#!/usr/bin/env bash
# Licensed to the Apache Software Foundation (ASF) under one
# or more contributor license agreements.  See the NOTICE file
# distributed with this work for additional information
# regarding copyright ownership.  The ASF licenses this file
# to you under the Apache License, Version 2.0 (the
# "License"); you may not use this file except in compliance
# with the License.  You may obtain a copy of the License at
#
#   http://www.apache.org/licenses/LICENSE-2.0
#
# Unless required by applicable law or agreed to in writing,
# software distributed under the License is distributed on an
# "AS IS" BASIS, WITHOUT WARRANTIES OR CONDITIONS OF ANY
# KIND, either express or implied.  See the License for the
# specific language governing permissions and limitations
# under the License.
# This script gets a list of the changed files from git, and matches
# that list against a set of regexes, each of which corresponds to a
# test group.  For each set of matches, a flag is set to let github
# actions know to run that test group.

# The code is heavily based on this:
# https://github.com/apache/airflow/blob/6af963c7d5ae9b59d17b156a053d5c85e678a3cb/scripts/ci/selective_ci_checks.sh

# shellcheck source=dev-support/ci/lib/_script_init.sh
. dev-support/ci/lib/_script_init.sh

# Parameter:
#
# $1 - COMMIT SHA of the incoming commit. If this parameter is missing, this script does not check anything,
#      it simply sets all the version outputs that determine that all tests should be run.
#      This happens in case the event triggering the workflow is 'schedule' or 'push'.
#
# The logic of retrieving changes works by comparing the incoming commit with the target branch
# the commit addresses.
#
#
declare -a pattern_array ignore_array

matched_files=""
ignore_array=(
    "/README.md" # exclude root README
)

function check_for_full_tests_needed_label() {
    start_end::group_start "Check for PR label"
    if [[ ${PR_LABELS=} == *"full tests needed"* ]]; then
        echo
        echo "Found PR label 'full tests needed' in '${PR_LABELS=}'"
        echo
        FULL_TESTS_NEEDED_LABEL="true"
    else
        echo
        echo "Did not find PR label 'full tests needed' in '${PR_LABELS=}'"
        echo
        FULL_TESTS_NEEDED_LABEL="false"
    fi
    start_end::group_end
}

function get_changed_files() {
    start_end::group_start "Get changed files"

    echo
    echo "Incoming commit SHA: ${INCOMING_COMMIT_SHA}"
    echo

    CHANGED_FILES=$(git diff-tree --no-commit-id --name-only -r \
        "${INCOMING_COMMIT_SHA}~1" "${INCOMING_COMMIT_SHA}" || true)
    if [[ -z "${CHANGED_FILES}" ]]; then
        echo "${COLOR_YELLOW}WARNING: Could not find any changed files${COLOR_RESET}"
        echo Assuming that we should run all tests in this case
        set_outputs_run_everything_and_exit
    fi
    echo "Changed files:"
    echo
    echo "${CHANGED_FILES}"
    echo
    readonly CHANGED_FILES
    start_end::group_end
}

function set_outputs_run_everything_and_exit() {
    BASIC_CHECKS="author bats checkstyle docs findbugs rat unit"
    compose_tests_needed=true
    dependency_check_needed=true
    integration_tests_needed=true
    kubernetes_tests_needed=true

    start_end::group_end
    set_outputs
    exit
}

function set_output_skip_all_tests_and_exit() {
    BASIC_CHECKS=""
    compose_tests_needed=false
    dependency_check_needed=false
    integration_tests_needed=false
    kubernetes_tests_needed=false

    start_end::group_end
    set_outputs
    exit
}

# Converts array of patterns into single | pattern string
#    pattern_array - array storing regexp patterns
# Outputs - pattern string
function get_regexp_from_patterns() {
    local array_name=${1:-"pattern_array"}
    local test_triggering_regexp=""
    local separator=""
    local pattern
    local array="${array_name}[@]"
    for pattern in "${!array}"; do
        test_triggering_regexp="${test_triggering_regexp}${separator}${pattern}"
        separator="|"
    done
    echo "${test_triggering_regexp}"
}

# Finds changed files in the commit that match the pattern given in
# `pattern_array` (but do not match `ignore_array`).
#
# Optionally also keeps a running list of matched files.  These matches
# are handled by one or more specific checks.
#
# Parameter:
#    add_to_list - if true, the files matched are added to the global
#        matched_files list
# Input:
#    pattern_array - array storing regexp patterns
#    ignore_array - array storing regexp patterns to be ignored
# Output:
#    match_count - number of matched files
#    matched_files (appended) - list of matched files
function filter_changed_files() {
    local add_to_list="${1:-}"

    local match ignore
    match=$(get_regexp_from_patterns pattern_array)
    ignore=$(get_regexp_from_patterns ignore_array)

    verbosity::store_exit_on_error_status

    match_count=$(echo "${CHANGED_FILES}" | grep -E "${match}" | grep -cEv "${ignore}")

    if [[ "${add_to_list}" == "true" ]]; then
        local additional=$(echo "${CHANGED_FILES}" | grep -E "${match}" | grep -Ev "${ignore}")
        matched_files="${matched_files}$(echo -e "\n${additional}")"
    fi

    echo
    echo "${match_count} changed files matching the '${match}' pattern, but ignoring '${ignore}':"
    echo
    echo "${CHANGED_FILES}" | grep -E "${match}" | grep -Ev "${ignore}"
    echo

    verbosity::restore_exit_on_error_status
}

SOURCES_TRIGGERING_TESTS=(
    "^hadoop-hdds"
    "^hadoop-ozone"
    "^pom.xml"
)
readonly SOURCES_TRIGGERING_TESTS

function check_if_tests_are_needed_at_all() {
    start_end::group_start "Check if tests are needed"

    if [[ "${PR_DRAFT:-}" == "true" ]]; then
        echo "Draft PR, skipping tests"
        set_output_skip_all_tests_and_exit
    fi

    local pattern_array=("${SOURCES_TRIGGERING_TESTS[@]}")
    filter_changed_files

    if [[ ${match_count} == "0" ]]; then
        echo "None of the important files changed, skipping tests"
        set_output_skip_all_tests_and_exit
    fi
    start_end::group_end
}

function run_all_tests_if_environment_files_changed() {
    start_end::group_start "Check if everything should be run"
    local pattern_array=(
        "^.github/workflows/"
        "^dev-support/ci"
        "^hadoop-ozone/dev-support/checks/_lib.sh"
    )
    filter_changed_files

    if [[ ${match_count} != "0" ]]; then
        echo "Important environment files changed. Running everything"
        set_outputs_run_everything_and_exit
    fi
    if [[ ${FULL_TESTS_NEEDED_LABEL} == "true" ]]; then
        echo "Full tests requested by label on PR. Running everything"
        set_outputs_run_everything_and_exit
    fi
    start_end::group_end
}

function get_count_all_files() {
    start_end::group_start "Count all changed source files"
    local pattern_array=("${SOURCES_TRIGGERING_TESTS[@]}")
    filter_changed_files
    COUNT_ALL_CHANGED_FILES=${match_count}
    readonly COUNT_ALL_CHANGED_FILES
    start_end::group_end
}

function get_count_compose_files() {
    start_end::group_start "Count compose files"
    local pattern_array=(
        "^hadoop-ozone/dev-support/checks/acceptance.sh"
        "^hadoop-ozone/dist"
    )
    local ignore_array=(
        "^hadoop-ozone/dist/src/main/k8s"
    )
    filter_changed_files true
    COUNT_COMPOSE_CHANGED_FILES=${match_count}
    readonly COUNT_COMPOSE_CHANGED_FILES
    start_end::group_end
}

function get_count_doc_files() {
    start_end::group_start "Count doc files"
    local pattern_array=(
        "^hadoop-hdds/docs"
        "^hadoop-ozone/dev-support/checks/docs.sh"
    )
    filter_changed_files true
    COUNT_DOC_CHANGED_FILES=${match_count}
    readonly COUNT_DOC_CHANGED_FILES
    start_end::group_end
}

function get_count_integration_files() {
    start_end::group_start "Count integration test files"
    local pattern_array=(
        "^hadoop-ozone/dev-support/checks/_mvn_unit_report.sh"
        "^hadoop-ozone/dev-support/checks/integration.sh"
        "^hadoop-ozone/integration-test"
        "^hadoop-ozone/fault-injection-test/mini-chaos-tests"
        "src/test/java"
    )
    local ignore_array=(
        "^hadoop-hdds/.*/src/test/java/.*/Test.*.java"
        "^hadoop-ozone/[a-eghj-z].*/src/test/java/.*/Test.*.java"
        "^hadoop-ozone/insight/src/test/java/.*/Test.*.java"
        "^hadoop-ozone/interface-client/src/test/java/.*/Test.*.java"
        "^hadoop-ozone/interface-storage/src/test/java/.*/Test.*.java"
    )
    filter_changed_files true
    COUNT_INTEGRATION_CHANGED_FILES=${match_count}
    readonly COUNT_INTEGRATION_CHANGED_FILES
    start_end::group_end
}

function get_count_kubernetes_files() {
    start_end::group_start "Count kubernetes files"
    local pattern_array=(
        "^hadoop-ozone/dev-support/checks/kubernetes.sh"
        "^hadoop-ozone/dist"
    )
    local ignore_array=(
        "^hadoop-ozone/dist/src/main/compose"
    )
    filter_changed_files true
    COUNT_KUBERNETES_CHANGED_FILES=${match_count}
    readonly COUNT_KUBERNETES_CHANGED_FILES
    start_end::group_end
}

function get_count_robot_files() {
    start_end::group_start "Count robot test files"
    local pattern_array=(
        "^hadoop-ozone/dist/src/main/smoketest"
    )
    filter_changed_files true
    COUNT_ROBOT_CHANGED_FILES=${match_count}
    readonly COUNT_ROBOT_CHANGED_FILES
    start_end::group_end
}

function check_needs_build() {
    start_end::group_start "Check if build is needed"
    local pattern_array=(
        "^hadoop-ozone/dev-support/checks/build.sh"
        "src/main/java"
        "src/main/resources"
    )
    filter_changed_files

    if [[ ${match_count} != "0" ]]; then
        build_needed=true
    fi

    start_end::group_end
}

function check_needs_author() {
    start_end::group_start "Check if author is needed"
    local pattern_array=(
        "^hadoop-ozone/dev-support/checks/author.sh"
        "src/..../java"
    )
    filter_changed_files

    if [[ ${match_count} != "0" ]]; then
        add_basic_check author
    fi

    start_end::group_end
}

function check_needs_bats() {
    start_end::group_start "Check if bats is needed"
    local pattern_array=(
        "\.bash$"
        "\.bats$"
        "\.sh$" # includes hadoop-ozone/dev-support/checks/bats.sh
    )
    filter_changed_files

    if [[ ${match_count} != "0" ]]; then
        add_basic_check bats
    fi

    start_end::group_end
}

function check_needs_checkstyle() {
    start_end::group_start "Check if checkstyle is needed"
    local pattern_array=(
        "^hadoop-ozone/dev-support/checks/checkstyle.sh"
        "^hadoop-hdds/dev-support/checkstyle"
        "pom.xml"
        "src/..../java"
    )
    local ignore_array=(
        "^hadoop-ozone/dist"
    )
    filter_changed_files

    if [[ ${match_count} != "0" ]]; then
        add_basic_check checkstyle
    fi

    start_end::group_end
}

function check_needs_docs() {
    if [[ ${COUNT_DOC_CHANGED_FILES} != "0" ]]; then
        add_basic_check docs
    fi
}

function check_needs_dependency() {
    start_end::group_start "Check if dependency is needed"
    local pattern_array=(
        "^hadoop-ozone/dev-support/checks/dependency.sh"
        "^hadoop-ozone/dist/src/main/license/update-jar-report.sh"
        "^hadoop-ozone/dist/src/main/license/jar-report.txt"
        "pom.xml"
    )
    filter_changed_files

    dependency_check_needed=false
    if [[ ${match_count} != "0" ]]; then
        dependency_check_needed=true
    fi

    start_end::group_end
}

function check_needs_findbugs() {
    start_end::group_start "Check if findbugs is needed"
    local pattern_array=(
        "^hadoop-ozone/dev-support/checks/findbugs.sh"
        "findbugsExcludeFile.xml"
        "pom.xml"
        "src/..../java"
    )
    local ignore_array=(
        "^hadoop-ozone/dist"
    )
    filter_changed_files

    if [[ ${match_count} != "0" ]]; then
        add_basic_check findbugs
    fi

    start_end::group_end
}

function check_needs_unit_test() {
    start_end::group_start "Check if unit test is needed"
    local pattern_array=(
        "^hadoop-ozone/dev-support/checks/_mvn_unit_report.sh"
        "^hadoop-ozone/dev-support/checks/unit.sh"
        "src/test/java"
        "src/test/resources"
    )
    local ignore_array=(
<<<<<<< HEAD
        "^hadoop-ozone/integration-test"
        "^hadoop-ozone/fault-injection-test/mini-chaos-tests"
    )
    filter_changed_files true
=======
        "^hadoop-ozone/dist"
        "^hadoop-ozone/fault-injection-test/mini-chaos-tests"
        "^hadoop-ozone/integration-test"
    )
    filter_changed_files
>>>>>>> c5fb6127

    if [[ ${match_count} != "0" ]]; then
        add_basic_check unit
    fi

    start_end::group_end
}

# Counts other files which do not need to trigger any functional test
# (i.e. no compose/integration/kubernetes)
function get_count_misc_files() {
    start_end::group_start "Count misc. files"
    local pattern_array=(
        "^hadoop-hdds/dev-support/checkstyle"
        "^hadoop-ozone/dev-support/checks"
        "^hadoop-ozone/dist/src/main/license"
        "\.bats$"
        "findbugsExcludeFile.xml"
    )
    local ignore_array=(
        "^hadoop-ozone/dev-support/checks/_mvn_unit_report.sh"
        "^hadoop-ozone/dev-support/checks/acceptance.sh"
        "^hadoop-ozone/dev-support/checks/integration.sh"
        "^hadoop-ozone/dev-support/checks/kubernetes.sh"
    )
    filter_changed_files true
    start_end::group_end
}

function add_basic_check() {
    local check="$1"
    if [[ "$BASIC_CHECKS" != *${check}* ]]; then
        BASIC_CHECKS="${BASIC_CHECKS} ${check}"
    fi
}

function calculate_test_types_to_run() {
    start_end::group_start "Count core/other files"
    verbosity::store_exit_on_error_status
    local matched_files_count=$(echo "${matched_files}" | sort -u | grep -cv "^$")
    verbosity::restore_exit_on_error_status
    COUNT_CORE_OTHER_CHANGED_FILES=$((COUNT_ALL_CHANGED_FILES - matched_files_count))
    readonly COUNT_CORE_OTHER_CHANGED_FILES

    compose_tests_needed=false
    integration_tests_needed=false
    kubernetes_tests_needed=false

    if [[ ${COUNT_CORE_OTHER_CHANGED_FILES} -gt 0 ]]; then
        # Running all tests because some core or other files changed
        echo "Looks like ${COUNT_CORE_OTHER_CHANGED_FILES} core files changed, running all tests."
        echo
        compose_tests_needed=true
        integration_tests_needed=true
        kubernetes_tests_needed=true
        add_basic_check unit
    else
        echo "All ${COUNT_ALL_CHANGED_FILES} changed files are known to be handled by specific checks."
        echo
        if [[ ${COUNT_COMPOSE_CHANGED_FILES} != "0" ]] || [[ ${COUNT_ROBOT_CHANGED_FILES} != "0" ]]; then
            compose_tests_needed="true"
        fi
        if [[ ${COUNT_INTEGRATION_CHANGED_FILES} != "0" ]]; then
            integration_tests_needed="true"
        fi
        if [[ ${COUNT_KUBERNETES_CHANGED_FILES} != "0" ]] || [[ ${COUNT_ROBOT_CHANGED_FILES} != "0" ]]; then
            kubernetes_tests_needed="true"
        fi
    fi
    start_end::group_end
}

function set_outputs() {
    # print results outside the group to increase visibility

    if [[ -n "${BASIC_CHECKS}" ]]; then
        initialization::ga_output needs-basic-checks "true"
    fi
    initialization::ga_output basic-checks \
        "$(initialization::parameters_to_json ${BASIC_CHECKS})"

    if [[ "${compose_tests_needed}" == "true" ]] || [[ "${kubernetes_tests_needed}" == "true" ]]; then
        build_needed=true
    fi

    initialization::ga_output needs-build "${build_needed:-false}"
    initialization::ga_output needs-compose-tests "${compose_tests_needed}"
    initialization::ga_output needs-dependency-check "${dependency_check_needed}"
    initialization::ga_output needs-integration-tests "${integration_tests_needed}"
    initialization::ga_output needs-kubernetes-tests "${kubernetes_tests_needed}"
}

check_for_full_tests_needed_label

if (($# < 1)); then
    echo
    echo "No Commit SHA - running all tests (likely direct merge, or scheduled run)"
    echo
    INCOMING_COMMIT_SHA=""
    readonly INCOMING_COMMIT_SHA
    # override FULL_TESTS_NEEDED_LABEL in main/scheduled run
    FULL_TESTS_NEEDED_LABEL="true"
    readonly FULL_TESTS_NEEDED_LABEL
    set_outputs_run_everything_and_exit
else
    INCOMING_COMMIT_SHA="${1}"
    readonly INCOMING_COMMIT_SHA
    readonly FULL_TESTS_NEEDED_LABEL
fi


get_changed_files
run_all_tests_if_environment_files_changed
check_if_tests_are_needed_at_all

get_count_all_files
get_count_compose_files
get_count_doc_files
get_count_integration_files
get_count_kubernetes_files
get_count_robot_files
get_count_misc_files

check_needs_build

# calculate basic checks to run
BASIC_CHECKS="rat"
check_needs_author
check_needs_bats
check_needs_checkstyle
check_needs_dependency
check_needs_docs
check_needs_findbugs
check_needs_unit_test
calculate_test_types_to_run
set_outputs<|MERGE_RESOLUTION|>--- conflicted
+++ resolved
@@ -410,18 +410,11 @@
         "src/test/resources"
     )
     local ignore_array=(
-<<<<<<< HEAD
-        "^hadoop-ozone/integration-test"
-        "^hadoop-ozone/fault-injection-test/mini-chaos-tests"
-    )
-    filter_changed_files true
-=======
         "^hadoop-ozone/dist"
         "^hadoop-ozone/fault-injection-test/mini-chaos-tests"
         "^hadoop-ozone/integration-test"
     )
-    filter_changed_files
->>>>>>> c5fb6127
+    filter_changed_files true
 
     if [[ ${match_count} != "0" ]]; then
         add_basic_check unit
