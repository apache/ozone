#!/usr/bin/env bash
# Licensed to the Apache Software Foundation (ASF) under one
# or more contributor license agreements.  See the NOTICE file
# distributed with this work for additional information
# regarding copyright ownership.  The ASF licenses this file
# to you under the Apache License, Version 2.0 (the
# "License"); you may not use this file except in compliance
# with the License.  You may obtain a copy of the License at
#
#   http://www.apache.org/licenses/LICENSE-2.0
#
# Unless required by applicable law or agreed to in writing,
# software distributed under the License is distributed on an
# "AS IS" BASIS, WITHOUT WARRANTIES OR CONDITIONS OF ANY
# KIND, either express or implied.  See the License for the
# specific language governing permissions and limitations
# under the License.
# This script gets a list of the changed files from git, and matches
# that list against a set of regexes, each of which corresponds to a
# test group.  For each set of matches, a flag is set to let github
# actions know to run that test group.

# The code is heavily based on this:
# https://github.com/apache/airflow/blob/6af963c7d5ae9b59d17b156a053d5c85e678a3cb/scripts/ci/selective_ci_checks.sh

# shellcheck source=dev-support/ci/lib/_script_init.sh
. dev-support/ci/lib/_script_init.sh

# Parameter:
#
# $1 - COMMIT SHA of the incoming commit. If this parameter is missing, this script does not check anything,
#      it simply sets all the version outputs that determine that all tests should be run.
#      This happens in case the event triggering the workflow is 'schedule' or 'push'.
#
# The logic of retrieving changes works by comparing the incoming commit with the target branch
# the commit addresses.
#
#
declare -a pattern_array ignore_array

matched_files=""
ignore_array=(
    "^[^/]*.md" # exclude root docs
)

function check_for_full_tests_needed_label() {
    start_end::group_start "Check for PR label"
    if [[ ${PR_LABELS=} == *"full tests needed"* ]]; then
        echo
        echo "Found PR label 'full tests needed' in '${PR_LABELS=}'"
        echo
        FULL_TESTS_NEEDED_LABEL="true"
    else
        echo
        echo "Did not find PR label 'full tests needed' in '${PR_LABELS=}'"
        echo
        FULL_TESTS_NEEDED_LABEL="false"
    fi
    start_end::group_end
}

function get_changed_files() {
    start_end::group_start "Get changed files"

    echo
    echo "Incoming commit SHA: ${INCOMING_COMMIT_SHA}"
    echo

    CHANGED_FILES=$(git diff-tree --no-commit-id --name-only -r \
        "${INCOMING_COMMIT_SHA}~1" "${INCOMING_COMMIT_SHA}" || true)
    if [[ -z "${CHANGED_FILES}" ]]; then
        echo "${COLOR_YELLOW}WARNING: Could not find any changed files${COLOR_RESET}"
        echo Assuming that we should run all tests in this case
        set_outputs_run_everything_and_exit
    fi
    echo "Changed files:"
    echo
    echo "${CHANGED_FILES}"
    echo
    readonly CHANGED_FILES
    start_end::group_end
}

function set_outputs_run_everything_and_exit() {
<<<<<<< HEAD
    BASIC_CHECKS="author bats checkstyle docs findbugs native rat"
=======
    BASIC_CHECKS=$(grep -lr '^#checks:' hadoop-ozone/dev-support/checks \
                       | sort -u | xargs -n1 basename \
                       | cut -f1 -d'.')
>>>>>>> 27f1923f
    compile_needed=true
    compose_tests_needed=true
    dependency_check_needed=true
    integration_tests_needed=true
    kubernetes_tests_needed=true

    start_end::group_end
    set_outputs
    exit
}

function set_output_skip_all_tests_and_exit() {
    BASIC_CHECKS=""
    compose_tests_needed=false
    dependency_check_needed=false
    integration_tests_needed=false
    kubernetes_tests_needed=false

    start_end::group_end
    set_outputs
    exit
}

# Converts array of patterns into single | pattern string
#    pattern_array - array storing regexp patterns
# Outputs - pattern string
function get_regexp_from_patterns() {
    local array_name=${1:-"pattern_array"}
    local test_triggering_regexp=""
    local separator=""
    local pattern
    local array="${array_name}[@]"
    for pattern in "${!array}"; do
        test_triggering_regexp="${test_triggering_regexp}${separator}${pattern}"
        separator="|"
    done
    echo "${test_triggering_regexp}"
}

# Finds changed files in the commit that match the pattern given in
# `pattern_array` (but do not match `ignore_array`).
#
# Optionally also keeps a running list of matched files.  These matches
# are handled by one or more specific checks.
#
# Parameter:
#    add_to_list - if true, the files matched are added to the global
#        matched_files list
# Input:
#    pattern_array - array storing regexp patterns
#    ignore_array - array storing regexp patterns to be ignored
# Output:
#    match_count - number of matched files
#    matched_files (appended) - list of matched files
function filter_changed_files() {
    local add_to_list="${1:-}"

    local match ignore
    match=$(get_regexp_from_patterns pattern_array)
    ignore=$(get_regexp_from_patterns ignore_array)

    verbosity::store_exit_on_error_status

    match_count=$(echo "${CHANGED_FILES}" | grep -E "${match}" | grep -cEv "${ignore}")

    if [[ "${add_to_list}" == "true" ]]; then
        local additional=$(echo "${CHANGED_FILES}" | grep -E "${match}" | grep -Ev "${ignore}")
        matched_files="${matched_files}$(echo -e "\n${additional}")"
    fi

    echo
    echo "${match_count} changed files matching the '${match}' pattern, but ignoring '${ignore}':"
    echo
    echo "${CHANGED_FILES}" | grep -E "${match}" | grep -Ev "${ignore}"
    echo

    verbosity::restore_exit_on_error_status
}

SOURCES_TRIGGERING_TESTS=(
    "^.github"
    "^dev-support"
    "^hadoop-hdds"
    "^hadoop-ozone"
    "^pom.xml"
)
readonly SOURCES_TRIGGERING_TESTS

function check_if_tests_are_needed_at_all() {
    start_end::group_start "Check if tests are needed"

    if [[ "${PR_DRAFT:-}" == "true" ]]; then
        echo "Draft PR, skipping tests"
        set_output_skip_all_tests_and_exit
    fi

    local pattern_array=("${SOURCES_TRIGGERING_TESTS[@]}")
    filter_changed_files

    if [[ ${match_count} == "0" ]]; then
        echo "None of the important files changed, skipping tests"
        set_output_skip_all_tests_and_exit
    fi
    start_end::group_end
}

function run_all_tests_if_environment_files_changed() {
    start_end::group_start "Check if everything should be run"
    local pattern_array=(
        "^.github/workflows/ci.yml"
        "^.github/workflows/post-commit.yml"
        "^dev-support/ci"
        "^hadoop-ozone/dev-support/checks/_lib.sh"
    )
    local ignore_array=(
        "^dev-support/ci/pr_title_check"
    )
    filter_changed_files

    if [[ ${match_count} != "0" ]]; then
        echo "Important environment files changed. Running everything"
        set_outputs_run_everything_and_exit
    fi
    if [[ ${FULL_TESTS_NEEDED_LABEL} == "true" ]]; then
        echo "Full tests requested by label on PR. Running everything"
        set_outputs_run_everything_and_exit
    fi
    start_end::group_end
}

function get_count_all_files() {
    start_end::group_start "Count all changed source files"
    local pattern_array=("${SOURCES_TRIGGERING_TESTS[@]}")
    filter_changed_files
    COUNT_ALL_CHANGED_FILES=${match_count}
    readonly COUNT_ALL_CHANGED_FILES
    start_end::group_end
}

function get_count_compose_files() {
    start_end::group_start "Count compose files"
    local pattern_array=(
        "^hadoop-ozone/dev-support/checks/acceptance.sh"
        "^hadoop-ozone/dist"
    )
    local ignore_array=(
        "^hadoop-ozone/dist/src/main/k8s"
        "^hadoop-ozone/dist/src/main/license"
        "\.md$"
    )
    filter_changed_files true
    COUNT_COMPOSE_CHANGED_FILES=${match_count}
    readonly COUNT_COMPOSE_CHANGED_FILES
    start_end::group_end
}

function get_count_doc_files() {
    start_end::group_start "Count doc files"
    local pattern_array=(
        "^hadoop-hdds/docs"
        "^hadoop-ozone/dev-support/checks/docs.sh"
    )
    filter_changed_files true
    COUNT_DOC_CHANGED_FILES=${match_count}
    readonly COUNT_DOC_CHANGED_FILES
    start_end::group_end
}

function get_count_integration_files() {
    start_end::group_start "Count integration test files"
    local pattern_array=(
        "^hadoop-ozone/dev-support/checks/_mvn_unit_report.sh"
        "^hadoop-ozone/dev-support/checks/integration.sh"
        "^hadoop-ozone/dev-support/checks/junit.sh"
        "^hadoop-ozone/integration-test"
        "^hadoop-ozone/fault-injection-test/mini-chaos-tests"
        "src/test/java"
        "src/test/resources"
    )
    filter_changed_files true
    COUNT_INTEGRATION_CHANGED_FILES=${match_count}
    readonly COUNT_INTEGRATION_CHANGED_FILES
    start_end::group_end
}

function get_count_kubernetes_files() {
    start_end::group_start "Count kubernetes files"
    local pattern_array=(
        "^hadoop-ozone/dev-support/checks/kubernetes.sh"
        "^hadoop-ozone/dist"
    )
    local ignore_array=(
        "^hadoop-ozone/dist/src/main/compose"
        "^hadoop-ozone/dist/src/main/license"
        "\.md$"
    )
    filter_changed_files true
    COUNT_KUBERNETES_CHANGED_FILES=${match_count}
    readonly COUNT_KUBERNETES_CHANGED_FILES
    start_end::group_end
}

function get_count_robot_files() {
    start_end::group_start "Count robot test files"
    local pattern_array=(
        "^hadoop-ozone/dist/src/main/smoketest"
    )
    filter_changed_files true
    COUNT_ROBOT_CHANGED_FILES=${match_count}
    readonly COUNT_ROBOT_CHANGED_FILES
    start_end::group_end
}

function check_needs_build() {
    start_end::group_start "Check if build is needed"
    local pattern_array=(
        "^hadoop-ozone/dev-support/checks/build.sh"
        "^hadoop-ozone/dev-support/checks/native_check.sh"
        "src/main/java"
        "src/main/resources"
    )
    filter_changed_files

    if [[ ${match_count} != "0" ]]; then
        build_needed=true
    fi

    start_end::group_end
}

function check_needs_compile() {
    start_end::group_start "Check if compile is needed"
    local pattern_array=(
        "^hadoop-ozone/dev-support/checks/build.sh"
        "src/..../java"
        "src/..../proto"
        "pom.xml"
    )
    filter_changed_files

    if [[ ${match_count} != "0" ]]; then
        compile_needed=true
    fi

    start_end::group_end
}

function check_needs_author() {
    start_end::group_start "Check if author is needed"
    local pattern_array=(
        "^hadoop-ozone/dev-support/checks/author.sh"
        "src/..../java"
    )
    filter_changed_files

    if [[ ${match_count} != "0" ]]; then
        add_basic_check author
    fi

    start_end::group_end
}

function check_needs_bats() {
    start_end::group_start "Check if bats is needed"
    local pattern_array=(
        "\.bash$"
        "\.bats$"
        "\.sh$" # includes hadoop-ozone/dev-support/checks/bats.sh
    )
    filter_changed_files

    if [[ ${match_count} != "0" ]]; then
        add_basic_check bats
    fi

    start_end::group_end
}

function check_needs_checkstyle() {
    start_end::group_start "Check if checkstyle is needed"
    local pattern_array=(
        "^hadoop-ozone/dev-support/checks/checkstyle.sh"
        "^hadoop-hdds/dev-support/checkstyle"
        "pom.xml"
        "src/..../java"
    )
    local ignore_array=(
        "^hadoop-ozone/dist"
    )
    filter_changed_files

    if [[ ${match_count} != "0" ]]; then
        add_basic_check checkstyle
    fi

    start_end::group_end
}

function check_needs_docs() {
    if [[ ${COUNT_DOC_CHANGED_FILES} != "0" ]]; then
        add_basic_check docs
    fi
}

function check_needs_dependency() {
    start_end::group_start "Check if dependency is needed"
    local pattern_array=(
        "^hadoop-ozone/dev-support/checks/dependency.sh"
        "^hadoop-ozone/dist/src/main/license/update-jar-report.sh"
        "^hadoop-ozone/dist/src/main/license/jar-report.txt"
        "pom.xml"
    )
    filter_changed_files

    dependency_check_needed=false
    if [[ ${match_count} != "0" ]]; then
        dependency_check_needed=true
    fi

    start_end::group_end
}

function check_needs_findbugs() {
    start_end::group_start "Check if findbugs is needed"
    local pattern_array=(
        "^hadoop-ozone/dev-support/checks/findbugs.sh"
        "findbugsExcludeFile.xml"
        "pom.xml"
        "src/..../java"
    )
    local ignore_array=(
        "^hadoop-ozone/dist"
    )
    filter_changed_files

    if [[ ${match_count} != "0" ]]; then
        add_basic_check findbugs
    fi

    start_end::group_end
}

function check_needs_native() {
    start_end::group_start "Check if native is needed"
    local pattern_array=(
        "^hadoop-ozone/dev-support/checks/native.sh"
        "^hadoop-hdds/rocks-native"
        # include tests tagged as @Native in any module
        $(grep -Flr 'org.apache.ozone.test.tag.Native' hadoop-*/*/src/test/java)
    )
    filter_changed_files true

    if [[ ${match_count} != "0" ]]; then
        add_basic_check native
    fi

    start_end::group_end
}

# Counts other files which do not need to trigger any functional test
# (i.e. no compose/integration/kubernetes)
function get_count_misc_files() {
    start_end::group_start "Count misc. files"
    local pattern_array=(
        "^dev-support/ci/pr_title_check"
        "^.github"
        "^hadoop-hdds/dev-support/checkstyle"
        "^hadoop-ozone/dev-support/checks"
        "^hadoop-ozone/dev-support/intellij"
        "^hadoop-ozone/dist/src/main/license"
        "\.bats$"
        "\.txt$"
        "\.md$"
        "findbugsExcludeFile.xml"
        "/NOTICE$"
    )
    local ignore_array=(
        "^.github/workflows/post-commit.yml"
        "^hadoop-ozone/dev-support/checks/_mvn_unit_report.sh"
        "^hadoop-ozone/dev-support/checks/acceptance.sh"
        "^hadoop-ozone/dev-support/checks/integration.sh"
        "^hadoop-ozone/dev-support/checks/junit.sh"
        "^hadoop-ozone/dev-support/checks/kubernetes.sh"
    )
    filter_changed_files true
    start_end::group_end
}

function add_basic_check() {
    local check="$1"
    if [[ "$BASIC_CHECKS" != *${check}* ]]; then
        BASIC_CHECKS="${BASIC_CHECKS} ${check}"
    fi
}

function calculate_test_types_to_run() {
    start_end::group_start "Count core/other files"
    verbosity::store_exit_on_error_status
    local matched_files_count=$(echo "${matched_files}" | sort -u | grep -cv "^$")
    verbosity::restore_exit_on_error_status
    COUNT_CORE_OTHER_CHANGED_FILES=$((COUNT_ALL_CHANGED_FILES - matched_files_count))
    readonly COUNT_CORE_OTHER_CHANGED_FILES

    compose_tests_needed=false
    integration_tests_needed=false
    kubernetes_tests_needed=false

    if [[ ${COUNT_CORE_OTHER_CHANGED_FILES} -gt 0 ]]; then
        # Running all tests because some core or other files changed
        echo "Looks like ${COUNT_CORE_OTHER_CHANGED_FILES} core files changed, running all tests."
        echo
        compose_tests_needed=true
        integration_tests_needed=true
        kubernetes_tests_needed=true
    else
        echo "All ${COUNT_ALL_CHANGED_FILES} changed files are known to be handled by specific checks."
        echo
        if [[ ${COUNT_COMPOSE_CHANGED_FILES} != "0" ]] || [[ ${COUNT_ROBOT_CHANGED_FILES} != "0" ]]; then
            compose_tests_needed="true"
        fi
        if [[ ${COUNT_INTEGRATION_CHANGED_FILES} != "0" ]]; then
            integration_tests_needed="true"
        fi
        if [[ ${COUNT_KUBERNETES_CHANGED_FILES} != "0" ]] || [[ ${COUNT_ROBOT_CHANGED_FILES} != "0" ]]; then
            kubernetes_tests_needed="true"
        fi
    fi
    start_end::group_end
}

function set_outputs() {
    # print results outside the group to increase visibility

    initialization::ga_output basic-checks \
        "$(initialization::parameters_to_json ${BASIC_CHECKS})"

    : ${compile_needed:=false}

    if [[ "${compile_needed}" == "true" ]] ||  [[ "${compose_tests_needed}" == "true" ]] || [[ "${kubernetes_tests_needed}" == "true" ]]; then
        build_needed=true
    fi

    initialization::ga_output needs-build "${build_needed:-false}"
    initialization::ga_output needs-compile "${compile_needed}"
    initialization::ga_output needs-compose-tests "${compose_tests_needed}"
    initialization::ga_output needs-dependency-check "${dependency_check_needed}"
    initialization::ga_output needs-integration-tests "${integration_tests_needed}"
    initialization::ga_output needs-kubernetes-tests "${kubernetes_tests_needed}"
}

check_for_full_tests_needed_label

if (($# < 1)); then
    echo
    echo "No Commit SHA - running all tests (likely direct merge, or scheduled run)"
    echo
    INCOMING_COMMIT_SHA=""
    readonly INCOMING_COMMIT_SHA
    # override FULL_TESTS_NEEDED_LABEL in main/scheduled run
    FULL_TESTS_NEEDED_LABEL="true"
    readonly FULL_TESTS_NEEDED_LABEL
    set_outputs_run_everything_and_exit
else
    INCOMING_COMMIT_SHA="${1}"
    readonly INCOMING_COMMIT_SHA
    readonly FULL_TESTS_NEEDED_LABEL
fi


get_changed_files
check_if_tests_are_needed_at_all
run_all_tests_if_environment_files_changed

get_count_all_files
get_count_compose_files
get_count_doc_files
get_count_integration_files
get_count_kubernetes_files
get_count_robot_files
get_count_misc_files

check_needs_build
check_needs_compile

# calculate basic checks to run
BASIC_CHECKS="rat"
check_needs_author
check_needs_bats
check_needs_checkstyle
check_needs_dependency
check_needs_docs
check_needs_findbugs
check_needs_native
calculate_test_types_to_run
set_outputs<|MERGE_RESOLUTION|>--- conflicted
+++ resolved
@@ -82,13 +82,9 @@
 }
 
 function set_outputs_run_everything_and_exit() {
-<<<<<<< HEAD
-    BASIC_CHECKS="author bats checkstyle docs findbugs native rat"
-=======
     BASIC_CHECKS=$(grep -lr '^#checks:' hadoop-ozone/dev-support/checks \
                        | sort -u | xargs -n1 basename \
                        | cut -f1 -d'.')
->>>>>>> 27f1923f
     compile_needed=true
     compose_tests_needed=true
     dependency_check_needed=true
