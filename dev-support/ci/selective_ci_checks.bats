#!/usr/bin/env bash
# Licensed to the Apache Software Foundation (ASF) under one or more
# contributor license agreements.  See the NOTICE file distributed with
# this work for additional information regarding copyright ownership.
# The ASF licenses this file to You under the Apache License, Version 2.0
# (the "License"); you may not use this file except in compliance with
# the License.  You may obtain a copy of the License at
#
#     http://www.apache.org/licenses/LICENSE-2.0
#
# Unless required by applicable law or agreed to in writing, software
# distributed under the License is distributed on an "AS IS" BASIS,
# WITHOUT WARRANTIES OR CONDITIONS OF ANY KIND, either express or implied.
# See the License for the specific language governing permissions and
# limitations under the License.

# This script confirms that selective_ci_checks.sh works correctly
# against some known commits.
#
# Prerequisites:
#
# 1. Install bats-core, see:
#    https://bats-core.readthedocs.io/en/stable/installation.html
#
# 2. Clone libraries into dev-support/ci:
#    cd dev-support/ci
#    git clone https://github.com/bats-core/bats-assert
#    git clone https://github.com/bats-core/bats-support
#
# Usage:
#    bats dev-support/ci/selective_ci_checks.bats

load bats-support/load.bash
load bats-assert/load.bash

@test "checkstyle and bats" {
  run dev-support/ci/selective_ci_checks.sh 11b098430

  assert_output -p 'basic-checks=["rat","bats","checkstyle"]'
  assert_output -p needs-build=false
  assert_output -p needs-compile=false
  assert_output -p needs-compose-tests=false
  assert_output -p needs-dependency-check=false
  assert_output -p needs-integration-tests=false
  assert_output -p needs-kubernetes-tests=false
}

@test "compose only" {
  run dev-support/ci/selective_ci_checks.sh 5e6f6fef9

  assert_output -p 'basic-checks=["rat"]'
  assert_output -p needs-build=true
  assert_output -p needs-compile=false
  assert_output -p needs-compose-tests=true
  assert_output -p needs-dependency-check=false
  assert_output -p needs-integration-tests=false
  assert_output -p needs-kubernetes-tests=false
}

@test "compose and robot" {
  run dev-support/ci/selective_ci_checks.sh b83039eef

  assert_output -p 'basic-checks=["rat","bats"]'
  assert_output -p needs-build=true
  assert_output -p needs-compile=false
  assert_output -p needs-compose-tests=true
  assert_output -p needs-dependency-check=false
  assert_output -p needs-integration-tests=false
  assert_output -p needs-kubernetes-tests=true
}

@test "runner image update" {
  run dev-support/ci/selective_ci_checks.sh b95eeba82a

  assert_output -p 'basic-checks=["rat"]'
  assert_output -p needs-build=true
  assert_output -p needs-compile=true
  assert_output -p needs-compose-tests=true
  assert_output -p needs-dependency-check=true
  assert_output -p needs-integration-tests=false
  assert_output -p needs-kubernetes-tests=true
}

@test "check script" {
  run dev-support/ci/selective_ci_checks.sh 316899152

  assert_output -p 'basic-checks=["rat","bats"]'
  assert_output -p needs-build=true
  assert_output -p needs-compile=false
  assert_output -p needs-compose-tests=true
  assert_output -p needs-dependency-check=false
  assert_output -p needs-integration-tests=false
  assert_output -p needs-kubernetes-tests=true
}

@test "integration and unit: java change" {
  run dev-support/ci/selective_ci_checks.sh 9aebf6e25

  assert_output -p 'basic-checks=["rat","author","checkstyle","findbugs"]'
  assert_output -p needs-build=true
  assert_output -p needs-compile=true
  assert_output -p needs-compose-tests=false
  assert_output -p needs-dependency-check=false
  assert_output -p needs-integration-tests=true
  assert_output -p needs-kubernetes-tests=false
}

@test "integration and unit: script change" {
  run dev-support/ci/selective_ci_checks.sh c6850484f

  assert_output -p 'basic-checks=["rat","bats"]'
  assert_output -p needs-build=false
  assert_output -p needs-compile=false
  assert_output -p needs-compose-tests=false
  assert_output -p needs-dependency-check=false
  assert_output -p needs-integration-tests=true
  assert_output -p needs-kubernetes-tests=false
}

@test "script change including junit.sh" {
  run dev-support/ci/selective_ci_checks.sh 66093e52c6

  assert_output -p 'basic-checks=["rat","bats","checkstyle","findbugs"]'
  assert_output -p needs-build=true
  assert_output -p needs-compile=true
  assert_output -p needs-compose-tests=false
  assert_output -p needs-dependency-check=false
  assert_output -p needs-integration-tests=true
  assert_output -p needs-kubernetes-tests=false
}

@test "unit only" {
  run dev-support/ci/selective_ci_checks.sh 1dd1d0ba3

  assert_output -p 'basic-checks=["rat","author","checkstyle","findbugs"]'
  assert_output -p needs-build=true
  assert_output -p needs-compile=true
  assert_output -p needs-compose-tests=false
  assert_output -p needs-dependency-check=false
  assert_output -p needs-integration-tests=true
  assert_output -p needs-kubernetes-tests=false
}

@test "unit helper" {
  run dev-support/ci/selective_ci_checks.sh 88383d1d5

  assert_output -p 'basic-checks=["rat","author","checkstyle","findbugs"]'
  assert_output -p needs-build=true
  assert_output -p needs-compile=true
  assert_output -p needs-compose-tests=false
  assert_output -p needs-dependency-check=false
  assert_output -p needs-integration-tests=true
  assert_output -p needs-kubernetes-tests=false
}

@test "integration only" {
  run dev-support/ci/selective_ci_checks.sh 61396ba9f

  assert_output -p 'basic-checks=["rat","author","checkstyle","findbugs"]'
  assert_output -p needs-build=true
  assert_output -p needs-compile=true
  assert_output -p needs-compose-tests=false
  assert_output -p needs-dependency-check=false
  assert_output -p needs-integration-tests=true
  assert_output -p needs-kubernetes-tests=false
}

@test "native only" {
  run dev-support/ci/selective_ci_checks.sh 5b1319a8c2

  assert_output -p 'basic-checks=["rat","author","checkstyle","findbugs","native"]'
  assert_output -p needs-build=true
  assert_output -p needs-compile=true
  assert_output -p needs-compose-tests=false
  assert_output -p needs-dependency-check=false
  assert_output -p needs-integration-tests=false
  assert_output -p needs-kubernetes-tests=false
}

<<<<<<< HEAD
@test "native test in other module" {
  run dev-support/ci/selective_ci_checks.sh 7d01cc14a6

  assert_output -p 'basic-checks=["rat","author","checkstyle","findbugs","native"]'
  assert_output -p needs-build=true
  assert_output -p needs-compile=true
  assert_output -p needs-compose-tests=false
  assert_output -p needs-dependency-check=false
  assert_output -p needs-integration-tests=true
  assert_output -p needs-kubernetes-tests=false
}
=======
# disabled, because this test fails if
# hadoop-hdds/rocksdb-checkpoint-differ/src/test/java/org/apache/ozone/rocksdb/util/TestManagedSstFileReader.java
# is not present in the current tree (i.e. if file is renamed, moved or deleted)
#@test "native test in other module" {
#  run dev-support/ci/selective_ci_checks.sh 7d01cc14a6
#
#  assert_output -p 'basic-checks=["rat","author","checkstyle","findbugs","native","unit"]'
#  assert_output -p needs-build=true
#  assert_output -p needs-compile=true
#  assert_output -p needs-compose-tests=false
#  assert_output -p needs-dependency-check=false
#  assert_output -p needs-integration-tests=false
#  assert_output -p needs-kubernetes-tests=false
#}
>>>>>>> 27f1923f

@test "kubernetes only" {
  run dev-support/ci/selective_ci_checks.sh 5336bb9bd

  assert_output -p 'basic-checks=["rat","bats"]'
  assert_output -p needs-build=true
  assert_output -p needs-compile=false
  assert_output -p needs-compose-tests=false
  assert_output -p needs-dependency-check=false
  assert_output -p needs-integration-tests=false
  assert_output -p needs-kubernetes-tests=true
}

@test "docs only" {
  run dev-support/ci/selective_ci_checks.sh 474457cb3

  assert_output -p 'basic-checks=["rat","docs"]'
  assert_output -p needs-build=false
  assert_output -p needs-compile=false
  assert_output -p needs-compose-tests=false
  assert_output -p needs-dependency-check=false
  assert_output -p needs-integration-tests=false
  assert_output -p needs-kubernetes-tests=false
}

@test "main/java change" {
  run dev-support/ci/selective_ci_checks.sh 86a771dfe

  assert_output -p 'basic-checks=["rat","author","checkstyle","findbugs"]'
  assert_output -p needs-build=true
  assert_output -p needs-compile=true
  assert_output -p needs-compose-tests=true
  assert_output -p needs-dependency-check=false
  assert_output -p needs-integration-tests=true
  assert_output -p needs-kubernetes-tests=true
}

@test "..../java change" {
  run dev-support/ci/selective_ci_checks.sh 01c616536

  assert_output -p 'basic-checks=["rat","author","checkstyle","findbugs"]'
  assert_output -p needs-build=true
  assert_output -p needs-compile=true
  assert_output -p needs-compose-tests=true
  assert_output -p needs-dependency-check=false
  assert_output -p needs-integration-tests=true
  assert_output -p needs-kubernetes-tests=true
}

@test "java and compose change" {
  run dev-support/ci/selective_ci_checks.sh d0f0f806e

  assert_output -p 'basic-checks=["rat","author","checkstyle","findbugs"]'
  assert_output -p needs-build=true
  assert_output -p needs-compile=true
  assert_output -p needs-compose-tests=true
  assert_output -p needs-dependency-check=false
  assert_output -p needs-integration-tests=true
  assert_output -p needs-kubernetes-tests=true
}

@test "java and docs change" {
  run dev-support/ci/selective_ci_checks.sh 2c0adac26

  assert_output -p 'basic-checks=["rat","author","checkstyle","docs","findbugs"]'
  assert_output -p needs-build=true
  assert_output -p needs-compile=true
  assert_output -p needs-compose-tests=true
  assert_output -p needs-dependency-check=false
  assert_output -p needs-integration-tests=true
  assert_output -p needs-kubernetes-tests=true
}

@test "pom change" {
  run dev-support/ci/selective_ci_checks.sh 9129424a9

  assert_output -p 'basic-checks=["rat","checkstyle","findbugs"]'
  assert_output -p needs-build=true
  assert_output -p needs-compile=true
  assert_output -p needs-compose-tests=true
  assert_output -p needs-dependency-check=true
  assert_output -p needs-integration-tests=true
  assert_output -p needs-kubernetes-tests=true
}

@test "CI lib change" {
  run dev-support/ci/selective_ci_checks.sh ceb79acaa

  assert_output -p 'basic-checks=["author","bats","checkstyle","docs","findbugs","native","rat"]'
  assert_output -p needs-build=true
  assert_output -p needs-compile=true
  assert_output -p needs-compose-tests=true
  assert_output -p needs-dependency-check=true
  assert_output -p needs-integration-tests=true
  assert_output -p needs-kubernetes-tests=true
}

@test "CI workflow change" {
  run dev-support/ci/selective_ci_checks.sh 90a8d7c01

  assert_output -p 'basic-checks=["author","bats","checkstyle","docs","findbugs","native","rat"]'
  assert_output -p needs-build=true
  assert_output -p needs-compile=true
  assert_output -p needs-compose-tests=true
  assert_output -p needs-dependency-check=true
  assert_output -p needs-integration-tests=true
  assert_output -p needs-kubernetes-tests=true
}

@test "draft CI workflow change" {
  export PR_DRAFT=true
  run dev-support/ci/selective_ci_checks.sh 90fd5f2adc

  assert_output -p 'basic-checks=[]'
  assert_output -p needs-build=false
  assert_output -p needs-compile=false
  assert_output -p needs-compose-tests=false
  assert_output -p needs-dependency-check=false
  assert_output -p needs-integration-tests=false
  assert_output -p needs-kubernetes-tests=false
}

@test "CI workflow change (ci.yaml)" {
  run dev-support/ci/selective_ci_checks.sh 90fd5f2adc

  assert_output -p 'basic-checks=["author","bats","checkstyle","docs","findbugs","native","rat"]'
  assert_output -p needs-build=true
  assert_output -p needs-compile=true
  assert_output -p needs-compose-tests=true
  assert_output -p needs-dependency-check=true
  assert_output -p needs-integration-tests=true
  assert_output -p needs-kubernetes-tests=true
}

@test "root README" {
  run dev-support/ci/selective_ci_checks.sh 8bbbf3f7d

  assert_output -p 'basic-checks=[]'
  assert_output -p needs-build=false
  assert_output -p needs-compile=false
  assert_output -p needs-compose-tests=false
  assert_output -p needs-dependency-check=false
  assert_output -p needs-integration-tests=false
  assert_output -p needs-kubernetes-tests=false
}

@test "ignored code" {
  run dev-support/ci/selective_ci_checks.sh ac8aee7f8

  assert_output -p 'basic-checks=[]'
  assert_output -p needs-build=false
  assert_output -p needs-compile=false
  assert_output -p needs-compose-tests=false
  assert_output -p needs-dependency-check=false
  assert_output -p needs-integration-tests=false
  assert_output -p needs-kubernetes-tests=false
}

@test "PR-title workflow" {
  run dev-support/ci/selective_ci_checks.sh 4f0bd4ae3

  assert_output -p 'basic-checks=["rat","bats"]'
  assert_output -p needs-build=false
  assert_output -p needs-compile=false
  assert_output -p needs-compose-tests=false
  assert_output -p needs-dependency-check=false
  assert_output -p needs-integration-tests=false
  assert_output -p needs-kubernetes-tests=false
}

@test "compose README" {
  run dev-support/ci/selective_ci_checks.sh 85a0700980

  assert_output -p 'basic-checks=["rat"]'
  assert_output -p needs-build=false
  assert_output -p needs-compile=false
  assert_output -p needs-compose-tests=false
  assert_output -p needs-dependency-check=false
  assert_output -p needs-integration-tests=false
  assert_output -p needs-kubernetes-tests=false
}

@test "other README" {
  run dev-support/ci/selective_ci_checks.sh 5532981a7

  assert_output -p 'basic-checks=["rat"]'
  assert_output -p needs-build=false
  assert_output -p needs-compile=false
  assert_output -p needs-compose-tests=false
  assert_output -p needs-dependency-check=false
  assert_output -p needs-integration-tests=false
  assert_output -p needs-kubernetes-tests=false
}

@test "LICENSE" {
  run dev-support/ci/selective_ci_checks.sh a9bb08889c

  assert_output -p 'basic-checks=["rat"]'
  assert_output -p needs-build=true
  assert_output -p needs-compile=false
  assert_output -p needs-compose-tests=false
  assert_output -p needs-dependency-check=false
  assert_output -p needs-integration-tests=false
  assert_output -p needs-kubernetes-tests=false
}

@test "IntelliJ config" {
  run dev-support/ci/selective_ci_checks.sh 92bf0913b6

  assert_output -p 'basic-checks=["rat"]'
  assert_output -p needs-build=false
  assert_output -p needs-compile=false
  assert_output -p needs-compose-tests=false
  assert_output -p needs-dependency-check=false
  assert_output -p needs-integration-tests=false
  assert_output -p needs-kubernetes-tests=false
}

@test "dependency helper" {
  run dev-support/ci/selective_ci_checks.sh 47a5671cc5

  assert_output -p 'basic-checks=["rat","bats"]'
  assert_output -p needs-build=false
  assert_output -p needs-compile=false
  assert_output -p needs-compose-tests=false
  assert_output -p needs-dependency-check=true
  assert_output -p needs-integration-tests=false
  assert_output -p needs-kubernetes-tests=false
}<|MERGE_RESOLUTION|>--- conflicted
+++ resolved
@@ -177,26 +177,13 @@
   assert_output -p needs-kubernetes-tests=false
 }
 
-<<<<<<< HEAD
-@test "native test in other module" {
-  run dev-support/ci/selective_ci_checks.sh 7d01cc14a6
-
-  assert_output -p 'basic-checks=["rat","author","checkstyle","findbugs","native"]'
-  assert_output -p needs-build=true
-  assert_output -p needs-compile=true
-  assert_output -p needs-compose-tests=false
-  assert_output -p needs-dependency-check=false
-  assert_output -p needs-integration-tests=true
-  assert_output -p needs-kubernetes-tests=false
-}
-=======
 # disabled, because this test fails if
 # hadoop-hdds/rocksdb-checkpoint-differ/src/test/java/org/apache/ozone/rocksdb/util/TestManagedSstFileReader.java
 # is not present in the current tree (i.e. if file is renamed, moved or deleted)
 #@test "native test in other module" {
 #  run dev-support/ci/selective_ci_checks.sh 7d01cc14a6
 #
-#  assert_output -p 'basic-checks=["rat","author","checkstyle","findbugs","native","unit"]'
+#  assert_output -p 'basic-checks=["rat","author","checkstyle","findbugs","native"]'
 #  assert_output -p needs-build=true
 #  assert_output -p needs-compile=true
 #  assert_output -p needs-compose-tests=false
@@ -204,7 +191,6 @@
 #  assert_output -p needs-integration-tests=false
 #  assert_output -p needs-kubernetes-tests=false
 #}
->>>>>>> 27f1923f
 
 @test "kubernetes only" {
   run dev-support/ci/selective_ci_checks.sh 5336bb9bd
