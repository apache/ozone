#!/usr/bin/env bash
# Licensed to the Apache Software Foundation (ASF) under one or more
# contributor license agreements.  See the NOTICE file distributed with
# this work for additional information regarding copyright ownership.
# The ASF licenses this file to You under the Apache License, Version 2.0
# (the "License"); you may not use this file except in compliance with
# the License.  You may obtain a copy of the License at
#
#     http://www.apache.org/licenses/LICENSE-2.0
#
# Unless required by applicable law or agreed to in writing, software
# distributed under the License is distributed on an "AS IS" BASIS,
# WITHOUT WARRANTIES OR CONDITIONS OF ANY KIND, either express or implied.
# See the License for the specific language governing permissions and
# limitations under the License.

# This script confirms that selective_ci_checks.sh works correctly
# against some known commits.
#
# Prerequisites:
#
# 1. Install bats-core, see:
#    https://bats-core.readthedocs.io/en/stable/installation.html
#
# 2. Clone libraries into dev-support/ci:
#    cd dev-support/ci
#    git clone https://github.com/bats-core/bats-assert
#    git clone https://github.com/bats-core/bats-support
#
# Usage:
#    bats dev-support/ci/selective_ci_checks.bats

load bats-support/load.bash
load bats-assert/load.bash

@test "checkstyle and bats" {
  run dev-support/ci/selective_ci_checks.sh 11b098430

  assert_output -p 'basic-checks=["rat","bats","checkstyle"]'
  assert_output -p needs-build=false
  assert_output -p needs-compose-tests=false
  assert_output -p needs-dependency-check=false
  assert_output -p needs-integration-tests=false
  assert_output -p needs-kubernetes-tests=false
}

@test "compose only" {
  run dev-support/ci/selective_ci_checks.sh 5e6f6fef9

  assert_output -p 'basic-checks=["rat"]'
  assert_output -p needs-build=true
  assert_output -p needs-compose-tests=true
  assert_output -p needs-dependency-check=false
  assert_output -p needs-integration-tests=false
  assert_output -p needs-kubernetes-tests=false
}

@test "compose and robot" {
  run dev-support/ci/selective_ci_checks.sh b83039eef

  assert_output -p 'basic-checks=["rat","bats"]'
  assert_output -p needs-build=true
  assert_output -p needs-compose-tests=true
  assert_output -p needs-dependency-check=false
  assert_output -p needs-integration-tests=false
  assert_output -p needs-kubernetes-tests=true
}

@test "runner image update" {
  run dev-support/ci/selective_ci_checks.sh b95eeba82a

  assert_output -p 'basic-checks=["rat"]'
  assert_output -p needs-build=true
  assert_output -p needs-compose-tests=true
  assert_output -p needs-dependency-check=true
  assert_output -p needs-integration-tests=false
  assert_output -p needs-kubernetes-tests=true
}

@test "check script" {
  run dev-support/ci/selective_ci_checks.sh 316899152

  assert_output -p 'basic-checks=["rat","bats"]'
  assert_output -p needs-build=true
  assert_output -p needs-compose-tests=true
  assert_output -p needs-dependency-check=false
  assert_output -p needs-integration-tests=false
  assert_output -p needs-kubernetes-tests=true
}

<<<<<<< HEAD
@test "unit only" {
  run dev-support/ci/selective_ci_checks.sh 1dd1d0ba3

  assert_output -p 'basic-checks=["rat","author","checkstyle","findbugs","unit"]'
  assert_output -p needs-build=false
  assert_output -p needs-compose-tests=false
  assert_output -p needs-dependency-check=false
  assert_output -p needs-integration-tests=false
  assert_output -p needs-kubernetes-tests=false
}

@test "integration and unit: script change" {
  run dev-support/ci/selective_ci_checks.sh c6850484f

  assert_output -p 'basic-checks=["rat","bats","unit"]'
  assert_output -p needs-build=false
  assert_output -p needs-compose-tests=false
  assert_output -p needs-dependency-check=false
  assert_output -p needs-integration-tests=true
  assert_output -p needs-kubernetes-tests=false
}

@test "integration and unit: java change" {
=======
@test "integration and unit" {
>>>>>>> c5fb6127
  run dev-support/ci/selective_ci_checks.sh 9aebf6e25

  assert_output -p 'basic-checks=["rat","author","checkstyle","findbugs","unit"]'
  assert_output -p needs-build=false
  assert_output -p needs-compose-tests=false
  assert_output -p needs-dependency-check=false
  assert_output -p needs-integration-tests=true
  assert_output -p needs-kubernetes-tests=false
}

<<<<<<< HEAD
@test "unit helper" {
  run dev-support/ci/selective_ci_checks.sh 88383d1d5

  assert_output -p 'basic-checks=["rat","author","checkstyle","findbugs","unit"]'
  assert_output -p needs-build=false
  assert_output -p needs-compose-tests=false
  assert_output -p needs-dependency-check=false
  assert_output -p needs-integration-tests=true
  assert_output -p needs-kubernetes-tests=false
}

=======
>>>>>>> c5fb6127
@test "integration only" {
  run dev-support/ci/selective_ci_checks.sh 61396ba9f

  assert_output -p 'basic-checks=["rat","author","checkstyle","findbugs"]'
  assert_output -p needs-build=false
  assert_output -p needs-compose-tests=false
  assert_output -p needs-dependency-check=false
  assert_output -p needs-integration-tests=true
  assert_output -p needs-kubernetes-tests=false
}

@test "kubernetes only" {
  run dev-support/ci/selective_ci_checks.sh 5336bb9bd

  assert_output -p 'basic-checks=["rat","bats"]'
  assert_output -p needs-build=true
  assert_output -p needs-compose-tests=false
  assert_output -p needs-dependency-check=false
  assert_output -p needs-integration-tests=false
  assert_output -p needs-kubernetes-tests=true
}

@test "docs only" {
  run dev-support/ci/selective_ci_checks.sh 474457cb3

  assert_output -p 'basic-checks=["rat","docs"]'
  assert_output -p needs-build=false
  assert_output -p needs-compose-tests=false
  assert_output -p needs-dependency-check=false
  assert_output -p needs-integration-tests=false
  assert_output -p needs-kubernetes-tests=false
}

@test "java-only change" {
  run dev-support/ci/selective_ci_checks.sh 01c616536

  assert_output -p 'basic-checks=["rat","author","checkstyle","findbugs","unit"]'
  assert_output -p needs-build=true
  assert_output -p needs-compose-tests=true
  assert_output -p needs-dependency-check=false
  assert_output -p needs-integration-tests=true
  assert_output -p needs-kubernetes-tests=true
}

@test "java and compose change" {
  run dev-support/ci/selective_ci_checks.sh d0f0f806e

  assert_output -p 'basic-checks=["rat","author","checkstyle","findbugs","unit"]'
  assert_output -p needs-build=true
  assert_output -p needs-compose-tests=true
  assert_output -p needs-dependency-check=false
  assert_output -p needs-integration-tests=true
  assert_output -p needs-kubernetes-tests=true
}

@test "java and docs change" {
  run dev-support/ci/selective_ci_checks.sh 2c0adac26

  assert_output -p 'basic-checks=["rat","author","checkstyle","docs","findbugs","unit"]'
  assert_output -p needs-build=true
  assert_output -p needs-compose-tests=true
  assert_output -p needs-dependency-check=false
  assert_output -p needs-integration-tests=true
  assert_output -p needs-kubernetes-tests=true
}

@test "pom change" {
  run dev-support/ci/selective_ci_checks.sh 9129424a9

  assert_output -p 'basic-checks=["rat","checkstyle","findbugs","unit"]'
  assert_output -p needs-build=true
  assert_output -p needs-compose-tests=true
  assert_output -p needs-dependency-check=true
  assert_output -p needs-integration-tests=true
  assert_output -p needs-kubernetes-tests=true
}

@test "CI lib change" {
  run dev-support/ci/selective_ci_checks.sh ceb79acaa

  assert_output -p 'basic-checks=["author","bats","checkstyle","docs","findbugs","rat","unit"]'
  assert_output -p needs-build=true
  assert_output -p needs-compose-tests=true
  assert_output -p needs-dependency-check=true
  assert_output -p needs-integration-tests=true
  assert_output -p needs-kubernetes-tests=true
}

@test "CI workflow change" {
  run dev-support/ci/selective_ci_checks.sh 90a8d7c01

  assert_output -p 'basic-checks=["author","bats","checkstyle","docs","findbugs","rat","unit"]'
  assert_output -p needs-build=true
  assert_output -p needs-compose-tests=true
  assert_output -p needs-dependency-check=true
  assert_output -p needs-integration-tests=true
  assert_output -p needs-kubernetes-tests=true
}

@test "root README" {
  run dev-support/ci/selective_ci_checks.sh 8bbbf3f7d

  assert_output -p 'basic-checks=[]'
  assert_output -p needs-build=false
  assert_output -p needs-compose-tests=false
  assert_output -p needs-dependency-check=false
  assert_output -p needs-integration-tests=false
  assert_output -p needs-kubernetes-tests=false
}

@test "ignored code" {
  run dev-support/ci/selective_ci_checks.sh ac8aee7f8

  assert_output -p 'basic-checks=[]'
  assert_output -p needs-build=false
  assert_output -p needs-compose-tests=false
  assert_output -p needs-dependency-check=false
  assert_output -p needs-integration-tests=false
  assert_output -p needs-kubernetes-tests=false
}

@test "other README" {
  run dev-support/ci/selective_ci_checks.sh 5532981a7

  assert_output -p 'basic-checks=[]'
  assert_output -p needs-build=false
  assert_output -p needs-compose-tests=false
  assert_output -p needs-dependency-check=false
  assert_output -p needs-integration-tests=false
  assert_output -p needs-kubernetes-tests=false
}<|MERGE_RESOLUTION|>--- conflicted
+++ resolved
@@ -88,7 +88,6 @@
   assert_output -p needs-kubernetes-tests=true
 }
 
-<<<<<<< HEAD
 @test "unit only" {
   run dev-support/ci/selective_ci_checks.sh 1dd1d0ba3
 
@@ -112,9 +111,6 @@
 }
 
 @test "integration and unit: java change" {
-=======
-@test "integration and unit" {
->>>>>>> c5fb6127
   run dev-support/ci/selective_ci_checks.sh 9aebf6e25
 
   assert_output -p 'basic-checks=["rat","author","checkstyle","findbugs","unit"]'
@@ -125,7 +121,6 @@
   assert_output -p needs-kubernetes-tests=false
 }
 
-<<<<<<< HEAD
 @test "unit helper" {
   run dev-support/ci/selective_ci_checks.sh 88383d1d5
 
@@ -137,8 +132,6 @@
   assert_output -p needs-kubernetes-tests=false
 }
 
-=======
->>>>>>> c5fb6127
 @test "integration only" {
   run dev-support/ci/selective_ci_checks.sh 61396ba9f
 
