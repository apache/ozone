#!/usr/bin/env bash

# Licensed to the Apache Software Foundation (ASF) under one or more
# contributor license agreements.  See the NOTICE file distributed with
# this work for additional information regarding copyright ownership.
# The ASF licenses this file to You under the Apache License, Version 2.0
# (the "License"); you may not use this file except in compliance with
# the License.  You may obtain a copy of the License at
#
#     http://www.apache.org/licenses/LICENSE-2.0
#
# Unless required by applicable law or agreed to in writing, software
# distributed under the License is distributed on an "AS IS" BASIS,
# WITHOUT WARRANTIES OR CONDITIONS OF ANY KIND, either express or implied.
# See the License for the specific language governing permissions and
# limitations under the License.

# The name of the script being executed.
OZONE_SHELL_EXECNAME="ozone"
MYNAME="${BASH_SOURCE-$0}"
bin=$(cd -P -- "$(dirname -- "${MYNAME}")" >/dev/null && pwd -P)
JVM_PID="$$"

## @description  build up the ozone command's usage text.
## @audience     public
## @stability    stable
## @replaceable  no
function ozone_usage
{
  ozone_add_option "--buildpaths" "attempt to add class files from build tree"
  ozone_add_option "--daemon (start|status|stop)" "operate on a daemon"
  ozone_add_option "--hostnames list[,of,host,names]" "hosts to use in worker mode"
  ozone_add_option "--hosts filename" "list of hosts to use in worker mode"
  ozone_add_option "--loglevel level" "set the log4j level for this command"
  ozone_add_option "--workers" "turn on worker mode"
  ozone_add_option "--jvmargs arguments" "append JVM options to any existing options defined in the OZONE_OPTS environment variable. Any defined in OZONE_CLIENT_OPTS will be append after these jvmargs"

  ozone_add_subcommand "auditparser" client "runs audit parser tool"
  ozone_add_subcommand "classpath" client "prints the class path needed for running ozone commands"
  ozone_add_subcommand "datanode" daemon "run a HDDS datanode"
  ozone_add_subcommand "envvars" client "display computed Hadoop environment variables"
  ozone_add_subcommand "freon" client "runs an ozone data generator"
  ozone_add_subcommand "fs" client "run a filesystem command on Ozone file system. Equivalent to 'hadoop fs'"
  ozone_add_subcommand "genconf" client "generate minimally required ozone configs and output to ozone-site.xml in specified path"
  ozone_add_subcommand "genesis" client "runs a collection of ozone benchmarks to help with tuning."
  ozone_add_subcommand "getconf" client "get ozone config values from configuration"
  ozone_add_subcommand "jmxget" admin "get JMX exported values from NameNode or DataNode."
  ozone_add_subcommand "noz" client "ozone debug tool, convert ozone metadata into relational data"
  ozone_add_subcommand "om" daemon "Ozone Manager"
  ozone_add_subcommand "scm" daemon "run the Storage Container Manager service"
  ozone_add_subcommand "s3g" daemon "run the S3 compatible REST gateway"
  ozone_add_subcommand "csi" daemon "run the standalone CSI daemon"
  ozone_add_subcommand "recon" daemon "run the Recon service"
  ozone_add_subcommand "sh" client "command line interface for object store operations"
  ozone_add_subcommand "s3" client "command line interface for s3 related operations"
  ozone_add_subcommand "insight" client "tool to get runtime operation information"
  ozone_add_subcommand "version" client "print the version"
  ozone_add_subcommand "dtutil" client "operations related to delegation tokens"
  ozone_add_subcommand "admin" client "Ozone admin tool"
  ozone_add_subcommand "debug" client "Ozone debug tool"

  ozone_generate_usage "${OZONE_SHELL_EXECNAME}" false
}

## @description  Default command handler for ozone command
## @audience     public
## @stability    stable
## @replaceable  no
## @param        CLI arguments
function ozonecmd_case
{
  subcmd=$1
  shift

  ozone_default_log4j="${OZONE_CONF_DIR}/log4j.properties"
  ozone_shell_log4j="${OZONE_CONF_DIR}/ozone-shell-log4j.properties"
  if [ ! -f "${ozone_shell_log4j}" ]; then
    ozone_shell_log4j=${ozone_default_log4j}
  fi
  # Add JVM parameter (org.apache.ratis.thirdparty.io.netty.allocator.useCacheForAllThreads=false)
  # for disabling netty PooledByteBufAllocator thread caches for non-netty threads.
  # This parameter significantly reduces GC pressure for Datanode.
  # Corresponding Ratis issue https://issues.apache.org/jira/browse/RATIS-534.
  # TODO: Fix the problem related to netty resource leak detector throwing
  # exception as mentioned in HDDS-3812
  RATIS_OPTS="-Dorg.apache.ratis.thirdparty.io.netty.allocator.useCacheForAllThreads=false ${RATIS_OPTS}"
  RATIS_OPTS="-Dorg.apache.ratis.thirdparty.io.netty.leakDetection.level=disabled ${RATIS_OPTS}"

  case ${subcmd} in
    auditparser)
      OZONE_CLASSNAME=org.apache.hadoop.ozone.audit.parser.AuditParser
      OZONE_RUN_ARTIFACT_NAME="hadoop-ozone-tools"
    ;;
    classpath)
      if [[ "$#" -gt 0 ]]; then
        OZONE_RUN_ARTIFACT_NAME="$1"
        OZONE_CLASSNAME="org.apache.hadoop.util.Classpath"
        #remove the artifact name and replace it with glob
        # (We need at least one argument to execute the Classpath helper class)
        OZONE_SUBCMD_ARGS[0]="--glob"
      else
        ozone_finalize
        echo "Usage: ozone classpath <ARTIFACTNAME>"
        echo "Where the artifact name is one of:"
        echo ""
        ls -1 ${OZONE_HOME}/share/ozone/classpath/ | sed 's/.classpath//'
        exit -1
      fi
    ;;
    datanode)
<<<<<<< HEAD
      OZONE_SUBCMD_SUPPORTDAEMONIZATION="true"
      # Add JVM parameter (org.apache.ratis.thirdparty.io.netty.allocator.useCacheForAllThreads=false)
      # for disabling netty PooledByteBufAllocator thread caches for non-netty threads.
      # This parameter significantly reduces GC pressure for Datanode.
      # Corresponding Ratis issue https://issues.apache.org/jira/browse/RATIS-534.
      # TODO: Fix the problem related to netty resource leak detector throwing
      # exception as mentioned in HDDS-3812
      ozone_deprecate_envvar HDDS_DN_OPTS OZONE_DATANODE_OPTS
      OZONE_DATANODE_OPTS="-Dorg.apache.ratis.thirdparty.io.netty.allocator.useCacheForAllThreads=false -Dorg.apache.ratis.thirdparty.io.netty.leakDetection.level=disabled -Dlog4j.configurationFile=${OZONE_CONF_DIR}/dn-audit-log4j2.properties ${OZONE_DATANODE_OPTS}"
=======
      HADOOP_SUBCMD_SUPPORTDAEMONIZATION="true"
      hadoop_deprecate_envvar HDDS_DN_OPTS OZONE_DATANODE_OPTS
      OZONE_DATANODE_OPTS="${RATIS_OPTS} ${OZONE_DATANODE_OPTS}"
      OZONE_DATANODE_OPTS="-Dlog4j.configurationFile=${HADOOP_CONF_DIR}/dn-audit-log4j2.properties ${OZONE_DATANODE_OPTS}"
>>>>>>> 3d70fab3
      OZONE_DATANODE_OPTS="-Dlog4j2.contextSelector=org.apache.logging.log4j.core.async.AsyncLoggerContextSelector ${OZONE_DATANODE_OPTS}"
      OZONE_CLASSNAME=org.apache.hadoop.ozone.HddsDatanodeService
      OZONE_RUN_ARTIFACT_NAME="hadoop-ozone-datanode"
    ;;
    envvars)
      echo "JAVA_HOME='${JAVA_HOME}'"
      echo "OZONE_HOME='${OZONE_HOME}'"
      echo "OZONE_CONF_DIR='${OZONE_CONF_DIR}'"
      echo "OZONE_LIBEXEC_DIR='${OZONE_LIBEXEC_DIR}'"
      echo "HDDS_LIB_JARS_DIR='${HDDS_LIB_JARS_DIR}'"
      if [[ -n "${QATESTMODE}" ]]; then
        echo "MYNAME=${MYNAME}"
        echo "OZONE_SHELL_EXECNAME=${OZONE_SHELL_EXECNAME}"
      fi
      exit 0
    ;;
    freon)
      OZONE_CLASSNAME=org.apache.hadoop.ozone.freon.Freon
      OZONE_FREON_OPTS="${OZONE_FREON_OPTS}"
      OZONE_OPTS="${OZONE_OPTS} ${OZONE_FREON_OPTS}"
      OZONE_RUN_ARTIFACT_NAME="hadoop-ozone-tools"
    ;;
    genesis)
      ARTIFACT_LIB_DIR="${OZONE_HOME}/share/ozone/lib/hadoop-ozone-tools"
      mkdir -p "$ARTIFACT_LIB_DIR"
      if [[ ! -f "$ARTIFACT_LIB_DIR/jmh-core-1.23.jar" ]]; then
        echo "jmh-core jar is missing from $ARTIFACT_LIB_DIR, trying to download from maven central (License: GPL + classpath exception)"
        curl -o "$ARTIFACT_LIB_DIR/jmh-core-1.23.jar"  https://repo1.maven.org/maven2/org/openjdk/jmh/jmh-core/1.23/jmh-core-1.23.jar
      fi

      if [[ ! -f "$ARTIFACT_LIB_DIR/jopt-simple-4.6.jar" ]]; then
        echo "jopt jar is missing from $ARTIFACT_LIB_DIR, trying to download from maven central (License: MIT License)"
        curl -o "$ARTIFACT_LIB_DIR/jopt-simple-4.6.jar" https://repo1.maven.org/maven2/net/sf/jopt-simple/jopt-simple/4.6/jopt-simple-4.6.jar
      fi

      OZONE_CLASSNAME=org.apache.hadoop.ozone.genesis.Genesis
      OZONE_RUN_ARTIFACT_NAME="hadoop-ozone-tools"
    ;;
    getconf)
      OZONE_CLASSNAME=org.apache.hadoop.ozone.conf.OzoneGetConf;
      OZONE_RUN_ARTIFACT_NAME="hadoop-ozone-tools"
    ;;
    om)
<<<<<<< HEAD
      OZONE_SUBCMD_SUPPORTDAEMONIZATION="true"
      OZONE_CLASSNAME=org.apache.hadoop.ozone.om.OzoneManagerStarter
      ozone_deprecate_envvar HDFS_OM_OPTS OZONE_OM_OPTS
      OZONE_OM_OPTS="${OZONE_OM_OPTS} -Dlog4j.configurationFile=${OZONE_CONF_DIR}/om-audit-log4j2.properties"
=======
      HADOOP_SUBCMD_SUPPORTDAEMONIZATION="true"
      HADOOP_CLASSNAME=org.apache.hadoop.ozone.om.OzoneManagerStarter
      hadoop_deprecate_envvar HDFS_OM_OPTS OZONE_OM_OPTS
      OZONE_OM_OPTS="${RATIS_OPTS} ${OZONE_OM_OPTS}"
      OZONE_OM_OPTS="${OZONE_OM_OPTS} -Dlog4j.configurationFile=${HADOOP_CONF_DIR}/om-audit-log4j2.properties"
>>>>>>> 3d70fab3
      OZONE_OM_OPTS="-Dlog4j2.contextSelector=org.apache.logging.log4j.core.async.AsyncLoggerContextSelector ${OZONE_OM_OPTS}"
      OZONE_RUN_ARTIFACT_NAME="hadoop-ozone-ozone-manager"
    ;;
    sh | shell)
      OZONE_CLASSNAME=org.apache.hadoop.ozone.shell.OzoneShell
      ozone_deprecate_envvar HDFS_OM_SH_OPTS OZONE_SH_OPTS
      OZONE_SH_OPTS="${OZONE_SH_OPTS} -Dhadoop.log.file=ozone-shell.log -Dlog4j.configuration=file:${ozone_shell_log4j}"
      OZONE_OPTS="${OZONE_OPTS} ${OZONE_SH_OPTS}"
      OZONE_RUN_ARTIFACT_NAME="hadoop-ozone-tools"
    ;;
    s3)
      OZONE_CLASSNAME=org.apache.hadoop.ozone.shell.s3.S3Shell
      OZONE_RUN_ARTIFACT_NAME="hadoop-ozone-tools"
    ;;
    scm)
<<<<<<< HEAD
      OZONE_SUBCMD_SUPPORTDAEMONIZATION="true"
      OZONE_CLASSNAME='org.apache.hadoop.hdds.scm.server.StorageContainerManagerStarter'
      ozone_deprecate_envvar HDFS_STORAGECONTAINERMANAGER_OPTS OZONE_SCM_OPTS
      OZONE_SCM_OPTS="${OZONE_SCM_OPTS} -Dlog4j.configurationFile=${OZONE_CONF_DIR}/scm-audit-log4j2.properties"
=======
      HADOOP_SUBCMD_SUPPORTDAEMONIZATION="true"
      HADOOP_CLASSNAME='org.apache.hadoop.hdds.scm.server.StorageContainerManagerStarter'
      hadoop_deprecate_envvar HDFS_STORAGECONTAINERMANAGER_OPTS OZONE_SCM_OPTS
      OZONE_SCM_OPTS="${RATIS_OPTS} ${OZONE_SCM_OPTS}"
      OZONE_SCM_OPTS="${OZONE_SCM_OPTS} -Dlog4j.configurationFile=${HADOOP_CONF_DIR}/scm-audit-log4j2.properties"
>>>>>>> 3d70fab3
      OZONE_SCM_OPTS="-Dlog4j2.contextSelector=org.apache.logging.log4j.core.async.AsyncLoggerContextSelector ${OZONE_SCM_OPTS}"
      OZONE_RUN_ARTIFACT_NAME="hadoop-hdds-server-scm"
    ;;
    s3g)
      OZONE_SUBCMD_SUPPORTDAEMONIZATION="true"
      OZONE_CLASSNAME='org.apache.hadoop.ozone.s3.Gateway'
      OZONE_RUN_ARTIFACT_NAME="hadoop-ozone-s3gateway"
    ;;
    csi)
      OZONE_SUBCMD_SUPPORTDAEMONIZATION="true"
      OZONE_CLASSNAME='org.apache.hadoop.ozone.csi.CsiServer'
      OZONE_RUN_ARTIFACT_NAME="hadoop-ozone-csi"
    ;;
    recon)
      OZONE_SUBCMD_SUPPORTDAEMONIZATION="true"
      OZONE_CLASSNAME='org.apache.hadoop.ozone.recon.ReconServer'
      OZONE_RUN_ARTIFACT_NAME="hadoop-ozone-recon"
    ;;
    fs)
      OZONE_CLASSNAME=org.apache.hadoop.fs.ozone.OzoneFsShell
      OZONE_RUN_ARTIFACT_NAME="hadoop-ozone-tools"
    ;;
    insight)
      OZONE_CLASSNAME=org.apache.hadoop.ozone.insight.Insight
      OZONE_RUN_ARTIFACT_NAME="hadoop-ozone-insight"
    ;;
    version)
      OZONE_CLASSNAME=org.apache.hadoop.ozone.util.OzoneVersionInfo
      OZONE_RUN_ARTIFACT_NAME="hadoop-ozone-common"
    ;;
    genconf)
      OZONE_CLASSNAME=org.apache.hadoop.ozone.genconf.GenerateOzoneRequiredConfigurations
      OZONE_RUN_ARTIFACT_NAME="hadoop-ozone-tools"
    ;;
    dtutil)
      OZONE_CLASSNAME=org.apache.hadoop.security.token.DtUtilShell
      OZONE_RUN_ARTIFACT_NAME="hadoop-ozone-tools"
    ;;
    admin)
      OZONE_CLASSNAME=org.apache.hadoop.hdds.cli.OzoneAdmin
      OZONE_RUN_ARTIFACT_NAME="hadoop-ozone-tools"
    ;;
    debug)
      OZONE_CLASSNAME=org.apache.hadoop.ozone.debug.OzoneDebug
      OZONE_RUN_ARTIFACT_NAME="hadoop-ozone-tools"
    ;;
    *)
      OZONE_CLASSNAME="${subcmd}"
      if ! ozone_validate_classname "${OZONE_CLASSNAME}"; then
        ozone_exit_with_usage 1
      fi
    ;;
  esac
}

# load functions
for dir in "${OZONE_LIBEXEC_DIR}" "${OZONE_HOME}/libexec" "${HADOOP_LIBEXEC_DIR}" "${HADOOP_HOME}/libexec" "${bin}/../libexec"; do
  if [[ -e "${dir}/ozone-functions.sh" ]]; then
    . "${dir}/ozone-functions.sh"
    if declare -F ozone_bootstrap >& /dev/null; then
      break
    fi
  fi
done

if ! declare -F ozone_bootstrap >& /dev/null; then
  echo "ERROR: Cannot find ozone-functions.sh." 2>&1
  exit 1
fi

ozone_bootstrap
. "${OZONE_LIBEXEC_DIR}/ozone-config.sh"

# now that we have support code, let's abs MYNAME so we can use it later
MYNAME=$(ozone_abs "${MYNAME}")

if [[ $# = 0 ]]; then
  ozone_exit_with_usage 1
fi

OZONE_SUBCMD=$1
shift


if ozone_need_reexec ozone "${OZONE_SUBCMD}"; then
  ozone_uservar_su ozone "${OZONE_SUBCMD}" \
    "${MYNAME}" \
    "--reexec" \
    "${OZONE_USER_PARAMS[@]}"
  exit $?
fi

ozone_verify_user_perm "${OZONE_SHELL_EXECNAME}" "${OZONE_SUBCMD}"

OZONE_SUBCMD_ARGS=("$@")

if declare -f ozone_subcommand_"${OZONE_SUBCMD}" >/dev/null 2>&1; then
  ozone_debug "Calling dynamically: ozone_subcommand_${OZONE_SUBCMD} ${OZONE_SUBCMD_ARGS[*]}"
  "ozone_subcommand_${OZONE_SUBCMD}" "${OZONE_SUBCMD_ARGS[@]}"
else
  ozonecmd_case "${OZONE_SUBCMD}" "${OZONE_SUBCMD_ARGS[@]}"
fi

ozone_assemble_classpath

ozone_add_client_opts

ozone_add_default_gc_opts

if [[ ${OZONE_WORKER_MODE} = true ]]; then
  ozone_worker_mode_execute "${OZONE_HOME}/bin/ozone" "${OZONE_USER_PARAMS[@]}"
  exit $?
fi

ozone_subcommand_opts "${OZONE_SHELL_EXECNAME}" "${OZONE_SUBCMD}"

# everything is in globals at this point, so call the generic handler
ozone_generic_java_subcmd_handler<|MERGE_RESOLUTION|>--- conflicted
+++ resolved
@@ -108,22 +108,10 @@
       fi
     ;;
     datanode)
-<<<<<<< HEAD
-      OZONE_SUBCMD_SUPPORTDAEMONIZATION="true"
-      # Add JVM parameter (org.apache.ratis.thirdparty.io.netty.allocator.useCacheForAllThreads=false)
-      # for disabling netty PooledByteBufAllocator thread caches for non-netty threads.
-      # This parameter significantly reduces GC pressure for Datanode.
-      # Corresponding Ratis issue https://issues.apache.org/jira/browse/RATIS-534.
-      # TODO: Fix the problem related to netty resource leak detector throwing
-      # exception as mentioned in HDDS-3812
+      OZONE_SUBCMD_SUPPORTDAEMONIZATION="true"
       ozone_deprecate_envvar HDDS_DN_OPTS OZONE_DATANODE_OPTS
-      OZONE_DATANODE_OPTS="-Dorg.apache.ratis.thirdparty.io.netty.allocator.useCacheForAllThreads=false -Dorg.apache.ratis.thirdparty.io.netty.leakDetection.level=disabled -Dlog4j.configurationFile=${OZONE_CONF_DIR}/dn-audit-log4j2.properties ${OZONE_DATANODE_OPTS}"
-=======
-      HADOOP_SUBCMD_SUPPORTDAEMONIZATION="true"
-      hadoop_deprecate_envvar HDDS_DN_OPTS OZONE_DATANODE_OPTS
       OZONE_DATANODE_OPTS="${RATIS_OPTS} ${OZONE_DATANODE_OPTS}"
-      OZONE_DATANODE_OPTS="-Dlog4j.configurationFile=${HADOOP_CONF_DIR}/dn-audit-log4j2.properties ${OZONE_DATANODE_OPTS}"
->>>>>>> 3d70fab3
+      OZONE_DATANODE_OPTS="-Dlog4j.configurationFile=${OZONE_CONF_DIR}/dn-audit-log4j2.properties ${OZONE_DATANODE_OPTS}"
       OZONE_DATANODE_OPTS="-Dlog4j2.contextSelector=org.apache.logging.log4j.core.async.AsyncLoggerContextSelector ${OZONE_DATANODE_OPTS}"
       OZONE_CLASSNAME=org.apache.hadoop.ozone.HddsDatanodeService
       OZONE_RUN_ARTIFACT_NAME="hadoop-ozone-datanode"
@@ -167,18 +155,11 @@
       OZONE_RUN_ARTIFACT_NAME="hadoop-ozone-tools"
     ;;
     om)
-<<<<<<< HEAD
       OZONE_SUBCMD_SUPPORTDAEMONIZATION="true"
       OZONE_CLASSNAME=org.apache.hadoop.ozone.om.OzoneManagerStarter
       ozone_deprecate_envvar HDFS_OM_OPTS OZONE_OM_OPTS
+      OZONE_OM_OPTS="${RATIS_OPTS} ${OZONE_OM_OPTS}"
       OZONE_OM_OPTS="${OZONE_OM_OPTS} -Dlog4j.configurationFile=${OZONE_CONF_DIR}/om-audit-log4j2.properties"
-=======
-      HADOOP_SUBCMD_SUPPORTDAEMONIZATION="true"
-      HADOOP_CLASSNAME=org.apache.hadoop.ozone.om.OzoneManagerStarter
-      hadoop_deprecate_envvar HDFS_OM_OPTS OZONE_OM_OPTS
-      OZONE_OM_OPTS="${RATIS_OPTS} ${OZONE_OM_OPTS}"
-      OZONE_OM_OPTS="${OZONE_OM_OPTS} -Dlog4j.configurationFile=${HADOOP_CONF_DIR}/om-audit-log4j2.properties"
->>>>>>> 3d70fab3
       OZONE_OM_OPTS="-Dlog4j2.contextSelector=org.apache.logging.log4j.core.async.AsyncLoggerContextSelector ${OZONE_OM_OPTS}"
       OZONE_RUN_ARTIFACT_NAME="hadoop-ozone-ozone-manager"
     ;;
@@ -194,18 +175,11 @@
       OZONE_RUN_ARTIFACT_NAME="hadoop-ozone-tools"
     ;;
     scm)
-<<<<<<< HEAD
       OZONE_SUBCMD_SUPPORTDAEMONIZATION="true"
       OZONE_CLASSNAME='org.apache.hadoop.hdds.scm.server.StorageContainerManagerStarter'
       ozone_deprecate_envvar HDFS_STORAGECONTAINERMANAGER_OPTS OZONE_SCM_OPTS
+      OZONE_SCM_OPTS="${RATIS_OPTS} ${OZONE_SCM_OPTS}"
       OZONE_SCM_OPTS="${OZONE_SCM_OPTS} -Dlog4j.configurationFile=${OZONE_CONF_DIR}/scm-audit-log4j2.properties"
-=======
-      HADOOP_SUBCMD_SUPPORTDAEMONIZATION="true"
-      HADOOP_CLASSNAME='org.apache.hadoop.hdds.scm.server.StorageContainerManagerStarter'
-      hadoop_deprecate_envvar HDFS_STORAGECONTAINERMANAGER_OPTS OZONE_SCM_OPTS
-      OZONE_SCM_OPTS="${RATIS_OPTS} ${OZONE_SCM_OPTS}"
-      OZONE_SCM_OPTS="${OZONE_SCM_OPTS} -Dlog4j.configurationFile=${HADOOP_CONF_DIR}/scm-audit-log4j2.properties"
->>>>>>> 3d70fab3
       OZONE_SCM_OPTS="-Dlog4j2.contextSelector=org.apache.logging.log4j.core.async.AsyncLoggerContextSelector ${OZONE_SCM_OPTS}"
       OZONE_RUN_ARTIFACT_NAME="hadoop-hdds-server-scm"
     ;;
