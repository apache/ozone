--- conflicted
+++ resolved
@@ -185,16 +185,7 @@
 
     ${datanodeOzoneUsedBytesInfoAfterContainerBalancing} =    Get Datanode Ozone Used Bytes Info          ${uuid}
     Should Not Be Equal As Integers     ${datanodeOzoneUsedBytesInfo}    ${datanodeOzoneUsedBytesInfoAfterContainerBalancing}
-<<<<<<< HEAD
-    Should Be True    ${datanodeOzoneUsedBytesInfoAfterContainerBalancing} < ${SIZE} * 3.5
-    Should Be True    ${datanodeOzoneUsedBytesInfoAfterContainerBalancing} > ${SIZE} * 3
-=======
     #We need to ensure that after balancing, the amount of data recorded on each datanode falls within the following ranges:
     #{SIZE}*3 < used < {SIZE}*3.5 for RATIS containers, and {SIZE}*1.5 < used < {SIZE}*2.5 for EC containers.
     Should Be True    ${datanodeOzoneUsedBytesInfoAfterContainerBalancing} < ${SIZE} * ${UPPER_LIMIT}
-    Should Be True    ${datanodeOzoneUsedBytesInfoAfterContainerBalancing} > ${SIZE} * ${LOWER_LIMIT}
-
-
-
-
->>>>>>> f7b428d7
+    Should Be True    ${datanodeOzoneUsedBytesInfoAfterContainerBalancing} > ${SIZE} * ${LOWER_LIMIT}