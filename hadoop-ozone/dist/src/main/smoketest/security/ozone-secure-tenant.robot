# Licensed to the Apache Software Foundation (ASF) under one or more
# contributor license agreements.  See the NOTICE file distributed with
# this work for additional information regarding copyright ownership.
# The ASF licenses this file to You under the Apache License, Version 2.0
# (the "License"); you may not use this file except in compliance with
# the License.  You may obtain a copy of the License at
#
#     http://www.apache.org/licenses/LICENSE-2.0
#
# Unless required by applicable law or agreed to in writing, software
# distributed under the License is distributed on an "AS IS" BASIS,
# WITHOUT WARRANTIES OR CONDITIONS OF ANY KIND, either express or implied.
# See the License for the specific language governing permissions and
# limitations under the License.

*** Settings ***
Documentation       Smoke test for ozone secure tenant commands
Library             OperatingSystem
Library             String
Library             BuiltIn
Resource            ../commonlib.robot
Resource            ../s3/commonawslib.robot
Test Timeout        5 minutes

*** Variables ***
${RANGER_ENDPOINT_URL}  http://ranger:6080
${S3G_ENDPOINT_URL}     http://s3g:9878

*** Test Cases ***
<<<<<<< HEAD
Secure Tenant Create Tenant Success with Cluster Admin
=======
Create Tenant Success with Cluster Admin
    Run Keyword         Init Ranger MockServer
>>>>>>> f0b30130
    Run Keyword         Kinit test user     testuser     testuser.keytab
    ${output} =         Execute          ozone tenant --verbose create tenantone
                        Should contain   ${output}         "tenantId": "tenantone"

Assign User Success with Cluster Admin
    ${output} =         Execute          ozone tenant --verbose user assign testuser --tenant=tenantone
                        Should contain   ${output}         Assigned 'testuser' to 'tenantone'
    ${accessId} =       Get Regexp Matches   ${output}     (?<=export AWS_ACCESS_KEY_ID=).*
    ${secretKey} =      Get Regexp Matches   ${output}     (?<=export AWS_SECRET_ACCESS_KEY=).*
    ${accessId} =       Set Variable         ${accessId[0]}
    ${secretKey} =      Set Variable         ${secretKey[0]}
                        Set Global Variable  ${ACCESS_ID}   ${accessId}
                        Set Global Variable  ${SECRET_KEY}  ${secretKey}

Assign User Failure to Non-existent Tenant
    ${rc}  ${output} =  Run And Return Rc And Output  ozone tenant user assign testuser --tenant=thistenantdoesnotexist
                        Should contain   ${output}         Tenant 'thistenantdoesnotexist' doesn't exist

GetUserInfo Success
    ${output} =         Execute          ozone tenant user info testuser
                        Should contain   ${output}         Tenant 'tenantone' with accessId 'tenantone$testuser'

GetUserInfo as JSON Success
    ${output} =         Execute          ozone tenant user info --json testuser | jq '.tenants | .[].accessId'
                        Should contain   ${output}         "tenantone$testuser"

Create Bucket 1 Success via S3 API
                        Execute          aws configure set aws_access_key_id ${ACCESS_ID}
                        Execute          aws configure set aws_secret_access_key ${SECRET_KEY}
    ${output} =         Execute          aws s3api --endpoint-url ${S3G_ENDPOINT_URL} create-bucket --bucket bucket-test1
                        Should contain   ${output}         bucket-test1
    ${output} =         Execute          aws s3api --endpoint-url ${S3G_ENDPOINT_URL} list-buckets
                        Should contain   ${output}         bucket-test1

Verify Bucket 1 Owner
    ${result} =         Execute          ozone sh bucket info /tenantone/bucket-test1 | jq -r '.owner'
                        Should Be Equal  ${result}       testuser

SetSecret Success with Cluster Admin
    ${output} =         Execute          ozone tenant user setsecret 'tenantone$testuser' --secret=somesecret1
                        Should contain   ${output}         export AWS_SECRET_ACCESS_KEY='somesecret1'

SetSecret Failure For Invalid Secret 1
    ${rc}  ${output} =  Run And Return Rc And Output  ozone tenant user setsecret 'tenantone$testuser' --secret=''
                        Should contain   ${output}         secretKey cannot be null or empty.

SetSecret Failure For Invalid Secret 2
    ${rc}  ${output} =  Run And Return Rc And Output  ozone tenant user setsecret 'tenantone$testuser' --secret=short
                        Should contain   ${output}         Secret key length should be at least 8 characters

GetSecret Success
    ${output} =         Execute          ozone tenant user getsecret 'tenantone$testuser'
                        Should contain   ${output}         export AWS_SECRET_ACCESS_KEY='somesecret1'

Delete Bucket 1 Failure With Old SecretKey via S3 API
    ${rc}  ${output} =  Run And Return Rc And Output  aws s3api --endpoint-url ${S3G_ENDPOINT_URL} delete-bucket --bucket bucket-test1
                        Should Be True	${rc} > 0

Delete Bucket 1 Success With Newly Set SecretKey via S3 API
                        Execute          aws configure set aws_secret_access_key 'somesecret1'
    ${output} =         Execute          aws s3api --endpoint-url ${S3G_ENDPOINT_URL} delete-bucket --bucket bucket-test1

Delete Tenant Failure Tenant Not Empty
    ${rc}  ${output} =  Run And Return Rc And Output  ozone tenant delete tenantone
                        Should contain   ${output}         TENANT_NOT_EMPTY Tenant 'tenantone' is not empty. All accessIds associated to this tenant must be revoked before the tenant can be deleted. See `ozone tenant user revoke`

Create Tenant Failure with Regular User
    Run Keyword         Kinit test user     testuser2    testuser2.keytab
    ${rc}  ${output} =  Run And Return Rc And Output  ozone tenant create tenanttwo
                        Should contain   ${output}         PERMISSION_DENIED User 'testuser2/scm@EXAMPLE.COM' is not an Ozone admin.

SetSecret Failure with Regular User
    ${rc}  ${output} =  Run And Return Rc And Output  ozone tenant user set-secret 'tenantone$testuser' --secret=somesecret2
                        Should contain   ${output}         Permission denied. Requested accessId

Create Bucket 2 Success with somesecret1 via S3 API
    ${output} =         Execute          aws s3api --endpoint-url ${S3G_ENDPOINT_URL} create-bucket --bucket bucket-test2
                        Should contain   ${output}         bucket-test2

Delete Bucket 2 Failure with somesecret2 via S3 API
                        Execute          aws configure set aws_secret_access_key 'somesecret2'
    ${rc}  ${output} =  Run And Return Rc And Output  aws s3api --endpoint-url ${S3G_ENDPOINT_URL} delete-bucket --bucket bucket-test2
                        Should Be True	${rc} > 0

Delete Bucket 2 Success with somesecret1 via S3 API
                        Execute          aws configure set aws_secret_access_key 'somesecret1'
    ${output} =         Execute          aws s3api --endpoint-url ${S3G_ENDPOINT_URL} delete-bucket --bucket bucket-test2

Revoke User AccessId Success with Cluster Admin
    Run Keyword         Kinit test user     testuser     testuser.keytab
    ${output} =         Execute          ozone tenant --verbose user revoke 'tenantone$testuser'
                        Should contain   ${output}         Revoked accessId 'tenantone$testuser'.

Create Bucket 3 Failure with Revoked AccessId via S3 API
    ${rc}  ${output} =  Run And Return Rc And Output  aws s3api --endpoint-url ${S3G_ENDPOINT_URL} create-bucket --bucket bucket-test3
                        Should Be True	${rc} > 0

Delete Tenant Success with Cluster Admin
    ${output} =         Execute          ozone tenant delete tenantone
                        Should contain   ${output}         Deleted tenant 'tenantone'.

Delete Volume Success with Cluster Admin
    ${output} =         Execute          ozone sh volume delete tenantone
                        Should contain   ${output}         Volume tenantone is deleted

List Tenant Expect Empty Result
    ${output} =         Execute          ozone tenant list
                        Should not contain   ${output}     tenantone<|MERGE_RESOLUTION|>--- conflicted
+++ resolved
@@ -27,12 +27,7 @@
 ${S3G_ENDPOINT_URL}     http://s3g:9878
 
 *** Test Cases ***
-<<<<<<< HEAD
-Secure Tenant Create Tenant Success with Cluster Admin
-=======
 Create Tenant Success with Cluster Admin
-    Run Keyword         Init Ranger MockServer
->>>>>>> f0b30130
     Run Keyword         Kinit test user     testuser     testuser.keytab
     ${output} =         Execute          ozone tenant --verbose create tenantone
                         Should contain   ${output}         "tenantId": "tenantone"
