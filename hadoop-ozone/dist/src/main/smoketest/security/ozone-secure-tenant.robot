# Licensed to the Apache Software Foundation (ASF) under one or more
# contributor license agreements.  See the NOTICE file distributed with
# this work for additional information regarding copyright ownership.
# The ASF licenses this file to You under the Apache License, Version 2.0
# (the "License"); you may not use this file except in compliance with
# the License.  You may obtain a copy of the License at
#
#     http://www.apache.org/licenses/LICENSE-2.0
#
# Unless required by applicable law or agreed to in writing, software
# distributed under the License is distributed on an "AS IS" BASIS,
# WITHOUT WARRANTIES OR CONDITIONS OF ANY KIND, either express or implied.
# See the License for the specific language governing permissions and
# limitations under the License.

*** Settings ***
Documentation       Smoke test for ozone secure tenant commands.
Library             OperatingSystem
Library             String
Library             BuiltIn
Resource            ../commonlib.robot
Resource            ../s3/commonawslib.robot
Test Timeout        5 minutes

*** Variables ***
${RANGER_ENDPOINT_URL}  https://ranger:6182
${S3G_ENDPOINT_URL}     http://s3g:9878

*** Keywords ***
Init Ranger MockServer
    ${output} =         Execute          curl -k ${RANGER_ENDPOINT_URL}
                        Should contain   ${output}         {}

*** Test Cases ***
Create Tenant Success with Cluster Admin
    Run Keyword         Init Ranger MockServer
    Run Keyword         Kinit test user     testuser     testuser.keytab
    ${output} =         Execute          ozone tenant --verbose create tenantone
                        Should contain   ${output}         "tenantId": "tenantone"

Assign User Success with Cluster Admin
    ${output} =         Execute          ozone tenant --verbose user assign testuser --tenant=tenantone
                        Should contain   ${output}         Assigned 'testuser' to 'tenantone'
    ${accessId} =       Get Regexp Matches   ${output}     (?<=export AWS_ACCESS_KEY_ID=).*
    ${secretKey} =      Get Regexp Matches   ${output}     (?<=export AWS_SECRET_ACCESS_KEY=).*
    ${accessId} =       Set Variable         ${accessId[0]}
    ${secretKey} =      Set Variable         ${secretKey[0]}
                        Set Global Variable  ${ACCESS_ID}   ${accessId}
                        Set Global Variable  ${SECRET_KEY}  ${secretKey}

Assign User Failure to Non-existent Tenant
    ${rc}  ${output} =  Run And Return Rc And Output  ozone tenant user assign testuser --tenant=thistenantdoesnotexist
                        Should contain   ${output}         Tenant 'thistenantdoesnotexist' doesn't exist

GetUserInfo Success
    ${output} =         Execute          ozone tenant user info testuser
                        Should contain   ${output}         Tenant 'tenantone' with accessId 'tenantone$testuser'

GetUserInfo as JSON Success
    ${output} =         Execute          ozone tenant user info --json testuser | jq '.tenants | .[].accessId'
                        Should contain   ${output}         "tenantone$testuser"

Create Bucket 1 Success via S3 API
                        Execute          aws configure set aws_access_key_id ${ACCESS_ID}
                        Execute          aws configure set aws_secret_access_key ${SECRET_KEY}
    ${output} =         Execute          aws s3api --endpoint-url ${S3G_ENDPOINT_URL} create-bucket --bucket bucket-test1
                        Should contain   ${output}         bucket-test1
    ${output} =         Execute          aws s3api --endpoint-url ${S3G_ENDPOINT_URL} list-buckets
                        Should contain   ${output}         bucket-test1

<<<<<<< HEAD
SetSecret Success with Cluster Admin
    ${output} =         Execute          ozone tenant user setsecret 'tenantone$testuser' --secret=somesecret1
=======
Secure Tenant Verify Bucket 1 Owner
    ${result} =         Execute          ozone sh bucket info /tenantone/bucket-test1 | jq -r '.owner'
                        Should Be Equal  ${result}       testuser

Secure Tenant SetSecret Success with Cluster Admin
    ${output} =         Execute          ozone tenant user setsecret 'tenantone$testuser' --secret=somesecret1 --export
>>>>>>> 42d30d37
                        Should contain   ${output}         export AWS_SECRET_ACCESS_KEY='somesecret1'

SetSecret Failure For Invalid Secret 1
    ${rc}  ${output} =  Run And Return Rc And Output  ozone tenant user setsecret 'tenantone$testuser' --secret=''
                        Should contain   ${output}         secretKey cannot be null or empty.

SetSecret Failure For Invalid Secret 2
    ${rc}  ${output} =  Run And Return Rc And Output  ozone tenant user setsecret 'tenantone$testuser' --secret=short
                        Should contain   ${output}         Secret key length should be at least 8 characters

GetSecret Success
    ${output} =         Execute          ozone tenant user getsecret 'tenantone$testuser'
                        Should contain   ${output}         export AWS_SECRET_ACCESS_KEY='somesecret1'

Delete Bucket 1 Failure With Old SecretKey via S3 API
    ${rc}  ${output} =  Run And Return Rc And Output  aws s3api --endpoint-url ${S3G_ENDPOINT_URL} delete-bucket --bucket bucket-test1
                        Should Be True	${rc} > 0

Delete Bucket 1 Success With Newly Set SecretKey via S3 API
                        Execute          aws configure set aws_secret_access_key 'somesecret1'
    ${output} =         Execute          aws s3api --endpoint-url ${S3G_ENDPOINT_URL} delete-bucket --bucket bucket-test1

Delete Tenant Failure Tenant Not Empty
    ${rc}  ${output} =  Run And Return Rc And Output  ozone tenant delete tenantone
                        Should contain   ${output}         TENANT_NOT_EMPTY Tenant 'tenantone' is not empty. All accessIds associated to this tenant must be revoked before the tenant can be deleted. See `ozone tenant user revoke`

Create Tenant Failure with Regular User
    Run Keyword         Kinit test user     testuser2    testuser2.keytab
    ${rc}  ${output} =  Run And Return Rc And Output  ozone tenant create tenanttwo
                        Should contain   ${output}         PERMISSION_DENIED User 'testuser2/scm@EXAMPLE.COM' is not an Ozone admin.

SetSecret Failure with Regular User
    ${rc}  ${output} =  Run And Return Rc And Output  ozone tenant user set-secret 'tenantone$testuser' --secret=somesecret2
                        Should contain   ${output}         Permission denied. Requested accessId

Create Bucket 2 Success with somesecret1 via S3 API
    ${output} =         Execute          aws s3api --endpoint-url ${S3G_ENDPOINT_URL} create-bucket --bucket bucket-test2
                        Should contain   ${output}         bucket-test2

Delete Bucket 2 Failure with somesecret2 via S3 API
                        Execute          aws configure set aws_secret_access_key 'somesecret2'
    ${rc}  ${output} =  Run And Return Rc And Output  aws s3api --endpoint-url ${S3G_ENDPOINT_URL} delete-bucket --bucket bucket-test2
                        Should Be True	${rc} > 0

Delete Bucket 2 Success with somesecret1 via S3 API
                        Execute          aws configure set aws_secret_access_key 'somesecret1'
    ${output} =         Execute          aws s3api --endpoint-url ${S3G_ENDPOINT_URL} delete-bucket --bucket bucket-test2

Revoke User AccessId Success with Cluster Admin
    Run Keyword         Kinit test user     testuser     testuser.keytab
    ${output} =         Execute          ozone tenant --verbose user revoke 'tenantone$testuser'
                        Should contain   ${output}         Revoked accessId 'tenantone$testuser'.

Create Bucket 3 Failure with Revoked AccessId via S3 API
    ${rc}  ${output} =  Run And Return Rc And Output  aws s3api --endpoint-url ${S3G_ENDPOINT_URL} create-bucket --bucket bucket-test3
                        Should Be True	${rc} > 0

Delete Tenant Success with Cluster Admin
    ${output} =         Execute          ozone tenant delete tenantone
                        Should contain   ${output}         Deleted tenant 'tenantone'.

Delete Volume Success with Cluster Admin
    ${output} =         Execute          ozone sh volume delete tenantone
                        Should contain   ${output}         Volume tenantone is deleted

List Tenant Expect Empty Result
    ${output} =         Execute          ozone tenant list
                        Should not contain   ${output}     tenantone<|MERGE_RESOLUTION|>--- conflicted
+++ resolved
@@ -68,17 +68,12 @@
     ${output} =         Execute          aws s3api --endpoint-url ${S3G_ENDPOINT_URL} list-buckets
                         Should contain   ${output}         bucket-test1
 
-<<<<<<< HEAD
-SetSecret Success with Cluster Admin
-    ${output} =         Execute          ozone tenant user setsecret 'tenantone$testuser' --secret=somesecret1
-=======
 Secure Tenant Verify Bucket 1 Owner
     ${result} =         Execute          ozone sh bucket info /tenantone/bucket-test1 | jq -r '.owner'
                         Should Be Equal  ${result}       testuser
 
 Secure Tenant SetSecret Success with Cluster Admin
-    ${output} =         Execute          ozone tenant user setsecret 'tenantone$testuser' --secret=somesecret1 --export
->>>>>>> 42d30d37
+    ${output} =         Execute          ozone tenant user setsecret 'tenantone$testuser' --secret=somesecret1
                         Should contain   ${output}         export AWS_SECRET_ACCESS_KEY='somesecret1'
 
 SetSecret Failure For Invalid Secret 1
