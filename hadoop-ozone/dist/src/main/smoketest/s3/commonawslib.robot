# Licensed to the Apache Software Foundation (ASF) under one or more
# contributor license agreements.  See the NOTICE file distributed with
# this work for additional information regarding copyright ownership.
# The ASF licenses this file to You under the Apache License, Version 2.0
# (the "License"); you may not use this file except in compliance with
# the License.  You may obtain a copy of the License at
#
#     http://www.apache.org/licenses/LICENSE-2.0
#
# Unless required by applicable law or agreed to in writing, software
# distributed under the License is distributed on an "AS IS" BASIS,
# WITHOUT WARRANTIES OR CONDITIONS OF ANY KIND, either express or implied.
# See the License for the specific language governing permissions and
# limitations under the License.

*** Settings ***
Library             Collections
Resource            ../commonlib.robot
Resource            ../ozone-lib/shell.robot

*** Variables ***
${ENDPOINT_URL}                http://s3g:9878
${OZONE_S3_HEADER_VERSION}     v4
${OZONE_S3_SET_CREDENTIALS}    true
${BUCKET}                      generated
${BUCKET_LAYOUT}               OBJECT_STORE
${KEY_NAME}                    key1
${OZONE_S3_TESTS_SET_UP}       ${FALSE}
${OZONE_AWS_ACCESS_KEY_ID}     ${EMPTY}
${OZONE_S3_ADDRESS_STYLE}      path

*** Keywords ***
Execute AWSS3APICli
    [Arguments]       ${command}
    ${output} =       Execute                    aws s3api --endpoint-url ${ENDPOINT_URL} ${command}
    [return]          ${output}

# For possible AWS CLI return codes see: https://docs.aws.amazon.com/cli/latest/topic/return-codes.html
Execute AWSS3APICli and checkrc
    [Arguments]       ${command}                 ${expected_error_code}
    ${output} =       Execute and checkrc        aws s3api --endpoint-url ${ENDPOINT_URL} ${command}  ${expected_error_code}
    [return]          ${output}

Execute AWSS3APICli and ignore error
    [Arguments]       ${command}
    ${output} =       Execute And Ignore Error   aws s3api --endpoint-url ${ENDPOINT_URL} ${command}
    [return]          ${output}

Execute AWSS3Cli
    [Arguments]       ${command}
    ${output} =       Execute                     aws s3 --endpoint-url ${ENDPOINT_URL} ${command}
    [return]          ${output}

Execute AWSS3CliDebug
    [Arguments]       ${command}
    ${output} =       Execute                     aws --debug s3 --endpoint ${ENDPOINT_URL} ${command}
    [return]          ${output}

Install aws cli
    ${rc}              ${output} =                 Run And Return Rc And Output           which aws
    Return From Keyword If    '${rc}' == '0'
    ${rc}              ${output} =                 Run And Return Rc And Output           which apt-get
    Run Keyword if     '${rc}' == '0'              Install aws cli s3 debian
    ${rc}              ${output} =                 Run And Return Rc And Output           yum --help
    Run Keyword if     '${rc}' == '0'              Install aws cli s3 centos

Install aws cli s3 centos
    Execute            sudo -E yum install -y awscli

Install aws cli s3 debian
    Execute            sudo -E apt-get install -y awscli

Setup v2 headers
                        Set Environment Variable   AWS_ACCESS_KEY_ID       ANYID
                        Set Environment Variable   AWS_SECRET_ACCESS_KEY   ANYKEY

Setup v4 headers
    Run Keyword if      '${SECURITY_ENABLED}' == 'true'     Kinit test user    testuser    testuser.keytab
    Run Keyword if      '${SECURITY_ENABLED}' == 'true'     Setup secure v4 headers
    Run Keyword if      '${SECURITY_ENABLED}' == 'false'    Setup dummy credentials for S3

Setup secure v4 headers
    ${result} =         Execute and Ignore error             ozone s3 getsecret ${OM_HA_PARAM}
    ${exists} =         Run Keyword And Return Status    Should Contain    ${result}    S3_SECRET_ALREADY_EXISTS
    IF                  ${exists}
                        Execute    ozone s3 revokesecret -y ${OM_HA_PARAM}
        ${result} =     Execute    ozone s3 getsecret ${OM_HA_PARAM}
    END

    ${accessKey} =      Get Regexp Matches         ${result}     (?<=awsAccessKey=).*
    # Use a valid user that are created in the Docket image Ex: testuser if it is not a secure cluster
    ${accessKey} =      Get Variable Value         ${accessKey}  testuser
    ${secret} =         Get Regexp Matches         ${result}     (?<=awsSecret=).*
    ${accessKey} =      Set Variable               ${accessKey[0]}
    ${secret} =         Set Variable               ${secret[0]}
                        Execute                    aws configure set default.s3.signature_version s3v4
                        Execute                    aws configure set aws_access_key_id ${accessKey}
                        Execute                    aws configure set aws_secret_access_key ${secret}
                        Execute                    aws configure set region us-west-1
                        Execute                    aws configure set default.s3.addressing_style ${OZONE_S3_ADDRESS_STYLE}


Setup dummy credentials for S3
                        Execute                    aws configure set default.s3.signature_version s3v4
                        Execute                    aws configure set aws_access_key_id dlfknslnfslf
                        Execute                    aws configure set aws_secret_access_key dlfknslnfslf
                        Execute                    aws configure set region us-west-1

Save AWS access key
    ${OZONE_AWS_ACCESS_KEY_ID} =      Execute     aws configure get aws_access_key_id
    Set Test Variable     ${OZONE_AWS_ACCESS_KEY_ID}

Restore AWS access key
    Execute    aws configure set aws_access_key_id ${OZONE_AWS_ACCESS_KEY_ID}

Generate Ozone String
    ${randStr} =         Generate Random String     10  [NUMBERS]
    [Return]             ozone-test-${randStr}

Create bucket
    ${postfix} =         Generate Ozone String
    ${bucket} =          Set Variable               bucket-${postfix}
                         Create bucket with name    ${bucket}
    [Return]             ${bucket}

Create bucket with name
    [Arguments]          ${bucket}
    ${result} =          Execute AWSS3APICli  create-bucket --bucket ${bucket}
                         Should contain              ${result}         Location
                         Should contain              ${result}         ${bucket}

Setup s3 tests
    Return From Keyword if    ${OZONE_S3_TESTS_SET_UP}
    Run Keyword        Generate random prefix
    Run Keyword        Install aws cli
    Run Keyword if    '${OZONE_S3_SET_CREDENTIALS}' == 'true'    Setup v4 headers
    Run Keyword if    '${BUCKET}' == 'generated'            Create generated bucket    ${BUCKET_LAYOUT}
    Run Keyword if    '${BUCKET}' == 'link'                 Setup links for S3 tests
    Run Keyword if    '${BUCKET}' == 'encrypted'            Create encrypted bucket
    Run Keyword if    '${BUCKET}' == 'erasure'              Create EC bucket
    Set Global Variable  ${OZONE_S3_TESTS_SET_UP}    ${TRUE}

Setup links for S3 tests
    ${exists} =        Bucket Exists    o3://${OM_SERVICE_ID}/s3v/link
    Return From Keyword If    ${exists}
    Execute            ozone sh volume create o3://${OM_SERVICE_ID}/legacy
    Execute            ozone sh bucket create --layout ${BUCKET_LAYOUT} o3://${OM_SERVICE_ID}/legacy/source-bucket
    Create link        link

Create generated bucket
    [Arguments]          ${layout}=OBJECT_STORE
    ${BUCKET} =          Create bucket with layout    s3v    ${layout}
    Set Global Variable   ${BUCKET}

Create encrypted bucket
    Return From Keyword if    '${SECURITY_ENABLED}' == 'false'
    ${exists} =        Bucket Exists    o3://${OM_SERVICE_ID}/s3v/encrypted
    Return From Keyword If    ${exists}
    Execute            ozone sh bucket create -k ${KEY_NAME} --layout ${BUCKET_LAYOUT} o3://${OM_SERVICE_ID}/s3v/encrypted

Create link
    [arguments]       ${bucket}
    Execute           ozone sh bucket link o3://${OM_SERVICE_ID}/legacy/source-bucket o3://${OM_SERVICE_ID}/s3v/${bucket}
    [return]          ${bucket}

Create EC bucket
    ${exists} =        Bucket Exists    o3://${OM_SERVICE_ID}/s3v/erasure
    Return From Keyword If    ${exists}
    Execute            ozone sh bucket create --replication rs-3-2-1024k --type EC --layout ${BUCKET_LAYOUT} o3://${OM_SERVICE_ID}/s3v/erasure

Generate random prefix
    ${random} =          Generate Ozone String
                         Set Global Variable  ${PREFIX}  ${random}

<<<<<<< HEAD
# Verify object put by listing and getting it
Put object to bucket
    [arguments]    ${bucket}    ${key}    ${path}

    Execute AWSS3ApiCli    put-object --bucket ${bucket} --key ${key} --body ${path}

    ${result} =    Execute AWSS3ApiCli    list-objects --bucket ${bucket}
    Should contain    ${result}    ${key}

    Execute AWSS3ApiCli    get-object --bucket ${bucket} --key ${key} ${path}.verify
    Compare files          ${path}    ${path}.verify

    [teardown]    Remove File    ${path}.verify


Perform Multipart Upload
    [arguments]    ${bucket}    ${key}    @{files}

    ${result} =         Execute AWSS3APICli     create-multipart-upload --bucket ${bucket} --key ${key}
    ${upload_id} =      Execute and checkrc     echo '${result}' | jq -r '.UploadId'    0

    @{etags} =    Create List
    FOR    ${i}    ${file}    IN ENUMERATE    @{files}
        ${part} =    Evaluate    ${i} + 1
        ${result} =   Execute AWSS3APICli     upload-part --bucket ${bucket} --key ${key} --part-number ${part} --body ${file} --upload-id ${upload_id}
        ${etag} =     Execute                 echo '${result}' | jq -r '.ETag'
        Append To List    ${etags}    {ETag=${etag},PartNumber=${part}}
    END

    ${parts} =    Catenate    SEPARATOR=,    @{etags}
    Execute AWSS3APICli     complete-multipart-upload --bucket ${bucket} --key ${key} --upload-id ${upload_id} --multipart-upload 'Parts=[${parts}]'

Verify Multipart Upload
    [arguments]    ${bucket}    ${key}    @{files}

    ${random} =    Generate Ozone String

    Execute AWSS3APICli     get-object --bucket ${bucket} --key ${key} /tmp/verify${random}
    ${tmp} =    Catenate    @{files}
    Execute    cat ${tmp} > /tmp/original${random}
    Compare files    /tmp/original${random}    /tmp/verify${random}

=======
>>>>>>> 85eb89b9
Revoke S3 secrets
    Execute and Ignore Error             ozone s3 revokesecret -y
    Execute and Ignore Error             ozone s3 revokesecret -y -u testuser
    Execute and Ignore Error             ozone s3 revokesecret -y -u testuser2
<|MERGE_RESOLUTION|>--- conflicted
+++ resolved
@@ -172,7 +172,6 @@
     ${random} =          Generate Ozone String
                          Set Global Variable  ${PREFIX}  ${random}
 
-<<<<<<< HEAD
 # Verify object put by listing and getting it
 Put object to bucket
     [arguments]    ${bucket}    ${key}    ${path}
@@ -187,36 +186,6 @@
 
     [teardown]    Remove File    ${path}.verify
 
-
-Perform Multipart Upload
-    [arguments]    ${bucket}    ${key}    @{files}
-
-    ${result} =         Execute AWSS3APICli     create-multipart-upload --bucket ${bucket} --key ${key}
-    ${upload_id} =      Execute and checkrc     echo '${result}' | jq -r '.UploadId'    0
-
-    @{etags} =    Create List
-    FOR    ${i}    ${file}    IN ENUMERATE    @{files}
-        ${part} =    Evaluate    ${i} + 1
-        ${result} =   Execute AWSS3APICli     upload-part --bucket ${bucket} --key ${key} --part-number ${part} --body ${file} --upload-id ${upload_id}
-        ${etag} =     Execute                 echo '${result}' | jq -r '.ETag'
-        Append To List    ${etags}    {ETag=${etag},PartNumber=${part}}
-    END
-
-    ${parts} =    Catenate    SEPARATOR=,    @{etags}
-    Execute AWSS3APICli     complete-multipart-upload --bucket ${bucket} --key ${key} --upload-id ${upload_id} --multipart-upload 'Parts=[${parts}]'
-
-Verify Multipart Upload
-    [arguments]    ${bucket}    ${key}    @{files}
-
-    ${random} =    Generate Ozone String
-
-    Execute AWSS3APICli     get-object --bucket ${bucket} --key ${key} /tmp/verify${random}
-    ${tmp} =    Catenate    @{files}
-    Execute    cat ${tmp} > /tmp/original${random}
-    Compare files    /tmp/original${random}    /tmp/verify${random}
-
-=======
->>>>>>> 85eb89b9
 Revoke S3 secrets
     Execute and Ignore Error             ozone s3 revokesecret -y
     Execute and Ignore Error             ozone s3 revokesecret -y -u testuser
