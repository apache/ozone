--- conflicted
+++ resolved
@@ -46,18 +46,8 @@
     [arguments]         ${object_type}   ${object}    ${type}   ${name}    ${acls}
     ${actual_acls} =    Execute          ozone sh ${object_type} getacl ${object} | jq -r '.[] | select(.type == "${type}") | select(.name == "${name}") | .aclList[]' | xargs
                         Should Be Equal    ${acls}    ${actual_acls}
-<<<<<<< HEAD
-<<<<<<< HEAD
-=======
->>>>>>> 0651be8e
 
 Create Random Volume
     ${random} =    Generate Random String  5  [LOWER]
     Execute        ozone sh volume create o3://${OM_SERVICE_ID}/vol-${random}
-<<<<<<< HEAD
-    [return]       vol-${random}
-=======
->>>>>>> add-deleted-block-table
-=======
-    [return]       vol-${random}
->>>>>>> 0651be8e
+    [return]       vol-${random}