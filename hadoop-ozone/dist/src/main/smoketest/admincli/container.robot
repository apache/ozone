--- conflicted
+++ resolved
@@ -1,4 +1,4 @@
-# Licensed to the Apache Software Foundation (ASF) under one or more
+# Licensed to the Apache Software Foundation (ASF) under one or moreD
 # contributor license agreements.  See the NOTICE file distributed with
 # this work for additional information regarding copyright ownership.
 # The ASF licenses this file to You under the Apache License, Version 2.0
@@ -77,17 +77,6 @@
     ${output} =         Execute          ozone admin --verbose container info "${CONTAINER}"
                         Should contain   ${output}   Pipeline Info
 
-Incomplete command
-    ${output} =         Execute And Ignore Error     ozone admin container
-                        Should contain   ${output}   Incomplete command
-                        Should contain   ${output}   list
-                        Should contain   ${output}   info
-                        Should contain   ${output}   create
-                        Should contain   ${output}   close
-                        Should contain   ${output}   reconcile
-                        Should contain   ${output}   report
-                        Should contain   ${output}   upgrade
-
 List containers as JSON
     ${output} =         Execute          ozone admin container info "${CONTAINER}" --json | jq -r '.'
                         Should contain   ${output}    containerInfo
@@ -113,15 +102,6 @@
     ${output} =         Execute          ozone admin container list --all --start 1
                         Should contain   ${output}   OPEN
 
-<<<<<<< HEAD
-=======
-Close container
-    ${container} =      Execute          ozone admin container list --state OPEN | jq -r 'select(.replicationConfig.replicationFactor == "THREE") | .containerID' | head -1
-                        Execute          ozone admin container close "${container}"
-    ${output} =         Execute          ozone admin container info "${container}"
-                        Should contain   ${output}   CLOS
-    Wait until keyword succeeds    1min    10sec    Container is closed    ${container}
-
 Incomplete command
     ${output} =         Execute And Ignore Error     ozone admin container
                         Should contain   ${output}   Missing required subcommand
@@ -131,8 +111,8 @@
                         Should contain   ${output}   close
                         Should contain   ${output}   report
                         Should contain   ${output}   upgrade
+                        Should contain   ${output}   reconcile
 
->>>>>>> 98c76540
 #List containers on unknown host
 #    ${output} =         Execute And Ignore Error     ozone admin --verbose container list --scm unknown-host
 #                        Should contain   ${output}   Invalid host name
