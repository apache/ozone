--- conflicted
+++ resolved
@@ -77,8 +77,17 @@
     ${output} =         Execute          ozone admin --verbose container info "${CONTAINER}"
                         Should contain   ${output}   Pipeline Info
 
-<<<<<<< HEAD
-=======
+Incomplete command
+    ${output} =         Execute And Ignore Error     ozone admin container
+                        Should contain   ${output}   Incomplete command
+                        Should contain   ${output}   list
+                        Should contain   ${output}   info
+                        Should contain   ${output}   create
+                        Should contain   ${output}   close
+                        Should contain   ${output}   reconcile
+                        Should contain   ${output}   report
+                        Should contain   ${output}   upgrade
+
 List containers as JSON
     ${output} =         Execute          ozone admin container info "${CONTAINER}" --json | jq -r '.'
                         Should contain   ${output}    containerInfo
@@ -98,21 +107,6 @@
     ${output} =         Execute          ozone admin container info "${container}"
                         Should contain   ${output}   CLOS
     Wait until keyword succeeds    1min    10sec    Container is closed    ${container}
-
->>>>>>> c1e3e09b
-Incomplete command
-    ${output} =         Execute And Ignore Error     ozone admin container
-                        Should contain   ${output}   Incomplete command
-                        Should contain   ${output}   list
-                        Should contain   ${output}   info
-                        Should contain   ${output}   create
-                        Should contain   ${output}   close
-<<<<<<< HEAD
-                        Should contain   ${output}   reconcile
-=======
-                        Should contain   ${output}   report
-                        Should contain   ${output}   upgrade
->>>>>>> c1e3e09b
 
 #List containers on unknown host
 #    ${output} =         Execute And Ignore Error     ozone admin --verbose container list --scm unknown-host
