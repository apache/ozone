# Licensed to the Apache Software Foundation (ASF) under one or more
# contributor license agreements.  See the NOTICE file distributed with
# this work for additional information regarding copyright ownership.
# The ASF licenses this file to You under the Apache License, Version 2.0
# (the "License"); you may not use this file except in compliance with
# the License.  You may obtain a copy of the License at
#
#     http://www.apache.org/licenses/LICENSE-2.0
#
# Unless required by applicable law or agreed to in writing, software
# distributed under the License is distributed on an "AS IS" BASIS,
# WITHOUT WARRANTIES OR CONDITIONS OF ANY KIND, either express or implied.
# See the License for the specific language governing permissions and
# limitations under the License.

*** Settings ***
Documentation       Smoke test to start cluster with docker-compose environments.
Library             OperatingSystem
Library             String
Library             BuiltIn
Resource            ../commonlib.robot

*** Variables ***
${ENDPOINT_URL}       http://recon:9888
${API_ENDPOINT_URL}   http://recon:9888/api/v1

*** Test Cases ***
Recon OM APIs
    Run Keyword if      '${SECURITY_ENABLED}' == 'true'     Kinit test user     testuser     testuser.keytab
                        Execute                             ozone freon rk --numOfVolumes 1 --numOfBuckets 1 --numOfKeys 10 --keySize 1025
                        Sleep               90s

    Run Keyword if      '${SECURITY_ENABLED}' == 'true'     Kinit HTTP user
    ${result} =         Execute                             curl --negotiate -u : -v ${API_ENDPOINT_URL}/containers
                        Should contain      ${result}       containers
                        Should contain      ${result}       \"ContainerID\":1

    ${result} =         Execute                             curl --negotiate -u : -v ${API_ENDPOINT_URL}/utilization/fileCount
                        Should contain      ${result}       \"fileSize\":2048,\"count\":10

Recon SCM APIs
    ${result} =         Execute                             curl --negotiate -u : -v ${API_ENDPOINT_URL}/datanodes
                        Should contain      ${result}       datanodes
                        Should contain      ${result}       datanode_1
                        Should contain      ${result}       datanode_2
                        Should contain      ${result}       datanode_3
<<<<<<< HEAD

=======
>>>>>>> dc8bfc26
    ${result} =         Execute                             curl --negotiate -u : -v ${API_ENDPOINT_URL}/pipelines
                        Should contain      ${result}       pipelines
                        Should contain      ${result}       RATIS
                        Should contain      ${result}       OPEN
                        Should contain      ${result}       datanode_1
                        Should contain      ${result}       datanode_2
                        Should contain      ${result}       datanode_3
Recon Web UI
    Run Keyword if      '${SECURITY_ENABLED}' == 'true'     Kinit HTTP user
    ${result} =         Execute                             curl --negotiate -u : -v ${ENDPOINT_URL}
                        Should contain      ${result}       Ozone Recon<|MERGE_RESOLUTION|>--- conflicted
+++ resolved
@@ -44,10 +44,7 @@
                         Should contain      ${result}       datanode_1
                         Should contain      ${result}       datanode_2
                         Should contain      ${result}       datanode_3
-<<<<<<< HEAD
 
-=======
->>>>>>> dc8bfc26
     ${result} =         Execute                             curl --negotiate -u : -v ${API_ENDPOINT_URL}/pipelines
                         Should contain      ${result}       pipelines
                         Should contain      ${result}       RATIS
