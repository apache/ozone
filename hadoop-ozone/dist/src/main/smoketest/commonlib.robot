# Licensed to the Apache Software Foundation (ASF) under one or more
# contributor license agreements.  See the NOTICE file distributed with
# this work for additional information regarding copyright ownership.
# The ASF licenses this file to You under the Apache License, Version 2.0
# (the "License"); you may not use this file except in compliance with
# the License.  You may obtain a copy of the License at
#
#     http://www.apache.org/licenses/LICENSE-2.0
#
# Unless required by applicable law or agreed to in writing, software
# distributed under the License is distributed on an "AS IS" BASIS,
# WITHOUT WARRANTIES OR CONDITIONS OF ANY KIND, either express or implied.
# See the License for the specific language governing permissions and
# limitations under the License.

*** Settings ***
Library             OperatingSystem
Library             String
Library             BuiltIn

Resource            lib/os.robot

*** Variables ***
${SECURITY_ENABLED}  false
${OM_HA_PARAM}       ${EMPTY}
${OM_SERVICE_ID}     om

*** Keywords ***
Kinit HTTP user
    ${hostname} =       Execute                    hostname
    Wait Until Keyword Succeeds      2min       10sec      Execute            kinit -k HTTP/${hostname}@EXAMPLE.COM -t /etc/security/keytabs/HTTP.keytab

Kinit test user
    [arguments]                      ${user}       ${keytab}
<<<<<<< HEAD
    ${instance} =       Execute                    hostname | sed 's/scm[0-9].org/scm/'
    Set Suite Variable  ${TEST_USER}               ${user}/${instance}@EXAMPLE.COM
    Wait Until Keyword Succeeds      2min       10sec      Execute            kinit -k ${user}/${instance}@EXAMPLE.COM -t /etc/security/keytabs/${keytab}
=======
    ${hostname} =       Execute                    hostname
    Set Suite Variable  ${TEST_USER}               ${user}/${hostname}@EXAMPLE.COM
    Wait Until Keyword Succeeds      2min       10sec      Execute            kinit -k ${user}/${hostname}@EXAMPLE.COM -t /etc/security/keytabs/${keytab}

Access should be denied
    [arguments]    ${command}
    ${output} =         Execute And Ignore Error     ${command}
                        Should contain   ${output}   Access denied

Requires admin privilege
    [arguments]    ${command}
    Pass Execution If   '${SECURITY_ENABLED}' == 'false'    Skip privilege check in unsecure cluster
    Kinit test user     testuser2     testuser2.keytab
    Access should be denied    ${command}
>>>>>>> ac7fc7e0
<|MERGE_RESOLUTION|>--- conflicted
+++ resolved
@@ -32,14 +32,9 @@
 
 Kinit test user
     [arguments]                      ${user}       ${keytab}
-<<<<<<< HEAD
     ${instance} =       Execute                    hostname | sed 's/scm[0-9].org/scm/'
     Set Suite Variable  ${TEST_USER}               ${user}/${instance}@EXAMPLE.COM
     Wait Until Keyword Succeeds      2min       10sec      Execute            kinit -k ${user}/${instance}@EXAMPLE.COM -t /etc/security/keytabs/${keytab}
-=======
-    ${hostname} =       Execute                    hostname
-    Set Suite Variable  ${TEST_USER}               ${user}/${hostname}@EXAMPLE.COM
-    Wait Until Keyword Succeeds      2min       10sec      Execute            kinit -k ${user}/${hostname}@EXAMPLE.COM -t /etc/security/keytabs/${keytab}
 
 Access should be denied
     [arguments]    ${command}
@@ -50,5 +45,4 @@
     [arguments]    ${command}
     Pass Execution If   '${SECURITY_ENABLED}' == 'false'    Skip privilege check in unsecure cluster
     Kinit test user     testuser2     testuser2.keytab
-    Access should be denied    ${command}
->>>>>>> ac7fc7e0
+    Access should be denied    ${command}