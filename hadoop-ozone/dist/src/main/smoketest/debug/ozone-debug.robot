# Licensed to the Apache Software Foundation (ASF) under one or more
# contributor license agreements.  See the NOTICE file distributed with
# this work for additional information regarding copyright ownership.
# The ASF licenses this file to You under the Apache License, Version 2.0
# (the "License"); you may not use this file except in compliance with
# the License.  You may obtain a copy of the License at
#
#     http://www.apache.org/licenses/LICENSE-2.0
#
# Unless required by applicable law or agreed to in writing, software
# distributed under the License is distributed on an "AS IS" BASIS,
# WITHOUT WARRANTIES OR CONDITIONS OF ANY KIND, either express or implied.
# See the License for the specific language governing permissions and
# limitations under the License.

*** Settings ***
Documentation       Test ozone Debug CLI
Library             OperatingSystem
Resource            ../commonlib.robot
Test Timeout        2 minute
Suite Setup         Write key
*** Variables ***

*** Keywords ***
Write key
    Execute             ozone sh volume create o3://om/vol1 --quota 100TB
    Execute             ozone sh bucket create o3://om/vol1/bucket1
    Execute             ozone sh key put o3://om/vol1/bucket1/debugKey /opt/hadoop/NOTICE.txt

*** Test Cases ***
Test ozone debug
    ${result} =     Execute             ozone debug chunkinfo o3://om/vol1/bucket1/debugKey | jq -r '.[]'
                    Should contain      ${result}       files
    ${result} =     Execute             ozone debug chunkinfo o3://om/vol1/bucket1/debugKey | jq -r '.[].files[0]'
<<<<<<< HEAD
                    File Should Exist   ${result}
=======
                    File Should Exist             ${result}
>>>>>>> 4b27b51a
<|MERGE_RESOLUTION|>--- conflicted
+++ resolved
@@ -32,8 +32,4 @@
     ${result} =     Execute             ozone debug chunkinfo o3://om/vol1/bucket1/debugKey | jq -r '.[]'
                     Should contain      ${result}       files
     ${result} =     Execute             ozone debug chunkinfo o3://om/vol1/bucket1/debugKey | jq -r '.[].files[0]'
-<<<<<<< HEAD
                     File Should Exist   ${result}
-=======
-                    File Should Exist             ${result}
->>>>>>> 4b27b51a
