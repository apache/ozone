--- conflicted
+++ resolved
@@ -37,13 +37,8 @@
 
 *** Test Cases ***
 Test ozone debug replicas verify checksums
-<<<<<<< HEAD
-    ${output} =    Execute   ozone debug replicas verify --checksums --block-existence --container-state o3://${OM_SERVICE_ID}/${VOLUME}/${BUCKET}/${TESTFILE} --output-dir ${TEMP_DIR}
+    ${output} =    Execute   ozone debug replicas verify --checksums --block-existence --container-state o3://${OM_SERVICE_ID}/${VOLUME}/${BUCKET}/${TESTFILE}
     ${json} =      Parse replicas verify JSON output      ${output}
-=======
-    ${output} =    Execute   ozone debug replicas verify --checksums --block-existence --container-state o3://${OM_SERVICE_ID}/${VOLUME}/${BUCKET}/${TESTFILE}
-    ${json} =      Evaluate  json.loads('''${output}''')      json
->>>>>>> 5a3e4e79
 
     # 'keys' array should be empty if all keys and their replicas passed
     Should Be Empty      ${json}[keys]
