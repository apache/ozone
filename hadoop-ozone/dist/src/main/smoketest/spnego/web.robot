
# Licensed to the Apache Software Foundation (ASF) under one or more
# contributor license agreements.  See the NOTICE file distributed with
# this work for additional information regarding copyright ownership.
# The ASF licenses this file to You under the Apache License, Version 2.0
# (the "License"); you may not use this file except in compliance with
# the License.  You may obtain a copy of the License at
#
#     http://www.apache.org/licenses/LICENSE-2.0
#
# Unless required by applicable law or agreed to in writing, software
# distributed under the License is distributed on an "AS IS" BASIS,
# WITHOUT WARRANTIES OR CONDITIONS OF ANY KIND, either express or implied.
# See the License for the specific language governing permissions and
# limitations under the License.

*** Settings ***
Documentation       Smoke test for spnego with docker-compose environments.
Library             OperatingSystem
Library             String
Library             BuiltIn
Resource            ../commonlib.robot
Test Timeout        5 minutes

*** Variables ***
${SCM}              scm

${OM_URL}           http://om:9874
${RECON_URL}        http://recon:9888
${S3G_URL}          http://s3g:9878
${SCM_URL}          http://${SCM}:9876

@{BASE_URLS}        ${OM_URL}    ${RECON_URL}    ${S3G_URL}    ${SCM_URL}
@{COMMON_PATHS}     conf   jmx    logLevel    logs/    prom    stacks
@{CUSTOM_ENDPOINTS}    ${OM_URL}/dbCheckpoint    ${OM_URL}/serviceList    ${SCM_URL}/dbCheckpoint

${S3G_WEB_UI}       http://s3g:19878


*** Keywords ***
Verify SPNEGO URL
    [arguments]         ${url}        ${expected_response}
    ${result} =         Execute       curl --negotiate -u : --silent -o /dev/null -w '\%{http_code}' '${url}'
    IF    '${result}' != '${expected_response}'
        # repeat with verbose mode for debug
        Execute       curl --negotiate -u : -vvv -o /dev/null '${url}'
        Should Be Equal    '${result}'    '${expected_response}'
    END

*** Test Cases ***
<<<<<<< HEAD
Test OM portal
    Verify SPNEGO enabled URL       ${OM_URL}

Test OM DB Checkpoint
    Verify SPNEGO enabled URL       ${OM_DB_CHECKPOINT_URL}

Test OM Service List
    Verify SPNEGO enabled URL       ${OM_SERVICE_LIST_URL}

Test SCM portal
    Verify SPNEGO enabled URL       ${SCM_URL}

Test SCM conf
    Verify SPNEGO enabled URL       ${SCM_CONF_URL}

Test SCM jmx
    Verify SPNEGO enabled URL       ${SCM_JMX_URL}

Test SCM stacks
    Verify SPNEGO enabled URL       ${SCM_STACKS_URL}

Test Recon portal
    Verify SPNEGO enabled URL       ${RECON_URL}

Test S3 Gateway web UI
    Verify SPNEGO enabled URL       ${S3G_WEB_UI}
=======
Verify SPNEGO URLs without auth
    [setup]        Execute    kdestroy
    [template]     Verify SPNEGO URL

    FOR    ${BASE_URL}    IN    @{BASE_URLS}
      FOR    ${PATH}    IN    @{COMMON_PATHS}
          ${BASE_URL}/${PATH}    401
      END
    END
    FOR    ${URL}    IN    @{CUSTOM_ENDPOINTS}
        ${URL}    401
    END

Verify SPNEGO URLs with auth
    [setup]    Kinit test user     testuser    testuser.keytab
    [template]     Verify SPNEGO URL

    FOR    ${BASE_URL}    IN    @{BASE_URLS}
      FOR    ${PATH}    IN    @{COMMON_PATHS}
          ${BASE_URL}/${PATH}    200
      END
    END
    FOR    ${URL}    IN    @{CUSTOM_ENDPOINTS}
        ${URL}    200
    END
>>>>>>> 7062e174
<|MERGE_RESOLUTION|>--- conflicted
+++ resolved
@@ -27,14 +27,12 @@
 
 ${OM_URL}           http://om:9874
 ${RECON_URL}        http://recon:9888
-${S3G_URL}          http://s3g:9878
+${S3G_URL}          http://s3g:19878
 ${SCM_URL}          http://${SCM}:9876
 
 @{BASE_URLS}        ${OM_URL}    ${RECON_URL}    ${S3G_URL}    ${SCM_URL}
 @{COMMON_PATHS}     conf   jmx    logLevel    logs/    prom    stacks
 @{CUSTOM_ENDPOINTS}    ${OM_URL}/dbCheckpoint    ${OM_URL}/serviceList    ${SCM_URL}/dbCheckpoint
-
-${S3G_WEB_UI}       http://s3g:19878
 
 
 *** Keywords ***
@@ -48,34 +46,6 @@
     END
 
 *** Test Cases ***
-<<<<<<< HEAD
-Test OM portal
-    Verify SPNEGO enabled URL       ${OM_URL}
-
-Test OM DB Checkpoint
-    Verify SPNEGO enabled URL       ${OM_DB_CHECKPOINT_URL}
-
-Test OM Service List
-    Verify SPNEGO enabled URL       ${OM_SERVICE_LIST_URL}
-
-Test SCM portal
-    Verify SPNEGO enabled URL       ${SCM_URL}
-
-Test SCM conf
-    Verify SPNEGO enabled URL       ${SCM_CONF_URL}
-
-Test SCM jmx
-    Verify SPNEGO enabled URL       ${SCM_JMX_URL}
-
-Test SCM stacks
-    Verify SPNEGO enabled URL       ${SCM_STACKS_URL}
-
-Test Recon portal
-    Verify SPNEGO enabled URL       ${RECON_URL}
-
-Test S3 Gateway web UI
-    Verify SPNEGO enabled URL       ${S3G_WEB_UI}
-=======
 Verify SPNEGO URLs without auth
     [setup]        Execute    kdestroy
     [template]     Verify SPNEGO URL
@@ -100,5 +70,4 @@
     END
     FOR    ${URL}    IN    @{CUSTOM_ENDPOINTS}
         ${URL}    200
-    END
->>>>>>> 7062e174
+    END