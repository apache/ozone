#!/usr/bin/env bash
# Licensed to the Apache Software Foundation (ASF) under one
# or more contributor license agreements.  See the NOTICE file
# distributed with this work for additional information
# regarding copyright ownership.  The ASF licenses this file
# to you under the Apache License, Version 2.0 (the
# "License"); you may not use this file except in compliance
# with the License.  You may obtain a copy of the License at
#
#     http://www.apache.org/licenses/LICENSE-2.0
#
# Unless required by applicable law or agreed to in writing, software
# distributed under the License is distributed on an "AS IS" BASIS,
# WITHOUT WARRANTIES OR CONDITIONS OF ANY KIND, either express or implied.
# See the License for the specific language governing permissions and
# limitations under the License.

#suite:upgrade


TEST_DIR=$( cd "$( dirname "${BASH_SOURCE[0]}" )" >/dev/null && pwd )
source "$TEST_DIR/testlib.sh"

# Export variables needed by tests and ../testlib.sh.
export TEST_DIR
export COMPOSE_DIR="$TEST_DIR"

RESULT=0
run_test_scripts ${tests} || RESULT=$?

RESULT_DIR="$ALL_RESULT_DIR" create_results_dir

# Upgrade tests to be run. In CI we want to run just one set, but for a release
# we might advise the release manager to run the full matrix.

# This is the version of Ozone that should use the runner image to run the
# code that was built. Other versions will pull images from docker hub.
<<<<<<< HEAD
export OZONE_CURRENT_VERSION="${ozone.version}"
run_test non-ha non-rolling-upgrade 1.4.1 "$OZONE_CURRENT_VERSION"
=======
>>>>>>> de5c0a38
run_test ha non-rolling-upgrade 1.4.1 "$OZONE_CURRENT_VERSION"
# run_test ha non-rolling-upgrade 1.4.0 "$OZONE_CURRENT_VERSION"
# run_test ha non-rolling-upgrade 1.3.0 "$OZONE_CURRENT_VERSION"
# run_test ha non-rolling-upgrade 1.2.1 "$OZONE_CURRENT_VERSION"
# run_test om-ha non-rolling-upgrade 1.1.0 "$OZONE_CURRENT_VERSION"

generate_report "upgrade" "$ALL_RESULT_DIR"

exit "$RESULT"<|MERGE_RESOLUTION|>--- conflicted
+++ resolved
@@ -35,12 +35,8 @@
 
 # This is the version of Ozone that should use the runner image to run the
 # code that was built. Other versions will pull images from docker hub.
-<<<<<<< HEAD
-export OZONE_CURRENT_VERSION="${ozone.version}"
 run_test non-ha non-rolling-upgrade 1.4.1 "$OZONE_CURRENT_VERSION"
-=======
->>>>>>> de5c0a38
-run_test ha non-rolling-upgrade 1.4.1 "$OZONE_CURRENT_VERSION"
+run_test ha     non-rolling-upgrade 1.4.1 "$OZONE_CURRENT_VERSION"
 # run_test ha non-rolling-upgrade 1.4.0 "$OZONE_CURRENT_VERSION"
 # run_test ha non-rolling-upgrade 1.3.0 "$OZONE_CURRENT_VERSION"
 # run_test ha non-rolling-upgrade 1.2.1 "$OZONE_CURRENT_VERSION"
