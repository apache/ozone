#!/usr/bin/env bash
# Licensed to the Apache Software Foundation (ASF) under one
# or more contributor license agreements.  See the NOTICE file
# distributed with this work for additional information
# regarding copyright ownership.  The ASF licenses this file
# to you under the Apache License, Version 2.0 (the
# "License"); you may not use this file except in compliance
# with the License.  You may obtain a copy of the License at
#
#     http://www.apache.org/licenses/LICENSE-2.0
#
# Unless required by applicable law or agreed to in writing, software
# distributed under the License is distributed on an "AS IS" BASIS,
# WITHOUT WARRANTIES OR CONDITIONS OF ANY KIND, either express or implied.
# See the License for the specific language governing permissions and
# limitations under the License.

#suite:unsecure

COMPOSE_DIR="$( cd "$( dirname "${BASH_SOURCE[0]}" )" >/dev/null 2>&1 && pwd )"
export COMPOSE_DIR

export SECURITY_ENABLED=false
export OZONE_REPLICATION_FACTOR=3

# shellcheck source=/dev/null
source "$COMPOSE_DIR/../testlib.sh"

start_docker_env 5

execute_robot_test scm lib
execute_robot_test scm ozone-lib

execute_robot_test om auditparser

execute_robot_test scm basic

execute_robot_test scm gdpr

execute_robot_test scm security/ozone-secure-token.robot

exclude=""
for bucket in erasure link generated; do
  execute_robot_test scm -v BUCKET:${bucket} -N s3-${bucket} ${exclude} s3
  # some tests are independent of the bucket type, only need to be run once
  exclude="--exclude no-bucket-type"
done

execute_robot_test scm recon

execute_robot_test scm om-ratis

execute_robot_test scm freon

execute_robot_test scm cli
execute_robot_test scm admincli

execute_debug_tests

execute_robot_test scm -v SCHEME:ofs -v BUCKET_TYPE:link -N ozonefs-ofs-link ozonefs/ozonefs.robot
execute_robot_test scm -v SCHEME:o3fs -v BUCKET_TYPE:bucket -N ozonefs-o3fs-bucket ozonefs/ozonefs.robot

execute_robot_test scm ec/basic.robot

<<<<<<< HEAD
execute_robot_test s3g grpc/grpc-om-s3-metrics.robot
=======
execute_robot_test scm snapshot
>>>>>>> 3775c4de

stop_docker_env

generate_report<|MERGE_RESOLUTION|>--- conflicted
+++ resolved
@@ -62,11 +62,9 @@
 
 execute_robot_test scm ec/basic.robot
 
-<<<<<<< HEAD
 execute_robot_test s3g grpc/grpc-om-s3-metrics.robot
-=======
+
 execute_robot_test scm snapshot
->>>>>>> 3775c4de
 
 stop_docker_env
 
