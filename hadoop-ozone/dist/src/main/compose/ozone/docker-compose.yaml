# Licensed to the Apache Software Foundation (ASF) under one
# or more contributor license agreements.  See the NOTICE file
# distributed with this work for additional information
# regarding copyright ownership.  The ASF licenses this file
# to you under the Apache License, Version 2.0 (the
# "License"); you may not use this file except in compliance
# with the License.  You may obtain a copy of the License at
#
#     http://www.apache.org/licenses/LICENSE-2.0
#
# Unless required by applicable law or agreed to in writing, software
# distributed under the License is distributed on an "AS IS" BASIS,
# WITHOUT WARRANTIES OR CONDITIONS OF ANY KIND, either express or implied.
# See the License for the specific language governing permissions and
# limitations under the License.

version: "3.4"

# reusable fragments (see https://docs.docker.com/compose/compose-file/#extension-fields)
x-common-config:
  &common-config
  image: apache/ozone-runner:${OZONE_RUNNER_VERSION}
  volumes:
    - ../..:/opt/hadoop
  env_file:
    - docker-config

x-replication:
  &replication
  OZONE-SITE.XML_hdds.scm.safemode.min.datanode: ${OZONE_REPLICATION_FACTOR:-1}
  OZONE-SITE.XML_ozone.replication: ${OZONE_REPLICATION_FACTOR:-1}

services:
<<<<<<< HEAD
  datanode:
    <<: *common-config
    ports:
      - 9864
      - 9882
    environment:
      <<: *replication
    command: ["ozone","datanode"]
  om:
    <<: *common-config
    environment:
      ENSURE_OM_INITIALIZED: /data/metadata/om/current/VERSION
      <<: *replication
    ports:
      - 9874:9874
    command: ["ozone","om"]
  scm:
    <<: *common-config
    ports:
      - 9876:9876
    environment:
      ENSURE_SCM_INITIALIZED: /data/metadata/scm/current/VERSION
      <<: *replication
    command: ["ozone","scm"]
  s3g:
    <<: *common-config
    environment:
      <<: *replication
    ports:
      - 9878:9878
    command: ["ozone","s3g"]
  recon:
    <<: *common-config
    ports:
      - 9888:9888
    environment:
      WAITFOR: om:9874
      <<: *replication
    command: ["ozone","recon"]
=======
   datanode:
      image: apache/ozone-runner:${OZONE_RUNNER_VERSION}
      privileged: true #required by the profiler
      volumes:
        - ../..:/opt/hadoop
      ports:
        - 9864
        - 9882
      command: ["/opt/hadoop/bin/ozone","datanode"]
      env_file:
        - ./docker-config
   om:
      image: apache/ozone-runner:${OZONE_RUNNER_VERSION}
      privileged: true #required by the profiler
      volumes:
         - ../..:/opt/hadoop
      ports:
         - 9874:9874
      environment:
         ENSURE_OM_INITIALIZED: /data/metadata/om/current/VERSION
      env_file:
          - ./docker-config
      command: ["/opt/hadoop/bin/ozone","om"]
   scm:
      image: apache/ozone-runner:${OZONE_RUNNER_VERSION}
      privileged: true #required by the profiler
      volumes:
         - ../..:/opt/hadoop
      ports:
         - 9876:9876
      env_file:
          - ./docker-config
      environment:
          ENSURE_SCM_INITIALIZED: /data/metadata/scm/current/VERSION
          OZONE-SITE.XML_hdds.scm.safemode.min.datanode: "${OZONE_SAFEMODE_MIN_DATANODES:-1}"
      command: ["/opt/hadoop/bin/ozone","scm"]
>>>>>>> d18aa996
<|MERGE_RESOLUTION|>--- conflicted
+++ resolved
@@ -27,11 +27,9 @@
 
 x-replication:
   &replication
-  OZONE-SITE.XML_hdds.scm.safemode.min.datanode: ${OZONE_REPLICATION_FACTOR:-1}
   OZONE-SITE.XML_ozone.replication: ${OZONE_REPLICATION_FACTOR:-1}
 
 services:
-<<<<<<< HEAD
   datanode:
     <<: *common-config
     ports:
@@ -54,6 +52,7 @@
       - 9876:9876
     environment:
       ENSURE_SCM_INITIALIZED: /data/metadata/scm/current/VERSION
+      OZONE-SITE.XML_hdds.scm.safemode.min.datanode: ${OZONE_SAFEMODE_MIN_DATANODES:-1}
       <<: *replication
     command: ["ozone","scm"]
   s3g:
@@ -70,42 +69,4 @@
     environment:
       WAITFOR: om:9874
       <<: *replication
-    command: ["ozone","recon"]
-=======
-   datanode:
-      image: apache/ozone-runner:${OZONE_RUNNER_VERSION}
-      privileged: true #required by the profiler
-      volumes:
-        - ../..:/opt/hadoop
-      ports:
-        - 9864
-        - 9882
-      command: ["/opt/hadoop/bin/ozone","datanode"]
-      env_file:
-        - ./docker-config
-   om:
-      image: apache/ozone-runner:${OZONE_RUNNER_VERSION}
-      privileged: true #required by the profiler
-      volumes:
-         - ../..:/opt/hadoop
-      ports:
-         - 9874:9874
-      environment:
-         ENSURE_OM_INITIALIZED: /data/metadata/om/current/VERSION
-      env_file:
-          - ./docker-config
-      command: ["/opt/hadoop/bin/ozone","om"]
-   scm:
-      image: apache/ozone-runner:${OZONE_RUNNER_VERSION}
-      privileged: true #required by the profiler
-      volumes:
-         - ../..:/opt/hadoop
-      ports:
-         - 9876:9876
-      env_file:
-          - ./docker-config
-      environment:
-          ENSURE_SCM_INITIALIZED: /data/metadata/scm/current/VERSION
-          OZONE-SITE.XML_hdds.scm.safemode.min.datanode: "${OZONE_SAFEMODE_MIN_DATANODES:-1}"
-      command: ["/opt/hadoop/bin/ozone","scm"]
->>>>>>> d18aa996
+    command: ["ozone","recon"]