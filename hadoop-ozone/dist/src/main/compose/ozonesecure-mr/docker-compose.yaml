--- conflicted
+++ resolved
@@ -50,12 +50,7 @@
     env_file:
       - docker-config
     environment:
-<<<<<<< HEAD
-      HADOOP_OPTS: ${HADOOP_OPTS}
-=======
-      KERBEROS_KEYTABS: dn HTTP
       OZONE_OPTS:
->>>>>>> ac8aee7f
   om:
     image: apache/ozone-runner:${OZONE_RUNNER_VERSION}
     hostname: om
@@ -70,12 +65,7 @@
       - 9862:9862
     environment:
       ENSURE_OM_INITIALIZED: /data/metadata/om/current/VERSION
-<<<<<<< HEAD
-      HADOOP_OPTS: ${HADOOP_OPTS}
-=======
-      KERBEROS_KEYTABS: om HTTP testuser
       OZONE_OPTS:
->>>>>>> ac8aee7f
     env_file:
       - docker-config
     command: ["/opt/hadoop/bin/ozone","om"]
@@ -93,12 +83,7 @@
     env_file:
       - ./docker-config
     environment:
-<<<<<<< HEAD
-      HADOOP_OPTS: ${HADOOP_OPTS}
-=======
-      KERBEROS_KEYTABS: s3g HTTP
       OZONE_OPTS:
->>>>>>> ac8aee7f
     command: ["/opt/hadoop/bin/ozone","s3g"]
   scm:
     image: apache/ozone-runner:${OZONE_RUNNER_VERSION}
@@ -117,12 +102,7 @@
     environment:
       ENSURE_SCM_INITIALIZED: /data/metadata/scm/current/VERSION
       OZONE-SITE.XML_hdds.scm.safemode.min.datanode: "${OZONE_SAFEMODE_MIN_DATANODES:-1}"
-<<<<<<< HEAD
-      HADOOP_OPTS: ${HADOOP_OPTS}
-=======
-      KERBEROS_KEYTABS: scm HTTP
       OZONE_OPTS:
->>>>>>> ac8aee7f
     command: ["/opt/hadoop/bin/ozone","scm"]
   rm:
     image: ${HADOOP_IMAGE}:${HADOOP_VERSION}
@@ -131,22 +111,15 @@
       - ozone
     volumes:
       - ../..:/opt/ozone
-<<<<<<< HEAD
       - ./keytabs:/etc/security/keytabs
       - ./krb5.conf:/etc/krb5.conf
-=======
       - ../../libexec/transformation.py:/opt/transformation.py
->>>>>>> ac8aee7f
     ports:
       - 8088:8088
     env_file:
       - ./docker-config
     environment:
-<<<<<<< HEAD
       HADOOP_CLASSPATH: /opt/ozone/share/ozone/lib/hadoop-ozone-filesystem-hadoop3-1.1.0-SNAPSHOT.jar
-=======
-      KERBEROS_KEYTABS: rm HTTP hadoop
->>>>>>> ac8aee7f
     command: ["yarn", "resourcemanager"]
   nm:
     image: ${HADOOP_IMAGE}:${HADOOP_VERSION}
@@ -155,19 +128,13 @@
       - ozone
     volumes:
       - ../..:/opt/ozone
-<<<<<<< HEAD
       - ./keytabs:/etc/security/keytabs
       - ./krb5.conf:/etc/krb5.conf
+      - ../../libexec/transformation.py:/opt/transformation.py
     env_file:
       - ./docker-config
     environment:
       HADOOP_CLASSPATH: /opt/ozone/share/ozone/lib/hadoop-ozone-filesystem-hadoop3-1.1.0-SNAPSHOT.jar
-=======
-      - ../../libexec/transformation.py:/opt/transformation.py
-    env_file:
-      - ./docker-config
-    environment:
->>>>>>> ac8aee7f
       WAITFOR: rm:8088
     command: ["yarn","nodemanager"]
   jhs:
@@ -177,22 +144,15 @@
       - ozone
     volumes:
       - ../..:/opt/ozone
-<<<<<<< HEAD
       - ./keytabs:/etc/security/keytabs
       - ./krb5.conf:/etc/krb5.conf
-=======
       - ../../libexec/transformation.py:/opt/transformation.py
->>>>>>> ac8aee7f
     ports:
       - 8188:8188
     env_file:
       - ./docker-config
     environment:
-<<<<<<< HEAD
       HADOOP_CLASSPATH: /opt/ozone/share/ozone/lib/hadoop-ozone-filesystem-hadoop3-1.1.0-SNAPSHOT.jar
-=======
-      KERBEROS_KEYTABS: jhs HTTP
->>>>>>> ac8aee7f
       WAITFOR: rm:8088
     command: ["yarn","timelineserver"]
 networks:
