# Licensed to the Apache Software Foundation (ASF) under one
# or more contributor license agreements.  See the NOTICE file
# distributed with this work for additional information
# regarding copyright ownership.  The ASF licenses this file
# to you under the Apache License, Version 2.0 (the
# "License"); you may not use this file except in compliance
# with the License.  You may obtain a copy of the License at
#
#     http://www.apache.org/licenses/LICENSE-2.0
#
# Unless required by applicable law or agreed to in writing, software
# distributed under the License is distributed on an "AS IS" BASIS,
# WITHOUT WARRANTIES OR CONDITIONS OF ANY KIND, either express or implied.
# See the License for the specific language governing permissions and
# limitations under the License.

version: "3"
services:
  kdc:
    image: ${OZONE_TESTKRB5_IMAGE}
    hostname: kdc
    volumes:
      - ../..:/opt/hadoop
      - ../_keytabs:/etc/security/keytabs
    command: ["krb5kdc","-n"]
    networks:
      ozone_net:
        ipv4_address: 172.25.0.100
  kms:
    image: apache/hadoop:${HADOOP_VERSION}
    ports:
      - 9600:9600
    env_file:
      - ./docker-config
    volumes:
      - ../_keytabs:/etc/security/keytabs
      - ./krb5.conf:/etc/krb5.conf
      - ../../libexec/transformation.py:/opt/transformation.py
    environment:
      HADOOP_CONF_DIR: /opt/hadoop/etc/hadoop
    command: ["hadoop", "kms"]
    networks:
      ozone_net:
        ipv4_address: 172.25.0.101
  datanode1:
    image: apache/ozone-runner:${OZONE_RUNNER_VERSION}
    volumes:
      - ../..:/opt/hadoop
      - ../_keytabs:/etc/security/keytabs
      - ./krb5.conf:/etc/krb5.conf
    ports:
      - 9864:9999
    command: ["/opt/hadoop/bin/ozone","datanode"]
    extra_hosts:
      - "scm1.org: 172.25.0.116"
      - "scm2.org: 172.25.0.117"
      - "scm3.org: 172.25.0.118"
      - "recon: 172.25.0.115"
    env_file:
      - docker-config
    environment:
<<<<<<< HEAD
      WAITFOR: scm3.org:9865
=======
      WAITFOR: scm3.org:9894
      KERBEROS_KEYTABS: dn HTTP
>>>>>>> 30fe6ea0
      OZONE_OPTS:
    networks:
      ozone_net:
        ipv4_address: 172.25.0.102
  datanode2:
    image: apache/ozone-runner:${OZONE_RUNNER_VERSION}
    volumes:
      - ../..:/opt/hadoop
      - ../_keytabs:/etc/security/keytabs
      - ./krb5.conf:/etc/krb5.conf
    ports:
      - 9866:9999
    command: ["/opt/hadoop/bin/ozone","datanode"]
    extra_hosts:
      - "scm1.org: 172.25.0.116"
      - "scm2.org: 172.25.0.117"
      - "scm3.org: 172.25.0.118"
      - "recon: 172.25.0.115"
    env_file:
      - docker-config
    environment:
<<<<<<< HEAD
      WAITFOR: scm3.org:9865
=======
      WAITFOR: scm3.org:9894
      KERBEROS_KEYTABS: dn HTTP
>>>>>>> 30fe6ea0
      OZONE_OPTS:
    networks:
      ozone_net:
        ipv4_address: 172.25.0.103
  datanode3:
    image: apache/ozone-runner:${OZONE_RUNNER_VERSION}
    volumes:
      - ../..:/opt/hadoop
      - ../_keytabs:/etc/security/keytabs
      - ./krb5.conf:/etc/krb5.conf
    ports:
      - 9868:9999
    command: ["/opt/hadoop/bin/ozone","datanode"]
    extra_hosts:
      - "scm1.org: 172.25.0.116"
      - "scm2.org: 172.25.0.117"
      - "scm3.org: 172.25.0.118"
      - "recon: 172.25.0.115"
    env_file:
      - docker-config
    environment:
<<<<<<< HEAD
      WAITFOR: scm3.org:9865
=======
      WAITFOR: scm3.org:9894
      KERBEROS_KEYTABS: dn HTTP
>>>>>>> 30fe6ea0
      OZONE_OPTS:
    networks:
      ozone_net:
        ipv4_address: 172.25.0.104
  om1:
    image: apache/ozone-runner:${OZONE_RUNNER_VERSION}
    hostname: om1
    volumes:
      - ../..:/opt/hadoop
      - ../_keytabs:/etc/security/keytabs
      - ./krb5.conf:/etc/krb5.conf
    ports:
      - 9880:9874
      - 9890:9872
      #- 18001:18001
    environment:
      WAITFOR: scm3.org:9894
      ENSURE_OM_INITIALIZED: /data/metadata/om/current/VERSION
      OZONE_OPTS:
    env_file:
      - ./docker-config
    command: ["/opt/hadoop/bin/ozone","om"]
    extra_hosts:
      - "scm1.org: 172.25.0.116"
      - "scm2.org: 172.25.0.117"
      - "scm3.org: 172.25.0.118"
    networks:
      ozone_net:
        ipv4_address: 172.25.0.111
  om2:
    image: apache/ozone-runner:${OZONE_RUNNER_VERSION}
    hostname: om2
    volumes:
      - ../..:/opt/hadoop
      - ../_keytabs:/etc/security/keytabs
      - ./krb5.conf:/etc/krb5.conf
    ports:
      - 9882:9874
      - 9892:9872
      #- 18002:18002
    environment:
      WAITFOR: scm3.org:9894
      ENSURE_OM_INITIALIZED: /data/metadata/om/current/VERSION
      OZONE_OPTS:
    env_file:
      - ./docker-config
    command: ["/opt/hadoop/bin/ozone","om"]
    extra_hosts:
      - "scm1.org: 172.25.0.116"
      - "scm2.org: 172.25.0.117"
      - "scm3.org: 172.25.0.118"
    networks:
      ozone_net:
        ipv4_address: 172.25.0.112
  om3:
    image: apache/ozone-runner:${OZONE_RUNNER_VERSION}
    hostname: om3
    volumes:
      - ../..:/opt/hadoop
      - ../_keytabs:/etc/security/keytabs
      - ./krb5.conf:/etc/krb5.conf
    ports:
      - 9884:9874
      - 9894:9872
      #- 18003:18003
    environment:
      WAITFOR: scm3.org:9894
      ENSURE_OM_INITIALIZED: /data/metadata/om/current/VERSION
      OZONE_OPTS:
    env_file:
      - ./docker-config
    command: ["/opt/hadoop/bin/ozone","om"]
    extra_hosts:
      - "scm1.org: 172.25.0.116"
      - "scm2.org: 172.25.0.117"
      - "scm3.org: 172.25.0.118"
    networks:
      ozone_net:
        ipv4_address: 172.25.0.113
  s3g:
    image: apache/ozone-runner:${OZONE_RUNNER_VERSION}
    hostname: s3g
    volumes:
      - ../..:/opt/hadoop
      - ../_keytabs:/etc/security/keytabs
      - ./krb5.conf:/etc/krb5.conf
    ports:
      - 9878:9878
    env_file:
      - ./docker-config
    command: ["/opt/hadoop/bin/ozone","s3g"]
    environment:
      OZONE_OPTS:
    networks:
      ozone_net:
        ipv4_address: 172.25.0.114
  scm1.org:
    image: apache/ozone-runner:${OZONE_RUNNER_VERSION}
    hostname: scm1.org
    volumes:
      - ../..:/opt/hadoop
      - ../_keytabs:/etc/security/keytabs
      - ./krb5.conf:/etc/krb5.conf
    ports:
      - 9990:9876
      - 9992:9860
    env_file:
      - docker-config
    environment:
      ENSURE_SCM_INITIALIZED: /data/metadata/scm/current/VERSION
      OZONE-SITE.XML_hdds.scm.safemode.min.datanode: "${OZONE_SAFEMODE_MIN_DATANODES:-3}"
      OZONE_OPTS:
    command: ["/opt/hadoop/bin/ozone","scm"]
    extra_hosts:
      - "om1: 172.25.0.111"
      - "om2: 172.25.0.112"
      - "om3: 172.25.0.113"
      - "scm1.org: 172.25.0.116"
      - "scm2.org: 172.25.0.117"
      - "scm3.org: 172.25.0.118"
    networks:
      ozone_net:
        ipv4_address: 172.25.0.116
  scm2.org:
    image: apache/ozone-runner:${OZONE_RUNNER_VERSION}
    hostname: scm2.org
    volumes:
      - ../..:/opt/hadoop
      - ../_keytabs:/etc/security/keytabs
      - ./krb5.conf:/etc/krb5.conf
    ports:
      - 9994:9876
      - 9996:9860
    env_file:
      - docker-config
    environment:
<<<<<<< HEAD
      WAITFOR: scm1.org:9865
=======
      WAITFOR: scm1.org:9894
      KERBEROS_KEYTABS: scm HTTP testuser testuser2
>>>>>>> 30fe6ea0
      ENSURE_SCM_BOOTSTRAPPED: /data/metadata/scm/current/VERSION
      OZONE-SITE.XML_hdds.scm.safemode.min.datanode: "${OZONE_SAFEMODE_MIN_DATANODES:-3}"
      OZONE_OPTS:
    command: ["/opt/hadoop/bin/ozone","scm"]
    extra_hosts:
      - "om1: 172.25.0.111"
      - "om2: 172.25.0.112"
      - "om3: 172.25.0.113"
      - "scm1.org: 172.25.0.116"
      - "scm2.org: 172.25.0.117"
      - "scm3.org: 172.25.0.118"
    networks:
      ozone_net:
        ipv4_address: 172.25.0.117
  scm3.org:
    image: apache/ozone-runner:${OZONE_RUNNER_VERSION}
    hostname: scm3.org
    volumes:
      - ../..:/opt/hadoop
      - ../_keytabs:/etc/security/keytabs
      - ./krb5.conf:/etc/krb5.conf
    ports:
      - 9998:9876
      - 10002:9860
    env_file:
      - docker-config
    environment:
<<<<<<< HEAD
      WAITFOR: scm2.org:9865
=======
      WAITFOR: scm2.org:9894
      KERBEROS_KEYTABS: scm HTTP testuser testuser2
>>>>>>> 30fe6ea0
      ENSURE_SCM_BOOTSTRAPPED: /data/metadata/scm/current/VERSION
      OZONE-SITE.XML_hdds.scm.safemode.min.datanode: "${OZONE_SAFEMODE_MIN_DATANODES:-3}"
      OZONE_OPTS:
    command: ["/opt/hadoop/bin/ozone","scm"]
    extra_hosts:
      - "om1: 172.25.0.111"
      - "om2: 172.25.0.112"
      - "om3: 172.25.0.113"
      - "scm1.org: 172.25.0.116"
      - "scm2.org: 172.25.0.117"
      - "scm3.org: 172.25.0.118"
    networks:
      ozone_net:
        ipv4_address: 172.25.0.118
  recon:
    image: apache/ozone-runner:${OZONE_RUNNER_VERSION}
    hostname: recon
    volumes:
      - ../..:/opt/hadoop
    ports:
      - 9888:9888
    env_file:
      - ./docker-config
    environment:
      OZONE_OPTS:
    command: ["/opt/hadoop/bin/ozone","recon"]
    extra_hosts:
      - "om1: 172.25.0.111"
      - "om2: 172.25.0.112"
      - "om3: 172.25.0.113"
      - "scm1.org: 172.25.0.116"
      - "scm2.org: 172.25.0.117"
      - "scm3.org: 172.25.0.118"
    networks:
      ozone_net:
        ipv4_address: 172.25.0.115
networks:
  ozone_net:
    ipam:
      driver: default
      config:
        - subnet: "172.25.0.0/24"<|MERGE_RESOLUTION|>--- conflicted
+++ resolved
@@ -59,12 +59,7 @@
     env_file:
       - docker-config
     environment:
-<<<<<<< HEAD
-      WAITFOR: scm3.org:9865
-=======
-      WAITFOR: scm3.org:9894
-      KERBEROS_KEYTABS: dn HTTP
->>>>>>> 30fe6ea0
+      WAITFOR: scm3.org:9894
       OZONE_OPTS:
     networks:
       ozone_net:
@@ -86,12 +81,7 @@
     env_file:
       - docker-config
     environment:
-<<<<<<< HEAD
-      WAITFOR: scm3.org:9865
-=======
-      WAITFOR: scm3.org:9894
-      KERBEROS_KEYTABS: dn HTTP
->>>>>>> 30fe6ea0
+      WAITFOR: scm3.org:9894
       OZONE_OPTS:
     networks:
       ozone_net:
@@ -113,12 +103,7 @@
     env_file:
       - docker-config
     environment:
-<<<<<<< HEAD
-      WAITFOR: scm3.org:9865
-=======
-      WAITFOR: scm3.org:9894
-      KERBEROS_KEYTABS: dn HTTP
->>>>>>> 30fe6ea0
+      WAITFOR: scm3.org:9894
       OZONE_OPTS:
     networks:
       ozone_net:
@@ -255,12 +240,7 @@
     env_file:
       - docker-config
     environment:
-<<<<<<< HEAD
-      WAITFOR: scm1.org:9865
-=======
       WAITFOR: scm1.org:9894
-      KERBEROS_KEYTABS: scm HTTP testuser testuser2
->>>>>>> 30fe6ea0
       ENSURE_SCM_BOOTSTRAPPED: /data/metadata/scm/current/VERSION
       OZONE-SITE.XML_hdds.scm.safemode.min.datanode: "${OZONE_SAFEMODE_MIN_DATANODES:-3}"
       OZONE_OPTS:
@@ -288,12 +268,7 @@
     env_file:
       - docker-config
     environment:
-<<<<<<< HEAD
-      WAITFOR: scm2.org:9865
-=======
       WAITFOR: scm2.org:9894
-      KERBEROS_KEYTABS: scm HTTP testuser testuser2
->>>>>>> 30fe6ea0
       ENSURE_SCM_BOOTSTRAPPED: /data/metadata/scm/current/VERSION
       OZONE-SITE.XML_hdds.scm.safemode.min.datanode: "${OZONE_SAFEMODE_MIN_DATANODES:-3}"
       OZONE_OPTS:
