# Licensed to the Apache Software Foundation (ASF) under one
# or more contributor license agreements.  See the NOTICE file
# distributed with this work for additional information
# regarding copyright ownership.  The ASF licenses this file
# to you under the Apache License, Version 2.0 (the
# "License"); you may not use this file except in compliance
# with the License.  You may obtain a copy of the License at
#
#     http://www.apache.org/licenses/LICENSE-2.0
#
# Unless required by applicable law or agreed to in writing, software
# distributed under the License is distributed on an "AS IS" BASIS,
# WITHOUT WARRANTIES OR CONDITIONS OF ANY KIND, either express or implied.
# See the License for the specific language governing permissions and
# limitations under the License.

x-common-config:
  &common-config
  dns_search: .
  image: ${OZONE_RUNNER_IMAGE}:${OZONE_RUNNER_VERSION}
  volumes:
    - ../..:/opt/hadoop
    - ../_keytabs:/etc/security/keytabs
    - ./krb5.conf:/etc/krb5.conf
  env_file:
    - docker-config

services:
  kdc:
    image: ${OZONE_TESTKRB5_IMAGE}
    hostname: kdc
    dns_search: .
    volumes:
      - ../..:/opt/hadoop
      - ../_keytabs:/etc/security/keytabs
    command: ["/opt/hadoop/compose/common/init-kdc.sh"]
    networks:
      ozone_net:
        ipv4_address: 172.25.0.100
  kms:
    image: ${HADOOP_IMAGE}:${HADOOP_VERSION}
    dns_search: .
    ports:
      - 9600:9600
    env_file:
      - ./docker-config
    volumes:
      - ../_keytabs:/etc/security/keytabs
      - ./krb5.conf:/etc/krb5.conf
      - ../../libexec/transformation.py:/opt/transformation.py
    environment:
      HADOOP_CONF_DIR: /opt/hadoop/etc/hadoop
    command: ["hadoop", "kms"]
    networks:
      ozone_net:
        ipv4_address: 172.25.0.101
  datanode1:
    <<: *common-config
    ports:
      - 19864:9999
    command: ["/opt/hadoop/bin/ozone","datanode"]
    extra_hosts:
      - "scm1.org=172.25.0.116"
      - "scm2.org=172.25.0.117"
      - "scm3.org=172.25.0.118"
      - "recon=172.25.0.115"
<<<<<<< HEAD
    env_file:
      - docker-config
=======
>>>>>>> 563b9d51
    environment:
      WAITFOR: scm3.org:9894
      OZONE_OPTS:
    networks:
      ozone_net:
        ipv4_address: 172.25.0.102
  datanode2:
    <<: *common-config
    ports:
      - 9866:9999
    command: ["/opt/hadoop/bin/ozone","datanode"]
    extra_hosts:
      - "scm1.org=172.25.0.116"
      - "scm2.org=172.25.0.117"
      - "scm3.org=172.25.0.118"
      - "recon=172.25.0.115"
<<<<<<< HEAD
    env_file:
      - docker-config
=======
>>>>>>> 563b9d51
    environment:
      WAITFOR: scm3.org:9894
      OZONE_OPTS:
    networks:
      ozone_net:
        ipv4_address: 172.25.0.103
  datanode3:
    <<: *common-config
    ports:
      - 9868:9999
    command: ["/opt/hadoop/bin/ozone","datanode"]
    extra_hosts:
      - "scm1.org=172.25.0.116"
      - "scm2.org=172.25.0.117"
      - "scm3.org=172.25.0.118"
      - "recon=172.25.0.115"
<<<<<<< HEAD
    env_file:
      - docker-config
=======
>>>>>>> 563b9d51
    environment:
      WAITFOR: scm3.org:9894
      OZONE_OPTS:
    networks:
      ozone_net:
        ipv4_address: 172.25.0.104
  om1:
    hostname: om1
    <<: *common-config
    ports:
      - 9880:9874
      - 9890:9872
      #- 18001:18001
    environment:
      WAITFOR: scm3.org:9894
      ENSURE_OM_INITIALIZED: /data/metadata/om/current/VERSION
      OZONE_OPTS:
    command: ["/opt/hadoop/bin/ozone","om"]
    extra_hosts:
      - "scm1.org=172.25.0.116"
      - "scm2.org=172.25.0.117"
      - "scm3.org=172.25.0.118"
    networks:
      ozone_net:
        ipv4_address: 172.25.0.111
  om2:
    hostname: om2
    <<: *common-config
    ports:
      - 9882:9874
      - 9892:9872
      #- 18002:18002
    environment:
      WAITFOR: scm3.org:9894
      ENSURE_OM_INITIALIZED: /data/metadata/om/current/VERSION
      OZONE_OPTS:
    command: ["/opt/hadoop/bin/ozone","om"]
    extra_hosts:
      - "scm1.org=172.25.0.116"
      - "scm2.org=172.25.0.117"
      - "scm3.org=172.25.0.118"
    networks:
      ozone_net:
        ipv4_address: 172.25.0.112
  om3:
    hostname: om3
    <<: *common-config
    ports:
      - 9884:9874
      - 9894:9872
      #- 18003:18003
    environment:
      WAITFOR: scm3.org:9894
      ENSURE_OM_INITIALIZED: /data/metadata/om/current/VERSION
      OZONE_OPTS:
    command: ["/opt/hadoop/bin/ozone","om"]
    extra_hosts:
      - "scm1.org=172.25.0.116"
      - "scm2.org=172.25.0.117"
      - "scm3.org=172.25.0.118"
    networks:
      ozone_net:
        ipv4_address: 172.25.0.113
  om4:
    hostname: om4
    <<: *common-config
    ports:
      - 9886:9874
      - 9896:9872
      #- 18003:18003
    environment:
      WAITFOR: scm3.org:9894
      ENSURE_OM_INITIALIZED: /data/metadata/om/current/VERSION
      OZONE_OPTS:
    command: ["/opt/hadoop/bin/ozone","om"]
    extra_hosts:
      - "scm1.org=172.25.0.116"
      - "scm2.org=172.25.0.117"
      - "scm3.org=172.25.0.118"
    networks:
      ozone_net:
        ipv4_address: 172.25.0.114
  httpfs:
    hostname: httpfs
    <<: *common-config
    ports:
      - 14000:14000
    command: [ "/opt/hadoop/bin/ozone","httpfs" ]
    environment:
      OZONE-SITE.XML_hdds.scm.safemode.min.datanode: ${OZONE_SAFEMODE_MIN_DATANODES:-1}
      OZONE_OPTS:
    networks:
      ozone_net:
        ipv4_address: 172.25.0.119
  s3g:
    hostname: s3g
    <<: *common-config
    command: ["ozone","s3g"]
    networks:
      ozone_net:
        ipv4_address: 172.25.0.120
  scm1.org:
    hostname: scm1.org
    <<: *common-config
    ports:
      - 9990:9876
      - 9992:9860
    env_file:
      - docker-config
    environment:
      ENSURE_SCM_INITIALIZED: /data/metadata/scm/current/VERSION
      OZONE-SITE.XML_hdds.scm.safemode.min.datanode: "${OZONE_SAFEMODE_MIN_DATANODES:-3}"
      OZONE_OPTS:
    command: ["/opt/hadoop/bin/ozone","scm"]
    extra_hosts:
      - "om1=172.25.0.111"
      - "om2=172.25.0.112"
      - "om3=172.25.0.113"
      - "scm1.org=172.25.0.116"
      - "scm2.org=172.25.0.117"
      - "scm3.org=172.25.0.118"
    networks:
      ozone_net:
        ipv4_address: 172.25.0.116
  scm2.org:
    hostname: scm2.org
    <<: *common-config
    ports:
      - 9994:9876
      - 9996:9860
    environment:
      WAITFOR: scm1.org:9894
      ENSURE_SCM_BOOTSTRAPPED: /data/metadata/scm/current/VERSION
      OZONE-SITE.XML_hdds.scm.safemode.min.datanode: "${OZONE_SAFEMODE_MIN_DATANODES:-3}"
      OZONE_OPTS:
    command: ["/opt/hadoop/bin/ozone","scm"]
    extra_hosts:
      - "om1=172.25.0.111"
      - "om2=172.25.0.112"
      - "om3=172.25.0.113"
      - "scm1.org=172.25.0.116"
      - "scm2.org=172.25.0.117"
      - "scm3.org=172.25.0.118"
    networks:
      ozone_net:
        ipv4_address: 172.25.0.117
  scm3.org:
    hostname: scm3.org
    <<: *common-config
    ports:
      - 9998:9876
      - 10002:9860
    environment:
      WAITFOR: scm2.org:9894
      ENSURE_SCM_BOOTSTRAPPED: /data/metadata/scm/current/VERSION
      OZONE-SITE.XML_hdds.scm.safemode.min.datanode: "${OZONE_SAFEMODE_MIN_DATANODES:-3}"
      OZONE_OPTS:
    command: ["/opt/hadoop/bin/ozone","scm"]
    extra_hosts:
      - "om1=172.25.0.111"
      - "om2=172.25.0.112"
      - "om3=172.25.0.113"
      - "scm1.org=172.25.0.116"
      - "scm2.org=172.25.0.117"
      - "scm3.org=172.25.0.118"
    networks:
      ozone_net:
        ipv4_address: 172.25.0.118
  recon:
    hostname: recon
    <<: *common-config
    ports:
      - 9888:9888
    environment:
      OZONE_OPTS:
    command: ["/opt/hadoop/bin/ozone","recon"]
    extra_hosts:
      - "om1=172.25.0.111"
      - "om2=172.25.0.112"
      - "om3=172.25.0.113"
      - "scm1.org=172.25.0.116"
      - "scm2.org=172.25.0.117"
      - "scm3.org=172.25.0.118"
    networks:
      ozone_net:
        ipv4_address: 172.25.0.115
networks:
  ozone_net:
    ipam:
      driver: default
      config:
        - subnet: "172.25.0.0/24"<|MERGE_RESOLUTION|>--- conflicted
+++ resolved
@@ -64,11 +64,6 @@
       - "scm2.org=172.25.0.117"
       - "scm3.org=172.25.0.118"
       - "recon=172.25.0.115"
-<<<<<<< HEAD
-    env_file:
-      - docker-config
-=======
->>>>>>> 563b9d51
     environment:
       WAITFOR: scm3.org:9894
       OZONE_OPTS:
@@ -85,11 +80,6 @@
       - "scm2.org=172.25.0.117"
       - "scm3.org=172.25.0.118"
       - "recon=172.25.0.115"
-<<<<<<< HEAD
-    env_file:
-      - docker-config
-=======
->>>>>>> 563b9d51
     environment:
       WAITFOR: scm3.org:9894
       OZONE_OPTS:
@@ -106,11 +96,6 @@
       - "scm2.org=172.25.0.117"
       - "scm3.org=172.25.0.118"
       - "recon=172.25.0.115"
-<<<<<<< HEAD
-    env_file:
-      - docker-config
-=======
->>>>>>> 563b9d51
     environment:
       WAITFOR: scm3.org:9894
       OZONE_OPTS:
