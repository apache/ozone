--- conflicted
+++ resolved
@@ -40,10 +40,6 @@
   s3g:
     <<: *s3g-virtual-host-config
     extra_hosts:
-<<<<<<< HEAD
-      - "bucket1.s3g.internal=172.25.0.114"
-=======
       - "bucket1.s3g.internal=172.25.0.120"
->>>>>>> 563b9d51
   recon:
     <<: *s3g-virtual-host-config