# Licensed to the Apache Software Foundation (ASF) under one
# or more contributor license agreements.  See the NOTICE file
# distributed with this work for additional information
# regarding copyright ownership.  The ASF licenses this file
# to you under the Apache License, Version 2.0 (the
# "License"); you may not use this file except in compliance
# with the License.  You may obtain a copy of the License at
#
#     http://www.apache.org/licenses/LICENSE-2.0
#
# Unless required by applicable law or agreed to in writing, software
# distributed under the License is distributed on an "AS IS" BASIS,
# WITHOUT WARRANTIES OR CONDITIONS OF ANY KIND, either express or implied.
# See the License for the specific language governing permissions and
# limitations under the License.

version: "3"
services:
  kdc:
    build:
      context: ../common/docker-image/docker-krb5
      dockerfile: Dockerfile-krb5
    image: ozone-insecure-krb5
    hostname: kdc
    volumes:
      - ../..:/opt/hadoop
  kms:
      image: apache/hadoop:${HADOOP_VERSION}
      ports:
      - 9600:9600
      env_file:
      - ./docker-config
      command: ["hadoop", "kms"]

  datanode:
    image: apache/ozone-runner:${OZONE_RUNNER_VERSION}
    volumes:
      - ../..:/opt/hadoop
    ports:
      - 9864
    command: ["/opt/hadoop/bin/ozone","datanode"]
    env_file:
      - docker-config
    environment:
      KERBEROS_KEYTABS: dn HTTP
  om:
    image: apache/ozone-runner:${OZONE_RUNNER_VERSION}
    hostname: om
    volumes:
      - ../..:/opt/hadoop
    ports:
      - 9874:9874
    environment:
      ENSURE_OM_INITIALIZED: /data/metadata/om/current/VERSION
      KERBEROS_KEYTABS: om HTTP
    env_file:
      - docker-config
    command: ["/opt/hadoop/bin/ozone","om"]

  s3g:
    image: apache/ozone-runner:${OZONE_RUNNER_VERSION}
    hostname: s3g
    volumes:
      - ../..:/opt/hadoop
    ports:
      - 9878:9878
    env_file:
      - ./docker-config
    command: ["/opt/hadoop/bin/ozone","s3g"]
    environment:
      KERBEROS_KEYTABS: s3g HTTP testuser
  recon:
    image: apache/ozone-runner:${OZONE_RUNNER_VERSION}
    hostname: recon
    volumes:
      - ../..:/opt/hadoop
    ports:
      - 9888:9888
    env_file:
      - ./docker-config
<<<<<<< HEAD
=======
    environment:
      WAITFOR: om:9874
      KERBEROS_KEYTABS: recon HTTP
>>>>>>> 25d1489d
    command: ["/opt/hadoop/bin/ozone","recon"]
  scm:
    image: apache/ozone-runner:${OZONE_RUNNER_VERSION}
    hostname: scm
    volumes:
      - ../..:/opt/hadoop
    ports:
      - 9876:9876
    env_file:
      - docker-config
    environment:
      KERBEROS_KEYTABS: scm HTTP testuser testuser2
      ENSURE_SCM_INITIALIZED: /data/metadata/scm/current/VERSION
      OZONE-SITE.XML_hdds.scm.safemode.min.datanode: "${OZONE_SAFEMODE_MIN_DATANODES:-1}"
    command: ["/opt/hadoop/bin/ozone","scm"]<|MERGE_RESOLUTION|>--- conflicted
+++ resolved
@@ -78,12 +78,8 @@
       - 9888:9888
     env_file:
       - ./docker-config
-<<<<<<< HEAD
-=======
     environment:
-      WAITFOR: om:9874
       KERBEROS_KEYTABS: recon HTTP
->>>>>>> 25d1489d
     command: ["/opt/hadoop/bin/ozone","recon"]
   scm:
     image: apache/ozone-runner:${OZONE_RUNNER_VERSION}
