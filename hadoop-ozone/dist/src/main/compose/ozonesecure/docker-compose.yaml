# Licensed to the Apache Software Foundation (ASF) under one
# or more contributor license agreements.  See the NOTICE file
# distributed with this work for additional information
# regarding copyright ownership.  The ASF licenses this file
# to you under the Apache License, Version 2.0 (the
# "License"); you may not use this file except in compliance
# with the License.  You may obtain a copy of the License at
#
#     http://www.apache.org/licenses/LICENSE-2.0
#
# Unless required by applicable law or agreed to in writing, software
# distributed under the License is distributed on an "AS IS" BASIS,
# WITHOUT WARRANTIES OR CONDITIONS OF ANY KIND, either express or implied.
# See the License for the specific language governing permissions and
# limitations under the License.

version: "3"
services:
  kdc:
    image: elek/ozone-devkrb5
    hostname: kdc
    volumes:
      - ../..:/opt/hadoop
      - ./keytabs:/etc/security/keytabs
    command: ["krb5kdc","-n"]
  kms:
<<<<<<< HEAD
      image: apache/hadoop:${HADOOP_VERSION}
      ports:
      - 9600:9600
      env_file:
      - ./docker-config
      environment:
        HADOOP_CONF_DIR: /opt/hadoop/etc/hadoop
      command: ["hadoop", "kms"]
=======
    image: apache/hadoop:${HADOOP_VERSION}
    ports:
    - 9600:9600
    env_file:
    - ./docker-config
    environment:
      HADOOP_CONF_DIR: /opt/hadoop/etc/hadoop
    volumes:
      - ../../libexec/transformation.py:/opt/transformation.py
    command: ["hadoop", "kms"]

>>>>>>> ac8aee7f
  datanode:
    image: apache/ozone-runner:${OZONE_RUNNER_VERSION}
    volumes:
      - ../..:/opt/hadoop
      - ./keytabs:/etc/security/keytabs
      - ./krb5.conf:/etc/krb5.conf
    ports:
      - 9864
    command: ["/opt/hadoop/bin/ozone","datanode"]
    env_file:
      - docker-config
    environment:
<<<<<<< HEAD
      HADOOP_OPTS: ${HADOOP_OPTS}
=======
      KERBEROS_KEYTABS: dn HTTP
      OZONE_OPTS:
>>>>>>> ac8aee7f
  om:
    image: apache/ozone-runner:${OZONE_RUNNER_VERSION}
    hostname: om
    volumes:
      - ../..:/opt/hadoop
      - ./keytabs:/etc/security/keytabs
      - ./krb5.conf:/etc/krb5.conf
    ports:
      - 9874:9874
      - 9862:9862
    environment:
      ENSURE_OM_INITIALIZED: /data/metadata/om/current/VERSION
<<<<<<< HEAD
      HADOOP_OPTS: ${HADOOP_OPTS}
=======
      KERBEROS_KEYTABS: om HTTP
      OZONE_OPTS:
>>>>>>> ac8aee7f
    env_file:
      - docker-config
    command: ["/opt/hadoop/bin/ozone","om"]

  s3g:
    image: apache/ozone-runner:${OZONE_RUNNER_VERSION}
    hostname: s3g
    volumes:
      - ../..:/opt/hadoop
      - ./keytabs:/etc/security/keytabs
      - ./krb5.conf:/etc/krb5.conf
    ports:
      - 9878:9878
    env_file:
      - ./docker-config
    command: ["/opt/hadoop/bin/ozone","s3g"]
    environment:
<<<<<<< HEAD
      HADOOP_OPTS: ${HADOOP_OPTS}
=======
      KERBEROS_KEYTABS: s3g HTTP testuser
      OZONE_OPTS:
>>>>>>> ac8aee7f
  recon:
    image: apache/ozone-runner:${OZONE_RUNNER_VERSION}
    hostname: recon
    volumes:
      - ../..:/opt/hadoop
      - ./keytabs:/etc/security/keytabs
      - ./krb5.conf:/etc/krb5.conf
    ports:
      - 9888:9888
    env_file:
      - ./docker-config
    environment:
<<<<<<< HEAD
      HADOOP_OPTS: ${HADOOP_OPTS}
=======
      KERBEROS_KEYTABS: recon HTTP
      OZONE_OPTS:
>>>>>>> ac8aee7f
    command: ["/opt/hadoop/bin/ozone","recon"]
  scm:
    image: apache/ozone-runner:${OZONE_RUNNER_VERSION}
    hostname: scm
    volumes:
      - ../..:/opt/hadoop
      - ./keytabs:/etc/security/keytabs
      - ./krb5.conf:/etc/krb5.conf
    ports:
      - 9876:9876
      - 9860:9860
    env_file:
      - docker-config
    environment:
      ENSURE_SCM_INITIALIZED: /data/metadata/scm/current/VERSION
      OZONE-SITE.XML_hdds.scm.safemode.min.datanode: "${OZONE_SAFEMODE_MIN_DATANODES:-1}"
      OZONE_OPTS:
    command: ["/opt/hadoop/bin/ozone","scm"]<|MERGE_RESOLUTION|>--- conflicted
+++ resolved
@@ -24,16 +24,6 @@
       - ./keytabs:/etc/security/keytabs
     command: ["krb5kdc","-n"]
   kms:
-<<<<<<< HEAD
-      image: apache/hadoop:${HADOOP_VERSION}
-      ports:
-      - 9600:9600
-      env_file:
-      - ./docker-config
-      environment:
-        HADOOP_CONF_DIR: /opt/hadoop/etc/hadoop
-      command: ["hadoop", "kms"]
-=======
     image: apache/hadoop:${HADOOP_VERSION}
     ports:
     - 9600:9600
@@ -44,8 +34,6 @@
     volumes:
       - ../../libexec/transformation.py:/opt/transformation.py
     command: ["hadoop", "kms"]
-
->>>>>>> ac8aee7f
   datanode:
     image: apache/ozone-runner:${OZONE_RUNNER_VERSION}
     volumes:
@@ -58,12 +46,7 @@
     env_file:
       - docker-config
     environment:
-<<<<<<< HEAD
-      HADOOP_OPTS: ${HADOOP_OPTS}
-=======
-      KERBEROS_KEYTABS: dn HTTP
       OZONE_OPTS:
->>>>>>> ac8aee7f
   om:
     image: apache/ozone-runner:${OZONE_RUNNER_VERSION}
     hostname: om
@@ -76,12 +59,7 @@
       - 9862:9862
     environment:
       ENSURE_OM_INITIALIZED: /data/metadata/om/current/VERSION
-<<<<<<< HEAD
-      HADOOP_OPTS: ${HADOOP_OPTS}
-=======
-      KERBEROS_KEYTABS: om HTTP
       OZONE_OPTS:
->>>>>>> ac8aee7f
     env_file:
       - docker-config
     command: ["/opt/hadoop/bin/ozone","om"]
@@ -99,12 +77,7 @@
       - ./docker-config
     command: ["/opt/hadoop/bin/ozone","s3g"]
     environment:
-<<<<<<< HEAD
-      HADOOP_OPTS: ${HADOOP_OPTS}
-=======
-      KERBEROS_KEYTABS: s3g HTTP testuser
       OZONE_OPTS:
->>>>>>> ac8aee7f
   recon:
     image: apache/ozone-runner:${OZONE_RUNNER_VERSION}
     hostname: recon
@@ -117,12 +90,7 @@
     env_file:
       - ./docker-config
     environment:
-<<<<<<< HEAD
-      HADOOP_OPTS: ${HADOOP_OPTS}
-=======
-      KERBEROS_KEYTABS: recon HTTP
       OZONE_OPTS:
->>>>>>> ac8aee7f
     command: ["/opt/hadoop/bin/ozone","recon"]
   scm:
     image: apache/ozone-runner:${OZONE_RUNNER_VERSION}
