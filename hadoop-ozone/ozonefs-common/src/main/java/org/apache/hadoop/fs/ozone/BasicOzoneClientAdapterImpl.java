--- conflicted
+++ resolved
@@ -707,11 +707,7 @@
     while (true) {
       snapshotDiffResponse =
           objectStore.snapshotDiff(volume.getName(), bucket.getName(),
-<<<<<<< HEAD
-              fromSnapshot, toSnapshot, token, -1, false, false, false);
-=======
-              fromSnapshot, toSnapshot, token, -1, false);
->>>>>>> 15365903
+              fromSnapshot, toSnapshot, token, -1, false, false);
       if (snapshotDiffResponse.getJobStatus() == DONE) {
         break;
       }
