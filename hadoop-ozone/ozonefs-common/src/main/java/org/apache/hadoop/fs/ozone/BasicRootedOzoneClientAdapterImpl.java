--- conflicted
+++ resolved
@@ -1361,11 +1361,7 @@
     while (true) {
       snapshotDiffResponse =
           objectStore.snapshotDiff(volume, bucket, fromSnapshot, toSnapshot,
-<<<<<<< HEAD
-              token, -1, false, false, false);
-=======
-              token, -1, false);
->>>>>>> 15365903
+              token, -1, false, false);
       if (snapshotDiffResponse.getJobStatus() == DONE) {
         break;
       }
