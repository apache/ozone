--- conflicted
+++ resolved
@@ -1291,7 +1291,6 @@
             snapshotName);
   }
 
-<<<<<<< HEAD
   @Override
   public SnapshotDiffReport getSnapshotDiffReport(Path snapshotDir,
       String fromSnapshot, String toSnapshot)
@@ -1346,7 +1345,8 @@
     SnapshotDiffReportOzone report =
         snapshotDiffResponse.getSnapshotDiffReport();
     return report;
-=======
+  }
+
   public boolean recoverLease(final Path f) throws IOException {
     OFSPath ofsPath = new OFSPath(f, config);
 
@@ -1354,6 +1354,5 @@
     OzoneBucket bucket = getBucket(ofsPath, false);
     return ozoneClient.getProxy().getOzoneManagerClient().recoverLease(
             volume.getName(), bucket.getName(), ofsPath.getKeyName());
->>>>>>> f6247613
   }
 }