/*
 * Licensed to the Apache Software Foundation (ASF) under one or more
 * contributor license agreements. See the NOTICE file distributed with
 * this work for additional information regarding copyright ownership.
 * The ASF licenses this file to You under the Apache License, Version 2.0
 * (the "License"); you may not use this file except in compliance with
 * the License. You may obtain a copy of the License at
 *
 *      http://www.apache.org/licenses/LICENSE-2.0
 *
 * Unless required by applicable law or agreed to in writing, software
 * distributed under the License is distributed on an "AS IS" BASIS,
 * WITHOUT WARRANTIES OR CONDITIONS OF ANY KIND, either express or implied.
 * See the License for the specific language governing permissions and
 * limitations under the License.
 */

package org.apache.hadoop.ozone.om.helpers;

import com.google.common.base.Preconditions;
import com.google.common.collect.ImmutableList;
import java.util.ArrayList;
import java.util.LinkedHashMap;
import java.util.List;
import java.util.Map;
import java.util.Objects;
import java.util.concurrent.CopyOnWriteArrayList;
import org.apache.hadoop.hdds.utils.db.Codec;
import org.apache.hadoop.hdds.utils.db.CopyObject;
import org.apache.hadoop.hdds.utils.db.DelegatedCodec;
import org.apache.hadoop.hdds.utils.db.Proto2Codec;
import org.apache.hadoop.ozone.OzoneAcl;
import org.apache.hadoop.ozone.OzoneConsts;
import org.apache.hadoop.ozone.audit.Auditable;
import org.apache.hadoop.ozone.protocol.proto.OzoneManagerProtocolProtos.OzoneAclInfo;
import org.apache.hadoop.ozone.protocol.proto.OzoneManagerProtocolProtos.VolumeInfo;

/**
 * A class that encapsulates the OmVolumeArgs Args.
 */
// not yet @Immutable, needs HDDS-13941
public final class OmVolumeArgs extends WithObjectID
    implements CopyObject<OmVolumeArgs>, Auditable {
  private static final Codec<OmVolumeArgs> CODEC = new DelegatedCodec<>(
      Proto2Codec.get(VolumeInfo.getDefaultInstance()),
      OmVolumeArgs::getFromProtobuf,
      OmVolumeArgs::getProtobuf,
      OmVolumeArgs.class);

  private final String adminName;
  private final String ownerName;
  private final String volume;
  private final long creationTime;
  private final long modificationTime;
  private final long quotaInBytes;
  private final long quotaInNamespace;
  private final long usedNamespace;
  private final CopyOnWriteArrayList<OzoneAcl> acls;
  /**
   * Reference count on this Ozone volume.
   *
   * When reference count is larger than zero, it indicates that at least one
   * "lock" is held on the volume by some Ozone feature (e.g. multi-tenancy).
   * Volume delete operation will be denied in this case, and user should be
   * prompted to release the lock first via the interface provided by that
   * feature.
   *
   * Volumes created using CLI, ObjectStore API or upgraded from older OM DB
   * will have reference count set to zero by default.
   */
  private final long refCount;

  private OmVolumeArgs(Builder b) {
    super(b);
    this.adminName = b.adminName;
    this.ownerName = b.ownerName;
    this.volume = b.volume;
    this.quotaInBytes = b.quotaInBytes;
    this.quotaInNamespace = b.quotaInNamespace;
    this.usedNamespace = b.usedNamespace;
    this.acls = new CopyOnWriteArrayList<>(b.acls);
    this.creationTime = b.creationTime;
    this.modificationTime = b.modificationTime;
    this.refCount = b.refCount;
  }

  public static Codec<OmVolumeArgs> getCodec() {
    return CODEC;
  }

  public long getRefCount() {
    Preconditions.checkState(refCount >= 0L, "refCount should not be negative");
    return refCount;
  }

  public boolean addAcl(OzoneAcl ozoneAcl) {
    return OzoneAclUtil.addAcl(acls, ozoneAcl);
  }

  public boolean setAcls(List<OzoneAcl> ozoneAcls) {
    return OzoneAclUtil.setAcl(acls, ozoneAcls);
  }

  public boolean removeAcl(OzoneAcl ozoneAcl) {
    return OzoneAclUtil.removeAcl(acls, ozoneAcl);
  }

  /**
   * Returns the Admin Name.
   * @return String.
   */
  public String getAdminName() {
    return adminName;
  }

  /**
   * Returns the owner Name.
   * @return String
   */
  public String getOwnerName() {
    return ownerName;
  }

  /**
   * Returns the volume Name.
   * @return String
   */
  public String getVolume() {
    return volume;
  }

  /**
   * Returns creation time.
   * @return long
   */
  public long getCreationTime() {
    return creationTime;
  }

  /**
   * Returns modification time.
   * @return long
   */
  public long getModificationTime() {
    return modificationTime;
  }

  /**
   * Returns Quota in Bytes.
   * @return long, Quota in bytes.
   */
  public long getQuotaInBytes() {
    return quotaInBytes;
  }

  /**
   * Returns Quota in counts.
   * @return long, Quota in counts.
   */
  public long getQuotaInNamespace() {
    return quotaInNamespace;
  }

  public List<OzoneAcl> getAcls() {
    return ImmutableList.copyOf(acls);
  }

  public List<OzoneAcl> getDefaultAcls() {
    List<OzoneAcl> defaultAcls = new ArrayList<>();
    for (OzoneAcl acl : acls) {
      if (acl.getAclScope() == OzoneAcl.AclScope.DEFAULT) {
        defaultAcls.add(acl);
      }
    }
    return defaultAcls;
  }

  /**
   * Returns used bucket namespace.
   * @return usedNamespace
   */
  public long getUsedNamespace() {
    return usedNamespace;
  }

  public Builder toBuilder() {
    return new Builder(this);
  }

  /**
   * Returns new builder class that builds a OmVolumeArgs.
   *
   * @return Builder
   */
  public static Builder newBuilder() {
    return new Builder();
  }

  @Override
  public Map<String, String> toAuditMap() {
    Map<String, String> auditMap = new LinkedHashMap<>();
    auditMap.put(OzoneConsts.ADMIN, this.adminName);
    auditMap.put(OzoneConsts.OWNER, this.ownerName);
    auditMap.put(OzoneConsts.VOLUME, this.volume);
    auditMap.put(OzoneConsts.CREATION_TIME, String.valueOf(this.creationTime));
    auditMap.put(OzoneConsts.MODIFICATION_TIME,
        String.valueOf(this.modificationTime));
    auditMap.put(OzoneConsts.QUOTA_IN_BYTES, String.valueOf(this.quotaInBytes));
    auditMap.put(OzoneConsts.QUOTA_IN_NAMESPACE,
        String.valueOf(this.quotaInNamespace));
    auditMap.put(OzoneConsts.USED_NAMESPACE,
        String.valueOf(this.usedNamespace));
    auditMap.put(OzoneConsts.OBJECT_ID, String.valueOf(this.getObjectID()));
    auditMap.put(OzoneConsts.UPDATE_ID, String.valueOf(this.getUpdateID()));
    return auditMap;
  }

  @Override
  public boolean equals(Object o) {
    if (this == o) {
      return true;
    }
    if (o == null || getClass() != o.getClass()) {
      return false;
    }
    OmVolumeArgs that = (OmVolumeArgs) o;
    return Objects.equals(this.getObjectID(), that.getObjectID());
  }

  @Override
  public int hashCode() {
    return Objects.hash(getObjectID());
  }

  /**
   * Builder for OmVolumeArgs.
   */
  public static class Builder extends WithObjectID.Builder<OmVolumeArgs> {
    private String adminName;
    private String ownerName;
    private String volume;
    private long creationTime;
    private long modificationTime;
    private long quotaInBytes;
    private long quotaInNamespace;
    private long usedNamespace;
    private final List<OzoneAcl> acls;
    private long refCount;

    @Override
    public Builder setObjectID(long id) {
      super.setObjectID(id);
      return this;
    }

    @Override
    public Builder setUpdateID(long id) {
      super.setUpdateID(id);
      return this;
    }

    /**
     * Constructs a builder.
     */
    public Builder() {
      this(new ArrayList<>());
    }

    private Builder(List<OzoneAcl> acls) {
      this.acls = acls;
      quotaInBytes = OzoneConsts.QUOTA_RESET;
      quotaInNamespace = OzoneConsts.QUOTA_RESET;
    }

    private Builder(OmVolumeArgs omVolumeArgs) {
      super(omVolumeArgs);
      this.acls = omVolumeArgs.acls;
      this.adminName = omVolumeArgs.adminName;
      this.ownerName = omVolumeArgs.ownerName;
      this.volume = omVolumeArgs.volume;
      this.creationTime = omVolumeArgs.creationTime;
      this.modificationTime = omVolumeArgs.modificationTime;
      this.quotaInBytes = omVolumeArgs.quotaInBytes;
      this.quotaInNamespace = omVolumeArgs.quotaInNamespace;
      this.usedNamespace = omVolumeArgs.usedNamespace;
      this.refCount = omVolumeArgs.refCount;
    }

    public Builder setAdminName(String admin) {
      this.adminName = admin;
      return this;
    }

    public Builder setOwnerName(String owner) {
      this.ownerName = owner;
      return this;
    }

    public Builder setVolume(String volumeName) {
      this.volume = volumeName;
      return this;
    }

    public Builder setCreationTime(long createdOn) {
      this.creationTime = createdOn;
      return this;
    }

    public Builder setModificationTime(long modifiedOn) {
      this.modificationTime = modifiedOn;
      return this;
    }

    public Builder setQuotaInBytes(long quotaBytes) {
      this.quotaInBytes = quotaBytes;
      return this;
    }

    public Builder setQuotaInNamespace(long quotaNamespace) {
      this.quotaInNamespace = quotaNamespace;
      return this;
    }

    public Builder setUsedNamespace(long namespaceUsage) {
      this.usedNamespace = namespaceUsage;
      return this;
    }

    /**
     * increase used bucket namespace by n.
     */
    public Builder incrUsedNamespace(long n) {
      this.usedNamespace += n;
      return this;
    }

    @Override
    public Builder addMetadata(String key, String value) {
      super.addMetadata(key, value);
      return this;
    }

    @Override
    public Builder addAllMetadata(Map<String, String> additionalMetaData) {
      super.addAllMetadata(additionalMetaData);
      return this;
    }

    public Builder addOzoneAcls(OzoneAcl acl) {
      OzoneAclUtil.addAcl(acls, acl);
      return this;
    }

    public Builder setRefCount(long refCount) {
      Preconditions.checkState(refCount >= 0L,
          "refCount should not be negative");
      this.refCount = refCount;
      return this;
    }

<<<<<<< HEAD
    /**
     * Increase refCount by 1.
     */
    public Builder incRefCount() {
      refCount++;
      return this;
    }

    /**
     * Decrease refCount by 1.
     */
    public Builder decRefCount() {
      refCount--;
      return this;
    }

    public OmVolumeArgs build() {
      Preconditions.checkNotNull(adminName);
      Preconditions.checkNotNull(ownerName);
      Preconditions.checkNotNull(volume);
      Preconditions.checkState(this.refCount >= 0L,
          "refCount should not become negative");
      return new OmVolumeArgs(this);
=======
    @Override
    protected void validate() {
      super.validate();
      Preconditions.checkNotNull(adminName);
      Preconditions.checkNotNull(ownerName);
      Preconditions.checkNotNull(volume);
>>>>>>> 7c53356a
    }

    @Override
    protected OmVolumeArgs buildObject() {
      return new OmVolumeArgs(this);
    }
  }

  public VolumeInfo getProtobuf() {
    List<OzoneAclInfo> aclList = OzoneAclUtil.toProtobuf(acls);
    return VolumeInfo.newBuilder()
        .setAdminName(adminName)
        .setOwnerName(ownerName)
        .setVolume(volume)
        .setQuotaInBytes(quotaInBytes)
        .setQuotaInNamespace(quotaInNamespace)
        .setUsedNamespace(usedNamespace)
        .addAllMetadata(KeyValueUtil.toProtobuf(getMetadata()))
        .addAllVolumeAcls(aclList)
        .setCreationTime(
            creationTime == 0 ? System.currentTimeMillis() : creationTime)
        .setModificationTime(modificationTime)
        .setObjectID(getObjectID())
        .setUpdateID(getUpdateID())
        .setRefCount(refCount)
        .build();
  }

  public static Builder builderFromProtobuf(VolumeInfo volInfo) {
    return new Builder(OzoneAclUtil.fromProtobuf(volInfo.getVolumeAclsList()))
        .setAdminName(volInfo.getAdminName())
        .setOwnerName(volInfo.getOwnerName())
        .setVolume(volInfo.getVolume())
        .setQuotaInBytes(volInfo.getQuotaInBytes())
        .setQuotaInNamespace(volInfo.getQuotaInNamespace())
        .setUsedNamespace(volInfo.getUsedNamespace())
        .addAllMetadata(KeyValueUtil.getFromProtobuf(volInfo.getMetadataList()))
        .setCreationTime(volInfo.getCreationTime())
        .setModificationTime(volInfo.getModificationTime())
        .setObjectID(volInfo.getObjectID())
        .setUpdateID(volInfo.getUpdateID())
        .setRefCount(volInfo.getRefCount());
  }

  public static OmVolumeArgs getFromProtobuf(VolumeInfo volInfo) {
    return builderFromProtobuf(volInfo).build();
  }

  @Override
  public String getObjectInfo() {
    return "OMVolumeArgs{" +
        "volume='" + volume + '\'' +
        ", admin='" + adminName + '\'' +
        ", owner='" + ownerName + '\'' +
        ", creationTime='" + creationTime + '\'' +
        ", quotaInBytes='" + quotaInBytes + '\'' +
        ", usedNamespace='" + usedNamespace + '\'' +
        ", refCount='" + refCount + '\'' +
        '}';
  }

  @Override
  public OmVolumeArgs copyObject() {
    return toBuilder().build();
  }
}<|MERGE_RESOLUTION|>--- conflicted
+++ resolved
@@ -358,7 +358,6 @@
       return this;
     }
 
-<<<<<<< HEAD
     /**
      * Increase refCount by 1.
      */
@@ -375,21 +374,13 @@
       return this;
     }
 
-    public OmVolumeArgs build() {
-      Preconditions.checkNotNull(adminName);
-      Preconditions.checkNotNull(ownerName);
-      Preconditions.checkNotNull(volume);
-      Preconditions.checkState(this.refCount >= 0L,
-          "refCount should not become negative");
-      return new OmVolumeArgs(this);
-=======
     @Override
     protected void validate() {
       super.validate();
       Preconditions.checkNotNull(adminName);
       Preconditions.checkNotNull(ownerName);
       Preconditions.checkNotNull(volume);
->>>>>>> 7c53356a
+      Preconditions.checkState(refCount >= 0L, "refCount should not be negative, but was: " + refCount);
     }
 
     @Override
