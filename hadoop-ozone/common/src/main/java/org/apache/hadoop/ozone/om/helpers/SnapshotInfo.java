package org.apache.hadoop.ozone.om.helpers;

/*
 * Licensed to the Apache Software Foundation (ASF) under one
 * or more contributor license agreements.  See the NOTICE file
 * distributed with this work for additional information
 * regarding copyright ownership.  The ASF licenses this file
 * to you under the Apache License, Version 2.0 (the
 * "License"); you may not use this file except in compliance
 *  with the License.  You may obtain a copy of the License at
 *
 *      http://www.apache.org/licenses/LICENSE-2.0
 *
 *  Unless required by applicable law or agreed to in writing, software
 *  distributed under the License is distributed on an "AS IS" BASIS,
 *  WITHOUT WARRANTIES OR CONDITIONS OF ANY KIND, either express or implied.
 *  See the License for the specific language governing permissions and
 *  limitations under the License.
 */

import com.google.common.annotations.VisibleForTesting;
import com.google.protobuf.ByteString;
import org.apache.commons.lang3.StringUtils;
import org.apache.hadoop.hdds.utils.db.Codec;
import org.apache.hadoop.hdds.utils.db.CopyObject;
import org.apache.hadoop.hdds.utils.db.DelegatedCodec;
import org.apache.hadoop.hdds.utils.db.Proto2Codec;
import org.apache.hadoop.ozone.OzoneConsts;
import org.apache.hadoop.ozone.audit.Auditable;
import org.apache.hadoop.ozone.protocol.proto.OzoneManagerProtocolProtos;
import org.apache.hadoop.ozone.protocol.proto.OzoneManagerProtocolProtos.SnapshotStatusProto;

import com.google.common.base.Preconditions;

import java.time.format.DateTimeFormatter;
import java.time.Instant;
import java.time.ZonedDateTime;
import java.time.ZoneId;

import java.util.Arrays;
import java.util.Objects;
import java.util.UUID;
import java.util.Map;
import java.util.LinkedHashMap;

import static org.apache.hadoop.hdds.HddsUtils.fromProtobuf;
import static org.apache.hadoop.hdds.HddsUtils.toProtobuf;
import static org.apache.hadoop.ozone.OzoneConsts.OM_KEY_PREFIX;

/**
 * This class is used for storing info related to Snapshots.
 *
 * Each snapshot created has an associated SnapshotInfo entry
 * containing the snapshotId, snapshot path,
 * snapshot checkpoint directory, previous snapshotId
 * for the snapshot path & global amongst other necessary fields.
 */
public final class SnapshotInfo implements Auditable, CopyObject<SnapshotInfo> {
  private static final Codec<SnapshotInfo> CODEC = new DelegatedCodec<>(
      Proto2Codec.get(
          OzoneManagerProtocolProtos.SnapshotInfo.getDefaultInstance()),
      SnapshotInfo::getFromProtobuf,
      SnapshotInfo::getProtobuf);

  public static Codec<SnapshotInfo> getCodec() {
    return CODEC;
  }

  /**
   * SnapshotStatus enum composed of active and deleted statuses.
   */
  public enum SnapshotStatus {
    SNAPSHOT_ACTIVE,
    SNAPSHOT_DELETED;

    public static final SnapshotStatus DEFAULT = SNAPSHOT_ACTIVE;

    public SnapshotStatusProto toProto() {
      switch (this) {
      case SNAPSHOT_ACTIVE:
        return SnapshotStatusProto.SNAPSHOT_ACTIVE;
      case SNAPSHOT_DELETED:
        return SnapshotStatusProto.SNAPSHOT_DELETED;
      default:
        throw new IllegalStateException(
            "BUG: missing valid SnapshotStatus, found status=" + this);
      }
    }

    public static SnapshotStatus valueOf(SnapshotStatusProto status) {
      switch (status) {
      case SNAPSHOT_ACTIVE:
        return SNAPSHOT_ACTIVE;
      case SNAPSHOT_DELETED:
        return SNAPSHOT_DELETED;
      default:
        throw new IllegalStateException(
            "BUG: missing valid SnapshotStatus, found status=" + status);
      }
    }
  }

  private static final String SEPARATOR = "-";
  private static final long INVALID_TIMESTAMP = -1;
  private static final UUID INITIAL_SNAPSHOT_ID = UUID.randomUUID();

  private final UUID snapshotId;
  private String name;
  private String volumeName;
  private String bucketName;
  private SnapshotStatus snapshotStatus;
  private final long creationTime;
  private long deletionTime;
  private UUID pathPreviousSnapshotId;
  private UUID globalPreviousSnapshotId;
  private String snapshotPath; // snapshot mask
  private String checkpointDir;
  /**
   * RocksDB's transaction sequence number at the time of checkpoint creation.
   */
  private long dbTxSequenceNumber;
  private boolean deepClean;
  private boolean sstFiltered;
  private long referencedSize;
  private long referencedReplicatedSize;
  private long exclusiveSize;
  private long exclusiveReplicatedSize;
  private boolean deepCleanedDeletedDir;
  private ByteString lastTransactionInfo;

  private SnapshotInfo(Builder b) {
    this.snapshotId = b.snapshotId;
    this.name = b.name;
    this.volumeName = b.volumeName;
    this.bucketName = b.bucketName;
    this.snapshotStatus = b.snapshotStatus;
    this.creationTime = b.creationTime;
    this.deletionTime = b.deletionTime;
    this.pathPreviousSnapshotId = b.pathPreviousSnapshotId;
    this.globalPreviousSnapshotId = b.globalPreviousSnapshotId;
    this.snapshotPath = b.snapshotPath;
    this.checkpointDir = b.checkpointDir;
    this.dbTxSequenceNumber = b.dbTxSequenceNumber;
    this.deepClean = b.deepClean;
    this.sstFiltered = b.sstFiltered;
    this.referencedSize = b.referencedSize;
    this.referencedReplicatedSize = b.referencedReplicatedSize;
    this.exclusiveSize = b.exclusiveSize;
    this.exclusiveReplicatedSize = b.exclusiveReplicatedSize;
    this.deepCleanedDeletedDir = b.deepCleanedDeletedDir;
    this.lastTransactionInfo = b.lastTransactionInfo;
  }

  public void setName(String name) {
    this.name = name;
  }

  public void setVolumeName(String volumeName) {
    this.volumeName = volumeName;
  }

  public void setBucketName(String bucketName) {
    this.bucketName = bucketName;
  }

  public void setSnapshotStatus(SnapshotStatus snapshotStatus) {
    this.snapshotStatus = snapshotStatus;
  }

  public void setDeletionTime(long delTime) {
    this.deletionTime = delTime;
  }

  public void setPathPreviousSnapshotId(UUID pathPreviousSnapshotId) {
    this.pathPreviousSnapshotId = pathPreviousSnapshotId;
  }

  public void setGlobalPreviousSnapshotId(UUID globalPreviousSnapshotId) {
    this.globalPreviousSnapshotId = globalPreviousSnapshotId;
  }

  public void setSnapshotPath(String snapshotPath) {
    this.snapshotPath = snapshotPath;
  }

  public void setCheckpointDir(String checkpointDir) {
    this.checkpointDir = checkpointDir;
  }

  public boolean getDeepClean() {
    return deepClean;
  }

  public void setDeepClean(boolean deepClean) {
    this.deepClean = deepClean;
  }

  public UUID getSnapshotId() {
    return snapshotId;
  }

  public String getName() {
    return name;
  }

  public String getVolumeName() {
    return volumeName;
  }

  public String getBucketName() {
    return bucketName;
  }

  public SnapshotStatus getSnapshotStatus() {
    return snapshotStatus;
  }

  public long getCreationTime() {
    return creationTime;
  }

  public long getDeletionTime() {
    return deletionTime;
  }

  public UUID getPathPreviousSnapshotId() {
    return pathPreviousSnapshotId;
  }

  public UUID getGlobalPreviousSnapshotId() {
    return globalPreviousSnapshotId;
  }

  public String getSnapshotPath() {
    return snapshotPath;
  }

  public String getCheckpointDir() {
    return checkpointDir;
  }

  public boolean isSstFiltered() {
    return sstFiltered;
  }

  public void setSstFiltered(boolean sstFiltered) {
    this.sstFiltered = sstFiltered;
  }

  public static org.apache.hadoop.ozone.om.helpers.SnapshotInfo.Builder
      newBuilder() {
    return new org.apache.hadoop.ozone.om.helpers.SnapshotInfo.Builder();
  }

  public SnapshotInfo.Builder toBuilder() {
    return new Builder()
        .setSnapshotId(snapshotId)
        .setName(name)
        .setVolumeName(volumeName)
        .setBucketName(bucketName)
        .setSnapshotStatus(snapshotStatus)
        .setCreationTime(creationTime)
        .setDeletionTime(deletionTime)
        .setPathPreviousSnapshotId(pathPreviousSnapshotId)
        .setGlobalPreviousSnapshotId(globalPreviousSnapshotId)
        .setSnapshotPath(snapshotPath)
        .setCheckpointDir(checkpointDir)
        .setDbTxSequenceNumber(dbTxSequenceNumber)
        .setDeepClean(deepClean)
        .setSstFiltered(sstFiltered)
        .setReferencedSize(referencedSize)
        .setReferencedReplicatedSize(referencedReplicatedSize)
        .setExclusiveSize(exclusiveSize)
        .setExclusiveReplicatedSize(exclusiveReplicatedSize)
        .setDeepCleanedDeletedDir(deepCleanedDeletedDir)
        .setLastTransactionInfo(lastTransactionInfo);
  }

  /**
   * Builder of SnapshotInfo.
   */
  public static class Builder {
    private UUID snapshotId;
    private String name;
    private String volumeName;
    private String bucketName;
    private SnapshotStatus snapshotStatus;
    private long creationTime;
    private long deletionTime;
    private UUID pathPreviousSnapshotId;
    private UUID globalPreviousSnapshotId;
    private String snapshotPath;
    private String checkpointDir;
    private long dbTxSequenceNumber;
    private boolean deepClean;
    private boolean sstFiltered;
    private long referencedSize;
    private long referencedReplicatedSize;
    private long exclusiveSize;
    private long exclusiveReplicatedSize;
    private boolean deepCleanedDeletedDir;
    private ByteString lastTransactionInfo;

    public Builder() {
      // default values
      this.snapshotStatus = SnapshotStatus.DEFAULT;
    }

    /** @param snapshotId - Snapshot UUID. */
    public Builder setSnapshotId(UUID snapshotId) {
      this.snapshotId = snapshotId;
      return this;
    }

    /** @param name - snapshot name. */
    public Builder setName(String name) {
      this.name = name;
      return this;
    }

    /** @param volumeName - volume name. */
    public Builder setVolumeName(String volumeName) {
      this.volumeName = volumeName;
      return this;
    }

    /** @param bucketName - bucket name. */
    public Builder setBucketName(String bucketName) {
      this.bucketName = bucketName;
      return this;
    }

    /** @param snapshotStatus - status: SNAPSHOT_ACTIVE, SNAPSHOT_DELETED */
    public Builder setSnapshotStatus(SnapshotStatus snapshotStatus) {
      this.snapshotStatus = snapshotStatus;
      return this;
    }

    /** @param crTime - Snapshot creation time. */
    public Builder setCreationTime(long crTime) {
      this.creationTime = crTime;
      return this;
    }

    /** @param delTime - Snapshot deletion time. */
    public Builder setDeletionTime(long delTime) {
      this.deletionTime = delTime;
      return this;
    }

    /** @param pathPreviousSnapshotId - Snapshot path previous snapshot id. */
    public Builder setPathPreviousSnapshotId(UUID pathPreviousSnapshotId) {
      this.pathPreviousSnapshotId = pathPreviousSnapshotId;
      return this;
    }

    /** @param globalPreviousSnapshotId - Snapshot global previous snapshot id. */
    public Builder setGlobalPreviousSnapshotId(UUID globalPreviousSnapshotId) {
      this.globalPreviousSnapshotId = globalPreviousSnapshotId;
      return this;
    }

    /** @param snapshotPath - Snapshot path, bucket .snapshot path. */
    public Builder setSnapshotPath(String snapshotPath) {
      this.snapshotPath = snapshotPath;
      return this;
    }

    /** @param checkpointDir - Snapshot checkpoint directory. */
    public Builder setCheckpointDir(String checkpointDir) {
      this.checkpointDir = checkpointDir;
      return this;
    }

    /** @param dbTxSequenceNumber - RDB latest transaction sequence number. */
    public Builder setDbTxSequenceNumber(long dbTxSequenceNumber) {
      this.dbTxSequenceNumber = dbTxSequenceNumber;
      return this;
    }

    /** @param deepClean - To be deep cleaned status for snapshot. */
    public Builder setDeepClean(boolean deepClean) {
      this.deepClean = deepClean;
      return this;
    }

    public Builder setSstFiltered(boolean sstFiltered) {
      this.sstFiltered = sstFiltered;
      return this;
    }

    /** @param referencedSize - Snapshot referenced size. */
    public Builder setReferencedSize(long referencedSize) {
      this.referencedSize = referencedSize;
      return this;
    }

    /** @param referencedReplicatedSize - Snapshot referenced size w/ replication. */
    public Builder setReferencedReplicatedSize(long referencedReplicatedSize) {
      this.referencedReplicatedSize = referencedReplicatedSize;
      return this;
    }

    /** @param exclusiveSize - Snapshot exclusive size. */
    public Builder setExclusiveSize(long exclusiveSize) {
      this.exclusiveSize = exclusiveSize;
      return this;
    }

    /** @param exclusiveReplicatedSize - Snapshot exclusive size w/ replication. */
    public Builder setExclusiveReplicatedSize(long exclusiveReplicatedSize) {
      this.exclusiveReplicatedSize = exclusiveReplicatedSize;
      return this;
    }

    public Builder setDeepCleanedDeletedDir(boolean deepCleanedDeletedDir) {
      this.deepCleanedDeletedDir = deepCleanedDeletedDir;
      return this;
    }

    public Builder setLastTransactionInfo(ByteString lastTransactionInfo) {
      this.lastTransactionInfo = lastTransactionInfo;
      return this;
    }

    public SnapshotInfo build() {
      Preconditions.checkNotNull(name);
      return new SnapshotInfo(this);
    }
  }

  /**
   * Creates SnapshotInfo protobuf from SnapshotInfo.
   */
  public OzoneManagerProtocolProtos.SnapshotInfo getProtobuf() {
    OzoneManagerProtocolProtos.SnapshotInfo.Builder sib =
        OzoneManagerProtocolProtos.SnapshotInfo.newBuilder()
            .setSnapshotID(toProtobuf(snapshotId))
            .setName(name)
            .setVolumeName(volumeName)
            .setBucketName(bucketName)
            .setSnapshotStatus(snapshotStatus.toProto())
            .setCreationTime(creationTime)
            .setDeletionTime(deletionTime)
            .setSstFiltered(sstFiltered)
            .setReferencedSize(referencedSize)
            .setReferencedReplicatedSize(referencedReplicatedSize)
            .setExclusiveSize(exclusiveSize)
            .setExclusiveReplicatedSize(exclusiveReplicatedSize)
            .setDeepCleanedDeletedDir(deepCleanedDeletedDir);

    if (pathPreviousSnapshotId != null) {
      sib.setPathPreviousSnapshotID(toProtobuf(pathPreviousSnapshotId));
    }

    if (globalPreviousSnapshotId != null) {
      sib.setGlobalPreviousSnapshotID(toProtobuf(globalPreviousSnapshotId));
    }

    if (lastTransactionInfo != null) {
      sib.setLastTransactionInfo(lastTransactionInfo);
    }

    sib.setSnapshotPath(snapshotPath)
        .setCheckpointDir(checkpointDir)
        .setDbTxSequenceNumber(dbTxSequenceNumber)
        .setDeepClean(deepClean);
    return sib.build();
  }

  /**
   * Parses SnapshotInfo protobuf and creates SnapshotInfo.
   * @param snapshotInfoProto protobuf
   * @return instance of SnapshotInfo
   */
  public static SnapshotInfo getFromProtobuf(
      OzoneManagerProtocolProtos.SnapshotInfo snapshotInfoProto) {

    SnapshotInfo.Builder osib = SnapshotInfo.newBuilder()
        .setSnapshotId(fromProtobuf(snapshotInfoProto.getSnapshotID()))
        .setName(snapshotInfoProto.getName())
        .setVolumeName(snapshotInfoProto.getVolumeName())
        .setBucketName(snapshotInfoProto.getBucketName())
        .setSnapshotStatus(SnapshotStatus.valueOf(snapshotInfoProto
            .getSnapshotStatus()))
        .setCreationTime(snapshotInfoProto.getCreationTime())
        .setDeletionTime(snapshotInfoProto.getDeletionTime());

    if (snapshotInfoProto.hasPathPreviousSnapshotID()) {
      osib.setPathPreviousSnapshotId(
          fromProtobuf(snapshotInfoProto.getPathPreviousSnapshotID()));
    }

    if (snapshotInfoProto.hasGlobalPreviousSnapshotID()) {
      osib.setGlobalPreviousSnapshotId(
          fromProtobuf(snapshotInfoProto.getGlobalPreviousSnapshotID()));
    }

    if (snapshotInfoProto.hasDeepClean()) {
      osib.setDeepClean(snapshotInfoProto.getDeepClean());
    }

    if (snapshotInfoProto.hasSstFiltered()) {
      osib.setSstFiltered(snapshotInfoProto.getSstFiltered());
    }

    if (snapshotInfoProto.hasReferencedSize()) {
      osib.setReferencedSize(
          snapshotInfoProto.getReferencedSize());
    }

    if (snapshotInfoProto.hasReferencedReplicatedSize()) {
      osib.setReferencedReplicatedSize(
          snapshotInfoProto.getReferencedReplicatedSize());
    }

    if (snapshotInfoProto.hasExclusiveSize()) {
      osib.setExclusiveSize(
          snapshotInfoProto.getExclusiveSize());
    }

    if (snapshotInfoProto.hasExclusiveReplicatedSize()) {
      osib.setExclusiveReplicatedSize(
          snapshotInfoProto.getExclusiveReplicatedSize());
    }

    if (snapshotInfoProto.hasDeepCleanedDeletedDir()) {
      osib.setDeepCleanedDeletedDir(
          snapshotInfoProto.getDeepCleanedDeletedDir());
    }

    if (snapshotInfoProto.hasLastTransactionInfo()) {
      osib.setLastTransactionInfo(snapshotInfoProto.getLastTransactionInfo());
    }

    osib.setSnapshotPath(snapshotInfoProto.getSnapshotPath())
        .setCheckpointDir(snapshotInfoProto.getCheckpointDir())
        .setDbTxSequenceNumber(snapshotInfoProto.getDbTxSequenceNumber());

    return osib.build();
  }

  @Override
  public Map<String, String> toAuditMap() {
    Map<String, String> auditMap = new LinkedHashMap<>();
    auditMap.put(OzoneConsts.VOLUME, getVolumeName());
    auditMap.put(OzoneConsts.BUCKET, getBucketName());
    auditMap.put(OzoneConsts.OM_SNAPSHOT_NAME, this.name);
    return auditMap;
  }

  /**
   * Get the name of the checkpoint directory.
   */
  public static String getCheckpointDirName(UUID snapshotId) {
    Objects.requireNonNull(snapshotId,
        "SnapshotId is needed to create checkpoint directory");
    return SEPARATOR + snapshotId;
  }
  /**
   * Get the name of the checkpoint directory, (non-static).
   */
  public String getCheckpointDirName() {
    return getCheckpointDirName(getSnapshotId());
  }

  public long getDbTxSequenceNumber() {
    return dbTxSequenceNumber;
  }

  public void setDbTxSequenceNumber(long dbTxSequenceNumber) {
    this.dbTxSequenceNumber = dbTxSequenceNumber;
  }

  /**
   * Get the table key for this snapshot.
   */
  public String getTableKey() {
    return getTableKey(volumeName, bucketName, name);
  }

  public static String getTableKey(String volumeName, String bucketName,
      String snapshotName) {
    return OM_KEY_PREFIX + volumeName + OM_KEY_PREFIX + bucketName
        + OM_KEY_PREFIX + snapshotName;
  }

  public void setReferencedSize(long referencedSize) {
    this.referencedSize = referencedSize;
  }

  public long getReferencedSize() {
    return referencedSize;
  }

  public void setReferencedReplicatedSize(long referencedReplicatedSize) {
    this.referencedReplicatedSize = referencedReplicatedSize;
  }

  public long getReferencedReplicatedSize() {
    return referencedReplicatedSize;
  }

  public void setExclusiveSize(long exclusiveSize) {
    this.exclusiveSize = exclusiveSize;
  }

  public long getExclusiveSize() {
    return exclusiveSize;
  }

  public void setExclusiveReplicatedSize(long exclusiveReplicatedSize) {
    this.exclusiveReplicatedSize = exclusiveReplicatedSize;
  }

  public long getExclusiveReplicatedSize() {
    return exclusiveReplicatedSize;
  }

  public boolean getDeepCleanedDeletedDir() {
    return deepCleanedDeletedDir;
  }

  public void setDeepCleanedDeletedDir(boolean deepCleanedDeletedDir) {
    this.deepCleanedDeletedDir = deepCleanedDeletedDir;
  }

  public ByteString getLastTransactionInfo() {
    return lastTransactionInfo;
  }

<<<<<<< HEAD
  public void setLastTransactionInfo(byte[] lastTransactionInfo) {
    this.lastTransactionInfo = lastTransactionInfo == null ? null : ByteString.copyFrom(lastTransactionInfo);
=======
  public void setLastTransactionInfo(ByteString lastTransactionInfo) {
    this.lastTransactionInfo = lastTransactionInfo;
>>>>>>> b32d074a
  }

  /**
   * Generate default name of snapshot, (used if user doesn't provide one).
   */
  @VisibleForTesting
  public static String generateName(long initialTime) {
    String timePattern = "yyyyMMdd-HHmmss.SSS";
    DateTimeFormatter formatter = DateTimeFormatter.ofPattern(timePattern);
    Instant instant = Instant.ofEpochMilli(initialTime);
    return "s" + formatter.format(
        ZonedDateTime.ofInstant(instant, ZoneId.of("UTC")));
  }
  
  /**
   * Factory for making standard instance.
   */
  public static SnapshotInfo newInstance(String volumeName,
                                         String bucketName,
                                         String snapshotName,
                                         UUID snapshotId,
                                         long creationTime) {
    SnapshotInfo.Builder builder = new SnapshotInfo.Builder();
    if (StringUtils.isBlank(snapshotName)) {
      snapshotName = generateName(creationTime);
    }
    builder.setSnapshotId(snapshotId)
        .setName(snapshotName)
        .setCreationTime(creationTime)
        .setDeletionTime(INVALID_TIMESTAMP)
        .setPathPreviousSnapshotId(INITIAL_SNAPSHOT_ID)
        .setGlobalPreviousSnapshotId(INITIAL_SNAPSHOT_ID)
        .setSnapshotPath(volumeName + OM_KEY_PREFIX + bucketName)
        .setVolumeName(volumeName)
        .setBucketName(bucketName)
        .setDeepClean(false)
        .setDeepCleanedDeletedDir(false);

    if (snapshotId != null) {
      builder.setCheckpointDir(getCheckpointDirName(snapshotId));
    }
    return builder.build();
  }

  @Override
  public boolean equals(Object o) {
    if (this == o) {
      return true;
    }
    if (o == null || getClass() != o.getClass()) {
      return false;
    }
    SnapshotInfo that = (SnapshotInfo) o;
    return creationTime == that.creationTime &&
        deletionTime == that.deletionTime &&
        snapshotId.equals(that.snapshotId) &&
        name.equals(that.name) && volumeName.equals(that.volumeName) &&
        bucketName.equals(that.bucketName) &&
        snapshotStatus == that.snapshotStatus &&
        Objects.equals(pathPreviousSnapshotId, that.pathPreviousSnapshotId) &&
        Objects.equals(
            globalPreviousSnapshotId, that.globalPreviousSnapshotId) &&
        snapshotPath.equals(that.snapshotPath) &&
        checkpointDir.equals(that.checkpointDir) &&
        deepClean == that.deepClean &&
        sstFiltered == that.sstFiltered &&
        referencedSize == that.referencedSize &&
        referencedReplicatedSize == that.referencedReplicatedSize &&
        exclusiveSize == that.exclusiveSize &&
        exclusiveReplicatedSize == that.exclusiveReplicatedSize &&
        deepCleanedDeletedDir == that.deepCleanedDeletedDir &&
        Objects.equals(lastTransactionInfo, that.lastTransactionInfo);
  }

  @Override
  public int hashCode() {
    return Objects.hash(snapshotId, name, volumeName, bucketName,
        snapshotStatus,
        creationTime, deletionTime, pathPreviousSnapshotId,
        globalPreviousSnapshotId, snapshotPath, checkpointDir,
        deepClean, sstFiltered,
        referencedSize, referencedReplicatedSize,
        exclusiveSize, exclusiveReplicatedSize, deepCleanedDeletedDir, lastTransactionInfo);
  }

  /**
   * Return a new copy of the object.
   */
  @Override
  public SnapshotInfo copyObject() {
    return this.toBuilder().build();
  }

  @Override
  public String toString() {
    return "SnapshotInfo{" +
        "snapshotId: '" + snapshotId + '\'' +
        ", name: '" + name + '\'' +
        ", volumeName: '" + volumeName + '\'' +
        ", bucketName: '" + bucketName + '\'' +
        ", snapshotStatus: '" + snapshotStatus + '\'' +
        ", creationTime: '" + creationTime + '\'' +
        ", deletionTime: '" + deletionTime + '\'' +
        ", pathPreviousSnapshotId: '" + pathPreviousSnapshotId + '\'' +
        ", globalPreviousSnapshotId: '" + globalPreviousSnapshotId + '\'' +
        ", snapshotPath: '" + snapshotPath + '\'' +
        ", checkpointDir: '" + checkpointDir + '\'' +
        ", dbTxSequenceNumber: '" + dbTxSequenceNumber + '\'' +
        ", deepClean: '" + deepClean + '\'' +
        ", sstFiltered: '" + sstFiltered + '\'' +
        ", referencedSize: '" + referencedSize + '\'' +
        ", referencedReplicatedSize: '" + referencedReplicatedSize + '\'' +
        ", exclusiveSize: '" + exclusiveSize + '\'' +
        ", exclusiveReplicatedSize: '" + exclusiveReplicatedSize + '\'' +
        ", deepCleanedDeletedDir: '" + deepCleanedDeletedDir + '\'' +
        ", lastTransactionInfo: '" + lastTransactionInfo + '\'' +
        '}';
  }
}<|MERGE_RESOLUTION|>--- conflicted
+++ resolved
@@ -37,7 +37,6 @@
 import java.time.ZonedDateTime;
 import java.time.ZoneId;
 
-import java.util.Arrays;
 import java.util.Objects;
 import java.util.UUID;
 import java.util.Map;
@@ -629,13 +628,8 @@
     return lastTransactionInfo;
   }
 
-<<<<<<< HEAD
-  public void setLastTransactionInfo(byte[] lastTransactionInfo) {
-    this.lastTransactionInfo = lastTransactionInfo == null ? null : ByteString.copyFrom(lastTransactionInfo);
-=======
   public void setLastTransactionInfo(ByteString lastTransactionInfo) {
     this.lastTransactionInfo = lastTransactionInfo;
->>>>>>> b32d074a
   }
 
   /**
