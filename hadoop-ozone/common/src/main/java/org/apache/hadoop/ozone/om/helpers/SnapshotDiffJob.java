--- conflicted
+++ resolved
@@ -156,37 +156,24 @@
     this.totalDiffEntries = totalDiffEntries;
   }
 
-<<<<<<< HEAD
+  public String getReason() {
+    return reason;
+  }
+
+  public void setReason(String reason) {
+    this.reason = reason;
+  }
+
   public boolean isForceNonNativeDiff() {
     return forceNonNativeDiff;
   }
 
   public void setForceNonNativeDiff(boolean forceNonNativeDiff) {
     this.forceNonNativeDiff = forceNonNativeDiff;
-=======
-  public String getReason() {
-    return reason;
-  }
-
-  public void setReason(String reason) {
-    this.reason = reason;
->>>>>>> 15365903
   }
 
   @Override
   public String toString() {
-<<<<<<< HEAD
-    return "creationTime : " + creationTime +
-        ", jobId: " + jobId +
-        ", status: " + status +
-        ", volume: " + volume +
-        ", bucket: " + bucket +
-        ", fromSnapshot: " + fromSnapshot +
-        ", toSnapshot: " + toSnapshot +
-        ", forceFullDiff: " + forceFullDiff +
-        ", forceNonNativeDiff: " + forceNonNativeDiff +
-        ", totalDiffEntries: " + totalDiffEntries;
-=======
     StringBuilder sb = new StringBuilder("creationTime : ").append(creationTime)
         .append(", jobId: ").append(jobId)
         .append(", status: ").append(status)
@@ -195,13 +182,13 @@
         .append(", fromSnapshot: ").append(fromSnapshot)
         .append(", toSnapshot: ").append(toSnapshot)
         .append(", forceFullDiff: ").append(forceFullDiff)
+        .append(", forceNonNativeDiff: ").append(forceNonNativeDiff)
         .append(", totalDiffEntries: ").append(totalDiffEntries);
 
     if (StringUtils.isNotEmpty(reason)) {
       sb.append(", reason: ").append(reason);
     }
     return sb.toString();
->>>>>>> 15365903
   }
 
   @Override
@@ -220,13 +207,9 @@
           Objects.equals(this.fromSnapshot, otherJob.fromSnapshot) &&
           Objects.equals(this.toSnapshot, otherJob.toSnapshot) &&
           Objects.equals(this.forceFullDiff, otherJob.forceFullDiff) &&
-<<<<<<< HEAD
+          Objects.equals(this.totalDiffEntries, otherJob.totalDiffEntries) &&
           Objects.equals(this.forceNonNativeDiff, otherJob.forceNonNativeDiff)
-          && Objects.equals(this.totalDiffEntries, otherJob.totalDiffEntries);
-=======
-          Objects.equals(this.totalDiffEntries, otherJob.totalDiffEntries) &&
-          Objects.equals(this.reason, otherJob.reason);
->>>>>>> 15365903
+          && Objects.equals(this.reason, otherJob.reason);
     }
     return false;
   }
@@ -234,7 +217,8 @@
   @Override
   public int hashCode() {
     return Objects.hash(creationTime, jobId, status, volume, bucket,
-        fromSnapshot, toSnapshot, forceFullDiff, totalDiffEntries, reason);
+        fromSnapshot, toSnapshot, forceFullDiff, forceNonNativeDiff,
+        totalDiffEntries, reason);
   }
 
   public SnapshotDiffJobProto toProtoBuf() {
