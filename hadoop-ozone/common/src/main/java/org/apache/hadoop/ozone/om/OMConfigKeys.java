/*
 * Licensed to the Apache Software Foundation (ASF) under one or more
 * contributor license agreements. See the NOTICE file distributed with
 * this work for additional information regarding copyright ownership.
 * The ASF licenses this file to You under the Apache License, Version 2.0
 * (the "License"); you may not use this file except in compliance with
 * the License. You may obtain a copy of the License at
 *
 *      http://www.apache.org/licenses/LICENSE-2.0
 *
 * Unless required by applicable law or agreed to in writing, software
 * distributed under the License is distributed on an "AS IS" BASIS,
 * WITHOUT WARRANTIES OR CONDITIONS OF ANY KIND, either express or implied.
 * See the License for the specific language governing permissions and
 * limitations under the License.
 */

package org.apache.hadoop.ozone.om;

import java.util.concurrent.TimeUnit;
import org.apache.hadoop.hdds.client.ReplicationFactor;
import org.apache.hadoop.hdds.client.ReplicationType;
import org.apache.hadoop.ozone.om.helpers.BucketLayout;
import org.apache.ratis.util.TimeDuration;

/**
 * Ozone Manager Constants.
 */
public final class OMConfigKeys {
  public static final String OZONE_OM_SNAPSHOT_LOAD_NATIVE_LIB =
      "ozone.om.snapshot.load.native.lib";
  public static final boolean OZONE_OM_SNAPSHOT_LOAD_NATIVE_LIB_DEFAULT = true;
  /**
   * Never constructed.
   */
  private OMConfigKeys() {
  }

  public static final String OZONE_FILESYSTEM_SNAPSHOT_ENABLED_KEY =
      "ozone.filesystem.snapshot.enabled";
  public static final boolean OZONE_FILESYSTEM_SNAPSHOT_ENABLED_DEFAULT = true;

  // Location where the OM stores its DB files. In the future we may support
  // multiple entries for performance (sharding)..
  public static final String OZONE_OM_DB_DIRS = "ozone.om.db.dirs";

  // SCM DB directory permission
  public static final String OZONE_OM_DB_DIRS_PERMISSIONS =
      "ozone.om.db.dirs.permissions";

  public static final String OZONE_OM_HANDLER_COUNT_KEY =
      "ozone.om.handler.count.key";
  public static final int OZONE_OM_HANDLER_COUNT_DEFAULT = 100;
  public static final String OZONE_OM_READ_THREADPOOL_KEY =
      "ozone.om.read.threadpool";
  public static final int OZONE_OM_READ_THREADPOOL_DEFAULT = 10;

  public static final String OZONE_OM_DB_MAX_OPEN_FILES
      = "ozone.om.db.max.open.files";
  public static final int OZONE_OM_DB_MAX_OPEN_FILES_DEFAULT
      = -1;

  public static final String OZONE_OM_INTERNAL_SERVICE_ID =
      "ozone.om.internal.service.id";

  public static final String OZONE_OM_SERVICE_IDS_KEY =
      "ozone.om.service.ids";
  public static final String OZONE_OM_NODES_KEY =
      "ozone.om.nodes";
  public static final String OZONE_OM_NODE_ID_KEY =
      "ozone.om.node.id";
  public static final String OZONE_OM_DECOMMISSIONED_NODES_KEY =
      "ozone.om.decommissioned.nodes";

  public static final String OZONE_OM_FEATURES_DISABLED =
      "ozone.om.features.disabled";

  public static final String OZONE_OM_ADDRESS_KEY =
      "ozone.om.address";
  public static final String OZONE_OM_BIND_HOST_DEFAULT =
      "0.0.0.0";
  public static final int OZONE_OM_PORT_DEFAULT = 9862;
  public static final String OZONE_OM_GRPC_PORT_KEY =
      "ozone.om.grpc.port";

  public static final String OZONE_OM_GRPC_BOSSGROUP_SIZE_KEY =
      "ozone.om.grpc.bossgroup.size";
  public static final int OZONE_OM_GRPC_BOSSGROUP_SIZE_DEFAULT = 8;

  public static final String OZONE_OM_GRPC_WORKERGROUP_SIZE_KEY =
      "ozone.om.grpc.workergroup.size";
  public static final int OZONE_OM_GRPC_WORKERGROUP_SIZE_DEFAULT = 32;

  public static final String OZONE_OM_GRPC_READ_THREAD_NUM_KEY =
      "ozone.om.grpc.read.thread.num";
  public static final int OZONE_OM_GRPC_READ_THREAD_NUM_DEFAULT = 32;

  public static final String OZONE_OM_HTTP_ENABLED_KEY =
      "ozone.om.http.enabled";
  public static final String OZONE_OM_HTTP_BIND_HOST_KEY =
      "ozone.om.http-bind-host";
  public static final String OZONE_OM_HTTPS_BIND_HOST_KEY =
      "ozone.om.https-bind-host";
  public static final String OZONE_OM_HTTP_ADDRESS_KEY =
      "ozone.om.http-address";
  public static final String OZONE_OM_HTTPS_ADDRESS_KEY =
      "ozone.om.https-address";
  public static final String OZONE_OM_HTTP_BIND_HOST_DEFAULT = "0.0.0.0";
  public static final int OZONE_OM_HTTP_BIND_PORT_DEFAULT = 9874;
  public static final int OZONE_OM_HTTPS_BIND_PORT_DEFAULT = 9875;

  public static final String OZONE_OM_VOLUME_LISTALL_ALLOWED =
      "ozone.om.volume.listall.allowed";
  public static final boolean OZONE_OM_VOLUME_LISTALL_ALLOWED_DEFAULT = true;
  public static final String OZONE_OM_USER_MAX_VOLUME =
      "ozone.om.user.max.volume";
  public static final int OZONE_OM_USER_MAX_VOLUME_DEFAULT = 1024;

  public static final String OZONE_KEY_DELETING_LIMIT_PER_TASK =
      "ozone.key.deleting.limit.per.task";
  public static final int OZONE_KEY_DELETING_LIMIT_PER_TASK_DEFAULT = 20000;
  public static final String OZONE_SNAPSHOT_KEY_DELETING_LIMIT_PER_TASK =
      "ozone.snapshot.key.deleting.limit.per.task";
  public static final int OZONE_SNAPSHOT_KEY_DELETING_LIMIT_PER_TASK_DEFAULT
      = 20000;

  public static final String OZONE_OM_OPEN_KEY_CLEANUP_SERVICE_INTERVAL =
      "ozone.om.open.key.cleanup.service.interval";
  public static final String
      OZONE_OM_OPEN_KEY_CLEANUP_SERVICE_INTERVAL_DEFAULT = "24h";

  public static final String OZONE_OM_OPEN_KEY_CLEANUP_SERVICE_TIMEOUT =
      "ozone.om.open.key.cleanup.service.timeout";
  public static final String OZONE_OM_OPEN_KEY_CLEANUP_SERVICE_TIMEOUT_DEFAULT
      = "300s";

  public static final String OZONE_OM_OPEN_KEY_EXPIRE_THRESHOLD =
      "ozone.om.open.key.expire.threshold";
  public static final String OZONE_OM_OPEN_KEY_EXPIRE_THRESHOLD_DEFAULT =
      "7d";

  public static final String OZONE_OM_LEASE_HARD_LIMIT =
      "ozone.om.lease.hard.limit";
  public static final String OZONE_OM_LEASE_HARD_LIMIT_DEFAULT =
      "7d";

  public static final String OZONE_OM_OPEN_KEY_CLEANUP_LIMIT_PER_TASK =
      "ozone.om.open.key.cleanup.limit.per.task";
  public static final int OZONE_OM_OPEN_KEY_CLEANUP_LIMIT_PER_TASK_DEFAULT =
      1000;

  public static final String OZONE_OM_MPU_CLEANUP_SERVICE_INTERVAL =
      "ozone.om.open.mpu.cleanup.service.interval";
  public static final String
      OZONE_OM_MPU_CLEANUP_SERVICE_INTERVAL_DEFAULT = "24h";

  public static final String OZONE_OM_MPU_CLEANUP_SERVICE_TIMEOUT =
      "ozone.om.open.mpu.cleanup.service.timeout";
  public static final String OZONE_OM_MPU_CLEANUP_SERVICE_TIMEOUT_DEFAULT
      = "300s";

  public static final String OZONE_OM_MPU_EXPIRE_THRESHOLD =
      "ozone.om.open.mpu.expire.threshold";
  public static final String OZONE_OM_MPU_EXPIRE_THRESHOLD_DEFAULT =
      "30d";

  public static final String OZONE_OM_MPU_PARTS_CLEANUP_LIMIT_PER_TASK =
      "ozone.om.open.mpu.parts.cleanup.limit.per.task";
  public static final int OZONE_OM_MPU_PARTS_CLEANUP_LIMIT_PER_TASK_DEFAULT =
      1000;

  public static final String OZONE_OM_METRICS_SAVE_INTERVAL =
      "ozone.om.save.metrics.interval";
  public static final String OZONE_OM_METRICS_SAVE_INTERVAL_DEFAULT = "5m";
  public static final String OZONE_OM_SNAPSHOT_ROCKSDB_METRICS_ENABLED =
      "ozone.om.snapshot.rocksdb.metrics.enabled";
  public static final boolean
      OZONE_OM_SNAPSHOT_ROCKSDB_METRICS_ENABLED_DEFAULT = false;

  /**
   * OM Ratis related configurations.
   */
  public static final String OZONE_OM_RATIS_PORT_KEY
      = "ozone.om.ratis.port";
  public static final int OZONE_OM_RATIS_PORT_DEFAULT
      = 9872;
  public static final String OZONE_OM_RATIS_RPC_TYPE_KEY
      = "ozone.om.ratis.rpc.type";
  public static final String OZONE_OM_RATIS_RPC_TYPE_DEFAULT
      = "GRPC";

  // OM Ratis Log configurations
  public static final String OZONE_OM_RATIS_STORAGE_DIR
      = "ozone.om.ratis.storage.dir";
  public static final String OZONE_OM_RATIS_SEGMENT_SIZE_KEY
      = "ozone.om.ratis.segment.size";
  public static final String OZONE_OM_RATIS_SEGMENT_SIZE_DEFAULT
      = "4MB";
  public static final String OZONE_OM_RATIS_SEGMENT_PREALLOCATED_SIZE_KEY
      = "ozone.om.ratis.segment.preallocated.size";
  public static final String OZONE_OM_RATIS_SEGMENT_PREALLOCATED_SIZE_DEFAULT
      = "4MB";

  // OM Ratis Log Appender configurations
  public static final String
      OZONE_OM_RATIS_LOG_APPENDER_QUEUE_NUM_ELEMENTS =
      "ozone.om.ratis.log.appender.queue.num-elements";
  public static final int
      OZONE_OM_RATIS_LOG_APPENDER_QUEUE_NUM_ELEMENTS_DEFAULT = 1024;
  public static final String OZONE_OM_RATIS_LOG_APPENDER_QUEUE_BYTE_LIMIT =
      "ozone.om.ratis.log.appender.queue.byte-limit";
  public static final String
      OZONE_OM_RATIS_LOG_APPENDER_QUEUE_BYTE_LIMIT_DEFAULT = "32MB";
  public static final String OZONE_OM_RATIS_LOG_PURGE_GAP =
      "ozone.om.ratis.log.purge.gap";
  public static final int OZONE_OM_RATIS_LOG_PURGE_GAP_DEFAULT = 1000000;
  public static final String OZONE_OM_RATIS_LOG_PURGE_UPTO_SNAPSHOT_INDEX
      = "ozone.om.ratis.log.purge.upto.snapshot.index";
  public static final boolean
      OZONE_OM_RATIS_LOG_PURGE_UPTO_SNAPSHOT_INDEX_DEFAULT = true;
  public static final String
      OZONE_OM_RATIS_LOG_PURGE_PRESERVATION_LOG_NUM
      = "ozone.om.ratis.log.purge.preservation.log.num";
  public static final long
      OZONE_OM_RATIS_LOG_PURGE_PRESERVATION_LOG_NUM_DEFAULT = 0L;

  public static final String OZONE_OM_RATIS_SNAPSHOT_AUTO_TRIGGER_THRESHOLD_KEY
      = "ozone.om.ratis.snapshot.auto.trigger.threshold";
  public static final long
      OZONE_OM_RATIS_SNAPSHOT_AUTO_TRIGGER_THRESHOLD_DEFAULT = 400000;

  public static final String OZONE_OM_RATIS_SNAPSHOT_MAX_TOTAL_SST_SIZE_KEY
      = "ozone.om.ratis.snapshot.max.total.sst.size";
  public static final long
      OZONE_OM_RATIS_SNAPSHOT_MAX_TOTAL_SST_SIZE_DEFAULT = 100_000_000;

  // OM Ratis server configurations
  public static final String OZONE_OM_RATIS_SERVER_REQUEST_TIMEOUT_KEY
      = "ozone.om.ratis.server.request.timeout";
  public static final TimeDuration
      OZONE_OM_RATIS_SERVER_REQUEST_TIMEOUT_DEFAULT
      = TimeDuration.valueOf(3000, TimeUnit.MILLISECONDS);
  public static final String
      OZONE_OM_RATIS_SERVER_RETRY_CACHE_TIMEOUT_KEY
      = "ozone.om.ratis.server.retry.cache.timeout";
  public static final TimeDuration
      OZONE_OM_RATIS_SERVER_RETRY_CACHE_TIMEOUT_DEFAULT
      = TimeDuration.valueOf(600000, TimeUnit.MILLISECONDS);
  public static final String OZONE_OM_RATIS_MINIMUM_TIMEOUT_KEY
      = "ozone.om.ratis.minimum.timeout";
  public static final TimeDuration OZONE_OM_RATIS_MINIMUM_TIMEOUT_DEFAULT
      = TimeDuration.valueOf(5, TimeUnit.SECONDS);

  public static final String OZONE_OM_RATIS_SERVER_FAILURE_TIMEOUT_DURATION_KEY
      = "ozone.om.ratis.server.failure.timeout.duration";
  public static final TimeDuration
      OZONE_OM_RATIS_SERVER_FAILURE_TIMEOUT_DURATION_DEFAULT
      = TimeDuration.valueOf(120, TimeUnit.SECONDS);

  public static final String OZONE_OM_RATIS_SERVER_ELECTION_PRE_VOTE =
      "ozone.om.ratis.server.leaderelection.pre-vote";
  public static final boolean
      OZONE_OM_RATIS_SERVER_ELECTION_PRE_VOTE_DEFAULT = true;

  public static final String OZONE_OM_RATIS_SERVER_CLOSE_THRESHOLD_KEY =
      "ozone.om.ratis.server.close.threshold";
  public static final TimeDuration OZONE_OM_RATIS_SERVER_CLOSE_THRESHOLD_DEFAULT =
      TimeDuration.valueOf(60, TimeUnit.SECONDS);

  // OM SnapshotProvider configurations
  public static final String OZONE_OM_RATIS_SNAPSHOT_DIR =
      "ozone.om.ratis.snapshot.dir";
  public static final String OZONE_OM_SNAPSHOT_PROVIDER_SOCKET_TIMEOUT_KEY =
      "ozone.om.snapshot.provider.socket.timeout";
  public static final TimeDuration
      OZONE_OM_SNAPSHOT_PROVIDER_SOCKET_TIMEOUT_DEFAULT =
      TimeDuration.valueOf(5000, TimeUnit.MILLISECONDS);

  public static final String OZONE_OM_SNAPSHOT_PROVIDER_CONNECTION_TIMEOUT_KEY =
      "ozone.om.snapshot.provider.connection.timeout";
  public static final TimeDuration
      OZONE_OM_SNAPSHOT_PROVIDER_CONNECTION_TIMEOUT_DEFAULT =
      TimeDuration.valueOf(5000, TimeUnit.MILLISECONDS);

  public static final String OZONE_OM_SNAPSHOT_PROVIDER_REQUEST_TIMEOUT_KEY =
      "ozone.om.snapshot.provider.request.timeout";
  public static final TimeDuration
      OZONE_OM_SNAPSHOT_PROVIDER_REQUEST_TIMEOUT_DEFAULT =
      TimeDuration.valueOf(300000, TimeUnit.MILLISECONDS);

  public static final String OZONE_OM_FS_SNAPSHOT_MAX_LIMIT =
      "ozone.om.fs.snapshot.max.limit";
  public static final int OZONE_OM_FS_SNAPSHOT_MAX_LIMIT_DEFAULT = 1000;

  public static final String OZONE_OM_KERBEROS_KEYTAB_FILE_KEY = "ozone.om."
      + "kerberos.keytab.file";
  public static final String OZONE_OM_KERBEROS_PRINCIPAL_KEY = "ozone.om"
      + ".kerberos.principal";
  public static final String OZONE_OM_KERBEROS_PRINCIPAL_PATTERN_KEY =
      "ozone.om.kerberos.principal.pattern";
  public static final String OZONE_OM_HTTP_KERBEROS_KEYTAB_FILE =
      "ozone.om.http.auth.kerberos.keytab";
  public static final String OZONE_OM_HTTP_KERBEROS_PRINCIPAL_KEY
      = "ozone.om.http.auth.kerberos.principal";
  public static final String OZONE_OM_HTTP_AUTH_TYPE =
      "ozone.om.http.auth.type";
  public static final String OZONE_OM_HTTP_AUTH_CONFIG_PREFIX =
      "ozone.om.http.auth.";

  // Delegation token related keys
  public static final String  DELEGATION_REMOVER_SCAN_INTERVAL_KEY =
      "ozone.manager.delegation.remover.scan.interval";
  public static final long    DELEGATION_REMOVER_SCAN_INTERVAL_DEFAULT =
      60 * 60 * 1000;
  public static final String  DELEGATION_TOKEN_RENEW_INTERVAL_KEY =
      "ozone.manager.delegation.token.renew-interval";
  public static final long    DELEGATION_TOKEN_RENEW_INTERVAL_DEFAULT =
      24 * 60 * 60 * 1000;  // 1 day = 86400000 ms
  public static final String  DELEGATION_TOKEN_MAX_LIFETIME_KEY =
      "ozone.manager.delegation.token.max-lifetime";
  public static final long    DELEGATION_TOKEN_MAX_LIFETIME_DEFAULT =
      7 * 24 * 60 * 60 * 1000; // 7 days

  public static final String OZONE_DB_CHECKPOINT_TRANSFER_RATE_KEY =
      "ozone.manager.db.checkpoint.transfer.bandwidthPerSec";
  public static final long OZONE_DB_CHECKPOINT_TRANSFER_RATE_DEFAULT =
      0;  //no throttling

  // Comma separated acls (users, groups) allowing clients accessing
  // OM client protocol
  // when hadoop.security.authorization is true, this needs to be set in
  // hadoop-policy.xml, "*" allows all users/groups to access.
  public static final String OZONE_OM_SECURITY_CLIENT_PROTOCOL_ACL =
      "ozone.om.security.client.protocol.acl";

  // Comma separated acls (users, groups) allowing clients accessing
  // OM admin protocol.
  // When hadoop.security.authorization is true, this needs to be set in
  // hadoop-policy.xml, "*" allows all users/groups to access.
  public static final String OZONE_OM_SECURITY_ADMIN_PROTOCOL_ACL =
      "ozone.om.security.admin.protocol.acl";

  public static final String OZONE_OM_KEYNAME_CHARACTER_CHECK_ENABLED_KEY =
          "ozone.om.keyname.character.check.enabled";
  public static final boolean OZONE_OM_KEYNAME_CHARACTER_CHECK_ENABLED_DEFAULT =
          false;

  @Deprecated
  public static final String OZONE_OM_ENABLE_FILESYSTEM_PATHS =
      OmConfig.Keys.ENABLE_FILESYSTEM_PATHS;
  @Deprecated
  public static final boolean OZONE_OM_ENABLE_FILESYSTEM_PATHS_DEFAULT =
      OmConfig.Defaults.ENABLE_FILESYSTEM_PATHS;

  public static final String OZONE_SERVER_DEFAULT_REPLICATION_KEY =
      "ozone.server.default.replication";
  public static final String OZONE_SERVER_DEFAULT_REPLICATION_DEFAULT =
      ReplicationFactor.THREE.toString();

  public static final String OZONE_SERVER_DEFAULT_REPLICATION_TYPE_KEY =
      "ozone.server.default.replication.type";
  public static final String OZONE_SERVER_DEFAULT_REPLICATION_TYPE_DEFAULT =
      ReplicationType.RATIS.toString();

  public static final String OZONE_OM_HA_PREFIX = "ozone.om.ha";

  public static final String OZONE_FS_TRASH_INTERVAL_KEY =
      "ozone.fs.trash.interval";

  public static final long  OZONE_FS_TRASH_INTERVAL_DEFAULT = 0;

  public static final String OZONE_FS_TRASH_CHECKPOINT_INTERVAL_KEY =
      "ozone.fs.trash.checkpoint.interval";

  public static final long  OZONE_FS_TRASH_CHECKPOINT_INTERVAL_DEFAULT = 0;

//  This property is used to define the metadata layout of file system
//  paths. If it is configured as PREFIX in combination with
//  ozone.om.enable.filesystem.paths to true then this allows to perform
//  atomic rename and delete of any directory at any level in the namespace.
//  Defaulting to SIMPLE. Supported values: SIMPLE and PREFIX.

  // Default bucket layout used by Ozone Manager during bucket creation
  // when a client does not specify the bucket layout option.
  public static final String OZONE_DEFAULT_BUCKET_LAYOUT =
      "ozone.default.bucket.layout";
  public static final String OZONE_DEFAULT_BUCKET_LAYOUT_DEFAULT =
      BucketLayout.FILE_SYSTEM_OPTIMIZED.name();
  public static final String OZONE_BUCKET_LAYOUT_FILE_SYSTEM_OPTIMIZED =
      BucketLayout.FILE_SYSTEM_OPTIMIZED.name();
  public static final String OZONE_BUCKET_LAYOUT_OBJECT_STORE =
      BucketLayout.OBJECT_STORE.name();

  /**
   * Configuration properties for Directory Deleting Service.
   */
  public static final String OZONE_DIR_DELETING_SERVICE_INTERVAL =
      "ozone.directory.deleting.service.interval";
  public static final String OZONE_DIR_DELETING_SERVICE_INTERVAL_DEFAULT
      = "60s";

  /**
   * Configuration properties for Snapshot Directory Service.
   */
  public static final String OZONE_SNAPSHOT_DEEP_CLEANING_ENABLED = "ozone.snapshot.deep.cleaning.enabled";
  public static final boolean OZONE_SNAPSHOT_DEEP_CLEANING_ENABLED_DEFAULT = false;
  public static final String OZONE_SNAPSHOT_DIRECTORY_SERVICE_INTERVAL =
      "ozone.snapshot.directory.service.interval";
  public static final String OZONE_SNAPSHOT_DIRECTORY_SERVICE_INTERVAL_DEFAULT
      = "24h";
  public static final String OZONE_SNAPSHOT_DIRECTORY_SERVICE_TIMEOUT =
      "ozone.snapshot.directory.service.timeout";
  public static final String
      OZONE_SNAPSHOT_DIRECTORY_SERVICE_TIMEOUT_DEFAULT = "300s";

  public static final String OZONE_THREAD_NUMBER_DIR_DELETION =
      "ozone.thread.number.dir.deletion";

  public static final int OZONE_THREAD_NUMBER_DIR_DELETION_DEFAULT = 10;

  public static final String SNAPSHOT_SST_DELETING_LIMIT_PER_TASK =
      "ozone.snapshot.filtering.limit.per.task";
  public static final int SNAPSHOT_SST_DELETING_LIMIT_PER_TASK_DEFAULT = 2;

  public static final String SNAPSHOT_DELETING_LIMIT_PER_TASK =
      "ozone.snapshot.deleting.limit.per.task";
  public static final int SNAPSHOT_DELETING_LIMIT_PER_TASK_DEFAULT = 10;

  public static final String OZONE_SNAPSHOT_SST_FILTERING_SERVICE_INTERVAL =
      "ozone.snapshot.filtering.service.interval";
  public static final String
      OZONE_SNAPSHOT_SST_FILTERING_SERVICE_INTERVAL_DEFAULT = "60s";

  public static final String
      OZONE_SNAPSHOT_CHECKPOINT_DIR_CREATION_POLL_TIMEOUT =
      "ozone.om.snapshot.checkpoint.dir.creation.poll.timeout";

  public static final String
      OZONE_SNAPSHOT_CHECKPOINT_DIR_CREATION_POLL_TIMEOUT_DEFAULT = "20s";

  public static final String OZONE_OM_GRPC_MAXIMUM_RESPONSE_LENGTH =
      "ozone.om.grpc.maximum.response.length";
  /** Default value for GRPC_MAXIMUM_RESPONSE_LENGTH. */
  public static final int OZONE_OM_GRPC_MAXIMUM_RESPONSE_LENGTH_DEFAULT =
      128 * 1024 * 1024;

  public static final String OZONE_OM_S3_GPRC_SERVER_ENABLED =
      "ozone.om.s3.grpc.server_enabled";
  public static final boolean OZONE_OM_S3_GRPC_SERVER_ENABLED_DEFAULT =
      true;

  public static final String OZONE_OM_NAMESPACE_STRICT_S3 =
      "ozone.om.namespace.s3.strict";
  public static final boolean OZONE_OM_NAMESPACE_STRICT_S3_DEFAULT =
      true;

  /**
   * Configuration properties for OMAdminProtcol service.
   */
  public static final String OZONE_OM_ADMIN_PROTOCOL_MAX_RETRIES_KEY =
      "ozone.om.admin.protocol.max.retries";
  public static final int OZONE_OM_ADMIN_PROTOCOL_MAX_RETRIES_DEFAULT = 20;
  public static final String OZONE_OM_ADMIN_PROTOCOL_WAIT_BETWEEN_RETRIES_KEY =
      "ozone.om.admin.protocol.wait.between.retries";
  public static final long OZONE_OM_ADMIN_PROTOCOL_WAIT_BETWEEN_RETRIES_DEFAULT
      = 1000;
  public static final String OZONE_OM_TRANSPORT_CLASS =
      "ozone.om.transport.class";
  public static final String OZONE_OM_TRANSPORT_CLASS_DEFAULT =
      "org.apache.hadoop.ozone.om.protocolPB"
          + ".Hadoop3OmTransportFactory";
  public static final String OZONE_OM_UNFLUSHED_TRANSACTION_MAX_COUNT =
      "ozone.om.unflushed.transaction.max.count";
  public static final int OZONE_OM_UNFLUSHED_TRANSACTION_MAX_COUNT_DEFAULT
      = 10000;

  /**
   * This configuration shall be enabled to utilize the functionality of the
   * fine-grained KEY_PATH_LOCK.
   */
  public static final String OZONE_OM_KEY_PATH_LOCK_ENABLED =
      "ozone.om.key.path.lock.enabled";
  public static final boolean OZONE_OM_KEY_PATH_LOCK_ENABLED_DEFAULT = false;

  public static final String OZONE_OM_MULTITENANCY_ENABLED =
      "ozone.om.multitenancy.enabled";
  public static final boolean OZONE_OM_MULTITENANCY_ENABLED_DEFAULT = false;

  /**
   * Temporary configuration properties for Ranger REST use in multitenancy.
   */
  public static final String OZONE_RANGER_OM_IGNORE_SERVER_CERT =
      "ozone.om.ranger.ignore.cert";
  public static final boolean OZONE_RANGER_OM_IGNORE_SERVER_CERT_DEFAULT =
      true;
  public static final String OZONE_RANGER_OM_CONNECTION_TIMEOUT =
      "ozone.om.ranger.connection.timeout";
  public static final String OZONE_RANGER_OM_CONNECTION_TIMEOUT_DEFAULT = "5s";
  public static final String OZONE_RANGER_OM_CONNECTION_REQUEST_TIMEOUT =
      "ozone.om.ranger.connection.request.timeout";
  public static final String
      OZONE_RANGER_OM_CONNECTION_REQUEST_TIMEOUT_DEFAULT = "5s";
  public static final String OZONE_OM_RANGER_HTTPS_ADMIN_API_USER =
      "ozone.om.ranger.https.admin.api.user";
  // TODO: Note this should be removed once Ranger Java Client is in place.
  //  And Ranger SPNEGO auth (ranger.spnego.kerberos.principal ?) should be used
  //  instead. Or keep this solely for dev testing. See HDDS-5836.
  public static final String OZONE_OM_RANGER_HTTPS_ADMIN_API_PASSWD =
      "ozone.om.ranger.https.admin.api.passwd";
  public static final String OZONE_RANGER_HTTPS_ADDRESS_KEY =
      "ozone.om.ranger.https-address";
  public static final String OZONE_RANGER_SERVICE =
      "ozone.om.ranger.service";

  public static final String OZONE_OM_MULTITENANCY_RANGER_SYNC_INTERVAL
      = "ozone.om.multitenancy.ranger.sync.interval";
  public static final TimeDuration
      OZONE_OM_MULTITENANCY_RANGER_SYNC_INTERVAL_DEFAULT
      = TimeDuration.valueOf(600, TimeUnit.SECONDS);
  public static final String OZONE_OM_MULTITENANCY_RANGER_SYNC_TIMEOUT
      = "ozone.om.multitenancy.ranger.sync.timeout";
  public static final TimeDuration
      OZONE_OM_MULTITENANCY_RANGER_SYNC_TIMEOUT_DEFAULT
      = TimeDuration.valueOf(10, TimeUnit.SECONDS);

  public static final String OZONE_OM_CONTAINER_LOCATION_CACHE_SIZE
      = "ozone.om.container.location.cache.size";
  public static final int OZONE_OM_CONTAINER_LOCATION_CACHE_SIZE_DEFAULT
      = 100_000;

  public static final String OZONE_OM_CONTAINER_LOCATION_CACHE_TTL
      = "ozone.om.container.location.cache.ttl";

  public static final TimeDuration OZONE_OM_CONTAINER_LOCATION_CACHE_TTL_DEFAULT
      = TimeDuration.valueOf(360, TimeUnit.MINUTES);

  public static final String OZONE_OM_ENABLE_OFS_SHARED_TMP_DIR
      = "ozone.om.enable.ofs.shared.tmp.dir";
  public static final boolean OZONE_OM_ENABLE_OFS_SHARED_TMP_DIR_DEFAULT
      = false;

  public static final String OZONE_OM_SNAPSHOT_CACHE_MAX_SIZE =
      "ozone.om.snapshot.cache.max.size";
  public static final int OZONE_OM_SNAPSHOT_CACHE_MAX_SIZE_DEFAULT = 10;

  public static final String OZONE_OM_SNAPSHOT_FORCE_FULL_DIFF =
      "ozone.om.snapshot.force.full.diff";

  public static final boolean OZONE_OM_SNAPSHOT_FORCE_FULL_DIFF_DEFAULT = false;

  public static final String OZONE_OM_SNAPSHOT_DIFF_DISABLE_NATIVE_LIBS =
      "ozone.om.snapshot.diff.disable.native.libs";

  public static final boolean
      OZONE_OM_SNAPSHOT_DIFF_DISABLE_NATIVE_LIBS_DEFAULT = false;
  public static final String OZONE_OM_SNAPSHOT_DIFF_DB_DIR
      = "ozone.om.snapshot.diff.db.dir";

  public static final String OZONE_OM_SNAPSHOT_DIFF_REPORT_MAX_PAGE_SIZE
      = "ozone.om.snapshot.diff.max.page.size";

  public static final String OZONE_OM_SNAPSHOT_DB_MAX_OPEN_FILES
      = "ozone.om.snapshot.db.max.open.files";
  public static final int OZONE_OM_SNAPSHOT_DB_MAX_OPEN_FILES_DEFAULT
      = 100;
  public static final int OZONE_OM_SNAPSHOT_DIFF_REPORT_MAX_PAGE_SIZE_DEFAULT
      = 1000;

  public static final String OZONE_OM_SNAPSHOT_DIFF_THREAD_POOL_SIZE
      = "ozone.om.snapshot.diff.thread.pool.size";
  public static final int OZONE_OM_SNAPSHOT_DIFF_THREAD_POOL_SIZE_DEFAULT
      = 10;

  public static final String OZONE_OM_SNAPSHOT_DIFF_JOB_DEFAULT_WAIT_TIME
      = "ozone.om.snapshot.diff.job.default.wait.time";
  public static final long OZONE_OM_SNAPSHOT_DIFF_JOB_DEFAULT_WAIT_TIME_DEFAULT
      = TimeUnit.MINUTES.toMillis(1);

  public static final String OZONE_OM_SNAPSHOT_DIFF_MAX_JOBS_PURGE_PER_TASK
      = "ozone.om.snapshot.diff.max.jobs.purge.per.task";
  public static final int OZONE_OM_SNAPSHOT_DIFF_MAX_JOBS_PURGE_PER_TASK_DEFAULT
      = 100;

  public static final String OZONE_OM_SNAPSHOT_DIFF_JOB_REPORT_PERSISTENT_TIME
      = "ozone.om.snapshot.diff.job.report.persistent.time";
  public static final long
      OZONE_OM_SNAPSHOT_DIFF_JOB_REPORT_PERSISTENT_TIME_DEFAULT
      = TimeUnit.DAYS.toMillis(7);

  public static final String OZONE_OM_SNAPSHOT_DIFF_CLEANUP_SERVICE_RUN_INTERVAL
      = "ozone.om.snapshot.diff.cleanup.service.run.interval";
  public static final String
      OZONE_OM_SNAPSHOT_CACHE_CLEANUP_SERVICE_RUN_INTERVAL
      = "ozone.om.snapshot.cache.cleanup.service.run.interval";
  public static final long
      OZONE_OM_SNAPSHOT_DIFF_CLEANUP_SERVICE_RUN_INTERVAL_DEFAULT
      = TimeUnit.MINUTES.toMillis(1);
  public static final long
      OZONE_OM_SNAPSHOT_CACHE_CLEANUP_SERVICE_RUN_INTERVAL_DEFAULT
      = TimeUnit.MINUTES.toMillis(1);

  public static final String OZONE_OM_SNAPSHOT_DIFF_CLEANUP_SERVICE_TIMEOUT
      = "ozone.om.snapshot.diff.cleanup.service.timeout";

  public static final long
      OZONE_OM_SNAPSHOT_DIFF_CLEANUP_SERVICE_TIMEOUT_DEFAULT
      = TimeUnit.MINUTES.toMillis(5);

  public static final String
      OZONE_OM_SNAPSHOT_DIFF_MAX_ALLOWED_KEYS_CHANGED_PER_DIFF_JOB
      = "ozone.om.snapshot.diff.max.allowed.keys.changed.per.job";
  public static final long
      OZONE_OM_SNAPSHOT_DIFF_MAX_ALLOWED_KEYS_CHANGED_PER_DIFF_JOB_DEFAULT
      = 10_000_000;

  public static final String OZONE_OM_UPGRADE_QUOTA_RECALCULATE_ENABLE
      = "ozone.om.upgrade.quota.recalculate.enabled";

  public static final boolean OZONE_OM_UPGRADE_QUOTA_RECALCULATE_ENABLE_DEFAULT
      = true;

  public static final String OZONE_OM_MAX_BUCKET =
      "ozone.om.max.buckets";
  public static final int OZONE_OM_MAX_BUCKET_DEFAULT = 100000;
<<<<<<< HEAD
  /**
   * Configuration property to configure the max server side response size for list calls.
   */
  public static final String OZONE_OM_SERVER_LIST_MAX_SIZE = "ozone.om.server.list.max.size";
  public static final int OZONE_OM_SERVER_LIST_MAX_SIZE_DEFAULT = 1000;
  /**
   * Configuration properties for Compaction Service.
   */
  public static final String OZONE_COMPACTION_SERVICE_ENABLED = "ozone.compaction.service.enabled";
  public static final boolean OZONE_COMPACTION_SERVICE_ENABLED_DEFAULT = true;
  public static final String OZONE_OM_COMPACTION_SERVICE_RUN_INTERVAL =
      "ozone.om.compaction.service.run.interval";
  public static final long
      OZONE_OM_COMPACTION_SERVICE_RUN_INTERVAL_DEFAULT
      = TimeUnit.MINUTES.toMillis(5);

  public static final String OZONE_OM_COMPACTION_SERVICE_TIMEOUT
      = "ozone.om.compaction.service.timeout";
  public static final String OZONE_COMPACTION_SERVICE_TIMEOUT_DEFAULT = "10m";
  public static final String OZONE_OM_COMPACTION_SERVICE_THRESHOLD
      = "ozone.om.compaction.service.threshold";
  public static final String OZONE_COMPACTION_SERVICE_THRESHOLD_DEFAULT = "10000";
=======
>>>>>>> 23159270
}<|MERGE_RESOLUTION|>--- conflicted
+++ resolved
@@ -622,7 +622,6 @@
   public static final String OZONE_OM_MAX_BUCKET =
       "ozone.om.max.buckets";
   public static final int OZONE_OM_MAX_BUCKET_DEFAULT = 100000;
-<<<<<<< HEAD
   /**
    * Configuration property to configure the max server side response size for list calls.
    */
@@ -645,6 +644,4 @@
   public static final String OZONE_OM_COMPACTION_SERVICE_THRESHOLD
       = "ozone.om.compaction.service.threshold";
   public static final String OZONE_COMPACTION_SERVICE_THRESHOLD_DEFAULT = "10000";
-=======
->>>>>>> 23159270
 }