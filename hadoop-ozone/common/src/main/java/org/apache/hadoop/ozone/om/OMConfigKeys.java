--- conflicted
+++ resolved
@@ -337,12 +337,9 @@
       "ozone.om.ranger.https-address";
   public static final String OZONE_RANGER_SERVICE =
       "ozone.om.ranger.service";
-<<<<<<< HEAD
 
   public static final String OZONE_OM_RANGER_SYNC_INTERVAL
       = "ozone.om.ranger.sync.interval";
   public static final int OZONE_OM_RANGER_SYNC_INTERVAL_DEFAULT
       = 600;
-=======
->>>>>>> 6044ef60
 }