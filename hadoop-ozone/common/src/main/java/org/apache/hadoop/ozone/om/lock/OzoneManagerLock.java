--- conflicted
+++ resolved
@@ -96,12 +96,8 @@
   private static final Logger LOG =
       LoggerFactory.getLogger(OzoneManagerLock.class);
 
-<<<<<<< HEAD
   private final Map<Class<? extends Resource>,
       Pair<Map<Resource, Striped<ReadWriteLock>>, ResourceLockManager>> resourcelockMap;
-=======
-  private final Map<LeveledResource, Striped<ReadWriteLock>> stripedLockByResource;
->>>>>>> 4e763376
 
   private OMLockMetrics omLockMetrics;
 
@@ -111,7 +107,6 @@
    */
   public OzoneManagerLock(ConfigurationSource conf) {
     omLockMetrics = OMLockMetrics.create();
-<<<<<<< HEAD
     this.resourcelockMap = ImmutableMap.of(LeveledResource.class, getLeveledLocks(conf), FlatResource.class,
         getFlatLocks(conf));
   }
@@ -119,21 +114,13 @@
   private Pair<Map<Resource, Striped<ReadWriteLock>>, ResourceLockManager> getLeveledLocks(
       ConfigurationSource conf) {
     Map<LeveledResource, Striped<ReadWriteLock>> stripedLockMap = new EnumMap<>(LeveledResource.class);
-=======
-    Map<LeveledResource, Striped<ReadWriteLock>> stripedLockMap =
-        new EnumMap<>(LeveledResource.class);
->>>>>>> 4e763376
     for (LeveledResource r : LeveledResource.values()) {
       stripedLockMap.put(r, createStripeLock(r, conf));
     }
     return Pair.of(Collections.unmodifiableMap(stripedLockMap), new LeveledResourceLockManager());
   }
 
-<<<<<<< HEAD
   private Pair<Map<Resource, Striped<ReadWriteLock>>, ResourceLockManager> getFlatLocks(
-=======
-  private Striped<ReadWriteLock> createStripeLock(LeveledResource r,
->>>>>>> 4e763376
       ConfigurationSource conf) {
     Map<FlatResource, Striped<ReadWriteLock>> stripedLockMap = new EnumMap<>(FlatResource.class);
     for (FlatResource r : FlatResource.values()) {
@@ -143,7 +130,7 @@
   }
 
   private Striped<ReadWriteLock> createStripeLock(Resource r,
-                                                  ConfigurationSource conf) {
+      ConfigurationSource conf) {
     boolean fair = conf.getBoolean(OZONE_MANAGER_FAIR_LOCK,
         OZONE_MANAGER_FAIR_LOCK_DEFAULT);
     String stripeSizeKey = OZONE_MANAGER_STRIPED_LOCK_SIZE_PREFIX +
@@ -153,14 +140,9 @@
     return SimpleStriped.readWriteLock(size, fair);
   }
 
-<<<<<<< HEAD
   private Iterable<ReadWriteLock> bulkGetLock(Map<Resource, Striped<ReadWriteLock>> lockMap, Resource resource,
-                                              Collection<String[]> keys) {
+      Collection<String[]> keys) {
     Striped<ReadWriteLock> striped = lockMap.get(resource);
-=======
-  private Iterable<ReadWriteLock> bulkGetLock(LeveledResource resource, Collection<String[]> keys) {
-    Striped<ReadWriteLock> striped = stripedLockByResource.get(resource);
->>>>>>> 4e763376
     List<Object> lockKeys = new ArrayList<>(keys.size());
     for (String[] key : keys) {
       if (Objects.nonNull(key)) {
@@ -170,14 +152,9 @@
     return striped.bulkGet(lockKeys);
   }
 
-<<<<<<< HEAD
   private ReentrantReadWriteLock getLock(Map<Resource, Striped<ReadWriteLock>> lockMap, Resource resource,
-                                         String... keys) {
+      String... keys) {
     Striped<ReadWriteLock> striped = lockMap.get(resource);
-=======
-  private ReentrantReadWriteLock getLock(LeveledResource resource, String... keys) {
-    Striped<ReadWriteLock> striped = stripedLockByResource.get(resource);
->>>>>>> 4e763376
     Object key = combineKeys(keys);
     return (ReentrantReadWriteLock) striped.get(key);
   }
@@ -200,7 +177,7 @@
    * be passed.
    */
   @Override
-  public OMLockDetails acquireReadLock(LeveledResource resource, String... keys) {
+  public OMLockDetails acquireReadLock(Resource resource, String... keys) {
     return acquireLock(resource, true, keys);
   }
 
@@ -222,7 +199,7 @@
    * be passed.
    */
   @Override
-  public OMLockDetails acquireReadLocks(LeveledResource resource, Collection<String[]> keys) {
+  public OMLockDetails acquireReadLocks(Resource resource, Collection<String[]> keys) {
     return acquireLocks(resource, true, keys);
   }
 
@@ -244,7 +221,7 @@
    * be passed.
    */
   @Override
-  public OMLockDetails acquireWriteLock(LeveledResource resource, String... keys) {
+  public OMLockDetails acquireWriteLock(Resource resource, String... keys) {
     return acquireLock(resource, false, keys);
   }
 
@@ -266,11 +243,11 @@
    * be passed.
    */
   @Override
-  public OMLockDetails acquireWriteLocks(LeveledResource resource, Collection<String[]> keys) {
+  public OMLockDetails acquireWriteLocks(Resource resource, Collection<String[]> keys) {
     return acquireLocks(resource, false, keys);
   }
 
-  private void acquireLock(LeveledResource resource, boolean isReadLock, ReadWriteLock lock,
+  private void acquireLock(Resource resource, boolean isReadLock, ReadWriteLock lock,
                            long startWaitingTimeNanos) {
     if (isReadLock) {
       lock.readLock().lock();
@@ -281,19 +258,12 @@
     }
   }
 
-<<<<<<< HEAD
   private OMLockDetails acquireLocks(Resource resource, boolean isReadLock, Collection<String[]> keys) {
     Pair<Map<Resource, Striped<ReadWriteLock>>, ResourceLockManager> resourceLockPair =
         resourcelockMap.get(resource.getClass());
     ResourceLockManager<Resource> resourceLockManager = resourceLockPair.getRight();
     resourceLockManager.clearLockDetails();
     if (!resourceLockManager.canLockResource(resource)) {
-=======
-  private OMLockDetails acquireLocks(LeveledResource resource, boolean isReadLock,
-                                    Collection<String[]> keys) {
-    omLockDetails.get().clear();
-    if (!resource.canLock(lockSet.get())) {
->>>>>>> 4e763376
       String errorMessage = getErrorMessage(resource);
       LOG.error(errorMessage);
       throw new RuntimeException(errorMessage);
@@ -307,19 +277,12 @@
     return resourceLockManager.lockResource(resource);
   }
 
-<<<<<<< HEAD
   private OMLockDetails acquireLock(Resource resource, boolean isReadLock, String... keys) {
     Pair<Map<Resource, Striped<ReadWriteLock>>, ResourceLockManager> resourceLockPair =
         resourcelockMap.get(resource.getClass());
     ResourceLockManager<Resource> resourceLockManager = resourceLockPair.getRight();
     resourceLockManager.clearLockDetails();
     if (!resourceLockManager.canLockResource(resource)) {
-=======
-  private OMLockDetails acquireLock(LeveledResource resource, boolean isReadLock,
-      String... keys) {
-    omLockDetails.get().clear();
-    if (!resource.canLock(lockSet.get())) {
->>>>>>> 4e763376
       String errorMessage = getErrorMessage(resource);
       LOG.error(errorMessage);
       throw new RuntimeException(errorMessage);
@@ -332,13 +295,8 @@
     return resourceLockManager.lockResource(resource);
   }
 
-<<<<<<< HEAD
   private void updateReadLockMetrics(Resource resource,
-                                     ReentrantReadWriteLock lock, long startWaitingTimeNanos) {
-=======
-  private void updateReadLockMetrics(LeveledResource resource,
       ReentrantReadWriteLock lock, long startWaitingTimeNanos) {
->>>>>>> 4e763376
 
     /*
      *  readHoldCount helps in metrics updation only once in case
@@ -358,13 +316,8 @@
     }
   }
 
-<<<<<<< HEAD
   private void updateWriteLockMetrics(Resource resource,
-                                      ReentrantReadWriteLock lock, long startWaitingTimeNanos) {
-=======
-  private void updateWriteLockMetrics(LeveledResource resource,
       ReentrantReadWriteLock lock, long startWaitingTimeNanos) {
->>>>>>> 4e763376
     /*
      *  writeHoldCount helps in metrics updation only once in case
      *  of reentrant locks. Metrics are updated only if the write lock is held
@@ -385,29 +338,19 @@
     }
   }
 
-  private String getErrorMessage(LeveledResource resource) {
+  private String getErrorMessage(Resource resource) {
     return "Thread '" + Thread.currentThread().getName() + "' cannot " +
         "acquire " + resource.getName() + " lock while holding " +
         getCurrentLocks().toString() + " lock(s).";
+
   }
 
   @VisibleForTesting
   List<String> getCurrentLocks() {
-<<<<<<< HEAD
     return resourcelockMap.values().stream().map(Pair::getValue)
         .flatMap(i -> ((ResourceLockManager<? extends Resource>)i).getCurrentLockedResources())
         .map(Resource::getName)
         .collect(Collectors.toList());
-=======
-    List<String> currentLocks = new ArrayList<>();
-    short lockSetVal = lockSet.get();
-    for (LeveledResource value : LeveledResource.values()) {
-      if (value.isLevelLocked(lockSetVal)) {
-        currentLocks.add(value.getName());
-      }
-    }
-    return currentLocks;
->>>>>>> 4e763376
   }
 
   /**
@@ -415,31 +358,8 @@
    */
   @Override
   public boolean acquireMultiUserLock(String firstUser, String secondUser) {
-<<<<<<< HEAD
     return acquireWriteLocks(LeveledResource.USER_LOCK,
         Arrays.asList(new String[] {firstUser}, new String[] {secondUser})).isLockAcquired();
-=======
-    LeveledResource resource = LeveledResource.USER_LOCK;
-
-    if (!resource.canLock(lockSet.get())) {
-      String errorMessage = getErrorMessage(resource);
-      LOG.error(errorMessage);
-      throw new RuntimeException(errorMessage);
-    } else {
-      Striped<ReadWriteLock> striped =
-          stripedLockByResource.get(LeveledResource.USER_LOCK);
-      // The result of bulkGet is always sorted in a consistent order.
-      // This prevents deadlocks.
-      Iterable<ReadWriteLock> locks =
-          striped.bulkGet(Arrays.asList(firstUser, secondUser));
-      for (ReadWriteLock lock : locks) {
-        lock.writeLock().lock();
-      }
-
-      lockSet.set(resource.setLock(lockSet.get()));
-      return true;
-    }
->>>>>>> 4e763376
   }
 
   /**
@@ -449,20 +369,8 @@
    */
   @Override
   public void releaseMultiUserLock(String firstUser, String secondUser) {
-<<<<<<< HEAD
     releaseWriteLocks(LeveledResource.USER_LOCK,
         Arrays.asList(new String[] {firstUser}, new String[] {secondUser}));
-=======
-    Striped<ReadWriteLock> striped =
-        stripedLockByResource.get(LeveledResource.USER_LOCK);
-    Iterable<ReadWriteLock> locks =
-        striped.bulkGet(Arrays.asList(firstUser, secondUser));
-    for (ReadWriteLock lock : locks) {
-      lock.writeLock().unlock();
-    }
-
-    lockSet.set(LeveledResource.USER_LOCK.clearLock(lockSet.get()));
->>>>>>> 4e763376
   }
 
 
@@ -475,7 +383,7 @@
    * be passed.
    */
   @Override
-  public OMLockDetails releaseWriteLock(LeveledResource resource, String... keys) {
+  public OMLockDetails releaseWriteLock(Resource resource, String... keys) {
     return releaseLock(resource, false, keys);
   }
 
@@ -488,7 +396,7 @@
    * be passed.
    */
   @Override
-  public OMLockDetails releaseWriteLocks(LeveledResource resource, Collection<String[]> keys) {
+  public OMLockDetails releaseWriteLocks(Resource resource, Collection<String[]> keys) {
     return releaseLocks(resource, false, keys);
   }
 
@@ -501,7 +409,7 @@
    * be passed.
    */
   @Override
-  public OMLockDetails releaseReadLock(LeveledResource resource, String... keys) {
+  public OMLockDetails releaseReadLock(Resource resource, String... keys) {
     return releaseLock(resource, true, keys);
   }
 
@@ -514,11 +422,11 @@
    * be passed.
    */
   @Override
-  public OMLockDetails releaseReadLocks(LeveledResource resource, Collection<String[]> keys) {
+  public OMLockDetails releaseReadLocks(Resource resource, Collection<String[]> keys) {
     return releaseLocks(resource, true, keys);
   }
 
-  private OMLockDetails releaseLock(LeveledResource resource, boolean isReadLock,
+  private OMLockDetails releaseLock(Resource resource, boolean isReadLock,
       String... keys) {
     Pair<Map<Resource, Striped<ReadWriteLock>>, ResourceLockManager> resourceLockPair =
         resourcelockMap.get(resource.getClass());
@@ -536,22 +444,14 @@
     return resourceLockManager.unlockResource(resource);
   }
 
-<<<<<<< HEAD
   private OMLockDetails releaseLocks(Resource resource, boolean isReadLock,
-                                     Collection<String[]> keys) {
+      Collection<String[]> keys) {
     Pair<Map<Resource, Striped<ReadWriteLock>>, ResourceLockManager> resourceLockPair =
         resourcelockMap.get(resource.getClass());
     ResourceLockManager<Resource> resourceLockManager = resourceLockPair.getRight();
     resourceLockManager.clearLockDetails();
     List<ReadWriteLock> locks = StreamSupport.stream(bulkGetLock(resourceLockPair.getKey(), resource, keys)
             .spliterator(), false).collect(Collectors.toList());
-=======
-  private OMLockDetails releaseLocks(LeveledResource resource, boolean isReadLock,
-                                    Collection<String[]> keys) {
-    omLockDetails.get().clear();
-    List<ReadWriteLock> locks =
-        StreamSupport.stream(bulkGetLock(resource, keys).spliterator(), false).collect(Collectors.toList());
->>>>>>> 4e763376
     // Release locks in reverse order.
     Collections.reverse(locks);
     for (ReadWriteLock lock : locks) {
@@ -567,7 +467,7 @@
     return resourceLockManager.unlockResource(resource);
   }
 
-  private void updateReadUnlockMetrics(LeveledResource resource,
+  private void updateReadUnlockMetrics(Resource resource,
       ReentrantReadWriteLock lock) {
     /*
      *  readHoldCount helps in metrics updation only once in case
@@ -585,7 +485,7 @@
     }
   }
 
-  private void updateWriteUnlockMetrics(LeveledResource resource,
+  private void updateWriteUnlockMetrics(Resource resource,
       ReentrantReadWriteLock lock, boolean isWriteLocked) {
     /*
      *  writeHoldCount helps in metrics updation only once in case
@@ -611,13 +511,8 @@
    */
   @Override
   @VisibleForTesting
-<<<<<<< HEAD
   public int getReadHoldCount(Resource resource, String... keys) {
     return getLock(resourcelockMap.get(resource.getClass()).getKey(), resource, keys).getReadHoldCount();
-=======
-  public int getReadHoldCount(LeveledResource resource, String... keys) {
-    return getLock(resource, keys).getReadHoldCount();
->>>>>>> 4e763376
   }
 
 
@@ -628,13 +523,8 @@
    */
   @Override
   @VisibleForTesting
-<<<<<<< HEAD
   public int getWriteHoldCount(Resource resource, String... keys) {
     return getLock(resourcelockMap.get(resource.getClass()).getKey(), resource, keys).getWriteHoldCount();
-=======
-  public int getWriteHoldCount(LeveledResource resource, String... keys) {
-    return getLock(resource, keys).getWriteHoldCount();
->>>>>>> 4e763376
   }
 
   /**
@@ -646,7 +536,7 @@
    */
   @Override
   @VisibleForTesting
-  public boolean isWriteLockedByCurrentThread(LeveledResource resource,
+  public boolean isWriteLockedByCurrentThread(Resource resource,
       String... keys) {
     return getLock(resourcelockMap.get(resource.getClass()).getKey(), resource, keys).isWriteLockedByCurrentThread();
   }
@@ -667,7 +557,6 @@
   /**
    * Flat Resource defined in Ozone. Locks can be acquired on a resource independent of one another.
    */
-<<<<<<< HEAD
   public enum FlatResource implements Resource {
     SNAPSHOT_GC_LOCK("SNAPSHOT_GC_LOCK");
 
@@ -780,9 +669,6 @@
    * after a higher level lock is already acquired.
    */
   public enum LeveledResource implements Resource {
-=======
-  public enum LeveledResource {
->>>>>>> 4e763376
     // For S3 Bucket need to allow only for S3, that should be means only 1.
     S3_BUCKET_LOCK((byte) 0, "S3_BUCKET_LOCK"), // = 1
 
@@ -817,22 +703,6 @@
 
     private ResourceManager resourceManager;
 
-<<<<<<< HEAD
-=======
-    /**
-     * Returns the time (ns) when the write lock holding period began specific
-     * to a thread.
-     *
-     * @return write lock held start time (ns)
-     */
-    long getStartWriteHeldTimeNanos() {
-      long startWriteHeldTimeNanos =
-          writeLockTimeStampNanos.get().getStartWriteHeldTimeNanos();
-      writeLockTimeStampNanos.remove();
-      return startWriteHeldTimeNanos;
-    }
-
->>>>>>> 4e763376
     LeveledResource(byte pos, String name) {
       this.lockLevel = pos;
       this.mask = (short) (Math.pow(2, lockLevel + 1) - 1);
