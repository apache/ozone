--- conflicted
+++ resolved
@@ -273,7 +273,7 @@
   }
 
   private OMLockDetails acquireLocks(Resource resource, boolean isReadLock,
-                                     Function<Striped<ReadWriteLock>, Iterable<ReadWriteLock>> lockListProvider) {
+      Function<Striped<ReadWriteLock>, Iterable<ReadWriteLock>> lockListProvider) {
     Pair<Map<Resource, Striped<ReadWriteLock>>, ResourceLockManager> resourceLockPair =
         resourcelockMap.get(resource.getClass());
     ResourceLockManager<Resource> resourceLockManager = resourceLockPair.getRight();
@@ -474,14 +474,8 @@
         resourcelockMap.get(resource.getClass());
     ResourceLockManager<Resource> resourceLockManager = resourceLockPair.getRight();
     resourceLockManager.clearLockDetails();
-<<<<<<< HEAD
-    List<ReadWriteLock> locks = StreamSupport.stream(
-        lockListProvider.apply(resourceLockPair.getKey().get(resource)).spliterator(), false)
-        .collect(Collectors.toList());
-=======
-    List<ReadWriteLock> locks = StreamSupport.stream(bulkGetLock(resourceLockPair.getKey(), resource, keys)
+    List<ReadWriteLock> locks = StreamSupport.stream(lockListProvider.apply(resourceLockPair.getKey().get(resource))
             .spliterator(), false).collect(Collectors.toList());
->>>>>>> 75c4764a
     // Release locks in reverse order.
     Collections.reverse(locks);
     for (ReadWriteLock lock : locks) {
@@ -717,7 +711,7 @@
     S3_SECRET_LOCK((byte) 4, "S3_SECRET_LOCK"), // 31
     KEY_PATH_LOCK((byte) 5, "KEY_PATH_LOCK"), //63
     PREFIX_LOCK((byte) 6, "PREFIX_LOCK"), //127
-    SNAPSHOT_LOCK((byte) 7, "SNAPSHOT_LOCK"); //255
+    SNAPSHOT_LOCK((byte) 7, "SNAPSHOT_LOCK"); // = 255
 
     // level of the resource
     private byte lockLevel;
