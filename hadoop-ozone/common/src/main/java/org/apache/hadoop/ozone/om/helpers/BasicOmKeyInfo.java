--- conflicted
+++ resolved
@@ -41,11 +41,8 @@
   private final long modificationTime;
   private final ReplicationConfig replicationConfig;
   private final boolean isFile;
-<<<<<<< HEAD
+  private final String eTag;
   private String ownerName;
-=======
-  private final String eTag;
->>>>>>> 96fc70e6
 
   private BasicOmKeyInfo(Builder b) {
     this.volumeName = b.volumeName;
@@ -56,11 +53,8 @@
     this.modificationTime = b.modificationTime;
     this.replicationConfig = b.replicationConfig;
     this.isFile = b.isFile;
-<<<<<<< HEAD
+    this.eTag = StringUtils.isNotEmpty(b.eTag) ? b.eTag : null;
     this.ownerName = b.ownerName;
-=======
-    this.eTag = StringUtils.isNotEmpty(b.eTag) ? b.eTag : null;
->>>>>>> 96fc70e6
   }
 
   private BasicOmKeyInfo(OmKeyInfo b) {
@@ -72,11 +66,8 @@
     this.modificationTime = b.getModificationTime();
     this.replicationConfig = b.getReplicationConfig();
     this.isFile = b.isFile();
-<<<<<<< HEAD
+    this.eTag = b.getMetadata().get(ETAG);
     this.ownerName = b.getOwnerName();
-=======
-    this.eTag = b.getMetadata().get(ETAG);
->>>>>>> 96fc70e6
   }
 
   public String getVolumeName() {
@@ -111,13 +102,12 @@
     return isFile;
   }
 
-<<<<<<< HEAD
+  public String getETag() {
+    return eTag;
+  }
+
   public String getOwnerName() {
     return ownerName;
-=======
-  public String getETag() {
-    return eTag;
->>>>>>> 96fc70e6
   }
 
   /**
@@ -132,11 +122,8 @@
     private long modificationTime;
     private ReplicationConfig replicationConfig;
     private boolean isFile;
-<<<<<<< HEAD
+    private String eTag;
     private String ownerName;
-=======
-    private String eTag;
->>>>>>> 96fc70e6
 
     public Builder setVolumeName(String volumeName) {
       this.volumeName = volumeName;
@@ -178,13 +165,13 @@
       return this;
     }
 
-<<<<<<< HEAD
+    public Builder setETag(String etag) {
+      this.eTag = etag;
+      return this;
+    }
+
     public Builder setOwnerName(String ownerName) {
       this.ownerName = ownerName;
-=======
-    public Builder setETag(String etag) {
-      this.eTag = etag;
->>>>>>> 96fc70e6
       return this;
     }
 
@@ -236,13 +223,9 @@
             basicKeyInfo.getType(),
             basicKeyInfo.getFactor(),
             basicKeyInfo.getEcReplicationConfig()))
-<<<<<<< HEAD
+        .setETag(basicKeyInfo.getETag())
         .setIsFile(!keyName.endsWith("/"))
         .setOwnerName(basicKeyInfo.getOwnerName());
-=======
-        .setETag(basicKeyInfo.getETag())
-        .setIsFile(!keyName.endsWith("/"));
->>>>>>> 96fc70e6
 
     return builder.build();
   }
@@ -266,13 +249,9 @@
             basicKeyInfo.getType(),
             basicKeyInfo.getFactor(),
             basicKeyInfo.getEcReplicationConfig()))
-<<<<<<< HEAD
+        .setETag(basicKeyInfo.getETag())
         .setIsFile(!keyName.endsWith("/"))
         .setOwnerName(basicKeyInfo.getOwnerName());
-=======
-        .setETag(basicKeyInfo.getETag())
-        .setIsFile(!keyName.endsWith("/"));
->>>>>>> 96fc70e6
 
     return builder.build();
   }
@@ -292,13 +271,9 @@
         creationTime == basicOmKeyInfo.creationTime &&
         modificationTime == basicOmKeyInfo.modificationTime &&
         replicationConfig.equals(basicOmKeyInfo.replicationConfig) &&
-<<<<<<< HEAD
+        Objects.equals(eTag, basicOmKeyInfo.eTag) &&
         isFile == basicOmKeyInfo.isFile &&
         ownerName.equals(basicOmKeyInfo.ownerName);
-=======
-        Objects.equals(eTag, basicOmKeyInfo.eTag) &&
-        isFile == basicOmKeyInfo.isFile;
->>>>>>> 96fc70e6
   }
 
   public int hashCode() {
