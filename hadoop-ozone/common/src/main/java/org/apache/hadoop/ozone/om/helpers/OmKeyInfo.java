--- conflicted
+++ resolved
@@ -125,11 +125,8 @@
     this.fileChecksum = b.fileChecksum;
     this.fileName = b.fileName;
     this.isFile = b.isFile;
-<<<<<<< HEAD
+    this.ownerName = b.ownerName;
     this.overwriteGeneration = b.overwriteGeneration;
-=======
-    this.ownerName = b.ownerName;
->>>>>>> fe1b5b63
   }
 
   public String getVolumeName() {
@@ -172,17 +169,16 @@
     return fileName;
   }
 
-<<<<<<< HEAD
   public void setOverwriteGeneration(Long generation) {
     this.overwriteGeneration = generation;
   }
 
   public Long getOverwriteGeneration() {
     return overwriteGeneration;
-=======
+  }
+
   public String getOwnerName() {
     return ownerName;
->>>>>>> fe1b5b63
   }
 
   public synchronized OmKeyLocationInfoGroup getLatestVersionLocations() {
@@ -694,13 +690,11 @@
       kb.setFileEncryptionInfo(OMPBHelper.convert(encInfo));
     }
     kb.setIsFile(isFile);
-<<<<<<< HEAD
     if (overwriteGeneration != null) {
       kb.setOverwriteGeneration(overwriteGeneration);
-=======
+    }
     if (ownerName != null) {
       kb.setOwnerName(ownerName);
->>>>>>> fe1b5b63
     }
     return kb.build();
   }
