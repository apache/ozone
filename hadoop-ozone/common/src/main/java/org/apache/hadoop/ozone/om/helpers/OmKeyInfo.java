--- conflicted
+++ resolved
@@ -99,51 +99,6 @@
   /**
    * ACL Information.
    */
-<<<<<<< HEAD
-  private List<OzoneAcl> acls;
-
-  @SuppressWarnings("parameternumber")
-  OmKeyInfo(String volumeName, String bucketName, String keyName,
-      List<OmKeyLocationInfoGroup> versions, long dataSize,
-      long creationTime, long modificationTime,
-      ReplicationConfig replicationConfig,
-      Map<String, String> metadata,
-      FileEncryptionInfo encInfo, List<OzoneAcl> acls,
-      long objectID, long updateID, FileChecksum fileChecksum,
-      String ownerName) {
-    this.volumeName = volumeName;
-    this.bucketName = bucketName;
-    this.keyName = keyName;
-    this.dataSize = dataSize;
-    this.keyLocationVersions = versions;
-    this.creationTime = creationTime;
-    this.modificationTime = modificationTime;
-    this.replicationConfig = replicationConfig;
-    this.metadata = metadata;
-    this.encInfo = encInfo;
-    this.acls = acls;
-    this.objectID = objectID;
-    this.updateID = updateID;
-    this.fileChecksum = fileChecksum;
-    this.ownerName = ownerName;
-  }
-
-  @SuppressWarnings("parameternumber")
-  OmKeyInfo(String volumeName, String bucketName, String keyName,
-            String fileName, List<OmKeyLocationInfoGroup> versions,
-            long dataSize, long creationTime, long modificationTime,
-            ReplicationConfig replicationConfig,
-            Map<String, String> metadata,
-            FileEncryptionInfo encInfo, List<OzoneAcl> acls,
-            long parentObjectID, long objectID, long updateID,
-            FileChecksum fileChecksum, boolean isFile, String owner) {
-    this(volumeName, bucketName, keyName, versions, dataSize,
-            creationTime, modificationTime, replicationConfig, metadata,
-            encInfo, acls, objectID, updateID, fileChecksum, owner);
-    this.fileName = fileName;
-    this.parentObjectID = parentObjectID;
-    this.isFile = isFile;
-=======
   private final List<OzoneAcl> acls;
 
   private OmKeyInfo(Builder b) {
@@ -164,7 +119,7 @@
     this.fileChecksum = b.fileChecksum;
     this.fileName = b.fileName;
     this.isFile = b.isFile;
->>>>>>> f16b1aff
+    this.ownerName = b.owner;
   }
 
   public String getVolumeName() {
@@ -207,18 +162,10 @@
     return fileName;
   }
 
-<<<<<<< HEAD
   public String getOwnerName() {
     return ownerName;
   }
 
-  public long getParentObjectID() {
-    return parentObjectID;
-  }
-
-
-=======
->>>>>>> f16b1aff
   public synchronized OmKeyLocationInfoGroup getLatestVersionLocations() {
     return keyLocationVersions.size() == 0 ? null :
         keyLocationVersions.get(keyLocationVersions.size() - 1);
@@ -616,16 +563,7 @@
     }
 
     public OmKeyInfo build() {
-<<<<<<< HEAD
-      return new OmKeyInfo(
-              volumeName, bucketName, keyName, fileName,
-              omKeyLocationInfoGroups, dataSize, creationTime,
-              modificationTime, replicationConfig, metadata, encInfo, acls,
-              parentObjectID, objectID, updateID, fileChecksum, isFile,
-              ownerName);
-=======
       return new OmKeyInfo(this);
->>>>>>> f16b1aff
     }
   }
 
