--- conflicted
+++ resolved
@@ -475,11 +475,9 @@
   S3SecretValue assignUserToTenant(String username, String tenantName,
       String accessId) throws IOException;
 
-<<<<<<< HEAD
   OmVolumeArgs getS3Volume(String accessID) throws IOException;
 
   // TODO: modify, delete
-=======
   /**
    * Get tenant info for a user.
    * @param userPrincipal Kerberos principal of a user.
@@ -488,7 +486,6 @@
    */
   TenantUserInfoValue tenantGetUserInfo(String userPrincipal)
       throws IOException;
->>>>>>> 9fc34dc7
 
   /**
    * OzoneFS api to get file status for an entry.
