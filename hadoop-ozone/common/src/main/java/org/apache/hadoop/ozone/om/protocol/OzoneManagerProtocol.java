/**
 * Licensed to the Apache Software Foundation (ASF) under one
 * or more contributor license agreements.  See the NOTICE file
 * distributed with this work for additional information
 * regarding copyright ownership.  The ASF licenses this file
 * to you under the Apache License, Version 2.0 (the
 * "License"); you may not use this file except in compliance
 * with the License.  You may obtain a copy of the License at
 * <p>
 * http://www.apache.org/licenses/LICENSE-2.0
 * <p>
 * Unless required by applicable law or agreed to in writing, software
 * distributed under the License is distributed on an "AS IS" BASIS,
 * WITHOUT WARRANTIES OR CONDITIONS OF ANY KIND, either express or implied.
 * See the License for the specific language governing permissions and
 * limitations under the License.
 */

package org.apache.hadoop.ozone.om.protocol;

import java.io.Closeable;
import java.io.IOException;
import java.util.List;
import java.util.UUID;

import org.apache.hadoop.hdds.scm.container.common.helpers.ExcludeList;
import org.apache.hadoop.ozone.OzoneAcl;
import org.apache.hadoop.ozone.om.IOmMetadataReader;
import org.apache.hadoop.ozone.om.OMConfigKeys;
import org.apache.hadoop.ozone.om.exceptions.OMException;
import org.apache.hadoop.ozone.om.helpers.DBUpdates;
import org.apache.hadoop.ozone.om.helpers.DeleteTenantState;
import org.apache.hadoop.ozone.om.helpers.KeyInfoWithVolumeContext;
import org.apache.hadoop.ozone.om.helpers.OmBucketArgs;
import org.apache.hadoop.ozone.om.helpers.OmBucketInfo;
import org.apache.hadoop.ozone.om.helpers.OmDeleteKeys;
import org.apache.hadoop.ozone.om.helpers.OmKeyArgs;
import org.apache.hadoop.ozone.om.helpers.OmKeyInfo;
import org.apache.hadoop.ozone.om.helpers.OmKeyLocationInfo;
import org.apache.hadoop.ozone.om.helpers.OmMultipartCommitUploadPartInfo;
import org.apache.hadoop.ozone.om.helpers.OmMultipartInfo;
import org.apache.hadoop.ozone.om.helpers.OmMultipartUploadCompleteInfo;
import org.apache.hadoop.ozone.om.helpers.OmMultipartUploadCompleteList;
import org.apache.hadoop.ozone.om.helpers.OmMultipartUploadList;
import org.apache.hadoop.ozone.om.helpers.OmMultipartUploadListParts;
import org.apache.hadoop.ozone.om.helpers.OmRenameKeys;
import org.apache.hadoop.ozone.om.helpers.OmTenantArgs;
import org.apache.hadoop.ozone.om.helpers.OmVolumeArgs;
import org.apache.hadoop.ozone.om.helpers.OpenKeySession;
import org.apache.hadoop.ozone.om.helpers.OzoneFileStatus;
import org.apache.hadoop.ozone.om.helpers.RepeatedOmKeyInfo;
import org.apache.hadoop.ozone.om.helpers.S3SecretValue;
import org.apache.hadoop.ozone.om.helpers.S3VolumeContext;
import org.apache.hadoop.ozone.om.helpers.ServiceInfo;
import org.apache.hadoop.ozone.om.helpers.ServiceInfoEx;
import org.apache.hadoop.ozone.om.helpers.SnapshotDiffJob;
import org.apache.hadoop.ozone.om.helpers.SnapshotInfo;
import org.apache.hadoop.ozone.om.helpers.TenantStateList;
import org.apache.hadoop.ozone.om.helpers.TenantUserInfoValue;
import org.apache.hadoop.ozone.om.helpers.TenantUserList;
import org.apache.hadoop.ozone.protocol.proto.OzoneManagerProtocolProtos;
import org.apache.hadoop.ozone.protocol.proto.OzoneManagerProtocolProtos.OzoneAclInfo;
import org.apache.hadoop.ozone.protocol.proto.OzoneManagerProtocolProtos.PrepareStatusResponse;
import org.apache.hadoop.ozone.protocol.proto.OzoneManagerProtocolProtos.PrepareStatusResponse.PrepareStatus;
import org.apache.hadoop.ozone.protocol.proto.OzoneManagerProtocolProtos.CancelPrepareResponse;
import org.apache.hadoop.ozone.protocol.proto.OzoneManagerProtocolProtos.EchoRPCResponse;
import org.apache.hadoop.ozone.security.OzoneDelegationTokenSelector;
import org.apache.hadoop.ozone.security.acl.OzoneObj;
import org.apache.hadoop.ozone.snapshot.CancelSnapshotDiffResponse;
import org.apache.hadoop.ozone.snapshot.SnapshotDiffResponse;
import org.apache.hadoop.ozone.upgrade.UpgradeFinalizer.StatusAndMessages;
import org.apache.hadoop.security.KerberosInfo;
import org.apache.hadoop.security.token.TokenInfo;

/**
 * Protocol to talk to OM.
 */
@KerberosInfo(
    serverPrincipal = OMConfigKeys.OZONE_OM_KERBEROS_PRINCIPAL_KEY)
@TokenInfo(OzoneDelegationTokenSelector.class)
public interface OzoneManagerProtocol
    extends IOmMetadataReader, OzoneManagerSecurityProtocol, Closeable {

  @SuppressWarnings("checkstyle:ConstantName")
  /**
   * Version 1: Initial version.
   */
  long versionID = 1L;

  /**
   * Creates a volume.
   * @param args - Arguments to create Volume.
   * @throws IOException
   */
  default void createVolume(OmVolumeArgs args) throws IOException {
    throw new UnsupportedOperationException("OzoneManager does not require " +
        "this to be implemented, as write requests use a new approach.");
  }


  /**
   * Changes the owner of a volume.
   * @param volume  - Name of the volume.
   * @param owner - Name of the owner.
   * @return true if operation succeeded, false if specified user is
   *         already the owner.
   * @throws IOException
   */
  default boolean setOwner(String volume, String owner) throws IOException {
    throw new UnsupportedOperationException("OzoneManager does not require " +
        "this to be implemented, as write requests use a new approach.");
  }


  /**
   * Changes the Quota on a volume.
   * @param volume - Name of the volume.
   * @param quotaInNamespace - Volume quota in counts.
   * @param quotaInBytes - Volume quota in bytes.
   * @throws IOException
   */
  default void setQuota(String volume, long quotaInNamespace, long quotaInBytes)
      throws IOException {
    throw new UnsupportedOperationException("OzoneManager does not require " +
        "this to be implemented, as write requests use a new approach.");
  }


  /**
   * Checks if the specified user can access this volume.
   * @param volume - volume
   * @param userAcl - user acls which needs to be checked for access
   * @return true if the user has required access for the volume,
   *         false otherwise
   * @throws IOException
   */
  default boolean checkVolumeAccess(String volume, OzoneAclInfo userAcl)
      throws IOException {
    throw new UnsupportedOperationException("This operation is not supported.");
  }


  /**
   * Gets the volume information.
   * @param volume - Volume name.
   * @return VolumeArgs or exception is thrown.
   * @throws IOException
   */
  OmVolumeArgs getVolumeInfo(String volume) throws IOException;

  /**
   * Deletes an existing empty volume.
   * @param volume - Name of the volume.
   * @throws IOException
   */
  default void deleteVolume(String volume) throws IOException {
    throw new UnsupportedOperationException("OzoneManager does not require " +
        "this to be implemented, as write requests use a new approach.");
  }


  /**
   * Lists volumes accessible by a specific user.
   * @param userName - user name
   * @param prefix  - Filter prefix -- Return only entries that match this.
   * @param prevKey - Previous key -- List starts from the next from the prevkey
   * @param maxKeys - Max number of keys to return.
   * @return List of Volumes.
   * @throws IOException
   */
  List<OmVolumeArgs> listVolumeByUser(String userName, String prefix, String
      prevKey, int maxKeys) throws IOException;

  /**
   * Lists volume all volumes in the cluster.
   * @param prefix  - Filter prefix -- Return only entries that match this.
   * @param prevKey - Previous key -- List starts from the next from the prevkey
   * @param maxKeys - Max number of keys to return.
   * @return List of Volumes.
   * @throws IOException
   */
  List<OmVolumeArgs> listAllVolumes(String prefix, String
      prevKey, int maxKeys) throws IOException;

  /**
   * Creates a bucket.
   * @param bucketInfo - BucketInfo to create Bucket.
   * @throws IOException
   */
  default void createBucket(OmBucketInfo bucketInfo) throws IOException {
    throw new UnsupportedOperationException("OzoneManager does not require " +
        "this to be implemented, as write requests use a new approach.");
  }


  /**
   * Gets the bucket information.
   * @param volumeName - Volume name.
   * @param bucketName - Bucket name.
   * @return OmBucketInfo or exception is thrown.
   * @throws IOException
   */
  OmBucketInfo getBucketInfo(String volumeName, String bucketName)
      throws IOException;

  /**
   * Sets bucket property from args.
   * @param args - BucketArgs.
   * @throws IOException
   */
  default void setBucketProperty(OmBucketArgs args) throws IOException {
    throw new UnsupportedOperationException("OzoneManager does not require " +
        "this to be implemented, as write requests use a new approach.");
  }

  /**
   * Changes the owner of a bucket.
   * @param args  - OMBucketArgs
   * @return true if operation succeeded, false if specified user is
   *         already the owner.
   * @throws IOException
   */
  default boolean setBucketOwner(OmBucketArgs args) throws IOException {
    throw new UnsupportedOperationException("OzoneManager does not require " +
        "this to be implemented, as write requests use a new approach.");
  }


  /**
   * Open the given key and return an open key session.
   *
   * @param args the args of the key.
   * @return OpenKeySession instance that client uses to talk to container.
   * @throws IOException
   */
  default OpenKeySession openKey(OmKeyArgs args) throws IOException {
    throw new UnsupportedOperationException("OzoneManager does not require " +
        "this to be implemented, as write requests use a new approach.");
  }

  /**
   * Commit a key. This will make the change from the client visible. The client
   * is identified by the clientID.
   *
   * @param args the key to commit
   * @param clientID the client identification
   * @throws IOException
   */
  default void commitKey(OmKeyArgs args, long clientID)
      throws IOException {
    throw new UnsupportedOperationException("OzoneManager does not require " +
        "this to be implemented, as write requests use a new approach.");
  }

  /**
   * Synchronize the key length. This will make the change from the client
   * visible. The client is identified by the clientID.
   *
   * @param args the key to commit
   * @param clientID the client identification
   * @throws IOException
   */
  default void hsyncKey(OmKeyArgs args, long clientID)
          throws IOException {
    throw new UnsupportedOperationException("OzoneManager does not require " +
            "this to be implemented, as write requests use a new approach.");
  }


  /**
   * Allocate a new block, it is assumed that the client is having an open key
   * session going on. This block will be appended to this open key session.
   *
   * @param args the key to append
   * @param clientID the client identification
   * @param excludeList List of datanodes/containers to exclude during block
   *                    allocation
   * @return an allocated block
   * @throws IOException
   */
  default OmKeyLocationInfo allocateBlock(OmKeyArgs args, long clientID,
      ExcludeList excludeList) throws IOException {
    throw new UnsupportedOperationException("OzoneManager does not require " +
        "this to be implemented, as write requests use a new approach.");
  }

  /**
   * Look up for the container of an existing key.
   *
   * @param args the args of the key.
   * @return OmKeyInfo instance that client uses to talk to container.
   * @throws IOException
   * @deprecated use {@link OzoneManagerProtocol#getKeyInfo} instead.
   */
  @Deprecated
  OmKeyInfo lookupKey(OmKeyArgs args) throws IOException;

  /**
   * Lookup for the container of an existing key.
   *
   * @param args the args of the key.
   * @param assumeS3Context if true OM will automatically lookup the S3
   *                        volume context and includes in the response.
   * @return KeyInfoWithVolumeContext includes info that client uses to talk
   *         to containers and S3 volume context info if assumeS3Context is set.
   */
  KeyInfoWithVolumeContext getKeyInfo(OmKeyArgs args, boolean assumeS3Context)
      throws IOException;

  /**
   * Rename an existing key within a bucket.
   * @param args the args of the key.
   * @param toKeyName New name to be used for the Key
   * @throws IOException
   */
  default void renameKey(OmKeyArgs args, String toKeyName) throws IOException {
    throw new UnsupportedOperationException("OzoneManager does not require " +
        "this to be implemented, as write requests use a new approach.");
  }


  /**
   * Rename existing keys within a bucket.
   * @param omRenameKeys Includes volume, bucket, and fromKey toKey name map
   *                     and fromKey name toKey info Map.
   * @throws IOException
   */
  default void renameKeys(OmRenameKeys omRenameKeys) throws IOException {
    throw new UnsupportedOperationException("OzoneManager does not require " +
        "this to be implemented, as write requests use a new approach.");
  }


  /**
   * Deletes an existing key.
   *
   * @param args the args of the key.
   * @throws IOException
   */
  default void deleteKey(OmKeyArgs args) throws IOException {
    throw new UnsupportedOperationException("OzoneManager does not require " +
        "this to be implemented, as write requests use a new approach.");
  }


  /**
   * Deletes existing key/keys. This interface supports delete
   * multiple keys and a single key. Used by deleting files
   * through OzoneFileSystem.
   *
   * @param deleteKeys
   * @throws IOException
   */
  default void deleteKeys(OmDeleteKeys deleteKeys) throws IOException {
    throw new UnsupportedOperationException("OzoneManager does not require " +
        "this to be implemented, as write requests use a new approach.");
  }


  /**
   * Deletes an existing empty bucket from volume.
   * @param volume - Name of the volume.
   * @param bucket - Name of the bucket.
   * @throws IOException
   */
  default void deleteBucket(String volume, String bucket) throws IOException {
    throw new UnsupportedOperationException("OzoneManager does not require " +
        "this to be implemented, as write requests use a new approach.");
  }


  /**
   * Returns a list of buckets represented by {@link OmBucketInfo}
   * in the given volume. Argument volumeName is required, others
   * are optional.
   *
   * @param volumeName
   *   the name of the volume.
   * @param startBucketName
   *   the start bucket name, only the buckets whose name is
   *   after this value will be included in the result.
   * @param bucketPrefix
   *   bucket name prefix, only the buckets whose name has
   *   this prefix will be included in the result.
   * @param maxNumOfBuckets
   *   the maximum number of buckets to return. It ensures
   *   the size of the result will not exceed this limit.
   * @param hasSnapshot
   * flag to list bucket which have snapshots.
   * @return a list of buckets.
   * @throws IOException
   */
  List<OmBucketInfo> listBuckets(String volumeName,
                                 String startBucketName, String bucketPrefix,
                                 int maxNumOfBuckets, boolean hasSnapshot)
      throws IOException;

  /**
   * Returns list of Ozone services with its configuration details.
   *
   * @return list of Ozone services
   * @throws IOException
   */
  List<ServiceInfo> getServiceList() throws IOException;

  ServiceInfoEx getServiceInfo() throws IOException;

  /**
   * Transfer the raft leadership.
   *
   * @param newLeaderId  the newLeaderId of the target expected leader
   * @throws IOException
   */
  void transferLeadership(String newLeaderId) throws IOException;

  /**
   * Triggers Ranger background sync task immediately.
   *
   * Requires Ozone administrator privilege.
   *
   * @param noWait set to true if client won't wait for the result.
   * @return true if noWait is true or when task completed successfully,
   *         false otherwise.
   * @throws IOException OMException (e.g. PERMISSION_DENIED)
   */
  boolean triggerRangerBGSync(boolean noWait) throws IOException;

  /**
   * Initiate metadata upgrade finalization.
   * This method when called, initiates finalization of Ozone Manager metadata
   * during an upgrade. The status returned contains the status
   * - ALREADY_FINALIZED with empty message list when the software layout
   *    version and the metadata layout version are equal
   * - STARTING_FINALIZATION with empty message list when the finalization
   *    has been started successfully
   * - If a finalization is already in progress, then the method throws an
   *    {@link OMException} with a result code INVALID_REQUEST
   *
   *
   * The leader Ozone Manager initiates finalization of the followers via
   * the Raft protocol in other Ozone Managers, and reports progress to the
   * client via the
   * {@link #queryUpgradeFinalizationProgress(String, boolean, boolean)}
   * call.
   *
   * The follower Ozone Managers reject this request and directs the client to
   * the leader.
   *
   * @param upgradeClientID String identifier of the upgrade finalizer client
   * @return the finalization status.
   * @throws IOException
   *            when finalization is failed, or this Ozone Manager is not the
   *                leader.
   * @throws OMException
   *            when finalization is already in progress.
   */
  StatusAndMessages finalizeUpgrade(String upgradeClientID) throws IOException;

  /**
   * Queries the current status of finalization.
   * This method when called, returns the status messages from the finalization
   * progress, if any. The status returned is
   * - FINALIZATION_IN_PROGRESS, and the messages since the last query if the
   *    finalization is still running
   * - FINALIZATION_DONE with a message list containing the messages since
   *    the last query, if the finalization ended but the messages were not
   *    yet emitted to the client.
   * - ALREADY_FINALIZED with an empty message list otherwise
   * - If finalization is not in progress, but software layout version and
   *    metadata layout version are different, the method will throw an
   *    {@link OMException} with a result code INVALID_REQUEST
   * - If during finalization an other client with different ID than the one
   *    initiated finalization is calling the method, then an
   *    {@link OMException} with a result code INVALID_REQUEST is thrown,
   *    unless the request is forced by a new client, in which case the new
   *    client takes over the old client and the old client should exit.
   *
   * @param takeover set force takeover of output monitoring
   * @param readonly set readonly of output
   * @param upgradeClientID String identifier of the upgrade finalizer client
   * @return the finalization status and status messages.
   * @throws IOException
   *            if there was a problem during the query
   * @throws OMException
   *            if finalization is needed but not yet started
   */
  StatusAndMessages queryUpgradeFinalizationProgress(
      String upgradeClientID, boolean takeover, boolean readonly
  ) throws IOException;

  /*
   * S3 Specific functionality that is supported by Ozone Manager.
   */

  /**
   * Initiate multipart upload for the specified key.
   * @param keyArgs
   * @return MultipartInfo
   * @throws IOException
   */
  default OmMultipartInfo initiateMultipartUpload(OmKeyArgs keyArgs)
      throws IOException {
    throw new UnsupportedOperationException("OzoneManager does not require " +
        "this to be implemented, as write requests use a new approach.");
  }



  /**
   * Commit Multipart upload part file.
   * @param omKeyArgs
   * @param clientID
   * @return OmMultipartCommitUploadPartInfo
   * @throws IOException
   */
  default OmMultipartCommitUploadPartInfo commitMultipartUploadPart(
      OmKeyArgs omKeyArgs, long clientID) throws IOException {
    throw new UnsupportedOperationException("OzoneManager does not require " +
        "this to be implemented, as write requests use a new approach.");
  }


  /**
   * Complete Multipart upload Request.
   * @param omKeyArgs
   * @param multipartUploadList
   * @return OmMultipartUploadCompleteInfo
   * @throws IOException
   */
  default OmMultipartUploadCompleteInfo completeMultipartUpload(
      OmKeyArgs omKeyArgs, OmMultipartUploadCompleteList multipartUploadList)
      throws IOException {
    throw new UnsupportedOperationException("OzoneManager does not require " +
        "this to be implemented, as write requests use a new approach.");
  }


  /**
   * Abort multipart upload.
   * @param omKeyArgs
   * @throws IOException
   */
  default void abortMultipartUpload(OmKeyArgs omKeyArgs) throws IOException {
    throw new UnsupportedOperationException("OzoneManager does not require " +
        "this to be implemented, as write requests use a new approach.");
  }


  /**
   * Returns list of parts of a multipart upload key.
   * @param volumeName
   * @param bucketName
   * @param keyName
   * @param uploadID
   * @param partNumberMarker
   * @param maxParts
   * @return OmMultipartUploadListParts
   */
  OmMultipartUploadListParts listParts(String volumeName, String bucketName,
      String keyName, String uploadID, int partNumberMarker,
      int maxParts)  throws IOException;

  /**
   * List in-flight uploads.
   */
  OmMultipartUploadList listMultipartUploads(String volumeName,
      String bucketName, String prefix) throws IOException;

  /**
   * Gets s3Secret for given kerberos user.
   * @param kerberosID
   * @return S3SecretValue
   * @throws IOException
   */
  default S3SecretValue getS3Secret(String kerberosID) throws IOException {
    throw new UnsupportedOperationException("OzoneManager does not require " +
        "this to be implemented, as write requests use a new approach.");
  }

  /**
   * Gets s3Secret for given kerberos user.
   * @param kerberosID
   * @param createIfNotExist
   * @return S3SecretValue
   * @throws IOException
   */
  default S3SecretValue getS3Secret(String kerberosID, boolean createIfNotExist)
      throws IOException {
    throw new UnsupportedOperationException("OzoneManager does not require " +
        "this to be implemented, as write requests use a new approach");
  };

  /**
   * Set secret key for accessId.
   * @param accessId
   * @param secretKey
   * @return S3SecretValue
   * @throws IOException
   */
  default S3SecretValue setS3Secret(String accessId, String secretKey)
      throws IOException {
    throw new UnsupportedOperationException("OzoneManager does not require " +
        "this to be implemented, as write requests use a new approach");
  }

  /**
   * Revokes s3Secret of given kerberos user.
   * @param kerberosID
   * @throws IOException
   */
  default void revokeS3Secret(String kerberosID) throws IOException {
    throw new UnsupportedOperationException("OzoneManager does not require " +
        "this to be implemented, as write requests use a new approach.");
  }

  /**
   * Create a tenant.
   * @param omTenantArgs OmTenantArgs
   * @throws IOException
   */
  default void createTenant(OmTenantArgs omTenantArgs) throws IOException {
    throw new UnsupportedOperationException("OzoneManager does not require " +
        "this to be implemented, as write requests use a new approach");
  }

  /**
   * Delete a tenant.
   * @param tenantId tenant name.
   * @return DeleteTenantResponse
   * @throws IOException
   */
  default DeleteTenantState deleteTenant(String tenantId)
      throws IOException {
    throw new UnsupportedOperationException("OzoneManager does not require " +
        "this to be implemented, as write requests use a new approach");
  }

  /**
   * Assign user to a tenant.
   * @param username user name to be assigned.
   * @param tenantId tenant name.
   * @param accessId access ID.
   * @return S3SecretValue
   * @throws IOException
   */
  default S3SecretValue tenantAssignUserAccessId(String username,
                                                 String tenantId,
                                                 String accessId)
      throws IOException {
    throw new UnsupportedOperationException("OzoneManager does not require " +
        "this to be implemented, as write requests use a new approach");
  }

  S3VolumeContext getS3VolumeContext() throws IOException;

  /**
   * Revoke user accessId to a tenant.
   * @param accessId accessId to be revoked.
   * @throws IOException
   */
  default void tenantRevokeUserAccessId(String accessId) throws IOException {
    throw new UnsupportedOperationException("OzoneManager does not require " +
        "this to be implemented, as write requests use a new approach");
  }

  /**
   * Create snapshot.
   * @param volumeName vol to be used
   * @param bucketName bucket to be used
   * @param snapshotName name to be used
   * @return name used
   * @throws IOException
   */
  default String createSnapshot(String volumeName,
      String bucketName, String snapshotName) throws IOException {
    throw new UnsupportedOperationException("OzoneManager does not require " +
        "this to be implemented");
  }

  /**
   * Delete snapshot.
   * @param volumeName vol to be used
   * @param bucketName bucket to be used
   * @param snapshotName name of the snapshot to be deleted
   * @throws IOException
   */
  default void deleteSnapshot(String volumeName,
      String bucketName, String snapshotName) throws IOException {
    throw new UnsupportedOperationException("OzoneManager does not require " +
        "this to be implemented");
  }

  /**
   * List snapshots in a volume/bucket.
   * @param volumeName     volume name
   * @param bucketName     bucket name
   * @param snapshotPrefix snapshot prefix to match
   * @param prevSnapshot   start of the list, this snapshot is excluded
   * @param maxListResult  max numbet of snapshots to return
   * @return list of snapshots for volume/bucket snapshotpath.
   * @throws IOException
   */
  default List<SnapshotInfo> listSnapshot(
      String volumeName, String bucketName, String snapshotPrefix,
      String prevSnapshot, int maxListResult) throws IOException {
    throw new UnsupportedOperationException("OzoneManager does not require " +
        "this to be implemented");
  }

  /**
   * Get the differences between two snapshots.
   * @param volumeName Name of the volume to which the snapshotted bucket belong
   * @param bucketName Name of the bucket to which the snapshots belong
   * @param fromSnapshot The name of the starting snapshot
   * @param toSnapshot The name of the ending snapshot
   * @param token to get the index to return diff report from.
   * @param pageSize maximum entries returned to the report.
   * @param forceFullDiff request to force full diff, skipping DAG optimization
   * @return the difference report between two snapshots
   * @throws IOException in case of any exception while generating snapshot diff
   */
  default SnapshotDiffResponse snapshotDiff(String volumeName,
                                            String bucketName,
                                            String fromSnapshot,
                                            String toSnapshot,
                                            String token,
                                            int pageSize,
<<<<<<< HEAD
                                            boolean forceFullDiff,
                                            boolean cancel,
                                            boolean forceNonNativeDiff)
=======
                                            boolean forceFullDiff)
      throws IOException {
    throw new UnsupportedOperationException("OzoneManager does not require " +
        "this to be implemented");
  }

  /**
   * Cancel snapshot diff job.
   * @param volumeName Name of the volume to which the snapshotted bucket belong
   * @param bucketName Name of the bucket to which the snapshots belong
   * @param fromSnapshot The name of the starting snapshot
   * @param toSnapshot The name of the ending snapshot
   * @return the success if cancel succeeds.
   * @throws IOException in case of any exception while cancelling snap diff job
   */
  default CancelSnapshotDiffResponse cancelSnapshotDiff(String volumeName,
                                                        String bucketName,
                                                        String fromSnapshot,
                                                        String toSnapshot)
>>>>>>> 15365903
      throws IOException {
    throw new UnsupportedOperationException("OzoneManager does not require " +
        "this to be implemented");
  }

  /**
   * Get a list of the SnapshotDiff jobs for a bucket based on the JobStatus.
   * @param volumeName Name of the volume to which the snapshotted bucket belong
   * @param bucketName Name of the bucket to which the snapshots belong
   * @param jobStatus JobStatus to be used to filter the snapshot diff jobs
   * @return a list of SnapshotDiffJob objects
   * @throws IOException in case there is a failure while getting a response.
   */
  default List<SnapshotDiffJob> listSnapshotDiffJobs(String volumeName,
                                                     String bucketName,
                                                     String jobStatus,
                                                     boolean listAll)
      throws IOException {
    throw new UnsupportedOperationException("OzoneManager does not require " +
        "this to be implemented");
  }

  /**
   * Assign admin role to a user identified by an accessId in a tenant.
   * @param accessId access ID.
   * @param tenantId tenant name.
   * @param delegated true if making delegated admin.
   * @throws IOException
   */
  default void tenantAssignAdmin(String accessId,
                                 String tenantId,
                                 boolean delegated)
      throws IOException {
    throw new UnsupportedOperationException("OzoneManager does not require " +
        "this to be implemented, as write requests use a new approach");
  }

  /**
   * Revoke admin role of an accessId in a tenant.
   * @param accessId access ID.
   * @param tenantId tenant name.
   * @throws IOException
   */
  default void tenantRevokeAdmin(String accessId,
                                 String tenantId) throws IOException {
    throw new UnsupportedOperationException("OzoneManager does not require " +
        "this to be implemented, as write requests use a new approach");
  }

  /**
   * Get tenant info for a user.
   * @param userPrincipal Kerberos principal of a user.
   * @return TenantUserInfo
   * @throws IOException
   */
  TenantUserInfoValue tenantGetUserInfo(String userPrincipal)
      throws IOException;

  TenantUserList listUsersInTenant(String tenantId, String prefix)
      throws IOException;

  /**
   * List tenants.
   * @return TenantStateList
   * @throws IOException
   */
  TenantStateList listTenant() throws IOException;

  /**
   * Ozone FS api to create a directory. Parent directories if do not exist
   * are created for the input directory.
   *
   * @param args Key args
   * @throws OMException if any entry in the path exists as a file
   *                     if bucket does not exist
   * @throws IOException if there is error in the db
   *                     invalid arguments
   */
  default void createDirectory(OmKeyArgs args) throws IOException {
    throw new UnsupportedOperationException("OzoneManager does not require " +
        "this to be implemented, as write requests use a new approach.");
  }


  /**
   * OzoneFS api to creates an output stream for a file.
   *
   * @param keyArgs   Key args
   * @param overWrite if true existing file at the location will be overwritten
   * @param recursive if true file would be created even if parent directories
   *                  do not exist
   * @throws OMException if given key is a directory
   *                     if file exists and isOverwrite flag is false
   *                     if an ancestor exists as a file
   *                     if bucket does not exist
   * @throws IOException if there is error in the db
   *                     invalid arguments
   */
  default OpenKeySession createFile(OmKeyArgs keyArgs, boolean overWrite,
      boolean recursive) throws IOException {
    throw new UnsupportedOperationException("OzoneManager does not require " +
        "this to be implemented, as write requests use a new approach.");
  }


  /**
   * OzoneFS api to lookup for a file.
   *
   * @param keyArgs Key args
   * @throws OMException if given key is not found or it is not a file
   *                     if bucket does not exist
   * @throws IOException if there is error in the db
   *                     invalid arguments
   * @deprecated use {@link OzoneManagerProtocol#getKeyInfo} instead.
   */
  @Deprecated
  OmKeyInfo lookupFile(OmKeyArgs keyArgs) throws IOException;

  /**
   * List the status for a file or a directory and its contents.
   *
   * @param keyArgs    Key args
   * @param recursive  For a directory if true all the descendants of a
   *                   particular directory are listed
   * @param startKey   Key from which listing needs to start. If startKey exists
   *                   its status is included in the final list.
   * @param numEntries Number of entries to list from the start key
   * @return list of file status
   */
  List<OzoneFileStatus> listStatus(OmKeyArgs keyArgs, boolean recursive,
      String startKey, long numEntries) throws IOException;

  /**
   * List the status for a file or a directory and its contents.
   *
   * @param keyArgs    Key args
   * @param recursive  For a directory if true all the descendants of a
   *                   particular directory are listed
   * @param startKey   Key from which listing needs to start. If startKey exists
   *                   its status is included in the final list.
   * @param numEntries Number of entries to list from the start key
   * @param allowPartialPrefixes if partial prefixes should be allowed,
   *                             this is needed in context of ListKeys
   * @return list of file status
   */
  List<OzoneFileStatus> listStatus(OmKeyArgs keyArgs, boolean recursive,
                                   String startKey, long numEntries,
                                   boolean allowPartialPrefixes)
      throws IOException;

  /**
   * Add acl for Ozone object. Return true if acl is added successfully else
   * false.
   * @param obj Ozone object for which acl should be added.
   * @param acl ozone acl to be added.
   *
   * @throws IOException if there is error.
   * */
  default boolean addAcl(OzoneObj obj, OzoneAcl acl) throws IOException {
    throw new UnsupportedOperationException("OzoneManager does not require " +
        "this to be implemented, as write requests use a new approach.");
  }


  /**
   * Remove acl for Ozone object. Return true if acl is removed successfully
   * else false.
   * @param obj Ozone object.
   * @param acl Ozone acl to be removed.
   *
   * @throws IOException if there is error.
   * */
  default boolean removeAcl(OzoneObj obj, OzoneAcl acl) throws IOException {
    throw new UnsupportedOperationException("OzoneManager does not require " +
        "this to be implemented, as write requests use a new approach.");
  }


  /**
   * Acls to be set for given Ozone object. This operations reset ACL for
   * given object to list of ACLs provided in argument.
   * @param obj Ozone object.
   * @param acls List of acls.
   *
   * @throws IOException if there is error.
   * */
  default boolean setAcl(OzoneObj obj, List<OzoneAcl> acls) throws IOException {
    throw new UnsupportedOperationException("OzoneManager does not require " +
        "this to be implemented, as write requests use a new approach.");
  }

  /**
   * Get DB updates since a specific sequence number.
   * @param dbUpdatesRequest request that encapsulates a sequence number.
   * @return Wrapper containing the updates.
   */
  DBUpdates getDBUpdates(
      OzoneManagerProtocolProtos.DBUpdatesRequest dbUpdatesRequest)
      throws IOException;

  /**
   * List trash allows the user to list the keys that were marked as deleted,
   * but not actually deleted by Ozone Manager. This allows a user to recover
   * keys within a configurable window.
   * @param volumeName - The volume name, which can also be a wild card
   *                   using '*'.
   * @param bucketName - The bucket name, which can also be a wild card
   *                   using '*'.
   * @param startKeyName - List keys from a specific key name.
   * @param keyPrefix - List keys using a specific prefix.
   * @param maxKeys - The number of keys to be returned. This must be below
   *                the cluster level set by admins.
   * @return The list of keys that are deleted from the deleted table.
   * @throws IOException
   */
  List<RepeatedOmKeyInfo> listTrash(String volumeName, String bucketName,
      String startKeyName, String keyPrefix, int maxKeys) throws IOException;

  /**
   * Recover trash allows the user to recover keys that were marked as deleted,
   * but not actually deleted by Ozone Manager.
   * @param volumeName - The volume name.
   * @param bucketName - The bucket name.
   * @param keyName - The key user want to recover.
   * @param destinationBucket - The bucket user want to recover to.
   * @return The result of recovering operation is success or not.
   * @throws IOException
   */
  default boolean recoverTrash(String volumeName, String bucketName,
      String keyName, String destinationBucket) throws IOException {
    return false;
  }

  /**
   *
   * @param txnApplyWaitTimeoutSeconds Max time in SECONDS to wait for all
   *                                   transactions before the prepare request
   *                                   to be applied to the OM DB.
   * @param txnApplyCheckIntervalSeconds Time in SECONDS to wait between
   *                                     successive checks for all transactions
   *                                     to be applied to the OM DB.
   * @return
   */
  default long prepareOzoneManager(
      long txnApplyWaitTimeoutSeconds, long txnApplyCheckIntervalSeconds)
      throws IOException {
    return -1;
  }

  /**
   * Check if Ozone Manager is 'prepared' at a specific Txn Id.
   * @param txnId passed in Txn Id
   * @return PrepareStatus response
   * @throws IOException on exception.
   */
  default PrepareStatusResponse getOzoneManagerPrepareStatus(long txnId)
      throws IOException {
    return PrepareStatusResponse.newBuilder()
        .setCurrentTxnIndex(-1)
        .setStatus(PrepareStatus.NOT_PREPARED)
        .build();
  }

  /**
   * Cancel the prepare state of the Ozone Manager. If ozone manager is not
   * prepared, has no effect.
   * @throws IOException on exception.
   */
  default CancelPrepareResponse cancelOzoneManagerPrepare() throws IOException {
    return CancelPrepareResponse.newBuilder().build();
  }

  /**
   * Send RPC request with or without payload to OM
   * to benchmark RPC communication performance.
   * @param payloadReq payload in request.
   * @param payloadSizeResp payload size of response.
   * @throws IOException if there is error in the RPC communication.
   * @return EchoRPCResponse.
   */
  EchoRPCResponse echoRPCReq(byte[] payloadReq,
                             int payloadSizeResp)
          throws IOException;


  /**
   * Start the lease recovery of a file.
   *
   * @param volumeName - The volume name.
   * @param bucketName - The bucket name.
   * @param keyName - The key user want to recover.
   * @return true if the file is already closed
   * @throws IOException if an error occurs
   */
  boolean recoverLease(String volumeName, String bucketName,
                              String keyName) throws IOException;

  /**
   * Update modification time and access time of a file.
   * Access time is currently ignored by Ozone Manager.
   *
   * @param keyArgs - The key argument.
   * @param mtime - modification time.
   * @param atime - access time. Ignored by Ozone Manager.
   * @throws IOException
   */
  void setTimes(OmKeyArgs keyArgs, long mtime, long atime)
      throws IOException;

  UUID refetchSecretKey() throws IOException;
}<|MERGE_RESOLUTION|>--- conflicted
+++ resolved
@@ -719,18 +719,15 @@
    * @return the difference report between two snapshots
    * @throws IOException in case of any exception while generating snapshot diff
    */
+  @SuppressWarnings("parameternumber")
   default SnapshotDiffResponse snapshotDiff(String volumeName,
                                             String bucketName,
                                             String fromSnapshot,
                                             String toSnapshot,
                                             String token,
                                             int pageSize,
-<<<<<<< HEAD
                                             boolean forceFullDiff,
-                                            boolean cancel,
                                             boolean forceNonNativeDiff)
-=======
-                                            boolean forceFullDiff)
       throws IOException {
     throw new UnsupportedOperationException("OzoneManager does not require " +
         "this to be implemented");
@@ -749,7 +746,6 @@
                                                         String bucketName,
                                                         String fromSnapshot,
                                                         String toSnapshot)
->>>>>>> 15365903
       throws IOException {
     throw new UnsupportedOperationException("OzoneManager does not require " +
         "this to be implemented");
