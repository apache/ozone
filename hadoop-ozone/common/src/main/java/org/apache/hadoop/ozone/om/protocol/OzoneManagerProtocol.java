--- conflicted
+++ resolved
@@ -49,7 +49,6 @@
 import org.apache.hadoop.ozone.om.helpers.ServiceInfoEx;
 import org.apache.hadoop.ozone.protocol.proto.OzoneManagerProtocolProtos;
 import org.apache.hadoop.ozone.protocol.proto.OzoneManagerProtocolProtos.OzoneAclInfo;
-import org.apache.hadoop.ozone.protocol.proto.OzoneManagerProtocolProtos.UpgradeFinalizationStatus;
 import org.apache.hadoop.ozone.security.OzoneDelegationTokenSelector;
 import org.apache.hadoop.ozone.security.acl.OzoneObj;
 import org.apache.hadoop.ozone.upgrade.UpgradeFinalizer.StatusAndMessages;
@@ -342,13 +341,7 @@
    * @throws OMException
    *            when finalization is already in progress.
    */
-<<<<<<< HEAD
   StatusAndMessages finalizeUpgrade(String upgradeClientID) throws IOException;
-=======
-  UpgradeFinalizationStatus finalizeUpgrade(
-      String upgradeClientID
-  ) throws IOException;
->>>>>>> 8fe8a1fa
 
   /**
    * Queries the current status of finalization.
@@ -369,24 +362,15 @@
    *    unless the request is forced by a new client, in which case the new
    *    client takes over the old client and the old client should exit.
    *
-<<<<<<< HEAD
    * @param takeover set force takeover of output monitoring
    * @param upgradeClientID String identifier of the upgrade finalizer client
-=======
-   * @param upgradeClientID String identifier of the upgrade finalizer client
-   * @param force set force takeover of output monitoring
->>>>>>> 8fe8a1fa
    * @return the finalization status and status messages.
    * @throws IOException
    *            if there was a problem during the query
    * @throws OMException
    *            if finalization is needed but not yet started
    */
-<<<<<<< HEAD
   StatusAndMessages queryUpgradeFinalizationProgress(
-=======
-  UpgradeFinalizationStatus queryUpgradeFinalizationProgress(
->>>>>>> 8fe8a1fa
       String upgradeClientID, boolean takeover
   ) throws IOException;
 
