--- conflicted
+++ resolved
@@ -262,11 +262,7 @@
     INVALID_SNAPSHOT_ERROR,
     CONTAINS_SNAPSHOT,
     SSL_CONNECTION_FAILURE,
-<<<<<<< HEAD
-
+    RENAME_OPEN_FILE,
     S3_SECRET_ALREADY_EXISTS
-=======
-    RENAME_OPEN_FILE
->>>>>>> 775d74fe
   }
 }