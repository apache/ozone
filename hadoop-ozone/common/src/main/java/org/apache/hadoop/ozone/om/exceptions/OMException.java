--- conflicted
+++ resolved
@@ -237,21 +237,19 @@
 
     DIRECTORY_NOT_EMPTY,
 
-<<<<<<< HEAD
-    TENANT_NOT_FOUND,
-    TENANT_ALREADY_EXISTS,
-    INVALID_TENANT_NAME,
-
-    TENANT_USER_NOT_FOUND,
-    TENANT_USER_ALREADY_EXISTS,
-    INVALID_TENANT_USER_NAME
-=======
     PERSIST_UPGRADE_TO_LAYOUT_VERSION_FAILED,
     REMOVE_UPGRADE_TO_LAYOUT_VERSION_FAILED,
     UPDATE_LAYOUT_VERSION_FAILED,
     LAYOUT_FEATURE_FINALIZATION_FAILED,
     PREPARE_FAILED,
-    NOT_SUPPORTED_OPERATION_WHEN_PREPARED
->>>>>>> 842d64c2
+    NOT_SUPPORTED_OPERATION_WHEN_PREPARED,
+
+    TENANT_NOT_FOUND,
+    TENANT_ALREADY_EXISTS,
+    INVALID_TENANT_NAME,
+
+    TENANT_USER_NOT_FOUND,
+    TENANT_USER_ALREADY_EXISTS,
+    INVALID_TENANT_USER_NAME
   }
 }