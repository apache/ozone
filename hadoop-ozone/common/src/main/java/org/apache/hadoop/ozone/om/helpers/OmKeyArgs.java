--- conflicted
+++ resolved
@@ -46,42 +46,6 @@
   private final boolean isMultipartKey;
   private final String multipartUploadID;
   private final int multipartUploadPartNumber;
-<<<<<<< HEAD
-  private Map<String, String> metadata;
-  private boolean sortDatanodesInPipeline;
-  private List<OzoneAcl> acls;
-  private boolean latestVersionLocation;
-  private boolean recursive;
-  private boolean headOp;
-  private boolean forceUpdateContainerCacheFromSCM;
-
-  @SuppressWarnings("parameternumber")
-  private OmKeyArgs(String volumeName, String bucketName, String keyName,
-      long dataSize, ReplicationConfig replicationConfig,
-      List<OmKeyLocationInfo> locationInfoList, boolean isMultipart,
-      String uploadID, int partNumber,
-      Map<String, String> metadataMap,
-      List<OzoneAcl> acls, boolean sortDatanode,
-      boolean latestVersionLocation, boolean recursive, boolean headOp,
-      boolean forceUpdateContainerCacheFromSCM, String owner) {
-    this.volumeName = volumeName;
-    this.bucketName = bucketName;
-    this.keyName = keyName;
-    this.dataSize = dataSize;
-    this.replicationConfig = replicationConfig;
-    this.locationInfoList = locationInfoList;
-    this.isMultipartKey = isMultipart;
-    this.multipartUploadID = uploadID;
-    this.multipartUploadPartNumber = partNumber;
-    this.metadata = metadataMap;
-    this.acls = acls;
-    this.sortDatanodesInPipeline = sortDatanode;
-    this.latestVersionLocation = latestVersionLocation;
-    this.recursive = recursive;
-    this.headOp = headOp;
-    this.forceUpdateContainerCacheFromSCM = forceUpdateContainerCacheFromSCM;
-    this.ownerName = owner;
-=======
   private final Map<String, String> metadata;
   private final boolean sortDatanodesInPipeline;
   private final List<OzoneAcl> acls;
@@ -107,7 +71,7 @@
     this.recursive = b.recursive;
     this.headOp = b.headOp;
     this.forceUpdateContainerCacheFromSCM = b.forceUpdateContainerCacheFromSCM;
->>>>>>> f16b1aff
+    this.ownerName = b.owner;
   }
 
   public boolean getIsMultipartKey() {
@@ -364,16 +328,7 @@
     }
 
     public OmKeyArgs build() {
-<<<<<<< HEAD
-      return new OmKeyArgs(volumeName, bucketName, keyName, dataSize,
-          replicationConfig, locationInfoList, isMultipartKey,
-          multipartUploadID,
-          multipartUploadPartNumber, metadata, acls,
-          sortDatanodesInPipeline, latestVersionLocation, recursive, headOp,
-          forceUpdateContainerCacheFromSCM, ownerName);
-=======
       return new OmKeyArgs(this);
->>>>>>> f16b1aff
     }
 
   }
