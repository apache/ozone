--- conflicted
+++ resolved
@@ -279,11 +279,8 @@
       // Although indirectly the Ranger sync service task could invoke write
       // operation SetRangerServiceVersion.
     case GetKeyInfo:
-<<<<<<< HEAD
+    case SnapshotDiff:
     case TransferLeadership:
-=======
-    case SnapshotDiff:
->>>>>>> 940d678e
       return true;
     case CreateVolume:
     case SetVolumeProperty:
