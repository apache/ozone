/*
 * Licensed to the Apache Software Foundation (ASF) under one or more
 * contributor license agreements.  See the NOTICE file distributed with this
 * work for additional information regarding copyright ownership.  The ASF
 * licenses this file to you under the Apache License, Version 2.0 (the
 * "License"); you may not use this file except in compliance with the License.
 * You may obtain a copy of the License at
 * <p>
 * http://www.apache.org/licenses/LICENSE-2.0
 * <p>
 * Unless required by applicable law or agreed to in writing, software
 * distributed under the License is distributed on an "AS IS" BASIS, WITHOUT
 * WARRANTIES OR CONDITIONS OF ANY KIND, either express or implied. See the
 * License for the specific language governing permissions and limitations under
 * the License.
 */

package org.apache.hadoop.ozone;

import com.google.common.annotations.VisibleForTesting;
import com.google.common.base.Preconditions;
import java.io.File;
import java.io.IOException;
import java.net.InetSocketAddress;
import java.net.UnknownHostException;
import java.security.MessageDigest;
import java.security.NoSuchAlgorithmException;
import java.security.SecureRandom;
import java.util.ArrayList;
import java.util.Arrays;
import java.util.Collection;
import java.util.Collections;
import java.util.HashMap;
import java.util.HashSet;
import java.util.List;
import java.util.Map;
import java.util.Optional;
import java.util.OptionalInt;
import java.util.Set;
import java.util.stream.Collectors;
import java.util.Comparator;

import org.apache.hadoop.fs.Path;
import org.apache.hadoop.hdds.conf.ConfigurationException;
import org.apache.hadoop.hdds.conf.ConfigurationSource;
import org.apache.hadoop.hdds.conf.OzoneConfiguration;
import org.apache.hadoop.hdds.protocol.proto.HddsProtos;
import org.apache.hadoop.hdds.scm.client.HddsClientUtils;
import org.apache.hadoop.net.NetUtils;
import org.apache.hadoop.ozone.conf.OMClientConfig;
import org.apache.hadoop.ozone.ha.ConfUtils;
import org.apache.hadoop.ozone.om.exceptions.OMException;
import org.apache.hadoop.ozone.om.helpers.BucketLayout;
import org.apache.hadoop.ozone.om.helpers.OMNodeDetails;
import org.apache.hadoop.ozone.om.helpers.OmKeyInfo;
import org.apache.hadoop.ozone.om.helpers.RepeatedOmKeyInfo;
import org.apache.hadoop.ozone.om.helpers.ServiceInfo;
import org.apache.hadoop.ozone.protocol.proto.OzoneManagerProtocolProtos;

import org.apache.commons.lang3.StringUtils;

import static org.apache.hadoop.hdds.HddsUtils.getHostName;
import static org.apache.hadoop.hdds.HddsUtils.getHostNameFromConfigKeys;
import static org.apache.hadoop.hdds.HddsUtils.getPortNumberFromConfigKeys;
import static org.apache.hadoop.ozone.OzoneConsts.OM_KEY_PREFIX;
import static org.apache.hadoop.ozone.OzoneConsts.OM_SNAPSHOT_INDICATOR;
import static org.apache.hadoop.ozone.OzoneConsts.OZONE_URI_DELIMITER;
import static org.apache.hadoop.ozone.om.OMConfigKeys.OZONE_OM_ADDRESS_KEY;
import static org.apache.hadoop.ozone.om.OMConfigKeys.OZONE_OM_BIND_HOST_DEFAULT;
import static org.apache.hadoop.ozone.om.OMConfigKeys.OZONE_OM_DECOMMISSIONED_NODES_KEY;
import static org.apache.hadoop.ozone.om.OMConfigKeys.OZONE_OM_HTTPS_ADDRESS_KEY;
import static org.apache.hadoop.ozone.om.OMConfigKeys.OZONE_OM_HTTPS_BIND_HOST_KEY;
import static org.apache.hadoop.ozone.om.OMConfigKeys.OZONE_OM_HTTPS_BIND_PORT_DEFAULT;
import static org.apache.hadoop.ozone.om.OMConfigKeys.OZONE_OM_HTTP_ADDRESS_KEY;
import static org.apache.hadoop.ozone.om.OMConfigKeys.OZONE_OM_HTTP_BIND_HOST_KEY;
import static org.apache.hadoop.ozone.om.OMConfigKeys.OZONE_OM_HTTP_BIND_PORT_DEFAULT;
import static org.apache.hadoop.ozone.om.OMConfigKeys.OZONE_OM_INTERNAL_SERVICE_ID;
import static org.apache.hadoop.ozone.om.OMConfigKeys.OZONE_OM_NODES_KEY;
import static org.apache.hadoop.ozone.om.OMConfigKeys.OZONE_OM_PORT_DEFAULT;
import static org.apache.hadoop.ozone.om.OMConfigKeys.OZONE_OM_SERVICE_IDS_KEY;

import org.slf4j.Logger;
import org.slf4j.LoggerFactory;

/**
 * Stateless helper functions for the server and client side of OM
 * communication.
 */
public final class OmUtils {
  public static final Logger LOG = LoggerFactory.getLogger(OmUtils.class);
  private static final SecureRandom SRAND = new SecureRandom();
  private static byte[] randomBytes = new byte[32];

  private static final long TRANSACTION_ID_SHIFT = 8;
  // from the 64 bits of ObjectID (long variable), 2 bits are reserved for
  // epoch and 8 bits for recursive directory creation, if required. This
  // leaves 54 bits for the transaction ID. Also, the last transaction ID is
  // reserved for creating S3G volume on OM start {@link
  // OzoneManager#addS3GVolumeToDB()}.
  public static final long EPOCH_ID_SHIFT = 62; // 64 - 2
  public static final long REVERSE_EPOCH_ID_SHIFT = 2; // 64 - EPOCH_ID_SHIFT
  public static final long MAX_TRXN_ID = (1L << 54) - 2;
  public static final int EPOCH_WHEN_RATIS_NOT_ENABLED = 1;
  public static final int EPOCH_WHEN_RATIS_ENABLED = 2;

  private OmUtils() {
  }

  /**
   * Retrieve the socket address that is used by OM.
   * @param conf
   * @return Target InetSocketAddress for the SCM service endpoint.
   */
  public static InetSocketAddress getOmAddress(ConfigurationSource conf) {
    return NetUtils.createSocketAddr(getOmRpcAddress(conf));
  }

  /**
   * Return list of OM addresses by service ids - when HA is enabled.
   *
   * @param conf {@link ConfigurationSource}
   * @return {service.id -&gt; [{@link InetSocketAddress}]}
   */
  public static Map<String, List<InetSocketAddress>> getOmHAAddressesById(
      ConfigurationSource conf) {
    Map<String, List<InetSocketAddress>> result = new HashMap<>();
    for (String serviceId : conf.getTrimmedStringCollection(
        OZONE_OM_SERVICE_IDS_KEY)) {
      result.computeIfAbsent(serviceId, x -> new ArrayList<>());
      for (String nodeId : getActiveOMNodeIds(conf, serviceId)) {
        String rpcAddr = getOmRpcAddress(conf,
            ConfUtils.addKeySuffixes(OZONE_OM_ADDRESS_KEY, serviceId, nodeId));
        if (rpcAddr != null) {
          result.get(serviceId).add(NetUtils.createSocketAddr(rpcAddr));
        } else {
          LOG.warn("Address undefined for nodeId: {} for service {}", nodeId,
              serviceId);
        }
      }
    }
    return result;
  }

  /**
   * Retrieve the socket address that is used by OM.
   * @param conf
   * @return Target InetSocketAddress for the SCM service endpoint.
   */
  public static String getOmRpcAddress(ConfigurationSource conf) {
    final Optional<String> host = getHostNameFromConfigKeys(conf,
        OZONE_OM_ADDRESS_KEY);

    return host.orElse(OZONE_OM_BIND_HOST_DEFAULT) + ":" +
        getOmRpcPort(conf);
  }

  /**
   * Retrieve the socket address that is used by OM as specified by the confKey.
   * Return null if the specified conf key is not set.
   * @param conf configuration
   * @param confKey configuration key to lookup address from
   * @return Target InetSocketAddress for the OM RPC server.
   */
  public static String getOmRpcAddress(ConfigurationSource conf,
      String confKey) {
    final Optional<String> host = getHostNameFromConfigKeys(conf, confKey);

    if (host.isPresent()) {
      return host.get() + ":" + getPortNumberFromConfigKeys(conf, confKey)
              .orElse(OZONE_OM_PORT_DEFAULT);
    } else {
      // The specified confKey is not set
      return null;
    }
  }

  /**
   * Retrieve the socket address that should be used by clients to connect
   * to OM.
   * @param conf
   * @return Target InetSocketAddress for the OM service endpoint.
   */
  public static InetSocketAddress getOmAddressForClients(
      ConfigurationSource conf) {
    final Optional<String> host = getHostNameFromConfigKeys(conf,
        OZONE_OM_ADDRESS_KEY);

    if (!host.isPresent()) {
      throw new IllegalArgumentException(
          OZONE_OM_ADDRESS_KEY + " must be defined. See" +
              " https://wiki.apache.org/hadoop/Ozone#Configuration for" +
              " details on configuring Ozone.");
    }

    return NetUtils.createSocketAddr(
        host.get() + ":" + getOmRpcPort(conf));
  }

  /**
   * Returns true if OZONE_OM_SERVICE_IDS_KEY is defined and not empty.
   * @param conf Configuration
   * @return true if OZONE_OM_SERVICE_IDS_KEY is defined and not empty;
   * else false.
   */
  public static boolean isServiceIdsDefined(ConfigurationSource conf) {
    String val = conf.get(OZONE_OM_SERVICE_IDS_KEY);
    return val != null && val.length() > 0;
  }

  /**
   * Returns true if HA for OzoneManager is configured for the given service id.
   * @param conf Configuration
   * @param serviceId OM HA cluster service ID
   * @return true if HA is configured in the configuration; else false.
   */
  public static boolean isOmHAServiceId(ConfigurationSource conf,
      String serviceId) {
    Collection<String> omServiceIds = conf.getTrimmedStringCollection(
        OZONE_OM_SERVICE_IDS_KEY);
    return omServiceIds.contains(serviceId);
  }

  public static int getOmRpcPort(ConfigurationSource conf) {
    return getPortNumberFromConfigKeys(conf, OZONE_OM_ADDRESS_KEY)
        .orElse(OZONE_OM_PORT_DEFAULT);
  }

  /**
   * Checks if the OM request is read only or not.
   * @param omRequest OMRequest proto
   * @return True if its readOnly, false otherwise.
   */
  public static boolean isReadOnly(
      OzoneManagerProtocolProtos.OMRequest omRequest) {
    OzoneManagerProtocolProtos.Type cmdType = omRequest.getCmdType();
    switch (cmdType) {
    case CheckVolumeAccess:
    case InfoVolume:
    case ListVolume:
    case InfoBucket:
    case ListBuckets:
    case LookupKey:
    case ListKeys:
    case ListKeysLight:
    case ListTrash:
      // ListTrash is deprecated by HDDS-11251. Keeping this in here
      // As protobuf currently doesn't support deprecating enum fields
      // TODO: Remove once migrated to proto3 and mark fields in proto
      // as deprecated
    case ServiceList:
    case ListOpenFiles:
    case ListMultiPartUploadParts:
    case GetFileStatus:
    case LookupFile:
    case ListStatus:
    case ListStatusLight:
    case GetAcl:
    case DBUpdates:
    case ListMultipartUploads:
    case FinalizeUpgradeProgress:
    case PrepareStatus:
    case GetS3VolumeContext:
    case ListTenant:
    case TenantGetUserInfo:
    case TenantListUser:
    case ListSnapshot:
    case RefetchSecretKey:
    case RangerBGSync:
      // RangerBGSync is a read operation in the sense that it doesn't directly
      // write to OM DB. And therefore it doesn't need a OMClientRequest.
      // Although indirectly the Ranger sync service task could invoke write
      // operation SetRangerServiceVersion.
    case GetKeyInfo:
    case SnapshotDiff:
    case CancelSnapshotDiff:
    case ListSnapshotDiffJobs:
    case TransferLeadership:
    case SetSafeMode:
    case PrintCompactionLogDag:
    case GetSnapshotInfo:
<<<<<<< HEAD
    case GetServerDefaults:
    case GetObjectTagging:
=======
    case GetQuotaRepairStatus:
    case StartQuotaRepair:
>>>>>>> 3f98df5e
      return true;
    case CreateVolume:
    case SetVolumeProperty:
    case DeleteVolume:
    case CreateBucket:
    case SetBucketProperty:
    case DeleteBucket:
    case CreateKey:
    case RenameKey:
    case RenameKeys:
    case DeleteKey:
    case DeleteKeys:
    case CommitKey:
    case AllocateBlock:
    case InitiateMultiPartUpload:
    case CommitMultiPartUpload:
    case CompleteMultiPartUpload:
    case AbortMultiPartUpload:
    case GetS3Secret:
    case GetDelegationToken:
    case RenewDelegationToken:
    case CancelDelegationToken:
    case CreateDirectory:
    case CreateFile:
    case RemoveAcl:
    case SetAcl:
    case AddAcl:
    case PurgeKeys:
    case RecoverTrash:
      // RecoverTrash is deprecated by HDDS-11251. Keeping this in here
      // As protobuf currently doesn't support deprecating enum fields
      // TODO: Remove once migrated to proto3 and mark fields in proto
      // as deprecated
    case FinalizeUpgrade:
    case Prepare:
    case CancelPrepare:
    case DeleteOpenKeys:
    case SetS3Secret:
    case RevokeS3Secret:
    case PurgeDirectories:
    case PurgePaths:
    case CreateTenant:
    case DeleteTenant:
    case TenantAssignUserAccessId:
    case TenantRevokeUserAccessId:
    case TenantAssignAdmin:
    case TenantRevokeAdmin:
    case SetRangerServiceVersion:
    case CreateSnapshot:
    case DeleteSnapshot:
    case RenameSnapshot:
    case SnapshotMoveDeletedKeys:
    case SnapshotMoveTableKeys:
    case SnapshotPurge:
    case RecoverLease:
    case SetTimes:
    case AbortExpiredMultiPartUploads:
    case SetSnapshotProperty:
    case QuotaRepair:
    case PutObjectTagging:
    case DeleteObjectTagging:
    case UnknownCommand:
      return false;
    case EchoRPC:
      return omRequest.getEchoRPCRequest().getReadOnly();
    default:
      LOG.error("CmdType {} is not categorized as readOnly or not.", cmdType);
      return false;
    }
  }

  public static byte[] getSHADigest() throws IOException {
    try {
      SRAND.nextBytes(randomBytes);
      MessageDigest sha = MessageDigest.getInstance(OzoneConsts.FILE_HASH);
      return sha.digest(randomBytes);
    } catch (NoSuchAlgorithmException ex) {
      throw new IOException("Error creating an instance of SHA-256 digest.\n" +
          "This could possibly indicate a faulty JRE");
    }
  }

  /**
   * Get a collection of all active omNodeIds (excluding decommissioned nodes)
   * for the given omServiceId.
   */
  public static Collection<String> getActiveOMNodeIds(ConfigurationSource conf,
      String omServiceId) {
    String nodeIdsKey = ConfUtils.addSuffix(OZONE_OM_NODES_KEY, omServiceId);
    Collection<String> nodeIds = conf.getTrimmedStringCollection(nodeIdsKey);
    String decommissionNodesKeyWithServiceIdSuffix =
        ConfUtils.addKeySuffixes(OZONE_OM_DECOMMISSIONED_NODES_KEY,
            omServiceId);
    Collection<String> decommissionedNodeIds =
        getDecommissionedNodeIds(conf, decommissionNodesKeyWithServiceIdSuffix);
    nodeIds.removeAll(decommissionedNodeIds);

    return nodeIds;
  }

  /**
   * Returns a collection of configured nodeId's that are to be decommissioned.
   * Aggregate results from both config keys - with and without serviceId
   * suffix. If ozone.om.service.ids contains a single service ID, then a config
   * key without suffix defaults to nodeID associated with that serviceID.
   */
  public static Collection<String> getDecommissionedNodeIds(
      ConfigurationSource conf,
      String decommissionedNodesKeyWithServiceIdSuffix) {
    HashSet<String> serviceIds = new HashSet<>(
        conf.getTrimmedStringCollection(OZONE_OM_SERVICE_IDS_KEY));
    HashSet<String> decommissionedNodeIds = new HashSet<>(
        conf.getTrimmedStringCollection(
            decommissionedNodesKeyWithServiceIdSuffix));
    // If only one serviceID is configured, also check property without prefix
    if (decommissionedNodeIds.isEmpty() && serviceIds.size() == 1) {
      decommissionedNodeIds.addAll(
          conf.getTrimmedStringCollection(OZONE_OM_DECOMMISSIONED_NODES_KEY));
    }
    return decommissionedNodeIds;
  }

  /**
   * Get a collection of all omNodeIds (active and decommissioned) for a
   * gived omServiceId.
   */
  private static Collection<String> getAllOMNodeIds(ConfigurationSource conf,
      String omServiceId) {
    Set<String> nodeIds = new HashSet<>();
    String nodeIdsKey = ConfUtils.addSuffix(OZONE_OM_NODES_KEY, omServiceId);
    String decommNodesKey = ConfUtils.addKeySuffixes(
        OZONE_OM_DECOMMISSIONED_NODES_KEY, omServiceId);

    nodeIds.addAll(conf.getTrimmedStringCollection(nodeIdsKey));
    nodeIds.addAll(conf.getTrimmedStringCollection(decommNodesKey));
    nodeIds.addAll(conf.getTrimmedStringCollection(OZONE_OM_DECOMMISSIONED_NODES_KEY));

    return nodeIds;
  }

  /**
   * @return <code>coll</code> if it is non-null and non-empty. Otherwise,
   * returns a list with a single null value.
   */
  public static Collection<String> emptyAsSingletonNull(Collection<String>
      coll) {
    if (coll == null || coll.isEmpty()) {
      return Collections.singletonList(null);
    } else {
      return coll;
    }
  }

  /**
   * Returns the http address of peer OM node.
   * @param conf Configuration
   * @param omNodeId peer OM node ID
   * @param omNodeHostAddr peer OM node host address
   * @return http address of peer OM node in the format <hostName>:<port>
   */
  public static String getHttpAddressForOMPeerNode(ConfigurationSource conf,
      String omServiceId, String omNodeId, String omNodeHostAddr) {
    final Optional<String> bindHost = getHostNameFromConfigKeys(conf,
        ConfUtils.addKeySuffixes(
            OZONE_OM_HTTP_BIND_HOST_KEY, omServiceId, omNodeId));

    final OptionalInt addressPort = getPortNumberFromConfigKeys(conf,
        ConfUtils.addKeySuffixes(
            OZONE_OM_HTTP_ADDRESS_KEY, omServiceId, omNodeId));

    final Optional<String> addressHost = getHostNameFromConfigKeys(conf,
        ConfUtils.addKeySuffixes(
            OZONE_OM_HTTP_ADDRESS_KEY, omServiceId, omNodeId));

    String hostName = bindHost.orElse(addressHost.orElse(omNodeHostAddr));

    return hostName + ":" + addressPort.orElse(OZONE_OM_HTTP_BIND_PORT_DEFAULT);
  }

  /**
   * Returns the https address of peer OM node.
   * @param conf Configuration
   * @param omNodeId peer OM node ID
   * @param omNodeHostAddr peer OM node host address
   * @return https address of peer OM node in the format <hostName>:<port>
   */
  public static String getHttpsAddressForOMPeerNode(ConfigurationSource conf,
      String omServiceId, String omNodeId, String omNodeHostAddr) {
    final Optional<String> bindHost = getHostNameFromConfigKeys(conf,
        ConfUtils.addKeySuffixes(
            OZONE_OM_HTTPS_BIND_HOST_KEY, omServiceId, omNodeId));

    final OptionalInt addressPort = getPortNumberFromConfigKeys(conf,
        ConfUtils.addKeySuffixes(
            OZONE_OM_HTTPS_ADDRESS_KEY, omServiceId, omNodeId));

    final Optional<String> addressHost = getHostNameFromConfigKeys(conf,
        ConfUtils.addKeySuffixes(
            OZONE_OM_HTTPS_ADDRESS_KEY, omServiceId, omNodeId));

    String hostName = bindHost.orElse(addressHost.orElse(omNodeHostAddr));

    return hostName + ":" +
        addressPort.orElse(OZONE_OM_HTTPS_BIND_PORT_DEFAULT);
  }

  public static File createOMDir(String dirPath) {
    File dirFile = new File(dirPath);
    if (!dirFile.mkdirs() && !dirFile.exists()) {
      throw new IllegalArgumentException("Unable to create path: " + dirFile);
    }
    return dirFile;
  }

  /**
   * Prepares key info to be moved to deletedTable.
   * 1. It strips GDPR metadata from key info
   * 2. For given object key, if the repeatedOmKeyInfo instance is null, it
   * implies that no entry for the object key exists in deletedTable so we
   * create a new instance to include this key, else we update the existing
   * repeatedOmKeyInfo instance.
   * 3. Set the updateID to the transactionLogIndex.
   * @param keyInfo args supplied by client
   * @param trxnLogIndex For Multipart keys, this is the transactionLogIndex
   *                     of the MultipartUploadAbort request which needs to
   *                     be set as the updateID of the partKeyInfos.
   *                     For regular Key deletes, this value should be set to
   *                     the same updateID as is in keyInfo.
   * @return {@link RepeatedOmKeyInfo}
   */
  public static RepeatedOmKeyInfo prepareKeyForDelete(OmKeyInfo keyInfo,
      long trxnLogIndex, boolean isRatisEnabled) {
    // If this key is in a GDPR enforced bucket, then before moving
    // KeyInfo to deletedTable, remove the GDPR related metadata and
    // FileEncryptionInfo from KeyInfo.
    if (Boolean.parseBoolean(
            keyInfo.getMetadata().get(OzoneConsts.GDPR_FLAG))
    ) {
      keyInfo.getMetadata().remove(OzoneConsts.GDPR_FLAG);
      keyInfo.getMetadata().remove(OzoneConsts.GDPR_ALGORITHM);
      keyInfo.getMetadata().remove(OzoneConsts.GDPR_SECRET);
      keyInfo.clearFileEncryptionInfo();
    }

    // Set the updateID
    keyInfo.setUpdateID(trxnLogIndex, isRatisEnabled);

    //The key doesn't exist in deletedTable, so create a new instance.
    return new RepeatedOmKeyInfo(keyInfo);
  }

  /**
   * Verify volume name is a valid DNS name.
   */
  public static void validateVolumeName(String volumeName, boolean isStrictS3)
      throws OMException {
    try {
      HddsClientUtils.verifyResourceName(volumeName, "volume", isStrictS3);
    } catch (IllegalArgumentException e) {
      throw new OMException("Invalid volume name: " + volumeName,
          OMException.ResultCodes.INVALID_VOLUME_NAME);
    }
  }

  /**
   * Verify bucket name is a valid DNS name.
   */
  public static void validateBucketName(String bucketName, boolean isStrictS3)
      throws OMException {
    try {
      HddsClientUtils.verifyResourceName(bucketName, "bucket", isStrictS3);
    } catch (IllegalArgumentException e) {
      throw new OMException("Invalid bucket name: " + bucketName,
          OMException.ResultCodes.INVALID_BUCKET_NAME);
    }
  }

  /**
   * Verify bucket layout is a valid.
   *
   * @return The {@link BucketLayout} corresponding to the string.
   * @throws ConfigurationException If the bucket layout is not valid.
   */
  public static BucketLayout validateBucketLayout(String bucketLayoutString) {
    boolean bucketLayoutValid = Arrays.stream(BucketLayout.values())
        .anyMatch(layout -> layout.name().equals(bucketLayoutString));
    if (bucketLayoutValid) {
      return BucketLayout.fromString(bucketLayoutString);
    } else {
      throw new ConfigurationException(bucketLayoutString +
          " is not a valid default bucket layout. Supported values are " +
          Arrays.stream(BucketLayout.values())
              .map(Enum::toString).collect(Collectors.joining(", ")));
    }
  }

  /**
   * Verify snapshot name is a valid DNS name.
   */
  public static void validateSnapshotName(String snapshotName)
      throws OMException {
    // allow null name, for when user wants generated name
    if (snapshotName == null) {
      return;
    }
    try {
      HddsClientUtils.verifyResourceName(snapshotName, "snapshot");
    } catch (IllegalArgumentException e) {
      throw new OMException("Invalid snapshot name: " + snapshotName + "\n" + e.getMessage(),
          OMException.ResultCodes.INVALID_SNAPSHOT_ERROR);
    }
  }

  /**
   * Return OM Client Rpc Time out.
   */
  public static long getOMClientRpcTimeOut(ConfigurationSource configuration) {
    return configuration.getObject(OMClientConfig.class).getRpcTimeOut();
  }

  public static int getOMEpoch(boolean isRatisEnabled) {
    return isRatisEnabled ? EPOCH_WHEN_RATIS_ENABLED :
        EPOCH_WHEN_RATIS_NOT_ENABLED;
  }

  /**
   * Get the valid base object id given the transaction id.
   * @param epoch a 2 bit epoch number. The 2 most significant bits of the
   *              object will be set to this epoch.
   * @param txId of the transaction. This value cannot exceed 2^54 - 1 as
   *           out of the 64 bits for a long, 2 are reserved for the epoch
   *           and 8 for recursive directory creation.
   * @return base object id allocated against the transaction
   */
  public static long getObjectIdFromTxId(long epoch, long txId) {
    Preconditions.checkArgument(txId <= MAX_TRXN_ID, "TransactionID " +
        "exceeds max limit of " + MAX_TRXN_ID);
    return addEpochToTxId(epoch, txId);
  }

  /**
   * Note - This function should not be called directly. It is directly called
   * only from OzoneManager#addS3GVolumeToDB() which is a one time operation
   * when OM is started first time to add S3G volume. In call other cases,
   * getObjectIdFromTxId() should be called to append epoch to objectID.
   */
  public static long addEpochToTxId(long epoch, long txId) {
    long lsb54 = txId << TRANSACTION_ID_SHIFT;
    long msb2 = epoch << EPOCH_ID_SHIFT;

    return msb2 | lsb54;
  }

  /**
   * Given an objectId, unset the 2 most significant bits to get the
   * corresponding transaction index.
   */
  @VisibleForTesting
  public static long getTxIdFromObjectId(long objectId) {
    return ((Long.MAX_VALUE >> REVERSE_EPOCH_ID_SHIFT) & objectId)
        >> TRANSACTION_ID_SHIFT;
  }

  /**
   * Verify key name is a valid name.
   */
  public static void validateKeyName(String keyName)
          throws OMException {
    try {
      HddsClientUtils.verifyKeyName(keyName);
    } catch (IllegalArgumentException e) {
      throw new OMException(e.getMessage(),
              OMException.ResultCodes.INVALID_KEY_NAME);
    }
  }

  /**
   * Verify if key name contains snapshot reserved word.
   * This verification will run even when
   * ozone.om.keyname.character.check.enabled sets to false
   */
  public static void verifyKeyNameWithSnapshotReservedWord(String keyName)
      throws OMException {
    if (keyName != null &&
        keyName.startsWith(OM_SNAPSHOT_INDICATOR)) {
      if (keyName.length() > OM_SNAPSHOT_INDICATOR.length()) {
        if (keyName.substring(OM_SNAPSHOT_INDICATOR.length())
            .startsWith(OM_KEY_PREFIX)) {
          throw new OMException(
              "Cannot create key under path reserved for snapshot: " + OM_SNAPSHOT_INDICATOR + OM_KEY_PREFIX,
              OMException.ResultCodes.INVALID_KEY_NAME);
        }
      } else {
        // We checked for startsWith OM_SNAPSHOT_INDICATOR, and the length is
        // the same, so it must be equal OM_SNAPSHOT_INDICATOR.
        throw new OMException("Cannot create key with reserved name: " + OM_SNAPSHOT_INDICATOR,
            OMException.ResultCodes.INVALID_KEY_NAME);
      }
    }
  }

  /**
   * Verify if key name contains snapshot reserved word.
   * This is similar to verifyKeyNameWithSnapshotReservedWord. The only difference is exception message.
   */
  public static void verifyKeyNameWithSnapshotReservedWordForDeletion(String keyName)  throws OMException {
    if (keyName != null &&
        keyName.startsWith(OM_SNAPSHOT_INDICATOR)) {
      if (keyName.length() > OM_SNAPSHOT_INDICATOR.length()) {
        if (keyName.substring(OM_SNAPSHOT_INDICATOR.length())
            .startsWith(OM_KEY_PREFIX)) {
          throw new OMException(
              "Cannot delete key under path reserved for snapshot: " + OM_SNAPSHOT_INDICATOR + OM_KEY_PREFIX,
              OMException.ResultCodes.INVALID_KEY_NAME);
        }
      } else {
        // We checked for startsWith OM_SNAPSHOT_INDICATOR, and the length is
        // the same, so it must be equal OM_SNAPSHOT_INDICATOR.
        throw new OMException("Cannot delete key with reserved name: " + OM_SNAPSHOT_INDICATOR,
            OMException.ResultCodes.INVALID_KEY_NAME);
      }
    }
  }

  /**
   * Return configured OzoneManager service id based on the following logic.
   * Look at 'ozone.om.internal.service.id' first. If configured, return that.
   * If the above is not configured, look at 'ozone.om.service.ids'.
   * If count(ozone.om.service.ids) == 1, return that id.
   * If count(ozone.om.service.ids) &gt; 1 throw exception
   * If 'ozone.om.service.ids' is not configured, return null. (Non HA)
   * @param conf configuration
   * @return OM service ID.
   * @throws IOException on error.
   */
  public static String getOzoneManagerServiceId(OzoneConfiguration conf)
      throws IOException {
    String localOMServiceId = conf.get(OZONE_OM_INTERNAL_SERVICE_ID);
    Collection<String> omServiceIds = conf.getTrimmedStringCollection(
        OZONE_OM_SERVICE_IDS_KEY);
    if (localOMServiceId == null) {
      LOG.info("{} is not defined, falling back to {} to find serviceID for "
              + "OzoneManager if it is HA enabled cluster",
          OZONE_OM_INTERNAL_SERVICE_ID, OZONE_OM_SERVICE_IDS_KEY);
      if (omServiceIds.size() > 1) {
        throw new IOException(String.format(
            "More than 1 OzoneManager ServiceID (%s) " +
                "configured : %s, but %s is not " +
                "configured.", OZONE_OM_SERVICE_IDS_KEY,
            omServiceIds.toString(), OZONE_OM_INTERNAL_SERVICE_ID));
      }
    } else if (!omServiceIds.contains(localOMServiceId)) {
      throw new IOException(String.format(
          "Cannot find the internal service id %s in %s",
          localOMServiceId, omServiceIds.toString()));
    } else {
      omServiceIds = Collections.singletonList(localOMServiceId);
    }

    if (omServiceIds.isEmpty()) {
      LOG.info("No OzoneManager ServiceID configured.");
      return null;
    } else {
      String serviceId = omServiceIds.iterator().next();
      LOG.info("Using OzoneManager ServiceID '{}'.", serviceId);
      return serviceId;
    }
  }

  /**
   * Normalize the key name. This method used {@link Path} to
   * normalize the key name.
   * @param keyName
   * @param preserveTrailingSlash - if True preserves trailing slash, else
   * does not preserve.
   * @return normalized key name.
   */
  public static String normalizeKey(String keyName,
      boolean preserveTrailingSlash) {
    // For empty strings do nothing, just return the same.
    // Reason to check here is the Paths method fail with NPE.
    if (!StringUtils.isBlank(keyName)) {
      String normalizedKeyName;
      if (keyName.startsWith(OM_KEY_PREFIX)) {
        normalizedKeyName = new Path(keyName).toUri().getPath();
      } else {
        normalizedKeyName = new Path(OM_KEY_PREFIX + keyName)
            .toUri().getPath();
      }
      if (!keyName.equals(normalizedKeyName) && LOG.isDebugEnabled()) {
        LOG.debug("Normalized key {} to {} ", keyName,
            normalizedKeyName.substring(1));
      }
      if (preserveTrailingSlash && keyName.endsWith(OZONE_URI_DELIMITER)) {
        return normalizedKeyName.substring(1) + OZONE_URI_DELIMITER;
      }
      return normalizedKeyName.substring(1);
    }

    return keyName;
  }

  /**
   * Normalizes a given path up to the bucket level.
   *
   * This method takes a path as input and normalises uptil the bucket level.
   * It handles empty, removes leading slashes, and splits the path into
   * segments. It then extracts the volume and bucket names, forming a
   * normalized path with a single slash. Finally, any remaining segments are
   * joined as the key name, returning the complete standardized path.
   *
   * @param path The path string to be normalized.
   * @return The normalized path string.
   */
  public static String normalizePathUptoBucket(String path) {
    if (path == null || path.isEmpty()) {
      return OM_KEY_PREFIX; // Handle empty path
    }

    // Remove leading slashes
    path = path.replaceAll("^/*", "");

    String[] segments = path.split(OM_KEY_PREFIX, -1);

    String volumeName = segments[0];
    String bucketName = segments.length > 1 ? segments[1] : "";

    // Combine volume and bucket.
    StringBuilder normalizedPath = new StringBuilder(volumeName);
    if (!bucketName.isEmpty()) {
      normalizedPath.append(OM_KEY_PREFIX).append(bucketName);
    }

    // Add remaining segments as the key
    if (segments.length > 2) {
      normalizedPath.append(OM_KEY_PREFIX).append(
          String.join(OM_KEY_PREFIX,
              Arrays.copyOfRange(segments, 2, segments.length)));
    }

    return normalizedPath.toString();
  }


  /**
   * For a given service ID, return list of configured OM hosts.
   * @param conf configuration
   * @param omServiceId service id
   * @return Set of hosts.
   */
  public static Set<String> getOmHostsFromConfig(OzoneConfiguration conf,
                                                 String omServiceId) {
    Collection<String> omNodeIds = OmUtils.getActiveOMNodeIds(conf,
        omServiceId);
    Set<String> omHosts = new HashSet<>();
    for (String nodeId : OmUtils.emptyAsSingletonNull(omNodeIds)) {
      String rpcAddrKey = ConfUtils.addKeySuffixes(OZONE_OM_ADDRESS_KEY,
          omServiceId, nodeId);
      String rpcAddrStr = OmUtils.getOmRpcAddress(conf, rpcAddrKey);
      Optional<String> hostName = getHostName(rpcAddrStr);
      hostName.ifPresent(omHosts::add);
    }
    return omHosts;
  }

  /**
   * Get a list of all OM details (address and ports) from the specified config.
   */
  public static List<OMNodeDetails> getAllOMHAAddresses(OzoneConfiguration conf,
      String omServiceId, boolean includeDecommissionedNodes) {

    List<OMNodeDetails> omNodesList = new ArrayList<>();
    Collection<String> omNodeIds;
    if (includeDecommissionedNodes) {
      omNodeIds = OmUtils.getAllOMNodeIds(conf, omServiceId);
    } else {
      omNodeIds = OmUtils.getActiveOMNodeIds(conf, omServiceId);
    }
    Collection<String> decommissionedNodeIds = getDecommissionedNodeIds(conf,
            ConfUtils.addKeySuffixes(OZONE_OM_DECOMMISSIONED_NODES_KEY,
                    omServiceId));
    if (omNodeIds.isEmpty()) {
      // If there are no nodeIds present, return empty list
      return Collections.emptyList();
    }

    for (String nodeId : omNodeIds) {
      try {
        OMNodeDetails omNodeDetails = OMNodeDetails.getOMNodeDetailsFromConf(
            conf, omServiceId, nodeId);
        if (omNodeDetails == null) {
          LOG.error(
              "There is no OM configuration for node ID {} in ozone-site.xml.",
              nodeId);
          continue;
        }
        if (decommissionedNodeIds.contains(omNodeDetails.getNodeId())) {
          omNodeDetails.setDecommissioningState();
        }
        omNodesList.add(omNodeDetails);
      } catch (IOException e) {
        String omRpcAddressStr = OMNodeDetails.getOMNodeAddressFromConf(conf,
            omServiceId, nodeId);
        LOG.error("OM {} is present in config file but it's address {} could " +
            "not be resolved. Hence, OM {} is not added to list of peer nodes.",
            nodeId, omRpcAddressStr, nodeId);
      }
    }

    return omNodesList;
  }

  /**
   * Return a comma separated list of OM node details
   * (NodeID[HostAddress:RpcPort]).
   */
  public static String getOMAddressListPrintString(List<OMNodeDetails> omList) {
    if (omList.isEmpty()) {
      return null;
    }
    StringBuilder printString = new StringBuilder();
    printString.append("OM");
    if (omList.size() == 1) {
      printString.append(" [");
    } else {
      printString.append("(s) [");
    }
    printString.append(omList.get(0).getOMPrintInfo());
    for (int i = 1; i < omList.size(); i++) {
      printString.append(",")
          .append(omList.get(i).getOMPrintInfo());
    }
    printString.append("]");
    return printString.toString();
  }

  // Key points to entire bucket's snapshot
  public static boolean isBucketSnapshotIndicator(String key) {
    return key.startsWith(OM_SNAPSHOT_INDICATOR) && key.split("/").length == 2;
  }
  
  public static List<List<String>> format(
          List<ServiceInfo> nodes, int port, String leaderId) {
    List<List<String>> omInfoList = new ArrayList<>();
    // Ensuring OM's are printed in correct order
    List<ServiceInfo> omNodes = nodes.stream()
        .filter(node -> node.getNodeType() == HddsProtos.NodeType.OM)
        .sorted(Comparator.comparing(ServiceInfo::getHostname))
        .collect(Collectors.toList());
    for (ServiceInfo info : omNodes) {
      // Printing only the OM's running
      if (info.getNodeType() == HddsProtos.NodeType.OM) {
        String role = info.getOmRoleInfo().getNodeId().equals(leaderId)
                      ? "LEADER" : "FOLLOWER";
        List<String> omInfo = new ArrayList<>();
        omInfo.add(info.getHostname());
        omInfo.add(info.getOmRoleInfo().getNodeId());
        omInfo.add(String.valueOf(port));
        omInfo.add(role);
        omInfoList.add(omInfo);
      }
    }
    return omInfoList;
  }

  /**
   * @param omHost
   * @param omPort
   * If the authority in the URI is not one of the service ID's,
   * it is treated as a hostname. Check if this hostname can be resolved
   * and if it's reachable.
   */
  public static void resolveOmHost(String omHost, int omPort)
      throws IOException {
    InetSocketAddress omHostAddress = NetUtils.createSocketAddr(omHost, omPort);
    if (omHostAddress.isUnresolved()) {
      throw new IOException(
          "Cannot resolve OM host " + omHost + " in the URI",
          new UnknownHostException());
    }
    try {
      if (!omHostAddress.getAddress().isReachable(5000)) {
        throw new IOException(
            "OM host " + omHost + " unreachable in the URI");
      }
    } catch (IOException e) {
      LOG.error("Failure in resolving OM host address", e);
      throw e;
    }
  }
}<|MERGE_RESOLUTION|>--- conflicted
+++ resolved
@@ -278,13 +278,9 @@
     case SetSafeMode:
     case PrintCompactionLogDag:
     case GetSnapshotInfo:
-<<<<<<< HEAD
-    case GetServerDefaults:
     case GetObjectTagging:
-=======
     case GetQuotaRepairStatus:
     case StartQuotaRepair:
->>>>>>> 3f98df5e
       return true;
     case CreateVolume:
     case SetVolumeProperty:
