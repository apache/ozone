/*
 * Licensed to the Apache Software Foundation (ASF) under one or more
 * contributor license agreements.  See the NOTICE file distributed with this
 * work for additional information regarding copyright ownership.  The ASF
 * licenses this file to you under the Apache License, Version 2.0 (the
 * "License"); you may not use this file except in compliance with the License.
 * You may obtain a copy of the License at
 * <p>
 * http://www.apache.org/licenses/LICENSE-2.0
 * <p>
 * Unless required by applicable law or agreed to in writing, software
 * distributed under the License is distributed on an "AS IS" BASIS, WITHOUT
 * WARRANTIES OR CONDITIONS OF ANY KIND, either express or implied. See the
 * License for the specific language governing permissions and limitations under
 * the License.
 */

package org.apache.hadoop.ozone;

import com.google.common.annotations.VisibleForTesting;
import com.google.common.base.Preconditions;
import java.io.File;
import java.io.IOException;
import java.net.InetSocketAddress;
import java.security.MessageDigest;
import java.security.NoSuchAlgorithmException;
import java.security.SecureRandom;
import java.util.ArrayList;
import java.util.Collection;
import java.util.Collections;
import java.util.HashMap;
import java.util.HashSet;
import java.util.List;
import java.util.Map;
import java.util.Optional;
import java.util.OptionalInt;
import java.util.Set;
import java.util.stream.Collectors;
import java.util.Comparator;

import edu.umd.cs.findbugs.annotations.SuppressFBWarnings;
import org.apache.hadoop.fs.Path;
import org.apache.hadoop.hdds.conf.ConfigurationSource;
import org.apache.hadoop.hdds.conf.OzoneConfiguration;
import org.apache.hadoop.hdds.protocol.proto.HddsProtos;
import org.apache.hadoop.hdds.scm.client.HddsClientUtils;
import org.apache.hadoop.net.NetUtils;
import org.apache.hadoop.ozone.conf.OMClientConfig;
import org.apache.hadoop.ozone.ha.ConfUtils;
import org.apache.hadoop.ozone.om.exceptions.OMException;
import org.apache.hadoop.ozone.om.helpers.OMNodeDetails;
import org.apache.hadoop.ozone.om.helpers.OmKeyInfo;
import org.apache.hadoop.ozone.om.helpers.RepeatedOmKeyInfo;
import org.apache.hadoop.ozone.om.helpers.ServiceInfo;
import org.apache.hadoop.ozone.protocol.proto.OzoneManagerProtocolProtos;

import org.apache.commons.lang3.StringUtils;

import static org.apache.hadoop.hdds.HddsUtils.getHostName;
import static org.apache.hadoop.hdds.HddsUtils.getHostNameFromConfigKeys;
import static org.apache.hadoop.hdds.HddsUtils.getPortNumberFromConfigKeys;
import static org.apache.hadoop.ozone.OzoneConsts.OM_KEY_PREFIX;
import static org.apache.hadoop.ozone.OzoneConsts.OM_SNAPSHOT_INDICATOR;
import static org.apache.hadoop.ozone.om.OMConfigKeys.OZONE_OM_ADDRESS_KEY;
import static org.apache.hadoop.ozone.om.OMConfigKeys.OZONE_OM_BIND_HOST_DEFAULT;
import static org.apache.hadoop.ozone.om.OMConfigKeys.OZONE_OM_DECOMMISSIONED_NODES_KEY;
import static org.apache.hadoop.ozone.om.OMConfigKeys.OZONE_OM_HTTPS_ADDRESS_KEY;
import static org.apache.hadoop.ozone.om.OMConfigKeys.OZONE_OM_HTTPS_BIND_HOST_KEY;
import static org.apache.hadoop.ozone.om.OMConfigKeys.OZONE_OM_HTTPS_BIND_PORT_DEFAULT;
import static org.apache.hadoop.ozone.om.OMConfigKeys.OZONE_OM_HTTP_ADDRESS_KEY;
import static org.apache.hadoop.ozone.om.OMConfigKeys.OZONE_OM_HTTP_BIND_HOST_KEY;
import static org.apache.hadoop.ozone.om.OMConfigKeys.OZONE_OM_HTTP_BIND_PORT_DEFAULT;
import static org.apache.hadoop.ozone.om.OMConfigKeys.OZONE_OM_INTERNAL_SERVICE_ID;
import static org.apache.hadoop.ozone.om.OMConfigKeys.OZONE_OM_NODES_KEY;
import static org.apache.hadoop.ozone.om.OMConfigKeys.OZONE_OM_PORT_DEFAULT;
import static org.apache.hadoop.ozone.om.OMConfigKeys.OZONE_OM_SERVICE_IDS_KEY;

import org.slf4j.Logger;
import org.slf4j.LoggerFactory;

/**
 * Stateless helper functions for the server and client side of OM
 * communication.
 */
public final class OmUtils {
  public static final Logger LOG = LoggerFactory.getLogger(OmUtils.class);
  private static final SecureRandom SRAND = new SecureRandom();
  private static byte[] randomBytes = new byte[32];

  private static final long TRANSACTION_ID_SHIFT = 8;
  // from the 64 bits of ObjectID (long variable), 2 bits are reserved for
  // epoch and 8 bits for recursive directory creation, if required. This
  // leaves 54 bits for the transaction ID. Also, the last transaction ID is
  // reserved for creating S3G volume on OM start {@link
  // OzoneManager#addS3GVolumeToDB()}.
  public static final long EPOCH_ID_SHIFT = 62; // 64 - 2
  public static final long REVERSE_EPOCH_ID_SHIFT = 2; // 64 - EPOCH_ID_SHIFT
  public static final long MAX_TRXN_ID = (1L << 54) - 2;
  public static final int EPOCH_WHEN_RATIS_NOT_ENABLED = 1;
  public static final int EPOCH_WHEN_RATIS_ENABLED = 2;

  private OmUtils() {
  }

  /**
   * Retrieve the socket address that is used by OM.
   * @param conf
   * @return Target InetSocketAddress for the SCM service endpoint.
   */
  public static InetSocketAddress getOmAddress(ConfigurationSource conf) {
    return NetUtils.createSocketAddr(getOmRpcAddress(conf));
  }

  /**
   * Return list of OM addresses by service ids - when HA is enabled.
   *
   * @param conf {@link ConfigurationSource}
   * @return {service.id -> [{@link InetSocketAddress}]}
   */
  public static Map<String, List<InetSocketAddress>> getOmHAAddressesById(
      ConfigurationSource conf) {
    Map<String, List<InetSocketAddress>> result = new HashMap<>();
    for (String serviceId : conf.getTrimmedStringCollection(
        OZONE_OM_SERVICE_IDS_KEY)) {
      if (!result.containsKey(serviceId)) {
        result.put(serviceId, new ArrayList<>());
      }
      for (String nodeId : getActiveOMNodeIds(conf, serviceId)) {
        String rpcAddr = getOmRpcAddress(conf,
            ConfUtils.addKeySuffixes(OZONE_OM_ADDRESS_KEY, serviceId, nodeId));
        if (rpcAddr != null) {
          result.get(serviceId).add(NetUtils.createSocketAddr(rpcAddr));
        } else {
          LOG.warn("Address undefined for nodeId: {} for service {}", nodeId,
              serviceId);
        }
      }
    }
    return result;
  }

  /**
   * Retrieve the socket address that is used by OM.
   * @param conf
   * @return Target InetSocketAddress for the SCM service endpoint.
   */
  public static String getOmRpcAddress(ConfigurationSource conf) {
    final Optional<String> host = getHostNameFromConfigKeys(conf,
        OZONE_OM_ADDRESS_KEY);

    return host.orElse(OZONE_OM_BIND_HOST_DEFAULT) + ":" +
        getOmRpcPort(conf);
  }

  /**
   * Retrieve the socket address that is used by OM as specified by the confKey.
   * Return null if the specified conf key is not set.
   * @param conf configuration
   * @param confKey configuration key to lookup address from
   * @return Target InetSocketAddress for the OM RPC server.
   */
  public static String getOmRpcAddress(ConfigurationSource conf,
      String confKey) {
    final Optional<String> host = getHostNameFromConfigKeys(conf, confKey);

    if (host.isPresent()) {
      return host.get() + ":" + getOmRpcPort(conf, confKey);
    } else {
      // The specified confKey is not set
      return null;
    }
  }

  /**
   * Retrieve the socket address that should be used by clients to connect
   * to OM.
   * @param conf
   * @return Target InetSocketAddress for the OM service endpoint.
   */
  public static InetSocketAddress getOmAddressForClients(
      ConfigurationSource conf) {
    final Optional<String> host = getHostNameFromConfigKeys(conf,
        OZONE_OM_ADDRESS_KEY);

    if (!host.isPresent()) {
      throw new IllegalArgumentException(
          OZONE_OM_ADDRESS_KEY + " must be defined. See" +
              " https://wiki.apache.org/hadoop/Ozone#Configuration for" +
              " details on configuring Ozone.");
    }

    return NetUtils.createSocketAddr(
        host.get() + ":" + getOmRpcPort(conf));
  }

  /**
   * Returns true if OZONE_OM_SERVICE_IDS_KEY is defined and not empty.
   * @param conf Configuration
   * @return true if OZONE_OM_SERVICE_IDS_KEY is defined and not empty;
   * else false.
   */
  public static boolean isServiceIdsDefined(ConfigurationSource conf) {
    String val = conf.get(OZONE_OM_SERVICE_IDS_KEY);
    return val != null && val.length() > 0;
  }

  /**
   * Returns true if HA for OzoneManager is configured for the given service id.
   * @param conf Configuration
   * @param serviceId OM HA cluster service ID
   * @return true if HA is configured in the configuration; else false.
   */
  public static boolean isOmHAServiceId(ConfigurationSource conf,
      String serviceId) {
    Collection<String> omServiceIds = conf.getTrimmedStringCollection(
        OZONE_OM_SERVICE_IDS_KEY);
    return omServiceIds.contains(serviceId);
  }

  public static int getOmRpcPort(ConfigurationSource conf) {
    return getPortNumberFromConfigKeys(conf, OZONE_OM_ADDRESS_KEY)
        .orElse(OZONE_OM_PORT_DEFAULT);
  }

  /**
   * Retrieve the port that is used by OM as specified by the confKey.
   * Return default port if port is not specified in the confKey.
   * @param conf configuration
   * @param confKey configuration key to lookup address from
   * @return Port on which OM RPC server will listen on
   */
  public static int getOmRpcPort(ConfigurationSource conf, String confKey) {
    return getPortNumberFromConfigKeys(conf, confKey)
        .orElse(OZONE_OM_PORT_DEFAULT);
  }

  public static int getOmRestPort(ConfigurationSource conf) {
    return getPortNumberFromConfigKeys(conf, OZONE_OM_HTTP_ADDRESS_KEY)
        .orElse(OZONE_OM_HTTP_BIND_PORT_DEFAULT);
  }


  /**
   * Checks if the OM request is read only or not.
   * @param omRequest OMRequest proto
   * @return True if its readOnly, false otherwise.
   */
  public static boolean isReadOnly(
      OzoneManagerProtocolProtos.OMRequest omRequest) {
    OzoneManagerProtocolProtos.Type cmdType = omRequest.getCmdType();
    switch (cmdType) {
    case CheckVolumeAccess:
    case InfoVolume:
    case ListVolume:
    case InfoBucket:
    case ListBuckets:
    case LookupKey:
    case ListKeys:
    case ListTrash:
    case ServiceList:
    case ListMultiPartUploadParts:
    case GetFileStatus:
    case LookupFile:
    case ListStatus:
    case GetAcl:
    case DBUpdates:
    case ListMultipartUploads:
    case FinalizeUpgradeProgress:
    case PrepareStatus:
    case GetS3VolumeContext:
    case ListTenant:
    case TenantGetUserInfo:
    case TenantListUser:
    case ListSnapshot:
    case EchoRPC:
    case RangerBGSync:
      // RangerBGSync is a read operation in the sense that it doesn't directly
      // write to OM DB. And therefore it doesn't need a OMClientRequest.
      // Although indirectly the Ranger sync service task could invoke write
      // operation SetRangerServiceVersion.
    case GetKeyInfo:
    case SnapshotDiff:
      return true;
    case CreateVolume:
    case SetVolumeProperty:
    case DeleteVolume:
    case CreateBucket:
    case SetBucketProperty:
    case DeleteBucket:
    case CreateKey:
    case RenameKey:
    case RenameKeys:
    case DeleteKey:
    case DeleteKeys:
    case CommitKey:
    case AllocateBlock:
    case InitiateMultiPartUpload:
    case CommitMultiPartUpload:
    case CompleteMultiPartUpload:
    case AbortMultiPartUpload:
    case GetS3Secret:
    case GetDelegationToken:
    case RenewDelegationToken:
    case CancelDelegationToken:
    case CreateDirectory:
    case CreateFile:
    case RemoveAcl:
    case SetAcl:
    case AddAcl:
    case PurgeKeys:
    case RecoverTrash:
    case FinalizeUpgrade:
    case Prepare:
    case CancelPrepare:
    case DeleteOpenKeys:
    case SetS3Secret:
    case RevokeS3Secret:
    case PurgeDirectories:
    case PurgePaths:
    case CreateTenant:
    case DeleteTenant:
    case TenantAssignUserAccessId:
    case TenantRevokeUserAccessId:
    case TenantAssignAdmin:
    case TenantRevokeAdmin:
    case SetRangerServiceVersion:
    case CreateSnapshot:
<<<<<<< HEAD
    case SnapshotMoveDeletedKeys:
=======
    case DeleteSnapshot:
>>>>>>> a352ab9f
      return false;
    default:
      LOG.error("CmdType {} is not categorized as readOnly or not.", cmdType);
      return false;
    }
  }

  public static byte[] getSHADigest() throws IOException {
    try {
      SRAND.nextBytes(randomBytes);
      MessageDigest sha = MessageDigest.getInstance(OzoneConsts.FILE_HASH);
      return sha.digest(randomBytes);
    } catch (NoSuchAlgorithmException ex) {
      throw new IOException("Error creating an instance of SHA-256 digest.\n" +
          "This could possibly indicate a faulty JRE");
    }
  }

  /**
   * Get a collection of all active omNodeIds (excluding decommissioned nodes)
   * for the given omServiceId.
   */
  public static Collection<String> getActiveOMNodeIds(ConfigurationSource conf,
      String omServiceId) {
    String nodeIdsKey = ConfUtils.addSuffix(OZONE_OM_NODES_KEY, omServiceId);
    Collection<String> nodeIds = conf.getTrimmedStringCollection(nodeIdsKey);
    String decommNodesKey = ConfUtils.addKeySuffixes(
        OZONE_OM_DECOMMISSIONED_NODES_KEY, omServiceId);
    Collection<String> decommNodeIds = conf.getTrimmedStringCollection(
        decommNodesKey);
    nodeIds.removeAll(decommNodeIds);

    return nodeIds;
  }

  /**
   * Get a collection of all omNodeIds (active and decommissioned) for a
   * gived omServiceId.
   */
  public static Collection<String> getAllOMNodeIds(ConfigurationSource conf,
      String omServiceId) {
    Set<String> nodeIds = new HashSet<>();
    String nodeIdsKey = ConfUtils.addSuffix(OZONE_OM_NODES_KEY, omServiceId);
    String decommNodesKey = ConfUtils.addKeySuffixes(
        OZONE_OM_DECOMMISSIONED_NODES_KEY, omServiceId);

    nodeIds.addAll(conf.getTrimmedStringCollection(nodeIdsKey));
    nodeIds.addAll(conf.getTrimmedStringCollection(decommNodesKey));

    return nodeIds;
  }

  /**
   * Get a collection of nodeIds of all decommissioned OMs for a given
   * omServideId.
   */
  public static Collection<String> getDecommissionedNodes(
      ConfigurationSource conf, String omServiceId) {
    return conf.getTrimmedStringCollection(ConfUtils.addKeySuffixes(
        OZONE_OM_DECOMMISSIONED_NODES_KEY, omServiceId));
  }

  /**
   * @return <code>coll</code> if it is non-null and non-empty. Otherwise,
   * returns a list with a single null value.
   */
  public static Collection<String> emptyAsSingletonNull(Collection<String>
      coll) {
    if (coll == null || coll.isEmpty()) {
      return Collections.singletonList(null);
    } else {
      return coll;
    }
  }

  /**
   * If a OM conf is only set with key suffixed with OM Node ID, return the
   * set value.
   * @return if the value is set for key suffixed with OM Node ID, return the
   * value, else return null.
   */
  public static String getConfSuffixedWithOMNodeId(ConfigurationSource conf,
      String confKey, String omServiceID, String omNodeId) {
    String suffixedConfKey = ConfUtils.addKeySuffixes(
        confKey, omServiceID, omNodeId);
    String confValue = conf.getTrimmed(suffixedConfKey);
    if (StringUtils.isNotEmpty(confValue)) {
      return confValue;
    }
    return null;
  }

  /**
   * Returns the http address of peer OM node.
   * @param conf Configuration
   * @param omNodeId peer OM node ID
   * @param omNodeHostAddr peer OM node host address
   * @return http address of peer OM node in the format <hostName>:<port>
   */
  public static String getHttpAddressForOMPeerNode(ConfigurationSource conf,
      String omServiceId, String omNodeId, String omNodeHostAddr) {
    final Optional<String> bindHost = getHostNameFromConfigKeys(conf,
        ConfUtils.addKeySuffixes(
            OZONE_OM_HTTP_BIND_HOST_KEY, omServiceId, omNodeId));

    final OptionalInt addressPort = getPortNumberFromConfigKeys(conf,
        ConfUtils.addKeySuffixes(
            OZONE_OM_HTTP_ADDRESS_KEY, omServiceId, omNodeId));

    final Optional<String> addressHost = getHostNameFromConfigKeys(conf,
        ConfUtils.addKeySuffixes(
            OZONE_OM_HTTP_ADDRESS_KEY, omServiceId, omNodeId));

    String hostName = bindHost.orElse(addressHost.orElse(omNodeHostAddr));

    return hostName + ":" + addressPort.orElse(OZONE_OM_HTTP_BIND_PORT_DEFAULT);
  }

  /**
   * Returns the https address of peer OM node.
   * @param conf Configuration
   * @param omNodeId peer OM node ID
   * @param omNodeHostAddr peer OM node host address
   * @return https address of peer OM node in the format <hostName>:<port>
   */
  public static String getHttpsAddressForOMPeerNode(ConfigurationSource conf,
      String omServiceId, String omNodeId, String omNodeHostAddr) {
    final Optional<String> bindHost = getHostNameFromConfigKeys(conf,
        ConfUtils.addKeySuffixes(
            OZONE_OM_HTTPS_BIND_HOST_KEY, omServiceId, omNodeId));

    final OptionalInt addressPort = getPortNumberFromConfigKeys(conf,
        ConfUtils.addKeySuffixes(
            OZONE_OM_HTTPS_ADDRESS_KEY, omServiceId, omNodeId));

    final Optional<String> addressHost = getHostNameFromConfigKeys(conf,
        ConfUtils.addKeySuffixes(
            OZONE_OM_HTTPS_ADDRESS_KEY, omServiceId, omNodeId));

    String hostName = bindHost.orElse(addressHost.orElse(omNodeHostAddr));

    return hostName + ":" +
        addressPort.orElse(OZONE_OM_HTTPS_BIND_PORT_DEFAULT);
  }

  public static File createOMDir(String dirPath) {
    File dirFile = new File(dirPath);
    if (!dirFile.mkdirs() && !dirFile.exists()) {
      throw new IllegalArgumentException("Unable to create path: " + dirFile);
    }
    return dirFile;
  }

  /**
   * Prepares key info to be moved to deletedTable.
   * 1. It strips GDPR metadata from key info
   * 2. For given object key, if the repeatedOmKeyInfo instance is null, it
   * implies that no entry for the object key exists in deletedTable so we
   * create a new instance to include this key, else we update the existing
   * repeatedOmKeyInfo instance.
   * 3. Set the updateID to the transactionLogIndex.
   * @param keyInfo args supplied by client
   * @param repeatedOmKeyInfo key details from deletedTable
   * @param trxnLogIndex For Multipart keys, this is the transactionLogIndex
   *                     of the MultipartUploadAbort request which needs to
   *                     be set as the updateID of the partKeyInfos.
   *                     For regular Key deletes, this value should be set to
   *                     the same updateID as is in keyInfo.
   * @return {@link RepeatedOmKeyInfo}
   */
  public static RepeatedOmKeyInfo prepareKeyForDelete(OmKeyInfo keyInfo,
      RepeatedOmKeyInfo repeatedOmKeyInfo, long trxnLogIndex,
      boolean isRatisEnabled) {
    // If this key is in a GDPR enforced bucket, then before moving
    // KeyInfo to deletedTable, remove the GDPR related metadata and
    // FileEncryptionInfo from KeyInfo.
    if (Boolean.valueOf(keyInfo.getMetadata().get(OzoneConsts.GDPR_FLAG))) {
      keyInfo.getMetadata().remove(OzoneConsts.GDPR_FLAG);
      keyInfo.getMetadata().remove(OzoneConsts.GDPR_ALGORITHM);
      keyInfo.getMetadata().remove(OzoneConsts.GDPR_SECRET);
      keyInfo.clearFileEncryptionInfo();
    }

    // Set the updateID
    keyInfo.setUpdateID(trxnLogIndex, isRatisEnabled);

    if (repeatedOmKeyInfo == null) {
      //The key doesn't exist in deletedTable, so create a new instance.
      repeatedOmKeyInfo = new RepeatedOmKeyInfo(keyInfo);
    } else {
      //The key exists in deletedTable, so update existing instance.
      repeatedOmKeyInfo.addOmKeyInfo(keyInfo);
    }

    return repeatedOmKeyInfo;
  }

  /**
   * Verify volume name is a valid DNS name.
   */
  public static void validateVolumeName(String volumeName) throws OMException {
    try {
      HddsClientUtils.verifyResourceName(volumeName);
    } catch (IllegalArgumentException e) {
      throw new OMException("Invalid volume name: " + volumeName,
          OMException.ResultCodes.INVALID_VOLUME_NAME);
    }
  }

  /**
   * Verify bucket name is a valid DNS name.
   */
  public static void validateBucketName(String bucketName)
      throws OMException {
    try {
      HddsClientUtils.verifyResourceName(bucketName);
    } catch (IllegalArgumentException e) {
      throw new OMException("Invalid bucket name: " + bucketName,
          OMException.ResultCodes.INVALID_BUCKET_NAME);
    }
  }

  /**
   * Verify snapshot name is a valid DNS name.
   */
  public static void validateSnapshotName(String snapshotName)
      throws OMException {
    // allow null name, for when user wants generated name
    if (snapshotName == null) {
      return;
    }
    try {
      HddsClientUtils.verifyResourceName(snapshotName);
    } catch (IllegalArgumentException e) {
      throw new OMException("Invalid snapshot name: " + snapshotName,
          OMException.ResultCodes.INVALID_SNAPSHOT_ERROR);
    }
  }

  /**
   * Return OM Client Rpc Time out.
   */
  public static long getOMClientRpcTimeOut(ConfigurationSource configuration) {
    return configuration.getObject(OMClientConfig.class).getRpcTimeOut();
  }

  /**
   * Return OmKeyInfo that would be recovered.
   */
  public static OmKeyInfo prepareKeyForRecover(OmKeyInfo keyInfo,
      RepeatedOmKeyInfo repeatedOmKeyInfo) {

    /* TODO: HDDS-2425. HDDS-2426.*/
    if (repeatedOmKeyInfo.getOmKeyInfoList().contains(keyInfo)) {
      return keyInfo;
    } else {
      return null;
    }
  }

  public static int getOMEpoch(boolean isRatisEnabled) {
    return isRatisEnabled ? EPOCH_WHEN_RATIS_ENABLED :
        EPOCH_WHEN_RATIS_NOT_ENABLED;
  }

  /**
   * Get the valid base object id given the transaction id.
   * @param epoch a 2 bit epoch number. The 2 most significant bits of the
   *              object will be set to this epoch.
   * @param txId of the transaction. This value cannot exceed 2^54 - 1 as
   *           out of the 64 bits for a long, 2 are reserved for the epoch
   *           and 8 for recursive directory creation.
   * @return base object id allocated against the transaction
   */
  public static long getObjectIdFromTxId(long epoch, long txId) {
    Preconditions.checkArgument(txId <= MAX_TRXN_ID, "TransactionID " +
        "exceeds max limit of " + MAX_TRXN_ID);
    return addEpochToTxId(epoch, txId);
  }

  /**
   * Note - This function should not be called directly. It is directly called
   * only from OzoneManager#addS3GVolumeToDB() which is a one time operation
   * when OM is started first time to add S3G volume. In call other cases,
   * getObjectIdFromTxId() should be called to append epoch to objectID.
   */
  public static long addEpochToTxId(long epoch, long txId) {
    long lsb54 = txId << TRANSACTION_ID_SHIFT;
    long msb2 = epoch << EPOCH_ID_SHIFT;

    return msb2 | lsb54;
  }

  /**
   * Given an objectId, unset the 2 most significant bits to get the
   * corresponding transaction index.
   */
  @VisibleForTesting
  public static long getTxIdFromObjectId(long objectId) {
    return ((Long.MAX_VALUE >> REVERSE_EPOCH_ID_SHIFT) & objectId)
        >> TRANSACTION_ID_SHIFT;
  }

  /**
   * Verify key name is a valid name.
   */
  public static void validateKeyName(String keyName)
          throws OMException {
    try {
      HddsClientUtils.verifyKeyName(keyName);
    } catch (IllegalArgumentException e) {
      throw new OMException(e.getMessage(),
              OMException.ResultCodes.INVALID_KEY_NAME);
    }
  }

  /**
   * Return configured OzoneManager service id based on the following logic.
   * Look at 'ozone.om.internal.service.id' first. If configured, return that.
   * If the above is not configured, look at 'ozone.om.service.ids'.
   * If count(ozone.om.service.ids) == 1, return that id.
   * If count(ozone.om.service.ids) > 1 throw exception
   * If 'ozone.om.service.ids' is not configured, return null. (Non HA)
   * @param conf configuration
   * @return OM service ID.
   * @throws IOException on error.
   */
  public static String getOzoneManagerServiceId(OzoneConfiguration conf)
      throws IOException {
    String localOMServiceId = conf.get(OZONE_OM_INTERNAL_SERVICE_ID);
    Collection<String> omServiceIds = conf.getTrimmedStringCollection(
        OZONE_OM_SERVICE_IDS_KEY);
    if (localOMServiceId == null) {
      LOG.info("{} is not defined, falling back to {} to find serviceID for "
              + "OzoneManager if it is HA enabled cluster",
          OZONE_OM_INTERNAL_SERVICE_ID, OZONE_OM_SERVICE_IDS_KEY);
      if (omServiceIds.size() > 1) {
        throw new IOException(String.format(
            "More than 1 OzoneManager ServiceID (%s) " +
                "configured : %s, but %s is not " +
                "configured.", OZONE_OM_SERVICE_IDS_KEY,
            omServiceIds.toString(), OZONE_OM_INTERNAL_SERVICE_ID));
      }
    } else if (!omServiceIds.contains(localOMServiceId)) {
      throw new IOException(String.format(
          "Cannot find the internal service id %s in %s",
          localOMServiceId, omServiceIds.toString()));
    } else {
      omServiceIds = Collections.singletonList(localOMServiceId);
    }

    if (omServiceIds.isEmpty()) {
      LOG.info("No OzoneManager ServiceID configured.");
      return null;
    } else {
      String serviceId = omServiceIds.iterator().next();
      LOG.info("Using OzoneManager ServiceID '{}'.", serviceId);
      return serviceId;
    }
  }

  /**
   * Normalize the key name. This method used {@link Path} to
   * normalize the key name.
   * @param keyName
   * @param preserveTrailingSlash - if True preserves trailing slash, else
   * does not preserve.
   * @return normalized key name.
   */
  @SuppressFBWarnings("DMI_HARDCODED_ABSOLUTE_FILENAME")
  public static String normalizeKey(String keyName,
      boolean preserveTrailingSlash) {
    // For empty strings do nothing, just return the same.
    // Reason to check here is the Paths method fail with NPE.
    if (!StringUtils.isBlank(keyName)) {
      String normalizedKeyName;
      if (keyName.startsWith(OM_KEY_PREFIX)) {
        normalizedKeyName = new Path(keyName).toUri().getPath();
      } else {
        normalizedKeyName = new Path(OM_KEY_PREFIX + keyName)
            .toUri().getPath();
      }
      if (!keyName.equals(normalizedKeyName)) {
        LOG.debug("Normalized key {} to {} ", keyName,
            normalizedKeyName.substring(1));
      }
      if (preserveTrailingSlash) {
        if (keyName.endsWith("/")) {
          return normalizedKeyName.substring(1) + "/";
        }
      }
      return normalizedKeyName.substring(1);
    }

    return keyName;
  }


  /**
   * For a given service ID, return list of configured OM hosts.
   * @param conf configuration
   * @param omServiceId service id
   * @return Set of hosts.
   */
  public static Set<String> getOmHostsFromConfig(OzoneConfiguration conf,
                                                 String omServiceId) {
    Collection<String> omNodeIds = OmUtils.getActiveOMNodeIds(conf,
        omServiceId);
    Set<String> omHosts = new HashSet<>();
    for (String nodeId : OmUtils.emptyAsSingletonNull(omNodeIds)) {
      String rpcAddrKey = ConfUtils.addKeySuffixes(OZONE_OM_ADDRESS_KEY,
          omServiceId, nodeId);
      String rpcAddrStr = OmUtils.getOmRpcAddress(conf, rpcAddrKey);
      Optional<String> hostName = getHostName(rpcAddrStr);
      hostName.ifPresent(omHosts::add);
    }
    return omHosts;
  }

  /**
   * Get a list of all OM details (address and ports) from the specified config.
   */
  public static List<OMNodeDetails> getAllOMHAAddresses(OzoneConfiguration conf,
      String omServiceId, boolean includeDecommissionedNodes) {

    List<OMNodeDetails> omNodesList = new ArrayList<>();
    Collection<String> omNodeIds;
    if (includeDecommissionedNodes) {
      omNodeIds = OmUtils.getAllOMNodeIds(conf, omServiceId);
    } else {
      omNodeIds = OmUtils.getActiveOMNodeIds(conf, omServiceId);
    }
    Collection<String> decommNodeIds = OmUtils.getDecommissionedNodes(conf,
        omServiceId);

    String rpcAddrStr, hostAddr, httpAddr, httpsAddr;
    int rpcPort, ratisPort;
    if (omNodeIds.size() == 0) {
      // If there are no nodeIds present, return empty list
      return Collections.EMPTY_LIST;
    }

    for (String nodeId : omNodeIds) {
      try {
        OMNodeDetails omNodeDetails = OMNodeDetails.getOMNodeDetailsFromConf(
            conf, omServiceId, nodeId);
        if (decommNodeIds.contains(omNodeDetails.getNodeId())) {
          omNodeDetails.setDecommissioningState();
        }
        omNodesList.add(omNodeDetails);
      } catch (IOException e) {
        String omRpcAddressStr = OMNodeDetails.getOMNodeAddressFromConf(conf,
            omServiceId, nodeId);
        LOG.error("OM {} is present in config file but it's address {} could " +
            "not be resolved. Hence, OM {} is not added to list of peer nodes.",
            nodeId, omRpcAddressStr, nodeId);
      }
    }

    return omNodesList;
  }

  /**
   * Return a comma separated list of OM node details
   * (NodeID[HostAddress:RpcPort]).
   */
  public static String getOMAddressListPrintString(List<OMNodeDetails> omList) {
    if (omList.size() == 0) {
      return null;
    }
    StringBuilder printString = new StringBuilder();
    printString.append("OM");
    if (omList.size() == 1) {
      printString.append(" [");
    } else {
      printString.append("(s) [");
    }
    printString.append(omList.get(0).getOMPrintInfo());
    for (int i = 1; i < omList.size(); i++) {
      printString.append(",")
          .append(omList.get(i).getOMPrintInfo());
    }
    printString.append("]");
    return printString.toString();
  }

  // Key points to entire bucket's snapshot
  public static boolean isBucketSnapshotIndicator(String key) {
    return key.startsWith(OM_SNAPSHOT_INDICATOR) && key.split("/").length == 2;
  }

  public static String format(List<ServiceInfo> nodes, int port,
                              String leaderId) {
    StringBuilder sb = new StringBuilder();
    // Ensuring OM's are printed in correct order
    List<ServiceInfo> omNodes = nodes.stream()
        .filter(node -> node.getNodeType() == HddsProtos.NodeType.OM)
        .sorted(Comparator.comparing(ServiceInfo::getHostname))
        .collect(Collectors.toList());
    int count = 0;
    for (ServiceInfo info : omNodes) {
      // Printing only the OM's running
      if (info.getNodeType() == HddsProtos.NodeType.OM) {
        String role =
            info.getOmRoleInfo().getNodeId().equals(leaderId) ? "LEADER" :
                "FOLLOWER";
        sb.append(
            String.format(
                " { HostName: %s | Node-Id: %s | Ratis-Port : %d | Role: %s} ",
                info.getHostname(),
                info.getOmRoleInfo().getNodeId(),
                port,
                role
            ));
        count++;
      }
    }
    // Print Stand-alone if only one OM exists
    if (count == 1) {
      return "STANDALONE";
    } else {
      return sb.toString();
    }
  }
}<|MERGE_RESOLUTION|>--- conflicted
+++ resolved
@@ -325,11 +325,8 @@
     case TenantRevokeAdmin:
     case SetRangerServiceVersion:
     case CreateSnapshot:
-<<<<<<< HEAD
+    case DeleteSnapshot:
     case SnapshotMoveDeletedKeys:
-=======
-    case DeleteSnapshot:
->>>>>>> a352ab9f
       return false;
     default:
       LOG.error("CmdType {} is not categorized as readOnly or not.", cmdType);
