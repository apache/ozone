/*
 * Licensed to the Apache Software Foundation (ASF) under one or more
 * contributor license agreements.  See the NOTICE file distributed with this
 * work for additional information regarding copyright ownership.  The ASF
 * licenses this file to you under the Apache License, Version 2.0 (the
 * "License"); you may not use this file except in compliance with the License.
 * You may obtain a copy of the License at
 * <p>
 * http://www.apache.org/licenses/LICENSE-2.0
 * <p>
 * Unless required by applicable law or agreed to in writing, software
 * distributed under the License is distributed on an "AS IS" BASIS, WITHOUT
 * WARRANTIES OR CONDITIONS OF ANY KIND, either express or implied. See the
 * License for the specific language governing permissions and limitations under
 * the License.
 */

package org.apache.hadoop.ozone;

import com.google.common.annotations.VisibleForTesting;
import com.google.common.base.Preconditions;
import java.io.File;
import java.io.IOException;
import java.net.InetSocketAddress;
import java.net.UnknownHostException;
import java.security.MessageDigest;
import java.security.NoSuchAlgorithmException;
import java.security.SecureRandom;
import java.util.ArrayList;
import java.util.Arrays;
import java.util.Collection;
import java.util.Collections;
import java.util.HashMap;
import java.util.HashSet;
import java.util.List;
import java.util.Map;
import java.util.Optional;
import java.util.OptionalInt;
import java.util.Set;
import java.util.stream.Collectors;
import java.util.Comparator;

import org.apache.hadoop.fs.Path;
import org.apache.hadoop.hdds.conf.ConfigurationException;
import org.apache.hadoop.hdds.conf.ConfigurationSource;
import org.apache.hadoop.hdds.conf.OzoneConfiguration;
import org.apache.hadoop.hdds.protocol.proto.HddsProtos;
import org.apache.hadoop.hdds.scm.client.HddsClientUtils;
import org.apache.hadoop.net.NetUtils;
import org.apache.hadoop.ozone.conf.OMClientConfig;
import org.apache.hadoop.ozone.ha.ConfUtils;
import org.apache.hadoop.ozone.om.exceptions.OMException;
import org.apache.hadoop.ozone.om.helpers.BucketLayout;
import org.apache.hadoop.ozone.om.helpers.OMNodeDetails;
import org.apache.hadoop.ozone.om.helpers.OmKeyInfo;
import org.apache.hadoop.ozone.om.helpers.RepeatedOmKeyInfo;
import org.apache.hadoop.ozone.om.helpers.ServiceInfo;
import org.apache.hadoop.ozone.protocol.proto.OzoneManagerProtocolProtos;

import org.apache.commons.lang3.StringUtils;

import static org.apache.hadoop.hdds.HddsUtils.getHostName;
import static org.apache.hadoop.hdds.HddsUtils.getHostNameFromConfigKeys;
import static org.apache.hadoop.hdds.HddsUtils.getPortNumberFromConfigKeys;
import static org.apache.hadoop.ozone.OzoneConsts.OM_KEY_PREFIX;
import static org.apache.hadoop.ozone.OzoneConsts.OM_SNAPSHOT_INDICATOR;
import static org.apache.hadoop.ozone.OzoneConsts.OZONE_URI_DELIMITER;
import static org.apache.hadoop.ozone.om.OMConfigKeys.OZONE_OM_ADDRESS_KEY;
import static org.apache.hadoop.ozone.om.OMConfigKeys.OZONE_OM_BIND_HOST_DEFAULT;
import static org.apache.hadoop.ozone.om.OMConfigKeys.OZONE_OM_DECOMMISSIONED_NODES_KEY;
import static org.apache.hadoop.ozone.om.OMConfigKeys.OZONE_OM_HTTPS_ADDRESS_KEY;
import static org.apache.hadoop.ozone.om.OMConfigKeys.OZONE_OM_HTTPS_BIND_HOST_KEY;
import static org.apache.hadoop.ozone.om.OMConfigKeys.OZONE_OM_HTTPS_BIND_PORT_DEFAULT;
import static org.apache.hadoop.ozone.om.OMConfigKeys.OZONE_OM_HTTP_ADDRESS_KEY;
import static org.apache.hadoop.ozone.om.OMConfigKeys.OZONE_OM_HTTP_BIND_HOST_KEY;
import static org.apache.hadoop.ozone.om.OMConfigKeys.OZONE_OM_HTTP_BIND_PORT_DEFAULT;
import static org.apache.hadoop.ozone.om.OMConfigKeys.OZONE_OM_INTERNAL_SERVICE_ID;
import static org.apache.hadoop.ozone.om.OMConfigKeys.OZONE_OM_NODES_KEY;
import static org.apache.hadoop.ozone.om.OMConfigKeys.OZONE_OM_PORT_DEFAULT;
import static org.apache.hadoop.ozone.om.OMConfigKeys.OZONE_OM_SERVICE_IDS_KEY;

import org.slf4j.Logger;
import org.slf4j.LoggerFactory;

/**
 * Stateless helper functions for the server and client side of OM
 * communication.
 */
public final class OmUtils {
  public static final Logger LOG = LoggerFactory.getLogger(OmUtils.class);
  private static final SecureRandom SRAND = new SecureRandom();
  private static byte[] randomBytes = new byte[32];

  private static final long TRANSACTION_ID_SHIFT = 8;
  // from the 64 bits of ObjectID (long variable), 2 bits are reserved for
  // epoch and 8 bits for recursive directory creation, if required. This
  // leaves 54 bits for the transaction ID. Also, the last transaction ID is
  // reserved for creating S3G volume on OM start {@link
  // OzoneManager#addS3GVolumeToDB()}.
  public static final long EPOCH_ID_SHIFT = 62; // 64 - 2
  public static final long REVERSE_EPOCH_ID_SHIFT = 2; // 64 - EPOCH_ID_SHIFT
  public static final long MAX_TRXN_ID = (1L << 54) - 2;
  public static final int EPOCH_WHEN_RATIS_NOT_ENABLED = 1;
  public static final int EPOCH_WHEN_RATIS_ENABLED = 2;

  private OmUtils() {
  }

  /**
   * Retrieve the socket address that is used by OM.
   * @param conf
   * @return Target InetSocketAddress for the SCM service endpoint.
   */
  public static InetSocketAddress getOmAddress(ConfigurationSource conf) {
    return NetUtils.createSocketAddr(getOmRpcAddress(conf));
  }

  /**
   * Return list of OM addresses by service ids - when HA is enabled.
   *
   * @param conf {@link ConfigurationSource}
   * @return {service.id -> [{@link InetSocketAddress}]}
   */
  public static Map<String, List<InetSocketAddress>> getOmHAAddressesById(
      ConfigurationSource conf) {
    Map<String, List<InetSocketAddress>> result = new HashMap<>();
    for (String serviceId : conf.getTrimmedStringCollection(
        OZONE_OM_SERVICE_IDS_KEY)) {
      result.computeIfAbsent(serviceId, x -> new ArrayList<>());
      for (String nodeId : getActiveOMNodeIds(conf, serviceId)) {
        String rpcAddr = getOmRpcAddress(conf,
            ConfUtils.addKeySuffixes(OZONE_OM_ADDRESS_KEY, serviceId, nodeId));
        if (rpcAddr != null) {
          result.get(serviceId).add(NetUtils.createSocketAddr(rpcAddr));
        } else {
          LOG.warn("Address undefined for nodeId: {} for service {}", nodeId,
              serviceId);
        }
      }
    }
    return result;
  }

  /**
   * Retrieve the socket address that is used by OM.
   * @param conf
   * @return Target InetSocketAddress for the SCM service endpoint.
   */
  public static String getOmRpcAddress(ConfigurationSource conf) {
    final Optional<String> host = getHostNameFromConfigKeys(conf,
        OZONE_OM_ADDRESS_KEY);

    return host.orElse(OZONE_OM_BIND_HOST_DEFAULT) + ":" +
        getOmRpcPort(conf);
  }

  /**
   * Retrieve the socket address that is used by OM as specified by the confKey.
   * Return null if the specified conf key is not set.
   * @param conf configuration
   * @param confKey configuration key to lookup address from
   * @return Target InetSocketAddress for the OM RPC server.
   */
  public static String getOmRpcAddress(ConfigurationSource conf,
      String confKey) {
    final Optional<String> host = getHostNameFromConfigKeys(conf, confKey);

    if (host.isPresent()) {
      return host.get() + ":" + getPortNumberFromConfigKeys(conf, confKey)
              .orElse(OZONE_OM_PORT_DEFAULT);
    } else {
      // The specified confKey is not set
      return null;
    }
  }

  /**
   * Retrieve the socket address that should be used by clients to connect
   * to OM.
   * @param conf
   * @return Target InetSocketAddress for the OM service endpoint.
   */
  public static InetSocketAddress getOmAddressForClients(
      ConfigurationSource conf) {
    final Optional<String> host = getHostNameFromConfigKeys(conf,
        OZONE_OM_ADDRESS_KEY);

    if (!host.isPresent()) {
      throw new IllegalArgumentException(
          OZONE_OM_ADDRESS_KEY + " must be defined. See" +
              " https://wiki.apache.org/hadoop/Ozone#Configuration for" +
              " details on configuring Ozone.");
    }

    return NetUtils.createSocketAddr(
        host.get() + ":" + getOmRpcPort(conf));
  }

  /**
   * Returns true if OZONE_OM_SERVICE_IDS_KEY is defined and not empty.
   * @param conf Configuration
   * @return true if OZONE_OM_SERVICE_IDS_KEY is defined and not empty;
   * else false.
   */
  public static boolean isServiceIdsDefined(ConfigurationSource conf) {
    String val = conf.get(OZONE_OM_SERVICE_IDS_KEY);
    return val != null && val.length() > 0;
  }

  /**
   * Returns true if HA for OzoneManager is configured for the given service id.
   * @param conf Configuration
   * @param serviceId OM HA cluster service ID
   * @return true if HA is configured in the configuration; else false.
   */
  public static boolean isOmHAServiceId(ConfigurationSource conf,
      String serviceId) {
    Collection<String> omServiceIds = conf.getTrimmedStringCollection(
        OZONE_OM_SERVICE_IDS_KEY);
    return omServiceIds.contains(serviceId);
  }

  public static int getOmRpcPort(ConfigurationSource conf) {
    return getPortNumberFromConfigKeys(conf, OZONE_OM_ADDRESS_KEY)
        .orElse(OZONE_OM_PORT_DEFAULT);
  }

  /**
   * Checks if the OM request is read only or not.
   * @param omRequest OMRequest proto
   * @return True if its readOnly, false otherwise.
   */
  public static boolean isReadOnly(
      OzoneManagerProtocolProtos.OMRequest omRequest) {
    OzoneManagerProtocolProtos.Type cmdType = omRequest.getCmdType();
    switch (cmdType) {
    case CheckVolumeAccess:
    case InfoVolume:
    case ListVolume:
    case InfoBucket:
    case ListBuckets:
    case LookupKey:
    case ListKeys:
    case ListKeysLight:
    case ListTrash:
    case ServiceList:
    case ListOpenFiles:
    case ListMultiPartUploadParts:
    case GetFileStatus:
    case LookupFile:
    case ListStatus:
    case ListStatusLight:
    case GetAcl:
    case DBUpdates:
    case ListMultipartUploads:
    case FinalizeUpgradeProgress:
    case PrepareStatus:
    case GetS3VolumeContext:
    case ListTenant:
    case TenantGetUserInfo:
    case TenantListUser:
    case ListSnapshot:
    case RefetchSecretKey:
    case RangerBGSync:
      // RangerBGSync is a read operation in the sense that it doesn't directly
      // write to OM DB. And therefore it doesn't need a OMClientRequest.
      // Although indirectly the Ranger sync service task could invoke write
      // operation SetRangerServiceVersion.
    case GetKeyInfo:
    case SnapshotDiff:
    case CancelSnapshotDiff:
    case ListSnapshotDiffJobs:
    case TransferLeadership:
    case SetSafeMode:
    case PrintCompactionLogDag:
    case GetSnapshotInfo:
<<<<<<< HEAD
    case GetObjectTagging:
=======
    case GetServerDefaults:
>>>>>>> 350a3402
      return true;
    case CreateVolume:
    case SetVolumeProperty:
    case DeleteVolume:
    case CreateBucket:
    case SetBucketProperty:
    case DeleteBucket:
    case CreateKey:
    case RenameKey:
    case RenameKeys:
    case DeleteKey:
    case DeleteKeys:
    case CommitKey:
    case AllocateBlock:
    case InitiateMultiPartUpload:
    case CommitMultiPartUpload:
    case CompleteMultiPartUpload:
    case AbortMultiPartUpload:
    case GetS3Secret:
    case GetDelegationToken:
    case RenewDelegationToken:
    case CancelDelegationToken:
    case CreateDirectory:
    case CreateFile:
    case RemoveAcl:
    case SetAcl:
    case AddAcl:
    case PurgeKeys:
    case RecoverTrash:
    case FinalizeUpgrade:
    case Prepare:
    case CancelPrepare:
    case DeleteOpenKeys:
    case SetS3Secret:
    case RevokeS3Secret:
    case PurgeDirectories:
    case PurgePaths:
    case CreateTenant:
    case DeleteTenant:
    case TenantAssignUserAccessId:
    case TenantRevokeUserAccessId:
    case TenantAssignAdmin:
    case TenantRevokeAdmin:
    case SetRangerServiceVersion:
    case CreateSnapshot:
    case DeleteSnapshot:
    case RenameSnapshot:
    case SnapshotMoveDeletedKeys:
    case SnapshotPurge:
    case RecoverLease:
    case SetTimes:
    case AbortExpiredMultiPartUploads:
    case SetSnapshotProperty:
<<<<<<< HEAD
    case PutObjectTagging:
    case DeleteObjectTagging:
=======
    case QuotaRepair:
>>>>>>> 350a3402
    case UnknownCommand:
      return false;
    case EchoRPC:
      return omRequest.getEchoRPCRequest().getReadOnly();
    default:
      LOG.error("CmdType {} is not categorized as readOnly or not.", cmdType);
      return false;
    }
  }

  public static byte[] getSHADigest() throws IOException {
    try {
      SRAND.nextBytes(randomBytes);
      MessageDigest sha = MessageDigest.getInstance(OzoneConsts.FILE_HASH);
      return sha.digest(randomBytes);
    } catch (NoSuchAlgorithmException ex) {
      throw new IOException("Error creating an instance of SHA-256 digest.\n" +
          "This could possibly indicate a faulty JRE");
    }
  }

  /**
   * Get a collection of all active omNodeIds (excluding decommissioned nodes)
   * for the given omServiceId.
   */
  public static Collection<String> getActiveOMNodeIds(ConfigurationSource conf,
      String omServiceId) {
    String nodeIdsKey = ConfUtils.addSuffix(OZONE_OM_NODES_KEY, omServiceId);
    Collection<String> nodeIds = conf.getTrimmedStringCollection(nodeIdsKey);
    String decommissionNodesKeyWithServiceIdSuffix =
        ConfUtils.addKeySuffixes(OZONE_OM_DECOMMISSIONED_NODES_KEY,
            omServiceId);
    Collection<String> decommissionedNodeIds =
        getDecommissionedNodeIds(conf, decommissionNodesKeyWithServiceIdSuffix);
    nodeIds.removeAll(decommissionedNodeIds);

    return nodeIds;
  }

  /**
   * Returns a collection of configured nodeId's that are to be decommissioned.
   * Aggregate results from both config keys - with and without serviceId
   * suffix. If ozone.om.service.ids contains a single service ID, then a config
   * key without suffix defaults to nodeID associated with that serviceID.
   */
  public static Collection<String> getDecommissionedNodeIds(
      ConfigurationSource conf,
      String decommissionedNodesKeyWithServiceIdSuffix) {
    HashSet<String> serviceIds = new HashSet<>(
        conf.getTrimmedStringCollection(OZONE_OM_SERVICE_IDS_KEY));
    HashSet<String> decommissionedNodeIds = new HashSet<>(
        conf.getTrimmedStringCollection(
            decommissionedNodesKeyWithServiceIdSuffix));
    // If only one serviceID is configured, also check property without prefix
    if (decommissionedNodeIds.isEmpty() && serviceIds.size() == 1) {
      decommissionedNodeIds.addAll(
          conf.getTrimmedStringCollection(OZONE_OM_DECOMMISSIONED_NODES_KEY));
    }
    return decommissionedNodeIds;
  }

  /**
   * Get a collection of all omNodeIds (active and decommissioned) for a
   * gived omServiceId.
   */
  private static Collection<String> getAllOMNodeIds(ConfigurationSource conf,
      String omServiceId) {
    Set<String> nodeIds = new HashSet<>();
    String nodeIdsKey = ConfUtils.addSuffix(OZONE_OM_NODES_KEY, omServiceId);
    String decommNodesKey = ConfUtils.addKeySuffixes(
        OZONE_OM_DECOMMISSIONED_NODES_KEY, omServiceId);

    nodeIds.addAll(conf.getTrimmedStringCollection(nodeIdsKey));
    nodeIds.addAll(conf.getTrimmedStringCollection(decommNodesKey));
    nodeIds.addAll(conf.getTrimmedStringCollection(OZONE_OM_DECOMMISSIONED_NODES_KEY));

    return nodeIds;
  }

  /**
   * @return <code>coll</code> if it is non-null and non-empty. Otherwise,
   * returns a list with a single null value.
   */
  public static Collection<String> emptyAsSingletonNull(Collection<String>
      coll) {
    if (coll == null || coll.isEmpty()) {
      return Collections.singletonList(null);
    } else {
      return coll;
    }
  }

  /**
   * Returns the http address of peer OM node.
   * @param conf Configuration
   * @param omNodeId peer OM node ID
   * @param omNodeHostAddr peer OM node host address
   * @return http address of peer OM node in the format <hostName>:<port>
   */
  public static String getHttpAddressForOMPeerNode(ConfigurationSource conf,
      String omServiceId, String omNodeId, String omNodeHostAddr) {
    final Optional<String> bindHost = getHostNameFromConfigKeys(conf,
        ConfUtils.addKeySuffixes(
            OZONE_OM_HTTP_BIND_HOST_KEY, omServiceId, omNodeId));

    final OptionalInt addressPort = getPortNumberFromConfigKeys(conf,
        ConfUtils.addKeySuffixes(
            OZONE_OM_HTTP_ADDRESS_KEY, omServiceId, omNodeId));

    final Optional<String> addressHost = getHostNameFromConfigKeys(conf,
        ConfUtils.addKeySuffixes(
            OZONE_OM_HTTP_ADDRESS_KEY, omServiceId, omNodeId));

    String hostName = bindHost.orElse(addressHost.orElse(omNodeHostAddr));

    return hostName + ":" + addressPort.orElse(OZONE_OM_HTTP_BIND_PORT_DEFAULT);
  }

  /**
   * Returns the https address of peer OM node.
   * @param conf Configuration
   * @param omNodeId peer OM node ID
   * @param omNodeHostAddr peer OM node host address
   * @return https address of peer OM node in the format <hostName>:<port>
   */
  public static String getHttpsAddressForOMPeerNode(ConfigurationSource conf,
      String omServiceId, String omNodeId, String omNodeHostAddr) {
    final Optional<String> bindHost = getHostNameFromConfigKeys(conf,
        ConfUtils.addKeySuffixes(
            OZONE_OM_HTTPS_BIND_HOST_KEY, omServiceId, omNodeId));

    final OptionalInt addressPort = getPortNumberFromConfigKeys(conf,
        ConfUtils.addKeySuffixes(
            OZONE_OM_HTTPS_ADDRESS_KEY, omServiceId, omNodeId));

    final Optional<String> addressHost = getHostNameFromConfigKeys(conf,
        ConfUtils.addKeySuffixes(
            OZONE_OM_HTTPS_ADDRESS_KEY, omServiceId, omNodeId));

    String hostName = bindHost.orElse(addressHost.orElse(omNodeHostAddr));

    return hostName + ":" +
        addressPort.orElse(OZONE_OM_HTTPS_BIND_PORT_DEFAULT);
  }

  public static File createOMDir(String dirPath) {
    File dirFile = new File(dirPath);
    if (!dirFile.mkdirs() && !dirFile.exists()) {
      throw new IllegalArgumentException("Unable to create path: " + dirFile);
    }
    return dirFile;
  }

  /**
   * Prepares key info to be moved to deletedTable.
   * 1. It strips GDPR metadata from key info
   * 2. For given object key, if the repeatedOmKeyInfo instance is null, it
   * implies that no entry for the object key exists in deletedTable so we
   * create a new instance to include this key, else we update the existing
   * repeatedOmKeyInfo instance.
   * 3. Set the updateID to the transactionLogIndex.
   * @param keyInfo args supplied by client
   * @param trxnLogIndex For Multipart keys, this is the transactionLogIndex
   *                     of the MultipartUploadAbort request which needs to
   *                     be set as the updateID of the partKeyInfos.
   *                     For regular Key deletes, this value should be set to
   *                     the same updateID as is in keyInfo.
   * @return {@link RepeatedOmKeyInfo}
   */
  public static RepeatedOmKeyInfo prepareKeyForDelete(OmKeyInfo keyInfo,
      long trxnLogIndex, boolean isRatisEnabled) {
    // If this key is in a GDPR enforced bucket, then before moving
    // KeyInfo to deletedTable, remove the GDPR related metadata and
    // FileEncryptionInfo from KeyInfo.
    if (Boolean.parseBoolean(
            keyInfo.getMetadata().get(OzoneConsts.GDPR_FLAG))
    ) {
      keyInfo.getMetadata().remove(OzoneConsts.GDPR_FLAG);
      keyInfo.getMetadata().remove(OzoneConsts.GDPR_ALGORITHM);
      keyInfo.getMetadata().remove(OzoneConsts.GDPR_SECRET);
      keyInfo.clearFileEncryptionInfo();
    }

    // Set the updateID
    keyInfo.setUpdateID(trxnLogIndex, isRatisEnabled);

    //The key doesn't exist in deletedTable, so create a new instance.
    return new RepeatedOmKeyInfo(keyInfo);
  }

  /**
   * Verify volume name is a valid DNS name.
   */
  public static void validateVolumeName(String volumeName, boolean isStrictS3)
      throws OMException {
    try {
      HddsClientUtils.verifyResourceName(volumeName, "volume", isStrictS3);
    } catch (IllegalArgumentException e) {
      throw new OMException("Invalid volume name: " + volumeName,
          OMException.ResultCodes.INVALID_VOLUME_NAME);
    }
  }

  /**
   * Verify bucket name is a valid DNS name.
   */
  public static void validateBucketName(String bucketName, boolean isStrictS3)
      throws OMException {
    try {
      HddsClientUtils.verifyResourceName(bucketName, "bucket", isStrictS3);
    } catch (IllegalArgumentException e) {
      throw new OMException("Invalid bucket name: " + bucketName,
          OMException.ResultCodes.INVALID_BUCKET_NAME);
    }
  }

  /**
   * Verify bucket layout is a valid.
   *
   * @return The {@link BucketLayout} corresponding to the string.
   * @throws ConfigurationException If the bucket layout is not valid.
   */
  public static BucketLayout validateBucketLayout(String bucketLayoutString) {
    boolean bucketLayoutValid = Arrays.stream(BucketLayout.values())
        .anyMatch(layout -> layout.name().equals(bucketLayoutString));
    if (bucketLayoutValid) {
      return BucketLayout.fromString(bucketLayoutString);
    } else {
      throw new ConfigurationException(bucketLayoutString +
          " is not a valid default bucket layout. Supported values are " +
          Arrays.stream(BucketLayout.values())
              .map(Enum::toString).collect(Collectors.joining(", ")));
    }
  }

  /**
   * Verify snapshot name is a valid DNS name.
   */
  public static void validateSnapshotName(String snapshotName)
      throws OMException {
    // allow null name, for when user wants generated name
    if (snapshotName == null) {
      return;
    }
    try {
      HddsClientUtils.verifyResourceName(snapshotName, "snapshot");
    } catch (IllegalArgumentException e) {
      throw new OMException("Invalid snapshot name: " + snapshotName + "\n" + e.getMessage(),
          OMException.ResultCodes.INVALID_SNAPSHOT_ERROR);
    }
  }

  /**
   * Return OM Client Rpc Time out.
   */
  public static long getOMClientRpcTimeOut(ConfigurationSource configuration) {
    return configuration.getObject(OMClientConfig.class).getRpcTimeOut();
  }

  public static int getOMEpoch(boolean isRatisEnabled) {
    return isRatisEnabled ? EPOCH_WHEN_RATIS_ENABLED :
        EPOCH_WHEN_RATIS_NOT_ENABLED;
  }

  /**
   * Get the valid base object id given the transaction id.
   * @param epoch a 2 bit epoch number. The 2 most significant bits of the
   *              object will be set to this epoch.
   * @param txId of the transaction. This value cannot exceed 2^54 - 1 as
   *           out of the 64 bits for a long, 2 are reserved for the epoch
   *           and 8 for recursive directory creation.
   * @return base object id allocated against the transaction
   */
  public static long getObjectIdFromTxId(long epoch, long txId) {
    Preconditions.checkArgument(txId <= MAX_TRXN_ID, "TransactionID " +
        "exceeds max limit of " + MAX_TRXN_ID);
    return addEpochToTxId(epoch, txId);
  }

  /**
   * Note - This function should not be called directly. It is directly called
   * only from OzoneManager#addS3GVolumeToDB() which is a one time operation
   * when OM is started first time to add S3G volume. In call other cases,
   * getObjectIdFromTxId() should be called to append epoch to objectID.
   */
  public static long addEpochToTxId(long epoch, long txId) {
    long lsb54 = txId << TRANSACTION_ID_SHIFT;
    long msb2 = epoch << EPOCH_ID_SHIFT;

    return msb2 | lsb54;
  }

  /**
   * Given an objectId, unset the 2 most significant bits to get the
   * corresponding transaction index.
   */
  @VisibleForTesting
  public static long getTxIdFromObjectId(long objectId) {
    return ((Long.MAX_VALUE >> REVERSE_EPOCH_ID_SHIFT) & objectId)
        >> TRANSACTION_ID_SHIFT;
  }

  /**
   * Verify key name is a valid name.
   */
  public static void validateKeyName(String keyName)
          throws OMException {
    try {
      HddsClientUtils.verifyKeyName(keyName);
    } catch (IllegalArgumentException e) {
      throw new OMException(e.getMessage(),
              OMException.ResultCodes.INVALID_KEY_NAME);
    }
  }

  /**
   * Verify if key name contains snapshot reserved word.
   * This verification will run even when
   * ozone.om.keyname.character.check.enabled sets to false
   */
  public static void verifyKeyNameWithSnapshotReservedWord(String keyName)
      throws OMException {
    if (keyName != null &&
        keyName.startsWith(OM_SNAPSHOT_INDICATOR)) {
      if (keyName.length() > OM_SNAPSHOT_INDICATOR.length()) {
        if (keyName.substring(OM_SNAPSHOT_INDICATOR.length())
            .startsWith(OM_KEY_PREFIX)) {
          throw new OMException(
              "Cannot create key under path reserved for snapshot: " + OM_SNAPSHOT_INDICATOR + OM_KEY_PREFIX,
              OMException.ResultCodes.INVALID_KEY_NAME);
        }
      } else {
        // We checked for startsWith OM_SNAPSHOT_INDICATOR, and the length is
        // the same, so it must be equal OM_SNAPSHOT_INDICATOR.
        throw new OMException("Cannot create key with reserved name: " + OM_SNAPSHOT_INDICATOR,
            OMException.ResultCodes.INVALID_KEY_NAME);
      }
    }
  }

  /**
   * Verify if key name contains snapshot reserved word.
   * This is similar to verifyKeyNameWithSnapshotReservedWord. The only difference is exception message.
   */
  public static void verifyKeyNameWithSnapshotReservedWordForDeletion(String keyName)  throws OMException {
    if (keyName != null &&
        keyName.startsWith(OM_SNAPSHOT_INDICATOR)) {
      if (keyName.length() > OM_SNAPSHOT_INDICATOR.length()) {
        if (keyName.substring(OM_SNAPSHOT_INDICATOR.length())
            .startsWith(OM_KEY_PREFIX)) {
          throw new OMException(
              "Cannot delete key under path reserved for snapshot: " + OM_SNAPSHOT_INDICATOR + OM_KEY_PREFIX,
              OMException.ResultCodes.INVALID_KEY_NAME);
        }
      } else {
        // We checked for startsWith OM_SNAPSHOT_INDICATOR, and the length is
        // the same, so it must be equal OM_SNAPSHOT_INDICATOR.
        throw new OMException("Cannot delete key with reserved name: " + OM_SNAPSHOT_INDICATOR,
            OMException.ResultCodes.INVALID_KEY_NAME);
      }
    }
  }

  /**
   * Return configured OzoneManager service id based on the following logic.
   * Look at 'ozone.om.internal.service.id' first. If configured, return that.
   * If the above is not configured, look at 'ozone.om.service.ids'.
   * If count(ozone.om.service.ids) == 1, return that id.
   * If count(ozone.om.service.ids) > 1 throw exception
   * If 'ozone.om.service.ids' is not configured, return null. (Non HA)
   * @param conf configuration
   * @return OM service ID.
   * @throws IOException on error.
   */
  public static String getOzoneManagerServiceId(OzoneConfiguration conf)
      throws IOException {
    String localOMServiceId = conf.get(OZONE_OM_INTERNAL_SERVICE_ID);
    Collection<String> omServiceIds = conf.getTrimmedStringCollection(
        OZONE_OM_SERVICE_IDS_KEY);
    if (localOMServiceId == null) {
      LOG.info("{} is not defined, falling back to {} to find serviceID for "
              + "OzoneManager if it is HA enabled cluster",
          OZONE_OM_INTERNAL_SERVICE_ID, OZONE_OM_SERVICE_IDS_KEY);
      if (omServiceIds.size() > 1) {
        throw new IOException(String.format(
            "More than 1 OzoneManager ServiceID (%s) " +
                "configured : %s, but %s is not " +
                "configured.", OZONE_OM_SERVICE_IDS_KEY,
            omServiceIds.toString(), OZONE_OM_INTERNAL_SERVICE_ID));
      }
    } else if (!omServiceIds.contains(localOMServiceId)) {
      throw new IOException(String.format(
          "Cannot find the internal service id %s in %s",
          localOMServiceId, omServiceIds.toString()));
    } else {
      omServiceIds = Collections.singletonList(localOMServiceId);
    }

    if (omServiceIds.isEmpty()) {
      LOG.info("No OzoneManager ServiceID configured.");
      return null;
    } else {
      String serviceId = omServiceIds.iterator().next();
      LOG.info("Using OzoneManager ServiceID '{}'.", serviceId);
      return serviceId;
    }
  }

  /**
   * Normalize the key name. This method used {@link Path} to
   * normalize the key name.
   * @param keyName
   * @param preserveTrailingSlash - if True preserves trailing slash, else
   * does not preserve.
   * @return normalized key name.
   */
  public static String normalizeKey(String keyName,
      boolean preserveTrailingSlash) {
    // For empty strings do nothing, just return the same.
    // Reason to check here is the Paths method fail with NPE.
    if (!StringUtils.isBlank(keyName)) {
      String normalizedKeyName;
      if (keyName.startsWith(OM_KEY_PREFIX)) {
        normalizedKeyName = new Path(keyName).toUri().getPath();
      } else {
        normalizedKeyName = new Path(OM_KEY_PREFIX + keyName)
            .toUri().getPath();
      }
      if (!keyName.equals(normalizedKeyName) && LOG.isDebugEnabled()) {
        LOG.debug("Normalized key {} to {} ", keyName,
            normalizedKeyName.substring(1));
      }
      if (preserveTrailingSlash && keyName.endsWith(OZONE_URI_DELIMITER)) {
        return normalizedKeyName.substring(1) + OZONE_URI_DELIMITER;
      }
      return normalizedKeyName.substring(1);
    }

    return keyName;
  }

  /**
   * Normalizes a given path up to the bucket level.
   *
   * This method takes a path as input and normalises uptil the bucket level.
   * It handles empty, removes leading slashes, and splits the path into
   * segments. It then extracts the volume and bucket names, forming a
   * normalized path with a single slash. Finally, any remaining segments are
   * joined as the key name, returning the complete standardized path.
   *
   * @param path The path string to be normalized.
   * @return The normalized path string.
   */
  public static String normalizePathUptoBucket(String path) {
    if (path == null || path.isEmpty()) {
      return OM_KEY_PREFIX; // Handle empty path
    }

    // Remove leading slashes
    path = path.replaceAll("^/*", "");

    String[] segments = path.split(OM_KEY_PREFIX, -1);

    String volumeName = segments[0];
    String bucketName = segments.length > 1 ? segments[1] : "";

    // Combine volume and bucket.
    StringBuilder normalizedPath = new StringBuilder(volumeName);
    if (!bucketName.isEmpty()) {
      normalizedPath.append(OM_KEY_PREFIX).append(bucketName);
    }

    // Add remaining segments as the key
    if (segments.length > 2) {
      normalizedPath.append(OM_KEY_PREFIX).append(
          String.join(OM_KEY_PREFIX,
              Arrays.copyOfRange(segments, 2, segments.length)));
    }

    return normalizedPath.toString();
  }


  /**
   * For a given service ID, return list of configured OM hosts.
   * @param conf configuration
   * @param omServiceId service id
   * @return Set of hosts.
   */
  public static Set<String> getOmHostsFromConfig(OzoneConfiguration conf,
                                                 String omServiceId) {
    Collection<String> omNodeIds = OmUtils.getActiveOMNodeIds(conf,
        omServiceId);
    Set<String> omHosts = new HashSet<>();
    for (String nodeId : OmUtils.emptyAsSingletonNull(omNodeIds)) {
      String rpcAddrKey = ConfUtils.addKeySuffixes(OZONE_OM_ADDRESS_KEY,
          omServiceId, nodeId);
      String rpcAddrStr = OmUtils.getOmRpcAddress(conf, rpcAddrKey);
      Optional<String> hostName = getHostName(rpcAddrStr);
      hostName.ifPresent(omHosts::add);
    }
    return omHosts;
  }

  /**
   * Get a list of all OM details (address and ports) from the specified config.
   */
  public static List<OMNodeDetails> getAllOMHAAddresses(OzoneConfiguration conf,
      String omServiceId, boolean includeDecommissionedNodes) {

    List<OMNodeDetails> omNodesList = new ArrayList<>();
    Collection<String> omNodeIds;
    if (includeDecommissionedNodes) {
      omNodeIds = OmUtils.getAllOMNodeIds(conf, omServiceId);
    } else {
      omNodeIds = OmUtils.getActiveOMNodeIds(conf, omServiceId);
    }
    Collection<String> decommissionedNodeIds = getDecommissionedNodeIds(conf,
            ConfUtils.addKeySuffixes(OZONE_OM_DECOMMISSIONED_NODES_KEY,
                    omServiceId));
    if (omNodeIds.isEmpty()) {
      // If there are no nodeIds present, return empty list
      return Collections.emptyList();
    }

    for (String nodeId : omNodeIds) {
      try {
        OMNodeDetails omNodeDetails = OMNodeDetails.getOMNodeDetailsFromConf(
            conf, omServiceId, nodeId);
        if (omNodeDetails == null) {
          LOG.error(
              "There is no OM configuration for node ID {} in ozone-site.xml.",
              nodeId);
          continue;
        }
        if (decommissionedNodeIds.contains(omNodeDetails.getNodeId())) {
          omNodeDetails.setDecommissioningState();
        }
        omNodesList.add(omNodeDetails);
      } catch (IOException e) {
        String omRpcAddressStr = OMNodeDetails.getOMNodeAddressFromConf(conf,
            omServiceId, nodeId);
        LOG.error("OM {} is present in config file but it's address {} could " +
            "not be resolved. Hence, OM {} is not added to list of peer nodes.",
            nodeId, omRpcAddressStr, nodeId);
      }
    }

    return omNodesList;
  }

  /**
   * Return a comma separated list of OM node details
   * (NodeID[HostAddress:RpcPort]).
   */
  public static String getOMAddressListPrintString(List<OMNodeDetails> omList) {
    if (omList.isEmpty()) {
      return null;
    }
    StringBuilder printString = new StringBuilder();
    printString.append("OM");
    if (omList.size() == 1) {
      printString.append(" [");
    } else {
      printString.append("(s) [");
    }
    printString.append(omList.get(0).getOMPrintInfo());
    for (int i = 1; i < omList.size(); i++) {
      printString.append(",")
          .append(omList.get(i).getOMPrintInfo());
    }
    printString.append("]");
    return printString.toString();
  }

  // Key points to entire bucket's snapshot
  public static boolean isBucketSnapshotIndicator(String key) {
    return key.startsWith(OM_SNAPSHOT_INDICATOR) && key.split("/").length == 2;
  }
  
  public static List<List<String>> format(
          List<ServiceInfo> nodes, int port, String leaderId) {
    List<List<String>> omInfoList = new ArrayList<>();
    // Ensuring OM's are printed in correct order
    List<ServiceInfo> omNodes = nodes.stream()
        .filter(node -> node.getNodeType() == HddsProtos.NodeType.OM)
        .sorted(Comparator.comparing(ServiceInfo::getHostname))
        .collect(Collectors.toList());
    for (ServiceInfo info : omNodes) {
      // Printing only the OM's running
      if (info.getNodeType() == HddsProtos.NodeType.OM) {
        String role = info.getOmRoleInfo().getNodeId().equals(leaderId)
                      ? "LEADER" : "FOLLOWER";
        List<String> omInfo = new ArrayList<>();
        omInfo.add(info.getHostname());
        omInfo.add(info.getOmRoleInfo().getNodeId());
        omInfo.add(String.valueOf(port));
        omInfo.add(role);
        omInfoList.add(omInfo);
      }
    }
    return omInfoList;
  }

  /**
   * @param omHost
   * @param omPort
   * If the authority in the URI is not one of the service ID's,
   * it is treated as a hostname. Check if this hostname can be resolved
   * and if it's reachable.
   */
  public static void resolveOmHost(String omHost, int omPort)
      throws IOException {
    InetSocketAddress omHostAddress = NetUtils.createSocketAddr(omHost, omPort);
    if (omHostAddress.isUnresolved()) {
      throw new IOException(
          "Cannot resolve OM host " + omHost + " in the URI",
          new UnknownHostException());
    }
    try {
      if (!omHostAddress.getAddress().isReachable(5000)) {
        throw new IOException(
            "OM host " + omHost + " unreachable in the URI");
      }
    } catch (IOException e) {
      LOG.error("Failure in resolving OM host address", e);
      throw e;
    }
  }
}<|MERGE_RESOLUTION|>--- conflicted
+++ resolved
@@ -274,11 +274,8 @@
     case SetSafeMode:
     case PrintCompactionLogDag:
     case GetSnapshotInfo:
-<<<<<<< HEAD
+    case GetServerDefaults:
     case GetObjectTagging:
-=======
-    case GetServerDefaults:
->>>>>>> 350a3402
       return true;
     case CreateVolume:
     case SetVolumeProperty:
@@ -332,12 +329,9 @@
     case SetTimes:
     case AbortExpiredMultiPartUploads:
     case SetSnapshotProperty:
-<<<<<<< HEAD
+    case QuotaRepair:
     case PutObjectTagging:
     case DeleteObjectTagging:
-=======
-    case QuotaRepair:
->>>>>>> 350a3402
     case UnknownCommand:
       return false;
     case EchoRPC:
