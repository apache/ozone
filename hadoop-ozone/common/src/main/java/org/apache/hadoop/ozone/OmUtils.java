/*
 * Licensed to the Apache Software Foundation (ASF) under one or more
 * contributor license agreements.  See the NOTICE file distributed with this
 * work for additional information regarding copyright ownership.  The ASF
 * licenses this file to you under the Apache License, Version 2.0 (the
 * "License"); you may not use this file except in compliance with the License.
 * You may obtain a copy of the License at
 * <p>
 * http://www.apache.org/licenses/LICENSE-2.0
 * <p>
 * Unless required by applicable law or agreed to in writing, software
 * distributed under the License is distributed on an "AS IS" BASIS, WITHOUT
 * WARRANTIES OR CONDITIONS OF ANY KIND, either express or implied. See the
 * License for the specific language governing permissions and limitations under
 * the License.
 */

package org.apache.hadoop.ozone;

import com.google.common.annotations.VisibleForTesting;
import com.google.common.base.Preconditions;
import com.google.protobuf.ServiceException;
import java.io.File;
import java.io.IOException;
import java.net.InetSocketAddress;
import java.nio.charset.StandardCharsets;
import java.security.MessageDigest;
import java.security.NoSuchAlgorithmException;
import java.security.SecureRandom;
import java.util.ArrayList;
import java.util.Collection;
import java.util.Collections;
import java.util.HashMap;
import java.util.HashSet;
import java.util.List;
import java.util.Map;
import java.util.Optional;
import java.util.OptionalInt;
import java.util.Set;

import edu.umd.cs.findbugs.annotations.SuppressFBWarnings;
import org.apache.hadoop.fs.Path;
import org.apache.hadoop.hdds.conf.ConfigurationSource;
import org.apache.hadoop.hdds.conf.OzoneConfiguration;
import org.apache.hadoop.hdds.scm.client.HddsClientUtils;
import org.apache.hadoop.ipc.RemoteException;
import org.apache.hadoop.net.NetUtils;
import org.apache.hadoop.ozone.conf.OMClientConfig;
import org.apache.hadoop.ozone.ha.ConfUtils;
import org.apache.hadoop.ozone.om.exceptions.OMException;
import org.apache.hadoop.ozone.om.helpers.OmKeyInfo;
import org.apache.hadoop.ozone.om.helpers.RepeatedOmKeyInfo;
import org.apache.hadoop.ozone.protocol.proto.OzoneManagerProtocolProtos;
import org.apache.hadoop.security.AccessControlException;
import org.apache.hadoop.security.token.SecretManager;

import org.apache.commons.lang3.StringUtils;

import static org.apache.hadoop.hdds.HddsUtils.getHostName;
import static org.apache.hadoop.hdds.HddsUtils.getHostNameFromConfigKeys;
import static org.apache.hadoop.hdds.HddsUtils.getPortNumberFromConfigKeys;
import static org.apache.hadoop.ozone.OzoneConsts.OM_KEY_PREFIX;
import static org.apache.hadoop.ozone.om.OMConfigKeys.OZONE_OM_ADDRESS_KEY;
import static org.apache.hadoop.ozone.om.OMConfigKeys.OZONE_OM_BIND_HOST_DEFAULT;
import static org.apache.hadoop.ozone.om.OMConfigKeys.OZONE_OM_HTTPS_ADDRESS_KEY;
import static org.apache.hadoop.ozone.om.OMConfigKeys.OZONE_OM_HTTPS_BIND_HOST_KEY;
import static org.apache.hadoop.ozone.om.OMConfigKeys.OZONE_OM_HTTPS_BIND_PORT_DEFAULT;
import static org.apache.hadoop.ozone.om.OMConfigKeys.OZONE_OM_HTTP_ADDRESS_KEY;
import static org.apache.hadoop.ozone.om.OMConfigKeys.OZONE_OM_HTTP_BIND_HOST_KEY;
import static org.apache.hadoop.ozone.om.OMConfigKeys.OZONE_OM_HTTP_BIND_PORT_DEFAULT;
import static org.apache.hadoop.ozone.om.OMConfigKeys.OZONE_OM_INTERNAL_SERVICE_ID;
import static org.apache.hadoop.ozone.om.OMConfigKeys.OZONE_OM_NODES_KEY;
import static org.apache.hadoop.ozone.om.OMConfigKeys.OZONE_OM_PORT_DEFAULT;
import static org.apache.hadoop.ozone.om.OMConfigKeys.OZONE_OM_SERVICE_IDS_KEY;

import org.slf4j.Logger;
import org.slf4j.LoggerFactory;

/**
 * Stateless helper functions for the server and client side of OM
 * communication.
 */
public final class OmUtils {
  public static final Logger LOG = LoggerFactory.getLogger(OmUtils.class);
  private static final SecureRandom SRAND = new SecureRandom();
  private static byte[] randomBytes = new byte[32];

  private static final long TRANSACTION_ID_SHIFT = 8;
  // from the 64 bits of ObjectID (long variable), 2 bits are reserved for
  // epoch and 8 bits for recursive directory creation, if required. This
  // leaves 54 bits for the transaction ID. Also, the last transaction ID is
  // reserved for creating S3G volume on OM start {@link
  // OzoneManager#addS3GVolumeToDB()}.
  public static final long EPOCH_ID_SHIFT = 62; // 64 - 2
  public static final long REVERSE_EPOCH_ID_SHIFT = 2; // 64 - EPOCH_ID_SHIFT
  public static final long MAX_TRXN_ID = (1L << 54) - 2;
  public static final int EPOCH_WHEN_RATIS_NOT_ENABLED = 1;
  public static final int EPOCH_WHEN_RATIS_ENABLED = 2;

  private OmUtils() {
  }

  /**
   * Retrieve the socket address that is used by OM.
   * @param conf
   * @return Target InetSocketAddress for the SCM service endpoint.
   */
  public static InetSocketAddress getOmAddress(ConfigurationSource conf) {
    return NetUtils.createSocketAddr(getOmRpcAddress(conf));
  }

  /**
   * Return list of OM addresses by service ids - when HA is enabled.
   *
   * @param conf {@link ConfigurationSource}
   * @return {service.id -> [{@link InetSocketAddress}]}
   */
  public static Map<String, List<InetSocketAddress>> getOmHAAddressesById(
      ConfigurationSource conf) {
    Map<String, List<InetSocketAddress>> result = new HashMap<>();
    for (String serviceId : conf.getTrimmedStringCollection(
        OZONE_OM_SERVICE_IDS_KEY)) {
      if (!result.containsKey(serviceId)) {
        result.put(serviceId, new ArrayList<>());
      }
      for (String nodeId : getOMNodeIds(conf, serviceId)) {
        String rpcAddr = getOmRpcAddress(conf,
            ConfUtils.addKeySuffixes(OZONE_OM_ADDRESS_KEY, serviceId, nodeId));
        if (rpcAddr != null) {
          result.get(serviceId).add(NetUtils.createSocketAddr(rpcAddr));
        } else {
          LOG.warn("Address undefined for nodeId: {} for service {}", nodeId,
              serviceId);
        }
      }
    }
    return result;
  }

  /**
   * Retrieve the socket address that is used by OM.
   * @param conf
   * @return Target InetSocketAddress for the SCM service endpoint.
   */
  public static String getOmRpcAddress(ConfigurationSource conf) {
    final Optional<String> host = getHostNameFromConfigKeys(conf,
        OZONE_OM_ADDRESS_KEY);

    return host.orElse(OZONE_OM_BIND_HOST_DEFAULT) + ":" +
        getOmRpcPort(conf);
  }

  /**
   * Retrieve the socket address that is used by OM as specified by the confKey.
   * Return null if the specified conf key is not set.
   * @param conf configuration
   * @param confKey configuration key to lookup address from
   * @return Target InetSocketAddress for the OM RPC server.
   */
  public static String getOmRpcAddress(ConfigurationSource conf,
      String confKey) {
    final Optional<String> host = getHostNameFromConfigKeys(conf, confKey);

    if (host.isPresent()) {
      return host.get() + ":" + getOmRpcPort(conf, confKey);
    } else {
      // The specified confKey is not set
      return null;
    }
  }

  /**
   * Retrieve the socket address that should be used by clients to connect
   * to OM.
   * @param conf
   * @return Target InetSocketAddress for the OM service endpoint.
   */
  public static InetSocketAddress getOmAddressForClients(
      ConfigurationSource conf) {
    final Optional<String> host = getHostNameFromConfigKeys(conf,
        OZONE_OM_ADDRESS_KEY);

    if (!host.isPresent()) {
      throw new IllegalArgumentException(
          OZONE_OM_ADDRESS_KEY + " must be defined. See" +
              " https://wiki.apache.org/hadoop/Ozone#Configuration for" +
              " details on configuring Ozone.");
    }

    return NetUtils.createSocketAddr(
        host.get() + ":" + getOmRpcPort(conf));
  }

  /**
   * Returns true if OZONE_OM_SERVICE_IDS_KEY is defined and not empty.
   * @param conf Configuration
   * @return true if OZONE_OM_SERVICE_IDS_KEY is defined and not empty;
   * else false.
   */
  public static boolean isServiceIdsDefined(ConfigurationSource conf) {
    String val = conf.get(OZONE_OM_SERVICE_IDS_KEY);
    return val != null && val.length() > 0;
  }

  /**
   * Returns true if HA for OzoneManager is configured for the given service id.
   * @param conf Configuration
   * @param serviceId OM HA cluster service ID
   * @return true if HA is configured in the configuration; else false.
   */
  public static boolean isOmHAServiceId(ConfigurationSource conf,
      String serviceId) {
    Collection<String> omServiceIds = conf.getTrimmedStringCollection(
        OZONE_OM_SERVICE_IDS_KEY);
    return omServiceIds.contains(serviceId);
  }

  public static int getOmRpcPort(ConfigurationSource conf) {
    return getPortNumberFromConfigKeys(conf, OZONE_OM_ADDRESS_KEY)
        .orElse(OZONE_OM_PORT_DEFAULT);
  }

  /**
   * Retrieve the port that is used by OM as specified by the confKey.
   * Return default port if port is not specified in the confKey.
   * @param conf configuration
   * @param confKey configuration key to lookup address from
   * @return Port on which OM RPC server will listen on
   */
  public static int getOmRpcPort(ConfigurationSource conf, String confKey) {
    return getPortNumberFromConfigKeys(conf, confKey)
        .orElse(OZONE_OM_PORT_DEFAULT);
  }

  public static int getOmRestPort(ConfigurationSource conf) {
    return getPortNumberFromConfigKeys(conf, OZONE_OM_HTTP_ADDRESS_KEY)
        .orElse(OZONE_OM_HTTP_BIND_PORT_DEFAULT);
  }


  /**
   * Checks if the OM request is read only or not.
   * @param omRequest OMRequest proto
   * @return True if its readOnly, false otherwise.
   */
  public static boolean isReadOnly(
      OzoneManagerProtocolProtos.OMRequest omRequest) {
    OzoneManagerProtocolProtos.Type cmdType = omRequest.getCmdType();
    switch (cmdType) {
    case CheckVolumeAccess:
    case InfoVolume:
    case ListVolume:
    case InfoBucket:
    case ListBuckets:
    case LookupKey:
    case ListKeys:
    case ListTrash:
    case ServiceList:
    case ListMultiPartUploadParts:
    case GetFileStatus:
    case LookupFile:
    case ListStatus:
    case GetAcl:
    case DBUpdates:
    case ListMultipartUploads:
    case FinalizeUpgradeProgress:
    case PrepareStatus:
<<<<<<< HEAD
    case GetS3Volume:
=======
    case TenantGetUserInfo:
>>>>>>> 9fc34dc7
      return true;
    case CreateVolume:
    case SetVolumeProperty:
    case DeleteVolume:
    case CreateBucket:
    case SetBucketProperty:
    case DeleteBucket:
    case CreateKey:
    case RenameKey:
    case RenameKeys:
    case DeleteKey:
    case DeleteKeys:
    case CommitKey:
    case AllocateBlock:
    case InitiateMultiPartUpload:
    case CommitMultiPartUpload:
    case CompleteMultiPartUpload:
    case AbortMultiPartUpload:
    case GetS3Secret:
    case GetDelegationToken:
    case RenewDelegationToken:
    case CancelDelegationToken:
    case CreateDirectory:
    case CreateFile:
    case RemoveAcl:
    case SetAcl:
    case AddAcl:
    case PurgeKeys:
    case RecoverTrash:
    case FinalizeUpgrade:
    case Prepare:
    case CancelPrepare:
    case DeleteOpenKeys:
    case RevokeS3Secret:
    case PurgePaths:
    case CreateTenant:
    case ModifyTenant:
    case DeleteTenant:
    case AssignUserToTenant:
    case RevokeUserAccessToTenant:
      return false;
    default:
      LOG.error("CmdType {} is not categorized as readOnly or not.", cmdType);
      return false;
    }
  }

  public static byte[] getMD5Digest(String input) throws IOException {
    try {
      MessageDigest md = MessageDigest.getInstance(OzoneConsts.MD5_HASH);
      return md.digest(input.getBytes(StandardCharsets.UTF_8));
    } catch (NoSuchAlgorithmException ex) {
      throw new IOException("Error creating an instance of MD5 digest.\n" +
          "This could possibly indicate a faulty JRE");
    }
  }

  public static byte[] getSHADigest() throws IOException {
    try {
      SRAND.nextBytes(randomBytes);
      MessageDigest sha = MessageDigest.getInstance(OzoneConsts.FILE_HASH);
      return sha.digest(randomBytes);
    } catch (NoSuchAlgorithmException ex) {
      throw new IOException("Error creating an instance of SHA-256 digest.\n" +
          "This could possibly indicate a faulty JRE");
    }
  }

  /**
   * Get a collection of all omNodeIds for the given omServiceId.
   */
  public static Collection<String> getOMNodeIds(ConfigurationSource conf,
      String omServiceId) {
    String key = ConfUtils.addSuffix(OZONE_OM_NODES_KEY, omServiceId);
    return conf.getTrimmedStringCollection(key);
  }

  /**
   * @return <code>coll</code> if it is non-null and non-empty. Otherwise,
   * returns a list with a single null value.
   */
  public static Collection<String> emptyAsSingletonNull(Collection<String>
      coll) {
    if (coll == null || coll.isEmpty()) {
      return Collections.singletonList(null);
    } else {
      return coll;
    }
  }

  /**
   * If a OM conf is only set with key suffixed with OM Node ID, return the
   * set value.
   * @return if the value is set for key suffixed with OM Node ID, return the
   * value, else return null.
   */
  public static String getConfSuffixedWithOMNodeId(ConfigurationSource conf,
      String confKey, String omServiceID, String omNodeId) {
    String suffixedConfKey = ConfUtils.addKeySuffixes(
        confKey, omServiceID, omNodeId);
    String confValue = conf.getTrimmed(suffixedConfKey);
    if (StringUtils.isNotEmpty(confValue)) {
      return confValue;
    }
    return null;
  }

  /**
   * Returns the http address of peer OM node.
   * @param conf Configuration
   * @param omNodeId peer OM node ID
   * @param omNodeHostAddr peer OM node host address
   * @return http address of peer OM node in the format <hostName>:<port>
   */
  public static String getHttpAddressForOMPeerNode(ConfigurationSource conf,
      String omServiceId, String omNodeId, String omNodeHostAddr) {
    final Optional<String> bindHost = getHostNameFromConfigKeys(conf,
        ConfUtils.addKeySuffixes(
            OZONE_OM_HTTP_BIND_HOST_KEY, omServiceId, omNodeId));

    final OptionalInt addressPort = getPortNumberFromConfigKeys(conf,
        ConfUtils.addKeySuffixes(
            OZONE_OM_HTTP_ADDRESS_KEY, omServiceId, omNodeId));

    final Optional<String> addressHost = getHostNameFromConfigKeys(conf,
        ConfUtils.addKeySuffixes(
            OZONE_OM_HTTP_ADDRESS_KEY, omServiceId, omNodeId));

    String hostName = bindHost.orElse(addressHost.orElse(omNodeHostAddr));

    return hostName + ":" + addressPort.orElse(OZONE_OM_HTTP_BIND_PORT_DEFAULT);
  }

  /**
   * Returns the https address of peer OM node.
   * @param conf Configuration
   * @param omNodeId peer OM node ID
   * @param omNodeHostAddr peer OM node host address
   * @return https address of peer OM node in the format <hostName>:<port>
   */
  public static String getHttpsAddressForOMPeerNode(ConfigurationSource conf,
      String omServiceId, String omNodeId, String omNodeHostAddr) {
    final Optional<String> bindHost = getHostNameFromConfigKeys(conf,
        ConfUtils.addKeySuffixes(
            OZONE_OM_HTTPS_BIND_HOST_KEY, omServiceId, omNodeId));

    final OptionalInt addressPort = getPortNumberFromConfigKeys(conf,
        ConfUtils.addKeySuffixes(
            OZONE_OM_HTTPS_ADDRESS_KEY, omServiceId, omNodeId));

    final Optional<String> addressHost = getHostNameFromConfigKeys(conf,
        ConfUtils.addKeySuffixes(
            OZONE_OM_HTTPS_ADDRESS_KEY, omServiceId, omNodeId));

    String hostName = bindHost.orElse(addressHost.orElse(omNodeHostAddr));

    return hostName + ":" +
        addressPort.orElse(OZONE_OM_HTTPS_BIND_PORT_DEFAULT);
  }

  public static File createOMDir(String dirPath) {
    File dirFile = new File(dirPath);
    if (!dirFile.mkdirs() && !dirFile.exists()) {
      throw new IllegalArgumentException("Unable to create path: " + dirFile);
    }
    return dirFile;
  }

  /**
   * Prepares key info to be moved to deletedTable.
   * 1. It strips GDPR metadata from key info
   * 2. For given object key, if the repeatedOmKeyInfo instance is null, it
   * implies that no entry for the object key exists in deletedTable so we
   * create a new instance to include this key, else we update the existing
   * repeatedOmKeyInfo instance.
   * 3. Set the updateID to the transactionLogIndex.
   * @param keyInfo args supplied by client
   * @param repeatedOmKeyInfo key details from deletedTable
   * @param trxnLogIndex For Multipart keys, this is the transactionLogIndex
   *                     of the MultipartUploadAbort request which needs to
   *                     be set as the updateID of the partKeyInfos.
   *                     For regular Key deletes, this value should be set to
   *                     the same updaeID as is in keyInfo.
   * @return {@link RepeatedOmKeyInfo}
   */
  public static RepeatedOmKeyInfo prepareKeyForDelete(OmKeyInfo keyInfo,
      RepeatedOmKeyInfo repeatedOmKeyInfo, long trxnLogIndex,
      boolean isRatisEnabled) {
    // If this key is in a GDPR enforced bucket, then before moving
    // KeyInfo to deletedTable, remove the GDPR related metadata and
    // FileEncryptionInfo from KeyInfo.
    if(Boolean.valueOf(keyInfo.getMetadata().get(OzoneConsts.GDPR_FLAG))) {
      keyInfo.getMetadata().remove(OzoneConsts.GDPR_FLAG);
      keyInfo.getMetadata().remove(OzoneConsts.GDPR_ALGORITHM);
      keyInfo.getMetadata().remove(OzoneConsts.GDPR_SECRET);
      keyInfo.clearFileEncryptionInfo();
    }

    // Set the updateID
    keyInfo.setUpdateID(trxnLogIndex, isRatisEnabled);

    if(repeatedOmKeyInfo == null) {
      //The key doesn't exist in deletedTable, so create a new instance.
      repeatedOmKeyInfo = new RepeatedOmKeyInfo(keyInfo);
    } else {
      //The key exists in deletedTable, so update existing instance.
      repeatedOmKeyInfo.addOmKeyInfo(keyInfo);
    }

    return repeatedOmKeyInfo;
  }

  /**
   * Verify volume name is a valid DNS name.
   */
  public static void validateVolumeName(String volumeName) throws OMException {
    try {
      HddsClientUtils.verifyResourceName(volumeName);
    } catch (IllegalArgumentException e) {
      throw new OMException("Invalid volume name: " + volumeName,
          OMException.ResultCodes.INVALID_VOLUME_NAME);
    }
  }

  /**
   * Verify bucket name is a valid DNS name.
   */
  public static void validateBucketName(String bucketName)
      throws OMException {
    try {
      HddsClientUtils.verifyResourceName(bucketName);
    } catch (IllegalArgumentException e) {
      throw new OMException("Invalid bucket name: " + bucketName,
          OMException.ResultCodes.INVALID_BUCKET_NAME);
    }
  }

  /**
   * Return OM Client Rpc Time out.
   */
  public static long getOMClientRpcTimeOut(ConfigurationSource configuration) {
    return configuration.getObject(OMClientConfig.class).getRpcTimeOut();
  }

  /**
   * Return OmKeyInfo that would be recovered.
   */
  public static OmKeyInfo prepareKeyForRecover(OmKeyInfo keyInfo,
      RepeatedOmKeyInfo repeatedOmKeyInfo) {

    /* TODO: HDDS-2425. HDDS-2426.*/
    if (repeatedOmKeyInfo.getOmKeyInfoList().contains(keyInfo)) {
      return keyInfo;
    } else {
      return null;
    }
  }

  public static int getOMEpoch(boolean isRatisEnabled) {
    return isRatisEnabled ? EPOCH_WHEN_RATIS_ENABLED :
        EPOCH_WHEN_RATIS_NOT_ENABLED;
  }

  /**
   * Get the valid base object id given the transaction id.
   * @param epoch a 2 bit epoch number. The 2 most significant bits of the
   *              object will be set to this epoch.
   * @param txId of the transaction. This value cannot exceed 2^54 - 1 as
   *           out of the 64 bits for a long, 2 are reserved for the epoch
   *           and 8 for recursive directory creation.
   * @return base object id allocated against the transaction
   */
  public static long getObjectIdFromTxId(long epoch, long txId) {
    Preconditions.checkArgument(txId <= MAX_TRXN_ID, "TransactionID " +
        "exceeds max limit of " + MAX_TRXN_ID);
    return addEpochToTxId(epoch, txId);
  }

  /**
   * Note - This function should not be called directly. It is directly called
   * only from OzoneManager#addS3GVolumeToDB() which is a one time operation
   * when OM is started first time to add S3G volume. In call other cases,
   * getObjectIdFromTxId() should be called to append epoch to objectID.
   */
  public static long addEpochToTxId(long epoch, long txId) {
    long lsb54 = txId << TRANSACTION_ID_SHIFT;
    long msb2 = epoch << EPOCH_ID_SHIFT;

    return msb2 | lsb54;
  }

  /**
   * Given an objectId, unset the 2 most significant bits to get the
   * corresponding transaction index.
   */
  @VisibleForTesting
  public static long getTxIdFromObjectId(long objectId) {
    return ((Long.MAX_VALUE >> REVERSE_EPOCH_ID_SHIFT) & objectId)
        >> TRANSACTION_ID_SHIFT;
  }

  /**
   * Verify key name is a valid name.
   */
  public static void validateKeyName(String keyName)
          throws OMException {
    try {
      HddsClientUtils.verifyKeyName(keyName);
    } catch (IllegalArgumentException e) {
      throw new OMException(e.getMessage(),
              OMException.ResultCodes.INVALID_KEY_NAME);
    }
  }

  /**
   * Return configured OzoneManager service id based on the following logic.
   * Look at 'ozone.om.internal.service.id' first. If configured, return that.
   * If the above is not configured, look at 'ozone.om.service.ids'.
   * If count(ozone.om.service.ids) == 1, return that id.
   * If count(ozone.om.service.ids) > 1 throw exception
   * If 'ozone.om.service.ids' is not configured, return null. (Non HA)
   * @param conf configuration
   * @return OM service ID.
   * @throws IOException on error.
   */
  public static String getOzoneManagerServiceId(OzoneConfiguration conf)
      throws IOException {
    String localOMServiceId = conf.get(OZONE_OM_INTERNAL_SERVICE_ID);
    Collection<String> omServiceIds = conf.getTrimmedStringCollection(
        OZONE_OM_SERVICE_IDS_KEY);
    if (localOMServiceId == null) {
      LOG.info("{} is not defined, falling back to {} to find serviceID for "
              + "OzoneManager if it is HA enabled cluster",
          OZONE_OM_INTERNAL_SERVICE_ID, OZONE_OM_SERVICE_IDS_KEY);
      if (omServiceIds.size() > 1) {
        throw new IOException(String.format(
            "More than 1 OzoneManager ServiceID (%s) " +
                "configured : %s, but %s is not " +
                "configured.", OZONE_OM_SERVICE_IDS_KEY,
            omServiceIds.toString(), OZONE_OM_INTERNAL_SERVICE_ID));
      }
    } else if (!omServiceIds.contains(localOMServiceId)) {
      throw new IOException(String.format(
          "Cannot find the internal service id %s in %s",
          localOMServiceId, omServiceIds.toString()));
    } else {
      omServiceIds = Collections.singletonList(localOMServiceId);
    }

    if (omServiceIds.isEmpty()) {
      LOG.info("No OzoneManager ServiceID configured.");
      return null;
    } else {
      String serviceId = omServiceIds.iterator().next();
      LOG.info("Using OzoneManager ServiceID '{}'.", serviceId);
      return serviceId;
    }
  }

  /**
   * Unwrap exception to check if it is some kind of access control problem
   * ({@link AccessControlException} or {@link SecretManager.InvalidToken}).
   */
  public static boolean isAccessControlException(Exception ex) {
    if (ex instanceof ServiceException) {
      Throwable t = ex.getCause();
      if (t instanceof RemoteException) {
        t = ((RemoteException) t).unwrapRemoteException();
      }
      while (t != null) {
        if (t instanceof AccessControlException ||
            t instanceof SecretManager.InvalidToken) {
          return true;
        }
        t = t.getCause();
      }
    }
    return false;
  }

  /**
   * Normalize the key name. This method used {@link Path} to
   * normalize the key name.
   * @param keyName
   * @param preserveTrailingSlash - if True preserves trailing slash, else
   * does not preserve.
   * @return normalized key name.
   */
  @SuppressFBWarnings("DMI_HARDCODED_ABSOLUTE_FILENAME")
  public static String normalizeKey(String keyName,
      boolean preserveTrailingSlash) {
    // For empty strings do nothing, just return the same.
    // Reason to check here is the Paths method fail with NPE.
    if (!StringUtils.isBlank(keyName)) {
      String normalizedKeyName;
      if (keyName.startsWith(OM_KEY_PREFIX)) {
        normalizedKeyName = new Path(keyName).toUri().getPath();
      } else {
        normalizedKeyName = new Path(OM_KEY_PREFIX + keyName)
            .toUri().getPath();
      }
      if (!keyName.equals(normalizedKeyName)) {
        LOG.debug("Normalized key {} to {} ", keyName,
            normalizedKeyName.substring(1));
      }
      if (preserveTrailingSlash) {
        if (keyName.endsWith("/")) {
          return normalizedKeyName.substring(1) + "/";
        }
      }
      return normalizedKeyName.substring(1);
    }

    return keyName;
  }


  /**
   * For a given service ID, return th of configured OM hosts.
   * @param conf configuration
   * @param omServiceId service id
   * @return Set of hosts.
   */
  public static Set<String> getOmHostsFromConfig(OzoneConfiguration conf,
                                                 String omServiceId) {
    Collection<String> omNodeIds = OmUtils.getOMNodeIds(conf,
        omServiceId);
    Set<String> omHosts = new HashSet<>();
    for (String nodeId : OmUtils.emptyAsSingletonNull(omNodeIds)) {
      String rpcAddrKey = ConfUtils.addKeySuffixes(OZONE_OM_ADDRESS_KEY,
          omServiceId, nodeId);
      String rpcAddrStr = OmUtils.getOmRpcAddress(conf, rpcAddrKey);
      Optional<String> hostName = getHostName(rpcAddrStr);
      hostName.ifPresent(omHosts::add);
    }
    return omHosts;
  }
}<|MERGE_RESOLUTION|>--- conflicted
+++ resolved
@@ -265,11 +265,8 @@
     case ListMultipartUploads:
     case FinalizeUpgradeProgress:
     case PrepareStatus:
-<<<<<<< HEAD
     case GetS3Volume:
-=======
     case TenantGetUserInfo:
->>>>>>> 9fc34dc7
       return true;
     case CreateVolume:
     case SetVolumeProperty:
