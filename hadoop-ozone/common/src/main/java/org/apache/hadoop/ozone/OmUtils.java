--- conflicted
+++ resolved
@@ -504,7 +504,20 @@
   }
 
   /**
-<<<<<<< HEAD
+   * Return OmKeyInfo that would be recovered.
+   */
+  public static OmKeyInfo prepareKeyForRecover(OmKeyInfo keyInfo,
+      RepeatedOmKeyInfo repeatedOmKeyInfo) {
+
+    /* TODO: HDDS-2425. HDDS-2426.*/
+    if (repeatedOmKeyInfo.getOmKeyInfoList().contains(keyInfo)) {
+      return keyInfo;
+    } else {
+      return null;
+    }
+  }
+
+  /**
    * Verify key name is a valid name.
    */
   public static void validateKeyName(String keyName)
@@ -514,18 +527,6 @@
     } catch (IllegalArgumentException e) {
       throw new OMException(e.getMessage(),
               OMException.ResultCodes.INVALID_KEY_NAME);
-=======
-   * Return OmKeyInfo that would be recovered.
-   */
-  public static OmKeyInfo prepareKeyForRecover(OmKeyInfo keyInfo,
-      RepeatedOmKeyInfo repeatedOmKeyInfo) {
-
-    /* TODO: HDDS-2425. HDDS-2426.*/
-    if (repeatedOmKeyInfo.getOmKeyInfoList().contains(keyInfo)) {
-      return keyInfo;
-    } else {
-      return null;
->>>>>>> f20cb4e5
     }
   }
 }