--- conflicted
+++ resolved
@@ -173,13 +173,9 @@
     RPC.setProtocolEngine(hadoopConf, OzoneManagerProtocolPB.class,
         ProtobufRpcEngine.class);
     return RPC.getProxy(OzoneManagerProtocolPB.class, omVersion, omAddress, ugi,
-<<<<<<< HEAD
         hadoopConf, NetUtils.getDefaultSocketFactory(hadoopConf),
-        Client.getRpcTimeout(hadoopConf));
-=======
-        conf, NetUtils.getDefaultSocketFactory(conf),
-        (int) OmUtils.getOMClientRpcTimeOut(conf));
->>>>>>> e800d2ba
+            (int) OmUtils.getOMClientRpcTimeOut(hadoopConf));
+
   }
 
   /**
