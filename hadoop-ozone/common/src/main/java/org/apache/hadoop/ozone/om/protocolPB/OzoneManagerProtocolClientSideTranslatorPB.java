--- conflicted
+++ resolved
@@ -147,6 +147,7 @@
 import org.apache.hadoop.ozone.security.proto.SecurityProtos.GetDelegationTokenRequestProto;
 import org.apache.hadoop.ozone.security.proto.SecurityProtos.RenewDelegationTokenRequestProto;
 import org.apache.hadoop.ozone.upgrade.UpgradeFinalizer;
+import org.apache.hadoop.ozone.upgrade.UpgradeFinalizer.StatusAndMessages;
 import org.apache.hadoop.security.token.Token;
 
 import com.google.common.annotations.VisibleForTesting;
@@ -1080,13 +1081,8 @@
   }
 
   @Override
-<<<<<<< HEAD
-  public UpgradeFinalizer.StatusAndMessages finalizeUpgrade(
-=======
-  public UpgradeFinalizationStatus finalizeUpgrade(
->>>>>>> 8fe8a1fa
-      String upgradeClientID
-  ) throws IOException {
+  public StatusAndMessages finalizeUpgrade(String upgradeClientID)
+      throws IOException {
     FinalizeUpgradeRequest req = FinalizeUpgradeRequest.newBuilder()
         .setUpgradeClientId(upgradeClientID)
         .build();
@@ -1098,23 +1094,15 @@
     FinalizeUpgradeResponse response =
         handleError(submitRequest(omRequest)).getFinalizeUpgradeResponse();
 
-<<<<<<< HEAD
     UpgradeFinalizationStatus status = response.getStatus();
-    return new UpgradeFinalizer.StatusAndMessages(
+    return new StatusAndMessages(
         UpgradeFinalizer.Status.valueOf(status.getStatus().name()),
         status.getMessagesList()
     );
   }
 
   @Override
-  public UpgradeFinalizer.StatusAndMessages queryUpgradeFinalizationProgress(
-=======
-    return response.getStatus();
-  }
-
-  @Override
-  public UpgradeFinalizationStatus queryUpgradeFinalizationProgress(
->>>>>>> 8fe8a1fa
+  public StatusAndMessages queryUpgradeFinalizationProgress(
       String upgradeClientID, boolean takeover
   ) throws IOException {
     FinalizeUpgradeProgressRequest req = FinalizeUpgradeProgressRequest
@@ -1131,16 +1119,12 @@
         handleError(submitRequest(omRequest))
             .getFinalizeUpgradeProgressResponse();
 
-<<<<<<< HEAD
     UpgradeFinalizationStatus status = response.getStatus();
 
-    return new UpgradeFinalizer.StatusAndMessages(
+    return new StatusAndMessages(
         UpgradeFinalizer.Status.valueOf(status.getStatus().name()),
         status.getMessagesList()
     );
-=======
-    return response.getStatus();
->>>>>>> 8fe8a1fa
   }
 
   /**
