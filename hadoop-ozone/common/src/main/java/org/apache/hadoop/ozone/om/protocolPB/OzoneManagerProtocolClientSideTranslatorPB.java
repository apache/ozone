--- conflicted
+++ resolved
@@ -1218,11 +1218,8 @@
                                            String token,
                                            int pageSize,
                                            boolean forceFullDiff,
-<<<<<<< HEAD
+                                           boolean cancel,
                                            boolean forceNonNativeDiff)
-=======
-                                           boolean cancel)
->>>>>>> 05c1e859
       throws IOException {
     final OzoneManagerProtocolProtos.SnapshotDiffRequest.Builder
         requestBuilder =
@@ -1233,11 +1230,8 @@
             .setToSnapshot(toSnapshot)
             .setPageSize(pageSize)
             .setForceFullDiff(forceFullDiff)
-<<<<<<< HEAD
+            .setCancel(cancel);
             .setForceNonNativeDiff(forceNonNativeDiff);
-=======
-            .setCancel(cancel);
->>>>>>> 05c1e859
 
     if (!StringUtils.isBlank(token)) {
       requestBuilder.setToken(token);
