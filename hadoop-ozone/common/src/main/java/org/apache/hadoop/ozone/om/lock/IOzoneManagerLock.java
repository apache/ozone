--- conflicted
+++ resolved
@@ -30,10 +30,6 @@
 
   OMLockDetails acquireReadLocks(OzoneManagerLock.Resource resource, Collection<String[]> resources);
 
-<<<<<<< HEAD
-
-=======
->>>>>>> ee32fa54
   OMLockDetails acquireWriteLock(OzoneManagerLock.Resource resource,
                                  String... resources);
 
