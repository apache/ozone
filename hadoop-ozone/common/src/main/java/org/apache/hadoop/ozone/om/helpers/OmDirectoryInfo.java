/**
 * Licensed to the Apache Software Foundation (ASF) under one
 * or more contributor license agreements.  See the NOTICE file
 * distributed with this work for additional information
 * regarding copyright ownership.  The ASF licenses this file
 * to you under the Apache License, Version 2.0 (the
 * "License"); you may not use this file except in compliance
 * with the License.  You may obtain a copy of the License at
 * <p>
 * http://www.apache.org/licenses/LICENSE-2.0
 * <p>
 * Unless required by applicable law or agreed to in writing, software
 * distributed under the License is distributed on an "AS IS" BASIS,
 * WITHOUT WARRANTIES OR CONDITIONS OF ANY KIND, either express or implied.
 * See the License for the specific language governing permissions and
 * limitations under the License.
 */
package org.apache.hadoop.ozone.om.helpers;

import org.apache.hadoop.hdds.utils.db.Codec;
import org.apache.hadoop.hdds.utils.db.DelegatedCodec;
import org.apache.hadoop.hdds.utils.db.CopyObject;
import org.apache.hadoop.hdds.utils.db.Proto2Codec;
import org.apache.hadoop.ozone.OzoneAcl;
import org.apache.hadoop.ozone.OzoneConsts;
import org.apache.hadoop.ozone.protocol.proto.OzoneManagerProtocolProtos.DirectoryInfo;

import java.util.BitSet;
import java.util.HashMap;
import java.util.LinkedList;
import java.util.List;
import java.util.Map;
import java.util.Objects;

/**
 * This class represents the directory information by keeping each component
 * in the user given path and a pointer to its parent directory element in the
 * path. Also, it stores directory node related metdata details.
 */
<<<<<<< HEAD
public class OmDirectoryInfo extends WithParentObjectId implements Cloneable {
  private String name; // directory name
  private String owner;
=======
public class OmDirectoryInfo extends WithParentObjectId
    implements CopyObject<OmDirectoryInfo> {
  private static final Codec<OmDirectoryInfo> CODEC = new DelegatedCodec<>(
      Proto2Codec.get(DirectoryInfo.getDefaultInstance()),
      OmDirectoryInfo::getFromProtobuf,
      OmDirectoryInfo::getProtobuf);

  public static Codec<OmDirectoryInfo> getCodec() {
    return CODEC;
  }

  private final String name; // directory name
>>>>>>> fb2caac8

  private final long creationTime;
  private final long modificationTime;

  private final List<OzoneAcl> acls;

  public OmDirectoryInfo(Builder builder) {
    this.name = builder.name;
    this.owner = builder.owner;
    this.acls = builder.acls;
    this.metadata = builder.metadata;
    this.objectID = builder.objectID;
    this.updateID = builder.updateID;
    this.parentObjectID = builder.parentObjectID;
    this.creationTime = builder.creationTime;
    this.modificationTime = builder.modificationTime;
  }

  /**
   * Returns new builder class that builds a OmPrefixInfo.
   *
   * @return Builder
   */
  public static OmDirectoryInfo.Builder newBuilder() {
    return new OmDirectoryInfo.Builder();
  }

  /**
   * Builder for Directory Info.
   */
  public static class Builder {
    private long parentObjectID; // pointer to parent directory

    private long objectID;
    private long updateID;

    private String name;
    private String owner;

    private long creationTime;
    private long modificationTime;

    private final List<OzoneAcl> acls;
    private final Map<String, String> metadata;

    public Builder() {
      //Default values
      this.acls = new LinkedList<>();
      this.metadata = new HashMap<>();
    }

    public Builder setParentObjectID(long parentObjectId) {
      this.parentObjectID = parentObjectId;
      return this;
    }

    public Builder setObjectID(long objectId) {
      this.objectID = objectId;
      return this;
    }

    public Builder setUpdateID(long updateId) {
      this.updateID = updateId;
      return this;
    }

    public Builder setName(String dirName) {
      this.name = dirName;
      return this;
    }

    public Builder setOwner(String ownerName) {
      this.owner = ownerName;
      return this;
    }

    public Builder setCreationTime(long newCreationTime) {
      this.creationTime = newCreationTime;
      return this;
    }

    public Builder setModificationTime(long newModificationTime) {
      this.modificationTime = newModificationTime;
      return this;
    }

    public Builder setAcls(List<OzoneAcl> listOfAcls) {
      if (listOfAcls != null) {
        this.acls.addAll(listOfAcls);
      }
      return this;
    }

    public Builder addAcl(OzoneAcl ozoneAcl) {
      if (ozoneAcl != null) {
        this.acls.add(ozoneAcl);
      }
      return this;
    }

    public Builder addMetadata(String key, String value) {
      metadata.put(key, value);
      return this;
    }

    public Builder addAllMetadata(Map<String, String> additionalMetadata) {
      if (additionalMetadata != null) {
        metadata.putAll(additionalMetadata);
      }
      return this;
    }

    public OmDirectoryInfo build() {
      return new OmDirectoryInfo(this);
    }
  }

  @Override
  public String toString() {
    return getPath() + ":" + getObjectID();
  }

  public long getParentObjectID() {
    return parentObjectID;
  }

  public String getPath() {
    return getParentObjectID() + OzoneConsts.OM_KEY_PREFIX + getName();
  }

  public String getName() {
    return name;
  }

  public String getOwner() {
    return owner;
  }

  public long getCreationTime() {
    return creationTime;
  }

  public long getModificationTime() {
    return modificationTime;
  }

  public List<OzoneAcl> getAcls() {
    return acls;
  }

  /**
   * Creates DirectoryInfo protobuf from OmDirectoryInfo.
   */
  public DirectoryInfo getProtobuf() {
    final DirectoryInfo.Builder pib =
            DirectoryInfo.newBuilder().setName(name)
                    .setCreationTime(creationTime)
                    .setModificationTime(modificationTime)
                    .addAllMetadata(KeyValueUtil.toProtobuf(metadata))
                    .setObjectID(objectID)
                    .setUpdateID(updateID)
                    .setParentID(parentObjectID);
    if (owner != null) {
      pib.setOwnerName(owner);
    }
    if (acls != null) {
      pib.addAllAcls(OzoneAclUtil.toProtobuf(acls));
    }
    return pib.build();
  }

  /**
   * Parses DirectoryInfo protobuf and creates OmPrefixInfo.
   * @param dirInfo
   * @return instance of OmDirectoryInfo
   */
  public static OmDirectoryInfo getFromProtobuf(DirectoryInfo dirInfo) {
    OmDirectoryInfo.Builder opib = OmDirectoryInfo.newBuilder()
            .setName(dirInfo.getName())
            .setCreationTime(dirInfo.getCreationTime())
            .setModificationTime(dirInfo.getModificationTime())
            .setAcls(OzoneAclUtil.fromProtobuf(dirInfo.getAclsList()));
    if (dirInfo.getMetadataList() != null) {
      opib.addAllMetadata(KeyValueUtil
              .getFromProtobuf(dirInfo.getMetadataList()));
    }
    if (dirInfo.hasObjectID()) {
      opib.setObjectID(dirInfo.getObjectID());
    }
    if (dirInfo.hasParentID()) {
      opib.setParentObjectID(dirInfo.getParentID());
    }
    if (dirInfo.hasUpdateID()) {
      opib.setUpdateID(dirInfo.getUpdateID());
    }
    if (dirInfo.hasOwnerName()) {
      opib.setOwner(dirInfo.getOwnerName());
    }
    return opib.build();
  }

  @Override
  public boolean equals(Object o) {
    if (this == o) {
      return true;
    }
    if (o == null || getClass() != o.getClass()) {
      return false;
    }
    OmDirectoryInfo omDirInfo = (OmDirectoryInfo) o;
    return creationTime == omDirInfo.creationTime &&
            modificationTime == omDirInfo.modificationTime &&
            name.equals(omDirInfo.name) &&
            Objects.equals(owner, omDirInfo.owner) &&
            Objects.equals(metadata, omDirInfo.metadata) &&
            Objects.equals(acls, omDirInfo.acls) &&
            objectID == omDirInfo.objectID &&
            updateID == omDirInfo.updateID &&
            parentObjectID == omDirInfo.parentObjectID;
  }

  @Override
  public int hashCode() {
    return Objects.hash(objectID, parentObjectID, name);
  }

  /**
   * Return a new copy of the object.
   */
  @Override
  public OmDirectoryInfo copyObject() {
    OmDirectoryInfo.Builder builder = new Builder()
            .setName(name)
            .setOwner(owner)
            .setCreationTime(creationTime)
            .setModificationTime(modificationTime)
            .setParentObjectID(parentObjectID)
            .setObjectID(objectID)
            .setUpdateID(updateID);

    acls.forEach(acl -> builder.addAcl(new OzoneAcl(acl.getType(),
            acl.getName(), (BitSet) acl.getAclBitSet().clone(),
            acl.getAclScope())));

    if (metadata != null) {
      builder.addAllMetadata(metadata);
    }

    return builder.build();
  }
}<|MERGE_RESOLUTION|>--- conflicted
+++ resolved
@@ -37,11 +37,6 @@
  * in the user given path and a pointer to its parent directory element in the
  * path. Also, it stores directory node related metdata details.
  */
-<<<<<<< HEAD
-public class OmDirectoryInfo extends WithParentObjectId implements Cloneable {
-  private String name; // directory name
-  private String owner;
-=======
 public class OmDirectoryInfo extends WithParentObjectId
     implements CopyObject<OmDirectoryInfo> {
   private static final Codec<OmDirectoryInfo> CODEC = new DelegatedCodec<>(
@@ -54,7 +49,7 @@
   }
 
   private final String name; // directory name
->>>>>>> fb2caac8
+  private String owner;
 
   private final long creationTime;
   private final long modificationTime;
