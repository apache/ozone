--- conflicted
+++ resolved
@@ -22,7 +22,7 @@
 OZONE_ROOT=$(pwd -P)
 
 : ${HADOOP_AWS_DIR:=""}
-: ${OZONE_ACCEPTANCE_SUITE:=""}
+: ${OZONE_ACCEPTANCE_SUITE:="${1:-}"}
 : ${OZONE_TEST_SELECTOR:=""}
 : ${OZONE_ACCEPTANCE_TEST_TYPE:="robot"}
 : ${OZONE_WITH_COVERAGE:="false"}
@@ -40,17 +40,7 @@
     "$DIR/build.sh" -Pcoverage
 fi
 
-<<<<<<< HEAD
-if [[ "${GITHUB_ACTIONS:-}" == "true" ]]; then
-  pushd hadoop-ozone/dist/target/ozone-*
-  sudo mkdir .aws && sudo chmod 777 .aws && sudo chown 1000 .aws
-  popd
-
-  OZONE_ACCEPTANCE_SUITE="$1"
-fi
-=======
 create_aws_dir
->>>>>>> a8d71797
 
 mkdir -p "$REPORT_DIR"
 
