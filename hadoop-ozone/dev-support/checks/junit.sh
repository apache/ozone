--- conflicted
+++ resolved
@@ -43,10 +43,6 @@
   MAVEN_OPTIONS="${MAVEN_OPTIONS} --fail-at-end"
 fi
 
-<<<<<<< HEAD
-if [[ ${ITERATIONS} -gt 1 ]]; then
-  mvn ${MAVEN_OPTIONS} -DskipTests clean install
-=======
 # apply module access args (for Java 9+)
 OZONE_MODULE_ACCESS_ARGS=""
 if [[ -f hadoop-ozone/dist/src/shell/ozone/ozone-functions.sh ]]; then
@@ -54,11 +50,8 @@
   ozone_java_setup
 fi
 
-if [[ "${CHECK}" == "integration" ]] || [[ ${ITERATIONS} -gt 1 ]]; then
-  if [[ ${OZONE_REPO_CACHED} == "false" ]]; then
-    mvn ${MAVEN_OPTIONS} -DskipTests clean install
-  fi
->>>>>>> 27f1923f
+if [[ ${ITERATIONS} -gt 1 ]] && [[ ${OZONE_REPO_CACHED} == "false" ]]; then
+  mvn ${MAVEN_OPTIONS} -DskipTests clean install
 fi
 
 REPORT_DIR=${OUTPUT_DIR:-"$DIR/../../../target/${CHECK}"}
