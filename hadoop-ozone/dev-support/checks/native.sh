#!/usr/bin/env bash
# Licensed to the Apache Software Foundation (ASF) under one or more
# contributor license agreements.  See the NOTICE file distributed with
# this work for additional information regarding copyright ownership.
# The ASF licenses this file to You under the Apache License, Version 2.0
# (the "License"); you may not use this file except in compliance with
# the License.  You may obtain a copy of the License at
#
#     http://www.apache.org/licenses/LICENSE-2.0
#
# Unless required by applicable law or agreed to in writing, software
# distributed under the License is distributed on an "AS IS" BASIS,
# WITHOUT WARRANTIES OR CONDITIONS OF ANY KIND, either express or implied.
# See the License for the specific language governing permissions and
# limitations under the License.

#checks:native

DIR="$( cd "$( dirname "${BASH_SOURCE[0]}" )" >/dev/null 2>&1 && pwd )"
CHECK=native

<<<<<<< HEAD
source "${DIR}/junit.sh" -Ptest-native -Drocks_tools_native \
=======
source "${DIR}/junit.sh" -Pnative-tests -Drocks_tools_native \
>>>>>>> a8d71797
  "$@"<|MERGE_RESOLUTION|>--- conflicted
+++ resolved
@@ -19,9 +19,5 @@
 DIR="$( cd "$( dirname "${BASH_SOURCE[0]}" )" >/dev/null 2>&1 && pwd )"
 CHECK=native
 
-<<<<<<< HEAD
-source "${DIR}/junit.sh" -Ptest-native -Drocks_tools_native \
-=======
 source "${DIR}/junit.sh" -Pnative-tests -Drocks_tools_native \
->>>>>>> a8d71797
   "$@"