#!/usr/bin/env bash
# Licensed to the Apache Software Foundation (ASF) under one or more
# contributor license agreements.  See the NOTICE file distributed with
# this work for additional information regarding copyright ownership.
# The ASF licenses this file to You under the Apache License, Version 2.0
# (the "License"); you may not use this file except in compliance with
# the License.  You may obtain a copy of the License at
#
#     http://www.apache.org/licenses/LICENSE-2.0
#
# Unless required by applicable law or agreed to in writing, software
# distributed under the License is distributed on an "AS IS" BASIS,
# WITHOUT WARRANTIES OR CONDITIONS OF ANY KIND, either express or implied.
# See the License for the specific language governing permissions and
# limitations under the License.
DIR="$( cd "$( dirname "${BASH_SOURCE[0]}" )" >/dev/null 2>&1 && pwd )"
cd "$DIR/../../.." || exit 1

<<<<<<< HEAD
=======
export MAVEN_OPTS="-Xmx4096m"
mvn -B install -DskipTests
mvn -B -fae test -pl :hadoop-ozone-integration-test "$@"
rc=$?

>>>>>>> 09df00fb
REPORT_DIR=${OUTPUT_DIR:-"$DIR/../../../target/integration"}
mkdir -p "$REPORT_DIR"

export MAVEN_OPTS="-Xmx4096m"
mvn -B install -DskipTests
mvn -B -fn test -pl :hadoop-ozone-integration-test "$@" | tee $REPORT_DIR/output.log

# shellcheck source=hadoop-ozone/dev-support/checks/_mvn_unit_report.sh
source "$DIR/_mvn_unit_report.sh"

if [[ -s "$REPORT_DIR/summary.txt" ]] ; then
    exit 1
fi
exit ${rc}<|MERGE_RESOLUTION|>--- conflicted
+++ resolved
@@ -16,20 +16,14 @@
 DIR="$( cd "$( dirname "${BASH_SOURCE[0]}" )" >/dev/null 2>&1 && pwd )"
 cd "$DIR/../../.." || exit 1
 
-<<<<<<< HEAD
-=======
-export MAVEN_OPTS="-Xmx4096m"
-mvn -B install -DskipTests
-mvn -B -fae test -pl :hadoop-ozone-integration-test "$@"
-rc=$?
 
->>>>>>> 09df00fb
 REPORT_DIR=${OUTPUT_DIR:-"$DIR/../../../target/integration"}
 mkdir -p "$REPORT_DIR"
 
 export MAVEN_OPTS="-Xmx4096m"
 mvn -B install -DskipTests
-mvn -B -fn test -pl :hadoop-ozone-integration-test "$@" | tee $REPORT_DIR/output.log
+mvn -B -fae test -pl :hadoop-ozone-integration-test "$@" | tee $REPORT_DIR/output.log
+rc=$?
 
 # shellcheck source=hadoop-ozone/dev-support/checks/_mvn_unit_report.sh
 source "$DIR/_mvn_unit_report.sh"
