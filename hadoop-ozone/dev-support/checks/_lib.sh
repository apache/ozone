--- conflicted
+++ resolved
@@ -87,16 +87,12 @@
 
 _install_flekszible() {
   mkdir bin
-<<<<<<< HEAD
-  curl -LSs https://github.com/elek/flekszible/releases/download/v2.3.0/flekszible_2.3.0_Linux_x86_64.tar.gz | tar -xz -f - -C bin
-=======
 
   local os=$(uname -s)
   local arch=$(uname -m)
 
-  curl -LSs https://github.com/elek/flekszible/releases/download/v1.8.1/flekszible_1.8.1_${os}_${arch}.tar.gz | tar -xz -f - -C bin
+  curl -LSs https://github.com/elek/flekszible/releases/download/v2.3.0/flekszible_2.3.0_${os}_${arch}.tar.gz | tar -xz -f - -C bin
 
->>>>>>> a1951003
   chmod +x bin/flekszible
 }
 
