--- conflicted
+++ resolved
@@ -57,13 +57,6 @@
 
   @Override
   public void execute(ScmClient scmClient) throws IOException {
-<<<<<<< HEAD
-    scmClient.reconcileContainer(containerId);
-    System.out.println("Reconciliation has been triggered for container " + containerId);
-    // TODO HDDS-12078 allow status to be checked from the reconcile subcommand directly.
-    System.out.println("Use \"ozone admin container info --json " + containerId + "\" to see the checksums of each " +
-        "container replica");
-=======
     if (status) {
       executeStatus(scmClient);
     } else {
@@ -266,6 +259,5 @@
     public String getIPAddress() {
       return dnDetails.getIpAddress();
     }
->>>>>>> c6c4279f
   }
 }