<?xml version="1.0" encoding="UTF-8"?>
<!--
  Licensed under the Apache License, Version 2.0 (the "License");
  you may not use this file except in compliance with the License.
  You may obtain a copy of the License at

    http://www.apache.org/licenses/LICENSE-2.0

  Unless required by applicable law or agreed to in writing, software
  distributed under the License is distributed on an "AS IS" BASIS,
  WITHOUT WARRANTIES OR CONDITIONS OF ANY KIND, either express or implied.
  See the License for the specific language governing permissions and
  limitations under the License. See accompanying LICENSE file.
-->
<project xmlns="http://maven.apache.org/POM/4.0.0" xmlns:xsi="http://www.w3.org/2001/XMLSchema-instance" xsi:schemaLocation="http://maven.apache.org/POM/4.0.0 https://maven.apache.org/xsd/maven-4.0.0.xsd">
  <modelVersion>4.0.0</modelVersion>
  <parent>
    <groupId>org.apache.ozone</groupId>
    <artifactId>hdds-hadoop-dependency-client</artifactId>
    <version>2.2.0-SNAPSHOT</version>
    <relativePath>../../hadoop-hdds/hadoop-dependency-client</relativePath>
  </parent>

  <artifactId>ozone-cli-admin</artifactId>
  <version>2.2.0-SNAPSHOT</version>
  <packaging>jar</packaging>
  <name>Apache Ozone CLI Admin</name>
  <description>Apache Ozone CLI Admin</description>

  <properties>
    <classpath.skip>false</classpath.skip>
  </properties>

  <dependencies>
    <dependency>
      <groupId>com.fasterxml.jackson.core</groupId>
      <artifactId>jackson-annotations</artifactId>
    </dependency>
    <dependency>
      <groupId>com.fasterxml.jackson.core</groupId>
      <artifactId>jackson-core</artifactId>
    </dependency>
    <dependency>
      <groupId>com.fasterxml.jackson.core</groupId>
      <artifactId>jackson-databind</artifactId>
    </dependency>
    <dependency>
      <groupId>com.fasterxml.jackson.datatype</groupId>
      <artifactId>jackson-datatype-jsr310</artifactId>
    </dependency>
    <dependency>
      <groupId>com.google.guava</groupId>
      <artifactId>guava</artifactId>
    </dependency>
    <dependency>
      <groupId>commons-io</groupId>
      <artifactId>commons-io</artifactId>
    </dependency>
    <dependency>
      <groupId>info.picocli</groupId>
      <artifactId>picocli</artifactId>
    </dependency>
    <dependency>
      <groupId>org.apache.commons</groupId>
      <artifactId>commons-lang3</artifactId>
    </dependency>
    <dependency>
      <groupId>org.apache.hadoop</groupId>
      <artifactId>hadoop-common</artifactId>
    </dependency>
    <dependency>
      <groupId>org.apache.hadoop</groupId>
      <artifactId>hadoop-hdfs-client</artifactId>
    </dependency>
    <dependency>
      <groupId>org.apache.ozone</groupId>
      <artifactId>hdds-client</artifactId>
    </dependency>
    <dependency>
      <groupId>org.apache.ozone</groupId>
      <artifactId>hdds-common</artifactId>
    </dependency>
    <dependency>
      <groupId>org.apache.ozone</groupId>
      <artifactId>hdds-config</artifactId>
    </dependency>
    <dependency>
      <groupId>org.apache.ozone</groupId>
      <artifactId>hdds-interface-admin</artifactId>
    </dependency>
    <dependency>
      <groupId>org.apache.ozone</groupId>
      <artifactId>hdds-interface-client</artifactId>
    </dependency>
    <dependency>
      <groupId>org.apache.ozone</groupId>
      <artifactId>hdds-server-framework</artifactId>
    </dependency>
    <dependency>
      <groupId>org.apache.ozone</groupId>
      <artifactId>ozone-cli-shell</artifactId>
    </dependency>
    <dependency>
      <groupId>org.apache.ozone</groupId>
      <artifactId>ozone-client</artifactId>
    </dependency>
    <dependency>
      <groupId>org.apache.ozone</groupId>
      <artifactId>ozone-common</artifactId>
    </dependency>
    <dependency>
      <groupId>org.apache.ozone</groupId>
      <artifactId>ozone-interface-client</artifactId>
    </dependency>
    <dependency>
      <groupId>org.apache.ratis</groupId>
      <artifactId>ratis-common</artifactId>
    </dependency>
    <dependency>
      <groupId>org.slf4j</groupId>
      <artifactId>slf4j-api</artifactId>
    </dependency>
    <dependency>
      <!-- required for @MetaInfServices at compile-time, but not at runtime -->
      <groupId>org.kohsuke.metainf-services</groupId>
      <artifactId>metainf-services</artifactId>
      <scope>provided</scope>
    </dependency>
    <dependency>
      <groupId>commons-codec</groupId>
      <artifactId>commons-codec</artifactId>
      <scope>runtime</scope>
    </dependency>

    <!-- Test dependencies -->
    <dependency>
      <groupId>org.apache.ozone</groupId>
      <artifactId>hdds-common</artifactId>
      <type>test-jar</type>
      <scope>test</scope>
    </dependency>
    <dependency>
      <groupId>org.apache.ozone</groupId>
      <artifactId>hdds-test-utils</artifactId>
      <type>test-jar</type>
      <scope>test</scope>
    </dependency>
  </dependencies>

  <build>
    <plugins>
      <plugin>
        <groupId>org.apache.maven.plugins</groupId>
        <artifactId>maven-compiler-plugin</artifactId>
        <configuration>
          <annotationProcessorPaths>
            <path>
              <groupId>org.kohsuke.metainf-services</groupId>
              <artifactId>metainf-services</artifactId>
              <version>${metainf-services.version}</version>
            </path>
            <path>
              <groupId>info.picocli</groupId>
              <artifactId>picocli-codegen</artifactId>
              <version>${picocli.version}</version>
            </path>
          </annotationProcessorPaths>
          <annotationProcessors>
            <annotationProcessor>org.kohsuke.metainf_services.AnnotationProcessorImpl</annotationProcessor>
            <annotationProcessor>picocli.codegen.aot.graalvm.processor.NativeImageConfigGeneratorProcessor</annotationProcessor>
          </annotationProcessors>
        </configuration>
      </plugin>
      <plugin>
        <groupId>org.apache.maven.plugins</groupId>
        <artifactId>maven-enforcer-plugin</artifactId>
        <executions>
          <execution>
            <id>ban-annotations</id>
            <!-- override default restriction from root POM -->
            <configuration>
              <rules>
                <restrictImports>
                  <reason>Only selected annotation processors are enabled, see configuration of maven-compiler-plugin.</reason>
                  <bannedImports>
                    <bannedImport>org.apache.hadoop.hdds.conf.Config</bannedImport>
                    <bannedImport>org.apache.hadoop.hdds.conf.ConfigGroup</bannedImport>
<<<<<<< HEAD
                    <bannedImport>org.apache.hadoop.hdds.scm.metadata.Replicate</bannedImport>
                    <bannedImport>org.apache.hadoop.ozone.om.request.validation.OMLayoutVersionValidator</bannedImport>
                    <bannedImport>org.apache.hadoop.ozone.om.request.validation.OMClientVersionValidator</bannedImport>
=======
>>>>>>> 563b9d51
                  </bannedImports>
                </restrictImports>
              </rules>
            </configuration>
          </execution>
        </executions>
      </plugin>
    </plugins>
  </build>
</project><|MERGE_RESOLUTION|>--- conflicted
+++ resolved
@@ -185,12 +185,6 @@
                   <bannedImports>
                     <bannedImport>org.apache.hadoop.hdds.conf.Config</bannedImport>
                     <bannedImport>org.apache.hadoop.hdds.conf.ConfigGroup</bannedImport>
-<<<<<<< HEAD
-                    <bannedImport>org.apache.hadoop.hdds.scm.metadata.Replicate</bannedImport>
-                    <bannedImport>org.apache.hadoop.ozone.om.request.validation.OMLayoutVersionValidator</bannedImport>
-                    <bannedImport>org.apache.hadoop.ozone.om.request.validation.OMClientVersionValidator</bannedImport>
-=======
->>>>>>> 563b9d51
                   </bannedImports>
                 </restrictImports>
               </rules>
