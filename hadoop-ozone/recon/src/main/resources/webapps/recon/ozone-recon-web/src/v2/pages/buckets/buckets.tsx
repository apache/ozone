--- conflicted
+++ resolved
@@ -28,13 +28,8 @@
 import SingleSelect, { Option } from '@/v2/components/select/singleSelect';
 
 import { AutoReloadHelper } from '@/utils/autoReloadHelper';
-<<<<<<< HEAD
 import { AxiosGetHelper, cancelRequests } from "@/utils/axiosRequestHelper";
-import { nullAwareLocaleCompare, showDataFetchError } from '@/utils/common';
-=======
-import { AxiosGetHelper } from "@/utils/axiosRequestHelper";
 import { showDataFetchError } from '@/utils/common';
->>>>>>> 7a26afff
 import { useDebounce } from '@/v2/hooks/debounce.hook';
 
 import {
