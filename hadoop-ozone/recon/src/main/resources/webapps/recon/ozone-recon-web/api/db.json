--- conflicted
+++ resolved
@@ -1403,44 +1403,6 @@
     "subPaths": [
       {
         "key": false,
-<<<<<<< HEAD
-        "path": "/vol-0-30461-this-is-a-long-volume-name-which-will-exceed-normal-wrapping",
-        "size": 33096,
-        "sizeWithReplica": -1,
-        "isKey": false
-      },
-      {
-        "key": false,
-        "path": "/vol-1-82078",
-        "size": 33096,
-        "sizeWithReplica": -1,
-        "isKey": false
-      },
-      {
-        "key": false,
-        "path": "/vol-2-96509",
-        "size": 330496,
-        "sizeWithReplica": -1,
-        "isKey": false
-      },
-      {
-        "key": false,
-        "path": "/vol-3-75124",
-        "size": 330496,
-        "sizeWithReplica": -1,
-        "isKey": false
-      },
-      {
-        "key": false,
-        "path": "/vol-4-53147",
-        "size": 330240,
-        "sizeWithReplica": -1,
-        "isKey": false
-      },
-      {
-        "key": false,
-=======
->>>>>>> f2bb59b1
         "path": "/vol1",
         "size": 10000,
         "sizeWithReplica": -1,
