{
  "clusterState": {
    "pipelines": 32,
    "totalDatanodes": 24,
    "healthyDatanodes": 24,
    "storageReport": {
      "capacity": 202114732032,
      "used": 16384,
      "remaining": 182447632384
    },
    "containers": 3230,
    "missingContainers": 1002,
    "openContainers": 5,
    "deletedContainers": 4,
    "volumes": 5,
    "buckets": 156,
    "keys": 253000,
    "keysPendingDeletion": 1000,
    "scmServiceId": "scmservice",
    "omServiceId": "omservice"
  },
  "datanodes": {
    "totalCount": 19,
    "datanodes": [
      {
        "hostname": "localhost2.storage.enterprise.com",
<<<<<<< HEAD
        "uuid": "4712ba3d-4bb2-477a-9211-d9b50c013055",
        "state": "HEALTHY",
=======
        "uuid": "b590734e-a5f2-11ea-bb37-0242ac130010",
        "state": "DEAD",
>>>>>>> b3d191bb
        "opState": "IN_SERVICE",
        "lastHeartbeat": 1574728876059,
        "storageReport": {
          "capacity": 62725623808,
          "used": 488288256,
          "remaining": 21005319168,
          "committed": 10240000
        },
        "pipelines": [
          {
            "pipelineID": "02e3d908-ff01-4ce6-ad75-f3ec79bcc71a",
            "replicationType": "RATIS",
            "replicationFactor": 3,
            "leaderNode": "localhost1.storage.enterprise.com"
          },
          {
            "pipelineID": "09d3a478-ff01-4ce6-ad75-f3ec79bcc71a",
            "replicationType": "RATIS",
            "replicationFactor": 1,
            "leaderNode": "localhost1.storage.enterprise.com"
          },
          {
            "pipelineID": "02e3d908-ff01-4ce6-ad75-f3ec79bcc710",
            "replicationType": "RATIS",
            "replicationFactor": 3,
            "leaderNode": "localhost1.storage.enterprise.com"
          },
          {
            "pipelineID": "09d3a478-ff01-4ce6-ad75-f3ec79bcc711",
            "replicationType": "RATIS",
            "replicationFactor": 1,
            "leaderNode": "localhost1.storage.enterprise.com"
          },
          {
            "pipelineID": "02e3d908-ff01-4ce6-ad75-f3ec79bcc712",
            "replicationType": "RATIS",
            "replicationFactor": 3,
            "leaderNode": "localhost1.storage.enterprise.com"
          },
          {
            "pipelineID": "09d3a478-ff01-4ce6-ad75-f3ec79bcc713",
            "replicationType": "RATIS",
            "replicationFactor": 1,
            "leaderNode": "localhost1.storage.enterprise.com"
          },
          {
            "pipelineID": "02e3d908-ff01-4ce6-ad75-f3ec79bcc714",
            "replicationType": "RATIS",
            "replicationFactor": 3,
            "leaderNode": "localhost1.storage.enterprise.com"
          },
          {
            "pipelineID": "09d3a478-ff01-4ce6-ad75-f3ec79bcc715",
            "replicationType": "RATIS",
            "replicationFactor": 1,
            "leaderNode": "localhost1.storage.enterprise.com"
          }
        ],
        "containers": 80,
        "openContainers": 79,
        "leaderCount": 2,
        "version": "0.6.0-SNAPSHOT",
        "setupTime": 1574728775759,
        "revision": "caf471111cdb9168ec013f4526bb997aa513e079",
        "buildDate": "2020-07-20T15:45Z"
      },
      {
        "hostname": "localhost1.storage.enterprise.com",
        "uuid": "b5907812-a5f2-11ea-bb37-0242ac130011",
        "state": "HEALTHY",
        "opState": "DECOMMISSIONING",
        "lastHeartbeat": 1574724876059,
        "storageReport": {
          "capacity": 549755813888,
          "used": 450971566080,
          "remaining": 95784247808,
          "committed": 34563456
        },
        "pipelines": [
          {
            "pipelineID": "02e3d908-ff01-4ce6-ad75-f3ec79bcc71a",
            "replicationType": "RATIS",
            "replicationFactor": 3,
            "leaderNode": "localhost2.storage.enterprise.com"
          },
          {
            "pipelineID": "05e3d908-ff01-4ce6-ad75-f3ec79bcc7982",
            "replicationType": "RATIS",
            "replicationFactor": 1,
            "leaderNode": "localhost2.storage.enterprise.com"
          }
        ],
        "containers": 8192,
        "openContainers": 8182,
        "leaderCount": 1,
        "version": "0.6.0-SNAPSHOT",
        "setupTime": 1574724805059,
        "revision": "caf471111cdb9168ec013f4526bb997aa513e079",
        "buildDate": "2020-07-20T15:45Z"
      },
      {
        "hostname": "localhost4.storage.enterprise.com",
        "uuid": "b5907812-a5f2-11ea-bb37-0242ac130012",
        "state": "HEALTHY",
        "opState": "DECOMMISSIONED",
        "lastHeartbeat": 1574724876059,
        "storageReport": {
          "capacity": 549755813888,
          "used": 450971566080,
          "remaining": 95784247808,
          "committed": 34562
        },
        "pipelines": [
          {
            "pipelineID": "02e3d908-ff01-4ce6-ad75-f3ec79bcc71a",
            "replicationType": "RATIS",
            "replicationFactor": 3,
            "leaderNode": "localhost3.storage.enterprise.com"
          },
          {
            "pipelineID": "05e3d908-ff01-4ce6-ad75-f3ec79bcc7982",
            "replicationType": "RATIS",
            "replicationFactor": 1,
            "leaderNode": "localhost3.storage.enterprise.com"
          }
        ],
        "containers": 8192,
        "openContainers": 8182,
        "leaderCount": 1,
        "version": "0.6.0-SNAPSHOT",
        "setupTime": 1574724805059,
        "revision": "caf471111cdb9168ec013f4526bb997aa513e079",
        "buildDate": "2020-07-20T15:45Z"
      },
      {
        "hostname": "localhost3.storage.enterprise.com",
<<<<<<< HEAD
        "uuid": "4712ba3d-4bb2-477a-9211-d9b50c013056",
=======
        "uuid": "b5907812-a5f2-11ea-bb37-0242ac130013",
>>>>>>> b3d191bb
        "state": "HEALTHY",
        "opState": "ENTERING_MAINTENANCE",
        "lastHeartbeat": 1574724876059,
        "storageReport": {
          "capacity": 549755813888,
          "used": 450971566080,
          "remaining": 95784247808,
          "committed": 4576435
        },
        "pipelines": [
          {
            "pipelineID": "02e3d908-ff01-4ce6-ad75-f3ec79bcc71a",
            "replicationType": "RATIS",
            "replicationFactor": 3,
            "leaderNode": "localhost4.storage.enterprise.com"
          },
          {
            "pipelineID": "05e3d908-ff01-4ce6-ad75-f3ec79bcc7982",
            "replicationType": "RATIS",
            "replicationFactor": 1,
            "leaderNode": "localhost4.storage.enterprise.com"
          }
        ],
        "containers": 8192,
        "openContainers": 8182,
        "leaderCount": 1,
        "version": "0.6.0-SNAPSHOT",
        "setupTime": 1574724805059,
        "revision": "caf471111cdb9168ec013f4526bb997aa513e079",
        "buildDate": "2020-07-20T15:45Z"
      },
      {
        "hostname": "localhost6.storage.enterprise.com",
        "uuid": "b5907812-a5f2-11ea-bb37-0242ac130014",
        "state": "HEALTHY",
        "opState": "IN_MAINTENANCE",
        "lastHeartbeat": 1574724876059,
        "storageReport": {
          "capacity": 549755813888,
          "used": 450971566080,
          "remaining": 95784247808,
          "committed": 3453121
        },
        "pipelines": [
          {
            "pipelineID": "02e3d908-ff01-4ce6-ad75-f3ec79bcc71a",
            "replicationType": "RATIS",
            "replicationFactor": 3,
            "leaderNode": "localhost5.storage.enterprise.com"
          },
          {
            "pipelineID": "05e3d908-ff01-4ce6-ad75-f3ec79bcc7982",
            "replicationType": "RATIS",
            "replicationFactor": 1,
            "leaderNode": "localhost5.storage.enterprise.com"
          }
        ],
        "containers": 8192,
        "openContainers": 8182,
        "leaderCount": 1,
        "version": "0.6.0-SNAPSHOT",
        "setupTime": 1574724805059,
        "revision": "caf471111cdb9168ec013f4526bb997aa513e079",
        "buildDate": "2020-07-20T15:45Z"
      },
      {
        "hostname": "localhost5.storage.enterprise.com",
        "uuid": "b5907934-a5f2-11ea-bb37-0242ac130015",
        "state": "STALE",
        "opState": "IN_SERVICE",
        "lastHeartbeat": 1343544879843,
        "storageReport": {
          "capacity": 140737488355328,
          "used": 43980465111040,
          "remaining": 86757023244288,
          "committed": 3457623435
        },
        "pipelines": [
          {
            "pipelineID": "02e3d908-ff01-4ce6-ad75-f3ec79bcc71a",
            "replicationType": "RATIS",
            "replicationFactor": 3,
            "leaderNode": "localhost6.storage.enterprise.com"
          },
          {
            "pipelineID": "05e3d908-ff01-4ce6-ad75-f3ec79bcc7982",
            "replicationType": "RATIS",
            "replicationFactor": 1,
            "leaderNode": "localhost6.storage.enterprise.com"
          },
          {
            "pipelineID": "02e3d908-ff01-4ce6-ad75-f3ec79bcc71a",
            "replicationType": "STAND_ALONE",
            "replicationFactor": 1,
            "leaderNode": "localhost6.storage.enterprise.com"
          }
        ],
        "containers": 43,
        "openContainers": 42,
        "leaderCount": 2,
        "version": "0.6.0-SNAPSHOT",
        "setupTime": 1343544679543,
        "revision": "aaf470000cdb9168ec013f4526bb997aa513e079",
        "buildDate": "2020-07-19T13:45Z"
      },
      {
        "hostname": "localhost7.storage.enterprise.com",
        "uuid": "b5907934-a5f2-11ea-bb37-0242ac130016",
        "state": "STALE",
        "opState": "DECOMMISSIONING",
        "lastHeartbeat": 1343544879843,
        "storageReport": {
          "capacity": 140737488355328,
          "used": 43980465111040,
          "remaining": 86757023244288,
          "committed": 345624
        },
        "pipelines": [
          {
            "pipelineID": "02e3d908-ff01-4ce6-ad75-f3ec79bcc71a",
            "replicationType": "RATIS",
            "replicationFactor": 3,
            "leaderNode": "localhost7.storage.enterprise.com"
          },
          {
            "pipelineID": "05e3d908-ff01-4ce6-ad75-f3ec79bcc7982",
            "replicationType": "RATIS",
            "replicationFactor": 1,
            "leaderNode": "localhost7.storage.enterprise.com"
          },
          {
            "pipelineID": "02e3d908-ff01-4ce6-ad75-f3ec79bcc71a",
            "replicationType": "STAND_ALONE",
            "replicationFactor": 1,
            "leaderNode": "localhost7.storage.enterprise.com"
          }
        ],
        "containers": 43,
        "openContainers": 42,
        "leaderCount": 2,
        "version": "0.6.0-SNAPSHOT",
        "setupTime": 1343544679543,
        "revision": "aaf470000cdb9168ec013f4526bb997aa513e079",
        "buildDate": "2020-07-19T13:45Z"
      },
      {
        "hostname": "localhost8.storage.enterprise.com",
        "uuid": "b5907934-a5f2-11ea-bb37-0242ac130017",
        "state": "STALE",
        "opState": "DECOMMISSIONED",
        "lastHeartbeat": 1343544879843,
        "storageReport": {
          "capacity": 140737488355328,
          "used": 43980465111040,
          "remaining": 86757023244288,
          "committed": 123464574
        },
        "pipelines": [
          {
            "pipelineID": "02e3d908-ff01-4ce6-ad75-f3ec79bcc71a",
            "replicationType": "RATIS",
            "replicationFactor": 3,
            "leaderNode": "localhost8.storage.enterprise.com"
          },
          {
            "pipelineID": "05e3d908-ff01-4ce6-ad75-f3ec79bcc7982",
            "replicationType": "RATIS",
            "replicationFactor": 1,
            "leaderNode": "localhost8.storage.enterprise.com"
          },
          {
            "pipelineID": "02e3d908-ff01-4ce6-ad75-f3ec79bcc71a",
            "replicationType": "STAND_ALONE",
            "replicationFactor": 1,
            "leaderNode": "localhost8.storage.enterprise.com"
          }
        ],
        "containers": 43,
        "openContainers": 42,
        "leaderCount": 2,
        "version": "0.6.0-SNAPSHOT",
        "setupTime": 1343544679543,
        "revision": "aaf470000cdb9168ec013f4526bb997aa513e079",
        "buildDate": "2020-07-19T13:45Z"
      },
      {
        "hostname": "localhost9.storage.enterprise.com",
        "uuid": "b5907934-a5f2-11ea-bb37-0242ac130018",
        "state": "STALE",
        "opState": "ENTERING_MAINTENANCE",
        "lastHeartbeat": 1343544879843,
        "storageReport": {
          "capacity": 140737488355328,
          "used": 43980465111040,
          "remaining": 86757023244288,
          "committed": 556721345
        },
        "pipelines": [
          {
            "pipelineID": "02e3d908-ff01-4ce6-ad75-f3ec79bcc71a",
            "replicationType": "RATIS",
            "replicationFactor": 3,
            "leaderNode": "localhost9.storage.enterprise.com"
          },
          {
            "pipelineID": "05e3d908-ff01-4ce6-ad75-f3ec79bcc7982",
            "replicationType": "RATIS",
            "replicationFactor": 1,
            "leaderNode": "localhost9.storage.enterprise.com"
          },
          {
            "pipelineID": "02e3d908-ff01-4ce6-ad75-f3ec79bcc71a",
            "replicationType": "STAND_ALONE",
            "replicationFactor": 1,
            "leaderNode": "localhost9.storage.enterprise.com"
          }
        ],
        "containers": 43,
        "openContainers": 42,
        "leaderCount": 2,
        "version": "0.6.0-SNAPSHOT",
        "setupTime": 1343544679543,
        "revision": "aaf470000cdb9168ec013f4526bb997aa513e079",
        "buildDate": "2020-07-19T13:45Z"
      },
      {
        "hostname": "localhost10.storage.enterprise.com",
        "uuid": "b5907934-a5f2-11ea-bb37-0242ac130019",
        "state": "STALE",
        "opState": "IN_MAINTENANCE",
        "lastHeartbeat": 1343544879843,
        "storageReport": {
          "capacity": 140737488355328,
          "used": 43980465111040,
          "remaining": 86757023244288,
          "committed": 45671235234
        },
        "pipelines": [
          {
            "pipelineID": "02e3d908-ff01-4ce6-ad75-f3ec79bcc71a",
            "replicationType": "RATIS",
            "replicationFactor": 3,
            "leaderNode": "localhost10.storage.enterprise.com"
          },
          {
            "pipelineID": "05e3d908-ff01-4ce6-ad75-f3ec79bcc7982",
            "replicationType": "RATIS",
            "replicationFactor": 1,
            "leaderNode": "localhost10.storage.enterprise.com"
          },
          {
            "pipelineID": "02e3d908-ff01-4ce6-ad75-f3ec79bcc71a",
            "replicationType": "STAND_ALONE",
            "replicationFactor": 1,
            "leaderNode": "localhost10.storage.enterprise.com"
          }
        ],
        "containers": 43,
        "openContainers": 42,
        "leaderCount": 2,
        "version": "0.6.0-SNAPSHOT",
        "setupTime": 1343544679543,
        "revision": "aaf470000cdb9168ec013f4526bb997aa513e079",
        "buildDate": "2020-07-19T13:45Z"
      },
      {
        "hostname": "localhost11.storage.enterprise.com",
        "uuid": "b5907a06-a5f2-11ea-bb37-0242ac130020",
        "state": "DEAD",
        "opState": "IN_SERVICE",
        "lastHeartbeat": 1074724876059,
        "storageReport": {
          "capacity": 140737488355328,
          "used": 0,
          "remaining": 110737488355328,
          "committed": 0
        },
        "pipelines": [],
        "containers": 0,
        "openContainers": 0,
        "leaderCount": 0,
        "version": "0.6.0-SNAPSHOT",
        "setupTime": 1074724802059,
        "revision": "aaf470000cdb9168ec013f4526bb997aa513e079",
        "buildDate": "2020-07-19T13:45Z"
      },
      {
        "hostname": "localhost12.storage.enterprise.com",
        "uuid": "b5907ac4-a5f2-11ea-bb37-0242ac130021",
        "state": "DEAD",
        "opState": "DECOMMISSIONING",
        "lastHeartbeat": 1574724876059,
        "storageReport": {
          "capacity": 805306368000,
          "used": 644245094400,
          "remaining": 121061273600,
          "committed": 4572345234
        },
        "pipelines": [
          {
            "pipelineID": "02e3d908-ff01-4ce6-ad75-f3ec79bcc71a",
            "replicationType": "RATIS",
            "replicationFactor": 3,
            "leaderNode": "localhost12.storage.enterprise.com"
          },
          {
            "pipelineID": "05e3d908-ff01-4ce6-ad75-f3ec79bcc7982",
            "replicationType": "RATIS",
            "replicationFactor": 1,
            "leaderNode": "localhost12.storage.enterprise.com"
          }
        ],
        "containers": 643,
        "openContainers": 632,
        "leaderCount": 2,
        "version": "0.6.0-SNAPSHOT",
        "setupTime": 1574724816029,
        "revision": "aaf470000cdb9168ec013f4526bb997aa513e079",
        "buildDate": "2020-07-19T13:45Z"
      },
      {
        "hostname": "localhost13.storage.enterprise.com",
        "uuid": "b5907b82-a5f2-11ea-bb37-0242ac130022",
        "state": "DEAD",
        "opState": "DECOMMISSIONED",
        "lastHeartbeat": 1574724876059,
        "storageReport": {
          "capacity": 140737488355328,
          "used": 43980465111040,
          "remaining": 92757023244288,
          "committed": 34563453
        },
        "pipelines": [
          {
            "pipelineID": "02e3d908-ff01-4ce6-ad75-f3ec79bcc71a",
            "replicationType": "RATIS",
            "replicationFactor": 3,
            "leaderNode": "localhost13.storage.enterprise.com"
          },
          {
            "pipelineID": "05e3d908-ff01-4ce6-ad75-f3ec79bcc7982",
            "replicationType": "RATIS",
            "replicationFactor": 1,
            "leaderNode": "localhost13.storage.enterprise.com"
          }
        ],
        "containers": 5,
        "openContainers": 4,
        "leaderCount": 1,
        "version": "0.6.0-SNAPSHOT",
        "setupTime": 1574724802059,
        "revision": "aaf470000cdb9168ec013f4526bb997aa513e079",
        "buildDate": "2020-07-19T13:45Z"
      },
      {
        "hostname": "localhost14.storage.enterprise.com",
        "uuid": "b5907c40-a5f2-11ea-bb37-0242ac130023",
        "state": "DEAD",
        "opState": "ENTERING_MAINTENANCE",
        "lastHeartbeat": 1574724876059,
        "storageReport": {
          "capacity": 549755813888,
          "used": 450971566080,
          "remaining": 94784247808,
          "committed": 7234234
        },
        "pipelines": [
          {
            "pipelineID": "02e3d908-ff01-4ce6-ad75-f3ec79bcc71a",
            "replicationType": "RATIS",
            "replicationFactor": 3,
            "leaderNode": "localhost14.storage.enterprise.com"
          },
          {
            "pipelineID": "05e3d908-ff01-4ce6-ad75-f3ec79bcc7982",
            "replicationType": "RATIS",
            "replicationFactor": 1,
            "leaderNode": "localhost14.storage.enterprise.com"
          },
          {
            "pipelineID": "05e3d908-ff01-4ce6-ad75-f3ec79bcc7982",
            "replicationType": "STAND_ALONE",
            "replicationFactor": 1,
            "leaderNode": "localhost14.storage.enterprise.com"
          }
        ],
        "containers": 64,
        "openContainers": 63,
        "leaderCount": 2,
        "version": "0.6.0-SNAPSHOT",
        "setupTime": 1574724676009,
        "revision": "aaf470000cdb9168ec013f4526bb997aa513e079",
        "buildDate": "2020-07-19T13:45Z"
      },
      {
        "hostname": "localhost15.storage.enterprise.com",
        "uuid": "b5907cf4-a5f2-11ea-bb37-0242ac130024",
        "state": "DEAD",
        "opState": "IN_MAINTENANCE",
        "lastHeartbeat": 1574724876059,
        "storageReport": {
          "capacity": 140737488355328,
          "used": 43980465111040,
          "remaining": 92757023244288,
          "committed": 34562346
        },
        "pipelines": [
          {
            "pipelineID": "02e3d908-ff01-4ce6-ad75-f3ec79bcc71a",
            "replicationType": "RATIS",
            "replicationFactor": 3,
            "leaderNode": "localhost15.storage.enterprise.com"
          },
          {
            "pipelineID": "05e3d908-ff01-4ce6-ad75-f3ec79bcc7982",
            "replicationType": "RATIS",
            "replicationFactor": 1,
            "leaderNode": "localhost15.storage.enterprise.com"
          }
        ],
        "containers": 21,
        "openContainers": 20,
        "leaderCount": 1,
        "version": "0.6.0-SNAPSHOT",
        "setupTime": 1574724276050,
        "revision": "caf471111cdb9168ec013f4526bb997aa513e079",
        "buildDate": "2020-07-20T15:45Z"
      },
      {
        "hostname": "localhost16.storage.enterprise.com",
        "uuid": "b5907f4c-a5f2-11ea-bb37-0242ac130025",
        "state": "HEALTHY",
        "opState": "IN_SERVICE",
        "lastHeartbeat": 1574724874011,
        "storageReport": {
          "capacity": 140737488355328,
          "used": 43980465111040,
          "remaining": 76757023244288,
          "committed": 834324523
        },
        "pipelines": [
          {
            "pipelineID": "02e3d908-ff01-4ce6-ad75-f3ec79bcc71a",
            "replicationType": "RATIS",
            "replicationFactor": 3,
            "leaderNode": "localhost16.storage.enterprise.com"
          },
          {
            "pipelineID": "05e3d908-ff01-4ce6-ad75-f3ec79bcc7982",
            "replicationType": "RATIS",
            "replicationFactor": 1,
            "leaderNode": "localhost16.storage.enterprise.com"
          }
        ],
        "containers": 897,
        "openContainers": 896,
        "leaderCount": 1,
        "version": "0.6.0-SNAPSHOT",
        "setupTime": 1574724573011,
        "revision": "caf471111cdb9168ec013f4526bb997aa513e079",
        "buildDate": "2020-07-20T15:45Z"
      },
      {
        "hostname": "localhost17.storage.enterprise.com",
        "uuid": "b590801e-a5f2-11ea-bb37-0242ac130026",
        "state": "HEALTHY",
        "opState": "IN_SERVICE",
        "lastHeartbeat": 1574723876959,
        "storageReport": {
          "capacity": 140737488355328,
          "used": 43980465111040,
          "remaining": 66757023244288,
          "committed": 346467345
        },
        "pipelines": [
          {
            "pipelineID": "02e3d908-ff01-4ce6-ad75-f3ec79bcc71a",
            "replicationType": "RATIS",
            "replicationFactor": 3,
            "leaderNode": "localhost17.storage.enterprise.com"
          },
          {
            "pipelineID": "05e3d908-ff01-4ce6-ad75-f3ec79bcc7982",
            "replicationType": "RATIS",
            "replicationFactor": 1,
            "leaderNode": "localhost17.storage.enterprise.com"
          },
          {
            "pipelineID": "01f2e105-ff01-4ce6-ad75-f3ec79bcc7982",
            "replicationType": "STAND_ALONE",
            "replicationFactor": 1,
            "leaderNode": "localhost17.storage.enterprise.com"
          }
        ],
        "containers": 6754,
        "openContainers": 6744,
        "leaderCount": 2,
        "version": "0.6.0-SNAPSHOT",
        "setupTime": 1574723756059,
        "revision": "caf471111cdb9168ec013f4526bb997aa513e079",
        "buildDate": "2020-07-20T15:45Z"
      },
      {
        "hostname": "localhost18.storage.enterprise.com",
        "uuid": "b59080e6-a5f2-11ea-bb37-0242ac130027",
        "state": "STALE",
        "opState": "IN_SERVICE",
        "lastHeartbeat": 1474724876783,
        "storageReport": {
          "capacity": 140737488355328,
          "used": 43980465111040,
          "remaining": 96157023244288,
          "committed": 45245456
        },
        "pipelines": [
          {
            "pipelineID": "02e3d908-ff01-4ce6-ad75-f3ec79bcc71a",
            "replicationType": "RATIS",
            "replicationFactor": 3,
            "leaderNode": "localhost18.storage.enterprise.com"
          },
          {
            "pipelineID": "05e3d908-ff01-4ce6-ad75-f3ec79bcc7982",
            "replicationType": "RATIS",
            "replicationFactor": 1,
            "leaderNode": "localhost18.storage.enterprise.com"
          }
        ],
        "containers": 78,
        "openContainers": 77,
        "leaderCount": 2,
        "version": "0.6.0-SNAPSHOT",
        "setupTime": 1474724705783,
        "revision": "ace991111cdb9168ec013f4526bb997aa513e079",
        "buildDate": "2020-07-20T10:45Z"
      },
      {
        "hostname": "localhost19.storage.enterprise.com",
        "uuid": "b59081a4-a5f2-11ea-bb37-0242ac130028",
        "state": "HEALTHY",
        "opState": "IN_SERVICE",
        "lastHeartbeat": 1574724796532,
        "storageReport": {
          "capacity": 140737488355328,
          "used": 43980465111040,
          "remaining": 94757023244288,
          "committed": 45673234
        },
        "pipelines": [
          {
            "pipelineID": "02e3d908-ff01-4ce6-ad75-f3ec79bcc71a",
            "replicationType": "RATIS",
            "replicationFactor": 3,
            "leaderNode": "localhost19.storage.enterprise.com"
          },
          {
            "pipelineID": "05e3d908-ff01-4ce6-ad75-f3ec79bcc7982",
            "replicationType": "RATIS",
            "replicationFactor": 1,
            "leaderNode": "localhost19.storage.enterprise.com"
          }
        ],
        "containers": 543,
        "openContainers": 540,
        "leaderCount": 1,
        "version": "0.6.0-SNAPSHOT",
        "setupTime": 1574724706232,
        "revision": "ace991111cdb9168ec013f4526bb997aa513e079",
        "buildDate": "2020-07-20T10:45Z"
      }
    ]
  },
  "pipelines": {
    "totalCount": 3,
    "pipelines": [
      {
        "pipelineId": "02e3d908-ff01-4ce6-ad75-f3ec79bcc71a",
        "status": "OPEN",
        "leaderNode": "localhost1.storage.enterprise.com",
        "datanodes": [
          {
            "level": 0,
            "parent": null,
            "cost": 0,
            "uuid": "9e4e92da-4abd-461d-b042-dc4fe72e8727",
            "uuidString": "9e4e92da-4abd-461d-b042-dc4fe72e8727",
            "ipAddress": "172.22.0.5",
            "hostName": "ozone_datanode_1.ozone_default",
            "ports": [
              {
                "name": "REPLICATION",
                "value": 9886
              },
              {
                "name": "RATIS",
                "value": 9858
              },
              {
                "name": "RATIS_ADMIN",
                "value": 9857
              },
              {
                "name": "RATIS_SERVER",
                "value": 9856
              },
              {
                "name": "RATIS_DATASTREAM",
                "value": 9855
              },
              {
                "name": "STANDALONE",
                "value": 9859
              }

            ],
            "certSerialId": null,
            "version": null,
            "setupTime": 0,
            "revision": null,
            "buildDate": null,
            "persistedOpState": "IN_SERVICE",
            "persistedOpStateExpiryEpochSec": 0,
            "initialVersion": 0,
            "currentVersion": 1,
            "signature": -460136136,
            "decomissioned": false,
            "networkName": "9e4e92da-4abd-461d-b042-dc4fe72e8727",
            "networkLocation": "/default-rack",
            "networkFullPath": "/default-rack/9e4e92da-4abd-461d-b042-dc4fe72e8727",
            "numOfLeaves": 1
          }
        ],
        "lastLeaderElection": 1578491471528,
        "duration": 389445,
        "leaderElections": 28,
        "replicationType": "RATIS",
        "replicationFactor": 3,
        "containers": 1
      },
      {
        "pipelineId": "05e3d908-ff01-4ce6-ad75-f3ec79bcc7982",
        "status": "OPEN",
        "leaderNode": "localhost5.storage.enterprise.com",
        "datanodes": [
          {
            "level": 0,
            "parent": null,
            "cost": 0,
            "uuid": "9e4e92da-4abd-461d-b042-dc4fe72e8728",
            "uuidString": "9e4e92da-4abd-461d-b042-dc4fe72e8728",
            "ipAddress": "172.22.0.5",
            "hostName": "ozone_datanode_2.ozone_default",
            "ports": [
              {
                "name": "REPLICATION",
                "value": 9886
              },
              {
                "name": "RATIS",
                "value": 9858
              },
              {
                "name": "RATIS_ADMIN",
                "value": 9857
              },
              {
                "name": "RATIS_SERVER",
                "value": 9856
              },
              {
                "name": "RATIS_DATASTREAM",
                "value": 9855
              },
              {
                "name": "STANDALONE",
                "value": 9859
              }
            ],
            "certSerialId": null,
            "version": null,
            "setupTime": 0,
            "revision": null,
            "buildDate": null,
            "persistedOpState": "IN_SERVICE",
            "persistedOpStateExpiryEpochSec": 0,
            "initialVersion": 0,
            "currentVersion": 1,
            "signature": -460136136,
            "decomissioned": false,
            "networkName": "9e4e92da-4abd-461d-b042-dc4fe72e8727",
            "networkLocation": "/default-rack",
            "networkFullPath": "/default-rack/9e4e92da-4abd-461d-b042-dc4fe72e8727",
            "numOfLeaves": 1
          },
          {
            "level": 0,
            "parent": null,
            "cost": 0,
            "uuid": "0523e1bb-d0a8-457c-be51-5e30ee0ad295",
            "uuidString": "0523e1bb-d0a8-457c-be51-5e30ee0ad295",
            "ipAddress": "172.22.0.3",
            "hostName": "ozone_datanode_3.ozone_default",
            "ports": [
              {
                "name": "REPLICATION",
                "value": 9886
              },
              {
                "name": "RATIS",
                "value": 9858
              },
              {
                "name": "RATIS_ADMIN",
                "value": 9857
              },
              {
                "name": "RATIS_SERVER",
                "value": 9856
              },
              {
                "name": "RATIS_DATASTREAM",
                "value": 9855
              },
              {
                "name": "STANDALONE",
                "value": 9859
              }
            ],
            "certSerialId": null,
            "version": null,
            "setupTime": 0,
            "revision": null,
            "buildDate": null,
            "persistedOpState": "IN_SERVICE",
            "persistedOpStateExpiryEpochSec": 0,
            "initialVersion": 0,
            "currentVersion": 1,
            "signature": 776905284,
            "decomissioned": false,
            "networkName": "0523e1bb-d0a8-457c-be51-5e30ee0ad295",
            "networkLocation": "/default-rack",
            "networkFullPath": "/default-rack/0523e1bb-d0a8-457c-be51-5e30ee0ad295",
            "numOfLeaves": 1
          }
        ],
        "lastLeaderElection": 1578441471528,
        "duration": 50073382,
        "leaderElections": 7,
        "replicationType": "RATIS",
        "replicationFactor": 3,
        "containers": 4
      },
      {
        "pipelineId": "04a5d908-ff01-4ce6-ad75-f3ec73dfc8a2",
        "status": "CLOSED",
        "leaderNode": "localhost9.storage.enterprise.com",
        "datanodes": [
          {
            "level": 0,
            "parent": null,
            "cost": 0,
            "uuid": "e9011d34-2aeb-49fc-ab17-a35175342058",
            "uuidString": "e9011d34-2aeb-49fc-ab17-a35175342058",
            "ipAddress": "172.22.0.2",
            "hostName": "ozone_datanode_4.ozone_default",
            "ports": [
              {
                "name": "REPLICATION",
                "value": 9886
              },
              {
                "name": "RATIS",
                "value": 9858
              },
              {
                "name": "RATIS_ADMIN",
                "value": 9857
              },
              {
                "name": "RATIS_SERVER",
                "value": 9856
              },
              {
                "name": "RATIS_DATASTREAM",
                "value": 9855
              },
              {
                "name": "STANDALONE",
                "value": 9859
              }
            ],
            "certSerialId": null,
            "version": null,
            "setupTime": 0,
            "revision": null,
            "buildDate": null,
            "persistedOpState": "IN_SERVICE",
            "persistedOpStateExpiryEpochSec": 0,
            "initialVersion": 0,
            "currentVersion": 1,
            "signature": 1287180809,
            "decomissioned": false,
            "networkName": "e9011d34-2aeb-49fc-ab17-a35175342058",
            "networkLocation": "/default-rack",
            "networkFullPath": "/default-rack/e9011d34-2aeb-49fc-ab17-a35175342058",
            "numOfLeaves": 1
          }
        ],
        "lastLeaderElection": 1578441871828,
        "duration": 49712212,
        "leaderElections": 5,
        "replicationType": "RATIS",
        "replicationFactor": 3,
        "containers": 7
      }
    ]
  },
  "missingContainers": {
    "totalCount": 2,
    "containers": [
      {
        "containerID": 1,
        "keys": 1235,
        "replicas": [
          {
            "containerId": 1,
            "datanodeHost": "localhost1.storage.enterprise.com",
            "firstReportTimestamp": 1578491371100,
            "lastReportTimestamp": 1578491371528
          },
          {
            "containerId": 1,
            "datanodeHost": "localhost3.storage.enterprise.com",
            "firstReportTimestamp": 1578491370100,
            "lastReportTimestamp": 1578491371328
          },
          {
            "containerId": 1,
            "datanodeHost": "localhost5.storage.enterprise.com",
            "firstReportTimestamp": 1578491371200,
            "lastReportTimestamp": 1578491371528
          }
        ],
        "missingSince": 1578491371528,
        "pipelineID": "05e3d908-ff01-4ce6-ad75-f3ec79bcc7982"
      },
      {
        "containerID": 2,
        "keys": 1356,
        "replicas": [
          {
            "containerId": 1,
            "datanodeHost": "localhost1.storage.enterprise.com",
            "firstReportTimestamp": 1578491371100,
            "lastReportTimestamp": 1578491371528
          },
          {
            "containerId": 1,
            "datanodeHost": "localhost3.storage.enterprise.com",
            "firstReportTimestamp": 1578491370100,
            "lastReportTimestamp": 1578491371328
          },
          {
            "containerId": 1,
            "datanodeHost": "localhost5.storage.enterprise.com",
            "firstReportTimestamp": 1578491371200,
            "lastReportTimestamp": 1578491371528
          }
        ],
        "missingSince": 1578491471528,
        "pipelineID": "04a5d908-ff01-4ce6-ad75-f3ec73dfc8a2"
      }
    ]
  },
  "keys": {
    "totalCount": 15,
    "keys": [
      {
        "Volume": "vol-0-20448",
        "Bucket": "bucket-0-12811",
        "Key": "key-0-77505",
        "DataSize": 10240,
        "Versions": [
          0
        ],
        "Blocks": {
          "0": [
            {
              "containerID": 1,
              "localID": 103206297511460860
            }
          ]
        },
        "CreationTime": "2019-11-26T21:18:43.688Z",
        "ModificationTime": "2019-11-26T21:18:46.062Z"
      },
      {
        "Volume": "vol-0-20448",
        "Bucket": "bucket-0-12811",
        "Key": "key-21-64511",
        "DataSize": 5692407,
        "Versions": [
          0
        ],
        "Blocks": {
          "0": [
            {
              "containerID": 1,
              "localID": 103206299949795380
            }
          ]
        },
        "CreationTime": "2019-11-26T21:19:20.855Z",
        "ModificationTime": "2019-11-26T21:19:20.991Z"
      },
      {
        "Volume": "vol-0-20448",
        "Bucket": "bucket-0-12811",
        "Key": "key-22-69104",
        "DataSize": 189407,
        "Versions": [
          0
        ],
        "Blocks": {
          "0": [
            {
              "containerID": 1,
              "localID": 103206300033091740
            }
          ]
        },
        "CreationTime": "2019-11-26T21:19:22.126Z",
        "ModificationTime": "2019-11-26T21:19:22.251Z"
      },
      {
        "Volume": "vol-0-20448",
        "Bucket": "bucket-0-12811",
        "Key": "key-0-77506",
        "DataSize": 10240,
        "Versions": [
          0
        ],
        "Blocks": {
          "0": [
            {
              "containerID": 1,
              "localID": 103206297511460860
            }
          ]
        },
        "CreationTime": "2019-11-26T21:18:43.688Z",
        "ModificationTime": "2019-11-26T21:18:46.062Z"
      },
      {
        "Volume": "vol-0-20448",
        "Bucket": "bucket-0-12811",
        "Key": "key-21-64512",
        "DataSize": 5692407,
        "Versions": [
          0
        ],
        "Blocks": {
          "0": [
            {
              "containerID": 1,
              "localID": 103206299949795380
            }
          ]
        },
        "CreationTime": "2019-11-26T21:19:20.855Z",
        "ModificationTime": "2019-11-26T21:19:20.991Z"
      },
      {
        "Volume": "vol-0-20448",
        "Bucket": "bucket-0-12811",
        "Key": "key-22-69105",
        "DataSize": 189407,
        "Versions": [
          0
        ],
        "Blocks": {
          "0": [
            {
              "containerID": 1,
              "localID": 103206300033091740
            }
          ]
        },
        "CreationTime": "2019-11-26T21:19:22.126Z",
        "ModificationTime": "2019-11-26T21:19:22.251Z"
      },
      {
        "Volume": "vol-0-20448",
        "Bucket": "bucket-0-12811",
        "Key": "key-0-77507",
        "DataSize": 10240,
        "Versions": [
          0
        ],
        "Blocks": {
          "0": [
            {
              "containerID": 1,
              "localID": 103206297511460860
            }
          ]
        },
        "CreationTime": "2019-11-26T21:18:43.688Z",
        "ModificationTime": "2019-11-26T21:18:46.062Z"
      },
      {
        "Volume": "vol-0-20448",
        "Bucket": "bucket-0-12811",
        "Key": "key-21-64513",
        "DataSize": 5692407,
        "Versions": [
          0
        ],
        "Blocks": {
          "0": [
            {
              "containerID": 1,
              "localID": 103206299949795380
            }
          ]
        },
        "CreationTime": "2019-11-26T21:19:20.855Z",
        "ModificationTime": "2019-11-26T21:19:20.991Z"
      },
      {
        "Volume": "vol-0-20448",
        "Bucket": "bucket-0-12811",
        "Key": "key-22-69106",
        "DataSize": 189407,
        "Versions": [
          0
        ],
        "Blocks": {
          "0": [
            {
              "containerID": 1,
              "localID": 103206300033091740
            }
          ]
        },
        "CreationTime": "2019-11-26T21:19:22.126Z",
        "ModificationTime": "2019-11-26T21:19:22.251Z"
      },
      {
        "Volume": "vol-0-20448",
        "Bucket": "bucket-0-12811",
        "Key": "key-0-77508",
        "DataSize": 10240,
        "Versions": [
          0
        ],
        "Blocks": {
          "0": [
            {
              "containerID": 1,
              "localID": 103206297511460860
            }
          ]
        },
        "CreationTime": "2019-11-26T21:18:43.688Z",
        "ModificationTime": "2019-11-26T21:18:46.062Z"
      },
      {
        "Volume": "vol-0-20448",
        "Bucket": "bucket-0-12811",
        "Key": "key-21-64514",
        "DataSize": 5692407,
        "Versions": [
          0
        ],
        "Blocks": {
          "0": [
            {
              "containerID": 1,
              "localID": 103206299949795380
            }
          ]
        },
        "CreationTime": "2019-11-26T21:19:20.855Z",
        "ModificationTime": "2019-11-26T21:19:20.991Z"
      },
      {
        "Volume": "vol-0-20448",
        "Bucket": "bucket-0-12811",
        "Key": "key-22-69107",
        "DataSize": 189407,
        "Versions": [
          0
        ],
        "Blocks": {
          "0": [
            {
              "containerID": 1,
              "localID": 103206300033091740
            }
          ]
        },
        "CreationTime": "2019-11-26T21:19:22.126Z",
        "ModificationTime": "2019-11-26T21:19:22.251Z"
      },
      {
        "Volume": "vol-0-20448",
        "Bucket": "bucket-0-12811",
        "Key": "key-0-77509",
        "DataSize": 10240,
        "Versions": [
          0
        ],
        "Blocks": {
          "0": [
            {
              "containerID": 1,
              "localID": 103206297511460860
            }
          ]
        },
        "CreationTime": "2019-11-26T21:18:43.688Z",
        "ModificationTime": "2019-11-26T21:18:46.062Z"
      },
      {
        "Volume": "vol-0-20448",
        "Bucket": "bucket-0-12811",
        "Key": "key-21-64515",
        "DataSize": 5692407,
        "Versions": [
          0
        ],
        "Blocks": {
          "0": [
            {
              "containerID": 1,
              "localID": 103206299949795380
            }
          ]
        },
        "CreationTime": "2019-11-26T21:19:20.855Z",
        "ModificationTime": "2019-11-26T21:19:20.991Z"
      },
      {
        "Volume": "vol-0-20448",
        "Bucket": "bucket-0-12811",
        "Key": "key-22-69109",
        "DataSize": 189407,
        "Versions": [
          0
        ],
        "Blocks": {
          "0": [
            {
              "containerID": 1,
              "localID": 103206300033091740
            }
          ]
        },
        "CreationTime": "2019-11-26T21:19:22.126Z",
        "ModificationTime": "2019-11-26T21:19:22.251Z"
      }
    ]
  },
  "fileSizeCounts": [
    {
      "volume": "vol1",
      "bucket": "bucket1",
      "fileSize": 1024,
      "count": 56
    },
    {
      "volume": "vol1",
      "bucket": "bucket2",
      "fileSize": 4096,
      "count": 25
    },
    {
      "volume": "vol1",
      "bucket": "bucket3",
      "fileSize": 32768,
      "count": 312
    },
    {
      "volume": "vol1",
      "bucket": "bucket4",
      "fileSize": 131072,
      "count": 78
    },
    {
      "volume": "vol1",
      "bucket": "bucket5",
      "fileSize": 1024,
      "count": 123
    },
    {
      "volume": "vol1",
      "bucket": "bucket6",
      "fileSize": 131072,
      "count": 187
    },
    {
      "volume": "vol2",
      "bucket": "bucket7",
      "fileSize": 1024,
      "count": 54
    },
    {
      "volume": "vol3",
      "bucket": "bucket8",
      "fileSize": 131072,
      "count": 217
    }
  ],
  "containerCount": [
    {
      "containerSize": 1024,
      "count": 2
    },
    {
      "containerSize": 16384,
      "count": 3
    },
    {
      "containerSize": 2097152,
      "count": 4
    },
    {
      "containerSize": 1536870912,
      "count": 1
    }
  ],
  "root": {
    "status": "OK",
    "path": "/",
    "size": 1709108,
    "sizeWithReplica": -1,
    "subPathCount": 30,
    "subPaths": [
      {
        "key": false,
        "path": "/vol-0-30461",
        "size": 33096,
        "sizeWithReplica": -1,
        "isKey": false
      },
      {
        "key": false,
        "path": "/vol-1-82078",
        "size": 33096,
        "sizeWithReplica": -1,
        "isKey": false
      },
      {
        "key": false,
        "path": "/vol-2-96509",
        "size": 330496,
        "sizeWithReplica": -1,
        "isKey": false
      },
      {
        "key": false,
        "path": "/vol-3-75124",
        "size": 330496,
        "sizeWithReplica": -1,
        "isKey": false
      },
      {
        "key": false,
        "path": "/vol-4-53147",
        "size": 330240,
        "sizeWithReplica": -1,
        "isKey": false
      },
      {
        "key": false,
        "path": "/vol1",
        "size": 12204,
        "sizeWithReplica": -1,
        "isKey": false
      },
      {
        "key": false,
        "path": "/vol17",
        "size": 8136,
        "sizeWithReplica": -1,
        "isKey": false
      },
      {
        "key": false,
        "path": "/vol21",
        "size": 8136,
        "sizeWithReplica": -1,
        "isKey": false
      },
      {
        "key": false,
        "path": "/vol22",
        "size": 8136,
        "sizeWithReplica": -1,
        "isKey": false
      },
      {
        "key": false,
        "path": "/vol4",
        "size": 8136,
        "sizeWithReplica": -1,
        "isKey": false
      },
      {
        "key": false,
        "path": "/vol18",
        "size": 4068,
        "sizeWithReplica": -1,
        "isKey": false
      },
      {
        "key": false,
        "path": "/vol19",
        "size": 4068,
        "sizeWithReplica": -1,
        "isKey": false
      },
      {
        "key": false,
        "path": "/s3v",
        "size": 0,
        "sizeWithReplica": -1,
        "isKey": false
      },
      {
        "key": false,
        "path": "/vol10",
        "size": 0,
        "sizeWithReplica": -1,
        "isKey": false
      },
      {
        "key": false,
        "path": "/vol11",
        "size": 0,
        "sizeWithReplica": -1,
        "isKey": false
      },
      {
        "key": false,
        "path": "/vol12",
        "size": 0,
        "sizeWithReplica": -1,
        "isKey": false
      },
      {
        "key": false,
        "path": "/vol13",
        "size": 0,
        "sizeWithReplica": -1,
        "isKey": false
      },
      {
        "key": false,
        "path": "/vol14",
        "size": 0,
        "sizeWithReplica": -1,
        "isKey": false
      },
      {
        "key": false,
        "path": "/vol15",
        "size": 0,
        "sizeWithReplica": -1,
        "isKey": false
      },
      {
        "key": false,
        "path": "/vol16",
        "size": 0,
        "sizeWithReplica": -1,
        "isKey": false
      },
      {
        "key": false,
        "path": "/vol2",
        "size": 0,
        "sizeWithReplica": -1,
        "isKey": false
      },
      {
        "key": false,
        "path": "/vol20",
        "size": 0,
        "sizeWithReplica": -1,
        "isKey": false
      },
      {
        "key": false,
        "path": "/vol3",
        "size": 0,
        "sizeWithReplica": -1,
        "isKey": false
      },
      {
        "key": false,
        "path": "/vol5",
        "size": 0,
        "sizeWithReplica": -1,
        "isKey": false
      },
      {
        "key": false,
        "path": "/vol6",
        "size": 0,
        "sizeWithReplica": -1,
        "isKey": false
      },
      {
        "key": false,
        "path": "/vol7",
        "size": 0,
        "sizeWithReplica": -1,
        "isKey": false
      },
      {
        "key": false,
        "path": "/vol8",
        "size": 0,
        "sizeWithReplica": -1,
        "isKey": false
      },
      {
        "key": false,
        "path": "/vol9",
        "size": 0,
        "sizeWithReplica": -1,
        "isKey": false
      },
      {
        "key": false,
        "path": "/vol10",
        "size": 10,
        "sizeWithReplica": -1,
        "isKey": false
      },
      {
        "key": false,
        "path": "/vol11",
        "size": 20,
        "sizeWithReplica": -1,
        "isKey": false
      }
    ],
    "sizeDirectKey": -1
  },
  "volume": {
    "status": "OK",
    "path": "/dummyVolume",
    "size": 150000,
    "sizeWithReplica": -1,
    "subPathCount": 5,
    "subPaths": [
      {
        "path": "/dummyVolume/bucket1",
        "size": 100000,
        "sizeWithReplica": -1
      },
      {
        "path": "/dummyVolume/bucket2",
        "size": 20000,
        "sizeWithReplica": -1
      },
      {
        "path": "/dummyVolume/bucket3",
        "size": 10000,
        "sizeWithReplica": -1
      },
      {
        "path": "/dummyVolume/bucket4",
        "size": 10000,
        "sizeWithReplica": -1
      },
      {
        "path": "/dummyVolume/bucket5",
        "size": 10000,
        "sizeWithReplica": -1
      }
    ],
    "sizeDirectKey": 0
  },
  "bucket": {
    "status": "OK",
    "path": "/dummyVolume/dummyBucket",
    "size": 200000,
    "sizeWithReplica": -1,
    "subPathCount": 5,
    "subPaths": [
      {
        "path": "/dummyVolume/dummyBucket/dir1",
        "size": 10000,
        "sizeWithReplica": -1
      },
      {
        "path": "/dummyVolume/dummyBucket/dir2",
        "size": 20000,
        "sizeWithReplica": -1
      },
      {
        "path": "/dummyVolume/dummyBucket/dir3",
        "size": 30000,
        "sizeWithReplica": -1
      },
      {
        "path": "/dummyVolume/dummyBucket/dir4",
        "size": 40000,
        "sizeWithReplica": -1
      },
      {
        "path": "/dummyVolume/dummyBucket/dir5",
        "size": 50000,
        "sizeWithReplica": -1
      },
      {
        "path": "/dummyVolume/dummyBucket/key1",
        "size": 25000,
        "sizeWithReplica": -1,
        "isKey": true
      },
      {
        "path": "/dummyVolume/dummyBucket/key2",
        "size": 25000,
        "sizeWithReplica": -1,
        "isKey": true
      },
      {
        "path": "/dummyVolume/dummyBucket/empty",
        "size": 0,
        "sizeWithReplica": -1
      }
    ],
    "sizeDirectKey": 50000
  },
  "dir": {
    "status": "OK",
    "path": "/volumetest/buckettest/dir1",
    "size": 111010000,
    "sizeWithReplica": -1,
    "subPathCount": 4,
    "subPaths": [
      {
        "key": true,
        "path": "/volumetest/buckettest/dir1/key100MB",
        "size": 100000000,
        "sizeWithReplica": -1,
        "isKey": true
      },
      {
        "key": true,
        "path": "/volumetest/buckettest/dir1/key10mb",
        "size": 10000000,
        "sizeWithReplica": -1,
        "isKey": true
      },
      {
        "key": true,
        "path": "/volumetest/buckettest/dir1/key1MB",
        "size": 1000000,
        "sizeWithReplica": -1,
        "isKey": true
      },
      {
        "key": true,
        "path": "/volumetest/buckettest/dir1/key10kb",
        "size": 10000,
        "sizeWithReplica": -1,
        "isKey": true
      }
    ],
    "sizeDirectKey": 111010000
  },
  "empty": {
    "status": "OK",
    "path": "/vol1/bucket1/empty",
    "size": 0,
    "sizeWithReplica": -1,
    "subPathCount": 0,
    "subPaths": [],
    "sizeDirectKey": 0
  },
  "key": {
    "status": "OK",
    "path": "/vol1/bucket1/dir1/key1",
    "size": 3800,
    "sizeWithReplica": 11400,
    "subPathCount": 0,
    "subPaths": [],
    "sizeDirectKey": 0
  },
  "metadata": {
    "path": "",
    "type": "DUMMY_TYPE",
    "countStats": {
      "numVolume": 100,
      "numBucket": 200,
      "numDir": 400,
      "numKey": 80
    },
    "objectInfo": {
      "versioningEnabled": false,
      "metadata": {},
      "name": "fso-bucket",
      "fileName": "file1",
      "file": false,
      "quotaInBytes": 1000000000,
      "quotaInNamespace": 2000000000,
      "usedNamespace": 10,
      "creationTime": 1673415921920,
      "modificationTime": 1673415921920,
      "acls": [
        {
          "type": "USER",
          "name": "hadoop",
          "scope": "ACCESS",
          "aclList": [
            "ALL"
          ]
        },
        {
          "type": "GROUP",
          "name": "hadoop",
          "scope": "ACCESS",
          "aclList": [
            "ALL"
          ]
        }
      ],
      "keyLocationVersions": [
        {
          "version": 0,
          "locationList": [
            {
              "blockID": {
                "containerBlockID": {
                  "containerID": 1,
                  "localID": 111677748019200007
                },
                "blockCommitSequenceId": 18,
                "containerID": 1,
                "localID": 111677748019200007
              },
              "length": 3879,
              "offset": 0,
              "token": null,
              "createVersion": 0,
              "pipeline": null,
              "partNumber": 0,
              "containerID": 1,
              "localID": 111677748019200007,
              "blockCommitSequenceId": 18
            }
          ],
          "multipartKey": false,
          "blocksLatestVersionOnly": [
            {
              "blockID": {
                "containerBlockID": {
                  "containerID": 1,
                  "localID": 111677748019200007
                },
                "blockCommitSequenceId": 18,
                "containerID": 1,
                "localID": 111677748019200007
              },
              "length": 3879,
              "offset": 0,
              "token": null,
              "createVersion": 0,
              "pipeline": null,
              "partNumber": 0,
              "containerID": 1,
              "localID": 111677748019200007,
              "blockCommitSequenceId": 18
            }
          ],
          "locationLists": [
            [
              {
                "blockID": {
                  "containerBlockID": {
                    "containerID": 1,
                    "localID": 111677748019200007
                  },
                  "blockCommitSequenceId": 18,
                  "containerID": 1,
                  "localID": 111677748019200007
                },
                "length": 3879,
                "offset": 0,
                "token": null,
                "createVersion": 0,
                "pipeline": null,
                "partNumber": 0,
                "containerID": 1,
                "localID": 111677748019200007,
                "blockCommitSequenceId": 18
              }
            ]
          ],
          "locationListCount": 1
        }
      ],
      "volumeName": "volume1",
      "bucketName": "fso-bucket",
      "keyName": "file1",
      "dataSize": 18513,
      "storageType": "DISK",
      "versioning": false,
      "usedBytes": null,
      "encryptionInfo": null,
      "replicationConfig": {
        "replicationFactor": "THREE",
        "requiredNodes": 3,
        "replicationType": "RATIS"
      },
      "encInfo": null,
      "sourceVolume": null,
      "sourceBucket": null,
      "bucketLayout": "FILE_SYSTEM_OPTIMIZED",
      "owner": "hadoop",
      "volume": "vol1"
    },
    "status": "OK"
  },
  "quota": {
    "allowed": 1000000000,
    "used": 5000000,
    "status": "OK"
  },
  "clunky": {
    "status": "OK",
    "path": "/clunky",
    "size": 250000,
    "sizeWithReplica": -1,
    "subPathCount": 5,
    "subPaths": [
      {
        "path": "/nested/b1",
        "size": 10000,
        "sizeWithReplica": -1
      },
      {
        "path": "/nested/b2",
        "size": 10000,
        "sizeWithReplica": -1
      },
      {
        "path": "/nested/b3",
        "size": 10000,
        "sizeWithReplica": -1
      },
      {
        "path": "/nested/b4",
        "size": 10000,
        "sizeWithReplica": -1
      },
      {
        "path": "/nested/b5",
        "size": 10000,
        "sizeWithReplica": -1
      },
      {
        "path": "/nested/b6",
        "size": 10000,
        "sizeWithReplica": -1
      },
      {
        "path": "/nested/b7",
        "size": 10000,
        "sizeWithReplica": -1
      },
      {
        "path": "/nested/b8",
        "size": 10000,
        "sizeWithReplica": -1
      },
      {
        "path": "/nested/b9",
        "size": 10000,
        "sizeWithReplica": -1
      },
      {
        "path": "/nested/b10",
        "size": 10000,
        "sizeWithReplica": -1
      },
      {
        "path": "/nested/b11",
        "size": 10000,
        "sizeWithReplica": -1
      },
      {
        "path": "/nested/b12",
        "size": 10000,
        "sizeWithReplica": -1
      },
      {
        "path": "/nested/b13",
        "size": 10000,
        "sizeWithReplica": -1
      },
      {
        "path": "/nested/b14",
        "size": 10000,
        "sizeWithReplica": -1
      },
      {
        "path": "/nested/b15",
        "size": 10000,
        "sizeWithReplica": -1
      },
      {
        "path": "/nested/b16",
        "size": 10000,
        "sizeWithReplica": -1
      },
      {
        "path": "/nested/b17",
        "size": 10000,
        "sizeWithReplica": -1
      },
      {
        "path": "/nested/b18",
        "size": 10000,
        "sizeWithReplica": -1
      },
      {
        "path": "/nested/b19",
        "size": 10000,
        "sizeWithReplica": -1
      },
      {
        "path": "/nested/b20",
        "size": 10000,
        "sizeWithReplica": -1
      },
      {
        "path": "/nested/b21",
        "size": 10000,
        "sizeWithReplica": -1
      },
      {
        "path": "/nested/b22",
        "size": 10000,
        "sizeWithReplica": -1
      },
      {
        "path": "/nested/b23",
        "size": 10000,
        "sizeWithReplica": -1
      },
      {
        "path": "/nested/b24",
        "size": 10000,
        "sizeWithReplica": -1
      },
      {
        "path": "/nested/b25",
        "size": 10000,
        "sizeWithReplica": -1
      }
    ],
    "sizeDirectKey": 0
  },
  "taskStatus": [
    {
      "taskName": "ContainerKeyMapperTask",
      "lastUpdatedTimestamp": 0,
      "lastUpdatedSeqNumber": 0
    },
    {
      "taskName": "FileSizeCountTask",
      "lastUpdatedTimestamp": 0,
      "lastUpdatedSeqNumber": 0
    },
    {
      "taskName": "TableCountTask",
      "lastUpdatedTimestamp": 0,
      "lastUpdatedSeqNumber": 0
    },
    {
      "taskName": "NSSummaryTaskWithFSO",
      "lastUpdatedTimestamp": 0,
      "lastUpdatedSeqNumber": 0
    },
    {
      "taskName": "OmDeltaRequest",
      "lastUpdatedTimestamp": 1663421088035,
      "lastUpdatedSeqNumber": 0
    },
    {
      "taskName": "OmSnapshotRequest",
      "lastUpdatedTimestamp": 1663421088035,
      "lastUpdatedSeqNumber": 0
    },
    {
      "taskName": "ContainerHealthTask",
      "lastUpdatedTimestamp": 0,
      "lastUpdatedSeqNumber": 0
    },
    {
      "taskName": "PipelineSyncTask",
      "lastUpdatedTimestamp": 1663421094507,
      "lastUpdatedSeqNumber": 0
    }
  ],
  "unhealthyContainers": {
    "missingCount": 3,
    "underReplicatedCount": 2,
    "overReplicatedCount": 2,
    "misReplicatedCount": 2,
    "containers": [
      {
        "containerID": 1,
        "containerState": "MIS_REPLICATED",
        "unhealthySince": 1665590446222,
        "expectedReplicaCount": 3,
        "actualReplicaCount": 2,
        "replicaDeltaCount": 1,
        "reason": null,
        "keys": 1,
        "pipelineID": "a10ffab6-8ed5-414a-aaf5-79890ff3e8a1",
        "replicas": [
          {
            "containerId": 1,
            "datanodeUuid": "15526f1b-76f2-4d8f-876c-c343c94ea476",
            "datanodeHost": "ozone_datanode_2.ozone_misreplicated1",
            "firstSeenTime": 1665588176660,
            "lastSeenTime": 1665590397315,
            "lastBcsId": 2
          },
          {
            "containerId": 1,
            "datanodeUuid": "f55476ab-4687-464d-a100-1c65de4366e3",
            "datanodeHost": "ozone_datanode_3.ozone_misreplicated1",
            "firstSeenTime": 1665588176616,
            "lastSeenTime": 1665590392293,
            "lastBcsId": 2
          },
          {
            "containerId": 1,
            "datanodeUuid": "7a457bcb-d63e-49cc-b3ff-8b22bf48d130",
            "datanodeHost": "ozone_datanode_1.ozone_misreplicated1",
            "firstSeenTime": 1665588176660,
            "lastSeenTime": 1665590272289,
            "lastBcsId": 0
          }
        ]
      },
      {
        "containerID": 2,
        "containerState": "MIS_REPLICATED",
        "unhealthySince": 1665590446222,
        "expectedReplicaCount": 3,
        "actualReplicaCount": 2,
        "replicaDeltaCount": 1,
        "reason": null,
        "keys": 1,
        "pipelineID": "a10ffab6-8ed5-414a-aaf5-79890ff3e8a1",
        "replicas": [
          {
            "containerId": 2,
            "datanodeUuid": "15526f1b-76f2-4d8f-876c-c343c94ea476",
            "datanodeHost": "ozone_datanode_2.ozone_misreplicated2",
            "firstSeenTime": 1665588176660,
            "lastSeenTime": 1665590397315,
            "lastBcsId": 2
          },
          {
            "containerId": 2,
            "datanodeUuid": "f55476ab-4687-464d-a100-1c65de4366e3",
            "datanodeHost": "ozone_datanode_3.ozone_misreplicated2",
            "firstSeenTime": 1665588176616,
            "lastSeenTime": 1665590392293,
            "lastBcsId": 2
          },
          {
            "containerId": 2,
            "datanodeUuid": "7a457bcb-d63e-49cc-b3ff-8b22bf48d130",
            "datanodeHost": "ozone_datanode_1.ozone_misreplicated2",
            "firstSeenTime": 1665588176660,
            "lastSeenTime": 1665590272289,
            "lastBcsId": 0
          }
        ]
      },
      {
        "containerID": 3,
        "containerState": "OVER_REPLICATED",
        "unhealthySince": 1665590446222,
        "expectedReplicaCount": 4,
        "actualReplicaCount": 2,
        "replicaDeltaCount": 2,
        "reason": null,
        "keys": 1,
        "pipelineID": "a10ffab6-8ed5-414a-aaf5-79890ff3e8a1",
        "replicas": [
          {
            "containerId": 3,
            "datanodeUuid": "15526f1b-76f2-4d8f-876c-c343c94ea476",
            "datanodeHost": "ozone_datanode_2.ozone_overreplicated3",
            "firstSeenTime": 1665588176660,
            "lastSeenTime": 1665590397315,
            "lastBcsId": 2
          },
          {
            "containerId": 3,
            "datanodeUuid": "f55476ab-4687-464d-a100-1c65de4366e3",
            "datanodeHost": "ozone_datanode_3.ozone_overreplicated3",
            "firstSeenTime": 1665588176616,
            "lastSeenTime": 1665590392293,
            "lastBcsId": 2
          },
          {
            "containerId": 3,
            "datanodeUuid": "7a457bcb-d63e-49cc-b3ff-8b22bf48d130",
            "datanodeHost": "ozone_datanode_1.ozone_overreplicated3",
            "firstSeenTime": 1665588176660,
            "lastSeenTime": 1665590272289,
            "lastBcsId": 0
          }
        ]
      },
      {
        "containerID": 4,
        "containerState": "OVER_REPLICATED",
        "unhealthySince": 1665590446222,
        "expectedReplicaCount": 4,
        "actualReplicaCount": 2,
        "replicaDeltaCount": 2,
        "reason": null,
        "keys": 1,
        "pipelineID": "a10ffab6-8ed5-414a-aaf5-79890ff3e8a1",
        "replicas": [
          {
            "containerId": 4,
            "datanodeUuid": "15526f1b-76f2-4d8f-876c-c343c94ea476",
            "datanodeHost": "ozone_datanode_2.ozone_overreplicated4",
            "firstSeenTime": 1665588176660,
            "lastSeenTime": 1665590397315,
            "lastBcsId": 2
          },
          {
            "containerId": 4,
            "datanodeUuid": "f55476ab-4687-464d-a100-1c65de4366e3",
            "datanodeHost": "ozone_datanode_3.ozone_overreplicated4",
            "firstSeenTime": 1665588176616,
            "lastSeenTime": 1665590392293,
            "lastBcsId": 2
          },
          {
            "containerId": 4,
            "datanodeUuid": "7a457bcb-d63e-49cc-b3ff-8b22bf48d130",
            "datanodeHost": "ozone_datanode_1.ozone_overreplicated4",
            "firstSeenTime": 1665588176660,
            "lastSeenTime": 1665590272289,
            "lastBcsId": 0
          }
        ]
      },
      {
        "containerID": 5,
        "containerState": "UNDER_REPLICATED",
        "unhealthySince": 1665590446222,
        "expectedReplicaCount": 4,
        "actualReplicaCount": 2,
        "replicaDeltaCount": 2,
        "reason": null,
        "keys": 1,
        "pipelineID": "a10ffab6-8ed5-414a-aaf5-79890ff3e8a1",
        "replicas": [
          {
            "containerId": 5,
            "datanodeUuid": "15526f1b-76f2-4d8f-876c-c343c94ea476",
            "datanodeHost": "ozone_datanode_2.ozone_underreplicated5",
            "firstSeenTime": 1665588176660,
            "lastSeenTime": 1665590397315,
            "lastBcsId": 2
          },
          {
            "containerId": 5,
            "datanodeUuid": "f55476ab-4687-464d-a100-1c65de4366e3",
            "datanodeHost": "ozone_datanode_3.ozone_underreplicated5",
            "firstSeenTime": 1665588176616,
            "lastSeenTime": 1665590392293,
            "lastBcsId": 2
          },
          {
            "containerId": 5,
            "datanodeUuid": "7a457bcb-d63e-49cc-b3ff-8b22bf48d130",
            "datanodeHost": "ozone_datanode_1.ozone_underreplicated5",
            "firstSeenTime": 1665588176660,
            "lastSeenTime": 1665590272289,
            "lastBcsId": 0
          }
        ]
      },
      {
        "containerID": 6,
        "containerState": "UNDER_REPLICATED",
        "unhealthySince": 1665590446222,
        "expectedReplicaCount": 4,
        "actualReplicaCount": 2,
        "replicaDeltaCount": 2,
        "reason": null,
        "keys": 1,
        "pipelineID": "a10ffab6-8ed5-414a-aaf5-79890ff3e8a1",
        "replicas": [
          {
            "containerId": 6,
            "datanodeUuid": "15526f1b-76f2-4d8f-876c-c343c94ea476",
            "datanodeHost": "ozone_datanode_2.ozone_underreplicated6",
            "firstSeenTime": 1665588176660,
            "lastSeenTime": 1665590397315,
            "lastBcsId": 2
          },
          {
            "containerId": 6,
            "datanodeUuid": "f55476ab-4687-464d-a100-1c65de4366e3",
            "datanodeHost": "ozone_datanode_3.ozone_underreplicated6",
            "firstSeenTime": 1665588176616,
            "lastSeenTime": 1665590392293,
            "lastBcsId": 2
          },
          {
            "containerId": 6,
            "datanodeUuid": "7a457bcb-d63e-49cc-b3ff-8b22bf48d130",
            "datanodeHost": "ozone_datanode_1.ozone_underreplicated6",
            "firstSeenTime": 1665588176660,
            "lastSeenTime": 1665590272289,
            "lastBcsId": 0
          }
        ]
      },
      {
        "containerID": 7,
        "containerState": "MISSING",
        "unhealthySince": 1665590446222,
        "expectedReplicaCount": 4,
        "actualReplicaCount": 2,
        "replicaDeltaCount": 2,
        "reason": null,
        "keys": 1,
        "pipelineID": "a10ffab6-8ed5-414a-aaf5-79890ff3e8a1",
        "replicas": [
          {
            "containerId": 7,
            "datanodeUuid": "15526f1b-76f2-4d8f-876c-c343c94ea476",
            "datanodeHost": "ozone_datanode_2.ozone_missing7",
            "firstSeenTime": 1665588176660,
            "lastSeenTime": 1665590397315,
            "lastBcsId": 2
          },
          {
            "containerId": 7,
            "datanodeUuid": "f55476ab-4687-464d-a100-1c65de4366e3",
            "datanodeHost": "ozone_datanode_3.ozone_missing7",
            "firstSeenTime": 1665588176616,
            "lastSeenTime": 1665590392293,
            "lastBcsId": 2
          },
          {
            "containerId": 7,
            "datanodeUuid": "7a457bcb-d63e-49cc-b3ff-8b22bf48d130",
            "datanodeHost": "ozone_datanode_1.ozone_missing7",
            "firstSeenTime": 1665588176660,
            "lastSeenTime": 1665590272289,
            "lastBcsId": 0
          }
        ]
      },
      {
        "containerID": 8,
        "containerState": "MISSING",
        "unhealthySince": 1665590446222,
        "expectedReplicaCount": 4,
        "actualReplicaCount": 2,
        "replicaDeltaCount": 2,
        "reason": null,
        "keys": 1,
        "pipelineID": "a10ffab6-8ed5-414a-aaf5-79890ff3e8a2",
        "replicas": [
          {
            "containerId": 8,
            "datanodeUuid": "15526f1b-76f2-4d8f-876c-c343c94ea476",
            "datanodeHost": "ozone_datanode_2.ozone_missing8",
            "firstSeenTime": 1665588176660,
            "lastSeenTime": 1665590397315,
            "lastBcsId": 2
          },
          {
            "containerId": 8,
            "datanodeUuid": "f55476ab-4687-464d-a100-1c65de4366e3",
            "datanodeHost": "ozone_datanode_3.ozone_missing8",
            "firstSeenTime": 1665588176616,
            "lastSeenTime": 1665590392293,
            "lastBcsId": 2
          },
          {
            "containerId": 8,
            "datanodeUuid": "7a457bcb-d63e-49cc-b3ff-8b22bf48d130",
            "datanodeHost": "ozone_datanode_1.ozone_missing8",
            "firstSeenTime": 1665588176660,
            "lastSeenTime": 1665590272289,
            "lastBcsId": 0
          }
        ]
      },
      {
        "containerID": 9,
        "containerState": "MISSING",
        "unhealthySince": 1665590446222,
        "expectedReplicaCount": 4,
        "actualReplicaCount": 2,
        "replicaDeltaCount": 2,
        "reason": null,
        "keys": 1,
        "pipelineID": "a10ffab6-8ed5-414a-aaf5-79890ff3e8a3",
        "replicas": [
          {
            "containerId": 9,
            "datanodeUuid": "15526f1b-76f2-4d8f-876c-c343c94ea476",
            "datanodeHost": "ozone_datanode_2.ozone_missing9",
            "firstSeenTime": 1665588176660,
            "lastSeenTime": 1665590397315,
            "lastBcsId": 2
          },
          {
            "containerId": 9,
            "datanodeUuid": "f55476ab-4687-464d-a100-1c65de4366e3",
            "datanodeHost": "ozone_datanode_3.ozone_missing9",
            "firstSeenTime": 1665588176616,
            "lastSeenTime": 1665590392293,
            "lastBcsId": 2
          },
          {
            "containerId": 9,
            "datanodeUuid": "7a457bcb-d63e-49cc-b3ff-8b22bf48d130",
            "datanodeHost": "ozone_datanode_1.ozone_missing9",
            "firstSeenTime": 1665588176660,
            "lastSeenTime": 1665590272289,
            "lastBcsId": 0
          }
        ]
      }
    ]
  },
  "volumes": {
    "totalCount": 5,
    "volumes": [
      {
        "volume": "vol1",
        "owner": "testuser",
        "admin": "ozone",
        "creationTime": 1665588176660,
        "modificationTime": 1665590397315,
        "quotaInNamespace": 3000,
        "quotaInBytes": 1073741824,
        "usedNamespace": 1000,
        "acls": [
          {
            "type": "USER",
            "name": "testuser",
            "scope": "ACCESS",
            "aclList": [
              "WRITE",
              "READ",
              "DELETE"
            ]
          }
        ]
      },
      {
        "volume": "vol2",
        "owner": "testuser2",
        "admin": "ozone",
        "creationTime": 1665588176616,
        "modificationTime": 1665590392293,
        "quotaInBytes": -1,
        "quotaInNamespace": -1,
        "usedNamespace": 2000,
        "acls": [
          {
            "type": "GROUP",
            "name": "testgroup",
            "scope": "ACCESS",
            "aclList": [
              "ALL"
            ]
          },
          {
            "type": "USER",
            "name": "testuser2",
            "scope": "ACCESS",
            "aclList": [
              "WRITE_ACL",
              "READ"
            ]
          }
        ]
      },
      {
        "volume": "vol3",
        "owner": "testuser2",
        "admin": "ozone",
        "creationTime": 1665588176660,
        "modificationTime": 1665590272289,
        "quotaInBytes": -1,
        "quotaInNamespace": -1,
        "usedNamespace": 3000,
        "acls": [
        ]
      },
      {
        "volume": "vol4",
        "owner": "testuser3",
        "admin": "ozone",
        "creationTime": 1687189663661,
        "modificationTime": 1687189672598,
        "quotaInBytes": -1,
        "quotaInNamespace": 5000,
        "usedNamespace": 1000,
        "acls": [
          {
            "type": "GROUP",
            "name": "testgroup",
            "scope": "ACCESS",
            "aclList": [
              "ALL"
            ]
          },
          {
            "type": "USER",
            "name": "testuser3",
            "scope": "ACCESS",
            "aclList": [
              "DELETE"
            ]
          }
        ]
      },
      {
        "volume": "vol5",
        "owner": "testuser4",
        "admin": "ozone",
        "creationTime": 1687189663661,
        "modificationTime": 1687189672598,
        "quotaInBytes": -1,
        "quotaInNamespace": 3000,
        "usedNamespace": 3000,
        "acls": [
          {
            "type": "GROUP",
            "name": "testgroup",
            "scope": "ACCESS",
            "aclList": [
              "ALL"
            ]
          },
          {
            "type": "USER",
            "name": "testuser4",
            "scope": "ACCESS",
            "aclList": [
              "WRITE_ACL",
              "READ"
            ]
          }
        ]
      }
    ]
  },
  "buckets": {
    "totalCount": 5,
    "buckets": [
      {
        "volumeName": "vol1",
        "name": "buck1",
        "versioning": false,
        "storageType": "DISK",
        "creationTime": 1665588176660,
        "modificationTime": 1665590397315,
        "usedBytes": 943718400,
        "usedNamespace": 40000,
        "quotaInBytes": 1073741824,
        "quotaInNamespace": 50000,
        "owner": "testuser",
        "bucketLayout": "OBJECT_STORE",
        "acls": [
          {
            "type": "USER",
            "name": "testuser",
            "scope": "ACCESS",
            "aclList": [
              "WRITE",
              "READ",
              "DELETE"
            ]
          }
        ]
      },
      {
        "volumeName": "vol2",
        "name": "buck2",
        "versioning": true,
        "storageType": "SSD",
        "creationTime": 1687189663661,
        "modificationTime": 1687189672598,
        "usedBytes": 214748364801,
        "usedNamespace": 7000,
        "quotaInBytes": 1099511627776,
        "quotaInNamespace": 10000,
        "owner": "testuser2",
        "bucketLayout": "LEGACY",
        "acls": [
          {
            "type": "GROUP",
            "name": "testgroup",
            "scope": "ACCESS",
            "aclList": [
              "ALL"
            ]
          },
          {
            "type": "USER",
            "name": "testuser2",
            "scope": "ACCESS",
            "aclList": [
              "WRITE_ACL",
              "READ"
            ]
          }
        ]
      },
      {
        "volumeName": "s3v",
        "name": "buck2",
        "versioning": false,
        "storageType": "SSD",
        "creationTime": 1687189663661,
        "modificationTime": 1687189672598,
        "sourceVolume": "vol2",
        "sourceBucket": "buck2",
        "usedBytes": 214748364801,
        "usedNamespace": 7000,
        "quotaInBytes": 1099511627776,
        "quotaInNamespace": 10000,
        "bucketLayout": "LEGACY",
        "owner": "testuser2",
        "acls": [
          {
            "type": "GROUP",
            "name": "testgroup",
            "scope": "ACCESS",
            "aclList": [
              "ALL"
            ]
          },
          {
            "type": "USER",
            "name": "testuser2",
            "scope": "ACCESS",
            "aclList": [
              "WRITE_ACL",
              "READ"
            ]
          }
        ]
      },
      {
        "volumeName": "vol3",
        "name": "buck3",
        "versioning": true,
        "storageType": "ARCHIVE",
        "creationTime": 1687189663661,
        "modificationTime": 1687189672598,
        "usedBytes": 5368709120,
        "usedNamespace": 12345,
        "quotaInBytes": -1,
        "quotaInNamespace": -1,
        "owner": "testuser3",
        "bucketLayout": "OBJECT_STORE",
        "acls": [
          {
            "type": "GROUP",
            "name": "testgroup",
            "scope": "ACCESS",
            "aclList": [
              "READ"
            ]
          },
          {
            "type": "USER",
            "name": "testuser3",
            "scope": "ACCESS",
            "aclList": [
              "READ_ACL",
              "READ",
              "WRITE_ACL"
            ]
          }
        ]
      },
      {
        "volumeName": "vol4",
        "name": "buck4",
        "versioning": false,
        "storageType": "RAM_DISK",
        "creationTime": 1687189663661,
        "modificationTime": 1687189672598,
        "usedBytes": 819200,
        "usedNamespace": 300,
        "quotaInBytes": -1,
        "quotaInNamespace": -1,
        "bucketLayout": "FILE_SYSTEM_OPTIMIZED",
        "acls": [
          {
            "type": "GROUP",
            "name": "testgroup",
            "scope": "ACCESS",
            "aclList": [
              "ALL"
            ]
          },
          {
            "type": "USER",
            "name": "testuser4",
            "scope": "ACCESS",
            "aclList": [
              "DELETE"
            ]
          }
        ]
      }
    ]
  },
  "bucketHeatmap": {
    "label": "root",
    "children": [
      {
        "label": "clusternewvol2",
        "children": [
          {
            "label": "obsbuck11",
            "children": [
              {
                "label": "",
                "size": 256,
                "accessCount": 39202,
                "color": 1.0
              }
            ],
            "size": 256,
            "path": "/clusternewvol2/obsbuck11",
            "minAccessCount": 39202,
            "maxAccessCount": 39202
          },
          {
            "label": "clusterbuck21",
            "children": [
              {
                "label": "",
                "size": 256,
                "accessCount": 5675,
                "color": 1.0
              }
            ],
            "size": 256,
            "path": "/clusternewvol2/obsbuck21",
            "minAccessCount": 5675,
            "maxAccessCount": 5675
          },
          {
            "label": "clusterbuck31",
            "children": [
              {
                "label": "",
                "size": 256,
                "accessCount": 4867,
                "color": 1.0
              }
            ],
            "size": 256,
            "path": "/clusternewvol2/clusterbuck31",
            "minAccessCount": 4867,
            "maxAccessCount": 4867
          },
          {
            "label": "obsbuck12",
            "children": [
              {
                "label": "",
                "size": 256,
                "accessCount": 4655,
                "color": 1.0
              }
            ],
            "size": 256,
            "path": "/clusternewvol2/obsbuck12",
            "minAccessCount": 4655,
            "maxAccessCount": 4655
          },
          {
            "label": "clusterbuck32",
            "children": [
              {
                "label": "",
                "size": 256,
                "accessCount": 4606,
                "color": 1.0
              }
            ],
            "size": 256,
            "path": "/clusternewvol2/clusterbuck32",
            "minAccessCount": 4606,
            "maxAccessCount": 4606
          },
          {
            "label": "clusterbuck33",
            "children": [
              {
                "label": "",
                "size": 256,
                "accessCount": 3832,
                "color": 1.0
              }
            ],
            "size": 256,
            "path": "/clusternewvol2/clusterbuck33",
            "minAccessCount": 3832,
            "maxAccessCount": 3832
          },
          {
            "label": "fsobuck11",
            "children": [
              {
                "label": "",
                "size": 256,
                "accessCount": 2369,
                "color": 1.0
              }
            ],
            "size": 256,
            "path": "/clusternewvol2/fsobuck11",
            "minAccessCount": 2369,
            "maxAccessCount": 2369
          },
          {
            "label": "fsobuck13",
            "children": [
              {
                "label": "",
                "size": 256,
                "accessCount": 2228,
                "color": 1.0
              }
            ],
            "size": 256,
            "path": "/clusternewvol2/fsobuck13",
            "minAccessCount": 2228,
            "maxAccessCount": 2228
          },
          {
            "label": "obsbuck13",
            "children": [
              {
                "label": "",
                "size": 256,
                "accessCount": 1984,
                "color": 1.0
              }
            ],
            "size": 256,
            "path": "/clusternewvol2/obsbuck13",
            "minAccessCount": 1984,
            "maxAccessCount": 1984
          },
          {
            "label": "fsobuck12",
            "children": [
              {
                "label": "",
                "size": 256,
                "accessCount": 1895,
                "color": 1.0
              }
            ],
            "size": 256,
            "path": "/clusternewvol2/fsobuck12",
            "minAccessCount": 1895,
            "maxAccessCount": 1895
          },
          {
            "label": "clusterbuck22",
            "children": [
              {
                "label": "",
                "size": 256,
                "accessCount": 271,
                "color": 1.0
              }
            ],
            "size": 256,
            "path": "/clusternewvol2/clusterbuck22",
            "minAccessCount": 271,
            "maxAccessCount": 271
          },
          {
            "label": "clusterbuck23",
            "children": [
              {
                "label": "",
                "size": 256,
                "accessCount": 245,
                "color": 1.0
              }
            ],
            "size": 256,
            "path": "/clusternewvol2/clusterbuck23",
            "minAccessCount": 245,
            "maxAccessCount": 245
          }
        ],
        "size": 3072,
        "path": "/clusternewvol2"
      },
      {
        "label": "clusternewvol2",
        "children": [
          {
            "label": "clusterbuck2",
            "children": [
              {
                "label": "",
                "size": 256,
                "accessCount": 1015,
                "color": 1.0
              }
            ],
            "size": 256,
            "path": "/clusternewvol2/clusterbuck2",
            "minAccessCount": 1015,
            "maxAccessCount": 1015
          },
          {
            "label": "clusterbuck1",
            "children": [
              {
                "label": "",
                "size": 256,
                "accessCount": 839,
                "color": 1.0
              }
            ],
            "size": 256,
            "path": "/clusternewvol2/clusterbuck1",
            "minAccessCount": 839,
            "maxAccessCount": 839
          },
          {
            "label": "clusterbuck3",
            "children": [
              {
                "label": "",
                "size": 256,
                "accessCount": 727,
                "color": 1.0
              }
            ],
            "size": 256,
            "path": "/clusternewvol2/clusterbuck3",
            "minAccessCount": 727,
            "maxAccessCount": 727
          }
        ],
        "size": 768,
        "path": "/clusternewvol"
      },
      {
        "label": "clustervol3",
        "children": [
          {
            "label": "clusterbuck2",
            "children": [
              {
                "label": "",
                "size": 256,
                "accessCount": 271,
                "color": 1.0
              }
            ],
            "size": 256,
            "path": "/clusternewvol3/clusterbuck2",
            "minAccessCount": 271,
            "maxAccessCount": 271
          },
          {
            "label": "clusterbuck1",
            "children": [
              {
                "label": "",
                "size": 256,
                "accessCount": 237,
                "color": 1.0
              }
            ],
            "size": 256,
            "path": "/clusternewvol2/clusterbuck1",
            "minAccessCount": 237,
            "maxAccessCount": 237
          },
          {
            "label": "clusterbuck3",
            "children": [
              {
                "label": "",
                "size": 256,
                "accessCount": 213,
                "color": 1.0
              }
            ],
            "size": 256,
            "path": "/clusternewvol2/clusterbuck3",
            "minAccessCount": 213,
            "maxAccessCount": 213
          }
        ],
        "size": 768,
        "path": "/clusternewvol3"
      },
      {
        "label": "vol3",
        "children": [
          {
            "label": "testbuck1",
            "children": [
              {
                "label": "",
                "size": 256,
                "accessCount": 187,
                "color": 1.0
              }
            ],
            "size": 256,
            "path": "/vol3/testbuck1",
            "minAccessCount": 187,
            "maxAccessCount": 187
          },
          {
            "label": "testbuck2",
            "children": [
              {
                "label": "",
                "size": 256,
                "accessCount": 185,
                "color": 1.0
              }
            ],
            "size": 256,
            "path": "/clusternewvol2/testbuck2",
            "minAccessCount": 185,
            "maxAccessCount": 185
          },
          {
            "label": "testbuck3",
            "children": [
              {
                "label": "",
                "size": 256,
                "accessCount": 73,
                "color": 1.0
              }
            ],
            "size": 256,
            "path": "/clusternewvol2/testbuck3",
            "minAccessCount": 73,
            "maxAccessCount": 73
          }
        ],
        "size": 768,
        "path": "/vol3"
      },
      {
        "label": "volumerep",
        "children": [
          {
            "label": "bucket2",
            "children": [
              {
                "label": "label1",
                "size": 0,
                "accessCount": 3,
                "color": 1.0
              }
            ],
            "size": 256,
            "path": "/volumerep/bucket2",
            "minAccessCount": 3,
            "maxAccessCount": 3
          },
          {
            "label": "bucket1",
            "children": [
              {
                "label": "label2",
                "size": 256,
                "accessCount": 2,
                "color": 1.0
              }
            ],
            "size": 256,
            "path": "/volumerep/bucket1",
            "minAccessCount": 2,
            "maxAccessCount": 2
          }
        ],
        "size": 512,
        "path": "/volumerep"
      },
      {
        "label": "tvol",
        "children": [
          {
            "label": "buck",
            "children": [
              {
                "label": "",
                "size": 256,
                "accessCount": 2,
                "color": 1.0
              }
            ],
            "size": 256,
            "path": "/tvol/buck",
            "minAccessCount": 2,
            "maxAccessCount": 2
          }
        ],
        "size": 256,
        "path": "/tvol"
      },
      {
        "label": "vol1",
        "children": [
          {
            "label": "buck5",
            "children": [
              {
                "label": "",
                "size": 256,
                "accessCount": 2,
                "color": 1.0
              }
            ],
            "size": 256,
            "path": "/vol1/buck5",
            "minAccessCount": 2,
            "maxAccessCount": 2
          }
        ],
        "size": 256,
        "path": "/vol1"
      },
      {
        "label": "volume1",
        "children": [
          {
            "label": "fso-bucket",
            "children": [
              {
                "label": "",
                "size": 256,
                "accessCount": 2,
                "color": 1.0
              }
            ],
            "size": 256,
            "path": "/volume1/fso-bucket",
            "minAccessCount": 2,
            "maxAccessCount": 2
          },
          {
            "label": "bucket1",
            "children": [
              {
                "label": "",
                "size": 256,
                "accessCount": 1,
                "color": 1.0
              }
            ],
            "size": 256,
            "path": "/volume1/bucket1",
            "minAccessCount": 1,
            "maxAccessCount": 1
          }
        ],
        "size": 512,
        "path": "/volume1"
      }
    ],
    "size": 6912,
    "minAccessCount": 1,
    "maxAccessCount": 39202
  },
  "keyHeatmap":  {
    "label": "root",
    "children": [
      {
        "label": "clusternewvol2",
        "children": [
          {
            "label": "obsbuck11",
            "children": [
              {
                "label": "demo2",
                "size": 256,
                "accessCount": 84,
                "color": 1.0
              },
              {
                "label": "demo35",
                "size": 256,
                "accessCount": 50,
                "color": 0.595
              },
              {
                "label": "demo1",
                "size": 256,
                "accessCount": 48,
                "color": 0.571
              },
              {
                "label": "demo46",
                "size": 256,
                "accessCount": 48,
                "color": 0.571
              },
              {
                "label": "demo61",
                "size": 256,
                "accessCount": 48,
                "color": 0.571
              },
              {
                "label": "demo92",
                "size": 256,
                "accessCount": 48,
                "color": 0.571
              },
              {
                "label": "demo11",
                "size": 256,
                "accessCount": 46,
                "color": 0.547
              },
              {
                "label": "demo43",
                "size": 256,
                "accessCount": 46,
                "color": 0.547
              },
              {
                "label": "demo13",
                "size": 256,
                "accessCount": 45,
                "color": 0.535
              },
              {
                "label": "demo4",
                "size": 256,
                "accessCount": 45,
                "color": 0.535
              },
              {
                "label": "demo7",
                "size": 256,
                "accessCount": 45,
                "color": 0.535
              },
              {
                "label": "demo72",
                "size": 256,
                "accessCount": 45,
                "color": 0.535
              },
              {
                "label": "demo23",
                "size": 256,
                "accessCount": 43,
                "color": 0.511
              },
              {
                "label": "demo25",
                "size": 256,
                "accessCount": 43,
                "color": 0.511
              },
              {
                "label": "demo38",
                "size": 256,
                "accessCount": 43,
                "color": 0.511
              },
              {
                "label": "demo50",
                "size": 256,
                "accessCount": 43,
                "color": 0.511
              },
              {
                "label": "demo41",
                "size": 256,
                "accessCount": 42,
                "color": 0.5
              },
              {
                "label": "demo49",
                "size": 256,
                "accessCount": 41,
                "color": 0.488
              },
              {
                "label": "demo20",
                "size": 256,
                "accessCount": 40,
                "color": 0.476
              },
              {
                "label": "demo29",
                "size": 256,
                "accessCount": 40,
                "color": 0.476
              },
              {
                "label": "demo93",
                "size": 256,
                "accessCount": 40,
                "color": 0.476
              },
              {
                "label": "demo30",
                "size": 256,
                "accessCount": 39,
                "color": 0.464
              },
              {
                "label": "demo31",
                "size": 256,
                "accessCount": 39,
                "color": 0.464
              },
              {
                "label": "demo52",
                "size": 256,
                "accessCount": 38,
                "color": 0.452
              },
              {
                "label": "demo19",
                "size": 256,
                "accessCount": 37,
                "color": 0.44
              },
              {
                "label": "demo42",
                "size": 256,
                "accessCount": 37,
                "color": 0.44
              },
              {
                "label": "demo80",
                "size": 256,
                "accessCount": 37,
                "color": 0.44
              },
              {
                "label": "demo10",
                "size": 256,
                "accessCount": 36,
                "color": 0.428
              },
              {
                "label": "demo77",
                "size": 256,
                "accessCount": 36,
                "color": 0.428
              },
              {
                "label": "demo90",
                "size": 256,
                "accessCount": 35,
                "color": 0.416
              },
              {
                "label": "demo98",
                "size": 256,
                "accessCount": 33,
                "color": 0.392
              },
              {
                "label": "demo21",
                "size": 256,
                "accessCount": 32,
                "color": 0.38
              },
              {
                "label": "demo47",
                "size": 256,
                "accessCount": 32,
                "color": 0.38
              },
              {
                "label": "demo6",
                "size": 256,
                "accessCount": 32,
                "color": 0.38
              },
              {
                "label": "demo70",
                "size": 256,
                "accessCount": 31,
                "color": 0.369
              },
              {
                "label": "demo85",
                "size": 256,
                "accessCount": 31,
                "color": 0.369
              },
              {
                "label": "demo55",
                "size": 256,
                "accessCount": 29,
                "color": 0.345
              },
              {
                "label": "demo58",
                "size": 256,
                "accessCount": 29,
                "color": 0.345
              },
              {
                "label": "demo65",
                "size": 256,
                "accessCount": 28,
                "color": 0.333
              },
              {
                "label": "demo68",
                "size": 256,
                "accessCount": 28,
                "color": 0.333
              },
              {
                "label": "demo78",
                "size": 256,
                "accessCount": 27,
                "color": 0.321
              },
              {
                "label": "demo8",
                "size": 256,
                "accessCount": 27,
                "color": 0.321
              },
              {
                "label": "demo9",
                "size": 256,
                "accessCount": 27,
                "color": 0.321
              },
              {
                "label": "demo62",
                "size": 256,
                "accessCount": 26,
                "color": 0.309
              },
              {
                "label": "demo63",
                "size": 256,
                "accessCount": 26,
                "color": 0.309
              },
              {
                "label": "demo3",
                "size": 256,
                "accessCount": 25,
                "color": 0.297
              },
              {
                "label": "demo48",
                "size": 256,
                "accessCount": 25,
                "color": 0.297
              },
              {
                "label": "demo54",
                "size": 256,
                "accessCount": 25,
                "color": 0.297
              },
              {
                "label": "demo33",
                "size": 256,
                "accessCount": 24,
                "color": 0.285
              },
              {
                "label": "demo45",
                "size": 256,
                "accessCount": 24,
                "color": 0.285
              },
              {
                "label": "demo83",
                "size": 256,
                "accessCount": 24,
                "color": 0.285
              },
              {
                "label": "demo28",
                "size": 256,
                "accessCount": 23,
                "color": 0.273
              },
              {
                "label": "demo59",
                "size": 256,
                "accessCount": 23,
                "color": 0.273
              },
              {
                "label": "demo12",
                "size": 256,
                "accessCount": 22,
                "color": 0.261
              }
            ],
            "size": 13824,
            "path": "/clusternewvol2/obsbuck11",
            "minAccessCount": 22,
            "maxAccessCount": 84
          },
          {
            "label": "obsbuck13",
            "children": [
              {
                "label": "demo1",
                "size": 256,
                "accessCount": 65,
                "color": 1.0
              },
              {
                "label": "demo2",
                "size": 256,
                "accessCount": 41,
                "color": 0.63
              }
            ],
            "size": 512,
            "path": "/clusternewvol2/obsbuck13",
            "minAccessCount": 41,
            "maxAccessCount": 65
          },
          {
            "label": "obsbuck12",
            "children": [
              {
                "label": "demo2",
                "size": 256,
                "accessCount": 55,
                "color": 1.0
              },
              {
                "label": "demo3",
                "size": 256,
                "accessCount": 45,
                "color": 0.818
              },
              {
                "label": "demo1",
                "size": 256,
                "accessCount": 43,
                "color": 0.781
              },
              {
                "label": "demo7",
                "size": 256,
                "accessCount": 34,
                "color": 0.618
              },
              {
                "label": "demo5",
                "size": 256,
                "accessCount": 30,
                "color": 0.545
              },
              {
                "label": "demo6",
                "size": 256,
                "accessCount": 29,
                "color": 0.527
              }
            ],
            "size": 1536,
            "path": "/clusternewvol2/obsbuck12",
            "minAccessCount": 29,
            "maxAccessCount": 55
          },
          {
            "label": "clusterbuck33",
            "children": [
              {
                "label": "demo6",
                "size": 256,
                "accessCount": 49,
                "color": 1.0
              },
              {
                "label": "demo2",
                "size": 256,
                "accessCount": 46,
                "color": 0.938
              },
              {
                "label": "demo19",
                "size": 256,
                "accessCount": 43,
                "color": 0.877
              },
              {
                "label": "demo10",
                "size": 256,
                "accessCount": 40,
                "color": 0.816
              },
              {
                "label": "demo7",
                "size": 256,
                "accessCount": 39,
                "color": 0.795
              },
              {
                "label": "demo20",
                "size": 256,
                "accessCount": 35,
                "color": 0.714
              },
              {
                "label": "demo18",
                "size": 256,
                "accessCount": 24,
                "color": 0.489
              }
            ],
            "size": 1792,
            "path": "/clusternewvol2/clusterbuck33",
            "minAccessCount": 24,
            "maxAccessCount": 49
          },
          {
            "label": "clusterbuck31",
            "children": [
              {
                "label": "demo9",
                "size": 256,
                "accessCount": 48,
                "color": 1.0
              },
              {
                "label": "demo6",
                "size": 256,
                "accessCount": 47,
                "color": 0.979
              },
              {
                "label": "demo1",
                "size": 256,
                "accessCount": 41,
                "color": 0.854
              },
              {
                "label": "demo2",
                "size": 256,
                "accessCount": 41,
                "color": 0.854
              },
              {
                "label": "demo10",
                "size": 256,
                "accessCount": 37,
                "color": 0.77
              },
              {
                "label": "demo11",
                "size": 256,
                "accessCount": 37,
                "color": 0.77
              },
              {
                "label": "demo19",
                "size": 256,
                "accessCount": 35,
                "color": 0.729
              },
              {
                "label": "demo18",
                "size": 256,
                "accessCount": 32,
                "color": 0.666
              },
              {
                "label": "demo3",
                "size": 256,
                "accessCount": 31,
                "color": 0.645
              },
              {
                "label": "demo20",
                "size": 256,
                "accessCount": 27,
                "color": 0.562
              },
              {
                "label": "demo5",
                "size": 256,
                "accessCount": 26,
                "color": 0.541
              },
              {
                "label": "demo7",
                "size": 256,
                "accessCount": 24,
                "color": 0.5
              },
              {
                "label": "demo16",
                "size": 256,
                "accessCount": 23,
                "color": 0.479
              }
            ],
            "size": 3328,
            "path": "/clusternewvol2/clusterbuck31",
            "minAccessCount": 23,
            "maxAccessCount": 48
          },
          {
            "label": "fsobuck11",
            "children": [
              {
                "label": "test_dir/demo1",
                "size": 256,
                "accessCount": 45,
                "color": 1.0
              },
              {
                "label": "test_dir/demo2",
                "size": 256,
                "accessCount": 34,
                "color": 0.755
              }
            ],
            "size": 512,
            "path": "/clusternewvol2/fsobuck11",
            "minAccessCount": 34,
            "maxAccessCount": 45
          },
          {
            "label": "clusterbuck32",
            "children": [
              {
                "label": "demo17",
                "size": 256,
                "accessCount": 44,
                "color": 1.0
              },
              {
                "label": "demo5",
                "size": 256,
                "accessCount": 42,
                "color": 0.954
              },
              {
                "label": "demo3",
                "size": 256,
                "accessCount": 41,
                "color": 0.931
              },
              {
                "label": "demo19",
                "size": 256,
                "accessCount": 40,
                "color": 0.909
              },
              {
                "label": "demo4",
                "size": 256,
                "accessCount": 38,
                "color": 0.863
              },
              {
                "label": "demo18",
                "size": 256,
                "accessCount": 37,
                "color": 0.84
              },
              {
                "label": "demo10",
                "size": 256,
                "accessCount": 32,
                "color": 0.727
              },
              {
                "label": "demo8",
                "size": 256,
                "accessCount": 32,
                "color": 0.727
              },
              {
                "label": "demo20",
                "size": 256,
                "accessCount": 30,
                "color": 0.681
              },
              {
                "label": "demo1",
                "size": 256,
                "accessCount": 28,
                "color": 0.636
              },
              {
                "label": "demo14",
                "size": 256,
                "accessCount": 27,
                "color": 0.613
              },
              {
                "label": "demo13",
                "size": 256,
                "accessCount": 23,
                "color": 0.522
              }
            ],
            "size": 3072,
            "path": "/clusternewvol2/clusterbuck32",
            "minAccessCount": 23,
            "maxAccessCount": 44
          },
          {
            "label": "fsobuck13",
            "children": [
              {
                "label": "test_dir/demo2",
                "size": 256,
                "accessCount": 38,
                "color": 1.0
              },
              {
                "label": "test_dir/demo1",
                "size": 256,
                "accessCount": 23,
                "color": 0.605
              }
            ],
            "size": 512,
            "path": "/clusternewvol2/fsobuck13",
            "minAccessCount": 23,
            "maxAccessCount": 38
          }
        ],
        "size": 25088,
        "path": "/clusternewvol2/"
      },
      {
        "label": "volume1",
        "children": [
          {
            "label": "fso-bucket",
            "children": [
              {
                "label": ".trash",
                "size": 256,
                "accessCount": 24,
                "color": 1.0
              },
              {
                "label": ".trash/om",
                "size": 256,
                "accessCount": 24,
                "color": 1.0
              }
            ],
            "size": 512,
            "path": "/volume1/fso-bucket",
            "minAccessCount": 24,
            "maxAccessCount": 24
          }
        ],
        "size": 512,
        "path": "/volume1/"
      }
    ],
    "size": 25600,
    "minAccessCount": 22,
    "maxAccessCount": 84
  },
  "heatmap": {
    "label": "root",
    "children": [
      {
        "label": "hivevolTest1",
        "children": [
          {
            "label": "hivebucketTest1",
            "children": [
              {
                "label": "enc_path/hive_tpcds/store_sales/test1.dat",
                "size": 1026,
                "accessCount": 155074,
                "color": 1.0
              },
              {
                "label": "enc_path/hive_tpcds/catalog_sales/test2",
                "size": 20,
                "accessCount": 68567,
                "color": 0.56
              }
            ],
            "size": 22358,
            "path": "/hivevolTest1/hivebucketTest2",
            "minAccessCount": 2924,
            "maxAccessCount": 155074
          }
        ],
        "size": 7168,
        "path": "/hivevolTest1"
      },
      {
        "label": "hivevolTest2",
        "children": [
          {
            "label": "hivebucketTest2",
            "children": [
              {
                "label": "enc_path/hive_tpcds/store_sales/test11.dat",
                "size": 2500,
                "accessCount": 155074,
                "color": 1.0
              },
              {
                "label": "enc_path/hive_tpcds/catalog_sales/test12",
                "size": 300000,
                "accessCount": 68567,
                "color": 0.56
              }
            ],
            "size": 1536,
            "path": "/hivevolTest1/hivebucketTest2",
            "minAccessCount": 2924,
            "maxAccessCount": 155074
          }
        ],
        "size": 7168,
        "path": "/hivevolTest2"
      }
    ],
    "size": 25600,
    "minAccessCount": 2924,
    "maxAccessCount": 155074
  },
  "disabledFeatures": [
    "FLAG1"
  ],

  "keysOpenSummary": {
    "totalUnreplicatedDataSize": 10485760,
    "totalReplicatedDataSize": 31457280,
    "totalOpenKeys": 10
  },
  "keysdeletePendingSummary":{
    "totalUnreplicatedDataSize": 29291,
    "totalReplicatedDataSize": 87873,
    "totalDeletedKeys": 3
  },
  "omMismatch":{
    "containerDiscrepancyInfo": [
      {
        "containerId": 1,
        "numberOfKeys": 1,
        "pipelines": [
          {
            "id": {
              "id": "1202e6bb-b7c1-4a85-8067-61374b069adb"
            },

            "replicationConfig": {
              "replicationFactor": "ONE",
              "requiredNodes": 1,
              "replicationType": "RATIS"
            },
            "healthy": true
          },
          {
            "id": {
              "id": "1202e6bb-b7c1-4a85-8067-613724nn"
            },

            "replicationConfig": {
              "replicationFactor": "ONE",
              "requiredNodes": 1,
              "replicationType": "RATIS"
            },
            "healthy": true
          }

        ],
        "existsAt": "SCM"
      },
      {
        "containerId": 2,
        "numberOfKeys": 2,
        "pipelines": [
          {
            "id": {
              "id": "1202e6bb-b7c1-4a85-8067-61374b069adb"
            },
            "replicationConfig": {
              "replicationFactor": "ONE",
              "requiredNodes": 1,
              "replicationType": "RATIS"
            },
            "healthy": true
          }
        ],
        "existsAt": "SCM"
      },
      {
        "containerId": 3,
        "numberOfKeys": 3,
        "pipelines": [
          {
            "id": {
              "id": "1202e6bb-b7c1-4a85-8067-61374b069adb"
            },
            "replicationConfig": {
              "replicationFactor": "ONE",
              "requiredNodes": 1,
              "replicationType": "RATIS"
            },
            "healthy": true
          }
        ],
        "existsAt": "SCM"
      },
      {
        "containerId": 4,
        "numberOfKeys": 4,
        "pipelines": [
          {
            "id": {
              "id": "1202e6bb-b7c1-4a85-8067-61374b069adb"
            },
            "replicationConfig": {
              "replicationFactor": "ONE",
              "requiredNodes": 1,
              "replicationType": "RATIS"
            },
            "healthy": true
          }
        ],
        "existsAt": "SCM"
      },
      {
        "containerId": 5,
        "numberOfKeys": 5,
        "pipelines": [
          {
            "id": {
              "id": "1202e6bb-b7c1-4a85-8067-61374b069adb"
            },
            "replicationConfig": {
              "replicationFactor": "ONE",
              "requiredNodes": 1,
              "replicationType": "RATIS"
            },
            "healthy": true
          }
        ],
        "existsAt": "SCM"
      },
      {
        "containerId": 6,
        "numberOfKeys": 6,
        "pipelines": [
          {
            "id": {
              "id": "1202e6bb-b7c1-4a85-8067-61374b069adb"
            },
            "replicationConfig": {
              "replicationFactor": "ONE",
              "requiredNodes": 1,
              "replicationType": "RATIS"
            },
            "healthy": true
          }
        ],
        "existsAt": "SCM"
      },
      {
        "containerId": 7,
        "numberOfKeys": 7,
        "pipelines": [
          {
            "id": {
              "id": "1202e6bb-b7c1-4a85-8067-61374b069adb"
            },
            "replicationConfig": {
              "replicationFactor": "ONE",
              "requiredNodes": 1,
              "replicationType": "RATIS"
            },
            "healthy": true
          }
        ],
        "existsAt": "SCM"
      },
      {
        "containerId": 8,
        "numberOfKeys": 8,
        "pipelines": [
          {
            "id": {
              "id": "1202e6bb-b7c1-4a85-8067-61374b069adb"
            },
            "replicationConfig": {
              "replicationFactor": "ONE",
              "requiredNodes": 1,
              "replicationType": "RATIS"
            },
            "healthy": true
          }
        ],
        "existsAt": "SCM"
      },
      {
        "containerId": 9,
        "numberOfKeys": 9,
        "pipelines": [
          {
            "id": {
              "id": "1202e6bb-b7c1-4a85-8067-61374b069adb"
            },
            "replicationConfig": {
              "replicationFactor": "ONE",
              "requiredNodes": 1,
              "replicationType": "RATIS"
            },
            "healthy": true
          }
        ],
        "existsAt": "SCM"
      },
      {
        "containerId": 10,
        "numberOfKeys": 10,
        "pipelines": [
          {
            "id": {
              "id": "1202e6bb-b7c1-4a85-8067-61374b069adb"
            },
            "replicationConfig": {
              "replicationFactor": "ONE",
              "requiredNodes": 1,
              "replicationType": "RATIS"
            },
            "healthy": true
          }
        ],
        "existsAt": "SCM"
      },
      {
        "containerId": 11,
        "numberOfKeys": 1,
        "pipelines": [
          {
            "id": {
              "id": "1202e6bb-b7c1-4a85-8067-61374b069adb"
            },

            "replicationConfig": {
              "replicationFactor": "ONE",
              "requiredNodes": 1,
              "replicationType": "RATIS"
            },
            "healthy": true
          },
          {
            "id": {
              "id": "1202e6bb-b7c1-4a85-8067-613724nn"
            },

            "replicationConfig": {
              "replicationFactor": "ONE",
              "requiredNodes": 1,
              "replicationType": "RATIS"
            },
            "healthy": true
          }

        ],
        "existsAt": "SCM"
      },
      {
        "containerId": 12,
        "numberOfKeys": 2,
        "pipelines": [
          {
            "id": {
              "id": "1202e6bb-b7c1-4a85-8067-61374b069adb"
            },
            "replicationConfig": {
              "replicationFactor": "ONE",
              "requiredNodes": 1,
              "replicationType": "RATIS"
            },
            "healthy": true
          }
        ],
        "existsAt": "SCM"
      },
      {
        "containerId": 13,
        "numberOfKeys": 3,
        "pipelines": [
          {
            "id": {
              "id": "1202e6bb-b7c1-4a85-8067-61374b069adb"
            },
            "replicationConfig": {
              "replicationFactor": "ONE",
              "requiredNodes": 1,
              "replicationType": "RATIS"
            },
            "healthy": true
          }
        ],
        "existsAt": "SCM"
      },
      {
        "containerId": 14,
        "numberOfKeys": 4,
        "pipelines": [
          {
            "id": {
              "id": "1202e6bb-b7c1-4a85-8067-61374b069adb"
            },
            "replicationConfig": {
              "replicationFactor": "ONE",
              "requiredNodes": 1,
              "replicationType": "RATIS"
            },
            "healthy": true
          }
        ],
        "existsAt": "SCM"
      },
      {
        "containerId": 15,
        "numberOfKeys": 5,
        "pipelines": [
          {
            "id": {
              "id": "1202e6bb-b7c1-4a85-8067-61374b069adb"
            },
            "replicationConfig": {
              "replicationFactor": "ONE",
              "requiredNodes": 1,
              "replicationType": "RATIS"
            },
            "healthy": true
          }
        ],
        "existsAt": "SCM"
      },
      {
        "containerId": 16,
        "numberOfKeys": 6,
        "pipelines": [
          {
            "id": {
              "id": "1202e6bb-b7c1-4a85-8067-61374b069adb"
            },
            "replicationConfig": {
              "replicationFactor": "ONE",
              "requiredNodes": 1,
              "replicationType": "RATIS"
            },
            "healthy": true
          }
        ],
        "existsAt": "SCM"
      },
      {
        "containerId": 17,
        "numberOfKeys": 7,
        "pipelines": [
          {
            "id": {
              "id": "1202e6bb-b7c1-4a85-8067-61374b069adb"
            },
            "replicationConfig": {
              "replicationFactor": "ONE",
              "requiredNodes": 1,
              "replicationType": "RATIS"
            },
            "healthy": true
          }
        ],
        "existsAt": "SCM"
      },
      {
        "containerId": 18,
        "numberOfKeys": 8,
        "pipelines": [
          {
            "id": {
              "id": "1202e6bb-b7c1-4a85-8067-61374b069adb"
            },
            "replicationConfig": {
              "replicationFactor": "ONE",
              "requiredNodes": 1,
              "replicationType": "RATIS"
            },
            "healthy": true
          }
        ],
        "existsAt": "SCM"
      },
      {
        "containerId": 19,
        "numberOfKeys": 9,
        "pipelines": [
          {
            "id": {
              "id": "1202e6bb-b7c1-4a85-8067-61374b069adb"
            },
            "replicationConfig": {
              "replicationFactor": "ONE",
              "requiredNodes": 1,
              "replicationType": "RATIS"
            },
            "healthy": true
          }
        ],
        "existsAt": "SCM"
      },
      {
        "containerId": 20,
        "numberOfKeys": 10,
        "pipelines": [
          {
            "id": {
              "id": "1202e6bb-b7c1-4a85-8067-61374b069adb"
            },
            "replicationConfig": {
              "replicationFactor": "ONE",
              "requiredNodes": 1,
              "replicationType": "RATIS"
            },
            "healthy": true
          }
        ],
        "existsAt": "SCM"
      },
      {
        "containerId": 21,
        "numberOfKeys": 11,
        "pipelines": [
          {
            "id": {
              "id": "1202e6bb-b7c1-4a85-8067-61374b069adb"
            },
            "replicationConfig": {
              "replicationFactor": "ONE",
              "requiredNodes": 1,
              "replicationType": "RATIS"
            },
            "healthy": true
          }
        ],
        "existsAt": "SCM"
      },
      {
        "containerId": 22,
        "numberOfKeys": 12,
        "pipelines": [
          {
            "id": {
              "id": "1202e6bb-b7c1-4a85-8067-61374b069adb"
            },
            "replicationConfig": {
              "replicationFactor": "ONE",
              "requiredNodes": 1,
              "replicationType": "RATIS"
            },
            "healthy": true
          }
        ],
        "existsAt": "SCM"
      }
    ]
  },
  "scmMismatch":{
    "containerDiscrepancyInfo": [
      {
        "containerId": 1,
        "numberOfKeys": 1,
        "pipelines": [
          {
            "id": {
              "id": "1202e6bb-b7c1-4a85-8067-61374b069adb"
            },

            "replicationConfig": {
              "replicationFactor": "ONE",
              "requiredNodes": 1,
              "replicationType": "RATIS"
            },
            "healthy": true
          },
          {
            "id": {
              "id": "1202e6bb-b7c1-4a85-8067-613724nn"
            },

            "replicationConfig": {
              "replicationFactor": "ONE",
              "requiredNodes": 1,
              "replicationType": "RATIS"
            },
            "healthy": true
          }

        ],
        "existsAt": "OM"
      },
      {
        "containerId": 2,
        "numberOfKeys": 2,
        "pipelines": [
          {
            "id": {
              "id": "1202e6bb-b7c1-4a85-8067-61374b069adb"
            },
            "replicationConfig": {
              "replicationFactor": "ONE",
              "requiredNodes": 1,
              "replicationType": "RATIS"
            },
            "healthy": true
          }
        ],
        "existsAt": "OM"
      },
      {
        "containerId": 3,
        "numberOfKeys": 3,
        "pipelines": [
          {
            "id": {
              "id": "1202e6bb-b7c1-4a85-8067-61374b069adb"
            },
            "replicationConfig": {
              "replicationFactor": "ONE",
              "requiredNodes": 1,
              "replicationType": "RATIS"
            },
            "healthy": true
          }
        ],
        "existsAt": "OM"
      },
      {
        "containerId": 4,
        "numberOfKeys": 4,
        "pipelines": [
          {
            "id": {
              "id": "1202e6bb-b7c1-4a85-8067-61374b069adb"
            },
            "replicationConfig": {
              "replicationFactor": "ONE",
              "requiredNodes": 1,
              "replicationType": "RATIS"
            },
            "healthy": true
          }
        ],
        "existsAt": "OM"
      },
      {
        "containerId": 5,
        "numberOfKeys": 5,
        "pipelines": [
          {
            "id": {
              "id": "1202e6bb-b7c1-4a85-8067-61374b069adb"
            },
            "replicationConfig": {
              "replicationFactor": "ONE",
              "requiredNodes": 1,
              "replicationType": "RATIS"
            },
            "healthy": true
          }
        ],
        "existsAt": "OM"
      },
      {
        "containerId": 6,
        "numberOfKeys": 6,
        "pipelines": [
          {
            "id": {
              "id": "1202e6bb-b7c1-4a85-8067-61374b069adb"
            },
            "replicationConfig": {
              "replicationFactor": "ONE",
              "requiredNodes": 1,
              "replicationType": "RATIS"
            },
            "healthy": true
          }
        ],
        "existsAt": "OM"
      },
      {
        "containerId": 7,
        "numberOfKeys": 7,
        "pipelines": [
          {
            "id": {
              "id": "1202e6bb-b7c1-4a85-8067-61374b069adb"
            },
            "replicationConfig": {
              "replicationFactor": "ONE",
              "requiredNodes": 1,
              "replicationType": "RATIS"
            },
            "healthy": true
          }
        ],
        "existsAt": "OM"
      },
      {
        "containerId": 8,
        "numberOfKeys": 8,
        "pipelines": [
          {
            "id": {
              "id": "1202e6bb-b7c1-4a85-8067-61374b069adb"
            },
            "replicationConfig": {
              "replicationFactor": "ONE",
              "requiredNodes": 1,
              "replicationType": "RATIS"
            },
            "healthy": true
          }
        ],
        "existsAt": "OM"
      },
      {
        "containerId": 9,
        "numberOfKeys": 9,
        "pipelines": [
          {
            "id": {
              "id": "1202e6bb-b7c1-4a85-8067-61374b069adb"
            },
            "replicationConfig": {
              "replicationFactor": "ONE",
              "requiredNodes": 1,
              "replicationType": "RATIS"
            },
            "healthy": true
          }
        ],
        "existsAt": "OM"
      },
      {
        "containerId": 10,
        "numberOfKeys": 10,
        "pipelines": [
          {
            "id": {
              "id": "1202e6bb-b7c1-4a85-8067-61374b069adb"
            },
            "replicationConfig": {
              "replicationFactor": "ONE",
              "requiredNodes": 1,
              "replicationType": "RATIS"
            },
            "healthy": true
          }
        ],
        "existsAt": "OM"
      },
      {
        "containerId": 11,
        "numberOfKeys": 1,
        "pipelines": [
          {
            "id": {
              "id": "1202e6bb-b7c1-4a85-8067-61374b069adb"
            },

            "replicationConfig": {
              "replicationFactor": "ONE",
              "requiredNodes": 1,
              "replicationType": "RATIS"
            },
            "healthy": true
          },
          {
            "id": {
              "id": "1202e6bb-b7c1-4a85-8067-613724nn"
            },

            "replicationConfig": {
              "replicationFactor": "ONE",
              "requiredNodes": 1,
              "replicationType": "RATIS"
            },
            "healthy": true
          }

        ],
        "existsAt": "OM"
      },
      {
        "containerId": 12,
        "numberOfKeys": 2,
        "pipelines": [
          {
            "id": {
              "id": "1202e6bb-b7c1-4a85-8067-61374b069adb"
            },
            "replicationConfig": {
              "replicationFactor": "ONE",
              "requiredNodes": 1,
              "replicationType": "RATIS"
            },
            "healthy": true
          }
        ],
        "existsAt": "OM"
      },
      {
        "containerId": 13,
        "numberOfKeys": 3,
        "pipelines": [
          {
            "id": {
              "id": "1202e6bb-b7c1-4a85-8067-61374b069adb"
            },
            "replicationConfig": {
              "replicationFactor": "ONE",
              "requiredNodes": 1,
              "replicationType": "RATIS"
            },
            "healthy": true
          }
        ],
        "existsAt": "OM"
      },
      {
        "containerId": 14,
        "numberOfKeys": 4,
        "pipelines": [
          {
            "id": {
              "id": "1202e6bb-b7c1-4a85-8067-61374b069adb"
            },
            "replicationConfig": {
              "replicationFactor": "ONE",
              "requiredNodes": 1,
              "replicationType": "RATIS"
            },
            "healthy": true
          }
        ],
        "existsAt": "OM"
      },
      {
        "containerId": 15,
        "numberOfKeys": 5,
        "pipelines": [
          {
            "id": {
              "id": "1202e6bb-b7c1-4a85-8067-61374b069adb"
            },
            "replicationConfig": {
              "replicationFactor": "ONE",
              "requiredNodes": 1,
              "replicationType": "RATIS"
            },
            "healthy": true
          }
        ],
        "existsAt": "OM"
      },
      {
        "containerId": 16,
        "numberOfKeys": 6,
        "pipelines": [
          {
            "id": {
              "id": "1202e6bb-b7c1-4a85-8067-61374b069adb"
            },
            "replicationConfig": {
              "replicationFactor": "ONE",
              "requiredNodes": 1,
              "replicationType": "RATIS"
            },
            "healthy": true
          }
        ],
        "existsAt": "OM"
      },
      {
        "containerId": 17,
        "numberOfKeys": 7,
        "pipelines": [
          {
            "id": {
              "id": "1202e6bb-b7c1-4a85-8067-61374b069adb"
            },
            "replicationConfig": {
              "replicationFactor": "ONE",
              "requiredNodes": 1,
              "replicationType": "RATIS"
            },
            "healthy": true
          }
        ],
        "existsAt": "OM"
      },
      {
        "containerId": 18,
        "numberOfKeys": 8,
        "pipelines": [
          {
            "id": {
              "id": "1202e6bb-b7c1-4a85-8067-61374b069adb"
            },
            "replicationConfig": {
              "replicationFactor": "ONE",
              "requiredNodes": 1,
              "replicationType": "RATIS"
            },
            "healthy": true
          }
        ],
        "existsAt": "OM"
      },
      {
        "containerId": 19,
        "numberOfKeys": 9,
        "pipelines": [
          {
            "id": {
              "id": "1202e6bb-b7c1-4a85-8067-61374b069adb"
            },
            "replicationConfig": {
              "replicationFactor": "ONE",
              "requiredNodes": 1,
              "replicationType": "RATIS"
            },
            "healthy": true
          }
        ],
        "existsAt": "OM"
      },
      {
        "containerId": 20,
        "numberOfKeys": 10,
        "pipelines": [
          {
            "id": {
              "id": "1202e6bb-b7c1-4a85-8067-61374b069adb"
            },
            "replicationConfig": {
              "replicationFactor": "ONE",
              "requiredNodes": 1,
              "replicationType": "RATIS"
            },
            "healthy": true
          }
        ],
        "existsAt": "OM"
      },
      {
        "containerId": 21,
        "numberOfKeys": 1,
        "pipelines": [
          {
            "id": {
              "id": "1202e6bb-b7c1-4a85-8067-61374b069adb"
            },

            "replicationConfig": {
              "replicationFactor": "ONE",
              "requiredNodes": 1,
              "replicationType": "RATIS"
            },
            "healthy": true
          },
          {
            "id": {
              "id": "1202e6bb-b7c1-4a85-8067-613724nn"
            },

            "replicationConfig": {
              "replicationFactor": "ONE",
              "requiredNodes": 1,
              "replicationType": "RATIS"
            },
            "healthy": true
          }

        ],
        "existsAt": "OM"
      },
      {
        "containerId": 22,
        "numberOfKeys": 2,
        "pipelines": [
          {
            "id": {
              "id": "1202e6bb-b7c1-4a85-8067-61374b069adb"
            },
            "replicationConfig": {
              "replicationFactor": "ONE",
              "requiredNodes": 1,
              "replicationType": "RATIS"
            },
            "healthy": true
          }
        ],
        "existsAt": "OM"
      },
      {
        "containerId": 23,
        "numberOfKeys": 3,
        "pipelines": [
          {
            "id": {
              "id": "1202e6bb-b7c1-4a85-8067-61374b069adb"
            },
            "replicationConfig": {
              "replicationFactor": "ONE",
              "requiredNodes": 1,
              "replicationType": "RATIS"
            },
            "healthy": true
          }
        ],
        "existsAt": "OM"
      },
      {
        "containerId": 24,
        "numberOfKeys": 4,
        "pipelines": [
          {
            "id": {
              "id": "1202e6bb-b7c1-4a85-8067-61374b069adb"
            },
            "replicationConfig": {
              "replicationFactor": "ONE",
              "requiredNodes": 1,
              "replicationType": "RATIS"
            },
            "healthy": true
          }
        ],
        "existsAt": "OM"
      },
      {
        "containerId": 25,
        "numberOfKeys": 5,
        "pipelines": [
          {
            "id": {
              "id": "1202e6bb-b7c1-4a85-8067-61374b069adb"
            },
            "replicationConfig": {
              "replicationFactor": "ONE",
              "requiredNodes": 1,
              "replicationType": "RATIS"
            },
            "healthy": true
          }
        ],
        "existsAt": "OM"
      },
      {
        "containerId": 26,
        "numberOfKeys": 6,
        "pipelines": [
          {
            "id": {
              "id": "1202e6bb-b7c1-4a85-8067-61374b069adb"
            },
            "replicationConfig": {
              "replicationFactor": "ONE",
              "requiredNodes": 1,
              "replicationType": "RATIS"
            },
            "healthy": true
          }
        ],
        "existsAt": "OM"
      },
      {
        "containerId": 27,
        "numberOfKeys": 7,
        "pipelines": [
          {
            "id": {
              "id": "1202e6bb-b7c1-4a85-8067-61374b069adb"
            },
            "replicationConfig": {
              "replicationFactor": "ONE",
              "requiredNodes": 1,
              "replicationType": "RATIS"
            },
            "healthy": true
          }
        ],
        "existsAt": "OM"
      },
      {
        "containerId": 28,
        "numberOfKeys": 8,
        "pipelines": [
          {
            "id": {
              "id": "1202e6bb-b7c1-4a85-8067-61374b069adb"
            },
            "replicationConfig": {
              "replicationFactor": "ONE",
              "requiredNodes": 1,
              "replicationType": "RATIS"
            },
            "healthy": true
          }
        ],
        "existsAt": "OM"
      },
      {
        "containerId": 29,
        "numberOfKeys": 9,
        "pipelines": [
          {
            "id": {
              "id": "1202e6bb-b7c1-4a85-8067-61374b069adb"
            },
            "replicationConfig": {
              "replicationFactor": "ONE",
              "requiredNodes": 1,
              "replicationType": "RATIS"
            },
            "healthy": true
          }
        ],
        "existsAt": "OM"
      },
      {
        "containerId": 30,
        "numberOfKeys": 10,
        "pipelines": [
          {
            "id": {
              "id": "1202e6bb-b7c1-4a85-8067-61374b069adb"
            },
            "replicationConfig": {
              "replicationFactor": "ONE",
              "requiredNodes": 1,
              "replicationType": "RATIS"
            },
            "healthy": true
          }
        ],
        "existsAt": "OM"
      },
      {
        "containerId": 31,
        "numberOfKeys": 1,
        "pipelines": [
          {
            "id": {
              "id": "1202e6bb-b7c1-4a85-8067-61374b069adb"
            },

            "replicationConfig": {
              "replicationFactor": "ONE",
              "requiredNodes": 1,
              "replicationType": "RATIS"
            },
            "healthy": true
          },
          {
            "id": {
              "id": "1202e6bb-b7c1-4a85-8067-613724nn"
            },

            "replicationConfig": {
              "replicationFactor": "ONE",
              "requiredNodes": 1,
              "replicationType": "RATIS"
            },
            "healthy": true
          }

        ],
        "existsAt": "OM"
      },
      {
        "containerId": 32,
        "numberOfKeys": 2,
        "pipelines": [
          {
            "id": {
              "id": "1202e6bb-b7c1-4a85-8067-61374b069adb"
            },
            "replicationConfig": {
              "replicationFactor": "ONE",
              "requiredNodes": 1,
              "replicationType": "RATIS"
            },
            "healthy": true
          }
        ],
        "existsAt": "OM"
      },
      {
        "containerId": 33,
        "numberOfKeys": 3,
        "pipelines": [
          {
            "id": {
              "id": "1202e6bb-b7c1-4a85-8067-61374b069adb"
            },
            "replicationConfig": {
              "replicationFactor": "ONE",
              "requiredNodes": 1,
              "replicationType": "RATIS"
            },
            "healthy": true
          }
        ],
        "existsAt": "OM"
      },
      {
        "containerId": 34,
        "numberOfKeys": 4,
        "pipelines": [
          {
            "id": {
              "id": "1202e6bb-b7c1-4a85-8067-61374b069adb"
            },
            "replicationConfig": {
              "replicationFactor": "ONE",
              "requiredNodes": 1,
              "replicationType": "RATIS"
            },
            "healthy": true
          }
        ],
        "existsAt": "OM"
      },
      {
        "containerId": 35,
        "numberOfKeys": 5,
        "pipelines": [
          {
            "id": {
              "id": "1202e6bb-b7c1-4a85-8067-61374b069adb"
            },
            "replicationConfig": {
              "replicationFactor": "ONE",
              "requiredNodes": 1,
              "replicationType": "RATIS"
            },
            "healthy": true
          }
        ],
        "existsAt": "OM"
      },
      {
        "containerId": 36,
        "numberOfKeys": 6,
        "pipelines": [
          {
            "id": {
              "id": "1202e6bb-b7c1-4a85-8067-61374b069adb"
            },
            "replicationConfig": {
              "replicationFactor": "ONE",
              "requiredNodes": 1,
              "replicationType": "RATIS"
            },
            "healthy": true
          }
        ],
        "existsAt": "OM"
      },
      {
        "containerId": 37,
        "numberOfKeys": 7,
        "pipelines": [
          {
            "id": {
              "id": "1202e6bb-b7c1-4a85-8067-61374b069adb"
            },
            "replicationConfig": {
              "replicationFactor": "ONE",
              "requiredNodes": 1,
              "replicationType": "RATIS"
            },
            "healthy": true
          }
        ],
        "existsAt": "OM"
      },
      {
        "containerId": 38,
        "numberOfKeys": 8,
        "pipelines": [
          {
            "id": {
              "id": "1202e6bb-b7c1-4a85-8067-61374b069adb"
            },
            "replicationConfig": {
              "replicationFactor": "ONE",
              "requiredNodes": 1,
              "replicationType": "RATIS"
            },
            "healthy": true
          }
        ],
        "existsAt": "OM"
      },
      {
        "containerId": 39,
        "numberOfKeys": 9,
        "pipelines": [
          {
            "id": {
              "id": "1202e6bb-b7c1-4a85-8067-61374b069adb"
            },
            "replicationConfig": {
              "replicationFactor": "ONE",
              "requiredNodes": 1,
              "replicationType": "RATIS"
            },
            "healthy": true
          }
        ],
        "existsAt": "OM"
      },
      {
        "containerId": 40,
        "numberOfKeys": 10,
        "pipelines": [
          {
            "id": {
              "id": "1202e6bb-b7c1-4a85-8067-61374b069adb"
            },
            "replicationConfig": {
              "replicationFactor": "ONE",
              "requiredNodes": 1,
              "replicationType": "RATIS"
            },
            "healthy": true
          }
        ],
        "existsAt": "OM"
      },
      {
        "containerId": 41,
        "numberOfKeys": 1,
        "pipelines": [
          {
            "id": {
              "id": "1202e6bb-b7c1-4a85-8067-61374b069adb"
            },

            "replicationConfig": {
              "replicationFactor": "ONE",
              "requiredNodes": 1,
              "replicationType": "RATIS"
            },
            "healthy": true
          },
          {
            "id": {
              "id": "1202e6bb-b7c1-4a85-8067-613724nn"
            },

            "replicationConfig": {
              "replicationFactor": "ONE",
              "requiredNodes": 1,
              "replicationType": "RATIS"
            },
            "healthy": true
          }

        ],
        "existsAt": "OM"
      },
      {
        "containerId": 42,
        "numberOfKeys": 2,
        "pipelines": [
          {
            "id": {
              "id": "1202e6bb-b7c1-4a85-8067-61374b069adb"
            },
            "replicationConfig": {
              "replicationFactor": "ONE",
              "requiredNodes": 1,
              "replicationType": "RATIS"
            },
            "healthy": true
          }
        ],
        "existsAt": "OM"
      },
      {
        "containerId": 43,
        "numberOfKeys": 3,
        "pipelines": [
          {
            "id": {
              "id": "1202e6bb-b7c1-4a85-8067-61374b069adb"
            },
            "replicationConfig": {
              "replicationFactor": "ONE",
              "requiredNodes": 1,
              "replicationType": "RATIS"
            },
            "healthy": true
          }
        ],
        "existsAt": "OM"
      },
      {
        "containerId": 44,
        "numberOfKeys": 4,
        "pipelines": [
          {
            "id": {
              "id": "1202e6bb-b7c1-4a85-8067-61374b069adb"
            },
            "replicationConfig": {
              "replicationFactor": "ONE",
              "requiredNodes": 1,
              "replicationType": "RATIS"
            },
            "healthy": true
          }
        ],
        "existsAt": "OM"
      },
      {
        "containerId": 45,
        "numberOfKeys": 5,
        "pipelines": [
          {
            "id": {
              "id": "1202e6bb-b7c1-4a85-8067-61374b069adb"
            },
            "replicationConfig": {
              "replicationFactor": "ONE",
              "requiredNodes": 1,
              "replicationType": "RATIS"
            },
            "healthy": true
          }
        ],
        "existsAt": "OM"
      },
      {
        "containerId": 46,
        "numberOfKeys": 6,
        "pipelines": [
          {
            "id": {
              "id": "1202e6bb-b7c1-4a85-8067-61374b069adb"
            },
            "replicationConfig": {
              "replicationFactor": "ONE",
              "requiredNodes": 1,
              "replicationType": "RATIS"
            },
            "healthy": true
          }
        ],
        "existsAt": "OM"
      },
      {
        "containerId": 47,
        "numberOfKeys": 7,
        "pipelines": [
          {
            "id": {
              "id": "1202e6bb-b7c1-4a85-8067-61374b069adb"
            },
            "replicationConfig": {
              "replicationFactor": "ONE",
              "requiredNodes": 1,
              "replicationType": "RATIS"
            },
            "healthy": true
          }
        ],
        "existsAt": "OM"
      },
      {
        "containerId": 48,
        "numberOfKeys": 8,
        "pipelines": [
          {
            "id": {
              "id": "1202e6bb-b7c1-4a85-8067-61374b069adb"
            },
            "replicationConfig": {
              "replicationFactor": "ONE",
              "requiredNodes": 1,
              "replicationType": "RATIS"
            },
            "healthy": true
          }
        ],
        "existsAt": "OM"
      },
      {
        "containerId": 49,
        "numberOfKeys": 9,
        "pipelines": [
          {
            "id": {
              "id": "1202e6bb-b7c1-4a85-8067-61374b069adb"
            },
            "replicationConfig": {
              "replicationFactor": "ONE",
              "requiredNodes": 1,
              "replicationType": "RATIS"
            },
            "healthy": true
          }
        ],
        "existsAt": "OM"
      },
      {
        "containerId": 50,
        "numberOfKeys": 10,
        "pipelines": [
          {
            "id": {
              "id": "1202e6bb-b7c1-4a85-8067-61374b069adb"
            },
            "replicationConfig": {
              "replicationFactor": "ONE",
              "requiredNodes": 1,
              "replicationType": "RATIS"
            },
            "healthy": true
          }
        ],
        "existsAt": "OM"
      }
    ]
  },
  "nonFSO": {
    "keysSummary": {
      "totalUnreplicatedDataSize": 10485760,
      "totalReplicatedDataSize": 31457280,
      "totalOpenKeys": 10
    },
    "nonFSO": [
      {
        "key": "/-9223372036854775552/-9223372036854775040/-9223372036852420095/01/110569623850191713",
        "path": "nonfso 1",
        "inStateSince": 1686156886632,
        "size": 268435456,
        "replicatedSize": 268435456,
        "replicationInfo": {
          "replicationFactor": "ONE",
          "requiredNodes": 1,
          "replicationType": "RATIS"
        }
      },
      {
        "key": "/-9223372036854775552/-9223372036854775040/-9223372036852420095/2439/110569623850191713",
        "path": "nonfso 2",
        "inStateSince": 1686156886632,
        "size": 268435456,
        "replicatedSize": 268435456,
        "replicationInfo": {
          "replicationFactor": "ONE",
          "requiredNodes": 1,
          "replicationType": "RATIS"
        }
      },
      {
        "key": "/-9223372036854775552/-9223372036854775040/-9223372036852420095/2440/110569623850191713",
        "path": "nonfso 11",
        "inStateSince": 1686156886632,
        "size": 268435456,
        "replicatedSize": 268435456,
        "replicationInfo": {
          "replicationFactor": "ONE",
          "requiredNodes": 1,
          "replicationType": "RATIS"
        }
      },
      {
        "key": "/-9223372036854775552/-9223372036854775040/-9223372036852420095/2441/110569623850191713",
        "path": "nonfso 12",
        "inStateSince": 1686156886632,
        "size": 268435456,
        "replicatedSize": 268435456,
        "replicationInfo": {
          "replicationFactor": "ONE",
          "requiredNodes": 1,
          "replicationType": "RATIS"
        }
      },
      {
        "key": "/-9223372036854775552/-9223372036854775040/-9223372036852420095/2440/110569623850191713",
        "path": "nonfso 21",
        "inStateSince": 1686156886632,
        "size": 268435456,
        "replicatedSize": 268435456,
        "replicationInfo": {
          "replicationFactor": "ONE",
          "requiredNodes": 1,
          "replicationType": "RATIS"
        }
      },
      {
        "key": "/-9223372036854775552/-9223372036854775040/-9223372036852420095/2441/110569623850191713",
        "path": "nonfso 22",
        "inStateSince": 1686156886632,
        "size": 268435456,
        "replicatedSize": 268435456,
        "replicationInfo": {
          "replicationFactor": "ONE",
          "requiredNodes": 1,
          "replicationType": "RATIS"
        }
      }
    ],
    "status": "OK"
  },
  "fso": {
    "fso": [
      {
        "key": "/-9223372036854775552/-9223372036854775040/-9223372036852420095/2401/110569623850191713",
        "path": "1",
        "inStateSince": 1686156886632,
        "size": 268435456,
        "replicatedSize": 268435456,
        "replicationInfo": {
          "replicationFactor": "ONE",
          "requiredNodes": 1,
          "replicationType": "RATIS"
        }
      },
      {
        "key": "/-9223372036854775552/-9223372036854775040/-9223372036852420095/2402/110569623850191713",
        "path": "2",
        "inStateSince": 1686156887186,
        "size": 268435456,
        "replicatedSize": 268435456,
        "replicationInfo": {
          "replicationFactor": "ONE",
          "requiredNodes": 1,
          "replicationType": "RATIS"
        }

      },
      {
        "key": "/-9223372036854775552/-9223372036854775040/-9223372036852420095/2403/110569623850191713",
        "path": "3",
        "inStateSince": 1686156887186,
        "size": 268435456,
        "replicatedSize": 268435456,
        "replicationInfo": {
          "replicationFactor": "ONE",
          "requiredNodes": 1,
          "replicationType": "RATIS"
        }

      },
      {
        "key": "/-9223372036854775552/-9223372036854775040/-9223372036852420095/2404/110569623850191713",
        "path": "4",
        "inStateSince": 1686156887186,
        "size": 268435456,
        "replicatedSize": 268435456,
        "replicationInfo": {
          "replicationFactor": "ONE",
          "requiredNodes": 1,
          "replicationType": "RATIS"
        }
      },
      {
        "key": "/-9223372036854775552/-9223372036854775040/-9223372036852420095/2405/110569623850191713",
        "path": "5",
        "inStateSince": 1686156887186,
        "size": 268435456,
        "replicatedSize": 268435456,
        "replicationInfo": {
          "replicationFactor": "ONE",
          "requiredNodes": 1,
          "replicationType": "RATIS"
        }

      },
      {
        "key": "/-9223372036854775552/-9223372036854775040/-9223372036852420095/2406/110569623850191713",
        "path": "6",
        "inStateSince": 1686156887186,
        "size": 268435456,
        "replicatedSize": 268435456,
        "replicationInfo": {
          "replicationFactor": "ONE",
          "requiredNodes": 1,
          "replicationType": "RATIS"
        }

      },
      {
        "key": "/-9223372036854775552/-9223372036854775040/-9223372036852420095/2407/110569623850191713",
        "path": "7",
        "inStateSince": 1686156887186,
        "size": 268435456,
        "replicatedSize": 268435456,
        "replicationInfo": {
          "replicationFactor": "ONE",
          "requiredNodes": 1,
          "replicationType": "RATIS"
        }

      },
      {
        "key": "/-9223372036854775552/-9223372036854775040/-9223372036852420095/2408/110569623850191713",
        "path": "8",
        "inStateSince": 1686156887186,
        "size": 268435456,
        "replicatedSize": 268435456,
        "replicationInfo": {
          "replicationFactor": "ONE",
          "requiredNodes": 1,
          "replicationType": "RATIS"
        }

      },
      {
        "key": "/-9223372036854775552/-9223372036854775040/-9223372036852420095/2409/110569623850191713",
        "path": "9",
        "inStateSince": 1686156887186,
        "size": 268435456,
        "replicatedSize": 268435456,
        "replicationInfo": {
          "replicationFactor": "ONE",
          "requiredNodes": 1,
          "replicationType": "RATIS"
        }

      },
      {
        "key": "fso 10",
        "path": "10",
        "inStateSince": 1686156887186,
        "size": 268435456,
        "replicatedSize": 268435456,
        "replicationInfo": {
          "replicationFactor": "ONE",
          "requiredNodes": 1,
          "replicationType": "RATIS"
        }
      },
      {
        "key": "/-9223372036854775552/-9223372036854775040/-9223372036852420095/2411/110569623850191713",
        "path": "11",
        "inStateSince": 1686156886632,
        "size": 268435456,
        "replicatedSize": 268435456,
        "replicationInfo": {
          "replicationFactor": "ONE",
          "requiredNodes": 1,
          "replicationType": "RATIS"
        }
      },
      {
        "key": "fso 12",
        "path": "12",
        "inStateSince": 1686156887186,
        "size": 268435456,
        "replicatedSize": 268435456,
        "replicationInfo": {
          "replicationFactor": "ONE",
          "requiredNodes": 1,
          "replicationType": "RATIS"
        }
      },
      {
        "key": "fso 13",
        "path": "13",
        "inStateSince": 1686156886632,
        "size": 268435456,
        "replicatedSize": 268435456,
        "replicationInfo": {
          "replicationFactor": "ONE",
          "requiredNodes": 1,
          "replicationType": "RATIS"
        }
      },
      {
        "key": "fso 14",
        "path": "14",
        "inStateSince": 1686156887186,
        "size": 268435456,
        "replicatedSize": 268435456,
        "replicationInfo": {
          "replicationFactor": "ONE",
          "requiredNodes": 1,
          "replicationType": "RATIS"
        }
      },
      {
        "key": "fso 15",
        "path": "15",
        "inStateSince": 1686156886632,
        "size": 268435456,
        "replicatedSize": 268435456,
        "replicationInfo": {
          "replicationFactor": "ONE",
          "requiredNodes": 1,
          "replicationType": "RATIS"
        }
      },
      {
        "key": "fso 16 key",
        "path": "16",
        "inStateSince": 1686156887186,
        "size": 268435456,
        "replicatedSize": 268435456,
        "replicationInfo": {
          "replicationFactor": "ONE",
          "requiredNodes": 1,
          "replicationType": "RATIS"
        }
      },
      {
        "key": "fso 17 key",
        "path": "17",
        "inStateSince": 1686156886632,
        "size": 268435456,
        "replicatedSize": 268435456,
        "replicationInfo": {
          "replicationFactor": "ONE",
          "requiredNodes": 1,
          "replicationType": "RATIS"
        }
      },
      {
        "key": "fso 18 key",
        "path": "18",
        "inStateSince": 1686156887186,
        "size": 268435456,
        "replicatedSize": 268435456,
        "replicationInfo": {
          "replicationFactor": "ONE",
          "requiredNodes": 1,
          "replicationType": "RATIS"
        }
      },
      {
        "key": "fso 19 key",
        "path": "19",
        "inStateSince": 1686156886632,
        "size": 268435456,
        "replicatedSize": 268435456,
        "replicationInfo": {
          "replicationFactor": "ONE",
          "requiredNodes": 1,
          "replicationType": "RATIS"
        }
      },
      {
        "key": "/-9223372036854775552/-9223372036854775040/-9223372036852420095/2411/110569623850191713",
        "path": "21",
        "inStateSince": 1686156886632,
        "size": 268435456,
        "replicatedSize": 268435456,
        "replicationInfo": {
          "replicationFactor": "ONE",
          "requiredNodes": 1,
          "replicationType": "RATIS"
        }
      },
      {
        "key": "fso 22",
        "path": "22",
        "inStateSince": 1686156887186,
        "size": 268435456,
        "replicatedSize": 268435456,
        "replicationInfo": {
          "replicationFactor": "ONE",
          "requiredNodes": 1,
          "replicationType": "RATIS"
        }
      },
      {
        "key": "fso 23",
        "path": "23",
        "inStateSince": 1686156886632,
        "size": 268435456,
        "replicatedSize": 268435456,
        "replicationInfo": {
          "replicationFactor": "ONE",
          "requiredNodes": 1,
          "replicationType": "RATIS"
        }
      },
      {
        "key": "fso 24",
        "path": "24",
        "inStateSince": 1686156887186,
        "size": 268435456,
        "replicatedSize": 268435456,
        "replicationInfo": {
          "replicationFactor": "ONE",
          "requiredNodes": 1,
          "replicationType": "RATIS"
        }
      },
      {
        "key": "fso 25",
        "path": "25",
        "inStateSince": 1686156886632,
        "size": 268435456,
        "replicatedSize": 268435456,
        "replicationInfo": {
          "replicationFactor": "ONE",
          "requiredNodes": 1,
          "replicationType": "RATIS"
        }
      },
      {
        "key": "fso 26 key",
        "path": "26",
        "inStateSince": 1686156887186,
        "size": 268435456,
        "replicatedSize": 268435456,
        "replicationInfo": {
          "replicationFactor": "ONE",
          "requiredNodes": 1,
          "replicationType": "RATIS"
        }
      },
      {
        "key": "fso 17 key",
        "path": "27",
        "inStateSince": 1686156886632,
        "size": 268435456,
        "replicatedSize": 268435456,
        "replicationInfo": {
          "replicationFactor": "ONE",
          "requiredNodes": 1,
          "replicationType": "RATIS"
        }
      },
      {
        "key": "fso 18 key",
        "path": "28",
        "inStateSince": 1686156887186,
        "size": 268435456,
        "replicatedSize": 268435456,
        "replicationInfo": {
          "replicationFactor": "ONE",
          "requiredNodes": 1,
          "replicationType": "RATIS"
        }
      },
      {
        "key": "fso 19 key",
        "path": "29",
        "inStateSince": 1686156886632,
        "size": 268435456,
        "replicatedSize": 268435456,
        "replicationInfo": {
          "replicationFactor": "ONE",
          "requiredNodes": 1,
          "replicationType": "RATIS"
        }
      },
      {
        "key": "fso 20 key",
        "path": "20",
        "inStateSince": 1686156887186,
        "size": 268435456,
        "replicatedSize": 268435456,
        "replicationInfo": {
          "replicationFactor": "ONE",
          "requiredNodes": 1,
          "replicationType": "RATIS"
        }
      }
    ],
    "status": "OK"
  },
  "keydeletePending":{
    "keysSummary": {
      "totalUnreplicatedDataSize": 29291,
      "totalReplicatedDataSize": 87873,
      "totalDeletedKeys": 3
    },
    "replicatedDataSize": 300000000,
    "unreplicatedDataSize": 100000000,
    "deletedKeyInfo": [
      {
        "omKeyInfoList": [
          {
            "objectID": -9223372036844470271,
            "updateID": 40429,
            "parentObjectID": -9223372036844472575,
            "volumeName": "volume",
            "bucketName": "bucket1",
            "keyName": "List1key1",
            "dataSize": 10000000,
            "creationTime": 1687189663661,
            "modificationTime": 1687189672598,
            "replicationConfig": {
              "replicationFactor": "THREE",
              "requiredNodes": 3,
              "replicationType": "RATIS"
            },
            "fileChecksum": null,
            "fileName": "List1File1",
            "file": false,
            "path": "-9223372036844472575/0",
            "hsync": false,
            "replicatedSize": 30000000,
            "fileEncryptionInfo": null,
            "objectInfo": "OMKeyInfo{volume='volume', bucket='bucket1', key='rcmeevblsf/0', dataSize='10000000', creationTime='1687189663661', objectID='-9223372036844470271', parentID='-9223372036844472575', replication='RATIS/THREE', fileChecksum='null}",
            "updateIDset": true
          },
          {
            "objectID": -9223372036844470271,
            "updateID": 40429,
            "parentObjectID": -9223372036844472575,
            "volumeName": "volume",
            "bucketName": "bucket1",
            "keyName": "List1key1",
            "dataSize": 20000000,
            "creationTime": 1687189663661,
            "modificationTime": 1687189672598,
            "replicationConfig": {
              "replicationFactor": "THREE",
              "requiredNodes": 3,
              "replicationType": "RATIS"
            },
            "fileChecksum": null,
            "fileName": "List1File1",
            "file": false,
            "path": "-9223372036844472575/0",
            "hsync": false,
            "replicatedSize": 30000000,
            "fileEncryptionInfo": null,
            "objectInfo": "OMKeyInfo{volume='volume', bucket='bucket1', key='rcmeevblsf/0', dataSize='10000000', creationTime='1687189663661', objectID='-9223372036844470271', parentID='-9223372036844472575', replication='RATIS/THREE', fileChecksum='null}",
            "updateIDset": true
          },
          {
            "objectID": -9223372036844470271,
            "updateID": 40429,
            "parentObjectID": -9223372036844472575,
            "volumeName": "volume",
            "bucketName": "bucket1",
            "keyName": "List1key1",
            "dataSize": 30000000,
            "creationTime": 1687189663661,
            "modificationTime": 1687189672598,
            "replicationConfig": {
              "replicationFactor": "THREE",
              "requiredNodes": 3,
              "replicationType": "RATIS"
            },
            "fileChecksum": null,
            "fileName": "List1File1",
            "file": false,
            "path": "-9223372036844472575/0",
            "hsync": false,
            "replicatedSize": 30000000,
            "fileEncryptionInfo": null,
            "objectInfo": "OMKeyInfo{volume='volume', bucket='bucket1', key='rcmeevblsf/0', dataSize='10000000', creationTime='1687189663661', objectID='-9223372036844470271', parentID='-9223372036844472575', replication='RATIS/THREE', fileChecksum='null}",
            "updateIDset": true
          }
        ]
      },
      {
        "omKeyInfoList": [
          {

            "objectID": -9223372036844470015,
            "updateID": 40407,
            "parentObjectID": -9223372036844472575,
            "volumeName": "volume",
            "bucketName": "bucket1",
            "keyName": "List2Key1",
            "dataSize": 10000000,
            "creationTime": 1687189663664,
            "modificationTime": 1687189671884,
            "replicationConfig": {
              "replicationFactor": "THREE",
              "requiredNodes": 3,
              "replicationType": "RATIS"
            },
            "fileChecksum": null,
            "fileName": "List2File2",
            "file": false,
            "path": "-9223372036844472575/1",
            "hsync": false,
            "replicatedSize": 30000000,
            "fileEncryptionInfo": null,
            "objectInfo": "OMKeyInfo{volume='volume', bucket='bucket1', key='rcmeevblsf/1', dataSize='10000000', creationTime='1687189663664', objectID='-9223372036844470015', parentID='-9223372036844472575', replication='RATIS/THREE', fileChecksum='null}",
            "updateIDset": true
          }
        ]
      },
      {
        "omKeyInfoList": [
          {
            "objectID": -9223372036844432639,
            "updateID": 40601,
            "parentObjectID": -9223372036844472575,
            "volumeName": "volume",
            "bucketName": "bucket1",
            "keyName": "List3Key1",
            "dataSize": 10000000,
            "creationTime": 1687189671823,
            "modificationTime": 1687189676084,
            "replicationConfig": {
              "replicationFactor": "THREE",
              "requiredNodes": 3,
              "replicationType": "RATIS"
            },
            "fileChecksum": null,
            "fileName": "List3File1",
            "file": false,
            "path": "-9223372036844472575/10",
            "hsync": false,
            "replicatedSize": 30000000
          },
          {
            "objectID": -9223372036844432639,
            "updateID": 40601,
            "parentObjectID": -9223372036844472575,
            "volumeName": "volume",
            "bucketName": "bucket1",
            "keyName": "List3Key1",
            "dataSize": 20000000,
            "creationTime": 1687189671823,
            "modificationTime": 1687189676084,
            "replicationConfig": {
              "replicationFactor": "THREE",
              "requiredNodes": 3,
              "replicationType": "RATIS"
            },
            "fileChecksum": null,
            "fileName": "List3File1",
            "file": false,
            "path": "-9223372036844472575/10",
            "hsync": false,
            "replicatedSize": 30000000
          }
        ]
      },
      {
        "omKeyInfoList": [
          {
            "objectID": -9223372036843970815,
            "updateID": 42403,
            "parentObjectID": -9223372036844472575,
            "volumeName": "volume",
            "bucketName": "bucket1",
            "keyName": "List4Key1",
            "dataSize": 10000000,
            "creationTime": 1687189713476,
            "modificationTime": 1687189717756,
            "replicationConfig": {
              "replicationFactor": "THREE",
              "requiredNodes": 3,
              "replicationType": "RATIS"
            },
            "fileChecksum": null,
            "fileName": "List4File3",
            "file": false,
            "path": "-9223372036844472575/100"
          }
        ]
      },
      {
        "omKeyInfoList": [
          {
            "objectID": -9223372036843964159,
            "updateID": 42443,
            "parentObjectID": -9223372036844472575,
            "volumeName": "volume",
            "bucketName": "bucket1",
            "keyName": "List5Key1",
            "dataSize": 10000000,
            "creationTime": 1687189714437,
            "modificationTime": 1687189719458,
            "replicationConfig": {
              "replicationFactor": "THREE",
              "requiredNodes": 3,
              "replicationType": "RATIS"
            },
            "fileChecksum": null,
            "fileName": "List5File1",
            "file": false,
            "path": "-9223372036844472575/101"
          }
        ]
      },
      {
        "omKeyInfoList": [
          {
            "objectID": -9223372036843961087,
            "updateID": 42450,
            "parentObjectID": -9223372036844472575,
            "volumeName": "volume",
            "bucketName": "bucket1",
            "keyName": "List6Key1",
            "dataSize": 10000000,
            "creationTime": 1687189714558,
            "modificationTime": 1687189719533,
            "replicationConfig": {
              "replicationFactor": "THREE",
              "requiredNodes": 3,
              "replicationType": "RATIS"
            },
            "fileChecksum": null,
            "fileName": "List6File1",
            "file": false,
            "path": "-9223372036844472575/102",
            "hsync": false,
            "replicatedSize": 30000000,
            "fileEncryptionInfo": null,
            "objectInfo": "OMKeyInfo{volume='volume', bucket='bucket1', key='rcmeevblsf/102', dataSize='10000000', creationTime='1687189714558', objectID='-9223372036843961087', parentID='-9223372036844472575', replication='RATIS/THREE', fileChecksum='null}",
            "updateIDset": true
          }
        ]
      },
      {
        "omKeyInfoList": [
          {
            "objectID": -9223372036843959807,
            "updateID": 42449,
            "parentObjectID": -9223372036844472575,
            "volumeName": "volume",
            "bucketName": "bucket1",
            "keyName": "List7Key1",
            "dataSize": 10000000,
            "creationTime": 1687189714594,
            "modificationTime": 1687189719533,
            "replicationConfig": {
              "replicationFactor": "THREE",
              "requiredNodes": 3,
              "replicationType": "RATIS"
            },
            "fileChecksum": null,
            "fileName": "List7File1",
            "file": false,
            "path": "-9223372036844472575/103",
            "hsync": false,
            "replicatedSize": 30000000,
            "fileEncryptionInfo": null,
            "objectInfo": "OMKeyInfo{volume='volume', bucket='bucket1', key='rcmeevblsf/103', dataSize='10000000', creationTime='1687189714594', objectID='-9223372036843959807', parentID='-9223372036844472575', replication='RATIS/THREE', fileChecksum='null}",
            "updateIDset": true
          }
        ]
      },
      {
        "omKeyInfoList": [
          {
            "objectID": -9223372036843953919,
            "updateID": 42467,
            "parentObjectID": -9223372036844472575,
            "volumeName": "volume",
            "bucketName": "bucket1",
            "keyName": "List8Key1",
            "dataSize": 10000000,
            "creationTime": 1687189715040,
            "modificationTime": 1687189720085,
            "replicationConfig": {
              "replicationFactor": "THREE",
              "requiredNodes": 3,
              "replicationType": "RATIS"
            },
            "fileChecksum": null,
            "fileName": "List8File1",
            "file": false,
            "path": "-9223372036844472575/104",
            "hsync": false,
            "replicatedSize": 30000000,
            "fileEncryptionInfo": null,
            "objectInfo": "OMKeyInfo{volume='volume', bucket='bucket1', key='rcmeevblsf/104', dataSize='10000000', creationTime='1687189715040', objectID='-9223372036843953919', parentID='-9223372036844472575', replication='RATIS/THREE', fileChecksum='null}",
            "updateIDset": true
          }
        ]
      },
      {
        "omKeyInfoList": [
          {
            "objectID": -9223372036843951359,
            "updateID": 42483,
            "parentObjectID": -9223372036844472575,
            "volumeName": "volume",
            "bucketName": "bucket1",
            "keyName": "List9Key1",
            "dataSize": 10000000,
            "creationTime": 1687189715391,
            "modificationTime": 1687189720373,
            "replicationConfig": {
              "replicationFactor": "THREE",
              "requiredNodes": 3,
              "replicationType": "RATIS"
            },
            "fileChecksum": null,
            "fileName": "List9File9",
            "file": false,
            "path": "-9223372036844472575/105",
            "hsync": false,
            "replicatedSize": 30000000,
            "fileEncryptionInfo": null,
            "objectInfo": "OMKeyInfo{volume='volume', bucket='bucket1', key='rcmeevblsf/105', dataSize='10000000', creationTime='1687189715391', objectID='-9223372036843951359', parentID='-9223372036844472575', replication='RATIS/THREE', fileChecksum='null}",
            "updateIDset": true
          }
        ]
      },
      {
        "omKeyInfoList": [
          {
            "objectID": -9223372036843950335,
            "updateID": 42478,
            "parentObjectID": -9223372036844472575,
            "volumeName": "volume",
            "bucketName": "bucket1",
            "keyName": "List10Key1",
            "dataSize": 10000000,
            "creationTime": 1687189715413,
            "modificationTime": 1687189720247,
            "replicationConfig": {
              "replicationFactor": "THREE",
              "requiredNodes": 3,
              "replicationType": "RATIS"
            },
            "fileChecksum": null,
            "fileName": "List10File1",
            "file": false,
            "path": "-9223372036844472575/106",
            "hsync": false,
            "replicatedSize": 30000000,
            "fileEncryptionInfo": null,
            "objectInfo": "OMKeyInfo{volume='volume', bucket='bucket1', key='rcmeevblsf/106', dataSize='10000000', creationTime='1687189715413', objectID='-9223372036843950335', parentID='-9223372036844472575', replication='RATIS/THREE', fileChecksum='null}",
            "updateIDset": true
          }
        ]
      },
      {
        "omKeyInfoList": [
          {
            "objectID": 0,
            "updateID": 0,
            "parentObjectID": 0,
            "volumeName": "sampleVol",
            "bucketName": "bucketOne",
            "keyName": "key22",
            "dataSize": 1000,
            "keyLocationVersions": [],
            "creationTime": 0,
            "modificationTime": 0,
            "replicationConfig": {
              "replicationFactor": "ONE",
              "requiredNodes": 1,
              "replicationType": "STANDALONE"
            },
            "fileChecksum": null,
            "fileName": "file_key22",
            "acls": [],
            "path": "0/key_one",
            "file": false,
            "latestVersionLocations": null,
            "replicatedSize": 120000000,
            "fileEncryptionInfo": null,
            "updateIDset": false
          },
          {
            "metadata": {},
            "objectID": 0,
            "updateID": 0,
            "parentObjectID": 0,
            "volumeName": "sampleVol",
            "bucketName": "bucketOne",
            "keyName": "key22",
            "dataSize": 2000,
            "keyLocationVersions": [],
            "creationTime": 0,
            "modificationTime": 0,
            "replicationConfig": {
              "replicationFactor": "ONE",
              "requiredNodes": 1,
              "replicationType": "STANDALONE"
            },
            "fileChecksum": null,
            "fileName": "file_key22",
            "acls": [],
            "path": "0/key_one",
            "file": false,
            "latestVersionLocations": null,
            "replicatedSize": -1530804718628866300,
            "fileEncryptionInfo": null,
            "updateIDset": false
          }
        ]
      },
      {
        "omKeyInfoList": [
          {
            "metadata": {},
            "objectID": 0,
            "updateID": 0,
            "parentObjectID": 0,
            "volumeName": "sampleVol",
            "bucketName": "bucketOne",
            "keyName": "key_31",
            "dataSize": -1530804718628866300,
            "keyLocationVersions": [],
            "creationTime": 0,
            "modificationTime": 0,
            "replicationConfig": {
              "replicationFactor": "ONE",
              "requiredNodes": 1,
              "replicationType": "STANDALONE"
            },
            "fileChecksum": null,
            "fileName": "key_one",
            "acls": [],
            "path": "0/key_one",
            "file": false,
            "latestVersionLocations": null,
            "replicatedSize": -1530804718628866300,
            "fileEncryptionInfo": null,
            "updateIDset": false
          },
          {
            "metadata": {},
            "objectID": 0,
            "updateID": 0,
            "parentObjectID": 0,
            "volumeName": "sampleVol",
            "bucketName": "bucketOne",
            "keyName": "key_32",
            "dataSize": -1530804718628866300,
            "keyLocationVersions": [],
            "creationTime": 0,
            "modificationTime": 0,
            "replicationConfig": {
              "replicationFactor": "ONE",
              "requiredNodes": 1,
              "replicationType": "STANDALONE"
            },
            "fileChecksum": null,
            "fileName": "key_two",
            "acls": [],
            "path": "0/key_two",
            "file": false,
            "latestVersionLocations": null,
            "replicatedSize": -1530804718628866300,
            "fileEncryptionInfo": null,
            "updateIDset": false
          },
          {
            "metadata": {},
            "objectID": 0,
            "updateID": 0,
            "parentObjectID": 0,
            "volumeName": "sampleVol",
            "bucketName": "bucketOne",
            "keyName": "key_33",
            "dataSize": -1530804718628866300,
            "keyLocationVersions": [],
            "creationTime": 0,
            "modificationTime": 0,
            "replicationConfig": {
              "replicationFactor": "ONE",
              "requiredNodes": 1,
              "replicationType": "STANDALONE"
            },
            "fileChecksum": null,
            "fileName": "key_one",
            "acls": [],
            "path": "0/key_one",
            "file": false,
            "latestVersionLocations": null,
            "replicatedSize": -1530804718628866300,
            "fileEncryptionInfo": null,
            "updateIDset": false
          },
          {
            "metadata": {},
            "objectID": 0,
            "updateID": 0,
            "parentObjectID": 0,
            "volumeName": "sampleVol",
            "bucketName": "bucketOne",
            "keyName": "key_34",
            "dataSize": -1530804718628866300,
            "keyLocationVersions": [],
            "creationTime": 0,
            "modificationTime": 0,
            "replicationConfig": {
              "replicationFactor": "ONE",
              "requiredNodes": 1,
              "replicationType": "STANDALONE"
            },
            "fileChecksum": null,
            "fileName": "key_two",
            "acls": [],
            "path": "0/key_two",
            "file": false,
            "latestVersionLocations": null,
            "replicatedSize": -1530804718628866300,
            "fileEncryptionInfo": null,
            "updateIDset": false
          }
        ]
      }
    ],
    "status": "OK"
  },
  "deleted": {
    "containers": [
      {
        "containerId": 1,
        "numberOfKeys": 2,
        "pipelines": [
          {
            "id": {
              "id": "1202e6bb-b7c1-4a85-8067-61374b069adb"
            },
            "replicationConfig": {
              "replicationFactor": "ONE",
              "requiredNodes": 1,
              "replicationType": "RATIS"
            },
            "healthy": true
          }
        ]
      },
      {
        "containerId": 2,
        "numberOfKeys": 2,
        "pipelines": [
          {
            "id": {
              "id": "1202e6bb-b7c1-4a85-8067-61374b069adb"
            },
            "replicationConfig": {
              "replicationFactor": "ONE",
              "requiredNodes": 1,
              "replicationType": "RATIS"
            },
            "healthy": true
          }
        ]
      },
      {
        "containerId": 3,
        "numberOfKeys": 2,
        "pipelines": [
          {
            "id": {
              "id": "1202e6bb-b7c1-4a85-8067-61374b069adb"
            },
            "replicationConfig": {
              "replicationFactor": "ONE",
              "requiredNodes": 1,
              "replicationType": "RATIS"
            },
            "healthy": true
          }
        ]
      },
      {
        "containerId": 4,
        "numberOfKeys": 2,
        "pipelines": [
          {
            "id": {
              "id": "1202e6bb-b7c1-4a85-8067-61374b069adb"
            },
            "replicationConfig": {
              "replicationFactor": "ONE",
              "requiredNodes": 1,
              "replicationType": "RATIS"
            },
            "healthy": true
          }
        ]
      },
      {
        "containerId": 5,
        "numberOfKeys": 2,
        "pipelines": [
          {
            "id": {
              "id": "1202e6bb-b7c1-4a85-8067-61374b069adb"
            },
            "replicationConfig": {
              "replicationFactor": "ONE",
              "requiredNodes": 1,
              "replicationType": "RATIS"
            },
            "healthy": true
          }
        ]
      },
      {
        "containerId": 6,
        "numberOfKeys": 2,
        "pipelines": [
          {
            "id": {
              "id": "1202e6bb-b7c1-4a85-8067-61374b069adb"
            },
            "replicationConfig": {
              "replicationFactor": "ONE",
              "requiredNodes": 1,
              "replicationType": "RATIS"
            },
            "healthy": true
          }
        ]
      },
      {
        "containerId": 7,
        "numberOfKeys": 2,
        "pipelines": [
          {
            "id": {
              "id": "1202e6bb-b7c1-4a85-8067-61374b069adb"
            },
            "replicationConfig": {
              "replicationFactor": "ONE",
              "requiredNodes": 1,
              "replicationType": "RATIS"
            },
            "healthy": true
          }
        ]
      },
      {
        "containerId": 8,
        "numberOfKeys": 2,
        "pipelines": [
          {
            "id": {
              "id": "1202e6bb-b7c1-4a85-8067-61374b069adb"
            },
            "replicationConfig": {
              "replicationFactor": "ONE",
              "requiredNodes": 1,
              "replicationType": "RATIS"
            },
            "healthy": true
          }
        ]
      },
      {
        "containerId": 9,
        "numberOfKeys": 2,
        "pipelines": [
          {
            "id": {
              "id": "1202e6bb-b7c1-4a85-8067-61374b069adb"
            },
            "replicationConfig": {
              "replicationFactor": "ONE",
              "requiredNodes": 1,
              "replicationType": "RATIS"
            },
            "healthy": true
          }
        ]
      },
      {
        "containerId": 10,
        "numberOfKeys": 2,
        "pipelines": [
          {
            "id": {
              "id": "1202e6bb-b7c1-4a85-8067-61374b069adb"
            },
            "replicationConfig": {
              "replicationFactor": "ONE",
              "requiredNodes": 1,
              "replicationType": "RATIS"
            },
            "healthy": true
          }
        ]
      },
      {
        "containerId": 11,
        "numberOfKeys": 2,
        "pipelines": [
          {
            "id": {
              "id": "1202e6bb-b7c1-4a85-8067-61374b069adb"
            },
            "replicationConfig": {
              "replicationFactor": "ONE",
              "requiredNodes": 1,
              "replicationType": "RATIS"
            },
            "healthy": true
          }
        ]
      },
      {
        "containerId": 12,
        "numberOfKeys": 2,
        "pipelines": [
          {
            "id": {
              "id": "1202e6bb-b7c1-4a85-8067-61374b069adb"
            },
            "replicationConfig": {
              "replicationFactor": "ONE",
              "requiredNodes": 1,
              "replicationType": "RATIS"
            },
            "healthy": true
          }
        ]
      },
      {
        "containerId": 13,
        "numberOfKeys": 2,
        "pipelines": [
          {
            "id": {
              "id": "1202e6bb-b7c1-4a85-8067-61374b069adb"
            },
            "replicationConfig": {
              "replicationFactor": "ONE",
              "requiredNodes": 1,
              "replicationType": "RATIS"
            },
            "healthy": true
          }
        ]
      },
      {
        "containerId": 14,
        "numberOfKeys": 2,
        "pipelines": [
          {
            "id": {
              "id": "1202e6bb-b7c1-4a85-8067-61374b069adb"
            },
            "replicationConfig": {
              "replicationFactor": "ONE",
              "requiredNodes": 1,
              "replicationType": "RATIS"
            },
            "healthy": true
          }
        ]
      },
      {
        "containerId": 15,
        "numberOfKeys": 2,
        "pipelines": [
          {
            "id": {
              "id": "1202e6bb-b7c1-4a85-8067-61374b069adb"
            },
            "replicationConfig": {
              "replicationFactor": "ONE",
              "requiredNodes": 1,
              "replicationType": "RATIS"
            },
            "healthy": true
          }
        ]
      },
      {
        "containerId": 16,
        "numberOfKeys": 2,
        "pipelines": [
          {
            "id": {
              "id": "1202e6bb-b7c1-4a85-8067-61374b069adb"
            },
            "replicationConfig": {
              "replicationFactor": "ONE",
              "requiredNodes": 1,
              "replicationType": "RATIS"
            },
            "healthy": true
          }
        ]
      },
      {
        "containerId": 17,
        "numberOfKeys": 2,
        "pipelines": [
          {
            "id": {
              "id": "1202e6bb-b7c1-4a85-8067-61374b069adb"
            },
            "replicationConfig": {
              "replicationFactor": "ONE",
              "requiredNodes": 1,
              "replicationType": "RATIS"
            },
            "healthy": true
          }
        ]
      },
      {
        "containerId": 18,
        "numberOfKeys": 2,
        "pipelines": [
          {
            "id": {
              "id": "1202e6bb-b7c1-4a85-8067-61374b069adb"
            },
            "replicationConfig": {
              "replicationFactor": "ONE",
              "requiredNodes": 1,
              "replicationType": "RATIS"
            },
            "healthy": true
          }
        ]
      },
      {
        "containerId": 19,
        "numberOfKeys": 2,
        "pipelines": [
          {
            "id": {
              "id": "1202e6bb-b7c1-4a85-8067-61374b069adb"
            },
            "replicationConfig": {
              "replicationFactor": "ONE",
              "requiredNodes": 1,
              "replicationType": "RATIS"
            },
            "healthy": true
          }
        ]
      },
      {
        "containerId": 20,
        "numberOfKeys": 2,
        "pipelines": [
          {
            "id": {
              "id": "1202e6bb-b7c1-4a85-8067-61374b069adb"
            },
            "replicationConfig": {
              "replicationFactor": "ONE",
              "requiredNodes": 1,
              "replicationType": "RATIS"
            },
            "healthy": true
          }
        ]
      },
      {
        "containerId": 21,
        "numberOfKeys": 2,
        "pipelines": [
          {
            "id": {
              "id": "1202e6bb-b7c1-4a85-8067-61374b069adb"
            },
            "replicationConfig": {
              "replicationFactor": "ONE",
              "requiredNodes": 1,
              "replicationType": "RATIS"
            },
            "healthy": true
          }
        ]
      },
      {
        "containerId": 22,
        "numberOfKeys": 2,
        "pipelines": [
          {
            "id": {
              "id": "1202e6bb-b7c1-4a85-8067-61374b069adb"
            },
            "replicationConfig": {
              "replicationFactor": "ONE",
              "requiredNodes": 1,
              "replicationType": "RATIS"
            },
            "healthy": true
          }
        ]
      },
      {
        "containerId": 23,
        "numberOfKeys": 2,
        "pipelines": [
          {
            "id": {
              "id": "1202e6bb-b7c1-4a85-8067-61374b069adb"
            },
            "replicationConfig": {
              "replicationFactor": "ONE",
              "requiredNodes": 1,
              "replicationType": "RATIS"
            },
            "healthy": true
          }
        ]
      },
      {
        "containerId": 24,
        "numberOfKeys": 2,
        "pipelines": [
          {
            "id": {
              "id": "1202e6bb-b7c1-4a85-8067-61374b069adb"
            },
            "replicationConfig": {
              "replicationFactor": "ONE",
              "requiredNodes": 1,
              "replicationType": "RATIS"
            },
            "healthy": true
          }
        ]
      },
      {
        "containerId": 25,
        "numberOfKeys": 2,
        "pipelines": [
          {
            "id": {
              "id": "1202e6bb-b7c1-4a85-8067-61374b069adb"
            },
            "replicationConfig": {
              "replicationFactor": "ONE",
              "requiredNodes": 1,
              "replicationType": "RATIS"
            },
            "healthy": true
          }
        ]
      },
      {
        "containerId": 26,
        "numberOfKeys": 2,
        "pipelines": [
          {
            "id": {
              "id": "1202e6bb-b7c1-4a85-8067-61374b069adb"
            },
            "replicationConfig": {
              "replicationFactor": "ONE",
              "requiredNodes": 1,
              "replicationType": "RATIS"
            },
            "healthy": true
          }
        ]
      },
      {
        "containerId": 27,
        "numberOfKeys": 2,
        "pipelines": [
          {
            "id": {
              "id": "1202e6bb-b7c1-4a85-8067-61374b069adb"
            },
            "replicationConfig": {
              "replicationFactor": "ONE",
              "requiredNodes": 1,
              "replicationType": "RATIS"
            },
            "healthy": true
          }
        ]
      },
      {
        "containerId": 28,
        "numberOfKeys": 2,
        "pipelines": [
          {
            "id": {
              "id": "1202e6bb-b7c1-4a85-8067-61374b069adb"
            },
            "replicationConfig": {
              "replicationFactor": "ONE",
              "requiredNodes": 1,
              "replicationType": "RATIS"
            },
            "healthy": true
          }
        ]
      },
      {
        "containerId": 29,
        "numberOfKeys": 2,
        "pipelines": [
          {
            "id": {
              "id": "1202e6bb-b7c1-4a85-8067-61374b069adb"
            },
            "replicationConfig": {
              "replicationFactor": "ONE",
              "requiredNodes": 1,
              "replicationType": "RATIS"
            },
            "healthy": true
          }
        ]
      },
      {
        "containerId": 30,
        "numberOfKeys": 2,
        "pipelines": [
          {
            "id": {
              "id": "1202e6bb-b7c1-4a85-8067-61374b069adb"
            },
            "replicationConfig": {
              "replicationFactor": "ONE",
              "requiredNodes": 1,
              "replicationType": "RATIS"
            },
            "healthy": true
          }
        ]
      },
      {
        "containerId": 31,
        "numberOfKeys": 2,
        "pipelines": [
          {
            "id": {
              "id": "1202e6bb-b7c1-4a85-8067-61374b069adb"
            },
            "replicationConfig": {
              "replicationFactor": "ONE",
              "requiredNodes": 1,
              "replicationType": "RATIS"
            },
            "healthy": true
          }
        ]
      },
      {
        "containerId": 32,
        "numberOfKeys": 2,
        "pipelines": [
          {
            "id": {
              "id": "1202e6bb-b7c1-4a85-8067-61374b069adb"
            },
            "replicationConfig": {
              "replicationFactor": "ONE",
              "requiredNodes": 1,
              "replicationType": "RATIS"
            },
            "healthy": true
          }
        ]
      }
    ]
  },
  "dirdeletePending": {
    "replicatedDataSize": 0,
    "unreplicatedDataSize": 0,
    "deletedDirInfo": [
      {
        "key": "/-4611686018427388160/-9223372036854775552/-9223372036854764286/231010153900/-9223372036854760111",
        "path": ".Trash/hadoop/231010153900",
        "inStateSince": 1696952297266,
        "size": 17289,
        "replicatedSize": 100,
        "replicationInfo": {
          "replicationFactor": "THREE",
          "requiredNodes": 3,
          "replicationType": "RATIS"
        }
      },
      {
        "key": "/-4611686018427388160/-9223372036854775552/-9223372036854775552/dir3/-9223372036854774015",
        "path": "dir1",
        "inStateSince": 1696954980154,
        "size": 1200,
        "replicatedSize": 0,
        "replicationInfo": {
          "replicationFactor": "THREE",
          "requiredNodes": 3,
          "replicationType": "RATIS"
        }
      },
      {
        "key": "/-4611686018427388160/-9223372036854775552/-9223372036854764286/231010153900/-9223372036854760191",
        "path": ".Trash/hadoop/231010153900",
        "inStateSince": 1696952297266,
        "size": 17289,
        "replicatedSize": 0,
        "replicationInfo": {
          "replicationFactor": "THREE",
          "requiredNodes": 3,
          "replicationType": "RATIS"
        }
      },
      {
        "key": "/-4611686018427388160/-9223372036854775552/-9223372036854775552/dir3/-9223372036854774112",
        "path": "dir21",
        "inStateSince": 1696954980154,
        "size": 17289,
        "replicatedSize": 0,
        "replicationInfo": {
          "replicationFactor": "THREE",
          "requiredNodes": 3,
          "replicationType": "RATIS"
        }
      },
      {
        "key": "/-4611686018427388160/-9223372036854775552/-9223372036854775552/dir3/-922337203685477303",
        "path": "dir22",
        "inStateSince": 1696954980900,
        "size": 20289,
        "replicatedSize": 0,
        "replicationInfo": {
          "replicationFactor": "THREE",
          "requiredNodes": 3,
          "replicationType": "RATIS"
        }
      }
    ],
    "status": "OK"
  },
<<<<<<< HEAD
  "decommissioninfo": {
    "DatanodesDecommissionInfo":[
      {
        "datanodeDetails": {
            "level": 3,
            "parent": null,
            "cost": 0,
            "uuid": "4712ba3d-4bb2-477a-9211-d9b50c013055",
            "uuidString": "4712ba3d-4bb2-477a-9211-d9b50c013055",
            "ipAddress": "172.18.0.13",
            "hostName": "ozone-ha-datanode-6.ozone-ha_default",
            
            "certSerialId": null,
            "version": null,
            "setupTime": 0,
            "revision": null,
            "buildDate": null,
            "persistedOpState": "IN_SERVICE",
            "persistedOpStateExpiryEpochSec": 0,
            "initialVersion": 0,
            "currentVersion": 1,
            "decommissioned": false,
            "maintenance": false,
            "ipAddressAsByteString": {
                "string": "172.18.0.13",
                "bytes": {
                    "validUtf8": true,
                    "empty": false
                }
            },
            "hostNameAsByteString": {
                "string": "ozone-ha-datanode-6.ozone-ha_default",
                "bytes": {
                    "validUtf8": true,
                    "empty": false
                }
            },
            "networkName": "4712ba3d-4bb2-477a-9211-d9b50c013055",
            "networkLocation": "/default-rack",
            "networkFullPath": "/default-rack/4712ba3d-4bb2-477a-9211-d9b50c013055",
            "numOfLeaves": 1,
            "networkNameAsByteString": {
                "string": "4712ba3d-4bb2-477a-9211-d9b50c013055",
                "bytes": {
                    "validUtf8": true,
                    "empty": false
                }
            },
            "networkLocationAsByteString": {
                "string": "/default-rack",
                "bytes": {
                    "validUtf8": true,
                    "empty": false
                }
            }
        },
        "metrics": null,
        "containers": {}
      },
      {
        "datanodeDetails": {
            "level": 3,
            "parent": null,
            "cost": 0,
            "uuid": "4712ba3d-4bb2-477a-9211-d9b50c013056",
            "uuidString": "4712ba3d-4bb2-477a-9211-d9b50c013056",
            "ipAddress": "172.18.0.13",
            "hostName": "ozone-ha-datanode-6.ozone-ha_default",
            "certSerialId": null,
            "version": null,
            "setupTime": 0,
            "revision": null,
            "buildDate": null,
            "persistedOpState": "IN_SERVICE",
            "persistedOpStateExpiryEpochSec": 0,
            "initialVersion": 0,
            "currentVersion": 1,
            "decommissioned": false,
            "maintenance": false,
            "networkName": "4712ba3d-4bb2-477a-9211-d9b50c013055",
            "networkLocation": "/default-rack",
            "networkFullPath": "/default-rack/4712ba3d-4bb2-477a-9211-d9b50c013055",
            "numOfLeaves": 1
        },
        "metrics": null,
        "containers": {}
      }
    ]
  },
  "DatanodesDecommissionInfo": {
    "DatanodesDecommissionInfo": [
      {
        "datanodeDetails": {
          "level": 3,
          "parent": null,
          "cost": 0,
          "uuid": "adc72ef9-0850-49d7-935d-e5a4e0d5be3c",
          "uuidString": "adc72ef9-0850-49d7-935d-e5a4e0d5be3c",
          "ipAddress": "172.18.0.10",
          "hostName": "ozone-ha-datanode-2.ozone-ha_default",
          "ports": [
            {
              "name": "HTTP",
              "value": 9882
            },
            {
              "name": "CLIENT_RPC",
              "value": 19864
            },
            {
              "name": "REPLICATION",
              "value": 9886
            },
            {
              "name": "RATIS",
              "value": 9858
            },
            {
              "name": "RATIS_ADMIN",
              "value": 9857
            },
            {
              "name": "RATIS_SERVER",
              "value": 9856
            },
            {
              "name": "RATIS_DATASTREAM",
              "value": 9855
            },
            {
              "name": "STANDALONE",
              "value": 9859
            }
          ],
          "certSerialId": null,
          "version": null,
          "setupTime": 0,
          "revision": null,
          "buildDate": null,
          "persistedOpState": "DECOMMISSIONING",
          "persistedOpStateExpiryEpochSec": 0,
          "initialVersion": 0,
          "currentVersion": 1,
          "decommissioned": true,
          "maintenance": false,
          "ipAddressAsByteString": {
            "string": "172.18.0.10",
            "bytes": {
              "validUtf8": true,
              "empty": false
            }
          },
          "hostNameAsByteString": {
            "string": "ozone-ha-datanode-2.ozone-ha_default",
            "bytes": {
              "validUtf8": true,
              "empty": false
            }
          },
          "networkName": "adc72ef9-0850-49d7-935d-e5a4e0d5be3c",
          "networkLocation": "/default-rack",
          "networkFullPath": "/default-rack/adc72ef9-0850-49d7-935d-e5a4e0d5be3c",
          "numOfLeaves": 1,
          "networkNameAsByteString": {
            "string": "adc72ef9-0850-49d7-935d-e5a4e0d5be3c",
            "bytes": {
              "validUtf8": true,
              "empty": false
            }
          },
          "networkLocationAsByteString": {
            "string": "/default-rack",
            "bytes": {
              "validUtf8": true,
              "empty": false
            }
          }
        },
        "metrics": {
          "decommissionStartTime": "23/05/2024 07:28:35 UTC",
          "numOfUnclosedPipelines": 2,
          "numOfUnderReplicatedContainers": 0.0,
          "numOfUnclosedContainers": 0.0
        },
        "containers": {
          "UnderReplicated": [],
          "UnClosed": [
            "#6",
            "#10",
            "#17"
          ]
        }
      }
=======
  "datanodesRemove": {
    "selectedRowKeys": [
      "b5907812-a5f2-11ea-bb37-0242ac130011"
>>>>>>> b3d191bb
    ]
  }
}<|MERGE_RESOLUTION|>--- conflicted
+++ resolved
@@ -24,13 +24,8 @@
     "datanodes": [
       {
         "hostname": "localhost2.storage.enterprise.com",
-<<<<<<< HEAD
-        "uuid": "4712ba3d-4bb2-477a-9211-d9b50c013055",
-        "state": "HEALTHY",
-=======
         "uuid": "b590734e-a5f2-11ea-bb37-0242ac130010",
         "state": "DEAD",
->>>>>>> b3d191bb
         "opState": "IN_SERVICE",
         "lastHeartbeat": 1574728876059,
         "storageReport": {
@@ -99,7 +94,7 @@
       },
       {
         "hostname": "localhost1.storage.enterprise.com",
-        "uuid": "b5907812-a5f2-11ea-bb37-0242ac130011",
+        "uuid": "4712ba3d-4bb2-477a-9211-d9b50c013055",
         "state": "HEALTHY",
         "opState": "DECOMMISSIONING",
         "lastHeartbeat": 1574724876059,
@@ -167,11 +162,7 @@
       },
       {
         "hostname": "localhost3.storage.enterprise.com",
-<<<<<<< HEAD
         "uuid": "4712ba3d-4bb2-477a-9211-d9b50c013056",
-=======
-        "uuid": "b5907812-a5f2-11ea-bb37-0242ac130013",
->>>>>>> b3d191bb
         "state": "HEALTHY",
         "opState": "ENTERING_MAINTENANCE",
         "lastHeartbeat": 1574724876059,
@@ -6954,7 +6945,6 @@
     ],
     "status": "OK"
   },
-<<<<<<< HEAD
   "decommissioninfo": {
     "DatanodesDecommissionInfo":[
       {
@@ -7148,11 +7138,11 @@
           ]
         }
       }
-=======
+    ]
+  },
   "datanodesRemove": {
     "selectedRowKeys": [
       "b5907812-a5f2-11ea-bb37-0242ac130011"
->>>>>>> b3d191bb
     ]
   }
 }