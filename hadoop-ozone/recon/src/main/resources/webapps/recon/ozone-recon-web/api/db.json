{
  "clusterState": {
    "pipelines": 32,
    "totalDatanodes": 24,
    "healthyDatanodes": 24,
    "storageReport": {
      "capacity": 202114732032,
      "used": 16384,
      "remaining": 182447632384
    },
    "containers": 3230,
    "missingContainers": 1002,
    "openContainers": 5,
    "deletedContainers": 4,
    "volumes": 5,
    "buckets": 156,
    "keys": 253000,
    "keysPendingDeletion": 1000,
    "scmServiceId": "scmservice",
    "omServiceId": "omservice"
  },
  "datanodes": {
    "totalCount": 19,
    "datanodes": [
      {
        "hostname": "localhost2.storage.enterprise.com",
        "uuid": "b590734e-a5f2-11ea-bb37-0242ac130010",
        "state": "DEAD",
        "opState": "IN_SERVICE",
        "lastHeartbeat": 1574728876059,
        "storageReport": {
          "capacity": 62725623808,
          "used": 488288256,
          "remaining": 21005319168,
          "committed": 10240000
        },
        "pipelines": [
          {
            "pipelineID": "02e3d908-ff01-4ce6-ad75-f3ec79bcc71a",
            "replicationType": "RATIS",
            "replicationFactor": 3,
            "leaderNode": "localhost1.storage.enterprise.com"
          },
          {
            "pipelineID": "09d3a478-ff01-4ce6-ad75-f3ec79bcc71a",
            "replicationType": "RATIS",
            "replicationFactor": 1,
            "leaderNode": "localhost1.storage.enterprise.com"
          },
          {
            "pipelineID": "02e3d908-ff01-4ce6-ad75-f3ec79bcc710",
            "replicationType": "RATIS",
            "replicationFactor": 3,
            "leaderNode": "localhost1.storage.enterprise.com"
          },
          {
            "pipelineID": "09d3a478-ff01-4ce6-ad75-f3ec79bcc711",
            "replicationType": "RATIS",
            "replicationFactor": 1,
            "leaderNode": "localhost1.storage.enterprise.com"
          },
          {
            "pipelineID": "02e3d908-ff01-4ce6-ad75-f3ec79bcc712",
            "replicationType": "RATIS",
            "replicationFactor": 3,
            "leaderNode": "localhost1.storage.enterprise.com"
          },
          {
            "pipelineID": "09d3a478-ff01-4ce6-ad75-f3ec79bcc713",
            "replicationType": "RATIS",
            "replicationFactor": 1,
            "leaderNode": "localhost1.storage.enterprise.com"
          },
          {
            "pipelineID": "02e3d908-ff01-4ce6-ad75-f3ec79bcc714",
            "replicationType": "RATIS",
            "replicationFactor": 3,
            "leaderNode": "localhost1.storage.enterprise.com"
          },
          {
            "pipelineID": "09d3a478-ff01-4ce6-ad75-f3ec79bcc715",
            "replicationType": "RATIS",
            "replicationFactor": 1,
            "leaderNode": "localhost1.storage.enterprise.com"
          }
        ],
        "containers": 80,
        "openContainers": 79,
        "leaderCount": 2,
        "version": "0.6.0-SNAPSHOT",
        "setupTime": 1574728775759,
        "revision": "caf471111cdb9168ec013f4526bb997aa513e079",
        "buildDate": "2020-07-20T15:45Z"
      },
      {
        "hostname": "localhost1.storage.enterprise.com",
        "uuid": "4712ba3d-4bb2-477a-9211-d9b50c013055",
        "state": "HEALTHY",
        "opState": "DECOMMISSIONING",
        "lastHeartbeat": 1574724876059,
        "storageReport": {
          "capacity": 549755813888,
          "used": 450971566080,
          "remaining": 95784247808,
          "committed": 34563456
        },
        "pipelines": [
          {
            "pipelineID": "02e3d908-ff01-4ce6-ad75-f3ec79bcc71a",
            "replicationType": "RATIS",
            "replicationFactor": 3,
            "leaderNode": "localhost2.storage.enterprise.com"
          },
          {
            "pipelineID": "05e3d908-ff01-4ce6-ad75-f3ec79bcc7982",
            "replicationType": "RATIS",
            "replicationFactor": 1,
            "leaderNode": "localhost2.storage.enterprise.com"
          }
        ],
        "containers": 8192,
        "openContainers": 8182,
        "leaderCount": 1,
        "version": "0.6.0-SNAPSHOT",
        "setupTime": 1574724805059,
        "revision": "caf471111cdb9168ec013f4526bb997aa513e079",
        "buildDate": "2020-07-20T15:45Z"
      },
      {
        "hostname": "localhost4.storage.enterprise.com",
        "uuid": "b5907812-a5f2-11ea-bb37-0242ac130012",
        "state": "HEALTHY",
        "opState": "DECOMMISSIONED",
        "lastHeartbeat": 1574724876059,
        "storageReport": {
          "capacity": 549755813888,
          "used": 450971566080,
          "remaining": 95784247808,
          "committed": 34562
        },
        "pipelines": [
          {
            "pipelineID": "02e3d908-ff01-4ce6-ad75-f3ec79bcc71a",
            "replicationType": "RATIS",
            "replicationFactor": 3,
            "leaderNode": "localhost3.storage.enterprise.com"
          },
          {
            "pipelineID": "05e3d908-ff01-4ce6-ad75-f3ec79bcc7982",
            "replicationType": "RATIS",
            "replicationFactor": 1,
            "leaderNode": "localhost3.storage.enterprise.com"
          }
        ],
        "containers": 8192,
        "openContainers": 8182,
        "leaderCount": 1,
        "version": "0.6.0-SNAPSHOT",
        "setupTime": 1574724805059,
        "revision": "caf471111cdb9168ec013f4526bb997aa513e079",
        "buildDate": "2020-07-20T15:45Z"
      },
      {
        "hostname": "localhost3.storage.enterprise.com",
        "uuid": "4712ba3d-4bb2-477a-9211-d9b50c013056",
        "state": "HEALTHY",
        "opState": "ENTERING_MAINTENANCE",
        "lastHeartbeat": 1574724876059,
        "storageReport": {
          "capacity": 549755813888,
          "used": 450971566080,
          "remaining": 95784247808,
          "committed": 4576435
        },
        "pipelines": [
          {
            "pipelineID": "02e3d908-ff01-4ce6-ad75-f3ec79bcc71a",
            "replicationType": "RATIS",
            "replicationFactor": 3,
            "leaderNode": "localhost4.storage.enterprise.com"
          },
          {
            "pipelineID": "05e3d908-ff01-4ce6-ad75-f3ec79bcc7982",
            "replicationType": "RATIS",
            "replicationFactor": 1,
            "leaderNode": "localhost4.storage.enterprise.com"
          }
        ],
        "containers": 8192,
        "openContainers": 8182,
        "leaderCount": 1,
        "version": "0.6.0-SNAPSHOT",
        "setupTime": 1574724805059,
        "revision": "caf471111cdb9168ec013f4526bb997aa513e079",
        "buildDate": "2020-07-20T15:45Z"
      },
      {
        "hostname": "localhost6.storage.enterprise.com",
        "uuid": "b5907812-a5f2-11ea-bb37-0242ac130014",
        "state": "HEALTHY",
        "opState": "IN_MAINTENANCE",
        "lastHeartbeat": 1574724876059,
        "storageReport": {
          "capacity": 549755813888,
          "used": 450971566080,
          "remaining": 95784247808,
          "committed": 3453121
        },
        "pipelines": [
          {
            "pipelineID": "02e3d908-ff01-4ce6-ad75-f3ec79bcc71a",
            "replicationType": "RATIS",
            "replicationFactor": 3,
            "leaderNode": "localhost5.storage.enterprise.com"
          },
          {
            "pipelineID": "05e3d908-ff01-4ce6-ad75-f3ec79bcc7982",
            "replicationType": "RATIS",
            "replicationFactor": 1,
            "leaderNode": "localhost5.storage.enterprise.com"
          }
        ],
        "containers": 8192,
        "openContainers": 8182,
        "leaderCount": 1,
        "version": "0.6.0-SNAPSHOT",
        "setupTime": 1574724805059,
        "revision": "caf471111cdb9168ec013f4526bb997aa513e079",
        "buildDate": "2020-07-20T15:45Z"
      },
      {
        "hostname": "localhost5.storage.enterprise.com",
        "uuid": "b5907934-a5f2-11ea-bb37-0242ac130015",
        "state": "STALE",
        "opState": "IN_SERVICE",
        "lastHeartbeat": 1343544879843,
        "storageReport": {
          "capacity": 140737488355328,
          "used": 43980465111040,
          "remaining": 86757023244288,
          "committed": 3457623435
        },
        "pipelines": [
          {
            "pipelineID": "02e3d908-ff01-4ce6-ad75-f3ec79bcc71a",
            "replicationType": "RATIS",
            "replicationFactor": 3,
            "leaderNode": "localhost6.storage.enterprise.com"
          },
          {
            "pipelineID": "05e3d908-ff01-4ce6-ad75-f3ec79bcc7982",
            "replicationType": "RATIS",
            "replicationFactor": 1,
            "leaderNode": "localhost6.storage.enterprise.com"
          },
          {
            "pipelineID": "02e3d908-ff01-4ce6-ad75-f3ec79bcc71a",
            "replicationType": "STAND_ALONE",
            "replicationFactor": 1,
            "leaderNode": "localhost6.storage.enterprise.com"
          }
        ],
        "containers": 43,
        "openContainers": 42,
        "leaderCount": 2,
        "version": "0.6.0-SNAPSHOT",
        "setupTime": 1343544679543,
        "revision": "aaf470000cdb9168ec013f4526bb997aa513e079",
        "buildDate": "2020-07-19T13:45Z"
      },
      {
        "hostname": "localhost7.storage.enterprise.com",
        "uuid": "b5907934-a5f2-11ea-bb37-0242ac130016",
        "state": "STALE",
        "opState": "DECOMMISSIONING",
        "lastHeartbeat": 1343544879843,
        "storageReport": {
          "capacity": 140737488355328,
          "used": 43980465111040,
          "remaining": 86757023244288,
          "committed": 345624
        },
        "pipelines": [
          {
            "pipelineID": "02e3d908-ff01-4ce6-ad75-f3ec79bcc71a",
            "replicationType": "RATIS",
            "replicationFactor": 3,
            "leaderNode": "localhost7.storage.enterprise.com"
          },
          {
            "pipelineID": "05e3d908-ff01-4ce6-ad75-f3ec79bcc7982",
            "replicationType": "RATIS",
            "replicationFactor": 1,
            "leaderNode": "localhost7.storage.enterprise.com"
          },
          {
            "pipelineID": "02e3d908-ff01-4ce6-ad75-f3ec79bcc71a",
            "replicationType": "STAND_ALONE",
            "replicationFactor": 1,
            "leaderNode": "localhost7.storage.enterprise.com"
          }
        ],
        "containers": 43,
        "openContainers": 42,
        "leaderCount": 2,
        "version": "0.6.0-SNAPSHOT",
        "setupTime": 1343544679543,
        "revision": "aaf470000cdb9168ec013f4526bb997aa513e079",
        "buildDate": "2020-07-19T13:45Z"
      },
      {
        "hostname": "localhost8.storage.enterprise.com",
        "uuid": "b5907934-a5f2-11ea-bb37-0242ac130017",
        "state": "STALE",
        "opState": "DECOMMISSIONED",
        "lastHeartbeat": 1343544879843,
        "storageReport": {
          "capacity": 140737488355328,
          "used": 43980465111040,
          "remaining": 86757023244288,
          "committed": 123464574
        },
        "pipelines": [
          {
            "pipelineID": "02e3d908-ff01-4ce6-ad75-f3ec79bcc71a",
            "replicationType": "RATIS",
            "replicationFactor": 3,
            "leaderNode": "localhost8.storage.enterprise.com"
          },
          {
            "pipelineID": "05e3d908-ff01-4ce6-ad75-f3ec79bcc7982",
            "replicationType": "RATIS",
            "replicationFactor": 1,
            "leaderNode": "localhost8.storage.enterprise.com"
          },
          {
            "pipelineID": "02e3d908-ff01-4ce6-ad75-f3ec79bcc71a",
            "replicationType": "STAND_ALONE",
            "replicationFactor": 1,
            "leaderNode": "localhost8.storage.enterprise.com"
          }
        ],
        "containers": 43,
        "openContainers": 42,
        "leaderCount": 2,
        "version": "0.6.0-SNAPSHOT",
        "setupTime": 1343544679543,
        "revision": "aaf470000cdb9168ec013f4526bb997aa513e079",
        "buildDate": "2020-07-19T13:45Z"
      },
      {
        "hostname": "localhost9.storage.enterprise.com",
        "uuid": "b5907934-a5f2-11ea-bb37-0242ac130018",
        "state": "STALE",
        "opState": "ENTERING_MAINTENANCE",
        "lastHeartbeat": 1343544879843,
        "storageReport": {
          "capacity": 140737488355328,
          "used": 43980465111040,
          "remaining": 86757023244288,
          "committed": 556721345
        },
        "pipelines": [
          {
            "pipelineID": "02e3d908-ff01-4ce6-ad75-f3ec79bcc71a",
            "replicationType": "RATIS",
            "replicationFactor": 3,
            "leaderNode": "localhost9.storage.enterprise.com"
          },
          {
            "pipelineID": "05e3d908-ff01-4ce6-ad75-f3ec79bcc7982",
            "replicationType": "RATIS",
            "replicationFactor": 1,
            "leaderNode": "localhost9.storage.enterprise.com"
          },
          {
            "pipelineID": "02e3d908-ff01-4ce6-ad75-f3ec79bcc71a",
            "replicationType": "STAND_ALONE",
            "replicationFactor": 1,
            "leaderNode": "localhost9.storage.enterprise.com"
          }
        ],
        "containers": 43,
        "openContainers": 42,
        "leaderCount": 2,
        "version": "0.6.0-SNAPSHOT",
        "setupTime": 1343544679543,
        "revision": "aaf470000cdb9168ec013f4526bb997aa513e079",
        "buildDate": "2020-07-19T13:45Z"
      },
      {
        "hostname": "localhost10.storage.enterprise.com",
        "uuid": "b5907934-a5f2-11ea-bb37-0242ac130019",
        "state": "STALE",
        "opState": "IN_MAINTENANCE",
        "lastHeartbeat": 1343544879843,
        "storageReport": {
          "capacity": 140737488355328,
          "used": 43980465111040,
          "remaining": 86757023244288,
          "committed": 45671235234
        },
        "pipelines": [
          {
            "pipelineID": "02e3d908-ff01-4ce6-ad75-f3ec79bcc71a",
            "replicationType": "RATIS",
            "replicationFactor": 3,
            "leaderNode": "localhost10.storage.enterprise.com"
          },
          {
            "pipelineID": "05e3d908-ff01-4ce6-ad75-f3ec79bcc7982",
            "replicationType": "RATIS",
            "replicationFactor": 1,
            "leaderNode": "localhost10.storage.enterprise.com"
          },
          {
            "pipelineID": "02e3d908-ff01-4ce6-ad75-f3ec79bcc71a",
            "replicationType": "STAND_ALONE",
            "replicationFactor": 1,
            "leaderNode": "localhost10.storage.enterprise.com"
          }
        ],
        "containers": 43,
        "openContainers": 42,
        "leaderCount": 2,
        "version": "0.6.0-SNAPSHOT",
        "setupTime": 1343544679543,
        "revision": "aaf470000cdb9168ec013f4526bb997aa513e079",
        "buildDate": "2020-07-19T13:45Z"
      },
      {
        "hostname": "localhost11.storage.enterprise.com",
        "uuid": "b5907a06-a5f2-11ea-bb37-0242ac130020",
        "state": "DEAD",
        "opState": "IN_SERVICE",
        "lastHeartbeat": 1074724876059,
        "storageReport": {
          "capacity": 140737488355328,
          "used": 0,
          "remaining": 110737488355328,
          "committed": 0
        },
        "pipelines": [],
        "containers": 0,
        "openContainers": 0,
        "leaderCount": 0,
        "version": "0.6.0-SNAPSHOT",
        "setupTime": 1074724802059,
        "revision": "aaf470000cdb9168ec013f4526bb997aa513e079",
        "buildDate": "2020-07-19T13:45Z"
      },
      {
        "hostname": "localhost12.storage.enterprise.com",
        "uuid": "b5907ac4-a5f2-11ea-bb37-0242ac130021",
        "state": "DEAD",
        "opState": "DECOMMISSIONING",
        "lastHeartbeat": 1574724876059,
        "storageReport": {
          "capacity": 805306368000,
          "used": 644245094400,
          "remaining": 121061273600,
          "committed": 4572345234
        },
        "pipelines": [
          {
            "pipelineID": "02e3d908-ff01-4ce6-ad75-f3ec79bcc71a",
            "replicationType": "RATIS",
            "replicationFactor": 3,
            "leaderNode": "localhost12.storage.enterprise.com"
          },
          {
            "pipelineID": "05e3d908-ff01-4ce6-ad75-f3ec79bcc7982",
            "replicationType": "RATIS",
            "replicationFactor": 1,
            "leaderNode": "localhost12.storage.enterprise.com"
          }
        ],
        "containers": 643,
        "openContainers": 632,
        "leaderCount": 2,
        "version": "0.6.0-SNAPSHOT",
        "setupTime": 1574724816029,
        "revision": "aaf470000cdb9168ec013f4526bb997aa513e079",
        "buildDate": "2020-07-19T13:45Z"
      },
      {
        "hostname": "localhost13.storage.enterprise.com",
        "uuid": "b5907b82-a5f2-11ea-bb37-0242ac130022",
        "state": "DEAD",
        "opState": "DECOMMISSIONED",
        "lastHeartbeat": 1574724876059,
        "storageReport": {
          "capacity": 140737488355328,
          "used": 43980465111040,
          "remaining": 92757023244288,
          "committed": 34563453
        },
        "pipelines": [
          {
            "pipelineID": "02e3d908-ff01-4ce6-ad75-f3ec79bcc71a",
            "replicationType": "RATIS",
            "replicationFactor": 3,
            "leaderNode": "localhost13.storage.enterprise.com"
          },
          {
            "pipelineID": "05e3d908-ff01-4ce6-ad75-f3ec79bcc7982",
            "replicationType": "RATIS",
            "replicationFactor": 1,
            "leaderNode": "localhost13.storage.enterprise.com"
          }
        ],
        "containers": 5,
        "openContainers": 4,
        "leaderCount": 1,
        "version": "0.6.0-SNAPSHOT",
        "setupTime": 1574724802059,
        "revision": "aaf470000cdb9168ec013f4526bb997aa513e079",
        "buildDate": "2020-07-19T13:45Z"
      },
      {
        "hostname": "localhost14.storage.enterprise.com",
        "uuid": "b5907c40-a5f2-11ea-bb37-0242ac130023",
        "state": "DEAD",
        "opState": "ENTERING_MAINTENANCE",
        "lastHeartbeat": 1574724876059,
        "storageReport": {
          "capacity": 549755813888,
          "used": 450971566080,
          "remaining": 94784247808,
          "committed": 7234234
        },
        "pipelines": [
          {
            "pipelineID": "02e3d908-ff01-4ce6-ad75-f3ec79bcc71a",
            "replicationType": "RATIS",
            "replicationFactor": 3,
            "leaderNode": "localhost14.storage.enterprise.com"
          },
          {
            "pipelineID": "05e3d908-ff01-4ce6-ad75-f3ec79bcc7982",
            "replicationType": "RATIS",
            "replicationFactor": 1,
            "leaderNode": "localhost14.storage.enterprise.com"
          },
          {
            "pipelineID": "05e3d908-ff01-4ce6-ad75-f3ec79bcc7982",
            "replicationType": "STAND_ALONE",
            "replicationFactor": 1,
            "leaderNode": "localhost14.storage.enterprise.com"
          }
        ],
        "containers": 64,
        "openContainers": 63,
        "leaderCount": 2,
        "version": "0.6.0-SNAPSHOT",
        "setupTime": 1574724676009,
        "revision": "aaf470000cdb9168ec013f4526bb997aa513e079",
        "buildDate": "2020-07-19T13:45Z"
      },
      {
        "hostname": "localhost15.storage.enterprise.com",
        "uuid": "b5907cf4-a5f2-11ea-bb37-0242ac130024",
        "state": "DEAD",
        "opState": "IN_MAINTENANCE",
        "lastHeartbeat": 1574724876059,
        "storageReport": {
          "capacity": 140737488355328,
          "used": 43980465111040,
          "remaining": 92757023244288,
          "committed": 34562346
        },
        "pipelines": [
          {
            "pipelineID": "02e3d908-ff01-4ce6-ad75-f3ec79bcc71a",
            "replicationType": "RATIS",
            "replicationFactor": 3,
            "leaderNode": "localhost15.storage.enterprise.com"
          },
          {
            "pipelineID": "05e3d908-ff01-4ce6-ad75-f3ec79bcc7982",
            "replicationType": "RATIS",
            "replicationFactor": 1,
            "leaderNode": "localhost15.storage.enterprise.com"
          }
        ],
        "containers": 21,
        "openContainers": 20,
        "leaderCount": 1,
        "version": "0.6.0-SNAPSHOT",
        "setupTime": 1574724276050,
        "revision": "caf471111cdb9168ec013f4526bb997aa513e079",
        "buildDate": "2020-07-20T15:45Z"
      },
      {
        "hostname": "localhost16.storage.enterprise.com",
        "uuid": "b5907f4c-a5f2-11ea-bb37-0242ac130025",
        "state": "HEALTHY",
        "opState": "IN_SERVICE",
        "lastHeartbeat": 1574724874011,
        "storageReport": {
          "capacity": 140737488355328,
          "used": 43980465111040,
          "remaining": 76757023244288,
          "committed": 834324523
        },
        "pipelines": [
          {
            "pipelineID": "02e3d908-ff01-4ce6-ad75-f3ec79bcc71a",
            "replicationType": "RATIS",
            "replicationFactor": 3,
            "leaderNode": "localhost16.storage.enterprise.com"
          },
          {
            "pipelineID": "05e3d908-ff01-4ce6-ad75-f3ec79bcc7982",
            "replicationType": "RATIS",
            "replicationFactor": 1,
            "leaderNode": "localhost16.storage.enterprise.com"
          }
        ],
        "containers": 897,
        "openContainers": 896,
        "leaderCount": 1,
        "version": "0.6.0-SNAPSHOT",
        "setupTime": 1574724573011,
        "revision": "caf471111cdb9168ec013f4526bb997aa513e079",
        "buildDate": "2020-07-20T15:45Z"
      },
      {
        "hostname": "localhost17.storage.enterprise.com",
        "uuid": "b590801e-a5f2-11ea-bb37-0242ac130026",
        "state": "HEALTHY",
        "opState": "IN_SERVICE",
        "lastHeartbeat": 1574723876959,
        "storageReport": {
          "capacity": 140737488355328,
          "used": 43980465111040,
          "remaining": 66757023244288,
          "committed": 346467345
        },
        "pipelines": [
          {
            "pipelineID": "02e3d908-ff01-4ce6-ad75-f3ec79bcc71a",
            "replicationType": "RATIS",
            "replicationFactor": 3,
            "leaderNode": "localhost17.storage.enterprise.com"
          },
          {
            "pipelineID": "05e3d908-ff01-4ce6-ad75-f3ec79bcc7982",
            "replicationType": "RATIS",
            "replicationFactor": 1,
            "leaderNode": "localhost17.storage.enterprise.com"
          },
          {
            "pipelineID": "01f2e105-ff01-4ce6-ad75-f3ec79bcc7982",
            "replicationType": "STAND_ALONE",
            "replicationFactor": 1,
            "leaderNode": "localhost17.storage.enterprise.com"
          }
        ],
        "containers": 6754,
        "openContainers": 6744,
        "leaderCount": 2,
        "version": "0.6.0-SNAPSHOT",
        "setupTime": 1574723756059,
        "revision": "caf471111cdb9168ec013f4526bb997aa513e079",
        "buildDate": "2020-07-20T15:45Z"
      },
      {
        "hostname": "localhost18.storage.enterprise.com",
        "uuid": "b59080e6-a5f2-11ea-bb37-0242ac130027",
        "state": "STALE",
        "opState": "IN_SERVICE",
        "lastHeartbeat": 1474724876783,
        "storageReport": {
          "capacity": 140737488355328,
          "used": 43980465111040,
          "remaining": 96157023244288,
          "committed": 45245456
        },
        "pipelines": [
          {
            "pipelineID": "02e3d908-ff01-4ce6-ad75-f3ec79bcc71a",
            "replicationType": "RATIS",
            "replicationFactor": 3,
            "leaderNode": "localhost18.storage.enterprise.com"
          },
          {
            "pipelineID": "05e3d908-ff01-4ce6-ad75-f3ec79bcc7982",
            "replicationType": "RATIS",
            "replicationFactor": 1,
            "leaderNode": "localhost18.storage.enterprise.com"
          }
        ],
        "containers": 78,
        "openContainers": 77,
        "leaderCount": 2,
        "version": "0.6.0-SNAPSHOT",
        "setupTime": 1474724705783,
        "revision": "ace991111cdb9168ec013f4526bb997aa513e079",
        "buildDate": "2020-07-20T10:45Z"
      },
      {
        "hostname": "localhost19.storage.enterprise.com",
        "uuid": "b59081a4-a5f2-11ea-bb37-0242ac130028",
        "state": "HEALTHY",
        "opState": "IN_SERVICE",
        "lastHeartbeat": 1574724796532,
        "storageReport": {
          "capacity": 140737488355328,
          "used": 43980465111040,
          "remaining": 94757023244288,
          "committed": 45673234
        },
        "pipelines": [
          {
            "pipelineID": "02e3d908-ff01-4ce6-ad75-f3ec79bcc71a",
            "replicationType": "RATIS",
            "replicationFactor": 3,
            "leaderNode": "localhost19.storage.enterprise.com"
          },
          {
            "pipelineID": "05e3d908-ff01-4ce6-ad75-f3ec79bcc7982",
            "replicationType": "RATIS",
            "replicationFactor": 1,
            "leaderNode": "localhost19.storage.enterprise.com"
          }
        ],
        "containers": 543,
        "openContainers": 540,
        "leaderCount": 1,
        "version": "0.6.0-SNAPSHOT",
        "setupTime": 1574724706232,
        "revision": "ace991111cdb9168ec013f4526bb997aa513e079",
        "buildDate": "2020-07-20T10:45Z"
      }
    ]
  },
  "pipelines": {
    "totalCount": 3,
    "pipelines": [
      {
        "pipelineId": "02e3d908-ff01-4ce6-ad75-f3ec79bcc71a",
        "status": "OPEN",
        "leaderNode": "localhost1.storage.enterprise.com",
        "datanodes": [
          {
            "level": 0,
            "parent": null,
            "cost": 0,
            "uuid": "9e4e92da-4abd-461d-b042-dc4fe72e8727",
            "uuidString": "9e4e92da-4abd-461d-b042-dc4fe72e8727",
            "ipAddress": "172.22.0.5",
            "hostName": "ozone_datanode_1.ozone_default",
            "ports": [
              {
                "name": "REPLICATION",
                "value": 9886
              },
              {
                "name": "RATIS",
                "value": 9858
              },
              {
                "name": "RATIS_ADMIN",
                "value": 9857
              },
              {
                "name": "RATIS_SERVER",
                "value": 9856
              },
              {
                "name": "RATIS_DATASTREAM",
                "value": 9855
              },
              {
                "name": "STANDALONE",
                "value": 9859
              }
<<<<<<< HEAD

=======
>>>>>>> 89494f1b
            ],
            "certSerialId": null,
            "version": null,
            "setupTime": 0,
            "revision": null,
            "buildDate": null,
            "persistedOpState": "IN_SERVICE",
            "persistedOpStateExpiryEpochSec": 0,
            "initialVersion": 0,
            "currentVersion": 1,
            "signature": -460136136,
            "decomissioned": false,
            "networkName": "9e4e92da-4abd-461d-b042-dc4fe72e8727",
            "networkLocation": "/default-rack",
            "networkFullPath": "/default-rack/9e4e92da-4abd-461d-b042-dc4fe72e8727",
            "numOfLeaves": 1
          }
        ],
        "lastLeaderElection": 1578491471528,
        "duration": 389445,
        "leaderElections": 28,
        "replicationType": "RATIS",
        "replicationFactor": 3,
        "containers": 1
      },
      {
        "pipelineId": "05e3d908-ff01-4ce6-ad75-f3ec79bcc7982",
        "status": "OPEN",
        "leaderNode": "localhost5.storage.enterprise.com",
        "datanodes": [
          {
            "level": 0,
            "parent": null,
            "cost": 0,
            "uuid": "9e4e92da-4abd-461d-b042-dc4fe72e8728",
            "uuidString": "9e4e92da-4abd-461d-b042-dc4fe72e8728",
            "ipAddress": "172.22.0.5",
            "hostName": "ozone_datanode_2.ozone_default",
            "ports": [
              {
                "name": "REPLICATION",
                "value": 9886
              },
              {
                "name": "RATIS",
                "value": 9858
              },
              {
                "name": "RATIS_ADMIN",
                "value": 9857
              },
              {
                "name": "RATIS_SERVER",
                "value": 9856
              },
              {
                "name": "RATIS_DATASTREAM",
                "value": 9855
              },
              {
                "name": "STANDALONE",
                "value": 9859
              }
            ],
            "certSerialId": null,
            "version": null,
            "setupTime": 0,
            "revision": null,
            "buildDate": null,
            "persistedOpState": "IN_SERVICE",
            "persistedOpStateExpiryEpochSec": 0,
            "initialVersion": 0,
            "currentVersion": 1,
            "signature": -460136136,
            "decomissioned": false,
            "networkName": "9e4e92da-4abd-461d-b042-dc4fe72e8727",
            "networkLocation": "/default-rack",
            "networkFullPath": "/default-rack/9e4e92da-4abd-461d-b042-dc4fe72e8727",
            "numOfLeaves": 1
          },
          {
            "level": 0,
            "parent": null,
            "cost": 0,
            "uuid": "0523e1bb-d0a8-457c-be51-5e30ee0ad295",
            "uuidString": "0523e1bb-d0a8-457c-be51-5e30ee0ad295",
            "ipAddress": "172.22.0.3",
            "hostName": "ozone_datanode_3.ozone_default",
            "ports": [
              {
                "name": "REPLICATION",
                "value": 9886
              },
              {
                "name": "RATIS",
                "value": 9858
              },
              {
                "name": "RATIS_ADMIN",
                "value": 9857
              },
              {
                "name": "RATIS_SERVER",
                "value": 9856
              },
              {
                "name": "RATIS_DATASTREAM",
                "value": 9855
              },
              {
                "name": "STANDALONE",
                "value": 9859
              }
            ],
            "certSerialId": null,
            "version": null,
            "setupTime": 0,
            "revision": null,
            "buildDate": null,
            "persistedOpState": "IN_SERVICE",
            "persistedOpStateExpiryEpochSec": 0,
            "initialVersion": 0,
            "currentVersion": 1,
            "signature": 776905284,
            "decomissioned": false,
            "networkName": "0523e1bb-d0a8-457c-be51-5e30ee0ad295",
            "networkLocation": "/default-rack",
            "networkFullPath": "/default-rack/0523e1bb-d0a8-457c-be51-5e30ee0ad295",
            "numOfLeaves": 1
          }
        ],
        "lastLeaderElection": 1578441471528,
        "duration": 50073382,
        "leaderElections": 7,
        "replicationType": "RATIS",
        "replicationFactor": 3,
        "containers": 4
      },
      {
        "pipelineId": "04a5d908-ff01-4ce6-ad75-f3ec73dfc8a2",
        "status": "CLOSED",
        "leaderNode": "localhost9.storage.enterprise.com",
        "datanodes": [
          {
            "level": 0,
            "parent": null,
            "cost": 0,
            "uuid": "e9011d34-2aeb-49fc-ab17-a35175342058",
            "uuidString": "e9011d34-2aeb-49fc-ab17-a35175342058",
            "ipAddress": "172.22.0.2",
            "hostName": "ozone_datanode_4.ozone_default",
            "ports": [
              {
                "name": "REPLICATION",
                "value": 9886
              },
              {
                "name": "RATIS",
                "value": 9858
              },
              {
                "name": "RATIS_ADMIN",
                "value": 9857
              },
              {
                "name": "RATIS_SERVER",
                "value": 9856
              },
              {
                "name": "RATIS_DATASTREAM",
                "value": 9855
              },
              {
                "name": "STANDALONE",
                "value": 9859
              }
            ],
            "certSerialId": null,
            "version": null,
            "setupTime": 0,
            "revision": null,
            "buildDate": null,
            "persistedOpState": "IN_SERVICE",
            "persistedOpStateExpiryEpochSec": 0,
            "initialVersion": 0,
            "currentVersion": 1,
            "signature": 1287180809,
            "decomissioned": false,
            "networkName": "e9011d34-2aeb-49fc-ab17-a35175342058",
            "networkLocation": "/default-rack",
            "networkFullPath": "/default-rack/e9011d34-2aeb-49fc-ab17-a35175342058",
            "numOfLeaves": 1
          }
        ],
        "lastLeaderElection": 1578441871828,
        "duration": 49712212,
        "leaderElections": 5,
        "replicationType": "RATIS",
        "replicationFactor": 3,
        "containers": 7
      }
    ]
  },
  "missingContainers": {
    "totalCount": 2,
    "containers": [
      {
        "containerID": 1,
        "keys": 1235,
        "replicas": [
          {
            "containerId": 1,
            "datanodeHost": "localhost1.storage.enterprise.com",
            "firstReportTimestamp": 1578491371100,
            "lastReportTimestamp": 1578491371528
          },
          {
            "containerId": 1,
            "datanodeHost": "localhost3.storage.enterprise.com",
            "firstReportTimestamp": 1578491370100,
            "lastReportTimestamp": 1578491371328
          },
          {
            "containerId": 1,
            "datanodeHost": "localhost5.storage.enterprise.com",
            "firstReportTimestamp": 1578491371200,
            "lastReportTimestamp": 1578491371528
          }
        ],
        "missingSince": 1578491371528,
        "pipelineID": "05e3d908-ff01-4ce6-ad75-f3ec79bcc7982"
      },
      {
        "containerID": 2,
        "keys": 1356,
        "replicas": [
          {
            "containerId": 1,
            "datanodeHost": "localhost1.storage.enterprise.com",
            "firstReportTimestamp": 1578491371100,
            "lastReportTimestamp": 1578491371528
          },
          {
            "containerId": 1,
            "datanodeHost": "localhost3.storage.enterprise.com",
            "firstReportTimestamp": 1578491370100,
            "lastReportTimestamp": 1578491371328
          },
          {
            "containerId": 1,
            "datanodeHost": "localhost5.storage.enterprise.com",
            "firstReportTimestamp": 1578491371200,
            "lastReportTimestamp": 1578491371528
          }
        ],
        "missingSince": 1578491471528,
        "pipelineID": "04a5d908-ff01-4ce6-ad75-f3ec73dfc8a2"
      }
    ]
  },
  "keys": {
    "totalCount": 15,
    "keys": [
      {
        "Volume": "vol-0-20448",
        "Bucket": "bucket-0-12811",
        "Key": "key-0-77505",
        "DataSize": 10240,
        "Versions": [
          0
        ],
        "Blocks": {
          "0": [
            {
              "containerID": 1,
              "localID": 103206297511460860
            }
          ]
        },
        "CreationTime": "2019-11-26T21:18:43.688Z",
        "ModificationTime": "2019-11-26T21:18:46.062Z"
      },
      {
        "Volume": "vol-0-20448",
        "Bucket": "bucket-0-12811",
        "Key": "key-21-64511",
        "DataSize": 5692407,
        "Versions": [
          0
        ],
        "Blocks": {
          "0": [
            {
              "containerID": 1,
              "localID": 103206299949795380
            }
          ]
        },
        "CreationTime": "2019-11-26T21:19:20.855Z",
        "ModificationTime": "2019-11-26T21:19:20.991Z"
      },
      {
        "Volume": "vol-0-20448",
        "Bucket": "bucket-0-12811",
        "Key": "key-22-69104",
        "DataSize": 189407,
        "Versions": [
          0
        ],
        "Blocks": {
          "0": [
            {
              "containerID": 1,
              "localID": 103206300033091740
            }
          ]
        },
        "CreationTime": "2019-11-26T21:19:22.126Z",
        "ModificationTime": "2019-11-26T21:19:22.251Z"
      },
      {
        "Volume": "vol-0-20448",
        "Bucket": "bucket-0-12811",
        "Key": "key-0-77506",
        "DataSize": 10240,
        "Versions": [
          0
        ],
        "Blocks": {
          "0": [
            {
              "containerID": 1,
              "localID": 103206297511460860
            }
          ]
        },
        "CreationTime": "2019-11-26T21:18:43.688Z",
        "ModificationTime": "2019-11-26T21:18:46.062Z"
      },
      {
        "Volume": "vol-0-20448",
        "Bucket": "bucket-0-12811",
        "Key": "key-21-64512",
        "DataSize": 5692407,
        "Versions": [
          0
        ],
        "Blocks": {
          "0": [
            {
              "containerID": 1,
              "localID": 103206299949795380
            }
          ]
        },
        "CreationTime": "2019-11-26T21:19:20.855Z",
        "ModificationTime": "2019-11-26T21:19:20.991Z"
      },
      {
        "Volume": "vol-0-20448",
        "Bucket": "bucket-0-12811",
        "Key": "key-22-69105",
        "DataSize": 189407,
        "Versions": [
          0
        ],
        "Blocks": {
          "0": [
            {
              "containerID": 1,
              "localID": 103206300033091740
            }
          ]
        },
        "CreationTime": "2019-11-26T21:19:22.126Z",
        "ModificationTime": "2019-11-26T21:19:22.251Z"
      },
      {
        "Volume": "vol-0-20448",
        "Bucket": "bucket-0-12811",
        "Key": "key-0-77507",
        "DataSize": 10240,
        "Versions": [
          0
        ],
        "Blocks": {
          "0": [
            {
              "containerID": 1,
              "localID": 103206297511460860
            }
          ]
        },
        "CreationTime": "2019-11-26T21:18:43.688Z",
        "ModificationTime": "2019-11-26T21:18:46.062Z"
      },
      {
        "Volume": "vol-0-20448",
        "Bucket": "bucket-0-12811",
        "Key": "key-21-64513",
        "DataSize": 5692407,
        "Versions": [
          0
        ],
        "Blocks": {
          "0": [
            {
              "containerID": 1,
              "localID": 103206299949795380
            }
          ]
        },
        "CreationTime": "2019-11-26T21:19:20.855Z",
        "ModificationTime": "2019-11-26T21:19:20.991Z"
      },
      {
        "Volume": "vol-0-20448",
        "Bucket": "bucket-0-12811",
        "Key": "key-22-69106",
        "DataSize": 189407,
        "Versions": [
          0
        ],
        "Blocks": {
          "0": [
            {
              "containerID": 1,
              "localID": 103206300033091740
            }
          ]
        },
        "CreationTime": "2019-11-26T21:19:22.126Z",
        "ModificationTime": "2019-11-26T21:19:22.251Z"
      },
      {
        "Volume": "vol-0-20448",
        "Bucket": "bucket-0-12811",
        "Key": "key-0-77508",
        "DataSize": 10240,
        "Versions": [
          0
        ],
        "Blocks": {
          "0": [
            {
              "containerID": 1,
              "localID": 103206297511460860
            }
          ]
        },
        "CreationTime": "2019-11-26T21:18:43.688Z",
        "ModificationTime": "2019-11-26T21:18:46.062Z"
      },
      {
        "Volume": "vol-0-20448",
        "Bucket": "bucket-0-12811",
        "Key": "key-21-64514",
        "DataSize": 5692407,
        "Versions": [
          0
        ],
        "Blocks": {
          "0": [
            {
              "containerID": 1,
              "localID": 103206299949795380
            }
          ]
        },
        "CreationTime": "2019-11-26T21:19:20.855Z",
        "ModificationTime": "2019-11-26T21:19:20.991Z"
      },
      {
        "Volume": "vol-0-20448",
        "Bucket": "bucket-0-12811",
        "Key": "key-22-69107",
        "DataSize": 189407,
        "Versions": [
          0
        ],
        "Blocks": {
          "0": [
            {
              "containerID": 1,
              "localID": 103206300033091740
            }
          ]
        },
        "CreationTime": "2019-11-26T21:19:22.126Z",
        "ModificationTime": "2019-11-26T21:19:22.251Z"
      },
      {
        "Volume": "vol-0-20448",
        "Bucket": "bucket-0-12811",
        "Key": "key-0-77509",
        "DataSize": 10240,
        "Versions": [
          0
        ],
        "Blocks": {
          "0": [
            {
              "containerID": 1,
              "localID": 103206297511460860
            }
          ]
        },
        "CreationTime": "2019-11-26T21:18:43.688Z",
        "ModificationTime": "2019-11-26T21:18:46.062Z"
      },
      {
        "Volume": "vol-0-20448",
        "Bucket": "bucket-0-12811",
        "Key": "key-21-64515",
        "DataSize": 5692407,
        "Versions": [
          0
        ],
        "Blocks": {
          "0": [
            {
              "containerID": 1,
              "localID": 103206299949795380
            }
          ]
        },
        "CreationTime": "2019-11-26T21:19:20.855Z",
        "ModificationTime": "2019-11-26T21:19:20.991Z"
      },
      {
        "Volume": "vol-0-20448",
        "Bucket": "bucket-0-12811",
        "Key": "key-22-69109",
        "DataSize": 189407,
        "Versions": [
          0
        ],
        "Blocks": {
          "0": [
            {
              "containerID": 1,
              "localID": 103206300033091740
            }
          ]
        },
        "CreationTime": "2019-11-26T21:19:22.126Z",
        "ModificationTime": "2019-11-26T21:19:22.251Z"
      }
    ]
  },
  "fileSizeCounts": [
    {
      "volume": "vol1",
      "bucket": "bucket1",
      "fileSize": 1024,
      "count": 56
    },
    {
      "volume": "vol1",
      "bucket": "bucket2",
      "fileSize": 4096,
      "count": 25
    },
    {
      "volume": "vol1",
      "bucket": "bucket3",
      "fileSize": 32768,
      "count": 312
    },
    {
      "volume": "vol1",
      "bucket": "bucket4",
      "fileSize": 131072,
      "count": 78
    },
    {
      "volume": "vol1",
      "bucket": "bucket5",
      "fileSize": 1024,
      "count": 123
    },
    {
      "volume": "vol1",
      "bucket": "bucket6",
      "fileSize": 131072,
      "count": 187
    },
    {
      "volume": "vol2",
      "bucket": "bucket7",
      "fileSize": 1024,
      "count": 54
    },
    {
      "volume": "vol3",
      "bucket": "bucket8",
      "fileSize": 131072,
      "count": 217
    }
  ],
  "containerCount": [
    {
      "containerSize": 1024,
      "count": 2
    },
    {
      "containerSize": 16384,
      "count": 3
    },
    {
      "containerSize": 2097152,
      "count": 4
    },
    {
      "containerSize": 1536870912,
      "count": 1
    }
  ],
  "root": {
    "status": "OK",
    "path": "/",
    "size": 15160,
    "sizeWithReplica": -1,
    "subPathCount": 5,
    "subPaths": [
      {
        "key": false,
        "path": "/vol1",
        "size": 10000,
        "sizeWithReplica": -1,
        "isKey": false
      },
      {
        "key": false,
        "path": "/vol-2",
        "size": 10,
        "sizeWithReplica": -1,
        "isKey": false
      },
      {
        "key": false,
        "path": "/vol3",
        "size": 100,
        "sizeWithReplica": -1,
        "isKey": false
      },
      {
        "key": false,
        "path": "/vol4",
        "size": 50,
        "sizeWithReplica": -1,
        "isKey": false
      },
      {
        "key": false,
        "path": "/vol5",
        "size": 5000,
        "sizeWithReplica": -1,
        "isKey": false
      }
    ],
    "sizeDirectKey": -1
  },
  "volume": {
    "status": "OK",
    "path": "/dummyVolume",
    "size": 150000,
    "sizeWithReplica": -1,
    "subPathCount": 5,
    "subPaths": [
      {
        "path": "/dummyVolume/bucket1",
        "size": 100000,
        "sizeWithReplica": -1
      },
      {
        "path": "/dummyVolume/bucket2",
        "size": 20000,
        "sizeWithReplica": -1
      },
      {
        "path": "/dummyVolume/bucket3",
        "size": 10000,
        "sizeWithReplica": -1
      },
      {
        "path": "/dummyVolume/bucket4",
        "size": 10000,
        "sizeWithReplica": -1
      },
      {
        "path": "/dummyVolume/bucket5",
        "size": 10000,
        "sizeWithReplica": -1
      }
    ],
    "sizeDirectKey": 0
  },
  "bucket": {
    "status": "OK",
    "path": "/dummyVolume/dummyBucket",
    "size": 200000,
    "sizeWithReplica": -1,
    "subPathCount": 5,
    "subPaths": [
      {
        "path": "/dummyVolume/dummyBucket/dir1",
        "size": 10000,
        "sizeWithReplica": -1
      },
      {
        "path": "/dummyVolume/dummyBucket/dir2",
        "size": 20000,
        "sizeWithReplica": -1
      },
      {
        "path": "/dummyVolume/dummyBucket/dir3",
        "size": 30000,
        "sizeWithReplica": -1
      },
      {
        "path": "/dummyVolume/dummyBucket/dir4",
        "size": 40000,
        "sizeWithReplica": -1
      },
      {
        "path": "/dummyVolume/dummyBucket/dir5",
        "size": 50000,
        "sizeWithReplica": -1
      },
      {
        "path": "/dummyVolume/dummyBucket/key1",
        "size": 25000,
        "sizeWithReplica": -1,
        "isKey": true
      },
      {
        "path": "/dummyVolume/dummyBucket/key2",
        "size": 25000,
        "sizeWithReplica": -1,
        "isKey": true
      },
      {
        "path": "/dummyVolume/dummyBucket/empty",
        "size": 0,
        "sizeWithReplica": -1
      }
    ],
    "sizeDirectKey": 50000
  },
  "dir": {
    "status": "OK",
    "path": "/volumetest/buckettest/dir1",
    "size": 111010000,
    "sizeWithReplica": -1,
    "subPathCount": 4,
    "subPaths": [
      {
        "key": true,
        "path": "/volumetest/buckettest/dir1/key100MB",
        "size": 100000000,
        "sizeWithReplica": -1,
        "isKey": true
      },
      {
        "key": true,
        "path": "/volumetest/buckettest/dir1/key10mb",
        "size": 10000000,
        "sizeWithReplica": -1,
        "isKey": true
      },
      {
        "key": true,
        "path": "/volumetest/buckettest/dir1/key1MB",
        "size": 1000000,
        "sizeWithReplica": -1,
        "isKey": true
      },
      {
        "key": true,
        "path": "/volumetest/buckettest/dir1/key10kb",
        "size": 10000,
        "sizeWithReplica": -1,
        "isKey": true
      }
    ],
    "sizeDirectKey": 111010000
  },
  "empty": {
    "status": "OK",
    "path": "/vol1/bucket1/empty",
    "size": 0,
    "sizeWithReplica": -1,
    "subPathCount": 0,
    "subPaths": [],
    "sizeDirectKey": 0
  },
  "key": {
    "status": "OK",
    "path": "/vol1/bucket1/dir1/key1",
    "size": 3800,
    "sizeWithReplica": 11400,
    "subPathCount": 0,
    "subPaths": [],
    "sizeDirectKey": 0
  },
  "metadata": {
    "path": "",
    "type": "DUMMY_TYPE",
    "countStats": {
      "numVolume": 100,
      "numBucket": 200,
      "numDir": 400,
      "numKey": 80
    },
    "objectInfo": {
      "versioningEnabled": false,
      "metadata": {},
      "name": "fso-bucket",
      "fileName": "file1",
      "file": false,
      "quotaInBytes": 1000000000,
      "quotaInNamespace": 2000000000,
      "usedNamespace": 10,
      "creationTime": 1673415921920,
      "modificationTime": 1673415921920,
      "acls": [
        {
          "type": "USER",
          "name": "hadoop",
          "scope": "ACCESS",
          "aclList": [
            "ALL"
          ]
        },
        {
          "type": "GROUP",
          "name": "hadoop",
          "scope": "ACCESS",
          "aclList": [
            "ALL"
          ]
        }
      ],
      "keyLocationVersions": [
        {
          "version": 0,
          "locationList": [
            {
              "blockID": {
                "containerBlockID": {
                  "containerID": 1,
                  "localID": 111677748019200000
                },
                "blockCommitSequenceId": 18,
                "containerID": 1,
                "localID": 111677748019200000
              },
              "length": 3879,
              "offset": 0,
              "token": null,
              "createVersion": 0,
              "pipeline": null,
              "partNumber": 0,
              "containerID": 1,
              "localID": 111677748019200000,
              "blockCommitSequenceId": 18
            }
          ],
          "multipartKey": false,
          "blocksLatestVersionOnly": [
            {
              "blockID": {
                "containerBlockID": {
                  "containerID": 1,
                  "localID": 111677748019200000
                },
                "blockCommitSequenceId": 18,
                "containerID": 1,
                "localID": 111677748019200000
              },
              "length": 3879,
              "offset": 0,
              "token": null,
              "createVersion": 0,
              "pipeline": null,
              "partNumber": 0,
              "containerID": 1,
              "localID": 111677748019200000,
              "blockCommitSequenceId": 18
            }
          ],
          "locationLists": [
            [
              {
                "blockID": {
                  "containerBlockID": {
                    "containerID": 1,
                    "localID": 111677748019200000
                  },
                  "blockCommitSequenceId": 18,
                  "containerID": 1,
                  "localID": 111677748019200000
                },
                "length": 3879,
                "offset": 0,
                "token": null,
                "createVersion": 0,
                "pipeline": null,
                "partNumber": 0,
                "containerID": 1,
                "localID": 111677748019200000,
                "blockCommitSequenceId": 18
              }
            ]
          ],
          "locationListCount": 1
        }
      ],
      "volumeName": "volume1",
      "bucketName": "fso-bucket",
      "keyName": "file1",
      "dataSize": 18513,
      "storageType": "DISK",
      "versioning": false,
      "usedBytes": null,
      "encryptionInfo": null,
      "replicationConfig": {
        "replicationFactor": "THREE",
        "requiredNodes": 3,
        "replicationType": "RATIS"
      },
      "encInfo": null,
      "sourceVolume": null,
      "sourceBucket": null,
      "bucketLayout": "FILE_SYSTEM_OPTIMIZED",
      "owner": "hadoop",
      "volume": "vol1"
    },
    "status": "OK"
  },
  "quota": {
    "allowed": 1000000000,
    "used": 5000000,
    "status": "OK"
  },
  "clunky": {
    "status": "OK",
    "path": "/clunky",
    "size": 250000,
    "sizeWithReplica": -1,
    "subPathCount": 5,
    "subPaths": [
      {
        "path": "/nested/b1",
        "size": 10000,
        "sizeWithReplica": -1
      },
      {
        "path": "/nested/b2",
        "size": 10000,
        "sizeWithReplica": -1
      },
      {
        "path": "/nested/b3",
        "size": 10000,
        "sizeWithReplica": -1
      },
      {
        "path": "/nested/b4",
        "size": 10000,
        "sizeWithReplica": -1
      },
      {
        "path": "/nested/b5",
        "size": 10000,
        "sizeWithReplica": -1
      },
      {
        "path": "/nested/b6",
        "size": 10000,
        "sizeWithReplica": -1
      },
      {
        "path": "/nested/b7",
        "size": 10000,
        "sizeWithReplica": -1
      },
      {
        "path": "/nested/b8",
        "size": 10000,
        "sizeWithReplica": -1
      },
      {
        "path": "/nested/b9",
        "size": 10000,
        "sizeWithReplica": -1
      },
      {
        "path": "/nested/b10",
        "size": 10000,
        "sizeWithReplica": -1
      },
      {
        "path": "/nested/b11",
        "size": 10000,
        "sizeWithReplica": -1
      },
      {
        "path": "/nested/b12",
        "size": 10000,
        "sizeWithReplica": -1
      },
      {
        "path": "/nested/b13",
        "size": 10000,
        "sizeWithReplica": -1
      },
      {
        "path": "/nested/b14",
        "size": 10000,
        "sizeWithReplica": -1
      },
      {
        "path": "/nested/b15",
        "size": 10000,
        "sizeWithReplica": -1
      },
      {
        "path": "/nested/b16",
        "size": 10000,
        "sizeWithReplica": -1
      },
      {
        "path": "/nested/b17",
        "size": 10000,
        "sizeWithReplica": -1
      },
      {
        "path": "/nested/b18",
        "size": 10000,
        "sizeWithReplica": -1
      },
      {
        "path": "/nested/b19",
        "size": 10000,
        "sizeWithReplica": -1
      },
      {
        "path": "/nested/b20",
        "size": 10000,
        "sizeWithReplica": -1
      },
      {
        "path": "/nested/b21",
        "size": 10000,
        "sizeWithReplica": -1
      },
      {
        "path": "/nested/b22",
        "size": 10000,
        "sizeWithReplica": -1
      },
      {
        "path": "/nested/b23",
        "size": 10000,
        "sizeWithReplica": -1
      },
      {
        "path": "/nested/b24",
        "size": 10000,
        "sizeWithReplica": -1
      },
      {
        "path": "/nested/b25",
        "size": 10000,
        "sizeWithReplica": -1
      }
    ],
    "sizeDirectKey": 0
  },
  "taskStatus": [
    {
      "taskName": "ContainerKeyMapperTask",
      "lastUpdatedTimestamp": 0,
      "lastUpdatedSeqNumber": 0
    },
    {
      "taskName": "FileSizeCountTask",
      "lastUpdatedTimestamp": 0,
      "lastUpdatedSeqNumber": 0
    },
    {
      "taskName": "TableCountTask",
      "lastUpdatedTimestamp": 0,
      "lastUpdatedSeqNumber": 0
    },
    {
      "taskName": "NSSummaryTaskWithFSO",
      "lastUpdatedTimestamp": 0,
      "lastUpdatedSeqNumber": 0
    },
    {
      "taskName": "OmDeltaRequest",
      "lastUpdatedTimestamp": 1663421088035,
      "lastUpdatedSeqNumber": 0
    },
    {
      "taskName": "OmSnapshotRequest",
      "lastUpdatedTimestamp": 1663421088035,
      "lastUpdatedSeqNumber": 0
    },
    {
      "taskName": "ContainerHealthTask",
      "lastUpdatedTimestamp": 0,
      "lastUpdatedSeqNumber": 0
    },
    {
      "taskName": "PipelineSyncTask",
      "lastUpdatedTimestamp": 1663421094507,
      "lastUpdatedSeqNumber": 0
    }
  ],
  "unhealthyContainers": {
    "missingCount": 3,
    "underReplicatedCount": 2,
    "overReplicatedCount": 2,
    "misReplicatedCount": 2,
    "containers": [
      {
        "containerID": 1,
        "containerState": "MIS_REPLICATED",
        "unhealthySince": 1665590446222,
        "expectedReplicaCount": 3,
        "actualReplicaCount": 2,
        "replicaDeltaCount": 1,
        "reason": null,
        "keys": 1,
        "pipelineID": "a10ffab6-8ed5-414a-aaf5-79890ff3e8a1",
        "replicas": [
          {
            "containerId": 1,
            "datanodeUuid": "15526f1b-76f2-4d8f-876c-c343c94ea476",
            "datanodeHost": "ozone_datanode_2.ozone_misreplicated1",
            "firstSeenTime": 1665588176660,
            "lastSeenTime": 1665590397315,
            "lastBcsId": 2
          },
          {
            "containerId": 1,
            "datanodeUuid": "f55476ab-4687-464d-a100-1c65de4366e3",
            "datanodeHost": "ozone_datanode_3.ozone_misreplicated1",
            "firstSeenTime": 1665588176616,
            "lastSeenTime": 1665590392293,
            "lastBcsId": 2
          },
          {
            "containerId": 1,
            "datanodeUuid": "7a457bcb-d63e-49cc-b3ff-8b22bf48d130",
            "datanodeHost": "ozone_datanode_1.ozone_misreplicated1",
            "firstSeenTime": 1665588176660,
            "lastSeenTime": 1665590272289,
            "lastBcsId": 0
          }
        ]
      },
      {
        "containerID": 2,
        "containerState": "MIS_REPLICATED",
        "unhealthySince": 1665590446222,
        "expectedReplicaCount": 3,
        "actualReplicaCount": 2,
        "replicaDeltaCount": 1,
        "reason": null,
        "keys": 1,
        "pipelineID": "a10ffab6-8ed5-414a-aaf5-79890ff3e8a1",
        "replicas": [
          {
            "containerId": 2,
            "datanodeUuid": "15526f1b-76f2-4d8f-876c-c343c94ea476",
            "datanodeHost": "ozone_datanode_2.ozone_misreplicated2",
            "firstSeenTime": 1665588176660,
            "lastSeenTime": 1665590397315,
            "lastBcsId": 2
          },
          {
            "containerId": 2,
            "datanodeUuid": "f55476ab-4687-464d-a100-1c65de4366e3",
            "datanodeHost": "ozone_datanode_3.ozone_misreplicated2",
            "firstSeenTime": 1665588176616,
            "lastSeenTime": 1665590392293,
            "lastBcsId": 2
          },
          {
            "containerId": 2,
            "datanodeUuid": "7a457bcb-d63e-49cc-b3ff-8b22bf48d130",
            "datanodeHost": "ozone_datanode_1.ozone_misreplicated2",
            "firstSeenTime": 1665588176660,
            "lastSeenTime": 1665590272289,
            "lastBcsId": 0
          }
        ]
      },
      {
        "containerID": 3,
        "containerState": "OVER_REPLICATED",
        "unhealthySince": 1665590446222,
        "expectedReplicaCount": 4,
        "actualReplicaCount": 2,
        "replicaDeltaCount": 2,
        "reason": null,
        "keys": 1,
        "pipelineID": "a10ffab6-8ed5-414a-aaf5-79890ff3e8a1",
        "replicas": [
          {
            "containerId": 3,
            "datanodeUuid": "15526f1b-76f2-4d8f-876c-c343c94ea476",
            "datanodeHost": "ozone_datanode_2.ozone_overreplicated3",
            "firstSeenTime": 1665588176660,
            "lastSeenTime": 1665590397315,
            "lastBcsId": 2
          },
          {
            "containerId": 3,
            "datanodeUuid": "f55476ab-4687-464d-a100-1c65de4366e3",
            "datanodeHost": "ozone_datanode_3.ozone_overreplicated3",
            "firstSeenTime": 1665588176616,
            "lastSeenTime": 1665590392293,
            "lastBcsId": 2
          },
          {
            "containerId": 3,
            "datanodeUuid": "7a457bcb-d63e-49cc-b3ff-8b22bf48d130",
            "datanodeHost": "ozone_datanode_1.ozone_overreplicated3",
            "firstSeenTime": 1665588176660,
            "lastSeenTime": 1665590272289,
            "lastBcsId": 0
          }
        ]
      },
      {
        "containerID": 4,
        "containerState": "OVER_REPLICATED",
        "unhealthySince": 1665590446222,
        "expectedReplicaCount": 4,
        "actualReplicaCount": 2,
        "replicaDeltaCount": 2,
        "reason": null,
        "keys": 1,
        "pipelineID": "a10ffab6-8ed5-414a-aaf5-79890ff3e8a1",
        "replicas": [
          {
            "containerId": 4,
            "datanodeUuid": "15526f1b-76f2-4d8f-876c-c343c94ea476",
            "datanodeHost": "ozone_datanode_2.ozone_overreplicated4",
            "firstSeenTime": 1665588176660,
            "lastSeenTime": 1665590397315,
            "lastBcsId": 2
          },
          {
            "containerId": 4,
            "datanodeUuid": "f55476ab-4687-464d-a100-1c65de4366e3",
            "datanodeHost": "ozone_datanode_3.ozone_overreplicated4",
            "firstSeenTime": 1665588176616,
            "lastSeenTime": 1665590392293,
            "lastBcsId": 2
          },
          {
            "containerId": 4,
            "datanodeUuid": "7a457bcb-d63e-49cc-b3ff-8b22bf48d130",
            "datanodeHost": "ozone_datanode_1.ozone_overreplicated4",
            "firstSeenTime": 1665588176660,
            "lastSeenTime": 1665590272289,
            "lastBcsId": 0
          }
        ]
      },
      {
        "containerID": 5,
        "containerState": "UNDER_REPLICATED",
        "unhealthySince": 1665590446222,
        "expectedReplicaCount": 4,
        "actualReplicaCount": 2,
        "replicaDeltaCount": 2,
        "reason": null,
        "keys": 1,
        "pipelineID": "a10ffab6-8ed5-414a-aaf5-79890ff3e8a1",
        "replicas": [
          {
            "containerId": 5,
            "datanodeUuid": "15526f1b-76f2-4d8f-876c-c343c94ea476",
            "datanodeHost": "ozone_datanode_2.ozone_underreplicated5",
            "firstSeenTime": 1665588176660,
            "lastSeenTime": 1665590397315,
            "lastBcsId": 2
          },
          {
            "containerId": 5,
            "datanodeUuid": "f55476ab-4687-464d-a100-1c65de4366e3",
            "datanodeHost": "ozone_datanode_3.ozone_underreplicated5",
            "firstSeenTime": 1665588176616,
            "lastSeenTime": 1665590392293,
            "lastBcsId": 2
          },
          {
            "containerId": 5,
            "datanodeUuid": "7a457bcb-d63e-49cc-b3ff-8b22bf48d130",
            "datanodeHost": "ozone_datanode_1.ozone_underreplicated5",
            "firstSeenTime": 1665588176660,
            "lastSeenTime": 1665590272289,
            "lastBcsId": 0
          }
        ]
      },
      {
        "containerID": 6,
        "containerState": "UNDER_REPLICATED",
        "unhealthySince": 1665590446222,
        "expectedReplicaCount": 4,
        "actualReplicaCount": 2,
        "replicaDeltaCount": 2,
        "reason": null,
        "keys": 1,
        "pipelineID": "a10ffab6-8ed5-414a-aaf5-79890ff3e8a1",
        "replicas": [
          {
            "containerId": 6,
            "datanodeUuid": "15526f1b-76f2-4d8f-876c-c343c94ea476",
            "datanodeHost": "ozone_datanode_2.ozone_underreplicated6",
            "firstSeenTime": 1665588176660,
            "lastSeenTime": 1665590397315,
            "lastBcsId": 2
          },
          {
            "containerId": 6,
            "datanodeUuid": "f55476ab-4687-464d-a100-1c65de4366e3",
            "datanodeHost": "ozone_datanode_3.ozone_underreplicated6",
            "firstSeenTime": 1665588176616,
            "lastSeenTime": 1665590392293,
            "lastBcsId": 2
          },
          {
            "containerId": 6,
            "datanodeUuid": "7a457bcb-d63e-49cc-b3ff-8b22bf48d130",
            "datanodeHost": "ozone_datanode_1.ozone_underreplicated6",
            "firstSeenTime": 1665588176660,
            "lastSeenTime": 1665590272289,
            "lastBcsId": 0
          }
        ]
      },
      {
        "containerID": 7,
        "containerState": "MISSING",
        "unhealthySince": 1665590446222,
        "expectedReplicaCount": 4,
        "actualReplicaCount": 2,
        "replicaDeltaCount": 2,
        "reason": null,
        "keys": 1,
        "pipelineID": "a10ffab6-8ed5-414a-aaf5-79890ff3e8a1",
        "replicas": [
          {
            "containerId": 7,
            "datanodeUuid": "15526f1b-76f2-4d8f-876c-c343c94ea476",
            "datanodeHost": "ozone_datanode_2.ozone_missing7",
            "firstSeenTime": 1665588176660,
            "lastSeenTime": 1665590397315,
            "lastBcsId": 2
          },
          {
            "containerId": 7,
            "datanodeUuid": "f55476ab-4687-464d-a100-1c65de4366e3",
            "datanodeHost": "ozone_datanode_3.ozone_missing7",
            "firstSeenTime": 1665588176616,
            "lastSeenTime": 1665590392293,
            "lastBcsId": 2
          },
          {
            "containerId": 7,
            "datanodeUuid": "7a457bcb-d63e-49cc-b3ff-8b22bf48d130",
            "datanodeHost": "ozone_datanode_1.ozone_missing7",
            "firstSeenTime": 1665588176660,
            "lastSeenTime": 1665590272289,
            "lastBcsId": 0
          }
        ]
      },
      {
        "containerID": 8,
        "containerState": "MISSING",
        "unhealthySince": 1665590446222,
        "expectedReplicaCount": 4,
        "actualReplicaCount": 2,
        "replicaDeltaCount": 2,
        "reason": null,
        "keys": 1,
        "pipelineID": "a10ffab6-8ed5-414a-aaf5-79890ff3e8a2",
        "replicas": [
          {
            "containerId": 8,
            "datanodeUuid": "15526f1b-76f2-4d8f-876c-c343c94ea476",
            "datanodeHost": "ozone_datanode_2.ozone_missing8",
            "firstSeenTime": 1665588176660,
            "lastSeenTime": 1665590397315,
            "lastBcsId": 2
          },
          {
            "containerId": 8,
            "datanodeUuid": "f55476ab-4687-464d-a100-1c65de4366e3",
            "datanodeHost": "ozone_datanode_3.ozone_missing8",
            "firstSeenTime": 1665588176616,
            "lastSeenTime": 1665590392293,
            "lastBcsId": 2
          },
          {
            "containerId": 8,
            "datanodeUuid": "7a457bcb-d63e-49cc-b3ff-8b22bf48d130",
            "datanodeHost": "ozone_datanode_1.ozone_missing8",
            "firstSeenTime": 1665588176660,
            "lastSeenTime": 1665590272289,
            "lastBcsId": 0
          }
        ]
      },
      {
        "containerID": 9,
        "containerState": "MISSING",
        "unhealthySince": 1665590446222,
        "expectedReplicaCount": 4,
        "actualReplicaCount": 2,
        "replicaDeltaCount": 2,
        "reason": null,
        "keys": 1,
        "pipelineID": "a10ffab6-8ed5-414a-aaf5-79890ff3e8a3",
        "replicas": [
          {
            "containerId": 9,
            "datanodeUuid": "15526f1b-76f2-4d8f-876c-c343c94ea476",
            "datanodeHost": "ozone_datanode_2.ozone_missing9",
            "firstSeenTime": 1665588176660,
            "lastSeenTime": 1665590397315,
            "lastBcsId": 2
          },
          {
            "containerId": 9,
            "datanodeUuid": "f55476ab-4687-464d-a100-1c65de4366e3",
            "datanodeHost": "ozone_datanode_3.ozone_missing9",
            "firstSeenTime": 1665588176616,
            "lastSeenTime": 1665590392293,
            "lastBcsId": 2
          },
          {
            "containerId": 9,
            "datanodeUuid": "7a457bcb-d63e-49cc-b3ff-8b22bf48d130",
            "datanodeHost": "ozone_datanode_1.ozone_missing9",
            "firstSeenTime": 1665588176660,
            "lastSeenTime": 1665590272289,
            "lastBcsId": 0
          }
        ]
      }
    ]
  },
  "volumes": {
    "totalCount": 5,
    "volumes": [
      {
        "volume": "vol1",
        "owner": "testuser",
        "admin": "ozone",
        "creationTime": 1665588176660,
        "modificationTime": 1665590397315,
        "quotaInNamespace": 3000,
        "quotaInBytes": 1073741824,
        "usedNamespace": 1000,
        "acls": [
          {
            "type": "USER",
            "name": "testuser",
            "scope": "ACCESS",
            "aclList": [
              "WRITE",
              "READ",
              "DELETE"
            ]
          }
        ]
      },
      {
        "volume": "vol2",
        "owner": "testuser2",
        "admin": "ozone",
        "creationTime": 1665588176616,
        "modificationTime": 1665590392293,
        "quotaInBytes": -1,
        "quotaInNamespace": -1,
        "usedNamespace": 2000,
        "acls": [
          {
            "type": "GROUP",
            "name": "testgroup",
            "scope": "ACCESS",
            "aclList": [
              "ALL"
            ]
          },
          {
            "type": "USER",
            "name": "testuser2",
            "scope": "ACCESS",
            "aclList": [
              "WRITE_ACL",
              "READ"
            ]
          }
        ]
      },
      {
        "volume": "vol3",
        "owner": "testuser2",
        "admin": "ozone",
        "creationTime": 1665588176660,
        "modificationTime": 1665590272289,
        "quotaInBytes": -1,
        "quotaInNamespace": -1,
        "usedNamespace": 3000,
        "acls": []
      },
      {
        "volume": "vol4",
        "owner": "testuser3",
        "admin": "ozone",
        "creationTime": 1687189663661,
        "modificationTime": 1687189672598,
        "quotaInBytes": -1,
        "quotaInNamespace": 5000,
        "usedNamespace": 1000,
        "acls": [
          {
            "type": "GROUP",
            "name": "testgroup",
            "scope": "ACCESS",
            "aclList": [
              "ALL"
            ]
          },
          {
            "type": "USER",
            "name": "testuser3",
            "scope": "ACCESS",
            "aclList": [
              "DELETE"
            ]
          }
        ]
      },
      {
        "volume": "vol5",
        "owner": "testuser4",
        "admin": "ozone",
        "creationTime": 1687189663661,
        "modificationTime": 1687189672598,
        "quotaInBytes": -1,
        "quotaInNamespace": 3000,
        "usedNamespace": 3000,
        "acls": [
          {
            "type": "GROUP",
            "name": "testgroup",
            "scope": "ACCESS",
            "aclList": [
              "ALL"
            ]
          },
          {
            "type": "USER",
            "name": "testuser4",
            "scope": "ACCESS",
            "aclList": [
              "WRITE_ACL",
              "READ"
            ]
          }
        ]
      }
    ]
  },
  "buckets": {
    "totalCount": 5,
    "buckets": [
      {
        "volumeName": "vol1",
        "name": "buck1",
        "versioning": false,
        "storageType": "DISK",
        "creationTime": 1665588176660,
        "modificationTime": 1665590397315,
        "usedBytes": 943718400,
        "usedNamespace": 40000,
        "quotaInBytes": 1073741824,
        "quotaInNamespace": 50000,
        "owner": "testuser",
        "bucketLayout": "OBJECT_STORE",
        "acls": [
          {
            "type": "USER",
            "name": "testuser",
            "scope": "ACCESS",
            "aclList": [
              "WRITE",
              "READ",
              "DELETE"
            ]
          }
        ]
      },
      {
        "volumeName": "vol2",
        "name": "buck2",
        "versioning": true,
        "storageType": "SSD",
        "creationTime": 1687189663661,
        "modificationTime": 1687189672598,
        "usedBytes": 214748364801,
        "usedNamespace": 7000,
        "quotaInBytes": 1099511627776,
        "quotaInNamespace": 10000,
        "owner": "testuser2",
        "bucketLayout": "LEGACY",
        "acls": [
          {
            "type": "GROUP",
            "name": "testgroup",
            "scope": "ACCESS",
            "aclList": [
              "ALL"
            ]
          },
          {
            "type": "USER",
            "name": "testuser2",
            "scope": "ACCESS",
            "aclList": [
              "WRITE_ACL",
              "READ"
            ]
          }
        ]
      },
      {
        "volumeName": "s3v",
        "name": "buck2",
        "versioning": false,
        "storageType": "SSD",
        "creationTime": 1687189663661,
        "modificationTime": 1687189672598,
        "sourceVolume": "vol2",
        "sourceBucket": "buck2",
        "usedBytes": 214748364801,
        "usedNamespace": 7000,
        "quotaInBytes": 1099511627776,
        "quotaInNamespace": 10000,
        "bucketLayout": "LEGACY",
        "owner": "testuser2",
        "acls": [
          {
            "type": "GROUP",
            "name": "testgroup",
            "scope": "ACCESS",
            "aclList": [
              "ALL"
            ]
          },
          {
            "type": "USER",
            "name": "testuser2",
            "scope": "ACCESS",
            "aclList": [
              "WRITE_ACL",
              "READ"
            ]
          }
        ]
      },
      {
        "volumeName": "vol3",
        "name": "buck3",
        "versioning": true,
        "storageType": "ARCHIVE",
        "creationTime": 1687189663661,
        "modificationTime": 1687189672598,
        "usedBytes": 5368709120,
        "usedNamespace": 12345,
        "quotaInBytes": -1,
        "quotaInNamespace": -1,
        "owner": "testuser3",
        "bucketLayout": "OBJECT_STORE",
        "acls": [
          {
            "type": "GROUP",
            "name": "testgroup",
            "scope": "ACCESS",
            "aclList": [
              "READ"
            ]
          },
          {
            "type": "USER",
            "name": "testuser3",
            "scope": "ACCESS",
            "aclList": [
              "READ_ACL",
              "READ",
              "WRITE_ACL"
            ]
          }
        ]
      },
      {
        "volumeName": "vol4",
        "name": "buck4",
        "versioning": false,
        "storageType": "RAM_DISK",
        "creationTime": 1687189663661,
        "modificationTime": 1687189672598,
        "usedBytes": 819200,
        "usedNamespace": 300,
        "quotaInBytes": -1,
        "quotaInNamespace": -1,
        "bucketLayout": "FILE_SYSTEM_OPTIMIZED",
        "acls": [
          {
            "type": "GROUP",
            "name": "testgroup",
            "scope": "ACCESS",
            "aclList": [
              "ALL"
            ]
          },
          {
            "type": "USER",
            "name": "testuser4",
            "scope": "ACCESS",
            "aclList": [
              "DELETE"
            ]
          }
        ]
      }
    ]
  },
  "bucketHeatmap": {
    "label": "root",
    "children": [
      {
        "label": "clusternewvol2",
        "children": [
          {
            "label": "obsbuck11",
            "children": [
              {
                "label": "",
                "size": 256,
                "accessCount": 39202,
                "color": 1
              }
            ],
            "size": 256,
            "path": "/clusternewvol2/obsbuck11",
            "minAccessCount": 39202,
            "maxAccessCount": 39202
          },
          {
            "label": "clusterbuck21",
            "children": [
              {
                "label": "",
                "size": 256,
                "accessCount": 5675,
                "color": 1
              }
            ],
            "size": 256,
            "path": "/clusternewvol2/obsbuck21",
            "minAccessCount": 5675,
            "maxAccessCount": 5675
          },
          {
            "label": "clusterbuck31",
            "children": [
              {
                "label": "",
                "size": 256,
                "accessCount": 4867,
                "color": 1
              }
            ],
            "size": 256,
            "path": "/clusternewvol2/clusterbuck31",
            "minAccessCount": 4867,
            "maxAccessCount": 4867
          },
          {
            "label": "obsbuck12",
            "children": [
              {
                "label": "",
                "size": 256,
                "accessCount": 4655,
                "color": 1
              }
            ],
            "size": 256,
            "path": "/clusternewvol2/obsbuck12",
            "minAccessCount": 4655,
            "maxAccessCount": 4655
          },
          {
            "label": "clusterbuck32",
            "children": [
              {
                "label": "",
                "size": 256,
                "accessCount": 4606,
                "color": 1
              }
            ],
            "size": 256,
            "path": "/clusternewvol2/clusterbuck32",
            "minAccessCount": 4606,
            "maxAccessCount": 4606
          },
          {
            "label": "clusterbuck33",
            "children": [
              {
                "label": "",
                "size": 256,
                "accessCount": 3832,
                "color": 1
              }
            ],
            "size": 256,
            "path": "/clusternewvol2/clusterbuck33",
            "minAccessCount": 3832,
            "maxAccessCount": 3832
          },
          {
            "label": "fsobuck11",
            "children": [
              {
                "label": "",
                "size": 256,
                "accessCount": 2369,
                "color": 1
              }
            ],
            "size": 256,
            "path": "/clusternewvol2/fsobuck11",
            "minAccessCount": 2369,
            "maxAccessCount": 2369
          },
          {
            "label": "fsobuck13",
            "children": [
              {
                "label": "",
                "size": 256,
                "accessCount": 2228,
                "color": 1
              }
            ],
            "size": 256,
            "path": "/clusternewvol2/fsobuck13",
            "minAccessCount": 2228,
            "maxAccessCount": 2228
          },
          {
            "label": "obsbuck13",
            "children": [
              {
                "label": "",
                "size": 256,
                "accessCount": 1984,
                "color": 1
              }
            ],
            "size": 256,
            "path": "/clusternewvol2/obsbuck13",
            "minAccessCount": 1984,
            "maxAccessCount": 1984
          },
          {
            "label": "fsobuck12",
            "children": [
              {
                "label": "",
                "size": 256,
                "accessCount": 1895,
                "color": 1
              }
            ],
            "size": 256,
            "path": "/clusternewvol2/fsobuck12",
            "minAccessCount": 1895,
            "maxAccessCount": 1895
          },
          {
            "label": "clusterbuck22",
            "children": [
              {
                "label": "",
                "size": 256,
                "accessCount": 271,
                "color": 1
              }
            ],
            "size": 256,
            "path": "/clusternewvol2/clusterbuck22",
            "minAccessCount": 271,
            "maxAccessCount": 271
          },
          {
            "label": "clusterbuck23",
            "children": [
              {
                "label": "",
                "size": 256,
                "accessCount": 245,
                "color": 1
              }
            ],
            "size": 256,
            "path": "/clusternewvol2/clusterbuck23",
            "minAccessCount": 245,
            "maxAccessCount": 245
          }
        ],
        "size": 3072,
        "path": "/clusternewvol2"
      },
      {
        "label": "clusternewvol2",
        "children": [
          {
            "label": "clusterbuck2",
            "children": [
              {
                "label": "",
                "size": 256,
                "accessCount": 1015,
                "color": 1
              }
            ],
            "size": 256,
            "path": "/clusternewvol2/clusterbuck2",
            "minAccessCount": 1015,
            "maxAccessCount": 1015
          },
          {
            "label": "clusterbuck1",
            "children": [
              {
                "label": "",
                "size": 256,
                "accessCount": 839,
                "color": 1
              }
            ],
            "size": 256,
            "path": "/clusternewvol2/clusterbuck1",
            "minAccessCount": 839,
            "maxAccessCount": 839
          },
          {
            "label": "clusterbuck3",
            "children": [
              {
                "label": "",
                "size": 256,
                "accessCount": 727,
                "color": 1
              }
            ],
            "size": 256,
            "path": "/clusternewvol2/clusterbuck3",
            "minAccessCount": 727,
            "maxAccessCount": 727
          }
        ],
        "size": 768,
        "path": "/clusternewvol"
      },
      {
        "label": "clustervol3",
        "children": [
          {
            "label": "clusterbuck2",
            "children": [
              {
                "label": "",
                "size": 256,
                "accessCount": 271,
                "color": 1
              }
            ],
            "size": 256,
            "path": "/clusternewvol3/clusterbuck2",
            "minAccessCount": 271,
            "maxAccessCount": 271
          },
          {
            "label": "clusterbuck1",
            "children": [
              {
                "label": "",
                "size": 256,
                "accessCount": 237,
                "color": 1
              }
            ],
            "size": 256,
            "path": "/clusternewvol2/clusterbuck1",
            "minAccessCount": 237,
            "maxAccessCount": 237
          },
          {
            "label": "clusterbuck3",
            "children": [
              {
                "label": "",
                "size": 256,
                "accessCount": 213,
                "color": 1
              }
            ],
            "size": 256,
            "path": "/clusternewvol2/clusterbuck3",
            "minAccessCount": 213,
            "maxAccessCount": 213
          }
        ],
        "size": 768,
        "path": "/clusternewvol3"
      },
      {
        "label": "vol3",
        "children": [
          {
            "label": "testbuck1",
            "children": [
              {
                "label": "",
                "size": 256,
                "accessCount": 187,
                "color": 1
              }
            ],
            "size": 256,
            "path": "/vol3/testbuck1",
            "minAccessCount": 187,
            "maxAccessCount": 187
          },
          {
            "label": "testbuck2",
            "children": [
              {
                "label": "",
                "size": 256,
                "accessCount": 185,
                "color": 1
              }
            ],
            "size": 256,
            "path": "/clusternewvol2/testbuck2",
            "minAccessCount": 185,
            "maxAccessCount": 185
          },
          {
            "label": "testbuck3",
            "children": [
              {
                "label": "",
                "size": 256,
                "accessCount": 73,
                "color": 1
              }
            ],
            "size": 256,
            "path": "/clusternewvol2/testbuck3",
            "minAccessCount": 73,
            "maxAccessCount": 73
          }
        ],
        "size": 768,
        "path": "/vol3"
      },
      {
        "label": "volumerep",
        "children": [
          {
            "label": "bucket2",
            "children": [
              {
                "label": "label1",
                "size": 0,
                "accessCount": 3,
                "color": 1
              }
            ],
            "size": 256,
            "path": "/volumerep/bucket2",
            "minAccessCount": 3,
            "maxAccessCount": 3
          },
          {
            "label": "bucket1",
            "children": [
              {
                "label": "label2",
                "size": 256,
                "accessCount": 2,
                "color": 1
              }
            ],
            "size": 256,
            "path": "/volumerep/bucket1",
            "minAccessCount": 2,
            "maxAccessCount": 2
          }
        ],
        "size": 512,
        "path": "/volumerep"
      },
      {
        "label": "tvol",
        "children": [
          {
            "label": "buck",
            "children": [
              {
                "label": "",
                "size": 256,
                "accessCount": 2,
                "color": 1
              }
            ],
            "size": 256,
            "path": "/tvol/buck",
            "minAccessCount": 2,
            "maxAccessCount": 2
          }
        ],
        "size": 256,
        "path": "/tvol"
      },
      {
        "label": "vol1",
        "children": [
          {
            "label": "buck5",
            "children": [
              {
                "label": "",
                "size": 256,
                "accessCount": 2,
                "color": 1
              }
            ],
            "size": 256,
            "path": "/vol1/buck5",
            "minAccessCount": 2,
            "maxAccessCount": 2
          }
        ],
        "size": 256,
        "path": "/vol1"
      },
      {
        "label": "volume1",
        "children": [
          {
            "label": "fso-bucket",
            "children": [
              {
                "label": "",
                "size": 256,
                "accessCount": 2,
                "color": 1
              }
            ],
            "size": 256,
            "path": "/volume1/fso-bucket",
            "minAccessCount": 2,
            "maxAccessCount": 2
          },
          {
            "label": "bucket1",
            "children": [
              {
                "label": "",
                "size": 256,
                "accessCount": 1,
                "color": 1
              }
            ],
            "size": 256,
            "path": "/volume1/bucket1",
            "minAccessCount": 1,
            "maxAccessCount": 1
          }
        ],
        "size": 512,
        "path": "/volume1"
      }
    ],
    "size": 6912,
    "minAccessCount": 1,
    "maxAccessCount": 39202
  },
  "keyHeatmap": {
    "label": "root",
    "children": [
      {
        "label": "clusternewvol2",
        "children": [
          {
            "label": "obsbuck11",
            "children": [
              {
                "label": "demo2",
                "size": 256,
                "accessCount": 84,
                "color": 1
              },
              {
                "label": "demo35",
                "size": 256,
                "accessCount": 50,
                "color": 0.595
              },
              {
                "label": "demo1",
                "size": 256,
                "accessCount": 48,
                "color": 0.571
              },
              {
                "label": "demo46",
                "size": 256,
                "accessCount": 48,
                "color": 0.571
              },
              {
                "label": "demo61",
                "size": 256,
                "accessCount": 48,
                "color": 0.571
              },
              {
                "label": "demo92",
                "size": 256,
                "accessCount": 48,
                "color": 0.571
              },
              {
                "label": "demo11",
                "size": 256,
                "accessCount": 46,
                "color": 0.547
              },
              {
                "label": "demo43",
                "size": 256,
                "accessCount": 46,
                "color": 0.547
              },
              {
                "label": "demo13",
                "size": 256,
                "accessCount": 45,
                "color": 0.535
              },
              {
                "label": "demo4",
                "size": 256,
                "accessCount": 45,
                "color": 0.535
              },
              {
                "label": "demo7",
                "size": 256,
                "accessCount": 45,
                "color": 0.535
              },
              {
                "label": "demo72",
                "size": 256,
                "accessCount": 45,
                "color": 0.535
              },
              {
                "label": "demo23",
                "size": 256,
                "accessCount": 43,
                "color": 0.511
              },
              {
                "label": "demo25",
                "size": 256,
                "accessCount": 43,
                "color": 0.511
              },
              {
                "label": "demo38",
                "size": 256,
                "accessCount": 43,
                "color": 0.511
              },
              {
                "label": "demo50",
                "size": 256,
                "accessCount": 43,
                "color": 0.511
              },
              {
                "label": "demo41",
                "size": 256,
                "accessCount": 42,
                "color": 0.5
              },
              {
                "label": "demo49",
                "size": 256,
                "accessCount": 41,
                "color": 0.488
              },
              {
                "label": "demo20",
                "size": 256,
                "accessCount": 40,
                "color": 0.476
              },
              {
                "label": "demo29",
                "size": 256,
                "accessCount": 40,
                "color": 0.476
              },
              {
                "label": "demo93",
                "size": 256,
                "accessCount": 40,
                "color": 0.476
              },
              {
                "label": "demo30",
                "size": 256,
                "accessCount": 39,
                "color": 0.464
              },
              {
                "label": "demo31",
                "size": 256,
                "accessCount": 39,
                "color": 0.464
              },
              {
                "label": "demo52",
                "size": 256,
                "accessCount": 38,
                "color": 0.452
              },
              {
                "label": "demo19",
                "size": 256,
                "accessCount": 37,
                "color": 0.44
              },
              {
                "label": "demo42",
                "size": 256,
                "accessCount": 37,
                "color": 0.44
              },
              {
                "label": "demo80",
                "size": 256,
                "accessCount": 37,
                "color": 0.44
              },
              {
                "label": "demo10",
                "size": 256,
                "accessCount": 36,
                "color": 0.428
              },
              {
                "label": "demo77",
                "size": 256,
                "accessCount": 36,
                "color": 0.428
              },
              {
                "label": "demo90",
                "size": 256,
                "accessCount": 35,
                "color": 0.416
              },
              {
                "label": "demo98",
                "size": 256,
                "accessCount": 33,
                "color": 0.392
              },
              {
                "label": "demo21",
                "size": 256,
                "accessCount": 32,
                "color": 0.38
              },
              {
                "label": "demo47",
                "size": 256,
                "accessCount": 32,
                "color": 0.38
              },
              {
                "label": "demo6",
                "size": 256,
                "accessCount": 32,
                "color": 0.38
              },
              {
                "label": "demo70",
                "size": 256,
                "accessCount": 31,
                "color": 0.369
              },
              {
                "label": "demo85",
                "size": 256,
                "accessCount": 31,
                "color": 0.369
              },
              {
                "label": "demo55",
                "size": 256,
                "accessCount": 29,
                "color": 0.345
              },
              {
                "label": "demo58",
                "size": 256,
                "accessCount": 29,
                "color": 0.345
              },
              {
                "label": "demo65",
                "size": 256,
                "accessCount": 28,
                "color": 0.333
              },
              {
                "label": "demo68",
                "size": 256,
                "accessCount": 28,
                "color": 0.333
              },
              {
                "label": "demo78",
                "size": 256,
                "accessCount": 27,
                "color": 0.321
              },
              {
                "label": "demo8",
                "size": 256,
                "accessCount": 27,
                "color": 0.321
              },
              {
                "label": "demo9",
                "size": 256,
                "accessCount": 27,
                "color": 0.321
              },
              {
                "label": "demo62",
                "size": 256,
                "accessCount": 26,
                "color": 0.309
              },
              {
                "label": "demo63",
                "size": 256,
                "accessCount": 26,
                "color": 0.309
              },
              {
                "label": "demo3",
                "size": 256,
                "accessCount": 25,
                "color": 0.297
              },
              {
                "label": "demo48",
                "size": 256,
                "accessCount": 25,
                "color": 0.297
              },
              {
                "label": "demo54",
                "size": 256,
                "accessCount": 25,
                "color": 0.297
              },
              {
                "label": "demo33",
                "size": 256,
                "accessCount": 24,
                "color": 0.285
              },
              {
                "label": "demo45",
                "size": 256,
                "accessCount": 24,
                "color": 0.285
              },
              {
                "label": "demo83",
                "size": 256,
                "accessCount": 24,
                "color": 0.285
              },
              {
                "label": "demo28",
                "size": 256,
                "accessCount": 23,
                "color": 0.273
              },
              {
                "label": "demo59",
                "size": 256,
                "accessCount": 23,
                "color": 0.273
              },
              {
                "label": "demo12",
                "size": 256,
                "accessCount": 22,
                "color": 0.261
              }
            ],
            "size": 13824,
            "path": "/clusternewvol2/obsbuck11",
            "minAccessCount": 22,
            "maxAccessCount": 84
          },
          {
            "label": "obsbuck13",
            "children": [
              {
                "label": "demo1",
                "size": 256,
                "accessCount": 65,
                "color": 1
              },
              {
                "label": "demo2",
                "size": 256,
                "accessCount": 41,
                "color": 0.63
              }
            ],
            "size": 512,
            "path": "/clusternewvol2/obsbuck13",
            "minAccessCount": 41,
            "maxAccessCount": 65
          },
          {
            "label": "obsbuck12",
            "children": [
              {
                "label": "demo2",
                "size": 256,
                "accessCount": 55,
                "color": 1
              },
              {
                "label": "demo3",
                "size": 256,
                "accessCount": 45,
                "color": 0.818
              },
              {
                "label": "demo1",
                "size": 256,
                "accessCount": 43,
                "color": 0.781
              },
              {
                "label": "demo7",
                "size": 256,
                "accessCount": 34,
                "color": 0.618
              },
              {
                "label": "demo5",
                "size": 256,
                "accessCount": 30,
                "color": 0.545
              },
              {
                "label": "demo6",
                "size": 256,
                "accessCount": 29,
                "color": 0.527
              }
            ],
            "size": 1536,
            "path": "/clusternewvol2/obsbuck12",
            "minAccessCount": 29,
            "maxAccessCount": 55
          },
          {
            "label": "clusterbuck33",
            "children": [
              {
                "label": "demo6",
                "size": 256,
                "accessCount": 49,
                "color": 1
              },
              {
                "label": "demo2",
                "size": 256,
                "accessCount": 46,
                "color": 0.938
              },
              {
                "label": "demo19",
                "size": 256,
                "accessCount": 43,
                "color": 0.877
              },
              {
                "label": "demo10",
                "size": 256,
                "accessCount": 40,
                "color": 0.816
              },
              {
                "label": "demo7",
                "size": 256,
                "accessCount": 39,
                "color": 0.795
              },
              {
                "label": "demo20",
                "size": 256,
                "accessCount": 35,
                "color": 0.714
              },
              {
                "label": "demo18",
                "size": 256,
                "accessCount": 24,
                "color": 0.489
              }
            ],
            "size": 1792,
            "path": "/clusternewvol2/clusterbuck33",
            "minAccessCount": 24,
            "maxAccessCount": 49
          },
          {
            "label": "clusterbuck31",
            "children": [
              {
                "label": "demo9",
                "size": 256,
                "accessCount": 48,
                "color": 1
              },
              {
                "label": "demo6",
                "size": 256,
                "accessCount": 47,
                "color": 0.979
              },
              {
                "label": "demo1",
                "size": 256,
                "accessCount": 41,
                "color": 0.854
              },
              {
                "label": "demo2",
                "size": 256,
                "accessCount": 41,
                "color": 0.854
              },
              {
                "label": "demo10",
                "size": 256,
                "accessCount": 37,
                "color": 0.77
              },
              {
                "label": "demo11",
                "size": 256,
                "accessCount": 37,
                "color": 0.77
              },
              {
                "label": "demo19",
                "size": 256,
                "accessCount": 35,
                "color": 0.729
              },
              {
                "label": "demo18",
                "size": 256,
                "accessCount": 32,
                "color": 0.666
              },
              {
                "label": "demo3",
                "size": 256,
                "accessCount": 31,
                "color": 0.645
              },
              {
                "label": "demo20",
                "size": 256,
                "accessCount": 27,
                "color": 0.562
              },
              {
                "label": "demo5",
                "size": 256,
                "accessCount": 26,
                "color": 0.541
              },
              {
                "label": "demo7",
                "size": 256,
                "accessCount": 24,
                "color": 0.5
              },
              {
                "label": "demo16",
                "size": 256,
                "accessCount": 23,
                "color": 0.479
              }
            ],
            "size": 3328,
            "path": "/clusternewvol2/clusterbuck31",
            "minAccessCount": 23,
            "maxAccessCount": 48
          },
          {
            "label": "fsobuck11",
            "children": [
              {
                "label": "test_dir/demo1",
                "size": 256,
                "accessCount": 45,
                "color": 1
              },
              {
                "label": "test_dir/demo2",
                "size": 256,
                "accessCount": 34,
                "color": 0.755
              }
            ],
            "size": 512,
            "path": "/clusternewvol2/fsobuck11",
            "minAccessCount": 34,
            "maxAccessCount": 45
          },
          {
            "label": "clusterbuck32",
            "children": [
              {
                "label": "demo17",
                "size": 256,
                "accessCount": 44,
                "color": 1
              },
              {
                "label": "demo5",
                "size": 256,
                "accessCount": 42,
                "color": 0.954
              },
              {
                "label": "demo3",
                "size": 256,
                "accessCount": 41,
                "color": 0.931
              },
              {
                "label": "demo19",
                "size": 256,
                "accessCount": 40,
                "color": 0.909
              },
              {
                "label": "demo4",
                "size": 256,
                "accessCount": 38,
                "color": 0.863
              },
              {
                "label": "demo18",
                "size": 256,
                "accessCount": 37,
                "color": 0.84
              },
              {
                "label": "demo10",
                "size": 256,
                "accessCount": 32,
                "color": 0.727
              },
              {
                "label": "demo8",
                "size": 256,
                "accessCount": 32,
                "color": 0.727
              },
              {
                "label": "demo20",
                "size": 256,
                "accessCount": 30,
                "color": 0.681
              },
              {
                "label": "demo1",
                "size": 256,
                "accessCount": 28,
                "color": 0.636
              },
              {
                "label": "demo14",
                "size": 256,
                "accessCount": 27,
                "color": 0.613
              },
              {
                "label": "demo13",
                "size": 256,
                "accessCount": 23,
                "color": 0.522
              }
            ],
            "size": 3072,
            "path": "/clusternewvol2/clusterbuck32",
            "minAccessCount": 23,
            "maxAccessCount": 44
          },
          {
            "label": "fsobuck13",
            "children": [
              {
                "label": "test_dir/demo2",
                "size": 256,
                "accessCount": 38,
                "color": 1
              },
              {
                "label": "test_dir/demo1",
                "size": 256,
                "accessCount": 23,
                "color": 0.605
              }
            ],
            "size": 512,
            "path": "/clusternewvol2/fsobuck13",
            "minAccessCount": 23,
            "maxAccessCount": 38
          }
        ],
        "size": 25088,
        "path": "/clusternewvol2/"
      },
      {
        "label": "volume1",
        "children": [
          {
            "label": "fso-bucket",
            "children": [
              {
                "label": ".trash",
                "size": 256,
                "accessCount": 24,
                "color": 1
              },
              {
                "label": ".trash/om",
                "size": 256,
                "accessCount": 24,
                "color": 1
              }
            ],
            "size": 512,
            "path": "/volume1/fso-bucket",
            "minAccessCount": 24,
            "maxAccessCount": 24
          }
        ],
        "size": 512,
        "path": "/volume1/"
      }
    ],
    "size": 25600,
    "minAccessCount": 22,
    "maxAccessCount": 84
  },
  "heatmap": {
    "label": "root",
    "children": [
      {
        "label": "hivevolTest1",
        "children": [
          {
            "label": "hivebucketTest1",
            "children": [
              {
                "label": "enc_path/hive_tpcds/store_sales/test1.dat",
                "size": 1026,
                "accessCount": 155074,
                "color": 1
              },
              {
                "label": "enc_path/hive_tpcds/catalog_sales/test2",
                "size": 20,
                "accessCount": 68567,
                "color": 0.56
              }
            ],
            "size": 22358,
            "path": "/hivevolTest1/hivebucketTest2",
            "minAccessCount": 2924,
            "maxAccessCount": 155074
          }
        ],
        "size": 7168,
        "path": "/hivevolTest1"
      },
      {
        "label": "hivevolTest2",
        "children": [
          {
            "label": "hivebucketTest2",
            "children": [
              {
                "label": "enc_path/hive_tpcds/store_sales/test11.dat",
                "size": 2500,
                "accessCount": 155074,
                "color": 1
              },
              {
                "label": "enc_path/hive_tpcds/catalog_sales/test12",
                "size": 300000,
                "accessCount": 68567,
                "color": 0.56
              }
            ],
            "size": 1536,
            "path": "/hivevolTest1/hivebucketTest2",
            "minAccessCount": 2924,
            "maxAccessCount": 155074
          }
        ],
        "size": 7168,
        "path": "/hivevolTest2"
      }
    ],
    "size": 25600,
    "minAccessCount": 2924,
    "maxAccessCount": 155074
  },
  "disabledFeatures": [
    "FLAG1"
  ],
  "keysOpenSummary": {
    "totalUnreplicatedDataSize": 10485760,
    "totalReplicatedDataSize": 31457280,
    "totalOpenKeys": 10
  },
<<<<<<< HEAD
  "keysdeletePendingSummary":{
=======
  "keysdeletePendingSummary": {
>>>>>>> 89494f1b
    "totalUnreplicatedDataSize": 29291,
    "totalReplicatedDataSize": 87873,
    "totalDeletedKeys": 3
  },
  "omMismatch": {
    "containerDiscrepancyInfo": [
      {
        "containerId": 1,
        "numberOfKeys": 1,
        "pipelines": [
          {
            "id": {
              "id": "1202e6bb-b7c1-4a85-8067-61374b069adb"
            },
            "replicationConfig": {
              "replicationFactor": "ONE",
              "requiredNodes": 1,
              "replicationType": "RATIS"
            },
            "healthy": true
          },
          {
            "id": {
              "id": "1202e6bb-b7c1-4a85-8067-613724nn"
            },
            "replicationConfig": {
              "replicationFactor": "ONE",
              "requiredNodes": 1,
              "replicationType": "RATIS"
            },
            "healthy": true
          }
        ],
        "existsAt": "SCM"
      },
      {
        "containerId": 2,
        "numberOfKeys": 2,
        "pipelines": [
          {
            "id": {
              "id": "1202e6bb-b7c1-4a85-8067-61374b069adb"
            },
            "replicationConfig": {
              "replicationFactor": "ONE",
              "requiredNodes": 1,
              "replicationType": "RATIS"
            },
            "healthy": true
          }
        ],
        "existsAt": "SCM"
      },
      {
        "containerId": 3,
        "numberOfKeys": 3,
        "pipelines": [
          {
            "id": {
              "id": "1202e6bb-b7c1-4a85-8067-61374b069adb"
            },
            "replicationConfig": {
              "replicationFactor": "ONE",
              "requiredNodes": 1,
              "replicationType": "RATIS"
            },
            "healthy": true
          }
        ],
        "existsAt": "SCM"
      },
      {
        "containerId": 4,
        "numberOfKeys": 4,
        "pipelines": [
          {
            "id": {
              "id": "1202e6bb-b7c1-4a85-8067-61374b069adb"
            },
            "replicationConfig": {
              "replicationFactor": "ONE",
              "requiredNodes": 1,
              "replicationType": "RATIS"
            },
            "healthy": true
          }
        ],
        "existsAt": "SCM"
      },
      {
        "containerId": 5,
        "numberOfKeys": 5,
        "pipelines": [
          {
            "id": {
              "id": "1202e6bb-b7c1-4a85-8067-61374b069adb"
            },
            "replicationConfig": {
              "replicationFactor": "ONE",
              "requiredNodes": 1,
              "replicationType": "RATIS"
            },
            "healthy": true
          }
        ],
        "existsAt": "SCM"
      },
      {
        "containerId": 6,
        "numberOfKeys": 6,
        "pipelines": [
          {
            "id": {
              "id": "1202e6bb-b7c1-4a85-8067-61374b069adb"
            },
            "replicationConfig": {
              "replicationFactor": "ONE",
              "requiredNodes": 1,
              "replicationType": "RATIS"
            },
            "healthy": true
          }
        ],
        "existsAt": "SCM"
      },
      {
        "containerId": 7,
        "numberOfKeys": 7,
        "pipelines": [
          {
            "id": {
              "id": "1202e6bb-b7c1-4a85-8067-61374b069adb"
            },
            "replicationConfig": {
              "replicationFactor": "ONE",
              "requiredNodes": 1,
              "replicationType": "RATIS"
            },
            "healthy": true
          }
        ],
        "existsAt": "SCM"
      },
      {
        "containerId": 8,
        "numberOfKeys": 8,
        "pipelines": [
          {
            "id": {
              "id": "1202e6bb-b7c1-4a85-8067-61374b069adb"
            },
            "replicationConfig": {
              "replicationFactor": "ONE",
              "requiredNodes": 1,
              "replicationType": "RATIS"
            },
            "healthy": true
          }
        ],
        "existsAt": "SCM"
      },
      {
        "containerId": 9,
        "numberOfKeys": 9,
        "pipelines": [
          {
            "id": {
              "id": "1202e6bb-b7c1-4a85-8067-61374b069adb"
            },
            "replicationConfig": {
              "replicationFactor": "ONE",
              "requiredNodes": 1,
              "replicationType": "RATIS"
            },
            "healthy": true
          }
        ],
        "existsAt": "SCM"
      },
      {
        "containerId": 10,
        "numberOfKeys": 10,
        "pipelines": [
          {
            "id": {
              "id": "1202e6bb-b7c1-4a85-8067-61374b069adb"
            },
            "replicationConfig": {
              "replicationFactor": "ONE",
              "requiredNodes": 1,
              "replicationType": "RATIS"
            },
            "healthy": true
          }
        ],
        "existsAt": "SCM"
      },
      {
        "containerId": 11,
        "numberOfKeys": 1,
        "pipelines": [
          {
            "id": {
              "id": "1202e6bb-b7c1-4a85-8067-61374b069adb"
            },
            "replicationConfig": {
              "replicationFactor": "ONE",
              "requiredNodes": 1,
              "replicationType": "RATIS"
            },
            "healthy": true
          },
          {
            "id": {
              "id": "1202e6bb-b7c1-4a85-8067-613724nn"
            },
            "replicationConfig": {
              "replicationFactor": "ONE",
              "requiredNodes": 1,
              "replicationType": "RATIS"
            },
            "healthy": true
          }
        ],
        "existsAt": "SCM"
      },
      {
        "containerId": 12,
        "numberOfKeys": 2,
        "pipelines": [
          {
            "id": {
              "id": "1202e6bb-b7c1-4a85-8067-61374b069adb"
            },
            "replicationConfig": {
              "replicationFactor": "ONE",
              "requiredNodes": 1,
              "replicationType": "RATIS"
            },
            "healthy": true
          }
        ],
        "existsAt": "SCM"
      },
      {
        "containerId": 13,
        "numberOfKeys": 3,
        "pipelines": [
          {
            "id": {
              "id": "1202e6bb-b7c1-4a85-8067-61374b069adb"
            },
            "replicationConfig": {
              "replicationFactor": "ONE",
              "requiredNodes": 1,
              "replicationType": "RATIS"
            },
            "healthy": true
          }
        ],
        "existsAt": "SCM"
      },
      {
        "containerId": 14,
        "numberOfKeys": 4,
        "pipelines": [
          {
            "id": {
              "id": "1202e6bb-b7c1-4a85-8067-61374b069adb"
            },
            "replicationConfig": {
              "replicationFactor": "ONE",
              "requiredNodes": 1,
              "replicationType": "RATIS"
            },
            "healthy": true
          }
        ],
        "existsAt": "SCM"
      },
      {
        "containerId": 15,
        "numberOfKeys": 5,
        "pipelines": [
          {
            "id": {
              "id": "1202e6bb-b7c1-4a85-8067-61374b069adb"
            },
            "replicationConfig": {
              "replicationFactor": "ONE",
              "requiredNodes": 1,
              "replicationType": "RATIS"
            },
            "healthy": true
          }
        ],
        "existsAt": "SCM"
      },
      {
        "containerId": 16,
        "numberOfKeys": 6,
        "pipelines": [
          {
            "id": {
              "id": "1202e6bb-b7c1-4a85-8067-61374b069adb"
            },
            "replicationConfig": {
              "replicationFactor": "ONE",
              "requiredNodes": 1,
              "replicationType": "RATIS"
            },
            "healthy": true
          }
        ],
        "existsAt": "SCM"
      },
      {
        "containerId": 17,
        "numberOfKeys": 7,
        "pipelines": [
          {
            "id": {
              "id": "1202e6bb-b7c1-4a85-8067-61374b069adb"
            },
            "replicationConfig": {
              "replicationFactor": "ONE",
              "requiredNodes": 1,
              "replicationType": "RATIS"
            },
            "healthy": true
          }
        ],
        "existsAt": "SCM"
      },
      {
        "containerId": 18,
        "numberOfKeys": 8,
        "pipelines": [
          {
            "id": {
              "id": "1202e6bb-b7c1-4a85-8067-61374b069adb"
            },
            "replicationConfig": {
              "replicationFactor": "ONE",
              "requiredNodes": 1,
              "replicationType": "RATIS"
            },
            "healthy": true
          }
        ],
        "existsAt": "SCM"
      },
      {
        "containerId": 19,
        "numberOfKeys": 9,
        "pipelines": [
          {
            "id": {
              "id": "1202e6bb-b7c1-4a85-8067-61374b069adb"
            },
            "replicationConfig": {
              "replicationFactor": "ONE",
              "requiredNodes": 1,
              "replicationType": "RATIS"
            },
            "healthy": true
          }
        ],
        "existsAt": "SCM"
      },
      {
        "containerId": 20,
        "numberOfKeys": 10,
        "pipelines": [
          {
            "id": {
              "id": "1202e6bb-b7c1-4a85-8067-61374b069adb"
            },
            "replicationConfig": {
              "replicationFactor": "ONE",
              "requiredNodes": 1,
              "replicationType": "RATIS"
            },
            "healthy": true
          }
        ],
        "existsAt": "SCM"
      },
      {
        "containerId": 21,
        "numberOfKeys": 11,
        "pipelines": [
          {
            "id": {
              "id": "1202e6bb-b7c1-4a85-8067-61374b069adb"
            },
            "replicationConfig": {
              "replicationFactor": "ONE",
              "requiredNodes": 1,
              "replicationType": "RATIS"
            },
            "healthy": true
          }
        ],
        "existsAt": "SCM"
      },
      {
        "containerId": 22,
        "numberOfKeys": 12,
        "pipelines": [
          {
            "id": {
              "id": "1202e6bb-b7c1-4a85-8067-61374b069adb"
            },
            "replicationConfig": {
              "replicationFactor": "ONE",
              "requiredNodes": 1,
              "replicationType": "RATIS"
            },
            "healthy": true
          }
        ],
        "existsAt": "SCM"
      }
    ]
  },
  "scmMismatch": {
    "containerDiscrepancyInfo": [
      {
        "containerId": 1,
        "numberOfKeys": 1,
        "pipelines": [
          {
            "id": {
              "id": "1202e6bb-b7c1-4a85-8067-61374b069adb"
            },
            "replicationConfig": {
              "replicationFactor": "ONE",
              "requiredNodes": 1,
              "replicationType": "RATIS"
            },
            "healthy": true
          },
          {
            "id": {
              "id": "1202e6bb-b7c1-4a85-8067-613724nn"
            },
            "replicationConfig": {
              "replicationFactor": "ONE",
              "requiredNodes": 1,
              "replicationType": "RATIS"
            },
            "healthy": true
          }
        ],
        "existsAt": "OM"
      },
      {
        "containerId": 2,
        "numberOfKeys": 2,
        "pipelines": [
          {
            "id": {
              "id": "1202e6bb-b7c1-4a85-8067-61374b069adb"
            },
            "replicationConfig": {
              "replicationFactor": "ONE",
              "requiredNodes": 1,
              "replicationType": "RATIS"
            },
            "healthy": true
          }
        ],
        "existsAt": "OM"
      },
      {
        "containerId": 3,
        "numberOfKeys": 3,
        "pipelines": [
          {
            "id": {
              "id": "1202e6bb-b7c1-4a85-8067-61374b069adb"
            },
            "replicationConfig": {
              "replicationFactor": "ONE",
              "requiredNodes": 1,
              "replicationType": "RATIS"
            },
            "healthy": true
          }
        ],
        "existsAt": "OM"
      },
      {
        "containerId": 4,
        "numberOfKeys": 4,
        "pipelines": [
          {
            "id": {
              "id": "1202e6bb-b7c1-4a85-8067-61374b069adb"
            },
            "replicationConfig": {
              "replicationFactor": "ONE",
              "requiredNodes": 1,
              "replicationType": "RATIS"
            },
            "healthy": true
          }
        ],
        "existsAt": "OM"
      },
      {
        "containerId": 5,
        "numberOfKeys": 5,
        "pipelines": [
          {
            "id": {
              "id": "1202e6bb-b7c1-4a85-8067-61374b069adb"
            },
            "replicationConfig": {
              "replicationFactor": "ONE",
              "requiredNodes": 1,
              "replicationType": "RATIS"
            },
            "healthy": true
          }
        ],
        "existsAt": "OM"
      },
      {
        "containerId": 6,
        "numberOfKeys": 6,
        "pipelines": [
          {
            "id": {
              "id": "1202e6bb-b7c1-4a85-8067-61374b069adb"
            },
            "replicationConfig": {
              "replicationFactor": "ONE",
              "requiredNodes": 1,
              "replicationType": "RATIS"
            },
            "healthy": true
          }
        ],
        "existsAt": "OM"
      },
      {
        "containerId": 7,
        "numberOfKeys": 7,
        "pipelines": [
          {
            "id": {
              "id": "1202e6bb-b7c1-4a85-8067-61374b069adb"
            },
            "replicationConfig": {
              "replicationFactor": "ONE",
              "requiredNodes": 1,
              "replicationType": "RATIS"
            },
            "healthy": true
          }
        ],
        "existsAt": "OM"
      },
      {
        "containerId": 8,
        "numberOfKeys": 8,
        "pipelines": [
          {
            "id": {
              "id": "1202e6bb-b7c1-4a85-8067-61374b069adb"
            },
            "replicationConfig": {
              "replicationFactor": "ONE",
              "requiredNodes": 1,
              "replicationType": "RATIS"
            },
            "healthy": true
          }
        ],
        "existsAt": "OM"
      },
      {
        "containerId": 9,
        "numberOfKeys": 9,
        "pipelines": [
          {
            "id": {
              "id": "1202e6bb-b7c1-4a85-8067-61374b069adb"
            },
            "replicationConfig": {
              "replicationFactor": "ONE",
              "requiredNodes": 1,
              "replicationType": "RATIS"
            },
            "healthy": true
          }
        ],
        "existsAt": "OM"
      },
      {
        "containerId": 10,
        "numberOfKeys": 10,
        "pipelines": [
          {
            "id": {
              "id": "1202e6bb-b7c1-4a85-8067-61374b069adb"
            },
            "replicationConfig": {
              "replicationFactor": "ONE",
              "requiredNodes": 1,
              "replicationType": "RATIS"
            },
            "healthy": true
          }
        ],
        "existsAt": "OM"
      },
      {
        "containerId": 11,
        "numberOfKeys": 1,
        "pipelines": [
          {
            "id": {
              "id": "1202e6bb-b7c1-4a85-8067-61374b069adb"
            },
            "replicationConfig": {
              "replicationFactor": "ONE",
              "requiredNodes": 1,
              "replicationType": "RATIS"
            },
            "healthy": true
          },
          {
            "id": {
              "id": "1202e6bb-b7c1-4a85-8067-613724nn"
            },
            "replicationConfig": {
              "replicationFactor": "ONE",
              "requiredNodes": 1,
              "replicationType": "RATIS"
            },
            "healthy": true
          }
        ],
        "existsAt": "OM"
      },
      {
        "containerId": 12,
        "numberOfKeys": 2,
        "pipelines": [
          {
            "id": {
              "id": "1202e6bb-b7c1-4a85-8067-61374b069adb"
            },
            "replicationConfig": {
              "replicationFactor": "ONE",
              "requiredNodes": 1,
              "replicationType": "RATIS"
            },
            "healthy": true
          }
        ],
        "existsAt": "OM"
      },
      {
        "containerId": 13,
        "numberOfKeys": 3,
        "pipelines": [
          {
            "id": {
              "id": "1202e6bb-b7c1-4a85-8067-61374b069adb"
            },
            "replicationConfig": {
              "replicationFactor": "ONE",
              "requiredNodes": 1,
              "replicationType": "RATIS"
            },
            "healthy": true
          }
        ],
        "existsAt": "OM"
      },
      {
        "containerId": 14,
        "numberOfKeys": 4,
        "pipelines": [
          {
            "id": {
              "id": "1202e6bb-b7c1-4a85-8067-61374b069adb"
            },
            "replicationConfig": {
              "replicationFactor": "ONE",
              "requiredNodes": 1,
              "replicationType": "RATIS"
            },
            "healthy": true
          }
        ],
        "existsAt": "OM"
      },
      {
        "containerId": 15,
        "numberOfKeys": 5,
        "pipelines": [
          {
            "id": {
              "id": "1202e6bb-b7c1-4a85-8067-61374b069adb"
            },
            "replicationConfig": {
              "replicationFactor": "ONE",
              "requiredNodes": 1,
              "replicationType": "RATIS"
            },
            "healthy": true
          }
        ],
        "existsAt": "OM"
      },
      {
        "containerId": 16,
        "numberOfKeys": 6,
        "pipelines": [
          {
            "id": {
              "id": "1202e6bb-b7c1-4a85-8067-61374b069adb"
            },
            "replicationConfig": {
              "replicationFactor": "ONE",
              "requiredNodes": 1,
              "replicationType": "RATIS"
            },
            "healthy": true
          }
        ],
        "existsAt": "OM"
      },
      {
        "containerId": 17,
        "numberOfKeys": 7,
        "pipelines": [
          {
            "id": {
              "id": "1202e6bb-b7c1-4a85-8067-61374b069adb"
            },
            "replicationConfig": {
              "replicationFactor": "ONE",
              "requiredNodes": 1,
              "replicationType": "RATIS"
            },
            "healthy": true
          }
        ],
        "existsAt": "OM"
      },
      {
        "containerId": 18,
        "numberOfKeys": 8,
        "pipelines": [
          {
            "id": {
              "id": "1202e6bb-b7c1-4a85-8067-61374b069adb"
            },
            "replicationConfig": {
              "replicationFactor": "ONE",
              "requiredNodes": 1,
              "replicationType": "RATIS"
            },
            "healthy": true
          }
        ],
        "existsAt": "OM"
      },
      {
        "containerId": 19,
        "numberOfKeys": 9,
        "pipelines": [
          {
            "id": {
              "id": "1202e6bb-b7c1-4a85-8067-61374b069adb"
            },
            "replicationConfig": {
              "replicationFactor": "ONE",
              "requiredNodes": 1,
              "replicationType": "RATIS"
            },
            "healthy": true
          }
        ],
        "existsAt": "OM"
      },
      {
        "containerId": 20,
        "numberOfKeys": 10,
        "pipelines": [
          {
            "id": {
              "id": "1202e6bb-b7c1-4a85-8067-61374b069adb"
            },
            "replicationConfig": {
              "replicationFactor": "ONE",
              "requiredNodes": 1,
              "replicationType": "RATIS"
            },
            "healthy": true
          }
        ],
        "existsAt": "OM"
      },
      {
        "containerId": 21,
        "numberOfKeys": 1,
        "pipelines": [
          {
            "id": {
              "id": "1202e6bb-b7c1-4a85-8067-61374b069adb"
            },
            "replicationConfig": {
              "replicationFactor": "ONE",
              "requiredNodes": 1,
              "replicationType": "RATIS"
            },
            "healthy": true
          },
          {
            "id": {
              "id": "1202e6bb-b7c1-4a85-8067-613724nn"
            },
            "replicationConfig": {
              "replicationFactor": "ONE",
              "requiredNodes": 1,
              "replicationType": "RATIS"
            },
            "healthy": true
          }
        ],
        "existsAt": "OM"
      },
      {
        "containerId": 22,
        "numberOfKeys": 2,
        "pipelines": [
          {
            "id": {
              "id": "1202e6bb-b7c1-4a85-8067-61374b069adb"
            },
            "replicationConfig": {
              "replicationFactor": "ONE",
              "requiredNodes": 1,
              "replicationType": "RATIS"
            },
            "healthy": true
          }
        ],
        "existsAt": "OM"
      },
      {
        "containerId": 23,
        "numberOfKeys": 3,
        "pipelines": [
          {
            "id": {
              "id": "1202e6bb-b7c1-4a85-8067-61374b069adb"
            },
            "replicationConfig": {
              "replicationFactor": "ONE",
              "requiredNodes": 1,
              "replicationType": "RATIS"
            },
            "healthy": true
          }
        ],
        "existsAt": "OM"
      },
      {
        "containerId": 24,
        "numberOfKeys": 4,
        "pipelines": [
          {
            "id": {
              "id": "1202e6bb-b7c1-4a85-8067-61374b069adb"
            },
            "replicationConfig": {
              "replicationFactor": "ONE",
              "requiredNodes": 1,
              "replicationType": "RATIS"
            },
            "healthy": true
          }
        ],
        "existsAt": "OM"
      },
      {
        "containerId": 25,
        "numberOfKeys": 5,
        "pipelines": [
          {
            "id": {
              "id": "1202e6bb-b7c1-4a85-8067-61374b069adb"
            },
            "replicationConfig": {
              "replicationFactor": "ONE",
              "requiredNodes": 1,
              "replicationType": "RATIS"
            },
            "healthy": true
          }
        ],
        "existsAt": "OM"
      },
      {
        "containerId": 26,
        "numberOfKeys": 6,
        "pipelines": [
          {
            "id": {
              "id": "1202e6bb-b7c1-4a85-8067-61374b069adb"
            },
            "replicationConfig": {
              "replicationFactor": "ONE",
              "requiredNodes": 1,
              "replicationType": "RATIS"
            },
            "healthy": true
          }
        ],
        "existsAt": "OM"
      },
      {
        "containerId": 27,
        "numberOfKeys": 7,
        "pipelines": [
          {
            "id": {
              "id": "1202e6bb-b7c1-4a85-8067-61374b069adb"
            },
            "replicationConfig": {
              "replicationFactor": "ONE",
              "requiredNodes": 1,
              "replicationType": "RATIS"
            },
            "healthy": true
          }
        ],
        "existsAt": "OM"
      },
      {
        "containerId": 28,
        "numberOfKeys": 8,
        "pipelines": [
          {
            "id": {
              "id": "1202e6bb-b7c1-4a85-8067-61374b069adb"
            },
            "replicationConfig": {
              "replicationFactor": "ONE",
              "requiredNodes": 1,
              "replicationType": "RATIS"
            },
            "healthy": true
          }
        ],
        "existsAt": "OM"
      },
      {
        "containerId": 29,
        "numberOfKeys": 9,
        "pipelines": [
          {
            "id": {
              "id": "1202e6bb-b7c1-4a85-8067-61374b069adb"
            },
            "replicationConfig": {
              "replicationFactor": "ONE",
              "requiredNodes": 1,
              "replicationType": "RATIS"
            },
            "healthy": true
          }
        ],
        "existsAt": "OM"
      },
      {
        "containerId": 30,
        "numberOfKeys": 10,
        "pipelines": [
          {
            "id": {
              "id": "1202e6bb-b7c1-4a85-8067-61374b069adb"
            },
            "replicationConfig": {
              "replicationFactor": "ONE",
              "requiredNodes": 1,
              "replicationType": "RATIS"
            },
            "healthy": true
          }
        ],
        "existsAt": "OM"
      },
      {
        "containerId": 31,
        "numberOfKeys": 1,
        "pipelines": [
          {
            "id": {
              "id": "1202e6bb-b7c1-4a85-8067-61374b069adb"
            },
            "replicationConfig": {
              "replicationFactor": "ONE",
              "requiredNodes": 1,
              "replicationType": "RATIS"
            },
            "healthy": true
          },
          {
            "id": {
              "id": "1202e6bb-b7c1-4a85-8067-613724nn"
            },
            "replicationConfig": {
              "replicationFactor": "ONE",
              "requiredNodes": 1,
              "replicationType": "RATIS"
            },
            "healthy": true
          }
        ],
        "existsAt": "OM"
      },
      {
        "containerId": 32,
        "numberOfKeys": 2,
        "pipelines": [
          {
            "id": {
              "id": "1202e6bb-b7c1-4a85-8067-61374b069adb"
            },
            "replicationConfig": {
              "replicationFactor": "ONE",
              "requiredNodes": 1,
              "replicationType": "RATIS"
            },
            "healthy": true
          }
        ],
        "existsAt": "OM"
      },
      {
        "containerId": 33,
        "numberOfKeys": 3,
        "pipelines": [
          {
            "id": {
              "id": "1202e6bb-b7c1-4a85-8067-61374b069adb"
            },
            "replicationConfig": {
              "replicationFactor": "ONE",
              "requiredNodes": 1,
              "replicationType": "RATIS"
            },
            "healthy": true
          }
        ],
        "existsAt": "OM"
      },
      {
        "containerId": 34,
        "numberOfKeys": 4,
        "pipelines": [
          {
            "id": {
              "id": "1202e6bb-b7c1-4a85-8067-61374b069adb"
            },
            "replicationConfig": {
              "replicationFactor": "ONE",
              "requiredNodes": 1,
              "replicationType": "RATIS"
            },
            "healthy": true
          }
        ],
        "existsAt": "OM"
      },
      {
        "containerId": 35,
        "numberOfKeys": 5,
        "pipelines": [
          {
            "id": {
              "id": "1202e6bb-b7c1-4a85-8067-61374b069adb"
            },
            "replicationConfig": {
              "replicationFactor": "ONE",
              "requiredNodes": 1,
              "replicationType": "RATIS"
            },
            "healthy": true
          }
        ],
        "existsAt": "OM"
      },
      {
        "containerId": 36,
        "numberOfKeys": 6,
        "pipelines": [
          {
            "id": {
              "id": "1202e6bb-b7c1-4a85-8067-61374b069adb"
            },
            "replicationConfig": {
              "replicationFactor": "ONE",
              "requiredNodes": 1,
              "replicationType": "RATIS"
            },
            "healthy": true
          }
        ],
        "existsAt": "OM"
      },
      {
        "containerId": 37,
        "numberOfKeys": 7,
        "pipelines": [
          {
            "id": {
              "id": "1202e6bb-b7c1-4a85-8067-61374b069adb"
            },
            "replicationConfig": {
              "replicationFactor": "ONE",
              "requiredNodes": 1,
              "replicationType": "RATIS"
            },
            "healthy": true
          }
        ],
        "existsAt": "OM"
      },
      {
        "containerId": 38,
        "numberOfKeys": 8,
        "pipelines": [
          {
            "id": {
              "id": "1202e6bb-b7c1-4a85-8067-61374b069adb"
            },
            "replicationConfig": {
              "replicationFactor": "ONE",
              "requiredNodes": 1,
              "replicationType": "RATIS"
            },
            "healthy": true
          }
        ],
        "existsAt": "OM"
      },
      {
        "containerId": 39,
        "numberOfKeys": 9,
        "pipelines": [
          {
            "id": {
              "id": "1202e6bb-b7c1-4a85-8067-61374b069adb"
            },
            "replicationConfig": {
              "replicationFactor": "ONE",
              "requiredNodes": 1,
              "replicationType": "RATIS"
            },
            "healthy": true
          }
        ],
        "existsAt": "OM"
      },
      {
        "containerId": 40,
        "numberOfKeys": 10,
        "pipelines": [
          {
            "id": {
              "id": "1202e6bb-b7c1-4a85-8067-61374b069adb"
            },
            "replicationConfig": {
              "replicationFactor": "ONE",
              "requiredNodes": 1,
              "replicationType": "RATIS"
            },
            "healthy": true
          }
        ],
        "existsAt": "OM"
      },
      {
        "containerId": 41,
        "numberOfKeys": 1,
        "pipelines": [
          {
            "id": {
              "id": "1202e6bb-b7c1-4a85-8067-61374b069adb"
            },
            "replicationConfig": {
              "replicationFactor": "ONE",
              "requiredNodes": 1,
              "replicationType": "RATIS"
            },
            "healthy": true
          },
          {
            "id": {
              "id": "1202e6bb-b7c1-4a85-8067-613724nn"
            },
            "replicationConfig": {
              "replicationFactor": "ONE",
              "requiredNodes": 1,
              "replicationType": "RATIS"
            },
            "healthy": true
          }
        ],
        "existsAt": "OM"
      },
      {
        "containerId": 42,
        "numberOfKeys": 2,
        "pipelines": [
          {
            "id": {
              "id": "1202e6bb-b7c1-4a85-8067-61374b069adb"
            },
            "replicationConfig": {
              "replicationFactor": "ONE",
              "requiredNodes": 1,
              "replicationType": "RATIS"
            },
            "healthy": true
          }
        ],
        "existsAt": "OM"
      },
      {
        "containerId": 43,
        "numberOfKeys": 3,
        "pipelines": [
          {
            "id": {
              "id": "1202e6bb-b7c1-4a85-8067-61374b069adb"
            },
            "replicationConfig": {
              "replicationFactor": "ONE",
              "requiredNodes": 1,
              "replicationType": "RATIS"
            },
            "healthy": true
          }
        ],
        "existsAt": "OM"
      },
      {
        "containerId": 44,
        "numberOfKeys": 4,
        "pipelines": [
          {
            "id": {
              "id": "1202e6bb-b7c1-4a85-8067-61374b069adb"
            },
            "replicationConfig": {
              "replicationFactor": "ONE",
              "requiredNodes": 1,
              "replicationType": "RATIS"
            },
            "healthy": true
          }
        ],
        "existsAt": "OM"
      },
      {
        "containerId": 45,
        "numberOfKeys": 5,
        "pipelines": [
          {
            "id": {
              "id": "1202e6bb-b7c1-4a85-8067-61374b069adb"
            },
            "replicationConfig": {
              "replicationFactor": "ONE",
              "requiredNodes": 1,
              "replicationType": "RATIS"
            },
            "healthy": true
          }
        ],
        "existsAt": "OM"
      },
      {
        "containerId": 46,
        "numberOfKeys": 6,
        "pipelines": [
          {
            "id": {
              "id": "1202e6bb-b7c1-4a85-8067-61374b069adb"
            },
            "replicationConfig": {
              "replicationFactor": "ONE",
              "requiredNodes": 1,
              "replicationType": "RATIS"
            },
            "healthy": true
          }
        ],
        "existsAt": "OM"
      },
      {
        "containerId": 47,
        "numberOfKeys": 7,
        "pipelines": [
          {
            "id": {
              "id": "1202e6bb-b7c1-4a85-8067-61374b069adb"
            },
            "replicationConfig": {
              "replicationFactor": "ONE",
              "requiredNodes": 1,
              "replicationType": "RATIS"
            },
            "healthy": true
          }
        ],
        "existsAt": "OM"
      },
      {
        "containerId": 48,
        "numberOfKeys": 8,
        "pipelines": [
          {
            "id": {
              "id": "1202e6bb-b7c1-4a85-8067-61374b069adb"
            },
            "replicationConfig": {
              "replicationFactor": "ONE",
              "requiredNodes": 1,
              "replicationType": "RATIS"
            },
            "healthy": true
          }
        ],
        "existsAt": "OM"
      },
      {
        "containerId": 49,
        "numberOfKeys": 9,
        "pipelines": [
          {
            "id": {
              "id": "1202e6bb-b7c1-4a85-8067-61374b069adb"
            },
            "replicationConfig": {
              "replicationFactor": "ONE",
              "requiredNodes": 1,
              "replicationType": "RATIS"
            },
            "healthy": true
          }
        ],
        "existsAt": "OM"
      },
      {
        "containerId": 50,
        "numberOfKeys": 10,
        "pipelines": [
          {
            "id": {
              "id": "1202e6bb-b7c1-4a85-8067-61374b069adb"
            },
            "replicationConfig": {
              "replicationFactor": "ONE",
              "requiredNodes": 1,
              "replicationType": "RATIS"
            },
            "healthy": true
          }
        ],
        "existsAt": "OM"
      }
    ]
  },
  "nonFSO": {
    "keysSummary": {
      "totalUnreplicatedDataSize": 10485760,
      "totalReplicatedDataSize": 31457280,
      "totalOpenKeys": 10
    },
    "nonFSO": [
      {
        "key": "/-9223372036854775552/-9223372036854775040/-9223372036852420095/01/110569623850191713",
        "path": "nonfso 1",
        "inStateSince": 1686156886632,
        "size": 268435456,
        "replicatedSize": 268435456,
        "replicationInfo": {
          "replicationFactor": "ONE",
          "requiredNodes": 1,
          "replicationType": "RATIS"
        }
      },
      {
        "key": "/-9223372036854775552/-9223372036854775040/-9223372036852420095/2439/110569623850191714",
        "path": "nonfso 2",
        "inStateSince": 1686156886632,
        "size": 268435456,
        "replicatedSize": 268435456,
        "replicationInfo": {
          "replicationFactor": "ONE",
          "requiredNodes": 1,
          "replicationType": "RATIS"
        }
      },
      {
        "key": "/-9223372036854775552/-9223372036854775040/-9223372036852420095/2440/110569623850191715",
        "path": "nonfso 11",
        "inStateSince": 1686156886632,
        "size": 268435456,
        "replicatedSize": 268435456,
        "replicationInfo": {
          "replicationFactor": "ONE",
          "requiredNodes": 1,
          "replicationType": "RATIS"
        }
      },
      {
        "key": "/-9223372036854775552/-9223372036854775040/-9223372036852420095/2441/110569623850191716",
        "path": "nonfso 12",
        "inStateSince": 1686156886632,
        "size": 268435456,
        "replicatedSize": 268435456,
        "replicationInfo": {
          "replicationFactor": "ONE",
          "requiredNodes": 1,
          "replicationType": "RATIS"
        }
      },
      {
        "key": "/-9223372036854775552/-9223372036854775040/-9223372036852420095/2440/110569623850191717",
        "path": "nonfso 21",
        "inStateSince": 1686156886632,
        "size": 268435456,
        "replicatedSize": 268435456,
        "replicationInfo": {
          "replicationFactor": "ONE",
          "requiredNodes": 1,
          "replicationType": "RATIS"
        }
      },
      {
        "key": "/-9223372036854775552/-9223372036854775040/-9223372036852420095/2441/110569623850191718",
        "path": "nonfso 22",
        "inStateSince": 1686156886632,
        "size": 268435456,
        "replicatedSize": 268435456,
        "replicationInfo": {
          "replicationFactor": "ONE",
          "requiredNodes": 1,
          "replicationType": "RATIS"
        }
      }
    ],
    "status": "OK"
  },
  "fso": {
    "fso": [
      {
        "key": "/-9223372036854775552/-9223372036854775040/-9223372036852420095/2401/110569623850191713",
        "path": "1",
        "inStateSince": 1686156886632,
        "size": 268435456,
        "replicatedSize": 268435456,
        "replicationInfo": {
          "replicationFactor": "ONE",
          "requiredNodes": 1,
          "replicationType": "RATIS"
        }
      },
      {
        "key": "/-9223372036854775552/-9223372036854775040/-9223372036852420095/2402/110569623850191714",
        "path": "2",
        "inStateSince": 1686156887186,
        "size": 268435456,
        "replicatedSize": 268435456,
        "replicationInfo": {
          "replicationFactor": "ONE",
          "requiredNodes": 1,
          "replicationType": "RATIS"
        }
      },
      {
        "key": "/-9223372036854775552/-9223372036854775040/-9223372036852420095/2403/110569623850191715",
        "path": "3",
        "inStateSince": 1686156887186,
        "size": 268435456,
        "replicatedSize": 268435456,
        "replicationInfo": {
          "replicationFactor": "ONE",
          "requiredNodes": 1,
          "replicationType": "RATIS"
        }
      },
      {
        "key": "/-9223372036854775552/-9223372036854775040/-9223372036852420095/2404/110569623850191716",
        "path": "4",
        "inStateSince": 1686156887186,
        "size": 268435456,
        "replicatedSize": 268435456,
        "replicationInfo": {
          "replicationFactor": "ONE",
          "requiredNodes": 1,
          "replicationType": "RATIS"
        }
      },
      {
        "key": "/-9223372036854775552/-9223372036854775040/-9223372036852420095/2405/110569623850191717",
        "path": "5",
        "inStateSince": 1686156887186,
        "size": 268435456,
        "replicatedSize": 268435456,
        "replicationInfo": {
          "replicationFactor": "ONE",
          "requiredNodes": 1,
          "replicationType": "RATIS"
        }
      },
      {
        "key": "/-9223372036854775552/-9223372036854775040/-9223372036852420095/2406/110569623850191718",
        "path": "6",
        "inStateSince": 1686156887186,
        "size": 268435456,
        "replicatedSize": 268435456,
        "replicationInfo": {
          "replicationFactor": "ONE",
          "requiredNodes": 1,
          "replicationType": "RATIS"
        }
      },
      {
        "key": "/-9223372036854775552/-9223372036854775040/-9223372036852420095/2407/110569623850191719",
        "path": "7",
        "inStateSince": 1686156887186,
        "size": 268435456,
        "replicatedSize": 268435456,
        "replicationInfo": {
          "replicationFactor": "ONE",
          "requiredNodes": 1,
          "replicationType": "RATIS"
        }
      },
      {
        "key": "/-9223372036854775552/-9223372036854775040/-9223372036852420095/2408/110569623850191720",
        "path": "8",
        "inStateSince": 1686156887186,
        "size": 268435456,
        "replicatedSize": 268435456,
        "replicationInfo": {
          "replicationFactor": "ONE",
          "requiredNodes": 1,
          "replicationType": "RATIS"
        }
      },
      {
        "key": "/-9223372036854775552/-9223372036854775040/-9223372036852420095/2409/110569623850191721",
        "path": "9",
        "inStateSince": 1686156887186,
        "size": 268435456,
        "replicatedSize": 268435456,
        "replicationInfo": {
          "replicationFactor": "ONE",
          "requiredNodes": 1,
          "replicationType": "RATIS"
        }
      },
      {
        "key": "fso 10",
        "path": "10",
        "inStateSince": 1686156887186,
        "size": 268435456,
        "replicatedSize": 268435456,
        "replicationInfo": {
          "replicationFactor": "ONE",
          "requiredNodes": 1,
          "replicationType": "RATIS"
        }
      },
      {
        "key": "/-9223372036854775552/-9223372036854775040/-9223372036852420095/2411/110569623850191722",
        "path": "11",
        "inStateSince": 1686156886632,
        "size": 268435456,
        "replicatedSize": 268435456,
        "replicationInfo": {
          "replicationFactor": "ONE",
          "requiredNodes": 1,
          "replicationType": "RATIS"
        }
      },
      {
        "key": "fso 12",
        "path": "12",
        "inStateSince": 1686156887186,
        "size": 268435456,
        "replicatedSize": 268435456,
        "replicationInfo": {
          "replicationFactor": "ONE",
          "requiredNodes": 1,
          "replicationType": "RATIS"
        }
      },
      {
        "key": "fso 13",
        "path": "13",
        "inStateSince": 1686156886632,
        "size": 268435456,
        "replicatedSize": 268435456,
        "replicationInfo": {
          "replicationFactor": "ONE",
          "requiredNodes": 1,
          "replicationType": "RATIS"
        }
      },
      {
        "key": "fso 14",
        "path": "14",
        "inStateSince": 1686156887186,
        "size": 268435456,
        "replicatedSize": 268435456,
        "replicationInfo": {
          "replicationFactor": "ONE",
          "requiredNodes": 1,
          "replicationType": "RATIS"
        }
      },
      {
        "key": "fso 15",
        "path": "15",
        "inStateSince": 1686156886632,
        "size": 268435456,
        "replicatedSize": 268435456,
        "replicationInfo": {
          "replicationFactor": "ONE",
          "requiredNodes": 1,
          "replicationType": "RATIS"
        }
      },
      {
        "key": "fso 16 key",
        "path": "16",
        "inStateSince": 1686156887186,
        "size": 268435456,
        "replicatedSize": 268435456,
        "replicationInfo": {
          "replicationFactor": "ONE",
          "requiredNodes": 1,
          "replicationType": "RATIS"
        }
      },
      {
        "key": "fso 17 key",
        "path": "17",
        "inStateSince": 1686156886632,
        "size": 268435456,
        "replicatedSize": 268435456,
        "replicationInfo": {
          "replicationFactor": "ONE",
          "requiredNodes": 1,
          "replicationType": "RATIS"
        }
      },
      {
        "key": "fso 18 key",
        "path": "18",
        "inStateSince": 1686156887186,
        "size": 268435456,
        "replicatedSize": 268435456,
        "replicationInfo": {
          "replicationFactor": "ONE",
          "requiredNodes": 1,
          "replicationType": "RATIS"
        }
      },
      {
        "key": "fso 19 key",
        "path": "19",
        "inStateSince": 1686156886632,
        "size": 268435456,
        "replicatedSize": 268435456,
        "replicationInfo": {
          "replicationFactor": "ONE",
          "requiredNodes": 1,
          "replicationType": "RATIS"
        }
      },
      {
        "key": "/-9223372036854775552/-9223372036854775040/-9223372036852420095/2411/110569623850191723",
        "path": "21",
        "inStateSince": 1686156886632,
        "size": 268435456,
        "replicatedSize": 268435456,
        "replicationInfo": {
          "replicationFactor": "ONE",
          "requiredNodes": 1,
          "replicationType": "RATIS"
        }
      },
      {
        "key": "fso 22",
        "path": "22",
        "inStateSince": 1686156887186,
        "size": 268435456,
        "replicatedSize": 268435456,
        "replicationInfo": {
          "replicationFactor": "ONE",
          "requiredNodes": 1,
          "replicationType": "RATIS"
        }
      },
      {
        "key": "fso 23",
        "path": "23",
        "inStateSince": 1686156886632,
        "size": 268435456,
        "replicatedSize": 268435456,
        "replicationInfo": {
          "replicationFactor": "ONE",
          "requiredNodes": 1,
          "replicationType": "RATIS"
        }
      },
      {
        "key": "fso 24",
        "path": "24",
        "inStateSince": 1686156887186,
        "size": 268435456,
        "replicatedSize": 268435456,
        "replicationInfo": {
          "replicationFactor": "ONE",
          "requiredNodes": 1,
          "replicationType": "RATIS"
        }
      },
      {
        "key": "fso 25",
        "path": "25",
        "inStateSince": 1686156886632,
        "size": 268435456,
        "replicatedSize": 268435456,
        "replicationInfo": {
          "replicationFactor": "ONE",
          "requiredNodes": 1,
          "replicationType": "RATIS"
        }
      },
      {
        "key": "fso 26 key",
        "path": "26",
        "inStateSince": 1686156887186,
        "size": 268435456,
        "replicatedSize": 268435456,
        "replicationInfo": {
          "replicationFactor": "ONE",
          "requiredNodes": 1,
          "replicationType": "RATIS"
        }
      },
      {
        "key": "fso 17 key",
        "path": "27",
        "inStateSince": 1686156886632,
        "size": 268435456,
        "replicatedSize": 268435456,
        "replicationInfo": {
          "replicationFactor": "ONE",
          "requiredNodes": 1,
          "replicationType": "RATIS"
        }
      },
      {
        "key": "fso 18 key",
        "path": "28",
        "inStateSince": 1686156887186,
        "size": 268435456,
        "replicatedSize": 268435456,
        "replicationInfo": {
          "replicationFactor": "ONE",
          "requiredNodes": 1,
          "replicationType": "RATIS"
        }
      },
      {
        "key": "fso 19 key",
        "path": "29",
        "inStateSince": 1686156886632,
        "size": 268435456,
        "replicatedSize": 268435456,
        "replicationInfo": {
          "replicationFactor": "ONE",
          "requiredNodes": 1,
          "replicationType": "RATIS"
        }
      },
      {
        "key": "fso 20 key",
        "path": "20",
        "inStateSince": 1686156887186,
        "size": 268435456,
        "replicatedSize": 268435456,
        "replicationInfo": {
          "replicationFactor": "ONE",
          "requiredNodes": 1,
          "replicationType": "RATIS"
        }
      }
    ],
    "status": "OK"
  },
  "keydeletePending": {
    "keysSummary": {
      "totalUnreplicatedDataSize": 29291,
      "totalReplicatedDataSize": 87873,
      "totalDeletedKeys": 3
    },
    "replicatedDataSize": 300000000,
    "unreplicatedDataSize": 100000000,
    "deletedKeyInfo": [
      {
        "omKeyInfoList": [
          {
            "objectID": -9223372036844470000,
            "updateID": 40429,
            "parentObjectID": -9223372036844472000,
            "volumeName": "volume",
            "bucketName": "bucket1",
            "keyName": "List1key1",
            "dataSize": 10000000,
            "creationTime": 1687189663661,
            "modificationTime": 1687189672598,
            "replicationConfig": {
              "replicationFactor": "THREE",
              "requiredNodes": 3,
              "replicationType": "RATIS"
            },
            "fileChecksum": null,
            "fileName": "List1File1",
            "file": false,
            "path": "-9223372036844472575/0",
            "hsync": false,
            "replicatedSize": 30000000,
            "fileEncryptionInfo": null,
            "objectInfo": "OMKeyInfo{volume='volume', bucket='bucket1', key='rcmeevblsf/0', dataSize='10000000', creationTime='1687189663661', objectID='-9223372036844470271', parentID='-9223372036844472575', replication='RATIS/THREE', fileChecksum='null}",
            "updateIDset": true
          },
          {
            "objectID": -9223372036844470000,
            "updateID": 40429,
            "parentObjectID": -9223372036844472000,
            "volumeName": "volume",
            "bucketName": "bucket1",
            "keyName": "List1key1",
            "dataSize": 20000000,
            "creationTime": 1687189663661,
            "modificationTime": 1687189672598,
            "replicationConfig": {
              "replicationFactor": "THREE",
              "requiredNodes": 3,
              "replicationType": "RATIS"
            },
            "fileChecksum": null,
            "fileName": "List1File1",
            "file": false,
            "path": "-9223372036844472575/0",
            "hsync": false,
            "replicatedSize": 30000000,
            "fileEncryptionInfo": null,
            "objectInfo": "OMKeyInfo{volume='volume', bucket='bucket1', key='rcmeevblsf/0', dataSize='10000000', creationTime='1687189663661', objectID='-9223372036844470271', parentID='-9223372036844472575', replication='RATIS/THREE', fileChecksum='null}",
            "updateIDset": true
          },
          {
            "objectID": -9223372036844470000,
            "updateID": 40429,
            "parentObjectID": -9223372036844472000,
            "volumeName": "volume",
            "bucketName": "bucket1",
            "keyName": "List1key1",
            "dataSize": 30000000,
            "creationTime": 1687189663661,
            "modificationTime": 1687189672598,
            "replicationConfig": {
              "replicationFactor": "THREE",
              "requiredNodes": 3,
              "replicationType": "RATIS"
            },
            "fileChecksum": null,
            "fileName": "List1File1",
            "file": false,
            "path": "-9223372036844472575/0",
            "hsync": false,
            "replicatedSize": 30000000,
            "fileEncryptionInfo": null,
            "objectInfo": "OMKeyInfo{volume='volume', bucket='bucket1', key='rcmeevblsf/0', dataSize='10000000', creationTime='1687189663661', objectID='-9223372036844470271', parentID='-9223372036844472575', replication='RATIS/THREE', fileChecksum='null}",
            "updateIDset": true
          }
        ]
      },
      {
        "omKeyInfoList": [
          {
            "objectID": -9223372036844470000,
            "updateID": 40407,
            "parentObjectID": -9223372036844472000,
            "volumeName": "volume",
            "bucketName": "bucket1",
            "keyName": "List2Key1",
            "dataSize": 10000000,
            "creationTime": 1687189663664,
            "modificationTime": 1687189671884,
            "replicationConfig": {
              "replicationFactor": "THREE",
              "requiredNodes": 3,
              "replicationType": "RATIS"
            },
            "fileChecksum": null,
            "fileName": "List2File2",
            "file": false,
            "path": "-9223372036844472575/1",
            "hsync": false,
            "replicatedSize": 30000000,
            "fileEncryptionInfo": null,
            "objectInfo": "OMKeyInfo{volume='volume', bucket='bucket1', key='rcmeevblsf/1', dataSize='10000000', creationTime='1687189663664', objectID='-9223372036844470015', parentID='-9223372036844472575', replication='RATIS/THREE', fileChecksum='null}",
            "updateIDset": true
          }
        ]
      },
      {
        "omKeyInfoList": [
          {
            "objectID": -9223372036844432000,
            "updateID": 40601,
            "parentObjectID": -9223372036844472000,
            "volumeName": "volume",
            "bucketName": "bucket1",
            "keyName": "List3Key1",
            "dataSize": 10000000,
            "creationTime": 1687189671823,
            "modificationTime": 1687189676084,
            "replicationConfig": {
              "replicationFactor": "THREE",
              "requiredNodes": 3,
              "replicationType": "RATIS"
            },
            "fileChecksum": null,
            "fileName": "List3File1",
            "file": false,
            "path": "-9223372036844472575/10",
            "hsync": false,
            "replicatedSize": 30000000
          },
          {
            "objectID": -9223372036844432000,
            "updateID": 40601,
            "parentObjectID": -9223372036844472000,
            "volumeName": "volume",
            "bucketName": "bucket1",
            "keyName": "List3Key1",
            "dataSize": 20000000,
            "creationTime": 1687189671823,
            "modificationTime": 1687189676084,
            "replicationConfig": {
              "replicationFactor": "THREE",
              "requiredNodes": 3,
              "replicationType": "RATIS"
            },
            "fileChecksum": null,
            "fileName": "List3File1",
            "file": false,
            "path": "-9223372036844472575/10",
            "hsync": false,
            "replicatedSize": 30000000
          }
        ]
      },
      {
        "omKeyInfoList": [
          {
            "objectID": -9223372036843971000,
            "updateID": 42403,
            "parentObjectID": -9223372036844472000,
            "volumeName": "volume",
            "bucketName": "bucket1",
            "keyName": "List4Key1",
            "dataSize": 10000000,
            "creationTime": 1687189713476,
            "modificationTime": 1687189717756,
            "replicationConfig": {
              "replicationFactor": "THREE",
              "requiredNodes": 3,
              "replicationType": "RATIS"
            },
            "fileChecksum": null,
            "fileName": "List4File3",
            "file": false,
            "path": "-9223372036844472575/100"
          }
        ]
      },
      {
        "omKeyInfoList": [
          {
            "objectID": -9223372036843964000,
            "updateID": 42443,
            "parentObjectID": -9223372036844472000,
            "volumeName": "volume",
            "bucketName": "bucket1",
            "keyName": "List5Key1",
            "dataSize": 10000000,
            "creationTime": 1687189714437,
            "modificationTime": 1687189719458,
            "replicationConfig": {
              "replicationFactor": "THREE",
              "requiredNodes": 3,
              "replicationType": "RATIS"
            },
            "fileChecksum": null,
            "fileName": "List5File1",
            "file": false,
            "path": "-9223372036844472575/101"
          }
        ]
      },
      {
        "omKeyInfoList": [
          {
            "objectID": -9223372036843961000,
            "updateID": 42450,
            "parentObjectID": -9223372036844472000,
            "volumeName": "volume",
            "bucketName": "bucket1",
            "keyName": "List6Key1",
            "dataSize": 10000000,
            "creationTime": 1687189714558,
            "modificationTime": 1687189719533,
            "replicationConfig": {
              "replicationFactor": "THREE",
              "requiredNodes": 3,
              "replicationType": "RATIS"
            },
            "fileChecksum": null,
            "fileName": "List6File1",
            "file": false,
            "path": "-9223372036844472575/102",
            "hsync": false,
            "replicatedSize": 30000000,
            "fileEncryptionInfo": null,
            "objectInfo": "OMKeyInfo{volume='volume', bucket='bucket1', key='rcmeevblsf/102', dataSize='10000000', creationTime='1687189714558', objectID='-9223372036843961087', parentID='-9223372036844472575', replication='RATIS/THREE', fileChecksum='null}",
            "updateIDset": true
          }
        ]
      },
      {
        "omKeyInfoList": [
          {
            "objectID": -9223372036843959000,
            "updateID": 42449,
            "parentObjectID": -9223372036844472000,
            "volumeName": "volume",
            "bucketName": "bucket1",
            "keyName": "List7Key1",
            "dataSize": 10000000,
            "creationTime": 1687189714594,
            "modificationTime": 1687189719533,
            "replicationConfig": {
              "replicationFactor": "THREE",
              "requiredNodes": 3,
              "replicationType": "RATIS"
            },
            "fileChecksum": null,
            "fileName": "List7File1",
            "file": false,
            "path": "-9223372036844472575/103",
            "hsync": false,
            "replicatedSize": 30000000,
            "fileEncryptionInfo": null,
            "objectInfo": "OMKeyInfo{volume='volume', bucket='bucket1', key='rcmeevblsf/103', dataSize='10000000', creationTime='1687189714594', objectID='-9223372036843959807', parentID='-9223372036844472575', replication='RATIS/THREE', fileChecksum='null}",
            "updateIDset": true
          }
        ]
      },
      {
        "omKeyInfoList": [
          {
            "objectID": -9223372036843954000,
            "updateID": 42467,
            "parentObjectID": -9223372036844472000,
            "volumeName": "volume",
            "bucketName": "bucket1",
            "keyName": "List8Key1",
            "dataSize": 10000000,
            "creationTime": 1687189715040,
            "modificationTime": 1687189720085,
            "replicationConfig": {
              "replicationFactor": "THREE",
              "requiredNodes": 3,
              "replicationType": "RATIS"
            },
            "fileChecksum": null,
            "fileName": "List8File1",
            "file": false,
            "path": "-9223372036844472575/104",
            "hsync": false,
            "replicatedSize": 30000000,
            "fileEncryptionInfo": null,
            "objectInfo": "OMKeyInfo{volume='volume', bucket='bucket1', key='rcmeevblsf/104', dataSize='10000000', creationTime='1687189715040', objectID='-9223372036843953919', parentID='-9223372036844472575', replication='RATIS/THREE', fileChecksum='null}",
            "updateIDset": true
          }
        ]
      },
      {
        "omKeyInfoList": [
          {
            "objectID": -9223372036843951000,
            "updateID": 42483,
            "parentObjectID": -9223372036844472000,
            "volumeName": "volume",
            "bucketName": "bucket1",
            "keyName": "List9Key1",
            "dataSize": 10000000,
            "creationTime": 1687189715391,
            "modificationTime": 1687189720373,
            "replicationConfig": {
              "replicationFactor": "THREE",
              "requiredNodes": 3,
              "replicationType": "RATIS"
            },
            "fileChecksum": null,
            "fileName": "List9File9",
            "file": false,
            "path": "-9223372036844472575/105",
            "hsync": false,
            "replicatedSize": 30000000,
            "fileEncryptionInfo": null,
            "objectInfo": "OMKeyInfo{volume='volume', bucket='bucket1', key='rcmeevblsf/105', dataSize='10000000', creationTime='1687189715391', objectID='-9223372036843951359', parentID='-9223372036844472575', replication='RATIS/THREE', fileChecksum='null}",
            "updateIDset": true
          }
        ]
      },
      {
        "omKeyInfoList": [
          {
            "objectID": -9223372036843950000,
            "updateID": 42478,
            "parentObjectID": -9223372036844472000,
            "volumeName": "volume",
            "bucketName": "bucket1",
            "keyName": "List10Key1",
            "dataSize": 10000000,
            "creationTime": 1687189715413,
            "modificationTime": 1687189720247,
            "replicationConfig": {
              "replicationFactor": "THREE",
              "requiredNodes": 3,
              "replicationType": "RATIS"
            },
            "fileChecksum": null,
            "fileName": "List10File1",
            "file": false,
            "path": "-9223372036844472575/106",
            "hsync": false,
            "replicatedSize": 30000000,
            "fileEncryptionInfo": null,
            "objectInfo": "OMKeyInfo{volume='volume', bucket='bucket1', key='rcmeevblsf/106', dataSize='10000000', creationTime='1687189715413', objectID='-9223372036843950335', parentID='-9223372036844472575', replication='RATIS/THREE', fileChecksum='null}",
            "updateIDset": true
          }
        ]
      },
      {
        "omKeyInfoList": [
          {
            "objectID": 0,
            "updateID": 0,
            "parentObjectID": 0,
            "volumeName": "sampleVol",
            "bucketName": "bucketOne",
            "keyName": "key22",
            "dataSize": 1000,
            "keyLocationVersions": [],
            "creationTime": 0,
            "modificationTime": 0,
            "replicationConfig": {
              "replicationFactor": "ONE",
              "requiredNodes": 1,
              "replicationType": "STANDALONE"
            },
            "fileChecksum": null,
            "fileName": "file_key22",
            "acls": [],
            "path": "0/key_one",
            "file": false,
            "latestVersionLocations": null,
            "replicatedSize": 120000000,
            "fileEncryptionInfo": null,
            "updateIDset": false
          },
          {
            "metadata": {},
            "objectID": 0,
            "updateID": 0,
            "parentObjectID": 0,
            "volumeName": "sampleVol",
            "bucketName": "bucketOne",
            "keyName": "key22",
            "dataSize": 2000,
            "keyLocationVersions": [],
            "creationTime": 0,
            "modificationTime": 0,
            "replicationConfig": {
              "replicationFactor": "ONE",
              "requiredNodes": 1,
              "replicationType": "STANDALONE"
            },
            "fileChecksum": null,
            "fileName": "file_key22",
            "acls": [],
            "path": "0/key_one",
            "file": false,
            "latestVersionLocations": null,
            "replicatedSize": -1530804718628866300,
            "fileEncryptionInfo": null,
            "updateIDset": false
          }
        ]
      },
      {
        "omKeyInfoList": [
          {
            "metadata": {},
            "objectID": 0,
            "updateID": 0,
            "parentObjectID": 0,
            "volumeName": "sampleVol",
            "bucketName": "bucketOne",
            "keyName": "key_31",
            "dataSize": -1530804718628866300,
            "keyLocationVersions": [],
            "creationTime": 0,
            "modificationTime": 0,
            "replicationConfig": {
              "replicationFactor": "ONE",
              "requiredNodes": 1,
              "replicationType": "STANDALONE"
            },
            "fileChecksum": null,
            "fileName": "key_one",
            "acls": [],
            "path": "0/key_one",
            "file": false,
            "latestVersionLocations": null,
            "replicatedSize": -1530804718628866300,
            "fileEncryptionInfo": null,
            "updateIDset": false
          },
          {
            "metadata": {},
            "objectID": 0,
            "updateID": 0,
            "parentObjectID": 0,
            "volumeName": "sampleVol",
            "bucketName": "bucketOne",
            "keyName": "key_32",
            "dataSize": -1530804718628866300,
            "keyLocationVersions": [],
            "creationTime": 0,
            "modificationTime": 0,
            "replicationConfig": {
              "replicationFactor": "ONE",
              "requiredNodes": 1,
              "replicationType": "STANDALONE"
            },
            "fileChecksum": null,
            "fileName": "key_two",
            "acls": [],
            "path": "0/key_two",
            "file": false,
            "latestVersionLocations": null,
            "replicatedSize": -1530804718628866300,
            "fileEncryptionInfo": null,
            "updateIDset": false
          },
          {
            "metadata": {},
            "objectID": 0,
            "updateID": 0,
            "parentObjectID": 0,
            "volumeName": "sampleVol",
            "bucketName": "bucketOne",
            "keyName": "key_33",
            "dataSize": -1530804718628866300,
            "keyLocationVersions": [],
            "creationTime": 0,
            "modificationTime": 0,
            "replicationConfig": {
              "replicationFactor": "ONE",
              "requiredNodes": 1,
              "replicationType": "STANDALONE"
            },
            "fileChecksum": null,
            "fileName": "key_one",
            "acls": [],
            "path": "0/key_one",
            "file": false,
            "latestVersionLocations": null,
            "replicatedSize": -1530804718628866300,
            "fileEncryptionInfo": null,
            "updateIDset": false
          },
          {
            "metadata": {},
            "objectID": 0,
            "updateID": 0,
            "parentObjectID": 0,
            "volumeName": "sampleVol",
            "bucketName": "bucketOne",
            "keyName": "key_34",
            "dataSize": -1530804718628866300,
            "keyLocationVersions": [],
            "creationTime": 0,
            "modificationTime": 0,
            "replicationConfig": {
              "replicationFactor": "ONE",
              "requiredNodes": 1,
              "replicationType": "STANDALONE"
            },
            "fileChecksum": null,
            "fileName": "key_two",
            "acls": [],
            "path": "0/key_two",
            "file": false,
            "latestVersionLocations": null,
            "replicatedSize": -1530804718628866300,
            "fileEncryptionInfo": null,
            "updateIDset": false
          }
        ]
      }
    ],
    "status": "OK"
  },
  "deleted": {
    "containers": [
      {
        "containerId": 1,
        "numberOfKeys": 2,
        "pipelines": [
          {
            "id": {
              "id": "1202e6bb-b7c1-4a85-8067-61374b069adb"
            },
            "replicationConfig": {
              "replicationFactor": "ONE",
              "requiredNodes": 1,
              "replicationType": "RATIS"
            },
            "healthy": true
          }
        ]
      },
      {
        "containerId": 2,
        "numberOfKeys": 2,
        "pipelines": [
          {
            "id": {
              "id": "1202e6bb-b7c1-4a85-8067-61374b069adb"
            },
            "replicationConfig": {
              "replicationFactor": "ONE",
              "requiredNodes": 1,
              "replicationType": "RATIS"
            },
            "healthy": true
          }
        ]
      },
      {
        "containerId": 3,
        "numberOfKeys": 2,
        "pipelines": [
          {
            "id": {
              "id": "1202e6bb-b7c1-4a85-8067-61374b069adb"
            },
            "replicationConfig": {
              "replicationFactor": "ONE",
              "requiredNodes": 1,
              "replicationType": "RATIS"
            },
            "healthy": true
          }
        ]
      },
      {
        "containerId": 4,
        "numberOfKeys": 2,
        "pipelines": [
          {
            "id": {
              "id": "1202e6bb-b7c1-4a85-8067-61374b069adb"
            },
            "replicationConfig": {
              "replicationFactor": "ONE",
              "requiredNodes": 1,
              "replicationType": "RATIS"
            },
            "healthy": true
          }
        ]
      },
      {
        "containerId": 5,
        "numberOfKeys": 2,
        "pipelines": [
          {
            "id": {
              "id": "1202e6bb-b7c1-4a85-8067-61374b069adb"
            },
            "replicationConfig": {
              "replicationFactor": "ONE",
              "requiredNodes": 1,
              "replicationType": "RATIS"
            },
            "healthy": true
          }
        ]
      },
      {
        "containerId": 6,
        "numberOfKeys": 2,
        "pipelines": [
          {
            "id": {
              "id": "1202e6bb-b7c1-4a85-8067-61374b069adb"
            },
            "replicationConfig": {
              "replicationFactor": "ONE",
              "requiredNodes": 1,
              "replicationType": "RATIS"
            },
            "healthy": true
          }
        ]
      },
      {
        "containerId": 7,
        "numberOfKeys": 2,
        "pipelines": [
          {
            "id": {
              "id": "1202e6bb-b7c1-4a85-8067-61374b069adb"
            },
            "replicationConfig": {
              "replicationFactor": "ONE",
              "requiredNodes": 1,
              "replicationType": "RATIS"
            },
            "healthy": true
          }
        ]
      },
      {
        "containerId": 8,
        "numberOfKeys": 2,
        "pipelines": [
          {
            "id": {
              "id": "1202e6bb-b7c1-4a85-8067-61374b069adb"
            },
            "replicationConfig": {
              "replicationFactor": "ONE",
              "requiredNodes": 1,
              "replicationType": "RATIS"
            },
            "healthy": true
          }
        ]
      },
      {
        "containerId": 9,
        "numberOfKeys": 2,
        "pipelines": [
          {
            "id": {
              "id": "1202e6bb-b7c1-4a85-8067-61374b069adb"
            },
            "replicationConfig": {
              "replicationFactor": "ONE",
              "requiredNodes": 1,
              "replicationType": "RATIS"
            },
            "healthy": true
          }
        ]
      },
      {
        "containerId": 10,
        "numberOfKeys": 2,
        "pipelines": [
          {
            "id": {
              "id": "1202e6bb-b7c1-4a85-8067-61374b069adb"
            },
            "replicationConfig": {
              "replicationFactor": "ONE",
              "requiredNodes": 1,
              "replicationType": "RATIS"
            },
            "healthy": true
          }
        ]
      },
      {
        "containerId": 11,
        "numberOfKeys": 2,
        "pipelines": [
          {
            "id": {
              "id": "1202e6bb-b7c1-4a85-8067-61374b069adb"
            },
            "replicationConfig": {
              "replicationFactor": "ONE",
              "requiredNodes": 1,
              "replicationType": "RATIS"
            },
            "healthy": true
          }
        ]
      },
      {
        "containerId": 12,
        "numberOfKeys": 2,
        "pipelines": [
          {
            "id": {
              "id": "1202e6bb-b7c1-4a85-8067-61374b069adb"
            },
            "replicationConfig": {
              "replicationFactor": "ONE",
              "requiredNodes": 1,
              "replicationType": "RATIS"
            },
            "healthy": true
          }
        ]
      },
      {
        "containerId": 13,
        "numberOfKeys": 2,
        "pipelines": [
          {
            "id": {
              "id": "1202e6bb-b7c1-4a85-8067-61374b069adb"
            },
            "replicationConfig": {
              "replicationFactor": "ONE",
              "requiredNodes": 1,
              "replicationType": "RATIS"
            },
            "healthy": true
          }
        ]
      },
      {
        "containerId": 14,
        "numberOfKeys": 2,
        "pipelines": [
          {
            "id": {
              "id": "1202e6bb-b7c1-4a85-8067-61374b069adb"
            },
            "replicationConfig": {
              "replicationFactor": "ONE",
              "requiredNodes": 1,
              "replicationType": "RATIS"
            },
            "healthy": true
          }
        ]
      },
      {
        "containerId": 15,
        "numberOfKeys": 2,
        "pipelines": [
          {
            "id": {
              "id": "1202e6bb-b7c1-4a85-8067-61374b069adb"
            },
            "replicationConfig": {
              "replicationFactor": "ONE",
              "requiredNodes": 1,
              "replicationType": "RATIS"
            },
            "healthy": true
          }
        ]
      },
      {
        "containerId": 16,
        "numberOfKeys": 2,
        "pipelines": [
          {
            "id": {
              "id": "1202e6bb-b7c1-4a85-8067-61374b069adb"
            },
            "replicationConfig": {
              "replicationFactor": "ONE",
              "requiredNodes": 1,
              "replicationType": "RATIS"
            },
            "healthy": true
          }
        ]
      },
      {
        "containerId": 17,
        "numberOfKeys": 2,
        "pipelines": [
          {
            "id": {
              "id": "1202e6bb-b7c1-4a85-8067-61374b069adb"
            },
            "replicationConfig": {
              "replicationFactor": "ONE",
              "requiredNodes": 1,
              "replicationType": "RATIS"
            },
            "healthy": true
          }
        ]
      },
      {
        "containerId": 18,
        "numberOfKeys": 2,
        "pipelines": [
          {
            "id": {
              "id": "1202e6bb-b7c1-4a85-8067-61374b069adb"
            },
            "replicationConfig": {
              "replicationFactor": "ONE",
              "requiredNodes": 1,
              "replicationType": "RATIS"
            },
            "healthy": true
          }
        ]
      },
      {
        "containerId": 19,
        "numberOfKeys": 2,
        "pipelines": [
          {
            "id": {
              "id": "1202e6bb-b7c1-4a85-8067-61374b069adb"
            },
            "replicationConfig": {
              "replicationFactor": "ONE",
              "requiredNodes": 1,
              "replicationType": "RATIS"
            },
            "healthy": true
          }
        ]
      },
      {
        "containerId": 20,
        "numberOfKeys": 2,
        "pipelines": [
          {
            "id": {
              "id": "1202e6bb-b7c1-4a85-8067-61374b069adb"
            },
            "replicationConfig": {
              "replicationFactor": "ONE",
              "requiredNodes": 1,
              "replicationType": "RATIS"
            },
            "healthy": true
          }
        ]
      },
      {
        "containerId": 21,
        "numberOfKeys": 2,
        "pipelines": [
          {
            "id": {
              "id": "1202e6bb-b7c1-4a85-8067-61374b069adb"
            },
            "replicationConfig": {
              "replicationFactor": "ONE",
              "requiredNodes": 1,
              "replicationType": "RATIS"
            },
            "healthy": true
          }
        ]
      },
      {
        "containerId": 22,
        "numberOfKeys": 2,
        "pipelines": [
          {
            "id": {
              "id": "1202e6bb-b7c1-4a85-8067-61374b069adb"
            },
            "replicationConfig": {
              "replicationFactor": "ONE",
              "requiredNodes": 1,
              "replicationType": "RATIS"
            },
            "healthy": true
          }
        ]
      },
      {
        "containerId": 23,
        "numberOfKeys": 2,
        "pipelines": [
          {
            "id": {
              "id": "1202e6bb-b7c1-4a85-8067-61374b069adb"
            },
            "replicationConfig": {
              "replicationFactor": "ONE",
              "requiredNodes": 1,
              "replicationType": "RATIS"
            },
            "healthy": true
          }
        ]
      },
      {
        "containerId": 24,
        "numberOfKeys": 2,
        "pipelines": [
          {
            "id": {
              "id": "1202e6bb-b7c1-4a85-8067-61374b069adb"
            },
            "replicationConfig": {
              "replicationFactor": "ONE",
              "requiredNodes": 1,
              "replicationType": "RATIS"
            },
            "healthy": true
          }
        ]
      },
      {
        "containerId": 25,
        "numberOfKeys": 2,
        "pipelines": [
          {
            "id": {
              "id": "1202e6bb-b7c1-4a85-8067-61374b069adb"
            },
            "replicationConfig": {
              "replicationFactor": "ONE",
              "requiredNodes": 1,
              "replicationType": "RATIS"
            },
            "healthy": true
          }
        ]
      },
      {
        "containerId": 26,
        "numberOfKeys": 2,
        "pipelines": [
          {
            "id": {
              "id": "1202e6bb-b7c1-4a85-8067-61374b069adb"
            },
            "replicationConfig": {
              "replicationFactor": "ONE",
              "requiredNodes": 1,
              "replicationType": "RATIS"
            },
            "healthy": true
          }
        ]
      },
      {
        "containerId": 27,
        "numberOfKeys": 2,
        "pipelines": [
          {
            "id": {
              "id": "1202e6bb-b7c1-4a85-8067-61374b069adb"
            },
            "replicationConfig": {
              "replicationFactor": "ONE",
              "requiredNodes": 1,
              "replicationType": "RATIS"
            },
            "healthy": true
          }
        ]
      },
      {
        "containerId": 28,
        "numberOfKeys": 2,
        "pipelines": [
          {
            "id": {
              "id": "1202e6bb-b7c1-4a85-8067-61374b069adb"
            },
            "replicationConfig": {
              "replicationFactor": "ONE",
              "requiredNodes": 1,
              "replicationType": "RATIS"
            },
            "healthy": true
          }
        ]
      },
      {
        "containerId": 29,
        "numberOfKeys": 2,
        "pipelines": [
          {
            "id": {
              "id": "1202e6bb-b7c1-4a85-8067-61374b069adb"
            },
            "replicationConfig": {
              "replicationFactor": "ONE",
              "requiredNodes": 1,
              "replicationType": "RATIS"
            },
            "healthy": true
          }
        ]
      },
      {
        "containerId": 30,
        "numberOfKeys": 2,
        "pipelines": [
          {
            "id": {
              "id": "1202e6bb-b7c1-4a85-8067-61374b069adb"
            },
            "replicationConfig": {
              "replicationFactor": "ONE",
              "requiredNodes": 1,
              "replicationType": "RATIS"
            },
            "healthy": true
          }
        ]
      },
      {
        "containerId": 31,
        "numberOfKeys": 2,
        "pipelines": [
          {
            "id": {
              "id": "1202e6bb-b7c1-4a85-8067-61374b069adb"
            },
            "replicationConfig": {
              "replicationFactor": "ONE",
              "requiredNodes": 1,
              "replicationType": "RATIS"
            },
            "healthy": true
          }
        ]
      },
      {
        "containerId": 32,
        "numberOfKeys": 2,
        "pipelines": [
          {
            "id": {
              "id": "1202e6bb-b7c1-4a85-8067-61374b069adb"
            },
            "replicationConfig": {
              "replicationFactor": "ONE",
              "requiredNodes": 1,
              "replicationType": "RATIS"
            },
            "healthy": true
          }
        ]
      }
    ]
  },
  "dirdeletePending": {
    "replicatedDataSize": 0,
    "unreplicatedDataSize": 0,
    "deletedDirInfo": [
      {
        "key": "/-4611686018427388160/-9223372036854775552/-9223372036854764286/231010153900/-9223372036854760111",
        "path": ".Trash/hadoop/231010153900",
        "inStateSince": 1696952297266,
        "size": 17289,
        "replicatedSize": 100,
        "replicationInfo": {
          "replicationFactor": "THREE",
          "requiredNodes": 3,
          "replicationType": "RATIS"
        }
      },
      {
        "key": "/-4611686018427388160/-9223372036854775552/-9223372036854775552/dir3/-9223372036854774015",
        "path": "dir1",
        "inStateSince": 1696954980154,
        "size": 1200,
        "replicatedSize": 0,
        "replicationInfo": {
          "replicationFactor": "THREE",
          "requiredNodes": 3,
          "replicationType": "RATIS"
        }
      },
      {
        "key": "/-4611686018427388160/-9223372036854775552/-9223372036854764286/231010153900/-9223372036854760191",
        "path": ".Trash/hadoop/231010153900",
        "inStateSince": 1696952297266,
        "size": 17289,
        "replicatedSize": 0,
        "replicationInfo": {
          "replicationFactor": "THREE",
          "requiredNodes": 3,
          "replicationType": "RATIS"
        }
      },
      {
        "key": "/-4611686018427388160/-9223372036854775552/-9223372036854775552/dir3/-9223372036854774112",
        "path": "dir21",
        "inStateSince": 1696954980154,
        "size": 17289,
        "replicatedSize": 0,
        "replicationInfo": {
          "replicationFactor": "THREE",
          "requiredNodes": 3,
          "replicationType": "RATIS"
        }
      },
      {
        "key": "/-4611686018427388160/-9223372036854775552/-9223372036854775552/dir3/-922337203685477303",
        "path": "dir22",
        "inStateSince": 1696954980900,
        "size": 20289,
        "replicatedSize": 0,
        "replicationInfo": {
          "replicationFactor": "THREE",
          "requiredNodes": 3,
          "replicationType": "RATIS"
        }
      }
    ],
    "status": "OK"
  },
  "decommissioninfo": {
    "DatanodesDecommissionInfo":[
      {
        "datanodeDetails": {
            "level": 3,
            "parent": null,
            "cost": 0,
            "uuid": "4712ba3d-4bb2-477a-9211-d9b50c013055",
            "uuidString": "4712ba3d-4bb2-477a-9211-d9b50c013055",
            "ipAddress": "172.18.0.13",
            "hostName": "ozone-ha-datanode-6.ozone-ha_default",
            
            "certSerialId": null,
            "version": null,
            "setupTime": 0,
            "revision": null,
            "buildDate": null,
            "persistedOpState": "IN_SERVICE",
            "persistedOpStateExpiryEpochSec": 0,
            "initialVersion": 0,
            "currentVersion": 1,
            "decommissioned": false,
            "maintenance": false,
            "ipAddressAsByteString": {
                "string": "172.18.0.13",
                "bytes": {
                    "validUtf8": true,
                    "empty": false
                }
            },
            "hostNameAsByteString": {
                "string": "ozone-ha-datanode-6.ozone-ha_default",
                "bytes": {
                    "validUtf8": true,
                    "empty": false
                }
            },
            "networkName": "4712ba3d-4bb2-477a-9211-d9b50c013055",
            "networkLocation": "/default-rack",
            "networkFullPath": "/default-rack/4712ba3d-4bb2-477a-9211-d9b50c013055",
            "numOfLeaves": 1,
            "networkNameAsByteString": {
                "string": "4712ba3d-4bb2-477a-9211-d9b50c013055",
                "bytes": {
                    "validUtf8": true,
                    "empty": false
                }
            },
            "networkLocationAsByteString": {
                "string": "/default-rack",
                "bytes": {
                    "validUtf8": true,
                    "empty": false
                }
            }
        },
        "metrics": null,
        "containers": {}
      },
      {
        "datanodeDetails": {
            "level": 3,
            "parent": null,
            "cost": 0,
            "uuid": "4712ba3d-4bb2-477a-9211-d9b50c013056",
            "uuidString": "4712ba3d-4bb2-477a-9211-d9b50c013056",
            "ipAddress": "172.18.0.13",
            "hostName": "ozone-ha-datanode-6.ozone-ha_default",
            "certSerialId": null,
            "version": null,
            "setupTime": 0,
            "revision": null,
            "buildDate": null,
            "persistedOpState": "IN_SERVICE",
            "persistedOpStateExpiryEpochSec": 0,
            "initialVersion": 0,
            "currentVersion": 1,
            "decommissioned": false,
            "maintenance": false,
            "networkName": "4712ba3d-4bb2-477a-9211-d9b50c013055",
            "networkLocation": "/default-rack",
            "networkFullPath": "/default-rack/4712ba3d-4bb2-477a-9211-d9b50c013055",
            "numOfLeaves": 1
        },
        "metrics": null,
        "containers": {}
      }
    ]
  },
  "DatanodesDecommissionInfo": {
    "DatanodesDecommissionInfo": [
      {
        "datanodeDetails": {
          "level": 3,
          "parent": null,
          "cost": 0,
          "uuid": "adc72ef9-0850-49d7-935d-e5a4e0d5be3c",
          "uuidString": "adc72ef9-0850-49d7-935d-e5a4e0d5be3c",
          "ipAddress": "172.18.0.10",
          "hostName": "ozone-ha-datanode-2.ozone-ha_default",
          "ports": [
            {
              "name": "HTTP",
              "value": 9882
            },
            {
              "name": "CLIENT_RPC",
              "value": 19864
            },
            {
              "name": "REPLICATION",
              "value": 9886
            },
            {
              "name": "RATIS",
              "value": 9858
            },
            {
              "name": "RATIS_ADMIN",
              "value": 9857
            },
            {
              "name": "RATIS_SERVER",
              "value": 9856
            },
            {
              "name": "RATIS_DATASTREAM",
              "value": 9855
            },
            {
              "name": "STANDALONE",
              "value": 9859
            }
          ],
          "certSerialId": null,
          "version": null,
          "setupTime": 0,
          "revision": null,
          "buildDate": null,
          "persistedOpState": "DECOMMISSIONING",
          "persistedOpStateExpiryEpochSec": 0,
          "initialVersion": 0,
          "currentVersion": 1,
          "decommissioned": true,
          "maintenance": false,
          "ipAddressAsByteString": {
            "string": "172.18.0.10",
            "bytes": {
              "validUtf8": true,
              "empty": false
            }
          },
          "hostNameAsByteString": {
            "string": "ozone-ha-datanode-2.ozone-ha_default",
            "bytes": {
              "validUtf8": true,
              "empty": false
            }
          },
          "networkName": "adc72ef9-0850-49d7-935d-e5a4e0d5be3c",
          "networkLocation": "/default-rack",
          "networkFullPath": "/default-rack/adc72ef9-0850-49d7-935d-e5a4e0d5be3c",
          "numOfLeaves": 1,
          "networkNameAsByteString": {
            "string": "adc72ef9-0850-49d7-935d-e5a4e0d5be3c",
            "bytes": {
              "validUtf8": true,
              "empty": false
            }
          },
          "networkLocationAsByteString": {
            "string": "/default-rack",
            "bytes": {
              "validUtf8": true,
              "empty": false
            }
          }
        },
        "metrics": {
          "decommissionStartTime": "23/05/2024 07:28:35 UTC",
          "numOfUnclosedPipelines": 2,
          "numOfUnderReplicatedContainers": 0.0,
          "numOfUnclosedContainers": 0.0
        },
        "containers": {
          "UnderReplicated": [],
          "UnClosed": [
            "#6",
            "#10",
            "#17"
          ]
        }
      }
    ]
  },
  "datanodesRemove": {
    "selectedRowKeys": [
      "b5907812-a5f2-11ea-bb37-0242ac130011"
    ]
  }
}<|MERGE_RESOLUTION|>--- conflicted
+++ resolved
@@ -744,58 +744,55 @@
         "leaderNode": "localhost1.storage.enterprise.com",
         "datanodes": [
           {
-            "level": 0,
-            "parent": null,
-            "cost": 0,
-            "uuid": "9e4e92da-4abd-461d-b042-dc4fe72e8727",
-            "uuidString": "9e4e92da-4abd-461d-b042-dc4fe72e8727",
-            "ipAddress": "172.22.0.5",
-            "hostName": "ozone_datanode_1.ozone_default",
-            "ports": [
-              {
-                "name": "REPLICATION",
-                "value": 9886
-              },
-              {
-                "name": "RATIS",
-                "value": 9858
-              },
-              {
-                "name": "RATIS_ADMIN",
-                "value": 9857
-              },
-              {
-                "name": "RATIS_SERVER",
-                "value": 9856
-              },
-              {
-                "name": "RATIS_DATASTREAM",
-                "value": 9855
-              },
-              {
-                "name": "STANDALONE",
-                "value": 9859
-              }
-<<<<<<< HEAD
+          "level": 0,
+          "parent": null,
+          "cost": 0,
+          "uuid": "9e4e92da-4abd-461d-b042-dc4fe72e8727",
+          "uuidString": "9e4e92da-4abd-461d-b042-dc4fe72e8727",
+          "ipAddress": "172.22.0.5",
+          "hostName": "ozone_datanode_1.ozone_default",
+          "ports": [
+            {
+              "name": "REPLICATION",
+              "value": 9886
+            },
+            {
+              "name": "RATIS",
+              "value": 9858
+            },
+            {
+              "name": "RATIS_ADMIN",
+              "value": 9857
+            },
+            {
+              "name": "RATIS_SERVER",
+              "value": 9856
+            },
+            {
+              "name": "RATIS_DATASTREAM",
+              "value": 9855
+            },
+            {
+              "name": "STANDALONE",
+              "value": 9859
+            }
 
-=======
->>>>>>> 89494f1b
-            ],
-            "certSerialId": null,
-            "version": null,
-            "setupTime": 0,
-            "revision": null,
-            "buildDate": null,
-            "persistedOpState": "IN_SERVICE",
-            "persistedOpStateExpiryEpochSec": 0,
-            "initialVersion": 0,
-            "currentVersion": 1,
-            "signature": -460136136,
-            "decomissioned": false,
-            "networkName": "9e4e92da-4abd-461d-b042-dc4fe72e8727",
-            "networkLocation": "/default-rack",
-            "networkFullPath": "/default-rack/9e4e92da-4abd-461d-b042-dc4fe72e8727",
-            "numOfLeaves": 1
+          ],
+          "certSerialId": null,
+          "version": null,
+          "setupTime": 0,
+          "revision": null,
+          "buildDate": null,
+          "persistedOpState": "IN_SERVICE",
+          "persistedOpStateExpiryEpochSec": 0,
+          "initialVersion": 0,
+          "currentVersion": 1,
+          "signature": -460136136,
+          "decomissioned": false,
+          "networkName": "9e4e92da-4abd-461d-b042-dc4fe72e8727",
+          "networkLocation": "/default-rack",
+          "networkFullPath": "/default-rack/9e4e92da-4abd-461d-b042-dc4fe72e8727",
+          "numOfLeaves": 1
           }
         ],
         "lastLeaderElection": 1578491471528,
@@ -3776,14 +3773,10 @@
     "totalReplicatedDataSize": 31457280,
     "totalOpenKeys": 10
   },
-<<<<<<< HEAD
   "keysdeletePendingSummary":{
-=======
-  "keysdeletePendingSummary": {
->>>>>>> 89494f1b
-    "totalUnreplicatedDataSize": 29291,
-    "totalReplicatedDataSize": 87873,
-    "totalDeletedKeys": 3
+      "totalUnreplicatedDataSize": 29291,
+      "totalReplicatedDataSize": 87873,
+      "totalDeletedKeys": 3
   },
   "omMismatch": {
     "containerDiscrepancyInfo": [
