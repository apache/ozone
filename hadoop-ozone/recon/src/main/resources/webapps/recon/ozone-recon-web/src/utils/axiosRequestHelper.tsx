/*
 * Licensed to the Apache Software Foundation (ASF) under one
 * or more contributor license agreements.  See the NOTICE file
 * distributed with this work for additional information
 * regarding copyright ownership.  The ASF licenses this file
 * to you under the Apache License, Version 2.0 (the
 * "License"); you may not use this file except in compliance
 * with the License.  You may obtain a copy of the License at
 *
 *     http://www.apache.org/licenses/LICENSE-2.0
 *
 * Unless required by applicable law or agreed to in writing, software
 * distributed under the License is distributed on an "AS IS" BASIS,
 * WITHOUT WARRANTIES OR CONDITIONS OF ANY KIND, either express or implied.
 * See the License for the specific language governing permissions and
 * limitations under the License.
 */

import axios, { AxiosResponse } from 'axios';

export const AxiosGetHelper = (
  url: string,
  controller: AbortController,
  message: string = '',
  params: any = {},
): { request: Promise<AxiosResponse<any, any>>; controller: AbortController } => {

  controller && controller.abort(message);
  controller = new AbortController(); // generate new AbortController for the upcoming request

  return {
    request: axios.get(url, { signal: controller.signal, params: params }),
    controller: controller
  }
}

export const AxiosPutHelper = (
  url: string,
  data: any = {},
  controller: AbortController,
<<<<<<< HEAD
  message: string = '',  //optional
): { request: Promise<AxiosResponse<any, any>>; controller: AbortController } => {
=======
  message: string = "",  //optional
): { "request": Promise<AxiosResponse<any, any>>, "controller": AbortController } => {
>>>>>>> 9f1f7ed2

  controller && controller.abort(message);
  controller = new AbortController(); // generate new AbortController for the upcoming request
  return {
    request: axios.put(url, data, { signal: controller.signal }),
    controller: controller
  }
}

export const AxiosAllGetHelper = (
  urls: string[],
  controller: AbortController,
  message: string = ''
): { requests: Promise<AxiosResponse<any, any>[]>; controller: AbortController } => {

  controller && controller.abort(message);
  controller = new AbortController(); // generate new AbortController for the upcoming request

  //create axios get requests
  let axiosGetRequests: Promise<AxiosResponse<any, any>>[] = [];
  urls.forEach((url) => {
    axiosGetRequests.push(axios.get(url, { signal: controller.signal }))
  });

  return {
    requests: axios.all(axiosGetRequests),
    controller: controller
  }
}

export const cancelRequests = (cancelSignal: AbortController[]) => {
  cancelSignal.forEach((signal) => {
    signal && signal.abort();
  });
}<|MERGE_RESOLUTION|>--- conflicted
+++ resolved
@@ -38,14 +38,8 @@
   url: string,
   data: any = {},
   controller: AbortController,
-<<<<<<< HEAD
   message: string = '',  //optional
 ): { request: Promise<AxiosResponse<any, any>>; controller: AbortController } => {
-=======
-  message: string = "",  //optional
-): { "request": Promise<AxiosResponse<any, any>>, "controller": AbortController } => {
->>>>>>> 9f1f7ed2
-
   controller && controller.abort(message);
   controller = new AbortController(); // generate new AbortController for the upcoming request
   return {
