--- conflicted
+++ resolved
@@ -1425,8 +1425,6 @@
     resolution: {integrity: sha512-qjDJRrmvBMiTx+jyLxvLfJU7UznFuokDv4f3WRuriHKERccVpFU+8XMQUAbDzoiJCsmexxRExQeMwwCdamSKDA==}
     dev: true
 
-<<<<<<< HEAD
-=======
   /@types/history@5.0.0:
     resolution: {integrity: sha512-hy8b7Y1J8OGe6LbAjj3xniQrj3v6lsivCcrmf4TzSgPzLkhIeKgc5IZnT7ReIqmEuodjfO8EYAuoFvIrHi/+jQ==}
     deprecated: This is a stub types definition. history provides its own type definitions, so you do not need this installed.
@@ -1438,7 +1436,6 @@
     resolution: {integrity: sha512-jd+Q+sD20Qfu9e2aEXogiO3vpOC1PYJOUdyN9gvs4Qrvkg4wF43L5OhqrPeokdv8TL0/mXoYfpkcoGZMNN2pkQ==}
     dev: true
 
->>>>>>> ebdf7673
   /@types/json-schema@7.0.15:
     resolution: {integrity: sha512-5+fP8P8MFNC+AyZCDxrB2pkZFPGzqQWUzpSeuuVLvm8VMcorNYavBqoFcxK8bQz4Qsbn4oUEEem4wDLfcysGHA==}
     dev: true
