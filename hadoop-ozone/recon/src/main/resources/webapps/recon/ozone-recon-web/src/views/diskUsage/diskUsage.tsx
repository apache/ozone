/*
 * Licensed to the Apache Software Foundation (ASF) under one
 * or more contributor license agreements.  See the NOTICE file
 * distributed with this work for additional information
 * regarding copyright ownership.  The ASF licenses this file
 * to you under the Apache License, Version 2.0 (the
 * "License"); you may not use this file except in compliance
 * with the License.  You may obtain a copy of the License at
 *
 *     http://www.apache.org/licenses/LICENSE-2.0
 *
 * Unless required by applicable law or agreed to in writing, software
 * distributed under the License is distributed on an "AS IS" BASIS,
 * WITHOUT WARRANTIES OR CONDITIONS OF ANY KIND, either express or implied.
 * See the License for the specific language governing permissions and
 * limitations under the License.
 */

import React from 'react';
import Plot from 'react-plotly.js';
import {Row, Col, Icon, Button, Input, Menu, Dropdown} from 'antd';
import {DetailPanel} from 'components/rightDrawer/rightDrawer';
import * as Plotly from 'plotly.js';
import {byteToSize, showDataFetchError} from 'utils/common';
import './diskUsage.less';
import moment from 'moment';
import { AxiosGetHelper, cancelRequests } from 'utils/axiosRequestHelper';

const DEFAULT_DISPLAY_LIMIT = 10;
const OTHER_PATH_NAME = 'Other Objects';

interface IDUSubpath {
  path: string;
  size: number;
  sizeWithReplica: number;
  isKey: boolean;
}

interface IDUResponse {
  status: string;
  path: string;
  subPathCount: number;
  size: number;
  sizeWithReplica: number;
  subPaths: IDUSubpath[];
  sizeDirectKey: number;
}

interface IDUState {
  isLoading: boolean;
  duResponse: IDUResponse[];
  plotData: Plotly.Data[];
  showPanel: boolean;
  panelKeys: string[];
  panelValues: string[];
  returnPath: string;
  inputPath: string;
  displayLimit: number;
}

let cancelPieSignal: AbortController
let cancelSummarySignal: AbortController
let cancelQuotaSignal: AbortController;
let cancelKeyMetadataSignal: AbortController;

export class DiskUsage extends React.Component<Record<string, object>, IDUState> {
  constructor(props = {}) {
    super(props);
    this.state = {
      isLoading: false,
      duResponse: [],
      plotData: [],
      showPanel: false,
      panelKeys: [],
      panelValues: [],
      returnPath: '/',
      inputPath: '/',
      displayLimit: DEFAULT_DISPLAY_LIMIT
    };
  }

  handleChange = e => {
    this.setState({inputPath: e.target.value, showPanel: false});
  };

  handleSubmit = _e => {
    // Avoid empty request trigger 400 response
    cancelRequests([
      cancelKeyMetadataSignal,
      cancelQuotaSignal,
      cancelSummarySignal,
      cancelPieSignal
    ]);

    if (!this.state.inputPath) {
      this.updatePieChart('/', DEFAULT_DISPLAY_LIMIT);
      return;
    }

    this.updatePieChart(this.state.inputPath, DEFAULT_DISPLAY_LIMIT);
  };

  // The returned path is passed in, which should have been
  // normalized by the backend
  goBack = (e, path) => {
    cancelRequests([
      cancelKeyMetadataSignal,
      cancelQuotaSignal,
      cancelSummarySignal,
      cancelPieSignal
    ]);

    if (!path || path === '/') {
      return;
    }

    const arr = path.split('/');
    let parentPath = arr.slice(0, -1).join('/');
    if (parentPath.length === 0) {
      parentPath = '/';
    }

    this.updatePieChart(parentPath, DEFAULT_DISPLAY_LIMIT);
  };

  // Take the request path, make a DU request, inject response
  // into the pie chart
  updatePieChart = (path: string, limit: number) => {
    this.setState({
      isLoading: true
    });
    const duEndpoint = `/api/v1/namespace/du?path=${path}&files=true`;
    const { request, controller } = AxiosGetHelper(duEndpoint, cancelPieSignal)
    cancelPieSignal = controller;
    request.then(response => {
      const duResponse: IDUResponse[] = response.data;
      const status = duResponse.status;
      if (status === 'PATH_NOT_FOUND') {
        this.setState({isLoading: false});
        showDataFetchError(`Invalid Path: ${path}`);
        return;
      }

      const dataSize = duResponse.size;
      let subpaths: IDUSubpath[] = duResponse.subPaths;

      subpaths.sort((a, b) => (a.size < b.size) ? 1 : -1);

      // Only show top n blocks with the most DU,
      // other blocks are merged as a single block
      if (subpaths.length > limit) {
        subpaths = subpaths.slice(0, limit);
        let topSize = 0;
        for (let i = 0; i < limit; ++i) {
          topSize += subpaths[i].size;
        }

        const otherSize = dataSize - topSize;
        const other: IDUSubpath = {path: OTHER_PATH_NAME, size: otherSize};
        subpaths.push(other);
      }

      let pathLabels, values, percentage, sizeStr, pieces, subpathName;

      if (duResponse.subPathCount === 0 || subpaths === 0) {
        pieces = duResponse && duResponse.path != null && duResponse.path.split('/');
        subpathName = pieces[pieces.length - 1];
        pathLabels = [subpathName];
        values = [0.1];
        percentage = [100.00];
        sizeStr = [byteToSize(duResponse.size, 1)];
      }
      else {
        pathLabels = subpaths.map(subpath => {
          // The return subPath must be normalized in a format with
          // a leading slash and without trailing slash
          pieces = subpath.path.split('/');
          subpathName = pieces[pieces.length - 1];
          // Differentiate key without trailing slash
          return (subpath.isKey || subpathName === OTHER_PATH_NAME) ? subpathName : subpathName + '/';
        });

        values = subpaths.map(subpath => {
          return subpath.size / dataSize;
        });

        percentage = values.map(value => {
          return (value * 100).toFixed(2);
        });

        sizeStr = subpaths.map(subpath => {
          return byteToSize(subpath.size, 1);
        });
      }
    
      this.setState({
        // Normalized path
        isLoading: false,
        showPanel: false,
        inputPath: duResponse.path,
        returnPath: duResponse.path,
        displayLimit: limit,
        duResponse,
        plotData: [{
          type: 'pie',
          hole: 0.2,
          values: values,
          customdata: percentage,
          labels: pathLabels,
          text: sizeStr,
          textinfo: 'label',
          hovertemplate: 'Percentage: %{customdata}%<br>Total Data Size: %{text}<extra></extra>'
        }]
      });
    }).catch(error => {
      this.setState({
        isLoading: false
      });
      showDataFetchError(error.toString());
    });
  };

  componentDidMount(): void {
    this.setState({
      isLoading: true
    });
    // By default render the DU for root path
    this.updatePieChart('/', DEFAULT_DISPLAY_LIMIT);
  }

  componentWillUnmount(): void {
    cancelRequests([
      cancelPieSignal,
      cancelSummarySignal,
      cancelQuotaSignal,
      cancelKeyMetadataSignal
    ]);
  }

  clickPieSection(e, curPath: string): void {
    const subPath: string = e.points[0].label;
    if (subPath === OTHER_PATH_NAME) {
      return;
    }

    const path = (curPath === '/') ? `${curPath}${subPath}` : `${curPath}/${subPath}`;

    // Reset to default everytime
    this.updatePieChart(path, DEFAULT_DISPLAY_LIMIT);
  }

  refreshCurPath(e, path: string): void {
    cancelRequests([
      cancelKeyMetadataSignal,
      cancelQuotaSignal,
      cancelSummarySignal
    ]);

    if (!path) {
      return;
    }

    this.updatePieChart(path, this.state.displayLimit);
  }

  updateDisplayLimit(e): void {
    let res = -1;
    if (e.key === 'all') {
      res = Number.MAX_VALUE;
    } else {
      res = Number.parseInt(e.key, 10);
    }

    this.updatePieChart(this.state.inputPath, res);
  }

  // Show the right side panel that display metadata details of path
  showMetadataDetails(e, path: string): void {
    const summaryEndpoint = `/api/v1/namespace/summary?path=${path}`;
    const keys = [];
    const values = [];

    const { request: summaryRequest, controller: summaryNewController } = AxiosGetHelper(summaryEndpoint, cancelSummarySignal);
    cancelSummarySignal = summaryNewController;
    summaryRequest.then(response => {
      const summaryResponse = response.data;
      keys.push('Entity Type');
      values.push(summaryResponse.type);

      if (summaryResponse.countStats.type === 'KEY') {
        const keyEndpoint = `/api/v1/namespace/du?path=${path}&replica=true`;
        const { request: metadataRequest, controller: metadataNewController } = AxiosGetHelper(keyEndpoint, cancelKeyMetadataSignal);
        cancelKeyMetadataSignal = metadataNewController;
        metadataRequest.then(response => {
          keys.push('File Size');
          values.push(byteToSize(response.data.size, 3));
          keys.push('File Size With Replication');
          values.push(byteToSize(response.data.sizeWithReplica, 3));
          console.log(values);

          this.setState({
            showPanel: true,
            panelKeys: keys,
            panelValues: values
          });
        }).catch(error => {
          this.setState({
            isLoading: false,
            showPanel: false
          });
          showDataFetchError(error.toString());
        });
        return;
      }

      if (summaryResponse.countStats.status === 'PATH_NOT_FOUND') {
        showDataFetchError(`Invalid Path: ${path}`);
        return;
      }

      if (summaryResponse.countStats.numVolume !== -1) {
        keys.push('Volumes');
        values.push(summaryResponse.countStats.numVolume);
      }

      if (summaryResponse.countStats.numBucket !== -1) {
        keys.push('Buckets');
        values.push(summaryResponse.countStats.numBucket);
      }

      if (summaryResponse.countStats.numDir !== -1) {
        keys.push('Total Directories');
        values.push(summaryResponse.countStats.numDir);
      }

      if (summaryResponse.countStats.numKey !== -1) {
        keys.push('Total Keys');
        values.push(summaryResponse.countStats.numKey);
      }

      if (summaryResponse.objectInfo.bucketName && summaryResponse.objectInfo.bucketName !== -1) {
        keys.push('Bucket Name');
        values.push(summaryResponse.objectInfo.bucketName);
      }

      if (summaryResponse.objectInfo.bucketLayout && summaryResponse.objectInfo.bucketLayout !== -1) {
        keys.push('Bucket Layout');
        values.push(summaryResponse.objectInfo.bucketLayout);
      }

      if (summaryResponse.objectInfo.creationTime && summaryResponse.objectInfo.creationTime !== -1) {
        keys.push('Creation Time');
        values.push(moment(summaryResponse.objectInfo.creationTime).format('ll LTS'));
      }

      if (summaryResponse.objectInfo.dataSize && summaryResponse.objectInfo.dataSize !== -1) {
        keys.push('Data Size');
        values.push(byteToSize(summaryResponse.objectInfo.dataSize, 3));
      }

      if (summaryResponse.objectInfo.encInfo && summaryResponse.objectInfo.encInfo !== -1) {
        keys.push('ENC Info');
        values.push(summaryResponse.objectInfo.encInfo);
      }

      if (summaryResponse.objectInfo.fileName && summaryResponse.objectInfo.fileName !== -1) {
        keys.push('File Name');
        values.push(summaryResponse.objectInfo.fileName);
      }

      if (summaryResponse.objectInfo.keyName && summaryResponse.objectInfo.keyName !== -1) {
        keys.push('Key Name');
        values.push(summaryResponse.objectInfo.keyName);
      }

      if (summaryResponse.objectInfo.modificationTime && summaryResponse.objectInfo.modificationTime !== -1) {
        keys.push('Modification Time');
        values.push(moment(summaryResponse.objectInfo.modificationTime).format('ll LTS'));
      }

      if (summaryResponse.objectInfo.name && summaryResponse.objectInfo.name !== -1) {
        keys.push('Name');
        values.push(summaryResponse.objectInfo.name);
      }

      if (summaryResponse.objectInfo.owner && summaryResponse.objectInfo.owner !== -1) {
        keys.push('Owner');
        values.push(summaryResponse.objectInfo.owner);
      }

      if (summaryResponse.objectInfo.quotaInBytes && summaryResponse.objectInfo.quotaInBytes !== -1) {
        keys.push('Quota In Bytes');
        values.push(byteToSize(summaryResponse.objectInfo.quotaInBytes, 3));
      }

      if (summaryResponse.objectInfo.quotaInNamespace && summaryResponse.objectInfo.quotaInNamespace !== -1) {
        keys.push('Quota In Namespace');
        values.push(byteToSize(summaryResponse.objectInfo.quotaInNamespace, 3));
      }

      if (summaryResponse.objectInfo.replicationConfig && summaryResponse.objectInfo.replicationConfig.replicationFactor && summaryResponse.objectInfo.replicationConfig.replicationFactor !== -1) {
        keys.push('Replication Factor');
        values.push(summaryResponse.objectInfo.replicationConfig.replicationFactor);
      }

      if (summaryResponse.objectInfo.replicationConfig && summaryResponse.objectInfo.replicationConfig.replicationType && summaryResponse.objectInfo.replicationConfig.replicationType !== -1) {
        keys.push('Replication Type');
        values.push(summaryResponse.objectInfo.replicationConfig.replicationType);
      }

      if (summaryResponse.objectInfo.replicationConfig && summaryResponse.objectInfo.replicationConfig.requiredNodes && summaryResponse.objectInfo.replicationConfig.requiredNodes !== -1) {
        keys.push('Replication Required Nodes');
        values.push(summaryResponse.objectInfo.replicationConfig.requiredNodes);
      }
      
      if (summaryResponse.objectInfo.sourceBucket && summaryResponse.objectInfo.sourceBucket !== -1) {
        keys.push('Source Bucket');
        values.push(summaryResponse.objectInfo.sourceBucket);
      }

      if (summaryResponse.objectInfo.sourceVolume && summaryResponse.objectInfo.sourceVolume !== -1) {
        keys.push('Source Volume');
        values.push(summaryResponse.objectInfo.sourceVolume);
      }

      if (summaryResponse.objectInfo.storageType && summaryResponse.objectInfo.storageType !== -1) {
        keys.push('Storage Type');
        values.push(summaryResponse.objectInfo.storageType);
      }

      if (summaryResponse.objectInfo.usedBytes && summaryResponse.objectInfo.usedBytes !== -1) {
        keys.push('Used Bytes');
        values.push(summaryResponse.objectInfo.usedBytes);
      }

      if (summaryResponse.objectInfo.usedNamespace && summaryResponse.objectInfo.usedNamespace !== -1) {
        keys.push('Used NameSpaces');
        values.push(summaryResponse.objectInfo.usedNamespace);
      }

      if (summaryResponse.objectInfo.volumeName && summaryResponse.objectInfo.volumeName !== -1) {
        keys.push('Volume Name');
        values.push(summaryResponse.objectInfo.volumeName);
      }

      if (summaryResponse.objectInfo.volume && summaryResponse.objectInfo.volume !== -1) {
        keys.push('Volume');
        values.push(summaryResponse.objectInfo.volume);
      }

      // Show the right drawer
      this.setState({
        showPanel: true,
        panelKeys: keys,
        panelValues: values
      });
    }).catch(error => {
      this.setState({
        isLoading: false,
        showPanel: false
      });
      showDataFetchError(error.toString());
    });

    const quotaEndpoint = `/api/v1/namespace/quota?path=${path}`;
    const { request: quotaRequest, controller: quotaNewController } = AxiosGetHelper(quotaEndpoint, cancelQuotaSignal);
    cancelQuotaSignal = quotaNewController;
    quotaRequest.then(response => {
      const quotaResponse = response.data;

      if (quotaResponse.status === 'PATH_NOT_FOUND') {
        showDataFetchError(`Invalid Path: ${path}`);
        return;
      }

      // If quota request not applicable for this path, silently return
      if (quotaResponse.status === 'TYPE_NOT_APPLICABLE') {
        return;
      }

      // Append quota information
      // In case the object's quota isn't set
      if (quotaResponse.allowed !== -1) {
        keys.push('Quota Allowed');
        values.push(byteToSize(quotaResponse.allowed, 3));
      }

      keys.push('Quota Used');
      values.push(byteToSize(quotaResponse.used, 3));
      this.setState({
        showPanel: true,
        panelKeys: keys,
        panelValues: values
      });
    }).catch(error => {
      this.setState({
        isLoading: false,
        showPanel: false
      });
      showDataFetchError(error.toString());
    });
  }

  render() {
    const {plotData, duResponse, returnPath, panelKeys, panelValues, showPanel, isLoading, inputPath, displayLimit} = this.state;
    const menu = (
      <Menu onClick={e => this.updateDisplayLimit(e)}>
        <Menu.Item key='5'>
          5
        </Menu.Item>
        <Menu.Item key='10'>
          10
        </Menu.Item>
        <Menu.Item key='15'>
          15
        </Menu.Item>
        <Menu.Item key='20'>
          20
        </Menu.Item>
        <Menu.Item key='all'>
          All
        </Menu.Item>
      </Menu>
    );
    return (
      <div className='du-container'>
        <div className='page-header'>
          Disk Usage
        </div>
        <div className='content-div'>
          {isLoading ? <span><Icon type='loading'/> Loading...</span> : (
            <div>
              <Row>
                <Col>
                  <div className='go-back-button'>
                    <Button type='primary' onClick={e => this.goBack(e, returnPath)}><Icon type='left'/></Button>
                  </div>
                  <div className='input-bar'>
                    <h3>Path</h3>
                    <form className='input' id='input-form' onSubmit={this.handleSubmit}>
                      <Input placeholder='/' value={inputPath} onChange={this.handleChange}/>
                    </form>
                  </div>
                  <div className='go-back-button'>
                    <Button type='primary' onClick={e => this.refreshCurPath(e, returnPath)}><Icon type='redo'/></Button>
                  </div>
                  <div className='dropdown-button'>
                    <Dropdown overlay={menu} placement='bottomCenter'>
                      <Button>Display Limit: {(displayLimit === Number.MAX_VALUE) ? 'All' : displayLimit}</Button>
                    </Dropdown>
                  </div>
                  <div className='metadata-button'>
                    <Button type='primary' onClick={e => this.showMetadataDetails(e, returnPath)}>
                      <b>
                        Show Metadata for Current Path
                      </b>
                    </Button>
                  </div>
                </Col>
              </Row>
              <Row>
                {(duResponse.size > 0) ?
                  <div style={{height: 1000}}>
                    <Plot
                      data={plotData}
                      layout={
                        {
                          width: 1200,
                          height: 750,
                          font: {
                            family: 'Roboto, sans-serif',
                            size: 15
                          },
                          showlegend: true,
<<<<<<< HEAD
                          title: 'Disk Usage for ' + returnPath + ' (Total Size: ' + byteToSize(duResponse.size, 1) + ')'
=======
                          legend: {
                            "x": 1.2,
                            "xanchor": "right"
                          },
                          title: 'Disk Usage for ' + returnPath + ' (Total Size: ' + this.byteToSize(duResponse.size, 1) + ')'
>>>>>>> 1d79d076
                        }
                      }
                      onClick={(duResponse.subPathCount === 0) ? undefined : e => this.clickPieSection(e, returnPath)}/>
                  </div>
                    :
                  <div style={{height: 800}} className='metadatainformation'><br/>
                    This object is empty. Add files to it to see a visualization on disk usage.{' '}<br/>
                      You can also view its metadata details by clicking the top right button.
                  </div>}
                <DetailPanel path={returnPath} keys={panelKeys} values={panelValues} visible={showPanel}/>
              </Row>
            </div>)}
        </div>
      </div>
    );
  }
}<|MERGE_RESOLUTION|>--- conflicted
+++ resolved
@@ -572,15 +572,11 @@
                             size: 15
                           },
                           showlegend: true,
-<<<<<<< HEAD
-                          title: 'Disk Usage for ' + returnPath + ' (Total Size: ' + byteToSize(duResponse.size, 1) + ')'
-=======
                           legend: {
                             "x": 1.2,
                             "xanchor": "right"
                           },
                           title: 'Disk Usage for ' + returnPath + ' (Total Size: ' + this.byteToSize(duResponse.size, 1) + ')'
->>>>>>> 1d79d076
                         }
                       }
                       onClick={(duResponse.subPathCount === 0) ? undefined : e => this.clickPieSection(e, returnPath)}/>
