/*
 * Licensed to the Apache Software Foundation (ASF) under one
 * or more contributor license agreements.  See the NOTICE file
 * distributed with this work for additional information
 * regarding copyright ownership.  The ASF licenses this file
 * to you under the Apache License, Version 2.0 (the
 * "License"); you may not use this file except in compliance
 * with the License.  You may obtain a copy of the License at
 *
 *     http://www.apache.org/licenses/LICENSE-2.0
 *
 * Unless required by applicable law or agreed to in writing, software
 * distributed under the License is distributed on an "AS IS" BASIS,
 * WITHOUT WARRANTIES OR CONDITIONS OF ANY KIND, either express or implied.
 * See the License for the specific language governing permissions and
 * limitations under the License.
 */

import React from 'react';
import moment from 'moment';
import {
  Row,
  Button,
  Input,
  Menu,
  Dropdown,
  Tooltip
} from 'antd';
import { MenuProps } from 'antd/es/menu';
import {
  CloseOutlined,
  InfoCircleOutlined,
  LeftOutlined,
  LoadingOutlined,
  RedoOutlined
} from '@ant-design/icons';

import { DetailPanel } from '@/components/rightDrawer/rightDrawer';
import { EChart } from '@/components/eChart/eChart';
import { byteToSize, showDataFetchError } from '@/utils/common';
import { AxiosGetHelper, cancelRequests } from '@/utils/axiosRequestHelper';

import './diskUsage.less';


const DEFAULT_DISPLAY_LIMIT = 10;
const OTHER_PATH_NAME = 'Other Objects';
const MAX_DISPLAY_LIMIT = 30;
const MIN_BLOCK_SIZE = 0.05;

interface IDUSubpath {
  path: string;
  size: number;
  sizeWithReplica: number;
  isKey: boolean;
}

interface IDUResponse {
  status: string;
  path: string;
  subPathCount: number;
  size: number;
  sizeWithReplica: number;
  subPaths: IDUSubpath[];
  sizeDirectKey: number;
}

interface IPlotData {
  value: number;
  name: string;
  size: string;
  percentage: string;
}

interface IDUState {
  isLoading: boolean;
  duResponse: IDUResponse[];
  plotData: IPlotData[];
  showPanel: boolean;
  panelKeys: string[];
  panelValues: string[];
  returnPath: string;
  inputPath: string;
  displayLimit: number;
}

let cancelPieSignal: AbortController
let cancelSummarySignal: AbortController
let cancelQuotaSignal: AbortController;
let cancelKeyMetadataSignal: AbortController;
let valuesWithMinBlockSize: number[] = [];

export class DiskUsage extends React.Component<Record<string, object>, IDUState> {
  constructor(props = {}) {
    super(props);
    this.state = {
      isLoading: false,
      duResponse: [],
      plotData: [],
      showPanel: false,
      panelKeys: [],
      panelValues: [],
      returnPath: '/',
      inputPath: '/',
      displayLimit: DEFAULT_DISPLAY_LIMIT
    };
  }

  handleChange = e => {
    this.setState({ inputPath: e.target.value, showPanel: false });
  };

  handleSubmit = _e => {
    // Avoid empty request trigger 400 response
    cancelRequests([
      cancelKeyMetadataSignal,
      cancelQuotaSignal,
      cancelSummarySignal,
      cancelPieSignal
    ]);

    if (!this.state.inputPath) {
      this.updatePieChart('/', DEFAULT_DISPLAY_LIMIT);
      return;
    }

    this.updatePieChart(this.state.inputPath, DEFAULT_DISPLAY_LIMIT);
  };

  // The returned path is passed in, which should have been
  // normalized by the backend
  goBack = (e, path) => {
    cancelRequests([
      cancelKeyMetadataSignal,
      cancelQuotaSignal,
      cancelSummarySignal,
      cancelPieSignal
    ]);

    if (!path || path === '/') {
      return;
    }

    const arr = path.split('/');
    let parentPath = arr.slice(0, -1).join('/');
    if (parentPath.length === 0) {
      parentPath = '/';
    }

    this.updatePieChart(parentPath, DEFAULT_DISPLAY_LIMIT);
  };

  // Take the request path, make a DU request, inject response
  // into the pie chart
  updatePieChart = (path: string, limit: number) => {
    this.setState({
      isLoading: true
    });
    const duEndpoint = `/api/v1/namespace/du?path=${path}&files=true&sortSubPaths=true`;
    const { request, controller } = AxiosGetHelper(duEndpoint, cancelPieSignal)
    cancelPieSignal = controller;
    request.then(response => {
      const duResponse: IDUResponse[] = response.data;
      const status = duResponse.status;
      if (status === 'PATH_NOT_FOUND') {
        this.setState({ isLoading: false });
        showDataFetchError(`Invalid Path: ${path}`);
        return;
      }

      const dataSize = duResponse.size;
      let subpaths: IDUSubpath[] = duResponse.subPaths;

      // We need to calculate the size of "Other objects" in two cases: 
      // 1) If we have more subpaths listed, than the limit.  
      // 2) If the limit is set to the maximum limit (30) and we have any number of subpaths. In this case we won't
      // necessarily have "Other objects", but later we check if the other objects's size is more than zero (we will have
      // other objects if there are more than 30 subpaths, but we can't check on that, as the response will always have 
      // 30 subpaths, but from the total size and the subpaths size we can calculate it).

      if (subpaths.length > limit || (subpaths.length > 0 && limit === MAX_DISPLAY_LIMIT)) {
        subpaths = subpaths.slice(0, limit);
        let topSize = 0;
        for (let i = 0; i < subpaths.length; ++i) {
          topSize += subpaths[i].size;
        }
        const otherSize = dataSize - topSize;
        if (otherSize > 0) {
          const other: IDUSubpath = { path: OTHER_PATH_NAME, size: otherSize };
          subpaths.push(other);
        }
      }

      let pathLabels, values: number[] = [], percentage, sizeStr, pieces, subpathName;

      if (duResponse.subPathCount === 0 || subpaths.length === 0) {
        pieces = duResponse && duResponse.path != null && duResponse.path.split('/');
        subpathName = pieces[pieces.length - 1];
        pathLabels = [subpathName];
        values = [0.1];
        valuesWithMinBlockSize = structuredClone(values);
        percentage = [100.00];
        sizeStr = [byteToSize(duResponse.size, 1)];
      }
      else {
        pathLabels = subpaths.map(subpath => {
          // The return subPath must be normalized in a format with
          // a leading slash and without trailing slash
          pieces = subpath.path.split('/');
          subpathName = pieces[pieces.length - 1];
          // Differentiate key without trailing slash
          return (subpath.isKey || subpathName === OTHER_PATH_NAME) ? subpathName : subpathName + '/';
        });

        // To avoid NaN Condition NaN will get divide by Zero to avoid map iterations
        if (dataSize > 0) {
          values = subpaths.map(subpath => {
            return subpath.size / dataSize;
          });
        }

        // Adding a MIN_BLOCK_SIZE to non-zero size entities to ensure that even the smallest entities are visible on the pie chart.
        // Note: The percentage and size string calculations remain unchanged.
        const clonedValues = structuredClone(values);
        valuesWithMinBlockSize = clonedValues && clonedValues.map((item: number) => item > 0 ? item + MIN_BLOCK_SIZE : item);

        percentage = values.map(value => {
          return (value * 100).toFixed(2);
        });

        sizeStr = subpaths.map(subpath => {
          return byteToSize(subpath.size, 1);
        });
      }

      this.setState({
        // Normalized path
        isLoading: false,
        showPanel: false,
        inputPath: duResponse.path,
        returnPath: duResponse.path,
        displayLimit: limit,
        duResponse,
        plotData: valuesWithMinBlockSize.map((key, idx) => {
          return {
            value: key,
            name: pathLabels[idx],
            size: sizeStr[idx],
            percentage: percentage[idx]
          } as IPlotData
        })
      });
    }).catch(error => {
      this.setState({
        isLoading: false
      });
      showDataFetchError(error.toString());
    });
  };

  componentDidMount(): void {
    this.setState({
      isLoading: true
    });
    // By default render the DU for root path
    this.updatePieChart('/', DEFAULT_DISPLAY_LIMIT);
  }

  componentWillUnmount(): void {
    cancelRequests([
      cancelPieSignal,
      cancelSummarySignal,
      cancelQuotaSignal,
      cancelKeyMetadataSignal
    ]);
  }

  clickPieSection(e, curPath: string): void {
    const subPath: string = e.name;
    if (subPath === OTHER_PATH_NAME) {
      return;
    }

    const path = (curPath === '/') ? `${curPath}${subPath}` : `${curPath}/${subPath}`;

    // Reset to default everytime
    this.updatePieChart(path, DEFAULT_DISPLAY_LIMIT);
  }

  refreshCurPath(e, path: string): void {
    cancelRequests([
      cancelKeyMetadataSignal,
      cancelQuotaSignal,
      cancelSummarySignal
    ]);

    if (!path) {
      return;
    }

    this.updatePieChart(path, this.state.displayLimit);
  }

  // Show the right side panel that display metadata details of path
  showMetadataDetails(e, path: string): void {
    const summaryEndpoint = `/api/v1/namespace/summary?path=${path}`;
    const keys = [];
    const values = [];

    const { request: summaryRequest, controller: summaryNewController } = AxiosGetHelper(summaryEndpoint, cancelSummarySignal);
    cancelSummarySignal = summaryNewController;
    summaryRequest.then(response => {
      const summaryResponse = response.data;
      keys.push('Entity Type');
      values.push(summaryResponse.type);

      // If status is not INITIALIZING then adding Entities for metadata to avoid null failures on UI.
      if (summaryResponse.status !== 'INITIALIZING') {
        if (summaryResponse.countStats.type === 'KEY') {
          const keyEndpoint = `/api/v1/namespace/du?path=${path}&replica=true`;
          const { request: metadataRequest, controller: metadataNewController } = AxiosGetHelper(keyEndpoint, cancelKeyMetadataSignal);
          cancelKeyMetadataSignal = metadataNewController;
          metadataRequest.then(response => {
            keys.push('File Size');
            values.push(byteToSize(response.data.size, 3));
            keys.push('File Size With Replication');
            values.push(byteToSize(response.data.sizeWithReplica, 3));
            console.log(values);

            this.setState({
              showPanel: true,
              panelKeys: keys,
              panelValues: values
            });
          }).catch(error => {
            this.setState({
              isLoading: false,
              showPanel: false
            });
            showDataFetchError(error.toString());
          });
          return;
        }

        if (summaryResponse.countStats.status === 'PATH_NOT_FOUND') {
          showDataFetchError(`Invalid Path: ${path}`);
          return;
        }

        if (summaryResponse.countStats.numVolume !== -1) {
          keys.push('Volumes');
          values.push(summaryResponse.countStats.numVolume);
        }

        if (summaryResponse.countStats.numBucket !== -1) {
          keys.push('Buckets');
          values.push(summaryResponse.countStats.numBucket);
        }

        if (summaryResponse.countStats.numDir !== -1) {
          keys.push('Total Directories');
          values.push(summaryResponse.countStats.numDir);
        }

        if (summaryResponse.countStats.numKey !== -1) {
          keys.push('Total Keys');
          values.push(summaryResponse.countStats.numKey);
        }

        if (summaryResponse.objectInfo.bucketName && summaryResponse.objectInfo.bucketName !== -1) {
          keys.push('Bucket Name');
          values.push(summaryResponse.objectInfo.bucketName);
        }

        if (summaryResponse.objectInfo.bucketLayout && summaryResponse.objectInfo.bucketLayout !== -1) {
          keys.push('Bucket Layout');
          values.push(summaryResponse.objectInfo.bucketLayout);
        }

        if (summaryResponse.objectInfo.creationTime && summaryResponse.objectInfo.creationTime !== -1) {
          keys.push('Creation Time');
          values.push(moment(summaryResponse.objectInfo.creationTime).format('ll LTS'));
        }

        if (summaryResponse.objectInfo.dataSize && summaryResponse.objectInfo.dataSize !== -1) {
          keys.push('Data Size');
          values.push(byteToSize(summaryResponse.objectInfo.dataSize, 3));
        }

        if (summaryResponse.objectInfo.encInfo && summaryResponse.objectInfo.encInfo !== -1) {
          keys.push('ENC Info');
          values.push(summaryResponse.objectInfo.encInfo);
        }

        if (summaryResponse.objectInfo.fileName && summaryResponse.objectInfo.fileName !== -1) {
          keys.push('File Name');
          values.push(summaryResponse.objectInfo.fileName);
        }

        if (summaryResponse.objectInfo.keyName && summaryResponse.objectInfo.keyName !== -1) {
          keys.push('Key Name');
          values.push(summaryResponse.objectInfo.keyName);
        }

        if (summaryResponse.objectInfo.modificationTime && summaryResponse.objectInfo.modificationTime !== -1) {
          keys.push('Modification Time');
          values.push(moment(summaryResponse.objectInfo.modificationTime).format('ll LTS'));
        }

        if (summaryResponse.objectInfo.name && summaryResponse.objectInfo.name !== -1) {
          keys.push('Name');
          values.push(summaryResponse.objectInfo.name);
        }

        if (summaryResponse.objectInfo.owner && summaryResponse.objectInfo.owner !== -1) {
          keys.push('Owner');
          values.push(summaryResponse.objectInfo.owner);
        }

        if (summaryResponse.objectInfo.quotaInBytes && summaryResponse.objectInfo.quotaInBytes !== -1) {
          keys.push('Quota In Bytes');
          values.push(byteToSize(summaryResponse.objectInfo.quotaInBytes, 3));
        }

        if (summaryResponse.objectInfo.quotaInNamespace && summaryResponse.objectInfo.quotaInNamespace !== -1) {
          keys.push('Quota In Namespace');
          values.push(byteToSize(summaryResponse.objectInfo.quotaInNamespace, 3));
        }

        if (summaryResponse.objectInfo.replicationConfig && summaryResponse.objectInfo.replicationConfig.replicationFactor && summaryResponse.objectInfo.replicationConfig.replicationFactor !== -1) {
          keys.push('Replication Factor');
          values.push(summaryResponse.objectInfo.replicationConfig.replicationFactor);
        }

        if (summaryResponse.objectInfo.replicationConfig && summaryResponse.objectInfo.replicationConfig.replicationType && summaryResponse.objectInfo.replicationConfig.replicationType !== -1) {
          keys.push('Replication Type');
          values.push(summaryResponse.objectInfo.replicationConfig.replicationType);
        }

<<<<<<< HEAD
        if (summaryResponse.objectInfo.replicationConfig && summaryResponse.objectInfo.replicationConfig.requiredNodes && summaryResponse.objectInfo.replicationConfig.requiredNodes !== -1) {
          keys.push('Replication Required Nodes');
          values.push(summaryResponse.objectInfo.replicationConfig.requiredNodes);
        }
        
        if (summaryResponse.objectInfo.sourceBucket && summaryResponse.objectInfo.sourceBucket !== -1) {
          keys.push('Source Bucket');
          values.push(summaryResponse.objectInfo.sourceBucket);
        }
=======
      if (summaryResponse.objectInfo.replicationConfig && summaryResponse.objectInfo.replicationConfig.requiredNodes && summaryResponse.objectInfo.replicationConfig.requiredNodes !== -1) {
        keys.push('Replication Required Nodes');
        values.push(summaryResponse.objectInfo.replicationConfig.requiredNodes);
      }

      if (summaryResponse.objectInfo.sourceBucket && summaryResponse.objectInfo.sourceBucket !== -1) {
        keys.push('Source Bucket');
        values.push(summaryResponse.objectInfo.sourceBucket);
      }
>>>>>>> 89494f1b

        if (summaryResponse.objectInfo.sourceVolume && summaryResponse.objectInfo.sourceVolume !== -1) {
          keys.push('Source Volume');
          values.push(summaryResponse.objectInfo.sourceVolume);
        }

        if (summaryResponse.objectInfo.storageType && summaryResponse.objectInfo.storageType !== -1) {
          keys.push('Storage Type');
          values.push(summaryResponse.objectInfo.storageType);
        }

        if (summaryResponse.objectInfo.usedBytes && summaryResponse.objectInfo.usedBytes !== -1) {
          keys.push('Used Bytes');
          values.push(summaryResponse.objectInfo.usedBytes);
        }

        if (summaryResponse.objectInfo.usedNamespace && summaryResponse.objectInfo.usedNamespace !== -1) {
          keys.push('Used NameSpaces');
          values.push(summaryResponse.objectInfo.usedNamespace);
        }

        if (summaryResponse.objectInfo.volumeName && summaryResponse.objectInfo.volumeName !== -1) {
          keys.push('Volume Name');
          values.push(summaryResponse.objectInfo.volumeName);
        }

        if (summaryResponse.objectInfo.volume && summaryResponse.objectInfo.volume !== -1) {
          keys.push('Volume');
          values.push(summaryResponse.objectInfo.volume);
        }
      }

      // Show the right drawer
      this.setState({
        showPanel: true,
        panelKeys: keys,
        panelValues: values
      });
    }).catch(error => {
      this.setState({
        isLoading: false,
        showPanel: false
      });
      showDataFetchError(error.toString());
    });

    const quotaEndpoint = `/api/v1/namespace/quota?path=${path}`;
    const { request: quotaRequest, controller: quotaNewController } = AxiosGetHelper(quotaEndpoint, cancelQuotaSignal);
    cancelQuotaSignal = quotaNewController;
    quotaRequest.then(response => {
      const quotaResponse = response.data;

      if (quotaResponse.status === 'PATH_NOT_FOUND') {
        showDataFetchError(`Invalid Path: ${path}`);
        return;
      }

      // If quota request not applicable for this path, silently return
      if (quotaResponse.status === 'TYPE_NOT_APPLICABLE') {
        return;
      }

      // If Quota status is INITIALIZING then do not append entities to metadata to avoid null
      if (quotaResponse.status === 'INITIALIZING') {
        return;
      }

      // Append quota information
      // In case the object's quota isn't set
      if (quotaResponse.allowed !== -1) {
        keys.push('Quota Allowed');
        values.push(byteToSize(quotaResponse.allowed, 3));
      }

      keys.push('Quota Used');
      values.push(byteToSize(quotaResponse.used, 3));
      this.setState({
        showPanel: true,
        panelKeys: keys,
        panelValues: values
      });
    }).catch(error => {
      this.setState({
        isLoading: false,
        showPanel: false
      });
      showDataFetchError(error.toString());
    });
  }

  render() {
    const { plotData, duResponse, returnPath, panelKeys, panelValues, showPanel, isLoading, inputPath, displayLimit } = this.state;

    const updateDisplayLimit: MenuProps['onClick'] = (e): void => {
      const res = Number.parseInt(e.key, 10);
      this.updatePieChart(this.state.inputPath, res);
    }

    const menuItems = (
      <Menu onClick={updateDisplayLimit}>
        <Menu.Item key='5'>
          5
        </Menu.Item>
        <Menu.Item key='10'>
          10
        </Menu.Item>
        <Menu.Item key='15'>
          15
        </Menu.Item>
        <Menu.Item key='20'>
          20
        </Menu.Item>
        <Menu.Item key='30'>
          30
        </Menu.Item>
      </Menu>
    )

    console.log(plotData);
    console.log(plotData.map((value) => {
      return {
        name: value.name
      }
    }))
    const eChartsOptions = {
      title: {
        text: `Disk Usage for ${returnPath} (Total Size: ${byteToSize(duResponse.size, 1)})`,
        left: 'center'
      },
      tooltip: {
        trigger: 'item',
        formatter: ({ dataIndex, name, color }) => {
          const nameEl = `<strong style='color: ${color}'>${name}</strong><br>`;
          const dataEl = `Total Data Size: ${plotData[dataIndex]['size']}<br>`
          const percentageEl = `Percentage: ${plotData[dataIndex]['percentage']} %`
          return `${nameEl}${dataEl}${percentageEl}`
        }
      },
      legend: {
        top: '10%',
        orient: 'vertical',
        left: 'left'
      },
      series: [
        {
          type: 'pie',
          radius: '50%',
          data: plotData.map((value) => {
            return {
              value: value.value,
              name: value.name
            }
          }),
          emphasis: {
            itemStyle: {
              shadowBlur: 10,
              shadowOffsetX: 0,
              shadowColor: 'rgba(0, 0, 0, 0.5)'
            }
          }
        }
      ]
    };

    return (
      <div className='du-container'>
        <div className='page-header'>
          Disk Usage
        </div>
        <div className='content-div'>
          {isLoading ? <span><LoadingOutlined /> Loading...</span> : (
            <div>
              <Row
                style={{
                  alignItems: 'end',
                  margin: '0px 10px',
                  justifyContent: 'space-between'
                }}>
                <div className='path-nav-container'>
                  <div className='go-back-button'>
                    <Button type='primary' onClick={e => this.goBack(e, returnPath)}><LeftOutlined /></Button>
                  </div>
                  <div className='input-bar'>
                    <h3>Path</h3>
                    <form className='input' id='input-form' onSubmit={this.handleSubmit}>
                      <Input placeholder='/' value={inputPath} onChange={this.handleChange} />
                    </form>
                  </div>
                  <div className='go-back-button'>
                    <Button type='primary' onClick={e => this.refreshCurPath(e, returnPath)}><RedoOutlined /></Button>
                  </div>
                  <div style={{ paddingLeft: '15px' }}>
                    <Tooltip
                      placement="rightTop"
                      color='rgba(26, 165, 122, 0.9)'
                      title="Additional block size is added to small entities, for better visibility. Please refer to pie-chart tooltip for exact size information.">
                      <InfoCircleOutlined
                        style={{
                          fontSize: '1.3em'
                        }}/>
                    </Tooltip>
                  </div>
                </div>
                <div className='du-button-container'>
                  <div className='dropdown-button'>
                    <Dropdown
                      overlay={menuItems}
                      placement='bottomCenter'>
                      <Button>Display Limit: {displayLimit}</Button>
                    </Dropdown>
                  </div>
                  <div className='metadata-button'>
                    <Button type='primary' onClick={e => this.showMetadataDetails(e, returnPath)}>
                      <b>
                        Show Metadata for Current Path
                      </b>
                    </Button>
                  </div>
                </div>
              </Row>
              <Row>
                {(duResponse.size > 0) ?
                  <div style={{
                    height: 700,
                    margin: 'auto',
                    marginTop: '5%'
                  }}>
                    <EChart
                      option={eChartsOptions}
                      onClick={
                        (duResponse.subPathCount === 0)
                          ? undefined
                          : e => this.clickPieSection(e, returnPath)
                      } />
                  </div>
                  :
                  <div style={{ height: 800 }} className='metadatainformation'><br />
                    This object is empty. Add files to it to see a visualization on disk usage.{' '}<br />
                    You can also view its metadata details by clicking the top right button.
                  </div>}
                <DetailPanel path={returnPath} keys={panelKeys} values={panelValues} visible={showPanel} />
              </Row>
            </div>)}
        </div>
      </div>
    );
  }
}<|MERGE_RESOLUTION|>--- conflicted
+++ resolved
@@ -437,17 +437,6 @@
           values.push(summaryResponse.objectInfo.replicationConfig.replicationType);
         }
 
-<<<<<<< HEAD
-        if (summaryResponse.objectInfo.replicationConfig && summaryResponse.objectInfo.replicationConfig.requiredNodes && summaryResponse.objectInfo.replicationConfig.requiredNodes !== -1) {
-          keys.push('Replication Required Nodes');
-          values.push(summaryResponse.objectInfo.replicationConfig.requiredNodes);
-        }
-        
-        if (summaryResponse.objectInfo.sourceBucket && summaryResponse.objectInfo.sourceBucket !== -1) {
-          keys.push('Source Bucket');
-          values.push(summaryResponse.objectInfo.sourceBucket);
-        }
-=======
       if (summaryResponse.objectInfo.replicationConfig && summaryResponse.objectInfo.replicationConfig.requiredNodes && summaryResponse.objectInfo.replicationConfig.requiredNodes !== -1) {
         keys.push('Replication Required Nodes');
         values.push(summaryResponse.objectInfo.replicationConfig.requiredNodes);
@@ -457,7 +446,6 @@
         keys.push('Source Bucket');
         values.push(summaryResponse.objectInfo.sourceBucket);
       }
->>>>>>> 89494f1b
 
         if (summaryResponse.objectInfo.sourceVolume && summaryResponse.objectInfo.sourceVolume !== -1) {
           keys.push('Source Volume');
