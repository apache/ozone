--- conflicted
+++ resolved
@@ -314,40 +314,16 @@
       keys.push('Entity Type');
       values.push(summaryResponse.type);
 
-<<<<<<< HEAD
       // If status is INITIALIZING, we cannot add entities for metadata as it will cause null failures and showing Warning message
       // Hence we only add Entities if the status is not INITIALIZING 
       if (summaryResponse.status ===  'INITIALIZING')
       {
         showDataFetchError(`The metadata is currently initializing. Please wait a moment and try again later`);
-=======
-      if (summaryResponse.type === 'KEY') {
-        const keyEndpoint = `/api/v1/namespace/du?path=${path}&replica=true`;
-        const { request: metadataRequest, controller: metadataNewController } = AxiosGetHelper(keyEndpoint, cancelKeyMetadataSignal);
-        cancelKeyMetadataSignal = metadataNewController;
-        metadataRequest.then(response => {
-          keys.push('File Size');
-          values.push(byteToSize(response.data.size, 3));
-          keys.push('File Size With Replication');
-          values.push(byteToSize(response.data.sizeWithReplica, 3));
-          this.setState({
-            showPanel: true,
-            panelKeys: keys,
-            panelValues: values
-          });
-        }).catch(error => {
-          this.setState({
-            isLoading: false,
-            showPanel: false
-          });
-          showDataFetchError(error.toString());
-        });
->>>>>>> 96e1a8c4
         return;
       }
 
-      if (summaryResponse.status !== 'INITIALIZING' && summaryResponse.status !== 'PATH_NOT_FOUND') {
-        if (summaryResponse.countStats.type === 'KEY') {
+      if (summaryResponse.status !== 'INITIALIZING' && summaryResponse.status !== 'PATH_NOT_FOUND') {      
+        if (summaryResponse.type === 'KEY') {
           const keyEndpoint = `/api/v1/namespace/du?path=${path}&replica=true`;
           const { request: metadataRequest, controller: metadataNewController } = AxiosGetHelper(keyEndpoint, cancelKeyMetadataSignal);
           cancelKeyMetadataSignal = metadataNewController;
@@ -356,8 +332,6 @@
             values.push(byteToSize(response.data.size, 3));
             keys.push('File Size With Replication');
             values.push(byteToSize(response.data.sizeWithReplica, 3));
-            console.log(values);
-
             this.setState({
               showPanel: true,
               panelKeys: keys,
