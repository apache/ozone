--- conflicted
+++ resolved
@@ -17,15 +17,6 @@
  */
 
 import React from 'react';
-<<<<<<< HEAD
-=======
-import Plot from 'react-plotly.js';
-import {Row, Col, Icon, Button, Input, Menu, Dropdown} from 'antd';
-import {DetailPanel} from 'components/rightDrawer/rightDrawer';
-import * as Plotly from 'plotly.js';
-import {byteToSize, showDataFetchError} from 'utils/common';
-import './diskUsage.less';
->>>>>>> fe754c56
 import moment from 'moment';
 import {
   Row,
@@ -33,8 +24,7 @@
   Button,
   Input,
   Menu,
-  Dropdown,
-  Tooltip
+  Dropdown
 } from 'antd';
 import { MenuProps } from 'antd/es/menu';
 import {
@@ -591,14 +581,7 @@
     return (
       <div className='du-container'>
         <div className='page-header'>
-<<<<<<< HEAD
-          Disk Usage&nbsp;&nbsp;
-          <Tooltip placement="rightTop" title="Shows Disk Usage information only for FSO buckets">
-            <InfoCircleOutlined />
-          </Tooltip>
-=======
           Disk Usage
->>>>>>> fe754c56
         </div>
         <div className='content-div'>
           {isLoading ? <span><LoadingOutlined /> Loading...</span> : (
