/*
 * Licensed to the Apache Software Foundation (ASF) under one
 * or more contributor license agreements.  See the NOTICE file
 * distributed with this work for additional information
 * regarding copyright ownership.  The ASF licenses this file
 * to you under the Apache License, Version 2.0 (the
 * "License"); you may not use this file except in compliance
 * with the License.  You may obtain a copy of the License at
 *
 *     http://www.apache.org/licenses/LICENSE-2.0
 *
 * Unless required by applicable law or agreed to in writing, software
 * distributed under the License is distributed on an "AS IS" BASIS,
 * WITHOUT WARRANTIES OR CONDITIONS OF ANY KIND, either express or implied.
 * See the License for the specific language governing permissions and
 * limitations under the License.
 */
import { lazy } from 'react';

const Overview = lazy(() => import('@/v2/pages/overview/overview'));
const Volumes = lazy(() => import('@/v2/pages/volumes/volumes'))
const Buckets = lazy(() => import('@/v2/pages/buckets/buckets'));
const Datanodes = lazy(() => import('@/v2/pages/datanodes/datanodes'));
const Pipelines = lazy(() => import('@/v2/pages/pipelines/pipelines'));
const NamespaceUsage = lazy(() => import('@/v2/pages/namespaceUsage/namespaceUsage'));
const Containers = lazy(() => import('@/v2/pages/containers/containers'));
const Insights = lazy(() => import('@/v2/pages/insights/insights'));
const OMDBInsights = lazy(() => import('@/v2/pages/insights/omInsights'));
const Heatmap = lazy(() => import('@/v2/pages/heatmap/heatmap'));


export const routesV2 = [
  {
    path: '/Overview',
    component: Overview
  },
  {
    path: '/Volumes',
    component: Volumes
  },
  {
    path: '/Buckets',
    component: Buckets
  },
  {
    path: '/Datanodes',
    component: Datanodes
  },
  {
    path: '/Pipelines',
    component: Pipelines
  },
  {
    path: '/NamespaceUsage',
<<<<<<< HEAD
    component: DiskUsage
=======
    component: NamespaceUsage
>>>>>>> 509c5f54
  },
  {
    path: '/Containers',
    component: Containers
  },
  {
    path: '/Insights',
    component: Insights
  },
  {
    path: '/Om',
    component: OMDBInsights
  },
  {
    path: '/Heatmap',
    component: Heatmap
  }
];<|MERGE_RESOLUTION|>--- conflicted
+++ resolved
@@ -52,11 +52,7 @@
   },
   {
     path: '/NamespaceUsage',
-<<<<<<< HEAD
-    component: DiskUsage
-=======
     component: NamespaceUsage
->>>>>>> 509c5f54
   },
   {
     path: '/Containers',
