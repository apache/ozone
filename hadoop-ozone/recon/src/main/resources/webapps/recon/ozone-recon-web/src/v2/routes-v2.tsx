--- conflicted
+++ resolved
@@ -17,29 +17,16 @@
  */
 import { lazy } from 'react';
 
-<<<<<<< HEAD
-import { lazy } from 'react';
-
-const Overview = lazy(() => import('@/v2/pages/overview/overview'));
-const Buckets = lazy(() => import('@/v2/pages/buckets/buckets'))
-
-=======
 const Overview = lazy(() => import('@/v2/pages/overview/overview'));
 const Volumes = lazy(() => import('@/v2/pages/volumes/volumes'))
 
->>>>>>> ebad3500
 export const routesV2 = [
   {
     path: '/Overview',
     component: Overview
   },
   {
-<<<<<<< HEAD
-    path: '/Buckets',
-    component: Buckets
-=======
     path: '/Volumes',
     component: Volumes
->>>>>>> ebad3500
   }
 ];