--- conflicted
+++ resolved
@@ -23,13 +23,9 @@
 import EChart from '@/v2/components/eChart/eChart';
 
 import { StorageReport } from '@/v2/types/overview.types';
-<<<<<<< HEAD
 import { InfoCircleFilled } from '@ant-design/icons';
 import { Link } from 'react-router-dom';
-=======
-import ErrorMessage from '@/v2/components/errors/errorCard';
 import ErrorCard from '@/v2/components/errors/errorCard';
->>>>>>> 509c5f54
 
 // ------------- Types -------------- //
 type OverviewStorageCardProps = {
@@ -84,13 +80,11 @@
   error
 }) => {
 
-<<<<<<< HEAD
-  const [isInfoOpen, setInfoOpen] = useState<boolean>(false);
-=======
   if (error) {
     return <ErrorCard title='Cluster Capacity' />
   }
->>>>>>> 509c5f54
+
+  const [isInfoOpen, setInfoOpen] = useState<boolean>(false);
 
   const {
     ozoneUsedPercentage,
@@ -240,7 +234,6 @@
   ];
 
   return (
-<<<<<<< HEAD
     <>
       <Modal
         title='Cluster Capacity Info'
@@ -313,12 +306,6 @@
         </Row>
       </Card>
     </>
-=======
-    <OverviewCardWrapper
-      linkToUrl={'/NamespaceUsage'}
-      title='Report'
-      children={cardChildren} />
->>>>>>> 509c5f54
   )
 }
 
