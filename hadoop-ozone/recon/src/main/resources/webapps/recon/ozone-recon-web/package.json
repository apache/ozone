--- conflicted
+++ resolved
@@ -13,14 +13,6 @@
   "dependencies": {
     "@ant-design/icons": "^4.6.3",
     "@fontsource/roboto": "^4.5.8",
-<<<<<<< HEAD
-    "@types/classnames": "^2.3.1",
-    "@types/node": "11.13.9",
-    "@types/react": "16.8.15",
-    "@types/react-dom": "16.8.4",
-    "@types/react-router-dom": "^4.3.5",
-=======
->>>>>>> 0c924bcc
     "ag-charts-community": "^7.3.0",
     "ag-charts-react": "^7.3.0",
     "antd": "~4.10.3",
@@ -64,17 +56,12 @@
     ]
   },
   "devDependencies": {
-<<<<<<< HEAD
-    "@testing-library/jest-dom": "^5.16.4",
-    "@testing-library/react": "^12.1.5",
-    "@types/jest": "24.0.12",
-    "@types/react-plotly.js": "^2.2.4",
-=======
     "@types/react": "16.8.15",
     "@types/react-dom": "16.8.4",
     "@types/react-router-dom": "^4.3.5",
->>>>>>> 0c924bcc
     "@types/react-select": "^3.0.13",
+    "@testing-library/jest-dom": "^5.16.4",
+    "@testing-library/react": "^12.1.5",
     "@typescript-eslint/eslint-plugin": "^5.30.0",
     "@typescript-eslint/parser": "^5.30.0",
     "@vitejs/plugin-react": "^4.0.0",
@@ -84,139 +71,11 @@
     "json-server": "^0.15.1",
     "msw": "^0.38.2",
     "npm-run-all": "^4.1.5",
-<<<<<<< HEAD
-    "ts-jest": "^24.3.0",
-    "xo": "^0.30.0"
-  },
-  "xo": {
-    "space": true,
-    "parser": "@typescript-eslint/parser",
-    "settings": {
-      "react": {
-        "pragma": "React",
-        "version": "16.8.6"
-      }
-    },
-    "rules": {
-      "jsx-quotes": [
-        2,
-        "prefer-single"
-      ],
-      "import/no-unassigned-import": 0,
-      "@typescript-eslint/explicit-function-return-type": "off",
-      "@typescript-eslint/prefer-readonly-parameter-types": "off",
-      "@typescript-eslint/interface-name-prefix": [
-        2,
-        "always"
-      ],
-      "import/no-extraneous-dependencies": [
-        "error",
-        {
-          "devDependencies": true,
-          "optionalDependencies": true,
-          "peerDependencies": true
-        }
-      ],
-      "camelcase": 0,
-      "react/state-in-constructor": 0,
-      "react/boolean-prop-naming": 0,
-      "promise/prefer-await-to-then": 0,
-      "react/require-default-props": 0,
-      "react/default-props-match-prop-types": 0,
-      "unicorn/prevent-abbreviations": 0,
-      "react/no-array-index-key": 0,
-      "no-return-assign": 0,
-      "indent": [
-        2,
-        2,
-        {
-          "SwitchCase": 1
-        }
-      ],
-      "unicorn/filename-case": [
-        "error",
-        {
-          "case": "camelCase",
-          "ignore": [
-            "^react-app-env"
-          ]
-        }
-      ],
-      "import/extensions": [
-        "error",
-        "ignorePackages",
-        {
-          "js": "never",
-          "ts": "never",
-          "tsx": "never"
-        }
-      ],
-      "no-unused-vars": [
-        2,
-        {
-          "argsIgnorePattern": "^_\\w*",
-          "varsIgnorePattern": "^_\\w*"
-        }
-      ],
-      "eslint-comments/disable-enable-pair": [
-        2,
-        {
-          "allowWholeFile": true
-        }
-      ]
-    },
-    "env": [
-      "node",
-      "es6",
-      "mocha",
-      "jest",
-      "browser"
-    ],
-    "extends": [
-      "xo-react/space",
-      "plugin:@typescript-eslint/recommended"
-    ]
-=======
     "prettier": "^2.8.4",
     "vite": "4.5.3",
     "vite-plugin-svgr": "^4.2.0",
     "vite-tsconfig-paths": "^3.6.0",
     "vitest": "^1.6.0"
->>>>>>> 0c924bcc
-  },
-  "jest": {
-    "preset": "ts-jest",
-    "globals": {
-      "ts-jest": {
-        "packageJson": "package.json"
-      }
-    },
-    "transformIgnorePatterns": [
-      "<rootDir>/node_modules/"
-    ],
-    "roots": [
-      "<rootDir>/src"
-    ],
-    "transform": {
-      "^.+\\.tsx?$": "ts-jest"
-    },
-    "setupFilesAfterEnv": [
-      "@testing-library/jest-dom/extend-expect"
-    ],
-    "modulePathIgnorePatterns": [
-      "setupTests.ts",
-      "mocks",
-      "locators"
-    ],
-    "moduleFileExtensions": [
-      "ts",
-      "tsx",
-      "js",
-      "jsx",
-      "json",
-      "node"
-    ],
-    "resetMocks": false
   },
   "proxy": "http://localhost:9888"
 }