/*
 * Licensed to the Apache Software Foundation (ASF) under one
 * or more contributor license agreements.  See the NOTICE file
 * distributed with this work for additional information
 * regarding copyright ownership.  The ASF licenses this file
 * to you under the Apache License, Version 2.0 (the
 * "License"); you may not use this file except in compliance
 * with the License.  You may obtain a copy of the License at
 *
 *     http://www.apache.org/licenses/LICENSE-2.0
 *
 * Unless required by applicable law or agreed to in writing, software
 * distributed under the License is distributed on an "AS IS" BASIS,
 * WITHOUT WARRANTIES OR CONDITIONS OF ANY KIND, either express or implied.
 * See the License for the specific language governing permissions and
 * limitations under the License.
 */

import React from 'react';
import axios, { CanceledError } from 'axios';
import moment from 'moment';
import filesize from 'filesize';
import { Row, Col, Tooltip } from 'antd';
import { CheckCircleFilled, ExclamationCircleFilled } from '@ant-design/icons';

import { IStorageReport } from '@/types/datanode.types';
import OverviewCard from '@/components/overviewCard/overviewCard';
import AutoReloadPanel from '@/components/autoReloadPanel/autoReloadPanel';
import { AutoReloadHelper } from '@/utils/autoReloadHelper';
import { showDataFetchError, byteToSize } from '@/utils/common';
import { AxiosGetHelper, cancelRequests, PromiseAllSettledGetHelper } from '@/utils/axiosRequestHelper';

import './overview.less';

const size = filesize.partial({ round: 1 });

interface IClusterStateResponse {
  missingContainers: number | string;
  totalDatanodes: number | string;
  healthyDatanodes: number | string;
  pipelines: number | string;
  storageReport: IStorageReport;
  containers: number | string;
  volumes: number | string;
  buckets: number | string;
  keys: number | string;
  openContainers: number | string;
  deletedContainers: number | string;
  keysPendingDeletion: number | string;
  scmServiceId: string;
  omServiceId: string;
}

interface IOverviewState {
  loading: boolean;
  datanodes: string;
  pipelines: number | string;
  storageReport: IStorageReport;
  containers: number | string;
  volumes: number | string;
  buckets: number | string;
  keys: number | string;
  missingContainersCount: number | string;
  lastRefreshed: number | string;
  lastUpdatedOMDBDelta: number | string;
  lastUpdatedOMDBFull: number | string;
  omStatus: string;
<<<<<<< HEAD
  openContainers: number;
  deletedContainers: number;
  openSummarytotalUnrepSize: number;
  openSummarytotalRepSize: number;
  openSummarytotalOpenKeys: number;
  deletePendingSummarytotalUnrepSize: number;
  deletePendingSummarytotalRepSize: number;
  deletePendingSummarytotalDeletedKeys: number;
  decommissionInfoCount: number;
=======
  openContainers: number | string;
  deletedContainers: number | string;
  openSummarytotalUnrepSize: number | string;
  openSummarytotalRepSize: number | string;
  openSummarytotalOpenKeys: number | string;
  deletePendingSummarytotalUnrepSize: number | string;
  deletePendingSummarytotalRepSize: number | string;
  deletePendingSummarytotalDeletedKeys: number | string;
>>>>>>> 0c924bcc
  scmServiceId: string;
  omServiceId: string;
}

let cancelOverviewSignal: AbortController;
let cancelOMDBSyncSignal: AbortController;

export class Overview extends React.Component<Record<string, object>, IOverviewState> {
  interval = 0;
  autoReload: AutoReloadHelper;

  constructor(props = {}) {
    super(props);
    this.state = {
      loading: false,
      datanodes: '',
      pipelines: 0,
      storageReport: {
        capacity: 0,
        used: 0,
        remaining: 0
      },
      containers: 0,
      volumes: 0,
      buckets: 0,
      keys: 0,
      missingContainersCount: 0,
      lastRefreshed: 0,
      lastUpdatedOMDBDelta: 0,
      lastUpdatedOMDBFull: 0,
      omStatus: '',
      openContainers: 0,
      deletedContainers: 0,
      openSummarytotalUnrepSize: 0,
      openSummarytotalRepSize: 0,
      openSummarytotalOpenKeys: 0,
      deletePendingSummarytotalUnrepSize: 0,
      deletePendingSummarytotalRepSize: 0,
      deletePendingSummarytotalDeletedKeys: 0,
      decommissionInfoCount: 0
    };
    this.autoReload = new AutoReloadHelper(this._loadData);
  }

  _loadData = () => {
    this.setState({
      loading: true
    });

    //cancel any previous pending requests
    cancelRequests([
      cancelOMDBSyncSignal,
      cancelOverviewSignal
    ]);

    const { requests, controller } = PromiseAllSettledGetHelper([
      '/api/v1/clusterState',
      '/api/v1/task/status',
      '/api/v1/keys/open/summary',
      '/api/v1/keys/deletePending/summary',
      '/api/v1/datanodes/decommission/info'
    ], cancelOverviewSignal);
    cancelOverviewSignal = controller;

<<<<<<< HEAD
    requests.then(axios.spread((clusterStateResponse, taskstatusResponse, openResponse, deletePendingResponse, decommissionResponse) => {
      const clusterState: IClusterStateResponse = clusterStateResponse.data;
      const taskStatus = taskstatusResponse.data;
=======
    requests.then(axios.spread((
      clusterStateResponse: Awaited<Promise<any>>,
      taskstatusResponse: Awaited<Promise<any>>,
      openResponse: Awaited<Promise<any>>,
      deletePendingResponse: Awaited<Promise<any>>
    ) => {
      let responseError = [
        clusterStateResponse,
        taskstatusResponse,
        openResponse,
        deletePendingResponse
      ].filter((resp) => resp.status === 'rejected');

      if (responseError.length !== 0) {
        responseError.forEach((err) => {
          if (err.reason.toString().includes("CanceledError")){
            throw new CanceledError('canceled', "ERR_CANCELED");
          }
          else {
            const reqMethod = err.reason.config.method;
            const reqURL = err.reason.config.url
            showDataFetchError(`Failed to ${reqMethod} URL ${reqURL}\n${err.reason.toString()}`);
          }
        })
      }

      const clusterState: IClusterStateResponse = clusterStateResponse.value?.data ?? {
        missingContainers: 'N/A',
        totalDatanodes: 'N/A',
        healthyDatanodes: 'N/A',
        pipelines: 'N/A',
        storageReport: {
          capacity: 0,
          used: 0,
          remaining: 0,
          committed: 0
        },
        containers: 'N/A',
        volumes: 'N/A',
        buckets: 'N/A',
        keys: 'N/A',
        openContainers: 'N/A',
        deletedContainers: 'N/A',
        keysPendingDeletion: 'N/A',
        scmServiceId: 'N/A',
        omServiceId: 'N/A',
      };
      const taskStatus = taskstatusResponse.value?.data ?? [{
        taskName: 'N/A', lastUpdatedTimestamp: 0, lastUpdatedSeqNumber: 0
      }];
>>>>>>> 0c924bcc
      const missingContainersCount = clusterState.missingContainers;
      const omDBDeltaObject = taskStatus && taskStatus.find((item:any) => item.taskName === 'OmDeltaRequest');
      const omDBFullObject = taskStatus && taskStatus.find((item:any) => item.taskName === 'OmSnapshotRequest');
      const decommissionInfoCount = decommissionResponse && decommissionResponse.data && 
      decommissionResponse.data.DatanodesDecommissionInfo && decommissionResponse.data.DatanodesDecommissionInfo.length;
      
      this.setState({
        loading: false,
        datanodes: clusterState.healthyDatanodes !== 'N/A'
          ? `${clusterState.healthyDatanodes}/${clusterState.totalDatanodes}`
          : `N/A`,
        storageReport: clusterState.storageReport,
        pipelines: clusterState.pipelines,
        containers: clusterState.containers,
        volumes: clusterState.volumes,
        buckets: clusterState.buckets,
        keys: clusterState.keys,
        missingContainersCount,
        openContainers: clusterState.openContainers,
        deletedContainers: clusterState.deletedContainers,
        lastRefreshed: Number(moment()),
        lastUpdatedOMDBDelta: omDBDeltaObject && omDBDeltaObject.lastUpdatedTimestamp,
        lastUpdatedOMDBFull: omDBFullObject && omDBFullObject.lastUpdatedTimestamp,
<<<<<<< HEAD
        openSummarytotalUnrepSize: openResponse.data && openResponse.data.totalUnreplicatedDataSize,
        openSummarytotalRepSize: openResponse.data && openResponse.data.totalReplicatedDataSize,
        openSummarytotalOpenKeys: openResponse.data && openResponse.data.totalOpenKeys,
        deletePendingSummarytotalUnrepSize: deletePendingResponse.data && deletePendingResponse.data.totalUnreplicatedDataSize,
        deletePendingSummarytotalRepSize: deletePendingResponse.data && deletePendingResponse.data.totalReplicatedDataSize,
        deletePendingSummarytotalDeletedKeys: deletePendingResponse.data && deletePendingResponse.data.totalDeletedKeys,
        decommissionInfoCount: decommissionInfoCount ? decommissionInfoCount : 0,
=======
        openSummarytotalUnrepSize: openResponse.value?.data?.totalUnreplicatedDataSize,
        openSummarytotalRepSize: openResponse.value?.data?.totalReplicatedDataSize,
        openSummarytotalOpenKeys: openResponse.value?.data?.totalOpenKeys,
        deletePendingSummarytotalUnrepSize: deletePendingResponse.value?.data?.totalUnreplicatedDataSize,
        deletePendingSummarytotalRepSize: deletePendingResponse.value?.data?.totalReplicatedDataSize,
        deletePendingSummarytotalDeletedKeys: deletePendingResponse.value?.data?.totalDeletedKeys,
>>>>>>> 0c924bcc
        scmServiceId: clusterState.scmServiceId,
        omServiceId: clusterState.omServiceId
      });
    })).catch(error => {
      this.setState({
        loading: false
      });
      showDataFetchError(error.toString());
    });
  };


  omSyncData = () => {
    this.setState({
      loading: true
    });

    const { request, controller } = AxiosGetHelper(
      '/api/v1/triggerdbsync/om',
      cancelOMDBSyncSignal,
      'OM-DB Sync request cancelled because data was updated'
    );
    cancelOMDBSyncSignal = controller;

    request.then(omstatusResponse => {
      const omStatus = omstatusResponse.data;
      this.setState({
        loading: false,
        omStatus: omStatus
      });
    }).catch(error => {
      this.setState({
        loading: false
      });
      showDataFetchError(error.toString());
    });
  };

  componentDidMount(): void {
    this._loadData();
    this.autoReload.startPolling();
  }

  componentWillUnmount(): void {
    this.autoReload.stopPolling();
    cancelRequests([
      cancelOMDBSyncSignal,
      cancelOverviewSignal
    ]);
  }

  render() {
    const { loading, datanodes, pipelines, storageReport, containers, volumes, buckets, openSummarytotalUnrepSize, openSummarytotalRepSize, openSummarytotalOpenKeys,
      deletePendingSummarytotalUnrepSize, deletePendingSummarytotalRepSize, deletePendingSummarytotalDeletedKeys,
      keys, missingContainersCount, lastRefreshed, lastUpdatedOMDBDelta, lastUpdatedOMDBFull,
      omStatus, openContainers, deletedContainers, scmServiceId, omServiceId, decommissionInfoCount } = this.state;

    let openKeysError: boolean = false;
    let pendingDeleteKeysError: boolean = false;
    if ([
      openSummarytotalRepSize,
      openSummarytotalUnrepSize,
      openSummarytotalOpenKeys].some(
        (data) => data === undefined
      )) {
      openKeysError = true;
    }

    if ([
      deletePendingSummarytotalRepSize,
      deletePendingSummarytotalUnrepSize,
      deletePendingSummarytotalDeletedKeys].some(
        (data) => data === undefined
      )) {
        pendingDeleteKeysError = true;
      }
    const datanodesElement = datanodes !== 'N/A'
      ? (
        <span>
          <CheckCircleFilled className='icon-success icon-small' /> {datanodes} <span className='ant-card-meta-description meta'>HEALTHY</span>
        </span>
      )
      : (
        <span>
          <Tooltip
            placement='bottom'
            title={'Failed to fetch Datanodes count'}>
            <ExclamationCircleFilled className='icon-failure icon-small' />
            <span className='padded-text'>{datanodes}</span>
            <span className='ant-card-meta-description meta padded-text'>UNHEALTHY</span>
          </Tooltip>
        </span>
      )
    const openSummaryData = (
      <div>
        {openSummarytotalRepSize !== undefined ? byteToSize(openSummarytotalRepSize, 1) : 'N/A'}   <span className='ant-card-meta-description meta'>Total Replicated Data Size</span><br />
        {openSummarytotalUnrepSize !== undefined ? byteToSize(openSummarytotalUnrepSize, 1) : 'N/A'}  <span className='ant-card-meta-description meta'>Total UnReplicated Data Size</span><br />
        {openSummarytotalOpenKeys !== undefined ? openSummarytotalOpenKeys : 'N/A'}  <span className='ant-card-meta-description meta'>Total Open Keys</span>
      </div>
    );
    const deletePendingSummaryData = (
      <div>
        {deletePendingSummarytotalRepSize !== undefined ? byteToSize(deletePendingSummarytotalRepSize, 1) : 'N/A'}  <span className='ant-card-meta-description meta'>Total Replicated Data Size</span><br />
        {deletePendingSummarytotalUnrepSize !== undefined ? byteToSize(deletePendingSummarytotalUnrepSize, 1) : 'N/A'}  <span className='ant-card-meta-description meta'>Total UnReplicated Data Size</span><br />
        {deletePendingSummarytotalDeletedKeys !== undefined ? deletePendingSummarytotalDeletedKeys : 'N/A'}  <span className='ant-card-meta-description meta'>Total Pending Delete Keys</span>
      </div>
    );
    const containersTooltip = missingContainersCount === 1 ? 'container is missing' : 'containers are missing';
    const containersLink = missingContainersCount as number > 0 ? '/MissingContainers' : '/Containers';
    const volumesLink = '/Volumes';
    const bucketsLink = '/Buckets';
    const containersElement = missingContainersCount !== 'N/A'
      ? missingContainersCount as number > 0
        ? (<span>
          <Tooltip
            placement='bottom'
            title={
              missingContainersCount as number > 1000
                ? `1000+ Containers are missing. For more information, go to the Containers page.`
                : `${missingContainersCount} ${containersTooltip}`}>
            <ExclamationCircleFilled className='icon-failure icon-small' />
          </Tooltip>
          <span className='padded-text'>{(containers as number) - (missingContainersCount as number)}/{containers}</span>
        </span>
        )
        :
        (<div>
          <span>{containers.toString()}   </span>
          <Tooltip placement='bottom' title='Number of open containers'>
            <span>({openContainers})</span>
          </Tooltip>
        </div>)
      : (
        <span>
          <Tooltip placement='bottom' title={`Failed to fetch Container Count`}>
            <ExclamationCircleFilled className='icon-failure icon-small' />
            <span className='padded-text'>{missingContainersCount}</span>
          </Tooltip>
        </span>
      )
    const clusterCapacity = `${size(storageReport.capacity - storageReport.remaining)}/${size(storageReport.capacity)}`;
    return (
      <div className='overview-content'>
        <div className='page-header'>
          Overview
          <AutoReloadPanel isLoading={loading} lastRefreshed={lastRefreshed}
            lastUpdatedOMDBDelta={lastUpdatedOMDBDelta} lastUpdatedOMDBFull={lastUpdatedOMDBFull}
            togglePolling={this.autoReload.handleAutoReloadToggle} onReload={this._loadData} omSyncLoad={this.omSyncData} omStatus={omStatus} />
        </div>
        <Row gutter={[10, 20]}>
          <Col xs={24} sm={18} md={12} lg={12} xl={6}>
            <OverviewCard
              hoverable loading={loading} title='Datanodes'
              data={datanodesElement} icon='cluster'
              error={datanodes === 'N/A'}
              linkToUrl='/Datanodes' />
          </Col>
          <Col xs={24} sm={18} md={12} lg={12} xl={6}>
            <OverviewCard
              hoverable loading={loading} title='Pipelines'
              data={pipelines.toString()} icon='deployment-unit'
              linkToUrl='/Pipelines' />
          </Col>
          <Col xs={24} sm={18} md={12} lg={12} xl={6}>
            <OverviewCard
              loading={loading} title='Cluster Capacity' data={clusterCapacity}
              icon='database'
              storageReport={storageReport} />
          </Col>
          <Col xs={24} sm={18} md={12} lg={12} xl={6}>
            <OverviewCard
              loading={loading} title='Containers' data={containersElement}
              icon='container'
              error={missingContainersCount as number > 0 || missingContainersCount === 'N/A'} linkToUrl={containersLink} />
          </Col>
          <Col xs={24} sm={18} md={12} lg={12} xl={6}>
            <OverviewCard loading={loading} title='Volumes' data={volumes.toString()} icon='inbox' linkToUrl={volumesLink} />
          </Col>
          <Col xs={24} sm={18} md={12} lg={12} xl={6}>
            <OverviewCard loading={loading} title='Buckets' data={buckets.toString()} icon='folder-open' linkToUrl={bucketsLink} />
          </Col>
          <Col xs={24} sm={18} md={12} lg={12} xl={6}>
            <OverviewCard loading={loading} title='Keys' data={keys.toString()} icon='file-text' />
          </Col>
          <Col xs={24} sm={18} md={12} lg={12} xl={6}>
            <OverviewCard loading={loading} title='Deleted Containers' data={deletedContainers.toString()} icon='delete' />
          </Col>
          <Col xs={24} sm={18} md={12} lg={12} xl={6} className='summary-font'>
            <OverviewCard
              loading={loading}
              title='Open Keys Summary'
              data={openSummaryData}
              icon='file-text'
              linkToUrl='/Om'
              error={openKeysError} />
          </Col>
          <Col xs={24} sm={18} md={12} lg={12} xl={6} className='summary-font'>
            <OverviewCard
              loading={loading}
              title='Pending Deleted Keys Summary'
              data={deletePendingSummaryData}
              icon='delete'
              linkToUrl='/Om'
              error={pendingDeleteKeysError} />
          </Col>
          {scmServiceId &&
            <Col xs={24} sm={18} md={12} lg={12} xl={6}>
              <OverviewCard title="SCM Service" loading={loading} data={scmServiceId} icon='file-text' />
            </Col>
          }
          {omServiceId &&
            <Col xs={24} sm={18} md={12} lg={12} xl={6}>
              <OverviewCard title="OM Service" loading={loading} data={omServiceId} icon='file-text' linkToUrl='/Om' />
            </Col>
          }
          <Col xs={24} sm={18} md={12} lg={12} xl={6}>
            <OverviewCard loading={loading} title='Decommissioning Datanodes Summary' data={decommissionInfoCount.toString()} icon='hourglass'
              linkToUrl='/Datanodes' />
          </Col>
        </Row>
      </div>
    );
  }
}<|MERGE_RESOLUTION|>--- conflicted
+++ resolved
@@ -65,17 +65,6 @@
   lastUpdatedOMDBDelta: number | string;
   lastUpdatedOMDBFull: number | string;
   omStatus: string;
-<<<<<<< HEAD
-  openContainers: number;
-  deletedContainers: number;
-  openSummarytotalUnrepSize: number;
-  openSummarytotalRepSize: number;
-  openSummarytotalOpenKeys: number;
-  deletePendingSummarytotalUnrepSize: number;
-  deletePendingSummarytotalRepSize: number;
-  deletePendingSummarytotalDeletedKeys: number;
-  decommissionInfoCount: number;
-=======
   openContainers: number | string;
   deletedContainers: number | string;
   openSummarytotalUnrepSize: number | string;
@@ -84,7 +73,7 @@
   deletePendingSummarytotalUnrepSize: number | string;
   deletePendingSummarytotalRepSize: number | string;
   deletePendingSummarytotalDeletedKeys: number | string;
->>>>>>> 0c924bcc
+  decommissionInfoCount: number | string;
   scmServiceId: string;
   omServiceId: string;
 }
@@ -149,22 +138,19 @@
     ], cancelOverviewSignal);
     cancelOverviewSignal = controller;
 
-<<<<<<< HEAD
-    requests.then(axios.spread((clusterStateResponse, taskstatusResponse, openResponse, deletePendingResponse, decommissionResponse) => {
-      const clusterState: IClusterStateResponse = clusterStateResponse.data;
-      const taskStatus = taskstatusResponse.data;
-=======
     requests.then(axios.spread((
       clusterStateResponse: Awaited<Promise<any>>,
       taskstatusResponse: Awaited<Promise<any>>,
       openResponse: Awaited<Promise<any>>,
-      deletePendingResponse: Awaited<Promise<any>>
+      deletePendingResponse: Awaited<Promise<any>>,
+      decommissionResponse: Awaited<Promise<any>>
     ) => {
       let responseError = [
         clusterStateResponse,
         taskstatusResponse,
         openResponse,
-        deletePendingResponse
+        deletePendingResponse,
+        decommissionResponse
       ].filter((resp) => resp.status === 'rejected');
 
       if (responseError.length !== 0) {
@@ -204,13 +190,10 @@
       const taskStatus = taskstatusResponse.value?.data ?? [{
         taskName: 'N/A', lastUpdatedTimestamp: 0, lastUpdatedSeqNumber: 0
       }];
->>>>>>> 0c924bcc
       const missingContainersCount = clusterState.missingContainers;
       const omDBDeltaObject = taskStatus && taskStatus.find((item:any) => item.taskName === 'OmDeltaRequest');
       const omDBFullObject = taskStatus && taskStatus.find((item:any) => item.taskName === 'OmSnapshotRequest');
-      const decommissionInfoCount = decommissionResponse && decommissionResponse.data && 
-      decommissionResponse.data.DatanodesDecommissionInfo && decommissionResponse.data.DatanodesDecommissionInfo.length;
-      
+
       this.setState({
         loading: false,
         datanodes: clusterState.healthyDatanodes !== 'N/A'
@@ -228,22 +211,13 @@
         lastRefreshed: Number(moment()),
         lastUpdatedOMDBDelta: omDBDeltaObject && omDBDeltaObject.lastUpdatedTimestamp,
         lastUpdatedOMDBFull: omDBFullObject && omDBFullObject.lastUpdatedTimestamp,
-<<<<<<< HEAD
-        openSummarytotalUnrepSize: openResponse.data && openResponse.data.totalUnreplicatedDataSize,
-        openSummarytotalRepSize: openResponse.data && openResponse.data.totalReplicatedDataSize,
-        openSummarytotalOpenKeys: openResponse.data && openResponse.data.totalOpenKeys,
-        deletePendingSummarytotalUnrepSize: deletePendingResponse.data && deletePendingResponse.data.totalUnreplicatedDataSize,
-        deletePendingSummarytotalRepSize: deletePendingResponse.data && deletePendingResponse.data.totalReplicatedDataSize,
-        deletePendingSummarytotalDeletedKeys: deletePendingResponse.data && deletePendingResponse.data.totalDeletedKeys,
-        decommissionInfoCount: decommissionInfoCount ? decommissionInfoCount : 0,
-=======
         openSummarytotalUnrepSize: openResponse.value?.data?.totalUnreplicatedDataSize,
         openSummarytotalRepSize: openResponse.value?.data?.totalReplicatedDataSize,
         openSummarytotalOpenKeys: openResponse.value?.data?.totalOpenKeys,
         deletePendingSummarytotalUnrepSize: deletePendingResponse.value?.data?.totalUnreplicatedDataSize,
         deletePendingSummarytotalRepSize: deletePendingResponse.value?.data?.totalReplicatedDataSize,
         deletePendingSummarytotalDeletedKeys: deletePendingResponse.value?.data?.totalDeletedKeys,
->>>>>>> 0c924bcc
+        decommissionInfoCount: decommissionResponse.value?.data?.DatanodesDecommissionInfo.length,
         scmServiceId: clusterState.scmServiceId,
         omServiceId: clusterState.omServiceId
       });
@@ -303,6 +277,8 @@
 
     let openKeysError: boolean = false;
     let pendingDeleteKeysError: boolean = false;
+    let decommissionInfoError: boolean = false;
+
     if ([
       openSummarytotalRepSize,
       openSummarytotalUnrepSize,
@@ -310,6 +286,13 @@
         (data) => data === undefined
       )) {
       openKeysError = true;
+    }
+
+    if ([
+      decommissionInfoCount].some(
+        (data) => data === undefined
+      )) {
+      decommissionInfoError = true;
     }
 
     if ([
@@ -460,8 +443,8 @@
             </Col>
           }
           <Col xs={24} sm={18} md={12} lg={12} xl={6}>
-            <OverviewCard loading={loading} title='Decommissioning Datanodes Summary' data={decommissionInfoCount.toString()} icon='hourglass'
-              linkToUrl='/Datanodes' />
+            <OverviewCard loading={loading} title='Decommissioning Datanodes Summary' data={decommissionInfoCount !== undefined ? decommissionInfoCount.toString() : 'NA'} icon='hourglass'
+              linkToUrl='/Datanodes' error={decommissionInfoError} />
           </Col>
         </Row>
       </div>
