--- conflicted
+++ resolved
@@ -70,12 +70,9 @@
   deletePendingSummarytotalUnrepSize: number,
   deletePendingSummarytotalRepSize: number,
   deletePendingSummarytotalDeletedKeys: number,
-<<<<<<< HEAD
   decommissionInfoCount: number
-=======
   scmServiceId: string;
   omServiceId: string;
->>>>>>> 0db0c28f
 }
 
 let cancelOverviewSignal: AbortController;
@@ -169,12 +166,9 @@
         deletePendingSummarytotalUnrepSize: deletePendingResponse.data && deletePendingResponse.data.totalUnreplicatedDataSize,
         deletePendingSummarytotalRepSize: deletePendingResponse.data && deletePendingResponse.data.totalReplicatedDataSize,
         deletePendingSummarytotalDeletedKeys: deletePendingResponse.data && deletePendingResponse.data.totalDeletedKeys,
-<<<<<<< HEAD
-        decommissionInfoCount: decommissionInfoCount ? decommissionInfoCount : 0
-=======
+        decommissionInfoCount: decommissionInfoCount ? decommissionInfoCount : 0,
         scmServiceId: clusterState.scmServiceId,
         omServiceId: clusterState.omServiceId
->>>>>>> 0db0c28f
       });
     })).catch(error => {
       this.setState({
@@ -227,12 +221,8 @@
   render() {
     const {loading, datanodes, pipelines, storageReport, containers, volumes, buckets, openSummarytotalUnrepSize, openSummarytotalRepSize, openSummarytotalOpenKeys,
       deletePendingSummarytotalUnrepSize,deletePendingSummarytotalRepSize,deletePendingSummarytotalDeletedKeys,
-<<<<<<< HEAD
-      keys, missingContainersCount, lastRefreshed, lastUpdatedOMDBDelta, lastUpdatedOMDBFull, omStatus, openContainers, deletedContainers, decommissionInfoCount } = this.state;
-=======
       keys, missingContainersCount, lastRefreshed, lastUpdatedOMDBDelta, lastUpdatedOMDBFull,
-      omStatus, openContainers, deletedContainers, scmServiceId, omServiceId } = this.state;
->>>>>>> 0db0c28f
+      omStatus, openContainers, deletedContainers, scmServiceId, omServiceId, decommissionInfoCount } = this.state;
       
     const datanodesElement = (
       <span>
@@ -325,12 +315,10 @@
           <Col xs={24} sm={18} md={12} lg={12} xl={6} className='summary-font'>
             <OverviewCard loading={loading} title='Pending Deleted Keys Summary' data={deletePendingSummaryData} icon='delete' linkToUrl='/Om'/>
           </Col>
-<<<<<<< HEAD
           <Col xs={24} sm={18} md={12} lg={12} xl={6}>
             <OverviewCard loading={loading} title='Decommissioning Datanodes Summary' data={decommissionInfoCount.toString()} icon='hourglass'
               linkToUrl='/Datanodes' />
           </Col>
-=======
           {scmServiceId &&
               <Col xs={24} sm={18} md={12} lg={12} xl={6}>
                 <OverviewCard title="SCM Service" loading={loading} data={scmServiceId} icon='file-text'/>
@@ -341,7 +329,6 @@
                 <OverviewCard title="OM Service" loading={loading} data={omServiceId} icon='file-text' linkToUrl='/Om' />
               </Col>
           }
->>>>>>> 0db0c28f
         </Row>
       </div>
     );
