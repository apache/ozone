--- conflicted
+++ resolved
@@ -115,7 +115,6 @@
     this.setState({
       loading: true
     });
-<<<<<<< HEAD
 
     //cancel any previous pending requests
     cancelRequests([
@@ -132,14 +131,6 @@
     cancelOverviewSignal = controller;
 
     requests.then(axios.spread((clusterStateResponse, taskstatusResponse, openResponse, deletePendingResponse) => {
-=======
-    axios.all([
-      axios.get('/api/v1/clusterState'),
-      axios.get('/api/v1/task/status'),
-      axios.get('/api/v1/keys/open/summary'),
-      axios.get('/api/v1/keys/deletePending/summary'),
-    ]).then(axios.spread((clusterStateResponse, taskstatusResponse, openResponse, deletePendingResponse) => {
->>>>>>> c3899fac
       
       const clusterState: IClusterStateResponse = clusterStateResponse.data;
       const taskStatus = taskstatusResponse.data;
