/*
 * Licensed to the Apache Software Foundation (ASF) under one
 * or more contributor license agreements.  See the NOTICE file
 * distributed with this work for additional information
 * regarding copyright ownership.  The ASF licenses this file
 * to you under the Apache License, Version 2.0 (the
 * "License"); you may not use this file except in compliance
 * with the License.  You may obtain a copy of the License at
 *
 *     http://www.apache.org/licenses/LICENSE-2.0
 *
 * Unless required by applicable law or agreed to in writing, software
 * distributed under the License is distributed on an "AS IS" BASIS,
 * WITHOUT WARRANTIES OR CONDITIONS OF ANY KIND, either express or implied.
 * See the License for the specific language governing permissions and
 * limitations under the License.
 */

import {Overview} from './views/overview/overview';
import {Datanodes} from './views/datanodes/datanodes';
import {Pipelines} from './views/pipelines/pipelines';
import {NotFound} from './views/notFound/notFound';
import {IRoute} from './types/routes.types';
import {MissingContainers} from './views/missingContainers/missingContainers';
import {Insights} from './views/insights/insights';
import {Om} from './views/insights/om/om';

import {DiskUsage} from './views/diskUsage/diskUsage';
<<<<<<< HEAD
import {Volumes} from './views/volumes/volumes';
import {Buckets} from './views/buckets/buckets';
=======
import {Heatmap} from './views/heatMap/heatmap';
>>>>>>> dfeec4c4

export const routes: IRoute[] = [
  {
    path: '/Overview',
    component: Overview
  },
  {
    path: '/Datanodes',
    component: Datanodes
  },
  {
    path: '/Volumes',
    component: Volumes
  },
  {
    path: '/Buckets',
    component: Buckets
  },
  {
    path: '/Pipelines',
    component: Pipelines
  },
  {
    path: '/Insights',
    component: Insights
  },
  {
    path: '/Om',
    component: Om
  },
  {
    path: '/MissingContainers',
    component: MissingContainers
  },
  {
    path: '/DiskUsage',
    component: DiskUsage
  },
  {
    path: '/Buckets',
    component: DiskUsage,
  },
  {
    path: '/Containers',
    component: MissingContainers,
  },
  {
    path: '/Heatmap',
    component: Heatmap
  },
  {
    path: '/:NotFound',
    component: NotFound
  }
];<|MERGE_RESOLUTION|>--- conflicted
+++ resolved
@@ -26,12 +26,9 @@
 import {Om} from './views/insights/om/om';
 
 import {DiskUsage} from './views/diskUsage/diskUsage';
-<<<<<<< HEAD
+import {Heatmap} from './views/heatMap/heatmap';
 import {Volumes} from './views/volumes/volumes';
 import {Buckets} from './views/buckets/buckets';
-=======
-import {Heatmap} from './views/heatMap/heatmap';
->>>>>>> dfeec4c4
 
 export const routes: IRoute[] = [
   {
