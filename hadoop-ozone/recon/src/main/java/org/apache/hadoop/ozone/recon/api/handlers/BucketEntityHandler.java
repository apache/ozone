/*
 * Licensed to the Apache Software Foundation (ASF) under one
 * or more contributor license agreements.  See the NOTICE file
 * distributed with this work for additional information
 * regarding copyright ownership.  The ASF licenses this file
 * to you under the Apache License, Version 2.0 (the
 * "License"); you may not use this file except in compliance
 * with the License.  You may obtain a copy of the License at
 *
 *     http://www.apache.org/licenses/LICENSE-2.0
 *
 * Unless required by applicable law or agreed to in writing, software
 * distributed under the License is distributed on an "AS IS" BASIS,
 * WITHOUT WARRANTIES OR CONDITIONS OF ANY KIND, either express or implied.
 * See the License for the specific language governing permissions and
 * limitations under the License.
 */
package org.apache.hadoop.ozone.recon.api.handlers;

import org.apache.hadoop.hdds.scm.server.OzoneStorageContainerManager;
import org.apache.hadoop.ozone.om.helpers.OmBucketInfo;
import org.apache.hadoop.ozone.recon.api.types.BucketObjectDBInfo;
import org.apache.hadoop.ozone.recon.api.types.CountStats;
import org.apache.hadoop.ozone.recon.api.types.NamespaceSummaryResponse;
import org.apache.hadoop.ozone.recon.api.types.EntityType;
import org.apache.hadoop.ozone.recon.api.types.DUResponse;
import org.apache.hadoop.ozone.recon.api.types.QuotaUsageResponse;
import org.apache.hadoop.ozone.recon.api.types.FileSizeDistributionResponse;
import org.apache.hadoop.ozone.recon.api.types.NSSummary;
import org.apache.hadoop.ozone.recon.api.types.ResponseStatus;
import org.apache.hadoop.ozone.recon.recovery.ReconOMMetadataManager;
import org.apache.hadoop.ozone.recon.spi.ReconNamespaceSummaryManager;

import java.io.IOException;
import java.util.ArrayList;
import java.util.List;
import java.util.Set;


/**
 * Class for handling bucket entity type.
 */
public class BucketEntityHandler extends EntityHandler {
  public BucketEntityHandler(
      ReconNamespaceSummaryManager reconNamespaceSummaryManager,
      ReconOMMetadataManager omMetadataManager,
      OzoneStorageContainerManager reconSCM,
      BucketHandler bucketHandler, String path) {
    super(reconNamespaceSummaryManager, omMetadataManager,
          reconSCM, bucketHandler, path);
  }

  @Override
  public NamespaceSummaryResponse getSummaryResponse()
          throws IOException {

    String[] names = getNames();
    assert (names.length == 2);
    long bucketObjectId = getBucketHandler().getBucketObjectId(names);
<<<<<<< HEAD
    OmBucketInfo omBucketInfo = getBucketHandler().getOmBucketInfo(names);
    namespaceSummaryResponse
      .setNumTotalDir(getTotalDirCount(bucketObjectId));
    namespaceSummaryResponse.setNumTotalKey(getTotalKeyCount(bucketObjectId));
    namespaceSummaryResponse.setCreateTime(omBucketInfo
        .getCreationTime());
    namespaceSummaryResponse.setLastModified(omBucketInfo
        .getModificationTime());
    return namespaceSummaryResponse;
=======

    CountStats countStats = new CountStats(
        -1, -1,
        getTotalDirCount(bucketObjectId), getTotalKeyCount(bucketObjectId));
    return NamespaceSummaryResponse.newBuilder()
        .setEntityType(EntityType.BUCKET)
        .setCountStats(countStats)
        .setObjectDBInfo(getBucketObjDbInfo(names))
        .setStatus(ResponseStatus.OK)
        .build();
  }

  private BucketObjectDBInfo getBucketObjDbInfo(String[] names)
      throws IOException {
    String volName = names[0];
    String bucketName = names[1];
    String bucketKey = getOmMetadataManager().
        getBucketKey(volName, bucketName);
    if (null == bucketKey) {
      return new BucketObjectDBInfo();
    }
    OmBucketInfo omBucketInfo = getOmMetadataManager()
        .getBucketTable().getSkipCache(bucketKey);
    if (null == omBucketInfo) {
      return new BucketObjectDBInfo();
    }
    return new BucketObjectDBInfo(omBucketInfo);
>>>>>>> c00d3af9
  }



  @Override
  public DUResponse getDuResponse(
          boolean listFile, boolean withReplica)
          throws IOException {
    DUResponse duResponse = new DUResponse();
    duResponse.setPath(getNormalizedPath());
    long bucketObjectId = getBucketHandler().getBucketObjectId(getNames());
    NSSummary bucketNSSummary =
            getReconNamespaceSummaryManager().getNSSummary(bucketObjectId);
    // empty bucket, because it's not a parent of any directory or key
    if (bucketNSSummary == null) {
      if (withReplica) {
        duResponse.setSizeWithReplica(0L);
      }
      return duResponse;
    }

    // get object IDs for all its subdirectories
    Set<Long> bucketSubdirs = bucketNSSummary.getChildDir();
    duResponse.setKeySize(bucketNSSummary.getSizeOfFiles());
    List<DUResponse.DiskUsage> dirDUData = new ArrayList<>();
    long bucketDataSize = duResponse.getKeySize();
    long bucketDataSizeWithReplica = 0L;
    for (long subdirObjectId: bucketSubdirs) {
      NSSummary subdirNSSummary = getReconNamespaceSummaryManager()
              .getNSSummary(subdirObjectId);

      // get directory's name and generate the next-level subpath.
      String dirName = subdirNSSummary.getDirName();
      String subpath = BucketHandler.buildSubpath(getNormalizedPath(), dirName);
      // we need to reformat the subpath in the response in a
      // format with leading slash and without trailing slash
      DUResponse.DiskUsage diskUsage = new DUResponse.DiskUsage();
      diskUsage.setSubpath(subpath);
      long dataSize = getTotalSize(subdirObjectId);
      bucketDataSize += dataSize;

      if (withReplica) {
        long dirDU = getBucketHandler()
            .calculateDUUnderObject(subdirObjectId);
        diskUsage.setSizeWithReplica(dirDU);
        bucketDataSizeWithReplica += dirDU;
      }
      diskUsage.setSize(dataSize);
      dirDUData.add(diskUsage);
    }
    // Either listFile or withReplica is enabled, we need the directKeys info
    if (listFile || withReplica) {
      bucketDataSizeWithReplica += getBucketHandler()
              .handleDirectKeys(bucketObjectId, withReplica,
                  listFile, dirDUData, getNormalizedPath());
    }
    if (withReplica) {
      duResponse.setSizeWithReplica(bucketDataSizeWithReplica);
    }
    duResponse.setCount(dirDUData.size());
    duResponse.setSize(bucketDataSize);
    duResponse.setDuData(dirDUData);
    return duResponse;
  }

  @Override
  public QuotaUsageResponse getQuotaResponse()
          throws IOException {
    QuotaUsageResponse quotaUsageResponse = new QuotaUsageResponse();
    String[] names = getNames();
    String bucketKey = getOmMetadataManager().getBucketKey(names[0], names[1]);
    OmBucketInfo bucketInfo = getOmMetadataManager()
            .getBucketTable().getSkipCache(bucketKey);
    long bucketObjectId = bucketInfo.getObjectID();
    long quotaInBytes = bucketInfo.getQuotaInBytes();
    long quotaUsedInBytes = getTotalSize(bucketObjectId);
    quotaUsageResponse.setQuota(quotaInBytes);
    quotaUsageResponse.setQuotaUsed(quotaUsedInBytes);
    return quotaUsageResponse;
  }

  @Override
  public FileSizeDistributionResponse getDistResponse()
          throws IOException {
    FileSizeDistributionResponse distResponse =
            new FileSizeDistributionResponse();
    long bucketObjectId = getBucketHandler().getBucketObjectId(getNames());
    int[] bucketFileSizeDist = getTotalFileSizeDist(bucketObjectId);
    distResponse.setFileSizeDist(bucketFileSizeDist);
    return distResponse;
  }

}<|MERGE_RESOLUTION|>--- conflicted
+++ resolved
@@ -36,7 +36,6 @@
 import java.util.List;
 import java.util.Set;
 
-
 /**
  * Class for handling bucket entity type.
  */
@@ -57,21 +56,11 @@
     String[] names = getNames();
     assert (names.length == 2);
     long bucketObjectId = getBucketHandler().getBucketObjectId(names);
-<<<<<<< HEAD
     OmBucketInfo omBucketInfo = getBucketHandler().getOmBucketInfo(names);
-    namespaceSummaryResponse
-      .setNumTotalDir(getTotalDirCount(bucketObjectId));
-    namespaceSummaryResponse.setNumTotalKey(getTotalKeyCount(bucketObjectId));
-    namespaceSummaryResponse.setCreateTime(omBucketInfo
-        .getCreationTime());
-    namespaceSummaryResponse.setLastModified(omBucketInfo
-        .getModificationTime());
-    return namespaceSummaryResponse;
-=======
-
     CountStats countStats = new CountStats(
         -1, -1,
-        getTotalDirCount(bucketObjectId), getTotalKeyCount(bucketObjectId));
+        getTotalDirCount(bucketObjectId), getTotalKeyCount(bucketObjectId),
+        omBucketInfo.getCreationTime(), omBucketInfo.getModificationTime());
     return NamespaceSummaryResponse.newBuilder()
         .setEntityType(EntityType.BUCKET)
         .setCountStats(countStats)
@@ -95,10 +84,7 @@
       return new BucketObjectDBInfo();
     }
     return new BucketObjectDBInfo(omBucketInfo);
->>>>>>> c00d3af9
   }
-
-
 
   @Override
   public DUResponse getDuResponse(
