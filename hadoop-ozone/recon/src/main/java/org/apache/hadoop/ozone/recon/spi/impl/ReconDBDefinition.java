--- conflicted
+++ resolved
@@ -17,7 +17,6 @@
  *
  */
 package org.apache.hadoop.ozone.recon.spi.impl;
-
 import org.apache.hadoop.hdds.utils.db.DBColumnFamilyDefinition;
 import org.apache.hadoop.hdds.utils.db.DBDefinition;
 import org.apache.hadoop.hdds.utils.db.IntegerCodec;
@@ -25,11 +24,11 @@
 import org.apache.hadoop.ozone.recon.ReconServerConfigKeys;
 import org.apache.hadoop.ozone.recon.api.types.ContainerKeyPrefix;
 import org.apache.hadoop.ozone.recon.api.types.KeyPrefixContainer;
-import org.apache.hadoop.ozone.recon.api.types.NSSummary;
 import org.apache.hadoop.ozone.recon.api.types.OrphanKeyMetaData;
 import org.apache.hadoop.ozone.recon.codec.NSSummaryCodec;
 import org.apache.hadoop.ozone.recon.codec.OrphanKeyMetaDataCodec;
 import org.apache.hadoop.ozone.recon.scm.ContainerReplicaHistoryList;
+import org.apache.hadoop.ozone.recon.api.types.NSSummary;
 
 import java.util.Map;
 
@@ -99,7 +98,6 @@
           ContainerReplicaHistoryList.class,
           ContainerReplicaHistoryList.getCodec());
 
-<<<<<<< HEAD
   public static final DBColumnFamilyDefinition
       <Long, OrphanKeyMetaData> ORPHAN_KEYS_METADATA =
       new DBColumnFamilyDefinition<Long, OrphanKeyMetaData>(
@@ -108,7 +106,7 @@
           LongCodec.get(),
           OrphanKeyMetaData.class,
           new OrphanKeyMetaDataCodec());
-=======
+
   private static final Map<String, DBColumnFamilyDefinition<?, ?>>
       COLUMN_FAMILIES = DBColumnFamilyDefinition.newUnmodifiableMap(
           CONTAINER_KEY,
@@ -116,8 +114,8 @@
           KEY_CONTAINER,
           NAMESPACE_SUMMARY,
           REPLICA_HISTORY,
-          REPLICA_HISTORY_V2);
->>>>>>> bb71b65d
+          REPLICA_HISTORY_V2,
+          ORPHAN_KEYS_METADATA);
 
   @Override
   public String getName() {
@@ -128,14 +126,4 @@
   public String getLocationConfigKey() {
     return ReconServerConfigKeys.OZONE_RECON_DB_DIR;
   }
-<<<<<<< HEAD
-
-  @Override
-  public DBColumnFamilyDefinition[] getColumnFamilies() {
-    return new DBColumnFamilyDefinition[] {
-        CONTAINER_KEY, KEY_CONTAINER, CONTAINER_KEY_COUNT, REPLICA_HISTORY,
-        NAMESPACE_SUMMARY, REPLICA_HISTORY_V2, ORPHAN_KEYS_METADATA};
-  }
-=======
->>>>>>> bb71b65d
 }