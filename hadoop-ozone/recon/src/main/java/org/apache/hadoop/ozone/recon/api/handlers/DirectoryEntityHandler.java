--- conflicted
+++ resolved
@@ -56,24 +56,15 @@
   @Override
   public NamespaceSummaryResponse getSummaryResponse()
           throws IOException {
-    // path should exist, so we don't need any extra verification/null check
+    // path should exist so we don't need any extra verification/null check
     long dirObjectId = getBucketHandler().getDirObjectId(getNames());
-<<<<<<< HEAD
     long dirCreationTime = getBucketHandler().getDirCreationTime(getNames());
     long dirLastModifiedTime = getBucketHandler().getDirLastModifiedTime(
         getNames());
-    NamespaceSummaryResponse namespaceSummaryResponse =
-            new NamespaceSummaryResponse(EntityType.DIRECTORY);
-    namespaceSummaryResponse
-        .setNumTotalDir(getTotalDirCount(dirObjectId));
-    namespaceSummaryResponse.setNumTotalKey(getTotalKeyCount(dirObjectId));
-    namespaceSummaryResponse.setCreateTime(dirCreationTime);
-    namespaceSummaryResponse.setLastModified(dirLastModifiedTime);
-    return namespaceSummaryResponse;
-=======
     CountStats countStats = new CountStats(
         -1, -1,
-        getTotalDirCount(dirObjectId), getTotalKeyCount(dirObjectId));
+        getTotalDirCount(dirObjectId), getTotalKeyCount(dirObjectId),
+        dirCreationTime, dirLastModifiedTime);
     return NamespaceSummaryResponse.newBuilder()
         .setEntityType(EntityType.DIRECTORY)
         .setCountStats(countStats)
@@ -89,7 +80,6 @@
       return new ObjectDBInfo();
     }
     return new ObjectDBInfo(omDirectoryInfo);
->>>>>>> c00d3af9
   }
 
   @Override
