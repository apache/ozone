/*
 * Licensed to the Apache Software Foundation (ASF) under one
 * or more contributor license agreements.  See the NOTICE file
 * distributed with this work for additional information
 * regarding copyright ownership.  The ASF licenses this file
 * to you under the Apache License, Version 2.0 (the
 * "License"); you may not use this file except in compliance
 * with the License.  You may obtain a copy of the License at
 *
 *     http://www.apache.org/licenses/LICENSE-2.0
 *
 * Unless required by applicable law or agreed to in writing, software
 * distributed under the License is distributed on an "AS IS" BASIS,
 * WITHOUT WARRANTIES OR CONDITIONS OF ANY KIND, either express or implied.
 * See the License for the specific language governing permissions and
 * limitations under the License.
 */
package org.apache.hadoop.ozone.recon;

import com.google.common.annotations.VisibleForTesting;
import com.google.inject.Provider;
import org.apache.hadoop.hdds.conf.OzoneConfiguration;
<<<<<<< HEAD

=======
>>>>>>> 8748498b

/**
 * Ozone Configuration Provider.
 * <p>
 * As the OzoneConfiguration is created by the CLI application here we inject
 * it via a singleton instance to the Jax-RS/CDI instances.
 */
public class ConfigurationProvider implements
    Provider<OzoneConfiguration> {

  private static OzoneConfiguration configuration;

<<<<<<< HEAD
  static void setConfiguration(OzoneConfiguration conf) {
    ConfigurationProvider.configuration = conf;
=======
  @VisibleForTesting
  public static void setConfiguration(OzoneConfiguration conf) {
    if (configuration == null) {
      ConfigurationProvider.configuration = conf;
    }
>>>>>>> 8748498b
  }

  @Override
  public OzoneConfiguration get() {
    return configuration;
  }
}<|MERGE_RESOLUTION|>--- conflicted
+++ resolved
@@ -20,10 +20,6 @@
 import com.google.common.annotations.VisibleForTesting;
 import com.google.inject.Provider;
 import org.apache.hadoop.hdds.conf.OzoneConfiguration;
-<<<<<<< HEAD
-
-=======
->>>>>>> 8748498b
 
 /**
  * Ozone Configuration Provider.
@@ -36,16 +32,11 @@
 
   private static OzoneConfiguration configuration;
 
-<<<<<<< HEAD
-  static void setConfiguration(OzoneConfiguration conf) {
-    ConfigurationProvider.configuration = conf;
-=======
   @VisibleForTesting
   public static void setConfiguration(OzoneConfiguration conf) {
     if (configuration == null) {
       ConfigurationProvider.configuration = conf;
     }
->>>>>>> 8748498b
   }
 
   @Override
