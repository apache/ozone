--- conflicted
+++ resolved
@@ -505,37 +505,8 @@
     return builder.build();
   }
 
-<<<<<<< HEAD
-  /**
-   * Converts Unix numeric permissions into a symbolic representation.
-   * @param numericPermissions The numeric string, e.g., "750".
-   * @return The symbolic representation, e.g., "rwxr-x---".
-   */
-  public static String convertNumericToSymbolic(String numericPermissions) {
-    int owner = Character.getNumericValue(numericPermissions.charAt(0));
-    int group = Character.getNumericValue(numericPermissions.charAt(1));
-    int others = Character.getNumericValue(numericPermissions.charAt(2));
-
-    return String.format("%s%s%s",
-        convertToSymbolicPermission(owner),
-        convertToSymbolicPermission(group),
-        convertToSymbolicPermission(others));
-  }
-
-  /**
-   * Converts a single digit Unix permission into a symbolic representation.
-   * @param permission The permission digit.
-   * @return The symbolic representation for the digit.
-   */
-  public static String convertToSymbolicPermission(int permission) {
-    String[] symbols = {"---", "--x", "-w-", "-wx", "r--", "r-x", "rw-", "rwx"};
-    return symbols[permission];
-  }
-
-=======
   @VisibleForTesting
   public static void setLogger(Logger logger) {
     log = logger;
   }
->>>>>>> 048572ad
 }