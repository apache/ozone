--- conflicted
+++ resolved
@@ -20,38 +20,25 @@
 
 import java.io.BufferedInputStream;
 import java.io.BufferedOutputStream;
-import java.io.BufferedReader;
 import java.io.File;
 import java.io.FileInputStream;
 import java.io.FileOutputStream;
 import java.io.IOException;
-import java.io.InputStream;
-import java.io.InputStreamReader;
 import java.net.HttpURLConnection;
 import java.net.URL;
 import java.nio.file.Path;
 import java.nio.file.Paths;
-import java.security.PrivilegedExceptionAction;
 import java.sql.Timestamp;
 import java.util.ArrayList;
-import java.util.HashMap;
 import java.util.List;
-import java.util.Map;
 import java.util.concurrent.BlockingQueue;
-<<<<<<< HEAD
-import java.util.concurrent.TimeUnit;
-import java.util.concurrent.TimeoutException;
-import java.util.concurrent.atomic.AtomicReference;
-=======
 import java.util.concurrent.ExecutorService;
 import java.util.concurrent.Executors;
 import java.util.concurrent.atomic.AtomicBoolean;
->>>>>>> 47c58c3d
 import java.util.stream.Collectors;
 
 import com.google.common.base.Preconditions;
 import com.google.inject.Singleton;
-import jakarta.annotation.Nonnull;
 import org.apache.hadoop.hdds.HddsConfigKeys;
 import org.apache.hadoop.hdds.HddsUtils;
 import org.apache.hadoop.hdds.conf.ConfigurationSource;
@@ -71,11 +58,7 @@
 import static org.apache.hadoop.hdds.scm.ScmConfigKeys.OZONE_SCM_EVENT_THREAD_POOL_SIZE_DEFAULT;
 import static org.apache.hadoop.hdds.server.ServerUtils.getDirectoryFromConfig;
 import static org.apache.hadoop.hdds.server.ServerUtils.getOzoneMetaDirPath;
-<<<<<<< HEAD
-import static org.apache.hadoop.ozone.recon.ReconServerConfigKeys.OZONE_RECON_COMMAND_PROCESS_TIME_OUT_DEFAULT;
-=======
 import static org.apache.hadoop.ozone.OzoneConsts.OM_KEY_PREFIX;
->>>>>>> 47c58c3d
 import static org.apache.hadoop.ozone.recon.ReconServerConfigKeys.OZONE_RECON_SCM_DB_DIR;
 import static org.jooq.impl.DSL.currentTimestamp;
 import static org.jooq.impl.DSL.select;
@@ -87,24 +70,15 @@
 import org.apache.hadoop.ozone.recon.api.types.DUResponse;
 import org.apache.hadoop.ozone.recon.recovery.ReconOMMetadataManager;
 import org.apache.hadoop.ozone.recon.scm.ReconContainerReportQueue;
-<<<<<<< HEAD
-import org.apache.hadoop.security.SecurityUtil;
-import org.apache.hadoop.security.authentication.client.AuthenticationException;
-import org.hadoop.ozone.recon.schema.tables.daos.GlobalStatsDao;
-import org.hadoop.ozone.recon.schema.tables.pojos.GlobalStats;
-=======
 import org.apache.hadoop.ozone.recon.spi.ReconNamespaceSummaryManager;
 import org.apache.hadoop.security.authentication.client.AuthenticationException;
 import org.hadoop.ozone.recon.schema.tables.daos.GlobalStatsDao;
 import org.hadoop.ozone.recon.schema.tables.pojos.GlobalStats;
 import jakarta.annotation.Nonnull;
 import com.google.common.annotations.VisibleForTesting;
->>>>>>> 47c58c3d
 import org.jooq.Configuration;
 import org.slf4j.Logger;
 import org.slf4j.LoggerFactory;
-
-import javax.validation.constraints.NotNull;
 
 /**
  * Recon Utility class.
@@ -531,70 +505,8 @@
     return builder.build();
   }
 
-<<<<<<< HEAD
-  /**
-   * This method accepts the list of command args and supports execution of ozone CLI based commands only.
-   *
-   * @param commandArgs the list of command args
-   * @return the command output map with its exit code
-   */
-  public Map<Integer, String> executeCommand(List<String> commandArgs) {
-    String command = joinListArgs(commandArgs);
-    Map<Integer, String> processOutputMap = new HashMap<>();
-    LOG.info("Received command : '{}' to execute", command);
-    AtomicReference<String> processOutput = new AtomicReference<>();
-    ProcessBuilder pb = new ProcessBuilder(commandArgs);
-    try {
-      SecurityUtil.doAsLoginUser((PrivilegedExceptionAction<Map<Integer, String>>) () -> {
-        Process process = pb.start();
-        boolean isProcessExited = process.waitFor(OZONE_RECON_COMMAND_PROCESS_TIME_OUT_DEFAULT, TimeUnit.SECONDS);
-        if (!isProcessExited) {
-          throw new TimeoutException("Command " + command + " process failed to completed and exit before timeout of " +
-              OZONE_RECON_COMMAND_PROCESS_TIME_OUT_DEFAULT + " seconds.");
-        }
-        LOG.info("'{}' command : exitCode: {}", command, process.exitValue());
-        validateAndReadProcessOutput(processOutput, process, process.exitValue());
-        processOutputMap.put(process.exitValue(), processOutput.get());
-        return processOutputMap;
-      });
-    } catch (IOException ioException) {
-      processOutputMap.put(1, "Failed to run command :" + command);
-      LOG.error("Failed to run '{}' command : {}", command, ioException);
-    }
-    return processOutputMap;
-  }
-
-  @NotNull
-  public String joinListArgs(List<String> commandArgs) {
-    String command = commandArgs.stream().collect(Collectors.joining(" "));
-    return command;
-  }
-
-  private void validateAndReadProcessOutput(AtomicReference<String> processOutput,
-                                                   Process process,
-                                                   int exitCode) throws IOException {
-    StringBuilder processOutputBuilder = new StringBuilder();
-    InputStream inputStream;
-    if (exitCode != 0) {
-      inputStream = process.getErrorStream();
-    } else {
-      inputStream = process.getInputStream();
-    }
-    readProcessStream(processOutputBuilder, inputStream);
-    processOutput.set(processOutputBuilder.toString());
-  }
-
-  private void readProcessStream(StringBuilder processOutputBuilder, InputStream stream) throws IOException {
-    try (BufferedReader reader = new BufferedReader(new InputStreamReader(stream, "UTF-8"))) {
-      String line;
-      while ((line = reader.readLine()) != null) {
-        processOutputBuilder.append(line);
-      }
-    }
-=======
   @VisibleForTesting
   public static void setLogger(Logger logger) {
     log = logger;
->>>>>>> 47c58c3d
   }
 }