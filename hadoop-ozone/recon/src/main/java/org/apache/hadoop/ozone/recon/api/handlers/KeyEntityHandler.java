/*
 * Licensed to the Apache Software Foundation (ASF) under one
 * or more contributor license agreements.  See the NOTICE file
 * distributed with this work for additional information
 * regarding copyright ownership.  The ASF licenses this file
 * to you under the Apache License, Version 2.0 (the
 * "License"); you may not use this file except in compliance
 * with the License.  You may obtain a copy of the License at
 *
 *     http://www.apache.org/licenses/LICENSE-2.0
 *
 * Unless required by applicable law or agreed to in writing, software
 * distributed under the License is distributed on an "AS IS" BASIS,
 * WITHOUT WARRANTIES OR CONDITIONS OF ANY KIND, either express or implied.
 * See the License for the specific language governing permissions and
 * limitations under the License.
 */
package org.apache.hadoop.ozone.recon.api.handlers;

import org.apache.hadoop.hdds.scm.server.OzoneStorageContainerManager;
import org.apache.hadoop.ozone.om.helpers.OmKeyInfo;
import org.apache.hadoop.ozone.recon.api.types.CountStats;
import org.apache.hadoop.ozone.recon.api.types.KeyObjectDBInfo;
import org.apache.hadoop.ozone.recon.api.types.NamespaceSummaryResponse;
import org.apache.hadoop.ozone.recon.api.types.EntityType;
import org.apache.hadoop.ozone.recon.api.types.ObjectDBInfo;
import org.apache.hadoop.ozone.recon.api.types.ResponseStatus;
import org.apache.hadoop.ozone.recon.api.types.DUResponse;
import org.apache.hadoop.ozone.recon.api.types.QuotaUsageResponse;
import org.apache.hadoop.ozone.recon.api.types.FileSizeDistributionResponse;
import org.apache.hadoop.ozone.recon.recovery.ReconOMMetadataManager;
import org.apache.hadoop.ozone.recon.spi.ReconNamespaceSummaryManager;

import java.io.IOException;

/**
 * Class for handling key entity type.
 */
public class KeyEntityHandler extends EntityHandler {
  public KeyEntityHandler(
      ReconNamespaceSummaryManager reconNamespaceSummaryManager,
      ReconOMMetadataManager omMetadataManager,
      OzoneStorageContainerManager reconSCM,
      BucketHandler bucketHandler, String path) {
    super(reconNamespaceSummaryManager, omMetadataManager,
          reconSCM, bucketHandler, path);
  }

  @Override
  public NamespaceSummaryResponse getSummaryResponse()
          throws IOException {
<<<<<<< HEAD
    NamespaceSummaryResponse namespaceSummaryResponse =
            new NamespaceSummaryResponse(EntityType.KEY);
    OmKeyInfo keyInfo = getBucketHandler().getKeyInfo(getNames());
    namespaceSummaryResponse.setCreateTime(keyInfo.getCreationTime());
    namespaceSummaryResponse.setLastModified(keyInfo.getModificationTime());
=======
    CountStats countStats = new CountStats(
        -1, -1,
        -1, 0);
    return NamespaceSummaryResponse.newBuilder()
        .setEntityType(EntityType.KEY)
        .setCountStats(countStats)
        .setObjectDBInfo(getKeyDbObjectInfo(getNames()))
        .setStatus(ResponseStatus.OK)
        .build();
  }
>>>>>>> c00d3af9

  private ObjectDBInfo getKeyDbObjectInfo(String[] names)
      throws IOException {
    OmKeyInfo omKeyInfo = getBucketHandler().getKeyInfo(names);
    if (null == omKeyInfo) {
      return new KeyObjectDBInfo();
    }
    return new KeyObjectDBInfo(omKeyInfo);
  }

  @Override
  public DUResponse getDuResponse(
          boolean listFile, boolean withReplica)
          throws IOException {
    DUResponse duResponse = new DUResponse();
    duResponse.setPath(getNormalizedPath());
    // DU for key doesn't have subpaths
    duResponse.setCount(0);
    OmKeyInfo keyInfo = getBucketHandler().getKeyInfo(getNames());

    duResponse.setSize(keyInfo.getDataSize());
    if (withReplica) {
      long keySizeWithReplica = keyInfo.getReplicatedSize();
      duResponse.setSizeWithReplica(keySizeWithReplica);
    }
    return duResponse;
  }

  @Override
  public QuotaUsageResponse getQuotaResponse()
          throws IOException {
    QuotaUsageResponse quotaUsageResponse = new QuotaUsageResponse();
    quotaUsageResponse.setResponseCode(
            ResponseStatus.TYPE_NOT_APPLICABLE);
    return quotaUsageResponse;
  }

  @Override
  public FileSizeDistributionResponse getDistResponse()
          throws IOException {
    FileSizeDistributionResponse distResponse =
            new FileSizeDistributionResponse();
    // key itself doesn't have file size distribution
    distResponse.setStatus(ResponseStatus.TYPE_NOT_APPLICABLE);
    return distResponse;
  }

}<|MERGE_RESOLUTION|>--- conflicted
+++ resolved
@@ -49,16 +49,11 @@
   @Override
   public NamespaceSummaryResponse getSummaryResponse()
           throws IOException {
-<<<<<<< HEAD
-    NamespaceSummaryResponse namespaceSummaryResponse =
-            new NamespaceSummaryResponse(EntityType.KEY);
     OmKeyInfo keyInfo = getBucketHandler().getKeyInfo(getNames());
-    namespaceSummaryResponse.setCreateTime(keyInfo.getCreationTime());
-    namespaceSummaryResponse.setLastModified(keyInfo.getModificationTime());
-=======
     CountStats countStats = new CountStats(
         -1, -1,
-        -1, 0);
+        -1, 0, keyInfo.getCreationTime(),
+        keyInfo.getModificationTime());
     return NamespaceSummaryResponse.newBuilder()
         .setEntityType(EntityType.KEY)
         .setCountStats(countStats)
@@ -66,7 +61,6 @@
         .setStatus(ResponseStatus.OK)
         .build();
   }
->>>>>>> c00d3af9
 
   private ObjectDBInfo getKeyDbObjectInfo(String[] names)
       throws IOException {
