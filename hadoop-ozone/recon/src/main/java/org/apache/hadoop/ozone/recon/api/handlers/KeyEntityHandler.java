--- conflicted
+++ resolved
@@ -72,11 +72,7 @@
 
   @Override
   public DUResponse getDuResponse(
-<<<<<<< HEAD
-      boolean listFile, boolean withReplica, boolean recursive, Stats stats)
-=======
-      boolean listFile, boolean withReplica, boolean sort)
->>>>>>> f295b8ef
+      boolean listFile, boolean withReplica, boolean sort, boolean recursive, Stats stats)
           throws IOException {
     DUResponse duResponse = new DUResponse();
     duResponse.setPath(getNormalizedPath());
