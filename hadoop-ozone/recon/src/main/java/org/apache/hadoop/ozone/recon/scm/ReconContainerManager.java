--- conflicted
+++ resolved
@@ -29,13 +29,9 @@
 import org.apache.hadoop.hdds.scm.container.SCMContainerManager;
 import org.apache.hadoop.hdds.scm.container.common.helpers.ContainerWithPipeline;
 import org.apache.hadoop.hdds.scm.pipeline.PipelineManager;
-<<<<<<< HEAD
 import org.apache.hadoop.hdds.utils.db.BatchOperationHandler;
 import org.apache.hadoop.hdds.utils.db.Table;
-=======
-import org.apache.hadoop.ozone.recon.ReconUtils;
 import org.apache.hadoop.ozone.recon.persistence.ContainerSchemaManager;
->>>>>>> 89c34b4e
 import org.apache.hadoop.ozone.recon.spi.StorageContainerServiceProvider;
 
 import org.slf4j.Logger;
@@ -59,24 +55,16 @@
    * CacheSize is specified
    * in MB.
    *
-   * @param conf            - {@link Configuration}
-   * @param pipelineManager - {@link PipelineManager}
    * @throws IOException on Failure.
    */
   public ReconContainerManager(
-<<<<<<< HEAD
       Configuration conf,
       Table<Long, ContainerInfo> containerStore,
       BatchOperationHandler batchHandler,
       PipelineManager pipelineManager,
-      StorageContainerServiceProvider scm) throws IOException {
-    super(conf, containerStore, batchHandler, pipelineManager);
-=======
-      Configuration conf, PipelineManager pipelineManager,
       StorageContainerServiceProvider scm,
       ContainerSchemaManager containerSchemaManager) throws IOException {
-    super(conf, pipelineManager);
->>>>>>> 89c34b4e
+    super(conf, containerStore, batchHandler, pipelineManager);
     this.scmClient = scm;
     this.containerSchemaManager = containerSchemaManager;
   }
@@ -149,7 +137,7 @@
    */
   @Override
   public void updateContainerReplica(ContainerID containerID,
-                                     ContainerReplica replica)
+      ContainerReplica replica)
       throws ContainerNotFoundException {
     super.updateContainerReplica(containerID, replica);
     // Update container_history table
