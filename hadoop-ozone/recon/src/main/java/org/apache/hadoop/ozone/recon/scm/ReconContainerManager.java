--- conflicted
+++ resolved
@@ -18,10 +18,6 @@
 
 package org.apache.hadoop.ozone.recon.scm;
 
-<<<<<<< HEAD
-=======
-import java.io.File;
->>>>>>> ffb340e3
 import java.io.IOException;
 
 import org.apache.hadoop.hdds.conf.ConfigurationSource;
@@ -38,10 +34,6 @@
 import org.apache.hadoop.ozone.recon.persistence.ContainerSchemaManager;
 import org.apache.hadoop.ozone.recon.spi.StorageContainerServiceProvider;
 
-<<<<<<< HEAD
-=======
-import static org.apache.hadoop.ozone.recon.ReconConstants.RECON_SCM_CONTAINER_DB;
->>>>>>> ffb340e3
 import org.slf4j.Logger;
 import org.slf4j.LoggerFactory;
 
@@ -63,22 +55,13 @@
    * CacheSize is specified
    * in MB.
    *
-<<<<<<< HEAD
    * @throws IOException on Failure.
    */
   public ReconContainerManager(
-      Configuration conf,
+      ConfigurationSource conf,
       Table<ContainerID, ContainerInfo> containerStore,
       BatchOperationHandler batchHandler,
       PipelineManager pipelineManager,
-=======
-   * @param conf            - {@link ConfigurationSource}
-   * @param pipelineManager - {@link PipelineManager}
-   * @throws IOException on Failure.
-   */
-  public ReconContainerManager(
-      ConfigurationSource conf, PipelineManager pipelineManager,
->>>>>>> ffb340e3
       StorageContainerServiceProvider scm,
       ContainerSchemaManager containerSchemaManager) throws IOException {
     super(conf, containerStore, batchHandler, pipelineManager);
@@ -86,23 +69,15 @@
     this.containerSchemaManager = containerSchemaManager;
   }
 
-<<<<<<< HEAD
-=======
-  @Override
-  protected File getContainerDBPath(ConfigurationSource conf) {
-    File metaDir = ReconUtils.getReconScmDbDir(conf);
-    return new File(metaDir, RECON_SCM_CONTAINER_DB);
-  }
-
->>>>>>> ffb340e3
   /**
    * Check and add new container if not already present in Recon.
-   * @param containerID containerID to check.
+   *
+   * @param containerID     containerID to check.
    * @param datanodeDetails Datanode from where we got this container.
    * @throws IOException on Error.
    */
   public void checkAndAddNewContainer(ContainerID containerID,
-                                      DatanodeDetails datanodeDetails)
+      DatanodeDetails datanodeDetails)
       throws IOException {
     if (!exists(containerID)) {
       LOG.info("New container {} got from {}.", containerID,
