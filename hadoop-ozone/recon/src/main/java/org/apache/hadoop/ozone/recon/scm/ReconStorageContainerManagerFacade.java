--- conflicted
+++ resolved
@@ -87,12 +87,8 @@
 import org.apache.hadoop.hdds.utils.db.Table;
 import org.apache.hadoop.hdds.utils.db.Table.KeyValue;
 import org.apache.hadoop.hdds.utils.db.TableIterator;
-<<<<<<< HEAD
-import org.apache.hadoop.io.IOUtils;
 import org.apache.hadoop.ozone.OzoneConfigKeys;
 import org.apache.hadoop.ozone.lease.LeaseManager;
-=======
->>>>>>> f9a240da
 import org.apache.hadoop.ozone.recon.ReconServerConfigKeys;
 import org.apache.hadoop.ozone.recon.ReconUtils;
 import org.apache.hadoop.ozone.recon.fsck.ContainerHealthTask;
@@ -198,9 +194,12 @@
     this.datanodeProtocolServer = new ReconDatanodeProtocolServer(
         conf, this, eventQueue);
     this.pipelineManager = ReconPipelineManager.newReconPipelineManager(
-        conf, nodeManager,
+        conf,
+        nodeManager,
         ReconSCMDBDefinition.PIPELINES.getTable(dbStore),
-        eventQueue, scmhaManager, scmContext);
+        eventQueue,
+        scmhaManager,
+        scmContext);
     ContainerReplicaPendingOps pendingOps = new ContainerReplicaPendingOps(
         conf, Clock.system(ZoneId.systemDefault()));
     this.containerManager = new ReconContainerManager(conf,
@@ -225,12 +224,17 @@
 
     ReconTaskConfig reconTaskConfig = conf.getObject(ReconTaskConfig.class);
     PipelineSyncTask pipelineSyncTask = new PipelineSyncTask(
-        pipelineManager, nodeManager, scmServiceProvider, reconTaskStatusDao,
+        pipelineManager,
+        nodeManager,
+        scmServiceProvider,
+        reconTaskStatusDao,
         reconTaskConfig);
     ContainerHealthTask containerHealthTask = new ContainerHealthTask(
-        containerManager, scmServiceProvider,
+        containerManager,
+        scmServiceProvider,
         reconTaskStatusDao, containerHealthSchemaManager,
-        containerPlacementPolicy, reconTaskConfig);
+        containerPlacementPolicy,
+        reconTaskConfig);
 
     StaleNodeHandler staleNodeHandler =
         new ReconStaleNodeHandler(nodeManager, pipelineManager,
@@ -354,6 +358,7 @@
           "Recon ScmDatanodeProtocol RPC server",
           getDatanodeProtocolServer().getDatanodeRpcAddress()));
     }
+    leaseManager.start();
     scheduler = Executors.newScheduledThreadPool(1);
     boolean isSCMSnapshotEnabled = ozoneConfiguration.getBoolean(
         ReconServerConfigKeys.OZONE_RECON_SCM_SNAPSHOT_ENABLED,
@@ -429,9 +434,9 @@
     IOUtils.cleanupWithLogger(LOG, nodeManager);
     IOUtils.cleanupWithLogger(LOG, containerManager);
     IOUtils.cleanupWithLogger(LOG, pipelineManager);
-    leaseManager.shutdown();
     LOG.info("Flushing container replica history to DB.");
     containerManager.flushReplicaHistoryMapToDB(true);
+    leaseManager.shutdown();
     IOUtils.close(LOG, dbStore);
   }
 
