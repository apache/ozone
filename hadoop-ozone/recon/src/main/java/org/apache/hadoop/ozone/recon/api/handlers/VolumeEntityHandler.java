--- conflicted
+++ resolved
@@ -164,14 +164,8 @@
     FileSizeDistributionResponse distResponse =
             new FileSizeDistributionResponse();
     String[] names = getNames();
-<<<<<<< HEAD
-    List<OmBucketInfo> buckets = getOmMetadataManager().
-        listBucketsUnderVolume(names[0]);
-    int[] volumeFileSizeDist = new int[ReconConstants.NUM_OF_BINS];
-=======
     List<OmBucketInfo> buckets = listBucketsUnderVolume(names[0]);
     int[] volumeFileSizeDist = new int[ReconConstants.NUM_OF_FILE_SIZE_BINS];
->>>>>>> dfeec4c4
 
     // accumulate file size distribution arrays from all buckets under volume
     for (OmBucketInfo bucket : buckets) {
