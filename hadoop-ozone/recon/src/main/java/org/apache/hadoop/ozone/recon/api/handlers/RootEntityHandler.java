--- conflicted
+++ resolved
@@ -159,14 +159,8 @@
           throws IOException {
     FileSizeDistributionResponse distResponse =
         new FileSizeDistributionResponse();
-<<<<<<< HEAD
-    List<OmBucketInfo> allBuckets = getOmMetadataManager().
-        listBucketsUnderVolume(null);
-    int[] fileSizeDist = new int[ReconConstants.NUM_OF_BINS];
-=======
     List<OmBucketInfo> allBuckets = listBucketsUnderVolume(null);
     int[] fileSizeDist = new int[ReconConstants.NUM_OF_FILE_SIZE_BINS];
->>>>>>> dfeec4c4
 
     // accumulate file size distribution arrays from all buckets
     for (OmBucketInfo bucket : allBuckets) {
