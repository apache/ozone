/*
 * Licensed to the Apache Software Foundation (ASF) under one
 * or more contributor license agreements.  See the NOTICE file
 * distributed with this work for additional information
 * regarding copyright ownership.  The ASF licenses this file
 * to you under the Apache License, Version 2.0 (the
 * "License"); you may not use this file except in compliance
 * with the License.  You may obtain a copy of the License at
 *
 *     http://www.apache.org/licenses/LICENSE-2.0
 *
 * Unless required by applicable law or agreed to in writing, software
 * distributed under the License is distributed on an "AS IS" BASIS,
 * WITHOUT WARRANTIES OR CONDITIONS OF ANY KIND, either express or implied.
 * See the License for the specific language governing permissions and
 * limitations under the License.
 */
package org.apache.hadoop.ozone.recon.api.handlers;

import org.apache.hadoop.hdds.scm.server.OzoneStorageContainerManager;
import org.apache.hadoop.ozone.OzoneConsts;
import org.apache.hadoop.ozone.om.helpers.OmBucketInfo;
import org.apache.hadoop.ozone.om.helpers.OmPrefixInfo;
import org.apache.hadoop.ozone.om.helpers.OmVolumeArgs;
import org.apache.hadoop.ozone.recon.ReconConstants;
import org.apache.hadoop.ozone.recon.api.types.CountStats;
import org.apache.hadoop.ozone.recon.api.types.NamespaceSummaryResponse;
import org.apache.hadoop.ozone.recon.api.types.EntityType;
import org.apache.hadoop.ozone.recon.api.types.DUResponse;
import org.apache.hadoop.ozone.recon.api.types.ObjectDBInfo;
import org.apache.hadoop.ozone.recon.api.types.QuotaUsageResponse;
import org.apache.hadoop.ozone.recon.api.types.FileSizeDistributionResponse;
import org.apache.hadoop.ozone.recon.api.types.ResponseStatus;
import org.apache.hadoop.ozone.recon.api.types.Stats;
import org.apache.hadoop.ozone.recon.recovery.ReconOMMetadataManager;
import org.apache.hadoop.ozone.recon.spi.ReconNamespaceSummaryManager;
import org.apache.hadoop.hdds.scm.container.placement.metrics.SCMNodeStat;

import java.io.IOException;
import java.util.ArrayList;
import java.util.List;

import static org.apache.hadoop.ozone.recon.ReconConstants.DISK_USAGE_TOP_RECORDS_LIMIT;
import static org.apache.hadoop.ozone.recon.ReconUtils.sortDiskUsageDescendingWithLimit;

/**
 * Class for handling root entity type.
 */
public class RootEntityHandler extends EntityHandler {
  public RootEntityHandler(
      ReconNamespaceSummaryManager reconNamespaceSummaryManager,
      ReconOMMetadataManager omMetadataManager,
      OzoneStorageContainerManager reconSCM, String path) {
    super(reconNamespaceSummaryManager, omMetadataManager,
          reconSCM, null, path);
  }

  @Override
  public NamespaceSummaryResponse getSummaryResponse()
          throws IOException {

    List<OmVolumeArgs> volumes = getOmMetadataManager().listVolumes();
    List<OmBucketInfo> allBuckets = getOmMetadataManager().
        listBucketsUnderVolume(null);
    int totalNumDir = 0;
    long totalNumKey = 0L;
    for (OmBucketInfo bucket : allBuckets) {
      long bucketObjectId = bucket.getObjectID();
      totalNumDir += getTotalDirCount(bucketObjectId);
      totalNumKey += getTotalKeyCount(bucketObjectId);
    }
    CountStats countStats = new CountStats(
        volumes.size(), allBuckets.size(), totalNumDir, totalNumKey);

    return NamespaceSummaryResponse.newBuilder()
        .setEntityType(EntityType.ROOT)
        .setCountStats(countStats)
        .setObjectDBInfo(getPrefixObjDbInfo())
        .setStatus(ResponseStatus.OK)
        .build();
  }

  private ObjectDBInfo getPrefixObjDbInfo()
      throws IOException {
    OmPrefixInfo omPrefixInfo = getOmMetadataManager().getPrefixTable()
        .getSkipCache(OzoneConsts.OM_KEY_PREFIX);
    if (null == omPrefixInfo) {
      return new ObjectDBInfo();
    }
    return new ObjectDBInfo(omPrefixInfo);
  }

  @Override
  public DUResponse getDuResponse(
<<<<<<< HEAD
      boolean listFile, boolean withReplica, boolean recursive, Stats stats)
=======
      boolean listFile, boolean withReplica, boolean sortSubPaths)
>>>>>>> f295b8ef
          throws IOException {
    DUResponse duResponse = new DUResponse();
    duResponse.setPath(getNormalizedPath());
    ReconOMMetadataManager omMetadataManager = getOmMetadataManager();
    List<OmVolumeArgs> volumes = getOmMetadataManager().listVolumes();
    duResponse.setCount(volumes.size());

    List<DUResponse.DiskUsage> volumeDuData = new ArrayList<>();
    long totalDataSize = 0L;
    long totalDataSizeWithReplica = 0L;
    for (OmVolumeArgs volume: volumes) {
      List<DUResponse.DiskUsage> diskUsageList = new ArrayList<>();
      String volumeName = volume.getVolume();
      String subpath = omMetadataManager.getVolumeKey(volumeName);
      DUResponse.DiskUsage diskUsage = new DUResponse.DiskUsage();
      long dataSize = 0;
      diskUsage.setSubpath(subpath);
      BucketHandler bucketHandler;
      long volumeDU = 0;
      // iterate all buckets per volume to get total data size
      for (OmBucketInfo bucket: getOmMetadataManager().
          listBucketsUnderVolume(volumeName)) {
        long bucketObjectID = bucket.getObjectID();
        dataSize += getTotalSize(bucketObjectID);
        // count replicas
        // TODO: to be dropped or optimized in the future
        if (withReplica) {
          bucketHandler =
            BucketHandler.getBucketHandler(
              getReconNamespaceSummaryManager(),
              getOmMetadataManager(), getReconSCM(), bucket);
          volumeDU += bucketHandler.calculateDUUnderObject(bucketObjectID, recursive, diskUsageList, stats);
        }
      }
      totalDataSize += dataSize;

      // count replicas
      // TODO: to be dropped or optimized in the future
      if (withReplica) {
        totalDataSizeWithReplica += volumeDU;
        diskUsage.setSizeWithReplica(volumeDU);
      }
      diskUsage.setSize(dataSize);
      volumeDuData.add(diskUsage);
      volumeDuData.addAll(diskUsageList);
    }
    if (withReplica) {
      duResponse.setSizeWithReplica(totalDataSizeWithReplica);
    }
    duResponse.setSize(totalDataSize);

    if (sortSubPaths) {
      // Parallel sort volumeDuData in descending order of size and returns the top N elements.
      volumeDuData = sortDiskUsageDescendingWithLimit(volumeDuData,
          DISK_USAGE_TOP_RECORDS_LIMIT);
    }

    duResponse.setDuData(volumeDuData);
    duResponse.setTotalCount(stats.getTotalCount());
    duResponse.setLastKey(stats.getLastKey());
    return duResponse;
  }

  @Override
  public QuotaUsageResponse getQuotaResponse()
          throws IOException {
    QuotaUsageResponse quotaUsageResponse = new QuotaUsageResponse();
    SCMNodeStat stats = getReconSCM().getScmNodeManager().getStats();
    long quotaInBytes = stats.getCapacity().get();
<<<<<<< HEAD
    long quotaUsedInBytes = getDuResponse(true, true, false, new Stats(-1)).getSizeWithReplica();
=======
    long quotaUsedInBytes =
        getDuResponse(true, true, false).getSizeWithReplica();
>>>>>>> f295b8ef
    quotaUsageResponse.setQuota(quotaInBytes);
    quotaUsageResponse.setQuotaUsed(quotaUsedInBytes);
    return quotaUsageResponse;
  }

  @Override
  public FileSizeDistributionResponse getDistResponse()
          throws IOException {
    FileSizeDistributionResponse distResponse =
        new FileSizeDistributionResponse();
    List<OmBucketInfo> allBuckets = getOmMetadataManager()
        .listBucketsUnderVolume(null);
    int[] fileSizeDist = new int[ReconConstants.NUM_OF_FILE_SIZE_BINS];

    // accumulate file size distribution arrays from all buckets
    for (OmBucketInfo bucket : allBuckets) {
      long bucketObjectId = bucket.getObjectID();
      int[] bucketFileSizeDist = getTotalFileSizeDist(bucketObjectId);
      // add on each bin
      for (int i = 0; i < ReconConstants.NUM_OF_FILE_SIZE_BINS; ++i) {
        fileSizeDist[i] += bucketFileSizeDist[i];
      }
    }
    distResponse.setFileSizeDist(fileSizeDist);
    return distResponse;
  }

}<|MERGE_RESOLUTION|>--- conflicted
+++ resolved
@@ -92,11 +92,7 @@
 
   @Override
   public DUResponse getDuResponse(
-<<<<<<< HEAD
-      boolean listFile, boolean withReplica, boolean recursive, Stats stats)
-=======
-      boolean listFile, boolean withReplica, boolean sortSubPaths)
->>>>>>> f295b8ef
+      boolean listFile, boolean withReplica, boolean sortSubPaths, boolean recursive, Stats stats)
           throws IOException {
     DUResponse duResponse = new DUResponse();
     duResponse.setPath(getNormalizedPath());
@@ -162,16 +158,12 @@
 
   @Override
   public QuotaUsageResponse getQuotaResponse()
-          throws IOException {
+      throws IOException {
     QuotaUsageResponse quotaUsageResponse = new QuotaUsageResponse();
     SCMNodeStat stats = getReconSCM().getScmNodeManager().getStats();
     long quotaInBytes = stats.getCapacity().get();
-<<<<<<< HEAD
-    long quotaUsedInBytes = getDuResponse(true, true, false, new Stats(-1)).getSizeWithReplica();
-=======
     long quotaUsedInBytes =
-        getDuResponse(true, true, false).getSizeWithReplica();
->>>>>>> f295b8ef
+        getDuResponse(true, true, false, false, new Stats(-1)).getSizeWithReplica();
     quotaUsageResponse.setQuota(quotaInBytes);
     quotaUsageResponse.setQuotaUsed(quotaUsedInBytes);
     return quotaUsageResponse;
