/*
 * Licensed to the Apache Software Foundation (ASF) under one
 * or more contributor license agreements.  See the NOTICE file
 * distributed with this work for additional information
 * regarding copyright ownership.  The ASF licenses this file
 * to you under the Apache License, Version 2.0 (the
 * "License"); you may not use this file except in compliance
 * with the License.  You may obtain a copy of the License at
 * <p>
 * http://www.apache.org/licenses/LICENSE-2.0
 * <p>
 * Unless required by applicable law or agreed to in writing, software
 * distributed under the License is distributed on an "AS IS" BASIS,
 * WITHOUT WARRANTIES OR CONDITIONS OF ANY KIND, either express or implied.
 * See the License for the specific language governing permissions and
 * limitations under the License.
 */

package org.apache.hadoop.ozone.recon.fsck;

import java.util.ArrayList;
import java.util.HashSet;
import java.util.List;
import java.util.Set;
import org.apache.hadoop.hdds.scm.PlacementPolicy;
import org.apache.hadoop.hdds.scm.container.ContainerID;
import org.apache.hadoop.hdds.scm.container.ContainerInfo;
import org.apache.hadoop.hdds.scm.container.ContainerManagerV2;
import org.apache.hadoop.hdds.scm.container.ContainerNotFoundException;
import org.apache.hadoop.hdds.scm.container.ContainerReplica;
import org.apache.hadoop.ozone.recon.persistence.ContainerHealthSchemaManager;
import org.apache.hadoop.ozone.recon.scm.ReconScmTask;
import org.apache.hadoop.ozone.recon.tasks.ReconTaskConfig;
import org.apache.hadoop.util.Time;
import org.hadoop.ozone.recon.schema.ContainerSchemaDefinition.UnHealthyContainerStates;
import org.hadoop.ozone.recon.schema.tables.daos.ReconTaskStatusDao;
import org.hadoop.ozone.recon.schema.tables.pojos.UnhealthyContainers;
import org.hadoop.ozone.recon.schema.tables.records.UnhealthyContainersRecord;
import org.jooq.Cursor;
import org.slf4j.Logger;
import org.slf4j.LoggerFactory;

/**
 * Class that scans the list of containers and keeps track of containers with
 * no replicas in a SQL table.
 */
public class ContainerHealthTask extends ReconScmTask {

  private static final Logger LOG =
      LoggerFactory.getLogger(ContainerHealthTask.class);

<<<<<<< HEAD
  private ContainerManagerV2 containerManager;
  private ContainerSchemaManager containerSchemaManager;
=======
  private ContainerManager containerManager;
  private ContainerHealthSchemaManager containerHealthSchemaManager;
>>>>>>> 13fb0750
  private PlacementPolicy placementPolicy;
  private final long interval;
  private Set<ContainerInfo> processedContainers = new HashSet<>();

  public ContainerHealthTask(
      ContainerManagerV2 containerManager,
      ReconTaskStatusDao reconTaskStatusDao,
      ContainerHealthSchemaManager containerHealthSchemaManager,
      PlacementPolicy placementPolicy,
      ReconTaskConfig reconTaskConfig) {
    super(reconTaskStatusDao);
    this.containerHealthSchemaManager = containerHealthSchemaManager;
    this.placementPolicy = placementPolicy;
    this.containerManager = containerManager;
    interval = reconTaskConfig.getMissingContainerTaskInterval().toMillis();
  }

  public synchronized void run() {
    try {
      while (canRun()) {
        long start = Time.monotonicNow();
        long currentTime = System.currentTimeMillis();
        long existingCount = processExistingDBRecords(currentTime);
        LOG.info("Container Health task thread took {} milliseconds to" +
                " process {} existing database records.",
            Time.monotonicNow() - start, existingCount);
        start = Time.monotonicNow();
        final List<ContainerInfo> containers = containerManager.getContainers();
        containers.stream()
            .filter(c -> !processedContainers.contains(c))
            .forEach(c -> processContainer(c, currentTime));
        recordSingleRunCompletion();
        LOG.info("Container Health task thread took {} milliseconds for" +
                " processing {} containers.", Time.monotonicNow() - start,
            containers.size());
        processedContainers.clear();
        wait(interval);
      }
    } catch (Throwable t) {
      LOG.error("Exception in Missing Container task Thread.", t);
    }
  }

  private ContainerHealthStatus setCurrentContainer(long recordId)
      throws ContainerNotFoundException {
    ContainerInfo container =
        containerManager.getContainer(ContainerID.valueOf(recordId));
    Set<ContainerReplica> replicas =
        containerManager.getContainerReplicas(container.containerID());
    return new ContainerHealthStatus(container, replicas, placementPolicy);
  }

  private void completeProcessingContainer(ContainerHealthStatus container,
      Set<String> existingRecords, long currentTime) {
    containerHealthSchemaManager.insertUnhealthyContainerRecords(
        ContainerHealthRecords.generateUnhealthyRecords(
            container, existingRecords, currentTime));
    processedContainers.add(container.getContainer());
  }

  /**
   * This method reads all existing records in the UnhealthyContainers table.
   * The container records are read sorted by Container ID, as there can be
   * more than 1 record per container.
   * Each record is checked to see if it should be retained or deleted, and if
   * any of the replica counts have changed the record is updated. Each record
   * for a container is collected into a Set and when the next container id
   * changes, indicating the end of the records for the current container,
   * completeProcessingContainer is called. This will check to see if any
   * additional records need to be added to the database.
   *
   * @param currentTime Timestamp to place on all records generated by this run
   * @return Count of records processed
   */
  private long processExistingDBRecords(long currentTime) {
    long recordCount = 0;
    try (Cursor<UnhealthyContainersRecord> cursor =
             containerHealthSchemaManager.getAllUnhealthyRecordsCursor()) {
      ContainerHealthStatus currentContainer = null;
      Set<String> existingRecords = new HashSet<>();
      while(cursor.hasNext()) {
        recordCount++;
        UnhealthyContainersRecord rec = cursor.fetchNext();
        try {
          if (currentContainer == null) {
            currentContainer = setCurrentContainer(rec.getContainerId());
          }
          if (currentContainer.getContainerID() != rec.getContainerId()) {
            completeProcessingContainer(
                currentContainer, existingRecords, currentTime);
            existingRecords.clear();
            currentContainer = setCurrentContainer(rec.getContainerId());
          }
          if (ContainerHealthRecords
              .retainOrUpdateRecord(currentContainer, rec)) {
            existingRecords.add(rec.getContainerState());
            if (rec.changed()) {
              rec.update();
            }
          } else {
            rec.delete();
          }
        } catch (ContainerNotFoundException cnf) {
          rec.delete();
          currentContainer = null;
        }
      }
      // Remember to finish processing the last container
      if (currentContainer != null) {
        completeProcessingContainer(
            currentContainer, existingRecords, currentTime);
      }
    }
    return recordCount;
  }

  private void processContainer(ContainerInfo container, long currentTime) {
    try {
      Set<ContainerReplica> containerReplicas =
          containerManager.getContainerReplicas(container.containerID());
      ContainerHealthStatus h = new ContainerHealthStatus(
          container, containerReplicas, placementPolicy);
      if (h.isHealthy()) {
        return;
      }
      containerHealthSchemaManager.insertUnhealthyContainerRecords(
          ContainerHealthRecords.generateUnhealthyRecords(h, currentTime));
    } catch (ContainerNotFoundException e) {
      LOG.error("Container not found while processing container in Container " +
          "Health task", e);
    }
  }

  /**
   * Helper methods to generate and update the required database records for
   * unhealthy containers.
   */
  static public class ContainerHealthRecords {

    /**
     * Given an existing database record and a ContainerHealthStatus object,
     * this method will check if the database record should be retained or not.
     * Eg, if a missing record exists, and the ContainerHealthStatus indicates
     * the container is still missing, the method will return true, indicating
     * the record should be retained. If the container is no longer missing,
     * it will return false, indicating the record should be deleted.
     * If the record is to be retained, the fields in the record for actual
     * replica count, delta and reason will be updated if their counts have
     * changed.
     * @param container ContainerHealthStatus representing the health state of
     *                  the container.
     * @param rec Existing database record from the UnhealthyContainers table.
     * @return
     */
    static public boolean retainOrUpdateRecord(
        ContainerHealthStatus container, UnhealthyContainersRecord rec) {
      boolean returnValue = false;
      switch(UnHealthyContainerStates.valueOf(rec.getContainerState())) {
      case MISSING:
        returnValue = container.isMissing();
        break;
      case MIS_REPLICATED:
        returnValue = keepMisReplicatedRecord(container, rec);
        break;
      case UNDER_REPLICATED:
        returnValue = keepUnderReplicatedRecord(container, rec);
        break;
      case OVER_REPLICATED:
        returnValue = keepOverReplicatedRecord(container, rec);
        break;
      default:
        returnValue = false;
      }
      return returnValue;
    }

    static public List<UnhealthyContainers> generateUnhealthyRecords(
        ContainerHealthStatus container, long time) {
      return generateUnhealthyRecords(container, new HashSet<>(), time);
    }

    /**
     * Check the status of the container and generate any database records that
     * need to be recorded. This method also considers the records seen by the
     * method retainOrUpdateRecord. If a record has been seen by that method
     * then it will not be emitted here. Therefore this method returns only the
     * missing records which have not been seen already.
     * @return List of UnhealthyContainer records to be stored in the DB
     */
    static public List<UnhealthyContainers> generateUnhealthyRecords(
        ContainerHealthStatus container, Set<String> recordForStateExists,
        long time) {
      List<UnhealthyContainers> records = new ArrayList<>();
      if (container.isHealthy()) {
        return records;
      }

      if (container.isMissing()
          && !recordForStateExists.contains(
              UnHealthyContainerStates.MISSING.toString())) {
        records.add(
            recordForState(container, UnHealthyContainerStates.MISSING, time));
        // A container cannot have any other records if it is missing so return
        return records;
      }

      if (container.isUnderReplicated()
          && !recordForStateExists.contains(
              UnHealthyContainerStates.UNDER_REPLICATED.toString())) {
        records.add(recordForState(
            container, UnHealthyContainerStates.UNDER_REPLICATED, time));
      }

      if (container.isOverReplicated()
          && !recordForStateExists.contains(
              UnHealthyContainerStates.OVER_REPLICATED.toString())) {
        records.add(recordForState(
            container, UnHealthyContainerStates.OVER_REPLICATED, time));
      }

      if (container.isMisReplicated()
          && !recordForStateExists.contains(
              UnHealthyContainerStates.MIS_REPLICATED.toString())) {
        records.add(recordForState(
            container, UnHealthyContainerStates.MIS_REPLICATED, time));
      }
      return records;
    }

    static private UnhealthyContainers recordForState(
        ContainerHealthStatus container, UnHealthyContainerStates state,
        long time) {
      UnhealthyContainers rec = new UnhealthyContainers();
      rec.setContainerId(container.getContainerID());
      if (state == UnHealthyContainerStates.MIS_REPLICATED) {
        rec.setExpectedReplicaCount(container.expectedPlacementCount());
        rec.setActualReplicaCount(container.actualPlacementCount());
        rec.setReplicaDelta(container.misReplicatedDelta());
        rec.setReason(container.misReplicatedReason());
      } else {
        rec.setExpectedReplicaCount(container.getReplicationFactor());
        rec.setActualReplicaCount(container.getReplicaCount());
        rec.setReplicaDelta(container.replicaDelta());
      }
      rec.setContainerState(state.toString());
      rec.setInStateSince(time);
      return rec;
    }

    static private boolean keepOverReplicatedRecord(
        ContainerHealthStatus container, UnhealthyContainersRecord rec) {
      if (container.isOverReplicated()) {
        updateExpectedReplicaCount(rec, container.getReplicationFactor());
        updateActualReplicaCount(rec, container.getReplicaCount());
        updateReplicaDelta(rec, container.replicaDelta());
        return true;
      }
      return false;
    }

    static private boolean keepUnderReplicatedRecord(
        ContainerHealthStatus container, UnhealthyContainersRecord rec) {
      if (container.isUnderReplicated()) {
        updateExpectedReplicaCount(rec, container.getReplicationFactor());
        updateActualReplicaCount(rec, container.getReplicaCount());
        updateReplicaDelta(rec, container.replicaDelta());
        return true;
      }
      return false;
    }

    static private boolean keepMisReplicatedRecord(
        ContainerHealthStatus container, UnhealthyContainersRecord rec) {
      if (container.isMisReplicated()) {
        updateExpectedReplicaCount(rec, container.expectedPlacementCount());
        updateActualReplicaCount(rec, container.actualPlacementCount());
        updateReplicaDelta(rec, container.misReplicatedDelta());
        updateReason(rec, container.misReplicatedReason());
        return true;
      }
      return false;
    }

    /**
     * With a Jooq record, if you update any field in the record, the record
     * is marked as changed, even if you updated it to the same value as it is
     * already set to. We only need to run a DB update statement if the record
     * has really changed. The methods below ensure we do not update the Jooq
     * record unless the values have changed and hence save a DB execution
     */
    static private void updateExpectedReplicaCount(
        UnhealthyContainersRecord rec, int expectedCount) {
      if (rec.getExpectedReplicaCount() != expectedCount) {
        rec.setExpectedReplicaCount(expectedCount);
      }
    }

    static private void updateActualReplicaCount(
        UnhealthyContainersRecord rec, int actualCount) {
      if (rec.getActualReplicaCount() != actualCount) {
        rec.setActualReplicaCount(actualCount);
      }
    }

    static private void updateReplicaDelta(
        UnhealthyContainersRecord rec, int delta) {
      if (rec.getReplicaDelta() != delta) {
        rec.setReplicaDelta(delta);
      }
    }

    static private void updateReason(
        UnhealthyContainersRecord rec, String reason) {
      if (!rec.getReason().equals(reason)) {
        rec.setReason(reason);
      }
    }
  }

}<|MERGE_RESOLUTION|>--- conflicted
+++ resolved
@@ -49,13 +49,8 @@
   private static final Logger LOG =
       LoggerFactory.getLogger(ContainerHealthTask.class);
 
-<<<<<<< HEAD
   private ContainerManagerV2 containerManager;
-  private ContainerSchemaManager containerSchemaManager;
-=======
-  private ContainerManager containerManager;
   private ContainerHealthSchemaManager containerHealthSchemaManager;
->>>>>>> 13fb0750
   private PlacementPolicy placementPolicy;
   private final long interval;
   private Set<ContainerInfo> processedContainers = new HashSet<>();
