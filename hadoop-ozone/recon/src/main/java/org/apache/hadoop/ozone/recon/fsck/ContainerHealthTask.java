--- conflicted
+++ resolved
@@ -69,24 +69,18 @@
 
   private final ReadWriteLock lock = new ReentrantReadWriteLock(true);
 
-<<<<<<< HEAD
   private final StorageContainerServiceProvider scmClient;
   private final ContainerManager containerManager;
   private final ContainerHealthSchemaManager containerHealthSchemaManager;
+  private final ReconContainerMetadataManager reconContainerMetadataManager;
   private final PlacementPolicy placementPolicy;
-=======
-  private StorageContainerServiceProvider scmClient;
-  private ContainerManager containerManager;
-  private ContainerHealthSchemaManager containerHealthSchemaManager;
-  private ReconContainerMetadataManager reconContainerMetadataManager;
-  private PlacementPolicy placementPolicy;
->>>>>>> c0f79c48
   private final long interval;
 
   private final Set<ContainerInfo> processedContainers = new HashSet<>();
 
   private final OzoneConfiguration conf;
 
+  @SuppressWarnings("checkstyle:ParameterNumber")
   public ContainerHealthTask(
       ContainerManager containerManager,
       StorageContainerServiceProvider scmClient,
@@ -94,11 +88,8 @@
       ContainerHealthSchemaManager containerHealthSchemaManager,
       PlacementPolicy placementPolicy,
       ReconTaskConfig reconTaskConfig,
-<<<<<<< HEAD
+      ReconContainerMetadataManager reconContainerMetadataManager,
       OzoneConfiguration conf) {
-=======
-      ReconContainerMetadataManager reconContainerMetadataManager) {
->>>>>>> c0f79c48
     super(reconTaskStatusDao);
     this.scmClient = scmClient;
     this.containerHealthSchemaManager = containerHealthSchemaManager;
@@ -207,13 +198,8 @@
         containerManager.getContainer(ContainerID.valueOf(recordId));
     Set<ContainerReplica> replicas =
         containerManager.getContainerReplicas(container.containerID());
-<<<<<<< HEAD
-    return new ContainerHealthStatus(
-        container, replicas, placementPolicy, conf);
-=======
     return new ContainerHealthStatus(container, replicas, placementPolicy,
-        reconContainerMetadataManager);
->>>>>>> c0f79c48
+        reconContainerMetadataManager, conf);
   }
 
   private void completeProcessingContainer(
@@ -304,15 +290,10 @@
     try {
       Set<ContainerReplica> containerReplicas =
           containerManager.getContainerReplicas(container.containerID());
-<<<<<<< HEAD
-      ContainerHealthStatus h = new ContainerHealthStatus(
-          container, containerReplicas, placementPolicy, conf);
+      ContainerHealthStatus h = new ContainerHealthStatus(container,
+          containerReplicas, placementPolicy,
+          reconContainerMetadataManager, conf);
       if (h.isProperlyReplicated() || h.isDeleted()) {
-=======
-      ContainerHealthStatus h = new ContainerHealthStatus(container,
-          containerReplicas, placementPolicy, reconContainerMetadataManager);
-      if (h.isHealthy() || h.isDeleted()) {
->>>>>>> c0f79c48
         return;
       }
       // For containers deleted in SCM, we sync the container state here.
