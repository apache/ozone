--- conflicted
+++ resolved
@@ -25,16 +25,13 @@
 import org.apache.hadoop.hdds.scm.PlacementPolicy;
 import org.apache.hadoop.hdds.scm.container.ContainerInfo;
 import org.apache.hadoop.hdds.scm.container.ContainerReplica;
-<<<<<<< HEAD
+import org.apache.hadoop.ozone.recon.spi.ReconContainerMetadataManager;
+
+import java.io.IOException;
 import org.apache.hadoop.hdds.scm.container.replication.RatisContainerReplicaCount;
 import org.apache.hadoop.hdds.scm.container.replication.ReplicationManager;
 
 import java.util.ArrayList;
-=======
-import org.apache.hadoop.ozone.recon.spi.ReconContainerMetadataManager;
-
-import java.io.IOException;
->>>>>>> c0f79c48
 import java.util.List;
 import java.util.Set;
 import java.util.stream.Collectors;
@@ -46,35 +43,23 @@
 
 public class ContainerHealthStatus {
 
-<<<<<<< HEAD
   private final ContainerInfo container;
   private final int replicaDelta;
   private final Set<ContainerReplica> healthyReplicas;
   private final Set<ContainerReplica> healthyAvailReplicas;
   private final ContainerPlacementStatus placementStatus;
+  private final ReconContainerMetadataManager reconContainerMetadataManager;
   private final int numReplicas;
+  private final long numKeys;
   private final RatisContainerReplicaCount ratisContainerReplicaCount;
 
   ContainerHealthStatus(ContainerInfo container,
                         Set<ContainerReplica> replicas,
                         PlacementPolicy placementPolicy,
+                        ReconContainerMetadataManager
+                            reconContainerMetadataManager,
                         OzoneConfiguration conf) {
-=======
-  private ContainerInfo container;
-  private int replicaDelta;
-  private Set<ContainerReplica> healthyReplicas;
-  private ContainerPlacementStatus placementStatus;
-  private ReconContainerMetadataManager reconContainerMetadataManager;
-  private int numReplicas;
-  private long numKeys;
-
-  ContainerHealthStatus(ContainerInfo container,
-                        Set<ContainerReplica> healthyReplicas,
-                        PlacementPolicy placementPolicy,
-                        ReconContainerMetadataManager
-                            reconContainerMetadataManager) {
     this.reconContainerMetadataManager = reconContainerMetadataManager;
->>>>>>> c0f79c48
     this.container = container;
     int repFactor = container.getReplicationConfig().getRequiredNodes();
     this.healthyReplicas = replicas
@@ -93,17 +78,13 @@
         .collect(Collectors.toSet());
     this.replicaDelta = repFactor - this.healthyAvailReplicas.size();
     this.placementStatus = getPlacementStatus(placementPolicy, repFactor);
-<<<<<<< HEAD
     this.numReplicas = replicas.size();
+    this.numKeys = getContainerKeyCount(container.getContainerID());
 
     int minNumMaintenanceReplicas = getMinimumRequiredReplicaNum(conf);
     this.ratisContainerReplicaCount =
         new RatisContainerReplicaCount(container, replicas, new ArrayList<>(),
             minNumMaintenanceReplicas, false);
-=======
-    this.numReplicas = healthyReplicas.size();
-    this.numKeys = getContainerKeyCount(container.getContainerID());
->>>>>>> c0f79c48
   }
 
   public long getContainerID() {
@@ -187,16 +168,6 @@
     return policy.validateContainerPlacement(dns, repFactor);
   }
 
-<<<<<<< HEAD
-  private int getMinimumRequiredReplicaNum(OzoneConfiguration conf) {
-    ReplicationManager.ReplicationManagerConfiguration rmConf = conf.getObject(
-        ReplicationManager.ReplicationManagerConfiguration.class);
-    boolean isEC = container.getReplicationConfig()
-                       .getReplicationType() == HddsProtos.ReplicationType.EC;
-    return isEC ?
-               rmConf.getMaintenanceRemainingRedundancy() :
-               rmConf.getMaintenanceReplicaMinimum();
-=======
   private long getContainerKeyCount(long containerID) {
     try {
       return reconContainerMetadataManager.getKeyCountForContainer(
@@ -208,6 +179,15 @@
 
   public long getNumKeys() {
     return numKeys;
->>>>>>> c0f79c48
+  }
+
+  private int getMinimumRequiredReplicaNum(OzoneConfiguration conf) {
+    ReplicationManager.ReplicationManagerConfiguration rmConf = conf.getObject(
+        ReplicationManager.ReplicationManagerConfiguration.class);
+    boolean isEC = container.getReplicationConfig()
+                       .getReplicationType() == HddsProtos.ReplicationType.EC;
+    return isEC ?
+               rmConf.getMaintenanceRemainingRedundancy() :
+               rmConf.getMaintenanceReplicaMinimum();
   }
 }