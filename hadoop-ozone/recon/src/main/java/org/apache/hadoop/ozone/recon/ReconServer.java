--- conflicted
+++ resolved
@@ -23,7 +23,6 @@
 import org.apache.hadoop.ozone.recon.scm.ReconStorageContainerManager;
 import org.apache.hadoop.ozone.recon.spi.ContainerDBServiceProvider;
 import org.apache.hadoop.ozone.recon.spi.OzoneManagerServiceProvider;
-import org.apache.hadoop.ozone.recon.spi.impl.ContainerDBServiceProviderImpl;
 import org.hadoop.ozone.recon.codegen.ReconSchemaGenerationModule;
 import org.slf4j.Logger;
 import org.slf4j.LoggerFactory;
@@ -107,22 +106,10 @@
     if (httpServer != null) {
       httpServer.stop();
     }
-<<<<<<< HEAD
 
     getReconStorageContainerManager().stop();
     getOzoneManagerServiceProvider().stop();
-=======
-    OzoneManagerServiceProvider ozoneManagerServiceProvider = injector
-        .getInstance(OzoneManagerServiceProvider.class);
-    ozoneManagerServiceProvider.stop();
-    ContainerDBServiceProvider containerDBServiceProvider =
-        injector.getInstance(ContainerDBServiceProviderImpl.class);
-    containerDBServiceProvider.stop();
-  }
-
-  public Injector getInjector() {
-    return injector;
->>>>>>> 8748498b
+    getContainerDBServiceProvider().stop();
   }
 
   private OzoneManagerServiceProvider getOzoneManagerServiceProvider() {
