--- conflicted
+++ resolved
@@ -22,8 +22,6 @@
 import static org.hadoop.ozone.recon.schema.tables.FileCountBySizeTable.FILE_COUNT_BY_SIZE;
 
 import com.google.inject.Inject;
-<<<<<<< HEAD
-=======
 import java.io.IOException;
 import java.util.ArrayList;
 import java.util.Collection;
@@ -31,11 +29,8 @@
 import java.util.Iterator;
 import java.util.List;
 import java.util.Map;
-import org.apache.commons.lang3.tuple.ImmutablePair;
-import org.apache.commons.lang3.tuple.Pair;
 import org.apache.hadoop.hdds.utils.db.Table;
 import org.apache.hadoop.hdds.utils.db.TableIterator;
->>>>>>> 63ef264d
 import org.apache.hadoop.ozone.om.OMMetadataManager;
 import org.apache.hadoop.ozone.om.helpers.BucketLayout;
 import org.apache.hadoop.ozone.om.helpers.OmKeyInfo;
@@ -73,7 +68,10 @@
    * File Size it belongs to.
    *
    * @param omMetadataManager OM Metadata instance.
-   * @return Pair
+   * @return A {@link TaskResult} containing:
+   *         - The task name.
+   *         - A map of sub-task names to their respective seek positions.
+   *         - A boolean indicating whether the task was successful.
    */
   @Override
   public TaskResult reprocess(OMMetadataManager omMetadataManager) {
@@ -147,9 +145,13 @@
    * Read the Keys from update events and update the count of files
    * pertaining to a certain upper bound.
    *
-   * @param events            Update events - PUT/DELETE.
-   * @param subTaskSeekPosMap
-   * @return Pair
+   * @param events            The batch of OM update events to be processed.
+   * @param subTaskSeekPosMap A map containing the seek positions for
+   *                          each sub-task, indicating where to start processing.
+   * @return A {@link TaskResult} containing:
+   *         - The task name.
+   *         - A map of sub-task names to their respective seek positions.
+   *         - A boolean indicating whether the task was successful.
    */
   @Override
   public TaskResult process(OMUpdateEventBatch events,
@@ -222,7 +224,6 @@
   /**
    * Populate DB with the counts of file sizes calculated
    * using the dao.
-   *
    */
   private void writeCountsToDB(Map<FileSizeCountKey, Long> fileSizeCountMap) {
 
@@ -286,10 +287,6 @@
     fileSizeCountMap.put(key, count);
   }
 
-  private BucketLayout getBucketLayout() {
-    return BucketLayout.DEFAULT;
-  }
-
   /**
    * Calculate and update the count of files being tracked by
    * fileSizeCountMap.
