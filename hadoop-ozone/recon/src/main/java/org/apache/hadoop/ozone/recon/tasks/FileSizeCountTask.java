--- conflicted
+++ resolved
@@ -144,8 +144,7 @@
    * @return Pair
    */
   @Override
-  public Pair<String, Pair<Integer, Boolean>> process(OMUpdateEventBatch events,
-                                                      int seekPos) {
+  public Pair<String, Boolean> process(OMUpdateEventBatch events) {
     Iterator<OMDBUpdateEvent> eventIterator = events.getIterator();
     Map<FileSizeCountKey, Long> fileSizeCountMap = new HashMap<>();
     final Collection<String> taskTables = getTaskTables();
@@ -192,8 +191,7 @@
         } catch (Exception e) {
           LOG.error("Unexpected exception while processing key {}.",
               updatedKey, e);
-          return new ImmutablePair<>(getTaskName(),
-              new ImmutablePair<>(0, false));
+          return new ImmutablePair<>(getTaskName(), false);
         }
       } else {
         LOG.warn("Unexpected value type {} for key {}. Skipping processing.",
@@ -201,14 +199,9 @@
       }
     }
     writeCountsToDB(false, fileSizeCountMap);
-<<<<<<< HEAD
-    LOG.debug("Completed a 'process' run of FileSizeCountTask.");
-    return new ImmutablePair<>(getTaskName(), new ImmutablePair<>(0, true));
-=======
     LOG.debug("{} successfully processed in {} milliseconds",
         getTaskName(), (System.currentTimeMillis() - startTime));
     return new ImmutablePair<>(getTaskName(), true);
->>>>>>> ce82d123
   }
 
   /**
