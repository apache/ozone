/*
 * Licensed to the Apache Software Foundation (ASF) under one or more
 * contributor license agreements. See the NOTICE file distributed with
 * this work for additional information regarding copyright ownership.
 * The ASF licenses this file to You under the Apache License, Version 2.0
 * (the "License"); you may not use this file except in compliance with
 * the License. You may obtain a copy of the License at
 *
 *      http://www.apache.org/licenses/LICENSE-2.0
 *
 * Unless required by applicable law or agreed to in writing, software
 * distributed under the License is distributed on an "AS IS" BASIS,
 * WITHOUT WARRANTIES OR CONDITIONS OF ANY KIND, either express or implied.
 * See the License for the specific language governing permissions and
 * limitations under the License.
 */

package org.apache.hadoop.ozone.recon.tasks;

import static org.apache.hadoop.ozone.om.OmMetadataManagerImpl.DELETED_TABLE;
import static org.apache.hadoop.ozone.om.OmMetadataManagerImpl.OPEN_FILE_TABLE;
import static org.apache.hadoop.ozone.om.OmMetadataManagerImpl.OPEN_KEY_TABLE;
import static org.jooq.impl.DSL.currentTimestamp;
import static org.jooq.impl.DSL.select;
import static org.jooq.impl.DSL.using;

import com.google.common.annotations.VisibleForTesting;
import com.google.common.collect.Iterators;
import com.google.inject.Inject;
<<<<<<< HEAD
=======
import java.io.IOException;
import java.sql.Timestamp;
import java.util.ArrayList;
import java.util.Collection;
import java.util.HashMap;
import java.util.Iterator;
import java.util.List;
import java.util.Map;
import java.util.Map.Entry;
import org.apache.commons.lang3.tuple.ImmutablePair;
import org.apache.commons.lang3.tuple.Pair;
>>>>>>> 63ef264d
import org.apache.commons.lang3.tuple.Triple;
import org.apache.hadoop.hdds.utils.db.Table;
import org.apache.hadoop.hdds.utils.db.TableIterator;
import org.apache.hadoop.ozone.om.OMMetadataManager;
import org.apache.hadoop.ozone.recon.recovery.ReconOMMetadataManager;
import org.hadoop.ozone.recon.schema.tables.daos.GlobalStatsDao;
import org.hadoop.ozone.recon.schema.tables.pojos.GlobalStats;
import org.jooq.Configuration;
import org.slf4j.Logger;
import org.slf4j.LoggerFactory;

/**
 * Class to iterate over the OM DB and store the total counts of volumes,
 * buckets, keys, open keys, deleted keys, etc.
 */
public class OmTableInsightTask implements ReconOmTask {
  private static final Logger LOG =
      LoggerFactory.getLogger(OmTableInsightTask.class);

  private GlobalStatsDao globalStatsDao;
  private Configuration sqlConfiguration;
  private ReconOMMetadataManager reconOMMetadataManager;
  private Map<String, OmTableHandler> tableHandlers;
  private Collection<String> tables;
  private Map<String, Long> objectCountMap;
  private Map<String, Long> unReplicatedSizeMap;
  private Map<String, Long> replicatedSizeMap;


  @Inject
  public OmTableInsightTask(GlobalStatsDao globalStatsDao,
                             Configuration sqlConfiguration,
                             ReconOMMetadataManager reconOMMetadataManager) {
    this.globalStatsDao = globalStatsDao;
    this.sqlConfiguration = sqlConfiguration;
    this.reconOMMetadataManager = reconOMMetadataManager;

    // Initialize table handlers
    tableHandlers = new HashMap<>();
    tableHandlers.put(OPEN_KEY_TABLE, new OpenKeysInsightHandler());
    tableHandlers.put(OPEN_FILE_TABLE, new OpenKeysInsightHandler());
    tableHandlers.put(DELETED_TABLE, new DeletedKeysInsightHandler());
  }

  /**
   * Initialize the OM table insight task with first time initialization of resources.
   */
  @Override
  public void init() {
    ReconOmTask.super.init();
    tables = getTaskTables();

    // Initialize maps to store count and size information
    objectCountMap = initializeCountMap();
    unReplicatedSizeMap = initializeSizeMap(false);
    replicatedSizeMap = initializeSizeMap(true);
  }

  /**
   * Iterates the rows of each table in the OM snapshot DB and calculates the
   * counts and sizes for table data.
   * <p>
   * For tables that require data size calculation
   * (as returned by getTablesToCalculateSize), both the number of
   * records (count) and total data size of the records are calculated.
   * For all other tables, only the count of records is calculated.
   *
   * @param omMetadataManager OM Metadata instance.
   * @return Pair
   */
  @Override
<<<<<<< HEAD
  public TaskResult reprocess(OMMetadataManager omMetadataManager) {
    HashMap<String, Long> objectCountMap = initializeCountMap();
    HashMap<String, Long> unReplicatedSizeMap = initializeSizeMap(false);
    HashMap<String, Long> replicatedSizeMap = initializeSizeMap(true);

    for (String tableName : getTaskTables()) {
      Table table = omMetadataManager.getTable(tableName);
      if (table == null) {
        LOG.error("Table " + tableName + " not found in OM Metadata.");
        return new TaskResult.Builder()
            .setTaskName(getTaskName())
            .setTaskSuccess(false)
            .build();
      }
=======
  public Pair<String, Boolean> reprocess(OMMetadataManager omMetadataManager) {
    init();
    for (String tableName : tables) {
      Table table = omMetadataManager.getTable(tableName);
>>>>>>> 63ef264d

      try (TableIterator<String, ? extends Table.KeyValue<String, ?>> iterator
               = table.iterator()) {
        if (tableHandlers.containsKey(tableName)) {
          Triple<Long, Long, Long> details =
              tableHandlers.get(tableName).getTableSizeAndCount(iterator);
          objectCountMap.put(getTableCountKeyFromTable(tableName),
              details.getLeft());
          unReplicatedSizeMap.put(
              getUnReplicatedSizeKeyFromTable(tableName), details.getMiddle());
          replicatedSizeMap.put(getReplicatedSizeKeyFromTable(tableName),
              details.getRight());
        } else {
          long count = Iterators.size(iterator);
          objectCountMap.put(getTableCountKeyFromTable(tableName), count);
        }
      } catch (IOException ioEx) {
        LOG.error("Unable to populate Table Count in Recon DB.", ioEx);
        return new TaskResult.Builder()
            .setTaskName(getTaskName())
            .setTaskSuccess(false)
            .build();
      }
    }
    // Write the data to the DB
    if (!objectCountMap.isEmpty()) {
      writeDataToDB(objectCountMap);
    }
    if (!unReplicatedSizeMap.isEmpty()) {
      writeDataToDB(unReplicatedSizeMap);
    }
    if (!replicatedSizeMap.isEmpty()) {
      writeDataToDB(replicatedSizeMap);
    }

    LOG.debug("Completed a 'reprocess' run of OmTableInsightTask.");
    return new TaskResult.Builder()
        .setTaskName(getTaskName())
        .setTaskSuccess(true)
        .build();
  }

  @Override
  public String getTaskName() {
    return "OmTableInsightTask";
  }

  public Collection<String> getTaskTables() {
    return new ArrayList<>(reconOMMetadataManager.listTableNames());
  }

  /**
   * Read the update events and update the count and sizes of respective object
   * (volume, bucket, key etc.) based on the action (put or delete).
   *
   * @param events            Update events - PUT, DELETE and UPDATE.
   * @param subTaskSeekPosMap
   * @return Pair
   */
  @Override
  public TaskResult process(OMUpdateEventBatch events,
                            Map<String, Integer> subTaskSeekPosMap) {
    Iterator<OMDBUpdateEvent> eventIterator = events.getIterator();

    String tableName;
    OMDBUpdateEvent<String, Object> omdbUpdateEvent;
    // Process each update event
    long startTime = System.currentTimeMillis();
    while (eventIterator.hasNext()) {
      omdbUpdateEvent = eventIterator.next();
      tableName = omdbUpdateEvent.getTable();
      if (!tables.contains(tableName)) {
        continue;
      }
      try {
        switch (omdbUpdateEvent.getAction()) {
        case PUT:
          handlePutEvent(omdbUpdateEvent, tableName);
          break;

        case DELETE:
          handleDeleteEvent(omdbUpdateEvent, tableName);
          break;

        case UPDATE:
          handleUpdateEvent(omdbUpdateEvent, tableName);
          break;

        default:
          LOG.trace("Skipping DB update event : Table: {}, Action: {}",
              tableName, omdbUpdateEvent.getAction());
        }
      } catch (Exception e) {
        LOG.error(
            "Unexpected exception while processing the table {}, Action: {}",
            tableName, omdbUpdateEvent.getAction(), e);
        return new TaskResult.Builder()
            .setTaskName(getTaskName())
            .setTaskSuccess(false)
            .build();
      }
    }
    // Write the updated count and size information to the database
    if (!objectCountMap.isEmpty()) {
      writeDataToDB(objectCountMap);
    }
    if (!unReplicatedSizeMap.isEmpty()) {
      writeDataToDB(unReplicatedSizeMap);
    }
    if (!replicatedSizeMap.isEmpty()) {
      writeDataToDB(replicatedSizeMap);
    }
    LOG.debug("{} successfully processed in {} milliseconds",
        getTaskName(), (System.currentTimeMillis() - startTime));
    return new TaskResult.Builder()
        .setTaskName(getTaskName())
        .setTaskSuccess(true)
        .build();
  }

  private void handlePutEvent(OMDBUpdateEvent<String, Object> event,
                              String tableName) {
    OmTableHandler tableHandler = tableHandlers.get(tableName);
    if (event.getValue() != null) {
      if (tableHandler != null) {
        tableHandler.handlePutEvent(event, tableName, objectCountMap,
            unReplicatedSizeMap, replicatedSizeMap);
      } else {
        String countKey = getTableCountKeyFromTable(tableName);
        objectCountMap.computeIfPresent(countKey, (k, count) -> count + 1L);
      }
    }
  }


  private void handleDeleteEvent(OMDBUpdateEvent<String, Object> event,
                                 String tableName) {
    OmTableHandler tableHandler = tableHandlers.get(tableName);
    if (event.getValue() != null) {
      if (tableHandler != null) {
        tableHandler.handleDeleteEvent(event, tableName, objectCountMap,
            unReplicatedSizeMap, replicatedSizeMap);
      } else {
        objectCountMap.computeIfPresent(getTableCountKeyFromTable(tableName),
            (k, count) -> count > 0 ? count - 1L : 0L);
      }
    }
  }


  private void handleUpdateEvent(OMDBUpdateEvent<String, Object> event,
                                 String tableName) {

    OmTableHandler tableHandler = tableHandlers.get(tableName);
    if (event.getValue() != null) {
      if (tableHandler != null) {
        // Handle update for only size related tables
        tableHandler.handleUpdateEvent(event, tableName, objectCountMap,
            unReplicatedSizeMap, replicatedSizeMap);
      }
    }
  }

  /**
   * Write the updated count and size information to the database.
   *
   * @param dataMap Map containing the updated count and size information.
   */
  private void writeDataToDB(Map<String, Long> dataMap) {
    List<GlobalStats> insertGlobalStats = new ArrayList<>();
    List<GlobalStats> updateGlobalStats = new ArrayList<>();

    for (Entry<String, Long> entry : dataMap.entrySet()) {
      Timestamp now =
          using(sqlConfiguration).fetchValue(select(currentTimestamp()));
      GlobalStats record = globalStatsDao.fetchOneByKey(entry.getKey());
      GlobalStats newRecord
          = new GlobalStats(entry.getKey(), entry.getValue(), now);

      // Insert a new record for key if it does not exist
      if (record == null) {
        insertGlobalStats.add(newRecord);
      } else {
        updateGlobalStats.add(newRecord);
      }
    }

    globalStatsDao.insert(insertGlobalStats);
    globalStatsDao.update(updateGlobalStats);
  }

  /**
   * Initializes and returns a count map with the counts for the tables.
   *
   * @return The count map containing the counts for each table.
   */
  public HashMap<String, Long> initializeCountMap() {
    HashMap<String, Long> objCountMap = new HashMap<>(tables.size());
    for (String tableName : tables) {
      String key = getTableCountKeyFromTable(tableName);
      objCountMap.put(key, getValueForKey(key));
    }
    return objCountMap;
  }

  /**
   * Initializes a size map with the replicated or unreplicated sizes for the
   * tables to calculate size.
   *
   * @return The size map containing the size counts for each table.
   */
  public HashMap<String, Long> initializeSizeMap(boolean replicated) {
    String tableName;
    OmTableHandler tableHandler;
    HashMap<String, Long> sizeCountMap = new HashMap<>();
    for (Map.Entry<String, OmTableHandler> entry : tableHandlers.entrySet()) {
      tableName = entry.getKey();
      tableHandler = entry.getValue();
      String key =
          replicated ? tableHandler.getReplicatedSizeKeyFromTable(tableName) :
          tableHandler.getUnReplicatedSizeKeyFromTable(tableName);
      sizeCountMap.put(key, getValueForKey(key));
    }
    return sizeCountMap;
  }

  public static String getTableCountKeyFromTable(String tableName) {
    return tableName + "Count";
  }

  public static String getReplicatedSizeKeyFromTable(String tableName) {
    return tableName + "ReplicatedDataSize";
  }

  public static String getUnReplicatedSizeKeyFromTable(String tableName) {
    return tableName + "UnReplicatedDataSize";
  }

  /**
   * Get the value stored for the given key from the Global Stats table.
   * Return 0 if the record is not found.
   *
   * @param key Key in the Global Stats table
   * @return The value associated with the key
   */
  private long getValueForKey(String key) {
    GlobalStats record = globalStatsDao.fetchOneByKey(key);

    return (record == null) ? 0L : record.getValue();
  }

  @VisibleForTesting
  public void setTables(Collection<String> tables) {
    this.tables = tables;
  }

  @VisibleForTesting
  public void setObjectCountMap(HashMap<String, Long> objectCountMap) {
    this.objectCountMap = objectCountMap;
  }

  @VisibleForTesting
  public void setUnReplicatedSizeMap(HashMap<String, Long> unReplicatedSizeMap) {
    this.unReplicatedSizeMap = unReplicatedSizeMap;
  }

  @VisibleForTesting
  public void setReplicatedSizeMap(HashMap<String, Long> replicatedSizeMap) {
    this.replicatedSizeMap = replicatedSizeMap;
  }
}

<|MERGE_RESOLUTION|>--- conflicted
+++ resolved
@@ -27,8 +27,6 @@
 import com.google.common.annotations.VisibleForTesting;
 import com.google.common.collect.Iterators;
 import com.google.inject.Inject;
-<<<<<<< HEAD
-=======
 import java.io.IOException;
 import java.sql.Timestamp;
 import java.util.ArrayList;
@@ -38,9 +36,6 @@
 import java.util.List;
 import java.util.Map;
 import java.util.Map.Entry;
-import org.apache.commons.lang3.tuple.ImmutablePair;
-import org.apache.commons.lang3.tuple.Pair;
->>>>>>> 63ef264d
 import org.apache.commons.lang3.tuple.Triple;
 import org.apache.hadoop.hdds.utils.db.Table;
 import org.apache.hadoop.hdds.utils.db.TableIterator;
@@ -112,27 +107,10 @@
    * @return Pair
    */
   @Override
-<<<<<<< HEAD
   public TaskResult reprocess(OMMetadataManager omMetadataManager) {
-    HashMap<String, Long> objectCountMap = initializeCountMap();
-    HashMap<String, Long> unReplicatedSizeMap = initializeSizeMap(false);
-    HashMap<String, Long> replicatedSizeMap = initializeSizeMap(true);
-
-    for (String tableName : getTaskTables()) {
-      Table table = omMetadataManager.getTable(tableName);
-      if (table == null) {
-        LOG.error("Table " + tableName + " not found in OM Metadata.");
-        return new TaskResult.Builder()
-            .setTaskName(getTaskName())
-            .setTaskSuccess(false)
-            .build();
-      }
-=======
-  public Pair<String, Boolean> reprocess(OMMetadataManager omMetadataManager) {
     init();
     for (String tableName : tables) {
       Table table = omMetadataManager.getTable(tableName);
->>>>>>> 63ef264d
 
       try (TableIterator<String, ? extends Table.KeyValue<String, ?>> iterator
                = table.iterator()) {
