--- conflicted
+++ resolved
@@ -195,15 +195,9 @@
         threadFactory);
     try {
       results = executorService.invokeAll(tasks);
-<<<<<<< HEAD
       for (Future<Boolean> result : results) {
         if (result.get().equals(false)) {
-          return new ImmutablePair<>(getTaskName(), false);
-=======
-      for (int i = 0; i < results.size(); i++) {
-        if (results.get(i).get().equals(false)) {
           return buildTaskResult(false);
->>>>>>> 393211a6
         }
       }
     } catch (InterruptedException | ExecutionException ex) {
