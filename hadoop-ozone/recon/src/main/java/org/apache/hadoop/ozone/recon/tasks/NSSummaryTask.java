--- conflicted
+++ resolved
@@ -40,9 +40,6 @@
 import java.util.concurrent.ThreadFactory;
 import java.util.concurrent.TimeUnit;
 
-import static org.apache.hadoop.ozone.recon.ReconServerConfigKeys.OZONE_RECON_NSSUMMARY_FLUSH_TO_DB_MAX_THRESHOLD;
-import static org.apache.hadoop.ozone.recon.ReconServerConfigKeys.OZONE_RECON_NSSUMMARY_FLUSH_TO_DB_MAX_THRESHOLD_DEFAULT;
-
 /**
  * Task to query data from OMDB and write into Recon RocksDB.
  * Reprocess() will take a snapshots on OMDB, and iterate the keyTable,
@@ -73,6 +70,7 @@
   private final NSSummaryTaskWithFSO nsSummaryTaskWithFSO;
   private final NSSummaryTaskWithLegacy nsSummaryTaskWithLegacy;
   private final NSSummaryTaskWithOBS nsSummaryTaskWithOBS;
+  private final OzoneConfiguration ozoneConfiguration;
 
   @Inject
   public NSSummaryTask(ReconNamespaceSummaryManager
@@ -83,19 +81,16 @@
                        ozoneConfiguration) {
     this.reconNamespaceSummaryManager = reconNamespaceSummaryManager;
     this.reconOMMetadataManager = reconOMMetadataManager;
-    long nsSummaryFlushToDBMaxThreshold = ozoneConfiguration.getLong(
-        OZONE_RECON_NSSUMMARY_FLUSH_TO_DB_MAX_THRESHOLD,
-        OZONE_RECON_NSSUMMARY_FLUSH_TO_DB_MAX_THRESHOLD_DEFAULT);
-
+    this.ozoneConfiguration = ozoneConfiguration;
     this.nsSummaryTaskWithFSO = new NSSummaryTaskWithFSO(
-        reconNamespaceSummaryManager, reconOMMetadataManager,
-        ozoneConfiguration, nsSummaryFlushToDBMaxThreshold);
+        reconNamespaceSummaryManager,
+        reconOMMetadataManager, ozoneConfiguration);
     this.nsSummaryTaskWithLegacy = new NSSummaryTaskWithLegacy(
-        reconNamespaceSummaryManager, reconOMMetadataManager,
-        ozoneConfiguration, nsSummaryFlushToDBMaxThreshold);
+        reconNamespaceSummaryManager,
+        reconOMMetadataManager, ozoneConfiguration);
     this.nsSummaryTaskWithOBS = new NSSummaryTaskWithOBS(
-        reconNamespaceSummaryManager, reconOMMetadataManager,
-        ozoneConfiguration, nsSummaryFlushToDBMaxThreshold);
+        reconNamespaceSummaryManager,
+        reconOMMetadataManager, ozoneConfiguration);
   }
 
   @Override
@@ -104,37 +99,23 @@
   }
 
   @Override
-<<<<<<< HEAD
-  public Pair<String, Pair<Integer, Boolean>> process(
-      OMUpdateEventBatch events, int seekPosition) {
-    Pair<Integer, Boolean> itrPosStatusPair =
-        nsSummaryTaskWithFSO.processWithFSO(events, seekPosition);
-    if (!itrPosStatusPair.getRight()) {
-=======
   public Pair<String, Boolean> process(OMUpdateEventBatch events) {
     long startTime = System.currentTimeMillis();
     boolean success = nsSummaryTaskWithFSO.processWithFSO(events);
     if (!success) {
->>>>>>> ce82d123
       LOG.error("processWithFSO failed.");
     }
-    itrPosStatusPair =
-        nsSummaryTaskWithLegacy.processWithLegacy(events, seekPosition);
-    if (!itrPosStatusPair.getRight()) {
+    success = nsSummaryTaskWithLegacy.processWithLegacy(events);
+    if (!success) {
       LOG.error("processWithLegacy failed.");
     }
-    itrPosStatusPair =
-        nsSummaryTaskWithOBS.processWithOBS(events, seekPosition);
-    if (!itrPosStatusPair.getRight()) {
+    success = nsSummaryTaskWithOBS.processWithOBS(events);
+    if (!success) {
       LOG.error("processWithOBS failed.");
     }
-<<<<<<< HEAD
-    return new ImmutablePair<>(getTaskName(), itrPosStatusPair);
-=======
     LOG.debug("{} successfully processed in {} milliseconds",
         getTaskName(), (System.currentTimeMillis() - startTime));
     return new ImmutablePair<>(getTaskName(), success);
->>>>>>> ce82d123
   }
 
   @Override
@@ -173,8 +154,11 @@
           return new ImmutablePair<>(getTaskName(), false);
         }
       }
-    } catch (InterruptedException | ExecutionException ex) {
+    } catch (InterruptedException ex) {
       LOG.error("Error while reprocessing NSSummary table in Recon DB.", ex);
+      return new ImmutablePair<>(getTaskName(), false);
+    } catch (ExecutionException ex2) {
+      LOG.error("Error while reprocessing NSSummary table in Recon DB.", ex2);
       return new ImmutablePair<>(getTaskName(), false);
     } finally {
       executorService.shutdown();
