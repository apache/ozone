/*
 * Licensed to the Apache Software Foundation (ASF) under one or more
 * contributor license agreements. See the NOTICE file distributed with
 * this work for additional information regarding copyright ownership.
 * The ASF licenses this file to You under the Apache License, Version 2.0
 * (the "License"); you may not use this file except in compliance with
 * the License. You may obtain a copy of the License at
 *
 *      http://www.apache.org/licenses/LICENSE-2.0
 *
 * Unless required by applicable law or agreed to in writing, software
 * distributed under the License is distributed on an "AS IS" BASIS,
 * WITHOUT WARRANTIES OR CONDITIONS OF ANY KIND, either express or implied.
 * See the License for the specific language governing permissions and
 * limitations under the License.
 */

package org.apache.hadoop.ozone.recon.upgrade;

import java.util.Arrays;
import java.util.EnumMap;
import java.util.Optional;
import java.util.Set;
import org.reflections.Reflections;

/**
 * Enum representing Recon layout features with their version, description,
 * and associated upgrade action to be executed during an upgrade.
 */
public enum ReconLayoutFeature {
  // Represents the starting point for Recon's layout versioning system.
  INITIAL_VERSION(0, "Recon Layout Versioning Introduction"),
  TASK_STATUS_STATISTICS(1, "Recon Task Status Statistics Tracking Introduced"),
  UNHEALTHY_CONTAINER_REPLICA_MISMATCH(2, "Adding replica mismatch state to the unhealthy container table"),
<<<<<<< HEAD
  REPLICATED_SIZE_OF_FILES(3, "Adds replicatedSizeOfFiles to NSSummary");
=======

  // HDDS-13432: Materialize NSSummary totals and rebuild tree on upgrade
  NSSUMMARY_AGGREGATED_TOTALS(3, "Aggregated totals for NSSummary and auto-rebuild on upgrade");
>>>>>>> 4f3795bd

  private final int version;
  private final String description;
  private final EnumMap<ReconUpgradeAction.UpgradeActionType, ReconUpgradeAction> actions =
      new EnumMap<>(ReconUpgradeAction.UpgradeActionType.class);

  ReconLayoutFeature(final int version, String description) {
    this.version = version;
    this.description = description;
  }

  public int getVersion() {
    return version;
  }

  public String getDescription() {
    return description;
  }

  /**
   * Retrieves the upgrade action for the specified {@link ReconUpgradeAction.UpgradeActionType}.
   *
   * @param type The type of the upgrade action (e.g., FINALIZE).
   * @return An {@link Optional} containing the upgrade action if present.
   */
  public Optional<ReconUpgradeAction> getAction(ReconUpgradeAction.UpgradeActionType type) {
    return Optional.ofNullable(actions.get(type));
  }

  /**
   * Associates a given upgrade action with a specific upgrade phase for this feature.
   *
   * @param type The phase/type of the upgrade action.
   * @param action The upgrade action to associate with this feature.
   */
  public void addAction(ReconUpgradeAction.UpgradeActionType type, ReconUpgradeAction action) {
    actions.put(type, action);
  }

  /**
   * Scans the classpath for all classes annotated with {@link UpgradeActionRecon}
   * and registers their upgrade actions for the corresponding feature and phase.
   * This method dynamically loads and registers all upgrade actions based on their
   * annotations.
   */
  public static void registerUpgradeActions() {
    Reflections reflections = new Reflections("org.apache.hadoop.ozone.recon.upgrade");
    Set<Class<?>> actionClasses = reflections.getTypesAnnotatedWith(UpgradeActionRecon.class);

    for (Class<?> actionClass : actionClasses) {
      try {
        ReconUpgradeAction action = (ReconUpgradeAction) actionClass.getDeclaredConstructor().newInstance();
        UpgradeActionRecon annotation = actionClass.getAnnotation(UpgradeActionRecon.class);
        annotation.feature().addAction(annotation.type(), action);
      } catch (Exception e) {
        throw new RuntimeException("Failed to register upgrade action: " + actionClass.getSimpleName(), e);
      }
    }
  }

  /**
   * Determines the Software Layout Version (SLV) based on the latest feature version.
   * @return The Software Layout Version (SLV).
   */
  public static int determineSLV() {
    return Arrays.stream(ReconLayoutFeature.values())
        .mapToInt(ReconLayoutFeature::getVersion)
        .max()
        .orElse(0); // Default to 0 if no features are defined
  }

  /**
   * Returns the list of all layout feature values.
   *
   * @return An array of all {@link ReconLayoutFeature} values.
   */
  public static ReconLayoutFeature[] getValues() {
    return ReconLayoutFeature.values();
  }
}<|MERGE_RESOLUTION|>--- conflicted
+++ resolved
@@ -32,13 +32,10 @@
   INITIAL_VERSION(0, "Recon Layout Versioning Introduction"),
   TASK_STATUS_STATISTICS(1, "Recon Task Status Statistics Tracking Introduced"),
   UNHEALTHY_CONTAINER_REPLICA_MISMATCH(2, "Adding replica mismatch state to the unhealthy container table"),
-<<<<<<< HEAD
-  REPLICATED_SIZE_OF_FILES(3, "Adds replicatedSizeOfFiles to NSSummary");
-=======
+  REPLICATED_SIZE_OF_FILES(3, "Adds replicatedSizeOfFiles to NSSummary"),
 
   // HDDS-13432: Materialize NSSummary totals and rebuild tree on upgrade
-  NSSUMMARY_AGGREGATED_TOTALS(3, "Aggregated totals for NSSummary and auto-rebuild on upgrade");
->>>>>>> 4f3795bd
+  NSSUMMARY_AGGREGATED_TOTALS(4, "Aggregated totals for NSSummary and auto-rebuild on upgrade");
 
   private final int version;
   private final String description;
