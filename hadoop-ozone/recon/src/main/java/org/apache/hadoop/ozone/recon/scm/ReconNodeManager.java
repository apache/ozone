/*
 * Licensed to the Apache Software Foundation (ASF) under one
 * or more contributor license agreements.  See the NOTICE file
 * distributed with this work for additional information
 * regarding copyright ownership.  The ASF licenses this file
 * to you under the Apache License, Version 2.0 (the
 * "License"); you may not use this file except in compliance
 * with the License.  You may obtain a copy of the License at
 * <p>
 * http://www.apache.org/licenses/LICENSE-2.0
 * <p>
 * Unless required by applicable law or agreed to in writing, software
 * distributed under the License is distributed on an "AS IS" BASIS,
 * WITHOUT WARRANTIES OR CONDITIONS OF ANY KIND, either express or implied.
 * See the License for the specific language governing permissions and
 * limitations under the License.
 */

package org.apache.hadoop.ozone.recon.scm;

import java.io.IOException;
import java.util.ArrayList;
import java.util.HashMap;
import java.util.List;
import java.util.Map;
import java.util.Set;
import java.util.UUID;

import com.google.common.annotations.VisibleForTesting;
import org.apache.hadoop.hdds.conf.OzoneConfiguration;
import org.apache.hadoop.hdds.protocol.DatanodeDetails;
import org.apache.hadoop.hdds.protocol.proto.StorageContainerDatanodeProtocolProtos.CommandQueueReportProto;
import org.apache.hadoop.hdds.protocol.proto.StorageContainerDatanodeProtocolProtos.LayoutVersionProto;
import org.apache.hadoop.hdds.protocol.proto.StorageContainerDatanodeProtocolProtos.NodeReportProto;
import org.apache.hadoop.hdds.protocol.proto.StorageContainerDatanodeProtocolProtos.PipelineReportsProto;
import org.apache.hadoop.hdds.protocol.proto.HddsProtos;
import org.apache.hadoop.hdds.protocol.proto.StorageContainerDatanodeProtocolProtos.SCMCommandProto.Type;
import org.apache.hadoop.hdds.protocol.proto.StorageContainerDatanodeProtocolProtos.SCMVersionRequestProto;
import org.apache.hadoop.hdds.scm.ha.SCMContext;
import org.apache.hadoop.hdds.scm.net.NetworkTopology;
import org.apache.hadoop.hdds.scm.net.NetworkTopology.InvalidTopologyException;
import org.apache.hadoop.hdds.scm.node.NodeStatus;
import org.apache.hadoop.hdds.scm.node.SCMNodeManager;
import org.apache.hadoop.hdds.scm.node.states.NodeNotFoundException;
import org.apache.hadoop.hdds.scm.server.SCMStorageConfig;
import org.apache.hadoop.hdds.server.events.EventPublisher;
import org.apache.hadoop.hdds.server.events.EventQueue;
import org.apache.hadoop.hdds.upgrade.HDDSLayoutVersionManager;
import org.apache.hadoop.hdds.utils.HddsServerUtil;
import org.apache.hadoop.hdds.utils.db.Table;
import org.apache.hadoop.hdds.utils.db.TableIterator;
import org.apache.hadoop.ozone.protocol.VersionResponse;
import org.apache.hadoop.ozone.protocol.commands.CommandForDatanode;
import org.apache.hadoop.ozone.protocol.commands.RegisteredCommand;
import org.apache.hadoop.ozone.protocol.commands.ReregisterCommand;
import org.apache.hadoop.ozone.protocol.commands.SCMCommand;
import org.apache.hadoop.ozone.recon.ReconContext;
import org.apache.hadoop.util.Time;

import com.google.common.collect.ImmutableSet;

import static java.util.stream.Collectors.toList;
import static org.apache.hadoop.hdds.protocol.proto.StorageContainerDatanodeProtocolProtos.SCMCommandProto.Type.reregisterCommand;

import org.slf4j.Logger;
import org.slf4j.LoggerFactory;

/**
 * Recon SCM's Node manager that includes persistence.
 */
public class ReconNodeManager extends SCMNodeManager {

  public static final Logger LOG = LoggerFactory
      .getLogger(ReconNodeManager.class);

  private Table<UUID, DatanodeDetails> nodeDB;
  private ReconContext reconContext;
  private static final Set<Type> ALLOWED_COMMANDS =
      ImmutableSet.of(reregisterCommand);

  /**
   * Map that contains mapping between datanodes
   * and their last heartbeat time.
   */
  private Map<UUID, Long> datanodeHeartbeatMap = new HashMap<>();
  private Map<UUID, DatanodeDetails> inMemDatanodeDetails = new HashMap<>();

  private long reconDatanodeOutdatedTime;
  private static int reconStaleDatanodeMultiplier = 3;

  private static final DatanodeDetails EMPTY_DATANODE_DETAILS =
      DatanodeDetails.newBuilder().setUuid(UUID.randomUUID()).build();

  public ReconNodeManager(OzoneConfiguration conf,
                          SCMStorageConfig scmStorageConfig,
                          EventPublisher eventPublisher,
                          NetworkTopology networkTopology,
                          Table<UUID, DatanodeDetails> nodeDB,
                          HDDSLayoutVersionManager scmLayoutVersionManager) {
    super(conf, scmStorageConfig, eventPublisher, networkTopology,
        SCMContext.emptyContext(), scmLayoutVersionManager);
    this.reconDatanodeOutdatedTime = reconStaleDatanodeMultiplier *
        HddsServerUtil.getReconHeartbeatInterval(conf);
    this.nodeDB = nodeDB;
    loadExistingNodes();
  }

  public ReconNodeManager(OzoneConfiguration conf, SCMStorageConfig scmStorageConfig, EventQueue eventQueue,
                          NetworkTopology clusterMap, Table<UUID, DatanodeDetails> table,
                          HDDSLayoutVersionManager scmLayoutVersionManager, ReconContext reconContext) {
    this(conf, scmStorageConfig, eventQueue, clusterMap, table, scmLayoutVersionManager);
    this.reconContext = reconContext;
  }

  private void loadExistingNodes() {
    try (TableIterator<UUID, ? extends Table.KeyValue<UUID, DatanodeDetails>>
             iterator = nodeDB.iterator()) {
      int nodeCount = 0;
      while (iterator.hasNext()) {
        DatanodeDetails datanodeDetails = iterator.next().getValue();
        register(datanodeDetails, null, null,
            LayoutVersionProto.newBuilder()
                .setMetadataLayoutVersion(
                    HDDSLayoutVersionManager.maxLayoutVersion())
                .setSoftwareLayoutVersion(
                    HDDSLayoutVersionManager.maxLayoutVersion())
                .build());
        nodeCount++;
      }
      LOG.info("Loaded {} nodes from node DB.", nodeCount);
    } catch (IOException ioEx) {
      LOG.error("Exception while loading existing nodes.", ioEx);
    }
  }

  @Override
  public VersionResponse getVersion(SCMVersionRequestProto versionRequest) {
    return VersionResponse.newBuilder()
        .setVersion(0)
        .build();
  }

  /**
   * Add a new new node to the NodeDB. Must be called after register.
   * @param datanodeDetails Datanode details.
   */
  public void addNodeToDB(DatanodeDetails datanodeDetails) throws IOException {
    nodeDB.put(datanodeDetails.getUuid(), datanodeDetails);
    LOG.info("Adding new node {} to Node DB.", datanodeDetails.getUuid());
  }

  /**
   * Returns the last heartbeat time of the given node.
   *
   * @param datanodeDetails DatanodeDetails
   * @return last heartbeat time
   */
  public long getLastHeartbeat(DatanodeDetails datanodeDetails) {
    return datanodeHeartbeatMap.getOrDefault(datanodeDetails.getUuid(), 0L);
  }

  /**
   * Returns the hostname of the given node.
   *
   * @param datanodeDetails DatanodeDetails
   * @return hostname
   */
  public String getHostName(DatanodeDetails datanodeDetails) {
    return inMemDatanodeDetails.getOrDefault(datanodeDetails.getUuid(),
        EMPTY_DATANODE_DETAILS).getHostName();
  }

  /**
   * Returns the version of the given node.
   *
   * @param datanodeDetails DatanodeDetails
   * @return setTime
   */
  public String getVersion(DatanodeDetails datanodeDetails) {
    return inMemDatanodeDetails.getOrDefault(datanodeDetails.getUuid(),
        EMPTY_DATANODE_DETAILS).getVersion();
  }

  /**
   * Returns the setupTime of the given node.
   *
   * @param datanodeDetails DatanodeDetails
   * @return setupTime
   */
  public long getSetupTime(DatanodeDetails datanodeDetails) {
    return inMemDatanodeDetails.getOrDefault(datanodeDetails.getUuid(),
        EMPTY_DATANODE_DETAILS).getSetupTime();
  }

  /**
   * Returns the revision of the given node.
   *
   * @param datanodeDetails DatanodeDetails
   * @return revision
   */
  public String getRevision(DatanodeDetails datanodeDetails) {
    return inMemDatanodeDetails.getOrDefault(datanodeDetails.getUuid(),
        EMPTY_DATANODE_DETAILS).getRevision();
  }

  /**
   * Returns the build date of the given node.
   *
   * @param datanodeDetails DatanodeDetails
   * @return buildDate
   */
  public String getBuildDate(DatanodeDetails datanodeDetails) {
    return inMemDatanodeDetails.getOrDefault(datanodeDetails.getUuid(),
        EMPTY_DATANODE_DETAILS).getBuildDate();
  }

  @Override
  public void onMessage(CommandForDatanode commandForDatanode,
                        EventPublisher ignored) {
    final Type cmdType = commandForDatanode.getCommand().getType();
    if (ALLOWED_COMMANDS.contains(cmdType)) {
      super.onMessage(commandForDatanode, ignored);
    } else {
      LOG.debug("Ignoring unsupported command {} for Datanode {}.",
          commandForDatanode.getCommand().getType(),
          commandForDatanode.getDatanodeId());
    }
  }

  /**
   * Send heartbeat to indicate the datanode is alive and doing well.
   *
   * @param datanodeDetails - DatanodeDetailsProto.
   * @return SCMheartbeat response.
   */
  @Override
  public List<SCMCommand> processHeartbeat(DatanodeDetails datanodeDetails,
      CommandQueueReportProto queueReport) {
    List<SCMCommand> cmds = new ArrayList<>();
    long currentTime = Time.now();
    if (needUpdate(datanodeDetails, currentTime)) {
      cmds.add(new ReregisterCommand());
      LOG.info("Sending ReregisterCommand() for " +
          datanodeDetails.getHostName());
      datanodeHeartbeatMap.put(datanodeDetails.getUuid(), Time.now());
      return cmds;
    }
    // Update heartbeat map with current time
    datanodeHeartbeatMap.put(datanodeDetails.getUuid(), Time.now());
    cmds.addAll(super.processHeartbeat(datanodeDetails, queueReport));
    return cmds.stream()
        .filter(c -> ALLOWED_COMMANDS.contains(c.getType()))
        .collect(toList());
  }

  @Override
  protected void updateDatanodeOpState(DatanodeDetails reportedDn)
      throws NodeNotFoundException {
    super.updateDatanodeOpState(reportedDn);
    // Update NodeOperationalState in NodeStatus to keep it consistent for Recon
    super.getNodeStateManager().setNodeOperationalState(reportedDn,
        reportedDn.getPersistedOpState(),
        reportedDn.getPersistedOpStateExpiryEpochSec());
  }

  /**
   * send refresh command to all the healthy datanodes to refresh
   * volume usage info immediately.
   */
  @Override
  public void refreshAllHealthyDnUsageInfo() {
    //no op
  }

  @Override
  public RegisteredCommand register(
      DatanodeDetails datanodeDetails, NodeReportProto nodeReport,
      PipelineReportsProto pipelineReportsProto,
      LayoutVersionProto layoutInfo) {
    inMemDatanodeDetails.put(datanodeDetails.getUuid(), datanodeDetails);
    if (isNodeRegistered(datanodeDetails)) {
      try {
        nodeDB.put(datanodeDetails.getUuid(), datanodeDetails);
        LOG.info("Updating nodeDB for " + datanodeDetails.getHostName());
      } catch (IOException e) {
        LOG.error("Can not update node {} to Node DB.",
            datanodeDetails.getUuid());
      }
    }
    try {
      return super.register(datanodeDetails, nodeReport, pipelineReportsProto,
          layoutInfo);
    } catch (InvalidTopologyException invalidTopologyException) {
      LOG.error("InvalidTopologyException error occurred : {}", invalidTopologyException.getMessage());
      reconContext.updateHealthStatus(false);
      reconContext.getErrors().add(ReconContext.ErrorCode.INVALID_NETWORK_TOPOLOGY);
    }
    return null;
  }

  public void updateNodeOperationalStateFromScm(HddsProtos.Node scmNode,
                                                DatanodeDetails dnDetails)
      throws NodeNotFoundException {
    NodeStatus nodeStatus = getNodeStatus(dnDetails);
    HddsProtos.NodeOperationalState nodeOperationalStateFromScm =
        scmNode.getNodeOperationalStates(0);
    if (nodeOperationalStateFromScm != nodeStatus.getOperationalState()) {
      LOG.info("Updating Node operational state for {}, in SCM = {}, in " +
              "Recon = {}", dnDetails.getHostName(),
          nodeOperationalStateFromScm,
          nodeStatus.getOperationalState());

      setNodeOperationalState(dnDetails, nodeOperationalStateFromScm);
      DatanodeDetails scmDnd = getNodeByUuid(dnDetails.getUuid());
      scmDnd.setPersistedOpState(nodeOperationalStateFromScm);
    }
  }

  private boolean needUpdate(DatanodeDetails datanodeDetails,
      long currentTime) {
    return currentTime - getLastHeartbeat(datanodeDetails) >=
        reconDatanodeOutdatedTime;
  }

  public void reinitialize(Table<UUID, DatanodeDetails> nodeTable) {
    this.nodeDB = nodeTable;
    loadExistingNodes();
  }

  @VisibleForTesting
  public long getNodeDBKeyCount() throws IOException {
    long nodeCount = 0;
    try (TableIterator<UUID, ? extends Table.KeyValue<UUID, DatanodeDetails>>
        iterator = nodeDB.iterator()) {
      while (iterator.hasNext()) {
        iterator.next();
        nodeCount++;
      }
      return nodeCount;
    }
  }

<<<<<<< HEAD
  @VisibleForTesting
  public ReconContext getReconContext() {
    return reconContext;
  }

  @VisibleForTesting
  public void setReconContext(ReconContext reconContext) {
    this.reconContext = reconContext;
  }
=======
  /**
   * Remove an existing node from the NodeDB. Explicit removal from admin user.
   * First this API call removes the node info from NodeManager memory and
   * if successful, then remove the node finally from NODES table as well.
   *
   * @param datanodeDetails Datanode details.
   */
  @Override
  public void removeNode(DatanodeDetails datanodeDetails) throws NodeNotFoundException, IOException {
    try {
      super.removeNode(datanodeDetails);
      nodeDB.delete(datanodeDetails.getUuid());
    } catch (IOException ioException) {
      LOG.error("Node {} deletion fails from Node DB.", datanodeDetails.getUuid());
      throw ioException;
    }
    datanodeHeartbeatMap.remove(datanodeDetails.getUuid());
    inMemDatanodeDetails.remove(datanodeDetails.getUuid());
    LOG.info("Removed existing node {} from Node DB and NodeManager data structures in memory ",
        datanodeDetails.getUuid());
  }

>>>>>>> a658802d
}<|MERGE_RESOLUTION|>--- conflicted
+++ resolved
@@ -340,17 +340,6 @@
     }
   }
 
-<<<<<<< HEAD
-  @VisibleForTesting
-  public ReconContext getReconContext() {
-    return reconContext;
-  }
-
-  @VisibleForTesting
-  public void setReconContext(ReconContext reconContext) {
-    this.reconContext = reconContext;
-  }
-=======
   /**
    * Remove an existing node from the NodeDB. Explicit removal from admin user.
    * First this API call removes the node info from NodeManager memory and
@@ -373,5 +362,14 @@
         datanodeDetails.getUuid());
   }
 
->>>>>>> a658802d
+  @VisibleForTesting
+  public ReconContext getReconContext() {
+    return reconContext;
+  }
+
+  @VisibleForTesting
+  public void setReconContext(ReconContext reconContext) {
+    this.reconContext = reconContext;
+  }
+
 }