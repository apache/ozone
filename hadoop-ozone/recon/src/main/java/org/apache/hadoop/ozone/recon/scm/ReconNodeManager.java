--- conflicted
+++ resolved
@@ -135,12 +135,8 @@
       super.onMessage(commandForDatanode, ignored);
     } else {
       LOG.debug("Ignoring unsupported command {} for Datanode {}.",
-<<<<<<< HEAD
-          cmdType, commandForDatanode.getDatanodeId());
-=======
           commandForDatanode.getCommand().getType(),
           commandForDatanode.getDatanodeId());
->>>>>>> 485ec255
     }
   }
 
