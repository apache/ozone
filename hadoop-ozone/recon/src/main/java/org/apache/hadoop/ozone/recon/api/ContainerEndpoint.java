--- conflicted
+++ resolved
@@ -481,11 +481,6 @@
     return blockIds;
   }
 
-<<<<<<< HEAD
-  private BucketLayout getBucketLayout() {
-    return BucketLayout.DEFAULT;
-  }
-
   /** This method retrieves set of keys/files/dirs which are mapped to
    * containers in DELETED state in SCM. */
   @GET
@@ -529,6 +524,4 @@
     }
     return Response.ok(keysResponseList).build();
   }
-=======
->>>>>>> 4dfe040a
 }