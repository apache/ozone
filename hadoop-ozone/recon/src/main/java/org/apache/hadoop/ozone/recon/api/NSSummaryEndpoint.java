/*
 * Licensed to the Apache Software Foundation (ASF) under one
 * or more contributor license agreements.  See the NOTICE file
 * distributed with this work for additional information
 * regarding copyright ownership.  The ASF licenses this file
 * to you under the Apache License, Version 2.0 (the
 * "License"); you may not use this file except in compliance
 * with the License.  You may obtain a copy of the License at
 * <p>
 * http://www.apache.org/licenses/LICENSE-2.0
 * <p>
 * Unless required by applicable law or agreed to in writing, software
 * distributed under the License is distributed on an "AS IS" BASIS,
 * WITHOUT WARRANTIES OR CONDITIONS OF ANY KIND, either express or implied.
 * See the License for the specific language governing permissions and
 * limitations under the License.
 */

package org.apache.hadoop.ozone.recon.api;

import org.apache.commons.lang3.StringUtils;
import org.apache.hadoop.hdds.scm.server.OzoneStorageContainerManager;
import org.apache.hadoop.ozone.om.helpers.BucketLayout;
import org.apache.hadoop.ozone.recon.ReconUtils;
import org.apache.hadoop.ozone.recon.api.handlers.EntityHandler;
import org.apache.hadoop.ozone.recon.api.types.NamespaceSummaryResponse;
import org.apache.hadoop.ozone.recon.api.types.DUResponse;
import org.apache.hadoop.ozone.recon.api.types.QuotaUsageResponse;
import org.apache.hadoop.ozone.recon.api.types.ResponseStatus;
import org.apache.hadoop.ozone.recon.api.types.FileSizeDistributionResponse;
import org.apache.hadoop.ozone.recon.api.types.EntityType;
import org.apache.hadoop.ozone.recon.api.types.Stats;
import org.apache.hadoop.ozone.recon.recovery.ReconOMMetadataManager;
import org.apache.hadoop.ozone.recon.spi.ReconNamespaceSummaryManager;
import org.slf4j.Logger;
import org.slf4j.LoggerFactory;

import javax.inject.Inject;
import javax.ws.rs.DefaultValue;
import javax.ws.rs.GET;
import javax.ws.rs.Path;
import javax.ws.rs.Produces;
import javax.ws.rs.QueryParam;
import javax.ws.rs.core.MediaType;
import javax.ws.rs.core.Response;
import java.io.IOException;
import java.util.List;
import java.util.TimeZone;
import java.util.function.Predicate;
import java.util.stream.Collectors;

import static org.apache.hadoop.ozone.OzoneConsts.OM_KEY_PREFIX;
import static org.apache.hadoop.ozone.recon.ReconConstants.DEFAULT_FETCH_COUNT;
import static org.apache.hadoop.ozone.recon.ReconConstants.DEFAULT_KEY_SIZE;

/**
 * REST APIs for namespace metadata summary.
 */
@Path("/namespace")
@Produces(MediaType.APPLICATION_JSON)
@AdminOnly
public class NSSummaryEndpoint {
  private static final Logger LOG = LoggerFactory.getLogger(
      NSSummaryEndpoint.class);

  private final ReconNamespaceSummaryManager reconNamespaceSummaryManager;

  private final ReconOMMetadataManager omMetadataManager;

  private final OzoneStorageContainerManager reconSCM;
  @Inject
  public NSSummaryEndpoint(ReconNamespaceSummaryManager namespaceSummaryManager,
                           ReconOMMetadataManager omMetadataManager,
                           OzoneStorageContainerManager reconSCM) {
    this.reconNamespaceSummaryManager = namespaceSummaryManager;
    this.omMetadataManager = omMetadataManager;
    this.reconSCM = reconSCM;
  }

  /**
   * This endpoint will return the entity type and aggregate count of objects.
   * @param path the request path.
   * @return HTTP response with basic info: entity type, num of objects
   * @throws IOException IOE
   */
  @GET
  @Path("/summary")
  public Response getBasicInfo(
      @QueryParam("path") String path) throws IOException {

    if (path == null || path.length() == 0) {
      return Response.status(Response.Status.BAD_REQUEST).build();
    }

    NamespaceSummaryResponse namespaceSummaryResponse;
    if (!isInitializationComplete()) {
      namespaceSummaryResponse =
          NamespaceSummaryResponse.newBuilder()
              .setEntityType(EntityType.UNKNOWN)
              .setStatus(ResponseStatus.INITIALIZING)
              .build();
      return Response.ok(namespaceSummaryResponse).build();
    }

    EntityHandler handler = EntityHandler.getEntityHandler(
            reconNamespaceSummaryManager,
            omMetadataManager, reconSCM, path);

    namespaceSummaryResponse = handler.getSummaryResponse();

    return Response.ok(namespaceSummaryResponse).build();
  }

  /**
   * DU endpoint to return datasize for subdirectory (bucket for volume).
   * @param path request path
   * @param listFile show subpath/disk usage for each key
   * @param withReplica count actual DU with replication
   * @param sortSubpaths determines whether to sort the subpaths by their sizes in descending order
   * and returns the N largest subpaths based on the configuration value DISK_USAGE_TOP_RECORDS_LIMIT.
   * @return DU response
   * @throws IOException
   */
  @GET
  @Path("/du")
  @SuppressWarnings("methodlength")
  public Response getDiskUsage(@QueryParam("path") String path,
                               @DefaultValue("false") @QueryParam("files") boolean listFile,
                               @DefaultValue("false") @QueryParam("replica") boolean withReplica,
                               @DefaultValue("true") @QueryParam("sortSubPaths") boolean sortSubpaths)
      throws IOException {
    if (path == null || path.length() == 0) {
      return Response.status(Response.Status.BAD_REQUEST).build();
    }

    DUResponse duResponse = new DUResponse();
    if (!isInitializationComplete()) {
      duResponse.setStatus(ResponseStatus.INITIALIZING);
      return Response.ok(duResponse).build();
    }

    EntityHandler handler = EntityHandler.getEntityHandler(
            reconNamespaceSummaryManager,
            omMetadataManager, reconSCM, path);

<<<<<<< HEAD
    duResponse = handler.getDuResponse(
            listFile, withReplica, false, new Stats(-1));

    return Response.ok(duResponse).build();
  }

  /**
   * This API will list out limited 'count' number of keys after applying below filters in API parameters:
   * Default Values of API param filters:
   *    -- replicationType - empty string and filter will not be applied, so list out all keys irrespective of
   *       replication type.
   *    -- creationTime - empty string and filter will not be applied, so list out keys irrespective of age.
   *    -- keySize - 0 bytes, which means all keys greater than zero bytes will be listed, effectively all.
   *    -- startPrefix - /
   *    -- count - 1000
   *
   * @param replicationType Filter for RATIS or EC replication keys
   * @param creationDate Filter for keys created after creationDate in "MM-dd-yyyy HH:mm:ss" string format.
   * @param keySize Filter for Keys greater than keySize in bytes.
   * @param startPrefix Filter for startPrefix path.
   * @param limit Filter for limited count of keys.
   * @param recursive listing out keys recursively for FSO buckets.
   * @return the list of keys in below structured format:
   * Response For OBS Bucket keys:
   * ********************************************************
   * {
   *     "status": "OK",
   *     "path": "/volume1/obs-bucket/",
   *     "size": 73400320,
   *     "sizeWithReplica": 81788928,
   *     "subPathCount": 1,
   *     "totalKeyCount": 7,
   *     "lastKey": "/volume1/obs-bucket/key7",
   *     "subPaths": [
   *         {
   *             "key": true,
   *             "path": "key1",
   *             "size": 10485760,
   *             "sizeWithReplica": 18874368,
   *             "isKey": true,
   *             "replicationType": "RATIS",
   *             "creationTime": 1712321367060,
   *             "modificationTime": 1712321368190
   *         },
   *         {
   *             "key": true,
   *             "path": "key7",
   *             "size": 10485760,
   *             "sizeWithReplica": 18874368,
   *             "isKey": true,
   *             "replicationType": "EC",
   *             "creationTime": 1713261005555,
   *             "modificationTime": 1713261006728
   *         }
   *     ],
   *     "sizeDirectKey": 73400320
   * }
   * ********************************************************
   * @throws IOException
   */
  @GET
  @Path("/listKeys")
  @SuppressWarnings("methodlength")
  public Response listKeysWithDu(@QueryParam("replicationType") String replicationType,
                                 @QueryParam("creationDate") String creationDate,
                                 @DefaultValue(DEFAULT_KEY_SIZE) @QueryParam("keySize") long keySize,
                                 @DefaultValue(OM_KEY_PREFIX) @QueryParam("startPrefix") String startPrefix,
                                 @DefaultValue(DEFAULT_FETCH_COUNT) @QueryParam("count") long limit,
                                 @DefaultValue("false") @QueryParam("recursive") boolean recursive)
      throws IOException {

    if (startPrefix == null || startPrefix.length() == 0) {
      return Response.status(Response.Status.BAD_REQUEST).build();
    }
    DUResponse duResponse = new DUResponse();
    if (!isInitializationComplete()) {
      duResponse.setStatus(ResponseStatus.INITIALIZING);
      return Response.ok(duResponse).build();
    }
    EntityHandler handler = EntityHandler.getEntityHandler(
        reconNamespaceSummaryManager,
        omMetadataManager, reconSCM, startPrefix);

    Stats stats = new Stats(limit);

    duResponse = handler.getListKeysResponse(stats, recursive);

    List<DUResponse.DiskUsage> keyListWithDu = duResponse.getDuData();

    long epochMillis = ReconUtils.convertToEpochMillis(creationDate, "MM-dd-yyyy HH:mm:ss", TimeZone.getDefault());
    Predicate<DUResponse.DiskUsage> keyAgeFilter = keyData -> keyData.getCreationTime() >= epochMillis;
    Predicate<DUResponse.DiskUsage> keyReplicationFilter =
        keyData -> keyData.getReplicationType().equals(replicationType);
    Predicate<DUResponse.DiskUsage> keySizeFilter = keyData -> keyData.getSize() > keySize;
    Predicate<DUResponse.DiskUsage> keyFilter = keyData -> keyData.isKey();

    List<DUResponse.DiskUsage> filteredKeyList = keyListWithDu.stream()
        .filter(keyFilter)
        .filter(keyData -> !StringUtils.isEmpty(creationDate) ? keyAgeFilter.test(keyData) : true)
        .filter(keyData -> !StringUtils.isEmpty(replicationType) ? keyReplicationFilter.test(keyData) : true)
        .filter(keySizeFilter)
        .collect(Collectors.toList());
=======
    duResponse = handler.getDuResponse(listFile, withReplica, sortSubpaths);
>>>>>>> f295b8ef

    duResponse.setDuData(filteredKeyList);
    duResponse.setCount(filteredKeyList.size());
    return Response.ok(duResponse).build();
  }

  /**
   * Quota usage endpoint that summarize the quota allowed and quota used in
   * bytes.
   * @param path request path
   * @return Quota Usage response
   * @throws IOException
   */
  @GET
  @Path("/quota")
  public Response getQuotaUsage(@QueryParam("path") String path)
      throws IOException {

    if (path == null || path.length() == 0) {
      return Response.status(Response.Status.BAD_REQUEST).build();
    }

    QuotaUsageResponse quotaUsageResponse = new QuotaUsageResponse();
    if (!isInitializationComplete()) {
      quotaUsageResponse.setResponseCode(ResponseStatus.INITIALIZING);
      return Response.ok(quotaUsageResponse).build();
    }

    EntityHandler handler = EntityHandler.getEntityHandler(
            reconNamespaceSummaryManager,
            omMetadataManager, reconSCM, path);

    quotaUsageResponse = handler.getQuotaResponse();

    return Response.ok(quotaUsageResponse).build();
  }

  /**
   * Endpoint that returns aggregate file size distribution under a path.
   * @param path request path
   * @return File size distribution response
   * @throws IOException
   */
  @GET
  @Path("/dist")
  public Response getFileSizeDistribution(@QueryParam("path") String path)
      throws IOException {

    if (path == null || path.length() == 0) {
      return Response.status(Response.Status.BAD_REQUEST).build();
    }

    FileSizeDistributionResponse distResponse =
        new FileSizeDistributionResponse();
    if (!isInitializationComplete()) {
      distResponse.setStatus(ResponseStatus.INITIALIZING);
      return Response.ok(distResponse).build();
    }

    EntityHandler handler = EntityHandler.getEntityHandler(
            reconNamespaceSummaryManager,
            omMetadataManager, reconSCM, path);

    distResponse = handler.getDistResponse();

    return Response.ok(distResponse).build();
  }

  /**
   * Return if all OMDB tables that will be used are initialized.
   * @return if tables are initialized
   */
  private boolean isInitializationComplete() {
    if (omMetadataManager == null) {
      return false;
    }
    return omMetadataManager.getVolumeTable() != null
        && omMetadataManager.getBucketTable() != null
        && omMetadataManager.getDirectoryTable() != null
        && omMetadataManager.getFileTable() != null
        && omMetadataManager.getKeyTable(BucketLayout.LEGACY) != null;
  }

}<|MERGE_RESOLUTION|>--- conflicted
+++ resolved
@@ -32,8 +32,6 @@
 import org.apache.hadoop.ozone.recon.api.types.Stats;
 import org.apache.hadoop.ozone.recon.recovery.ReconOMMetadataManager;
 import org.apache.hadoop.ozone.recon.spi.ReconNamespaceSummaryManager;
-import org.slf4j.Logger;
-import org.slf4j.LoggerFactory;
 
 import javax.inject.Inject;
 import javax.ws.rs.DefaultValue;
@@ -60,8 +58,6 @@
 @Produces(MediaType.APPLICATION_JSON)
 @AdminOnly
 public class NSSummaryEndpoint {
-  private static final Logger LOG = LoggerFactory.getLogger(
-      NSSummaryEndpoint.class);
 
   private final ReconNamespaceSummaryManager reconNamespaceSummaryManager;
 
@@ -143,9 +139,7 @@
             reconNamespaceSummaryManager,
             omMetadataManager, reconSCM, path);
 
-<<<<<<< HEAD
-    duResponse = handler.getDuResponse(
-            listFile, withReplica, false, new Stats(-1));
+    duResponse = handler.getDuResponse(listFile, withReplica, sortSubpaths, false, new Stats(-1));
 
     return Response.ok(duResponse).build();
   }
@@ -246,9 +240,6 @@
         .filter(keyData -> !StringUtils.isEmpty(replicationType) ? keyReplicationFilter.test(keyData) : true)
         .filter(keySizeFilter)
         .collect(Collectors.toList());
-=======
-    duResponse = handler.getDuResponse(listFile, withReplica, sortSubpaths);
->>>>>>> f295b8ef
 
     duResponse.setDuData(filteredKeyList);
     duResponse.setCount(filteredKeyList.size());
