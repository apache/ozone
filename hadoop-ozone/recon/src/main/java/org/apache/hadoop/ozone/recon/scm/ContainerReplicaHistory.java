--- conflicted
+++ resolved
@@ -41,15 +41,9 @@
   private String state;
   private long dataChecksum;
 
-<<<<<<< HEAD
   public ContainerReplicaHistory(DatanodeID id, Long firstSeenTime,
-      Long lastSeenTime, long bcsId, String state) {
+      Long lastSeenTime, long bcsId, String state, long dataChecksum) {
     this.id = id;
-=======
-  public ContainerReplicaHistory(UUID id, Long firstSeenTime,
-      Long lastSeenTime, long bcsId, String state, long dataChecksum) {
-    this.uuid = id;
->>>>>>> 1c7bcd1e
     this.firstSeenTime = firstSeenTime;
     this.lastSeenTime = lastSeenTime;
     this.bcsId = bcsId;
