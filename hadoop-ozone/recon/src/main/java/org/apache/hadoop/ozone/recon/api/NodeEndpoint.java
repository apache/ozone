--- conflicted
+++ resolved
@@ -18,25 +18,16 @@
 
 package org.apache.hadoop.ozone.recon.api;
 
-<<<<<<< HEAD
-import com.fasterxml.jackson.core.JsonProcessingException;
-import com.fasterxml.jackson.core.type.TypeReference;
-import com.fasterxml.jackson.databind.ObjectMapper;
-import com.fasterxml.jackson.databind.module.SimpleModule;
-=======
->>>>>>> 47c58c3d
+import com.fasterxml.jackson.databind.JsonNode;
 import com.google.common.base.Preconditions;
+import org.apache.commons.lang3.StringUtils;
+import org.apache.hadoop.hdds.HddsUtils;
 import org.apache.hadoop.hdds.protocol.DatanodeDetails;
 import org.apache.hadoop.hdds.protocol.proto.HddsProtos;
 import org.apache.hadoop.hdds.protocol.proto.HddsProtos.NodeOperationalState;
 import org.apache.hadoop.hdds.protocol.proto.HddsProtos.NodeState;
-<<<<<<< HEAD
-import org.apache.hadoop.hdds.recon.CustomDatanodeDetailsDeserializer;
-import org.apache.hadoop.hdds.recon.CustomDatanodeDetailsSerializer;
-=======
 import org.apache.hadoop.hdds.scm.container.ContainerInfo;
 import org.apache.hadoop.hdds.scm.container.ContainerNotFoundException;
->>>>>>> 47c58c3d
 import org.apache.hadoop.hdds.scm.container.placement.metrics.SCMNodeStat;
 import org.apache.hadoop.hdds.scm.node.DatanodeInfo;
 import org.apache.hadoop.hdds.scm.node.NodeStatus;
@@ -44,18 +35,15 @@
 import org.apache.hadoop.hdds.scm.pipeline.Pipeline;
 import org.apache.hadoop.hdds.scm.pipeline.PipelineID;
 import org.apache.hadoop.hdds.scm.pipeline.PipelineNotFoundException;
+import org.apache.hadoop.hdds.scm.protocol.StorageContainerLocationProtocol;
 import org.apache.hadoop.hdds.scm.server.OzoneStorageContainerManager;
 import org.apache.hadoop.hdds.scm.container.ContainerID;
-import org.apache.hadoop.ozone.recon.ReconUtils;
+import org.apache.hadoop.ozone.ClientVersion;
 import org.apache.hadoop.ozone.recon.api.types.DatanodeMetadata;
 import org.apache.hadoop.ozone.recon.api.types.DatanodePipeline;
 import org.apache.hadoop.ozone.recon.api.types.DatanodeStorageReport;
 import org.apache.hadoop.ozone.recon.api.types.DatanodesResponse;
-<<<<<<< HEAD
-import org.apache.hadoop.ozone.recon.api.types.DecommissionStatusInfoResponse;
-=======
 import org.apache.hadoop.ozone.recon.api.types.RemoveDataNodesResponseWrapper;
->>>>>>> 47c58c3d
 import org.apache.hadoop.ozone.recon.scm.ReconNodeManager;
 import org.apache.hadoop.ozone.recon.scm.ReconContainerManager;
 
@@ -64,28 +52,29 @@
 import javax.ws.rs.GET;
 import javax.ws.rs.PUT;
 import javax.ws.rs.Path;
-import javax.ws.rs.PathParam;
 import javax.ws.rs.Produces;
+import javax.ws.rs.QueryParam;
 import javax.ws.rs.WebApplicationException;
 import javax.ws.rs.core.MediaType;
 import javax.ws.rs.core.Response;
 import java.io.IOException;
 import java.util.ArrayList;
-<<<<<<< HEAD
-import java.util.Arrays;
-=======
 import java.util.Collections;
->>>>>>> 47c58c3d
 import java.util.HashMap;
+import java.util.LinkedHashMap;
 import java.util.List;
 import java.util.Map;
 import java.util.Set;
 import java.util.concurrent.atomic.AtomicBoolean;
 import java.util.concurrent.atomic.AtomicInteger;
+import java.util.stream.Collectors;
+import java.util.stream.Stream;
 
 import org.apache.hadoop.ozone.recon.scm.ReconPipelineManager;
 import org.slf4j.Logger;
 import org.slf4j.LoggerFactory;
+
+import static org.apache.hadoop.hdds.protocol.proto.HddsProtos.NodeOperationalState.DECOMMISSIONING;
 
 /**
  * Endpoint to fetch details about datanodes.
@@ -100,16 +89,18 @@
   private ReconNodeManager nodeManager;
   private ReconPipelineManager pipelineManager;
   private ReconContainerManager reconContainerManager;
-  private ReconUtils reconUtils;
+  private StorageContainerLocationProtocol scmClient;
+  private String errorMessage = "Error getting pipeline and container metrics for ";
 
   @Inject
-  NodeEndpoint(OzoneStorageContainerManager reconSCM, ReconUtils reconUtils) {
+  NodeEndpoint(OzoneStorageContainerManager reconSCM,
+               StorageContainerLocationProtocol scmClient) {
     this.nodeManager =
         (ReconNodeManager) reconSCM.getScmNodeManager();
-    this.reconContainerManager = 
+    this.reconContainerManager =
         (ReconContainerManager) reconSCM.getContainerManager();
     this.pipelineManager = (ReconPipelineManager) reconSCM.getPipelineManager();
-    this.reconUtils = reconUtils;
+    this.scmClient = scmClient;
   }
 
   /**
@@ -210,76 +201,6 @@
   }
 
   /**
-<<<<<<< HEAD
-   * This GET API provides the information of all datanodes for which decommissioning is initiated.
-   * @return the wrapped  Response output
-   */
-  @GET
-  @Path("/decommission/info")
-  public Response getDatanodesDecommissionInfo() {
-    // Command to execute
-    List<String> commandArgs = Arrays.asList("ozone", "admin", "datanode", "status", "decommission", "--json");
-
-    return getDecommissionStatusResponse(commandArgs);
-  }
-
-  /**
-   * This GET API provides the information of a specific datanode for which decommissioning is initiated.
-   * @return the wrapped  Response output
-   */
-  @GET
-  @Path("/decommission/info/{uuid}")
-  public Response getDecommissionInfoForDatanode(@PathParam("uuid") String uuid) {
-    Preconditions.checkNotNull(uuid, "uuid of a datanode cannot be null !!!");
-    Preconditions.checkArgument(!uuid.isEmpty(), "uuid of a datanode cannot be empty !!!");
-
-    // Command to execute
-    List<String> commandArgs =
-        Arrays.asList("ozone", "admin", "datanode", "status", "decommission", "--id", uuid, "--json");
-
-    return getDecommissionStatusResponse(commandArgs);
-  }
-
-  private Response getDecommissionStatusResponse(List<String> commandArgs) {
-    Response.ResponseBuilder builder = Response.status(Response.Status.OK);
-    Map<Integer, String> commandOutputMap = reconUtils.executeCommand(commandArgs);
-    Map<String, Object> responseMap = new HashMap<>();
-
-    for (Map.Entry<Integer, String> entry : commandOutputMap.entrySet()) {
-      Integer exitCode = entry.getKey();
-      String processOutput = entry.getValue();
-      if (exitCode != 0) {
-        builder.status(Response.Status.INTERNAL_SERVER_ERROR);
-        builder.entity(
-            reconUtils.joinListArgs(commandArgs) + " command execution is not successful : " + processOutput);
-        return builder.build();
-      } else {
-        // Create ObjectMapper
-        ObjectMapper objectMapper = new ObjectMapper();
-        SimpleModule module = new SimpleModule();
-        module.addDeserializer(DatanodeDetails.class, new CustomDatanodeDetailsDeserializer());
-        module.addSerializer(DatanodeDetails.class, new CustomDatanodeDetailsSerializer());
-        objectMapper.registerModule(module);
-        LOG.info("processOutput: {}", processOutput);
-        // Deserialize JSON to Java object
-        List<DecommissionStatusInfoResponse> decommissionStatusInfoResponseList = null;
-        try {
-          decommissionStatusInfoResponseList =
-              objectMapper.readValue(processOutput, new TypeReference<List<DecommissionStatusInfoResponse>>() { });
-          responseMap.put("DatanodesDecommissionInfo", decommissionStatusInfoResponseList);
-          builder.entity(responseMap);
-          return builder.build();
-        } catch (JsonProcessingException jsonProcessingException) {
-          LOG.error("Unexpected JSON Error: {}", jsonProcessingException);
-          throw new WebApplicationException(jsonProcessingException, Response.Status.INTERNAL_SERVER_ERROR);
-        } catch (Exception exception) {
-          LOG.error("Unexpected Error: {}", exception);
-          throw new WebApplicationException(exception, Response.Status.INTERNAL_SERVER_ERROR);
-        }
-      }
-    }
-    return builder.build();
-=======
    * Removes datanodes from Recon's memory and nodes table in Recon DB.
    * @param uuids the list of datanode uuid's
    *
@@ -418,6 +339,112 @@
                 id, cnfe);
           }
         });
->>>>>>> 47c58c3d
+  }
+
+  /**
+   * This GET API provides the information of all datanodes for which decommissioning is initiated.
+   * @return the wrapped  Response output
+   */
+  @GET
+  @Path("/decommission/info")
+  public Response getDatanodesDecommissionInfo() {
+    try {
+      return getDecommissionStatusResponse(null, null);
+    } catch (IOException e) {
+      throw new RuntimeException(e);
+    }
+  }
+
+  /**
+   * This GET API provides the information of a specific datanode for which decommissioning is initiated.
+   * API accepts both uuid or ipAddress, uuid will be given preference if both provided.
+   * @return the wrapped  Response output
+   */
+  @GET
+  @Path("/decommission/info/datanode")
+  public Response getDecommissionInfoForDatanode(@QueryParam("uuid") String uuid,
+                                                 @QueryParam("ipAddress") String ipAddress) {
+    if (StringUtils.isEmpty(uuid)) {
+      Preconditions.checkNotNull(ipAddress, "Either uuid or ipAddress of a datanode should be provided !!!");
+      Preconditions.checkArgument(!ipAddress.isEmpty(),
+          "Either uuid or ipAddress of a datanode should be provided !!!");
+    }
+    try {
+      return getDecommissionStatusResponse(uuid, ipAddress);
+    } catch (IOException e) {
+      throw new RuntimeException(e);
+    }
+  }
+
+  private Response getDecommissionStatusResponse(String uuid, String ipAddress) throws IOException {
+    Response.ResponseBuilder builder = Response.status(Response.Status.OK);
+    Map<String, Object> responseMap = new HashMap<>();
+    Stream<HddsProtos.Node> allNodes = scmClient.queryNode(DECOMMISSIONING,
+        null, HddsProtos.QueryScope.CLUSTER, "", ClientVersion.CURRENT_VERSION).stream();
+    List<HddsProtos.Node> decommissioningNodes = HddsUtils.getDecommissioningNodesList(allNodes, uuid, ipAddress);
+    String metricsJson = scmClient.getMetrics("Hadoop:service=StorageContainerManager,name=NodeDecommissionMetrics");
+    int numDecomNodes = -1;
+    JsonNode jsonNode = null;
+    if (metricsJson != null) {
+      jsonNode = HddsUtils.getBeansJsonNode(metricsJson);
+      numDecomNodes = HddsUtils.getNumDecomNodes(jsonNode);
+    }
+    List<Map<String, Object>> dnDecommissionInfo =
+        getDecommissioningNodesDetails(decommissioningNodes, jsonNode, numDecomNodes);
+    try {
+      responseMap.put("DatanodesDecommissionInfo", dnDecommissionInfo);
+      builder.entity(responseMap);
+      return builder.build();
+    } catch (Exception exception) {
+      LOG.error("Unexpected Error: {}", exception);
+      throw new WebApplicationException(exception, Response.Status.INTERNAL_SERVER_ERROR);
+    }
+  }
+
+  private List<Map<String, Object>> getDecommissioningNodesDetails(List<HddsProtos.Node> decommissioningNodes,
+                                                                   JsonNode jsonNode,
+                                                                   int numDecomNodes) throws IOException {
+    List<Map<String, Object>> decommissioningNodesDetails = new ArrayList<>();
+
+    for (HddsProtos.Node node : decommissioningNodes) {
+      DatanodeDetails datanode = DatanodeDetails.getFromProtoBuf(
+          node.getNodeID());
+      Map<String, Object> datanodeMap = new LinkedHashMap<>();
+      datanodeMap.put("datanodeDetails", datanode);
+      datanodeMap.put("metrics", getCounts(datanode, jsonNode, numDecomNodes));
+      datanodeMap.put("containers", getContainers(datanode));
+      decommissioningNodesDetails.add(datanodeMap);
+    }
+    return decommissioningNodesDetails;
+  }
+
+  private Map<String, Object> getCounts(DatanodeDetails datanode, JsonNode counts, int numDecomNodes) {
+    Map<String, Object> countsMap = new LinkedHashMap<>();
+    String errMsg = getErrorMessage() + datanode.getHostName();
+    try {
+      countsMap = HddsUtils.getCountsMap(datanode, counts, numDecomNodes, countsMap, errMsg);
+      if (countsMap != null) {
+        return countsMap;
+      }
+      LOG.error(errMsg);
+    } catch (IOException e) {
+      LOG.error(errMsg + ": {} ", e);
+    }
+    return countsMap;
+  }
+
+  private Map<String, Object> getContainers(DatanodeDetails datanode)
+      throws IOException {
+    Map<String, List<ContainerID>> containers = scmClient.getContainersOnDecomNode(datanode);
+    return containers.entrySet().stream()
+        .collect(Collectors.toMap(
+            Map.Entry::getKey,
+            entry -> entry.getValue().stream().
+                map(ContainerID::toString).
+                collect(Collectors.toList())));
+  }
+
+  public String getErrorMessage() {
+    return errorMessage;
   }
 }