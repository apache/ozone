/*
 * Licensed to the Apache Software Foundation (ASF) under one
 * or more contributor license agreements.  See the NOTICE file
 * distributed with this work for additional information
 * regarding copyright ownership.  The ASF licenses this file
 * to you under the Apache License, Version 2.0 (the
 * "License"); you may not use this file except in compliance
 * with the License.  You may obtain a copy of the License at
 * <p>
 * http://www.apache.org/licenses/LICENSE-2.0
 * <p>
 * Unless required by applicable law or agreed to in writing, software
 * distributed under the License is distributed on an "AS IS" BASIS,
 * WITHOUT WARRANTIES OR CONDITIONS OF ANY KIND, either express or implied.
 * See the License for the specific language governing permissions and
 * limitations under the License.
 */

package org.apache.hadoop.ozone.recon.api;

import org.apache.commons.io.FileUtils;
import org.apache.commons.lang3.tuple.Pair;
import org.apache.hadoop.hdds.protocol.DatanodeDetails;
import org.apache.hadoop.hdds.protocol.proto.HddsProtos;
import org.apache.hadoop.hdds.protocol.proto.HddsProtos
    .ExtendedDatanodeDetailsProto;
import org.apache.hadoop.hdds.protocol.proto.HddsProtos.ReplicationType;
import org.apache.hadoop.hdds.protocol.proto.HddsProtos.LifeCycleState;
import org.apache.hadoop.hdds.protocol.proto.HddsProtos.PipelineID;
import org.apache.hadoop.hdds.protocol.proto.HddsProtos.ReplicationFactor;
import org.apache.hadoop.hdds.protocol.proto
    .StorageContainerDatanodeProtocolProtos.LayoutVersionProto;
import org.apache.hadoop.hdds.protocol.proto.StorageContainerDatanodeProtocolProtos.ContainerReplicaProto;
import org.apache.hadoop.hdds.protocol.proto.StorageContainerDatanodeProtocolProtos.PipelineReport;
import org.apache.hadoop.hdds.protocol.proto.StorageContainerDatanodeProtocolProtos.SCMHeartbeatRequestProto;
import org.apache.hadoop.hdds.protocol.proto.StorageContainerDatanodeProtocolProtos.StorageTypeProto;
import org.apache.hadoop.hdds.protocol.proto.HddsProtos.DatanodeDetailsProto;
import org.apache.hadoop.hdds.protocol.proto.StorageContainerDatanodeProtocolProtos.StorageReportProto;
import org.apache.hadoop.hdds.protocol.proto.StorageContainerDatanodeProtocolProtos.NodeReportProto;
import org.apache.hadoop.hdds.protocol.proto.StorageContainerDatanodeProtocolProtos.ContainerReportsProto;
import org.apache.hadoop.hdds.protocol.proto.StorageContainerDatanodeProtocolProtos.PipelineReportsProto;
import org.apache.hadoop.hdds.scm.container.ContainerInfo;
import org.apache.hadoop.hdds.scm.container.common.helpers.ContainerWithPipeline;
import org.apache.hadoop.hdds.scm.pipeline.Pipeline;
import org.apache.hadoop.hdds.scm.protocol.StorageContainerLocationProtocol;
import org.apache.hadoop.hdds.scm.server.OzoneStorageContainerManager;
import org.apache.hadoop.hdds.utils.db.TypedTable;
import org.apache.hadoop.hdfs.web.URLConnectionFactory;
import org.apache.hadoop.ozone.om.OMMetadataManager;
import org.apache.hadoop.ozone.om.OmMetadataManagerImpl;
import org.apache.hadoop.ozone.om.helpers.OmBucketInfo;
import org.apache.hadoop.ozone.om.helpers.OmKeyInfo;
import org.apache.hadoop.ozone.om.helpers.OmVolumeArgs;
import org.apache.hadoop.ozone.recon.MetricsServiceProviderFactory;
import org.apache.hadoop.ozone.recon.ReconTestInjector;
import org.apache.hadoop.ozone.recon.ReconUtils;
import org.apache.hadoop.ozone.recon.api.types.ClusterStateResponse;
import org.apache.hadoop.ozone.recon.api.types.DatanodeMetadata;
import org.apache.hadoop.ozone.recon.api.types.DatanodesResponse;
import org.apache.hadoop.ozone.recon.api.types.PipelineMetadata;
import org.apache.hadoop.ozone.recon.api.types.PipelinesResponse;
import org.apache.hadoop.ozone.recon.persistence.AbstractReconSqlDBTest;
import org.apache.hadoop.ozone.recon.persistence.ContainerSchemaManager;
import org.apache.hadoop.ozone.recon.recovery.ReconOMMetadataManager;
import org.apache.hadoop.ozone.recon.scm.ReconStorageContainerManagerFacade;
import org.apache.hadoop.ozone.recon.spi.StorageContainerServiceProvider;
import org.apache.hadoop.ozone.recon.spi.impl.OzoneManagerServiceProviderImpl;
import org.apache.hadoop.ozone.recon.spi.impl.StorageContainerServiceProviderImpl;
import org.apache.hadoop.ozone.recon.tasks.FileSizeCountTask;
import org.apache.hadoop.ozone.recon.tasks.TableCountTask;
import org.apache.hadoop.test.LambdaTestUtils;
import org.hadoop.ozone.recon.schema.UtilizationSchemaDefinition;
import org.hadoop.ozone.recon.schema.tables.daos.FileCountBySizeDao;
import org.hadoop.ozone.recon.schema.tables.daos.GlobalStatsDao;
import org.hadoop.ozone.recon.schema.tables.pojos.FileCountBySize;
import org.jooq.Configuration;
import org.jooq.DSLContext;
import org.junit.Assert;
import org.junit.Before;
import org.junit.Rule;
import org.junit.Test;
import org.junit.rules.TemporaryFolder;

import static org.apache.hadoop.hdds.protocol.MockDatanodeDetails.randomDatanodeDetails;
import static org.apache.hadoop.ozone.recon.OMMetadataManagerTestUtils.getRandomPipeline;
import static org.apache.hadoop.ozone.recon.OMMetadataManagerTestUtils.getTestReconOmMetadataManager;
import static org.apache.hadoop.ozone.recon.OMMetadataManagerTestUtils.initializeNewOmMetadataManager;
import static org.apache.hadoop.ozone.recon.OMMetadataManagerTestUtils.writeDataToOm;
import static org.apache.hadoop.ozone.recon.spi.impl.PrometheusServiceProviderImpl.PROMETHEUS_INSTANT_QUERY_API;
import static org.hadoop.ozone.recon.schema.tables.GlobalStatsTable.GLOBAL_STATS;
import static org.junit.Assert.assertEquals;
import static org.junit.Assert.assertTrue;
import static org.mockito.ArgumentMatchers.any;
import static org.mockito.ArgumentMatchers.anyBoolean;
import static org.mockito.ArgumentMatchers.anyString;
import static org.mockito.BDDMockito.given;
import static org.mockito.Mockito.mock;
import static org.mockito.Mockito.verify;
import static org.mockito.Mockito.when;

import javax.servlet.ServletOutputStream;
import javax.servlet.http.HttpServletResponse;
import javax.ws.rs.core.Response;
import javax.ws.rs.core.UriInfo;

import java.io.File;
import java.io.IOException;
import java.io.InputStream;
import java.net.HttpURLConnection;
import java.net.URI;
import java.util.List;
import java.util.UUID;
import java.util.concurrent.Callable;

/**
 * Test for Recon API endpoints.
 */
public class TestEndpoints extends AbstractReconSqlDBTest {
  private NodeEndpoint nodeEndpoint;
  private PipelineEndpoint pipelineEndpoint;
  private ClusterStateEndpoint clusterStateEndpoint;
  private UtilizationEndpoint utilizationEndpoint;
  private MetricsProxyEndpoint metricsProxyEndpoint;
  private ReconOMMetadataManager reconOMMetadataManager;
  private FileSizeCountTask fileSizeCountTask;
  private TableCountTask tableCountTask;
  private ReconStorageContainerManagerFacade reconScm;
  private boolean isSetupDone = false;
  private String pipelineId;
  private DatanodeDetails datanodeDetails;
  private DatanodeDetails datanodeDetails2;
  private long containerId = 1L;
  private ContainerReportsProto containerReportsProto;
  private ExtendedDatanodeDetailsProto extendedDatanodeDetailsProto;
  private Pipeline pipeline;
  private FileCountBySizeDao fileCountBySizeDao;
  private DSLContext dslContext;
  private final String host1 = "host1.datanode";
  private final String host2 = "host2.datanode";
  private final String ip1 = "1.1.1.1";
  private final String ip2 = "2.2.2.2";
<<<<<<< HEAD
=======
  private final String prometheusTestResponseFile =
      "prometheus-test-response.txt";
  private ReconUtils reconUtilsMock;
>>>>>>> 8fe8a1fa
  private static final int TEST_SOFTWARE_LAYOUT_VERSION = 0;
  private static final int TEST_METADATA_LAYOUT_VERSION = 0;

  @Rule
  public TemporaryFolder temporaryFolder = new TemporaryFolder();

  private void initializeInjector() throws Exception {
    reconOMMetadataManager = getTestReconOmMetadataManager(
        initializeNewOmMetadataManager(temporaryFolder.newFolder()),
        temporaryFolder.newFolder());
    datanodeDetails = randomDatanodeDetails();
    datanodeDetails2 = randomDatanodeDetails();
    datanodeDetails.setHostName(host1);
    datanodeDetails.setIpAddress(ip1);
    datanodeDetails2.setHostName(host2);
    datanodeDetails2.setIpAddress(ip2);
    pipeline = getRandomPipeline(datanodeDetails);
    pipelineId = pipeline.getId().getId().toString();

    ContainerInfo containerInfo = new ContainerInfo.Builder()
        .setContainerID(containerId)
        .setReplicationFactor(ReplicationFactor.ONE)
        .setState(LifeCycleState.OPEN)
        .setOwner("test")
        .setPipelineID(pipeline.getId())
        .setReplicationType(ReplicationType.RATIS)
        .build();
    ContainerWithPipeline containerWithPipeline =
        new ContainerWithPipeline(containerInfo, pipeline);

    StorageContainerLocationProtocol mockScmClient = mock(
        StorageContainerLocationProtocol.class);
    StorageContainerServiceProvider mockScmServiceProvider = mock(
        StorageContainerServiceProviderImpl.class);
    when(mockScmServiceProvider.getPipeline(
        pipeline.getId().getProtobuf())).thenReturn(pipeline);
    when(mockScmServiceProvider.getContainerWithPipeline(containerId))
        .thenReturn(containerWithPipeline);

    InputStream inputStream =
        Thread.currentThread().getContextClassLoader().getResourceAsStream(
            prometheusTestResponseFile);
    reconUtilsMock = mock(ReconUtils.class);
    HttpURLConnection urlConnectionMock = mock(HttpURLConnection.class);
    when(urlConnectionMock.getResponseCode())
        .thenReturn(HttpServletResponse.SC_OK);
    when(urlConnectionMock.getInputStream()).thenReturn(inputStream);
    when(reconUtilsMock.makeHttpCall(any(URLConnectionFactory.class),
        anyString(), anyBoolean())).thenReturn(urlConnectionMock);

    ReconTestInjector reconTestInjector =
        new ReconTestInjector.Builder(temporaryFolder)
            .withReconSqlDb()
            .withReconOm(reconOMMetadataManager)
            .withOmServiceProvider(mock(OzoneManagerServiceProviderImpl.class))
            .addBinding(StorageContainerServiceProvider.class,
                mockScmServiceProvider)
            .addBinding(OzoneStorageContainerManager.class,
                ReconStorageContainerManagerFacade.class)
            .addBinding(ClusterStateEndpoint.class)
            .addBinding(NodeEndpoint.class)
            .addBinding(MetricsServiceProviderFactory.class)
            .addBinding(ContainerSchemaManager.class)
            .addBinding(UtilizationEndpoint.class)
            .addBinding(ReconUtils.class, reconUtilsMock)
            .addBinding(StorageContainerLocationProtocol.class, mockScmClient)
            .build();

    nodeEndpoint = reconTestInjector.getInstance(NodeEndpoint.class);
    pipelineEndpoint = reconTestInjector.getInstance(PipelineEndpoint.class);
    fileCountBySizeDao = getDao(FileCountBySizeDao.class);
    GlobalStatsDao globalStatsDao = getDao(GlobalStatsDao.class);
    UtilizationSchemaDefinition utilizationSchemaDefinition =
        getSchemaDefinition(UtilizationSchemaDefinition.class);
    Configuration sqlConfiguration =
        reconTestInjector.getInstance(Configuration.class);
    utilizationEndpoint = new UtilizationEndpoint(
        fileCountBySizeDao, utilizationSchemaDefinition);
    fileSizeCountTask =
        new FileSizeCountTask(fileCountBySizeDao, utilizationSchemaDefinition);
    tableCountTask = new TableCountTask(
        globalStatsDao, sqlConfiguration, reconOMMetadataManager);
    reconScm = (ReconStorageContainerManagerFacade)
        reconTestInjector.getInstance(OzoneStorageContainerManager.class);
    clusterStateEndpoint =
        new ClusterStateEndpoint(reconScm, globalStatsDao);
    MetricsServiceProviderFactory metricsServiceProviderFactory =
        reconTestInjector.getInstance(MetricsServiceProviderFactory.class);
    metricsProxyEndpoint =
        new MetricsProxyEndpoint(metricsServiceProviderFactory);
    dslContext = getDslContext();
  }

  @Before
  public void setUp() throws Exception {
    // The following setup runs only once
    if (!isSetupDone) {
      initializeInjector();
      isSetupDone = true;
    }
    String datanodeId = datanodeDetails.getUuid().toString();
    String datanodeId2 = datanodeDetails2.getUuid().toString();
    containerReportsProto =
        ContainerReportsProto.newBuilder()
            .addReports(
                ContainerReplicaProto.newBuilder()
                    .setContainerID(containerId)
                    .setState(ContainerReplicaProto.State.OPEN)
                    .setOriginNodeId(datanodeId)
                    .build())
            .build();

    UUID pipelineUuid = UUID.fromString(pipelineId);
    HddsProtos.UUID uuid128 = HddsProtos.UUID.newBuilder()
        .setMostSigBits(pipelineUuid.getMostSignificantBits())
        .setLeastSigBits(pipelineUuid.getLeastSignificantBits())
        .build();

    PipelineReport pipelineReport = PipelineReport.newBuilder()
        .setPipelineID(
            PipelineID.newBuilder().setId(pipelineId).setUuid128(uuid128)
                .build())
        .setIsLeader(true)
        .build();
    PipelineReportsProto pipelineReportsProto =
        PipelineReportsProto.newBuilder()
            .addPipelineReport(pipelineReport).build();
    DatanodeDetailsProto datanodeDetailsProto =
        DatanodeDetailsProto.newBuilder()
            .setHostName(host1)
            .setUuid(datanodeId)
            .setIpAddress(ip1)
            .build();
    extendedDatanodeDetailsProto =
        HddsProtos.ExtendedDatanodeDetailsProto.newBuilder()
            .setDatanodeDetails(datanodeDetailsProto)
            .setVersion("0.6.0")
            .setSetupTime(1596347628802L)
            .setBuildDate("2020-08-01T08:50Z")
            .setRevision("3346f493fa1690358add7bb9f3e5b52545993f36")
            .build();
    StorageReportProto storageReportProto1 =
        StorageReportProto.newBuilder().setStorageType(StorageTypeProto.DISK)
            .setStorageLocation("/disk1").setScmUsed(10000).setRemaining(5400)
            .setCapacity(25000)
            .setStorageUuid(UUID.randomUUID().toString())
            .setFailed(false).build();
    StorageReportProto storageReportProto2 =
        StorageReportProto.newBuilder().setStorageType(StorageTypeProto.DISK)
            .setStorageLocation("/disk2").setScmUsed(25000).setRemaining(10000)
            .setCapacity(50000)
            .setStorageUuid(UUID.randomUUID().toString())
            .setFailed(false).build();
    NodeReportProto nodeReportProto =
        NodeReportProto.newBuilder()
            .addStorageReport(storageReportProto1)
            .addStorageReport(storageReportProto2).build();

    DatanodeDetailsProto datanodeDetailsProto2 =
        DatanodeDetailsProto.newBuilder()
            .setHostName(host2)
            .setUuid(datanodeId2)
            .setIpAddress(ip2)
            .build();
    ExtendedDatanodeDetailsProto extendedDatanodeDetailsProto2 =
        ExtendedDatanodeDetailsProto.newBuilder()
            .setDatanodeDetails(datanodeDetailsProto2)
            .setVersion("0.6.0")
            .setSetupTime(1596347636802L)
            .setBuildDate("2020-08-01T08:50Z")
            .setRevision("3346f493fa1690358add7bb9f3e5b52545993f36")
            .build();
    StorageReportProto storageReportProto3 =
        StorageReportProto.newBuilder().setStorageType(StorageTypeProto.DISK)
            .setStorageLocation("/disk1").setScmUsed(20000).setRemaining(7800)
            .setCapacity(50000)
            .setStorageUuid(UUID.randomUUID().toString())
            .setFailed(false).build();
    StorageReportProto storageReportProto4 =
        StorageReportProto.newBuilder().setStorageType(StorageTypeProto.DISK)
            .setStorageLocation("/disk2").setScmUsed(60000).setRemaining(10000)
            .setCapacity(80000)
            .setStorageUuid(UUID.randomUUID().toString())
            .setFailed(false).build();
    NodeReportProto nodeReportProto2 =
        NodeReportProto.newBuilder()
            .addStorageReport(storageReportProto3)
            .addStorageReport(storageReportProto4).build();
    LayoutVersionProto layoutInfo = LayoutVersionProto.newBuilder()
        .setMetadataLayoutVersion(TEST_METADATA_LAYOUT_VERSION)
        .setSoftwareLayoutVersion(TEST_SOFTWARE_LAYOUT_VERSION)
        .build();

    try {
      reconScm.getDatanodeProtocolServer()
<<<<<<< HEAD
          .register(datanodeDetailsProto, nodeReportProto,
=======
          .register(extendedDatanodeDetailsProto, nodeReportProto,
>>>>>>> 8fe8a1fa
              containerReportsProto, pipelineReportsProto, layoutInfo);
      reconScm.getDatanodeProtocolServer()
          .register(extendedDatanodeDetailsProto2, nodeReportProto2,
              ContainerReportsProto.newBuilder().build(),
<<<<<<< HEAD
              PipelineReportsProto.newBuilder().build(), layoutInfo);
=======
              PipelineReportsProto.newBuilder().build(), null);
>>>>>>> 8fe8a1fa
      // Process all events in the event queue
      reconScm.getEventQueue().processAll(1000);
    } catch (Exception ex) {
      Assert.fail(ex.getMessage());
    }

    // Write Data to OM

    // A sample volume (sampleVol) and a bucket (bucketOne) is already created
    // in AbstractOMMetadataManagerTest.
    // Create a new volume and bucket and then write keys to the bucket.
    String volumeKey = reconOMMetadataManager.getVolumeKey("sampleVol2");
    OmVolumeArgs args =
        OmVolumeArgs.newBuilder()
            .setVolume("sampleVol2")
            .setAdminName("TestUser")
            .setOwnerName("TestUser")
            .build();
    reconOMMetadataManager.getVolumeTable().put(volumeKey, args);

    OmBucketInfo bucketInfo = OmBucketInfo.newBuilder()
        .setVolumeName("sampleVol2")
        .setBucketName("bucketOne")
        .build();

    String bucketKey = reconOMMetadataManager.getBucketKey(
        bucketInfo.getVolumeName(), bucketInfo.getBucketName());

    reconOMMetadataManager.getBucketTable().put(bucketKey, bucketInfo);

    // key = key_one
    writeDataToOm(reconOMMetadataManager, "key_one");

    // key = key_two
    writeDataToOm(reconOMMetadataManager, "key_two");

    // key = key_three
    writeDataToOm(reconOMMetadataManager, "key_three");

    // Truncate global stats table before running each test
    dslContext.truncate(GLOBAL_STATS);
  }

  private void testDatanodeResponse(DatanodeMetadata datanodeMetadata)
      throws IOException {
    String hostname = datanodeMetadata.getHostname();
    switch (hostname) {
    case host1:
      Assert.assertEquals(75000,
          datanodeMetadata.getDatanodeStorageReport().getCapacity());
      Assert.assertEquals(15400,
          datanodeMetadata.getDatanodeStorageReport().getRemaining());
      Assert.assertEquals(35000,
          datanodeMetadata.getDatanodeStorageReport().getUsed());

      Assert.assertEquals(1, datanodeMetadata.getPipelines().size());
      Assert.assertEquals(pipelineId,
          datanodeMetadata.getPipelines().get(0).getPipelineID().toString());
      Assert.assertEquals(pipeline.getFactor().getNumber(),
          datanodeMetadata.getPipelines().get(0).getReplicationFactor());
      Assert.assertEquals(pipeline.getType().toString(),
          datanodeMetadata.getPipelines().get(0).getReplicationType());
      Assert.assertEquals(pipeline.getLeaderNode().getHostName(),
          datanodeMetadata.getPipelines().get(0).getLeaderNode());
      Assert.assertEquals(1, datanodeMetadata.getLeaderCount());
      break;
    case host2:
      Assert.assertEquals(130000,
          datanodeMetadata.getDatanodeStorageReport().getCapacity());
      Assert.assertEquals(17800,
          datanodeMetadata.getDatanodeStorageReport().getRemaining());
      Assert.assertEquals(80000,
          datanodeMetadata.getDatanodeStorageReport().getUsed());

      Assert.assertEquals(0, datanodeMetadata.getPipelines().size());
      Assert.assertEquals(0, datanodeMetadata.getLeaderCount());
      break;
    default:
      Assert.fail(String.format("Datanode %s not registered",
          hostname));
    }
  }

  @Test
  public void testGetDatanodes() throws Exception {
    Response response = nodeEndpoint.getDatanodes();
    DatanodesResponse datanodesResponse =
        (DatanodesResponse) response.getEntity();
    Assert.assertEquals(2, datanodesResponse.getTotalCount());
    Assert.assertEquals(2, datanodesResponse.getDatanodes().size());

    datanodesResponse.getDatanodes().forEach(datanodeMetadata -> {
      try {
        testDatanodeResponse(datanodeMetadata);
      } catch (IOException e) {
        Assert.fail(e.getMessage());
      }
    });

    waitAndCheckConditionAfterHeartbeat(() -> {
      Response response1 = nodeEndpoint.getDatanodes();
      DatanodesResponse datanodesResponse1 =
          (DatanodesResponse) response1.getEntity();
      DatanodeMetadata datanodeMetadata1 =
          datanodesResponse1.getDatanodes().stream().filter(datanodeMetadata ->
              datanodeMetadata.getHostname().equals("host1.datanode"))
              .findFirst().orElse(null);
      return (datanodeMetadata1 != null &&
          datanodeMetadata1.getContainers() == 1 &&
          reconScm.getPipelineManager()
              .getContainersInPipeline(pipeline.getId()).size() == 1);
    });
  }

  @Test
  public void testGetPipelines() throws Exception {
    Response response = pipelineEndpoint.getPipelines();
    PipelinesResponse pipelinesResponse =
        (PipelinesResponse) response.getEntity();
    Assert.assertEquals(1, pipelinesResponse.getTotalCount());
    Assert.assertEquals(1, pipelinesResponse.getPipelines().size());
    PipelineMetadata pipelineMetadata =
        pipelinesResponse.getPipelines().iterator().next();
    Assert.assertEquals(1, pipelineMetadata.getDatanodes().size());
    Assert.assertEquals(pipeline.getType().toString(),
        pipelineMetadata.getReplicationType());
    Assert.assertEquals(pipeline.getFactor().getNumber(),
        pipelineMetadata.getReplicationFactor());
    Assert.assertEquals(datanodeDetails.getHostName(),
        pipelineMetadata.getLeaderNode());
    Assert.assertEquals(pipeline.getId().getId(),
        pipelineMetadata.getPipelineId());
    Assert.assertEquals(5, pipelineMetadata.getLeaderElections());

    waitAndCheckConditionAfterHeartbeat(() -> {
      Response response1 = pipelineEndpoint.getPipelines();
      PipelinesResponse pipelinesResponse1 =
          (PipelinesResponse) response1.getEntity();
      PipelineMetadata pipelineMetadata1 =
          pipelinesResponse1.getPipelines().iterator().next();
      return (pipelineMetadata1.getContainers() == 1);
    });
  }

  @Test
  public void testGetMetricsResponse() throws Exception {
    HttpServletResponse responseMock = mock(HttpServletResponse.class);
    ServletOutputStream outputStreamMock = mock(ServletOutputStream.class);
    when(responseMock.getOutputStream()).thenReturn(outputStreamMock);
    UriInfo uriInfoMock = mock(UriInfo.class);
    URI uriMock = mock(URI.class);
    when(uriMock.getQuery()).thenReturn("");
    when(uriInfoMock.getRequestUri()).thenReturn(uriMock);

    // Mock makeHttpCall to send a json response
    // when the prometheus endpoint is queried.
    ClassLoader classLoader = Thread.currentThread().getContextClassLoader();
    InputStream inputStream = classLoader
        .getResourceAsStream(prometheusTestResponseFile);
    HttpURLConnection urlConnectionMock = mock(HttpURLConnection.class);
    when(urlConnectionMock.getResponseCode())
        .thenReturn(HttpServletResponse.SC_OK);
    when(urlConnectionMock.getInputStream()).thenReturn(inputStream);
    when(reconUtilsMock.makeHttpCall(any(URLConnectionFactory.class),
        anyString(), anyBoolean())).thenReturn(urlConnectionMock);

    metricsProxyEndpoint.getMetricsResponse(PROMETHEUS_INSTANT_QUERY_API,
        uriInfoMock, responseMock);

    byte[] fileBytes = FileUtils.readFileToByteArray(
        new File(classLoader.getResource(prometheusTestResponseFile).getFile())
        );
    verify(outputStreamMock).write(fileBytes, 0, fileBytes.length);
  }

  @Test
  public void testGetClusterState() throws Exception {
    Response response = clusterStateEndpoint.getClusterState();
    ClusterStateResponse clusterStateResponse =
        (ClusterStateResponse) response.getEntity();

    Assert.assertEquals(1, clusterStateResponse.getPipelines());
    Assert.assertEquals(0, clusterStateResponse.getVolumes());
    Assert.assertEquals(0, clusterStateResponse.getBuckets());
    Assert.assertEquals(0, clusterStateResponse.getKeys());
    Assert.assertEquals(2, clusterStateResponse.getTotalDatanodes());
    Assert.assertEquals(2, clusterStateResponse.getHealthyDatanodes());

    waitAndCheckConditionAfterHeartbeat(() -> {
      Response response1 = clusterStateEndpoint.getClusterState();
      ClusterStateResponse clusterStateResponse1 =
          (ClusterStateResponse) response1.getEntity();
      return (clusterStateResponse1.getContainers() == 1);
    });

    // check volume, bucket and key count after running table count task
    Pair<String, Boolean> result =
        tableCountTask.reprocess(reconOMMetadataManager);
    assertTrue(result.getRight());
    response = clusterStateEndpoint.getClusterState();
    clusterStateResponse = (ClusterStateResponse) response.getEntity();
    Assert.assertEquals(2, clusterStateResponse.getVolumes());
    Assert.assertEquals(2, clusterStateResponse.getBuckets());
    Assert.assertEquals(3, clusterStateResponse.getKeys());
  }

  @Test
  public void testGetFileCounts() throws Exception {
    OmKeyInfo omKeyInfo1 = mock(OmKeyInfo.class);
    given(omKeyInfo1.getKeyName()).willReturn("key1");
    given(omKeyInfo1.getVolumeName()).willReturn("vol1");
    given(omKeyInfo1.getBucketName()).willReturn("bucket1");
    given(omKeyInfo1.getDataSize()).willReturn(1000L);

    OmKeyInfo omKeyInfo2 = mock(OmKeyInfo.class);
    given(omKeyInfo2.getKeyName()).willReturn("key2");
    given(omKeyInfo2.getVolumeName()).willReturn("vol1");
    given(omKeyInfo2.getBucketName()).willReturn("bucket1");
    given(omKeyInfo2.getDataSize()).willReturn(100000L);

    OmKeyInfo omKeyInfo3 = mock(OmKeyInfo.class);
    given(omKeyInfo3.getKeyName()).willReturn("key1");
    given(omKeyInfo3.getVolumeName()).willReturn("vol2");
    given(omKeyInfo3.getBucketName()).willReturn("bucket1");
    given(omKeyInfo3.getDataSize()).willReturn(1000L);

    OMMetadataManager omMetadataManager = mock(OmMetadataManagerImpl.class);
    TypedTable<String, OmKeyInfo> keyTable = mock(TypedTable.class);

    TypedTable.TypedTableIterator mockKeyIter = mock(TypedTable
        .TypedTableIterator.class);
    TypedTable.TypedKeyValue mockKeyValue = mock(
        TypedTable.TypedKeyValue.class);

    when(keyTable.iterator()).thenReturn(mockKeyIter);
    when(omMetadataManager.getKeyTable()).thenReturn(keyTable);
    when(mockKeyIter.hasNext())
        .thenReturn(true)
        .thenReturn(true)
        .thenReturn(true)
        .thenReturn(false);
    when(mockKeyIter.next()).thenReturn(mockKeyValue);
    when(mockKeyValue.getValue())
        .thenReturn(omKeyInfo1)
        .thenReturn(omKeyInfo2)
        .thenReturn(omKeyInfo3);

    Pair<String, Boolean> result =
        fileSizeCountTask.reprocess(omMetadataManager);
    assertTrue(result.getRight());

    assertEquals(3, fileCountBySizeDao.count());
    Response response = utilizationEndpoint.getFileCounts(null, null, 0);
    List<FileCountBySize> resultSet =
        (List<FileCountBySize>) response.getEntity();
    assertEquals(3, resultSet.size());
    assertTrue(resultSet.stream().anyMatch(o -> o.getVolume().equals("vol1") &&
        o.getBucket().equals("bucket1") && o.getFileSize() == 1024L &&
        o.getCount() == 1L));
    assertTrue(resultSet.stream().anyMatch(o -> o.getVolume().equals("vol1") &&
        o.getBucket().equals("bucket1") && o.getFileSize() == 131072 &&
        o.getCount() == 1L));
    assertTrue(resultSet.stream().anyMatch(o -> o.getVolume().equals("vol2") &&
        o.getBucket().equals("bucket1") && o.getFileSize() == 1024L &&
        o.getCount() == 1L));

    // Test for "volume" query param
    response = utilizationEndpoint.getFileCounts("vol1", null, 0);
    resultSet = (List<FileCountBySize>) response.getEntity();
    assertEquals(2, resultSet.size());
    assertTrue(resultSet.stream().allMatch(o -> o.getVolume().equals("vol1")));

    // Test for non-existent volume
    response = utilizationEndpoint.getFileCounts("vol", null, 0);
    resultSet = (List<FileCountBySize>) response.getEntity();
    assertEquals(0, resultSet.size());

    // Test for "volume" + "bucket" query param
    response = utilizationEndpoint.getFileCounts("vol1", "bucket1", 0);
    resultSet = (List<FileCountBySize>) response.getEntity();
    assertEquals(2, resultSet.size());
    assertTrue(resultSet.stream().allMatch(o -> o.getVolume().equals("vol1") &&
        o.getBucket().equals("bucket1")));

    // Test for non-existent bucket
    response = utilizationEndpoint.getFileCounts("vol1", "bucket", 0);
    resultSet = (List<FileCountBySize>) response.getEntity();
    assertEquals(0, resultSet.size());

    // Test for "volume" + "bucket" + "fileSize" query params
    response = utilizationEndpoint.getFileCounts("vol1", "bucket1", 131072);
    resultSet = (List<FileCountBySize>) response.getEntity();
    assertEquals(1, resultSet.size());
    FileCountBySize o = resultSet.get(0);
    assertTrue(o.getVolume().equals("vol1") && o.getBucket().equals(
        "bucket1") && o.getFileSize() == 131072);

    // Test for non-existent fileSize
    response = utilizationEndpoint.getFileCounts("vol1", "bucket1", 1310725);
    resultSet = (List<FileCountBySize>) response.getEntity();
    assertEquals(0, resultSet.size());
  }


  private void waitAndCheckConditionAfterHeartbeat(Callable<Boolean> check)
      throws Exception {
    // if container report is processed first, and pipeline does not exist
    // then container is not added until the next container report is processed
    SCMHeartbeatRequestProto heartbeatRequestProto =
        SCMHeartbeatRequestProto.newBuilder()
            .setContainerReport(containerReportsProto)
            .setDatanodeDetails(extendedDatanodeDetailsProto
                .getDatanodeDetails())
            .build();
    reconScm.getDatanodeProtocolServer().sendHeartbeat(heartbeatRequestProto);
    LambdaTestUtils.await(30000, 1000, check);
  }
}<|MERGE_RESOLUTION|>--- conflicted
+++ resolved
@@ -139,12 +139,9 @@
   private final String host2 = "host2.datanode";
   private final String ip1 = "1.1.1.1";
   private final String ip2 = "2.2.2.2";
-<<<<<<< HEAD
-=======
   private final String prometheusTestResponseFile =
       "prometheus-test-response.txt";
   private ReconUtils reconUtilsMock;
->>>>>>> 8fe8a1fa
   private static final int TEST_SOFTWARE_LAYOUT_VERSION = 0;
   private static final int TEST_METADATA_LAYOUT_VERSION = 0;
 
@@ -340,20 +337,12 @@
 
     try {
       reconScm.getDatanodeProtocolServer()
-<<<<<<< HEAD
-          .register(datanodeDetailsProto, nodeReportProto,
-=======
           .register(extendedDatanodeDetailsProto, nodeReportProto,
->>>>>>> 8fe8a1fa
               containerReportsProto, pipelineReportsProto, layoutInfo);
       reconScm.getDatanodeProtocolServer()
           .register(extendedDatanodeDetailsProto2, nodeReportProto2,
               ContainerReportsProto.newBuilder().build(),
-<<<<<<< HEAD
-              PipelineReportsProto.newBuilder().build(), layoutInfo);
-=======
               PipelineReportsProto.newBuilder().build(), null);
->>>>>>> 8fe8a1fa
       // Process all events in the event queue
       reconScm.getEventQueue().processAll(1000);
     } catch (Exception ex) {
