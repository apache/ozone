--- conflicted
+++ resolved
@@ -868,17 +868,11 @@
         .thenReturn(omKeyInfo2)
         .thenReturn(omKeyInfo3);
 
-<<<<<<< HEAD
-    ReconOmTask.TaskResult result =
-        fileSizeCountTask.reprocess(omMetadataManager);
-    assertTrue(result.isTaskSuccess());
-=======
     // Call reprocess on both endpoints.
-    Pair<String, Boolean> resultOBS = fileSizeCountTaskOBS.reprocess(omMetadataManager);
-    Pair<String, Boolean> resultFSO = fileSizeCountTaskFSO.reprocess(omMetadataManager);
-    assertTrue(resultOBS.getRight());
-    assertTrue(resultFSO.getRight());
->>>>>>> a2c5c8ea
+    ReconOmTask.TaskResult resultOBS = fileSizeCountTaskOBS.reprocess(omMetadataManager);
+    ReconOmTask.TaskResult resultFSO = fileSizeCountTaskFSO.reprocess(omMetadataManager);
+    assertTrue(resultOBS.isTaskSuccess());
+    assertTrue(resultFSO.isTaskSuccess());
 
     // The two tasks should result in 3 rows.
     assertEquals(3, fileCountBySizeDao.count());
