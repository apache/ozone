/*
 * Licensed to the Apache Software Foundation (ASF) under one
 * or more contributor license agreements.  See the NOTICE file
 * distributed with this work for additional information
 * regarding copyright ownership.  The ASF licenses this file
 * to you under the Apache License, Version 2.0 (the
 * "License"); you may not use this file except in compliance
 * with the License.  You may obtain a copy of the License at
 * <p>
 * http://www.apache.org/licenses/LICENSE-2.0
 * <p>
 * Unless required by applicable law or agreed to in writing, software
 * distributed under the License is distributed on an "AS IS" BASIS,
 * WITHOUT WARRANTIES OR CONDITIONS OF ANY KIND, either express or implied.
 * See the License for the specific language governing permissions and
 * limitations under the License.
 */
package org.apache.hadoop.ozone.recon.fsck;

import org.apache.hadoop.hdds.client.RatisReplicationConfig;
import org.apache.hadoop.hdds.conf.OzoneConfiguration;
import org.apache.hadoop.hdds.protocol.MockDatanodeDetails;
import org.apache.hadoop.hdds.protocol.proto.HddsProtos;
import org.apache.hadoop.hdds.protocol.proto.StorageContainerDatanodeProtocolProtos.ContainerReplicaProto;
import org.apache.hadoop.hdds.scm.PlacementPolicy;
import org.apache.hadoop.hdds.scm.container.ContainerID;
import org.apache.hadoop.hdds.scm.container.ContainerInfo;
import org.apache.hadoop.hdds.scm.container.ContainerReplica;
import org.apache.hadoop.hdds.scm.container.placement.algorithms.ContainerPlacementStatusDefault;
import org.apache.hadoop.ozone.recon.spi.ReconContainerMetadataManager;
import org.junit.jupiter.api.BeforeEach;
import org.junit.jupiter.api.Test;
import org.junit.jupiter.params.ParameterizedTest;
import org.junit.jupiter.params.provider.Arguments;
import org.junit.jupiter.params.provider.MethodSource;
import org.mockito.Mockito;
import java.util.HashSet;
import java.util.Set;
import java.util.stream.Stream;

import static org.junit.jupiter.api.Assertions.assertEquals;
import static org.junit.jupiter.api.Assertions.assertTrue;
import static org.junit.jupiter.api.Assertions.assertFalse;
import static org.mockito.Mockito.mock;
import static org.mockito.Mockito.when;

/**
 * Test to ensure the correct container state is return by a
 * ContainerHealthStatus instance.
 */
public class TestContainerHealthStatus {

  private PlacementPolicy placementPolicy;
  private ContainerInfo container;
<<<<<<< HEAD
  private static final OzoneConfiguration CONF = new OzoneConfiguration();

  private static Stream<Arguments> outOfServiceNodeStates() {
    return Stream.of(
        Arguments.of(HddsProtos.NodeOperationalState.DECOMMISSIONING),
        Arguments.of(HddsProtos.NodeOperationalState.DECOMMISSIONED),
        Arguments.of(HddsProtos.NodeOperationalState.ENTERING_MAINTENANCE),
        Arguments.of(HddsProtos.NodeOperationalState.IN_MAINTENANCE)
    );
  }
=======
  private ReconContainerMetadataManager reconContainerMetadataManager;
>>>>>>> c0f79c48

  @BeforeEach
  public void setup() {
    placementPolicy = mock(PlacementPolicy.class);
    container = mock(ContainerInfo.class);
<<<<<<< HEAD
    when(container.getReplicationFactor())
        .thenReturn(HddsProtos.ReplicationFactor.THREE);
=======
    reconContainerMetadataManager = mock(ReconContainerMetadataManager.class);
>>>>>>> c0f79c48
    when(container.getReplicationConfig())
        .thenReturn(RatisReplicationConfig
            .getInstance(HddsProtos.ReplicationFactor.THREE));
    when(container.getState()).thenReturn(HddsProtos.LifeCycleState.CLOSED);
    when(container.containerID()).thenReturn(ContainerID.valueOf(123456));
    when(container.getContainerID()).thenReturn((long)123456);
    when(placementPolicy.validateContainerPlacement(
        Mockito.anyList(), Mockito.anyInt()))
        .thenReturn(new ContainerPlacementStatusDefault(1, 1, 1));
  }

  @Test
  public void testHealthyContainer() {
    Set<ContainerReplica> replicas = generateReplicas(container,
        ContainerReplicaProto.State.CLOSED,
        ContainerReplicaProto.State.CLOSED,
        ContainerReplicaProto.State.CLOSED);
    ContainerHealthStatus status =
<<<<<<< HEAD
        new ContainerHealthStatus(container, replicas, placementPolicy, CONF);
    assertTrue(status.isProperlyReplicated());
=======
        new ContainerHealthStatus(container, replicas, placementPolicy,
            reconContainerMetadataManager);
    assertTrue(status.isHealthy());
>>>>>>> c0f79c48
    assertFalse(status.isOverReplicated());
    assertFalse(status.isUnderReplicated());
    assertEquals(0, status.replicaDelta());
    assertFalse(status.isMissing());
    assertEquals(false, status.isMisReplicated());
    assertEquals(0, status.misReplicatedDelta());

    assertEquals(container, status.getContainer());
    assertEquals((long)123456, status.getContainerID());
    assertEquals(3, status.getReplicationFactor());
    assertEquals(3, status.getReplicaCount());
  }

  @Test
  public void testHealthyContainerWithExtraUnhealthyReplica() {
    Set<ContainerReplica> replicas = generateReplicas(container,
        ContainerReplicaProto.State.CLOSED,
        ContainerReplicaProto.State.CLOSED,
        ContainerReplicaProto.State.CLOSED,
        ContainerReplicaProto.State.UNHEALTHY);
    ContainerHealthStatus status =
<<<<<<< HEAD
        new ContainerHealthStatus(container, replicas, placementPolicy, CONF);
    assertTrue(status.isProperlyReplicated());
=======
        new ContainerHealthStatus(container, replicas, placementPolicy,
            reconContainerMetadataManager);
    assertTrue(status.isHealthy());
>>>>>>> c0f79c48
    assertFalse(status.isOverReplicated());
    assertFalse(status.isUnderReplicated());
    assertEquals(0, status.replicaDelta());
    assertFalse(status.isMissing());
    assertEquals(false, status.isMisReplicated());
    assertEquals(0, status.misReplicatedDelta());
  }

  @Test
  public void testMissingContainer() {
    Set<ContainerReplica> replicas = new HashSet<>();
    ContainerHealthStatus status =
<<<<<<< HEAD
        new ContainerHealthStatus(container, replicas, placementPolicy, CONF);
    assertFalse(status.isProperlyReplicated());
=======
        new ContainerHealthStatus(container, replicas, placementPolicy,
            reconContainerMetadataManager);
    assertFalse(status.isHealthy());
>>>>>>> c0f79c48
    assertFalse(status.isOverReplicated());
    assertFalse(status.isUnderReplicated());
    assertEquals(3, status.replicaDelta());
    assertTrue(status.isMissing());
    assertEquals(false, status.isMisReplicated());
    assertEquals(0, status.misReplicatedDelta());
  }

  @Test
  public void testUnderReplicatedContainer() {
    Set<ContainerReplica> replicas = generateReplicas(container,
        ContainerReplicaProto.State.CLOSED);
    ContainerHealthStatus status =
<<<<<<< HEAD
        new ContainerHealthStatus(container, replicas, placementPolicy, CONF);
    assertFalse(status.isProperlyReplicated());
=======
        new ContainerHealthStatus(container, replicas, placementPolicy,
            reconContainerMetadataManager);
    assertFalse(status.isHealthy());
>>>>>>> c0f79c48
    assertFalse(status.isMissing());
    assertFalse(status.isOverReplicated());
    assertTrue(status.isUnderReplicated());
    assertEquals(2, status.replicaDelta());
    assertEquals(false, status.isMisReplicated());
    assertEquals(0, status.misReplicatedDelta());
  }

  @Test
  public void testOverReplicatedContainer() {
    Set<ContainerReplica> replicas = generateReplicas(container,
        ContainerReplicaProto.State.CLOSED,
        ContainerReplicaProto.State.CLOSED,
        ContainerReplicaProto.State.CLOSED,
        ContainerReplicaProto.State.CLOSED);
    ContainerHealthStatus status =
<<<<<<< HEAD
        new ContainerHealthStatus(container, replicas, placementPolicy, CONF);
    assertFalse(status.isProperlyReplicated());
=======
        new ContainerHealthStatus(container, replicas, placementPolicy,
            reconContainerMetadataManager);
    assertFalse(status.isHealthy());
>>>>>>> c0f79c48
    assertFalse(status.isMissing());
    assertFalse(status.isUnderReplicated());
    assertTrue(status.isOverReplicated());
    assertEquals(-1, status.replicaDelta());
    assertEquals(false, status.isMisReplicated());
    assertEquals(0, status.misReplicatedDelta());
  }

  /**
   * Starting with a ContainerHealthStatus of 1 over-replicated container
   * replica and then updating a datanode to one of the out-of-service states.
   * Replicas belonging to out-of-service nodes should be ignored and
   * the container should be considered properly replicated.
   */
  @ParameterizedTest
  @MethodSource("outOfServiceNodeStates")
  public void testOverReplicationWithOutOfServiceNodes(
      HddsProtos.NodeOperationalState state) {
    Set<ContainerReplica> replicas = generateReplicas(container,
        ContainerReplicaProto.State.CLOSED,
        ContainerReplicaProto.State.CLOSED,
        ContainerReplicaProto.State.CLOSED,
        ContainerReplicaProto.State.CLOSED);
    ContainerHealthStatus status =
        new ContainerHealthStatus(container, replicas, placementPolicy, CONF);
    assertFalse(status.isProperlyReplicated());
    assertFalse(status.isMissing());
    assertFalse(status.isUnderReplicated());
    assertFalse(status.isMisReplicated());
    assertTrue(status.isOverReplicated());

    for (ContainerReplica replica : replicas) {
      replicas.remove(replica);
      replica.getDatanodeDetails().setPersistedOpState(state);
      replicas.add(replica);
      break;
    }

    status =
        new ContainerHealthStatus(container, replicas, placementPolicy, CONF);
    assertTrue(status.isProperlyReplicated());
    assertFalse(status.isMissing());
    assertFalse(status.isUnderReplicated());
    assertFalse(status.isMisReplicated());
    assertFalse(status.isOverReplicated());
  }

  /**
   * Nodes in Decommission aren't expected to come back.
   * If 1/3 nodes goes into decommission, the container is
   * considered under-replicated. If 1/3 nodes goes into maintenance,
   * because the node is expected to come back and there are
   * 2 available replicas (minimum required num for Ratis THREE)
   * the container isn't considered under-replicated.
   */
  @ParameterizedTest
  @MethodSource("outOfServiceNodeStates")
  public void testUnderReplicationWithOutOfServiceNodes(
      HddsProtos.NodeOperationalState state) {
    Set<ContainerReplica> replicas = generateReplicas(container,
        ContainerReplicaProto.State.CLOSED,
        ContainerReplicaProto.State.CLOSED,
        ContainerReplicaProto.State.CLOSED);
    // IN_SERVICE, IN_SERVICE, IN_SERVICE
    ContainerHealthStatus status =
        new ContainerHealthStatus(container, replicas, placementPolicy, CONF);
    assertTrue(status.isHealthy());
    assertTrue(status.isSufficientlyReplicated());
    assertTrue(status.isProperlyReplicated());
    assertFalse(status.isMissing());
    assertFalse(status.isUnderReplicated());
    assertFalse(status.isMisReplicated());
    assertFalse(status.isOverReplicated());

    for (ContainerReplica replica : replicas) {
      replicas.remove(replica);
      replica.getDatanodeDetails().setPersistedOpState(state);
      replicas.add(replica);
      break;
    }

    // IN_SERVICE, IN_SERVICE, DECOMMISSION/MAINTENANCE
    status =
        new ContainerHealthStatus(container, replicas, placementPolicy, CONF);
    assertTrue(status.isHealthy());
    assertFalse(status.isProperlyReplicated());
    assertFalse(status.isMissing());
    assertFalse(status.isMisReplicated());
    assertFalse(status.isOverReplicated());

    if (state.equals(HddsProtos.NodeOperationalState.DECOMMISSIONING) ||
        state.equals(HddsProtos.NodeOperationalState.DECOMMISSIONED)) {
      assertFalse(status.isSufficientlyReplicated());
      assertTrue(status.isUnderReplicated());
    } else {
      assertTrue(status.isSufficientlyReplicated());
      assertFalse(status.isUnderReplicated());
    }
  }

  /**
   * Starting with a healthy ContainerHealthStatus and then updating
   * a datanode to a maintenance state.
   * Any node in maintenance is expected to come back and since 2 replicas
   * in online nodes are meeting the minimum requirement for
   * proper replication, no additional replica-copy is made.
   *
   * IN_SERVICE, IN_SERVICE, IN_MAINTENANCE
   *
   * If 1 more node goes into maintenance, then 1 replica copy is made to
   * maintain the minimum requirement for proper replication.
   *
   * IN_SERVICE, IN_SERVICE, IN_MAINTENANCE, IN_MAINTENANCE
   *
   * Before the copy is made we have
   *
   * IN_SERVICE, IN_MAINTENANCE, ENTERING_MAINTENANCE
   *
   * for that short time, the container is under-replicated.
   *
   * When the copy is made, the container is again considered
   * sufficiently replicated.
   */
  @Test
  public void testReplicationWithNodesInMaintenance() {
    Set<ContainerReplica> replicas = generateReplicas(container,
        ContainerReplicaProto.State.CLOSED,
        ContainerReplicaProto.State.CLOSED,
        ContainerReplicaProto.State.CLOSED);
    // IN_SERVICE, IN_SERVICE, IN_SERVICE
    ContainerHealthStatus status =
        new ContainerHealthStatus(container, replicas, placementPolicy, CONF);
    assertTrue(status.isHealthy());
    assertTrue(status.isSufficientlyReplicated());
    assertTrue(status.isProperlyReplicated());
    assertFalse(status.isMissing());
    assertFalse(status.isUnderReplicated());
    assertFalse(status.isMisReplicated());
    assertFalse(status.isOverReplicated());

    // 1/3 replicas goes into maintenance
    // IN_SERVICE, IN_SERVICE, IN_MAINTENANCE
    for (ContainerReplica replica : replicas) {
      replicas.remove(replica);
      replica.getDatanodeDetails().setPersistedOpState(
          HddsProtos.NodeOperationalState.IN_MAINTENANCE);
      replicas.add(replica);
      break;
    }

    status =
        new ContainerHealthStatus(container, replicas, placementPolicy, CONF);
    assertTrue(status.isHealthy());
    assertTrue(status.isSufficientlyReplicated());
    assertFalse(status.isProperlyReplicated());
    assertFalse(status.isMissing());
    assertFalse(status.isUnderReplicated());
    assertFalse(status.isMisReplicated());
    assertFalse(status.isOverReplicated());

    // IN_SERVICE, IN_MAINTENANCE, ENTERING_MAINTENANCE
    for (ContainerReplica replica : replicas) {
      if (replica.getDatanodeDetails().getPersistedOpState().equals(
          HddsProtos.NodeOperationalState.IN_SERVICE)) {
        replicas.remove(replica);
        replica.getDatanodeDetails().setPersistedOpState(
            HddsProtos.NodeOperationalState.ENTERING_MAINTENANCE);
        replicas.add(replica);
        break;
      }
    }

    // Container should be under-replicated.
    status =
        new ContainerHealthStatus(container, replicas, placementPolicy, CONF);
    assertTrue(status.isHealthy());
    assertFalse(status.isSufficientlyReplicated());
    assertFalse(status.isProperlyReplicated());
    assertFalse(status.isMissing());
    assertTrue(status.isUnderReplicated());
    assertFalse(status.isMisReplicated());
    assertFalse(status.isOverReplicated());
  }

  @Test
  public void testMisReplicated() {
    Set<ContainerReplica> replicas = generateReplicas(container,
        ContainerReplicaProto.State.CLOSED,
        ContainerReplicaProto.State.CLOSED,
        ContainerReplicaProto.State.CLOSED);
    when(placementPolicy.validateContainerPlacement(
        Mockito.anyList(), Mockito.anyInt()))
        .thenReturn(new ContainerPlacementStatusDefault(1, 2, 5));
    ContainerHealthStatus status =
<<<<<<< HEAD
        new ContainerHealthStatus(container, replicas, placementPolicy, CONF);
    assertFalse(status.isProperlyReplicated());
=======
        new ContainerHealthStatus(container, replicas, placementPolicy,
            reconContainerMetadataManager);
    assertFalse(status.isHealthy());
>>>>>>> c0f79c48
    assertFalse(status.isMissing());
    assertFalse(status.isUnderReplicated());
    assertFalse(status.isOverReplicated());
    assertEquals(0, status.replicaDelta());
    assertTrue(status.isMisReplicated());
    assertEquals(1, status.misReplicatedDelta());
  }

  private Set<ContainerReplica> generateReplicas(ContainerInfo cont,
      ContainerReplicaProto.State...states) {
    Set<ContainerReplica> replicas = new HashSet<>();
    for (ContainerReplicaProto.State s : states) {
      replicas.add(new ContainerReplica.ContainerReplicaBuilder()
          .setContainerID(cont.containerID())
          .setDatanodeDetails(MockDatanodeDetails.randomDatanodeDetails())
          .setContainerState(s)
          .build());
    }
    return replicas;
  }
}<|MERGE_RESOLUTION|>--- conflicted
+++ resolved
@@ -52,7 +52,7 @@
 
   private PlacementPolicy placementPolicy;
   private ContainerInfo container;
-<<<<<<< HEAD
+  private ReconContainerMetadataManager reconContainerMetadataManager;
   private static final OzoneConfiguration CONF = new OzoneConfiguration();
 
   private static Stream<Arguments> outOfServiceNodeStates() {
@@ -63,20 +63,14 @@
         Arguments.of(HddsProtos.NodeOperationalState.IN_MAINTENANCE)
     );
   }
-=======
-  private ReconContainerMetadataManager reconContainerMetadataManager;
->>>>>>> c0f79c48
 
   @BeforeEach
   public void setup() {
     placementPolicy = mock(PlacementPolicy.class);
     container = mock(ContainerInfo.class);
-<<<<<<< HEAD
+    reconContainerMetadataManager = mock(ReconContainerMetadataManager.class);
     when(container.getReplicationFactor())
         .thenReturn(HddsProtos.ReplicationFactor.THREE);
-=======
-    reconContainerMetadataManager = mock(ReconContainerMetadataManager.class);
->>>>>>> c0f79c48
     when(container.getReplicationConfig())
         .thenReturn(RatisReplicationConfig
             .getInstance(HddsProtos.ReplicationFactor.THREE));
@@ -95,14 +89,9 @@
         ContainerReplicaProto.State.CLOSED,
         ContainerReplicaProto.State.CLOSED);
     ContainerHealthStatus status =
-<<<<<<< HEAD
-        new ContainerHealthStatus(container, replicas, placementPolicy, CONF);
-    assertTrue(status.isProperlyReplicated());
-=======
-        new ContainerHealthStatus(container, replicas, placementPolicy,
-            reconContainerMetadataManager);
-    assertTrue(status.isHealthy());
->>>>>>> c0f79c48
+        new ContainerHealthStatus(container, replicas, placementPolicy,
+            reconContainerMetadataManager, CONF);
+    assertTrue(status.isProperlyReplicated());
     assertFalse(status.isOverReplicated());
     assertFalse(status.isUnderReplicated());
     assertEquals(0, status.replicaDelta());
@@ -124,14 +113,9 @@
         ContainerReplicaProto.State.CLOSED,
         ContainerReplicaProto.State.UNHEALTHY);
     ContainerHealthStatus status =
-<<<<<<< HEAD
-        new ContainerHealthStatus(container, replicas, placementPolicy, CONF);
-    assertTrue(status.isProperlyReplicated());
-=======
-        new ContainerHealthStatus(container, replicas, placementPolicy,
-            reconContainerMetadataManager);
-    assertTrue(status.isHealthy());
->>>>>>> c0f79c48
+        new ContainerHealthStatus(container, replicas, placementPolicy,
+            reconContainerMetadataManager, CONF);
+    assertTrue(status.isProperlyReplicated());
     assertFalse(status.isOverReplicated());
     assertFalse(status.isUnderReplicated());
     assertEquals(0, status.replicaDelta());
@@ -144,14 +128,9 @@
   public void testMissingContainer() {
     Set<ContainerReplica> replicas = new HashSet<>();
     ContainerHealthStatus status =
-<<<<<<< HEAD
-        new ContainerHealthStatus(container, replicas, placementPolicy, CONF);
-    assertFalse(status.isProperlyReplicated());
-=======
-        new ContainerHealthStatus(container, replicas, placementPolicy,
-            reconContainerMetadataManager);
-    assertFalse(status.isHealthy());
->>>>>>> c0f79c48
+        new ContainerHealthStatus(container, replicas, placementPolicy,
+            reconContainerMetadataManager, CONF);
+    assertFalse(status.isProperlyReplicated());
     assertFalse(status.isOverReplicated());
     assertFalse(status.isUnderReplicated());
     assertEquals(3, status.replicaDelta());
@@ -165,14 +144,9 @@
     Set<ContainerReplica> replicas = generateReplicas(container,
         ContainerReplicaProto.State.CLOSED);
     ContainerHealthStatus status =
-<<<<<<< HEAD
-        new ContainerHealthStatus(container, replicas, placementPolicy, CONF);
-    assertFalse(status.isProperlyReplicated());
-=======
-        new ContainerHealthStatus(container, replicas, placementPolicy,
-            reconContainerMetadataManager);
-    assertFalse(status.isHealthy());
->>>>>>> c0f79c48
+        new ContainerHealthStatus(container, replicas, placementPolicy,
+            reconContainerMetadataManager, CONF);
+    assertFalse(status.isProperlyReplicated());
     assertFalse(status.isMissing());
     assertFalse(status.isOverReplicated());
     assertTrue(status.isUnderReplicated());
@@ -189,14 +163,9 @@
         ContainerReplicaProto.State.CLOSED,
         ContainerReplicaProto.State.CLOSED);
     ContainerHealthStatus status =
-<<<<<<< HEAD
-        new ContainerHealthStatus(container, replicas, placementPolicy, CONF);
-    assertFalse(status.isProperlyReplicated());
-=======
-        new ContainerHealthStatus(container, replicas, placementPolicy,
-            reconContainerMetadataManager);
-    assertFalse(status.isHealthy());
->>>>>>> c0f79c48
+        new ContainerHealthStatus(container, replicas, placementPolicy,
+            reconContainerMetadataManager, CONF);
+    assertFalse(status.isProperlyReplicated());
     assertFalse(status.isMissing());
     assertFalse(status.isUnderReplicated());
     assertTrue(status.isOverReplicated());
@@ -221,7 +190,8 @@
         ContainerReplicaProto.State.CLOSED,
         ContainerReplicaProto.State.CLOSED);
     ContainerHealthStatus status =
-        new ContainerHealthStatus(container, replicas, placementPolicy, CONF);
+        new ContainerHealthStatus(container, replicas, placementPolicy,
+            reconContainerMetadataManager, CONF);
     assertFalse(status.isProperlyReplicated());
     assertFalse(status.isMissing());
     assertFalse(status.isUnderReplicated());
@@ -235,8 +205,8 @@
       break;
     }
 
-    status =
-        new ContainerHealthStatus(container, replicas, placementPolicy, CONF);
+    status = new ContainerHealthStatus(container, replicas, placementPolicy,
+        reconContainerMetadataManager, CONF);
     assertTrue(status.isProperlyReplicated());
     assertFalse(status.isMissing());
     assertFalse(status.isUnderReplicated());
@@ -262,7 +232,8 @@
         ContainerReplicaProto.State.CLOSED);
     // IN_SERVICE, IN_SERVICE, IN_SERVICE
     ContainerHealthStatus status =
-        new ContainerHealthStatus(container, replicas, placementPolicy, CONF);
+        new ContainerHealthStatus(container, replicas, placementPolicy,
+            reconContainerMetadataManager, CONF);
     assertTrue(status.isHealthy());
     assertTrue(status.isSufficientlyReplicated());
     assertTrue(status.isProperlyReplicated());
@@ -279,8 +250,8 @@
     }
 
     // IN_SERVICE, IN_SERVICE, DECOMMISSION/MAINTENANCE
-    status =
-        new ContainerHealthStatus(container, replicas, placementPolicy, CONF);
+    status = new ContainerHealthStatus(container, replicas, placementPolicy,
+        reconContainerMetadataManager, CONF);
     assertTrue(status.isHealthy());
     assertFalse(status.isProperlyReplicated());
     assertFalse(status.isMissing());
@@ -328,7 +299,8 @@
         ContainerReplicaProto.State.CLOSED);
     // IN_SERVICE, IN_SERVICE, IN_SERVICE
     ContainerHealthStatus status =
-        new ContainerHealthStatus(container, replicas, placementPolicy, CONF);
+        new ContainerHealthStatus(container, replicas, placementPolicy,
+            reconContainerMetadataManager, CONF);
     assertTrue(status.isHealthy());
     assertTrue(status.isSufficientlyReplicated());
     assertTrue(status.isProperlyReplicated());
@@ -347,8 +319,8 @@
       break;
     }
 
-    status =
-        new ContainerHealthStatus(container, replicas, placementPolicy, CONF);
+    status = new ContainerHealthStatus(container, replicas, placementPolicy,
+        reconContainerMetadataManager, CONF);
     assertTrue(status.isHealthy());
     assertTrue(status.isSufficientlyReplicated());
     assertFalse(status.isProperlyReplicated());
@@ -370,8 +342,8 @@
     }
 
     // Container should be under-replicated.
-    status =
-        new ContainerHealthStatus(container, replicas, placementPolicy, CONF);
+    status = new ContainerHealthStatus(container, replicas, placementPolicy,
+        reconContainerMetadataManager, CONF);
     assertTrue(status.isHealthy());
     assertFalse(status.isSufficientlyReplicated());
     assertFalse(status.isProperlyReplicated());
@@ -391,14 +363,9 @@
         Mockito.anyList(), Mockito.anyInt()))
         .thenReturn(new ContainerPlacementStatusDefault(1, 2, 5));
     ContainerHealthStatus status =
-<<<<<<< HEAD
-        new ContainerHealthStatus(container, replicas, placementPolicy, CONF);
-    assertFalse(status.isProperlyReplicated());
-=======
-        new ContainerHealthStatus(container, replicas, placementPolicy,
-            reconContainerMetadataManager);
-    assertFalse(status.isHealthy());
->>>>>>> c0f79c48
+        new ContainerHealthStatus(container, replicas, placementPolicy,
+            reconContainerMetadataManager, CONF);
+    assertFalse(status.isProperlyReplicated());
     assertFalse(status.isMissing());
     assertFalse(status.isUnderReplicated());
     assertFalse(status.isOverReplicated());
