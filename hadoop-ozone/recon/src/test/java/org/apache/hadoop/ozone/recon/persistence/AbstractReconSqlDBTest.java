/**
 * Licensed to the Apache Software Foundation (ASF) under one
 * or more contributor license agreements.  See the NOTICE file
 * distributed with this work for additional information
 * regarding copyright ownership.  The ASF licenses this file
 * to you under the Apache License, Version 2.0 (the
 * "License"); you may not use this file except in compliance
 * with the License.  You may obtain a copy of the License at
 * <p>
 * http://www.apache.org/licenses/LICENSE-2.0
 * <p>
 * Unless required by applicable law or agreed to in writing, software
 * distributed under the License is distributed on an "AS IS" BASIS,
 * WITHOUT WARRANTIES OR CONDITIONS OF ANY KIND, either express or implied.
 * See the License for the specific language governing permissions and
 * limitations under the License.
 */
package org.apache.hadoop.ozone.recon.persistence;

<<<<<<< HEAD
import static org.hadoop.ozone.recon.codegen.SqlDbUtils.DERBY_DRIVER_CLASS;

=======
>>>>>>> cb35ed8f
import java.io.File;
import java.io.IOException;
import java.sql.Connection;
import java.sql.SQLException;
import java.util.ArrayList;
import java.util.List;

import javax.sql.DataSource;

import org.apache.hadoop.ozone.recon.ReconControllerModule.ReconDaoBindingModule;
import org.apache.hadoop.ozone.recon.ReconSchemaManager;
import org.hadoop.ozone.recon.codegen.ReconSchemaGenerationModule;
import org.jooq.Configuration;
import org.jooq.DSLContext;
import org.jooq.SQLDialect;
import org.jooq.impl.DSL;
import org.jooq.impl.DefaultConfiguration;
import org.junit.Assert;
import org.junit.Before;
import org.junit.Rule;
import org.junit.rules.TemporaryFolder;

import com.google.inject.AbstractModule;
import com.google.inject.Guice;
import com.google.inject.Injector;
import com.google.inject.Module;
import com.google.inject.Provider;

/**
 * Class that provides a Recon SQL DB with all the tables created, and APIs
 * to access the DAOs easily.
 */
public class AbstractReconSqlDBTest {

  @Rule
  public TemporaryFolder temporaryFolder = new TemporaryFolder();

  private Injector injector;
  private DSLContext dslContext;
  private Provider<DataSourceConfiguration> configurationProvider;

  public AbstractReconSqlDBTest() {
    try {
      temporaryFolder.create();
      configurationProvider =
          new DerbyDataSourceConfigurationProvider(temporaryFolder.newFolder());
    } catch (IOException e) {
      Assert.fail();
    }
  }

  protected AbstractReconSqlDBTest(Provider<DataSourceConfiguration> provider) {
    try {
      temporaryFolder.create();
      configurationProvider = provider;
    } catch (IOException e) {
      Assert.fail();
    }
  }

  @Before
  public void createReconSchemaForTest() throws IOException {
    injector = Guice.createInjector(getReconSqlDBModules());
    dslContext = DSL.using(new DefaultConfiguration().set(
        injector.getInstance(DataSource.class)));
    createSchema(injector);
  }

  /**
   * Get set of Guice modules needed to setup a Recon SQL DB.
   * @return List of modules.
   */
  public List<Module> getReconSqlDBModules() {
    List<Module> modules = new ArrayList<>();
    modules.add(new JooqPersistenceModule(configurationProvider));
    modules.add(new AbstractModule() {
      @Override
      protected void configure() {
        bind(DataSourceConfiguration.class).toProvider(configurationProvider);
        bind(ReconSchemaManager.class);
      }
    });
    modules.add(new ReconSchemaGenerationModule());
    modules.add(new ReconDaoBindingModule());
    return modules;
  }

  /**
   * Method to create Recon SQL schema. Used externally from ReconTestInjector.
   * @param inj injector
   */
  public void createSchema(Injector inj) {
    ReconSchemaManager reconSchemaManager =
        inj.getInstance(ReconSchemaManager.class);
    reconSchemaManager.createReconSchema();
  }

  protected Injector getInjector() {
    return injector;
  }

  protected Connection getConnection() throws SQLException {
    return injector.getInstance(DataSource.class).getConnection();
  }

  protected DSLContext getDslContext() {
    return dslContext;
  }

  protected Configuration getConfiguration() {
    return injector.getInstance(Configuration.class);
  }

  /**
   * Get DAO of a specific type.
   * @param type DAO class type.
   * @param <T> Dao type.
   * @return Dao instance.
   */
  protected <T> T getDao(Class<T> type) {
    return injector.getInstance(type);
  }

  /**
   * Get Schema definition of a specific type. (Essentially same as last
   * method. Just with a different name for easy understanding.)
   * @param type Schema definition class type.
   * @param <T> Schema definition type.
   * @return Schema definition instance.
   */
  protected <T> T getSchemaDefinition(Class<T> type) {
    return injector.getInstance(type);
  }

<<<<<<< HEAD

  /**
   * Local Derby datasource provider.
=======
  /**
   * Local Sqlite datasource provider.
>>>>>>> cb35ed8f
   */
  public static class DerbyDataSourceConfigurationProvider implements
      Provider<DataSourceConfiguration> {

    private final File tempDir;

    public DerbyDataSourceConfigurationProvider(File tempDir) {
      this.tempDir = tempDir;
    }

    @Override
    public DataSourceConfiguration get() {
      return new DataSourceConfiguration() {
        @Override
        public String getDriverClass() {
          return DERBY_DRIVER_CLASS;
        }

        @Override
        public String getJdbcUrl() {
          return "jdbc:derby:" + tempDir.getAbsolutePath() +
              File.separator + "derby_recon.db";
        }

        @Override
        public String getUserName() {
          return null;
        }

        @Override
        public String getPassword() {
          return null;
        }

        @Override
        public boolean setAutoCommit() {
          return true;
        }

        @Override
        public long getConnectionTimeout() {
          return 10000;
        }

        @Override
        public String getSqlDialect() {
          return SQLDialect.DERBY.toString();
        }

        @Override
        public Integer getMaxActiveConnections() {
          return 2;
        }

        @Override
        public Integer getMaxConnectionAge() {
          return 120;
        }

        @Override
        public Integer getMaxIdleConnectionAge() {
          return 120;
        }

        @Override
        public String getConnectionTestStatement() {
          return "SELECT 1";
        }

        @Override
        public Integer getIdleConnectionTestPeriod() {
          return 30;
        }
      };
    }
  }
}<|MERGE_RESOLUTION|>--- conflicted
+++ resolved
@@ -17,11 +17,8 @@
  */
 package org.apache.hadoop.ozone.recon.persistence;
 
-<<<<<<< HEAD
 import static org.hadoop.ozone.recon.codegen.SqlDbUtils.DERBY_DRIVER_CLASS;
 
-=======
->>>>>>> cb35ed8f
 import java.io.File;
 import java.io.IOException;
 import java.sql.Connection;
@@ -156,14 +153,8 @@
     return injector.getInstance(type);
   }
 
-<<<<<<< HEAD
-
   /**
    * Local Derby datasource provider.
-=======
-  /**
-   * Local Sqlite datasource provider.
->>>>>>> cb35ed8f
    */
   public static class DerbyDataSourceConfigurationProvider implements
       Provider<DataSourceConfiguration> {
