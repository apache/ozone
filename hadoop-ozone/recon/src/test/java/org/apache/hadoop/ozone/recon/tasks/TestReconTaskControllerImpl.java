--- conflicted
+++ resolved
@@ -21,13 +21,8 @@
 import static org.assertj.core.api.Assertions.assertThat;
 import static org.junit.jupiter.api.Assertions.assertEquals;
 import static org.junit.jupiter.api.Assertions.assertSame;
-<<<<<<< HEAD
-import static org.mockito.ArgumentMatchers.anyInt;
-import static org.mockito.Mockito.any;
-=======
 import static org.mockito.ArgumentMatchers.any;
 import static org.mockito.ArgumentMatchers.anyString;
->>>>>>> ce82d123
 import static org.mockito.Mockito.mock;
 import static org.mockito.Mockito.times;
 import static org.mockito.Mockito.when;
@@ -88,8 +83,8 @@
   @Test
   public void testConsumeOMEvents() throws Exception {
     ReconOmTask reconOmTaskMock = getMockTask("MockTask");
-    when(reconOmTaskMock.process(any(OMUpdateEventBatch.class), anyInt()))
-        .thenReturn(new ImmutablePair<>("MockTask", new ImmutablePair<>(0, true)));
+    when(reconOmTaskMock.process(any(OMUpdateEventBatch.class)))
+        .thenReturn(new ImmutablePair<>("MockTask", true));
     reconTaskController.registerTask(reconOmTaskMock);
     OMUpdateEventBatch omUpdateEventBatchMock = mock(OMUpdateEventBatch.class);
     when(omUpdateEventBatchMock.getLastSequenceNumber()).thenReturn(100L);
@@ -101,7 +96,7 @@
         mock(OMMetadataManager.class));
 
     verify(reconOmTaskMock, times(1))
-        .process(any(), anyInt());
+        .process(any());
     long endTime = System.currentTimeMillis();
 
     ReconTaskStatus reconTaskStatus = reconTaskStatusDao.findById("MockTask");
