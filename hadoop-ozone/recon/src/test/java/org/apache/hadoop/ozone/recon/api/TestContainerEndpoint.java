--- conflicted
+++ resolved
@@ -731,19 +731,11 @@
     assertEquals(Collections.EMPTY_LIST, responseObject.getContainers());
 
     putContainerInfos(5);
-<<<<<<< HEAD
     id1 = newDatanode("host1", "127.0.0.1");
     id2 = newDatanode("host2", "127.0.0.2");
     id3 = newDatanode("host3", "127.0.0.3");
     id4 = newDatanode("host4", "127.0.0.4");
-    createUnhealthyRecords(5, 0, 0, 0);
-=======
-    uuid1 = newDatanode("host1", "127.0.0.1");
-    uuid2 = newDatanode("host2", "127.0.0.2");
-    uuid3 = newDatanode("host3", "127.0.0.3");
-    uuid4 = newDatanode("host4", "127.0.0.4");
     createUnhealthyRecords(5, 0, 0, 0, 0);
->>>>>>> 1c7bcd1e
 
     Response responseWithLimit = containerEndpoint.getMissingContainers(3);
     MissingContainersResponse responseWithLimitObject
@@ -823,21 +815,12 @@
 
     assertEquals(Collections.EMPTY_LIST, responseObject.getContainers());
 
-<<<<<<< HEAD
     putContainerInfos(14);
     id1 = newDatanode("host1", "127.0.0.1");
     id2 = newDatanode("host2", "127.0.0.2");
     id3 = newDatanode("host3", "127.0.0.3");
     id4 = newDatanode("host4", "127.0.0.4");
-    createUnhealthyRecords(5, 4, 3, 2);
-=======
-    putContainerInfos(15);
-    uuid1 = newDatanode("host1", "127.0.0.1");
-    uuid2 = newDatanode("host2", "127.0.0.2");
-    uuid3 = newDatanode("host3", "127.0.0.3");
-    uuid4 = newDatanode("host4", "127.0.0.4");
     createUnhealthyRecords(5, 4, 3, 2, 1);
->>>>>>> 1c7bcd1e
 
     response = containerEndpoint.getUnhealthyContainers(1000, 1);
 
@@ -954,19 +937,11 @@
 
     // Add unhealthy records
     putContainerInfos(5);
-<<<<<<< HEAD
     id1 = newDatanode("host1", "127.0.0.1");
     id2 = newDatanode("host2", "127.0.0.2");
     id3 = newDatanode("host3", "127.0.0.3");
     id4 = newDatanode("host4", "127.0.0.4");
-    createUnhealthyRecords(5, 4, 3, 2);
-=======
-    uuid1 = newDatanode("host1", "127.0.0.1");
-    uuid2 = newDatanode("host2", "127.0.0.2");
-    uuid3 = newDatanode("host3", "127.0.0.3");
-    uuid4 = newDatanode("host4", "127.0.0.4");
     createUnhealthyRecords(5, 4, 3, 2, 1);
->>>>>>> 1c7bcd1e
     createEmptyMissingUnhealthyRecords(2); // For EMPTY_MISSING state
     createNegativeSizeUnhealthyRecords(2); // For NEGATIVE_SIZE state
 
@@ -1020,19 +995,11 @@
   public void testUnhealthyContainersPaging()
       throws IOException, TimeoutException {
     putContainerInfos(6);
-<<<<<<< HEAD
     id1 = newDatanode("host1", "127.0.0.1");
     id2 = newDatanode("host2", "127.0.0.2");
     id3 = newDatanode("host3", "127.0.0.3");
     id4 = newDatanode("host4", "127.0.0.4");
-    createUnhealthyRecords(5, 4, 3, 2);
-=======
-    uuid1 = newDatanode("host1", "127.0.0.1");
-    uuid2 = newDatanode("host2", "127.0.0.2");
-    uuid3 = newDatanode("host3", "127.0.0.3");
-    uuid4 = newDatanode("host4", "127.0.0.4");
     createUnhealthyRecords(5, 4, 3, 2, 0);
->>>>>>> 1c7bcd1e
     UnhealthyContainersResponse firstBatch =
         (UnhealthyContainersResponse) containerEndpoint.getUnhealthyContainers(
             3, 1).getEntity();
@@ -1063,25 +1030,14 @@
   @Test
   public void testGetReplicaHistoryForContainer() throws IOException {
     // Add container history for container id 1
-<<<<<<< HEAD
     final DatanodeID u1 = newDatanode("host1", "127.0.0.1");
     final DatanodeID u2 = newDatanode("host2", "127.0.0.2");
     final DatanodeID u3 = newDatanode("host3", "127.0.0.3");
     final DatanodeID u4 = newDatanode("host4", "127.0.0.4");
-    reconContainerManager.upsertContainerHistory(1L, u1, 1L, 1L, "OPEN");
-    reconContainerManager.upsertContainerHistory(1L, u2, 2L, 1L, "OPEN");
-    reconContainerManager.upsertContainerHistory(1L, u3, 3L, 1L, "OPEN");
-    reconContainerManager.upsertContainerHistory(1L, u4, 4L, 1L, "OPEN");
-=======
-    final UUID u1 = newDatanode("host1", "127.0.0.1");
-    final UUID u2 = newDatanode("host2", "127.0.0.2");
-    final UUID u3 = newDatanode("host3", "127.0.0.3");
-    final UUID u4 = newDatanode("host4", "127.0.0.4");
     reconContainerManager.upsertContainerHistory(1L, u1, 1L, 1L, "OPEN", 1234L);
     reconContainerManager.upsertContainerHistory(1L, u2, 2L, 1L, "OPEN", 1234L);
     reconContainerManager.upsertContainerHistory(1L, u3, 3L, 1L, "OPEN", 1234L);
     reconContainerManager.upsertContainerHistory(1L, u4, 4L, 1L, "OPEN", 1234L);
->>>>>>> 1c7bcd1e
 
     reconContainerManager.upsertContainerHistory(1L, u1, 5L, 1L, "OPEN", 1234L);
 
@@ -1190,23 +1146,12 @@
     missingList.add(missing);
     containerHealthSchemaManager.insertUnhealthyContainerRecords(missingList);
 
-<<<<<<< HEAD
-    reconContainerManager.upsertContainerHistory(cID, id1, 1L, 1L, "UNHEALTHY");
-    reconContainerManager.upsertContainerHistory(cID, id2, 2L, 1L, "UNHEALTHY");
-    reconContainerManager.upsertContainerHistory(cID, id3, 3L, 1L, "UNHEALTHY");
-    reconContainerManager.upsertContainerHistory(cID, id4, 4L, 1L, "UNHEALTHY");
-=======
     long differentChecksum = dataChecksumMismatch ? 2345L : 1234L;
 
-    reconContainerManager.upsertContainerHistory(cID, uuid1, 1L, 1L,
-        "UNHEALTHY", differentChecksum);
-    reconContainerManager.upsertContainerHistory(cID, uuid2, 2L, 1L,
-        "UNHEALTHY", differentChecksum);
-    reconContainerManager.upsertContainerHistory(cID, uuid3, 3L, 1L,
-        "UNHEALTHY", 1234L);
-    reconContainerManager.upsertContainerHistory(cID, uuid4, 4L, 1L,
-        "UNHEALTHY", 1234L);
->>>>>>> 1c7bcd1e
+    reconContainerManager.upsertContainerHistory(cID, id1, 1L, 1L, "UNHEALTHY", differentChecksum);
+    reconContainerManager.upsertContainerHistory(cID, id2, 2L, 1L, "UNHEALTHY", differentChecksum);
+    reconContainerManager.upsertContainerHistory(cID, id3, 3L, 1L, "UNHEALTHY", differentChecksum);
+    reconContainerManager.upsertContainerHistory(cID, id4, 4L, 1L, "UNHEALTHY", differentChecksum);
   }
 
   protected ContainerWithPipeline getTestContainer(
