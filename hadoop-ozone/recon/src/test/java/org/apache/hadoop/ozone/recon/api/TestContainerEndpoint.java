--- conflicted
+++ resolved
@@ -1006,13 +1006,9 @@
     uuid2 = newDatanode("host2", "127.0.0.2");
     uuid3 = newDatanode("host3", "127.0.0.3");
     uuid4 = newDatanode("host4", "127.0.0.4");
-<<<<<<< HEAD
-    createUnhealthyRecords(5, 4, 3, 2);
+    createUnhealthyRecords(5, 4, 3, 2, 0);
 
     // Get first batch with no pagination (prevStartKey=0, prevLastKey=0)
-=======
-    createUnhealthyRecords(5, 4, 3, 2, 0);
->>>>>>> 35e1745c
     UnhealthyContainersResponse firstBatch =
         (UnhealthyContainersResponse) containerEndpoint.getUnhealthyContainers(
             3, 0, 0).getEntity();
