--- conflicted
+++ resolved
@@ -62,24 +62,18 @@
       LoggerFactory.getLogger(TestContainerHealthTaskRecordGenerator.class);
   private PlacementPolicy placementPolicy;
   private ContainerInfo container;
-<<<<<<< HEAD
-  private static final OzoneConfiguration CONF = new OzoneConfiguration();
-=======
   private ContainerInfo emptyContainer;
   private ReconContainerMetadataManager reconContainerMetadataManager;
->>>>>>> c0f79c48
+  private static final OzoneConfiguration CONF = new OzoneConfiguration();
 
   @BeforeEach
   public void setup() throws IOException {
     placementPolicy = mock(PlacementPolicy.class);
     container = mock(ContainerInfo.class);
-<<<<<<< HEAD
+    emptyContainer = mock(ContainerInfo.class);
+    reconContainerMetadataManager = mock(ReconContainerMetadataManager.class);
     when(container.getReplicationFactor())
         .thenReturn(HddsProtos.ReplicationFactor.THREE);
-=======
-    emptyContainer = mock(ContainerInfo.class);
-    reconContainerMetadataManager = mock(ReconContainerMetadataManager.class);
->>>>>>> c0f79c48
     when(container.getReplicationConfig())
         .thenReturn(
             RatisReplicationConfig
@@ -89,6 +83,8 @@
     when(container.getContainerID()).thenReturn((long)123456);
     when(reconContainerMetadataManager.getKeyCountForContainer(
         (long) 123456)).thenReturn(5L);
+    when(emptyContainer.getReplicationFactor())
+        .thenReturn(HddsProtos.ReplicationFactor.THREE);
     when(emptyContainer.getReplicationConfig())
         .thenReturn(
             RatisReplicationConfig
@@ -104,12 +100,8 @@
   public void testMissingRecordRetained() {
     Set<ContainerReplica> replicas = new HashSet<>();
     ContainerHealthStatus status =
-<<<<<<< HEAD
-        new ContainerHealthStatus(container, replicas, placementPolicy, CONF);
-=======
-        new ContainerHealthStatus(container, replicas, placementPolicy,
-            reconContainerMetadataManager);
->>>>>>> c0f79c48
+        new ContainerHealthStatus(container, replicas, placementPolicy,
+            reconContainerMetadataManager, CONF);
     // Missing record should be retained
     assertTrue(ContainerHealthTask.ContainerHealthRecords
         .retainOrUpdateRecord(status, missingRecord()
@@ -127,13 +119,8 @@
         ));
 
     replicas = generateReplicas(container, CLOSED, CLOSED, CLOSED);
-<<<<<<< HEAD
-    status =
-        new ContainerHealthStatus(container, replicas, placementPolicy, CONF);
-=======
     status = new ContainerHealthStatus(container, replicas, placementPolicy,
-        reconContainerMetadataManager);
->>>>>>> c0f79c48
+        reconContainerMetadataManager, CONF);
     assertFalse(ContainerHealthTask.ContainerHealthRecords
         .retainOrUpdateRecord(status, missingRecord()
         ));
@@ -145,12 +132,8 @@
     Set<ContainerReplica> replicas =
         generateReplicas(container, CLOSED, CLOSED);
     ContainerHealthStatus status =
-<<<<<<< HEAD
-        new ContainerHealthStatus(container, replicas, placementPolicy, CONF);
-=======
-        new ContainerHealthStatus(container, replicas, placementPolicy,
-            reconContainerMetadataManager);
->>>>>>> c0f79c48
+        new ContainerHealthStatus(container, replicas, placementPolicy,
+            reconContainerMetadataManager, CONF);
 
     UnhealthyContainersRecord rec = underReplicatedRecord();
     assertTrue(ContainerHealthTask.ContainerHealthRecords
@@ -172,13 +155,8 @@
 
     // Container is now replicated OK - should be removed.
     replicas = generateReplicas(container, CLOSED, CLOSED, CLOSED);
-<<<<<<< HEAD
-    status =
-        new ContainerHealthStatus(container, replicas, placementPolicy, CONF);
-=======
     status = new ContainerHealthStatus(container, replicas, placementPolicy,
-        reconContainerMetadataManager);
->>>>>>> c0f79c48
+        reconContainerMetadataManager, CONF);
     assertFalse(ContainerHealthTask.ContainerHealthRecords
         .retainOrUpdateRecord(status, rec));
   }
@@ -189,12 +167,8 @@
     Set<ContainerReplica> replicas =
         generateReplicas(container, CLOSED, CLOSED, CLOSED, CLOSED);
     ContainerHealthStatus status =
-<<<<<<< HEAD
-        new ContainerHealthStatus(container, replicas, placementPolicy, CONF);
-=======
-        new ContainerHealthStatus(container, replicas, placementPolicy,
-            reconContainerMetadataManager);
->>>>>>> c0f79c48
+        new ContainerHealthStatus(container, replicas, placementPolicy,
+            reconContainerMetadataManager, CONF);
 
     UnhealthyContainersRecord rec = overReplicatedRecord();
     assertTrue(ContainerHealthTask.ContainerHealthRecords
@@ -216,13 +190,8 @@
 
     // Container is now replicated OK - should be removed.
     replicas = generateReplicas(container, CLOSED, CLOSED, CLOSED);
-<<<<<<< HEAD
-    status =
-        new ContainerHealthStatus(container, replicas, placementPolicy, CONF);
-=======
     status = new ContainerHealthStatus(container, replicas, placementPolicy,
-        reconContainerMetadataManager);
->>>>>>> c0f79c48
+        reconContainerMetadataManager, CONF);
     assertFalse(ContainerHealthTask.ContainerHealthRecords
         .retainOrUpdateRecord(status, rec));
   }
@@ -236,12 +205,8 @@
         Mockito.anyList(), Mockito.anyInt()))
         .thenReturn(new ContainerPlacementStatusDefault(2, 3, 5));
     ContainerHealthStatus status =
-<<<<<<< HEAD
-        new ContainerHealthStatus(container, replicas, placementPolicy, CONF);
-=======
-        new ContainerHealthStatus(container, replicas, placementPolicy,
-            reconContainerMetadataManager);
->>>>>>> c0f79c48
+        new ContainerHealthStatus(container, replicas, placementPolicy,
+            reconContainerMetadataManager, CONF);
 
     UnhealthyContainersRecord rec = misReplicatedRecord();
     assertTrue(ContainerHealthTask.ContainerHealthRecords
@@ -266,13 +231,8 @@
     when(placementPolicy.validateContainerPlacement(
         Mockito.anyList(), Mockito.anyInt()))
         .thenReturn(new ContainerPlacementStatusDefault(3, 3, 5));
-<<<<<<< HEAD
-    status =
-        new ContainerHealthStatus(container, replicas, placementPolicy, CONF);
-=======
     status = new ContainerHealthStatus(container, replicas, placementPolicy,
-        reconContainerMetadataManager);
->>>>>>> c0f79c48
+        reconContainerMetadataManager, CONF);
     assertFalse(ContainerHealthTask.ContainerHealthRecords
         .retainOrUpdateRecord(status, rec));
   }
@@ -288,12 +248,8 @@
     initializeUnhealthyContainerStateStatsMap(unhealthyContainerStateStatsMap);
     // HEALTHY container - no records generated.
     ContainerHealthStatus status =
-<<<<<<< HEAD
-        new ContainerHealthStatus(container, replicas, placementPolicy, CONF);
-=======
-        new ContainerHealthStatus(container, replicas, placementPolicy,
-            reconContainerMetadataManager);
->>>>>>> c0f79c48
+        new ContainerHealthStatus(container, replicas, placementPolicy,
+            reconContainerMetadataManager, CONF);
     List<UnhealthyContainers> records =
         ContainerHealthTask.ContainerHealthRecords
             .generateUnhealthyRecords(status, (long) 1234567,
@@ -322,12 +278,8 @@
     replicas =
         generateReplicas(container, CLOSED, CLOSED, CLOSED, CLOSED, CLOSED);
     status =
-<<<<<<< HEAD
-        new ContainerHealthStatus(container, replicas, placementPolicy, CONF);
-=======
-        new ContainerHealthStatus(container, replicas, placementPolicy,
-            reconContainerMetadataManager);
->>>>>>> c0f79c48
+        new ContainerHealthStatus(container, replicas, placementPolicy,
+            reconContainerMetadataManager, CONF);
     records = ContainerHealthTask.ContainerHealthRecords
         .generateUnhealthyRecords(status, (long) 1234567,
             unhealthyContainerStateStatsMap);
@@ -364,12 +316,8 @@
         Mockito.anyList(), Mockito.anyInt()))
         .thenReturn(new ContainerPlacementStatusDefault(1, 2, 5));
     status =
-<<<<<<< HEAD
-        new ContainerHealthStatus(container, replicas, placementPolicy, CONF);
-=======
-        new ContainerHealthStatus(container, replicas, placementPolicy,
-            reconContainerMetadataManager);
->>>>>>> c0f79c48
+        new ContainerHealthStatus(container, replicas, placementPolicy,
+            reconContainerMetadataManager, CONF);
     records = ContainerHealthTask.ContainerHealthRecords
         .generateUnhealthyRecords(status, (long) 1234567,
             unhealthyContainerStateStatsMap);
@@ -416,12 +364,8 @@
         Mockito.anyList(), Mockito.anyInt()))
         .thenReturn(new ContainerPlacementStatusDefault(1, 2, 5));
     status =
-<<<<<<< HEAD
-        new ContainerHealthStatus(container, replicas, placementPolicy, CONF);
-=======
-        new ContainerHealthStatus(container, replicas, placementPolicy,
-            reconContainerMetadataManager);
->>>>>>> c0f79c48
+        new ContainerHealthStatus(container, replicas, placementPolicy,
+            reconContainerMetadataManager, CONF);
     records = ContainerHealthTask.ContainerHealthRecords
         .generateUnhealthyRecords(status, (long) 1234567,
             unhealthyContainerStateStatsMap);
@@ -450,7 +394,7 @@
 
     status =
         new ContainerHealthStatus(emptyContainer, replicas, placementPolicy,
-            reconContainerMetadataManager);
+            reconContainerMetadataManager, CONF);
     records = ContainerHealthTask.ContainerHealthRecords
         .generateUnhealthyRecords(status, (long) 345678,
             unhealthyContainerStateStatsMap);
@@ -493,12 +437,8 @@
     Set<ContainerReplica> replicas = generateReplicas(
         container, CLOSED, CLOSED, CLOSED, CLOSED, CLOSED);
     ContainerHealthStatus status =
-<<<<<<< HEAD
-        new ContainerHealthStatus(container, replicas, placementPolicy, CONF);
-=======
-        new ContainerHealthStatus(container, replicas, placementPolicy,
-            reconContainerMetadataManager);
->>>>>>> c0f79c48
+        new ContainerHealthStatus(container, replicas, placementPolicy,
+            reconContainerMetadataManager, CONF);
     List<UnhealthyContainers> records =
         ContainerHealthTask.ContainerHealthRecords
             .generateUnhealthyRecords(status, existingRec, (long) 1234567,
@@ -525,13 +465,8 @@
 
     // Missing
     replicas.clear();
-<<<<<<< HEAD
-    status =
-        new ContainerHealthStatus(container, replicas, placementPolicy, CONF);
-=======
     status = new ContainerHealthStatus(container, replicas, placementPolicy,
-        reconContainerMetadataManager);
->>>>>>> c0f79c48
+        reconContainerMetadataManager, CONF);
     records = ContainerHealthTask.ContainerHealthRecords
         .generateUnhealthyRecords(status, existingRec, (long) 1234567,
             unhealthyContainerStateStatsMap);
@@ -560,13 +495,8 @@
     when(placementPolicy.validateContainerPlacement(
         Mockito.anyList(), Mockito.anyInt()))
         .thenReturn(new ContainerPlacementStatusDefault(1, 2, 5));
-<<<<<<< HEAD
-    status =
-        new ContainerHealthStatus(container, replicas, placementPolicy, CONF);
-=======
     status = new ContainerHealthStatus(container, replicas, placementPolicy,
-        reconContainerMetadataManager);
->>>>>>> c0f79c48
+        reconContainerMetadataManager, CONF);
     records = ContainerHealthTask.ContainerHealthRecords
         .generateUnhealthyRecords(status, existingRec, (long) 1234567,
             unhealthyContainerStateStatsMap);
