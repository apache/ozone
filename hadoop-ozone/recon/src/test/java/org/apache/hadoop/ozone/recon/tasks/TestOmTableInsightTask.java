--- conflicted
+++ resolved
@@ -66,8 +66,6 @@
 import static org.apache.hadoop.ozone.recon.OMMetadataManagerTestUtils.writeOpenKeyToOm;
 import static org.apache.hadoop.ozone.recon.OMMetadataManagerTestUtils.writeOpenFileToOm;
 import static org.apache.hadoop.ozone.recon.OMMetadataManagerTestUtils.writeDeletedKeysToOm;
-import static org.apache.hadoop.ozone.recon.ReconServerConfigKeys.OZONE_RECON_NSSUMMARY_FLUSH_TO_DB_MAX_THRESHOLD;
-import static org.apache.hadoop.ozone.recon.ReconServerConfigKeys.OZONE_RECON_NSSUMMARY_FLUSH_TO_DB_MAX_THRESHOLD_DEFAULT;
 import static org.apache.hadoop.ozone.recon.tasks.OMDBUpdateEvent.OMDBUpdateAction.DELETE;
 import static org.apache.hadoop.ozone.recon.tasks.OMDBUpdateEvent.OMDBUpdateAction.PUT;
 import static org.apache.hadoop.ozone.recon.tasks.OMDBUpdateEvent.OMDBUpdateAction.UPDATE;
@@ -135,8 +133,6 @@
 
   private void initializeInjector() throws IOException {
     ozoneConfiguration = new OzoneConfiguration();
-    ozoneConfiguration.set(OZONE_RECON_NSSUMMARY_FLUSH_TO_DB_MAX_THRESHOLD,
-        "10");
     reconOMMetadataManager = getTestReconOmMetadataManager(
         initializeNewOmMetadataManager(Files.createDirectory(
             temporaryFolder.resolve("JunitOmDBDir")).toFile()),
@@ -154,12 +150,9 @@
 
     omTableInsightTask = new OmTableInsightTask(
         globalStatsDao, getConfiguration(), reconOMMetadataManager);
-    long nsSummaryFlushToDBMaxThreshold = ozoneConfiguration.getLong(
-        OZONE_RECON_NSSUMMARY_FLUSH_TO_DB_MAX_THRESHOLD,
-        OZONE_RECON_NSSUMMARY_FLUSH_TO_DB_MAX_THRESHOLD_DEFAULT);
     nSSummaryTaskWithFso = new NSSummaryTaskWithFSO(
         reconNamespaceSummaryManager, reconOMMetadataManager,
-        ozoneConfiguration, nsSummaryFlushToDBMaxThreshold);
+        ozoneConfiguration);
     dslContext = getDslContext();
   }
 
@@ -327,13 +320,8 @@
           getOmKeyInfo("vol1", "bucket1", DIR_ONE, (i + 1), false),
           DELETED_DIR_TABLE, PUT, null));
     }
-<<<<<<< HEAD
-    OMUpdateEventBatch putEventBatch = new OMUpdateEventBatch(putEvents);
-    omTableInsightTask.process(putEventBatch, 0);
-=======
     OMUpdateEventBatch putEventBatch = new OMUpdateEventBatch(putEvents, 0L);
     omTableInsightTask.process(putEventBatch);
->>>>>>> ce82d123
     assertEquals(5, getCountForTable(DELETED_DIR_TABLE));
 
 
@@ -346,13 +334,8 @@
     deleteEvents.add(getOMUpdateEvent(paths.get(2),
         getOmKeyInfo("vol1", "bucket1", DIR_ONE, 3L, false), DELETED_DIR_TABLE,
         DELETE, null));
-<<<<<<< HEAD
-    OMUpdateEventBatch deleteEventBatch = new OMUpdateEventBatch(deleteEvents);
-    omTableInsightTask.process(deleteEventBatch, 0);
-=======
     OMUpdateEventBatch deleteEventBatch = new OMUpdateEventBatch(deleteEvents, 0L);
     omTableInsightTask.process(deleteEventBatch);
->>>>>>> ce82d123
     assertEquals(3, getCountForTable(DELETED_DIR_TABLE));
   }
 
@@ -487,13 +470,8 @@
     }
 
     // Processing the initial batch of events
-<<<<<<< HEAD
-    OMUpdateEventBatch initialBatch = new OMUpdateEventBatch(initialEvents);
-    omTableInsightTask.process(initialBatch, 0);
-=======
     OMUpdateEventBatch initialBatch = new OMUpdateEventBatch(initialEvents, 0L);
     omTableInsightTask.process(initialBatch);
->>>>>>> ce82d123
 
     // Verifying the count in each table
     for (String tableName : omTableInsightTask.getTaskTables()) {
@@ -521,13 +499,8 @@
 
     // Processing the additional events
     OMUpdateEventBatch additionalBatch =
-<<<<<<< HEAD
-        new OMUpdateEventBatch(additionalEvents);
-    omTableInsightTask.process(additionalBatch, 0);
-=======
         new OMUpdateEventBatch(additionalEvents, 0L);
     omTableInsightTask.process(additionalBatch);
->>>>>>> ce82d123
     // Verifying the final count in each table
     for (String tableName : omTableInsightTask.getTaskTables()) {
       if (tableName.equals(DELETED_TABLE)) {
@@ -555,13 +528,8 @@
       putEvents.add(getOMUpdateEvent("item" + i, omKeyInfo, table, PUT, null));
     }
 
-<<<<<<< HEAD
-    OMUpdateEventBatch putEventBatch = new OMUpdateEventBatch(putEvents);
-    omTableInsightTask.process(putEventBatch, 0);
-=======
     OMUpdateEventBatch putEventBatch = new OMUpdateEventBatch(putEvents, 0L);
     omTableInsightTask.process(putEventBatch);
->>>>>>> ce82d123
 
     // After 5 PUTs, size should be 5 * 1000 = 5000
     for (String tableName : new ArrayList<>(
@@ -578,13 +546,8 @@
     deleteEvents.add(
         getOMUpdateEvent("item0", omKeyInfo, OPEN_FILE_TABLE, DELETE, null));
 
-<<<<<<< HEAD
-    OMUpdateEventBatch deleteEventBatch = new OMUpdateEventBatch(deleteEvents);
-    omTableInsightTask.process(deleteEventBatch, 0);
-=======
     OMUpdateEventBatch deleteEventBatch = new OMUpdateEventBatch(deleteEvents, 0L);
     omTableInsightTask.process(deleteEventBatch);
->>>>>>> ce82d123
 
     // After deleting "item0", size should be 4 * 1000 = 4000
     for (String tableName : new ArrayList<>(
@@ -606,13 +569,8 @@
           getOMUpdateEvent("item1", newKeyInfo, tableName, UPDATE, omKeyInfo));
     }
 
-<<<<<<< HEAD
-    OMUpdateEventBatch updateEventBatch = new OMUpdateEventBatch(updateEvents);
-    omTableInsightTask.process(updateEventBatch, 0);
-=======
     OMUpdateEventBatch updateEventBatch = new OMUpdateEventBatch(updateEvents, 0L);
     omTableInsightTask.process(updateEventBatch);
->>>>>>> ce82d123
 
     // After updating "item1", size should be 4000 - 1000 + 2000 = 5000
     //  presentValue - oldValue + newValue = updatedValue
@@ -648,13 +606,8 @@
           getOMUpdateEvent("item" + i, repeatedOmKeyInfo, DELETED_TABLE, PUT,
               null));
     }
-<<<<<<< HEAD
-    OMUpdateEventBatch putEventBatch = new OMUpdateEventBatch(putEvents);
-    omTableInsightTask.process(putEventBatch, 0);
-=======
     OMUpdateEventBatch putEventBatch = new OMUpdateEventBatch(putEvents, 0L);
     omTableInsightTask.process(putEventBatch);
->>>>>>> ce82d123
     // Each of the 5 RepeatedOmKeyInfo object has 5 OmKeyInfo obj,
     // so total deleted keys should be 5 * 5 = 25
     assertEquals(25L, getCountForTable(DELETED_TABLE));
@@ -669,13 +622,8 @@
     deleteEvents.add(
         getOMUpdateEvent("item0", repeatedOmKeyInfo, DELETED_TABLE, DELETE,
             null));
-<<<<<<< HEAD
-    OMUpdateEventBatch deleteEventBatch = new OMUpdateEventBatch(deleteEvents);
-    omTableInsightTask.process(deleteEventBatch, 0);
-=======
     OMUpdateEventBatch deleteEventBatch = new OMUpdateEventBatch(deleteEvents, 0L);
     omTableInsightTask.process(deleteEventBatch);
->>>>>>> ce82d123
     // After deleting "item0" total deleted keys should be 20
     assertEquals(20L, getCountForTable(DELETED_TABLE));
     // After deleting "item0", size should be 4 * 1000 = 4000
