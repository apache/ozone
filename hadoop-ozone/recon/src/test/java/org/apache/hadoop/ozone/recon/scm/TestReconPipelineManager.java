--- conflicted
+++ resolved
@@ -20,6 +20,7 @@
 
 import java.io.IOException;
 import java.nio.file.Path;
+import java.time.Clock;
 import java.util.ArrayList;
 import java.util.Collections;
 import java.util.List;
@@ -57,26 +58,15 @@
 import static org.apache.hadoop.ozone.OzoneConfigKeys.OZONE_METADATA_DIRS;
 import static org.apache.hadoop.ozone.recon.OMMetadataManagerTestUtils.getRandomPipeline;
 
-<<<<<<< HEAD
-import org.apache.ozone.test.TestClock;
-import org.junit.After;
-import static org.junit.Assert.assertEquals;
-import static org.junit.Assert.assertFalse;
-import static org.junit.Assert.assertTrue;
-import org.junit.Before;
-import org.junit.Rule;
-import org.junit.Test;
-import org.junit.rules.TemporaryFolder;
-=======
 import static org.junit.jupiter.api.Assertions.assertEquals;
 import static org.junit.jupiter.api.Assertions.assertFalse;
 import static org.junit.jupiter.api.Assertions.assertTrue;
 
+import org.apache.ozone.test.TestClock;
 import org.junit.jupiter.api.AfterEach;
 import org.junit.jupiter.api.BeforeEach;
 import org.junit.jupiter.api.Test;
 import org.junit.jupiter.api.io.TempDir;
->>>>>>> 6ed190c6
 import org.mockito.Mockito;
 
 import static org.mockito.Mockito.mock;
@@ -151,8 +141,7 @@
     Mockito.when(versionManager.getSoftwareLayoutVersion())
         .thenReturn(maxLayoutVersion());
     NodeManager nodeManager = new SCMNodeManager(conf, scmStorageConfig,
-        eventQueue, clusterMap, SCMContext.emptyContext(), versionManager,
-            testClock);
+        eventQueue, clusterMap, SCMContext.emptyContext(), testClock, versionManager);
 
     try (ReconPipelineManager reconPipelineManager =
              ReconPipelineManager.newReconPipelineManager(
@@ -206,8 +195,7 @@
     Mockito.when(versionManager.getSoftwareLayoutVersion())
         .thenReturn(maxLayoutVersion());
     NodeManager nodeManager = new SCMNodeManager(conf, scmStorageConfig,
-        eventQueue, clusterMap, SCMContext.emptyContext(), versionManager,
-            testClock);
+        eventQueue, clusterMap, SCMContext.emptyContext(), testClock, versionManager);
 
     ReconPipelineManager reconPipelineManager =
         ReconPipelineManager.newReconPipelineManager(
