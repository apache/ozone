--- conflicted
+++ resolved
@@ -47,48 +47,6 @@
 
   private NSSummaryTaskWithLegacy nSSummaryTaskWithLegacy;
 
-<<<<<<< HEAD
-=======
-  private OMMetadataManager omMetadataManager;
-  private OzoneConfiguration omConfiguration;
-
-  // Object names
-  private static final String VOL = "vol";
-  private static final String BUCKET_ONE = "bucket1";
-  private static final String BUCKET_TWO = "bucket2";
-  private static final String KEY_ONE = "key1";
-  private static final String KEY_TWO = "key2";
-  private static final String KEY_THREE = "dir1/dir2/key3";
-  private static final String KEY_FOUR = "key4///////////";
-  private static final String KEY_FIVE = "//////////";
-  private static final String KEY_SIX = "key6";
-  private static final String KEY_SEVEN = "/////key7";
-
-  private static final String TEST_USER = "TestUser";
-
-  private static final long PARENT_OBJECT_ID_ZERO = 0L;
-  private static final long VOL_OBJECT_ID = 0L;
-  private static final long BUCKET_ONE_OBJECT_ID = 1L;
-  private static final long BUCKET_TWO_OBJECT_ID = 2L;
-  private static final long KEY_ONE_OBJECT_ID = 3L;
-  private static final long KEY_TWO_OBJECT_ID = 5L;
-  private static final long KEY_FOUR_OBJECT_ID = 6L;
-  private static final long KEY_THREE_OBJECT_ID = 8L;
-  private static final long KEY_FIVE_OBJECT_ID = 9L;
-  private static final long KEY_SIX_OBJECT_ID = 10L;
-  private static final long KEY_SEVEN_OBJECT_ID = 11L;
-
-  private static final long KEY_ONE_SIZE = 500L;
-  private static final long KEY_TWO_OLD_SIZE = 1025L;
-  private static final long KEY_TWO_UPDATE_SIZE = 1023L;
-  private static final long KEY_THREE_SIZE =
-      ReconConstants.MAX_FILE_SIZE_UPPER_BOUND - 100L;
-  private static final long KEY_FOUR_SIZE = 2050L;
-  private static final long KEY_FIVE_SIZE = 100L;
-  private static final long KEY_SIX_SIZE = 6000L;
-  private static final long KEY_SEVEN_SIZE = 7000L;
-
->>>>>>> 5c5db8e9
   @BeforeAll
   void setUp(@TempDir File tmpDir) throws Exception {
     commonSetup(tmpDir,
