--- conflicted
+++ resolved
@@ -327,14 +327,7 @@
         RaftPeerId.getRaftPeerId(serverId);
 
     RaftGroup group = RaftGroup.valueOf(groupId,
-<<<<<<< HEAD
-        RaftPeer.newBuilder()
-            .setId(RaftPeerId.valueOf(serverId))
-            .setAddress(serverAddress)
-            .build(),
-=======
         RaftPeer.newBuilder().setId(serverId).setAddress(serverAddress).build(),
->>>>>>> bf7624bc
         RaftPeer.newBuilder()
             .setId(RaftPeerId.valueOf(FAKE_LEADER_ID))
             .setAddress(FAKE_LEADER_ADDDRESS)
@@ -345,13 +338,8 @@
         .setRaftGroup(group)
         .build();
 
-<<<<<<< HEAD
-    RaftClientReply raftClientReply =
-        client.getGroupManagementApi(peerId).add(group);
-=======
     RaftClientReply raftClientReply = client.getGroupManagementApi(peerId)
         .add(group);
->>>>>>> bf7624bc
 
     LOG.info(
         "Group is configured in the RAFT server (one follower, one fake "
