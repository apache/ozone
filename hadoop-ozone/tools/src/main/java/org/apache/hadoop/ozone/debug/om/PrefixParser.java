--- conflicted
+++ resolved
@@ -48,24 +48,9 @@
     description = "Parse prefix contents")
 public class PrefixParser implements Callable<Void> {
 
-<<<<<<< HEAD
   @CommandLine.ParentCommand
   private OMDebug parent;
 
-  /**
-   * Types to represent the level or path component type.
-   */
-  public enum Types {
-    VOLUME,
-    BUCKET,
-    FILE,
-    DIRECTORY,
-    INTERMEDIATE_DIRECTORY,
-    NON_EXISTENT_DIRECTORY,
-  }
-
-=======
->>>>>>> ac9d9fdb
   private final int[] parserStats = new int[Types.values().length];
 
   @CommandLine.Option(names = {"--path"},
