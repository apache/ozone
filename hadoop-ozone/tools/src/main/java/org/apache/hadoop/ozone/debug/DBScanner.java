--- conflicted
+++ resolved
@@ -84,20 +84,15 @@
       description = "File to dump table scan data.")
   private static String fileName;
 
-<<<<<<< HEAD
   @CommandLine.Option(names = {"--dn-schema", "--dnSchema", "-d"},
       description = "Datanode DB Schema Version : V1/V2/V3." +
           "Command line option --dnSchema will be removed in later versions.",
-=======
-  @CommandLine.Option(names = {"--startkey", "-sk"},
+      defaultValue = "V2")
+  private static String dnDBSchemaVersion;
+  
+   @CommandLine.Option(names = {"--startkey", "-sk"},
       description = "Key from which to iterate the DB")
   private static String startKey;
-
-  @CommandLine.Option(names = {"--dnSchema", "-d"},
-      description = "Datanode DB Schema Version : V1/V2/V3",
->>>>>>> a4991232
-      defaultValue = "V2")
-  private static String dnDBSchemaVersion;
 
   @CommandLine.Option(names = {"--container-id", "--cid", "-cid"},
       description = "Container ID when datanode DB Schema is V3." +
