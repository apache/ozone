--- conflicted
+++ resolved
@@ -198,18 +198,11 @@
 
     final List<ColumnFamilyHandle> columnFamilyHandleList =
         new ArrayList<>();
-<<<<<<< HEAD
-    try (RocksDB rocksDB = RocksDB.openReadOnly(parent.getDbPath(),
+    try (ManagedRocksDB rocksDB = ManagedRocksDB.openReadOnly(parent.getDbPath(),
             cfs, columnFamilyHandleList)) {
       this.printAppropriateTable(columnFamilyHandleList,
           rocksDB, parent.getDbPath());
     }
-=======
-    ManagedRocksDB rocksDB = ManagedRocksDB.openReadOnly(parent.getDbPath(),
-            cfs, columnFamilyHandleList);
-    this.printAppropriateTable(columnFamilyHandleList,
-           rocksDB, parent.getDbPath());
->>>>>>> 8e117239
     return null;
   }
 
@@ -238,15 +231,10 @@
         if (columnFamilyHandle == null) {
           throw new IllegalArgumentException("columnFamilyHandle is null");
         }
-<<<<<<< HEAD
-        try (RocksIterator iterator = rocksDB.newIterator(columnFamilyHandle)) {
+        try (ManagedRocksIterator iterator = new ManagedRocksIterator(
+            rocksDB.get().newIterator(columnFamilyHandle))) {
           scannedObjects = displayTable(iterator, columnFamilyDefinition);
         }
-=======
-        ManagedRocksIterator iterator = new ManagedRocksIterator(
-            rocksDB.get().newIterator(columnFamilyHandle));
-        scannedObjects = displayTable(iterator, columnFamilyDefinition);
->>>>>>> 8e117239
       }
     } else {
       System.out.println("Incorrect db Path");
