/*
 * Licensed to the Apache Software Foundation (ASF) under one
 * or more contributor license agreements.  See the NOTICE file
 * distributed with this work for additional information
 * regarding copyright ownership.  The ASF licenses this file
 * to you under the Apache License, Version 2.0 (the
 * "License"); you may not use this file except in compliance
 *  with the License.  You may obtain a copy of the License at
 *
 *      http://www.apache.org/licenses/LICENSE-2.0
 *
 *  Unless required by applicable law or agreed to in writing, software
 *  distributed under the License is distributed on an "AS IS" BASIS,
 *  WITHOUT WARRANTIES OR CONDITIONS OF ANY KIND, either express or implied.
 *  See the License for the specific language governing permissions and
 *  limitations under the License.
 */

package org.apache.hadoop.ozone.debug;

import com.google.common.primitives.Longs;
import com.google.gson.Gson;
import com.google.gson.GsonBuilder;
import org.apache.hadoop.hdds.cli.SubcommandWithParent;
import org.apache.hadoop.hdds.conf.OzoneConfiguration;
import org.apache.hadoop.hdds.scm.container.ContainerID;
import org.apache.hadoop.hdds.scm.pipeline.PipelineID;
import org.apache.hadoop.hdds.utils.db.DBColumnFamilyDefinition;
import org.apache.hadoop.hdds.utils.db.DBDefinition;
import org.apache.hadoop.hdds.utils.db.FixedLengthStringUtils;
import org.apache.hadoop.hdds.utils.db.RocksDatabase;
import org.apache.hadoop.hdds.utils.db.managed.ManagedReadOptions;
import org.apache.hadoop.hdds.utils.db.managed.ManagedRocksDB;
import org.apache.hadoop.hdds.utils.db.managed.ManagedRocksIterator;
import org.apache.hadoop.hdds.utils.db.managed.ManagedSlice;
import org.apache.hadoop.ozone.OzoneConsts;
import org.apache.hadoop.ozone.container.metadata.DatanodeSchemaThreeDBDefinition;
import org.kohsuke.MetaInfServices;
import org.rocksdb.ColumnFamilyDescriptor;
import org.rocksdb.ColumnFamilyHandle;
import org.rocksdb.RocksDBException;
import org.slf4j.Logger;
import org.slf4j.LoggerFactory;
import picocli.CommandLine;

import java.io.IOException;
import java.io.PrintWriter;
import java.nio.file.Paths;
import java.util.ArrayList;
import java.util.Arrays;
import java.util.HashMap;
import java.util.List;
import java.util.Map;
import java.util.UUID;
import java.util.concurrent.Callable;

import static java.nio.charset.StandardCharsets.UTF_8;

/**
 * Parser for scm.db, om.db or container db file.
 */
@CommandLine.Command(
        name = "scan",
        description = "Parse specified metadataTable"
)
@MetaInfServices(SubcommandWithParent.class)
public class DBScanner implements Callable<Void>, SubcommandWithParent {

  public static final Logger LOG = LoggerFactory.getLogger(DBScanner.class);
  private static final String SCHEMA_V3 = "V3";

  @CommandLine.Spec
  private CommandLine.Model.CommandSpec spec;

  @CommandLine.ParentCommand
  private RDBParser parent;

  @CommandLine.Option(names = {"--column_family", "--column-family", "--cf"},
      required = true,
      description = "Table name")
  private String tableName;

  @CommandLine.Option(names = {"--with-keys"},
      description = "Print a JSON object of key->value pairs (default)"
          + " instead of a JSON array of only values.",
      defaultValue = "true")
  private boolean withKey;

  @CommandLine.Option(names = {"--length", "--limit", "-l"},
      description = "Maximum number of items to list.",
      defaultValue = "-1")
  private long limit;

  @CommandLine.Option(names = {"--out", "-o"},
      description = "File to dump table scan data")
  private String fileName;

  @CommandLine.Option(names = {"--startkey", "--sk", "-s"},
      description = "Key from which to iterate the DB")
  private String startKey;

<<<<<<< HEAD
  @CommandLine.Option(names = {"--dnSchema", "--dn-schema", "-d"},
      description = "Datanode DB Schema Version: V1/V2/V3",
      defaultValue = "V2")
  private String dnDBSchemaVersion;
=======
  @CommandLine.Option(names = {"--dnSchema", "-d", "--dn-schema"},
      description = "Datanode DB Schema Version : V1/V2/V3",
      defaultValue = "V3")
  private static String dnDBSchemaVersion;
>>>>>>> 89e6ee1e

  @CommandLine.Option(names = {"--container-id", "--cid"},
      description = "Container ID. Applicable if datanode DB Schema is V3",
      defaultValue = "-1")
  private long containerId;

  @CommandLine.Option(names = { "--show-count", "--count" },
      description = "Get estimated key count for the given DB column family",
      defaultValue = "false",
      showDefaultValue = CommandLine.Help.Visibility.ALWAYS)
  private boolean showCount;

  @Override
  public Void call() throws Exception {

    List<ColumnFamilyDescriptor> cfDescList =
        RocksDBUtils.getColumnFamilyDescriptors(parent.getDbPath());
    final List<ColumnFamilyHandle> cfHandleList = new ArrayList<>();

    try (ManagedRocksDB db = ManagedRocksDB.openReadOnly(
        parent.getDbPath(), cfDescList, cfHandleList)) {
      printTable(cfHandleList, db, parent.getDbPath());
    }

    return null;
  }

  private PrintWriter err() {
    return spec.commandLine().getErr();
  }

  private PrintWriter out() {
    return spec.commandLine().getOut();
  }

  public byte[] getValueObject(
      DBColumnFamilyDefinition dbColumnFamilyDefinition) {
    Class<?> keyType = dbColumnFamilyDefinition.getKeyType();
    if (keyType.equals(String.class)) {
      return startKey.getBytes(UTF_8);
    } else if (keyType.equals(ContainerID.class)) {
      return new ContainerID(Long.parseLong(startKey)).getBytes();
    } else if (keyType.equals(Long.class)) {
      return Longs.toByteArray(Long.parseLong(startKey));
    } else if (keyType.equals(PipelineID.class)) {
      return PipelineID.valueOf(UUID.fromString(startKey)).getProtobuf()
          .toByteArray();
    } else {
      throw new IllegalArgumentException(
          "StartKey is not supported for this table.");
    }
  }

<<<<<<< HEAD
  private void displayTable(ManagedRocksIterator iterator,
      DBColumnFamilyDefinition dbColumnFamilyDefinition) throws IOException {

    if (fileName != null) {
      try (PrintWriter out = new PrintWriter(fileName, UTF_8.name())) {
        displayTable(iterator, dbColumnFamilyDefinition, out);
      }
    } else {
      displayTable(iterator, dbColumnFamilyDefinition, out());
    }
  }

  private void displayTable(ManagedRocksIterator iterator,
      DBColumnFamilyDefinition dbColumnFamilyDefinition, PrintWriter out)
      throws IOException {
=======
  private static List<Object> displayTable(ManagedRocksIterator iterator,
      DBColumnFamilyDefinition dbColumnFamilyDefinition, boolean schemaV3)
          throws IOException {
    List<Object> outputs = new ArrayList<>();
>>>>>>> 89e6ee1e

    if (startKey != null) {
      iterator.get().seek(getValueObject(dbColumnFamilyDefinition));
    }

    if (withKey) {
      // Start JSON object (map)
      out.print("{ ");
    } else {
      // Start JSON array
      out.print("[ ");
    }

<<<<<<< HEAD
    boolean schemaV3 = dnDBSchemaVersion != null &&
        dnDBSchemaVersion.equalsIgnoreCase(SCHEMA_V3);

    // Count number of keys printed so far
    long count = 0;
    while (withinLimit(count) && iterator.get().isValid()) {
      StringBuilder sb = new StringBuilder();
      if (withKey) {
        Object key = dbColumnFamilyDefinition.getKeyCodec()
            .fromPersistedFormat(iterator.get().key());
=======
      while (iterator.get().isValid()) {
        StringBuilder result = new StringBuilder();
        if (withKey) {
          Object key = dbColumnFamilyDefinition.getKeyCodec()
              .fromPersistedFormat(iterator.get().key());
          Gson gson = new GsonBuilder().setPrettyPrinting().create();
          if (schemaV3) {
            int index =
                DatanodeSchemaThreeDBDefinition.getContainerKeyPrefixLength();
            String cid = key.toString().substring(0, index);
            String blockId = key.toString().substring(index);
            result.append(gson.toJson(Longs.fromByteArray(
                FixedLengthStringUtils.string2Bytes(cid)) + ": " + blockId));
          } else {
            result.append(gson.toJson(key));
          }
          result.append(" -> ");
        }
        Object o = dbColumnFamilyDefinition.getValueCodec()
            .fromPersistedFormat(iterator.get().value());
        outputs.add(o);
>>>>>>> 89e6ee1e
        Gson gson = new GsonBuilder().setPrettyPrinting().create();
        if (schemaV3) {
          int index =
              DatanodeSchemaThreeDBDefinition.getContainerKeyPrefixLength();
          String cid = key.toString().substring(0, index);
          String blockId = key.toString().substring(index);
          sb.append(gson.toJson(Longs.fromByteArray(
              FixedLengthStringUtils.string2Bytes(cid)) + ": " + blockId));
        } else {
          sb.append(gson.toJson(key));
        }
        sb.append(": ");
      }

      Gson gson = new GsonBuilder().setPrettyPrinting().create();
      Object o = dbColumnFamilyDefinition.getValueCodec()
          .fromPersistedFormat(iterator.get().value());
      sb.append(gson.toJson(o));

      iterator.get().next();
      ++count;
      if (withinLimit(count) && iterator.get().isValid()) {
        // If this is not the last entry, append comma
        sb.append(", ");
      }

      out.print(sb);
    }

    if (withKey) {
      // End JSON object
      out.println(" }");
    } else {
      // End JSON array
      out.println(" ]");
    }
  }

  private boolean withinLimit(long i) {
    return limit == -1L || i < limit;
  }

  private ColumnFamilyHandle getColumnFamilyHandle(
            byte[] name, List<ColumnFamilyHandle> columnFamilyHandles) {
    return columnFamilyHandles
            .stream()
            .filter(
              handle -> {
                try {
                  return Arrays.equals(handle.getName(), name);
                } catch (Exception ex) {
                  throw new RuntimeException(ex);
                }
              })
            .findAny()
            .orElse(null);
  }

<<<<<<< HEAD
  /**
   * Main table printing logic.
   * User-provided args are not in the arg list. Those are instance variables
   * parsed by picocli.
   */
  private void printTable(List<ColumnFamilyHandle> columnFamilyHandleList,
                          ManagedRocksDB rocksDB, String dbPath)
=======
  private void constructColumnFamilyMap(DBDefinition dbDefinition) {
    if (dbDefinition == null) {
      System.out.println("Incorrect Db Path");
      return;
    }
    this.columnFamilyMap = new HashMap<>();
    DBColumnFamilyDefinition[] columnFamilyDefinitions = dbDefinition
            .getColumnFamilies();
    for (DBColumnFamilyDefinition definition:columnFamilyDefinitions) {
      LOG.info("Added definition for table: {}", definition.getTableName());
      this.columnFamilyMap.put(definition.getTableName(), definition);
    }
  }

  @Override
  public Void call() throws Exception {
    List<ColumnFamilyDescriptor> cfs =
        RocksDBUtils.getColumnFamilyDescriptors(parent.getDbPath());

    final List<ColumnFamilyHandle> columnFamilyHandleList =
        new ArrayList<>();
    ManagedRocksDB rocksDB = ManagedRocksDB.openReadOnly(parent.getDbPath(),
            cfs, columnFamilyHandleList);
    final boolean schemaV3 = DBScanner.dnDBSchemaVersion != null &&
            DBScanner.dnDBSchemaVersion.equals("V3") &&
            parent.getDbPath().contains(OzoneConsts.CONTAINER_DB_NAME);
    this.printAppropriateTable(columnFamilyHandleList,
           rocksDB, parent.getDbPath(), schemaV3);
    return null;
  }

  private void printAppropriateTable(
          List<ColumnFamilyHandle> columnFamilyHandleList,
          ManagedRocksDB rocksDB, String dbPath, boolean schemaV3)
>>>>>>> 89e6ee1e
      throws IOException, RocksDBException {

    if (limit < 1 && limit != -1) {
      throw new IllegalArgumentException(
              "List length should be a positive number. Only allowed negative" +
                  " number is -1 which is to dump entire table");
    }
    dbPath = removeTrailingSlashIfNeeded(dbPath);
    DBDefinitionFactory.setDnDBSchemaVersion(dnDBSchemaVersion);
    DBDefinition dbDefinition = DBDefinitionFactory.getDefinition(
        Paths.get(dbPath), new OzoneConfiguration());
    if (dbDefinition == null) {
      err().println("Error: Incorrect DB Path");
      return;
    }

    Map<String, DBColumnFamilyDefinition> columnFamilyMap = new HashMap<>();
    for (DBColumnFamilyDefinition cfDef : dbDefinition.getColumnFamilies()) {
      LOG.info("Found table: {}", cfDef.getTableName());
      columnFamilyMap.put(cfDef.getTableName(), cfDef);
    }
    if (!columnFamilyMap.containsKey(tableName)) {
      err().print("Error: Table with name '" + tableName + "' not found");
      return;
    }

    DBColumnFamilyDefinition columnFamilyDefinition =
        columnFamilyMap.get(tableName);
    ColumnFamilyHandle columnFamilyHandle = getColumnFamilyHandle(
        columnFamilyDefinition.getTableName().getBytes(UTF_8),
        columnFamilyHandleList);
    if (columnFamilyHandle == null) {
      throw new IllegalStateException("columnFamilyHandle is null");
    }

    if (showCount) {
      long keyCount = rocksDB.get()
          .getLongProperty(columnFamilyHandle, RocksDatabase.ESTIMATE_NUM_KEYS);
      out().println(keyCount);
      return;
    }

    ManagedRocksIterator iterator = null;
    try {
      if (containerId > 0L && dnDBSchemaVersion != null
          && dnDBSchemaVersion.equalsIgnoreCase(SCHEMA_V3)) {
        // Handle SchemaV3 DN DB
        ManagedReadOptions readOptions = new ManagedReadOptions();
        readOptions.setIterateUpperBound(new ManagedSlice(
            FixedLengthStringUtils.string2Bytes(
                DatanodeSchemaThreeDBDefinition.getContainerKeyPrefix(
                    containerId + 1L))));
        iterator = new ManagedRocksIterator(
            rocksDB.get().newIterator(columnFamilyHandle, readOptions));
        iterator.get().seek(FixedLengthStringUtils.string2Bytes(
            DatanodeSchemaThreeDBDefinition.getContainerKeyPrefix(
                containerId)));
      } else {
<<<<<<< HEAD
        iterator = new ManagedRocksIterator(
            rocksDB.get().newIterator(columnFamilyHandle));
        iterator.get().seekToFirst();
      }

      displayTable(iterator, columnFamilyDefinition);
    } finally {
      if (iterator != null) {
        iterator.close();
=======
        DBColumnFamilyDefinition columnFamilyDefinition =
                this.columnFamilyMap.get(tableName);
        ColumnFamilyHandle columnFamilyHandle = getColumnFamilyHandle(
                columnFamilyDefinition.getTableName()
                        .getBytes(StandardCharsets.UTF_8),
                columnFamilyHandleList);
        if (columnFamilyHandle == null) {
          throw new IllegalArgumentException("columnFamilyHandle is null");
        }
        if (showCount) {
          long keyCount = rocksDB.get().getLongProperty(columnFamilyHandle,
              RocksDatabase.ESTIMATE_NUM_KEYS);
          System.out.println(keyCount);
          return;
        }
        ManagedRocksIterator iterator;
        if (containerId > 0 && schemaV3) {
          ManagedReadOptions readOptions = new ManagedReadOptions();
          readOptions.setIterateUpperBound(new ManagedSlice(
              FixedLengthStringUtils.string2Bytes(
                  DatanodeSchemaThreeDBDefinition.getContainerKeyPrefix(
                  containerId + 1))));
          iterator = new ManagedRocksIterator(
              rocksDB.get().newIterator(columnFamilyHandle, readOptions));
          iterator.get().seek(FixedLengthStringUtils.string2Bytes(
              DatanodeSchemaThreeDBDefinition.getContainerKeyPrefix(
                  containerId)));
        } else {
          iterator = new ManagedRocksIterator(
              rocksDB.get().newIterator(columnFamilyHandle));
          iterator.get().seekToFirst();
        }
        scannedObjects = displayTable(iterator,
                columnFamilyDefinition, schemaV3);
>>>>>>> 89e6ee1e
      }
    }
  }

  private String removeTrailingSlashIfNeeded(String dbPath) {
    if (dbPath.endsWith(OzoneConsts.OZONE_URI_DELIMITER)) {
      dbPath = dbPath.substring(0, dbPath.length() - 1);
    }
    return dbPath;
  }

  @Override
  public Class<?> getParentType() {
    return RDBParser.class;
  }
}<|MERGE_RESOLUTION|>--- conflicted
+++ resolved
@@ -60,8 +60,8 @@
  * Parser for scm.db, om.db or container db file.
  */
 @CommandLine.Command(
-        name = "scan",
-        description = "Parse specified metadataTable"
+    name = "scan",
+    description = "Parse specified metadataTable"
 )
 @MetaInfServices(SubcommandWithParent.class)
 public class DBScanner implements Callable<Void>, SubcommandWithParent {
@@ -99,17 +99,10 @@
       description = "Key from which to iterate the DB")
   private String startKey;
 
-<<<<<<< HEAD
   @CommandLine.Option(names = {"--dnSchema", "--dn-schema", "-d"},
       description = "Datanode DB Schema Version: V1/V2/V3",
       defaultValue = "V2")
   private String dnDBSchemaVersion;
-=======
-  @CommandLine.Option(names = {"--dnSchema", "-d", "--dn-schema"},
-      description = "Datanode DB Schema Version : V1/V2/V3",
-      defaultValue = "V3")
-  private static String dnDBSchemaVersion;
->>>>>>> 89e6ee1e
 
   @CommandLine.Option(names = {"--container-id", "--cid"},
       description = "Container ID. Applicable if datanode DB Schema is V3",
@@ -163,7 +156,6 @@
     }
   }
 
-<<<<<<< HEAD
   private void displayTable(ManagedRocksIterator iterator,
       DBColumnFamilyDefinition dbColumnFamilyDefinition) throws IOException {
 
@@ -179,12 +171,6 @@
   private void displayTable(ManagedRocksIterator iterator,
       DBColumnFamilyDefinition dbColumnFamilyDefinition, PrintWriter out)
       throws IOException {
-=======
-  private static List<Object> displayTable(ManagedRocksIterator iterator,
-      DBColumnFamilyDefinition dbColumnFamilyDefinition, boolean schemaV3)
-          throws IOException {
-    List<Object> outputs = new ArrayList<>();
->>>>>>> 89e6ee1e
 
     if (startKey != null) {
       iterator.get().seek(getValueObject(dbColumnFamilyDefinition));
@@ -198,7 +184,6 @@
       out.print("[ ");
     }
 
-<<<<<<< HEAD
     boolean schemaV3 = dnDBSchemaVersion != null &&
         dnDBSchemaVersion.equalsIgnoreCase(SCHEMA_V3);
 
@@ -209,29 +194,6 @@
       if (withKey) {
         Object key = dbColumnFamilyDefinition.getKeyCodec()
             .fromPersistedFormat(iterator.get().key());
-=======
-      while (iterator.get().isValid()) {
-        StringBuilder result = new StringBuilder();
-        if (withKey) {
-          Object key = dbColumnFamilyDefinition.getKeyCodec()
-              .fromPersistedFormat(iterator.get().key());
-          Gson gson = new GsonBuilder().setPrettyPrinting().create();
-          if (schemaV3) {
-            int index =
-                DatanodeSchemaThreeDBDefinition.getContainerKeyPrefixLength();
-            String cid = key.toString().substring(0, index);
-            String blockId = key.toString().substring(index);
-            result.append(gson.toJson(Longs.fromByteArray(
-                FixedLengthStringUtils.string2Bytes(cid)) + ": " + blockId));
-          } else {
-            result.append(gson.toJson(key));
-          }
-          result.append(" -> ");
-        }
-        Object o = dbColumnFamilyDefinition.getValueCodec()
-            .fromPersistedFormat(iterator.get().value());
-        outputs.add(o);
->>>>>>> 89e6ee1e
         Gson gson = new GsonBuilder().setPrettyPrinting().create();
         if (schemaV3) {
           int index =
@@ -275,22 +237,21 @@
   }
 
   private ColumnFamilyHandle getColumnFamilyHandle(
-            byte[] name, List<ColumnFamilyHandle> columnFamilyHandles) {
+      byte[] name, List<ColumnFamilyHandle> columnFamilyHandles) {
     return columnFamilyHandles
-            .stream()
-            .filter(
-              handle -> {
-                try {
-                  return Arrays.equals(handle.getName(), name);
-                } catch (Exception ex) {
-                  throw new RuntimeException(ex);
-                }
-              })
-            .findAny()
-            .orElse(null);
-  }
-
-<<<<<<< HEAD
+        .stream()
+        .filter(
+            handle -> {
+              try {
+                return Arrays.equals(handle.getName(), name);
+              } catch (Exception ex) {
+                throw new RuntimeException(ex);
+              }
+            })
+        .findAny()
+        .orElse(null);
+  }
+
   /**
    * Main table printing logic.
    * User-provided args are not in the arg list. Those are instance variables
@@ -298,48 +259,12 @@
    */
   private void printTable(List<ColumnFamilyHandle> columnFamilyHandleList,
                           ManagedRocksDB rocksDB, String dbPath)
-=======
-  private void constructColumnFamilyMap(DBDefinition dbDefinition) {
-    if (dbDefinition == null) {
-      System.out.println("Incorrect Db Path");
-      return;
-    }
-    this.columnFamilyMap = new HashMap<>();
-    DBColumnFamilyDefinition[] columnFamilyDefinitions = dbDefinition
-            .getColumnFamilies();
-    for (DBColumnFamilyDefinition definition:columnFamilyDefinitions) {
-      LOG.info("Added definition for table: {}", definition.getTableName());
-      this.columnFamilyMap.put(definition.getTableName(), definition);
-    }
-  }
-
-  @Override
-  public Void call() throws Exception {
-    List<ColumnFamilyDescriptor> cfs =
-        RocksDBUtils.getColumnFamilyDescriptors(parent.getDbPath());
-
-    final List<ColumnFamilyHandle> columnFamilyHandleList =
-        new ArrayList<>();
-    ManagedRocksDB rocksDB = ManagedRocksDB.openReadOnly(parent.getDbPath(),
-            cfs, columnFamilyHandleList);
-    final boolean schemaV3 = DBScanner.dnDBSchemaVersion != null &&
-            DBScanner.dnDBSchemaVersion.equals("V3") &&
-            parent.getDbPath().contains(OzoneConsts.CONTAINER_DB_NAME);
-    this.printAppropriateTable(columnFamilyHandleList,
-           rocksDB, parent.getDbPath(), schemaV3);
-    return null;
-  }
-
-  private void printAppropriateTable(
-          List<ColumnFamilyHandle> columnFamilyHandleList,
-          ManagedRocksDB rocksDB, String dbPath, boolean schemaV3)
->>>>>>> 89e6ee1e
       throws IOException, RocksDBException {
 
     if (limit < 1 && limit != -1) {
       throw new IllegalArgumentException(
-              "List length should be a positive number. Only allowed negative" +
-                  " number is -1 which is to dump entire table");
+          "List length should be a positive number. Only allowed negative" +
+              " number is -1 which is to dump entire table");
     }
     dbPath = removeTrailingSlashIfNeeded(dbPath);
     DBDefinitionFactory.setDnDBSchemaVersion(dnDBSchemaVersion);
@@ -392,7 +317,6 @@
             DatanodeSchemaThreeDBDefinition.getContainerKeyPrefix(
                 containerId)));
       } else {
-<<<<<<< HEAD
         iterator = new ManagedRocksIterator(
             rocksDB.get().newIterator(columnFamilyHandle));
         iterator.get().seekToFirst();
@@ -402,42 +326,6 @@
     } finally {
       if (iterator != null) {
         iterator.close();
-=======
-        DBColumnFamilyDefinition columnFamilyDefinition =
-                this.columnFamilyMap.get(tableName);
-        ColumnFamilyHandle columnFamilyHandle = getColumnFamilyHandle(
-                columnFamilyDefinition.getTableName()
-                        .getBytes(StandardCharsets.UTF_8),
-                columnFamilyHandleList);
-        if (columnFamilyHandle == null) {
-          throw new IllegalArgumentException("columnFamilyHandle is null");
-        }
-        if (showCount) {
-          long keyCount = rocksDB.get().getLongProperty(columnFamilyHandle,
-              RocksDatabase.ESTIMATE_NUM_KEYS);
-          System.out.println(keyCount);
-          return;
-        }
-        ManagedRocksIterator iterator;
-        if (containerId > 0 && schemaV3) {
-          ManagedReadOptions readOptions = new ManagedReadOptions();
-          readOptions.setIterateUpperBound(new ManagedSlice(
-              FixedLengthStringUtils.string2Bytes(
-                  DatanodeSchemaThreeDBDefinition.getContainerKeyPrefix(
-                  containerId + 1))));
-          iterator = new ManagedRocksIterator(
-              rocksDB.get().newIterator(columnFamilyHandle, readOptions));
-          iterator.get().seek(FixedLengthStringUtils.string2Bytes(
-              DatanodeSchemaThreeDBDefinition.getContainerKeyPrefix(
-                  containerId)));
-        } else {
-          iterator = new ManagedRocksIterator(
-              rocksDB.get().newIterator(columnFamilyHandle));
-          iterator.get().seekToFirst();
-        }
-        scannedObjects = displayTable(iterator,
-                columnFamilyDefinition, schemaV3);
->>>>>>> 89e6ee1e
       }
     }
   }
