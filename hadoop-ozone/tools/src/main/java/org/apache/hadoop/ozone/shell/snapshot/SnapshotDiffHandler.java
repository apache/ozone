/*
 * Licensed to the Apache Software Foundation (ASF) under one
 * or more contributor license agreements.  See the NOTICE file
 * distributed with this work for additional information
 * regarding copyright ownership.  The ASF licenses this file
 * to you under the Apache License, Version 2.0 (the
 * "License"); you may not use this file except in compliance
 *  with the License.  You may obtain a copy of the License at
 *
 *      http://www.apache.org/licenses/LICENSE-2.0
 *
 *  Unless required by applicable law or agreed to in writing, software
 *  distributed under the License is distributed on an "AS IS" BASIS,
 *  WITHOUT WARRANTIES OR CONDITIONS OF ANY KIND, either express or implied.
 *  See the License for the specific language governing permissions and
 *  limitations under the License.
 */
package org.apache.hadoop.ozone.shell.snapshot;

import org.apache.hadoop.ozone.OmUtils;
import org.apache.hadoop.ozone.client.ObjectStore;
import org.apache.hadoop.ozone.client.OzoneClient;
import org.apache.hadoop.ozone.shell.Handler;
import org.apache.hadoop.ozone.shell.OzoneAddress;
import org.apache.hadoop.ozone.shell.bucket.BucketUri;
import picocli.CommandLine;

import java.io.IOException;
import java.io.PrintStream;

/**
 * ozone sh snapshot diff.
 */
@CommandLine.Command(name = "diff", aliases = "snapshotDiff",
    description = "Get the differences between two snapshots")
public class SnapshotDiffHandler extends Handler {

  @CommandLine.Mixin
  private BucketUri snapshotPath;

  @CommandLine.Parameters(description = "from snapshot name",
      index = "1")
  private String fromSnapshot;

  @CommandLine.Parameters(description = "to snapshot name",
      index = "2")
  private String toSnapshot;

  @CommandLine.Option(names = {"-t", "--token"},
      description = "continuation token for next page (optional)")
  private String token;

  @CommandLine.Option(names = {"-p", "--page-size"},
      description = "number of diff entries to be returned in the response" +
          " (optional)")
  private int pageSize;

  @CommandLine.Option(names = {"--ffd", "--force-full-diff"},
      description = "perform full diff of snapshot without using" +
          " optimised DAG based pruning approach (optional)",
      hidden = true)
  private boolean forceFullDiff;


  @CommandLine.Option(names = {"-c", "--cancel"},
      description = "Request to cancel a running SnapshotDiff job. " +
          "If the job is not IN_PROGRESS, the request will fail.",
      defaultValue = "false")
  private boolean cancel;

  @CommandLine.Option(names = {"--fnnd", "--force-non-native-diff"},
      description = "perform diff of snapshot without using" +
          " native libs (optional)",
      hidden = true)
  private boolean forceNonNativeDiff;

  @Override
  protected OzoneAddress getAddress() {
    return snapshotPath.getValue();
  }

  @Override
  protected void execute(OzoneClient client, OzoneAddress address)
      throws IOException {

    String volumeName = snapshotPath.getValue().getVolumeName();
    String bucketName = snapshotPath.getValue().getBucketName();
    OmUtils.validateSnapshotName(fromSnapshot);
    OmUtils.validateSnapshotName(toSnapshot);

    if (cancel) {
      cancelSnapshotDiff(client.getObjectStore(), volumeName, bucketName);
    } else {
      getSnapshotDiff(client.getObjectStore(), volumeName, bucketName);
    }
  }

  private void getSnapshotDiff(ObjectStore store, String volumeName,
                               String bucketName) throws IOException {
    try (PrintStream stream = out()) {
      stream.print(store.snapshotDiff(volumeName, bucketName, fromSnapshot,
          toSnapshot, token, pageSize, forceFullDiff));
    }
  }

  private void cancelSnapshotDiff(ObjectStore store, String volumeName,
                                  String bucketName) throws IOException {
    try (PrintStream stream = out()) {
<<<<<<< HEAD
      stream.print(client.getObjectStore()
          .snapshotDiff(volumeName, bucketName, fromSnapshot, toSnapshot,
              token, pageSize, forceFullDiff, cancel, forceNonNativeDiff));
=======
      stream.print(store.cancelSnapshotDiff(volumeName, bucketName,
          fromSnapshot, toSnapshot));
>>>>>>> 15365903
    }
  }
}<|MERGE_RESOLUTION|>--- conflicted
+++ resolved
@@ -99,21 +99,15 @@
                                String bucketName) throws IOException {
     try (PrintStream stream = out()) {
       stream.print(store.snapshotDiff(volumeName, bucketName, fromSnapshot,
-          toSnapshot, token, pageSize, forceFullDiff));
+          toSnapshot, token, pageSize, forceFullDiff, forceNonNativeDiff));
     }
   }
 
   private void cancelSnapshotDiff(ObjectStore store, String volumeName,
                                   String bucketName) throws IOException {
     try (PrintStream stream = out()) {
-<<<<<<< HEAD
-      stream.print(client.getObjectStore()
-          .snapshotDiff(volumeName, bucketName, fromSnapshot, toSnapshot,
-              token, pageSize, forceFullDiff, cancel, forceNonNativeDiff));
-=======
       stream.print(store.cancelSnapshotDiff(volumeName, bucketName,
           fromSnapshot, toSnapshot));
->>>>>>> 15365903
     }
   }
 }