/*
 * Licensed to the Apache Software Foundation (ASF) under one
 * or more contributor license agreements.  See the NOTICE file
 * distributed with this work for additional information
 * regarding copyright ownership.  The ASF licenses this file
 * to you under the Apache License, Version 2.0 (the
 * "License"); you may not use this file except in compliance
 *  with the License.  You may obtain a copy of the License at
 *
 *      http://www.apache.org/licenses/LICENSE-2.0
 *
 *  Unless required by applicable law or agreed to in writing, software
 *  distributed under the License is distributed on an "AS IS" BASIS,
 *  WITHOUT WARRANTIES OR CONDITIONS OF ANY KIND, either express or implied.
 *  See the License for the specific language governing permissions and
 *  limitations under the License.
 */
package org.apache.hadoop.ozone.shell.snapshot;

import org.apache.hadoop.ozone.OmUtils;
import org.apache.hadoop.ozone.client.OzoneClient;
import org.apache.hadoop.ozone.shell.Handler;
import org.apache.hadoop.ozone.shell.OzoneAddress;
import org.apache.hadoop.ozone.shell.bucket.BucketUri;
import picocli.CommandLine;

import java.io.IOException;
import java.io.PrintStream;

/**
 * ozone sh snapshot diff.
 */
@CommandLine.Command(name = "diff", aliases = "snapshotDiff",
    description = "Get the differences between two snapshots")
public class SnapshotDiffHandler extends Handler {

  @CommandLine.Mixin
  private BucketUri snapshotPath;

  @CommandLine.Parameters(description = "from snapshot name",
      index = "1")
  private String fromSnapshot;

  @CommandLine.Parameters(description = "to snapshot name",
      index = "2")
  private String toSnapshot;

  @CommandLine.Option(names = {"-t", "--token"},
      description = "continuation token for next page (optional)")
  private String token;

  @CommandLine.Option(names = {"-p", "--page-size"},
      description = "number of diff entries to be returned in the response" +
          " (optional)")
  private int pageSize;

  @CommandLine.Option(names = {"--ffd", "--force-full-diff"},
      description = "perform full diff of snapshot without using" +
          " optimised DAG based pruning approach (optional)",
      hidden = true)
  private boolean forceFullDiff;

<<<<<<< HEAD
  @CommandLine.Option(names = {"--fnnd", "--force-non-native-diff"},
      description = "perform diff of snapshot without using" +
          " native libs (optional)",
      hidden = true)
  private boolean forceNonNativeDiff;
=======

  @CommandLine.Option(names = {"-c", "--cancel"},
      description = "Request to cancel a running SnapshotDiff job. " +
          "If the job is not IN_PROGRESS, the request will fail.",
      defaultValue = "false")
  private boolean cancel;
>>>>>>> 05c1e859

  @Override
  protected OzoneAddress getAddress() {
    return snapshotPath.getValue();
  }

  @Override
  protected void execute(OzoneClient client, OzoneAddress address)
      throws IOException {

    String volumeName = snapshotPath.getValue().getVolumeName();
    String bucketName = snapshotPath.getValue().getBucketName();
    OmUtils.validateSnapshotName(fromSnapshot);
    OmUtils.validateSnapshotName(toSnapshot);

    try (PrintStream stream = out()) {
      stream.print(client.getObjectStore()
          .snapshotDiff(volumeName, bucketName, fromSnapshot, toSnapshot,
<<<<<<< HEAD
              token, pageSize, forceFullDiff, forceNonNativeDiff));
=======
              token, pageSize, forceFullDiff, cancel));
>>>>>>> 05c1e859
    }
  }
}<|MERGE_RESOLUTION|>--- conflicted
+++ resolved
@@ -60,20 +60,18 @@
       hidden = true)
   private boolean forceFullDiff;
 
-<<<<<<< HEAD
-  @CommandLine.Option(names = {"--fnnd", "--force-non-native-diff"},
-      description = "perform diff of snapshot without using" +
-          " native libs (optional)",
-      hidden = true)
-  private boolean forceNonNativeDiff;
-=======
 
   @CommandLine.Option(names = {"-c", "--cancel"},
       description = "Request to cancel a running SnapshotDiff job. " +
           "If the job is not IN_PROGRESS, the request will fail.",
       defaultValue = "false")
   private boolean cancel;
->>>>>>> 05c1e859
+
+  @CommandLine.Option(names = {"--fnnd", "--force-non-native-diff"},
+      description = "perform diff of snapshot without using" +
+          " native libs (optional)",
+      hidden = true)
+  private boolean forceNonNativeDiff;
 
   @Override
   protected OzoneAddress getAddress() {
@@ -92,11 +90,7 @@
     try (PrintStream stream = out()) {
       stream.print(client.getObjectStore()
           .snapshotDiff(volumeName, bucketName, fromSnapshot, toSnapshot,
-<<<<<<< HEAD
-              token, pageSize, forceFullDiff, forceNonNativeDiff));
-=======
-              token, pageSize, forceFullDiff, cancel));
->>>>>>> 05c1e859
+              token, pageSize, forceFullDiff, cancel, forceNonNativeDiff));
     }
   }
 }