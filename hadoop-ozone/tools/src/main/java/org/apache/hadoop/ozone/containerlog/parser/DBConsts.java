--- conflicted
+++ resolved
@@ -21,57 +21,16 @@
  * Constants used for ContainerDatanodeDatabase.
  */
 public final class DBConsts {
-<<<<<<< HEAD
-  
-  public static final String DEFAULT_DB_FILENAME = "container_datanode.db";
-=======
 
->>>>>>> 934ff12a
   public static final String DRIVER = "org.sqlite.JDBC";
   public static final String CONNECTION_PREFIX = "jdbc:sqlite:";
+  public static final String DATABASE_NAME = "container_datanode.db";
+  public static final String PROPS_FILE = "container-log-db-queries.properties";
   public static final int CACHE_SIZE = 1000000;
   public static final int BATCH_SIZE = 2500;
   public static final String DATANODE_CONTAINER_LOG_TABLE_NAME = "DatanodeContainerLogTable";
   public static final String CONTAINER_LOG_TABLE_NAME = "ContainerLogTable";
-<<<<<<< HEAD
-  public static final String CREATE_DATANODE_CONTAINER_LOG_TABLE = 
-      "CREATE TABLE IF NOT EXISTS DatanodeContainerLogTable (datanode_id TEXT NOT NULL, " +
-          "container_id INTEGER NOT NULL, timestamp TEXT NOT NULL, container_state TEXT, bcsid INTEGER, " +
-          "error_message TEXT, log_level TEXT NOT NULL," +
-          " index_value INTEGER);";
-  public static final String CREATE_CONTAINER_LOG_TABLE = 
-      "CREATE TABLE IF NOT EXISTS ContainerLogTable (datanode_id TEXT NOT NULL, container_id INTEGER NOT NULL," +
-          " latest_state TEXT, latest_bcsid INTEGER, PRIMARY KEY (datanode_id, container_id));";
-  public static final String CREATE_DATANODE_CONTAINER_INDEX = 
-      "CREATE INDEX IF NOT EXISTS idx_datanode_container ON DatanodeContainerLogTable (datanode_id," +
-          " container_id, timestamp);";
-  public static final String INSERT_DATANODE_CONTAINER_LOG = 
-      "INSERT INTO DatanodeContainerLogTable (datanode_id, container_id, timestamp, container_state, bcsid," +
-          " error_message, log_level, index_value) VALUES (?, ?, ?, ?, ?, ?, ?, ?);";
-  public static final String INSERT_CONTAINER_LOG = 
-      "INSERT OR REPLACE INTO ContainerLogTable (datanode_id, container_id, latest_state," +
-          " latest_bcsid) VALUES (?, ?, ?, ?);";
-  public static final String SELECT_LATEST_CONTAINER_LOG = 
-      "SELECT a.datanode_id, a.container_id, a.container_state, a.bcsid, a.timestamp FROM DatanodeContainerLogTable" +
-          " AS a JOIN  (SELECT datanode_id, container_id, MAX(timestamp) as timestamp FROM DatanodeContainerLogTable" +
-          " GROUP BY datanode_id, container_id) as b ON a.datanode_id = b.datanode_id AND " +
-          "a.container_id = b.container_id AND a.timestamp=b.timestamp;";
-  public static final String DROP_TABLE = "DROP TABLE IF EXISTS {table_name};";
-  public static final String CREATE_INDEX_LATEST_STATE = 
-      "CREATE INDEX IF NOT EXISTS idx_container_log_state ON ContainerLogTable(latest_state);";
-  public static final String SELECT_LATEST_CONTAINER_LOGS_BY_STATE = 
-      "SELECT cl.datanode_id, cl.container_id, cl.latest_state, cl.latest_bcsid, dcl.error_message, dcl.index_value," +
-          " dcl.timestamp FROM ContainerLogTable cl LEFT JOIN DatanodeContainerLogTable dcl ON" +
-          " cl.datanode_id = dcl.datanode_id AND cl.container_id = dcl.container_id AND cl.latest_bcsid = dcl.bcsid " +
-          "AND cl.latest_state = dcl.container_state WHERE cl.latest_state = ? " +
-          "AND dcl.timestamp = (SELECT MAX(timestamp) FROM DatanodeContainerLogTable sub_dcl " +
-          "WHERE sub_dcl.datanode_id = cl.datanode_id AND" +
-          " sub_dcl.container_id = cl.container_id AND sub_dcl.bcsid = cl.latest_bcsid" +
-          " AND sub_dcl.container_state = cl.latest_state)";
-  
-=======
 
->>>>>>> 934ff12a
   private DBConsts() {
     //Never constructed
   }
