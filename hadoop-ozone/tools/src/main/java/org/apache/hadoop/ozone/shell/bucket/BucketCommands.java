/*
 * Licensed to the Apache Software Foundation (ASF) under one
 * or more contributor license agreements.  See the NOTICE file
 * distributed with this work for additional information
 * regarding copyright ownership.  The ASF licenses this file
 * to you under the Apache License, Version 2.0 (the
 * "License"); you may not use this file except in compliance
 *  with the License.  You may obtain a copy of the License at
 *
 *      http://www.apache.org/licenses/LICENSE-2.0
 *
 *  Unless required by applicable law or agreed to in writing, software
 *  distributed under the License is distributed on an "AS IS" BASIS,
 *  WITHOUT WARRANTIES OR CONDITIONS OF ANY KIND, either express or implied.
 *  See the License for the specific language governing permissions and
 *  limitations under the License.
 */

package org.apache.hadoop.ozone.shell.bucket;

import java.util.concurrent.Callable;

import org.apache.hadoop.hdds.cli.GenericParentCommand;
import org.apache.hadoop.hdds.cli.HddsVersionProvider;
import org.apache.hadoop.hdds.cli.MissingSubcommandException;
import org.apache.hadoop.hdds.cli.SubcommandWithParent;
import org.apache.hadoop.hdds.conf.OzoneConfiguration;
import org.apache.hadoop.ozone.shell.OzoneShell;
import org.apache.hadoop.ozone.shell.Shell;

import org.kohsuke.MetaInfServices;
import picocli.CommandLine.Command;
import picocli.CommandLine.ParentCommand;

/**
 * Subcommands for the bucket related operations.
 */
@Command(name = "bucket",
    description = "Bucket specific operations",
    subcommands = {
        InfoBucketHandler.class,
        ListBucketHandler.class,
        CreateBucketHandler.class,
        SetQuotaHandler.class,
        LinkBucketHandler.class,
        DeleteBucketHandler.class,
        AddAclBucketHandler.class,
        RemoveAclBucketHandler.class,
        GetAclBucketHandler.class,
        SetAclBucketHandler.class,
        ClearQuotaHandler.class,
<<<<<<< HEAD
        SetReplicationConfigHandler.class
=======
        UpdateBucketHandler.class
>>>>>>> bea3d328
    },
    mixinStandardHelpOptions = true,
    versionProvider = HddsVersionProvider.class)
@MetaInfServices(SubcommandWithParent.class)
public class BucketCommands implements GenericParentCommand, Callable<Void>,
    SubcommandWithParent {

  @ParentCommand
  private Shell shell;

  @Override
  public Void call() throws Exception {
    throw new MissingSubcommandException(
        this.shell.getCmd().getSubcommands().get("bucket"));
  }

  @Override
  public boolean isVerbose() {
    return shell.isVerbose();
  }

  @Override
  public OzoneConfiguration createOzoneConfiguration() {
    return shell.createOzoneConfiguration();
  }

  @Override
  public Class<?> getParentType() {
    return OzoneShell.class;
  }
}<|MERGE_RESOLUTION|>--- conflicted
+++ resolved
@@ -49,11 +49,8 @@
         GetAclBucketHandler.class,
         SetAclBucketHandler.class,
         ClearQuotaHandler.class,
-<<<<<<< HEAD
-        SetReplicationConfigHandler.class
-=======
+        SetReplicationConfigHandler.class,
         UpdateBucketHandler.class
->>>>>>> bea3d328
     },
     mixinStandardHelpOptions = true,
     versionProvider = HddsVersionProvider.class)
