--- conflicted
+++ resolved
@@ -64,19 +64,11 @@
         defaultValue = "false")
     private boolean doExecuteChecksums;
 
-<<<<<<< HEAD
-    @CommandLine.Option(names = "--padding",
-        description = "Check for missing padding in erasure coded replicas.",
-        defaultValue = "false")
-    private boolean doExecutePadding;
-
     @CommandLine.Option(names = "--metadata",
         description = "Check for block existence on datanodes.",
         defaultValue = "false")
     private boolean doExecuteMetadataCheck;
 
-=======
->>>>>>> 68913156
   }
   private List<ReplicaVerifier> replicaVerifiers;
 
@@ -88,18 +80,10 @@
       replicaVerifiers.add(new Checksums(client, outputDir, LOG, getConf()));
     }
 
-<<<<<<< HEAD
-    if (verification.doExecutePadding) {
-      findMissingPadding = new FindMissingPadding(client, scmOption, LOG, out(), getConf());
-      replicaVerifiers.add(findMissingPadding);
-    }
-
     if (verification.doExecuteMetadataCheck) {
       replicaVerifiers.add(new MetadataCheck(client, LOG, out(), getConf()));
     }
 
-=======
->>>>>>> 68913156
     findCandidateKeys(client, address);
   }
 
