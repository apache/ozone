/*
 * Licensed to the Apache Software Foundation (ASF) under one or more
 * contributor license agreements. See the NOTICE file distributed with
 * this work for additional information regarding copyright ownership.
 * The ASF licenses this file to You under the Apache License, Version 2.0
 * (the "License"); you may not use this file except in compliance with
 * the License. You may obtain a copy of the License at
 *
 *      http://www.apache.org/licenses/LICENSE-2.0
 *
 * Unless required by applicable law or agreed to in writing, software
 * distributed under the License is distributed on an "AS IS" BASIS,
 * WITHOUT WARRANTIES OR CONDITIONS OF ANY KIND, either express or implied.
 * See the License for the specific language governing permissions and
 * limitations under the License.
 */

package org.apache.hadoop.ozone.debug.replicas;

import com.fasterxml.jackson.databind.node.ArrayNode;
import com.fasterxml.jackson.databind.node.ObjectNode;
import java.io.IOException;
import java.util.ArrayList;
import java.util.Iterator;
import java.util.List;
import org.apache.hadoop.hdds.protocol.DatanodeDetails;
import org.apache.hadoop.hdds.scm.cli.ScmOption;
import org.apache.hadoop.hdds.server.JsonUtils;
import org.apache.hadoop.ozone.client.ObjectStore;
import org.apache.hadoop.ozone.client.OzoneBucket;
import org.apache.hadoop.ozone.client.OzoneClient;
import org.apache.hadoop.ozone.client.OzoneClientException;
import org.apache.hadoop.ozone.client.OzoneKey;
import org.apache.hadoop.ozone.client.OzoneVolume;
import org.apache.hadoop.ozone.om.helpers.OmKeyInfo;
import org.apache.hadoop.ozone.om.helpers.OmKeyLocationInfo;
import org.apache.hadoop.ozone.shell.Handler;
import org.apache.hadoop.ozone.shell.OzoneAddress;
import org.apache.hadoop.ozone.shell.Shell;
import picocli.CommandLine;

/**
 * Verify replicas command.
 */

@CommandLine.Command(
    name = "verify",
    description = "Run checks to verify data across replicas. By default prints only the keys with failed checks.")
public class ReplicasVerify extends Handler {
  @CommandLine.Mixin
  private ScmOption scmOption;

  @CommandLine.Parameters(arity = "1",
      description = Shell.OZONE_URI_DESCRIPTION)
  private String uri;

  @CommandLine.Option(names = {"-o", "--output-dir"},
      description = "Destination directory to save the generated output.",
      required = true)
  private String outputDir;

  @CommandLine.Option(names = {"--all-results"},
      description = "Print results for all passing and failing keys")
  private boolean allResults;

  @CommandLine.ArgGroup(exclusive = false, multiplicity = "1")
  private Verification verification;

<<<<<<< HEAD
  static class Verification {
    @CommandLine.Option(names = "--checksums",
        description = "Do client side data checksum validation of all replicas.",
        // value will be true only if the "--checksums" option was specified on the CLI
        defaultValue = "false")
    private boolean doExecuteChecksums;

    @CommandLine.Option(names = "--block-existence",
        description = "Check for block existence on datanodes.",
        defaultValue = "false")
    private boolean doExecuteBlockExistence;

  }
=======
>>>>>>> c71b393b
  private List<ReplicaVerifier> replicaVerifiers;

  @Override
  protected void execute(OzoneClient client, OzoneAddress address) throws IOException {
    replicaVerifiers = new ArrayList<>();

    if (verification.doExecuteChecksums) {
      replicaVerifiers.add(new ChecksumVerifier(getConf()));
    }

    if (verification.doExecuteBlockExistence) {
      replicaVerifiers.add(new BlockExistenceVerifier(getConf()));
    }

    findCandidateKeys(client, address);
  }

  @Override
  protected OzoneAddress getAddress() throws OzoneClientException {
    return new OzoneAddress(uri);
  }

  void findCandidateKeys(OzoneClient ozoneClient, OzoneAddress address) throws IOException {
    ObjectStore objectStore = ozoneClient.getObjectStore();
    String volumeName = address.getVolumeName();
    String bucketName = address.getBucketName();
    String keyName = address.getKeyName();

    ObjectNode root = JsonUtils.createObjectNode(null);
    ArrayNode keysArray = root.putArray("keys");

    boolean[] allKeysPassed = {true};

    if (!keyName.isEmpty()) {
      processKey(ozoneClient, volumeName, bucketName, keyName, keysArray, allKeysPassed);
    } else if (!bucketName.isEmpty()) {
      OzoneVolume volume = objectStore.getVolume(volumeName);
      OzoneBucket bucket = volume.getBucket(bucketName);
      checkBucket(ozoneClient, bucket, keysArray, allKeysPassed);
    } else if (!volumeName.isEmpty()) {
      OzoneVolume volume = objectStore.getVolume(volumeName);
      checkVolume(ozoneClient, volume, keysArray, allKeysPassed);
    } else {
      for (Iterator<? extends OzoneVolume> it = objectStore.listVolumes(null); it.hasNext();) {
        checkVolume(ozoneClient, it.next(), keysArray, allKeysPassed);
      }
    }
    root.put("pass", allKeysPassed[0]);
    System.out.println(JsonUtils.toJsonStringWithDefaultPrettyPrinter(root));
  }

  void checkVolume(OzoneClient ozoneClient, OzoneVolume volume, ArrayNode keysArray, boolean[] allKeysPassed)
      throws IOException {
    for (Iterator<? extends OzoneBucket> it = volume.listBuckets(null); it.hasNext();) {
      OzoneBucket bucket = it.next();
      checkBucket(ozoneClient, bucket, keysArray, allKeysPassed);
    }
  }

  void checkBucket(OzoneClient ozoneClient, OzoneBucket bucket, ArrayNode keysArray, boolean[] allKeysPassed)
      throws IOException {
    for (Iterator<? extends OzoneKey> it = bucket.listKeys(null); it.hasNext();) {
      OzoneKey key = it.next();
      // TODO: Remove this check once HDDS-12094 is fixed
      if (!key.getName().endsWith("/")) {
        processKey(ozoneClient, key.getVolumeName(), key.getBucketName(), key.getName(), keysArray, allKeysPassed);
      }
    }
  }

  void processKey(OzoneClient ozoneClient, String volumeName, String bucketName, String keyName,
      ArrayNode keysArray, boolean[] allKeysPassed) throws IOException {
    OmKeyInfo keyInfo = ozoneClient.getProxy().getKeyInfo(
        volumeName, bucketName, keyName, false);

    ObjectNode keyNode = JsonUtils.createObjectNode(null);
    keyNode.put("volumeName", volumeName);
    keyNode.put("bucketName", bucketName);
    keyNode.put("name", keyName);

    ArrayNode blocksArray = keyNode.putArray("blocks");
    boolean keyPass = true;

    for (OmKeyLocationInfo keyLocation : keyInfo.getLatestVersionLocations().getBlocksLatestVersionOnly()) {
      long containerID = keyLocation.getContainerID();
      long localID = keyLocation.getLocalID();

      ObjectNode blockNode = blocksArray.addObject();
      blockNode.put("containerID", containerID);
      blockNode.put("blockID", localID);

      ArrayNode replicasArray = blockNode.putArray("replicas");
      boolean blockPass = true;

      for (DatanodeDetails datanode : keyLocation.getPipeline().getNodes()) {
        ObjectNode replicaNode = replicasArray.addObject();

        ObjectNode datanodeNode = replicaNode.putObject("datanode");
        datanodeNode.put("uuid", datanode.getUuidString());
        datanodeNode.put("hostname", datanode.getHostName());

        ArrayNode checksArray = replicaNode.putArray("checks");
        boolean replicaPass = true;
        int replicaIndex = keyLocation.getPipeline().getReplicaIndex(datanode);

        for (ReplicaVerifier verifier : replicaVerifiers) {
          BlockVerificationResult result = verifier.verifyBlock(datanode, keyLocation, replicaIndex);
          ObjectNode checkNode = checksArray.addObject();
          checkNode.put("type", verifier.getType());
          checkNode.put("completed", result.isCompleted());
          checkNode.put("pass", result.passed());

          ArrayNode failuresArray = checkNode.putArray("failures");
          for (String failure : result.getFailures()) {
            failuresArray.addObject().put("message", failure);
          }
          replicaNode.put("replicaIndex", replicaIndex);

          if (!result.passed()) {
            replicaPass = false;
          }
        }

        if (!replicaPass) {
          blockPass = false;
        }
      }

      if (!blockPass) {
        keyPass = false;
      }
    }

    keyNode.put("pass", keyPass);
    if (!keyPass) {
      allKeysPassed[0] = false;
    }

    if (!keyPass || allResults) {
      keysArray.add(keyNode);
    }
  }

  static class Verification {
    @CommandLine.Option(names = "--checksums",
        description = "Do client side data checksum validation of all replicas.",
        // value will be true only if the "--checksums" option was specified on the CLI
        defaultValue = "false")
    private boolean doExecuteChecksums;

  }
}<|MERGE_RESOLUTION|>--- conflicted
+++ resolved
@@ -66,22 +66,6 @@
   @CommandLine.ArgGroup(exclusive = false, multiplicity = "1")
   private Verification verification;
 
-<<<<<<< HEAD
-  static class Verification {
-    @CommandLine.Option(names = "--checksums",
-        description = "Do client side data checksum validation of all replicas.",
-        // value will be true only if the "--checksums" option was specified on the CLI
-        defaultValue = "false")
-    private boolean doExecuteChecksums;
-
-    @CommandLine.Option(names = "--block-existence",
-        description = "Check for block existence on datanodes.",
-        defaultValue = "false")
-    private boolean doExecuteBlockExistence;
-
-  }
-=======
->>>>>>> c71b393b
   private List<ReplicaVerifier> replicaVerifiers;
 
   @Override
@@ -232,5 +216,10 @@
         defaultValue = "false")
     private boolean doExecuteChecksums;
 
+    @CommandLine.Option(names = "--block-existence",
+        description = "Check for block existence on datanodes.",
+        defaultValue = "false")
+    private boolean doExecuteBlockExistence;
+
   }
 }