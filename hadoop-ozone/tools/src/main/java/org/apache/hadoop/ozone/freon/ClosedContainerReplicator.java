/*
 * Licensed to the Apache Software Foundation (ASF) under one or more
 * contributor license agreements.  See the NOTICE file distributed with this
 * work for additional information regarding copyright ownership.  The ASF
 * licenses this file to you under the Apache License, Version 2.0 (the
 * "License"); you may not use this file except in compliance with the License.
 * You may obtain a copy of the License at
 * <p>
 * http://www.apache.org/licenses/LICENSE-2.0
 * <p>
 * Unless required by applicable law or agreed to in writing, software
 * distributed under the License is distributed on an "AS IS" BASIS, WITHOUT
 * WARRANTIES OR CONDITIONS OF ANY KIND, either express or implied. See the
 * License for the specific language governing permissions and limitations under
 * the License.
 */
package org.apache.hadoop.ozone.freon;

import com.codahale.metrics.Timer;
import org.apache.hadoop.hdds.cli.HddsVersionProvider;
import org.apache.hadoop.hdds.conf.ConfigurationSource;
import org.apache.hadoop.hdds.conf.OzoneConfiguration;
import org.apache.hadoop.hdds.protocol.DatanodeDetails;
import org.apache.hadoop.hdds.protocol.datanode.proto.ContainerProtos.ContainerType;
import org.apache.hadoop.hdds.protocol.proto.HddsProtos.LifeCycleState;
import org.apache.hadoop.hdds.scm.cli.ContainerOperationClient;
import org.apache.hadoop.hdds.scm.container.ContainerInfo;
import org.apache.hadoop.hdds.scm.pipeline.Pipeline;
import org.apache.hadoop.hdds.utils.HddsServerUtil;
import org.apache.hadoop.hdfs.server.datanode.StorageLocation;
import org.apache.hadoop.ozone.container.common.helpers.ContainerMetrics;
import org.apache.hadoop.ozone.container.common.impl.ContainerSet;
import org.apache.hadoop.ozone.container.common.interfaces.Handler;
import org.apache.hadoop.ozone.container.common.statemachine.DatanodeConfiguration;
import org.apache.hadoop.ozone.container.common.utils.HddsVolumeUtil;
import org.apache.hadoop.ozone.container.common.utils.StorageVolumeUtil;
import org.apache.hadoop.ozone.container.common.volume.MutableVolumeSet;
import org.apache.hadoop.ozone.container.common.volume.StorageVolume;
import org.apache.hadoop.ozone.container.metadata.WitnessedContainerMetadataStore;
import org.apache.hadoop.ozone.container.metadata.WitnessedContainerMetadataStoreImpl;
import org.apache.hadoop.ozone.container.ozoneimpl.ContainerController;
import org.apache.hadoop.ozone.container.replication.ContainerImporter;
import org.apache.hadoop.ozone.container.replication.ContainerReplicator;
import org.apache.hadoop.ozone.container.replication.DownloadAndImportReplicator;
import org.apache.hadoop.ozone.container.replication.ReplicationServer;
import org.apache.hadoop.ozone.container.replication.ReplicationSupervisor;
import org.apache.hadoop.ozone.container.replication.ReplicationTask;
import org.apache.hadoop.ozone.container.replication.SimpleContainerDownloader;
import org.apache.hadoop.ozone.container.upgrade.VersionedDatanodeFeatures;
import org.apache.hadoop.ozone.protocol.commands.ReplicateContainerCommand;
<<<<<<< HEAD
import org.slf4j.Logger;
import org.slf4j.LoggerFactory;
=======
import org.kohsuke.MetaInfServices;
>>>>>>> 04f62552
import picocli.CommandLine.Command;
import picocli.CommandLine.Option;

import java.io.IOException;
import java.nio.file.Files;
import java.nio.file.Path;
import java.nio.file.Paths;
import java.util.ArrayList;
import java.util.Collection;
import java.util.HashMap;
import java.util.List;
import java.util.Map;
import java.util.UUID;
import java.util.concurrent.Callable;
import java.util.stream.Collectors;
import java.util.stream.Stream;

/**
 * Utility to replicated closed container with datanode code.
 */
@Command(name = "cr",
    aliases = "container-replicator",
    description = "Replicate / download closed containers.",
    versionProvider = HddsVersionProvider.class,
    mixinStandardHelpOptions = true,
    showDefaultValues = true)
@MetaInfServices(FreonSubcommand.class)
public class ClosedContainerReplicator extends BaseFreonGenerator implements
    Callable<Void> {

  @Option(names = {"--datanode"},
      description = "Replicate only containers on this specific datanode.",
      defaultValue = "")
  private String datanode;

  private ReplicationSupervisor supervisor;

  private ContainerReplicator replicator;

  private Timer timer;
  private WitnessedContainerMetadataStore witnessedContainerMetadataStore;

  private List<ReplicationTask> replicationTasks;

  private static final Logger LOG =
      LoggerFactory.getLogger(ClosedContainerReplicator.class);

  @Override
  public Void call() throws Exception {
    try {
      return replicate();
    } finally {
      if (witnessedContainerMetadataStore != null) {
        witnessedContainerMetadataStore.close();
      }
    }
  }

  public Void replicate() throws Exception {

    OzoneConfiguration conf = createOzoneConfiguration();

    final Collection<String> datanodeStorageDirs =
        HddsServerUtil.getDatanodeStorageDirs(conf);

    for (String dir : datanodeStorageDirs) {
      checkDestinationDirectory(dir);
    }

    final ContainerOperationClient containerOperationClient =
        new ContainerOperationClient(conf);

    final List<ContainerInfo> containerInfos =
        containerOperationClient.listContainer(0L, 1_000_000).getContainerInfoList();

    //logic same as the download+import on the destination datanode
    initializeReplicationSupervisor(conf, containerInfos.size() * 2);

    replicationTasks = new ArrayList<>();

    for (ContainerInfo container : containerInfos) {
      if (container.getState() == LifeCycleState.CLOSED) {
        final Pipeline pipeline = containerOperationClient.getPipeline(container.getPipelineID().getProtobuf());
        final List<DatanodeDetails> datanodesWithContainer = pipeline.getNodes();
        final List<String> datanodeUUIDs =
              datanodesWithContainer
                  .stream().map(DatanodeDetails::getUuidString)
                  .collect(Collectors.toList());

        //if datanode is specified, replicate only container if it has a
        //replica.
        if (datanode.isEmpty() || datanodeUUIDs.contains(datanode)) {
          replicationTasks.add(new ReplicationTask(
              ReplicateContainerCommand.fromSources(container.getContainerID(),
                  datanodesWithContainer), replicator));
        }
      }
    }

    //important: override the max number of tasks.
    setTestNo(replicationTasks.size());

    init();

    timer = getMetrics().timer("replicate-container");
    runTests(this::replicateContainer);
    return null;
  }

  /**
   * Check id target directory is not re-used.
   */
  private void checkDestinationDirectory(String dirUrl) throws IOException {
    final StorageLocation storageLocation = StorageLocation.parse(dirUrl);
    final Path dirPath = Paths.get(storageLocation.getUri().getPath());

    if (Files.notExists(dirPath)) {
      return;
    }
    try (Stream<Path> stream = Files.list(dirPath)) {
      if (stream.count() == 0) {
        return;
      }
    }

    throw new IllegalArgumentException(
        "Configured storage directory " + dirUrl
            + " (used as destination) should be empty");
  }

  private void initializeReplicationSupervisor(
      ConfigurationSource conf, int queueSize) throws IOException {
    String scmID = UUID.randomUUID().toString();
    String clusterID = UUID.randomUUID().toString();
    String fakeDatanodeUuid = datanode;

    if (fakeDatanodeUuid.isEmpty()) {
      fakeDatanodeUuid = UUID.randomUUID().toString();
    }
    WitnessedContainerMetadataStore referenceCountedDS =
        WitnessedContainerMetadataStoreImpl.get(conf);
    this.witnessedContainerMetadataStore = referenceCountedDS;
    ContainerSet containerSet = new ContainerSet(referenceCountedDS.getContainerIdsTable(), 1000);

    ContainerMetrics metrics = ContainerMetrics.create(conf);

    MutableVolumeSet volumeSet = new MutableVolumeSet(fakeDatanodeUuid, conf,
        null, StorageVolume.VolumeType.DATA_VOLUME, null);

    if (VersionedDatanodeFeatures.SchemaV3.isFinalizedAndEnabled(conf)) {
      MutableVolumeSet dbVolumeSet =
          HddsServerUtil.getDatanodeDbDirs(conf).isEmpty() ? null :
          new MutableVolumeSet(fakeDatanodeUuid, conf, null,
              StorageVolume.VolumeType.DB_VOLUME, null);
      // load rocksDB with readOnly mode, otherwise it will fail.
      HddsVolumeUtil.loadAllHddsVolumeDbStore(
          volumeSet, dbVolumeSet, false, LOG);

      for (StorageVolume volume : volumeSet.getVolumesList()) {
        StorageVolumeUtil.checkVolume(volume, scmID, clusterID, conf, LOG, dbVolumeSet);
      }
    }

    Map<ContainerType, Handler> handlers = new HashMap<>();

    for (ContainerType containerType : ContainerType.values()) {
      final Handler handler =
          Handler.getHandlerForContainerType(
              containerType,
              conf,
              fakeDatanodeUuid,
              containerSet,
              volumeSet,
              metrics,
              containerReplicaProto -> {
              });
      handler.setClusterID(clusterID);
      handlers.put(containerType, handler);
    }

    ContainerController controller =
        new ContainerController(containerSet, handlers);

    ContainerImporter importer = new ContainerImporter(conf, containerSet,
        controller, volumeSet);
    replicator = new DownloadAndImportReplicator(conf, containerSet, importer,
        new SimpleContainerDownloader(conf, null));

    DatanodeConfiguration datanodeConfig =
        conf.getObject(DatanodeConfiguration.class);
    datanodeConfig.setCommandQueueLimit(queueSize);
    ReplicationServer.ReplicationConfig replicationConfig
        = conf.getObject(ReplicationServer.ReplicationConfig.class);
    supervisor = ReplicationSupervisor.newBuilder()
        .datanodeConfig(datanodeConfig)
        .replicationConfig(replicationConfig)
        .build();
  }

  private void replicateContainer(long counter) throws Exception {
    timer.time(() -> {
      final ReplicationTask replicationTask =
          replicationTasks.get((int) counter);
      supervisor.initCounters(replicationTask);
      supervisor.new TaskRunner(replicationTask).run();
      return null;
    });
  }
}<|MERGE_RESOLUTION|>--- conflicted
+++ resolved
@@ -48,12 +48,9 @@
 import org.apache.hadoop.ozone.container.replication.SimpleContainerDownloader;
 import org.apache.hadoop.ozone.container.upgrade.VersionedDatanodeFeatures;
 import org.apache.hadoop.ozone.protocol.commands.ReplicateContainerCommand;
-<<<<<<< HEAD
 import org.slf4j.Logger;
 import org.slf4j.LoggerFactory;
-=======
 import org.kohsuke.MetaInfServices;
->>>>>>> 04f62552
 import picocli.CommandLine.Command;
 import picocli.CommandLine.Option;
 
@@ -151,6 +148,7 @@
                   datanodesWithContainer), replicator));
         }
       }
+
     }
 
     //important: override the max number of tasks.
