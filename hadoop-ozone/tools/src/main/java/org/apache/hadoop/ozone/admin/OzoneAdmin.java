--- conflicted
+++ resolved
@@ -26,11 +26,6 @@
 import org.apache.hadoop.hdds.scm.cli.container.ContainerCommands;
 import org.apache.hadoop.hdds.scm.cli.datanode.DatanodeCommands;
 import org.apache.hadoop.hdds.scm.cli.pipeline.PipelineCommands;
-<<<<<<< HEAD
-import org.apache.hadoop.ozone.admin.om.OMAdmin;
-=======
-import org.apache.hadoop.hdds.scm.client.ScmClient;
->>>>>>> 76c448f6
 import org.apache.hadoop.util.NativeCodeLoader;
 
 import org.apache.log4j.ConsoleAppender;
@@ -60,16 +55,10 @@
 
   private OzoneConfiguration ozoneConf;
 
-<<<<<<< HEAD
-=======
-  @Option(names = {"--scm"}, description = "The destination scm (host:port)")
-  private String scm = "";
-
   public OzoneAdmin() {
     super(OzoneAdmin.class);
   }
 
->>>>>>> 76c448f6
   public OzoneConfiguration getOzoneConf() {
     if (ozoneConf == null) {
       ozoneConf = createOzoneConfiguration();
