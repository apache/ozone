/*
 * Licensed to the Apache Software Foundation (ASF) under one or more
 * contributor license agreements. See the NOTICE file distributed with
 * this work for additional information regarding copyright ownership.
 * The ASF licenses this file to You under the Apache License, Version 2.0
 * (the "License"); you may not use this file except in compliance with
 * the License. You may obtain a copy of the License at
 *
 *      http://www.apache.org/licenses/LICENSE-2.0
 *
 * Unless required by applicable law or agreed to in writing, software
 * distributed under the License is distributed on an "AS IS" BASIS,
 * WITHOUT WARRANTIES OR CONDITIONS OF ANY KIND, either express or implied.
 * See the License for the specific language governing permissions and
 * limitations under the License.
 */

package org.apache.hadoop.ozone.repair.om;

import static org.apache.hadoop.ozone.OzoneConsts.OM_KEY_PREFIX;

import jakarta.annotation.Nonnull;
import java.io.File;
import java.io.IOException;
import java.util.ArrayList;
import java.util.Collection;
import java.util.Objects;
import java.util.Stack;
import org.apache.commons.io.FileUtils;
import org.apache.hadoop.hdds.conf.ConfigurationSource;
import org.apache.hadoop.hdds.conf.OzoneConfiguration;
import org.apache.hadoop.hdds.utils.db.BatchOperation;
import org.apache.hadoop.hdds.utils.db.ByteArrayCodec;
import org.apache.hadoop.hdds.utils.db.DBStore;
import org.apache.hadoop.hdds.utils.db.DBStoreBuilder;
import org.apache.hadoop.hdds.utils.db.StringCodec;
import org.apache.hadoop.hdds.utils.db.Table;
import org.apache.hadoop.hdds.utils.db.TableIterator;
import org.apache.hadoop.ozone.OmUtils;
import org.apache.hadoop.ozone.om.codec.OMDBDefinition;
import org.apache.hadoop.ozone.om.helpers.BucketLayout;
import org.apache.hadoop.ozone.om.helpers.OmBucketInfo;
import org.apache.hadoop.ozone.om.helpers.OmDirectoryInfo;
import org.apache.hadoop.ozone.om.helpers.OmKeyInfo;
import org.apache.hadoop.ozone.om.helpers.OmVolumeArgs;
import org.apache.hadoop.ozone.om.helpers.RepeatedOmKeyInfo;
import org.apache.hadoop.ozone.om.helpers.SnapshotInfo;
import org.apache.hadoop.ozone.om.helpers.WithObjectID;
import org.apache.hadoop.ozone.om.lock.OmReadOnlyLock;
import org.apache.hadoop.ozone.om.request.file.OMFileRequest;
import org.apache.hadoop.ozone.repair.RepairTool;
import org.apache.ratis.util.Preconditions;
import org.slf4j.Logger;
import org.slf4j.LoggerFactory;
import picocli.CommandLine;

/**
 * Base Tool to identify and repair disconnected FSO trees across all buckets.
 * This tool logs information about reachable, pendingToDelete and orphaned files and directories in debug mode
 * and moves these orphaned files and directories to the deleted tables in repair mode.

 * If deletes are still in progress (the deleted directory table is not empty), the tool
 * reports that the tree is pendingToDelete, even though pending deletes would fix the issue.
 * If not, the tool reports them as orphaned and deletes them in repair mode.

 * Before using the tool, make sure all OMs are stopped, and that all Ratis logs have been flushed to the OM DB.
 * This can be done using `ozone admin prepare` before running the tool, and `ozone admin
 * cancelprepare` when done.

 * The tool will run a DFS from each bucket, and save all reachable directories as objectID-based keys in a
 * temporary RocksDB instance called "temp.db" in the same directory as om.db. It will also scan the
 * deletedDirectoryTable to identify objects pending deletion and store them as original keys in a pendingToDelete
 * table within the same temp.db instance.

 * It will then scan the entire file and directory tables for each bucket to classify each object:
 * - REACHABLE: Object's parent is in the reachable table (accessible from bucket root)
 * - PENDING_TO_DELETE: Object is in the pendingToDelete table (pending deletion)
 * - ORPHANED: Object is neither reachable nor pendingToDelete (orphaned, needs repair)
 * The tool is idempotent. temp.db will be automatically deleted when the tool finishes to ensure clean state.
 */
@CommandLine.Command(
    name = "fso-tree",
    description = "Identify and repair a disconnected FSO tree by marking orphaned entries for " +
        "deletion. OM should be stopped while this tool is run."
)
public class FSORepairTool extends RepairTool {
  private static final Logger LOG = LoggerFactory.getLogger(FSORepairTool.class);
  private static final String REACHABLE_TABLE = "reachable";
  private static final String PENDING_TO_DELETE_TABLE = "pendingToDelete";
  private static final byte[] EMPTY_BYTE_ARRAY = {};

  @CommandLine.Option(names = {"--db"},
      required = true,
      description = "Path to OM RocksDB")
  private String omDBPath;

  @CommandLine.Option(names = {"-v", "--volume"},
      description = "Filter by volume name. Add '/' before the volume name.")
  private String volumeFilter;

  @CommandLine.Option(names = {"-b", "--bucket"},
      description = "Filter by bucket name")
  private String bucketFilter;

  @Nonnull
  @Override
  protected Component serviceToBeOffline() {
    return Component.OM;
  }

  @Override
  public void execute() throws Exception {
    try {
      Impl repairTool = new Impl();
      repairTool.run();
    } catch (Exception ex) {
      LOG.error("FSO repair failed", ex);
      throw new IllegalArgumentException("FSO repair failed: " + ex.getMessage());
    }

    if (isVerbose()) {
      info("FSO repair finished.");
    }
  }

  private class Impl {

    private final DBStore store;
    private final Table<String, OmVolumeArgs> volumeTable;
    private final Table<String, OmBucketInfo> bucketTable;
    private final Table<String, OmDirectoryInfo> directoryTable;
    private final Table<String, OmKeyInfo> fileTable;
    private final Table<String, OmKeyInfo> deletedDirectoryTable;
    private final Table<String, RepeatedOmKeyInfo> deletedTable;
    private final Table<String, SnapshotInfo> snapshotInfoTable;
    private DBStore tempDB;
<<<<<<< HEAD
    private TypedTable<String, byte[]> reachableTable;
    private TypedTable<String, byte[]> pendingToDeleteTable;
=======
    private Table<String, byte[]> reachableTable;
    private Table<String, byte[]> unreachableTable;
>>>>>>> 0d4f6bbb
    private final ReportStatistics reachableStats;
    private final ReportStatistics pendingToDeleteStats;
    private final ReportStatistics orphanedStats;

    Impl() throws IOException {
      this.reachableStats = new ReportStatistics(0, 0, 0);
      this.pendingToDeleteStats = new ReportStatistics(0, 0, 0);
      this.orphanedStats = new ReportStatistics(0, 0, 0);

      this.store = getStoreFromPath(omDBPath);
      this.volumeTable = OMDBDefinition.VOLUME_TABLE_DEF.getTable(store);
      this.bucketTable = OMDBDefinition.BUCKET_TABLE_DEF.getTable(store);
      this.directoryTable = OMDBDefinition.DIRECTORY_TABLE_DEF.getTable(store);
      this.fileTable = OMDBDefinition.FILE_TABLE_DEF.getTable(store);
      this.deletedDirectoryTable = OMDBDefinition.DELETED_DIR_TABLE_DEF.getTable(store);
      this.deletedTable = OMDBDefinition.DELETED_TABLE_DEF.getTable(store);
      this.snapshotInfoTable = OMDBDefinition.SNAPSHOT_INFO_TABLE_DEF.getTable(store);
    }

    public Report run() throws Exception {
      try {
        if (bucketFilter != null && volumeFilter == null) {
          error("--bucket flag cannot be used without specifying --volume.");
          return null;
        }

        if (volumeFilter != null) {
          OmVolumeArgs volumeArgs = volumeTable.getIfExist(volumeFilter);
          if (volumeArgs == null) {
            error("Volume '" + volumeFilter + "' does not exist.");
            return null;
          }
        }

        // Iterate all volumes or a specific volume if specified
        try (TableIterator<String, ? extends Table.KeyValue<String, OmVolumeArgs>>
                 volumeIterator = volumeTable.iterator()) {
          try {
            openTempDB();
          } catch (IOException e) {
            error("Failed to open reachable database: " + e.getMessage());
            throw e;
          }
          while (volumeIterator.hasNext()) {
            Table.KeyValue<String, OmVolumeArgs> volumeEntry = volumeIterator.next();
            String volumeKey = volumeEntry.getKey();

            if (volumeFilter != null && !volumeFilter.equals(volumeKey)) {
              continue;
            }

            info("Processing volume: " + volumeKey);

            if (bucketFilter != null) {
              OmBucketInfo bucketInfo = bucketTable.getIfExist(volumeKey + "/" + bucketFilter);
              if (bucketInfo == null) {
                //Bucket does not exist in the volume
                error("Bucket '" + bucketFilter + "' does not exist in volume '" + volumeKey + "'.");
                return null;
              }

              if (bucketInfo.getBucketLayout() != BucketLayout.FILE_SYSTEM_OPTIMIZED) {
                info("Skipping non-FSO bucket " + bucketFilter);
                continue;
              }

              processBucket(volumeEntry.getValue(), bucketInfo);
            } else {

              // Iterate all buckets in the volume.
              try (TableIterator<String, ? extends Table.KeyValue<String, OmBucketInfo>>
                       bucketIterator = bucketTable.iterator()) {
                bucketIterator.seek(volumeKey);
                while (bucketIterator.hasNext()) {
                  Table.KeyValue<String, OmBucketInfo> bucketEntry = bucketIterator.next();
                  String bucketKey = bucketEntry.getKey();
                  OmBucketInfo bucketInfo = bucketEntry.getValue();

                  if (bucketInfo.getBucketLayout() != BucketLayout.FILE_SYSTEM_OPTIMIZED) {
                    info("Skipping non-FSO bucket " + bucketKey);
                    continue;
                  }

                  // Stop this loop once we have seen all buckets in the current
                  // volume.
                  if (!bucketKey.startsWith(volumeKey)) {
                    break;
                  }

                  processBucket(volumeEntry.getValue(), bucketInfo);
                }
              }
            }
          }
        }
      } catch (IOException e) {
        error("An error occurred while processing" + e.getMessage());
        throw e;
      } finally {
        closeTempDB();
        store.close();
      }

      return buildReportAndLog();
    }

    private boolean checkIfSnapshotExistsForBucket(String volumeName, String bucketName) throws IOException {
      if (snapshotInfoTable == null) {
        return false;
      }

      try (TableIterator<String, ? extends Table.KeyValue<String, SnapshotInfo>> iterator =
               snapshotInfoTable.iterator()) {
        while (iterator.hasNext()) {
          SnapshotInfo snapshotInfo = iterator.next().getValue();
          String snapshotPath = (volumeName + "/" + bucketName).replaceFirst("^/", "");
          if (snapshotInfo.getSnapshotPath().equals(snapshotPath)) {
            return true;
          }
        }
      }
      return false;
    }

    private void processBucket(OmVolumeArgs volume, OmBucketInfo bucketInfo) throws IOException {
      if (checkIfSnapshotExistsForBucket(volume.getVolume(), bucketInfo.getBucketName())) {
        info("Skipping repair for bucket '" + volume.getVolume() + "/" + bucketInfo.getBucketName() + "' " +
                "due to snapshot presence.");
        return;
      }
      info("Processing bucket: " + volume.getVolume() + "/" + bucketInfo.getBucketName());
      markReachableObjectsInBucket(volume, bucketInfo);
      markPendingToDeleteObjectsInBucket(volume, bucketInfo);
      handlePendingToDeleteAndOrphanedObjects(volume, bucketInfo);
    }

    private Report buildReportAndLog() {
      Report report = new Report.Builder()
          .setReachable(reachableStats)
          .setPendingToDelete(pendingToDeleteStats)
          .setOrphaned(orphanedStats)
          .build();

      info("\n" + report);
      return report;
    }

    private void markReachableObjectsInBucket(OmVolumeArgs volume, OmBucketInfo bucket) throws IOException {
      // Only put directories in the stack.
      // Directory keys should have the form /volumeID/bucketID/parentID/name.
      Stack<String> dirKeyStack = new Stack<>();

      // Since the tool uses parent directories to check for reachability, add
      // a reachable entry for the bucket as well.
      addReachableEntry(volume, bucket, bucket);
      // Initialize the stack with all immediate child directories of the
      // bucket, and mark them all as reachable.
      Collection<String> childDirs = getChildDirectoriesAndMarkAsReachable(volume, bucket, bucket);
      dirKeyStack.addAll(childDirs);

      while (!dirKeyStack.isEmpty()) {
        // Get one directory and process its immediate children.
        String currentDirKey = dirKeyStack.pop();
        OmDirectoryInfo currentDir = directoryTable.get(currentDirKey);
        if (currentDir == null) {
          if (isVerbose()) {
            info("Directory key" + currentDirKey + "to be processed was not found in the directory table.");
          }
          continue;
        }

        // TODO revisit this for a more memory efficient implementation,
        //  possibly making better use of RocksDB iterators.
        childDirs = getChildDirectoriesAndMarkAsReachable(volume, bucket, currentDir);
        dirKeyStack.addAll(childDirs);
      }
    }

    private void markPendingToDeleteObjectsInBucket(OmVolumeArgs volume, OmBucketInfo bucket) throws IOException {
      // Only put directories in the stack.
      // Directory keys should have the form /volumeID/bucketID/parentID/name.
      Stack<String> dirKeyStack = new Stack<>();

      // Find all deleted directories in this bucket and process their children
      String bucketPrefix = OM_KEY_PREFIX + volume.getObjectID() + OM_KEY_PREFIX + bucket.getObjectID();

      try (TableIterator<String, ? extends Table.KeyValue<String, OmKeyInfo>> deletedDirIterator =
               deletedDirectoryTable.iterator()) {
        deletedDirIterator.seek(bucketPrefix);
        while (deletedDirIterator.hasNext()) {
          Table.KeyValue<String, OmKeyInfo> deletedDirEntry = deletedDirIterator.next();
          String deletedDirKey = deletedDirEntry.getKey();

          // Only process deleted directories in this bucket
          if (!deletedDirKey.startsWith(bucketPrefix)) {
            break;
          }

          // Extract the objectID from the deleted directory entry
          OmKeyInfo deletedDirInfo = deletedDirEntry.getValue();
          long deletedObjectID = deletedDirInfo.getObjectID();

          // Build the prefix that children would have: /volID/bucketID/deletedObjectID/
          String childPrefix = OM_KEY_PREFIX + volume.getObjectID() + OM_KEY_PREFIX + bucket.getObjectID() +
              OM_KEY_PREFIX + deletedObjectID + OM_KEY_PREFIX;

          // Find all children of this deleted directory and mark as pendingToDelete
          Collection<String> childDirs = getChildDirectoriesAndMarkAsPendingToDelete(childPrefix);
          dirKeyStack.addAll(childDirs);
        }
      }

      while (!dirKeyStack.isEmpty()) {
        // Get one directory and process its immediate children.
        String currentDirKey = dirKeyStack.pop();
        OmDirectoryInfo currentDir = directoryTable.get(currentDirKey);
        if (currentDir == null) {
          if (isVerbose()) {
            info("Directory key" + currentDirKey + "to be processed was not found in the directory table.");
          }
          continue;
        }

        // For pendingToDelete directories, we need to build the prefix based on their objectID
        String childPrefix = OM_KEY_PREFIX + volume.getObjectID() + OM_KEY_PREFIX + bucket.getObjectID() +
            OM_KEY_PREFIX + currentDir.getObjectID() + OM_KEY_PREFIX;
        Collection<String> childDirs = getChildDirectoriesAndMarkAsPendingToDelete(childPrefix);
        dirKeyStack.addAll(childDirs);
      }
    }

    private void handlePendingToDeleteAndOrphanedObjects(OmVolumeArgs volume, OmBucketInfo bucket) throws IOException {
      // Check for pendingToDelete and orphaned directories in the bucket.
      String bucketPrefix = OM_KEY_PREFIX +
          volume.getObjectID() +
          OM_KEY_PREFIX +
          bucket.getObjectID();

      try (TableIterator<String, ? extends Table.KeyValue<String, OmDirectoryInfo>> dirIterator =
               directoryTable.iterator()) {
        dirIterator.seek(bucketPrefix);
        while (dirIterator.hasNext()) {
          Table.KeyValue<String, OmDirectoryInfo> dirEntry = dirIterator.next();
          String dirKey = dirEntry.getKey();

          // Only search directories in this bucket.
          if (!dirKey.startsWith(bucketPrefix)) {
            break;
          }

          if (!isReachable(dirKey)) {
            if (!isPendingToDelete(dirKey)) {
              orphanedStats.addDir();

              info("Deleting orphaned directory " + dirKey);
              if (!isDryRun()) {
                OmDirectoryInfo dirInfo = dirEntry.getValue();
                markDirectoryForDeletion(volume.getVolume(), bucket.getBucketName(), dirKey, dirInfo);
              }
            }
          }
        }
      }

      // Check for pendingToDelete and orphaned files
      try (TableIterator<String, ? extends Table.KeyValue<String, OmKeyInfo>>
               fileIterator = fileTable.iterator()) {
        fileIterator.seek(bucketPrefix);
        while (fileIterator.hasNext()) {
          Table.KeyValue<String, OmKeyInfo> fileEntry = fileIterator.next();
          String fileKey = fileEntry.getKey();
          // Only search files in this bucket.
          if (!fileKey.startsWith(bucketPrefix)) {
            break;
          }

          OmKeyInfo fileInfo = fileEntry.getValue();
          if (!isReachable(fileKey)) {
            if (!isPendingToDelete(fileKey)) {
              orphanedStats.addFile(fileInfo.getDataSize());

              info("Deleting orphaned file " + fileKey);
              if (!isDryRun()) {
                markFileForDeletion(bucket, fileKey, fileInfo);
              }
            }
          } else {
            // NOTE: We are deserializing the proto of every reachable file
            // just to log it's size. If we don't need this information we could
            // save time by skipping this step.
            reachableStats.addFile(fileInfo.getDataSize());
          }
        }
      }
    }

    protected void markFileForDeletion(OmBucketInfo bucketInfo, String fileKey, OmKeyInfo fileInfo) throws IOException {
      try (BatchOperation batch = store.initBatchOperation()) {
        fileTable.deleteWithBatch(batch, fileKey);

        RepeatedOmKeyInfo originalRepeatedKeyInfo = deletedTable.get(fileKey);
        RepeatedOmKeyInfo updatedRepeatedOmKeyInfo = OmUtils.prepareKeyForDelete(bucketInfo.getObjectID(),
            fileInfo, fileInfo.getUpdateID());
        // NOTE: The FSO code seems to write the open key entry with the whole
        // path, using the object's names instead of their ID. This would only
        // be possible when the file is deleted explicitly, and not part of a
        // directory delete. It is also not possible here if the file's parent
        // is gone. The name of the key does not matter so just use IDs.
        deletedTable.putWithBatch(batch, fileKey, updatedRepeatedOmKeyInfo);
        if (isVerbose()) {
          info("Added entry " + fileKey + " to open key table: " + updatedRepeatedOmKeyInfo);
        }
        store.commitBatchOperation(batch);
      }
    }

    protected void markDirectoryForDeletion(String volumeName, String bucketName,
        String dirKeyName, OmDirectoryInfo dirInfo) throws IOException {
      try (BatchOperation batch = store.initBatchOperation()) {
        directoryTable.deleteWithBatch(batch, dirKeyName);
        // HDDS-7592: Make directory entries in deleted dir table unique.
        String deleteDirKeyName = dirKeyName + OM_KEY_PREFIX + dirInfo.getObjectID();

        // Convert the directory to OmKeyInfo for deletion.
        OmKeyInfo dirAsKeyInfo = OMFileRequest.getOmKeyInfo(volumeName, bucketName, dirInfo, dirInfo.getName());
        deletedDirectoryTable.putWithBatch(batch, deleteDirKeyName, dirAsKeyInfo);

        store.commitBatchOperation(batch);
      }
    }

    private Collection<String> getChildDirectoriesAndMarkAsReachable(OmVolumeArgs volume, OmBucketInfo bucket,
        WithObjectID currentDir) throws IOException {

      Collection<String> childDirs = new ArrayList<>();

      try (TableIterator<String, ? extends Table.KeyValue<String, OmDirectoryInfo>>
               dirIterator = directoryTable.iterator()) {
        String dirPrefix = buildReachableKey(volume, bucket, currentDir);
        // Start searching the directory table at the current directory's
        // prefix to get its immediate children.
        dirIterator.seek(dirPrefix);
        while (dirIterator.hasNext()) {
          Table.KeyValue<String, OmDirectoryInfo> childDirEntry = dirIterator.next();
          String childDirKey = childDirEntry.getKey();
          // Stop processing once we have seen all immediate children of this
          // directory.
          if (!childDirKey.startsWith(dirPrefix)) {
            break;
          }
          // This directory was reached by search.
          addReachableEntry(volume, bucket, childDirEntry.getValue());
          childDirs.add(childDirKey);
          reachableStats.addDir();
        }
      }

      return childDirs;
    }

    private Collection<String> getChildDirectoriesAndMarkAsPendingToDelete(String dirPrefix) throws IOException {
      Collection<String> childDirs = new ArrayList<>();

      // Find child directories and mark them as pendingToDelete
      try (TableIterator<String, ? extends Table.KeyValue<String, OmDirectoryInfo>>
               dirIterator = directoryTable.iterator()) {
        // Start searching the directory table at the current directory's
        // prefix to get its immediate children.
        dirIterator.seek(dirPrefix);
        while (dirIterator.hasNext()) {
          Table.KeyValue<String, OmDirectoryInfo> childDirEntry = dirIterator.next();
          String childDirKey = childDirEntry.getKey();
          // Stop processing once we have seen all immediate children of this directory.
          if (!childDirKey.startsWith(dirPrefix)) {
            break;
          }

          // Ensure this is an immediate child, not a deeper descendant
          String relativePath = childDirKey.substring(dirPrefix.length());
          if (!relativePath.contains(OM_KEY_PREFIX)) {
            addPendingToDeleteEntry(childDirKey);
            childDirs.add(childDirKey);
            pendingToDeleteStats.addDir();
          }
        }
      }

      // Find child files and mark them as pendingToDelete
      try (TableIterator<String, ? extends Table.KeyValue<String, OmKeyInfo>> fileIterator =
               fileTable.iterator()) {
        fileIterator.seek(dirPrefix);
        while (fileIterator.hasNext()) {
          Table.KeyValue<String, OmKeyInfo> childFileEntry = fileIterator.next();
          String childFileKey = childFileEntry.getKey();
          // Stop if we've moved beyond children of this parent
          if (!childFileKey.startsWith(dirPrefix)) {
            break;
          }

          // Ensure this is an immediate child, not a deeper descendant
          String relativePath = childFileKey.substring(dirPrefix.length());
          if (!relativePath.contains(OM_KEY_PREFIX)) {
            addPendingToDeleteEntry(childFileKey);
            pendingToDeleteStats.addFile(childFileEntry.getValue().getDataSize());
          }
        }
      }

      return childDirs;
    }

    /**
     * Add the specified object to the reachable table, indicating it is part
     * of the connected FSO tree.
     */
    private void addReachableEntry(OmVolumeArgs volume, OmBucketInfo bucket, WithObjectID object) throws IOException {
      String reachableKey = buildReachableKey(volume, bucket, object);
      // No value is needed for this table.
      reachableTable.put(reachableKey, EMPTY_BYTE_ARRAY);
    }

    /**
     * Add the specified object to the pendingToDelete table, indicating it is part
     * of the disconnected FSO tree.
     */
    private void addPendingToDeleteEntry(String originalKey) throws IOException {
      // No value is needed for this table.
      pendingToDeleteTable.put(originalKey, EMPTY_BYTE_ARRAY);
    }

    /**
     * @param fileOrDirKey The key of a file or directory in RocksDB.
     * @return true if the entry's parent is in the reachable table.
     */
    protected boolean isReachable(String fileOrDirKey) throws IOException {
      String reachableParentKey = buildReachableParentKey(fileOrDirKey);

      return reachableTable.get(reachableParentKey) != null;
    }

    /**
     * @param fileOrDirKey The key of a file or directory in RocksDB.
     * @return true if the entry itself is in the pendingToDelete table.
     */
    protected boolean isPendingToDelete(String fileOrDirKey) throws IOException {
      return pendingToDeleteTable.get(fileOrDirKey) != null;
    }

    private void openTempDB() throws IOException {
      File tempDBFile = new File(new File(omDBPath).getParentFile(), "temp.db");
      info("Creating database with reachable and pendingToDelete tables at " + tempDBFile);
      // Delete the DB from the last run if it exists.
      if (tempDBFile.exists()) {
        FileUtils.deleteDirectory(tempDBFile);
      }

      ConfigurationSource conf = new OzoneConfiguration();
      tempDB = DBStoreBuilder.newBuilder(conf)
          .setName("temp.db")
          .setPath(tempDBFile.getParentFile().toPath())
          .addTable(REACHABLE_TABLE)
          .addTable(PENDING_TO_DELETE_TABLE)
          .build();
      reachableTable = tempDB.getTable(REACHABLE_TABLE, StringCodec.get(), ByteArrayCodec.get());
      pendingToDeleteTable = tempDB.getTable(PENDING_TO_DELETE_TABLE, StringCodec.get(), ByteArrayCodec.get());
    }

    private void closeTempDB() throws IOException {
      if (tempDB != null) {
        tempDB.close();
      }
      File tempDBFile = new File(new File(omDBPath).getParentFile(), "temp.db");
      if (tempDBFile.exists()) {
        FileUtils.deleteDirectory(tempDBFile);
      }
    }
  }

  protected static DBStore getStoreFromPath(String dbPath) throws IOException {
    File omDBFile = new File(dbPath);
    if (!omDBFile.exists() || !omDBFile.isDirectory()) {
      throw new IOException(String.format("Specified OM DB instance %s does " +
          "not exist or is not a RocksDB directory.", dbPath));
    }
    // Load RocksDB and tables needed.
<<<<<<< HEAD
    // Use the actual directory name from the provided path (e.g., "om.db", "om-db-backup")
    String dbName = omDBFile.getName();
    return DBStoreBuilder.newBuilder(new OzoneConfiguration(), OMDBDefinition.get(), dbName, omDBFile.getParentFile().toPath())
        .setOpenReadOnly(false)
        .setEnableCompactionDag(true)
        .setCreateCheckpointDirs(true)
        .setEnableRocksDbMetrics(true)
        .setMaxNumberOfOpenFiles(-1)
        .build();
=======
    OmReadOnlyLock omReadOnlyLock = new OmReadOnlyLock();
    return OmMetadataManagerImpl.loadDB(new OzoneConfiguration(), new File(dbPath).getParentFile(), -1,
        omReadOnlyLock);
>>>>>>> 0d4f6bbb
  }

  /**
   * Build an entry in the reachable table for the current object, which
   * could be a bucket, file or directory.
   */
  private static String buildReachableKey(OmVolumeArgs volume, OmBucketInfo bucket, WithObjectID object) {
    return OM_KEY_PREFIX +
        volume.getObjectID() +
        OM_KEY_PREFIX +
        bucket.getObjectID() +
        OM_KEY_PREFIX +
        object.getObjectID();
  }

  /**
   * Build an entry in the reachable table for the current object's parent
   * object. The object could be a file or directory.
   */
  private static String buildReachableParentKey(String fileOrDirKey) {
    String[] keyParts = fileOrDirKey.split(OM_KEY_PREFIX);
    // Should be /volID/bucketID/parentID/name
    // The first part will be blank since key begins with a slash.
    Preconditions.assertTrue(keyParts.length >= 4);
    String volumeID = keyParts[1];
    String bucketID = keyParts[2];
    String parentID = keyParts[3];

    return OM_KEY_PREFIX +
        volumeID +
        OM_KEY_PREFIX +
        bucketID +
        OM_KEY_PREFIX +
        parentID;
  }

  /**
   * Define a Report to be created.
   */
  public static class Report {
    private final ReportStatistics reachable;
    private final ReportStatistics pendingToDelete;
    private final ReportStatistics orphaned;

    /**
     * Builds one report that is the aggregate of multiple others.
     */
    public Report(Report... reports) {
      reachable = new ReportStatistics();
      pendingToDelete = new ReportStatistics();
      orphaned = new ReportStatistics();

      for (Report report : reports) {
        reachable.add(report.reachable);
        pendingToDelete.add(report.pendingToDelete);
        orphaned.add(report.orphaned);
      }
    }

    private Report(Report.Builder builder) {
      this.reachable = builder.reachable;
      this.pendingToDelete = builder.pendingToDelete;
      this.orphaned = builder.orphaned;
    }

    public ReportStatistics getReachable() {
      return reachable;
    }

    public ReportStatistics getPendingToDelete() {
      return pendingToDelete;
    }

    public ReportStatistics getOrphaned() {
      return orphaned;
    }

    @Override
    public String toString() {
      return "Reachable:" + reachable + "\nUnreachable (Pending to delete):" + pendingToDelete +
          "\nUnreferenced (Orphaned):" + orphaned;
    }

    @Override
    public boolean equals(Object other) {
      if (other == this) {
        return true;
      }
      if (other == null || getClass() != other.getClass()) {
        return false;
      }
      Report report = (Report) other;

      // Useful for testing.
      System.out.println("Comparing reports\nExpect:\n" + this + "\nActual:\n" + report);

      return reachable.equals(report.reachable) && pendingToDelete.equals(report.pendingToDelete) &&
             orphaned.equals(report.orphaned);
    }

    @Override
    public int hashCode() {
      return Objects.hash(reachable, pendingToDelete, orphaned);
    }

    /**
     * Builder class for a Report.
     */
    public static final class Builder {
      private ReportStatistics reachable = new ReportStatistics();
      private ReportStatistics pendingToDelete = new ReportStatistics();
      private ReportStatistics orphaned = new ReportStatistics();

      public Builder() {
      }

      public Builder setReachable(ReportStatistics reachable) {
        this.reachable = reachable;
        return this;
      }

      public Builder setPendingToDelete(ReportStatistics pendingToDelete) {
        this.pendingToDelete = pendingToDelete;
        return this;
      }

      public Builder setOrphaned(ReportStatistics orphaned) {
        this.orphaned = orphaned;
        return this;
      }

      public Report build() {
        return new Report(this);
      }
    }
  }

  /**
   * Represents the statistics of reachable and pendingToDelete data.
   * This gives the count of dirs, files and bytes.
   */

  public static class ReportStatistics {
    private long dirs;
    private long files;
    private long bytes;

    public ReportStatistics() { }

    public ReportStatistics(long dirs, long files, long bytes) {
      this.dirs = dirs;
      this.files = files;
      this.bytes = bytes;
    }

    public void add(ReportStatistics other) {
      this.dirs += other.dirs;
      this.files += other.files;
      this.bytes += other.bytes;
    }

    public long getDirs() {
      return dirs;
    }

    public long getFiles() {
      return files;
    }

    public long getBytes() {
      return bytes;
    }

    @Override
    public String toString() {
      return "\n\tDirectories: " + dirs +
              "\n\tFiles: " + files +
              "\n\tBytes: " + bytes;
    }

    @Override
    public boolean equals(Object other) {
      if (other == this) {
        return true;
      }
      if (other == null || getClass() != other.getClass()) {
        return false;
      }
      ReportStatistics stats = (ReportStatistics) other;

      return bytes == stats.bytes && files == stats.files && dirs == stats.dirs;
    }

    @Override
    public int hashCode() {
      return Objects.hash(bytes, files, dirs);
    }

    public void addDir() {
      dirs++;
    }

    public void addFile(long size) {
      files++;
      bytes += size;
    }
  }
}<|MERGE_RESOLUTION|>--- conflicted
+++ resolved
@@ -134,13 +134,8 @@
     private final Table<String, RepeatedOmKeyInfo> deletedTable;
     private final Table<String, SnapshotInfo> snapshotInfoTable;
     private DBStore tempDB;
-<<<<<<< HEAD
     private TypedTable<String, byte[]> reachableTable;
     private TypedTable<String, byte[]> pendingToDeleteTable;
-=======
-    private Table<String, byte[]> reachableTable;
-    private Table<String, byte[]> unreachableTable;
->>>>>>> 0d4f6bbb
     private final ReportStatistics reachableStats;
     private final ReportStatistics pendingToDeleteStats;
     private final ReportStatistics orphanedStats;
@@ -626,7 +621,6 @@
           "not exist or is not a RocksDB directory.", dbPath));
     }
     // Load RocksDB and tables needed.
-<<<<<<< HEAD
     // Use the actual directory name from the provided path (e.g., "om.db", "om-db-backup")
     String dbName = omDBFile.getName();
     return DBStoreBuilder.newBuilder(new OzoneConfiguration(), OMDBDefinition.get(), dbName, omDBFile.getParentFile().toPath())
@@ -636,11 +630,6 @@
         .setEnableRocksDbMetrics(true)
         .setMaxNumberOfOpenFiles(-1)
         .build();
-=======
-    OmReadOnlyLock omReadOnlyLock = new OmReadOnlyLock();
-    return OmMetadataManagerImpl.loadDB(new OzoneConfiguration(), new File(dbPath).getParentFile(), -1,
-        omReadOnlyLock);
->>>>>>> 0d4f6bbb
   }
 
   /**
