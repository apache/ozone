--- conflicted
+++ resolved
@@ -29,14 +29,9 @@
       <artifactId>hadoop-ozone-common</artifactId>
     </dependency>
     <dependency>
-<<<<<<< HEAD
       <groupId>org.apache.derby</groupId>
       <artifactId>derby</artifactId>
       <version>10.14.2.0</version>
-=======
-      <groupId>org.xerial</groupId>
-      <artifactId>sqlite-jdbc</artifactId>
->>>>>>> b5d6743a
     </dependency>
     <dependency>
       <groupId>com.google.inject.extensions</groupId>
