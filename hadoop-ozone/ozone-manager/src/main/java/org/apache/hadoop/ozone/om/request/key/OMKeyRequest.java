/**
 * Licensed to the Apache Software Foundation (ASF) under one
 * or more contributor license agreements.  See the NOTICE file
 * distributed with this work for additional information
 * regarding copyright ownership.  The ASF licenses this file
 * to you under the Apache License, Version 2.0 (the
 * "License"); you may not use this file except in compliance
 * with the License.  You may obtain a copy of the License at
 * <p>
 * http://www.apache.org/licenses/LICENSE-2.0
 * <p>
 * Unless required by applicable law or agreed to in writing, software
 * distributed under the License is distributed on an "AS IS" BASIS,
 * WITHOUT WARRANTIES OR CONDITIONS OF ANY KIND, either express or implied.
 * See the License for the specific language governing permissions and
 * limitations under the License.
 */

package org.apache.hadoop.ozone.om.request.key;

import javax.annotation.Nonnull;
import javax.annotation.Nullable;
import java.io.IOException;
import java.security.GeneralSecurityException;
import java.security.PrivilegedExceptionAction;
import java.util.ArrayList;
import java.util.Collections;
import java.util.EnumSet;
import java.util.List;
import java.util.Map;

import com.google.common.base.Optional;
import com.google.common.base.Preconditions;
import org.apache.commons.lang3.tuple.Pair;
import org.apache.hadoop.hdds.client.ECReplicationConfig;
import org.apache.hadoop.hdds.client.ReplicationConfig;
import org.apache.hadoop.hdds.utils.db.cache.CacheKey;
import org.apache.hadoop.hdds.utils.db.cache.CacheValue;
import org.apache.hadoop.ozone.OmUtils;
import org.apache.hadoop.ozone.OzoneAcl;
import org.apache.hadoop.ozone.OzoneConsts;
import org.apache.hadoop.ozone.om.OMMetrics;
import org.apache.hadoop.ozone.om.PrefixManager;
import org.apache.hadoop.ozone.om.ResolvedBucket;
import org.apache.hadoop.ozone.om.helpers.BucketEncryptionKeyInfo;
import org.apache.hadoop.ozone.om.helpers.BucketLayout;
import org.apache.hadoop.ozone.om.helpers.KeyValueUtil;
import org.apache.hadoop.ozone.om.helpers.OmBucketInfo;
import org.apache.hadoop.ozone.om.helpers.OmKeyInfo;
import org.apache.hadoop.ozone.om.helpers.OmKeyLocationInfo;
import org.apache.hadoop.ozone.om.helpers.OmKeyLocationInfoGroup;
import org.apache.hadoop.ozone.om.helpers.OmPrefixInfo;
import org.apache.hadoop.ozone.om.helpers.OmVolumeArgs;
import org.apache.hadoop.ozone.om.helpers.OzoneAclUtil;
import org.apache.hadoop.ozone.om.helpers.QuotaUtil;
import org.apache.hadoop.ozone.om.helpers.RepeatedOmKeyInfo;
import org.apache.hadoop.ozone.om.lock.OzoneLockStrategy;
import org.apache.hadoop.ozone.om.request.OMClientRequestUtils;
import org.apache.hadoop.ozone.om.request.file.OMFileRequest;
import org.apache.hadoop.ozone.protocolPB.OMPBHelper;
import org.apache.hadoop.ozone.security.acl.IAccessAuthorizer;
import org.apache.hadoop.ozone.security.acl.OzoneObj;
import org.slf4j.Logger;
import org.slf4j.LoggerFactory;

import org.apache.hadoop.crypto.key.KeyProviderCryptoExtension
    .EncryptedKeyVersion;
import org.apache.hadoop.fs.FileEncryptionInfo;
import org.apache.hadoop.hdds.client.BlockID;
import org.apache.hadoop.hdds.scm.container.common.helpers.AllocatedBlock;
import org.apache.hadoop.hdds.scm.container.common.helpers.ExcludeList;
import org.apache.hadoop.hdds.scm.exceptions.SCMException;
import org.apache.hadoop.ipc.Server;
import org.apache.hadoop.ozone.om.OMMetadataManager;
import org.apache.hadoop.ozone.om.OzoneManager;
import org.apache.hadoop.ozone.om.ScmClient;
import org.apache.hadoop.ozone.om.exceptions.OMException;
import org.apache.hadoop.ozone.om.request.OMClientRequest;
import org.apache.hadoop.ozone.protocol.proto.OzoneManagerProtocolProtos
    .KeyArgs;
import org.apache.hadoop.ozone.protocol.proto.OzoneManagerProtocolProtos
    .OMRequest;
import org.apache.hadoop.hdds.security.token.OzoneBlockTokenSecretManager;
import org.apache.hadoop.security.SecurityUtil;
import org.apache.hadoop.security.UserGroupInformation;

import static org.apache.hadoop.hdds.protocol.proto.HddsProtos.BlockTokenSecretProto.AccessModeProto.READ;
import static org.apache.hadoop.hdds.protocol.proto.HddsProtos.BlockTokenSecretProto.AccessModeProto.WRITE;
import static org.apache.hadoop.ozone.OzoneConsts.OBJECT_ID_RECLAIM_BLOCKS;
import static org.apache.hadoop.ozone.OzoneConsts.OZONE_URI_DELIMITER;
import static org.apache.hadoop.ozone.om.exceptions.OMException.ResultCodes
    .BUCKET_NOT_FOUND;
import static org.apache.hadoop.ozone.om.exceptions.OMException.ResultCodes
    .VOLUME_NOT_FOUND;
import static org.apache.hadoop.ozone.om.lock.OzoneManagerLock.Resource.BUCKET_LOCK;
import static org.apache.hadoop.util.Time.monotonicNow;

/**
 * Interface for key write requests.
 */
public abstract class OMKeyRequest extends OMClientRequest {

  private static final Logger LOG = LoggerFactory.getLogger(OMKeyRequest.class);

  private BucketLayout bucketLayout = BucketLayout.DEFAULT;

  public OMKeyRequest(OMRequest omRequest) {
    super(omRequest);
  }

  public OMKeyRequest(OMRequest omRequest, BucketLayout bucketLayoutArg) {
    super(omRequest);
    this.bucketLayout = bucketLayoutArg;
  }

  public BucketLayout getBucketLayout() {
    return bucketLayout;
  }

  protected KeyArgs resolveBucketLink(
      OzoneManager ozoneManager, KeyArgs keyArgs,
      Map<String, String> auditMap) throws IOException {
    ResolvedBucket bucket = ozoneManager.resolveBucketLink(keyArgs, this);
    keyArgs = bucket.update(keyArgs);
    bucket.audit(auditMap);
    return keyArgs;
  }

  /**
   * This methods avoids multiple rpc calls to SCM by allocating multiple blocks
   * in one rpc call.
   * @throws IOException
   */
  @SuppressWarnings("parameternumber")
  protected List< OmKeyLocationInfo > allocateBlock(ScmClient scmClient,
      OzoneBlockTokenSecretManager secretManager,
      ReplicationConfig replicationConfig, ExcludeList excludeList,
      long requestedSize, long scmBlockSize, int preallocateBlocksMax,
      boolean grpcBlockTokenEnabled, String omID, OMMetrics omMetrics)
      throws IOException {
    int dataGroupSize = replicationConfig instanceof ECReplicationConfig
        ? ((ECReplicationConfig) replicationConfig).getData() : 1;
    int numBlocks = (int) Math.min(preallocateBlocksMax,
        (requestedSize - 1) / (scmBlockSize * dataGroupSize) + 1);

    List<OmKeyLocationInfo> locationInfos = new ArrayList<>(numBlocks);
    String remoteUser = getRemoteUser().getShortUserName();
    List<AllocatedBlock> allocatedBlocks;
    try {
      allocatedBlocks = scmClient.getBlockClient()
          .allocateBlock(scmBlockSize, numBlocks, replicationConfig, omID,
              excludeList);
    } catch (SCMException ex) {
      omMetrics.incNumBlockAllocateCallFails();
      if (ex.getResult()
          .equals(SCMException.ResultCodes.SAFE_MODE_EXCEPTION)) {
        throw new OMException(ex.getMessage(),
            OMException.ResultCodes.SCM_IN_SAFE_MODE);
      }
      throw ex;
    }
    for (AllocatedBlock allocatedBlock : allocatedBlocks) {
      BlockID blockID = new BlockID(allocatedBlock.getBlockID());
      OmKeyLocationInfo.Builder builder = new OmKeyLocationInfo.Builder()
          .setBlockID(blockID)
          .setLength(scmBlockSize)
          .setOffset(0)
          .setPipeline(allocatedBlock.getPipeline());
      if (grpcBlockTokenEnabled) {
        builder.setToken(secretManager.generateToken(remoteUser, blockID,
            EnumSet.of(READ, WRITE), scmBlockSize));
      }
      locationInfos.add(builder.build());
    }
    return locationInfos;
  }

  /* Optimize ugi lookup for RPC operations to avoid a trip through
   * UGI.getCurrentUser which is synch'ed.
   */
  private UserGroupInformation getRemoteUser() throws IOException {
    UserGroupInformation ugi = Server.getRemoteUser();
    return (ugi != null) ? ugi : UserGroupInformation.getCurrentUser();
  }

  /**
   * Validate bucket and volume exists or not.
   * @param omMetadataManager
   * @param volumeName
   * @param bucketName
   * @throws IOException
   */
  public void validateBucketAndVolume(OMMetadataManager omMetadataManager,
      String volumeName, String bucketName)
      throws IOException {
    String bucketKey = omMetadataManager.getBucketKey(volumeName, bucketName);
    // Check if bucket exists
    if (!omMetadataManager.getBucketTable().isExist(bucketKey)) {
      String volumeKey = omMetadataManager.getVolumeKey(volumeName);
      // If the volume also does not exist, we should throw volume not found
      // exception
      if (!omMetadataManager.getVolumeTable().isExist(volumeKey)) {
        throw new OMException("Volume not found " + volumeName,
            VOLUME_NOT_FOUND);
      }

      // if the volume exists but bucket does not exist, throw bucket not found
      // exception
      throw new OMException("Bucket not found " + bucketName, BUCKET_NOT_FOUND);
    }

    // Make sure associated bucket's layout matches the one associated with
    // the request.
    OMClientRequestUtils.checkClientRequestPrecondition(
        omMetadataManager.getBucketTable().get(bucketKey).getBucketLayout(),
        getBucketLayout());
  }

  // For keys batch delete and rename only
  protected String getVolumeOwner(OMMetadataManager omMetadataManager,
      String volumeName) throws IOException {
    String dbVolumeKey = omMetadataManager.getVolumeKey(volumeName);
    OmVolumeArgs volumeArgs =
        omMetadataManager.getVolumeTable().get(dbVolumeKey);
    if (volumeArgs == null) {
      throw new OMException("Volume not found " + volumeName,
          VOLUME_NOT_FOUND);
    }
    return volumeArgs.getOwnerName();
  }

  protected static Optional<FileEncryptionInfo> getFileEncryptionInfo(
      OzoneManager ozoneManager, OmBucketInfo bucketInfo) throws IOException {
    Optional<FileEncryptionInfo> encInfo = Optional.absent();
    BucketEncryptionKeyInfo ezInfo = bucketInfo.getEncryptionKeyInfo();
    if (ezInfo != null) {
      final String ezKeyName = ezInfo.getKeyName();
      EncryptedKeyVersion edek = generateEDEK(ozoneManager, ezKeyName);
      encInfo = Optional.of(new FileEncryptionInfo(ezInfo.getSuite(),
        ezInfo.getVersion(),
          edek.getEncryptedKeyVersion().getMaterial(),
          edek.getEncryptedKeyIv(), ezKeyName,
          edek.getEncryptionKeyVersionName()));
    }
    return encInfo;
  }

  private static EncryptedKeyVersion generateEDEK(OzoneManager ozoneManager,
      String ezKeyName) throws IOException {
    if (ezKeyName == null) {
      return null;
    }
    long generateEDEKStartTime = monotonicNow();
    EncryptedKeyVersion edek = SecurityUtil.doAsLoginUser(
        new PrivilegedExceptionAction<EncryptedKeyVersion >() {
          @Override
          public EncryptedKeyVersion run() throws IOException {
            try {
              return ozoneManager.getKmsProvider()
                  .generateEncryptedKey(ezKeyName);
            } catch (GeneralSecurityException e) {
              throw new IOException(e);
            }
          }
        });
    long generateEDEKTime = monotonicNow() - generateEDEKStartTime;
    LOG.debug("generateEDEK takes {} ms", generateEDEKTime);
    Preconditions.checkNotNull(edek);
    return edek;
  }

  protected List< OzoneAcl > getAclsForKey(KeyArgs keyArgs,
      OmBucketInfo bucketInfo, OMFileRequest.OMPathInfo omPathInfo,
      PrefixManager prefixManager) {

    List<OzoneAcl> acls = new ArrayList<>();
    if (keyArgs.getAclsList() != null) {
      acls.addAll(OzoneAclUtil.fromProtobuf(keyArgs.getAclsList()));
    }

    // Inherit DEFAULT acls from prefix.
    if (prefixManager != null) {
      List< OmPrefixInfo > prefixList = prefixManager.getLongestPrefixPath(
          OZONE_URI_DELIMITER +
              keyArgs.getVolumeName() + OZONE_URI_DELIMITER +
              keyArgs.getBucketName() + OZONE_URI_DELIMITER +
              keyArgs.getKeyName());

      if (prefixList.size() > 0) {
        // Add all acls from direct parent to key.
        OmPrefixInfo prefixInfo = prefixList.get(prefixList.size() - 1);
        if (prefixInfo  != null) {
          if (OzoneAclUtil.inheritDefaultAcls(acls, prefixInfo.getAcls())) {
            return acls;
          }
        }
      }
    }

    // Inherit DEFAULT acls from parent-dir only if DEFAULT acls for
    // prefix are not set
    if (omPathInfo != null) {
      if (OzoneAclUtil.inheritDefaultAcls(acls, omPathInfo.getAcls())) {
        return acls;
      }
    }

    // Inherit DEFAULT acls from bucket only if DEFAULT acls for
    // parent-dir are not set.
    if (bucketInfo != null) {
      if (OzoneAclUtil.inheritDefaultAcls(acls, bucketInfo.getAcls())) {
        return acls;
      }
    }

    return acls;
  }

  /**
   * Inherit parent DEFAULT acls and generate its own ACCESS acls.
   * @param keyArgs
   * @param bucketInfo
   * @param omPathInfo
   * @return Acls which inherited parent DEFAULT and keyArgs ACCESS acls.
   */
  protected static List<OzoneAcl> getAclsForDir(KeyArgs keyArgs,
      OmBucketInfo bucketInfo, OMFileRequest.OMPathInfo omPathInfo) {
    // Acls inherited from parent or bucket will convert to DEFAULT scope
    List<OzoneAcl> acls = new ArrayList<>();

    // Inherit DEFAULT acls from parent-dir
    if (omPathInfo != null) {
      if (OzoneAclUtil.inheritDefaultAcls(acls, omPathInfo.getAcls())) {
        OzoneAclUtil.toDefaultScope(acls);
      }
    }

    // Inherit DEFAULT acls from bucket only if DEFAULT acls for
    // parent-dir are not set.
    if (acls.isEmpty() && bucketInfo != null) {
      if (OzoneAclUtil.inheritDefaultAcls(acls, bucketInfo.getAcls())) {
        OzoneAclUtil.toDefaultScope(acls);
      }
    }

    // add itself acls
    acls.addAll(OzoneAclUtil.fromProtobuf(keyArgs.getAclsList()));

    return acls;
  }

  /**
   * Check Acls for the ozone bucket.
   * @param ozoneManager
   * @param volume
   * @param bucket
   * @param key
   * @throws IOException
   */
  protected void checkBucketAcls(OzoneManager ozoneManager, String volume,
      String bucket, String key, IAccessAuthorizer.ACLType aclType)
      throws IOException {
    if (ozoneManager.getAclsEnabled()) {
      checkAcls(ozoneManager, OzoneObj.ResourceType.BUCKET,
          OzoneObj.StoreType.OZONE, aclType,
          volume, bucket, key);
    }
  }

  /**
   * Check Acls for the ozone key.
   * @param ozoneManager
   * @param volume
   * @param bucket
   * @param key
   * @param aclType
   * @param resourceType
   * @throws IOException
   */
  protected void checkKeyAcls(OzoneManager ozoneManager, String volume,
      String bucket, String key, IAccessAuthorizer.ACLType aclType,
      OzoneObj.ResourceType resourceType)
      throws IOException {
    if (ozoneManager.getAclsEnabled()) {
      checkAcls(ozoneManager, resourceType, OzoneObj.StoreType.OZONE, aclType,
          volume, bucket, key);
    }
  }

  /**
   * Check Acls for the ozone key with volumeOwner.
   * @param ozoneManager
   * @param volume
   * @param bucket
   * @param key
   * @param aclType
   * @param resourceType
   * @throws IOException
   */
  @SuppressWarnings("parameternumber")
  protected void checkKeyAcls(OzoneManager ozoneManager, String volume,
      String bucket, String key, IAccessAuthorizer.ACLType aclType,
      OzoneObj.ResourceType resourceType, String volumeOwner)
      throws IOException {
    if (ozoneManager.getAclsEnabled()) {
      checkAcls(ozoneManager, resourceType, OzoneObj.StoreType.OZONE,
          aclType, volume, bucket, key, volumeOwner,
          ozoneManager.getBucketOwner(volume, bucket, aclType, resourceType));
    }
  }

  /**
   * Check ACLs for Ozone Key in OpenKey table
   * if ozone native authorizer is enabled.
   * @param ozoneManager
   * @param volume
   * @param bucket
   * @param key
   * @param aclType
   * @param clientId
   * @throws IOException
   */
  protected void checkKeyAclsInOpenKeyTable(OzoneManager ozoneManager,
      String volume, String bucket, String key,
      IAccessAuthorizer.ACLType aclType, long clientId) throws IOException {

    String keyNameForAclCheck = key;
    // Native authorizer requires client id as part of key name to check
    // write ACL on key. Add client id to key name if ozone native
    // authorizer is configured.
    if (ozoneManager.getAccessAuthorizer().isNative()) {
      keyNameForAclCheck = key + "/" + clientId;
    }

    checkKeyAcls(ozoneManager, volume, bucket, keyNameForAclCheck,
          aclType, OzoneObj.ResourceType.KEY);
  }

  /**
   * Generate EncryptionInfo and set in to newKeyArgs.
   * @param keyArgs
   * @param newKeyArgs
   * @param ozoneManager
   */
  protected void generateRequiredEncryptionInfo(KeyArgs keyArgs,
      KeyArgs.Builder newKeyArgs, OzoneManager ozoneManager)
      throws IOException {

    String volumeName = keyArgs.getVolumeName();
    String bucketName = keyArgs.getBucketName();

    boolean acquireLock = false;
    OMMetadataManager omMetadataManager = ozoneManager.getMetadataManager();

    // When TDE is enabled, we are doing a DB read in pre-execute. As for
    // most of the operations we don't read from DB because of our isLeader
    // semantics. This issue will be solved with implementation of leader
    // leases which provider strong leader semantics in the system.

    // If KMS is not enabled, follow the normal approach of execution of not
    // reading DB in pre-execute.

    OmBucketInfo bucketInfo = null;
    if (ozoneManager.getKmsProvider() != null) {
      try {
        acquireLock = omMetadataManager.getLock().acquireReadLock(
            BUCKET_LOCK, volumeName, bucketName);

        bucketInfo = omMetadataManager.getBucketTable().get(
            omMetadataManager.getBucketKey(volumeName,
                bucketName));

        // If bucket is symlink, resolveBucketLink to figure out real
        // volume/bucket.
        if (bucketInfo.isLink()) {
          ResolvedBucket resolvedBucket = ozoneManager.resolveBucketLink(
              Pair.of(keyArgs.getVolumeName(), keyArgs.getBucketName()));

          bucketInfo = omMetadataManager.getBucketTable().get(
              omMetadataManager.getBucketKey(resolvedBucket.realVolume(),
                  resolvedBucket.realBucket()));
        }

      } finally {
        if (acquireLock) {
          omMetadataManager.getLock().releaseReadLock(
              BUCKET_LOCK, volumeName, bucketName);
        }
      }

      // Don't throw exception of bucket not found when bucketinfo is
      // null. If bucketinfo is null, later when request
      // is submitted and if bucket does not really exist it will fail in
      // applyTransaction step. Why we are doing this is if OM thinks it is
      // the leader, but it is not, we don't want to fail request in this
      // case. As anyway when it submits request to ratis it will fail with
      // not leader exception, and client will retry on correct leader and
      // request will be executed.

      if (bucketInfo != null) {
        Optional<FileEncryptionInfo> encryptionInfo =
            getFileEncryptionInfo(ozoneManager, bucketInfo);
        if (encryptionInfo.isPresent()) {
          newKeyArgs.setFileEncryptionInfo(
              OMPBHelper.convert(encryptionInfo.get()));
        }
      }
    }
  }

  protected void getFileEncryptionInfoForMpuKey(KeyArgs keyArgs,
      KeyArgs.Builder newKeyArgs, OzoneManager ozoneManager)
      throws IOException {

    String volumeName = keyArgs.getVolumeName();
    String bucketName = keyArgs.getBucketName();

    boolean acquireLock = false;
    OMMetadataManager omMetadataManager = ozoneManager.getMetadataManager();

    if (ozoneManager.getKmsProvider() != null) {
      acquireLock = omMetadataManager.getLock().acquireReadLock(
          BUCKET_LOCK, volumeName, bucketName);
      try {
        ResolvedBucket resolvedBucket = ozoneManager.resolveBucketLink(
            Pair.of(keyArgs.getVolumeName(), keyArgs.getBucketName()));

        // Get the DB key name for looking up keyInfo in OpenKeyTable with
        // resolved volume/bucket.
        String dbMultipartOpenKey =
            getDBMultipartOpenKey(resolvedBucket.realVolume(),
                resolvedBucket.realBucket(), keyArgs.getKeyName(),
                keyArgs.getMultipartUploadID(), omMetadataManager);

        OmKeyInfo omKeyInfo =
            omMetadataManager.getOpenKeyTable(getBucketLayout())
                .get(dbMultipartOpenKey);

        if (omKeyInfo != null && omKeyInfo.getFileEncryptionInfo() != null) {
          newKeyArgs.setFileEncryptionInfo(
              OMPBHelper.convert(omKeyInfo.getFileEncryptionInfo()));
        }
      } finally {
        if (acquireLock) {
          omMetadataManager.getLock()
              .releaseReadLock(BUCKET_LOCK, volumeName, bucketName);
        }
      }
    }
  }

  /**
   * Get FileEncryptionInfoProto from KeyArgs.
   * @param keyArgs
   * @return
   */
  protected FileEncryptionInfo getFileEncryptionInfo(KeyArgs keyArgs) {
    FileEncryptionInfo encryptionInfo = null;
    if (keyArgs.hasFileEncryptionInfo()) {
      encryptionInfo = OMPBHelper.convert(keyArgs.getFileEncryptionInfo());
    }
    return encryptionInfo;
  }

  /**
   * Check bucket quota in bytes.
   * @paran metadataManager
   * @param omBucketInfo
   * @param allocateSize
   * @throws IOException
   */
  protected void checkBucketQuotaInBytes(
      OMMetadataManager metadataManager, OmBucketInfo omBucketInfo,
      long allocateSize) throws IOException {
    if (omBucketInfo.getQuotaInBytes() > OzoneConsts.QUOTA_RESET) {
      long usedBytes = omBucketInfo.getUsedBytes();
      long quotaInBytes = omBucketInfo.getQuotaInBytes();
      if (quotaInBytes - usedBytes < allocateSize) {
        throw new OMException("The DiskSpace quota of bucket:"
            + omBucketInfo.getBucketName() + " exceeded quotaInBytes: "
            + quotaInBytes + " Bytes but diskspace consumed: " + (usedBytes
            + allocateSize) + " Bytes.",
            OMException.ResultCodes.QUOTA_EXCEEDED);
      }
    }
  }

  /**
   * Check namespace quota.
   */
  protected void checkBucketQuotaInNamespace(OmBucketInfo omBucketInfo,
      long allocatedNamespace) throws IOException {
    if (omBucketInfo.getQuotaInNamespace() > OzoneConsts.QUOTA_RESET) {
      long usedNamespace = omBucketInfo.getUsedNamespace();
      long quotaInNamespace = omBucketInfo.getQuotaInNamespace();
      long toUseNamespaceInTotal = usedNamespace + allocatedNamespace;
      if (quotaInNamespace < toUseNamespaceInTotal) {
        throw new OMException("The namespace quota of Bucket:"
            + omBucketInfo.getBucketName() + " exceeded: quotaInNamespace: "
            + quotaInNamespace + " but namespace consumed: "
            + toUseNamespaceInTotal + ".",
            OMException.ResultCodes.QUOTA_EXCEEDED);
      }
    }
  }

  /**
   * Check directory exists. If exists return true, else false.
   * @param volumeName
   * @param bucketName
   * @param keyName
   * @param omMetadataManager
   * @throws IOException
   */
  protected boolean checkDirectoryAlreadyExists(String volumeName,
      String bucketName, String keyName, OMMetadataManager omMetadataManager)
      throws IOException {
    if (omMetadataManager.getKeyTable(getBucketLayout()).isExist(
        omMetadataManager.getOzoneDirKey(volumeName, bucketName,
            keyName))) {
      return true;
    }
    return false;
  }

  /**
   * @return the number of bytes used by blocks pointed to by {@code omKeyInfo}.
   */
  protected static long sumBlockLengths(OmKeyInfo omKeyInfo) {
    long bytesUsed = 0;
    for (OmKeyLocationInfoGroup group: omKeyInfo.getKeyLocationVersions()) {
      for (OmKeyLocationInfo locationInfo : group.getLocationList()) {
        bytesUsed += QuotaUtil.getReplicatedSize(
            locationInfo.getLength(), omKeyInfo.getReplicationConfig());
      }
    }

    return bytesUsed;
  }

  /**
   * Return bucket info for the specified bucket.
   */
  @Nullable
  protected OmBucketInfo getBucketInfo(OMMetadataManager omMetadataManager,
      String volume, String bucket) {
    String bucketKey = omMetadataManager.getBucketKey(volume, bucket);

    CacheValue<OmBucketInfo> value = omMetadataManager.getBucketTable()
        .getCacheValue(new CacheKey<>(bucketKey));

    return value != null ? value.getCacheValue() : null;
  }

  /**
   * Prepare OmKeyInfo which will be persisted to openKeyTable.
   * @return OmKeyInfo
   * @throws IOException
   */
  @SuppressWarnings("parameternumber")
  protected OmKeyInfo prepareKeyInfo(
          @Nonnull OMMetadataManager omMetadataManager,
          @Nonnull KeyArgs keyArgs, OmKeyInfo dbKeyInfo, long size,
          @Nonnull List<OmKeyLocationInfo> locations,
          @Nullable FileEncryptionInfo encInfo,
          @Nonnull PrefixManager prefixManager,
          @Nullable OmBucketInfo omBucketInfo,
          OMFileRequest.OMPathInfo omPathInfo,
          long transactionLogIndex, long objectID, boolean isRatisEnabled,
          ReplicationConfig replicationConfig)
          throws IOException {

    return prepareFileInfo(omMetadataManager, keyArgs, dbKeyInfo, size,
            locations, encInfo, prefixManager, omBucketInfo, omPathInfo,
            transactionLogIndex, objectID, isRatisEnabled, replicationConfig);
  }

  /**
   * Prepare OmKeyInfo which will be persisted to openKeyTable.
   * @return OmKeyInfo
   * @throws IOException
   */
  @SuppressWarnings("parameternumber")
  protected OmKeyInfo prepareFileInfo(
          @Nonnull OMMetadataManager omMetadataManager,
          @Nonnull KeyArgs keyArgs, OmKeyInfo dbKeyInfo, long size,
          @Nonnull List<OmKeyLocationInfo> locations,
          @Nullable FileEncryptionInfo encInfo,
          @Nonnull PrefixManager prefixManager,
          @Nullable OmBucketInfo omBucketInfo,
          OMFileRequest.OMPathInfo omPathInfo,
          long transactionLogIndex, long objectID,
          boolean isRatisEnabled, ReplicationConfig replicationConfig)
          throws IOException {
    if (keyArgs.getIsMultipartKey()) {
      return prepareMultipartFileInfo(omMetadataManager, keyArgs,
              size, locations, encInfo, prefixManager, omBucketInfo,
              omPathInfo, transactionLogIndex, objectID);
      //TODO args.getMetadata
    }
    if (dbKeyInfo != null) {
      // The key already exist, the new blocks will replace old ones
      // as new versions unless the bucket does not have versioning
      // turned on.
      dbKeyInfo.addNewVersion(locations, false,
              omBucketInfo.getIsVersionEnabled());
      long newSize = size;
      if (omBucketInfo.getIsVersionEnabled()) {
        newSize += dbKeyInfo.getDataSize();
      }
      dbKeyInfo.setDataSize(newSize);
      // The modification time is set in preExecute. Use the same
      // modification time.
      dbKeyInfo.setModificationTime(keyArgs.getModificationTime());
      dbKeyInfo.setUpdateID(transactionLogIndex, isRatisEnabled);
      dbKeyInfo.setReplicationConfig(replicationConfig);
      return dbKeyInfo;
    }

    // the key does not exist, create a new object.
    // Blocks will be appended as version 0.
    return createFileInfo(keyArgs, locations, replicationConfig,
            keyArgs.getDataSize(), encInfo, prefixManager,
            omBucketInfo, omPathInfo, transactionLogIndex, objectID);
  }

  /**
   * Create OmKeyInfo object.
   * @return OmKeyInfo
   */
  @SuppressWarnings("parameterNumber")
  protected OmKeyInfo createFileInfo(
      @Nonnull KeyArgs keyArgs,
      @Nonnull List<OmKeyLocationInfo> locations,
      @Nonnull ReplicationConfig replicationConfig,
      long size,
      @Nullable FileEncryptionInfo encInfo,
      @Nonnull PrefixManager prefixManager,
      @Nullable OmBucketInfo omBucketInfo,
<<<<<<< HEAD
      OMFileRequest.OMPathInfo omPathInfo,
      long transactionLogIndex, long objectID) {
    OmKeyInfo.Builder builder = new OmKeyInfo.Builder();
    builder.setVolumeName(keyArgs.getVolumeName())
            .setBucketName(keyArgs.getBucketName())
            .setKeyName(keyArgs.getKeyName())
            .setOmKeyLocationInfos(Collections.singletonList(
                    new OmKeyLocationInfoGroup(0, locations)))
            .setCreationTime(keyArgs.getModificationTime())
            .setModificationTime(keyArgs.getModificationTime())
            .setDataSize(size)
            .setReplicationConfig(replicationConfig)
            .setFileEncryptionInfo(encInfo)
            .setAcls(getAclsForKey(
                keyArgs, omBucketInfo, omPathInfo, prefixManager))
            .addAllMetadata(KeyValueUtil.getFromProtobuf(
                    keyArgs.getMetadataList()))
            .setUpdateID(transactionLogIndex);
    if (omPathInfo instanceof OMFileRequest.OMPathInfoWithFSO) {
=======
      OMFileRequest.OMPathInfoWithFSO omPathInfo,
      long transactionLogIndex, long objectID
  ) {
    OmKeyInfo.Builder builder = new OmKeyInfo.Builder();
    builder.setVolumeName(keyArgs.getVolumeName())
        .setBucketName(keyArgs.getBucketName())
        .setKeyName(keyArgs.getKeyName())
        .setOmKeyLocationInfos(Collections.singletonList(
            new OmKeyLocationInfoGroup(0, locations)))
        .setCreationTime(keyArgs.getModificationTime())
        .setModificationTime(keyArgs.getModificationTime())
        .setDataSize(size)
        .setReplicationConfig(replicationConfig)
        .setFileEncryptionInfo(encInfo)
        .setAcls(getAclsForKey(keyArgs, omBucketInfo, prefixManager))
        .addAllMetadata(KeyValueUtil.getFromProtobuf(
            keyArgs.getMetadataList()))
        .setUpdateID(transactionLogIndex)
        .setFile(true);
    if (omPathInfo != null) {
>>>>>>> 1b795f54
      // FileTable metadata format
      OMFileRequest.OMPathInfoWithFSO omPathInfoFSO
          = (OMFileRequest.OMPathInfoWithFSO) omPathInfo;
      objectID = omPathInfoFSO.getLeafNodeObjectId();
      builder.setParentObjectID(omPathInfoFSO.getLastKnownParentId());
      builder.setFileName(omPathInfoFSO.getLeafNodeName());
    }
    builder.setObjectID(objectID);
    return builder.build();
  }

  /**
   * Prepare OmKeyInfo for multi-part upload part key which will be persisted
   * to openKeyTable.
   * @return OmKeyInfo
   * @throws IOException
   */
  @SuppressWarnings("parameternumber")
  private OmKeyInfo prepareMultipartFileInfo(
          @Nonnull OMMetadataManager omMetadataManager,
          @Nonnull KeyArgs args, long size,
          @Nonnull List<OmKeyLocationInfo> locations,
          FileEncryptionInfo encInfo,  @Nonnull PrefixManager prefixManager,
          @Nullable OmBucketInfo omBucketInfo,
          OMFileRequest.OMPathInfo omPathInfo,
          @Nonnull long transactionLogIndex, long objectID)
          throws IOException {

    Preconditions.checkArgument(args.getMultipartNumber() > 0,
            "PartNumber Should be greater than zero");
    // When key is multipart upload part key, we should take replication
    // type and replication factor from original key which has done
    // initiate multipart upload. If we have not found any such, we throw
    // error no such multipart upload.
    String uploadID = args.getMultipartUploadID();
    Preconditions.checkNotNull(uploadID);
    String multipartKey = "";
    if (omPathInfo instanceof OMFileRequest.OMPathInfoWithFSO) {
      OMFileRequest.OMPathInfoWithFSO omPathInfoFSO
          = (OMFileRequest.OMPathInfoWithFSO) omPathInfo;
      final long volumeId = omMetadataManager.getVolumeId(
              args.getVolumeName());
      final long bucketId = omMetadataManager.getBucketId(
              args.getVolumeName(), args.getBucketName());
      // FileTable metadata format
      multipartKey = omMetadataManager.getMultipartKey(volumeId, bucketId,
          omPathInfoFSO.getLastKnownParentId(),
          omPathInfoFSO.getLeafNodeName(), uploadID);
    } else {
      multipartKey = omMetadataManager
              .getMultipartKey(args.getVolumeName(), args.getBucketName(),
                      args.getKeyName(), uploadID);
    }
    OmKeyInfo partKeyInfo =
        omMetadataManager.getOpenKeyTable(getBucketLayout()).get(multipartKey);
    if (partKeyInfo == null) {
      throw new OMException("No such Multipart upload is with specified " +
              "uploadId " + uploadID,
              OMException.ResultCodes.NO_SUCH_MULTIPART_UPLOAD_ERROR);
    }
    // For this upload part we don't need to check in KeyTable. As this
    // is not an actual key, it is a part of the key.
    return createFileInfo(args, locations, partKeyInfo.getReplicationConfig(),
            size, encInfo, prefixManager, omBucketInfo, omPathInfo,
            transactionLogIndex, objectID);
  }

  /**
   * Returns the DB key name of a multipart open key in OM metadata store.
   *
   * @param volumeName        - volume name.
   * @param bucketName        - bucket name.
   * @param keyName           - key name.
   * @param uploadID          - Multi part upload ID for this key.
   * @param omMetadataManager
   * @return
   * @throws IOException
   */
  protected String getDBMultipartOpenKey(String volumeName, String bucketName,
                                         String keyName, String uploadID,
                                         OMMetadataManager omMetadataManager)
      throws IOException {

    return omMetadataManager
        .getMultipartKey(volumeName, bucketName, keyName, uploadID);
  }

  /**
   * Prepare key for deletion service on overwrite.
   *
   * @param keyToDelete OmKeyInfo of a key to be in deleteTable
   * @param trxnLogIndex
   * @param isRatisEnabled
   * @return Old keys eligible for deletion.
   * @throws IOException
   */
  protected RepeatedOmKeyInfo getOldVersionsToCleanUp(
      @Nonnull OmKeyInfo keyToDelete, long trxnLogIndex,
      boolean isRatisEnabled) throws IOException {
    return OmUtils.prepareKeyForDelete(keyToDelete,
          trxnLogIndex, isRatisEnabled);
  }

  protected OzoneLockStrategy getOzoneLockStrategy(OzoneManager ozoneManager) {
    return ozoneManager.getOzoneLockProvider()
        .createLockStrategy(getBucketLayout());
  }

  /**
   * Wrap the uncommitted blocks as pseudoKeyInfo.
   *
   * @param uncommitted Uncommitted OmKeyLocationInfo
   * @param omKeyInfo   Args for key block
   * @return pseudoKeyInfo
   */
  protected OmKeyInfo wrapUncommittedBlocksAsPseudoKey(
      List<OmKeyLocationInfo> uncommitted, OmKeyInfo omKeyInfo) {
    if (uncommitted.isEmpty()) {
      return null;
    }
    LOG.debug("Detect allocated but uncommitted blocks {} in key {}.",
        uncommitted, omKeyInfo.getKeyName());
    OmKeyInfo pseudoKeyInfo = omKeyInfo.copyObject();
    // This is a special marker to indicate that SnapshotDeletingService
    // can reclaim this key's blocks unconditionally.
    pseudoKeyInfo.setObjectID(OBJECT_ID_RECLAIM_BLOCKS);
    // TODO dataSize of pseudoKey is not real here
    List<OmKeyLocationInfoGroup> uncommittedGroups = new ArrayList<>();
    // version not matters in the current logic of keyDeletingService,
    // all versions of blocks will be deleted.
    uncommittedGroups.add(new OmKeyLocationInfoGroup(0, uncommitted));
    pseudoKeyInfo.setKeyLocationVersions(uncommittedGroups);
    return pseudoKeyInfo;
  }
}<|MERGE_RESOLUTION|>--- conflicted
+++ resolved
@@ -737,7 +737,6 @@
       @Nullable FileEncryptionInfo encInfo,
       @Nonnull PrefixManager prefixManager,
       @Nullable OmBucketInfo omBucketInfo,
-<<<<<<< HEAD
       OMFileRequest.OMPathInfo omPathInfo,
       long transactionLogIndex, long objectID) {
     OmKeyInfo.Builder builder = new OmKeyInfo.Builder();
@@ -755,30 +754,9 @@
                 keyArgs, omBucketInfo, omPathInfo, prefixManager))
             .addAllMetadata(KeyValueUtil.getFromProtobuf(
                     keyArgs.getMetadataList()))
-            .setUpdateID(transactionLogIndex);
+            .setUpdateID(transactionLogIndex)
+            .setFile(true);
     if (omPathInfo instanceof OMFileRequest.OMPathInfoWithFSO) {
-=======
-      OMFileRequest.OMPathInfoWithFSO omPathInfo,
-      long transactionLogIndex, long objectID
-  ) {
-    OmKeyInfo.Builder builder = new OmKeyInfo.Builder();
-    builder.setVolumeName(keyArgs.getVolumeName())
-        .setBucketName(keyArgs.getBucketName())
-        .setKeyName(keyArgs.getKeyName())
-        .setOmKeyLocationInfos(Collections.singletonList(
-            new OmKeyLocationInfoGroup(0, locations)))
-        .setCreationTime(keyArgs.getModificationTime())
-        .setModificationTime(keyArgs.getModificationTime())
-        .setDataSize(size)
-        .setReplicationConfig(replicationConfig)
-        .setFileEncryptionInfo(encInfo)
-        .setAcls(getAclsForKey(keyArgs, omBucketInfo, prefixManager))
-        .addAllMetadata(KeyValueUtil.getFromProtobuf(
-            keyArgs.getMetadataList()))
-        .setUpdateID(transactionLogIndex)
-        .setFile(true);
-    if (omPathInfo != null) {
->>>>>>> 1b795f54
       // FileTable metadata format
       OMFileRequest.OMPathInfoWithFSO omPathInfoFSO
           = (OMFileRequest.OMPathInfoWithFSO) omPathInfo;
