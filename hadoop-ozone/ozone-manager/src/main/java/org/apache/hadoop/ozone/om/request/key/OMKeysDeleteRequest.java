--- conflicted
+++ resolved
@@ -19,17 +19,14 @@
 package org.apache.hadoop.ozone.om.request.key;
 
 import com.google.common.base.Optional;
+import org.apache.commons.lang3.tuple.Pair;
 import org.apache.hadoop.hdds.utils.db.cache.CacheKey;
 import org.apache.hadoop.hdds.utils.db.cache.CacheValue;
 import org.apache.hadoop.ozone.audit.AuditLogger;
 import org.apache.hadoop.ozone.om.OMMetadataManager;
 import org.apache.hadoop.ozone.om.OMMetrics;
 import org.apache.hadoop.ozone.om.OzoneManager;
-<<<<<<< HEAD
 import org.apache.hadoop.ozone.om.ResolvedBucket;
-import org.apache.hadoop.ozone.om.exceptions.OMException;
-=======
->>>>>>> 34404f3a
 import org.apache.hadoop.ozone.om.helpers.OmKeyInfo;
 import org.apache.hadoop.ozone.om.ratis.utils.OzoneManagerDoubleBufferHelper;
 import org.apache.hadoop.ozone.om.request.util.OmResponseUtil;
@@ -47,7 +44,7 @@
 
 import java.io.IOException;
 import java.util.ArrayList;
-import java.util.HashMap;
+import java.util.LinkedHashMap;
 import java.util.List;
 import java.util.Map;
 
@@ -90,10 +87,11 @@
 
     OMMetrics omMetrics = ozoneManager.getMetrics();
     omMetrics.incNumKeyDeletes();
-    Map<String, String> auditMap = null;
     String volumeName = deleteKeyArgs.getVolumeName();
     String bucketName = deleteKeyArgs.getBucketName();
-    String keyName = "";
+    Map<String, String> auditMap = new LinkedHashMap<>();
+    auditMap.put(VOLUME, volumeName);
+    auditMap.put(BUCKET, bucketName);
     List<OmKeyInfo> omKeyInfoList = new ArrayList<>();
 
     AuditLogger auditLogger = ozoneManager.getAuditLogger();
@@ -103,41 +101,8 @@
     OMResponse.Builder omResponse = OmResponseUtil.getOMResponseBuilder(
         getOmRequest());
     OMMetadataManager omMetadataManager = ozoneManager.getMetadataManager();
-<<<<<<< HEAD
-    try {
-      List<KeyArgs> updatedArgsList = new ArrayList<>(deleteKeyArgsList.size());
-      for (KeyArgs keyArgs : deleteKeyArgsList) {
-        ResolvedBucket bucket = ozoneManager.resolveBucketLink(keyArgs);
-        keyArgs = bucket.update(keyArgs);
-        updatedArgsList.add(keyArgs);
-        volumeName = keyArgs.getVolumeName();
-        bucketName = keyArgs.getBucketName();
-        keyName = keyArgs.getKeyName();
-        String objectKey = omMetadataManager.getOzoneKey(volumeName, bucketName,
-            keyName);
-        OmKeyInfo omKeyInfo = omMetadataManager.getKeyTable().get(objectKey);
-        omKeyInfoList.add(omKeyInfo);
-        unDeletedKeys.add(omKeyInfo);
-      }
-
-      // Check if any of the key in the batch cannot be deleted. If exists the
-      // batch will delete failed.
-      for (KeyArgs deleteKeyArgs : updatedArgsList) {
-        volumeName = deleteKeyArgs.getVolumeName();
-        bucketName = deleteKeyArgs.getBucketName();
-        keyName = deleteKeyArgs.getKeyName();
-        // TODO fix audit
-        auditMap = buildKeyArgsAuditMap(deleteKeyArgs);
-        // check Acl
-        checkKeyAcls(ozoneManager, volumeName, bucketName, keyName,
-            IAccessAuthorizer.ACLType.DELETE, OzoneObj.ResourceType.KEY);
-=======
-
->>>>>>> 34404f3a
-
-    boolean acquiredLock =
-        omMetadataManager.getLock().acquireWriteLock(BUCKET_LOCK, volumeName,
-            bucketName);
+
+    boolean acquiredLock = false;
 
     int indexFailed = 0;
     int length = deleteKeys.size();
@@ -147,12 +112,19 @@
 
     boolean deleteStatus = true;
     try {
-
+      ResolvedBucket bucket = ozoneManager.resolveBucketLink(
+          Pair.of(volumeName, bucketName));
+      bucket.audit(auditMap);
+      volumeName = bucket.realVolume();
+      bucketName = bucket.realBucket();
+
+      acquiredLock = omMetadataManager.getLock().acquireWriteLock(BUCKET_LOCK, volumeName,
+            bucketName);
       // Validate bucket and volume exists or not.
       validateBucketAndVolume(omMetadataManager, volumeName, bucketName);
 
       for (indexFailed = 0; indexFailed < length; indexFailed++) {
-        keyName = deleteKeyArgs.getKeys(indexFailed);
+        String keyName = deleteKeyArgs.getKeys(indexFailed);
         String objectKey = omMetadataManager.getOzoneKey(volumeName, bucketName,
             keyName);
         OmKeyInfo omKeyInfo = omMetadataManager.getKeyTable().get(objectKey);
@@ -222,8 +194,7 @@
           omDoubleBufferHelper);
     }
 
-    auditMap = buildDeleteKeysAuditMap(volumeName, bucketName, deleteKeys,
-        unDeletedKeys.getKeysList());
+    addDeletedKeys(auditMap, deleteKeys, unDeletedKeys.getKeysList());
 
     auditLog(auditLogger, buildAuditMessage(DELETE_KEYS, auditMap, exception,
         userInfo));
@@ -256,21 +227,13 @@
   }
 
   /**
-   * Build audit map for DeleteKeys request.
-   * @param volumeName
-   * @param bucketName
-   * @param deletedKeys
-   * @param unDeletedKeys
-   * @return
+   * Add key info to audit map for DeleteKeys request.
    */
-  private Map<String, String> buildDeleteKeysAuditMap(String volumeName,
-      String bucketName, List<String> deletedKeys, List<String> unDeletedKeys) {
-    Map< String, String > auditMap = new HashMap<>();
-    auditMap.put(VOLUME, volumeName);
-    auditMap.put(BUCKET, bucketName);
+  private static void addDeletedKeys(
+      Map<String, String> auditMap, List<String> deletedKeys,
+      List<String> unDeletedKeys) {
     auditMap.put(DELETED_KEYS_LIST, String.join(",", deletedKeys));
-    auditMap.put(UNDELETED_KEYS_LIST, String.join(",",
-        unDeletedKeys));
-    return auditMap;
+    auditMap.put(UNDELETED_KEYS_LIST, String.join(",", unDeletedKeys));
   }
+
 }