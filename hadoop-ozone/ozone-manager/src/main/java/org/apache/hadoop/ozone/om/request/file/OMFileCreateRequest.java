/**
 * Licensed to the Apache Software Foundation (ASF) under one
 * or more contributor license agreements.  See the NOTICE file
 * distributed with this work for additional information
 * regarding copyright ownership.  The ASF licenses this file
 * to you under the Apache License, Version 2.0 (the
 * "License"); you may not use this file except in compliance
 * with the License.  You may obtain a copy of the License at
 * <p>
 * http://www.apache.org/licenses/LICENSE-2.0
 * <p>
 * Unless required by applicable law or agreed to in writing, software
 * distributed under the License is distributed on an "AS IS" BASIS,
 * WITHOUT WARRANTIES OR CONDITIONS OF ANY KIND, either express or implied.
 * See the License for the specific language governing permissions and
 * limitations under the License.
 */

package org.apache.hadoop.ozone.om.request.file;

import java.io.IOException;
import java.nio.file.InvalidPathException;
import java.nio.file.Paths;
import java.util.ArrayList;
import java.util.List;
import java.util.Map;
import java.util.stream.Collectors;

import com.google.common.base.Preconditions;
import org.apache.commons.lang3.StringUtils;
import org.apache.hadoop.hdds.client.ReplicationConfig;
import org.apache.hadoop.ozone.OmUtils;
import org.apache.hadoop.ozone.OzoneConsts;
import org.apache.hadoop.ozone.om.OMConfigKeys;
import org.apache.hadoop.ozone.om.OzoneConfigUtil;
import org.apache.hadoop.ozone.om.helpers.BucketLayout;
import org.apache.hadoop.ozone.om.request.util.OmResponseUtil;
import org.apache.hadoop.ozone.om.request.validation.RequestFeatureValidator;
import org.apache.hadoop.ozone.om.request.validation.RequestProcessingPhase;
import org.apache.hadoop.ozone.om.request.validation.ValidationCondition;
import org.apache.hadoop.ozone.om.request.validation.ValidationContext;
import org.apache.hadoop.ozone.om.response.file.OMFileCreateResponse;
import org.apache.hadoop.ozone.om.upgrade.OMLayoutFeature;
import org.apache.hadoop.ozone.protocol.proto.OzoneManagerProtocolProtos.Type;
import org.apache.hadoop.ozone.protocol.proto.OzoneManagerProtocolProtos.KeyArgs;
import org.apache.hadoop.ozone.protocol.proto.OzoneManagerProtocolProtos.UserInfo;
import org.slf4j.Logger;
import org.slf4j.LoggerFactory;

import org.apache.hadoop.hdds.protocol.proto.HddsProtos;
import org.apache.hadoop.hdds.scm.container.common.helpers.ExcludeList;
import org.apache.hadoop.ozone.audit.OMAction;
import org.apache.hadoop.ozone.om.OMMetadataManager;
import org.apache.hadoop.ozone.om.OMMetrics;
import org.apache.hadoop.ozone.om.OzoneManager;
import org.apache.hadoop.ozone.om.exceptions.OMException;
import org.apache.hadoop.ozone.om.helpers.OmBucketInfo;
import org.apache.hadoop.ozone.om.helpers.OmKeyInfo;
import org.apache.hadoop.ozone.om.helpers.OmKeyLocationInfo;
import org.apache.hadoop.ozone.om.ratis.utils.OzoneManagerDoubleBufferHelper;
import org.apache.hadoop.ozone.om.request.key.OMKeyRequest;
import org.apache.hadoop.ozone.om.response.OMClientResponse;
import org.apache.hadoop.ozone.protocol.proto.OzoneManagerProtocolProtos.CreateFileRequest;
import org.apache.hadoop.ozone.protocol.proto.OzoneManagerProtocolProtos.CreateFileResponse;
import org.apache.hadoop.ozone.protocol.proto.OzoneManagerProtocolProtos.OMResponse;
import org.apache.hadoop.ozone.protocol.proto.OzoneManagerProtocolProtos.OMRequest;
import org.apache.hadoop.ozone.security.acl.IAccessAuthorizer;
import org.apache.hadoop.ozone.security.acl.OzoneObj;
import org.apache.hadoop.util.Time;
import org.apache.hadoop.hdds.utils.UniqueId;

import static org.apache.hadoop.ozone.om.lock.OzoneManagerLock.Resource.BUCKET_LOCK;
import static org.apache.hadoop.ozone.om.request.file.OMFileRequest.OMDirectoryResult.DIRECTORY_EXISTS;
import static org.apache.hadoop.ozone.om.request.file.OMFileRequest.OMDirectoryResult.FILE_EXISTS_IN_GIVENPATH;
import static org.apache.hadoop.ozone.om.request.file.OMFileRequest.OMDirectoryResult.FILE_EXISTS;
import static org.apache.hadoop.ozone.protocol.proto.OzoneManagerProtocolProtos.Type.CreateFile;

/**
 * Handles create file request.
 */
public class OMFileCreateRequest extends OMKeyRequest {

  private static final Logger LOG =
      LoggerFactory.getLogger(OMFileCreateRequest.class);

  public OMFileCreateRequest(OMRequest omRequest, BucketLayout bucketLayout) {
    super(omRequest, bucketLayout);
  }

  @Override
  public OMRequest preExecute(OzoneManager ozoneManager) throws IOException {
    CreateFileRequest createFileRequest = getOmRequest().getCreateFileRequest();
    Preconditions.checkNotNull(createFileRequest);

    KeyArgs keyArgs = createFileRequest.getKeyArgs();

    // Verify key name
    OmUtils.verifyKeyNameWithSnapshotReservedWord(keyArgs.getKeyName());
    final boolean checkKeyNameEnabled = ozoneManager.getConfiguration()
         .getBoolean(OMConfigKeys.OZONE_OM_KEYNAME_CHARACTER_CHECK_ENABLED_KEY,
                 OMConfigKeys.OZONE_OM_KEYNAME_CHARACTER_CHECK_ENABLED_DEFAULT);
    if (checkKeyNameEnabled) {
      OmUtils.validateKeyName(StringUtils.removeEnd(keyArgs.getKeyName(),
              OzoneConsts.FS_FILE_COPYING_TEMP_SUFFIX));
    }
<<<<<<< HEAD
=======

>>>>>>> dd72e60d
    UserInfo userInfo = getUserInfo();
    if (keyArgs.getKeyName().length() == 0) {
      // Check if this is the root of the filesystem.
      // Not throwing exception here, as need to throw exception after
      // checking volume/bucket exists.
      return getOmRequest().toBuilder().setUserInfo(userInfo).build();
    }

    long scmBlockSize = ozoneManager.getScmBlockSize();

    // NOTE size of a key is not a hard limit on anything, it is a value that
    // client should expect, in terms of current size of key. If client sets
    // a value, then this value is used, otherwise, we allocate a single
    // block which is the current size, if read by the client.
    final long requestedSize = keyArgs.getDataSize() > 0 ?
        keyArgs.getDataSize() : scmBlockSize;

    HddsProtos.ReplicationFactor factor = keyArgs.getFactor();
    HddsProtos.ReplicationType type = keyArgs.getType();

    final OmBucketInfo bucketInfo = ozoneManager
        .getBucketInfo(keyArgs.getVolumeName(), keyArgs.getBucketName());
    final ReplicationConfig repConfig = OzoneConfigUtil
        .resolveReplicationConfigPreference(type, factor,
            keyArgs.getEcReplicationConfig(),
            bucketInfo.getDefaultReplicationConfig(),
            ozoneManager);

    // TODO: Here we are allocating block with out any check for
    //  bucket/key/volume or not and also with out any authorization checks.

    List< OmKeyLocationInfo > omKeyLocationInfoList =
        allocateBlock(ozoneManager.getScmClient(),
              ozoneManager.getBlockTokenSecretManager(), repConfig,
              new ExcludeList(), requestedSize, scmBlockSize,
              ozoneManager.getPreallocateBlocksMax(),
              ozoneManager.isGrpcBlockTokenEnabled(),
              ozoneManager.getOMServiceId(),
              ozoneManager.getMetrics(),
              keyArgs.getSortDatanodes(),
              userInfo);

    KeyArgs.Builder newKeyArgs = keyArgs.toBuilder()
        .setModificationTime(Time.now()).setType(type).setFactor(factor)
        .setDataSize(requestedSize);

    newKeyArgs.addAllKeyLocations(omKeyLocationInfoList.stream()
        .map(info -> info.getProtobuf(getOmRequest().getVersion()))
        .collect(Collectors.toList()));

    generateRequiredEncryptionInfo(keyArgs, newKeyArgs, ozoneManager);
    CreateFileRequest.Builder newCreateFileRequest =
        createFileRequest.toBuilder().setKeyArgs(newKeyArgs)
            .setClientID(UniqueId.next());

    return getOmRequest().toBuilder()
        .setCreateFileRequest(newCreateFileRequest).setUserInfo(userInfo)
        .build();
  }

  @Override
  @SuppressWarnings("methodlength")
  public OMClientResponse validateAndUpdateCache(OzoneManager ozoneManager,
      long trxnLogIndex, OzoneManagerDoubleBufferHelper omDoubleBufferHelper) {

    CreateFileRequest createFileRequest = getOmRequest().getCreateFileRequest();
    KeyArgs keyArgs = createFileRequest.getKeyArgs();
    Map<String, String> auditMap = buildKeyArgsAuditMap(keyArgs);

    String volumeName = keyArgs.getVolumeName();
    String bucketName = keyArgs.getBucketName();
    String keyName = keyArgs.getKeyName();
    int numMissingParents = 0;

    // if isRecursive is true, file would be created even if parent
    // directories does not exist.
    boolean isRecursive = createFileRequest.getIsRecursive();
    if (LOG.isDebugEnabled()) {
      LOG.debug("File create for : " + volumeName + "/" + bucketName + "/"
          + keyName + ":" + isRecursive);
    }

    // if isOverWrite is true, file would be over written.
    boolean isOverWrite = createFileRequest.getIsOverwrite();

    OMMetrics omMetrics = ozoneManager.getMetrics();
    omMetrics.incNumCreateFile();

    OMMetadataManager omMetadataManager = ozoneManager.getMetadataManager();

    boolean acquiredLock = false;

    OmKeyInfo omKeyInfo = null;
    OmBucketInfo omBucketInfo = null;
    final List<OmKeyLocationInfo> locations = new ArrayList<>();
    List<OmKeyInfo> missingParentInfos;

    OMClientResponse omClientResponse = null;
    OMResponse.Builder omResponse = OmResponseUtil.getOMResponseBuilder(
        getOmRequest());
    Exception exception = null;
    Result result = null;
    try {
      keyArgs = resolveBucketLink(ozoneManager, keyArgs, auditMap);
      volumeName = keyArgs.getVolumeName();
      bucketName = keyArgs.getBucketName();

      // check Acl
      checkKeyAcls(ozoneManager, volumeName, bucketName, keyName,
          IAccessAuthorizer.ACLType.CREATE, OzoneObj.ResourceType.KEY);

      // acquire lock
      mergeOmLockDetails(omMetadataManager.getLock()
          .acquireWriteLock(BUCKET_LOCK, volumeName, bucketName));
      acquiredLock = getOmLockDetails().isLockAcquired();

      validateBucketAndVolume(omMetadataManager, volumeName, bucketName);

      if (keyName.length() == 0) {
        // Check if this is the root of the filesystem.
        throw new OMException("Can not write to directory: " + keyName,
            OMException.ResultCodes.NOT_A_FILE);
      }

      String ozoneKey = omMetadataManager.getOzoneKey(volumeName, bucketName,
          keyName);
      OmKeyInfo dbKeyInfo = omMetadataManager.getKeyTable(getBucketLayout())
          .getIfExist(ozoneKey);

      OMFileRequest.OMPathInfo pathInfo =
          OMFileRequest.verifyFilesInPath(omMetadataManager, volumeName,
              bucketName, keyName, Paths.get(keyName));
      OMFileRequest.OMDirectoryResult omDirectoryResult =
          pathInfo.getDirectoryResult();

      // Check if a file or directory exists with same key name.
      checkDirectoryResult(keyName, isOverWrite, omDirectoryResult);

      if (!isRecursive) {
        checkAllParentsExist(keyArgs, pathInfo);
      }

      // do open key
      omBucketInfo =
          getBucketInfo(omMetadataManager, volumeName, bucketName);
      final ReplicationConfig repConfig = OzoneConfigUtil
          .resolveReplicationConfigPreference(keyArgs.getType(),
              keyArgs.getFactor(), keyArgs.getEcReplicationConfig(),
              omBucketInfo.getDefaultReplicationConfig(),
              ozoneManager);

      omKeyInfo = prepareKeyInfo(omMetadataManager, keyArgs, dbKeyInfo,
          keyArgs.getDataSize(), locations, getFileEncryptionInfo(keyArgs),
          ozoneManager.getPrefixManager(), omBucketInfo, pathInfo, trxnLogIndex,
          ozoneManager.getObjectIdFromTxId(trxnLogIndex),
          ozoneManager.isRatisEnabled(), repConfig);

      long openVersion = omKeyInfo.getLatestVersionLocations().getVersion();
      long clientID = createFileRequest.getClientID();
      String dbOpenKeyName = omMetadataManager.getOpenKey(volumeName,
          bucketName, keyName, clientID);

      missingParentInfos = OMDirectoryCreateRequest
          .getAllParentInfo(ozoneManager, keyArgs,
              pathInfo.getMissingParents(), omBucketInfo,
              pathInfo, trxnLogIndex);

      // Append new blocks
      List<OmKeyLocationInfo> newLocationList = keyArgs.getKeyLocationsList()
          .stream().map(OmKeyLocationInfo::getFromProtobuf)
          .collect(Collectors.toList());
      omKeyInfo.appendNewBlocks(newLocationList, false);
      // check bucket and volume quota
      long preAllocatedSpace = newLocationList.size()
          * ozoneManager.getScmBlockSize()
          * omKeyInfo.getReplicationConfig().getRequiredNodes();
      checkBucketQuotaInBytes(omMetadataManager, omBucketInfo,
          preAllocatedSpace);
      numMissingParents = missingParentInfos.size();
      checkBucketQuotaInNamespace(omBucketInfo, numMissingParents + 1L);
      omBucketInfo.incrUsedNamespace(numMissingParents);

      // Add to cache entry can be done outside of lock for this openKey.
      // Even if bucket gets deleted, when commitKey we shall identify if
      // bucket gets deleted.
      omMetadataManager.getOpenKeyTable(getBucketLayout()).addCacheEntry(
          dbOpenKeyName, omKeyInfo, trxnLogIndex);

      // Add cache entries for the prefix directories.
      // Skip adding for the file key itself, until Key Commit.
      OMFileRequest.addKeyTableCacheEntries(omMetadataManager, volumeName,
          bucketName, omBucketInfo.getBucketLayout(),
          null, missingParentInfos, trxnLogIndex);

      // Prepare response
      omResponse.setCreateFileResponse(CreateFileResponse.newBuilder()
          .setKeyInfo(omKeyInfo.getNetworkProtobuf(getOmRequest().getVersion(),
              keyArgs.getLatestVersionLocation()))
          .setID(clientID)
          .setOpenVersion(openVersion).build())
          .setCmdType(CreateFile);
      omClientResponse = new OMFileCreateResponse(omResponse.build(),
          omKeyInfo, missingParentInfos, clientID, omBucketInfo.copyObject());

      result = Result.SUCCESS;
    } catch (IOException | InvalidPathException ex) {
      result = Result.FAILURE;
      exception = ex;
      omMetrics.incNumCreateFileFails();
      omResponse.setCmdType(CreateFile);
      omClientResponse = new OMFileCreateResponse(createErrorOMResponse(
            omResponse, exception), getBucketLayout());
    } finally {
      addResponseToDoubleBuffer(trxnLogIndex, omClientResponse,
          omDoubleBufferHelper);
      if (acquiredLock) {
        mergeOmLockDetails(omMetadataManager.getLock()
            .releaseWriteLock(BUCKET_LOCK, volumeName, bucketName));
      }
      if (omClientResponse != null) {
        omClientResponse.setOmLockDetails(getOmLockDetails());
      }
    }

    // Audit Log outside the lock
    auditLog(ozoneManager.getAuditLogger(), buildAuditMessage(
        OMAction.CREATE_FILE, auditMap, exception,
        getOmRequest().getUserInfo()));

    switch (result) {
    case SUCCESS:
      // Missing directories are created immediately, counting that here.
      // The metric for the file is incremented as part of the file commit.
      omMetrics.incNumKeys(numMissingParents);
      LOG.debug("File created. Volume:{}, Bucket:{}, Key:{}", volumeName,
          bucketName, keyName);
      break;
    case FAILURE:
      LOG.error("File create failed. Volume:{}, Bucket:{}, Key{}.",
          volumeName, bucketName, keyName, exception);
      break;
    default:
      LOG.error("Unrecognized Result for OMFileCreateRequest: {}",
          createFileRequest);
    }

    return omClientResponse;
  }

  /**
   * Verify om directory result.
   *
   * @param keyName           key name
   * @param isOverWrite       flag represents whether file can be overwritten
   * @param omDirectoryResult directory result
   * @throws OMException if file or directory or file exists in the given path
   */
  protected void checkDirectoryResult(String keyName, boolean isOverWrite,
      OMFileRequest.OMDirectoryResult omDirectoryResult) throws OMException {
    if (omDirectoryResult == FILE_EXISTS) {
      if (!isOverWrite) {
        throw new OMException("File " + keyName + " already exists",
            OMException.ResultCodes.FILE_ALREADY_EXISTS);
      }
    } else if (omDirectoryResult == DIRECTORY_EXISTS) {
      throw new OMException("Can not write to directory: " + keyName,
          OMException.ResultCodes.NOT_A_FILE);
    } else if (omDirectoryResult == FILE_EXISTS_IN_GIVENPATH) {
      throw new OMException(
          "Can not create file: " + keyName + " as there " +
              "is already file in the given path",
          OMException.ResultCodes.NOT_A_FILE);
    }
  }

  /**
   * Verify the existence of parent directory.
   *
   * @param keyArgs  key arguments
   * @param pathInfo om path info
   * @throws IOException directory not found
   */
  protected void checkAllParentsExist(KeyArgs keyArgs,
      OMFileRequest.OMPathInfo pathInfo) throws IOException {
    String keyName = keyArgs.getKeyName();

    // if immediate parent exists, assume higher level directories exist.
    if (!pathInfo.directParentExists()) {
      throw new OMException("Cannot create file : " + keyName
          + " as one of parent directory is not created",
          OMException.ResultCodes.DIRECTORY_NOT_FOUND);
    }
  }

  @RequestFeatureValidator(
      conditions = ValidationCondition.CLUSTER_NEEDS_FINALIZATION,
      processingPhase = RequestProcessingPhase.PRE_PROCESS,
      requestType = CreateFile
  )
  public static OMRequest disallowCreateFileWithECReplicationConfig(
      OMRequest req, ValidationContext ctx) throws OMException {
    if (!ctx.versionManager()
        .isAllowed(OMLayoutFeature.ERASURE_CODED_STORAGE_SUPPORT)) {
      if (req.getCreateFileRequest().getKeyArgs().hasEcReplicationConfig()) {
        throw new OMException("Cluster does not have the Erasure Coded"
            + " Storage support feature finalized yet, but the request contains"
            + " an Erasure Coded replication type. Rejecting the request,"
            + " please finalize the cluster upgrade and then try again.",
            OMException.ResultCodes.NOT_SUPPORTED_OPERATION_PRIOR_FINALIZATION);
      }
    }
    return req;
  }

  /**
   * Validates file create requests.
   * Handles the cases where an older client attempts to create a file
   * inside a bucket with a non LEGACY bucket layout.
   * We do not want an older client modifying a bucket that it cannot
   * understand.
   *
   * @param req - the request to validate
   * @param ctx - the validation context
   * @return the validated request
   * @throws OMException if the request is invalid
   */
  @RequestFeatureValidator(
      conditions = ValidationCondition.OLDER_CLIENT_REQUESTS,
      processingPhase = RequestProcessingPhase.PRE_PROCESS,
      requestType = Type.CreateFile
  )
  public static OMRequest blockCreateFileWithBucketLayoutFromOldClient(
      OMRequest req, ValidationContext ctx) throws IOException {
    if (req.getCreateFileRequest().hasKeyArgs()) {

      KeyArgs keyArgs = req.getCreateFileRequest().getKeyArgs();

      if (keyArgs.hasVolumeName() && keyArgs.hasBucketName()) {
        BucketLayout bucketLayout = ctx.getBucketLayout(
            keyArgs.getVolumeName(), keyArgs.getBucketName());
        bucketLayout.validateSupportedOperation();
      }
    }
    return req;
  }
}<|MERGE_RESOLUTION|>--- conflicted
+++ resolved
@@ -103,10 +103,7 @@
       OmUtils.validateKeyName(StringUtils.removeEnd(keyArgs.getKeyName(),
               OzoneConsts.FS_FILE_COPYING_TEMP_SUFFIX));
     }
-<<<<<<< HEAD
-=======
-
->>>>>>> dd72e60d
+
     UserInfo userInfo = getUserInfo();
     if (keyArgs.getKeyName().length() == 0) {
       // Check if this is the root of the filesystem.
