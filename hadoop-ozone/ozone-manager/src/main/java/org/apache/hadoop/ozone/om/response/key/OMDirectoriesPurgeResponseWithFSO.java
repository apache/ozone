--- conflicted
+++ resolved
@@ -130,18 +130,10 @@
         }
 
         RepeatedOmKeyInfo repeatedOmKeyInfo = OmUtils.prepareKeyForDelete(
-<<<<<<< HEAD
-                keyInfo, keyInfo.getUpdateID(), isRatisEnabled);
+            keyInfo, keyInfo.getUpdateID(), isRatisEnabled);
 
         String deletedKey = omMetadataManager
-                .getOzoneDeletePathKey(keyInfo.getObjectID(), ozoneDbKey);
-=======
-            keyInfo, null, keyInfo.getUpdateID(), isRatisEnabled);
-
-        String deletedKey = omMetadataManager
-            .getOzoneKey(keyInfo.getVolumeName(), keyInfo.getBucketName(),
-                keyInfo.getKeyName());
->>>>>>> e61f3483
+            .getOzoneDeletePathKey(keyInfo.getObjectID(), ozoneDbKey);
 
         // TODO: [SNAPSHOT] Acquire deletedTable write table lock
 
