--- conflicted
+++ resolved
@@ -738,10 +738,7 @@
     return omStateMachine.getLastAppliedTermIndex();
   }
 
-<<<<<<< HEAD
-=======
   public RaftGroupId getRaftGroupId() {
     return raftGroupId;
   }
->>>>>>> 2e1cf62e
 }