/*
 * Licensed to the Apache Software Foundation (ASF) under one or more
 * contributor license agreements. See the NOTICE file distributed with
 * this work for additional information regarding copyright ownership.
 * The ASF licenses this file to You under the Apache License, Version 2.0
 * (the "License"); you may not use this file except in compliance with
 * the License. You may obtain a copy of the License at
 *
 *      http://www.apache.org/licenses/LICENSE-2.0
 *
 * Unless required by applicable law or agreed to in writing, software
 * distributed under the License is distributed on an "AS IS" BASIS,
 * WITHOUT WARRANTIES OR CONDITIONS OF ANY KIND, either express or implied.
 * See the License for the specific language governing permissions and
 * limitations under the License.
 */

package org.apache.hadoop.ozone.om.request.s3.tenant;

import static org.apache.hadoop.ozone.om.exceptions.OMException.ResultCodes.TENANT_ALREADY_EXISTS;
import static org.apache.hadoop.ozone.om.exceptions.OMException.ResultCodes.USER_NOT_FOUND;
import static org.apache.hadoop.ozone.om.exceptions.OMException.ResultCodes.VOLUME_ALREADY_EXISTS;
import static org.apache.hadoop.ozone.om.lock.OzoneManagerLock.LeveledResource.USER_LOCK;
import static org.apache.hadoop.ozone.om.lock.OzoneManagerLock.LeveledResource.VOLUME_LOCK;
import static org.apache.hadoop.ozone.om.upgrade.OMLayoutFeature.MULTITENANCY_SCHEMA;

import com.google.common.base.Preconditions;
import java.io.IOException;
import java.nio.file.InvalidPathException;
import java.util.HashMap;
import java.util.Map;
import org.apache.hadoop.hdds.utils.db.cache.CacheKey;
import org.apache.hadoop.hdds.utils.db.cache.CacheValue;
import org.apache.hadoop.ipc.ProtobufRpcEngine;
import org.apache.hadoop.ozone.OmUtils;
import org.apache.hadoop.ozone.OzoneConsts;
import org.apache.hadoop.ozone.audit.OMAction;
import org.apache.hadoop.ozone.om.OMMetadataManager;
import org.apache.hadoop.ozone.om.OMMetrics;
import org.apache.hadoop.ozone.om.OMMultiTenantManager;
import org.apache.hadoop.ozone.om.OzoneManager;
import org.apache.hadoop.ozone.om.exceptions.OMException;
import org.apache.hadoop.ozone.om.execution.flowcontrol.ExecutionContext;
import org.apache.hadoop.ozone.om.helpers.OmDBTenantState;
import org.apache.hadoop.ozone.om.helpers.OmVolumeArgs;
import org.apache.hadoop.ozone.om.request.util.OmResponseUtil;
import org.apache.hadoop.ozone.om.request.volume.OMVolumeRequest;
import org.apache.hadoop.ozone.om.response.OMClientResponse;
import org.apache.hadoop.ozone.om.response.s3.tenant.OMTenantCreateResponse;
import org.apache.hadoop.ozone.om.upgrade.DisallowedUntilLayoutVersion;
import org.apache.hadoop.ozone.protocol.proto.OzoneManagerProtocolProtos.CreateTenantRequest;
import org.apache.hadoop.ozone.protocol.proto.OzoneManagerProtocolProtos.CreateTenantResponse;
import org.apache.hadoop.ozone.protocol.proto.OzoneManagerProtocolProtos.CreateVolumeRequest;
import org.apache.hadoop.ozone.protocol.proto.OzoneManagerProtocolProtos.OMRequest;
import org.apache.hadoop.ozone.protocol.proto.OzoneManagerProtocolProtos.OMResponse;
import org.apache.hadoop.ozone.protocol.proto.OzoneManagerProtocolProtos.VolumeInfo;
import org.apache.hadoop.ozone.security.acl.IAccessAuthorizer;
import org.apache.hadoop.ozone.security.acl.OzoneObj;
import org.apache.hadoop.ozone.storage.proto.OzoneManagerStorageProtos.PersistedUserVolumeInfo;
import org.apache.hadoop.security.UserGroupInformation;
import org.apache.hadoop.util.Time;
import org.slf4j.Logger;
import org.slf4j.LoggerFactory;

/**
 * Handles OMTenantCreate request.
 * Extends OMVolumeRequest but not OMClientRequest since tenant creation
 *  involves volume creation.
 * Ratis execution flow for OMTenantCreate
 * - preExecute (perform checks and init)
 *   - Check tenant name validity (again)
 *     - If name is invalid, throw exception to client; else continue
 * - validateAndUpdateCache (update DB)
 *   - Grab VOLUME_LOCK write lock
 *   - Check volume existence
 *     - If tenant already exists, throw exception to client; else continue
 *   - Check tenant existence by checking tenantStateTable keys
 *     - If tenant already exists, throw exception to client; else continue
 *   - tenantStateTable: New entry
 *     - Key: tenant name. e.g. finance
 *     - Value: new OmDBTenantState for the tenant
 *       - tenantId: finance
 *       - bucketNamespaceName: finance
 *       - accountNamespaceName: finance
 *       - userPolicyGroupName: finance-users
 *       - bucketPolicyGroupName: finance-buckets
 *   - tenantPolicyTable: Generate default policies for the new tenant
 *     - K: finance-Users, V: finance-users-default
 *     - K: finance-Buckets, V: finance-buckets-default
 *   - Grab USER_LOCK write lock
 *   - Create volume finance (See OMVolumeCreateRequest)
 *   - Release VOLUME_LOCK write lock
 *   - Release USER_LOCK write lock
 *   - Queue Ranger policy sync that pushes default policies:
 *       OMMultiTenantManager#createTenant
 */
public class OMTenantCreateRequest extends OMVolumeRequest {
  private static final Logger LOG =
      LoggerFactory.getLogger(OMTenantCreateRequest.class);

  public OMTenantCreateRequest(OMRequest omRequest) {
    super(omRequest);
  }

  @Override
  @DisallowedUntilLayoutVersion(MULTITENANCY_SCHEMA)
  public OMRequest preExecute(OzoneManager ozoneManager) throws IOException {

    final OMMultiTenantManager multiTenantManager =
        ozoneManager.getMultiTenantManager();

    // Check Ozone cluster admin privilege
    multiTenantManager.checkAdmin();

    final OMRequest omRequest = super.preExecute(ozoneManager);
    final CreateTenantRequest request = omRequest.getCreateTenantRequest();
    Preconditions.checkNotNull(request);
    final String tenantId = request.getTenantId();

    // Check tenantId validity
    if (tenantId.contains(OzoneConsts.TENANT_ID_USERNAME_DELIMITER)) {
      throw new OMException("Invalid tenant name " + tenantId +
          ". Tenant name should not contain delimiter.",
          OMException.ResultCodes.INVALID_VOLUME_NAME);
    }

    // Check tenant existence in tenantStateTable
    if (ozoneManager.getMetadataManager().getTenantStateTable()
        .isExist(tenantId)) {
      LOG.debug("tenant: {} already exists", tenantId);
      throw new OMException("Tenant '" + tenantId + "' already exists",
          TENANT_ALREADY_EXISTS);
    }

    final String owner = getUserName();
    // Volume name defaults to tenant name if unspecified in the request
    final String volumeName = request.getVolumeName();
    // Validate volume name
    OmUtils.validateVolumeName(volumeName, ozoneManager.isStrictS3());

    final String dbVolumeKey = ozoneManager.getMetadataManager()
        .getVolumeKey(volumeName);

    // Backwards compatibility with older Ozone clients that don't have this
    // field. Defaults to false.
    boolean forceCreationWhenVolumeExists =
        request.hasForceCreationWhenVolumeExists()
            && request.getForceCreationWhenVolumeExists();

    // Check volume existence
    if (!forceCreationWhenVolumeExists &&
        ozoneManager.getMetadataManager().getVolumeTable().isExist(
            dbVolumeKey)) {
      LOG.debug("volume: '{}' already exists", volumeName);
      throw new OMException("Volume already exists", VOLUME_ALREADY_EXISTS);
    }

    // TODO: Refactor this and OMVolumeCreateRequest to improve maintainability.
    final VolumeInfo volumeInfo = VolumeInfo.newBuilder()
        .setVolume(volumeName)
        .setAdminName(owner)
        .setOwnerName(owner)
        .build();

    // Generate volume modification time
    long initialTime = Time.now();
    final VolumeInfo updatedVolumeInfo = volumeInfo.toBuilder()
            .setCreationTime(initialTime)
            .setModificationTime(initialTime)
            .build();

    final String userRoleName =
        OMMultiTenantManager.getDefaultUserRoleName(tenantId);
    final String adminRoleName =
        OMMultiTenantManager.getDefaultAdminRoleName(tenantId);

    // Acquire write lock to authorizer (Ranger)
    multiTenantManager.getAuthorizerLock().tryWriteLockInOMRequest();
    try {
      // Create tenant roles and policies in Ranger.
      // If the request fails for some reason, Ranger background sync thread
      // should clean up any leftover policies and roles.
      multiTenantManager.getAuthorizerOp().createTenant(
          tenantId, userRoleName, adminRoleName);
    } catch (Exception e) {
      multiTenantManager.getAuthorizerLock().unlockWriteInOMRequest();
      throw e;
    }

    final OMRequest.Builder omRequestBuilder = omRequest.toBuilder()
        .setCreateTenantRequest(
            CreateTenantRequest.newBuilder()
                .setTenantId(tenantId)
                .setVolumeName(volumeName)
                .setUserRoleName(userRoleName)
                .setAdminRoleName(adminRoleName)
                .setForceCreationWhenVolumeExists(
                    forceCreationWhenVolumeExists))
        .setCreateVolumeRequest(
            CreateVolumeRequest.newBuilder()
                .setVolumeInfo(updatedVolumeInfo));

    return omRequestBuilder.build();
  }

  @Override
  @SuppressWarnings("methodlength")
  public OMClientResponse validateAndUpdateCache(OzoneManager ozoneManager, ExecutionContext context) {
    final long transactionLogIndex = context.getIndex();

    final OMMultiTenantManager multiTenantManager =
        ozoneManager.getMultiTenantManager();

    final OMMetrics omMetrics = ozoneManager.getMetrics();
    omMetrics.incNumTenantCreates();
    omMetrics.incNumVolumeCreates();

    OMClientResponse omClientResponse = null;
    final OMResponse.Builder omResponse =
        OmResponseUtil.getOMResponseBuilder(getOmRequest());
    OmVolumeArgs omVolumeArgs = null;
    boolean acquiredVolumeLock = false;
    boolean acquiredUserLock = false;
    final String owner = getOmRequest().getUserInfo().getUserName();
    Map<String, String> auditMap = new HashMap<>();
    OMMetadataManager omMetadataManager = ozoneManager.getMetadataManager();

    final CreateTenantRequest request = getOmRequest().getCreateTenantRequest();
    final String tenantId = request.getTenantId();
    final String userRoleName = request.getUserRoleName();
    final String adminRoleName = request.getAdminRoleName();
    final boolean forceCreationWhenVolumeExists =
        request.getForceCreationWhenVolumeExists();

    final VolumeInfo volumeInfo =
        getOmRequest().getCreateVolumeRequest().getVolumeInfo();
    final String volumeName = volumeInfo.getVolume();
    Preconditions.checkNotNull(volumeName);
    Preconditions.checkState(request.getVolumeName().equals(volumeName),
        "CreateTenantRequest's volumeName value should match VolumeInfo's");
    final String dbVolumeKey = omMetadataManager.getVolumeKey(volumeName);

    Exception exception = null;

    try {
      // Check ACL: requires volume CREATE permission.
      if (ozoneManager.getAclsEnabled()) {
        checkAcls(ozoneManager, OzoneObj.ResourceType.VOLUME,
            OzoneObj.StoreType.OZONE, IAccessAuthorizer.ACLType.CREATE,
            tenantId, null, null);
      }

      mergeOmLockDetails(omMetadataManager.getLock().acquireWriteLock(
          VOLUME_LOCK, volumeName));
      acquiredVolumeLock = getOmLockDetails().isLockAcquired();

      boolean skipVolumeCreation = false;
      // Check volume existence
      if (omMetadataManager.getVolumeTable().isExist(dbVolumeKey)) {
        LOG.debug("volume: '{}' already exists", volumeName);
        if (forceCreationWhenVolumeExists) {
          LOG.warn("forceCreationWhenVolumeExists = true. Resuming "
              + "tenant creation despite volume '{}' existence", volumeName);
          skipVolumeCreation = true;
        } else {
          // forceCreationWhenVolumeExists is false, throw
          throw new OMException("Volume already exists", VOLUME_ALREADY_EXISTS);
        }
      }

      mergeOmLockDetails(omMetadataManager.getLock().acquireWriteLock(
          USER_LOCK, owner));
      acquiredUserLock = getOmLockDetails().isLockAcquired();

      PersistedUserVolumeInfo volumeList = null;
      if (!skipVolumeCreation) {
        // Create volume. TODO: dedup OMVolumeCreateRequest
<<<<<<< HEAD
        omVolumeArgs = OmVolumeArgs.builderFromProtobuf(volumeInfo)
            .setQuotaInBytes(OzoneConsts.QUOTA_RESET)
            .setQuotaInNamespace(OzoneConsts.QUOTA_RESET)
            .withObjectID(ozoneManager.getObjectIdFromTxId(transactionLogIndex))
            .withUpdateID(transactionLogIndex)
            .incRefCount()
=======
        omVolumeArgs = OmVolumeArgs.getFromProtobuf(volumeInfo);
        omVolumeArgs.setQuotaInBytes(OzoneConsts.QUOTA_RESET);
        omVolumeArgs.setQuotaInNamespace(OzoneConsts.QUOTA_RESET);
        omVolumeArgs = omVolumeArgs.toBuilder()
            .setObjectID(ozoneManager.getObjectIdFromTxId(transactionLogIndex))
            .setUpdateID(transactionLogIndex)
>>>>>>> 7c53356a
            .build();

        // Remove this check when vol ref count is also used by other features
        Preconditions.checkState(omVolumeArgs.getRefCount() == 1L,
            "refCount should have been set to 1");

        final String dbUserKey = omMetadataManager.getUserKey(owner);
        volumeList = omMetadataManager.getUserTable().get(dbUserKey);
        volumeList = addVolumeToOwnerList(volumeList, volumeName, owner,
            ozoneManager.getMaxUserVolumeCount(), transactionLogIndex);
        createVolume(omMetadataManager, omVolumeArgs, volumeList, dbVolumeKey,
            dbUserKey, transactionLogIndex);
        LOG.debug("volume: '{}' successfully created", dbVolumeKey);
      } else {
        LOG.info("Skipped volume '{}' creation. "
            + "Will only increment volume refCount", volumeName);
        omVolumeArgs = getVolumeInfo(omMetadataManager, volumeName)
            .toBuilder()
            .incRefCount()
            .build();

        // Remove this check when vol ref count is also used by other features
        Preconditions.checkState(omVolumeArgs.getRefCount() == 1L,
            "refCount should have been set to 1");

        omMetadataManager.getVolumeTable().addCacheEntry(
            new CacheKey<>(dbVolumeKey),
            CacheValue.get(transactionLogIndex, omVolumeArgs));
      }

      // Audit
      auditMap = omVolumeArgs.toAuditMap();

      // Check tenant existence in tenantStateTable
      if (omMetadataManager.getTenantStateTable().isExist(tenantId)) {
        LOG.debug("tenant: '{}' already exists", tenantId);
        throw new OMException("Tenant already exists", TENANT_ALREADY_EXISTS);
      }

      // Create tenant
      // Add to tenantStateTable. Redundant assignment for clarity
      final String bucketNamespaceName = volumeName;
      // Populate policy ID list
      final String bucketNamespacePolicyName =
          OMMultiTenantManager.getDefaultBucketNamespacePolicyName(tenantId);
      final String bucketPolicyName =
          OMMultiTenantManager.getDefaultBucketPolicyName(tenantId);
      final OmDBTenantState omDBTenantState = new OmDBTenantState(
          tenantId, bucketNamespaceName, userRoleName, adminRoleName,
          bucketNamespacePolicyName, bucketPolicyName);
      omMetadataManager.getTenantStateTable().addCacheEntry(
          new CacheKey<>(tenantId),
          CacheValue.get(transactionLogIndex, omDBTenantState));

      // Update tenant cache
      multiTenantManager.getCacheOp().createTenant(
          tenantId, userRoleName, adminRoleName);

      omResponse.setCreateTenantResponse(
          CreateTenantResponse.newBuilder()
              .build());
      omClientResponse = new OMTenantCreateResponse(omResponse.build(),
          omVolumeArgs, volumeList, omDBTenantState);

    } catch (IOException | InvalidPathException ex) {
      exception = ex;
      omClientResponse = new OMTenantCreateResponse(
          createErrorOMResponse(omResponse, exception));
    } finally {
      if (acquiredUserLock) {
        mergeOmLockDetails(
            omMetadataManager.getLock().releaseWriteLock(USER_LOCK, owner));
      }
      if (acquiredVolumeLock) {
        mergeOmLockDetails(
            omMetadataManager.getLock().releaseWriteLock(VOLUME_LOCK,
                volumeName));
      }
      // Release authorizer write lock
      multiTenantManager.getAuthorizerLock().unlockWriteInOMRequest();
      if (omClientResponse != null) {
        omClientResponse.setOmLockDetails(getOmLockDetails());
      }
    }

    // Perform audit logging
    auditMap.put(OzoneConsts.TENANT, tenantId);
    // Note auditMap contains volume creation info
    markForAudit(ozoneManager.getAuditLogger(),
        buildAuditMessage(OMAction.CREATE_TENANT, auditMap, exception,
            getOmRequest().getUserInfo()));

    if (exception == null) {
      LOG.info("Created tenant '{}' and volume '{}'", tenantId, volumeName);
      omMetrics.incNumTenants();
      omMetrics.incNumVolumes();
    } else {
      LOG.error("Failed to create tenant '{}'", tenantId, exception);
      omMetrics.incNumTenantCreateFails();
    }
    return omClientResponse;
  }

  public String getUserName() throws IOException {
    // getUserName returns:
    // - Kerberos principal when Kerberos security is enabled
    // - User's login name when security is not enabled
    // - AWS_ACCESS_KEY_ID if the original request comes from S3 Gateway.
    //    Not Applicable to TenantCreateRequest.
    final UserGroupInformation ugi = ProtobufRpcEngine.Server.getRemoteUser();
    // getShortUserName here follows RpcClient#createVolume
    // A caveat is that this assumes OM's auth_to_local is the same as
    //  the client's. Maybe move this logic to the client and pass VolumeArgs?
    if (ugi != null) {
      return ugi.getShortUserName();
    } else {
      throw new OMException("User name is null.", USER_NOT_FOUND);
    }
  }
}<|MERGE_RESOLUTION|>--- conflicted
+++ resolved
@@ -275,21 +275,12 @@
       PersistedUserVolumeInfo volumeList = null;
       if (!skipVolumeCreation) {
         // Create volume. TODO: dedup OMVolumeCreateRequest
-<<<<<<< HEAD
         omVolumeArgs = OmVolumeArgs.builderFromProtobuf(volumeInfo)
             .setQuotaInBytes(OzoneConsts.QUOTA_RESET)
             .setQuotaInNamespace(OzoneConsts.QUOTA_RESET)
-            .withObjectID(ozoneManager.getObjectIdFromTxId(transactionLogIndex))
-            .withUpdateID(transactionLogIndex)
-            .incRefCount()
-=======
-        omVolumeArgs = OmVolumeArgs.getFromProtobuf(volumeInfo);
-        omVolumeArgs.setQuotaInBytes(OzoneConsts.QUOTA_RESET);
-        omVolumeArgs.setQuotaInNamespace(OzoneConsts.QUOTA_RESET);
-        omVolumeArgs = omVolumeArgs.toBuilder()
             .setObjectID(ozoneManager.getObjectIdFromTxId(transactionLogIndex))
             .setUpdateID(transactionLogIndex)
->>>>>>> 7c53356a
+            .incRefCount()
             .build();
 
         // Remove this check when vol ref count is also used by other features
