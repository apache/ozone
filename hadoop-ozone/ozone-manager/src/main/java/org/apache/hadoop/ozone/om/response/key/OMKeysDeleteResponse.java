--- conflicted
+++ resolved
@@ -49,15 +49,9 @@
   private OmBucketInfo omBucketInfo;
 
   public OMKeysDeleteResponse(@Nonnull OMResponse omResponse,
-<<<<<<< HEAD
-                              @Nonnull List<OmKeyInfo> keyDeleteList, long trxnLogIndex,
-                              boolean isRatisEnabled, @Nonnull OmVolumeArgs omVolumeArgs,
-                              @Nonnull OmBucketInfo omBucketInfo) {
-=======
       @Nonnull List<OmKeyInfo> keyDeleteList, long trxnLogIndex,
       boolean isRatisEnabled, @Nonnull OmVolumeArgs omVolumeArgs,
       @Nonnull OmBucketInfo omBucketInfo) {
->>>>>>> 004dd3ff
     super(omResponse);
     this.omKeyInfoList = keyDeleteList;
     this.isRatisEnabled = isRatisEnabled;
