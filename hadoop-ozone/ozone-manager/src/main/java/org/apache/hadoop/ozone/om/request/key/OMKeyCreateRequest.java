/**
 * Licensed to the Apache Software Foundation (ASF) under one
 * or more contributor license agreements.  See the NOTICE file
 * distributed with this work for additional information
 * regarding copyright ownership.  The ASF licenses this file
 * to you under the Apache License, Version 2.0 (the
 * "License"); you may not use this file except in compliance
 * with the License.  You may obtain a copy of the License at
 * <p>
 * http://www.apache.org/licenses/LICENSE-2.0
 * <p>
 * Unless required by applicable law or agreed to in writing, software
 * distributed under the License is distributed on an "AS IS" BASIS,
 * WITHOUT WARRANTIES OR CONDITIONS OF ANY KIND, either express or implied.
 * See the License for the specific language governing permissions and
 * limitations under the License.
 */

package org.apache.hadoop.ozone.om.request.key;

import java.io.IOException;
import java.util.ArrayList;
import java.util.List;
import java.util.Map;
import java.util.stream.Collectors;

import com.google.common.base.Optional;
import com.google.common.base.Preconditions;
import org.apache.hadoop.ozone.OmUtils;
import org.apache.hadoop.ozone.om.OMConfigKeys;
import org.apache.hadoop.ozone.om.request.util.OmResponseUtil;
import org.slf4j.Logger;
import org.slf4j.LoggerFactory;

import org.apache.hadoop.hdds.protocol.proto.HddsProtos;
import org.apache.hadoop.hdds.scm.container.common.helpers.ExcludeList;
import org.apache.hadoop.hdds.utils.db.cache.CacheKey;
import org.apache.hadoop.hdds.utils.db.cache.CacheValue;
import org.apache.hadoop.ozone.audit.OMAction;
import org.apache.hadoop.ozone.om.OMMetadataManager;
import org.apache.hadoop.ozone.om.OMMetrics;
import org.apache.hadoop.ozone.om.OzoneManager;
import org.apache.hadoop.ozone.om.helpers.OmBucketInfo;
import org.apache.hadoop.ozone.om.helpers.OmKeyInfo;
import org.apache.hadoop.ozone.om.helpers.OmKeyLocationInfo;
import org.apache.hadoop.ozone.om.response.OMClientResponse;
import org.apache.hadoop.ozone.om.ratis.utils.OzoneManagerDoubleBufferHelper;
import org.apache.hadoop.ozone.om.response.key.OMKeyCreateResponse;
import org.apache.hadoop.ozone.protocol.proto.OzoneManagerProtocolProtos
    .CreateKeyRequest;
import org.apache.hadoop.ozone.protocol.proto.OzoneManagerProtocolProtos
    .CreateKeyResponse;
import org.apache.hadoop.ozone.protocol.proto.OzoneManagerProtocolProtos
    .KeyArgs;
import org.apache.hadoop.ozone.protocol.proto.OzoneManagerProtocolProtos
    .OMResponse;
import org.apache.hadoop.ozone.protocol.proto.OzoneManagerProtocolProtos
    .OMRequest;
import org.apache.hadoop.ozone.protocol.proto.OzoneManagerProtocolProtos
    .Type;
import org.apache.hadoop.ozone.security.acl.IAccessAuthorizer;
import org.apache.hadoop.ozone.security.acl.OzoneObj;
import org.apache.hadoop.util.Time;
import org.apache.hadoop.hdds.utils.UniqueId;

import static org.apache.hadoop.ozone.om.lock.OzoneManagerLock.Resource.BUCKET_LOCK;

/**
 * Handles CreateKey request.
 */

public class OMKeyCreateRequest extends OMKeyRequest {
  private static final Logger LOG =
      LoggerFactory.getLogger(OMKeyCreateRequest.class);

  public OMKeyCreateRequest(OMRequest omRequest) {
    super(omRequest);
  }

  @Override
  public OMRequest preExecute(OzoneManager ozoneManager) throws IOException {
    CreateKeyRequest createKeyRequest = getOmRequest().getCreateKeyRequest();
    Preconditions.checkNotNull(createKeyRequest);

    KeyArgs keyArgs = createKeyRequest.getKeyArgs();

    // Verify key name
    final boolean checkKeyNameEnabled = ozoneManager.getConfiguration()
         .getBoolean(OMConfigKeys.OZONE_OM_KEYNAME_CHARACTER_CHECK_ENABLED_KEY,
                 OMConfigKeys.OZONE_OM_KEYNAME_CHARACTER_CHECK_ENABLED_DEFAULT);
    if(checkKeyNameEnabled){
      OmUtils.validateKeyName(keyArgs.getKeyName());
    }
    // We cannot allocate block for multipart upload part when
    // createMultipartKey is called, as we will not know type and factor with
    // which initiateMultipartUpload has started for this key. When
    // allocateBlock call happen's we shall know type and factor, as we set
    // the type and factor read from multipart table, and set the KeyInfo in
    // validateAndUpdateCache and return to the client. TODO: See if we can fix
    //  this. We do not call allocateBlock in openKey for multipart upload.

    CreateKeyRequest.Builder newCreateKeyRequest = null;
    KeyArgs.Builder newKeyArgs = null;
    if (!keyArgs.getIsMultipartKey()) {

      long scmBlockSize = ozoneManager.getScmBlockSize();

      // NOTE size of a key is not a hard limit on anything, it is a value that
      // client should expect, in terms of current size of key. If client sets
      // a value, then this value is used, otherwise, we allocate a single
      // block which is the current size, if read by the client.
      final long requestedSize = keyArgs.getDataSize() > 0 ?
          keyArgs.getDataSize() : scmBlockSize;

      boolean useRatis = ozoneManager.shouldUseRatis();

      HddsProtos.ReplicationFactor factor = keyArgs.getFactor();
      if (factor == null) {
        factor = useRatis ? HddsProtos.ReplicationFactor.THREE :
            HddsProtos.ReplicationFactor.ONE;
      }

      HddsProtos.ReplicationType type = keyArgs.getType();
      if (type == null) {
        type = useRatis ? HddsProtos.ReplicationType.RATIS :
            HddsProtos.ReplicationType.STAND_ALONE;
      }

      // TODO: Here we are allocating block with out any check for
      //  bucket/key/volume or not and also with out any authorization checks.
      //  As for a client for the first time this can be executed on any OM,
      //  till leader is identified.

      List< OmKeyLocationInfo > omKeyLocationInfoList =
          allocateBlock(ozoneManager.getScmClient(),
              ozoneManager.getBlockTokenSecretManager(), type, factor,
              new ExcludeList(), requestedSize, scmBlockSize,
              ozoneManager.getPreallocateBlocksMax(),
              ozoneManager.isGrpcBlockTokenEnabled(),
              ozoneManager.getOMNodeId());

      newKeyArgs = keyArgs.toBuilder().setModificationTime(Time.now())
              .setType(type).setFactor(factor)
              .setDataSize(requestedSize);

      newKeyArgs.addAllKeyLocations(omKeyLocationInfoList.stream()
          .map(OmKeyLocationInfo::getProtobuf).collect(Collectors.toList()));
    } else {
      newKeyArgs = keyArgs.toBuilder().setModificationTime(Time.now());
    }

    generateRequiredEncryptionInfo(keyArgs, newKeyArgs, ozoneManager);
    newCreateKeyRequest =
        createKeyRequest.toBuilder().setKeyArgs(newKeyArgs)
            .setClientID(UniqueId.next());

    return getOmRequest().toBuilder()
        .setCreateKeyRequest(newCreateKeyRequest).setUserInfo(getUserInfo())
        .build();
  }

  @Override
  public OMClientResponse validateAndUpdateCache(OzoneManager ozoneManager,
      long trxnLogIndex, OzoneManagerDoubleBufferHelper omDoubleBufferHelper) {
    CreateKeyRequest createKeyRequest = getOmRequest().getCreateKeyRequest();

    KeyArgs keyArgs = createKeyRequest.getKeyArgs();
    Map<String, String> auditMap = buildKeyArgsAuditMap(keyArgs);

    String volumeName = keyArgs.getVolumeName();
    String bucketName = keyArgs.getBucketName();
    String keyName = keyArgs.getKeyName();

    OMMetrics omMetrics = ozoneManager.getMetrics();
    omMetrics.incNumKeyAllocates();

    OMMetadataManager omMetadataManager = ozoneManager.getMetadataManager();
    OmKeyInfo omKeyInfo = null;
    final List< OmKeyLocationInfo > locations = new ArrayList<>();

    boolean acquireLock = false;
    OMClientResponse omClientResponse = null;
    OMResponse.Builder omResponse = OmResponseUtil.getOMResponseBuilder(
        getOmRequest());
    IOException exception = null;
    Result result = null;
    try {
      keyArgs = resolveBucketLink(ozoneManager, keyArgs, auditMap);
      volumeName = keyArgs.getVolumeName();
      bucketName = keyArgs.getBucketName();

      // check Acl
      checkKeyAcls(ozoneManager, volumeName, bucketName, keyName,
          IAccessAuthorizer.ACLType.CREATE, OzoneObj.ResourceType.KEY);

      acquireLock = omMetadataManager.getLock().acquireWriteLock(BUCKET_LOCK,
          volumeName, bucketName);
      validateBucketAndVolume(omMetadataManager, volumeName, bucketName);
      //TODO: We can optimize this get here, if getKmsProvider is null, then
      // bucket encryptionInfo will be not set. If this assumption holds
      // true, we can avoid get from bucket table.

      // Check if Key already exists
      String dbKeyName = omMetadataManager.getOzoneKey(volumeName, bucketName,
          keyName);
      OmKeyInfo dbKeyInfo =
          omMetadataManager.getKeyTable().getIfExist(dbKeyName);

      OmBucketInfo bucketInfo = omMetadataManager.getBucketTable().get(
          omMetadataManager.getBucketKey(volumeName, bucketName));

      omKeyInfo = prepareKeyInfo(omMetadataManager, keyArgs, dbKeyInfo,
          keyArgs.getDataSize(), locations,  getFileEncryptionInfo(keyArgs),
          ozoneManager.getPrefixManager(), bucketInfo, trxnLogIndex,
          ozoneManager.isRatisEnabled());

      long openVersion = omKeyInfo.getLatestVersionLocations().getVersion();
      long clientID = createKeyRequest.getClientID();
      String dbOpenKeyName = omMetadataManager.getOpenKey(volumeName,
          bucketName, keyName, clientID);

      // Append new blocks
      omKeyInfo.appendNewBlocks(keyArgs.getKeyLocationsList().stream()
          .map(OmKeyLocationInfo::getFromProtobuf)
          .collect(Collectors.toList()), false);

      // Add to cache entry can be done outside of lock for this openKey.
      // Even if bucket gets deleted, when commitKey we shall identify if
      // bucket gets deleted.
      omMetadataManager.getOpenKeyTable().addCacheEntry(
          new CacheKey<>(dbOpenKeyName),
          new CacheValue<>(Optional.of(omKeyInfo), trxnLogIndex));

      // Prepare response
      omResponse.setCreateKeyResponse(CreateKeyResponse.newBuilder()
          .setKeyInfo(omKeyInfo.getProtobuf())
          .setID(clientID)
          .setOpenVersion(openVersion).build())
          .setCmdType(Type.CreateKey);
      omClientResponse = new OMKeyCreateResponse(omResponse.build(),
          omKeyInfo, null, clientID);

      result = Result.SUCCESS;
    } catch (IOException ex) {
      result = Result.FAILURE;
      exception = ex;
      omMetrics.incNumKeyAllocateFails();
      omResponse.setCmdType(Type.CreateKey);
      omClientResponse = new OMKeyCreateResponse(
          createErrorOMResponse(omResponse, exception));
    } finally {
      addResponseToDoubleBuffer(trxnLogIndex, omClientResponse,
          omDoubleBufferHelper);
      if (acquireLock) {
        omMetadataManager.getLock().releaseWriteLock(BUCKET_LOCK, volumeName,
            bucketName);
      }
    }

    // Audit Log outside the lock
<<<<<<< HEAD
    if (result != Result.REPLAY) {
      auditLog(ozoneManager.getAuditLogger(), buildAuditMessage(
          OMAction.ALLOCATE_KEY, auditMap, exception,
          getOmRequest().getUserInfo()));
    }
=======

    Map<String, String> auditMap = buildKeyArgsAuditMap(keyArgs);
    auditLog(ozoneManager.getAuditLogger(), buildAuditMessage(
        OMAction.ALLOCATE_KEY, auditMap, exception,
        getOmRequest().getUserInfo()));

>>>>>>> 537172ee

    switch (result) {
    case SUCCESS:
      LOG.debug("Key created. Volume:{}, Bucket:{}, Key:{}", volumeName,
          bucketName, keyName);
      break;
    case FAILURE:
      LOG.error("Key creation failed. Volume:{}, Bucket:{}, Key{}. " +
              "Exception:{}", volumeName, bucketName, keyName, exception);
      break;
    default:
      LOG.error("Unrecognized Result for OMKeyCreateRequest: {}",
          createKeyRequest);
    }

    return omClientResponse;
  }

}<|MERGE_RESOLUTION|>--- conflicted
+++ resolved
@@ -258,20 +258,9 @@
     }
 
     // Audit Log outside the lock
-<<<<<<< HEAD
-    if (result != Result.REPLAY) {
-      auditLog(ozoneManager.getAuditLogger(), buildAuditMessage(
-          OMAction.ALLOCATE_KEY, auditMap, exception,
-          getOmRequest().getUserInfo()));
-    }
-=======
-
-    Map<String, String> auditMap = buildKeyArgsAuditMap(keyArgs);
     auditLog(ozoneManager.getAuditLogger(), buildAuditMessage(
         OMAction.ALLOCATE_KEY, auditMap, exception,
         getOmRequest().getUserInfo()));
-
->>>>>>> 537172ee
 
     switch (result) {
     case SUCCESS:
