--- conflicted
+++ resolved
@@ -26,14 +26,11 @@
 import java.util.Map;
 
 import com.google.common.base.Preconditions;
-<<<<<<< HEAD
 import org.apache.hadoop.hdds.client.ECReplicationConfig;
 import org.apache.hadoop.hdds.client.ReplicationConfig;
 import org.apache.hadoop.hdds.protocol.proto.HddsProtos;
 import org.apache.hadoop.ozone.ClientVersion;
 import org.apache.hadoop.ozone.om.request.validation.OMLayoutVersionValidator;
-=======
->>>>>>> 1f29e05e
 import org.apache.ratis.server.protocol.TermIndex;
 import org.apache.hadoop.ozone.om.helpers.BucketLayout;
 import org.apache.hadoop.ozone.om.helpers.OmBucketInfo;
@@ -278,75 +275,7 @@
     }
   }
 
-<<<<<<< HEAD
-  /**
-   * fill in a KeyInfo for a new directory entry in OM database.
-   * without initializing ACLs from the KeyArgs - used for intermediate
-   * directories which get created internally/recursively during file
-   * and directory create.
-   * @param keyName
-   * @param keyArgs
-   * @param objectId
-   * @param bucketInfo
-   * @param omPathInfo
-   * @param transactionIndex
-   * @param serverDefaultReplConfig
-   * @return the OmKeyInfo structure
-   */
-  public static OmKeyInfo createDirectoryKeyInfoWithACL(String keyName,
-      KeyArgs keyArgs, long objectId, OmBucketInfo bucketInfo,
-      OMFileRequest.OMPathInfo omPathInfo, long transactionIndex,
-      ReplicationConfig serverDefaultReplConfig) {
-    return dirKeyInfoBuilderNoACL(keyName, keyArgs, objectId,
-        serverDefaultReplConfig)
-        .setAcls(getAclsForDir(keyArgs, bucketInfo, omPathInfo))
-        .setUpdateID(transactionIndex).build();
-  }
-
-  private static OmKeyInfo.Builder dirKeyInfoBuilderNoACL(String keyName,
-      KeyArgs keyArgs, long objectId,
-      ReplicationConfig serverDefaultReplConfig) {
-    String dirName = OzoneFSUtils.addTrailingSlashIfNeeded(keyName);
-
-    OmKeyInfo.Builder keyInfoBuilder =
-        new OmKeyInfo.Builder()
-            .setVolumeName(keyArgs.getVolumeName())
-            .setBucketName(keyArgs.getBucketName())
-            .setKeyName(dirName)
-            .setOwnerName(keyArgs.getOwnerName())
-            .setOmKeyLocationInfos(Collections.singletonList(
-                new OmKeyLocationInfoGroup(0, new ArrayList<>())))
-            .setCreationTime(keyArgs.getModificationTime())
-            .setModificationTime(keyArgs.getModificationTime())
-            .setDataSize(0);
-    if (keyArgs.getFactor() != null && keyArgs
-        .getFactor() != HddsProtos.ReplicationFactor.ZERO && keyArgs
-        .getType() != HddsProtos.ReplicationType.EC) {
-      // Factor available and not an EC replication config.
-      keyInfoBuilder.setReplicationConfig(ReplicationConfig
-          .fromProtoTypeAndFactor(keyArgs.getType(), keyArgs.getFactor()));
-    } else if (keyArgs.getType() == HddsProtos.ReplicationType.EC) {
-      // Found EC type
-      keyInfoBuilder.setReplicationConfig(
-          new ECReplicationConfig(keyArgs.getEcReplicationConfig()));
-    } else {
-      // default type
-      keyInfoBuilder.setReplicationConfig(serverDefaultReplConfig);
-    }
-
-    keyInfoBuilder.setObjectID(objectId);
-    return keyInfoBuilder;
-  }
-
-  static long getMaxNumOfRecursiveDirs() {
-    return MAX_NUM_OF_RECURSIVE_DIRS;
-  }
-
   @OMLayoutVersionValidator(
-=======
-  @RequestFeatureValidator(
-      conditions = ValidationCondition.CLUSTER_NEEDS_FINALIZATION,
->>>>>>> 1f29e05e
       processingPhase = RequestProcessingPhase.PRE_PROCESS,
       requestType = Type.CreateDirectory,
       applyBefore = OMLayoutFeature.ERASURE_CODED_STORAGE_SUPPORT
