--- conflicted
+++ resolved
@@ -37,11 +37,8 @@
     addServlet("serviceList", OZONE_OM_SERVICE_LIST_HTTP_ENDPOINT,
         ServiceListJSONServlet.class);
     addServlet("dbCheckpoint", OZONE_DB_CHECKPOINT_HTTP_ENDPOINT,
-<<<<<<< HEAD
-=======
         OMDBCheckpointServlet.class);
     addServlet("dbCheckpointv2", OZONE_DB_CHECKPOINT_HTTP_ENDPOINT_V2,
->>>>>>> c6c4279f
         OMDBCheckpointServletInodeBasedXfer.class);
     getWebAppContext().setAttribute(OzoneConsts.OM_CONTEXT_ATTRIBUTE, om);
   }
