/**
 * Licensed to the Apache Software Foundation (ASF) under one
 * or more contributor license agreements.  See the NOTICE file
 * distributed with this work for additional information
 * regarding copyright ownership.  The ASF licenses this file
 * to you under the Apache License, Version 2.0 (the
 * "License"); you may not use this file except in compliance
 * with the License.  You may obtain a copy of the License at
 * <p>
 * http://www.apache.org/licenses/LICENSE-2.0
 * <p>
 * Unless required by applicable law or agreed to in writing, software
 * distributed under the License is distributed on an "AS IS" BASIS,
 * WITHOUT WARRANTIES OR CONDITIONS OF ANY KIND, either express or implied.
 * See the License for the specific language governing permissions and
 * limitations under the License.
 */

package org.apache.hadoop.ozone.om.request.s3.multipart;

import com.google.common.base.Preconditions;
import org.apache.hadoop.hdds.client.ReplicationConfig;
import org.apache.hadoop.ozone.om.OMMetadataManager;
import org.apache.hadoop.ozone.om.OzoneConfigUtil;
import org.apache.hadoop.ozone.om.OzoneManager;
import org.apache.hadoop.ozone.om.exceptions.OMException;
import org.apache.hadoop.ozone.om.helpers.OmBucketInfo;
import org.apache.hadoop.ozone.om.helpers.OmDirectoryInfo;
import org.apache.hadoop.ozone.om.helpers.OmKeyInfo;
import org.apache.hadoop.ozone.om.helpers.BucketLayout;
import org.apache.hadoop.ozone.om.helpers.OmKeyLocationInfoGroup;
import org.apache.hadoop.ozone.om.helpers.OmMultipartKeyInfo;
import org.apache.hadoop.ozone.om.ratis.utils.OzoneManagerDoubleBufferHelper;
import org.apache.hadoop.ozone.om.request.file.OMDirectoryCreateRequestWithFSO;
import org.apache.hadoop.ozone.om.request.file.OMFileRequest;
import org.apache.hadoop.ozone.om.request.util.OmResponseUtil;
import org.apache.hadoop.ozone.om.response.OMClientResponse;
import org.apache.hadoop.ozone.om.response.s3.multipart.S3InitiateMultipartUploadResponseWithFSO;
import org.apache.hadoop.ozone.protocol.proto.OzoneManagerProtocolProtos.KeyArgs;
import org.apache.hadoop.ozone.protocol.proto.OzoneManagerProtocolProtos.MultipartInfoInitiateRequest;
import org.apache.hadoop.ozone.protocol.proto.OzoneManagerProtocolProtos.MultipartInfoInitiateResponse;
import org.apache.hadoop.ozone.protocol.proto.OzoneManagerProtocolProtos.OMRequest;
import org.apache.hadoop.ozone.protocol.proto.OzoneManagerProtocolProtos.OMResponse;
import org.apache.hadoop.ozone.protocolPB.OMPBHelper;

import java.io.IOException;
import java.nio.file.Paths;
import java.util.ArrayList;
import java.util.Collections;
import java.util.List;
import java.util.Map;

import static org.apache.hadoop.ozone.om.lock.OzoneManagerLock.Resource.BUCKET_LOCK;
import static org.apache.hadoop.ozone.om.request.file.OMFileRequest.OMDirectoryResult.DIRECTORY_EXISTS;

/**
 * Handles initiate multipart upload request.
 */
public class S3InitiateMultipartUploadRequestWithFSO
        extends S3InitiateMultipartUploadRequest {

  public S3InitiateMultipartUploadRequestWithFSO(OMRequest omRequest,
      BucketLayout bucketLayout) {
    super(omRequest, bucketLayout);
  }

  @Override
  @SuppressWarnings("methodlength")
  public OMClientResponse validateAndUpdateCache(OzoneManager ozoneManager,
      long transactionLogIndex,
      OzoneManagerDoubleBufferHelper ozoneManagerDoubleBufferHelper) {
    MultipartInfoInitiateRequest multipartInfoInitiateRequest =
        getOmRequest().getInitiateMultiPartUploadRequest();

    KeyArgs keyArgs =
        multipartInfoInitiateRequest.getKeyArgs();

    Preconditions.checkNotNull(keyArgs.getMultipartUploadID());

    Map<String, String> auditMap = buildKeyArgsAuditMap(keyArgs);

    String volumeName = keyArgs.getVolumeName();
    String bucketName = keyArgs.getBucketName();
    final String requestedVolume = volumeName;
    final String requestedBucket = bucketName;
    String keyName = keyArgs.getKeyName();

    OMMetadataManager omMetadataManager = ozoneManager.getMetadataManager();

    ozoneManager.getMetrics().incNumInitiateMultipartUploads();
    boolean acquiredBucketLock = false;
    IOException exception = null;
    OmMultipartKeyInfo multipartKeyInfo = null;
    OmKeyInfo omKeyInfo = null;
    List<OmDirectoryInfo> missingParentInfos;
    Result result = null;

    OMResponse.Builder omResponse = OmResponseUtil.getOMResponseBuilder(
        getOmRequest());
    OMClientResponse omClientResponse = null;
    try {
      keyArgs = resolveBucketLink(ozoneManager, keyArgs, auditMap);
      volumeName = keyArgs.getVolumeName();
      bucketName = keyArgs.getBucketName();

      // TODO to support S3 ACL later.
      acquiredBucketLock =
          omMetadataManager.getLock().acquireWriteLock(BUCKET_LOCK,
              volumeName, bucketName);

      validateBucketAndVolume(omMetadataManager, volumeName, bucketName);

      OMFileRequest.OMPathInfoWithFSO pathInfoFSO = OMFileRequest
          .verifyDirectoryKeysInPath(omMetadataManager, volumeName, bucketName,
              keyName, Paths.get(keyName));

      // check if the directory already existed in OM
      checkDirectoryResult(keyName, pathInfoFSO.getDirectoryResult());

      final OmBucketInfo bucketInfo = getBucketInfo(omMetadataManager,
          volumeName, bucketName);

      // add all missing parents to dir table
      missingParentInfos = OMDirectoryCreateRequestWithFSO
          .getAllMissingParentDirInfo(ozoneManager, keyArgs, bucketInfo,
              pathInfoFSO, transactionLogIndex);

      // We are adding uploadId to key, because if multiple users try to
      // perform multipart upload on the same key, each will try to upload, who
      // ever finally commit the key, we see that key in ozone. Suppose if we
      // don't add id, and use the same key /volume/bucket/key, when multiple
      // users try to upload the key, we update the parts of the key's from
      // multiple users to same key, and the key output can be a mix of the
      // parts from multiple users.

      // So on same key if multiple time multipart upload is initiated we
      // store multiple entries in the openKey Table.
      // Checked AWS S3, when we try to run multipart upload, each time a
      // new uploadId is returned. And also even if a key exist when initiate
      // multipart upload request is received, it returns multipart upload id
      // for the key.

      String multipartKey = omMetadataManager.getMultipartKey(
          volumeName, bucketName, keyName,
          keyArgs.getMultipartUploadID());

      final long volumeId = omMetadataManager.getVolumeId(volumeName);
      final long bucketId = omMetadataManager.getBucketId(volumeName,
              bucketName);

      String multipartOpenKey = omMetadataManager
          .getMultipartKey(volumeId, bucketId,
                  pathInfoFSO.getLastKnownParentId(),
                  pathInfoFSO.getLeafNodeName(),
                  keyArgs.getMultipartUploadID());

      // Even if this key already exists in the KeyTable, it would be taken
      // care of in the final complete multipart upload. AWS S3 behavior is
      // also like this, even when key exists in a bucket, user can still
      // initiate MPU.
      final ReplicationConfig replicationConfig = OzoneConfigUtil
          .resolveReplicationConfigPreference(keyArgs.getType(),
              keyArgs.getFactor(), keyArgs.getEcReplicationConfig(),
              bucketInfo != null ?
                  bucketInfo.getDefaultReplicationConfig() :
                  null, ozoneManager);

      multipartKeyInfo = new OmMultipartKeyInfo.Builder()
          .setUploadID(keyArgs.getMultipartUploadID())
          .setCreationTime(keyArgs.getModificationTime())
          .setReplicationConfig(replicationConfig)
          .setObjectID(pathInfoFSO.getLeafNodeObjectId())
          .setUpdateID(transactionLogIndex)
          .setParentID(pathInfoFSO.getLastKnownParentId())
          .build();

      omKeyInfo = new OmKeyInfo.Builder()
          .setVolumeName(volumeName)
          .setBucketName(bucketName)
          .setKeyName(keyArgs.getKeyName())
          .setCreationTime(keyArgs.getModificationTime())
          .setModificationTime(keyArgs.getModificationTime())
          .setReplicationConfig(replicationConfig)
          .setOmKeyLocationInfos(Collections.singletonList(
<<<<<<< HEAD
              new OmKeyLocationInfoGroup(0, new ArrayList<>(), true)))
          .setAcls(OzoneAclUtil.fromProtobuf(keyArgs.getAclsList()))
=======
              new OmKeyLocationInfoGroup(0, new ArrayList<>())))
          .setAcls(getAclsForKey(keyArgs, bucketInfo, pathInfoFSO,
              ozoneManager.getPrefixManager()))
>>>>>>> b366721f
          .setObjectID(pathInfoFSO.getLeafNodeObjectId())
          .setUpdateID(transactionLogIndex)
          .setFileEncryptionInfo(keyArgs.hasFileEncryptionInfo() ?
              OMPBHelper.convert(keyArgs.getFileEncryptionInfo()) : null)
          .setParentObjectID(pathInfoFSO.getLastKnownParentId())
          .build();
      
      // validate and update namespace for missing parent directory
      if (null != missingParentInfos) {
        checkBucketQuotaInNamespace(bucketInfo, missingParentInfos.size());
        bucketInfo.incrUsedNamespace(missingParentInfos.size());
      }

      // Add cache entries for the prefix directories.
      // Skip adding for the file key itself, until Key Commit.
      OMFileRequest.addDirectoryTableCacheEntries(omMetadataManager,
              volumeId, bucketId, transactionLogIndex,
              missingParentInfos, null);

      OMFileRequest.addOpenFileTableCacheEntry(omMetadataManager,
          multipartOpenKey, omKeyInfo, pathInfoFSO.getLeafNodeName(),
              transactionLogIndex);

      // Add to cache
      omMetadataManager.getMultipartInfoTable().addCacheEntry(
          multipartKey, multipartKeyInfo, transactionLogIndex);

      omClientResponse =
          new S3InitiateMultipartUploadResponseWithFSO(
              omResponse.setInitiateMultiPartUploadResponse(
                  MultipartInfoInitiateResponse.newBuilder()
                      .setVolumeName(requestedVolume)
                      .setBucketName(requestedBucket)
                      .setKeyName(keyName)
                      .setMultipartUploadID(keyArgs.getMultipartUploadID()))
                  .build(), multipartKeyInfo, omKeyInfo, multipartKey,
              missingParentInfos, getBucketLayout(), volumeId, bucketId,
              bucketInfo.copyObject());

      result = Result.SUCCESS;
    } catch (IOException ex) {
      result = Result.FAILURE;
      exception = ex;
      omClientResponse = new S3InitiateMultipartUploadResponseWithFSO(
          createErrorOMResponse(omResponse, exception), getBucketLayout());
    } finally {
      addResponseToDoubleBuffer(transactionLogIndex, omClientResponse,
          ozoneManagerDoubleBufferHelper);
      if (acquiredBucketLock) {
        omMetadataManager.getLock().releaseWriteLock(BUCKET_LOCK,
            volumeName, bucketName);
      }
    }
    logResult(ozoneManager, multipartInfoInitiateRequest, auditMap, volumeName,
            bucketName, keyName, exception, result);

    return omClientResponse;
  }

  /**
   * Verify om directory result.
   *
   * @param keyName           key name
   * @param omDirectoryResult directory result
   * @throws OMException if file or directory or file exists in the given path
   */
  private void checkDirectoryResult(String keyName,
      OMFileRequest.OMDirectoryResult omDirectoryResult) throws OMException {
    if (omDirectoryResult == DIRECTORY_EXISTS) {
      throw new OMException("Can not write to directory: " + keyName,
              OMException.ResultCodes.NOT_A_FILE);
    }
  }
}<|MERGE_RESOLUTION|>--- conflicted
+++ resolved
@@ -182,14 +182,9 @@
           .setModificationTime(keyArgs.getModificationTime())
           .setReplicationConfig(replicationConfig)
           .setOmKeyLocationInfos(Collections.singletonList(
-<<<<<<< HEAD
               new OmKeyLocationInfoGroup(0, new ArrayList<>(), true)))
-          .setAcls(OzoneAclUtil.fromProtobuf(keyArgs.getAclsList()))
-=======
-              new OmKeyLocationInfoGroup(0, new ArrayList<>())))
           .setAcls(getAclsForKey(keyArgs, bucketInfo, pathInfoFSO,
               ozoneManager.getPrefixManager()))
->>>>>>> b366721f
           .setObjectID(pathInfoFSO.getLeafNodeObjectId())
           .setUpdateID(transactionLogIndex)
           .setFileEncryptionInfo(keyArgs.hasFileEncryptionInfo() ?
