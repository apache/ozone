/*
 * Licensed to the Apache Software Foundation (ASF) under one or more
 * contributor license agreements. See the NOTICE file distributed with
 * this work for additional information regarding copyright ownership.
 * The ASF licenses this file to You under the Apache License, Version 2.0
 * (the "License"); you may not use this file except in compliance with
 * the License. You may obtain a copy of the License at
 *
 *      http://www.apache.org/licenses/LICENSE-2.0
 *
 * Unless required by applicable law or agreed to in writing, software
 * distributed under the License is distributed on an "AS IS" BASIS,
 * WITHOUT WARRANTIES OR CONDITIONS OF ANY KIND, either express or implied.
 * See the License for the specific language governing permissions and
 * limitations under the License.
 */

package org.apache.hadoop.ozone.om.response.snapshot;

import static org.apache.hadoop.ozone.om.codec.OMDBDefinition.SNAPSHOT_INFO_TABLE;
import static org.apache.hadoop.ozone.om.lock.FlatResource.SNAPSHOT_DB_LOCK;

import com.google.common.annotations.VisibleForTesting;
import jakarta.annotation.Nonnull;
import java.io.IOException;
import java.nio.file.Path;
import java.util.List;
import java.util.Map;
import org.apache.commons.io.FileUtils;
import org.apache.hadoop.hdds.utils.TransactionInfo;
import org.apache.hadoop.hdds.utils.db.BatchOperation;
import org.apache.hadoop.ozone.om.OMMetadataManager;
import org.apache.hadoop.ozone.om.OmMetadataManagerImpl;
import org.apache.hadoop.ozone.om.OmSnapshotManager;
import org.apache.hadoop.ozone.om.helpers.SnapshotInfo;
import org.apache.hadoop.ozone.om.lock.OMLockDetails;
import org.apache.hadoop.ozone.om.response.CleanupTableInfo;
import org.apache.hadoop.ozone.om.response.OMClientResponse;
import org.apache.hadoop.ozone.om.snapshot.OmSnapshotLocalDataManager;
import org.apache.hadoop.ozone.om.snapshot.OmSnapshotLocalDataManager.WritableOmSnapshotLocalDataProvider;
import org.apache.hadoop.ozone.protocol.proto.OzoneManagerProtocolProtos.OMResponse;
import org.slf4j.Logger;
import org.slf4j.LoggerFactory;

/**
 * Response for OMSnapshotPurgeRequest.
 */
@CleanupTableInfo(cleanupTables = {SNAPSHOT_INFO_TABLE})
public class OMSnapshotPurgeResponse extends OMClientResponse {
  private static final Logger LOG =
      LoggerFactory.getLogger(OMSnapshotPurgeResponse.class);
  private final List<String> snapshotDbKeys;
  private final Map<String, SnapshotInfo> updatedSnapInfos;
  private final TransactionInfo transactionInfo;

  public OMSnapshotPurgeResponse(
      @Nonnull OMResponse omResponse,
      @Nonnull List<String> snapshotDbKeys,
      Map<String, SnapshotInfo> updatedSnapInfos,
      TransactionInfo transactionInfo
  ) {
    super(omResponse);
    this.snapshotDbKeys = snapshotDbKeys;
    this.updatedSnapInfos = updatedSnapInfos;
    this.transactionInfo = transactionInfo;
  }

  /**
   * Constructor for failed request.
   * It should not be used for successful request.
   */
  public OMSnapshotPurgeResponse(@Nonnull OMResponse omResponse) {
    super(omResponse);
    checkStatusNotOK();
    this.snapshotDbKeys = null;
    this.updatedSnapInfos = null;
    this.transactionInfo = null;
  }

  @Override
  protected void addToDBBatch(OMMetadataManager omMetadataManager,
      BatchOperation batchOperation) throws IOException {

    OmMetadataManagerImpl metadataManager = (OmMetadataManagerImpl)
        omMetadataManager;
    updateSnapInfo(metadataManager, batchOperation, updatedSnapInfos);
    for (String dbKey: snapshotDbKeys) {
      // Skip the cache here because snapshot is purged from cache in OMSnapshotPurgeRequest.
      SnapshotInfo snapshotInfo = omMetadataManager
          .getSnapshotInfoTable().getSkipCache(dbKey);
      // Even though snapshot existed when SnapshotDeletingService
      // was running. It might be deleted in the previous run and
      // the DB might not have been updated yet. So snapshotInfo
      // can be null.
      if (snapshotInfo == null) {
        continue;
      }

      // Remove and close snapshot's RocksDB instance from SnapshotCache.
      ((OmMetadataManagerImpl) omMetadataManager).getOzoneManager().getOmSnapshotManager()
          .invalidateCacheEntry(snapshotInfo.getSnapshotId());
      // Remove the snapshot from snapshotId to snapshotTableKey map.
      ((OmMetadataManagerImpl) omMetadataManager).getSnapshotChainManager()
          .removeFromSnapshotIdToTable(snapshotInfo.getSnapshotId());

      OmSnapshotLocalDataManager snapshotLocalDataManager = ((OmMetadataManagerImpl) omMetadataManager)
          .getOzoneManager().getOmSnapshotManager().getSnapshotLocalDataManager();
      // Update snapshot local data to update purge transaction info. This would be used to check whether the
      // snapshot purged txn is flushed to rocksdb.
      updateLocalData(snapshotLocalDataManager, snapshotInfo);
      // Delete Snapshot checkpoint directory.
      deleteCheckpointDirectory(omMetadataManager, snapshotInfo);
      // Delete snapshotInfo from the table.
      omMetadataManager.getSnapshotInfoTable().deleteWithBatch(batchOperation, dbKey);
    }
  }

  private void updateSnapInfo(OmMetadataManagerImpl metadataManager,
                              BatchOperation batchOp,
                              Map<String, SnapshotInfo> snapshotInfos)
      throws IOException {
    for (Map.Entry<String, SnapshotInfo> entry : snapshotInfos.entrySet()) {
      metadataManager.getSnapshotInfoTable().putWithBatch(batchOp,
          entry.getKey(), entry.getValue());
    }
  }

  private void updateLocalData(OmSnapshotLocalDataManager localDataManager, SnapshotInfo snapshotInfo)
      throws IOException {
    try (WritableOmSnapshotLocalDataProvider snap = localDataManager.getWritableOmSnapshotLocalData(snapshotInfo)) {
      snap.setTransactionInfo(this.transactionInfo);
      snap.commit();
    }
  }

  /**
   * Deletes the checkpoint directory for a snapshot.
   */
<<<<<<< HEAD
  private void deleteCheckpointDirectory(OmSnapshotLocalDataManager snapshotLocalDataManager,
      OMMetadataManager omMetadataManager, SnapshotInfo snapshotInfo) throws IOException {
=======
  private void deleteCheckpointDirectory(OMMetadataManager omMetadataManager, SnapshotInfo snapshotInfo) {
>>>>>>> a8b86079
    // Acquiring write lock to avoid race condition with sst filtering service which creates a sst filtered file
    // inside the snapshot directory. Any operation apart which doesn't create/delete files under this snapshot
    // directory can run in parallel along with this operation.
    OMLockDetails omLockDetails = omMetadataManager.getLock()
        .acquireWriteLock(SNAPSHOT_DB_LOCK, snapshotInfo.getSnapshotId().toString());
    boolean acquiredSnapshotLock = omLockDetails.isLockAcquired();
    if (acquiredSnapshotLock) {
      try (OmSnapshotLocalDataManager.ReadableOmSnapshotLocalDataMetaProvider snapMetaProvider =
               snapshotLocalDataManager.getOmSnapshotLocalDataMeta(snapshotInfo)) {
        Path snapshotDirPath = OmSnapshotManager.getSnapshotPath(omMetadataManager, snapshotInfo,
            snapMetaProvider.getMeta().getVersion());
        try {
          FileUtils.deleteDirectory(snapshotDirPath.toFile());
        } catch (IOException ex) {
          LOG.error("Failed to delete snapshot directory {} for snapshot {}",
              snapshotDirPath, snapshotInfo.getTableKey(), ex);
        } finally {
          omMetadataManager.getLock().releaseWriteLock(SNAPSHOT_DB_LOCK, snapshotInfo.getSnapshotId().toString());
        }
      }
    }
  }

  @VisibleForTesting
  public Map<String, SnapshotInfo> getUpdatedSnapInfos() {
    return updatedSnapInfos;
  }
}<|MERGE_RESOLUTION|>--- conflicted
+++ resolved
@@ -109,7 +109,7 @@
       // snapshot purged txn is flushed to rocksdb.
       updateLocalData(snapshotLocalDataManager, snapshotInfo);
       // Delete Snapshot checkpoint directory.
-      deleteCheckpointDirectory(omMetadataManager, snapshotInfo);
+      deleteCheckpointDirectory(snapshotLocalDataManager, omMetadataManager, snapshotInfo);
       // Delete snapshotInfo from the table.
       omMetadataManager.getSnapshotInfoTable().deleteWithBatch(batchOperation, dbKey);
     }
@@ -136,12 +136,8 @@
   /**
    * Deletes the checkpoint directory for a snapshot.
    */
-<<<<<<< HEAD
   private void deleteCheckpointDirectory(OmSnapshotLocalDataManager snapshotLocalDataManager,
       OMMetadataManager omMetadataManager, SnapshotInfo snapshotInfo) throws IOException {
-=======
-  private void deleteCheckpointDirectory(OMMetadataManager omMetadataManager, SnapshotInfo snapshotInfo) {
->>>>>>> a8b86079
     // Acquiring write lock to avoid race condition with sst filtering service which creates a sst filtered file
     // inside the snapshot directory. Any operation apart which doesn't create/delete files under this snapshot
     // directory can run in parallel along with this operation.
