--- conflicted
+++ resolved
@@ -201,10 +201,7 @@
 
     StateMachine stateMachine = division.getStateMachine();
     long snapshotIndex = stateMachine.takeSnapshot();
-<<<<<<< HEAD
     RaftLog raftLog = division.getRaftLog();
-=======
-    RaftLog raftLog = impl.getState().getLog();
     long raftLogIndex = raftLog.getLastEntryTermIndex().getIndex();
 
     // We can have a case where the log has a meta transaction after the
@@ -218,7 +215,6 @@
       snapshotIndex = raftLogIndex;
     }
 
->>>>>>> bdd00a7b
     CompletableFuture<Long> purgeFuture =
         raftLog.syncWithSnapshot(snapshotIndex);
 
