--- conflicted
+++ resolved
@@ -25,11 +25,7 @@
 /**
  * Add reference counter to an object instance.
  */
-<<<<<<< HEAD
-public class ReferenceCounted<T, U extends ReferenceCountedCallback>
-=======
 public class ReferenceCounted<T>
->>>>>>> c8e6cabc
     implements AutoCloseable {
 
   /**
