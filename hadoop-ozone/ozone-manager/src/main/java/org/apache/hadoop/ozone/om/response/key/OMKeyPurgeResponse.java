--- conflicted
+++ resolved
@@ -77,7 +77,6 @@
       BatchOperation batchOperation) throws IOException {
 
     if (fromSnapshot != null) {
-<<<<<<< HEAD
       OmSnapshotManager omSnapshotManager =
           ((OmMetadataManagerImpl) omMetadataManager)
               .getOzoneManager().getOmSnapshotManager();
@@ -96,16 +95,9 @@
         try (BatchOperation writeBatch =
             fromSnapshotStore.initBatchOperation()) {
           processKeys(writeBatch, fromOmSnapshot.getMetadataManager());
+          processKeysToUpdate(writeBatch, fromOmSnapshot.getMetadataManager());
           fromSnapshotStore.commitBatchOperation(writeBatch);
         }
-=======
-      DBStore fromSnapshotStore = fromSnapshot.getMetadataManager().getStore();
-      // Init Batch Operation for snapshot db.
-      try (BatchOperation writeBatch = fromSnapshotStore.initBatchOperation()) {
-        processKeys(writeBatch, fromSnapshot.getMetadataManager());
-        processKeysToUpdate(writeBatch, fromSnapshot.getMetadataManager());
-        fromSnapshotStore.commitBatchOperation(writeBatch);
->>>>>>> 02296c87
       }
     } else {
       processKeys(batchOperation, omMetadataManager);
