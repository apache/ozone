/**
 * Licensed to the Apache Software Foundation (ASF) under one or more
 * contributor license agreements.  See the NOTICE file distributed with this
 * work for additional information regarding copyright ownership.  The ASF
 * licenses this file to you under the Apache License, Version 2.0 (the
 * "License"); you may not use this file except in compliance with the License.
 * You may obtain a copy of the License at
 * <p>
 * http://www.apache.org/licenses/LICENSE-2.0
 * <p>
 * Unless required by applicable law or agreed to in writing, software
 * distributed under the License is distributed on an "AS IS" BASIS,WITHOUT
 * WARRANTIES OR CONDITIONS OF ANY KIND, either express or implied. See the
 * License for the specific language governing permissions and limitations under
 * the License.
 */
package org.apache.hadoop.ozone.om;

import java.io.IOException;

import com.google.common.base.Optional;
import org.apache.hadoop.ozone.om.exceptions.OMException;
import org.apache.hadoop.ozone.OzoneConsts;
import org.apache.hadoop.ozone.om.helpers.TenantUserList;
import org.apache.hadoop.ozone.om.multitenant.Tenant;
import org.apache.hadoop.security.UserGroupInformation;
import org.apache.http.auth.BasicUserPrincipal;

/**
 * OM MultiTenant manager interface.
 */
public interface OMMultiTenantManager {
  /*
   * Init multi-tenant manager. Performs initialization e.g.
   *  - Initialize Multi-Tenant-Gatekeeper-Plugin
   *  - Validate Multi-Tenant Bucket-NameSpaces
   *  - Validate Multi-Tenant Account-NameSpaces
   *  - Validating various OM (Multi-Tenant state)tables and corresponding
   *    state in IMultiTenantGateKeeperPlugin (Ranger/Native/AnyOtherPlugIn).
   *  - Setup SuperUsers for Multi-Tenant environment from Ozone-Conf
   *  - Periodic BackGround thread to keep MultiTenant-State consistent e.g.
   *       . superusers  <-in-sync-> OzoneConf,
   *       . OM-DB state <-in-sync-> IMultiTenantGateKeeperPluginState
   *       . OM DB state is always the source of truth.
   *
   * @throws IOException
   */
//  void start() throws IOException;
//
//  /**
//   * Stop multi-tenant manager.
//   */
//  void stop() throws Exception;

  /**
   * Returns the corresponding OzoneManager instance.
   *
   * @return OMMetadataManager
   */
  OMMetadataManager getOmMetadataManager();

  /**
   * Given a TenantID String, Create and return Tenant Interface.
   *
   * @param tenantID
   * @return Tenant interface.
   */
  Tenant createTenantAccessInAuthorizer(String tenantID) throws IOException;

  /**
   * Given a TenantID, destroys all state associated with that tenant.
   * This is different from deactivateTenant() above.
   * @param tenant
   * @return
   * @throws IOException
   */
  void removeTenantAccessFromAuthorizer(Tenant tenant) throws Exception;


  /**
   * Creates a new user that exists for S3 API access to Ozone.
   * @param principal
   * @param tenantId
   * @param accessId
   * @return Unique UserID.
   * @throws IOException if there is any error condition detected.
   */
  String assignUserToTenant(BasicUserPrincipal principal, String tenantId,
                            String accessId) throws IOException;

  /**
   * Revoke user accessId.
   * @param accessID
   * @throws IOException
   */
  void revokeUserAccessId(String accessID) throws IOException;

  /**
   * A placeholder method to remove a failed-to-assign accessId from
   * tenantCache.
   * Triggered in OMAssignUserToTenantRequest#handleRequestFailure.
   * Most likely becomes unnecessary if we move OMMTM call to the end of the
   * request (current it runs in preExecute).
   * TODO: Remove this if unneeded when Ranger thread patch lands.
   */
  void removeUserAccessIdFromCache(String accessId, String userPrincipal,
                                   String tenantId);

  /**
   * Given an accessId, return kerberos user name for the tenant user.
   */
  String getUserNameGivenAccessId(String accessId);

  /**
   * Get the default Access ID string given tenant name and user name.
   * @param tenantId tenant name
   * @param userPrincipal user name
   * @return access ID in the form of tenantName$username
   */
  String getDefaultAccessId(String tenantId, String userPrincipal);

  /**
   * Returns true if user is the tenant's admin or Ozone admin, false otherwise.
   * @param callerUgi caller's UserGroupInformation
   * @param tenantId tenant name
   * @param delegated if set to true, checks if the user is a delegated tenant
   *                  admin; if set to false, checks if the user is a tenant
   *                  admin, delegated or not
   */
  boolean isTenantAdmin(UserGroupInformation callerUgi, String tenantId,
      boolean delegated);

  /**
   * List all the user & accessIDs of all users that belong to this Tenant.
   * Note this read is unprotected. See OzoneManager#listUserInTenant
   * @param tenantID
   * @return List of users
   */
  TenantUserList listUsersInTenant(String tenantID, String prefix)
      throws IOException;
  /**
   * Given an access ID return its corresponding tenant.
   * @param accessID
   * @return String tenant name
   */
  Optional<String> getTenantForAccessID(String accessID) throws IOException;

  /**
   * Get default user role name given tenant name.
   * @param tenantId tenant name
   * @return user role name. e.g. tenant1-UserRole
   */
  static String getDefaultUserRoleName(String tenantId) {
    return tenantId + OzoneConsts.DEFAULT_TENANT_ROLE_USER_SUFFIX;
  }

  /**
   * Get default admin role name given tenant name.
   * @param tenantId tenant name
   * @return admin role name. e.g. tenant1-AdminRole
   */
  static String getDefaultAdminRoleName(String tenantId) {
    return tenantId + OzoneConsts.DEFAULT_TENANT_ROLE_ADMIN_SUFFIX;
  }

  /**
   * Get default bucket namespace (volume) policy name given tenant name.
   * @param tenantId tenant name
   * @return bucket namespace (volume) policy name. e.g. tenant1-VolumeAccess
   */
  static String getDefaultBucketNamespacePolicyName(String tenantId) {
    return tenantId + OzoneConsts.DEFAULT_TENANT_BUCKET_NAMESPACE_POLICY_SUFFIX;
  }

  /**
   * Get default bucket policy name given tenant name.
   * @param tenantId tenant name
   * @return bucket policy name. e.g. tenant1-BucketAccess
   */
  static String getDefaultBucketPolicyName(String tenantId) {
    return tenantId + OzoneConsts.DEFAULT_TENANT_BUCKET_POLICY_SUFFIX;
  }

  /**
   * Given a user, make him an admin of the corresponding Tenant.
   * @param accessID
   * @param delegated
   */
  void assignTenantAdmin(String accessID, boolean delegated) throws IOException;

  /**
   * Given a user, remove him as admin of the corresponding Tenant.
   */
  void revokeTenantAdmin(String accessID) throws IOException;

  /**
   * Passes check only when caller is an Ozone (cluster) admin, throws
   * OMException otherwise.
   * @throws OMException PERMISSION_DENIED
   */
  void checkAdmin() throws OMException;

  /**
   * Check if caller is a tenant admin of the specified tenant.
   * Ozone admins will always pass this check.
   * Throws PERMISSION_DENIED if the check failed.
   * @param tenantId tenant name
   * @param delegated if set to true, only delegated tenant admins can pass this
   *                  check; if false, both delegated and non-delegated tenant
   *                  admins will pass this check.
   * @throws OMException PERMISSION_DENIED
   */
  void checkTenantAdmin(String tenantId, boolean delegated) throws OMException;

  /**
   * Check if the tenantId exists in the table, throws TENANT_NOT_FOUND if not.
   */
  void checkTenantExistence(String tenantId) throws OMException;

  /**
   * Retrieve volume name of the tenant.
   *
   * Throws OMException TENANT_NOT_FOUND if tenantId doesn't exist.
   */
  String getTenantVolumeName(String tenantId) throws IOException;

  boolean isUserAccessIdPrincipalOrTenantAdmin(String accessId,
      UserGroupInformation ugi) throws IOException;

  /**
   * Returns true if the tenant doesn't have any accessIds assigned to it
   * Returns false otherwise.
   *
   * @param tenantId
   * @throws IOException
   */
<<<<<<< HEAD
  void updateTenantPolicy(Tenant tenant, String policyID,
                          AccessPolicy policy) throws IOException;

  /**
   * Currently we allow only one in-progress multi-tenant operation.
   * tryAcquireInProgressMtOp/resetInProgressMtOpState help with this.
   * @param milli milliseconds to wait before giving up on the lock.
   * @return
   */
  boolean tryAcquireInProgressMtOp(long milli);

  void resetInProgressMtOpState();

=======
  boolean isTenantEmpty(String tenantId) throws IOException;
>>>>>>> 6044ef60
}<|MERGE_RESOLUTION|>--- conflicted
+++ resolved
@@ -228,17 +228,6 @@
       UserGroupInformation ugi) throws IOException;
 
   /**
-   * Returns true if the tenant doesn't have any accessIds assigned to it
-   * Returns false otherwise.
-   *
-   * @param tenantId
-   * @throws IOException
-   */
-<<<<<<< HEAD
-  void updateTenantPolicy(Tenant tenant, String policyID,
-                          AccessPolicy policy) throws IOException;
-
-  /**
    * Currently we allow only one in-progress multi-tenant operation.
    * tryAcquireInProgressMtOp/resetInProgressMtOpState help with this.
    * @param milli milliseconds to wait before giving up on the lock.
@@ -248,7 +237,12 @@
 
   void resetInProgressMtOpState();
 
-=======
+  /**
+   * Returns true if the tenant doesn't have any accessIds assigned to it
+   * Returns false otherwise.
+   *
+   * @param tenantId
+   * @throws IOException
+   */
   boolean isTenantEmpty(String tenantId) throws IOException;
->>>>>>> 6044ef60
 }