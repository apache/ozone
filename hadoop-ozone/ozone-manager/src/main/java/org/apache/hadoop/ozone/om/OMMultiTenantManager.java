/**
 * Licensed to the Apache Software Foundation (ASF) under one or more
 * contributor license agreements.  See the NOTICE file distributed with this
 * work for additional information regarding copyright ownership.  The ASF
 * licenses this file to you under the Apache License, Version 2.0 (the
 * "License"); you may not use this file except in compliance with the License.
 * You may obtain a copy of the License at
 * <p>
 * http://www.apache.org/licenses/LICENSE-2.0
 * <p>
 * Unless required by applicable law or agreed to in writing, software
 * distributed under the License is distributed on an "AS IS" BASIS,WITHOUT
 * WARRANTIES OR CONDITIONS OF ANY KIND, either express or implied. See the
 * License for the specific language governing permissions and limitations under
 * the License.
 */
package org.apache.hadoop.ozone.om;

import java.io.IOException;
import java.util.List;

import org.apache.commons.lang3.tuple.Pair;
import org.apache.hadoop.ozone.om.exceptions.OMException;
import org.apache.hadoop.ozone.om.helpers.TenantUserList;
import org.apache.hadoop.ozone.om.multitenant.AccessPolicy;
import org.apache.hadoop.ozone.om.multitenant.AccountNameSpace;
import org.apache.hadoop.ozone.om.multitenant.BucketNameSpace;
import org.apache.hadoop.ozone.om.multitenant.Tenant;
import org.apache.http.auth.BasicUserPrincipal;

/**
 * OM MultiTenant manager interface.
 */
public interface OMMultiTenantManager {
  /*
   * Init multi-tenant manager. Performs initialization e.g.
   *  - Initialize Multi-Tenant-Gatekeeper-Plugin
   *  - Validate Multi-Tenant Bucket-NameSpaces
   *  - Validate Multi-Tenant Account-NameSpaces
   *  - Validating various OM (Multi-Tenant state)tables and corresponding
   *    state in IMultiTenantGateKeeperPlugin (Ranger/Native/AnyOtherPlugIn).
   *  - Setup SuperUsers for Multi-Tenant environment from Ozone-Conf
   *  - Periodic BackGround thread to keep MultiTenant-State consistent e.g.
   *       . superusers  <-in-sync-> OzoneConf,
   *       . OM-DB state <-in-sync-> IMultiTenantGateKeeperPluginState
   *       . OM DB state is always the source of truth.
   *
   * @throws IOException
   */
//  void start() throws IOException;
//
//  /**
//   * Stop multi-tenant manager.
//   */
//  void stop() throws Exception;

  /**
   * Returns the corresponding OzoneManager instance.
   *
   * @return OMMetadataManager
   */
  OMMetadataManager getOmMetadataManager();

  /**
   * Given a TenantID String, Create and return Tenant Interface.
   *
   * @param tenantID
   * @return Tenant interface.
   */
  Tenant createTenantAccessInAuthorizer(String tenantID) throws IOException;


  /**
   * Given a TenantID String, Return Tenant Interface. If the Tenant doesn't
   * exist in the system already, throw Exception.
   *
   * @param tenantID
   * @return Tenant interface.
   * @throws IOException
   */
  Tenant getTenantInfo(String tenantID) throws IOException;

  /**
   * Given a TenantID String, deactivate the Tenant. If the Tenant has active
   * users and volumes, tenant gets dectivated. This means
   * * No new write/modify operations allowed under that tenant.
   * * No new users can be added.
   * * All the users of that tenant will not be able to create new
   *    bucket/keys and carry out any new type of write/update opertations in
   *    Tenant bucketNamespace or accountNamespace.
   * * If Tenant has users they will be able to do read and delete operations.
   * * If the Tenant doesn't have any user or buckets, Tenant will be removed
   *    from the system.
   *
   * * If the Tenant doesn't exist in the system already, throw Exception.
   *
   * @param tenantID
   * @return Tenant interface.
   * @throws IOException
   */
  void deactivateTenant(String tenantID) throws IOException;

  /**
   * Given a TenantID, destroys all state associated with that tenant.
   * This is different from deactivateTenant() above.
   * @param tenant
   * @return
   * @throws IOException
   */
  void removeTenantAccessFromAuthorizer(Tenant tenant) throws Exception;


  /**
   * Creates a new user that exists for S3 API access to Ozone.
   * @param principal
   * @param tenantName
   * @param accessID
   * @return Unique UserID.
   * @throws IOException if there is any error condition detected.
   */
<<<<<<< HEAD
  void assignUserToTenant(BasicUserPrincipal principal, String tenantName,
                            String accessID) throws OMException;
=======
  String assignUserToTenant(BasicUserPrincipal principal, String tenantName,
                            String accessID) throws IOException;
>>>>>>> 8ecff6fd

  /**
   * Given a user, destroys all state associated with that user.
   * This is different from deactivateUser().
   * @param accessID
   * @return
   * @throws IOException
   */
<<<<<<< HEAD
  void destroyUser(BasicUserPrincipal principal, String accessID);
=======
  void revokeUserAccessId(String accessID) throws IOException;
>>>>>>> 8ecff6fd


  /**
   * Given an accessId, return kerberos user name for the tenant user.
   */
  String getUserNameGivenAccessId(String accessId);

  /**
   * Given a user, return their S3-Secret Key.
   * @param accessID
   * @return S3 secret Key
   */
  String getUserSecret(String accessID) throws IOException;

  /**
   * Modify the groups that a user belongs to.
   * @param accessID
   * @param groupsAdded
   * @param groupsRemoved
   * @throws IOException
   */
  void modifyUser(String accessID, List<String> groupsAdded,
                  List<String> groupsRemoved) throws IOException;

  /**
   * Given a user, deactivate them. We will need a recon command/job to cleanup
   * any data owned by this user (ReconMultiTenantManager).
   * @param accessID
   */
  void deactivateUser(String accessID) throws IOException;

  /**
   * Check if a user is a tenant Admin.
   * @param user user name.
   * @param tenantName tenant name.
   * @return
   */
  boolean isTenantAdmin(String user, String tenantName);

  /**
   * List all the user & accessIDs of all users that belong to this Tenant.
   * @param tenantID
   * @return List of users
   */
  TenantUserList listUsersInTenant(String tenantID, String prefix)
      throws IOException;

  /**
   * List all the access IDs of all users that belong to this Tenant.
   * @param tenantID
   * @return List of users
   */
  List<String> listAllAccessIDs(String tenantID)
      throws IOException;

  /**
   * Given an access ID return its corresponding tenant.
   * @param accessID
   * @return String tenant name
   */
  String getTenantForAccessID(String accessID) throws IOException;

  /**
   * Given a user, make him an admin of the corresponding Tenant.
   * @param accessID
   * @param delegated
   */
  void assignTenantAdmin(String accessID, boolean delegated) throws IOException;

  /**
   * Given a user, remove him as admin of the corresponding Tenant.
   */
  void revokeTenantAdmin(String accessID) throws IOException;

  /**
   * List all the Admin users that belong to this Tenant.
   * @param tenantID
   * @return List of users
   */
  List<String> listAllTenantAdmin(String tenantID)
      throws IOException;

  /**
   * grant given user access to the given BucketNameSpace.
   * @param accessID
   * @param bucketNameSpace
   */
  void grantAccess(String accessID,
                   BucketNameSpace bucketNameSpace) throws IOException;

  /**
   * grant given user access to the given Bucket.
   * @param accessID
   * @param bucketNameSpace
   */
  void grantBucketAccess(String accessID,
                   BucketNameSpace bucketNameSpace, String bucketName)
      throws IOException;

  /**
   * revoke user access from the given BucketNameSpace.
   * @param accessID
   * @param bucketNameSpace
   */
  void revokeAccess(String accessID,
                    BucketNameSpace bucketNameSpace) throws IOException;

  /**
   * grant given user access to the given AccountNameSpace.
   * @param accessID
   * @param accountNameSpace
   */
  void grantAccess(String accessID,
                   AccountNameSpace accountNameSpace) throws IOException;

  /**
   * revoke user access from the given AccountNameSpace.
   * @param accessID
   * @param accountNameSpace
   */
  void revokeAccess(String accessID,
                    AccountNameSpace accountNameSpace) throws IOException;

  /**
   * Create given policy for the tenant.
   * @param tenant
   * @param policy
   * @return ID of the policy
   */
  String createTenantDefaultPolicy(Tenant tenant, AccessPolicy policy)
      throws IOException;

  /**
   * Returns default Access policies for a Tenant. Default access policies
   * are system defined and can not be changed by anyone.
   * @param tenant
   * @return list of Default Access policies for a Tenant
   */
  List<Pair<String, AccessPolicy>> listDefaultTenantPolicies(Tenant tenant)
      throws IOException;

  /**
   * Returns All Access policies for a Tenant. In future we may support
   * bucket-policies/user-policies to provide cross-tenant accesses.
   * @param tenant
   * @return list of Default Access policies for a Tenant
   */
  List<Pair<String, AccessPolicy>> listAllTenantPolicies(Tenant tenant)
      throws IOException;

  /**
   * Update given policy identified by policyID for the tenant.
   * @param tenant
   * @param policyID
   * @param policy
   * @return ID of the policy
   */
  void updateTenantPolicy(Tenant tenant, String policyID,
                          AccessPolicy policy) throws IOException;

}<|MERGE_RESOLUTION|>--- conflicted
+++ resolved
@@ -20,7 +20,6 @@
 import java.util.List;
 
 import org.apache.commons.lang3.tuple.Pair;
-import org.apache.hadoop.ozone.om.exceptions.OMException;
 import org.apache.hadoop.ozone.om.helpers.TenantUserList;
 import org.apache.hadoop.ozone.om.multitenant.AccessPolicy;
 import org.apache.hadoop.ozone.om.multitenant.AccountNameSpace;
@@ -118,27 +117,15 @@
    * @return Unique UserID.
    * @throws IOException if there is any error condition detected.
    */
-<<<<<<< HEAD
-  void assignUserToTenant(BasicUserPrincipal principal, String tenantName,
-                            String accessID) throws OMException;
-=======
   String assignUserToTenant(BasicUserPrincipal principal, String tenantName,
                             String accessID) throws IOException;
->>>>>>> 8ecff6fd
-
-  /**
-   * Given a user, destroys all state associated with that user.
-   * This is different from deactivateUser().
-   * @param accessID
-   * @return
-   * @throws IOException
-   */
-<<<<<<< HEAD
-  void destroyUser(BasicUserPrincipal principal, String accessID);
-=======
+
+  /**
+   * Revoke user accessId.
+   * @param accessID
+   * @throws IOException
+   */
   void revokeUserAccessId(String accessID) throws IOException;
->>>>>>> 8ecff6fd
-
 
   /**
    * Given an accessId, return kerberos user name for the tenant user.
