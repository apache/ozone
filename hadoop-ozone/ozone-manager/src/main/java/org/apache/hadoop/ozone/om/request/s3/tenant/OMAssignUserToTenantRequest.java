--- conflicted
+++ resolved
@@ -221,12 +221,9 @@
     final TenantAssignUserAccessIdRequest request =
         getOmRequest().getTenantAssignUserAccessIdRequest();
     final String tenantName = request.getTenantName();
-<<<<<<< HEAD
     final String principal = request.getTenantUsername();
     BasicUserPrincipal userPrincipal = new BasicUserPrincipal(principal);
-=======
-    final String principal = request.getTenantUsername();  // TODO: Rename this
->>>>>>> 8ecff6fd
+
     assert(accessId.equals(request.getAccessId()));
     IOException exception = null;
 
@@ -298,12 +295,6 @@
       omMetadataManager.getLock().releaseWriteLock(S3_SECRET_LOCK, accessId);
       acquiredS3SecretLock = false;
 
-<<<<<<< HEAD
-      // TODO: Move this to preExecute as well.
-      tenantManager.assignUserToTenant(userPrincipal, tenantName, accessId);
-
-=======
->>>>>>> 8ecff6fd
       // Add to tenantAccessIdTable
       final OmDBAccessIdInfo omDBAccessIdInfo = new OmDBAccessIdInfo.Builder()
           .setTenantId(tenantName)
@@ -354,12 +345,7 @@
           omResponse.build(), s3SecretValue, principal, defaultGroupName,
           roleName, accessId, omDBAccessIdInfo, principalInfo);
     } catch (IOException ex) {
-<<<<<<< HEAD
-      tenantManager.destroyUser(userPrincipal, accessId);
-=======
-      // Error handling
       handleRequestFailure(ozoneManager);
->>>>>>> 8ecff6fd
       exception = ex;
       // Set response success flag to false
       omResponse.setTenantAssignUserAccessIdResponse(
