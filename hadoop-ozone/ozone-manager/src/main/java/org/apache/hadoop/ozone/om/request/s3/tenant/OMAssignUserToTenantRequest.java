--- conflicted
+++ resolved
@@ -178,6 +178,7 @@
         getOmRequest().getAssignUserToTenantRequest();
     final String tenantName = request.getTenantName();
     final String principal = request.getTenantUsername();
+    BasicUserPrincipal userPrincipal = new BasicUserPrincipal(principal);
     assert(accessId.equals(request.getAccessId()));
     final String volumeName = tenantName;  // TODO: Configurable
     IOException exception = null;
@@ -230,16 +231,7 @@
       acquiredS3SecretLock = false;
 
       // TODO: Move this to preExecute as well.
-<<<<<<< HEAD
-      tenantManager.assignUserToTenant(tenantName, principal, accessId);
-=======
-      userId = ozoneManager.getMultiTenantManager()
-          .assignUserToTenant(new BasicUserPrincipal(principal), tenantName,
-              accessId);
-      if (LOG.isDebugEnabled()) {
-        LOG.debug("userId for assign user to tenant request = {}", userId);
-      }
->>>>>>> 7d63fe2d
+      tenantManager.assignUserToTenant(userPrincipal, tenantName, accessId);
 
       // Add to tenantAccessIdTable
       final OmDBAccessIdInfo omDBAccessIdInfo = new OmDBAccessIdInfo.Builder()
@@ -289,11 +281,7 @@
           s3SecretValue, principal, defaultGroupName, roleName,
           accessId, omDBAccessIdInfo, omDBKerberosPrincipalInfo);
     } catch (IOException ex) {
-<<<<<<< HEAD
-      ozoneManager.getMultiTenantManager().destroyUser(principal, accessId);
-=======
-      ozoneManager.getMultiTenantManager().destroyUser(accessId);
->>>>>>> 7d63fe2d
+      tenantManager.destroyUser(userPrincipal, accessId);
       exception = ex;
       // Set response success flag to false
       omResponse.setAssignUserToTenantResponse(
