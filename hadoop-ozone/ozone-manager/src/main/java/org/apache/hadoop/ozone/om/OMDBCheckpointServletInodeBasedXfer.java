--- conflicted
+++ resolved
@@ -221,11 +221,7 @@
     if (!includeSnapshotData) {
       maxTotalSstSize.set(Long.MAX_VALUE);
     } else {
-<<<<<<< HEAD
-      snapshotPaths = getSnapshotDirs(omMetadataManager, omMetadataManager, snapshotLocalDataManager);
-=======
-      snapshotPaths = getSnapshotDirsFromDB(omMetadataManager);
->>>>>>> 1de5c2f7
+      snapshotPaths = getSnapshotDirsFromDB(omMetadataManager, omMetadataManager, snapshotLocalDataManager);
     }
 
     if (sstFilesToExclude.isEmpty()) {
@@ -397,30 +393,22 @@
    * @return Set of paths to snapshot databases
    * @throws IOException if an I/O error occurs
    */
-<<<<<<< HEAD
-  Set<Path> getSnapshotDirs(OMMetadataManager activeOMMetadataManager, OMMetadataManager omMetadataManager,
+  Set<Path> getSnapshotDirsFromDB(OMMetadataManager activeOMMetadataManager, OMMetadataManager omMetadataManager,
       OmSnapshotLocalDataManager localDataManager) throws IOException {
-    Set<Path> snapshotPaths = new HashSet<>();
-    SnapshotChainManager snapshotChainManager = new SnapshotChainManager(omMetadataManager);
-    for (SnapshotChainInfo snapInfo : snapshotChainManager.getGlobalSnapshotChain().values()) {
-      try (OmSnapshotLocalDataManager.ReadableOmSnapshotLocalDataMetaProvider snapLocalMeta =
-               localDataManager.getOmSnapshotLocalDataMeta(snapInfo.getSnapshotId())) {
-        Path snapshotDir = getSnapshotPath(activeOMMetadataManager,
-            snapInfo.getSnapshotId(), snapLocalMeta.getMeta().getVersion());
-        snapshotPaths.add(snapshotDir);
-=======
-  Set<Path> getSnapshotDirsFromDB(OMMetadataManager omMetadataManager) throws IOException {
     Set<Path> snapshotPaths = new HashSet<>();
     try (TableIterator<String, ? extends Table.KeyValue<String, SnapshotInfo>> iter =
         omMetadataManager.getSnapshotInfoTable().iterator()) {
       while (iter.hasNext()) {
         Table.KeyValue<String, SnapshotInfo> kv = iter.next();
         SnapshotInfo snapshotInfo = kv.getValue();
-        String snapshotDir = OmSnapshotManager.getSnapshotPath(getConf(),
-            snapshotInfo.getCheckpointDirName());
-        Path path = Paths.get(snapshotDir);
-        snapshotPaths.add(path);
->>>>>>> 1de5c2f7
+        try (OmSnapshotLocalDataManager.ReadableOmSnapshotLocalDataMetaProvider snapLocalMeta =
+                 localDataManager.getOmSnapshotLocalDataMeta(snapInfo.getSnapshotId())) {
+          OmSnapshotManager.getSnapshotPath(getConf(),
+              snapshotInfo.getCheckpointDirName());
+          Path snapshotDir = getSnapshotPath(activeOMMetadataManager,
+              snapInfo.getSnapshotId(), snapLocalMeta.getMeta().getVersion());
+          snapshotPaths.add(snapshotDir);
+        }
       }
     }
     return snapshotPaths;
