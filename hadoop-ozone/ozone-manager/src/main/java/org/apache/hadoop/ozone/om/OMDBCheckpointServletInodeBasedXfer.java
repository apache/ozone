/*
 * Licensed to the Apache Software Foundation (ASF) under one or more
 * contributor license agreements. See the NOTICE file distributed with
 * this work for additional information regarding copyright ownership.
 * The ASF licenses this file to You under the Apache License, Version 2.0
 * (the "License"); you may not use this file except in compliance with
 * the License. You may obtain a copy of the License at
 *
 *      http://www.apache.org/licenses/LICENSE-2.0
 *
 * Unless required by applicable law or agreed to in writing, software
 * distributed under the License is distributed on an "AS IS" BASIS,
 * WITHOUT WARRANTIES OR CONDITIONS OF ANY KIND, either express or implied.
 * See the License for the specific language governing permissions and
 * limitations under the License.
 */

package org.apache.hadoop.ozone.om;

import static org.apache.hadoop.hdds.utils.Archiver.includeFile;
import static org.apache.hadoop.hdds.utils.Archiver.linkAndIncludeFile;
import static org.apache.hadoop.hdds.utils.Archiver.tar;
import static org.apache.hadoop.hdds.utils.HddsServerUtil.includeRatisSnapshotCompleteFlag;
import static org.apache.hadoop.ozone.OzoneConsts.OM_CHECKPOINT_DIR;
import static org.apache.hadoop.ozone.OzoneConsts.OM_DB_NAME;
import static org.apache.hadoop.ozone.OzoneConsts.OZONE_DB_CHECKPOINT_REQUEST_TO_EXCLUDE_SST;
import static org.apache.hadoop.ozone.OzoneConsts.ROCKSDB_SST_SUFFIX;
import static org.apache.hadoop.ozone.om.OMConfigKeys.OZONE_OM_RATIS_SNAPSHOT_MAX_TOTAL_SST_SIZE_DEFAULT;
import static org.apache.hadoop.ozone.om.OMConfigKeys.OZONE_OM_RATIS_SNAPSHOT_MAX_TOTAL_SST_SIZE_KEY;
import static org.apache.hadoop.ozone.om.lock.OzoneManagerLock.FlatResource.SNAPSHOT_DB_LOCK;
import static org.apache.hadoop.ozone.om.snapshot.OMDBCheckpointUtils.includeSnapshotData;
import static org.apache.hadoop.ozone.om.snapshot.OMDBCheckpointUtils.logEstimatedTarballSize;
import static org.apache.hadoop.ozone.om.snapshot.OmSnapshotUtils.DATA_PREFIX;
import static org.apache.hadoop.ozone.om.snapshot.OmSnapshotUtils.DATA_SUFFIX;

import com.google.common.annotations.VisibleForTesting;
import java.io.File;
import java.io.IOException;
import java.io.OutputStream;
import java.nio.charset.StandardCharsets;
import java.nio.file.Files;
import java.nio.file.Path;
import java.nio.file.Paths;
import java.nio.file.StandardOpenOption;
import java.time.Duration;
import java.time.Instant;
import java.util.Collection;
import java.util.Collections;
import java.util.HashMap;
import java.util.HashSet;
import java.util.LinkedHashSet;
import java.util.Map;
import java.util.Set;
import java.util.UUID;
import java.util.concurrent.atomic.AtomicLong;
import java.util.stream.Stream;
import javax.servlet.ServletException;
import javax.servlet.http.HttpServletRequest;
import javax.servlet.http.HttpServletResponse;
import org.apache.commons.compress.archivers.ArchiveOutputStream;
import org.apache.commons.compress.archivers.tar.TarArchiveEntry;
import org.apache.commons.io.FileUtils;
import org.apache.hadoop.hdds.conf.OzoneConfiguration;
import org.apache.hadoop.hdds.recon.ReconConfig;
import org.apache.hadoop.hdds.utils.DBCheckpointServlet;
import org.apache.hadoop.hdds.utils.db.DBCheckpoint;
import org.apache.hadoop.ozone.OzoneConsts;
import org.apache.hadoop.ozone.lock.BootstrapStateHandler;
import org.apache.hadoop.ozone.om.helpers.SnapshotInfo;
import org.apache.hadoop.ozone.om.snapshot.OmSnapshotUtils;
import org.apache.hadoop.security.UserGroupInformation;
import org.apache.hadoop.util.Time;
import org.apache.ozone.rocksdiff.RocksDBCheckpointDiffer;
import org.slf4j.Logger;
import org.slf4j.LoggerFactory;

/**
 * Specialized OMDBCheckpointServlet implementation that transfers Ozone Manager
 * database checkpoints using inode-based deduplication.
 * <p>
 * This servlet constructs checkpoint archives by examining file inodes,
 * ensuring that files with the same inode (i.e., hardlinks or duplicates)
 * are only transferred once. It maintains mappings from inode IDs to file
 * paths, manages hardlink information, and enforces snapshot and SST file
 * size constraints as needed.
 * <p>
 * This approach optimizes checkpoint streaming by reducing redundant data
 * transfer, especially in environments where RocksDB and snapshotting result
 * in multiple hardlinks to the same physical data.
 */
public class OMDBCheckpointServletInodeBasedXfer extends DBCheckpointServlet {

  protected static final Logger LOG =
      LoggerFactory.getLogger(OMDBCheckpointServletInodeBasedXfer.class);
  private static final long serialVersionUID = 1L;

  @Override
  public void init() throws ServletException {
    OzoneManager om = (OzoneManager) getServletContext()
        .getAttribute(OzoneConsts.OM_CONTEXT_ATTRIBUTE);

    if (om == null) {
      LOG.error("Unable to initialize OMDBCheckpointServlet. OM is null");
      return;
    }

    OzoneConfiguration conf = getConf();
    // Only Ozone Admins and Recon are allowed
    Collection<String> allowedUsers =
        new LinkedHashSet<>(om.getOmAdminUsernames());
    Collection<String> allowedGroups = om.getOmAdminGroups();
    ReconConfig reconConfig = conf.getObject(ReconConfig.class);
    String reconPrincipal = reconConfig.getKerberosPrincipal();
    if (!reconPrincipal.isEmpty()) {
      UserGroupInformation ugi =
          UserGroupInformation.createRemoteUser(reconPrincipal);
      allowedUsers.add(ugi.getShortUserName());
    }

    initialize(om.getMetadataManager().getStore(),
        om.getMetrics().getDBCheckpointMetrics(),
        om.getAclsEnabled(),
        allowedUsers,
        allowedGroups,
        om.isSpnegoEnabled());
  }

  @Override
  public void processMetadataSnapshotRequest(HttpServletRequest request, HttpServletResponse response,
      boolean isFormData, boolean flush) {
    String[] sstParam = isFormData ?
        parseFormDataParameters(request) : request.getParameterValues(
        OZONE_DB_CHECKPOINT_REQUEST_TO_EXCLUDE_SST);
    Set<String> receivedSstFiles = extractSstFilesToExclude(sstParam);
    Path tmpdir = null;
    try (BootstrapStateHandler.Lock lock = getBootstrapStateLock().lock()) {
      tmpdir = Files.createTempDirectory(getBootstrapTempData().toPath(),
          "bootstrap-data-");
      if (tmpdir == null) {
        throw new IOException("tmp dir is null");
      }
      String tarName = "om.data-" + System.currentTimeMillis() + ".tar";
      response.setContentType("application/x-tar");
      response.setHeader("Content-Disposition", "attachment; filename=\"" + tarName + "\"");
      Instant start = Instant.now();
      writeDbDataToStream(request, response.getOutputStream(), receivedSstFiles, tmpdir);
      Instant end = Instant.now();
      long duration = Duration.between(start, end).toMillis();
      LOG.info("Time taken to write the checkpoint to response output " +
          "stream: {} milliseconds", duration);
      logSstFileList(receivedSstFiles,
          "Excluded {} SST files from the latest checkpoint{}: {}", 5);
    } catch (Exception e) {
      LOG.error(
          "Unable to process metadata snapshot request. ", e);
      response.setStatus(HttpServletResponse.SC_INTERNAL_SERVER_ERROR);
    } finally {
      try {
        if (tmpdir != null) {
          FileUtils.deleteDirectory(tmpdir.toFile());
        }
      } catch (IOException e) {
        LOG.error("unable to delete: " + tmpdir, e.toString());
      }
    }
  }

  Path getSstBackupDir() {
    RocksDBCheckpointDiffer differ = getDbStore().getRocksDBCheckpointDiffer();
    return new File(differ.getSSTBackupDir()).toPath();
  }

  Path getCompactionLogDir() {
    RocksDBCheckpointDiffer differ = getDbStore().getRocksDBCheckpointDiffer();
    return new File(differ.getCompactionLogDir()).toPath();
  }

  /**
   * Streams the Ozone Manager database checkpoint and (optionally) snapshot-related data
   * as a tar archive to the provided output stream. This method handles deduplication
   * based on file inodes to avoid transferring duplicate files (such as hardlinks),
   * supports excluding specific SST files, enforces maximum total SST file size limits,
   * and manages temporary directories for processing.
   *
   * The method processes snapshot directories and backup/compaction logs (if requested),
   * then finally the active OM database. It also writes a hardlink mapping file
   * and includes a completion flag for Ratis snapshot streaming.
   *
   * @param request           The HTTP servlet request containing parameters for the snapshot.
   * @param destination       The output stream to which the tar archive is written.
   * @param sstFilesToExclude Set of SST file identifiers to exclude from the archive.
   * @param tmpdir            Temporary directory for staging files during archiving.
   * @throws IOException if an I/O error occurs during processing or streaming.
   */

  public void writeDbDataToStream(HttpServletRequest request, OutputStream destination,
      Set<String> sstFilesToExclude, Path tmpdir) throws IOException {
    DBCheckpoint checkpoint = null;
    OzoneManager om = (OzoneManager) getServletContext().getAttribute(OzoneConsts.OM_CONTEXT_ATTRIBUTE);
    OMMetadataManager omMetadataManager = om.getMetadataManager();
    boolean includeSnapshotData = includeSnapshotData(request);
    AtomicLong maxTotalSstSize = new AtomicLong(getConf().getLong(OZONE_OM_RATIS_SNAPSHOT_MAX_TOTAL_SST_SIZE_KEY,
        OZONE_OM_RATIS_SNAPSHOT_MAX_TOTAL_SST_SIZE_DEFAULT));

    Set<Path> snapshotPaths = Collections.emptySet();

    if (!includeSnapshotData) {
      maxTotalSstSize.set(Long.MAX_VALUE);
    } else {
      snapshotPaths = getSnapshotDirs(omMetadataManager);
    }

    if (sstFilesToExclude.isEmpty()) {
      logEstimatedTarballSize(getDbStore().getDbLocation().toPath(), snapshotPaths);
    }

    boolean shouldContinue = true;

    Map<String, String> hardLinkFileMap = new HashMap<>();
    try (ArchiveOutputStream<TarArchiveEntry> archiveOutputStream = tar(destination)) {
      if (includeSnapshotData) {
        // Process each snapshot db path and write it to archive
        for (Path snapshotDbPath : snapshotPaths) {
          if (!shouldContinue) {
            break;
          }
          shouldContinue = writeDBToArchive(sstFilesToExclude, snapshotDbPath,
              maxTotalSstSize, archiveOutputStream, tmpdir, hardLinkFileMap, true);
        }


        if (shouldContinue) {
          shouldContinue = writeDBToArchive(sstFilesToExclude, getSstBackupDir(),
              maxTotalSstSize, archiveOutputStream,  tmpdir, hardLinkFileMap, true);
        }

        if (shouldContinue) {
          shouldContinue = writeDBToArchive(sstFilesToExclude, getCompactionLogDir(),
              maxTotalSstSize, archiveOutputStream,  tmpdir, hardLinkFileMap, true);
        }
      }

      if (shouldContinue) {
        // we finished transferring files from snapshot DB's by now and
        // this is the last step where we transfer the active om.db contents
        checkpoint = createAndPrepareCheckpoint(tmpdir, true);
        // unlimited files as we want the Active DB contents to be transferred in a single batch
        maxTotalSstSize.set(Long.MAX_VALUE);
        Path checkpointDir = checkpoint.getCheckpointLocation();
        writeDBToArchive(sstFilesToExclude, checkpointDir,
            maxTotalSstSize, archiveOutputStream, tmpdir, hardLinkFileMap, false);
        if (includeSnapshotData) {
          Path tmpCompactionLogDir = tmpdir.resolve(getCompactionLogDir().getFileName());
          Path tmpSstBackupDir = tmpdir.resolve(getSstBackupDir().getFileName());
          writeDBToArchive(sstFilesToExclude, tmpCompactionLogDir, maxTotalSstSize, archiveOutputStream, tmpdir,
              hardLinkFileMap, getCompactionLogDir(), false);
          writeDBToArchive(sstFilesToExclude, tmpSstBackupDir, maxTotalSstSize, archiveOutputStream, tmpdir,
              hardLinkFileMap, getSstBackupDir(), false);
          // This is done to ensure all data to be copied correctly is flushed in the snapshot DB
          transferSnapshotData(sstFilesToExclude, tmpdir, snapshotPaths, maxTotalSstSize,
              archiveOutputStream, hardLinkFileMap);
        }
        writeHardlinkFile(getConf(), hardLinkFileMap, archiveOutputStream);
        includeRatisSnapshotCompleteFlag(archiveOutputStream);
      }

    } catch (IOException ioe) {
      LOG.error("got exception writing to archive " + ioe);
      throw ioe;
    } finally {
      cleanupCheckpoint(checkpoint);
    }
  }

  /**
   * Transfers the snapshot data from the specified snapshot directories into the archive output stream,
   * handling deduplication and managing resource locking.
   *
   * @param sstFilesToExclude   Set of SST file identifiers to exclude from the archive.
   * @param tmpdir              Temporary directory for intermediate processing.
   * @param snapshotPaths       Set of paths to snapshot directories to be processed.
   * @param maxTotalSstSize     AtomicLong to track the cumulative size of SST files included.
   * @param archiveOutputStream Archive output stream to write the snapshot data.
   * @param hardLinkFileMap     Map of hardlink file paths to their unique identifiers for deduplication.
   * @throws IOException if an I/O error occurs during processing.
   */
  private void transferSnapshotData(Set<String> sstFilesToExclude, Path tmpdir, Set<Path> snapshotPaths,
<<<<<<< HEAD
      AtomicLong maxTotalSstSize, ArchiveOutputStream<TarArchiveEntry> archiveOutputStream,
      Map<String, String> hardLinkFileMap) throws IOException {
    OzoneManager om = (OzoneManager) getServletContext().getAttribute(OzoneConsts.OM_CONTEXT_ATTRIBUTE);
    OMMetadataManager omMetadataManager = om.getMetadataManager();
    for (Path snapshotDir : snapshotPaths) {
      String snapshotId = OmSnapshotManager.extractSnapshotIDFromCheckpointDirName(snapshotDir.toString());
      omMetadataManager.getLock().acquireReadLock(SNAPSHOT_DB_LOCK, snapshotId);
      try {
        // invalidate closes the snapshot DB
        om.getOmSnapshotManager().invalidateCacheEntry(UUID.fromString(snapshotId));
        writeDBToArchive(sstFilesToExclude, snapshotDir, maxTotalSstSize, archiveOutputStream, tmpdir,
            hardLinkFileMap, false);
      } finally {
        omMetadataManager.getLock().releaseReadLock(SNAPSHOT_DB_LOCK, snapshotId);
      }
    }
  }

  @VisibleForTesting
  boolean writeDBToArchive(Set<String> sstFilesToExclude, Path dir,
      AtomicLong maxTotalSstSize, ArchiveOutputStream<TarArchiveEntry> archiveOutputStream,
=======
      AtomicLong maxTotalSstSize, ArchiveOutputStream<TarArchiveEntry> archiveOutputStream,
      Map<String, String> hardLinkFileMap) throws IOException {
    OzoneManager om = (OzoneManager) getServletContext().getAttribute(OzoneConsts.OM_CONTEXT_ATTRIBUTE);
    OMMetadataManager omMetadataManager = om.getMetadataManager();
    for (Path snapshotDir : snapshotPaths) {
      String snapshotId = OmSnapshotManager.extractSnapshotIDFromCheckpointDirName(snapshotDir.toString());
      omMetadataManager.getLock().acquireReadLock(SNAPSHOT_DB_LOCK, snapshotId);
      try {
        // invalidate closes the snapshot DB
        om.getOmSnapshotManager().invalidateCacheEntry(UUID.fromString(snapshotId));
        writeDBToArchive(sstFilesToExclude, snapshotDir, maxTotalSstSize, archiveOutputStream, tmpdir,
            hardLinkFileMap, false);
        Path snapshotLocalPropertyYaml = Paths.get(
            OmSnapshotManager.getSnapshotLocalPropertyYamlPath(snapshotDir));
        if (Files.exists(snapshotLocalPropertyYaml)) {
          File yamlFile = snapshotLocalPropertyYaml.toFile();
          hardLinkFileMap.put(yamlFile.getAbsolutePath(), yamlFile.getName());
          linkAndIncludeFile(yamlFile, yamlFile.getName(), archiveOutputStream, tmpdir);
        }
      } finally {
        omMetadataManager.getLock().releaseReadLock(SNAPSHOT_DB_LOCK, snapshotId);
      }
    }
  }

  @VisibleForTesting
  boolean writeDBToArchive(Set<String> sstFilesToExclude, Path dir,
      AtomicLong maxTotalSstSize, ArchiveOutputStream<TarArchiveEntry> archiveOutputStream,
>>>>>>> 3e5414d0
      Path tmpdir, Map<String, String> hardLinkFileMap, boolean onlySstFile) throws IOException {
    return writeDBToArchive(sstFilesToExclude, dir, maxTotalSstSize,
        archiveOutputStream, tmpdir, hardLinkFileMap, null, onlySstFile);
  }

  private static void cleanupCheckpoint(DBCheckpoint checkpoint) {
    if (checkpoint != null) {
      try {
        checkpoint.cleanupCheckpoint();
      } catch (IOException e) {
        LOG.error("Error trying to clean checkpoint at {} .",
            checkpoint.getCheckpointLocation().toString());
      }
    }
  }

  /**
   * Writes a hardlink mapping file to the archive, which maps file IDs to their
   * relative paths. This method generates the mapping file based on the provided
   * hardlink metadata and adds it to the archive output stream.
   *
   * @param conf                Ozone configuration for the OM instance.
   * @param hardlinkFileMap     A map where the key is the absolute file path
   *                            and the value is its corresponding file ID.
   * @param archiveOutputStream The archive output stream to which the hardlink
   *                            file should be written.
   * @throws IOException If an I/O error occurs while creating or writing the
   *                     hardlink file.
   */
  private static void writeHardlinkFile(OzoneConfiguration conf, Map<String, String> hardlinkFileMap,
      ArchiveOutputStream<TarArchiveEntry> archiveOutputStream) throws IOException {
    Path data = Files.createTempFile(DATA_PREFIX, DATA_SUFFIX);
    Path metaDirPath = OMStorage.getOmDbDir(conf).toPath();
    StringBuilder sb = new StringBuilder();

    for (Map.Entry<String, String> entry : hardlinkFileMap.entrySet()) {
      Path p = Paths.get(entry.getKey());
      String fileId = entry.getValue();
      Path relativePath = metaDirPath.relativize(p);
      // if the file is in "om.db" directory, strip off the 'o
      // m.db' name from the path
      // and only keep the file name as this would be created in the current dir of the untarred dir
      // on the follower.
      if (relativePath.startsWith(OM_DB_NAME)) {
        relativePath = relativePath.getFileName();
      }
      sb.append(relativePath).append('\t').append(fileId).append('\n');
    }
    Files.write(data, sb.toString().getBytes(StandardCharsets.UTF_8), StandardOpenOption.TRUNCATE_EXISTING);
    includeFile(data.toFile(), OmSnapshotManager.OM_HARDLINK_FILE, archiveOutputStream);
  }

  /**
   * Gets the configuration from the OzoneManager context.
   *
   * @return OzoneConfiguration instance
   */
  private OzoneConfiguration getConf() {
    return ((OzoneManager) getServletContext()
        .getAttribute(OzoneConsts.OM_CONTEXT_ATTRIBUTE))
        .getConfiguration();
  }

  /**
   * Collects paths to all snapshot databases.
   *
   * @param omMetadataManager OMMetadataManager instance
   * @return Set of paths to snapshot databases
   * @throws IOException if an I/O error occurs
   */
  Set<Path> getSnapshotDirs(OMMetadataManager omMetadataManager) throws IOException {
    Set<Path> snapshotPaths = new HashSet<>();
    SnapshotChainManager snapshotChainManager = new SnapshotChainManager(omMetadataManager);
    for (SnapshotChainInfo snapInfo : snapshotChainManager.getGlobalSnapshotChain().values()) {
      String snapshotDir =
          OmSnapshotManager.getSnapshotPath(getConf(), SnapshotInfo.getCheckpointDirName(snapInfo.getSnapshotId()));
      Path path = Paths.get(snapshotDir);
      snapshotPaths.add(path);
    }
    return snapshotPaths;
  }

  /**
   * Writes database files to the archive, handling deduplication based on inode IDs.
   * Here the dbDir could either be a snapshot db directory, the active om.db,
   * compaction log dir, sst backup dir.
   *
   * @param sstFilesToExclude Set of SST file IDs to exclude from the archive
   * @param dbDir Directory containing database files to archive
   * @param maxTotalSstSize Maximum total size of SST files to include
   * @param archiveOutputStream Archive output stream
   * @param tmpDir Temporary directory for processing
   * @param hardLinkFileMap Map of hardlink file paths to their unique identifiers for deduplication
   * @param destDir Destination directory for the archived files. If null,
   * the archived files are not moved to this directory.
   * @param onlySstFile If true, only SST files are processed. If false, all files are processed.
   * <p>
   * This parameter is typically set to {@code true} for initial iterations to
   * prioritize SST file transfer, and then set to {@code false} only for the
   * final iteration to ensure all remaining file types are transferred.
   * @return true if processing should continue, false if size limit reached
   * @throws IOException if an I/O error occurs
   */
  @SuppressWarnings("checkstyle:ParameterNumber")
  private boolean writeDBToArchive(Set<String> sstFilesToExclude, Path dbDir, AtomicLong maxTotalSstSize,
      ArchiveOutputStream<TarArchiveEntry> archiveOutputStream, Path tmpDir,
      Map<String, String> hardLinkFileMap, Path destDir, boolean onlySstFile) throws IOException {
    if (!Files.exists(dbDir)) {
      LOG.warn("DB directory {} does not exist. Skipping.", dbDir);
      return true;
    }
    long bytesWritten = 0L;
    int filesWritten = 0;
    long lastLoggedTime = Time.monotonicNow();
    try (Stream<Path> files = Files.list(dbDir)) {
      Iterable<Path> iterable = files::iterator;
      for (Path dbFile : iterable) {
        if (!Files.isDirectory(dbFile)) {
          if (onlySstFile && !dbFile.toString().endsWith(ROCKSDB_SST_SUFFIX)) {
            continue;
          }
          String fileId = OmSnapshotUtils.getFileInodeAndLastModifiedTimeString(dbFile);
          String path = dbFile.toFile().getAbsolutePath();
          if (destDir != null) {
            path = destDir.resolve(dbFile.getFileName()).toString();
          }
          // if the file is in the om checkpoint dir, then we need to change the path to point to the OM DB.
          if (path.contains(OM_CHECKPOINT_DIR)) {
            path = getDbStore().getDbLocation().toPath().resolve(dbFile.getFileName()).toAbsolutePath().toString();
          }
          hardLinkFileMap.put(path, fileId);
          if (!sstFilesToExclude.contains(fileId)) {
            long fileSize = Files.size(dbFile);
            if (maxTotalSstSize.get() - fileSize <= 0) {
              return false;
            }
            bytesWritten += linkAndIncludeFile(dbFile.toFile(), fileId, archiveOutputStream, tmpDir);
            filesWritten++;
            maxTotalSstSize.addAndGet(-fileSize);
            sstFilesToExclude.add(fileId);
            if (Time.monotonicNow() - lastLoggedTime >= 30000) {
              LOG.info("Transferred {} KB, #files {} to checkpoint tarball stream...",
                  bytesWritten / (1024), filesWritten);
              lastLoggedTime = Time.monotonicNow();
            }
          }
        }
      }
    }
    return true;
  }

  /**
   * Creates a database checkpoint and copies compaction log and SST backup files
   * into the given temporary directory.
   * The copy to the temporary directory for compaction log and SST backup files
   * is done to maintain a consistent view of the files in these directories.
   *
   * @param tmpdir Temporary directory for storing checkpoint-related files.
   * @param flush  If true, flushes in-memory data to disk before checkpointing.
   * @return The created database checkpoint.
   * @throws IOException If an error occurs during checkpoint creation or file copying.
   */
  private DBCheckpoint createAndPrepareCheckpoint(Path tmpdir, boolean flush) throws IOException {
    // make tmp directories to contain the copies
    Path tmpCompactionLogDir = tmpdir.resolve(getCompactionLogDir().getFileName());
    Path tmpSstBackupDir = tmpdir.resolve(getSstBackupDir().getFileName());

    // Create checkpoint and then copy the files so that it has all the compaction entries and files.
    DBCheckpoint dbCheckpoint = getDbStore().getCheckpoint(flush);
    FileUtils.copyDirectory(getCompactionLogDir().toFile(), tmpCompactionLogDir.toFile());
    OmSnapshotUtils.linkFiles(getSstBackupDir().toFile(), tmpSstBackupDir.toFile());

    return dbCheckpoint;
  }
}<|MERGE_RESOLUTION|>--- conflicted
+++ resolved
@@ -285,29 +285,6 @@
    * @throws IOException if an I/O error occurs during processing.
    */
   private void transferSnapshotData(Set<String> sstFilesToExclude, Path tmpdir, Set<Path> snapshotPaths,
-<<<<<<< HEAD
-      AtomicLong maxTotalSstSize, ArchiveOutputStream<TarArchiveEntry> archiveOutputStream,
-      Map<String, String> hardLinkFileMap) throws IOException {
-    OzoneManager om = (OzoneManager) getServletContext().getAttribute(OzoneConsts.OM_CONTEXT_ATTRIBUTE);
-    OMMetadataManager omMetadataManager = om.getMetadataManager();
-    for (Path snapshotDir : snapshotPaths) {
-      String snapshotId = OmSnapshotManager.extractSnapshotIDFromCheckpointDirName(snapshotDir.toString());
-      omMetadataManager.getLock().acquireReadLock(SNAPSHOT_DB_LOCK, snapshotId);
-      try {
-        // invalidate closes the snapshot DB
-        om.getOmSnapshotManager().invalidateCacheEntry(UUID.fromString(snapshotId));
-        writeDBToArchive(sstFilesToExclude, snapshotDir, maxTotalSstSize, archiveOutputStream, tmpdir,
-            hardLinkFileMap, false);
-      } finally {
-        omMetadataManager.getLock().releaseReadLock(SNAPSHOT_DB_LOCK, snapshotId);
-      }
-    }
-  }
-
-  @VisibleForTesting
-  boolean writeDBToArchive(Set<String> sstFilesToExclude, Path dir,
-      AtomicLong maxTotalSstSize, ArchiveOutputStream<TarArchiveEntry> archiveOutputStream,
-=======
       AtomicLong maxTotalSstSize, ArchiveOutputStream<TarArchiveEntry> archiveOutputStream,
       Map<String, String> hardLinkFileMap) throws IOException {
     OzoneManager om = (OzoneManager) getServletContext().getAttribute(OzoneConsts.OM_CONTEXT_ATTRIBUTE);
@@ -336,7 +313,6 @@
   @VisibleForTesting
   boolean writeDBToArchive(Set<String> sstFilesToExclude, Path dir,
       AtomicLong maxTotalSstSize, ArchiveOutputStream<TarArchiveEntry> archiveOutputStream,
->>>>>>> 3e5414d0
       Path tmpdir, Map<String, String> hardLinkFileMap, boolean onlySstFile) throws IOException {
     return writeDBToArchive(sstFilesToExclude, dir, maxTotalSstSize,
         archiveOutputStream, tmpdir, hardLinkFileMap, null, onlySstFile);
