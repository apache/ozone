/*
 * Licensed to the Apache Software Foundation (ASF) under one or more
 * contributor license agreements. See the NOTICE file distributed with
 * this work for additional information regarding copyright ownership.
 * The ASF licenses this file to You under the Apache License, Version 2.0
 * (the "License"); you may not use this file except in compliance with
 * the License. You may obtain a copy of the License at
 *
 *      http://www.apache.org/licenses/LICENSE-2.0
 *
 * Unless required by applicable law or agreed to in writing, software
 * distributed under the License is distributed on an "AS IS" BASIS,
 * WITHOUT WARRANTIES OR CONDITIONS OF ANY KIND, either express or implied.
 * See the License for the specific language governing permissions and
 * limitations under the License.
 */

package org.apache.hadoop.ozone.om;

import static org.apache.hadoop.hdds.utils.Archiver.includeFile;
import static org.apache.hadoop.hdds.utils.Archiver.linkAndIncludeFile;
import static org.apache.hadoop.hdds.utils.Archiver.tar;
import static org.apache.hadoop.hdds.utils.HddsServerUtil.includeRatisSnapshotCompleteFlag;
import static org.apache.hadoop.ozone.OzoneConsts.OM_CHECKPOINT_DIR;
import static org.apache.hadoop.ozone.OzoneConsts.OM_DB_NAME;
import static org.apache.hadoop.ozone.OzoneConsts.OZONE_DB_CHECKPOINT_REQUEST_TO_EXCLUDE_SST;
import static org.apache.hadoop.ozone.OzoneConsts.ROCKSDB_SST_SUFFIX;
import static org.apache.hadoop.ozone.om.OMConfigKeys.OZONE_OM_RATIS_SNAPSHOT_MAX_TOTAL_SST_SIZE_DEFAULT;
import static org.apache.hadoop.ozone.om.OMConfigKeys.OZONE_OM_RATIS_SNAPSHOT_MAX_TOTAL_SST_SIZE_KEY;
import static org.apache.hadoop.ozone.om.lock.FlatResource.SNAPSHOT_DB_LOCK;
import static org.apache.hadoop.ozone.om.snapshot.OMDBCheckpointUtils.includeSnapshotData;
import static org.apache.hadoop.ozone.om.snapshot.OMDBCheckpointUtils.logEstimatedTarballSize;
import static org.apache.hadoop.ozone.om.snapshot.OmSnapshotUtils.DATA_PREFIX;
import static org.apache.hadoop.ozone.om.snapshot.OmSnapshotUtils.DATA_SUFFIX;

import com.google.common.annotations.VisibleForTesting;
import java.io.File;
import java.io.IOException;
import java.io.OutputStream;
import java.nio.charset.StandardCharsets;
import java.nio.file.Files;
import java.nio.file.Path;
import java.nio.file.Paths;
import java.nio.file.StandardOpenOption;
import java.time.Duration;
import java.time.Instant;
import java.util.ArrayList;
import java.util.Collection;
import java.util.Collections;
import java.util.HashMap;
import java.util.HashSet;
import java.util.LinkedHashSet;
import java.util.List;
import java.util.Map;
import java.util.Set;
import java.util.UUID;
import java.util.concurrent.atomic.AtomicLong;
import java.util.stream.Stream;
import javax.servlet.ServletException;
import javax.servlet.http.HttpServletRequest;
import javax.servlet.http.HttpServletResponse;
import org.apache.commons.compress.archivers.ArchiveOutputStream;
import org.apache.commons.compress.archivers.tar.TarArchiveEntry;
import org.apache.commons.io.FileUtils;
import org.apache.hadoop.hdds.conf.OzoneConfiguration;
import org.apache.hadoop.hdds.recon.ReconConfig;
import org.apache.hadoop.hdds.utils.DBCheckpointServlet;
import org.apache.hadoop.hdds.utils.db.DBCheckpoint;
import org.apache.hadoop.hdds.utils.db.Table;
import org.apache.hadoop.ozone.OzoneConsts;
import org.apache.hadoop.ozone.lock.BootstrapStateHandler;
import org.apache.hadoop.ozone.om.helpers.SnapshotInfo;
import org.apache.hadoop.ozone.om.snapshot.OmSnapshotLocalDataManager;
import org.apache.hadoop.ozone.om.snapshot.OmSnapshotUtils;
import org.apache.hadoop.security.UserGroupInformation;
import org.apache.hadoop.util.Time;
import org.apache.ozone.compaction.log.CompactionLogEntry;
import org.apache.ozone.rocksdiff.RocksDBCheckpointDiffer;
import org.slf4j.Logger;
import org.slf4j.LoggerFactory;

/**
 * Specialized OMDBCheckpointServlet implementation that transfers Ozone Manager
 * database checkpoints using inode-based deduplication.
 * <p>
 * This servlet constructs checkpoint archives by examining file inodes,
 * ensuring that files with the same inode (i.e., hardlinks or duplicates)
 * are only transferred once. It maintains mappings from inode IDs to file
 * paths, manages hardlink information, and enforces snapshot and SST file
 * size constraints as needed.
 * <p>
 * This approach optimizes checkpoint streaming by reducing redundant data
 * transfer, especially in environments where RocksDB and snapshotting result
 * in multiple hardlinks to the same physical data.
 */
public class OMDBCheckpointServletInodeBasedXfer extends DBCheckpointServlet {

  protected static final Logger LOG =
      LoggerFactory.getLogger(OMDBCheckpointServletInodeBasedXfer.class);
  private static final long serialVersionUID = 1L;
  private transient BootstrapStateHandler.Lock lock;

  @Override
  public void init() throws ServletException {
    OzoneManager om = (OzoneManager) getServletContext()
        .getAttribute(OzoneConsts.OM_CONTEXT_ATTRIBUTE);

    if (om == null) {
      LOG.error("Unable to initialize OMDBCheckpointServlet. OM is null");
      return;
    }

    OzoneConfiguration conf = getConf();
    // Only Ozone Admins and Recon are allowed
    Collection<String> allowedUsers =
        new LinkedHashSet<>(om.getOmAdminUsernames());
    Collection<String> allowedGroups = om.getOmAdminGroups();
    ReconConfig reconConfig = conf.getObject(ReconConfig.class);
    String reconPrincipal = reconConfig.getKerberosPrincipal();
    if (!reconPrincipal.isEmpty()) {
      UserGroupInformation ugi =
          UserGroupInformation.createRemoteUser(reconPrincipal);
      allowedUsers.add(ugi.getShortUserName());
    }

    initialize(om.getMetadataManager().getStore(),
        om.getMetrics().getDBCheckpointMetrics(),
        om.getAclsEnabled(),
        allowedUsers,
        allowedGroups,
        om.isSpnegoEnabled());
    lock = new OMDBCheckpointServlet.Lock(om);
  }

  @Override
  public BootstrapStateHandler.Lock getBootstrapStateLock() {
    return lock;
  }

  @Override
  public void processMetadataSnapshotRequest(HttpServletRequest request, HttpServletResponse response,
      boolean isFormData, boolean flush) {
    String[] sstParam = isFormData ?
        parseFormDataParameters(request) : request.getParameterValues(
        OZONE_DB_CHECKPOINT_REQUEST_TO_EXCLUDE_SST);
    Set<String> receivedSstFiles = extractFilesToExclude(sstParam);
    Path tmpdir = null;
    try (BootstrapStateHandler.Lock lock = getBootstrapStateLock().lock()) {
      tmpdir = Files.createTempDirectory(getBootstrapTempData().toPath(),
          "bootstrap-data-");
      if (tmpdir == null) {
        throw new IOException("tmp dir is null");
      }
      String tarName = "om.data-" + System.currentTimeMillis() + ".tar";
      response.setContentType("application/x-tar");
      response.setHeader("Content-Disposition", "attachment; filename=\"" + tarName + "\"");
      Instant start = Instant.now();
      writeDbDataToStream(request, response.getOutputStream(), receivedSstFiles, tmpdir);
      Instant end = Instant.now();
      long duration = Duration.between(start, end).toMillis();
      LOG.info("Time taken to write the checkpoint to response output " +
          "stream: {} milliseconds", duration);
      logSstFileList(receivedSstFiles,
          "Excluded {} SST files from the latest checkpoint{}: {}", 5);
    } catch (Exception e) {
      LOG.error(
          "Unable to process metadata snapshot request. ", e);
      response.setStatus(HttpServletResponse.SC_INTERNAL_SERVER_ERROR);
    } finally {
      try {
        if (tmpdir != null) {
          FileUtils.deleteDirectory(tmpdir.toFile());
        }
      } catch (IOException e) {
        LOG.error("unable to delete: " + tmpdir, e.toString());
      }
    }
  }

  Path getSstBackupDir() {
    RocksDBCheckpointDiffer differ = getDbStore().getRocksDBCheckpointDiffer();
    return new File(differ.getSSTBackupDir()).toPath();
  }

  Path getCompactionLogDir() {
    RocksDBCheckpointDiffer differ = getDbStore().getRocksDBCheckpointDiffer();
    return new File(differ.getCompactionLogDir()).toPath();
  }

  /**
   * Streams the Ozone Manager database checkpoint and (optionally) snapshot-related data
   * as a tar archive to the provided output stream. This method handles deduplication
   * based on file inodes to avoid transferring duplicate files (such as hardlinks),
   * supports excluding specific SST files, enforces maximum total SST file size limits,
   * and manages temporary directories for processing.
   *
   * The method processes snapshot directories and backup/compaction logs (if requested),
   * then finally the active OM database. It also writes a hardlink mapping file
   * and includes a completion flag for Ratis snapshot streaming.
   *
   * @param request           The HTTP servlet request containing parameters for the snapshot.
   * @param destination       The output stream to which the tar archive is written.
   * @param sstFilesToExclude Set of SST file identifiers to exclude from the archive.
   * @param tmpdir            Temporary directory for staging files during archiving.
   * @throws IOException if an I/O error occurs during processing or streaming.
   */

  public void writeDbDataToStream(HttpServletRequest request, OutputStream destination,
      Set<String> sstFilesToExclude, Path tmpdir) throws IOException {
    DBCheckpoint checkpoint = null;
    OzoneManager om = (OzoneManager) getServletContext().getAttribute(OzoneConsts.OM_CONTEXT_ATTRIBUTE);
    OMMetadataManager omMetadataManager = om.getMetadataManager();
    boolean includeSnapshotData = includeSnapshotData(request);
    AtomicLong maxTotalSstSize = new AtomicLong(getConf().getLong(OZONE_OM_RATIS_SNAPSHOT_MAX_TOTAL_SST_SIZE_KEY,
        OZONE_OM_RATIS_SNAPSHOT_MAX_TOTAL_SST_SIZE_DEFAULT));

    Set<Path> snapshotPaths = Collections.emptySet();

    if (!includeSnapshotData) {
      maxTotalSstSize.set(Long.MAX_VALUE);
    } else {
      snapshotPaths = getSnapshotDirs(omMetadataManager);
    }

    if (sstFilesToExclude.isEmpty()) {
      logEstimatedTarballSize(getDbStore().getDbLocation().toPath(), snapshotPaths);
    }

    boolean shouldContinue = true;
    try (ArchiveOutputStream<TarArchiveEntry> archiveOutputStream = tar(destination)) {
      if (includeSnapshotData) {
        // Process each snapshot db path and write it to archive
        for (Path snapshotDbPath : snapshotPaths) {
          if (!shouldContinue) {
            break;
          }
          shouldContinue = writeDBToArchive(sstFilesToExclude, snapshotDbPath,
              maxTotalSstSize, archiveOutputStream, tmpdir, null, true);
        }


        if (shouldContinue) {
          shouldContinue = writeDBToArchive(sstFilesToExclude, getSstBackupDir(),
              maxTotalSstSize, archiveOutputStream,  tmpdir, null, true);
        }

        if (shouldContinue) {
          shouldContinue = writeDBToArchive(sstFilesToExclude, getCompactionLogDir(),
              maxTotalSstSize, archiveOutputStream,  tmpdir, null, true);
        }
      }

      if (shouldContinue) {
        // we finished transferring files from snapshot DB's by now and
        // this is the last step where we transfer the active om.db contents
        // get the list of sst files of the checkpoint.
        checkpoint = createAndPrepareCheckpoint(true);
        List<Path> sstBackupFiles = extractSSTFilesFromCompactionLog(checkpoint);
        // unlimited files as we want the Active DB contents to be transferred in a single batch
        maxTotalSstSize.set(Long.MAX_VALUE);
        Path checkpointDir = checkpoint.getCheckpointLocation();
        Map<String, String> hardLinkFileMap = new HashMap<>();
        writeDBToArchive(sstFilesToExclude, checkpointDir,
            maxTotalSstSize, archiveOutputStream, tmpdir, hardLinkFileMap, false);
        if (includeSnapshotData) {
          writeDBToArchive(sstFilesToExclude, getCompactionLogDir(), maxTotalSstSize, archiveOutputStream, tmpdir,
              hardLinkFileMap, false);
          writeDBToArchive(sstFilesToExclude, sstBackupFiles.stream(),
              maxTotalSstSize, archiveOutputStream, tmpdir, hardLinkFileMap, false);
          // This is done to ensure all data to be copied correctly is flushed in the snapshot DB
          transferSnapshotData(sstFilesToExclude, tmpdir, snapshotPaths, maxTotalSstSize,
              archiveOutputStream, hardLinkFileMap);
        }
        writeHardlinkFile(getConf(), hardLinkFileMap, archiveOutputStream);
        includeRatisSnapshotCompleteFlag(archiveOutputStream);
      }

    } catch (IOException ioe) {
      LOG.error("got exception writing to archive " + ioe);
      throw ioe;
    } finally {
      cleanupCheckpoint(checkpoint);
    }
  }

  /**
   * Transfers the snapshot data from the specified snapshot directories into the archive output stream,
   * handling deduplication and managing resource locking.
   *
   * @param sstFilesToExclude   Set of SST file identifiers to exclude from the archive.
   * @param tmpdir              Temporary directory for intermediate processing.
   * @param snapshotPaths       Set of paths to snapshot directories to be processed.
   * @param maxTotalSstSize     AtomicLong to track the cumulative size of SST files included.
   * @param archiveOutputStream Archive output stream to write the snapshot data.
   * @param hardLinkFileMap     Map of hardlink file paths to their unique identifiers for deduplication.
   * @throws IOException if an I/O error occurs during processing.
   */
  private void transferSnapshotData(Set<String> sstFilesToExclude, Path tmpdir, Set<Path> snapshotPaths,
      AtomicLong maxTotalSstSize, ArchiveOutputStream<TarArchiveEntry> archiveOutputStream,
      Map<String, String> hardLinkFileMap) throws IOException {
    OzoneManager om = (OzoneManager) getServletContext().getAttribute(OzoneConsts.OM_CONTEXT_ATTRIBUTE);
    OMMetadataManager omMetadataManager = om.getMetadataManager();
    for (Path snapshotDir : snapshotPaths) {
      String snapshotId = OmSnapshotManager.extractSnapshotIDFromCheckpointDirName(snapshotDir.toString());
      omMetadataManager.getLock().acquireReadLock(SNAPSHOT_DB_LOCK, snapshotId);
      try {
        // invalidate closes the snapshot DB
        om.getOmSnapshotManager().invalidateCacheEntry(UUID.fromString(snapshotId));
        writeDBToArchive(sstFilesToExclude, snapshotDir, maxTotalSstSize, archiveOutputStream, tmpdir,
            hardLinkFileMap, false);
        Path snapshotLocalPropertyYaml = Paths.get(
            OmSnapshotLocalDataManager.getSnapshotLocalPropertyYamlPath(snapshotDir));
        if (Files.exists(snapshotLocalPropertyYaml)) {
          File yamlFile = snapshotLocalPropertyYaml.toFile();
          hardLinkFileMap.put(yamlFile.getAbsolutePath(), yamlFile.getName());
          linkAndIncludeFile(yamlFile, yamlFile.getName(), archiveOutputStream, tmpdir);
        }
      } finally {
        omMetadataManager.getLock().releaseReadLock(SNAPSHOT_DB_LOCK, snapshotId);
      }
    }
  }

  private static void cleanupCheckpoint(DBCheckpoint checkpoint) {
    if (checkpoint != null) {
      try {
        checkpoint.cleanupCheckpoint();
      } catch (IOException e) {
        LOG.error("Error trying to clean checkpoint at {} .",
            checkpoint.getCheckpointLocation().toString());
      }
    }
  }

  /**
   * Writes a hardlink mapping file to the archive, which maps file IDs to their
   * relative paths. This method generates the mapping file based on the provided
   * hardlink metadata and adds it to the archive output stream.
   *
   * @param conf                Ozone configuration for the OM instance.
   * @param hardlinkFileMap     A map where the key is the absolute file path
   *                            and the value is its corresponding file ID.
   * @param archiveOutputStream The archive output stream to which the hardlink
   *                            file should be written.
   * @throws IOException If an I/O error occurs while creating or writing the
   *                     hardlink file.
   */
  private static void writeHardlinkFile(OzoneConfiguration conf, Map<String, String> hardlinkFileMap,
      ArchiveOutputStream<TarArchiveEntry> archiveOutputStream) throws IOException {
    Path data = Files.createTempFile(DATA_PREFIX, DATA_SUFFIX);
    Path metaDirPath = OMStorage.getOmDbDir(conf).toPath();
    StringBuilder sb = new StringBuilder();

    for (Map.Entry<String, String> entry : hardlinkFileMap.entrySet()) {
      Path p = Paths.get(entry.getKey());
      String fileId = entry.getValue();
      Path relativePath = metaDirPath.relativize(p);
      // if the file is in "om.db" directory, strip off the 'o
      // m.db' name from the path
      // and only keep the file name as this would be created in the current dir of the untarred dir
      // on the follower.
      if (relativePath.startsWith(OM_DB_NAME)) {
        relativePath = relativePath.getFileName();
      }
      sb.append(relativePath).append('\t').append(fileId).append('\n');
    }
    Files.write(data, sb.toString().getBytes(StandardCharsets.UTF_8), StandardOpenOption.TRUNCATE_EXISTING);
    includeFile(data.toFile(), OmSnapshotManager.OM_HARDLINK_FILE, archiveOutputStream);
  }

  /**
   * Gets the configuration from the OzoneManager context.
   *
   * @return OzoneConfiguration instance
   */
  private OzoneConfiguration getConf() {
    return ((OzoneManager) getServletContext()
        .getAttribute(OzoneConsts.OM_CONTEXT_ATTRIBUTE))
        .getConfiguration();
  }

  /**
   * Collects paths to all snapshot databases.
   *
   * @param omMetadataManager OMMetadataManager instance
   * @return Set of paths to snapshot databases
   * @throws IOException if an I/O error occurs
   */
  Set<Path> getSnapshotDirs(OMMetadataManager omMetadataManager) throws IOException {
    Set<Path> snapshotPaths = new HashSet<>();
    SnapshotChainManager snapshotChainManager = new SnapshotChainManager(omMetadataManager);
    for (SnapshotChainInfo snapInfo : snapshotChainManager.getGlobalSnapshotChain().values()) {
      String snapshotDir =
          OmSnapshotManager.getSnapshotPath(getConf(), SnapshotInfo.getCheckpointDirName(snapInfo.getSnapshotId()));
      Path path = Paths.get(snapshotDir);
      snapshotPaths.add(path);
    }
    return snapshotPaths;
  }

  @VisibleForTesting
  boolean writeDBToArchive(Set<String> sstFilesToExclude, Path dbDir, AtomicLong maxTotalSstSize,
      ArchiveOutputStream<TarArchiveEntry> archiveOutputStream, Path tmpDir,
      Map<String, String> hardLinkFileMap, boolean onlySstFile) throws IOException {
    if (!Files.exists(dbDir)) {
      LOG.warn("DB directory {} does not exist. Skipping.", dbDir);
      return true;
    }
    Stream<Path> files = Files.list(dbDir);
    return writeDBToArchive(sstFilesToExclude, files,
        maxTotalSstSize, archiveOutputStream, tmpDir, hardLinkFileMap, onlySstFile);
  }

  /**
   * Writes database files to the archive, handling deduplication based on inode IDs.
   * Here the dbDir could either be a snapshot db directory, the active om.db,
   * compaction log dir, sst backup dir.
   *
   * @param sstFilesToExclude Set of SST file IDs to exclude from the archive
   * @param files Stream of files to archive
   * @param maxTotalSstSize Maximum total size of SST files to include
   * @param archiveOutputStream Archive output stream
   * @param tmpDir Temporary directory for processing
   * @param hardLinkFileMap Map of hardlink file paths to their unique identifiers for deduplication
   * the archived files are not moved to this directory.
   * @param onlySstFile If true, only SST files are processed. If false, all files are processed.
   * <p>
   * This parameter is typically set to {@code true} for initial iterations to
   * prioritize SST file transfer, and then set to {@code false} only for the
   * final iteration to ensure all remaining file types are transferred.
   * @return true if processing should continue, false if size limit reached
   * @throws IOException if an I/O error occurs
   */
  @SuppressWarnings("checkstyle:ParameterNumber")
  private boolean writeDBToArchive(Set<String> sstFilesToExclude, Stream<Path> files, AtomicLong maxTotalSstSize,
      ArchiveOutputStream<TarArchiveEntry> archiveOutputStream, Path tmpDir,
      Map<String, String> hardLinkFileMap, boolean onlySstFile) throws IOException {
    long bytesWritten = 0L;
    int filesWritten = 0;
    long lastLoggedTime = Time.monotonicNow();
<<<<<<< HEAD
    Iterable<Path> iterable = files::iterator;
    for (Path dbFile : iterable) {
      if (!Files.isDirectory(dbFile)) {
        if (onlySstFile && !dbFile.toString().endsWith(ROCKSDB_SST_SUFFIX)) {
          continue;
        }
        String fileId = OmSnapshotUtils.getFileInodeAndLastModifiedTimeString(dbFile);
        String path = dbFile.toFile().getAbsolutePath();
        // if the file is in the om checkpoint dir, then we need to change the path to point to the OM DB.
        if (path.contains(OM_CHECKPOINT_DIR)) {
          path = getDbStore().getDbLocation().toPath().resolve(dbFile.getFileName()).toAbsolutePath().toString();
        }
        hardLinkFileMap.put(path, fileId);
        if (!sstFilesToExclude.contains(fileId)) {
          long fileSize = Files.size(dbFile);
          if (maxTotalSstSize.get() - fileSize <= 0) {
            return false;
          }
          bytesWritten += linkAndIncludeFile(dbFile.toFile(), fileId, archiveOutputStream, tmpDir);
          filesWritten++;
          maxTotalSstSize.addAndGet(-fileSize);
          sstFilesToExclude.add(fileId);
          if (Time.monotonicNow() - lastLoggedTime >= 30000) {
            LOG.info("Transferred {} KB, #files {} to checkpoint tarball stream...",
                bytesWritten / (1024), filesWritten);
            lastLoggedTime = Time.monotonicNow();
=======
    try (Stream<Path> files = Files.list(dbDir)) {
      Iterable<Path> iterable = files::iterator;
      for (Path dbFile : iterable) {
        if (!Files.isDirectory(dbFile)) {
          if (onlySstFile && !dbFile.toString().endsWith(ROCKSDB_SST_SUFFIX)) {
            continue;
          }
          String fileId = OmSnapshotUtils.getFileInodeAndLastModifiedTimeString(dbFile);
          if (hardLinkFileMap != null) {
            String path = dbFile.toFile().getAbsolutePath();
            if (destDir != null) {
              path = destDir.resolve(dbFile.getFileName()).toString();
            }
            // if the file is in the om checkpoint dir, then we need to change the path to point to the OM DB.
            if (path.contains(OM_CHECKPOINT_DIR)) {
              path = getDbStore().getDbLocation().toPath().resolve(dbFile.getFileName()).toAbsolutePath().toString();
            }
            hardLinkFileMap.put(path, fileId);
          }
          if (!sstFilesToExclude.contains(fileId)) {
            long fileSize = Files.size(dbFile);
            if (maxTotalSstSize.get() - fileSize <= 0) {
              return false;
            }
            bytesWritten += linkAndIncludeFile(dbFile.toFile(), fileId, archiveOutputStream, tmpDir);
            filesWritten++;
            maxTotalSstSize.addAndGet(-fileSize);
            sstFilesToExclude.add(fileId);
            if (Time.monotonicNow() - lastLoggedTime >= 30000) {
              LOG.info("Transferred {} KB, #files {} to checkpoint tarball stream...",
                  bytesWritten / (1024), filesWritten);
              lastLoggedTime = Time.monotonicNow();
            }
>>>>>>> 423a7f56
          }
        }
      }
    }
    return true;
  }

  /**
   * Creates a database checkpoint and copies compaction log and SST backup files
   * into the given temporary directory.
   * The copy to the temporary directory for compaction log and SST backup files
   * is done to maintain a consistent view of the files in these directories.
   *
   * @param flush  If true, flushes in-memory data to disk before checkpointing.
   * @throws IOException If an error occurs during checkpoint creation or file copying.
   */
  private DBCheckpoint createAndPrepareCheckpoint(boolean flush) throws IOException {
    // Create & return the checkpoint.
    return getDbStore().getCheckpoint(flush);
  }

  private List<Path> extractSSTFilesFromCompactionLog(DBCheckpoint dbCheckpoint) throws IOException {
    List<Path> sstFiles = new ArrayList<>();
    try (OmMetadataManagerImpl checkpointMetadataManager =
             OmMetadataManagerImpl.createCheckpointMetadataManager(getConf(), dbCheckpoint)) {
      try (Table.KeyValueIterator<String, CompactionLogEntry>
               iterator = checkpointMetadataManager.getCompactionLogTable().iterator()) {
        iterator.seekToFirst();

        while (iterator.hasNext()) {
          CompactionLogEntry logEntry = iterator.next().getValue();
          logEntry.getInputFileInfoList().forEach(f ->
              sstFiles.add(Paths.get(f.getFileName())));
        }
      }
    } catch (Exception e) {
      throw new IOException("Error reading compaction log from checkpoint", e);
    }
    return sstFiles;
  }
}<|MERGE_RESOLUTION|>--- conflicted
+++ resolved
@@ -438,7 +438,6 @@
     long bytesWritten = 0L;
     int filesWritten = 0;
     long lastLoggedTime = Time.monotonicNow();
-<<<<<<< HEAD
     Iterable<Path> iterable = files::iterator;
     for (Path dbFile : iterable) {
       if (!Files.isDirectory(dbFile)) {
@@ -446,12 +445,14 @@
           continue;
         }
         String fileId = OmSnapshotUtils.getFileInodeAndLastModifiedTimeString(dbFile);
-        String path = dbFile.toFile().getAbsolutePath();
-        // if the file is in the om checkpoint dir, then we need to change the path to point to the OM DB.
-        if (path.contains(OM_CHECKPOINT_DIR)) {
-          path = getDbStore().getDbLocation().toPath().resolve(dbFile.getFileName()).toAbsolutePath().toString();
-        }
-        hardLinkFileMap.put(path, fileId);
+        if (hardLinkFileMap != null) {
+          String path = dbFile.toFile().getAbsolutePath();
+          // if the file is in the om checkpoint dir, then we need to change the path to point to the OM DB.
+          if (path.contains(OM_CHECKPOINT_DIR)) {
+            path = getDbStore().getDbLocation().toPath().resolve(dbFile.getFileName()).toAbsolutePath().toString();
+          }
+          hardLinkFileMap.put(path, fileId);
+        }
         if (!sstFilesToExclude.contains(fileId)) {
           long fileSize = Files.size(dbFile);
           if (maxTotalSstSize.get() - fileSize <= 0) {
@@ -465,41 +466,6 @@
             LOG.info("Transferred {} KB, #files {} to checkpoint tarball stream...",
                 bytesWritten / (1024), filesWritten);
             lastLoggedTime = Time.monotonicNow();
-=======
-    try (Stream<Path> files = Files.list(dbDir)) {
-      Iterable<Path> iterable = files::iterator;
-      for (Path dbFile : iterable) {
-        if (!Files.isDirectory(dbFile)) {
-          if (onlySstFile && !dbFile.toString().endsWith(ROCKSDB_SST_SUFFIX)) {
-            continue;
-          }
-          String fileId = OmSnapshotUtils.getFileInodeAndLastModifiedTimeString(dbFile);
-          if (hardLinkFileMap != null) {
-            String path = dbFile.toFile().getAbsolutePath();
-            if (destDir != null) {
-              path = destDir.resolve(dbFile.getFileName()).toString();
-            }
-            // if the file is in the om checkpoint dir, then we need to change the path to point to the OM DB.
-            if (path.contains(OM_CHECKPOINT_DIR)) {
-              path = getDbStore().getDbLocation().toPath().resolve(dbFile.getFileName()).toAbsolutePath().toString();
-            }
-            hardLinkFileMap.put(path, fileId);
-          }
-          if (!sstFilesToExclude.contains(fileId)) {
-            long fileSize = Files.size(dbFile);
-            if (maxTotalSstSize.get() - fileSize <= 0) {
-              return false;
-            }
-            bytesWritten += linkAndIncludeFile(dbFile.toFile(), fileId, archiveOutputStream, tmpDir);
-            filesWritten++;
-            maxTotalSstSize.addAndGet(-fileSize);
-            sstFilesToExclude.add(fileId);
-            if (Time.monotonicNow() - lastLoggedTime >= 30000) {
-              LOG.info("Transferred {} KB, #files {} to checkpoint tarball stream...",
-                  bytesWritten / (1024), filesWritten);
-              lastLoggedTime = Time.monotonicNow();
-            }
->>>>>>> 423a7f56
           }
         }
       }
