/*
 * Licensed to the Apache Software Foundation (ASF) under one
 * or more contributor license agreements.  See the NOTICE file
 * distributed with this work for additional information
 * regarding copyright ownership.  The ASF licenses this file
 * to you under the Apache License, Version 2.0 (the
 * "License"); you may not use this file except in compliance
 *  with the License.  You may obtain a copy of the License at
 *
 *      http://www.apache.org/licenses/LICENSE-2.0
 *
 * Unless required by applicable law or agreed to in writing, software
 * distributed under the License is distributed on an "AS IS" BASIS,
 * WITHOUT WARRANTIES OR CONDITIONS OF ANY KIND, either express or implied.
 * See the License for the specific language governing permissions and
 * limitations under the License.
 *
 */

package org.apache.hadoop.ozone.om.request.snapshot;

import org.apache.hadoop.hdds.utils.TransactionInfo;
import org.apache.hadoop.ozone.om.OMMetadataManager;
import org.apache.hadoop.ozone.om.OMMetrics;
import org.apache.ratis.server.protocol.TermIndex;
import org.apache.hadoop.hdds.utils.db.cache.CacheKey;
import org.apache.hadoop.hdds.utils.db.cache.CacheValue;
import org.apache.hadoop.ozone.om.OmMetadataManagerImpl;
import org.apache.hadoop.ozone.om.OmSnapshotManager;
import org.apache.hadoop.ozone.om.OzoneManager;
import org.apache.hadoop.ozone.om.SnapshotChainManager;
import org.apache.hadoop.ozone.om.helpers.SnapshotInfo;
import org.apache.hadoop.ozone.om.request.OMClientRequest;
import org.apache.hadoop.ozone.om.request.util.OmResponseUtil;
import org.apache.hadoop.ozone.om.response.OMClientResponse;
import org.apache.hadoop.ozone.om.response.snapshot.OMSnapshotPurgeResponse;
import org.apache.hadoop.ozone.om.snapshot.SnapshotUtils;
import org.apache.hadoop.ozone.protocol.proto.OzoneManagerProtocolProtos;
import org.apache.hadoop.ozone.protocol.proto.OzoneManagerProtocolProtos.OMRequest;
import org.apache.hadoop.ozone.protocol.proto.OzoneManagerProtocolProtos.SnapshotPurgeRequest;
import org.slf4j.Logger;
import org.slf4j.LoggerFactory;

import java.io.IOException;
import java.util.HashMap;
import java.util.List;
import java.util.Map;
import java.util.NoSuchElementException;
import java.util.Optional;
import java.util.UUID;

import static org.apache.hadoop.ozone.om.helpers.SnapshotInfo.SnapshotStatus.SNAPSHOT_ACTIVE;

/**
 * Handles OMSnapshotPurge Request.
 * This is an OM internal request. Does not need @RequireSnapshotFeatureState.
 */
public class OMSnapshotPurgeRequest extends OMClientRequest {

  private static final Logger LOG = LoggerFactory.getLogger(OMSnapshotPurgeRequest.class);

  /**
   * This map contains up to date snapshotInfo and works as a local cache for OMSnapshotPurgeRequest.
   * Since purge and other updates happen in sequence inside validateAndUpdateCache, we can get updated snapshotInfo
   * from this map rather than getting form snapshotInfoTable which creates a deep copy for every get call.
   */
  private final Map<String, SnapshotInfo> updatedSnapshotInfos = new HashMap<>();

  public OMSnapshotPurgeRequest(OMRequest omRequest) {
    super(omRequest);
  }

  @Override
  public OMClientResponse validateAndUpdateCache(OzoneManager ozoneManager, TermIndex termIndex) {
    OMMetrics omMetrics = ozoneManager.getMetrics();

    final long trxnLogIndex = termIndex.getIndex();

    OmMetadataManagerImpl omMetadataManager = (OmMetadataManagerImpl)
        ozoneManager.getMetadataManager();
    SnapshotChainManager snapshotChainManager =
        omMetadataManager.getSnapshotChainManager();
    OmSnapshotManager omSnapshotManager = ozoneManager.getOmSnapshotManager();

    OMClientResponse omClientResponse = null;

    OzoneManagerProtocolProtos.OMResponse.Builder omResponse =
        OmResponseUtil.getOMResponseBuilder(getOmRequest());
    SnapshotPurgeRequest snapshotPurgeRequest = getOmRequest()
        .getSnapshotPurgeRequest();

    try {
      List<String> snapshotDbKeys = snapshotPurgeRequest
          .getSnapshotDBKeysList();

      // Each snapshot purge operation does three things:
      //  1. Update the deep clean flag for the next active snapshot (So that it can be
      //     deep cleaned by the KeyDeletingService in the next run),
      //  2. Update the snapshot chain,
      //  3. Finally, purge the snapshot.
      // There is no need to take lock for snapshot purge as of now. We can simply rely on OMStateMachine
      // because it executes transaction sequentially.
      for (String snapTableKey : snapshotDbKeys) {
        SnapshotInfo fromSnapshot = getUpdatedSnapshotInfo(snapTableKey, omMetadataManager);
        if (fromSnapshot == null) {
          // Snapshot may have been purged in the previous iteration of SnapshotDeletingService.
          LOG.warn("The snapshot {} is not longer in snapshot table, It maybe removed in the previous " +
              "Snapshot purge request.", snapTableKey);
          continue;
        }
<<<<<<< HEAD

        SnapshotInfo nextSnapshot =
            SnapshotUtils.getNextSnapshot(ozoneManager, snapshotChainManager, fromSnapshot);
        SnapshotInfo nextToNextSnapshot = nextSnapshot == null ? null
            : SnapshotUtils.getNextSnapshot(ozoneManager, snapshotChainManager, nextSnapshot);
        SnapshotInfo previousSnapshot = SnapshotUtils.getPreviousSnapshot(ozoneManager,
            snapshotChainManager, fromSnapshot);
        SnapshotInfo previousPrevSnapshot = previousSnapshot == null ? null
            : SnapshotUtils.getPreviousSnapshot(ozoneManager, snapshotChainManager, previousSnapshot);
        // Step 1: Reset the deep clean flag for the next active snapshot if and only if the last 2 snapshots in the
        // chain are active, otherwise set it to prevent deep cleaning from running till the deleted snapshots don't
        // get purged.
        updateNextSnapshotInfoFields(nextSnapshot, nextToNextSnapshot, previousSnapshot, previousPrevSnapshot,
            omMetadataManager, trxnLogIndex);

=======
        SnapshotInfo nextSnapshot = SnapshotUtils.getNextSnapshot(ozoneManager, snapshotChainManager, fromSnapshot);
>>>>>>> b5f21a00

        // Step 2: Update the snapshot chain.
        updateSnapshotChainAndCache(omMetadataManager, fromSnapshot, trxnLogIndex);
        // Step 3: Purge the snapshot from SnapshotInfoTable cache and also remove from the map.
        omMetadataManager.getSnapshotInfoTable()
            .addCacheEntry(new CacheKey<>(fromSnapshot.getTableKey()), CacheValue.get(trxnLogIndex));
        updatedSnapshotInfos.remove(fromSnapshot.getTableKey());
      }
      // Update the snapshotInfo lastTransactionInfo.
      for (SnapshotInfo snapshotInfo : updatedSnapshotInfos.values()) {
        snapshotInfo.setLastTransactionInfo(TransactionInfo.valueOf(termIndex).toByteString());
        omMetadataManager.getSnapshotInfoTable().addCacheEntry(new CacheKey<>(snapshotInfo.getTableKey()),
            CacheValue.get(termIndex.getIndex(), snapshotInfo));
      }

      for (SnapshotInfo snapshotInfo : updatedSnapshotInfos.values()) {
        snapshotInfo.setLastTransactionInfo(TransactionInfo.valueOf(termIndex).toByteString());
        omMetadataManager.getSnapshotInfoTable().addCacheEntry(new CacheKey<>(snapshotInfo.getTableKey()),
            CacheValue.get(termIndex.getIndex(), snapshotInfo));
      }

      omClientResponse = new OMSnapshotPurgeResponse(omResponse.build(), snapshotDbKeys, updatedSnapshotInfos);

      omMetrics.incNumSnapshotPurges();
      LOG.info("Successfully executed snapshotPurgeRequest: {{}} along with updating snapshots:{}.",
          snapshotPurgeRequest, updatedSnapshotInfos);
    } catch (IOException ex) {
      omClientResponse = new OMSnapshotPurgeResponse(
          createErrorOMResponse(omResponse, ex));
      omMetrics.incNumSnapshotPurgeFails();
      LOG.error("Failed to execute snapshotPurgeRequest:{{}}.", snapshotPurgeRequest, ex);
    }

    return omClientResponse;
  }

  private void updateNextSnapshotInfoFields(SnapshotInfo nextSnapshot,
                                            SnapshotInfo nextToNextSnapshot,
                                            SnapshotInfo previousSnapshot,
                                            SnapshotInfo previousToPreviousSnapshot,
                                            OmMetadataManagerImpl omMetadataManager,
                                            long trxnLogIndex) throws IOException {
    if (nextSnapshot != null) {
      // Reset the deep clean flag for the next active snapshot if and only if the last 2 snapshots in the
      // chain are active, otherwise set it to prevent deep cleaning from running till the deleted snapshots don't
      // get purged. There could be potentially more keys to be reclaimed.
      boolean deepCleanFlagValue = (previousSnapshot == null || previousSnapshot.getSnapshotStatus() == SNAPSHOT_ACTIVE)
          && (previousToPreviousSnapshot == null || previousToPreviousSnapshot.getSnapshotStatus() == SNAPSHOT_ACTIVE);
      nextSnapshot.setDeepClean(deepCleanFlagValue);
      nextSnapshot.setDeepCleanedDeletedDir(deepCleanFlagValue);

      // Update table cache first
      omMetadataManager.getSnapshotInfoTable().addCacheEntry(new CacheKey<>(nextSnapshot.getTableKey()),
          CacheValue.get(trxnLogIndex, nextSnapshot));
      updatedSnapshotInfos.put(nextSnapshot.getTableKey(), nextSnapshot);
    }

    if (nextToNextSnapshot != null) {
      // Reset the deep clean flag for the next active snapshot if and only if the last 2 snapshots in the
      // chain are active, otherwise set it to prevent deep cleaning from running till the deleted snapshots don't
      // get purged.
      boolean deepCleanFlagValue = (previousSnapshot == null || previousSnapshot.getSnapshotStatus() == SNAPSHOT_ACTIVE)
          && (nextSnapshot == null || nextSnapshot.getSnapshotStatus() == SNAPSHOT_ACTIVE);
      nextToNextSnapshot.setDeepClean(deepCleanFlagValue);
      nextToNextSnapshot.setDeepCleanedDeletedDir(deepCleanFlagValue);

      // Update table cache first
      omMetadataManager.getSnapshotInfoTable().addCacheEntry(new CacheKey<>(nextToNextSnapshot.getTableKey()),
          CacheValue.get(trxnLogIndex, nextSnapshot));
      updatedSnapshotInfos.put(nextToNextSnapshot.getTableKey(), nextSnapshot);
    }

  }

  /**
   * Removes the snapshot from the chain and updates the next snapshot's
   * previousPath and previousGlobal IDs in DB cache.
   * It also returns the pair of updated next path and global snapshots to
   * update in DB.
   */
  private void updateSnapshotChainAndCache(
      OmMetadataManagerImpl metadataManager,
      SnapshotInfo snapInfo,
      long trxnLogIndex
  ) throws IOException {
    if (snapInfo == null) {
      return;
    }

    SnapshotChainManager snapshotChainManager = metadataManager
        .getSnapshotChainManager();

    // If the snapshot is deleted in the previous run, then the in-memory
    // SnapshotChainManager might throw NoSuchElementException as the snapshot
    // is removed in-memory but OMDoubleBuffer has not flushed yet.
    boolean hasNextPathSnapshot;
    boolean hasNextGlobalSnapshot;
    try {
      hasNextPathSnapshot = snapshotChainManager.hasNextPathSnapshot(
          snapInfo.getSnapshotPath(), snapInfo.getSnapshotId());
      hasNextGlobalSnapshot = snapshotChainManager.hasNextGlobalSnapshot(
          snapInfo.getSnapshotId());
    } catch (NoSuchElementException ex) {
      return;
    }

    String nextPathSnapshotKey = null;

    if (hasNextPathSnapshot) {
      UUID nextPathSnapshotId = snapshotChainManager.nextPathSnapshot(
          snapInfo.getSnapshotPath(), snapInfo.getSnapshotId());
      nextPathSnapshotKey = snapshotChainManager
          .getTableKey(nextPathSnapshotId);
    }

    String nextGlobalSnapshotKey = null;
    if (hasNextGlobalSnapshot) {
      UUID nextGlobalSnapshotId = snapshotChainManager.nextGlobalSnapshot(snapInfo.getSnapshotId());
      nextGlobalSnapshotKey = snapshotChainManager.getTableKey(nextGlobalSnapshotId);
    }

    SnapshotInfo nextPathSnapInfo =
        nextPathSnapshotKey != null ? getUpdatedSnapshotInfo(nextPathSnapshotKey, metadataManager) : null;

    if (nextPathSnapInfo != null) {
      nextPathSnapInfo.setPathPreviousSnapshotId(snapInfo.getPathPreviousSnapshotId());
      metadataManager.getSnapshotInfoTable().addCacheEntry(
          new CacheKey<>(nextPathSnapInfo.getTableKey()),
          CacheValue.get(trxnLogIndex, nextPathSnapInfo));
    }

    SnapshotInfo nextGlobalSnapInfo =
        nextGlobalSnapshotKey != null ? getUpdatedSnapshotInfo(nextGlobalSnapshotKey, metadataManager) : null;

    if (nextGlobalSnapInfo != null) {
      nextGlobalSnapInfo.setGlobalPreviousSnapshotId(snapInfo.getGlobalPreviousSnapshotId());
      metadataManager.getSnapshotInfoTable().addCacheEntry(
          new CacheKey<>(nextGlobalSnapInfo.getTableKey()),
          CacheValue.get(trxnLogIndex, nextGlobalSnapInfo));
    }

    snapshotChainManager.deleteSnapshot(snapInfo);
  }

  private SnapshotInfo getUpdatedSnapshotInfo(String snapshotTableKey, OMMetadataManager omMetadataManager)
      throws IOException {
    SnapshotInfo snapshotInfo = updatedSnapshotInfos.get(snapshotTableKey);

    if (snapshotInfo == null) {
      snapshotInfo = omMetadataManager.getSnapshotInfoTable().get(snapshotTableKey);
      updatedSnapshotInfos.put(snapshotTableKey, snapshotInfo);
    }
    return snapshotInfo;
  }
}<|MERGE_RESOLUTION|>--- conflicted
+++ resolved
@@ -108,7 +108,6 @@
               "Snapshot purge request.", snapTableKey);
           continue;
         }
-<<<<<<< HEAD
 
         SnapshotInfo nextSnapshot =
             SnapshotUtils.getNextSnapshot(ozoneManager, snapshotChainManager, fromSnapshot);
@@ -124,9 +123,6 @@
         updateNextSnapshotInfoFields(nextSnapshot, nextToNextSnapshot, previousSnapshot, previousPrevSnapshot,
             omMetadataManager, trxnLogIndex);
 
-=======
-        SnapshotInfo nextSnapshot = SnapshotUtils.getNextSnapshot(ozoneManager, snapshotChainManager, fromSnapshot);
->>>>>>> b5f21a00
 
         // Step 2: Update the snapshot chain.
         updateSnapshotChainAndCache(omMetadataManager, fromSnapshot, trxnLogIndex);
@@ -136,12 +132,6 @@
         updatedSnapshotInfos.remove(fromSnapshot.getTableKey());
       }
       // Update the snapshotInfo lastTransactionInfo.
-      for (SnapshotInfo snapshotInfo : updatedSnapshotInfos.values()) {
-        snapshotInfo.setLastTransactionInfo(TransactionInfo.valueOf(termIndex).toByteString());
-        omMetadataManager.getSnapshotInfoTable().addCacheEntry(new CacheKey<>(snapshotInfo.getTableKey()),
-            CacheValue.get(termIndex.getIndex(), snapshotInfo));
-      }
-
       for (SnapshotInfo snapshotInfo : updatedSnapshotInfos.values()) {
         snapshotInfo.setLastTransactionInfo(TransactionInfo.valueOf(termIndex).toByteString());
         omMetadataManager.getSnapshotInfoTable().addCacheEntry(new CacheKey<>(snapshotInfo.getTableKey()),
