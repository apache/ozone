/*
 * Licensed to the Apache Software Foundation (ASF) under one
 * or more contributor license agreements.  See the NOTICE file
 * distributed with this work for additional information
 * regarding copyright ownership.  The ASF licenses this file
 * to you under the Apache License, Version 2.0 (the
 * "License"); you may not use this file except in compliance
 *  with the License.  You may obtain a copy of the License at
 *
 *      http://www.apache.org/licenses/LICENSE-2.0
 *
 * Unless required by applicable law or agreed to in writing, software
 * distributed under the License is distributed on an "AS IS" BASIS,
 * WITHOUT WARRANTIES OR CONDITIONS OF ANY KIND, either express or implied.
 * See the License for the specific language governing permissions and
 * limitations under the License.
 *
 */

package org.apache.hadoop.ozone.om.request.snapshot;

import org.apache.hadoop.ozone.om.OMMetadataManager;
import org.apache.hadoop.ozone.om.OMMetrics;
import org.apache.ratis.server.protocol.TermIndex;
import org.apache.hadoop.hdds.utils.db.cache.CacheKey;
import org.apache.hadoop.hdds.utils.db.cache.CacheValue;
import org.apache.hadoop.ozone.om.OmMetadataManagerImpl;
import org.apache.hadoop.ozone.om.OzoneManager;
import org.apache.hadoop.ozone.om.SnapshotChainManager;
import org.apache.hadoop.ozone.om.helpers.SnapshotInfo;
import org.apache.hadoop.ozone.om.request.OMClientRequest;
import org.apache.hadoop.ozone.om.request.util.OmResponseUtil;
import org.apache.hadoop.ozone.om.response.OMClientResponse;
import org.apache.hadoop.ozone.om.response.snapshot.OMSnapshotPurgeResponse;
import org.apache.hadoop.ozone.om.snapshot.SnapshotUtils;
import org.apache.hadoop.ozone.protocol.proto.OzoneManagerProtocolProtos;
import org.apache.hadoop.ozone.protocol.proto.OzoneManagerProtocolProtos.OMRequest;
import org.apache.hadoop.ozone.protocol.proto.OzoneManagerProtocolProtos.SnapshotPurgeRequest;
import org.slf4j.Logger;
import org.slf4j.LoggerFactory;

import java.io.IOException;
import java.util.HashMap;
import java.util.List;
import java.util.Map;
import java.util.NoSuchElementException;
import java.util.Optional;
import java.util.UUID;

import static org.apache.hadoop.ozone.om.helpers.SnapshotInfo.SnapshotStatus.SNAPSHOT_ACTIVE;

/**
 * Handles OMSnapshotPurge Request.
 * This is an OM internal request. Does not need @RequireSnapshotFeatureState.
 */
public class OMSnapshotPurgeRequest extends OMClientRequest {

  private static final Logger LOG = LoggerFactory.getLogger(OMSnapshotPurgeRequest.class);

  /**
   * This map contains up to date snapshotInfo and works as a local cache for OMSnapshotPurgeRequest.
   * Since purge and other updates happen in sequence inside validateAndUpdateCache, we can get updated snapshotInfo
   * from this map rather than getting form snapshotInfoTable which creates a deep copy for every get call.
   */
  private final Map<String, SnapshotInfo> updatedSnapshotInfos = new HashMap<>();

  public OMSnapshotPurgeRequest(OMRequest omRequest) {
    super(omRequest);
  }

  @Override
  public OMClientResponse validateAndUpdateCache(OzoneManager ozoneManager, TermIndex termIndex) {
    OMMetrics omMetrics = ozoneManager.getMetrics();

    final long trxnLogIndex = termIndex.getIndex();

    OmMetadataManagerImpl omMetadataManager = (OmMetadataManagerImpl)
        ozoneManager.getMetadataManager();
    SnapshotChainManager snapshotChainManager =
        omMetadataManager.getSnapshotChainManager();

    OMClientResponse omClientResponse = null;

    OzoneManagerProtocolProtos.OMResponse.Builder omResponse =
        OmResponseUtil.getOMResponseBuilder(getOmRequest());
    SnapshotPurgeRequest snapshotPurgeRequest = getOmRequest()
        .getSnapshotPurgeRequest();

    try {
      List<String> snapshotDbKeys = snapshotPurgeRequest
          .getSnapshotDBKeysList();

      // Each snapshot purge operation does three things:
      //  1. Update the deep clean flag for the next active snapshot (So that it can be
      //     deep cleaned by the KeyDeletingService in the next run),
      //  2. Update the snapshot chain,
      //  3. Finally, purge the snapshot.
      // There is no need to take lock for snapshot purge as of now. We can simply rely on OMStateMachine
      // because it executes transaction sequentially.
      for (String snapTableKey : snapshotDbKeys) {
        SnapshotInfo fromSnapshot = getUpdatedSnapshotInfo(snapTableKey, omMetadataManager);
        if (fromSnapshot == null) {
          // Snapshot may have been purged in the previous iteration of SnapshotDeletingService.
          LOG.warn("The snapshot {} is not longer in snapshot table, It maybe removed in the previous " +
              "Snapshot purge request.", snapTableKey);
          continue;
        }

        SnapshotInfo nextSnapshot =
<<<<<<< HEAD
            SnapshotUtils.getNextSnapshot(fromSnapshot, snapshotChainManager, omSnapshotManager);
        Optional<SnapshotInfo> previousSnapshot = Optional.ofNullable(SnapshotUtils.getPreviousSnapshot(fromSnapshot,
            snapshotChainManager, omSnapshotManager));
        Optional<SnapshotInfo> previousPrevSnapshot = previousSnapshot.isPresent() ?
            Optional.ofNullable(SnapshotUtils.getPreviousSnapshot(previousSnapshot.get(), snapshotChainManager,
                omSnapshotManager)) : Optional.empty();
        // Step 1: Reset the deep clean flag for the next active snapshot if and only if the last 2 snapshots in the
        // chain are active, otherwise set it to prevent deep cleaning from running till the deleted snapshots don't
        // get purged.
        updateSnapshotInfoAndCache(nextSnapshot, omMetadataManager, trxnLogIndex, updatedSnapInfos,
            !(previousSnapshot.map(SnapshotInfo::getSnapshotStatus).orElse(SNAPSHOT_ACTIVE) == SNAPSHOT_ACTIVE &&
            previousPrevSnapshot.map(SnapshotInfo::getSnapshotStatus).orElse(SNAPSHOT_ACTIVE) == SNAPSHOT_ACTIVE));


=======
            SnapshotUtils.getNextActiveSnapshot(fromSnapshot, snapshotChainManager, ozoneManager);

        // Step 1: Update the deep clean flag for the next active snapshot
        updateSnapshotInfoAndCache(nextSnapshot, omMetadataManager, trxnLogIndex);
>>>>>>> 3e1188aa
        // Step 2: Update the snapshot chain.
        updateSnapshotChainAndCache(omMetadataManager, fromSnapshot, trxnLogIndex);
        // Step 3: Purge the snapshot from SnapshotInfoTable cache.
        omMetadataManager.getSnapshotInfoTable()
            .addCacheEntry(new CacheKey<>(fromSnapshot.getTableKey()), CacheValue.get(trxnLogIndex));
      }

      omClientResponse = new OMSnapshotPurgeResponse(omResponse.build(), snapshotDbKeys, updatedSnapshotInfos);

      omMetrics.incNumSnapshotPurges();
      LOG.info("Successfully executed snapshotPurgeRequest: {{}} along with updating snapshots:{}.",
          snapshotPurgeRequest, updatedSnapshotInfos);
    } catch (IOException ex) {
      omClientResponse = new OMSnapshotPurgeResponse(
          createErrorOMResponse(omResponse, ex));
      omMetrics.incNumSnapshotPurgeFails();
      LOG.error("Failed to execute snapshotPurgeRequest:{{}}.", snapshotPurgeRequest, ex);
    }

    return omClientResponse;
  }

  private void updateSnapshotInfoAndCache(SnapshotInfo snapInfo, OmMetadataManagerImpl omMetadataManager,
<<<<<<< HEAD
                                          long trxnLogIndex, Map<String, SnapshotInfo> updatedSnapInfos,
                                          boolean flagValue) throws IOException {
=======
                                          long trxnLogIndex) throws IOException {
>>>>>>> 3e1188aa
    if (snapInfo != null) {
      // Setting next snapshot deep clean to false, Since the
      // current snapshot is deleted. We can potentially
      // reclaim more keys in the next snapshot.
      snapInfo.setDeepClean(flagValue);
      snapInfo.setDeepCleanedDeletedDir(flagValue);

      // Update table cache first
      omMetadataManager.getSnapshotInfoTable().addCacheEntry(new CacheKey<>(snapInfo.getTableKey()),
          CacheValue.get(trxnLogIndex, snapInfo));
      updatedSnapshotInfos.put(snapInfo.getTableKey(), snapInfo);
    }
  }

  /**
   * Removes the snapshot from the chain and updates the next snapshot's
   * previousPath and previousGlobal IDs in DB cache.
   * It also returns the pair of updated next path and global snapshots to
   * update in DB.
   */
  private void updateSnapshotChainAndCache(
      OmMetadataManagerImpl metadataManager,
      SnapshotInfo snapInfo,
      long trxnLogIndex
  ) throws IOException {
    if (snapInfo == null) {
      return;
    }

    SnapshotChainManager snapshotChainManager = metadataManager
        .getSnapshotChainManager();

    // If the snapshot is deleted in the previous run, then the in-memory
    // SnapshotChainManager might throw NoSuchElementException as the snapshot
    // is removed in-memory but OMDoubleBuffer has not flushed yet.
    boolean hasNextPathSnapshot;
    boolean hasNextGlobalSnapshot;
    try {
      hasNextPathSnapshot = snapshotChainManager.hasNextPathSnapshot(
          snapInfo.getSnapshotPath(), snapInfo.getSnapshotId());
      hasNextGlobalSnapshot = snapshotChainManager.hasNextGlobalSnapshot(
          snapInfo.getSnapshotId());
    } catch (NoSuchElementException ex) {
      return;
    }

    String nextPathSnapshotKey = null;

    if (hasNextPathSnapshot) {
      UUID nextPathSnapshotId = snapshotChainManager.nextPathSnapshot(
          snapInfo.getSnapshotPath(), snapInfo.getSnapshotId());
      nextPathSnapshotKey = snapshotChainManager
          .getTableKey(nextPathSnapshotId);
    }

    String nextGlobalSnapshotKey = null;
    if (hasNextGlobalSnapshot) {
      UUID nextGlobalSnapshotId = snapshotChainManager.nextGlobalSnapshot(snapInfo.getSnapshotId());
      nextGlobalSnapshotKey = snapshotChainManager.getTableKey(nextGlobalSnapshotId);
    }

    SnapshotInfo nextPathSnapInfo =
        nextPathSnapshotKey != null ? getUpdatedSnapshotInfo(nextPathSnapshotKey, metadataManager) : null;

    if (nextPathSnapInfo != null) {
      nextPathSnapInfo.setPathPreviousSnapshotId(snapInfo.getPathPreviousSnapshotId());
      metadataManager.getSnapshotInfoTable().addCacheEntry(
          new CacheKey<>(nextPathSnapInfo.getTableKey()),
          CacheValue.get(trxnLogIndex, nextPathSnapInfo));
    }

    SnapshotInfo nextGlobalSnapInfo =
        nextGlobalSnapshotKey != null ? getUpdatedSnapshotInfo(nextGlobalSnapshotKey, metadataManager) : null;

    if (nextGlobalSnapInfo != null) {
      nextGlobalSnapInfo.setGlobalPreviousSnapshotId(snapInfo.getGlobalPreviousSnapshotId());
      metadataManager.getSnapshotInfoTable().addCacheEntry(
          new CacheKey<>(nextGlobalSnapInfo.getTableKey()),
          CacheValue.get(trxnLogIndex, nextGlobalSnapInfo));
    }

    snapshotChainManager.deleteSnapshot(snapInfo);
  }

  private SnapshotInfo getUpdatedSnapshotInfo(String snapshotTableKey, OMMetadataManager omMetadataManager)
      throws IOException {
    SnapshotInfo snapshotInfo = updatedSnapshotInfos.get(snapshotTableKey);

    if (snapshotInfo == null) {
      snapshotInfo = omMetadataManager.getSnapshotInfoTable().get(snapshotTableKey);
      updatedSnapshotInfos.put(snapshotTableKey, snapshotInfo);
    }
    return snapshotInfo;
  }
}<|MERGE_RESOLUTION|>--- conflicted
+++ resolved
@@ -25,6 +25,7 @@
 import org.apache.hadoop.hdds.utils.db.cache.CacheKey;
 import org.apache.hadoop.hdds.utils.db.cache.CacheValue;
 import org.apache.hadoop.ozone.om.OmMetadataManagerImpl;
+import org.apache.hadoop.ozone.om.OmSnapshotManager;
 import org.apache.hadoop.ozone.om.OzoneManager;
 import org.apache.hadoop.ozone.om.SnapshotChainManager;
 import org.apache.hadoop.ozone.om.helpers.SnapshotInfo;
@@ -107,7 +108,6 @@
         }
 
         SnapshotInfo nextSnapshot =
-<<<<<<< HEAD
             SnapshotUtils.getNextSnapshot(fromSnapshot, snapshotChainManager, omSnapshotManager);
         Optional<SnapshotInfo> previousSnapshot = Optional.ofNullable(SnapshotUtils.getPreviousSnapshot(fromSnapshot,
             snapshotChainManager, omSnapshotManager));
@@ -117,17 +117,11 @@
         // Step 1: Reset the deep clean flag for the next active snapshot if and only if the last 2 snapshots in the
         // chain are active, otherwise set it to prevent deep cleaning from running till the deleted snapshots don't
         // get purged.
-        updateSnapshotInfoAndCache(nextSnapshot, omMetadataManager, trxnLogIndex, updatedSnapInfos,
+        updateSnapshotInfoAndCache(nextSnapshot, omMetadataManager, trxnLogIndex,
             !(previousSnapshot.map(SnapshotInfo::getSnapshotStatus).orElse(SNAPSHOT_ACTIVE) == SNAPSHOT_ACTIVE &&
             previousPrevSnapshot.map(SnapshotInfo::getSnapshotStatus).orElse(SNAPSHOT_ACTIVE) == SNAPSHOT_ACTIVE));
 
 
-=======
-            SnapshotUtils.getNextActiveSnapshot(fromSnapshot, snapshotChainManager, ozoneManager);
-
-        // Step 1: Update the deep clean flag for the next active snapshot
-        updateSnapshotInfoAndCache(nextSnapshot, omMetadataManager, trxnLogIndex);
->>>>>>> 3e1188aa
         // Step 2: Update the snapshot chain.
         updateSnapshotChainAndCache(omMetadataManager, fromSnapshot, trxnLogIndex);
         // Step 3: Purge the snapshot from SnapshotInfoTable cache.
@@ -151,12 +145,7 @@
   }
 
   private void updateSnapshotInfoAndCache(SnapshotInfo snapInfo, OmMetadataManagerImpl omMetadataManager,
-<<<<<<< HEAD
-                                          long trxnLogIndex, Map<String, SnapshotInfo> updatedSnapInfos,
-                                          boolean flagValue) throws IOException {
-=======
-                                          long trxnLogIndex) throws IOException {
->>>>>>> 3e1188aa
+                                          long trxnLogIndex, boolean flagValue) throws IOException {
     if (snapInfo != null) {
       // Setting next snapshot deep clean to false, Since the
       // current snapshot is deleted. We can potentially
