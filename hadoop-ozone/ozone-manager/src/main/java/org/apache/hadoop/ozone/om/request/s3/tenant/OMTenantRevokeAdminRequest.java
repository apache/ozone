/*
 * Licensed to the Apache Software Foundation (ASF) under one
 * or more contributor license agreements.  See the NOTICE file
 * distributed with this work for additional information
 * regarding copyright ownership.  The ASF licenses this file
 * to you under the Apache License, Version 2.0 (the
 * "License"); you may not use this file except in compliance
 *  with the License.  You may obtain a copy of the License at
 *
 *      http://www.apache.org/licenses/LICENSE-2.0
 *
 * Unless required by applicable law or agreed to in writing, software
 * distributed under the License is distributed on an "AS IS" BASIS,
 * WITHOUT WARRANTIES OR CONDITIONS OF ANY KIND, either express or implied.
 * See the License for the specific language governing permissions and
 * limitations under the License.
 *
 */
package org.apache.hadoop.ozone.om.request.s3.tenant;

import com.google.common.base.Optional;
import com.google.common.base.Preconditions;
import org.apache.commons.lang3.StringUtils;
import org.apache.hadoop.hdds.utils.db.cache.CacheKey;
import org.apache.hadoop.hdds.utils.db.cache.CacheValue;
import org.apache.hadoop.ozone.OzoneConsts;
import org.apache.hadoop.ozone.audit.OMAction;
import org.apache.hadoop.ozone.om.OMMetadataManager;
import org.apache.hadoop.ozone.om.OMMetrics;
import org.apache.hadoop.ozone.om.OMMultiTenantManager;
import org.apache.hadoop.ozone.om.OzoneManager;
import org.apache.hadoop.ozone.om.exceptions.OMException;
import org.apache.hadoop.ozone.om.helpers.OmDBAccessIdInfo;
import org.apache.hadoop.ozone.om.ratis.utils.OzoneManagerDoubleBufferHelper;
import org.apache.hadoop.ozone.om.request.OMClientRequest;
import org.apache.hadoop.ozone.om.request.util.OmResponseUtil;
import org.apache.hadoop.ozone.om.response.OMClientResponse;
import org.apache.hadoop.ozone.om.response.s3.tenant.OMTenantRevokeAdminResponse;
import org.apache.hadoop.ozone.om.upgrade.DisallowedUntilLayoutVersion;
import org.apache.hadoop.ozone.protocol.proto.OzoneManagerProtocolProtos.OMRequest;
import org.apache.hadoop.ozone.protocol.proto.OzoneManagerProtocolProtos.OMResponse;
import org.apache.hadoop.ozone.protocol.proto.OzoneManagerProtocolProtos.TenantRevokeAdminRequest;
import org.apache.hadoop.ozone.protocol.proto.OzoneManagerProtocolProtos.TenantRevokeAdminResponse;
import org.slf4j.Logger;
import org.slf4j.LoggerFactory;

import java.io.IOException;
import java.util.HashMap;
import java.util.Map;

import static org.apache.hadoop.ozone.om.lock.OzoneManagerLock.Resource.VOLUME_LOCK;
import static org.apache.hadoop.ozone.om.upgrade.OMLayoutFeature.MULTITENANCY_SCHEMA;

/*
  Execution flow

  - preExecute
    - Check caller admin privilege
  - validateAndUpdateCache
    - Update tenantAccessIdTable
 */

/**
 * Handles OMTenantRevokeAdminRequest.
 */
public class OMTenantRevokeAdminRequest extends OMClientRequest {
  public static final Logger LOG =
      LoggerFactory.getLogger(OMTenantRevokeAdminRequest.class);

  public OMTenantRevokeAdminRequest(OMRequest omRequest) {
    super(omRequest);
  }

  @Override
  @DisallowedUntilLayoutVersion(MULTITENANCY_SCHEMA)
  public OMRequest preExecute(OzoneManager ozoneManager) throws IOException {

    final OMRequest omRequest = super.preExecute(ozoneManager);
    final TenantRevokeAdminRequest request =
        omRequest.getTenantRevokeAdminRequest();

    final String accessId = request.getAccessId();
    String tenantId = request.getTenantId();
    final OMMultiTenantManager multiTenantManager =
        ozoneManager.getMultiTenantManager();

    // If tenantId is not specified, infer it from the accessId
    if (StringUtils.isEmpty(tenantId)) {
      Optional<String> optionalTenantId =
          multiTenantManager.getTenantForAccessID(accessId);
      if (!optionalTenantId.isPresent()) {
        throw new OMException("OmDBAccessIdInfo is missing for accessId '" +
            accessId + "' in DB.", OMException.ResultCodes.METADATA_ERROR);
      }
      tenantId = optionalTenantId.get();
      assert (!StringUtils.isEmpty(tenantId));
    }

    multiTenantManager.checkTenantExistence(tenantId);

    // Caller should be an Ozone admin, or a tenant delegated admin
    multiTenantManager.checkTenantAdmin(tenantId, true);

    OmDBAccessIdInfo accessIdInfo = ozoneManager.getMetadataManager()
        .getTenantAccessIdTable().get(accessId);

    if (accessIdInfo == null) {
      throw new OMException("accessId '" + accessId + "' not found.",
          OMException.ResultCodes.ACCESS_ID_NOT_FOUND);
    }

    // Check if accessId is assigned to the tenant
    if (!accessIdInfo.getTenantId().equals(tenantId)) {
      throw new OMException("accessId '" + accessId +
          "' must be assigned to tenant '" + tenantId + "' first.",
          OMException.ResultCodes.INVALID_TENANT_ID);
    }

<<<<<<< HEAD
    // TODO: Acquire some lock
    // Call OMMTM to remove user from admin group of the tenant.
    // The call should remove user (not accessId) from the tenant's admin role
=======
    // Remove user (inferred from access ID) from tenant admin role in Ranger
>>>>>>> c55bd029
    ozoneManager.getMultiTenantManager().revokeTenantAdmin(accessId);

    final OMRequest.Builder omRequestBuilder = omRequest.toBuilder()
        .setTenantRevokeAdminRequest(
            // Regen request just in case tenantId is not provided by the client
            TenantRevokeAdminRequest.newBuilder()
                .setTenantId(tenantId)
                .setAccessId(request.getAccessId())
                .build());

    return omRequestBuilder.build();
  }

  @Override
  @SuppressWarnings("checkstyle:methodlength")
  public OMClientResponse validateAndUpdateCache(
      OzoneManager ozoneManager, long transactionLogIndex,
      OzoneManagerDoubleBufferHelper ozoneManagerDoubleBufferHelper) {

    final OMMetrics omMetrics = ozoneManager.getMetrics();
    omMetrics.incNumTenantRevokeAdmins();

    OMClientResponse omClientResponse = null;
    final OMResponse.Builder omResponse =
        OmResponseUtil.getOMResponseBuilder(getOmRequest());

    final Map<String, String> auditMap = new HashMap<>();
    final OMMetadataManager omMetadataManager =
        ozoneManager.getMetadataManager();

    final TenantRevokeAdminRequest request =
        getOmRequest().getTenantRevokeAdminRequest();
    final String accessId = request.getAccessId();
    final String tenantId = request.getTenantId();

    boolean acquiredVolumeLock = false;
    IOException exception = null;

    String volumeName = null;

    try {
      volumeName = ozoneManager.getMultiTenantManager()
          .getTenantVolumeName(tenantId);

      acquiredVolumeLock = omMetadataManager.getLock().acquireWriteLock(
          VOLUME_LOCK, volumeName);

      final OmDBAccessIdInfo dbAccessIdInfo =
          omMetadataManager.getTenantAccessIdTable().get(accessId);

      if (dbAccessIdInfo == null) {
        throw new OMException("OmDBAccessIdInfo entry is missing for accessId '"
            + accessId + "'", OMException.ResultCodes.METADATA_ERROR);
      }

      assert (dbAccessIdInfo.getTenantId().equals(tenantId));

      // Update tenantAccessIdTable
      final OmDBAccessIdInfo newOmDBAccessIdInfo =
          new OmDBAccessIdInfo.Builder()
              .setTenantId(dbAccessIdInfo.getTenantId())
              .setUserPrincipal(dbAccessIdInfo.getUserPrincipal())
              .setIsAdmin(false)
              .setIsDelegatedAdmin(false)
              .build();
      omMetadataManager.getTenantAccessIdTable().addCacheEntry(
          new CacheKey<>(accessId),
          new CacheValue<>(Optional.of(newOmDBAccessIdInfo),
              transactionLogIndex));

      omResponse.setTenantRevokeAdminResponse(
          TenantRevokeAdminResponse.newBuilder()
              .build());
      omClientResponse = new OMTenantRevokeAdminResponse(omResponse.build(),
          accessId, newOmDBAccessIdInfo);

    } catch (IOException ex) {
      exception = ex;
      // Prepare omClientResponse
      omClientResponse = new OMTenantRevokeAdminResponse(
          createErrorOMResponse(omResponse, ex));
    } finally {
      addResponseToDoubleBuffer(transactionLogIndex, omClientResponse,
          ozoneManagerDoubleBufferHelper);
      if (acquiredVolumeLock) {
        Preconditions.checkNotNull(volumeName);
        omMetadataManager.getLock().releaseWriteLock(VOLUME_LOCK, volumeName);
      }
      // TODO: Release some lock
    }

    // Audit
    auditMap.put(OzoneConsts.TENANT, tenantId);
    auditLog(ozoneManager.getAuditLogger(), buildAuditMessage(
        OMAction.TENANT_REVOKE_ADMIN, auditMap, exception,
        getOmRequest().getUserInfo()));

    if (exception == null) {
      LOG.info("Revoked admin of accessId '{}' from tenant '{}'",
          accessId, tenantId);
    } else {
      LOG.error("Failed to revoke admin of accessId '{}' from tenant '{}': {}",
          accessId, tenantId, exception.getMessage());
      omMetrics.incNumTenantRevokeAdminFails();
    }
    return omClientResponse;
  }
}<|MERGE_RESOLUTION|>--- conflicted
+++ resolved
@@ -116,13 +116,8 @@
           OMException.ResultCodes.INVALID_TENANT_ID);
     }
 
-<<<<<<< HEAD
     // TODO: Acquire some lock
-    // Call OMMTM to remove user from admin group of the tenant.
-    // The call should remove user (not accessId) from the tenant's admin role
-=======
     // Remove user (inferred from access ID) from tenant admin role in Ranger
->>>>>>> c55bd029
     ozoneManager.getMultiTenantManager().revokeTenantAdmin(accessId);
 
     final OMRequest.Builder omRequestBuilder = omRequest.toBuilder()
