--- conflicted
+++ resolved
@@ -185,15 +185,10 @@
       long preAllocatedSpace =
           newLocationList.size() * ozoneManager.getScmBlockSize() * repConfig
               .getRequiredNodes();
-<<<<<<< HEAD
       checkBucketQuotaInBytes(omMetadataManager, omBucketInfo,
           preAllocatedSpace);
-      checkBucketQuotaInNamespace(omBucketInfo, 1L);
-=======
-      checkBucketQuotaInBytes(omBucketInfo, preAllocatedSpace);
       checkBucketQuotaInNamespace(omBucketInfo, numKeysCreated + 1L);
       omBucketInfo.incrUsedNamespace(numKeysCreated);
->>>>>>> bfc37bb8
 
       // Add to cache entry can be done outside of lock for this openKey.
       // Even if bucket gets deleted, when commitKey we shall identify if
