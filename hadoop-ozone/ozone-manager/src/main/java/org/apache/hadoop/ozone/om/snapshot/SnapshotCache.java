--- conflicted
+++ resolved
@@ -32,11 +32,9 @@
 import org.apache.hadoop.ozone.om.OMMetrics;
 import org.apache.hadoop.ozone.om.OmSnapshot;
 import org.apache.hadoop.ozone.om.exceptions.OMException;
-<<<<<<< HEAD
 import org.apache.hadoop.ozone.om.lock.IOzoneManagerLock;
 import org.apache.hadoop.ozone.om.lock.OMLockDetails;
-=======
->>>>>>> 64bb29de
+import org.apache.ratis.util.function.UncheckedAutoCloseableSupplier;
 import org.apache.ratis.util.function.UncheckedAutoCloseableSupplier;
 import org.slf4j.Logger;
 import org.slf4j.LoggerFactory;
@@ -198,11 +196,7 @@
           OMException.ResultCodes.FILE_NOT_FOUND);
     }
     return new UncheckedAutoCloseableSupplier<OmSnapshot>() {
-<<<<<<< HEAD
-      AtomicReference<Boolean> closed = new AtomicReference<>(false);
-=======
       private AtomicReference<Boolean> closed = new AtomicReference<>(false);
->>>>>>> 64bb29de
       @Override
       public OmSnapshot get() {
         return rcOmSnapshot.get();
@@ -213,10 +207,7 @@
         closed.updateAndGet(alreadyClosed -> {
           if (!alreadyClosed) {
             rcOmSnapshot.decrementRefCount();
-<<<<<<< HEAD
             lock.releaseReadLock(SNAPSHOT_DB_LOCK, key.toString());
-=======
->>>>>>> 64bb29de
           }
           return true;
         });
