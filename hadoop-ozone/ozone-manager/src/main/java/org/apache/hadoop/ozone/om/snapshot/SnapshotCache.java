--- conflicted
+++ resolved
@@ -19,11 +19,8 @@
 
 import com.google.common.annotations.VisibleForTesting;
 import com.google.common.cache.CacheLoader;
-<<<<<<< HEAD
 import org.apache.hadoop.hdds.utils.Scheduler;
 import org.apache.hadoop.ozone.om.IOmMetadataReader;
-=======
->>>>>>> c8e6cabc
 import org.apache.hadoop.ozone.om.OmSnapshot;
 import org.apache.hadoop.ozone.om.exceptions.OMException;
 import org.slf4j.Logger;
@@ -32,11 +29,8 @@
 import java.io.IOException;
 import java.util.Iterator;
 import java.util.Map;
-<<<<<<< HEAD
 import java.util.Set;
-=======
 import java.util.UUID;
->>>>>>> c8e6cabc
 import java.util.concurrent.ConcurrentHashMap;
 import java.util.concurrent.TimeUnit;
 
@@ -60,21 +54,14 @@
   // Soft-limit of the total number of snapshot DB instances allowed to be
   // opened on the OM.
   private final int cacheSizeLimit;
-
-<<<<<<< HEAD
-  private final Set<String> pendingEvictionQueue;
+  private final Set<UUID> pendingEvictionQueue;
   private final Scheduler scheduler;
   private static final String SNAPSHOT_CACHE_CLEANUP_SERVICE =
       "SnapshotCacheCleanupService";
 
 
-  public SnapshotCache(
-      OmSnapshotManager omSnapshotManager,
-      CacheLoader<String, OmSnapshot> cacheLoader,
-      int cacheSizeLimit, long cleanupInterval) {
-=======
-  public SnapshotCache(CacheLoader<UUID, OmSnapshot> cacheLoader, int cacheSizeLimit) {
->>>>>>> c8e6cabc
+  public SnapshotCache(CacheLoader<UUID, OmSnapshot> cacheLoader, int cacheSizeLimit,
+                       long cleanupInterval) {
     this.dbMap = new ConcurrentHashMap<>();
     this.cacheLoader = cacheLoader;
     this.cacheSizeLimit = cacheSizeLimit;
@@ -204,7 +191,6 @@
           OMException.ResultCodes.FILE_NOT_FOUND);
     }
 
-<<<<<<< HEAD
     // If the snapshot is already loaded in cache, the check inside the loader
     // above is ignored. But we would still want to reject all get()s except
     // when called from SDT (and some) if the snapshot is not active anymore.
@@ -215,13 +201,6 @@
           "Snapshot with table key '" + key + "' is no longer active",
           FILE_NOT_FOUND);
     }
-=======
-    // Check if any entries can be cleaned up.
-    // At this point, cache size might temporarily exceed cacheSizeLimit
-    // even if there are entries that can be evicted, which is fine since it
-    // is a soft limit.
-    cleanup();
->>>>>>> c8e6cabc
 
     return rcOmSnapshot;
   }
@@ -230,9 +209,8 @@
    * Release the reference count on the OmSnapshot instance.
    * @param key SnapshotId
    */
-<<<<<<< HEAD
-  public void release(String key) {
-    ReferenceCounted<IOmMetadataReader, SnapshotCache> val = dbMap.get(key);
+  public void release(UUID key) {
+    ReferenceCounted<OmSnapshot> val = dbMap.get(key);
     if (val == null) {
       throw new IllegalArgumentException("Key '" + key + "' does not " +
           "exist in cache.");
@@ -241,12 +219,13 @@
   }
 
   /**
-   * Alternatively, can release with OmSnapshot instance directly.
-   * @param omSnapshot OmSnapshot
-   */
-  public void release(OmSnapshot omSnapshot) {
-    final String snapshotTableKey = omSnapshot.getSnapshotTableKey();
-    release(snapshotTableKey);
+   * Wrapper for cleanupInternal() that is synchronized to prevent multiple
+   * threads from interleaving into the cleanup method.
+   */
+  private void cleanup() {
+    if (dbMap.size() > cacheSizeLimit) {
+      cleanupInternal();
+    }
   }
 
   /**
@@ -264,47 +243,14 @@
   }
 
   /**
-=======
-  public void release(UUID key) {
-    dbMap.compute(key, (k, v) -> {
-      if (v == null) {
-        throw new IllegalArgumentException("SnapshotId '" + key + "' does not exist in cache.");
-      } else {
-        v.decrementRefCount();
-      }
-      return v;
-    });
-
-    // The cache size might have already exceeded the soft limit
-    // Thus triggering cleanup() to check and evict if applicable
-    cleanup();
-  }
-
-  /**
->>>>>>> c8e6cabc
-   * Wrapper for cleanupInternal() that is synchronized to prevent multiple
-   * threads from interleaving into the cleanup method.
-   */
-  private void cleanup() {
-    if (dbMap.size() > cacheSizeLimit) {
-      cleanupInternal();
-    }
-  }
-
-  /**
    * If cache size exceeds soft limit, attempt to clean up and close the
    * instances that has zero reference count.
    * TODO: [SNAPSHOT] Add new ozone debug CLI command to trigger this directly.
    */
   private void cleanupInternal() {
-<<<<<<< HEAD
-    for (String evictionKey : pendingEvictionQueue) {
+    for (UUID evictionKey : pendingEvictionQueue) {
       dbMap.compute(evictionKey, (k, v) -> {
         pendingEvictionQueue.remove(k);
-=======
-    for (Map.Entry<UUID, ReferenceCounted<OmSnapshot>> entry : dbMap.entrySet()) {
-      dbMap.compute(entry.getKey(), (k, v) -> {
->>>>>>> c8e6cabc
         if (v == null) {
           throw new IllegalStateException("SnapshotId '" + k + "' does not exist in cache. The RocksDB " +
               "instance of the Snapshot may not be closed properly.");
@@ -326,6 +272,4 @@
       });
     }
   }
-
-
 }