--- conflicted
+++ resolved
@@ -79,6 +79,7 @@
         getOmRequest().getPurgeDirectoriesRequest();
     String fromSnapshot = purgeDirsRequest.hasSnapshotTableKey() ?
         purgeDirsRequest.getSnapshotTableKey() : null;
+
     List<OzoneManagerProtocolProtos.PurgePathRequest> purgeRequests =
             purgeDirsRequest.getDeletedPathList();
     Set<Pair<String, String>> lockSet = new HashSet<>();
@@ -121,12 +122,12 @@
         for (OzoneManagerProtocolProtos.KeyInfo key :
             path.getMarkDeletedSubDirsList()) {
           OmKeyInfo keyInfo = OmKeyInfo.getFromProtobuf(key);
-          
+
           String pathKey = omMetadataManager.getOzonePathKey(path.getVolumeId(),
               path.getBucketId(), keyInfo.getParentObjectID(), keyInfo.getFileName());
           String deleteKey = omMetadataManager.getOzoneDeletePathKey(
               keyInfo.getObjectID(), pathKey);
-          
+
           subDirNames.add(deleteKey);
 
           String volumeName = keyInfo.getVolumeName();
@@ -151,6 +152,7 @@
             volBucketInfoMap.putIfAbsent(volBucketPair, omBucketInfo);
           }
         }
+
         for (OzoneManagerProtocolProtos.KeyInfo key :
             path.getDeletedSubFilesList()) {
           OmKeyInfo keyInfo = OmKeyInfo.getFromProtobuf(key);
@@ -169,6 +171,7 @@
                 volumeName, bucketName);
             lockSet.add(volBucketPair);
           }
+
           // If omKeyInfo has hsync metadata, delete its corresponding open key as well
           String dbOpenKey;
           String hsyncClientId = keyInfo.getMetadata().get(OzoneConsts.HSYNC_CLIENT_ID);
@@ -182,6 +185,7 @@
               openKeyInfoMap.put(dbOpenKey, openKeyInfo);
             }
           }
+
           omMetrics.decNumKeys();
           numSubFilesMoved++;
           OmBucketInfo omBucketInfo = getBucketInfo(omMetadataManager,
@@ -201,9 +205,9 @@
           }
         }
         if (path.hasDeletedDir()) {
-<<<<<<< HEAD
+          deletedDirNames.add(path.getDeletedDir());
           // Using deletedDirInfo since there is no reverse mapping for volumeId and bucketId.
-          OmKeyInfo deletedDirInfo = omMetadataManager.getDeletedDirTable().get(path.getDeletedDir());
+          deletedDirInfo = omMetadataManager.getDeletedDirTable().get(path.getDeletedDir());
           if (deletedDirInfo != null) {
             OmBucketInfo omBucketInfo = getBucketInfo(omMetadataManager,
                 deletedDirInfo.getVolumeName(), deletedDirInfo.getBucketName());
@@ -211,37 +215,28 @@
               omBucketInfo.purgeSnapshotUsedNamespace(1);
             }
           }
-=======
-          deletedDirNames.add(path.getDeletedDir());
->>>>>>> f0b285d0
           numDirsDeleted++;
         }
       }
-      
+
       // Remove deletedDirNames from subDirNames to avoid duplication
       subDirNames.removeAll(deletedDirNames);
       numSubDirMoved = subDirNames.size();
       deletingServiceMetrics.incrNumSubDirectoriesMoved(numSubDirMoved);
       deletingServiceMetrics.incrNumSubFilesMoved(numSubFilesMoved);
       deletingServiceMetrics.incrNumDirPurged(numDirsDeleted);
-<<<<<<< HEAD
+
+      Map<String, String> auditParams = new LinkedHashMap<>();
       TransactionInfo transactionInfo = TransactionInfo.valueOf(context.getTermIndex());
-=======
-
-      Map<String, String> auditParams = new LinkedHashMap<>();
->>>>>>> f0b285d0
       if (fromSnapshotInfo != null) {
         fromSnapshotInfo.setLastTransactionInfo(transactionInfo.toByteString());
         omMetadataManager.getSnapshotInfoTable().addCacheEntry(new CacheKey<>(fromSnapshotInfo.getTableKey()),
             CacheValue.get(context.getIndex(), fromSnapshotInfo));
-<<<<<<< HEAD
+        auditParams.put(AUDIT_PARAM_SNAPSHOT_ID, fromSnapshotInfo.getSnapshotId().toString());
       } else {
         // Update the deletingServiceMetrics with the transaction index to indicate the
         // last purge transaction when running for AOS
         deletingServiceMetrics.setLastAOSTransactionId(transactionInfo);
-=======
-        auditParams.put(AUDIT_PARAM_SNAPSHOT_ID, fromSnapshotInfo.getSnapshotId().toString());
->>>>>>> f0b285d0
       }
 
       auditParams.put(AUDIT_PARAM_DIRS_DELETED, String.valueOf(numDirsDeleted));
@@ -266,6 +261,7 @@
         entry.setValue(entry.getValue().copyObject());
       }
     }
+
     return new OMDirectoriesPurgeResponseWithFSO(
         omResponse.build(), purgeRequests,
         getBucketLayout(), volBucketInfoMap, fromSnapshotInfo, openKeyInfoMap);
