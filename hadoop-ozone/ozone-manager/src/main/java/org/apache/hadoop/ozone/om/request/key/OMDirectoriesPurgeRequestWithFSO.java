--- conflicted
+++ resolved
@@ -26,11 +26,8 @@
 import org.apache.commons.lang3.tuple.Pair;
 import org.apache.hadoop.ozone.om.IOmMetadataReader;
 import org.apache.hadoop.ozone.om.OMMetadataManager;
-<<<<<<< HEAD
-=======
 import org.apache.hadoop.ozone.om.OmSnapshot;
 import org.apache.hadoop.ozone.om.OmSnapshotManager;
->>>>>>> 0bf6cb5c
 import org.apache.hadoop.ozone.om.OzoneManager;
 import org.apache.hadoop.ozone.om.helpers.BucketLayout;
 import org.apache.hadoop.ozone.om.helpers.OmBucketInfo;
@@ -80,18 +77,11 @@
         SnapshotInfo snapshotInfo =
             ozoneManager.getMetadataManager().getSnapshotInfoTable()
                 .get(fromSnapshot);
-<<<<<<< HEAD
-        rcOmFromSnapshot = ozoneManager.getOmSnapshotManager().checkForSnapshot(
+        // TODO: [SNAPSHOT] Revisit in HDDS-8529.
+        rcOmFromSnapshot = omSnapshotManager.checkForSnapshot(
             snapshotInfo.getVolumeName(),
             snapshotInfo.getBucketName(),
             getSnapshotPrefix(snapshotInfo.getName()));
-=======
-        // TODO: [SNAPSHOT] Revisit in HDDS-8529.
-        omFromSnapshot = (OmSnapshot) omSnapshotManager
-            .checkForSnapshot(snapshotInfo.getVolumeName(),
-                snapshotInfo.getBucketName(),
-                getSnapshotPrefix(snapshotInfo.getName()));
->>>>>>> 0bf6cb5c
       }
 
       for (OzoneManagerProtocolProtos.PurgePathRequest path : purgeRequests) {
