--- conflicted
+++ resolved
@@ -77,17 +77,10 @@
             ozoneManager.getMetadataManager().getSnapshotInfoTable()
                 .get(fromSnapshot);
         // TODO: [SNAPSHOT] Revisit in HDDS-8529.
-<<<<<<< HEAD
-        rcOmFromSnapshot = omSnapshotManager.checkForSnapshot(
-            snapshotInfo.getVolumeName(),
-            snapshotInfo.getBucketName(),
-            getSnapshotPrefix(snapshotInfo.getName()));
-=======
-        omFromSnapshot = (OmSnapshot) omSnapshotManager
+        rcOmFromSnapshot = (OmSnapshot) omSnapshotManager
             .checkForSnapshot(snapshotInfo.getVolumeName(),
                 snapshotInfo.getBucketName(),
                 getSnapshotPrefix(snapshotInfo.getName()), true);
->>>>>>> 3964ece6
       }
 
       for (OzoneManagerProtocolProtos.PurgePathRequest path : purgeRequests) {
