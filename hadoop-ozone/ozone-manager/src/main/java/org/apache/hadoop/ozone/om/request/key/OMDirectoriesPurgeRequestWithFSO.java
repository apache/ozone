--- conflicted
+++ resolved
@@ -181,14 +181,9 @@
           // or key does not belong to bucket as bucket is recreated
           if (null != omBucketInfo
               && omBucketInfo.getObjectID() == path.getBucketId()) {
-<<<<<<< HEAD
-            omBucketInfo.incrUsedBytes(-sumBlockLengths(processed.keyInfo));
-            omBucketInfo.incrUsedNamespace(-1L);
-=======
             long totalSize = sumBlockLengths(processed.keyInfo);
             omBucketInfo.decrUsedBytes(totalSize, true);
             omBucketInfo.decrUsedNamespace(1L, true);
->>>>>>> 528ce916
             String ozoneDbKey = omMetadataManager.getOzonePathKey(path.getVolumeId(),
                 path.getBucketId(), processed.keyInfo.getParentObjectID(),
                 processed.keyInfo.getFileName());
