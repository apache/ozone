/*
 * Licensed to the Apache Software Foundation (ASF) under one
 * or more contributor license agreements.  See the NOTICE file
 * distributed with this work for additional information
 * regarding copyright ownership.  The ASF licenses this file
 * to you under the Apache License, Version 2.0 (the
 * "License"); you may not use this file except in compliance
 *  with the License.  You may obtain a copy of the License at
 *
 *      http://www.apache.org/licenses/LICENSE-2.0
 *
 * Unless required by applicable law or agreed to in writing, software
 * distributed under the License is distributed on an "AS IS" BASIS,
 * WITHOUT WARRANTIES OR CONDITIONS OF ANY KIND, either express or implied.
 * See the License for the specific language governing permissions and
 * limitations under the License.
 *
 */

package org.apache.hadoop.ozone.om.request.snapshot;

import org.apache.hadoop.hdds.protocol.proto.HddsProtos;
<<<<<<< HEAD
=======
import org.apache.hadoop.hdds.utils.TransactionInfo;
>>>>>>> d2210657
import org.apache.hadoop.hdds.utils.db.cache.CacheKey;
import org.apache.hadoop.hdds.utils.db.cache.CacheValue;
import org.apache.ratis.server.protocol.TermIndex;
import org.apache.hadoop.ozone.om.OmMetadataManagerImpl;
import org.apache.hadoop.ozone.om.OzoneManager;
import org.apache.hadoop.ozone.om.SnapshotChainManager;
import org.apache.hadoop.ozone.om.helpers.SnapshotInfo;
import org.apache.hadoop.ozone.om.request.OMClientRequest;
import org.apache.hadoop.ozone.om.request.util.OmResponseUtil;
import org.apache.hadoop.ozone.om.response.OMClientResponse;
import org.apache.hadoop.ozone.om.response.snapshot.OMSnapshotMoveDeletedKeysResponse;
import org.apache.hadoop.ozone.om.snapshot.SnapshotUtils;
import org.apache.hadoop.ozone.om.upgrade.DisallowedUntilLayoutVersion;
import org.apache.hadoop.ozone.protocol.proto.OzoneManagerProtocolProtos;
import org.apache.hadoop.ozone.protocol.proto.OzoneManagerProtocolProtos.SnapshotMoveKeyInfos;
import org.apache.hadoop.ozone.protocol.proto.OzoneManagerProtocolProtos.OMRequest;
import org.apache.hadoop.ozone.protocol.proto.OzoneManagerProtocolProtos.SnapshotMoveDeletedKeysRequest;
import org.slf4j.Logger;
import org.slf4j.LoggerFactory;

import java.io.IOException;
import java.util.List;

import static org.apache.hadoop.ozone.om.upgrade.OMLayoutFeature.FILESYSTEM_SNAPSHOT;

/**
 * Handles OMSnapshotMoveDeletedKeys Request.
 * This is an OM internal request. Does not need @RequireSnapshotFeatureState.
 */
public class OMSnapshotMoveDeletedKeysRequest extends OMClientRequest {

  private static final Logger LOG =
      LoggerFactory.getLogger(OMSnapshotMoveDeletedKeysRequest.class);

  public OMSnapshotMoveDeletedKeysRequest(OMRequest omRequest) {
    super(omRequest);
  }

  @Override
  @DisallowedUntilLayoutVersion(FILESYSTEM_SNAPSHOT)
  public OMClientResponse validateAndUpdateCache(OzoneManager ozoneManager, TermIndex termIndex) {
    OmMetadataManagerImpl omMetadataManager = (OmMetadataManagerImpl)
        ozoneManager.getMetadataManager();
    SnapshotChainManager snapshotChainManager =
        omMetadataManager.getSnapshotChainManager();

    SnapshotMoveDeletedKeysRequest moveDeletedKeysRequest =
        getOmRequest().getSnapshotMoveDeletedKeysRequest();
    SnapshotInfo fromSnapshot = SnapshotInfo.getFromProtobuf(
        moveDeletedKeysRequest.getFromSnapshot());

    // If there is no Non-Deleted Snapshot move the
    // keys to Active Object Store.
    SnapshotInfo nextSnapshot = null;
    OMClientResponse omClientResponse = null;
    OzoneManagerProtocolProtos.OMResponse.Builder omResponse =
        OmResponseUtil.getOMResponseBuilder(getOmRequest());
    try {
      // Check the snapshot exists.
      SnapshotUtils.getSnapshotInfo(ozoneManager, fromSnapshot.getTableKey());

      nextSnapshot = SnapshotUtils.getNextSnapshot(ozoneManager, snapshotChainManager, fromSnapshot);

      // Get next non-deleted snapshot.
      List<SnapshotMoveKeyInfos> nextDBKeysList = moveDeletedKeysRequest.getNextDBKeysList();
      List<SnapshotMoveKeyInfos> reclaimKeysList = moveDeletedKeysRequest.getReclaimKeysList();
      List<HddsProtos.KeyValue> renamedKeysList = moveDeletedKeysRequest.getRenamedKeysList();
      List<String> movedDirs = moveDeletedKeysRequest.getDeletedDirsToMoveList();

      // Update lastTransactionInfo for fromSnapshot and the nextSnapshot.
<<<<<<< HEAD
      SnapshotUtils.setTransactionInfoInSnapshot(fromSnapshot, termIndex);
      omMetadataManager.getSnapshotInfoTable().addCacheEntry(new CacheKey<>(fromSnapshot.getTableKey()),
          CacheValue.get(termIndex.getIndex(), fromSnapshot));
      if (nextSnapshot != null) {
        SnapshotUtils.setTransactionInfoInSnapshot(nextSnapshot, termIndex);
=======
      fromSnapshot.setLastTransactionInfo(TransactionInfo.valueOf(termIndex).toByteString());
      omMetadataManager.getSnapshotInfoTable().addCacheEntry(new CacheKey<>(fromSnapshot.getTableKey()),
          CacheValue.get(termIndex.getIndex(), fromSnapshot));
      if (nextSnapshot != null) {
        nextSnapshot.setLastTransactionInfo(TransactionInfo.valueOf(termIndex).toByteString());
>>>>>>> d2210657
        omMetadataManager.getSnapshotInfoTable().addCacheEntry(new CacheKey<>(nextSnapshot.getTableKey()),
            CacheValue.get(termIndex.getIndex(), nextSnapshot));
      }
      omClientResponse = new OMSnapshotMoveDeletedKeysResponse(
          omResponse.build(), fromSnapshot, nextSnapshot,
          nextDBKeysList, reclaimKeysList, renamedKeysList, movedDirs);

    } catch (IOException ex) {
      omClientResponse = new OMSnapshotMoveDeletedKeysResponse(
          createErrorOMResponse(omResponse, ex));
    }

    return omClientResponse;
  }
}
<|MERGE_RESOLUTION|>--- conflicted
+++ resolved
@@ -20,10 +20,9 @@
 package org.apache.hadoop.ozone.om.request.snapshot;
 
 import org.apache.hadoop.hdds.protocol.proto.HddsProtos;
-<<<<<<< HEAD
-=======
+import org.apache.hadoop.hdds.utils.db.cache.CacheKey;
+import org.apache.hadoop.hdds.utils.db.cache.CacheValue;
 import org.apache.hadoop.hdds.utils.TransactionInfo;
->>>>>>> d2210657
 import org.apache.hadoop.hdds.utils.db.cache.CacheKey;
 import org.apache.hadoop.hdds.utils.db.cache.CacheValue;
 import org.apache.ratis.server.protocol.TermIndex;
@@ -94,19 +93,11 @@
       List<String> movedDirs = moveDeletedKeysRequest.getDeletedDirsToMoveList();
 
       // Update lastTransactionInfo for fromSnapshot and the nextSnapshot.
-<<<<<<< HEAD
-      SnapshotUtils.setTransactionInfoInSnapshot(fromSnapshot, termIndex);
-      omMetadataManager.getSnapshotInfoTable().addCacheEntry(new CacheKey<>(fromSnapshot.getTableKey()),
-          CacheValue.get(termIndex.getIndex(), fromSnapshot));
-      if (nextSnapshot != null) {
-        SnapshotUtils.setTransactionInfoInSnapshot(nextSnapshot, termIndex);
-=======
       fromSnapshot.setLastTransactionInfo(TransactionInfo.valueOf(termIndex).toByteString());
       omMetadataManager.getSnapshotInfoTable().addCacheEntry(new CacheKey<>(fromSnapshot.getTableKey()),
           CacheValue.get(termIndex.getIndex(), fromSnapshot));
       if (nextSnapshot != null) {
         nextSnapshot.setLastTransactionInfo(TransactionInfo.valueOf(termIndex).toByteString());
->>>>>>> d2210657
         omMetadataManager.getSnapshotInfoTable().addCacheEntry(new CacheKey<>(nextSnapshot.getTableKey()),
             CacheValue.get(termIndex.getIndex(), nextSnapshot));
       }
