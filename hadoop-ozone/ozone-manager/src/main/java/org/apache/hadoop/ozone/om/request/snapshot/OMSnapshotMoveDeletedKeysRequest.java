--- conflicted
+++ resolved
@@ -79,16 +79,7 @@
     OzoneManagerProtocolProtos.OMResponse.Builder omResponse =
         OmResponseUtil.getOMResponseBuilder(getOmRequest());
     try {
-<<<<<<< HEAD
-      nextSnapshot = getNextActiveSnapshot(fromSnapshot,
-=======
-      OmSnapshot omFromSnapshot = (OmSnapshot) omSnapshotManager
-          .checkForSnapshot(fromSnapshot.getVolumeName(),
-              fromSnapshot.getBucketName(),
-              getSnapshotPrefix(fromSnapshot.getName()), true);
-
       nextSnapshot = SnapshotUtils.getNextActiveSnapshot(fromSnapshot,
->>>>>>> 02296c87
           snapshotChainManager, omSnapshotManager);
 
       // Get next non-deleted snapshot.
