/*
 * Licensed to the Apache Software Foundation (ASF) under one or more
 * contributor license agreements. See the NOTICE file distributed with
 * this work for additional information regarding copyright ownership.
 * The ASF licenses this file to You under the Apache License, Version 2.0
 * (the "License"); you may not use this file except in compliance with
 * the License. You may obtain a copy of the License at
 *
 *      http://www.apache.org/licenses/LICENSE-2.0
 *
 * Unless required by applicable law or agreed to in writing, software
 * distributed under the License is distributed on an "AS IS" BASIS,
 * WITHOUT WARRANTIES OR CONDITIONS OF ANY KIND, either express or implied.
 * See the License for the specific language governing permissions and
 * limitations under the License.
 */

package org.apache.hadoop.ozone.om.request.snapshot;

import static org.apache.hadoop.ozone.om.upgrade.OMLayoutFeature.FILESYSTEM_SNAPSHOT;

import java.io.IOException;
import java.util.LinkedHashMap;
import java.util.List;
import java.util.Map;
import org.apache.hadoop.hdds.protocol.proto.HddsProtos;
<<<<<<< HEAD
import org.apache.hadoop.hdds.utils.TransactionInfo;
import org.apache.hadoop.hdds.utils.db.cache.CacheKey;
import org.apache.hadoop.hdds.utils.db.cache.CacheValue;
import org.apache.hadoop.ozone.audit.AuditLogger;
import org.apache.hadoop.ozone.audit.AuditLoggerType;
import org.apache.hadoop.ozone.audit.OMDeletionAction;
=======
>>>>>>> 4b1627c4
import org.apache.hadoop.ozone.om.OmMetadataManagerImpl;
import org.apache.hadoop.ozone.om.OzoneManager;
import org.apache.hadoop.ozone.om.SnapshotChainManager;
import org.apache.hadoop.ozone.om.execution.flowcontrol.ExecutionContext;
import org.apache.hadoop.ozone.om.helpers.SnapshotInfo;
import org.apache.hadoop.ozone.om.request.OMClientRequest;
import org.apache.hadoop.ozone.om.request.util.OmResponseUtil;
import org.apache.hadoop.ozone.om.response.OMClientResponse;
import org.apache.hadoop.ozone.om.response.snapshot.OMSnapshotMoveDeletedKeysResponse;
import org.apache.hadoop.ozone.om.snapshot.SnapshotUtils;
import org.apache.hadoop.ozone.om.upgrade.DisallowedUntilLayoutVersion;
import org.apache.hadoop.ozone.protocol.proto.OzoneManagerProtocolProtos;
import org.apache.hadoop.ozone.protocol.proto.OzoneManagerProtocolProtos.OMRequest;
import org.apache.hadoop.ozone.protocol.proto.OzoneManagerProtocolProtos.SnapshotMoveDeletedKeysRequest;
import org.apache.hadoop.ozone.protocol.proto.OzoneManagerProtocolProtos.SnapshotMoveKeyInfos;

/**
 * Handles OMSnapshotMoveDeletedKeys Request.
 * This is an OM internal request. Does not need @RequireSnapshotFeatureState.
 */
public class OMSnapshotMoveDeletedKeysRequest extends OMClientRequest {

  private static final AuditLogger AUDIT = new AuditLogger(AuditLoggerType.OMDELETIONLOGGER);
  private static final String AUDIT_PARAM_FROM_SNAPSHOT_ID = "fromSnapshotId";
  private static final String AUDIT_PARAM_FROM_SNAPSHOT_TABLE_KEY = "fromSnapshotTableKey";
  private static final String AUDIT_PARAM_NEXT_SNAPSHOT_ID = "nextSnapshotId";
  private static final String AUDIT_PARAM_NEXT_SNAPSHOT_TABLE_KEY = "nextSnapshotTableKey";
  private static final String AUDIT_PARAM_KEYS_MOVED = "keysMoved";
  private static final String AUDIT_PARAM_RENAMED_KEYS_MOVED = "renamedKeysMoved";
  private static final String AUDIT_PARAM_DIRS_MOVED = "dirsMoved";
  private static final String AUDIT_PARAM_RECLAIM_KEYS = "reclaimKeys";
  private static final String AUDIT_PARAM_KEYS_MOVED_LIST = "keysMovedList";
  private static final String AUDIT_PARAM_RENAMED_KEYS_LIST = "renamedKeysList";
  private static final String AUDIT_PARAM_DIRS_MOVED_LIST = "dirsMovedList";
  private static final String AUDIT_PARAM_RECLAIM_KEYS_LIST = "reclaimKeysList";

  public OMSnapshotMoveDeletedKeysRequest(OMRequest omRequest) {
    super(omRequest);
  }

  @Override
  @DisallowedUntilLayoutVersion(FILESYSTEM_SNAPSHOT)
  public OMClientResponse validateAndUpdateCache(OzoneManager ozoneManager, ExecutionContext context) {
    OmMetadataManagerImpl omMetadataManager = (OmMetadataManagerImpl)
        ozoneManager.getMetadataManager();
    SnapshotChainManager snapshotChainManager =
        omMetadataManager.getSnapshotChainManager();

    SnapshotMoveDeletedKeysRequest moveDeletedKeysRequest =
        getOmRequest().getSnapshotMoveDeletedKeysRequest();
    SnapshotInfo fromSnapshot = SnapshotInfo.getFromProtobuf(
        moveDeletedKeysRequest.getFromSnapshot());

    // If there is no Non-Deleted Snapshot move the
    // keys to Active Object Store.
    SnapshotInfo nextSnapshot = null;
    OMClientResponse omClientResponse = null;
    OzoneManagerProtocolProtos.OMResponse.Builder omResponse =
        OmResponseUtil.getOMResponseBuilder(getOmRequest());
    try {
      // Check the snapshot exists.
      SnapshotInfo snapshotInfo = SnapshotUtils.getSnapshotInfo(ozoneManager, fromSnapshot.getTableKey());

      nextSnapshot = SnapshotUtils.getNextSnapshot(ozoneManager, snapshotChainManager, snapshotInfo);

      // Get next non-deleted snapshot.
      List<SnapshotMoveKeyInfos> nextDBKeysList = moveDeletedKeysRequest.getNextDBKeysList();
      List<SnapshotMoveKeyInfos> reclaimKeysList = moveDeletedKeysRequest.getReclaimKeysList();
      List<HddsProtos.KeyValue> renamedKeysList = moveDeletedKeysRequest.getRenamedKeysList();
      List<String> movedDirs = moveDeletedKeysRequest.getDeletedDirsToMoveList();
      Map<String, String> auditParams = new LinkedHashMap<>();

<<<<<<< HEAD
      // Update lastTransactionInfo for fromSnapshot and the nextSnapshot.
      fromSnapshot.setLastTransactionInfo(TransactionInfo.valueOf(context.getTermIndex()).toByteString());
      omMetadataManager.getSnapshotInfoTable().addCacheEntry(new CacheKey<>(fromSnapshot.getTableKey()),
          CacheValue.get(context.getIndex(), fromSnapshot));
      if (nextSnapshot != null) {
        nextSnapshot.setLastTransactionInfo(TransactionInfo.valueOf(context.getTermIndex()).toByteString());
        omMetadataManager.getSnapshotInfoTable().addCacheEntry(new CacheKey<>(nextSnapshot.getTableKey()),
            CacheValue.get(context.getIndex(), nextSnapshot));
        auditParams.put(AUDIT_PARAM_NEXT_SNAPSHOT_ID, nextSnapshot.getSnapshotId().toString());
        auditParams.put(AUDIT_PARAM_NEXT_SNAPSHOT_TABLE_KEY, nextSnapshot.getTableKey());
      }
=======
      OMSnapshotMoveUtils.updateCache(ozoneManager, fromSnapshot, nextSnapshot, context);
>>>>>>> 4b1627c4
      omClientResponse = new OMSnapshotMoveDeletedKeysResponse(
          omResponse.build(), fromSnapshot, nextSnapshot,
          nextDBKeysList, reclaimKeysList, renamedKeysList, movedDirs);
      
      auditParams.put(AUDIT_PARAM_FROM_SNAPSHOT_ID, fromSnapshot.getSnapshotId().toString());
      auditParams.put(AUDIT_PARAM_FROM_SNAPSHOT_TABLE_KEY, fromSnapshot.getTableKey());
      auditParams.put(AUDIT_PARAM_KEYS_MOVED, String.valueOf(nextDBKeysList.size()));
      auditParams.put(AUDIT_PARAM_RENAMED_KEYS_MOVED, String.valueOf(renamedKeysList.size()));
      auditParams.put(AUDIT_PARAM_DIRS_MOVED, String.valueOf(movedDirs.size()));
      auditParams.put(AUDIT_PARAM_RECLAIM_KEYS, String.valueOf(reclaimKeysList.size()));

      if (!nextDBKeysList.isEmpty()) {
        auditParams.put(AUDIT_PARAM_KEYS_MOVED_LIST, nextDBKeysList.toString());
      }
      if (!renamedKeysList.isEmpty()) {
        auditParams.put(AUDIT_PARAM_RENAMED_KEYS_LIST, renamedKeysList.toString());
      }
      if (!movedDirs.isEmpty()) {
        auditParams.put(AUDIT_PARAM_DIRS_MOVED_LIST, movedDirs.toString());
      }
      if (!reclaimKeysList.isEmpty()) {
        auditParams.put(AUDIT_PARAM_RECLAIM_KEYS_LIST, reclaimKeysList.toString());
      }
      AUDIT.logWriteSuccess(ozoneManager.buildAuditMessageForSuccess(OMDeletionAction.SNAPSHOT_MOVE_DEL_KEYS,
          auditParams));

    } catch (IOException ex) {
      omClientResponse = new OMSnapshotMoveDeletedKeysResponse(
          createErrorOMResponse(omResponse, ex));
      Map<String, String> auditParams = new LinkedHashMap<>();
      auditParams.put(AUDIT_PARAM_FROM_SNAPSHOT_ID, fromSnapshot.getSnapshotId().toString());
      auditParams.put(AUDIT_PARAM_FROM_SNAPSHOT_TABLE_KEY, fromSnapshot.getTableKey());
      if (nextSnapshot != null) {
        auditParams.put(AUDIT_PARAM_NEXT_SNAPSHOT_ID, nextSnapshot.getSnapshotId().toString());
        auditParams.put(AUDIT_PARAM_NEXT_SNAPSHOT_TABLE_KEY, nextSnapshot.getTableKey());
      }
      AUDIT.logWriteFailure(ozoneManager.buildAuditMessageForFailure(OMDeletionAction.SNAPSHOT_MOVE_DEL_KEYS,
          auditParams, ex));
    }

    return omClientResponse;
  }
}
<|MERGE_RESOLUTION|>--- conflicted
+++ resolved
@@ -24,15 +24,9 @@
 import java.util.List;
 import java.util.Map;
 import org.apache.hadoop.hdds.protocol.proto.HddsProtos;
-<<<<<<< HEAD
-import org.apache.hadoop.hdds.utils.TransactionInfo;
-import org.apache.hadoop.hdds.utils.db.cache.CacheKey;
-import org.apache.hadoop.hdds.utils.db.cache.CacheValue;
 import org.apache.hadoop.ozone.audit.AuditLogger;
 import org.apache.hadoop.ozone.audit.AuditLoggerType;
 import org.apache.hadoop.ozone.audit.OMDeletionAction;
-=======
->>>>>>> 4b1627c4
 import org.apache.hadoop.ozone.om.OmMetadataManagerImpl;
 import org.apache.hadoop.ozone.om.OzoneManager;
 import org.apache.hadoop.ozone.om.SnapshotChainManager;
@@ -103,29 +97,19 @@
       List<SnapshotMoveKeyInfos> reclaimKeysList = moveDeletedKeysRequest.getReclaimKeysList();
       List<HddsProtos.KeyValue> renamedKeysList = moveDeletedKeysRequest.getRenamedKeysList();
       List<String> movedDirs = moveDeletedKeysRequest.getDeletedDirsToMoveList();
+
+      OMSnapshotMoveUtils.updateCache(ozoneManager, fromSnapshot, nextSnapshot, context);
+      omClientResponse = new OMSnapshotMoveDeletedKeysResponse(
+          omResponse.build(), fromSnapshot, nextSnapshot,
+          nextDBKeysList, reclaimKeysList, renamedKeysList, movedDirs);
+
       Map<String, String> auditParams = new LinkedHashMap<>();
-
-<<<<<<< HEAD
-      // Update lastTransactionInfo for fromSnapshot and the nextSnapshot.
-      fromSnapshot.setLastTransactionInfo(TransactionInfo.valueOf(context.getTermIndex()).toByteString());
-      omMetadataManager.getSnapshotInfoTable().addCacheEntry(new CacheKey<>(fromSnapshot.getTableKey()),
-          CacheValue.get(context.getIndex(), fromSnapshot));
+      auditParams.put(AUDIT_PARAM_FROM_SNAPSHOT_ID, fromSnapshot.getSnapshotId().toString());
+      auditParams.put(AUDIT_PARAM_FROM_SNAPSHOT_TABLE_KEY, fromSnapshot.getTableKey());
       if (nextSnapshot != null) {
-        nextSnapshot.setLastTransactionInfo(TransactionInfo.valueOf(context.getTermIndex()).toByteString());
-        omMetadataManager.getSnapshotInfoTable().addCacheEntry(new CacheKey<>(nextSnapshot.getTableKey()),
-            CacheValue.get(context.getIndex(), nextSnapshot));
         auditParams.put(AUDIT_PARAM_NEXT_SNAPSHOT_ID, nextSnapshot.getSnapshotId().toString());
         auditParams.put(AUDIT_PARAM_NEXT_SNAPSHOT_TABLE_KEY, nextSnapshot.getTableKey());
       }
-=======
-      OMSnapshotMoveUtils.updateCache(ozoneManager, fromSnapshot, nextSnapshot, context);
->>>>>>> 4b1627c4
-      omClientResponse = new OMSnapshotMoveDeletedKeysResponse(
-          omResponse.build(), fromSnapshot, nextSnapshot,
-          nextDBKeysList, reclaimKeysList, renamedKeysList, movedDirs);
-      
-      auditParams.put(AUDIT_PARAM_FROM_SNAPSHOT_ID, fromSnapshot.getSnapshotId().toString());
-      auditParams.put(AUDIT_PARAM_FROM_SNAPSHOT_TABLE_KEY, fromSnapshot.getTableKey());
       auditParams.put(AUDIT_PARAM_KEYS_MOVED, String.valueOf(nextDBKeysList.size()));
       auditParams.put(AUDIT_PARAM_RENAMED_KEYS_MOVED, String.valueOf(renamedKeysList.size()));
       auditParams.put(AUDIT_PARAM_DIRS_MOVED, String.valueOf(movedDirs.size()));
