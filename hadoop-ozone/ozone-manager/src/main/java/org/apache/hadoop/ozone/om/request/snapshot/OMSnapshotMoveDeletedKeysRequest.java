/*
 * Licensed to the Apache Software Foundation (ASF) under one
 * or more contributor license agreements.  See the NOTICE file
 * distributed with this work for additional information
 * regarding copyright ownership.  The ASF licenses this file
 * to you under the Apache License, Version 2.0 (the
 * "License"); you may not use this file except in compliance
 *  with the License.  You may obtain a copy of the License at
 *
 *      http://www.apache.org/licenses/LICENSE-2.0
 *
 * Unless required by applicable law or agreed to in writing, software
 * distributed under the License is distributed on an "AS IS" BASIS,
 * WITHOUT WARRANTIES OR CONDITIONS OF ANY KIND, either express or implied.
 * See the License for the specific language governing permissions and
 * limitations under the License.
 *
 */

package org.apache.hadoop.ozone.om.request.snapshot;

import org.apache.hadoop.hdds.protocol.proto.HddsProtos;
import org.apache.hadoop.hdds.utils.db.cache.CacheKey;
import org.apache.hadoop.hdds.utils.db.cache.CacheValue;
import org.apache.hadoop.hdds.utils.TransactionInfo;
import org.apache.hadoop.hdds.utils.db.cache.CacheKey;
import org.apache.hadoop.hdds.utils.db.cache.CacheValue;
import org.apache.ratis.server.protocol.TermIndex;
import org.apache.hadoop.ozone.om.OmMetadataManagerImpl;
import org.apache.hadoop.ozone.om.OzoneManager;
import org.apache.hadoop.ozone.om.SnapshotChainManager;
import org.apache.hadoop.ozone.om.helpers.SnapshotInfo;
import org.apache.hadoop.ozone.om.request.OMClientRequest;
import org.apache.hadoop.ozone.om.request.util.OmResponseUtil;
import org.apache.hadoop.ozone.om.response.OMClientResponse;
import org.apache.hadoop.ozone.om.response.snapshot.OMSnapshotMoveDeletedKeysResponse;
import org.apache.hadoop.ozone.om.snapshot.SnapshotUtils;
import org.apache.hadoop.ozone.om.upgrade.DisallowedUntilLayoutVersion;
import org.apache.hadoop.ozone.protocol.proto.OzoneManagerProtocolProtos;
import org.apache.hadoop.ozone.protocol.proto.OzoneManagerProtocolProtos.SnapshotMoveKeyInfos;
import org.apache.hadoop.ozone.protocol.proto.OzoneManagerProtocolProtos.OMRequest;
import org.apache.hadoop.ozone.protocol.proto.OzoneManagerProtocolProtos.SnapshotMoveDeletedKeysRequest;
import org.slf4j.Logger;
import org.slf4j.LoggerFactory;

import java.io.IOException;
import java.util.List;

import static org.apache.hadoop.ozone.om.upgrade.OMLayoutFeature.FILESYSTEM_SNAPSHOT;

/**
 * Handles OMSnapshotMoveDeletedKeys Request.
 * This is an OM internal request. Does not need @RequireSnapshotFeatureState.
 */
public class OMSnapshotMoveDeletedKeysRequest extends OMClientRequest {

  private static final Logger LOG =
      LoggerFactory.getLogger(OMSnapshotMoveDeletedKeysRequest.class);

  public OMSnapshotMoveDeletedKeysRequest(OMRequest omRequest) {
    super(omRequest);
  }

  @Override
  @DisallowedUntilLayoutVersion(FILESYSTEM_SNAPSHOT)
  public OMClientResponse validateAndUpdateCache(OzoneManager ozoneManager, TermIndex termIndex) {
    OmMetadataManagerImpl omMetadataManager = (OmMetadataManagerImpl)
        ozoneManager.getMetadataManager();
    SnapshotChainManager snapshotChainManager =
        omMetadataManager.getSnapshotChainManager();

    SnapshotMoveDeletedKeysRequest moveDeletedKeysRequest =
        getOmRequest().getSnapshotMoveDeletedKeysRequest();
    SnapshotInfo fromSnapshot = SnapshotInfo.getFromProtobuf(
        moveDeletedKeysRequest.getFromSnapshot());

    // If there is no Non-Deleted Snapshot move the
    // keys to Active Object Store.
    SnapshotInfo nextSnapshot = null;
    OMClientResponse omClientResponse = null;
    OzoneManagerProtocolProtos.OMResponse.Builder omResponse =
        OmResponseUtil.getOMResponseBuilder(getOmRequest());
    try {
      // Check the snapshot exists.
      SnapshotInfo snapshotInfo = SnapshotUtils.getSnapshotInfo(ozoneManager, fromSnapshot.getTableKey());

<<<<<<< HEAD
      nextSnapshot = SnapshotUtils.getNextSnapshot(ozoneManager, snapshotChainManager, fromSnapshot);
=======
      nextSnapshot = SnapshotUtils.getNextSnapshot(ozoneManager, snapshotChainManager, snapshotInfo);
>>>>>>> b5f21a00

      // Get next non-deleted snapshot.
      List<SnapshotMoveKeyInfos> nextDBKeysList = moveDeletedKeysRequest.getNextDBKeysList();
      List<SnapshotMoveKeyInfos> reclaimKeysList = moveDeletedKeysRequest.getReclaimKeysList();
      List<HddsProtos.KeyValue> renamedKeysList = moveDeletedKeysRequest.getRenamedKeysList();
      List<String> movedDirs = moveDeletedKeysRequest.getDeletedDirsToMoveList();

      // Update lastTransactionInfo for fromSnapshot and the nextSnapshot.
      fromSnapshot.setLastTransactionInfo(TransactionInfo.valueOf(termIndex).toByteString());
      omMetadataManager.getSnapshotInfoTable().addCacheEntry(new CacheKey<>(fromSnapshot.getTableKey()),
          CacheValue.get(termIndex.getIndex(), fromSnapshot));
      if (nextSnapshot != null) {
        nextSnapshot.setLastTransactionInfo(TransactionInfo.valueOf(termIndex).toByteString());
        omMetadataManager.getSnapshotInfoTable().addCacheEntry(new CacheKey<>(nextSnapshot.getTableKey()),
            CacheValue.get(termIndex.getIndex(), nextSnapshot));
      }
      omClientResponse = new OMSnapshotMoveDeletedKeysResponse(
          omResponse.build(), fromSnapshot, nextSnapshot,
          nextDBKeysList, reclaimKeysList, renamedKeysList, movedDirs);

    } catch (IOException ex) {
      omClientResponse = new OMSnapshotMoveDeletedKeysResponse(
          createErrorOMResponse(omResponse, ex));
    }

    return omClientResponse;
  }
}
<|MERGE_RESOLUTION|>--- conflicted
+++ resolved
@@ -84,11 +84,7 @@
       // Check the snapshot exists.
       SnapshotInfo snapshotInfo = SnapshotUtils.getSnapshotInfo(ozoneManager, fromSnapshot.getTableKey());
 
-<<<<<<< HEAD
-      nextSnapshot = SnapshotUtils.getNextSnapshot(ozoneManager, snapshotChainManager, fromSnapshot);
-=======
       nextSnapshot = SnapshotUtils.getNextSnapshot(ozoneManager, snapshotChainManager, snapshotInfo);
->>>>>>> b5f21a00
 
       // Get next non-deleted snapshot.
       List<SnapshotMoveKeyInfos> nextDBKeysList = moveDeletedKeysRequest.getNextDBKeysList();
@@ -97,16 +93,16 @@
       List<String> movedDirs = moveDeletedKeysRequest.getDeletedDirsToMoveList();
 
       // Update lastTransactionInfo for fromSnapshot and the nextSnapshot.
-      fromSnapshot.setLastTransactionInfo(TransactionInfo.valueOf(termIndex).toByteString());
+      snapshotInfo.setLastTransactionInfo(TransactionInfo.valueOf(termIndex).toByteString());
       omMetadataManager.getSnapshotInfoTable().addCacheEntry(new CacheKey<>(fromSnapshot.getTableKey()),
-          CacheValue.get(termIndex.getIndex(), fromSnapshot));
+          CacheValue.get(termIndex.getIndex(), snapshotInfo));
       if (nextSnapshot != null) {
         nextSnapshot.setLastTransactionInfo(TransactionInfo.valueOf(termIndex).toByteString());
         omMetadataManager.getSnapshotInfoTable().addCacheEntry(new CacheKey<>(nextSnapshot.getTableKey()),
             CacheValue.get(termIndex.getIndex(), nextSnapshot));
       }
       omClientResponse = new OMSnapshotMoveDeletedKeysResponse(
-          omResponse.build(), fromSnapshot, nextSnapshot,
+          omResponse.build(), snapshotInfo, nextSnapshot,
           nextDBKeysList, reclaimKeysList, renamedKeysList, movedDirs);
 
     } catch (IOException ex) {
