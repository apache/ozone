/**
 * Licensed to the Apache Software Foundation (ASF) under one
 * or more contributor license agreements.  See the NOTICE file
 * distributed with this work for additional information
 * regarding copyright ownership.  The ASF licenses this file
 * to you under the Apache License, Version 2.0 (the
 * "License"); you may not use this file except in compliance
 * with the License.  You may obtain a copy of the License at
 * <p>
 * http://www.apache.org/licenses/LICENSE-2.0
 * <p>
 * Unless required by applicable law or agreed to in writing, software
 * distributed under the License is distributed on an "AS IS" BASIS,
 * WITHOUT WARRANTIES OR CONDITIONS OF ANY KIND, either express or implied.
 * See the License for the specific language governing permissions and
 * limitations under the License.
 */

package org.apache.hadoop.ozone.om.request.key;

import java.io.IOException;
import java.util.Map;

import com.google.common.base.Optional;
import com.google.common.base.Preconditions;
import org.apache.hadoop.ozone.OmUtils;
import org.apache.hadoop.ozone.OzoneConsts;
import org.apache.hadoop.ozone.om.OMConfigKeys;
import org.apache.hadoop.ozone.om.ratis.utils.OzoneManagerDoubleBufferHelper;
import org.apache.hadoop.ozone.om.request.util.OmResponseUtil;
import org.apache.hadoop.ozone.security.acl.IAccessAuthorizer;
import org.apache.hadoop.ozone.security.acl.OzoneObj;
import org.slf4j.Logger;
import org.slf4j.LoggerFactory;

import org.apache.hadoop.ozone.audit.AuditLogger;
import org.apache.hadoop.ozone.audit.OMAction;
import org.apache.hadoop.ozone.om.OMMetadataManager;
import org.apache.hadoop.ozone.om.OMMetrics;
import org.apache.hadoop.ozone.om.OzoneManager;
import org.apache.hadoop.ozone.om.exceptions.OMException;
import org.apache.hadoop.ozone.om.helpers.OmKeyInfo;
import org.apache.hadoop.ozone.om.response.OMClientResponse;
import org.apache.hadoop.ozone.om.response.key.OMKeyRenameResponse;
import org.apache.hadoop.ozone.protocol.proto.OzoneManagerProtocolProtos;
import org.apache.hadoop.ozone.protocol.proto.OzoneManagerProtocolProtos
    .KeyArgs;
import org.apache.hadoop.ozone.protocol.proto.OzoneManagerProtocolProtos.OMRequest;
import org.apache.hadoop.ozone.protocol.proto.OzoneManagerProtocolProtos.OMResponse;
import org.apache.hadoop.ozone.protocol.proto.OzoneManagerProtocolProtos
    .RenameKeyRequest;
import org.apache.hadoop.ozone.protocol.proto.OzoneManagerProtocolProtos
    .RenameKeyResponse;
import org.apache.hadoop.util.Time;
import org.apache.hadoop.hdds.utils.db.Table;
import org.apache.hadoop.hdds.utils.db.cache.CacheKey;
import org.apache.hadoop.hdds.utils.db.cache.CacheValue;

import static org.apache.hadoop.ozone.om.exceptions.OMException.ResultCodes.KEY_NOT_FOUND;
import static org.apache.hadoop.ozone.om.lock.OzoneManagerLock.Resource.BUCKET_LOCK;

/**
 * Handles rename key request.
 */
public class OMKeyRenameRequest extends OMKeyRequest {

  private static final Logger LOG =
      LoggerFactory.getLogger(OMKeyRenameRequest.class);

  public OMKeyRenameRequest(OMRequest omRequest) {
    super(omRequest);
  }

  @Override
  public OMRequest preExecute(OzoneManager ozoneManager) throws IOException {

    RenameKeyRequest renameKeyRequest = getOmRequest().getRenameKeyRequest();
    Preconditions.checkNotNull(renameKeyRequest);

    // Verify key name
    final boolean checkKeyNameEnabled = ozoneManager.getConfiguration()
         .getBoolean(OMConfigKeys.OZONE_OM_KEYNAME_CHARACTER_CHECK_ENABLED_KEY,
                 OMConfigKeys.OZONE_OM_KEYNAME_CHARACTER_CHECK_ENABLED_DEFAULT);
    if(checkKeyNameEnabled){
      OmUtils.validateKeyName(renameKeyRequest.getToKeyName());
    }

    // Set modification time.
    KeyArgs.Builder newKeyArgs = renameKeyRequest.getKeyArgs().toBuilder()
            .setModificationTime(Time.now());

    return getOmRequest().toBuilder()
        .setRenameKeyRequest(renameKeyRequest.toBuilder()
            .setKeyArgs(newKeyArgs)).setUserInfo(getUserInfo()).build();

  }

  @Override
  @SuppressWarnings("methodlength")
  public OMClientResponse validateAndUpdateCache(OzoneManager ozoneManager,
      long trxnLogIndex, OzoneManagerDoubleBufferHelper omDoubleBufferHelper) {

    RenameKeyRequest renameKeyRequest = getOmRequest().getRenameKeyRequest();
    OzoneManagerProtocolProtos.KeyArgs keyArgs =
        renameKeyRequest.getKeyArgs();
    Map<String, String> auditMap = buildAuditMap(keyArgs, renameKeyRequest);

    String volumeName = keyArgs.getVolumeName();
    String bucketName = keyArgs.getBucketName();
    String fromKeyName = keyArgs.getKeyName();
    String toKeyName = renameKeyRequest.getToKeyName();

    OMMetrics omMetrics = ozoneManager.getMetrics();
    omMetrics.incNumKeyRenames();

    AuditLogger auditLogger = ozoneManager.getAuditLogger();

    OMResponse.Builder omResponse = OmResponseUtil.getOMResponseBuilder(
        getOmRequest());

    OMMetadataManager omMetadataManager = ozoneManager.getMetadataManager();
    boolean acquiredLock = false;
    OMClientResponse omClientResponse = null;
    IOException exception = null;
    OmKeyInfo fromKeyValue = null;
    String toKey = null, fromKey = null;
    Result result = null;
    try {
      if (toKeyName.length() == 0 || fromKeyName.length() == 0) {
        throw new OMException("Key name is empty",
            OMException.ResultCodes.INVALID_KEY_NAME);
      }

      keyArgs = resolveBucketLink(ozoneManager, keyArgs, auditMap);
      volumeName = keyArgs.getVolumeName();
      bucketName = keyArgs.getBucketName();

      // check Acls to see if user has access to perform delete operation on
      // old key and create operation on new key
      checkKeyAcls(ozoneManager, volumeName, bucketName, fromKeyName,
          IAccessAuthorizer.ACLType.DELETE, OzoneObj.ResourceType.KEY);
      checkKeyAcls(ozoneManager, volumeName, bucketName, toKeyName,
          IAccessAuthorizer.ACLType.CREATE, OzoneObj.ResourceType.KEY);

      acquiredLock = omMetadataManager.getLock().acquireWriteLock(BUCKET_LOCK,
          volumeName, bucketName);

      // Validate bucket and volume exists or not.
      validateBucketAndVolume(omMetadataManager, volumeName, bucketName);

      // Check if toKey exists
      fromKey = omMetadataManager.getOzoneKey(volumeName, bucketName,
          fromKeyName);
      toKey = omMetadataManager.getOzoneKey(volumeName, bucketName, toKeyName);
      OmKeyInfo toKeyValue = omMetadataManager.getKeyTable().get(toKey);

      if (toKeyValue != null) {
        throw new OMException("Key already exists " + toKeyName,
              OMException.ResultCodes.KEY_ALREADY_EXISTS);
      }

      // fromKeyName should exist
      fromKeyValue = omMetadataManager.getKeyTable().get(fromKey);
      if (fromKeyValue == null) {
          // TODO: Add support for renaming open key
        throw new OMException("Key not found " + fromKey, KEY_NOT_FOUND);
      }

      fromKeyValue.setUpdateID(trxnLogIndex, ozoneManager.isRatisEnabled());

<<<<<<< HEAD
        fromKeyValue.setKeyName(toKeyName);
        //Set modification time
        fromKeyValue.setModificationTime(keyArgs.getModificationTime());
=======
      fromKeyValue.setKeyName(toKeyName);
>>>>>>> 537172ee

      //Set modification time
      fromKeyValue.setModificationTime(renameKeyArgs.getModificationTime());

      // Add to cache.
      // fromKey should be deleted, toKey should be added with newly updated
      // omKeyInfo.
      Table<String, OmKeyInfo> keyTable = omMetadataManager.getKeyTable();

      keyTable.addCacheEntry(new CacheKey<>(fromKey),
          new CacheValue<>(Optional.absent(), trxnLogIndex));

      keyTable.addCacheEntry(new CacheKey<>(toKey),
          new CacheValue<>(Optional.of(fromKeyValue), trxnLogIndex));

      omClientResponse = new OMKeyRenameResponse(omResponse
          .setRenameKeyResponse(RenameKeyResponse.newBuilder()).build(),
          fromKeyName, toKeyName, fromKeyValue);

      result = Result.SUCCESS;
    } catch (IOException ex) {
      result = Result.FAILURE;
      exception = ex;
      omClientResponse = new OMKeyRenameResponse(createErrorOMResponse(
          omResponse, exception));
    } finally {
      addResponseToDoubleBuffer(trxnLogIndex, omClientResponse,
            omDoubleBufferHelper);
      if (acquiredLock) {
        omMetadataManager.getLock().releaseWriteLock(BUCKET_LOCK, volumeName,
            bucketName);
      }
    }

    auditLog(auditLogger, buildAuditMessage(OMAction.RENAME_KEY, auditMap,
        exception, getOmRequest().getUserInfo()));

    switch (result) {
    case SUCCESS:
      LOG.debug("Rename Key is successfully completed for volume:{} bucket:{}" +
              " fromKey:{} toKey:{}. ", volumeName, bucketName, fromKeyName,
          toKeyName);
      break;
    case FAILURE:
      ozoneManager.getMetrics().incNumKeyRenameFails();
      LOG.error("Rename key failed for volume:{} bucket:{} fromKey:{} " +
              "toKey:{}. Key: {} not found.", volumeName, bucketName,
          fromKeyName, toKeyName, fromKeyName);
      break;
    default:
      LOG.error("Unrecognized Result for OMKeyRenameRequest: {}",
          renameKeyRequest);
    }
    return omClientResponse;
  }

  private Map<String, String> buildAuditMap(
      KeyArgs keyArgs, RenameKeyRequest renameKeyRequest) {
    Map<String, String> auditMap = buildKeyArgsAuditMap(keyArgs);
    auditMap.remove(OzoneConsts.KEY);
    auditMap.put(OzoneConsts.SRC_KEY, keyArgs.getKeyName());
    auditMap.put(OzoneConsts.DST_KEY, renameKeyRequest.getToKeyName());
    return auditMap;
  }
}<|MERGE_RESOLUTION|>--- conflicted
+++ resolved
@@ -168,16 +168,10 @@
 
       fromKeyValue.setUpdateID(trxnLogIndex, ozoneManager.isRatisEnabled());
 
-<<<<<<< HEAD
-        fromKeyValue.setKeyName(toKeyName);
-        //Set modification time
-        fromKeyValue.setModificationTime(keyArgs.getModificationTime());
-=======
       fromKeyValue.setKeyName(toKeyName);
->>>>>>> 537172ee
 
       //Set modification time
-      fromKeyValue.setModificationTime(renameKeyArgs.getModificationTime());
+      fromKeyValue.setModificationTime(keyArgs.getModificationTime());
 
       // Add to cache.
       // fromKey should be deleted, toKey should be added with newly updated
