--- conflicted
+++ resolved
@@ -182,23 +182,12 @@
 
             LOG.debug("Processing snapshot {} to filter relevant SST Files",
                 snapShotTableKey);
-<<<<<<< HEAD
-
-            Map<String, String> columnFamilyNameToPrefixMap =
-                getColumnFamilyToKeyPrefixMap(ozoneManager.getMetadataManager(),
-                    snapshotInfo.getVolumeName(),
-                    snapshotInfo.getBucketName());
-            // Acquire bootstrap lock before opening any snapshot.
-            try (UncheckedAutoCloseable lock = getBootstrapStateLock().acquireReadLock();
-                 UncheckedAutoCloseableSupplier<OmSnapshot> snapshotMetadataReader =
-=======
             TablePrefixInfo bucketPrefixInfo =
                 ozoneManager.getMetadataManager().getTableBucketPrefix(snapshotInfo.getVolumeName(),
                 snapshotInfo.getBucketName());
 
-            try (
+            try (UncheckedAutoCloseable lock = getBootstrapStateLock().acquireReadLock();
                 UncheckedAutoCloseableSupplier<OmSnapshot> snapshotMetadataReader =
->>>>>>> 4ae6be03
                     snapshotManager.get().getActiveSnapshot(
                         snapshotInfo.getVolumeName(),
                         snapshotInfo.getBucketName(),
@@ -207,15 +196,8 @@
               RDBStore rdbStore = (RDBStore) omSnapshot.getMetadataManager()
                   .getStore();
               RocksDatabase db = rdbStore.getDb();
-<<<<<<< HEAD
-              db.deleteFilesNotMatchingPrefix(columnFamilyNameToPrefixMap);
-
-=======
-              try (BootstrapStateHandler.Lock lock = getBootstrapStateLock()
-                  .lock()) {
-                db.deleteFilesNotMatchingPrefix(bucketPrefixInfo);
-              }
->>>>>>> 4ae6be03
+              db.deleteFilesNotMatchingPrefix(bucketPrefixInfo);
+
               markSSTFilteredFlagForSnapshot(snapshotInfo);
               snapshotLimit--;
               snapshotFilteredCount.getAndIncrement();
