--- conflicted
+++ resolved
@@ -144,22 +144,14 @@
 
           String dbName = OM_DB_NAME + snapshotInfo.getCheckpointDirName();
 
-<<<<<<< HEAD
           String snapshotCheckpointDir = omMetadataDir + OM_KEY_PREFIX +
               OM_SNAPSHOT_CHECKPOINT_DIR;
-          RDBStore rdbStore = (RDBStore) OmMetadataManagerImpl
-              .loadDB(ozoneManager.getConfiguration(),
-                  new File(snapshotCheckpointDir), dbName, true);
-          RocksDatabase db = rdbStore.getDb();
-          db.deleteFilesNotMatchingPrefix(prefixPairs, filterFunction);
-=======
           try (RDBStore rdbStore = (RDBStore) OmMetadataManagerImpl
-              .loadDB(ozoneManager.getConfiguration(), new File(snapshotDir),
+              .loadDB(ozoneManager.getConfiguration(), new File(snapshotCheckpointDir),
                   dbName, true)) {
             RocksDatabase db = rdbStore.getDb();
             db.deleteFilesNotMatchingPrefix(prefixPairs, filterFunction);
           }
->>>>>>> 0f1ba3f8
 
           // mark the snapshot as filtered by writing to the file
           String content = snapshotInfo.getSnapshotID() + "\n";
