/*
 * Licensed to the Apache Software Foundation (ASF) under one
 * or more contributor license agreements.  See the NOTICE file
 * distributed with this work for additional information
 * regarding copyright ownership.  The ASF licenses this file
 * to you under the Apache License, Version 2.0 (the
 * "License"); you may not use this file except in compliance
 *  with the License.  You may obtain a copy of the License at
 *
 *      http://www.apache.org/licenses/LICENSE-2.0
 *
 * Unless required by applicable law or agreed to in writing, software
 * distributed under the License is distributed on an "AS IS" BASIS,
 * WITHOUT WARRANTIES OR CONDITIONS OF ANY KIND, either express or implied.
 * See the License for the specific language governing permissions and
 * limitations under the License.
 *
 */
package org.apache.hadoop.ozone.om;


import com.google.common.annotations.VisibleForTesting;
import org.apache.commons.lang3.tuple.Pair;
import org.apache.hadoop.hdds.conf.OzoneConfiguration;
import org.apache.hadoop.hdds.utils.BackgroundService;
import org.apache.hadoop.hdds.utils.BackgroundTask;
import org.apache.hadoop.hdds.utils.BackgroundTaskQueue;
import org.apache.hadoop.hdds.utils.BackgroundTaskResult;
import org.apache.hadoop.hdds.utils.BooleanTriFunction;
import org.apache.hadoop.hdds.utils.db.RDBStore;
import org.apache.hadoop.hdds.utils.db.RocksDatabase;
import org.apache.hadoop.hdds.utils.db.Table;
import org.apache.hadoop.hdds.utils.db.TableIterator;
import org.apache.hadoop.ozone.lock.BootstrapStateHandler;
import org.apache.hadoop.ozone.om.exceptions.OMException;
import org.apache.hadoop.ozone.om.helpers.SnapshotInfo;
import org.apache.hadoop.ozone.om.snapshot.ReferenceCounted;
import org.apache.hadoop.ozone.om.snapshot.SnapshotCache;
import org.apache.ozone.rocksdiff.RocksDiffUtils;
import org.rocksdb.RocksDBException;
import org.slf4j.Logger;
import org.slf4j.LoggerFactory;

import java.io.IOException;
import java.util.ArrayList;
import java.util.List;
import java.util.Optional;
import java.util.concurrent.TimeUnit;
import java.util.concurrent.atomic.AtomicBoolean;
import java.util.concurrent.atomic.AtomicLong;

import static org.apache.hadoop.ozone.OzoneConsts.OM_KEY_PREFIX;
import static org.apache.hadoop.ozone.om.OMConfigKeys.SNAPSHOT_SST_DELETING_LIMIT_PER_TASK;
import static org.apache.hadoop.ozone.om.OMConfigKeys.SNAPSHOT_SST_DELETING_LIMIT_PER_TASK_DEFAULT;
import static org.apache.hadoop.ozone.om.lock.OzoneManagerLock.Resource.SNAPSHOT_LOCK;

/**
 * When snapshots are taken, an entire snapshot of the
 * OM RocksDB is captured and it will contain SST files corresponding
 * to all volumes/buckets and keys and also have data from
 * all the tables (columnFamilies) defined in the rocksdb
 * This is a background service which will cleanup and filter out
 * all the irrelevant and safe to delete sst files that don't correspond
 * to the bucket on which the snapshot was taken.
 */
public class SstFilteringService extends BackgroundService
    implements BootstrapStateHandler {

  private static final Logger LOG =
      LoggerFactory.getLogger(SstFilteringService.class);

  // Use only a single thread for SST deletion. Multiple threads would read
  // or write to same snapshots and can send deletion requests for same sst
  // multiple times.
  private static final int SST_FILTERING_CORE_POOL_SIZE = 1;

  private final OzoneManager ozoneManager;

  // Number of files to be batched in an iteration.
  private final long snapshotLimitPerTask;

  private AtomicLong snapshotFilteredCount;

  private AtomicBoolean running;

  // Note: This filter only works till snapshots are readable only.
  // In the future, if snapshots are changed to writable as well,
  // this will need to be revisited.
  static final BooleanTriFunction<String, String, String, Boolean>
      FILTER_FUNCTION =
          (first, last, prefix) -> {
            String firstBucketKey = RocksDiffUtils.constructBucketKey(first);
            String lastBucketKey = RocksDiffUtils.constructBucketKey(last);
            return RocksDiffUtils
                .isKeyWithPrefixPresent(prefix, firstBucketKey, lastBucketKey);
          };

  public SstFilteringService(long interval, TimeUnit unit, long serviceTimeout,
      OzoneManager ozoneManager, OzoneConfiguration configuration) {
    super("SstFilteringService", interval, unit, SST_FILTERING_CORE_POOL_SIZE,
        serviceTimeout);
    this.ozoneManager = ozoneManager;
    this.snapshotLimitPerTask = configuration
        .getLong(SNAPSHOT_SST_DELETING_LIMIT_PER_TASK,
            SNAPSHOT_SST_DELETING_LIMIT_PER_TASK_DEFAULT);
    snapshotFilteredCount = new AtomicLong(0);
    running = new AtomicBoolean(false);
  }

  private final BootstrapStateHandler.Lock lock =
      new BootstrapStateHandler.Lock();

  @Override
  public void start() {
    running.set(true);
    super.start();
  }

  @VisibleForTesting
  public void pause() {
    running.set(false);
  }

  @VisibleForTesting
  public void resume() {
    running.set(true);
  }


  private class SstFilteringTask implements BackgroundTask {


    /**
     * Marks the SSTFiltered flag corresponding to the snapshot.
     * @param volume Volume name of the snapshot
     * @param bucket Bucket name of the snapshot
     * @param snapshotName Snapshot name
     * @throws IOException
     */
    private void markSSTFilteredFlagForSnapshot(String volume, String bucket,
        String snapshotName) throws IOException {
      boolean acquiredSnapshotLock = ozoneManager.getMetadataManager().getLock()
              .acquireWriteLock(SNAPSHOT_LOCK, volume, bucket, snapshotName);
      if (acquiredSnapshotLock) {
        Table<String, SnapshotInfo> snapshotInfoTable =
            ozoneManager.getMetadataManager().getSnapshotInfoTable();
        try {
          // mark the snapshot as filtered by writing to the file
          String snapshotTableKey = SnapshotInfo.getTableKey(volume, bucket,
              snapshotName);
          SnapshotInfo snapshotInfo = snapshotInfoTable.get(snapshotTableKey);

          snapshotInfo.setSstFiltered(true);
          snapshotInfoTable.put(snapshotTableKey, snapshotInfo);
        } finally {
          ozoneManager.getMetadataManager().getLock()
              .releaseWriteLock(SNAPSHOT_LOCK, volume, bucket, snapshotName);
        }
      }
    }

    @Override
    public BackgroundTaskResult call() throws Exception {

      Optional<SnapshotCache> snapshotCache = Optional.ofNullable(ozoneManager)
          .map(OzoneManager::getOmSnapshotManager)
          .map(OmSnapshotManager::getSnapshotCache);
      if (!snapshotCache.isPresent()) {
        return BackgroundTaskResult.EmptyTaskResult.newResult();
      }
      Table<String, SnapshotInfo> snapshotInfoTable =
          ozoneManager.getMetadataManager().getSnapshotInfoTable();


      try (TableIterator<String, ? extends Table.KeyValue
              <String, SnapshotInfo>> iterator = snapshotInfoTable
              .iterator()) {
        iterator.seekToFirst();

        long snapshotLimit = snapshotLimitPerTask;

        while (iterator.hasNext() && snapshotLimit > 0 && running.get()) {
          Table.KeyValue<String, SnapshotInfo> keyValue = iterator.next();
          String snapShotTableKey = keyValue.getKey();
          SnapshotInfo snapshotInfo = keyValue.getValue();
<<<<<<< HEAD
          if (snapshotInfo.getSnapshotStatus()
              .equals(SnapshotInfo.SnapshotStatus.SNAPSHOT_ACTIVE)) {
            UUID snapshotId = snapshotInfo.getSnapshotId();

            File omMetadataDir =
                OMStorage.getOmDbDir(ozoneManager.getConfiguration());
            String snapshotDir =
                omMetadataDir + OM_KEY_PREFIX + OM_SNAPSHOT_DIR;
            Path filePath =
                Paths.get(snapshotDir + OM_KEY_PREFIX + FILTERED_SNAPSHOTS);

            // If entry for the snapshotID is present in this file,
            // it has already undergone filtering.
            if (Files.exists(filePath)) {
              List<String> processedSnapshotIds = Files.readAllLines(filePath);
              if (snapshotId != null && processedSnapshotIds.contains(
                  snapshotId.toString())) {
                continue;
              }
            }
=======

          if (snapshotInfo.isSstFiltered()) {
            continue;
          }
>>>>>>> b8e3c300

            LOG.debug("Processing snapshot {} to filter relevant SST Files",
                snapShotTableKey);

            List<Pair<String, String>> prefixPairs =
                constructPrefixPairs(snapshotInfo);

            try (
                ReferenceCounted<IOmMetadataReader, SnapshotCache>
                    snapshotMetadataReader = snapshotCache.get().get(
                        snapshotInfo.getTableKey())) {
              OmSnapshot omSnapshot = (OmSnapshot) snapshotMetadataReader.get();
              RDBStore rdbStore =
                  (RDBStore) omSnapshot.getMetadataManager().getStore();
              RocksDatabase db = rdbStore.getDb();
              try (
                  BootstrapStateHandler.Lock lock = getBootstrapStateLock()
                      .lock()) {
                db.deleteFilesNotMatchingPrefix(prefixPairs, FILTER_FUNCTION);
              }
            } catch (OMException ome) {
              // FILE_NOT_FOUND is obtained when the snapshot is deleted
              // In this case, invalidate the snapshot entry from the cache so
              // that on next iteration it computes and gets the updated value.
              if (ome.getResult() == OMException.ResultCodes.FILE_NOT_FOUND) {
                snapshotCache.get().invalidate(snapShotTableKey);
                throw ome;
              }
            }
<<<<<<< HEAD

            // mark the snapshot as filtered by writing to the file
            String content = snapshotInfo.getSnapshotId() + "\n";
            Files.write(filePath, content.getBytes(StandardCharsets.UTF_8),
                StandardOpenOption.CREATE, StandardOpenOption.APPEND);
            snapshotLimit--;
            snapshotFilteredCount.getAndIncrement();
          }
=======
          }
          markSSTFilteredFlagForSnapshot(snapshotInfo.getVolumeName(),
              snapshotInfo.getBucketName(), snapshotInfo.getName());
          snapshotLimit--;
          snapshotFilteredCount.getAndIncrement();
>>>>>>> b8e3c300
        }
      } catch (RocksDBException | IOException e) {
        LOG.error("Error during Snapshot sst filtering ", e);
      }

      // nothing to return here
      return BackgroundTaskResult.EmptyTaskResult.newResult();
    }

    /**
     * @param snapshotInfo
     * @return a list of pairs (tableName,keyPrefix).
     * @throws IOException
     */
    private List<Pair<String, String>> constructPrefixPairs(
        SnapshotInfo snapshotInfo) throws IOException {
      String volumeName = snapshotInfo.getVolumeName();
      String bucketName = snapshotInfo.getBucketName();

      long volumeId = ozoneManager.getMetadataManager().getVolumeId(volumeName);
      // TODO : HDDS-6984  buckets can be deleted via ofs
      //  handle deletion of bucket case.
      long bucketId =
          ozoneManager.getMetadataManager().getBucketId(volumeName, bucketName);

      String filterPrefix =
          OM_KEY_PREFIX + volumeName + OM_KEY_PREFIX + bucketName
              + OM_KEY_PREFIX;

      String filterPrefixFSO =
          OM_KEY_PREFIX + volumeId + OM_KEY_PREFIX + bucketId
              + OM_KEY_PREFIX;

      List<Pair<String, String>> prefixPairs = new ArrayList<>();
      prefixPairs
          .add(Pair.of(OmMetadataManagerImpl.KEY_TABLE, filterPrefix));
      prefixPairs.add(
          Pair.of(OmMetadataManagerImpl.DIRECTORY_TABLE, filterPrefixFSO));
      prefixPairs
          .add(Pair.of(OmMetadataManagerImpl.FILE_TABLE, filterPrefixFSO));
      return prefixPairs;
    }
  }


  @Override
  public BackgroundTaskQueue getTasks() {
    BackgroundTaskQueue queue = new BackgroundTaskQueue();
    queue.add(new SstFilteringTask());
    return queue;
  }

  public AtomicLong getSnapshotFilteredCount() {
    return snapshotFilteredCount;
  }

  @Override
  public BootstrapStateHandler.Lock getBootstrapStateLock() {
    return lock;
  }

  @Override
  public void shutdown() {
    running.set(false);
    super.shutdown();
  }
}<|MERGE_RESOLUTION|>--- conflicted
+++ resolved
@@ -32,7 +32,6 @@
 import org.apache.hadoop.hdds.utils.db.Table;
 import org.apache.hadoop.hdds.utils.db.TableIterator;
 import org.apache.hadoop.ozone.lock.BootstrapStateHandler;
-import org.apache.hadoop.ozone.om.exceptions.OMException;
 import org.apache.hadoop.ozone.om.helpers.SnapshotInfo;
 import org.apache.hadoop.ozone.om.snapshot.ReferenceCounted;
 import org.apache.hadoop.ozone.om.snapshot.SnapshotCache;
@@ -183,78 +182,36 @@
           Table.KeyValue<String, SnapshotInfo> keyValue = iterator.next();
           String snapShotTableKey = keyValue.getKey();
           SnapshotInfo snapshotInfo = keyValue.getValue();
-<<<<<<< HEAD
           if (snapshotInfo.getSnapshotStatus()
               .equals(SnapshotInfo.SnapshotStatus.SNAPSHOT_ACTIVE)) {
             UUID snapshotId = snapshotInfo.getSnapshotId();
 
-            File omMetadataDir =
-                OMStorage.getOmDbDir(ozoneManager.getConfiguration());
-            String snapshotDir =
-                omMetadataDir + OM_KEY_PREFIX + OM_SNAPSHOT_DIR;
-            Path filePath =
-                Paths.get(snapshotDir + OM_KEY_PREFIX + FILTERED_SNAPSHOTS);
-
-            // If entry for the snapshotID is present in this file,
-            // it has already undergone filtering.
-            if (Files.exists(filePath)) {
-              List<String> processedSnapshotIds = Files.readAllLines(filePath);
-              if (snapshotId != null && processedSnapshotIds.contains(
-                  snapshotId.toString())) {
-                continue;
-              }
-            }
-=======
-
           if (snapshotInfo.isSstFiltered()) {
             continue;
           }
->>>>>>> b8e3c300
-
-            LOG.debug("Processing snapshot {} to filter relevant SST Files",
-                snapShotTableKey);
-
-            List<Pair<String, String>> prefixPairs =
-                constructPrefixPairs(snapshotInfo);
-
-            try (
-                ReferenceCounted<IOmMetadataReader, SnapshotCache>
-                    snapshotMetadataReader = snapshotCache.get().get(
-                        snapshotInfo.getTableKey())) {
-              OmSnapshot omSnapshot = (OmSnapshot) snapshotMetadataReader.get();
-              RDBStore rdbStore =
-                  (RDBStore) omSnapshot.getMetadataManager().getStore();
-              RocksDatabase db = rdbStore.getDb();
-              try (
-                  BootstrapStateHandler.Lock lock = getBootstrapStateLock()
-                      .lock()) {
-                db.deleteFilesNotMatchingPrefix(prefixPairs, FILTER_FUNCTION);
-              }
-            } catch (OMException ome) {
-              // FILE_NOT_FOUND is obtained when the snapshot is deleted
-              // In this case, invalidate the snapshot entry from the cache so
-              // that on next iteration it computes and gets the updated value.
-              if (ome.getResult() == OMException.ResultCodes.FILE_NOT_FOUND) {
-                snapshotCache.get().invalidate(snapShotTableKey);
-                throw ome;
-              }
+
+          LOG.debug("Processing snapshot {} to filter relevant SST Files",
+              snapShotTableKey);
+
+          List<Pair<String, String>> prefixPairs = constructPrefixPairs(snapshotInfo);
+
+          try (ReferenceCounted<IOmMetadataReader, SnapshotCache>
+                   snapshotMetadataReader = snapshotCache.get()
+              .get(snapshotInfo.getTableKey())) {
+            OmSnapshot omSnapshot = (OmSnapshot) snapshotMetadataReader.get();
+            RDBStore rdbStore = (RDBStore) omSnapshot.getMetadataManager()
+                .getStore();
+            RocksDatabase db = rdbStore.getDb();
+            try (BootstrapStateHandler.Lock lock =
+                getBootstrapStateLock().lock()) {
+              db.deleteFilesNotMatchingPrefix(prefixPairs, FILTER_FUNCTION);
             }
-<<<<<<< HEAD
-
-            // mark the snapshot as filtered by writing to the file
-            String content = snapshotInfo.getSnapshotId() + "\n";
-            Files.write(filePath, content.getBytes(StandardCharsets.UTF_8),
-                StandardOpenOption.CREATE, StandardOpenOption.APPEND);
+          }
+          markSSTFilteredFlagForSnapshot(snapshotInfo.getVolumeName(),
+              snapshotInfo.getBucketName(), snapshotInfo.getName());
             snapshotLimit--;
             snapshotFilteredCount.getAndIncrement();
           }
-=======
-          }
-          markSSTFilteredFlagForSnapshot(snapshotInfo.getVolumeName(),
-              snapshotInfo.getBucketName(), snapshotInfo.getName());
-          snapshotLimit--;
-          snapshotFilteredCount.getAndIncrement();
->>>>>>> b8e3c300
         }
       } catch (RocksDBException | IOException e) {
         LOG.error("Error during Snapshot sst filtering ", e);
