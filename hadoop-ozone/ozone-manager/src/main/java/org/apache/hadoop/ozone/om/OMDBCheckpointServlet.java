/**
 * Licensed to the Apache Software Foundation (ASF) under one
 * or more contributor license agreements.  See the NOTICE file
 * distributed with this work for additional information
 * regarding copyright ownership.  The ASF licenses this file
 * to you under the Apache License, Version 2.0 (the
 * "License"); you may not use this file except in compliance
 * with the License.  You may obtain a copy of the License at
 * <p>
 * http://www.apache.org/licenses/LICENSE-2.0
 * <p>
 * Unless required by applicable law or agreed to in writing, software
 * distributed under the License is distributed on an "AS IS" BASIS,
 * WITHOUT WARRANTIES OR CONDITIONS OF ANY KIND, either express or implied.
 * See the License for the specific language governing permissions and
 * limitations under the License.
 */

package org.apache.hadoop.ozone.om;

import javax.servlet.ServletException;
<<<<<<< HEAD
=======
import javax.servlet.http.HttpServlet;
import javax.servlet.http.HttpServletRequest;
import javax.servlet.http.HttpServletResponse;
import java.io.File;
import java.io.FileInputStream;
import java.io.IOException;
import java.io.OutputStream;
import java.nio.file.Files;
import java.nio.file.Path;
import java.time.Duration;
import java.time.Instant;
import java.util.Collection;
import java.util.stream.Collectors;
import java.util.stream.Stream;
>>>>>>> 98aa0bdb

import org.apache.hadoop.hdds.utils.DBCheckpointServlet;
import org.apache.hadoop.ozone.OzoneConsts;

<<<<<<< HEAD
=======
import org.apache.commons.compress.archivers.ArchiveEntry;
import org.apache.commons.compress.archivers.ArchiveOutputStream;
import org.apache.commons.compress.archivers.tar.TarArchiveOutputStream;
import org.apache.commons.compress.compressors.CompressorException;
import org.apache.commons.compress.compressors.CompressorOutputStream;
import org.apache.commons.compress.compressors.CompressorStreamFactory;
import org.apache.commons.compress.utils.IOUtils;
import org.apache.commons.lang3.StringUtils;

import static org.apache.hadoop.ozone.OzoneConfigKeys.OZONE_ADMINISTRATORS_WILDCARD;
import static org.apache.hadoop.ozone.OzoneConsts.OZONE_DB_CHECKPOINT_REQUEST_FLUSH;

>>>>>>> 98aa0bdb
import org.slf4j.Logger;
import org.slf4j.LoggerFactory;

/**
 * Provides the current checkpoint Snapshot of the OM DB. (tar.gz)
 *
 * When Ozone ACL is enabled (`ozone.acl.enabled`=`true`), only users/principals
 * configured in `ozone.administrator` (along with the user that starts OM,
 * which automatically becomes an Ozone administrator but not necessarily in
 * the config) are allowed to access this endpoint.
 *
 * If Kerberos is enabled, the principal should be appended to
 * `ozone.administrator`, e.g. `scm/scm@EXAMPLE.COM`
 * If Kerberos is not enabled, simply append the login user name to
 * `ozone.administrator`, e.g. `scm`
 */
public class OMDBCheckpointServlet extends DBCheckpointServlet {

  private static final Logger LOG =
      LoggerFactory.getLogger(OMDBCheckpointServlet.class);
  private static final long serialVersionUID = 1L;

  private transient OzoneManager om;

  @Override
  public void init() throws ServletException {

    om = (OzoneManager) getServletContext()
        .getAttribute(OzoneConsts.OM_CONTEXT_ATTRIBUTE);

    if (om == null) {
      LOG.error("Unable to initialize OMDBCheckpointServlet. OM is null");
      return;
    }

<<<<<<< HEAD
    initialize(om.getMetadataManager().getStore(),
        om.getMetrics().getDBCheckpointMetrics());
=======
    omDbStore = om.getMetadataManager().getStore();
    omMetrics = om.getMetrics();

    OzoneConfiguration configuration = om.getConfiguration();
    long transferBandwidth = configuration.getLongBytes(
        OMConfigKeys.OZONE_DB_CHECKPOINT_TRANSFER_RATE_KEY,
        OMConfigKeys.OZONE_DB_CHECKPOINT_TRANSFER_RATE_DEFAULT);

    if (transferBandwidth > 0) {
      throttler = new DataTransferThrottler(transferBandwidth);
    }
  }

  private boolean hasPermission(String username) {
    // Check ACL for dbCheckpoint only when global Ozone ACL is enabled
    if (om.getAclsEnabled()) {
      // Only Ozone admins are allowed
      try {
        Collection<String> admins = om.getOzoneAdmins(om.getConfiguration());
        if (admins.contains(OZONE_ADMINISTRATORS_WILDCARD) ||
            admins.contains(username)) {
          return true;
        }
      } catch (IOException e) {
        LOG.warn("Error checking permission: {}", e.getMessage());
      }
      return false;
    } else {
      return true;
    }
  }

  /**
   * Process a GET request for the Ozone Manager DB checkpoint snapshot.
   *
   * @param request  The servlet request we are processing
   * @param response The servlet response we are creating
   */
  @Override
  public void doGet(HttpServletRequest request, HttpServletResponse response) {

    LOG.info("Received request to obtain OM DB checkpoint snapshot");
    if (omDbStore == null) {
      LOG.error(
          "Unable to process metadata snapshot request. DB Store is null");
      response.setStatus(HttpServletResponse.SC_INTERNAL_SERVER_ERROR);
      return;
    }

    // Check ACL for dbCheckpoint only when global Ozone ACL is enable
    if (om.getAclsEnabled()) {
      final java.security.Principal userPrincipal = request.getUserPrincipal();
      if (userPrincipal == null) {
        final String remoteUser = request.getRemoteUser();
        LOG.error("Permission denied: Unauthorized access to /dbCheckpoint,"
            + " no user principal found. Current login user is {}.",
            remoteUser != null ? "'" + remoteUser + "'" : "UNKNOWN");
        response.setStatus(HttpServletResponse.SC_FORBIDDEN);
        return;
      } else {
        final String userPrincipalName = userPrincipal.getName();
        if (!hasPermission(userPrincipalName)) {
          LOG.error("Permission denied: User principal '{}' does not have"
              + " access to /dbCheckpoint.\nThis can happen when Ozone Manager"
              + " is started with a different user.\nPlease append '{}' to OM"
              + " 'ozone.administrators' config and restart OM to grant current"
              + " user access to this endpoint.",
              userPrincipalName, userPrincipalName);
          response.setStatus(HttpServletResponse.SC_FORBIDDEN);
          return;
        }
        LOG.debug("Granted user principal '{}' access to /dbCheckpoint.",
            userPrincipalName);
      }
    }

    DBCheckpoint checkpoint = null;
    try {

      boolean flush = false;
      String flushParam =
          request.getParameter(OZONE_DB_CHECKPOINT_REQUEST_FLUSH);
      if (StringUtils.isNotEmpty(flushParam)) {
        flush = Boolean.valueOf(flushParam);
      }

      checkpoint = omDbStore.getCheckpoint(flush);
      if (checkpoint == null || checkpoint.getCheckpointLocation() == null) {
        LOG.error("Unable to process metadata snapshot request. " +
            "Checkpoint request returned null.");
        response.setStatus(HttpServletResponse.SC_INTERNAL_SERVER_ERROR);
        return;
      }
      omMetrics.setLastCheckpointCreationTimeTaken(
          checkpoint.checkpointCreationTimeTaken());

      Path file = checkpoint.getCheckpointLocation().getFileName();
      if (file == null) {
        return;
      }
      response.setContentType("application/x-tgz");
      response.setHeader("Content-Disposition",
          "attachment; filename=\"" +
               file.toString() + ".tgz\"");

      Instant start = Instant.now();
      writeOmDBCheckpointToStream(checkpoint,
          response.getOutputStream());
      Instant end = Instant.now();

      long duration = Duration.between(start, end).toMillis();
      LOG.info("Time taken to write the checkpoint to response output " +
          "stream: {} milliseconds", duration);
      omMetrics.setLastCheckpointStreamingTimeTaken(duration);
      omMetrics.incNumCheckpoints();
    } catch (Exception e) {
      LOG.error(
          "Unable to process metadata snapshot request. ", e);
      response.setStatus(HttpServletResponse.SC_INTERNAL_SERVER_ERROR);
      omMetrics.incNumCheckpointFails();
    } finally {
      if (checkpoint != null) {
        try {
          checkpoint.cleanupCheckpoint();
        } catch (IOException e) {
          LOG.error("Error trying to clean checkpoint at {} .",
              checkpoint.getCheckpointLocation().toString());
        }
      }
    }
  }

  /**
   * Write OM DB Checkpoint to an output stream as a compressed file (tgz).
   *
   * @param checkpoint  checkpoint file
   * @param destination desination output stream.
   * @throws IOException
   */
  public static void writeOmDBCheckpointToStream(DBCheckpoint checkpoint,
      OutputStream destination)
      throws IOException {

    try (CompressorOutputStream gzippedOut = new CompressorStreamFactory()
        .createCompressorOutputStream(CompressorStreamFactory.GZIP,
            destination)) {

      try (ArchiveOutputStream archiveOutputStream =
          new TarArchiveOutputStream(gzippedOut)) {

        Path checkpointPath = checkpoint.getCheckpointLocation();
        try (Stream<Path> files = Files.list(checkpointPath)) {
          for (Path path : files.collect(Collectors.toList())) {
            if (path != null) {
              Path fileName = path.getFileName();
              if (fileName != null) {
                includeFile(path.toFile(), fileName.toString(),
                    archiveOutputStream);
              }
            }
          }
        }
      }
    } catch (CompressorException e) {
      throw new IOException(
          "Can't compress the checkpoint: " +
              checkpoint.getCheckpointLocation(), e);
    }
  }

  private static void includeFile(File file, String entryName,
      ArchiveOutputStream archiveOutputStream)
      throws IOException {
    ArchiveEntry archiveEntry =
        archiveOutputStream.createArchiveEntry(file, entryName);
    archiveOutputStream.putArchiveEntry(archiveEntry);
    try (FileInputStream fis = new FileInputStream(file)) {
      IOUtils.copy(fis, archiveOutputStream);
    }
    archiveOutputStream.closeArchiveEntry();
>>>>>>> 98aa0bdb
  }
}<|MERGE_RESOLUTION|>--- conflicted
+++ resolved
@@ -19,44 +19,14 @@
 package org.apache.hadoop.ozone.om;
 
 import javax.servlet.ServletException;
-<<<<<<< HEAD
-=======
-import javax.servlet.http.HttpServlet;
-import javax.servlet.http.HttpServletRequest;
-import javax.servlet.http.HttpServletResponse;
-import java.io.File;
-import java.io.FileInputStream;
-import java.io.IOException;
-import java.io.OutputStream;
-import java.nio.file.Files;
-import java.nio.file.Path;
-import java.time.Duration;
-import java.time.Instant;
-import java.util.Collection;
-import java.util.stream.Collectors;
-import java.util.stream.Stream;
->>>>>>> 98aa0bdb
 
 import org.apache.hadoop.hdds.utils.DBCheckpointServlet;
 import org.apache.hadoop.ozone.OzoneConsts;
 
-<<<<<<< HEAD
-=======
-import org.apache.commons.compress.archivers.ArchiveEntry;
-import org.apache.commons.compress.archivers.ArchiveOutputStream;
-import org.apache.commons.compress.archivers.tar.TarArchiveOutputStream;
-import org.apache.commons.compress.compressors.CompressorException;
-import org.apache.commons.compress.compressors.CompressorOutputStream;
-import org.apache.commons.compress.compressors.CompressorStreamFactory;
-import org.apache.commons.compress.utils.IOUtils;
-import org.apache.commons.lang3.StringUtils;
-
-import static org.apache.hadoop.ozone.OzoneConfigKeys.OZONE_ADMINISTRATORS_WILDCARD;
-import static org.apache.hadoop.ozone.OzoneConsts.OZONE_DB_CHECKPOINT_REQUEST_FLUSH;
-
->>>>>>> 98aa0bdb
 import org.slf4j.Logger;
 import org.slf4j.LoggerFactory;
+
+import java.io.IOException;
 
 /**
  * Provides the current checkpoint Snapshot of the OM DB. (tar.gz)
@@ -77,12 +47,10 @@
       LoggerFactory.getLogger(OMDBCheckpointServlet.class);
   private static final long serialVersionUID = 1L;
 
-  private transient OzoneManager om;
-
   @Override
   public void init() throws ServletException {
 
-    om = (OzoneManager) getServletContext()
+    OzoneManager om = (OzoneManager) getServletContext()
         .getAttribute(OzoneConsts.OM_CONTEXT_ATTRIBUTE);
 
     if (om == null) {
@@ -90,190 +58,13 @@
       return;
     }
 
-<<<<<<< HEAD
-    initialize(om.getMetadataManager().getStore(),
-        om.getMetrics().getDBCheckpointMetrics());
-=======
-    omDbStore = om.getMetadataManager().getStore();
-    omMetrics = om.getMetrics();
-
-    OzoneConfiguration configuration = om.getConfiguration();
-    long transferBandwidth = configuration.getLongBytes(
-        OMConfigKeys.OZONE_DB_CHECKPOINT_TRANSFER_RATE_KEY,
-        OMConfigKeys.OZONE_DB_CHECKPOINT_TRANSFER_RATE_DEFAULT);
-
-    if (transferBandwidth > 0) {
-      throttler = new DataTransferThrottler(transferBandwidth);
+    try {
+      initialize(om.getMetadataManager().getStore(),
+          om.getMetrics().getDBCheckpointMetrics(),
+          om.getAclsEnabled(),
+          om.getOzoneAdmins(om.getConfiguration()));
+    } catch (IOException e) {
+      LOG.error("Error in getOzoneAdmins: {}", e.getMessage());
     }
   }
-
-  private boolean hasPermission(String username) {
-    // Check ACL for dbCheckpoint only when global Ozone ACL is enabled
-    if (om.getAclsEnabled()) {
-      // Only Ozone admins are allowed
-      try {
-        Collection<String> admins = om.getOzoneAdmins(om.getConfiguration());
-        if (admins.contains(OZONE_ADMINISTRATORS_WILDCARD) ||
-            admins.contains(username)) {
-          return true;
-        }
-      } catch (IOException e) {
-        LOG.warn("Error checking permission: {}", e.getMessage());
-      }
-      return false;
-    } else {
-      return true;
-    }
-  }
-
-  /**
-   * Process a GET request for the Ozone Manager DB checkpoint snapshot.
-   *
-   * @param request  The servlet request we are processing
-   * @param response The servlet response we are creating
-   */
-  @Override
-  public void doGet(HttpServletRequest request, HttpServletResponse response) {
-
-    LOG.info("Received request to obtain OM DB checkpoint snapshot");
-    if (omDbStore == null) {
-      LOG.error(
-          "Unable to process metadata snapshot request. DB Store is null");
-      response.setStatus(HttpServletResponse.SC_INTERNAL_SERVER_ERROR);
-      return;
-    }
-
-    // Check ACL for dbCheckpoint only when global Ozone ACL is enable
-    if (om.getAclsEnabled()) {
-      final java.security.Principal userPrincipal = request.getUserPrincipal();
-      if (userPrincipal == null) {
-        final String remoteUser = request.getRemoteUser();
-        LOG.error("Permission denied: Unauthorized access to /dbCheckpoint,"
-            + " no user principal found. Current login user is {}.",
-            remoteUser != null ? "'" + remoteUser + "'" : "UNKNOWN");
-        response.setStatus(HttpServletResponse.SC_FORBIDDEN);
-        return;
-      } else {
-        final String userPrincipalName = userPrincipal.getName();
-        if (!hasPermission(userPrincipalName)) {
-          LOG.error("Permission denied: User principal '{}' does not have"
-              + " access to /dbCheckpoint.\nThis can happen when Ozone Manager"
-              + " is started with a different user.\nPlease append '{}' to OM"
-              + " 'ozone.administrators' config and restart OM to grant current"
-              + " user access to this endpoint.",
-              userPrincipalName, userPrincipalName);
-          response.setStatus(HttpServletResponse.SC_FORBIDDEN);
-          return;
-        }
-        LOG.debug("Granted user principal '{}' access to /dbCheckpoint.",
-            userPrincipalName);
-      }
-    }
-
-    DBCheckpoint checkpoint = null;
-    try {
-
-      boolean flush = false;
-      String flushParam =
-          request.getParameter(OZONE_DB_CHECKPOINT_REQUEST_FLUSH);
-      if (StringUtils.isNotEmpty(flushParam)) {
-        flush = Boolean.valueOf(flushParam);
-      }
-
-      checkpoint = omDbStore.getCheckpoint(flush);
-      if (checkpoint == null || checkpoint.getCheckpointLocation() == null) {
-        LOG.error("Unable to process metadata snapshot request. " +
-            "Checkpoint request returned null.");
-        response.setStatus(HttpServletResponse.SC_INTERNAL_SERVER_ERROR);
-        return;
-      }
-      omMetrics.setLastCheckpointCreationTimeTaken(
-          checkpoint.checkpointCreationTimeTaken());
-
-      Path file = checkpoint.getCheckpointLocation().getFileName();
-      if (file == null) {
-        return;
-      }
-      response.setContentType("application/x-tgz");
-      response.setHeader("Content-Disposition",
-          "attachment; filename=\"" +
-               file.toString() + ".tgz\"");
-
-      Instant start = Instant.now();
-      writeOmDBCheckpointToStream(checkpoint,
-          response.getOutputStream());
-      Instant end = Instant.now();
-
-      long duration = Duration.between(start, end).toMillis();
-      LOG.info("Time taken to write the checkpoint to response output " +
-          "stream: {} milliseconds", duration);
-      omMetrics.setLastCheckpointStreamingTimeTaken(duration);
-      omMetrics.incNumCheckpoints();
-    } catch (Exception e) {
-      LOG.error(
-          "Unable to process metadata snapshot request. ", e);
-      response.setStatus(HttpServletResponse.SC_INTERNAL_SERVER_ERROR);
-      omMetrics.incNumCheckpointFails();
-    } finally {
-      if (checkpoint != null) {
-        try {
-          checkpoint.cleanupCheckpoint();
-        } catch (IOException e) {
-          LOG.error("Error trying to clean checkpoint at {} .",
-              checkpoint.getCheckpointLocation().toString());
-        }
-      }
-    }
-  }
-
-  /**
-   * Write OM DB Checkpoint to an output stream as a compressed file (tgz).
-   *
-   * @param checkpoint  checkpoint file
-   * @param destination desination output stream.
-   * @throws IOException
-   */
-  public static void writeOmDBCheckpointToStream(DBCheckpoint checkpoint,
-      OutputStream destination)
-      throws IOException {
-
-    try (CompressorOutputStream gzippedOut = new CompressorStreamFactory()
-        .createCompressorOutputStream(CompressorStreamFactory.GZIP,
-            destination)) {
-
-      try (ArchiveOutputStream archiveOutputStream =
-          new TarArchiveOutputStream(gzippedOut)) {
-
-        Path checkpointPath = checkpoint.getCheckpointLocation();
-        try (Stream<Path> files = Files.list(checkpointPath)) {
-          for (Path path : files.collect(Collectors.toList())) {
-            if (path != null) {
-              Path fileName = path.getFileName();
-              if (fileName != null) {
-                includeFile(path.toFile(), fileName.toString(),
-                    archiveOutputStream);
-              }
-            }
-          }
-        }
-      }
-    } catch (CompressorException e) {
-      throw new IOException(
-          "Can't compress the checkpoint: " +
-              checkpoint.getCheckpointLocation(), e);
-    }
-  }
-
-  private static void includeFile(File file, String entryName,
-      ArchiveOutputStream archiveOutputStream)
-      throws IOException {
-    ArchiveEntry archiveEntry =
-        archiveOutputStream.createArchiveEntry(file, entryName);
-    archiveOutputStream.putArchiveEntry(archiveEntry);
-    try (FileInputStream fis = new FileInputStream(file)) {
-      IOUtils.copy(fis, archiveOutputStream);
-    }
-    archiveOutputStream.closeArchiveEntry();
->>>>>>> 98aa0bdb
-  }
 }