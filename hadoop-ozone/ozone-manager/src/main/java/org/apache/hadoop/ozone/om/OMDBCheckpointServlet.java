/**
 * Licensed to the Apache Software Foundation (ASF) under one
 * or more contributor license agreements.  See the NOTICE file
 * distributed with this work for additional information
 * regarding copyright ownership.  The ASF licenses this file
 * to you under the Apache License, Version 2.0 (the
 * "License"); you may not use this file except in compliance
 * with the License.  You may obtain a copy of the License at
 * <p>
 * http://www.apache.org/licenses/LICENSE-2.0
 * <p>
 * Unless required by applicable law or agreed to in writing, software
 * distributed under the License is distributed on an "AS IS" BASIS,
 * WITHOUT WARRANTIES OR CONDITIONS OF ANY KIND, either express or implied.
 * See the License for the specific language governing permissions and
 * limitations under the License.
 */

package org.apache.hadoop.ozone.om;

import javax.servlet.ServletException;

import org.apache.hadoop.hdds.conf.OzoneConfiguration;
import org.apache.hadoop.hdds.recon.ReconConfig;
import org.apache.hadoop.hdds.utils.DBCheckpointServlet;
import org.apache.hadoop.ozone.OzoneConsts;

import org.apache.hadoop.security.UserGroupInformation;
import org.slf4j.Logger;
import org.slf4j.LoggerFactory;

<<<<<<< HEAD
=======
import java.io.IOException;
import java.util.Collection;

>>>>>>> 91993c17
/**
 * Provides the current checkpoint Snapshot of the OM DB. (tar.gz)
 *
 * When Ozone ACL is enabled (`ozone.acl.enabled`=`true`), only users/principals
 * configured in `ozone.administrator` (along with the user that starts OM,
 * which automatically becomes an Ozone administrator but not necessarily in
 * the config) are allowed to access this endpoint.
 *
 * If Kerberos is enabled, the principal should be appended to
 * `ozone.administrator`, e.g. `scm/scm@EXAMPLE.COM`
 * If Kerberos is not enabled, simply append the login user name to
 * `ozone.administrator`, e.g. `scm`
 */
public class OMDBCheckpointServlet extends DBCheckpointServlet {

  private static final Logger LOG =
      LoggerFactory.getLogger(OMDBCheckpointServlet.class);
  private static final long serialVersionUID = 1L;

  @Override
  public void init() throws ServletException {

    OzoneManager om = (OzoneManager) getServletContext()
        .getAttribute(OzoneConsts.OM_CONTEXT_ATTRIBUTE);

    if (om == null) {
      LOG.error("Unable to initialize OMDBCheckpointServlet. OM is null");
      return;
    }

<<<<<<< HEAD
    initialize(om.getMetadataManager().getStore(),
        om.getMetrics().getDBCheckpointMetrics(),
        om.getAclsEnabled(),
        om.getOmAdminUsernames());
=======
    try {
      OzoneConfiguration conf = om.getConfiguration();
      // Only Ozone Admins and Recon are allowed
      Collection<String> allowedUsers = om.getOzoneAdmins(conf);
      ReconConfig reconConfig = conf.getObject(ReconConfig.class);
      String reconPrincipal = reconConfig.getKerberosPrincipal();
      if (!reconPrincipal.isEmpty()) {
        UserGroupInformation ugi =
            UserGroupInformation.createRemoteUser(reconPrincipal);
        allowedUsers.add(ugi.getShortUserName());
      }

      initialize(om.getMetadataManager().getStore(),
          om.getMetrics().getDBCheckpointMetrics(),
          om.getAclsEnabled(),
          allowedUsers,
          om.isSpnegoEnabled());
    } catch (IOException e) {
      LOG.error("Error in getOzoneAdmins: {}", e.getMessage());
    }
>>>>>>> 91993c17
  }
}<|MERGE_RESOLUTION|>--- conflicted
+++ resolved
@@ -29,12 +29,8 @@
 import org.slf4j.Logger;
 import org.slf4j.LoggerFactory;
 
-<<<<<<< HEAD
-=======
-import java.io.IOException;
 import java.util.Collection;
 
->>>>>>> 91993c17
 /**
  * Provides the current checkpoint Snapshot of the OM DB. (tar.gz)
  *
@@ -65,32 +61,21 @@
       return;
     }
 
-<<<<<<< HEAD
+    OzoneConfiguration conf = om.getConfiguration();
+    // Only Ozone Admins and Recon are allowed
+    Collection<String> allowedUsers = om.getOmAdminUsernames();
+    ReconConfig reconConfig = conf.getObject(ReconConfig.class);
+    String reconPrincipal = reconConfig.getKerberosPrincipal();
+    if (!reconPrincipal.isEmpty()) {
+      UserGroupInformation ugi =
+          UserGroupInformation.createRemoteUser(reconPrincipal);
+      allowedUsers.add(ugi.getShortUserName());
+    }
+
     initialize(om.getMetadataManager().getStore(),
         om.getMetrics().getDBCheckpointMetrics(),
         om.getAclsEnabled(),
-        om.getOmAdminUsernames());
-=======
-    try {
-      OzoneConfiguration conf = om.getConfiguration();
-      // Only Ozone Admins and Recon are allowed
-      Collection<String> allowedUsers = om.getOzoneAdmins(conf);
-      ReconConfig reconConfig = conf.getObject(ReconConfig.class);
-      String reconPrincipal = reconConfig.getKerberosPrincipal();
-      if (!reconPrincipal.isEmpty()) {
-        UserGroupInformation ugi =
-            UserGroupInformation.createRemoteUser(reconPrincipal);
-        allowedUsers.add(ugi.getShortUserName());
-      }
-
-      initialize(om.getMetadataManager().getStore(),
-          om.getMetrics().getDBCheckpointMetrics(),
-          om.getAclsEnabled(),
-          allowedUsers,
-          om.isSpnegoEnabled());
-    } catch (IOException e) {
-      LOG.error("Error in getOzoneAdmins: {}", e.getMessage());
-    }
->>>>>>> 91993c17
+        allowedUsers,
+        om.isSpnegoEnabled());
   }
 }