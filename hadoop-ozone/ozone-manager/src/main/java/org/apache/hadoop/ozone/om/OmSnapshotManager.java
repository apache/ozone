--- conflicted
+++ resolved
@@ -274,16 +274,12 @@
     };
 
     // Init snapshot cache
-<<<<<<< HEAD
     long cacheCleanupServiceInterval = ozoneManager.getConfiguration()
         .getTimeDuration(OZONE_OM_SNAPSHOT_CACHE_CLEANUP_SERVICE_RUN_INTERVAL,
             OZONE_OM_SNAPSHOT_CACHE_CLEANUP_SERVICE_RUN_INTERVAL_DEFAULT,
             TimeUnit.MILLISECONDS);
-    this.snapshotCache = new SnapshotCache(loader, softCacheSize,
+    this.snapshotCache = new SnapshotCache(loader, softCacheSize, ozoneManager.getMetrics(),
         cacheCleanupServiceInterval);
-=======
-    this.snapshotCache = new SnapshotCache(loader, softCacheSize, ozoneManager.getMetrics());
->>>>>>> 4aee5624
 
     this.snapshotDiffManager = new SnapshotDiffManager(snapshotDiffDb, differ,
         ozoneManager, snapDiffJobCf, snapDiffReportCf,
