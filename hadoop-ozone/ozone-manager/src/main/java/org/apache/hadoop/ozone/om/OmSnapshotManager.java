/*
 * Licensed to the Apache Software Foundation (ASF) under one or more
 * contributor license agreements. See the NOTICE file distributed with
 * this work for additional information regarding copyright ownership.
 * The ASF licenses this file to You under the Apache License, Version 2.0
 * (the "License"); you may not use this file except in compliance with
 * the License. You may obtain a copy of the License at
 *
 *      http://www.apache.org/licenses/LICENSE-2.0
 *
 * Unless required by applicable law or agreed to in writing, software
 * distributed under the License is distributed on an "AS IS" BASIS,
 * WITHOUT WARRANTIES OR CONDITIONS OF ANY KIND, either express or implied.
 * See the License for the specific language governing permissions and
 * limitations under the License.
 */

package org.apache.hadoop.ozone.om;

import static org.apache.commons.lang3.StringUtils.isBlank;
import static org.apache.hadoop.hdds.utils.db.DBStoreBuilder.DEFAULT_COLUMN_FAMILY_NAME;
import static org.apache.hadoop.ozone.OzoneConsts.OM_DB_NAME;
import static org.apache.hadoop.ozone.OzoneConsts.OM_KEY_PREFIX;
import static org.apache.hadoop.ozone.OzoneConsts.OM_SNAPSHOT_CHECKPOINT_DIR;
import static org.apache.hadoop.ozone.OzoneConsts.OM_SNAPSHOT_DIFF_DB_NAME;
import static org.apache.hadoop.ozone.OzoneConsts.OM_SNAPSHOT_INDICATOR;
import static org.apache.hadoop.ozone.OzoneConsts.OM_SNAPSHOT_SEPARATOR;
import static org.apache.hadoop.ozone.om.OMConfigKeys.OZONE_OM_FS_SNAPSHOT_MAX_LIMIT;
import static org.apache.hadoop.ozone.om.OMConfigKeys.OZONE_OM_FS_SNAPSHOT_MAX_LIMIT_DEFAULT;
import static org.apache.hadoop.ozone.om.OMConfigKeys.OZONE_OM_SNAPSHOT_CACHE_CLEANUP_SERVICE_RUN_INTERVAL;
import static org.apache.hadoop.ozone.om.OMConfigKeys.OZONE_OM_SNAPSHOT_CACHE_CLEANUP_SERVICE_RUN_INTERVAL_DEFAULT;
import static org.apache.hadoop.ozone.om.OMConfigKeys.OZONE_OM_SNAPSHOT_CACHE_MAX_SIZE;
import static org.apache.hadoop.ozone.om.OMConfigKeys.OZONE_OM_SNAPSHOT_CACHE_MAX_SIZE_DEFAULT;
import static org.apache.hadoop.ozone.om.OMConfigKeys.OZONE_OM_SNAPSHOT_COMPACT_NON_SNAPSHOT_DIFF_TABLES;
import static org.apache.hadoop.ozone.om.OMConfigKeys.OZONE_OM_SNAPSHOT_COMPACT_NON_SNAPSHOT_DIFF_TABLES_DEFAULT;
import static org.apache.hadoop.ozone.om.OMConfigKeys.OZONE_OM_SNAPSHOT_DB_MAX_OPEN_FILES;
import static org.apache.hadoop.ozone.om.OMConfigKeys.OZONE_OM_SNAPSHOT_DB_MAX_OPEN_FILES_DEFAULT;
import static org.apache.hadoop.ozone.om.OMConfigKeys.OZONE_OM_SNAPSHOT_DIFF_CLEANUP_SERVICE_RUN_INTERVAL;
import static org.apache.hadoop.ozone.om.OMConfigKeys.OZONE_OM_SNAPSHOT_DIFF_CLEANUP_SERVICE_RUN_INTERVAL_DEFAULT;
import static org.apache.hadoop.ozone.om.OMConfigKeys.OZONE_OM_SNAPSHOT_DIFF_CLEANUP_SERVICE_TIMEOUT;
import static org.apache.hadoop.ozone.om.OMConfigKeys.OZONE_OM_SNAPSHOT_DIFF_CLEANUP_SERVICE_TIMEOUT_DEFAULT;
import static org.apache.hadoop.ozone.om.OMConfigKeys.OZONE_OM_SNAPSHOT_DIFF_DB_DIR;
import static org.apache.hadoop.ozone.om.OMConfigKeys.OZONE_OM_SNAPSHOT_DIFF_REPORT_MAX_PAGE_SIZE;
import static org.apache.hadoop.ozone.om.OMConfigKeys.OZONE_OM_SNAPSHOT_DIFF_REPORT_MAX_PAGE_SIZE_DEFAULT;
import static org.apache.hadoop.ozone.om.exceptions.OMException.ResultCodes.FILE_NOT_FOUND;
import static org.apache.hadoop.ozone.om.exceptions.OMException.ResultCodes.INVALID_KEY_NAME;
import static org.apache.hadoop.ozone.om.snapshot.SnapshotDiffManager.getSnapshotRootPath;
import static org.apache.hadoop.ozone.om.snapshot.SnapshotUtils.checkSnapshotActive;
import static org.apache.hadoop.ozone.om.snapshot.SnapshotUtils.dropColumnFamilyHandle;
import static org.apache.hadoop.ozone.snapshot.SnapshotDiffResponse.JobStatus.DONE;

import com.google.common.annotations.VisibleForTesting;
import com.google.common.base.Preconditions;
import com.google.common.cache.CacheLoader;
import com.google.common.cache.RemovalListener;
import jakarta.annotation.Nonnull;
import java.io.File;
import java.io.IOException;
import java.nio.file.Files;
import java.nio.file.Path;
import java.nio.file.Paths;
import java.util.ArrayList;
import java.util.Arrays;
import java.util.Collections;
import java.util.HashSet;
import java.util.List;
import java.util.Objects;
import java.util.Set;
import java.util.UUID;
import java.util.concurrent.TimeUnit;
import java.util.concurrent.atomic.AtomicInteger;
import java.util.concurrent.atomic.AtomicReference;
import java.util.stream.Collectors;
import org.apache.commons.lang3.tuple.Pair;
import org.apache.hadoop.hdds.StringUtils;
import org.apache.hadoop.hdds.conf.OzoneConfiguration;
import org.apache.hadoop.hdds.server.ServerUtils;
import org.apache.hadoop.hdds.utils.TransactionInfo;
import org.apache.hadoop.hdds.utils.db.BatchOperation;
import org.apache.hadoop.hdds.utils.db.CodecRegistry;
import org.apache.hadoop.hdds.utils.db.DBCheckpoint;
import org.apache.hadoop.hdds.utils.db.RDBStore;
import org.apache.hadoop.hdds.utils.db.RocksDBCheckpoint;
import org.apache.hadoop.hdds.utils.db.RocksDatabase;
import org.apache.hadoop.hdds.utils.db.Table;
import org.apache.hadoop.hdds.utils.db.TableIterator;
import org.apache.hadoop.hdds.utils.db.cache.CacheKey;
import org.apache.hadoop.hdds.utils.db.cache.CacheValue;
import org.apache.hadoop.hdds.utils.db.managed.ManagedColumnFamilyOptions;
import org.apache.hadoop.hdds.utils.db.managed.ManagedDBOptions;
import org.apache.hadoop.hdds.utils.db.managed.ManagedRocksDB;
import org.apache.hadoop.ozone.om.exceptions.OMException;
import org.apache.hadoop.ozone.om.helpers.OmKeyInfo;
import org.apache.hadoop.ozone.om.helpers.RepeatedOmKeyInfo;
import org.apache.hadoop.ozone.om.helpers.SnapshotDiffJob;
import org.apache.hadoop.ozone.om.helpers.SnapshotInfo;
import org.apache.hadoop.ozone.om.service.SnapshotDiffCleanupService;
import org.apache.hadoop.ozone.om.snapshot.SnapshotCache;
import org.apache.hadoop.ozone.om.snapshot.SnapshotDiffManager;
import org.apache.hadoop.ozone.om.snapshot.SnapshotUtils;
import org.apache.hadoop.ozone.snapshot.CancelSnapshotDiffResponse;
import org.apache.hadoop.ozone.snapshot.ListSnapshotDiffJobResponse;
import org.apache.hadoop.ozone.snapshot.SnapshotDiffReportOzone;
import org.apache.hadoop.ozone.snapshot.SnapshotDiffResponse;
import org.apache.ozone.rocksdiff.RocksDBCheckpointDiffer;
import org.apache.ratis.util.function.CheckedFunction;
import org.apache.ratis.util.function.UncheckedAutoCloseableSupplier;
import org.rocksdb.ColumnFamilyDescriptor;
import org.rocksdb.ColumnFamilyHandle;
import org.rocksdb.RocksDBException;
import org.slf4j.Logger;
import org.slf4j.LoggerFactory;

/**
 * This class is used to manage/create OM snapshots.
 */
public final class OmSnapshotManager implements AutoCloseable {
  public static final String OM_HARDLINK_FILE = "hardLinkFile";
  private static final Logger LOG =
      LoggerFactory.getLogger(OmSnapshotManager.class);

  // Threshold for the table iterator loop in nanoseconds.
  private static final long DB_TABLE_ITER_LOOP_THRESHOLD_NS = 100000;

  private final OzoneManager ozoneManager;
  private final SnapshotDiffManager snapshotDiffManager;
  // Per-OM instance of snapshot cache map
  private final SnapshotCache snapshotCache;
  private final ManagedRocksDB snapshotDiffDb;

  public static final String DELIMITER = "-";

  /**
   * Contains all the snap diff job which are either queued, in_progress or
   * done. This table is used to make sure that there is only single job for
   * requests with the same snapshot pair at any point of time.
   * |------------------------------------------------|
   * |  KEY                         |  VALUE          |
   * |------------------------------------------------|
   * |  fromSnapshotId-toSnapshotId | SnapshotDiffJob |
   * |------------------------------------------------|
   */
  public static final String SNAP_DIFF_JOB_TABLE_NAME =
      "snap-diff-job-table";

  /**
   * Global table to keep the diff report. Each key is prefixed by the jobId
   * to improve look up and clean up. JobId comes from snap-diff-job-table.
   * |--------------------------------|
   * |  KEY         |  VALUE          |
   * |--------------------------------|
   * |  jobId-index | DiffReportEntry |
   * |--------------------------------|
   */
  public static final String SNAP_DIFF_REPORT_TABLE_NAME =
      "snap-diff-report-table";

  /**
   * Contains all the snap diff job which can be purged either due to max
   * allowed time is over, FAILED or REJECTED.
   * |-------------------------------------------|
   * |  KEY     |  VALUE                         |
   * |-------------------------------------------|
   * |  jobId   | numOfTotalEntriesInReportTable |
   * |-------------------------------------------|
   */
  private static final String SNAP_DIFF_PURGED_JOB_TABLE_NAME =
      "snap-diff-purged-job-table";

  private final long diffCleanupServiceInterval;
  private final int maxOpenSstFilesInSnapshotDb;
  private final ManagedColumnFamilyOptions columnFamilyOptions;
  private final ManagedDBOptions options;
  private final List<ColumnFamilyDescriptor> columnFamilyDescriptors;
  private final List<ColumnFamilyHandle> columnFamilyHandles;
  private final SnapshotDiffCleanupService snapshotDiffCleanupService;

  private final int maxPageSize;

  // Soft limit of the snapshot cache size.
  private final int softCacheSize;

  private int fsSnapshotMaxLimit;
  private final AtomicInteger inFlightSnapshotCount = new AtomicInteger(0);

  public OmSnapshotManager(OzoneManager ozoneManager) {

    boolean isFilesystemSnapshotEnabled =
        ozoneManager.isFilesystemSnapshotEnabled();
    LOG.info("Ozone filesystem snapshot feature is {}.",
        isFilesystemSnapshotEnabled ? "enabled" : "disabled");

    // Confirm that snapshot feature can be safely disabled.
    // Throw unchecked exception if that is not the case.
    if (!isFilesystemSnapshotEnabled &&
        !canDisableFsSnapshot(ozoneManager.getMetadataManager())) {
      throw new RuntimeException("Ozone Manager is refusing to start up" +
          "because filesystem snapshot feature is disabled in config while" +
          "there are still snapshots remaining in the system (including the " +
          "ones that are marked as deleted but not yet cleaned up by the " +
          "background worker thread). " +
          "Please set config ozone.filesystem.snapshot.enabled to true and " +
          "try to start this Ozone Manager again.");
    }

    this.options = new ManagedDBOptions();
    this.options.setCreateIfMissing(true);
    this.columnFamilyOptions = new ManagedColumnFamilyOptions();
    this.columnFamilyDescriptors = new ArrayList<>();
    this.columnFamilyHandles = new ArrayList<>();
    CodecRegistry codecRegistry = createCodecRegistryForSnapDiff();
    this.maxPageSize = ozoneManager.getConfiguration().getInt(
        OZONE_OM_SNAPSHOT_DIFF_REPORT_MAX_PAGE_SIZE,
        OZONE_OM_SNAPSHOT_DIFF_REPORT_MAX_PAGE_SIZE_DEFAULT
    );
    this.maxOpenSstFilesInSnapshotDb = ozoneManager.getConfiguration().getInt(
        OZONE_OM_SNAPSHOT_DB_MAX_OPEN_FILES,
        OZONE_OM_SNAPSHOT_DB_MAX_OPEN_FILES_DEFAULT
    );
    ColumnFamilyHandle snapDiffJobCf;
    ColumnFamilyHandle snapDiffReportCf;
    ColumnFamilyHandle snapDiffPurgedJobCf;
    String dbPath = getDbPath(ozoneManager.getConfiguration());

    try {
      // Add default CF
      columnFamilyDescriptors.add(new ColumnFamilyDescriptor(
          StringUtils.string2Bytes(DEFAULT_COLUMN_FAMILY_NAME),
          new ManagedColumnFamilyOptions(columnFamilyOptions)));

      columnFamilyDescriptors.addAll(getExitingColumnFamilyDescriptors(dbPath));

      this.snapshotDiffDb = createRocksDbForSnapshotDiff(options,
          dbPath, columnFamilyDescriptors, columnFamilyHandles);

      snapDiffJobCf = getOrCreateColumnFamily(SNAP_DIFF_JOB_TABLE_NAME,
          columnFamilyDescriptors, columnFamilyHandles);
      snapDiffReportCf = getOrCreateColumnFamily(SNAP_DIFF_REPORT_TABLE_NAME,
          columnFamilyDescriptors, columnFamilyHandles);
      snapDiffPurgedJobCf = getOrCreateColumnFamily(
          SNAP_DIFF_PURGED_JOB_TABLE_NAME, columnFamilyDescriptors,
          columnFamilyHandles);

      dropUnknownColumnFamilies(columnFamilyHandles);
    } catch (RuntimeException exception) {
      close();
      throw exception;
    }

    this.ozoneManager = ozoneManager;
    RocksDBCheckpointDiffer differ = ozoneManager
        .getMetadataManager()
        .getStore()
        .getRocksDBCheckpointDiffer();

    // Soft-limit of lru cache size
    this.softCacheSize = ozoneManager.getConfiguration().getInt(
        OZONE_OM_SNAPSHOT_CACHE_MAX_SIZE,
        OZONE_OM_SNAPSHOT_CACHE_MAX_SIZE_DEFAULT);
      
    fsSnapshotMaxLimit = ozoneManager.getConfiguration().getInt(OZONE_OM_FS_SNAPSHOT_MAX_LIMIT,
        OZONE_OM_FS_SNAPSHOT_MAX_LIMIT_DEFAULT);

    CacheLoader<UUID, OmSnapshot> loader = createCacheLoader();

    // TODO: [SNAPSHOT] Remove this if not going to make SnapshotCache impl
    //  pluggable.
    RemovalListener<String, OmSnapshot> removalListener = notification -> {
      try {
        final String snapshotTableKey = notification.getKey();
        final OmSnapshot omSnapshot = notification.getValue();
        if (omSnapshot != null) {
          // close snapshot's rocksdb on eviction
          LOG.debug("Closing OmSnapshot '{}' due to {}",
              snapshotTableKey, notification.getCause());
          omSnapshot.close();
        } else {
          // Cache value would never be null in RemovalListener.

          // When a soft reference is GC'ed by the JVM, this RemovalListener
          // would be called. But the cache value should still exist at that
          // point. Thus in-theory this condition won't be triggered by JVM GC
          throw new IllegalStateException("Unexpected: OmSnapshot is null");
        }
      } catch (IOException e) {
        LOG.error("Failed to close OmSnapshot: {}", notification.getKey(), e);
      }
    };

    // Init snapshot cache
    long cacheCleanupServiceInterval = ozoneManager.getConfiguration()
        .getTimeDuration(OZONE_OM_SNAPSHOT_CACHE_CLEANUP_SERVICE_RUN_INTERVAL,
            OZONE_OM_SNAPSHOT_CACHE_CLEANUP_SERVICE_RUN_INTERVAL_DEFAULT,
            TimeUnit.MILLISECONDS);
    boolean compactNonSnapshotDiffTables = ozoneManager.getConfiguration()
        .getBoolean(OZONE_OM_SNAPSHOT_COMPACT_NON_SNAPSHOT_DIFF_TABLES,
            OZONE_OM_SNAPSHOT_COMPACT_NON_SNAPSHOT_DIFF_TABLES_DEFAULT);
    this.snapshotCache = new SnapshotCache(loader, softCacheSize, ozoneManager.getMetrics(),
        cacheCleanupServiceInterval, compactNonSnapshotDiffTables, ozoneManager.getMetadataManager().getLock());

    this.snapshotDiffManager = new SnapshotDiffManager(snapshotDiffDb, differ,
        ozoneManager, snapDiffJobCf, snapDiffReportCf,
        columnFamilyOptions, codecRegistry);

    diffCleanupServiceInterval = ozoneManager.getConfiguration()
        .getTimeDuration(OZONE_OM_SNAPSHOT_DIFF_CLEANUP_SERVICE_RUN_INTERVAL,
            OZONE_OM_SNAPSHOT_DIFF_CLEANUP_SERVICE_RUN_INTERVAL_DEFAULT,
            TimeUnit.MILLISECONDS);

    long diffCleanupServiceTimeout = ozoneManager.getConfiguration()
        .getTimeDuration(OZONE_OM_SNAPSHOT_DIFF_CLEANUP_SERVICE_TIMEOUT,
            OZONE_OM_SNAPSHOT_DIFF_CLEANUP_SERVICE_TIMEOUT_DEFAULT,
            TimeUnit.MILLISECONDS);

    if (ozoneManager.isFilesystemSnapshotEnabled()) {
      this.snapshotDiffCleanupService = new SnapshotDiffCleanupService(
          diffCleanupServiceInterval,
          diffCleanupServiceTimeout,
          ozoneManager,
          snapshotDiffDb,
          snapDiffJobCf,
          snapDiffPurgedJobCf,
          snapDiffReportCf,
          codecRegistry
      );
      this.snapshotDiffCleanupService.start();
    } else {
      this.snapshotDiffCleanupService = null;
    }
  }

  /**
   * Help reject OM startup if snapshot feature is disabled
   * but there are snapshots remaining in this OM. Note: snapshots that are
   * already deleted but not cleaned up yet still counts.
   * @param ommm OMMetadataManager
   * @return true if SnapshotInfoTable is empty, false otherwise.
   */
  @VisibleForTesting
  public boolean canDisableFsSnapshot(OMMetadataManager ommm) {

    boolean isSnapshotInfoTableEmpty;
    try {
      isSnapshotInfoTableEmpty = ommm.getSnapshotInfoTable().isEmpty();
    } catch (IOException e) {
      throw new IllegalStateException(
          "Unable to check SnapshotInfoTable emptiness", e);
    }

    return isSnapshotInfoTableEmpty;
  }

  private CacheLoader<UUID, OmSnapshot> createCacheLoader() {
    return new CacheLoader<UUID, OmSnapshot>() {

      @Nonnull
      @Override
      public OmSnapshot load(@Nonnull UUID snapshotId) throws IOException {
        String snapshotTableKey = ((OmMetadataManagerImpl) ozoneManager.getMetadataManager())
            .getSnapshotChainManager()
            .getTableKey(snapshotId);

        // SnapshotChain maintains in-memory reverse mapping of snapshotId to snapshotName based on snapshotInfoTable.
        // So it should not happen ideally.
        // If it happens, then either snapshot has been purged in between or SnapshotChain is corrupted
        // and missing some entries which needs investigation.
        if (snapshotTableKey == null) {
          throw new OMException("Snapshot " + snapshotId +
              " is not found in the snapshot chain.", FILE_NOT_FOUND);
        }

        final SnapshotInfo snapshotInfo = getSnapshotInfo(snapshotTableKey);

        CacheValue<SnapshotInfo> cacheValue = ozoneManager.getMetadataManager()
            .getSnapshotInfoTable()
            .getCacheValue(new CacheKey<>(snapshotTableKey));

        boolean isSnapshotInCache = Objects.nonNull(cacheValue) &&
            Objects.nonNull(cacheValue.getCacheValue());

        // read in the snapshot
        OzoneConfiguration conf = ozoneManager.getConfiguration();

        // Create the snapshot metadata manager by finding the corresponding
        // RocksDB instance, creating an OmMetadataManagerImpl instance based
        // on that.
        OMMetadataManager snapshotMetadataManager;
        try {
          snapshotMetadataManager = new OmMetadataManagerImpl(conf,
              snapshotInfo.getCheckpointDirName(), isSnapshotInCache,
              maxOpenSstFilesInSnapshotDb);
        } catch (IOException e) {
          LOG.error("Failed to retrieve snapshot: {}", snapshotTableKey, e);
          throw e;
        }

        try {
          // create the other manager instances based on snapshot
          // metadataManager
          PrefixManagerImpl pm = new PrefixManagerImpl(ozoneManager, snapshotMetadataManager,
              false);
          KeyManagerImpl km = new KeyManagerImpl(ozoneManager,
              ozoneManager.getScmClient(), snapshotMetadataManager, conf,
              ozoneManager.getBlockTokenSecretManager(),
              ozoneManager.getKmsProvider(), ozoneManager.getPerfMetrics());

          return new OmSnapshot(km, pm, ozoneManager,
              snapshotInfo.getVolumeName(),
              snapshotInfo.getBucketName(),
              snapshotInfo.getName(),
              snapshotInfo.getSnapshotId());
        } catch (Exception e) {
          // Close RocksDB if there is any failure.
          if (!snapshotMetadataManager.getStore().isClosed()) {
            snapshotMetadataManager.getStore().close();
          }
          throw new IOException(e);
        }
      }
    };
  }

  private static CodecRegistry createCodecRegistryForSnapDiff() {
    final CodecRegistry.Builder registry = CodecRegistry.newBuilder();
    // DiffReportEntry codec for Diff Report.
    registry.addCodec(SnapshotDiffReportOzone.DiffReportEntry.class,
        SnapshotDiffReportOzone.getDiffReportEntryCodec());
    registry.addCodec(SnapshotDiffJob.class, SnapshotDiffJob.getCodec());
    return registry.build();
  }

  public int getMaxPageSize() {
    return maxPageSize;
  }

  /**
   * Get snapshot instance LRU cache size.
   * @return cache size.
   */
  @VisibleForTesting
  public int getSnapshotCacheSize() {
    return snapshotCache == null ? 0 : snapshotCache.size();
  }

  /**
   * Immediately invalidate all entries and close their DB instances in cache.
   */
  public void invalidateCache() {
    if (snapshotCache != null) {
      snapshotCache.invalidateAll();
    }
  }

  /**
   * Immediately invalidate an entry.
   *
   * @param key SnapshotId.
   */
  public void invalidateCacheEntry(UUID key) {
    if (snapshotCache != null) {
      snapshotCache.invalidate(key);
    }
  }

  /**
   * Creates snapshot checkpoint that corresponds to snapshotInfo.
   * @param omMetadataManager the metadata manager
   * @param snapshotInfo The metadata of snapshot to be created
   * @return instance of DBCheckpoint
   */
  public static DBCheckpoint createOmSnapshotCheckpoint(
      OMMetadataManager omMetadataManager, SnapshotInfo snapshotInfo, BatchOperation batchOperation)
      throws IOException {
    RDBStore store = (RDBStore) omMetadataManager.getStore();

    final DBCheckpoint dbCheckpoint;

    boolean snapshotDirExist = false;
    // Create DB checkpoint for snapshot
    String checkpointPrefix = store.getDbLocation().getName();
    Path snapshotDirPath = Paths.get(store.getSnapshotsParentDir(),
        checkpointPrefix + snapshotInfo.getCheckpointDir());
    if (Files.exists(snapshotDirPath)) {
      snapshotDirExist = true;
      dbCheckpoint = new RocksDBCheckpoint(snapshotDirPath);
    } else {
      dbCheckpoint = store.getSnapshot(snapshotInfo.getCheckpointDirName());
    }

    // Clean up active DB's deletedTable right after checkpoint is taken,
    // There is no need to take any lock as of now, because transactions are flushed sequentially.
    deleteKeysFromDelKeyTableInSnapshotScope(omMetadataManager,
        snapshotInfo.getVolumeName(), snapshotInfo.getBucketName(), batchOperation);
    // Clean up deletedDirectoryTable as well
    deleteKeysFromDelDirTableInSnapshotScope(omMetadataManager,
        snapshotInfo.getVolumeName(), snapshotInfo.getBucketName(), batchOperation);

    if (dbCheckpoint != null && snapshotDirExist) {
      LOG.info("Checkpoint : {} for snapshot {} already exists.",
          dbCheckpoint.getCheckpointLocation(), snapshotInfo.getName());
      return dbCheckpoint;
    } else if (dbCheckpoint != null) {
      LOG.info("Created checkpoint : {} for snapshot {}",
          dbCheckpoint.getCheckpointLocation(), snapshotInfo.getName());
    }

    return dbCheckpoint;
  }

  /**
   * Helper method to delete DB keys in the snapshot scope (bucket)
   * from active DB's deletedDirectoryTable.
   * @param omMetadataManager OMMetadataManager instance
   * @param volumeName volume name
   * @param bucketName bucket name
   */
  private static void deleteKeysFromDelDirTableInSnapshotScope(
      OMMetadataManager omMetadataManager, String volumeName,
      String bucketName, BatchOperation batchOperation) throws IOException {

    // Range delete start key (inclusive)
    final String keyPrefix = omMetadataManager.getBucketKeyPrefixFSO(volumeName, bucketName);

    try (TableIterator<String, ? extends Table.KeyValue<String, OmKeyInfo>>
         iter = omMetadataManager.getDeletedDirTable().iterator(keyPrefix)) {
      performOperationOnKeys(iter,
          entry -> {
            if (LOG.isDebugEnabled()) {
              LOG.debug("Removing key {} from DeletedDirTable", entry.getKey());
            }
            omMetadataManager.getDeletedDirTable().deleteWithBatch(batchOperation, entry.getKey());
            return null;
          });
    }
  }

  @VisibleForTesting
  public SnapshotDiffManager getSnapshotDiffManager() {
    return snapshotDiffManager;
  }

  @VisibleForTesting
  public SnapshotDiffCleanupService getSnapshotDiffCleanupService() {
    return snapshotDiffCleanupService;
  }

  /**
   * Helper method to perform operation on keys with a given iterator.
   * @param keyIter TableIterator
   * @param operationFunction operation to be performed for each key.
   */
  private static void performOperationOnKeys(
      TableIterator<String, ? extends Table.KeyValue<String, ?>> keyIter,
      CheckedFunction<Table.KeyValue<String, ?>,
      Void, IOException> operationFunction) throws IOException {
    // Continue only when there are entries of snapshot (bucket) scope
    // in deletedTable in the first place
    // Loop until prefix matches.
    // Start performance tracking timer
    long startTime = System.nanoTime();
    while (keyIter.hasNext()) {
      Table.KeyValue<String, ?> entry = keyIter.next();
      operationFunction.apply(entry);
    }
    // Time took for the iterator to finish (in ns)
    long timeElapsed = System.nanoTime() - startTime;
    if (timeElapsed >= DB_TABLE_ITER_LOOP_THRESHOLD_NS) {
      // Print time elapsed
      LOG.warn("Took {} ns to find endKey. Caller is {}", timeElapsed,
          new Throwable().fillInStackTrace().getStackTrace()[1]
              .getMethodName());
    }
  }

  /**
   * Helper method to delete DB keys in the snapshot scope (bucket)
   * from active DB's deletedTable.
   * @param omMetadataManager OMMetadataManager instance
   * @param volumeName volume name
   * @param bucketName bucket name
   */
  private static void deleteKeysFromDelKeyTableInSnapshotScope(
      OMMetadataManager omMetadataManager, String volumeName,
      String bucketName, BatchOperation batchOperation) throws IOException {

    // Range delete start key (inclusive)
    final String keyPrefix =
        omMetadataManager.getBucketKeyPrefix(volumeName, bucketName);

    try (TableIterator<String,
        ? extends Table.KeyValue<String, RepeatedOmKeyInfo>>
             iter = omMetadataManager.getDeletedTable().iterator(keyPrefix)) {
      performOperationOnKeys(iter, entry -> {
        if (LOG.isDebugEnabled()) {
          LOG.debug("Removing key {} from DeletedTable", entry.getKey());
        }
        omMetadataManager.getDeletedTable().deleteWithBatch(batchOperation, entry.getKey());
        return null;
      });
    }

    // No need to invalidate deletedTable (or deletedDirectoryTable) table
    // cache since entries are not added to its table cache in the first place.
    // See OMKeyDeleteRequest and OMKeyPurgeRequest#validateAndUpdateCache.
    //
    // This makes the table clean up efficient as we only need one
    // deleteRange() operation. No need to invalidate cache entries
    // one by one.
  }

  // Get OmSnapshot if the keyName has ".snapshot" key indicator
  @SuppressWarnings("unchecked")
  public UncheckedAutoCloseableSupplier<IOmMetadataReader> getActiveFsMetadataOrSnapshot(
      String volumeName,
      String bucketName,
      String keyName) throws IOException {
    if (keyName == null || !ozoneManager.isFilesystemSnapshotEnabled()) {
      return ozoneManager.getOmMetadataReader();
    }

    // see if key is for a snapshot
    String[] keyParts = keyName.split(OM_KEY_PREFIX);
    if (isSnapshotKey(keyParts)) {
      String snapshotName = keyParts[1];
      // Updating the volumeName & bucketName in case the bucket is a linked bucket. We need to do this before a
      // permission check, since linked bucket permissions and source bucket permissions could be different.
      ResolvedBucket resolvedBucket = ozoneManager.resolveBucketLink(Pair.of(volumeName,
          bucketName), false, false);
      volumeName = resolvedBucket.realVolume();
      bucketName = resolvedBucket.realBucket();
      return (UncheckedAutoCloseableSupplier<IOmMetadataReader>) (UncheckedAutoCloseableSupplier<?>)
          getActiveSnapshot(volumeName, bucketName, snapshotName);
    } else {
      return ozoneManager.getOmMetadataReader();
    }
  }

  public UncheckedAutoCloseableSupplier<OmSnapshot> getActiveSnapshot(
      String volumeName,
      String bucketName,
      String snapshotName) throws IOException {
    return getSnapshot(volumeName, bucketName, snapshotName, false);
  }

  public UncheckedAutoCloseableSupplier<OmSnapshot> getSnapshot(
      String volumeName,
      String bucketName,
      String snapshotName) throws IOException {
    return getSnapshot(volumeName, bucketName, snapshotName, true);
  }

  private UncheckedAutoCloseableSupplier<OmSnapshot> getSnapshot(
      String volumeName,
      String bucketName,
      String snapshotName,
      boolean skipActiveCheck) throws IOException {

    if (snapshotName == null || snapshotName.isEmpty()) {
      // don't allow snapshot indicator without snapshot name
      throw new OMException(INVALID_KEY_NAME);
    }
    String snapshotTableKey = SnapshotInfo.getTableKey(volumeName,
        bucketName, snapshotName);

    return getSnapshot(snapshotTableKey, skipActiveCheck);
  }

  private UncheckedAutoCloseableSupplier<OmSnapshot> getSnapshot(String snapshotTableKey, boolean skipActiveCheck)
      throws IOException {
    SnapshotInfo snapshotInfo = SnapshotUtils.getSnapshotInfo(ozoneManager, snapshotTableKey);
    // Block FS API reads when snapshot is not active.
    if (!skipActiveCheck) {
      checkSnapshotActive(snapshotInfo, false);
    }

    // retrieve the snapshot from the cache
    return snapshotCache.get(snapshotInfo.getSnapshotId());
  }

  /**
   * Checks if the last transaction performed on the snapshot has been flushed to disk.
   * @param metadataManager Metadatamanager of Active OM.
   * @param snapshotTableKey table key corresponding to snapshot in snapshotInfoTable.
   * @return True if the changes have been flushed to DB otherwise false
   * @throws IOException
   */
  public static boolean areSnapshotChangesFlushedToDB(OMMetadataManager metadataManager, String snapshotTableKey)
      throws IOException {
    // Need this info from cache since the snapshot could have been updated only on cache and not on disk.
    SnapshotInfo snapshotInfo = metadataManager.getSnapshotInfoTable().get(snapshotTableKey);
    return areSnapshotChangesFlushedToDB(metadataManager, snapshotInfo);
  }

  /**
   * Checks if the last transaction performed on the snapshot has been flushed to disk.
   * @param metadataManager Metadatamanager of Active OM.
   * @param snapshotInfo SnapshotInfo value.
   * @return True if the changes have been flushed to DB otherwise false. It would return true if the snapshot
   * provided is null meaning the snapshot doesn't exist.
   * @throws IOException
   */
  public static boolean areSnapshotChangesFlushedToDB(OMMetadataManager metadataManager, SnapshotInfo snapshotInfo)
      throws IOException {
    if (snapshotInfo != null) {
      TransactionInfo snapshotTransactionInfo = snapshotInfo.getLastTransactionInfo() != null ?
          TransactionInfo.fromByteString(snapshotInfo.getLastTransactionInfo()) : null;
      TransactionInfo omTransactionInfo = TransactionInfo.readTransactionInfo(metadataManager);
      // If transactionInfo field is null then return true to keep things backward compatible.
      return snapshotTransactionInfo == null || omTransactionInfo.compareTo(snapshotTransactionInfo) >= 0;
    }
    return true;
  }

  /**
   * Returns OmSnapshot object and skips active check.
   * This should only be used for API calls initiated by background service e.g. purgeKeys, purgeSnapshot,
   * snapshotMoveDeletedKeys, and SetSnapshotProperty.
   */
  public UncheckedAutoCloseableSupplier<OmSnapshot> getSnapshot(UUID snapshotId) throws IOException {
    return snapshotCache.get(snapshotId);
  }

  /**
   * Returns snapshotInfo from cache if it is present in cache, otherwise it checks RocksDB and return value from there.
   * #################################################
   * NOTE: THIS SHOULD BE USED BY SNAPSHOT CACHE ONLY.
   * #################################################
   * Sometimes, the follower OM node may be lagging that it gets purgeKeys or snapshotMoveDeletedKeys from a Snapshot,
   * and purgeSnapshot for the same Snapshot one after another. And purgeSnapshot's validateAndUpdateCache gets
   * executed before doubleBuffer flushes purgeKeys or snapshotMoveDeletedKeys from that Snapshot.
   * This should not be a case on the leader node because SnapshotDeletingService checks that deletedTable and
   * deletedDirectoryTable in DB don't have entries for the bucket before it sends a purgeSnapshot on a snapshot.
   * If that happens, and we just look into the cache, the addToBatch operation will fail when it tries to open
   * the DB and purgeKeys from the Snapshot because snapshot is already purged from the SnapshotInfoTable cache.
   * Hence, it is needed to look into the table to make sure that snapshot exists somewhere either in cache or in DB.
   */
  private SnapshotInfo getSnapshotInfo(String snapshotKey) throws IOException {
    SnapshotInfo snapshotInfo = ozoneManager.getMetadataManager().getSnapshotInfoTable().get(snapshotKey);

    if (snapshotInfo == null) {
      snapshotInfo = ozoneManager.getMetadataManager().getSnapshotInfoTable().getSkipCache(snapshotKey);
    }
    if (snapshotInfo == null) {
      throw new OMException("Snapshot '" + snapshotKey + "' is not found.", FILE_NOT_FOUND);
    }
    return snapshotInfo;
  }

  public static String getSnapshotPrefix(String snapshotName) {
    return OM_SNAPSHOT_INDICATOR + OM_KEY_PREFIX +
        snapshotName + OM_KEY_PREFIX;
  }

  public static Path getSnapshotPath(OMMetadataManager omMetadataManager, SnapshotInfo snapshotInfo) {
    RDBStore store = (RDBStore) omMetadataManager.getStore();
    String checkpointPrefix = store.getDbLocation().getName();
    return Paths.get(store.getSnapshotsParentDir(),
        checkpointPrefix + snapshotInfo.getCheckpointDir());
  }

  public static String getSnapshotPath(OzoneConfiguration conf,
      SnapshotInfo snapshotInfo) {
    return getSnapshotPath(conf, snapshotInfo.getCheckpointDirName());
  }

  public static String getSnapshotPath(OzoneConfiguration conf,
      String checkpointDirName) {
    return OMStorage.getOmDbDir(conf) +
        OM_KEY_PREFIX + OM_SNAPSHOT_CHECKPOINT_DIR + OM_KEY_PREFIX +
        OM_DB_NAME + checkpointDirName;
  }

<<<<<<< HEAD
  public static String extractSnapshotIDFromCheckpointDirName(String snapshotPath) {
    // Find "om.db-" in the path and return whatever comes after
    int index = snapshotPath.lastIndexOf(OM_DB_NAME);
    if (index == -1 || index + OM_DB_NAME.length() + OM_SNAPSHOT_SEPARATOR.length() >= snapshotPath.length()) {
      throw new IllegalArgumentException("Invalid snapshot path " + snapshotPath);
    }
    return snapshotPath.substring(index + OM_DB_NAME.length() + OM_SNAPSHOT_SEPARATOR.length());
=======
  public static String getSnapshotLocalPropertyYamlPath(OzoneConfiguration conf,
      SnapshotInfo snapshotInfo) {
    return getSnapshotPath(conf, snapshotInfo) + ".yaml";
>>>>>>> e08b0010
  }

  public static boolean isSnapshotKey(String[] keyParts) {
    return (keyParts.length > 1) &&
        (keyParts[0].compareTo(OM_SNAPSHOT_INDICATOR) == 0);
  }

  public CancelSnapshotDiffResponse cancelSnapshotDiff(
      final String volume,
      final String bucket,
      final String fromSnapshot,
      final String toSnapshot
  ) throws IOException {
    return snapshotDiffManager.cancelSnapshotDiff(volume, bucket, fromSnapshot,
        toSnapshot);
  }

  @SuppressWarnings("parameternumber")
  public SnapshotDiffResponse getSnapshotDiffReport(final String volume,
                                                    final String bucket,
                                                    final String fromSnapshot,
                                                    final String toSnapshot,
                                                    final String token,
                                                    int pageSize,
                                                    boolean forceFullDiff,
                                                    boolean disableNativeDiff)
      throws IOException {

    validateSnapshotsExistAndActive(volume, bucket, fromSnapshot, toSnapshot);

    // Check if fromSnapshot and toSnapshot are equal.
    if (Objects.equals(fromSnapshot, toSnapshot)) {
      SnapshotDiffReportOzone diffReport = new SnapshotDiffReportOzone(
          getSnapshotRootPath(volume, bucket).toString(), volume, bucket,
          fromSnapshot, toSnapshot, Collections.emptyList(), null);
      return new SnapshotDiffResponse(diffReport, DONE, 0L);
    }

    int index = getIndexFromToken(token);
    if (pageSize <= 0 || pageSize > maxPageSize) {
      pageSize = maxPageSize;
    }

    SnapshotDiffResponse snapshotDiffReport =
        snapshotDiffManager.getSnapshotDiffReport(volume, bucket,
            fromSnapshot, toSnapshot, index, pageSize, forceFullDiff,
            disableNativeDiff);

    // Check again to make sure that from and to snapshots are still active and
    // were not deleted in between response generation.
    // Ideally, snapshot diff and snapshot deletion should take an explicit lock
    // to achieve the synchronization, but it would be complex and expensive.
    // To avoid the complexity, we just check that snapshots are active
    // before returning the response. It is like an optimistic lock to achieve
    // similar behaviour and make sure client gets consistent response.
    validateSnapshotsExistAndActive(volume, bucket, fromSnapshot, toSnapshot);
    return snapshotDiffReport;
  }

  public ListSnapshotDiffJobResponse getSnapshotDiffList(
      final String volumeName,
      final String bucketName,
      final String jobStatus,
      final boolean listAllStatus,
      final String prevSnapshotDiffJob,
      int maxListResult) throws IOException {
    String volumeKey = ozoneManager.getMetadataManager()
        .getVolumeKey(volumeName);
    String bucketKey = ozoneManager.getMetadataManager()
        .getBucketKey(volumeName, bucketName);

    if (!ozoneManager.getMetadataManager()
        .getVolumeTable().isExist(volumeKey) ||
        !ozoneManager.getMetadataManager()
            .getBucketTable().isExist(bucketKey)) {
      throw new IOException("Provided volume name " + volumeName +
          " or bucket name " + bucketName + " doesn't exist");
    }
    OmMetadataManagerImpl omMetadataManager = (OmMetadataManagerImpl)
        ozoneManager.getMetadataManager();
    SnapshotChainManager snapshotChainManager =
        omMetadataManager.getSnapshotChainManager();
    String snapshotPath = volumeName + OM_KEY_PREFIX + bucketName;
    if (snapshotChainManager.getSnapshotChainPath(snapshotPath) == null) {
      // Return an empty ArrayList here to avoid
      // unnecessarily iterating the SnapshotDiffJob table.
      return new ListSnapshotDiffJobResponse(Collections.emptyList(), null);
    }

    if (maxListResult <= 0 || maxListResult > maxPageSize) {
      maxListResult = maxPageSize;
    }

    return snapshotDiffManager.getSnapshotDiffJobList(volumeName, bucketName, jobStatus, listAllStatus,
        prevSnapshotDiffJob, maxListResult);
  }

  private void validateSnapshotsExistAndActive(final String volumeName,
                                               final String bucketName,
                                               final String fromSnapshotName,
                                               final String toSnapshotName)
      throws IOException {
    SnapshotInfo fromSnapInfo = SnapshotUtils.getSnapshotInfo(ozoneManager,
        volumeName, bucketName, fromSnapshotName);
    SnapshotInfo toSnapInfo = SnapshotUtils.getSnapshotInfo(ozoneManager,
        volumeName, bucketName, toSnapshotName);

    // Block SnapDiff if either of the snapshots is not active.
    checkSnapshotActive(fromSnapInfo, false);
    checkSnapshotActive(toSnapInfo, false);
  }

  public void snapshotLimitCheck() throws IOException, OMException {
    OmMetadataManagerImpl omMetadataManager = (OmMetadataManagerImpl) ozoneManager.getMetadataManager();
    SnapshotChainManager snapshotChainManager = omMetadataManager.getSnapshotChainManager();

    AtomicReference<IOException> exceptionRef = new AtomicReference<>(null);
    inFlightSnapshotCount.updateAndGet(count -> {
      int currentSnapshotNum = 0;
      try {
        currentSnapshotNum = snapshotChainManager.getGlobalSnapshotChain().size();
      } catch (IOException e) {
        exceptionRef.set(e);
        return count;
      }
      if (currentSnapshotNum + count >= fsSnapshotMaxLimit) {
        exceptionRef.set(new OMException(
            String.format("Snapshot limit of %d reached. Cannot create more snapshots. " +
                "Current snapshots: %d, In-flight creations: %d",
                fsSnapshotMaxLimit, currentSnapshotNum, count) +
                " If you already deleted some snapshots, " +
                "please wait for the background service to complete the cleanup.",
            OMException.ResultCodes.TOO_MANY_SNAPSHOTS));
        return count;
      }
      return count + 1;
    });
    if (exceptionRef.get() != null) {
      throw exceptionRef.get();
    }
  }

  public void decrementInFlightSnapshotCount() {
    // TODO this is a work around for the accounting logic of `inFlightSnapshotCount`.
    //    - It incorrectly assumes that LeaderReady means that there are no inflight snapshot requests.
    //    We may consider fixing it by waiting all the pending requests in notifyLeaderReady().
    //    - Also, it seems to have another bug that the PrepareState could disallow snapshot requests.
    //    In such case, `inFlightSnapshotCount` won't be decremented.
    int result = inFlightSnapshotCount.decrementAndGet();
    if (result < 0) {
      resetInFlightSnapshotCount();
    }
  }

  public void resetInFlightSnapshotCount() {
    inFlightSnapshotCount.set(0);
  }

  public int getInFlightSnapshotCount() {
    return inFlightSnapshotCount.get();
  }

  private int getIndexFromToken(final String token) throws IOException {
    if (isBlank(token)) {
      return 0;
    }

    // Validate that token passed in the request is valid integer as of now.
    // Later we can change it if we migrate to encrypted or cursor token.
    try {
      int index = Integer.parseInt(token);
      if (index < 0) {
        throw new IOException("Passed token is invalid. Resend the request " +
            "with valid token returned in previous request.");
      }
      return index;
    } catch (NumberFormatException exception) {
      throw new IOException("Passed token is invalid. " +
          "Resend the request with valid token returned in previous request.");
    }
  }

  private ManagedRocksDB createRocksDbForSnapshotDiff(
      final ManagedDBOptions dbOptions, String dbPath,
      final List<ColumnFamilyDescriptor> familyDescriptors,
      final List<ColumnFamilyHandle> familyHandles
  ) {
    try {
      return ManagedRocksDB.open(dbOptions,
          dbPath,
          familyDescriptors,
          familyHandles);
    } catch (RocksDBException exception) {
      // TODO: [SNAPSHOT] Fail gracefully.
      throw new RuntimeException(exception);
    }
  }

  private String getDbPath(final OzoneConfiguration config) {
    File dbDirPath = ServerUtils.getDBPath(config,
        OZONE_OM_SNAPSHOT_DIFF_DB_DIR);
    return Paths.get(dbDirPath.toString(), OM_SNAPSHOT_DIFF_DB_NAME)
        .toFile().getAbsolutePath();
  }

  private List<ColumnFamilyDescriptor> getExitingColumnFamilyDescriptors(
      final String path) {
    try {
      return RocksDatabase.listColumnFamiliesEmptyOptions(path)
          .stream()
          .map(columnFamilyName ->
              new ColumnFamilyDescriptor(columnFamilyName,
                  new ManagedColumnFamilyOptions(columnFamilyOptions)
              ))
          .collect(Collectors.toList());
    } catch (RocksDBException exception) {
      // TODO: [SNAPSHOT] Fail gracefully.
      throw new RuntimeException(exception);
    }
  }

  /**
   * Return the column family from column family list if it was existing
   * column family, otherwise create new column family.
   * This is for backward and forward compatibility.
   * For backward compatibility, when column family doesn't exist. it will
   * create new one and return that.
   * For forward compatibility, it will return the existing one.
   */
  private ColumnFamilyHandle getOrCreateColumnFamily(
      final String columnFamilyName,
      final List<ColumnFamilyDescriptor> familyDescriptors,
      final List<ColumnFamilyHandle> familyHandles) {

    for (int i = 0; i < familyDescriptors.size(); i++) {
      String cfName = StringUtils.bytes2String(familyDescriptors.get(i)
          .getName());
      if (columnFamilyName.equals(cfName)) {
        return familyHandles.get(i);
      }
    }

    try {
      ColumnFamilyDescriptor columnFamilyDescriptor =
          new ColumnFamilyDescriptor(StringUtils.string2Bytes(columnFamilyName),
              columnFamilyOptions);
      ColumnFamilyHandle columnFamily = snapshotDiffDb.get()
          .createColumnFamily(columnFamilyDescriptor);

      // Add column family and descriptor so that they can be closed if needed.
      familyHandles.add(columnFamily);
      familyDescriptors.add(columnFamilyDescriptor);
      return columnFamily;
    } catch (RocksDBException exception) {
      // TODO: [SNAPSHOT] Fail gracefully.
      throw new RuntimeException(exception);
    }
  }

  /**
   * Drops the column families (intermediate snapDiff tables) which were
   * created by previously running snapDiff jobs and were not dropped because
   * OM crashed or some other error.
   */
  private void dropUnknownColumnFamilies(
      List<ColumnFamilyHandle> familyHandles
  ) {
    Set<String> allowedColumnFamilyOnStartUp = new HashSet<>(
        Arrays.asList(DEFAULT_COLUMN_FAMILY_NAME, SNAP_DIFF_JOB_TABLE_NAME,
            SNAP_DIFF_REPORT_TABLE_NAME, SNAP_DIFF_PURGED_JOB_TABLE_NAME));

    try {
      for (ColumnFamilyHandle columnFamilyHandle : familyHandles) {
        String columnFamilyName =
            StringUtils.bytes2String(columnFamilyHandle.getName());
        if (!allowedColumnFamilyOnStartUp.contains(columnFamilyName)) {
          dropColumnFamilyHandle(snapshotDiffDb, columnFamilyHandle);
        }
      }
    } catch (RocksDBException e) {
      // TODO: [SNAPSHOT] Fail gracefully.
      throw new RuntimeException(e);
    }
  }

  private void closeColumnFamilyOptions(
      final ManagedColumnFamilyOptions managedColumnFamilyOptions) {
    Preconditions.checkArgument(!managedColumnFamilyOptions.isReused());
    ManagedColumnFamilyOptions.closeDeeply(managedColumnFamilyOptions);
  }

  @Override
  public void close() {
    if (snapshotDiffManager != null) {
      snapshotDiffManager.close();
    }

    if (snapshotCache != null) {
      snapshotCache.close();
    }

    if (snapshotDiffCleanupService != null) {
      snapshotDiffCleanupService.shutdown();
    }

    if (columnFamilyHandles != null) {
      columnFamilyHandles.forEach(ColumnFamilyHandle::close);
    }
    if (snapshotDiffDb != null) {
      snapshotDiffDb.close();
    }
    if (columnFamilyDescriptors != null) {
      columnFamilyDescriptors.forEach(columnFamilyDescriptor ->
          closeColumnFamilyOptions((ManagedColumnFamilyOptions)
              columnFamilyDescriptor.getOptions()));
    }
    if (columnFamilyOptions != null) {
      closeColumnFamilyOptions(columnFamilyOptions);
    }
    if (options != null) {
      options.close();
    }
  }

  public long getDiffCleanupServiceInterval() {
    return diffCleanupServiceInterval;
  }
}<|MERGE_RESOLUTION|>--- conflicted
+++ resolved
@@ -770,7 +770,6 @@
         OM_DB_NAME + checkpointDirName;
   }
 
-<<<<<<< HEAD
   public static String extractSnapshotIDFromCheckpointDirName(String snapshotPath) {
     // Find "om.db-" in the path and return whatever comes after
     int index = snapshotPath.lastIndexOf(OM_DB_NAME);
@@ -778,11 +777,11 @@
       throw new IllegalArgumentException("Invalid snapshot path " + snapshotPath);
     }
     return snapshotPath.substring(index + OM_DB_NAME.length() + OM_SNAPSHOT_SEPARATOR.length());
-=======
+  }
+
   public static String getSnapshotLocalPropertyYamlPath(OzoneConfiguration conf,
       SnapshotInfo snapshotInfo) {
     return getSnapshotPath(conf, snapshotInfo) + ".yaml";
->>>>>>> e08b0010
   }
 
   public static boolean isSnapshotKey(String[] keyParts) {
