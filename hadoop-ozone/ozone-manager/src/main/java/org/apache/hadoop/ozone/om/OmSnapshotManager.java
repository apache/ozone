--- conflicted
+++ resolved
@@ -433,12 +433,8 @@
                                                     final String fromSnapshot,
                                                     final String toSnapshot,
                                                     final String token,
-<<<<<<< HEAD
                                                     final int pageSize,
                                                     boolean forceFullDiff)
-=======
-                                                    int pageSize)
->>>>>>> 1c30a352
       throws IOException {
     // Validate fromSnapshot and toSnapshot
     final SnapshotInfo fsInfo = getSnapshotInfo(volume, bucket, fromSnapshot);
@@ -455,15 +451,9 @@
     try {
       final OmSnapshot fs = snapshotCache.get(fsKey);
       final OmSnapshot ts = snapshotCache.get(tsKey);
-<<<<<<< HEAD
-      SnapshotDiffReport snapshotDiffReport = snapshotDiffManager
-          .getSnapshotDiffReport(volume, bucket, fs, ts,
-              fsInfo, tsInfo, forceFullDiff);
-=======
       SnapshotDiffReport snapshotDiffReport =
           snapshotDiffManager.getSnapshotDiffReport(volume, bucket, fs, ts,
-              fsInfo, tsInfo, index, pageSize);
->>>>>>> 1c30a352
+              fsInfo, tsInfo, index, pageSize, forceFullDiff);
       return new SnapshotDiffResponse(snapshotDiffReport, DONE, 0L);
     } catch (ExecutionException | RocksDBException e) {
       throw new IOException(e.getCause());
