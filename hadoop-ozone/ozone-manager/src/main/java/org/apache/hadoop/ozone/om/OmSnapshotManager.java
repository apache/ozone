--- conflicted
+++ resolved
@@ -273,18 +273,13 @@
       }
     };
 
-
     // Init snapshot cache
-<<<<<<< HEAD
     long cacheCleanupServiceInterval = ozoneManager.getConfiguration()
         .getTimeDuration(OZONE_OM_SNAPSHOT_CACHE_CLEANUP_SERVICE_RUN_INTERVAL,
             OZONE_OM_SNAPSHOT_CACHE_CLEANUP_SERVICE_RUN_INTERVAL_DEFAULT,
             TimeUnit.MILLISECONDS);
-    this.snapshotCache = new SnapshotCache(this, loader,
-        softCacheSize, cacheCleanupServiceInterval);
-=======
-    this.snapshotCache = new SnapshotCache(loader, softCacheSize);
->>>>>>> c8e6cabc
+    this.snapshotCache = new SnapshotCache(loader, softCacheSize,
+        cacheCleanupServiceInterval);
 
     this.snapshotDiffManager = new SnapshotDiffManager(snapshotDiffDb, differ,
         ozoneManager, snapDiffJobCf, snapDiffReportCf,
@@ -430,6 +425,7 @@
   public void invalidateCache() {
     if (snapshotCache != null) {
       snapshotCache.invalidateAll();
+      snapshotCache.close();
     }
   }
 
@@ -960,16 +956,9 @@
     if (snapshotDiffManager != null) {
       snapshotDiffManager.close();
     }
-<<<<<<< HEAD
-    if (snapshotCache != null) {
-      snapshotCache.invalidateAll();
-      snapshotCache.close();
-    }
-=======
 
     invalidateCache();
 
->>>>>>> c8e6cabc
     if (snapshotDiffCleanupService != null) {
       snapshotDiffCleanupService.shutdown();
     }
