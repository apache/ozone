--- conflicted
+++ resolved
@@ -85,12 +85,8 @@
 import static org.apache.hadoop.ozone.om.OMConfigKeys.OZONE_OM_SNAPSHOT_DIFF_CLEANUP_SERVICE_TIMEOUT;
 import static org.apache.hadoop.ozone.om.OMConfigKeys.OZONE_OM_SNAPSHOT_DIFF_CLEANUP_SERVICE_TIMEOUT_DEFAULT;
 import static org.apache.hadoop.ozone.om.OMConfigKeys.OZONE_OM_SNAPSHOT_DIFF_DB_DIR;
-<<<<<<< HEAD
-=======
 import static org.apache.hadoop.ozone.om.OMConfigKeys.OZONE_OM_SNAPSHOT_DIFF_REPORT_MAX_PAGE_SIZE;
 import static org.apache.hadoop.ozone.om.OMConfigKeys.OZONE_OM_SNAPSHOT_DIFF_REPORT_MAX_PAGE_SIZE_DEFAULT;
-import static org.apache.hadoop.ozone.om.exceptions.OMException.ResultCodes.FILE_NOT_FOUND;
->>>>>>> ad9358fd
 import static org.apache.hadoop.ozone.om.exceptions.OMException.ResultCodes.INVALID_KEY_NAME;
 import static org.apache.hadoop.ozone.om.snapshot.SnapshotUtils.checkSnapshotActive;
 import static org.apache.hadoop.ozone.om.snapshot.SnapshotUtils.dropColumnFamilyHandle;
@@ -156,12 +152,10 @@
   private final List<ColumnFamilyHandle> columnFamilyHandles;
   private final SnapshotDiffCleanupService snapshotDiffCleanupService;
 
-<<<<<<< HEAD
+  private final int maxPageSize;
+
   // Soft limit of the snapshot cache size.
   private final int softCacheSize;
-=======
-  private final int maxPageSize;
->>>>>>> ad9358fd
 
   public OmSnapshotManager(OzoneManager ozoneManager) {
     this.options = new ManagedDBOptions();
@@ -211,17 +205,10 @@
         .getStore()
         .getRocksDBCheckpointDiffer();
 
-<<<<<<< HEAD
     // snapshot cache size, soft-limit
     this.softCacheSize = ozoneManager.getConfiguration().getInt(
-        OzoneConfigKeys.OZONE_OM_SNAPSHOT_CACHE_MAX_SIZE,
-        OzoneConfigKeys.OZONE_OM_SNAPSHOT_CACHE_MAX_SIZE_DEFAULT);
-=======
-    // size of lru cache
-    int cacheSize = ozoneManager.getConfiguration().getInt(
         OZONE_OM_SNAPSHOT_CACHE_MAX_SIZE,
         OZONE_OM_SNAPSHOT_CACHE_MAX_SIZE_DEFAULT);
->>>>>>> ad9358fd
 
     CacheLoader<String, OmSnapshot> loader = createCacheLoader();
 
