--- conflicted
+++ resolved
@@ -517,17 +517,12 @@
     }
     OmSnapshotManager omSnapshotManager =
         ((OmMetadataManagerImpl) omMetadataManager).getOzoneManager().getOmSnapshotManager();
-<<<<<<< HEAD
     try (UncheckedAutoCloseableSupplier<OmSnapshot> omSnapshotSupplier =
              omSnapshotManager.getSnapshot(snapshotInfo.getSnapshotId())) {
       // Create the snapshot local property file.
       OmSnapshotManager.createNewOmSnapshotLocalDataFile(omSnapshotManager,
           (RDBStore) omSnapshotSupplier.get().getMetadataManager().getStore(), snapshotInfo);
     }
-=======
-    // Create the snapshot local property file.
-    OmSnapshotManager.createNewOmSnapshotLocalDataFile(omSnapshotManager, omMetadataManager, snapshotInfo, store);
->>>>>>> 4f3795bd
 
     // Clean up active DB's deletedTable right after checkpoint is taken,
     // Snapshot create is processed as a single transaction and
@@ -643,20 +638,11 @@
    * Creates and writes snapshot local properties to a YAML file with uncompacted SST file list.
    * @param snapshotStore snapshot metadata manager.
    */
-<<<<<<< HEAD
   public static void createNewOmSnapshotLocalDataFile(OmSnapshotManager snapshotManager, RDBStore snapshotStore,
       SnapshotInfo snapshotInfo) throws IOException {
     Path snapshotLocalDataPath = Paths.get(getSnapshotLocalPropertyYamlPath(snapshotStore.getDbLocation().toPath()));
     Files.deleteIfExists(snapshotLocalDataPath);
     OmSnapshotLocalDataYaml snapshotLocalDataYaml = new OmSnapshotLocalDataYaml(getSnapshotSSTFileList(snapshotStore),
-=======
-  public static void createNewOmSnapshotLocalDataFile(OmSnapshotManager snapshotManager,
-      OMMetadataManager omMetadataManager, SnapshotInfo snapshotInfo, RDBStore store)
-      throws IOException {
-    Path snapshotLocalDataPath = Paths.get(getSnapshotLocalPropertyYamlPath(omMetadataManager, snapshotInfo));
-    Files.deleteIfExists(snapshotLocalDataPath);
-    OmSnapshotLocalDataYaml snapshotLocalDataYaml = new OmSnapshotLocalDataYaml(getSnapshotSSTFileList(store),
->>>>>>> 4f3795bd
         snapshotInfo.getPathPreviousSnapshotId());
     snapshotLocalDataYaml.writeToYaml(snapshotManager, snapshotLocalDataPath.toFile());
   }
