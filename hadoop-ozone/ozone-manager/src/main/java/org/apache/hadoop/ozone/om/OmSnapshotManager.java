/*
 * Licensed to the Apache Software Foundation (ASF) under one or more
 * contributor license agreements. See the NOTICE file distributed with
 * this work for additional information regarding copyright ownership.
 * The ASF licenses this file to You under the Apache License, Version 2.0
 * (the "License"); you may not use this file except in compliance with
 * the License. You may obtain a copy of the License at
 *
 *      http://www.apache.org/licenses/LICENSE-2.0
 *
 * Unless required by applicable law or agreed to in writing, software
 * distributed under the License is distributed on an "AS IS" BASIS,
 * WITHOUT WARRANTIES OR CONDITIONS OF ANY KIND, either express or implied.
 * See the License for the specific language governing permissions and
 * limitations under the License.
 */

package org.apache.hadoop.ozone.om;

import static org.apache.commons.lang3.StringUtils.isBlank;
import static org.apache.hadoop.hdds.StringUtils.getLexicographicallyHigherString;
import static org.apache.hadoop.hdds.utils.db.DBStoreBuilder.DEFAULT_COLUMN_FAMILY_NAME;
import static org.apache.hadoop.ozone.OzoneConsts.OM_DB_NAME;
import static org.apache.hadoop.ozone.OzoneConsts.OM_KEY_PREFIX;
import static org.apache.hadoop.ozone.OzoneConsts.OM_SNAPSHOT_CHECKPOINT_DIR;
import static org.apache.hadoop.ozone.OzoneConsts.OM_SNAPSHOT_DIFF_DB_NAME;
import static org.apache.hadoop.ozone.OzoneConsts.OM_SNAPSHOT_INDICATOR;
import static org.apache.hadoop.ozone.OzoneConsts.OM_SNAPSHOT_SEPARATOR;
import static org.apache.hadoop.ozone.om.OMConfigKeys.OZONE_OM_FS_SNAPSHOT_MAX_LIMIT;
import static org.apache.hadoop.ozone.om.OMConfigKeys.OZONE_OM_FS_SNAPSHOT_MAX_LIMIT_DEFAULT;
import static org.apache.hadoop.ozone.om.OMConfigKeys.OZONE_OM_SNAPSHOT_CACHE_CLEANUP_SERVICE_RUN_INTERVAL;
import static org.apache.hadoop.ozone.om.OMConfigKeys.OZONE_OM_SNAPSHOT_CACHE_CLEANUP_SERVICE_RUN_INTERVAL_DEFAULT;
import static org.apache.hadoop.ozone.om.OMConfigKeys.OZONE_OM_SNAPSHOT_CACHE_MAX_SIZE;
import static org.apache.hadoop.ozone.om.OMConfigKeys.OZONE_OM_SNAPSHOT_CACHE_MAX_SIZE_DEFAULT;
import static org.apache.hadoop.ozone.om.OMConfigKeys.OZONE_OM_SNAPSHOT_COMPACT_NON_SNAPSHOT_DIFF_TABLES;
import static org.apache.hadoop.ozone.om.OMConfigKeys.OZONE_OM_SNAPSHOT_COMPACT_NON_SNAPSHOT_DIFF_TABLES_DEFAULT;
import static org.apache.hadoop.ozone.om.OMConfigKeys.OZONE_OM_SNAPSHOT_DB_MAX_OPEN_FILES;
import static org.apache.hadoop.ozone.om.OMConfigKeys.OZONE_OM_SNAPSHOT_DB_MAX_OPEN_FILES_DEFAULT;
import static org.apache.hadoop.ozone.om.OMConfigKeys.OZONE_OM_SNAPSHOT_DIFF_CLEANUP_SERVICE_RUN_INTERVAL;
import static org.apache.hadoop.ozone.om.OMConfigKeys.OZONE_OM_SNAPSHOT_DIFF_CLEANUP_SERVICE_RUN_INTERVAL_DEFAULT;
import static org.apache.hadoop.ozone.om.OMConfigKeys.OZONE_OM_SNAPSHOT_DIFF_CLEANUP_SERVICE_TIMEOUT;
import static org.apache.hadoop.ozone.om.OMConfigKeys.OZONE_OM_SNAPSHOT_DIFF_CLEANUP_SERVICE_TIMEOUT_DEFAULT;
import static org.apache.hadoop.ozone.om.OMConfigKeys.OZONE_OM_SNAPSHOT_DIFF_DB_DIR;
import static org.apache.hadoop.ozone.om.OMConfigKeys.OZONE_OM_SNAPSHOT_DIFF_REPORT_MAX_PAGE_SIZE;
import static org.apache.hadoop.ozone.om.OMConfigKeys.OZONE_OM_SNAPSHOT_DIFF_REPORT_MAX_PAGE_SIZE_DEFAULT;
import static org.apache.hadoop.ozone.om.codec.OMDBDefinition.DIRECTORY_TABLE;
import static org.apache.hadoop.ozone.om.codec.OMDBDefinition.FILE_TABLE;
import static org.apache.hadoop.ozone.om.codec.OMDBDefinition.KEY_TABLE;
import static org.apache.hadoop.ozone.om.exceptions.OMException.ResultCodes.FILE_NOT_FOUND;
import static org.apache.hadoop.ozone.om.exceptions.OMException.ResultCodes.INVALID_KEY_NAME;
import static org.apache.hadoop.ozone.om.snapshot.SnapshotDiffManager.getSnapshotRootPath;
import static org.apache.hadoop.ozone.om.snapshot.SnapshotUtils.checkSnapshotActive;
import static org.apache.hadoop.ozone.om.snapshot.SnapshotUtils.dropColumnFamilyHandle;
import static org.apache.hadoop.ozone.snapshot.SnapshotDiffResponse.JobStatus.DONE;

import com.google.common.annotations.VisibleForTesting;
import com.google.common.base.Preconditions;
import com.google.common.cache.CacheLoader;
import com.google.common.cache.RemovalListener;
import com.google.common.collect.ImmutableSet;
import jakarta.annotation.Nonnull;
import java.io.File;
import java.io.IOException;
import java.nio.file.Files;
import java.nio.file.Path;
import java.nio.file.Paths;
import java.util.ArrayList;
import java.util.Arrays;
import java.util.Collections;
import java.util.HashSet;
import java.util.List;
import java.util.Objects;
import java.util.Set;
import java.util.UUID;
import java.util.concurrent.TimeUnit;
import java.util.concurrent.atomic.AtomicInteger;
import java.util.concurrent.atomic.AtomicReference;
import java.util.stream.Collectors;
import org.apache.commons.lang3.tuple.Pair;
import org.apache.commons.pool2.impl.GenericObjectPool;
import org.apache.hadoop.hdds.StringUtils;
import org.apache.hadoop.hdds.conf.OzoneConfiguration;
import org.apache.hadoop.hdds.server.ServerUtils;
import org.apache.hadoop.hdds.utils.TransactionInfo;
import org.apache.hadoop.hdds.utils.db.BatchOperation;
import org.apache.hadoop.hdds.utils.db.CodecRegistry;
import org.apache.hadoop.hdds.utils.db.DBCheckpoint;
import org.apache.hadoop.hdds.utils.db.DBStore;
import org.apache.hadoop.hdds.utils.db.RDBStore;
import org.apache.hadoop.hdds.utils.db.RocksDBCheckpoint;
import org.apache.hadoop.hdds.utils.db.RocksDatabase;
import org.apache.hadoop.hdds.utils.db.Table;
import org.apache.hadoop.hdds.utils.db.cache.CacheKey;
import org.apache.hadoop.hdds.utils.db.cache.CacheValue;
import org.apache.hadoop.hdds.utils.db.managed.ManagedColumnFamilyOptions;
import org.apache.hadoop.hdds.utils.db.managed.ManagedDBOptions;
import org.apache.hadoop.hdds.utils.db.managed.ManagedRocksDB;
import org.apache.hadoop.ozone.om.exceptions.OMException;
import org.apache.hadoop.ozone.om.helpers.SnapshotDiffJob;
import org.apache.hadoop.ozone.om.helpers.SnapshotInfo;
import org.apache.hadoop.ozone.om.service.SnapshotDiffCleanupService;
import org.apache.hadoop.ozone.om.snapshot.SnapshotCache;
import org.apache.hadoop.ozone.om.snapshot.SnapshotDiffManager;
import org.apache.hadoop.ozone.om.snapshot.SnapshotUtils;
import org.apache.hadoop.ozone.snapshot.CancelSnapshotDiffResponse;
import org.apache.hadoop.ozone.snapshot.ListSnapshotDiffJobResponse;
import org.apache.hadoop.ozone.snapshot.SnapshotDiffReportOzone;
import org.apache.hadoop.ozone.snapshot.SnapshotDiffResponse;
import org.apache.ozone.rocksdiff.RocksDBCheckpointDiffer;
import org.apache.ratis.util.function.UncheckedAutoCloseableSupplier;
import org.rocksdb.ColumnFamilyDescriptor;
import org.rocksdb.ColumnFamilyHandle;
import org.rocksdb.LiveFileMetaData;
import org.rocksdb.RocksDBException;
import org.slf4j.Logger;
import org.slf4j.LoggerFactory;
import org.yaml.snakeyaml.Yaml;

/**
 * This class is used to manage/create OM snapshots.
 */
public final class OmSnapshotManager implements AutoCloseable {
  public static final String OM_HARDLINK_FILE = "hardLinkFile";
  private static final Logger LOG =
      LoggerFactory.getLogger(OmSnapshotManager.class);

  private final OzoneManager ozoneManager;
  private final SnapshotDiffManager snapshotDiffManager;
  // Per-OM instance of snapshot cache map
  private final SnapshotCache snapshotCache;
  private final ManagedRocksDB snapshotDiffDb;

  public static final String DELIMITER = "-";

  /**
   * Contains all the snap diff job which are either queued, in_progress or
   * done. This table is used to make sure that there is only single job for
   * requests with the same snapshot pair at any point of time.
   * |------------------------------------------------|
   * |  KEY                         |  VALUE          |
   * |------------------------------------------------|
   * |  fromSnapshotId-toSnapshotId | SnapshotDiffJob |
   * |------------------------------------------------|
   */
  public static final String SNAP_DIFF_JOB_TABLE_NAME =
      "snap-diff-job-table";

  /**
   * Global table to keep the diff report. Each key is prefixed by the jobId
   * to improve look up and clean up. JobId comes from snap-diff-job-table.
   * |--------------------------------|
   * |  KEY         |  VALUE          |
   * |--------------------------------|
   * |  jobId-index | DiffReportEntry |
   * |--------------------------------|
   */
  public static final String SNAP_DIFF_REPORT_TABLE_NAME =
      "snap-diff-report-table";

  /**
   * Contains all the snap diff job which can be purged either due to max
   * allowed time is over, FAILED or REJECTED.
   * |-------------------------------------------|
   * |  KEY     |  VALUE                         |
   * |-------------------------------------------|
   * |  jobId   | numOfTotalEntriesInReportTable |
   * |-------------------------------------------|
   */
  private static final String SNAP_DIFF_PURGED_JOB_TABLE_NAME =
      "snap-diff-purged-job-table";

  /**
   * For snapshot compaction we need to capture SST files following column
   * families before compaction.
   */
  public static final Set<String> COLUMN_FAMILIES_TO_TRACK_IN_SNAPSHOT =
      ImmutableSet.of(KEY_TABLE, DIRECTORY_TABLE, FILE_TABLE);

  private final long diffCleanupServiceInterval;
  private final int maxOpenSstFilesInSnapshotDb;
  private final ManagedColumnFamilyOptions columnFamilyOptions;
  private final ManagedDBOptions options;
  private final List<ColumnFamilyDescriptor> columnFamilyDescriptors;
  private final List<ColumnFamilyHandle> columnFamilyHandles;
  private final SnapshotDiffCleanupService snapshotDiffCleanupService;
  private final GenericObjectPool<Yaml> yamlPool;

  private final int maxPageSize;

  // Soft limit of the snapshot cache size.
  private final int softCacheSize;

  private int fsSnapshotMaxLimit;
  private final AtomicInteger inFlightSnapshotCount = new AtomicInteger(0);

  public OmSnapshotManager(OzoneManager ozoneManager) {
    this.yamlPool = new GenericObjectPool<>(new OmSnapshotLocalDataYaml.YamlFactory());
    boolean isFilesystemSnapshotEnabled =
        ozoneManager.isFilesystemSnapshotEnabled();
    LOG.info("Ozone filesystem snapshot feature is {}.",
        isFilesystemSnapshotEnabled ? "enabled" : "disabled");

    // Confirm that snapshot feature can be safely disabled.
    // Throw unchecked exception if that is not the case.
    if (!isFilesystemSnapshotEnabled &&
        !canDisableFsSnapshot(ozoneManager.getMetadataManager())) {
      throw new RuntimeException("Ozone Manager is refusing to start up" +
          "because filesystem snapshot feature is disabled in config while" +
          "there are still snapshots remaining in the system (including the " +
          "ones that are marked as deleted but not yet cleaned up by the " +
          "background worker thread). " +
          "Please set config ozone.filesystem.snapshot.enabled to true and " +
          "try to start this Ozone Manager again.");
    }

    this.options = new ManagedDBOptions();
    this.options.setCreateIfMissing(true);
    this.columnFamilyOptions = new ManagedColumnFamilyOptions();
    this.columnFamilyDescriptors = new ArrayList<>();
    this.columnFamilyHandles = new ArrayList<>();
    CodecRegistry codecRegistry = createCodecRegistryForSnapDiff();
    this.maxPageSize = ozoneManager.getConfiguration().getInt(
        OZONE_OM_SNAPSHOT_DIFF_REPORT_MAX_PAGE_SIZE,
        OZONE_OM_SNAPSHOT_DIFF_REPORT_MAX_PAGE_SIZE_DEFAULT
    );
    this.maxOpenSstFilesInSnapshotDb = ozoneManager.getConfiguration().getInt(
        OZONE_OM_SNAPSHOT_DB_MAX_OPEN_FILES,
        OZONE_OM_SNAPSHOT_DB_MAX_OPEN_FILES_DEFAULT
    );
    Preconditions.checkArgument(this.maxOpenSstFilesInSnapshotDb >= -1,
        OZONE_OM_SNAPSHOT_DB_MAX_OPEN_FILES + " value should be larger than or equal to -1.");

    ColumnFamilyHandle snapDiffJobCf;
    ColumnFamilyHandle snapDiffReportCf;
    ColumnFamilyHandle snapDiffPurgedJobCf;
    String dbPath = getDbPath(ozoneManager.getConfiguration());

    try {
      // Add default CF
      columnFamilyDescriptors.add(new ColumnFamilyDescriptor(
          StringUtils.string2Bytes(DEFAULT_COLUMN_FAMILY_NAME),
          new ManagedColumnFamilyOptions(columnFamilyOptions)));

      columnFamilyDescriptors.addAll(getExitingColumnFamilyDescriptors(dbPath));

      this.snapshotDiffDb = createRocksDbForSnapshotDiff(options,
          dbPath, columnFamilyDescriptors, columnFamilyHandles);

      snapDiffJobCf = getOrCreateColumnFamily(SNAP_DIFF_JOB_TABLE_NAME,
          columnFamilyDescriptors, columnFamilyHandles);
      snapDiffReportCf = getOrCreateColumnFamily(SNAP_DIFF_REPORT_TABLE_NAME,
          columnFamilyDescriptors, columnFamilyHandles);
      snapDiffPurgedJobCf = getOrCreateColumnFamily(
          SNAP_DIFF_PURGED_JOB_TABLE_NAME, columnFamilyDescriptors,
          columnFamilyHandles);

      dropUnknownColumnFamilies(columnFamilyHandles);
    } catch (RuntimeException exception) {
      close();
      throw exception;
    }

    this.ozoneManager = ozoneManager;
    RocksDBCheckpointDiffer differ = ozoneManager
        .getMetadataManager()
        .getStore()
        .getRocksDBCheckpointDiffer();

    // Soft-limit of lru cache size
    this.softCacheSize = ozoneManager.getConfiguration().getInt(
        OZONE_OM_SNAPSHOT_CACHE_MAX_SIZE,
        OZONE_OM_SNAPSHOT_CACHE_MAX_SIZE_DEFAULT);
      
    fsSnapshotMaxLimit = ozoneManager.getConfiguration().getInt(OZONE_OM_FS_SNAPSHOT_MAX_LIMIT,
        OZONE_OM_FS_SNAPSHOT_MAX_LIMIT_DEFAULT);

    CacheLoader<UUID, OmSnapshot> loader = createCacheLoader();

    // TODO: [SNAPSHOT] Remove this if not going to make SnapshotCache impl
    //  pluggable.
    RemovalListener<String, OmSnapshot> removalListener = notification -> {
      try {
        final String snapshotTableKey = notification.getKey();
        final OmSnapshot omSnapshot = notification.getValue();
        if (omSnapshot != null) {
          // close snapshot's rocksdb on eviction
          LOG.debug("Closing OmSnapshot '{}' due to {}",
              snapshotTableKey, notification.getCause());
          omSnapshot.close();
        } else {
          // Cache value would never be null in RemovalListener.

          // When a soft reference is GC'ed by the JVM, this RemovalListener
          // would be called. But the cache value should still exist at that
          // point. Thus in-theory this condition won't be triggered by JVM GC
          throw new IllegalStateException("Unexpected: OmSnapshot is null");
        }
      } catch (IOException e) {
        LOG.error("Failed to close OmSnapshot: {}", notification.getKey(), e);
      }
    };

    // Init snapshot cache
    long cacheCleanupServiceInterval = ozoneManager.getConfiguration()
        .getTimeDuration(OZONE_OM_SNAPSHOT_CACHE_CLEANUP_SERVICE_RUN_INTERVAL,
            OZONE_OM_SNAPSHOT_CACHE_CLEANUP_SERVICE_RUN_INTERVAL_DEFAULT,
            TimeUnit.MILLISECONDS);
    boolean compactNonSnapshotDiffTables = ozoneManager.getConfiguration()
        .getBoolean(OZONE_OM_SNAPSHOT_COMPACT_NON_SNAPSHOT_DIFF_TABLES,
            OZONE_OM_SNAPSHOT_COMPACT_NON_SNAPSHOT_DIFF_TABLES_DEFAULT);
    this.snapshotCache = new SnapshotCache(loader, softCacheSize, ozoneManager.getMetrics(),
        cacheCleanupServiceInterval, compactNonSnapshotDiffTables, ozoneManager.getMetadataManager().getLock());

    this.snapshotDiffManager = new SnapshotDiffManager(snapshotDiffDb, differ,
        ozoneManager, snapDiffJobCf, snapDiffReportCf,
        columnFamilyOptions, codecRegistry);

    diffCleanupServiceInterval = ozoneManager.getConfiguration()
        .getTimeDuration(OZONE_OM_SNAPSHOT_DIFF_CLEANUP_SERVICE_RUN_INTERVAL,
            OZONE_OM_SNAPSHOT_DIFF_CLEANUP_SERVICE_RUN_INTERVAL_DEFAULT,
            TimeUnit.MILLISECONDS);

    long diffCleanupServiceTimeout = ozoneManager.getConfiguration()
        .getTimeDuration(OZONE_OM_SNAPSHOT_DIFF_CLEANUP_SERVICE_TIMEOUT,
            OZONE_OM_SNAPSHOT_DIFF_CLEANUP_SERVICE_TIMEOUT_DEFAULT,
            TimeUnit.MILLISECONDS);

    if (ozoneManager.isFilesystemSnapshotEnabled()) {
      this.snapshotDiffCleanupService = new SnapshotDiffCleanupService(
          diffCleanupServiceInterval,
          diffCleanupServiceTimeout,
          ozoneManager,
          snapshotDiffDb,
          snapDiffJobCf,
          snapDiffPurgedJobCf,
          snapDiffReportCf,
          codecRegistry
      );
      this.snapshotDiffCleanupService.start();
    } else {
      this.snapshotDiffCleanupService = null;
    }
  }

  /**
   * Help reject OM startup if snapshot feature is disabled
   * but there are snapshots remaining in this OM. Note: snapshots that are
   * already deleted but not cleaned up yet still counts.
   * @param ommm OMMetadataManager
   * @return true if SnapshotInfoTable is empty, false otherwise.
   */
  @VisibleForTesting
  public boolean canDisableFsSnapshot(OMMetadataManager ommm) {

    boolean isSnapshotInfoTableEmpty;
    try {
      isSnapshotInfoTableEmpty = ommm.getSnapshotInfoTable().isEmpty();
    } catch (IOException e) {
      throw new IllegalStateException(
          "Unable to check SnapshotInfoTable emptiness", e);
    }

    return isSnapshotInfoTableEmpty;
  }

  private CacheLoader<UUID, OmSnapshot> createCacheLoader() {
    return new CacheLoader<UUID, OmSnapshot>() {

      @Nonnull
      @Override
      public OmSnapshot load(@Nonnull UUID snapshotId) throws IOException {
        String snapshotTableKey = ((OmMetadataManagerImpl) ozoneManager.getMetadataManager())
            .getSnapshotChainManager()
            .getTableKey(snapshotId);

        // SnapshotChain maintains in-memory reverse mapping of snapshotId to snapshotName based on snapshotInfoTable.
        // So it should not happen ideally.
        // If it happens, then either snapshot has been purged in between or SnapshotChain is corrupted
        // and missing some entries which needs investigation.
        if (snapshotTableKey == null) {
          throw new OMException("Snapshot " + snapshotId +
              " is not found in the snapshot chain.", FILE_NOT_FOUND);
        }

        final SnapshotInfo snapshotInfo = getSnapshotInfo(snapshotTableKey);

        CacheValue<SnapshotInfo> cacheValue = ozoneManager.getMetadataManager()
            .getSnapshotInfoTable()
            .getCacheValue(new CacheKey<>(snapshotTableKey));

        boolean isSnapshotInCache = Objects.nonNull(cacheValue) &&
            Objects.nonNull(cacheValue.getCacheValue());

        // read in the snapshot
        OzoneConfiguration conf = ozoneManager.getConfiguration();

        // Create the snapshot metadata manager by finding the corresponding
        // RocksDB instance, creating an OmMetadataManagerImpl instance based
        // on that.
        OMMetadataManager snapshotMetadataManager;
        try {
          snapshotMetadataManager = new OmMetadataManagerImpl(conf,
              snapshotInfo.getCheckpointDirName(), isSnapshotInCache,
              maxOpenSstFilesInSnapshotDb);
        } catch (IOException e) {
          LOG.error("Failed to retrieve snapshot: {}", snapshotTableKey, e);
          throw e;
        }

        try {
          // create the other manager instances based on snapshot
          // metadataManager
          PrefixManagerImpl pm = new PrefixManagerImpl(ozoneManager, snapshotMetadataManager,
              false);
          KeyManagerImpl km = new KeyManagerImpl(ozoneManager,
              ozoneManager.getScmClient(), snapshotMetadataManager, conf,
              ozoneManager.getBlockTokenSecretManager(),
              ozoneManager.getKmsProvider(), ozoneManager.getPerfMetrics());

          return new OmSnapshot(km, pm, ozoneManager,
              snapshotInfo.getVolumeName(),
              snapshotInfo.getBucketName(),
              snapshotInfo.getName(),
              snapshotInfo.getSnapshotId());
        } catch (Exception e) {
          // Close RocksDB if there is any failure.
          if (!snapshotMetadataManager.getStore().isClosed()) {
            snapshotMetadataManager.getStore().close();
          }
          throw new IOException(e);
        }
      }
    };
  }

  private static CodecRegistry createCodecRegistryForSnapDiff() {
    final CodecRegistry.Builder registry = CodecRegistry.newBuilder();
    // DiffReportEntry codec for Diff Report.
    registry.addCodec(SnapshotDiffReportOzone.DiffReportEntry.class,
        SnapshotDiffReportOzone.getDiffReportEntryCodec());
    registry.addCodec(SnapshotDiffJob.class, SnapshotDiffJob.getCodec());
    return registry.build();
  }

  public int getMaxPageSize() {
    return maxPageSize;
  }

  /**
   * Get snapshot instance LRU cache size.
   * @return cache size.
   */
  @VisibleForTesting
  public int getSnapshotCacheSize() {
    return snapshotCache == null ? 0 : snapshotCache.size();
  }

  /**
   * Immediately invalidate all entries and close their DB instances in cache.
   */
  public void invalidateCache() {
    if (snapshotCache != null) {
      snapshotCache.invalidateAll();
    }
  }

  /**
   * Immediately invalidate an entry.
   *
   * @param key SnapshotId.
   */
  public void invalidateCacheEntry(UUID key) {
    if (snapshotCache != null) {
      snapshotCache.invalidate(key);
    }
  }

  /**
   * Creates snapshot checkpoint that corresponds to snapshotInfo.
   * @param omMetadataManager the metadata manager
   * @param snapshotInfo The metadata of snapshot to be created
   * @return instance of DBCheckpoint
   */
  public static DBCheckpoint createOmSnapshotCheckpoint(
      OMMetadataManager omMetadataManager, SnapshotInfo snapshotInfo, BatchOperation batchOperation)
      throws IOException {
    RDBStore store = (RDBStore) omMetadataManager.getStore();

    final DBCheckpoint dbCheckpoint;

    boolean snapshotDirExist = false;
    // Create DB checkpoint for snapshot
    String checkpointPrefix = store.getDbLocation().getName();
    Path snapshotDirPath = Paths.get(store.getSnapshotsParentDir(),
        checkpointPrefix + snapshotInfo.getCheckpointDir());
    if (Files.exists(snapshotDirPath)) {
      snapshotDirExist = true;
      dbCheckpoint = new RocksDBCheckpoint(snapshotDirPath);
    } else {
      dbCheckpoint = store.getSnapshot(snapshotInfo.getCheckpointDirName());
    }
    OmSnapshotManager omSnapshotManager =
        ((OmMetadataManagerImpl) omMetadataManager).getOzoneManager().getOmSnapshotManager();
<<<<<<< HEAD
    try (UncheckedAutoCloseableSupplier<OmSnapshot> omSnapshotSupplier =
             omSnapshotManager.getSnapshot(snapshotInfo.getSnapshotId())) {
      // Create the snapshot local property file.
      OmSnapshotManager.createNewOmSnapshotLocalDataFile(
          (RDBStore) omSnapshotSupplier.get().getMetadataManager().getStore(), snapshotInfo);
    }
=======
    // Create the snapshot local property file.
    OmSnapshotManager.createNewOmSnapshotLocalDataFile(omSnapshotManager, omMetadataManager, snapshotInfo, store);
>>>>>>> f0039d2c

    // Clean up active DB's deletedTable right after checkpoint is taken,
    // Snapshot create is processed as a single transaction and
    // transactions are flushed sequentially so, no need to take any lock as of now.
    deleteKeysFromDelKeyTableInSnapshotScope(omMetadataManager,
        snapshotInfo.getVolumeName(), snapshotInfo.getBucketName(), batchOperation);
    // Clean up deletedDirectoryTable as well
    deleteKeysFromDelDirTableInSnapshotScope(omMetadataManager,
        snapshotInfo.getVolumeName(), snapshotInfo.getBucketName(), batchOperation);
    // Remove entries from snapshotRenamedTable
    deleteKeysFromSnapRenamedTableInSnapshotScope(omMetadataManager,
        snapshotInfo.getVolumeName(), snapshotInfo.getBucketName(), batchOperation);

    if (dbCheckpoint != null && snapshotDirExist) {
      LOG.info("Checkpoint : {} for snapshot {} already exists.",
          dbCheckpoint.getCheckpointLocation(), snapshotInfo.getName());
      return dbCheckpoint;
    } else if (dbCheckpoint != null) {
      LOG.info("Created checkpoint : {} for snapshot {}",
          dbCheckpoint.getCheckpointLocation(), snapshotInfo.getName());
    }

    return dbCheckpoint;
  }

  /**
   * Helper method to perform batch delete range operation on a given key prefix.
   * @param prefix prefix of keys to be deleted
   * @param table table from which keys are to be deleted
   * @param batchOperation batch operation
   */
  private static void deleteKeysFromTableWithPrefix(
      String prefix, Table<String, ?> table, BatchOperation batchOperation) throws IOException {
    String endKey = getLexicographicallyHigherString(prefix);
    LOG.debug("Deleting key range from {} - startKey: {}, endKey: {}",
        table.getName(), prefix, endKey);
    table.deleteRangeWithBatch(batchOperation, prefix, endKey);
  }

  /**
   * Helper method to delete DB keys in the snapshot scope (bucket)
   * from active DB's deletedDirectoryTable.
   * @param omMetadataManager OMMetadataManager instance
   * @param volumeName volume name
   * @param bucketName bucket name
   * @param batchOperation batch operation
   */
  private static void deleteKeysFromSnapRenamedTableInSnapshotScope(
      OMMetadataManager omMetadataManager, String volumeName,
      String bucketName, BatchOperation batchOperation) throws IOException {

    final String keyPrefix = omMetadataManager.getBucketKeyPrefix(volumeName, bucketName);
    deleteKeysFromTableWithPrefix(keyPrefix, omMetadataManager.getSnapshotRenamedTable(), batchOperation);
  }

  /**
   * Helper method to delete DB keys in the snapshot scope (bucket)
   * from active DB's deletedDirectoryTable.
   * @param omMetadataManager OMMetadataManager instance
   * @param volumeName volume name
   * @param bucketName bucket name
   * @param batchOperation batch operation
   */
  private static void deleteKeysFromDelDirTableInSnapshotScope(
      OMMetadataManager omMetadataManager, String volumeName,
      String bucketName, BatchOperation batchOperation) throws IOException {

    // Range delete start key (inclusive)
    final String keyPrefix = omMetadataManager.getBucketKeyPrefixFSO(volumeName, bucketName);
    deleteKeysFromTableWithPrefix(keyPrefix, omMetadataManager.getDeletedDirTable(), batchOperation);
  }

  @VisibleForTesting
  public SnapshotDiffManager getSnapshotDiffManager() {
    return snapshotDiffManager;
  }

  @VisibleForTesting
  public SnapshotDiffCleanupService getSnapshotDiffCleanupService() {
    return snapshotDiffCleanupService;
  }

  /**
   * Helper method to delete DB keys in the snapshot scope (bucket)
   * from active DB's deletedTable.
   * @param omMetadataManager OMMetadataManager instance
   * @param volumeName volume name
   * @param bucketName bucket name
   * @param batchOperation batch operation
   */
  private static void deleteKeysFromDelKeyTableInSnapshotScope(
      OMMetadataManager omMetadataManager, String volumeName,
      String bucketName, BatchOperation batchOperation) throws IOException {
    // Range delete prefix (inclusive)
    final String keyPrefix = omMetadataManager.getBucketKeyPrefix(volumeName, bucketName);
    deleteKeysFromTableWithPrefix(keyPrefix, omMetadataManager.getDeletedTable(), batchOperation);
  }

  /**
   * Captures the list of SST files for keyTable, fileTable and directoryTable in the DB.
   * @param store AOS or snapshot DB for uncompacted or compacted snapshot respectively.
   * @return a Map of (table, set of SST files corresponding to the table)
   */
  private static List<LiveFileMetaData> getSnapshotSSTFileList(RDBStore store)
      throws IOException {
    return store.getDb().getLiveFilesMetaData().stream()
        .filter(lfm -> COLUMN_FAMILIES_TO_TRACK_IN_SNAPSHOT.contains(StringUtils.bytes2String(lfm.columnFamilyName())))
        .collect(Collectors.toList());
  }

  /**
   * Creates and writes snapshot local properties to a YAML file with uncompacted SST file list.
   * @param snapshotStore snapshot metadata manager.
   */
<<<<<<< HEAD
  public static void createNewOmSnapshotLocalDataFile(RDBStore snapshotStore, SnapshotInfo snapshotInfo) throws IOException {
    Path snapshotLocalDataPath = Paths.get(getSnapshotLocalPropertyYamlPath(snapshotStore.getDbLocation().toPath()));
=======
  public static void createNewOmSnapshotLocalDataFile(OmSnapshotManager snapshotManager,
      OMMetadataManager omMetadataManager, SnapshotInfo snapshotInfo, RDBStore store)
      throws IOException {
    Path snapshotLocalDataPath = Paths.get(getSnapshotLocalPropertyYamlPath(omMetadataManager, snapshotInfo));
>>>>>>> f0039d2c
    Files.deleteIfExists(snapshotLocalDataPath);
    OmSnapshotLocalDataYaml snapshotLocalDataYaml = new OmSnapshotLocalDataYaml(getSnapshotSSTFileList(snapshotStore),
        snapshotInfo.getPathPreviousSnapshotId());
    snapshotLocalDataYaml.writeToYaml(snapshotManager, snapshotLocalDataPath.toFile());
  }

  // Get OmSnapshot if the keyName has ".snapshot" key indicator
  @SuppressWarnings("unchecked")
  public UncheckedAutoCloseableSupplier<IOmMetadataReader> getActiveFsMetadataOrSnapshot(
      String volumeName,
      String bucketName,
      String keyName) throws IOException {
    if (keyName == null || !ozoneManager.isFilesystemSnapshotEnabled()) {
      return ozoneManager.getOmMetadataReader();
    }

    // see if key is for a snapshot
    String[] keyParts = keyName.split(OM_KEY_PREFIX);
    if (isSnapshotKey(keyParts)) {
      String snapshotName = keyParts[1];
      // Updating the volumeName & bucketName in case the bucket is a linked bucket. We need to do this before a
      // permission check, since linked bucket permissions and source bucket permissions could be different.
      ResolvedBucket resolvedBucket = ozoneManager.resolveBucketLink(Pair.of(volumeName,
          bucketName), false, false);
      volumeName = resolvedBucket.realVolume();
      bucketName = resolvedBucket.realBucket();
      return (UncheckedAutoCloseableSupplier<IOmMetadataReader>) (UncheckedAutoCloseableSupplier<?>)
          getActiveSnapshot(volumeName, bucketName, snapshotName);
    } else {
      return ozoneManager.getOmMetadataReader();
    }
  }

  public UncheckedAutoCloseableSupplier<OmSnapshot> getActiveSnapshot(
      String volumeName,
      String bucketName,
      String snapshotName) throws IOException {
    return getSnapshot(volumeName, bucketName, snapshotName, false);
  }

  public UncheckedAutoCloseableSupplier<OmSnapshot> getSnapshot(
      String volumeName,
      String bucketName,
      String snapshotName) throws IOException {
    return getSnapshot(volumeName, bucketName, snapshotName, true);
  }

  public UncheckedAutoCloseableSupplier<Yaml> getSnapshotLocalYaml() throws IOException {
    try {
      Yaml yaml = yamlPool.borrowObject();
      return new UncheckedAutoCloseableSupplier<Yaml>() {

        @Override
        public void close() {
          yamlPool.returnObject(yaml);
        }

        @Override
        public Yaml get() {
          return yaml;
        }
      };
    } catch (Exception e) {
      throw new IOException("Failed to get snapshot local yaml", e);
    }
  }

  private UncheckedAutoCloseableSupplier<OmSnapshot> getSnapshot(
      String volumeName,
      String bucketName,
      String snapshotName,
      boolean skipActiveCheck) throws IOException {

    if (snapshotName == null || snapshotName.isEmpty()) {
      // don't allow snapshot indicator without snapshot name
      throw new OMException(INVALID_KEY_NAME);
    }
    String snapshotTableKey = SnapshotInfo.getTableKey(volumeName,
        bucketName, snapshotName);

    return getSnapshot(snapshotTableKey, skipActiveCheck);
  }

  private UncheckedAutoCloseableSupplier<OmSnapshot> getSnapshot(String snapshotTableKey, boolean skipActiveCheck)
      throws IOException {
    SnapshotInfo snapshotInfo = SnapshotUtils.getSnapshotInfo(ozoneManager, snapshotTableKey);
    // Block FS API reads when snapshot is not active.
    if (!skipActiveCheck) {
      checkSnapshotActive(snapshotInfo, false);
    }

    // retrieve the snapshot from the cache
    return snapshotCache.get(snapshotInfo.getSnapshotId());
  }

  /**
   * Checks if the last transaction performed on the snapshot has been flushed to disk.
   * @param metadataManager Metadatamanager of Active OM.
   * @param snapshotTableKey table key corresponding to snapshot in snapshotInfoTable.
   * @return True if the changes have been flushed to DB otherwise false
   * @throws IOException
   */
  public static boolean areSnapshotChangesFlushedToDB(OMMetadataManager metadataManager, String snapshotTableKey)
      throws IOException {
    // Need this info from cache since the snapshot could have been updated only on cache and not on disk.
    SnapshotInfo snapshotInfo = metadataManager.getSnapshotInfoTable().get(snapshotTableKey);
    return areSnapshotChangesFlushedToDB(metadataManager, snapshotInfo);
  }

  /**
   * Checks if the last transaction performed on the snapshot has been flushed to disk.
   * @param metadataManager Metadatamanager of Active OM.
   * @param snapshotInfo SnapshotInfo value.
   * @return True if the changes have been flushed to DB otherwise false. It would return true if the snapshot
   * provided is null meaning the snapshot doesn't exist.
   * @throws IOException
   */
  public static boolean areSnapshotChangesFlushedToDB(OMMetadataManager metadataManager, SnapshotInfo snapshotInfo)
      throws IOException {
    if (snapshotInfo != null) {
      TransactionInfo snapshotTransactionInfo = snapshotInfo.getLastTransactionInfo() != null ?
          TransactionInfo.fromByteString(snapshotInfo.getLastTransactionInfo()) : null;
      TransactionInfo omTransactionInfo = TransactionInfo.readTransactionInfo(metadataManager);
      // If transactionInfo field is null then return true to keep things backward compatible.
      return snapshotTransactionInfo == null || omTransactionInfo.compareTo(snapshotTransactionInfo) >= 0;
    }
    return true;
  }

  /**
   * Returns OmSnapshot object and skips active check.
   * This should only be used for API calls initiated by background service e.g. purgeKeys, purgeSnapshot,
   * snapshotMoveDeletedKeys, and SetSnapshotProperty.
   */
  public UncheckedAutoCloseableSupplier<OmSnapshot> getSnapshot(UUID snapshotId) throws IOException {
    return snapshotCache.get(snapshotId);
  }

  /**
   * Returns snapshotInfo from cache if it is present in cache, otherwise it checks RocksDB and return value from there.
   * #################################################
   * NOTE: THIS SHOULD BE USED BY SNAPSHOT CACHE ONLY.
   * #################################################
   * Sometimes, the follower OM node may be lagging that it gets purgeKeys or snapshotMoveDeletedKeys from a Snapshot,
   * and purgeSnapshot for the same Snapshot one after another. And purgeSnapshot's validateAndUpdateCache gets
   * executed before doubleBuffer flushes purgeKeys or snapshotMoveDeletedKeys from that Snapshot.
   * This should not be a case on the leader node because SnapshotDeletingService checks that deletedTable and
   * deletedDirectoryTable in DB don't have entries for the bucket before it sends a purgeSnapshot on a snapshot.
   * If that happens, and we just look into the cache, the addToBatch operation will fail when it tries to open
   * the DB and purgeKeys from the Snapshot because snapshot is already purged from the SnapshotInfoTable cache.
   * Hence, it is needed to look into the table to make sure that snapshot exists somewhere in cache or in DB.
   */
  private SnapshotInfo getSnapshotInfo(String snapshotKey) throws IOException {
    SnapshotInfo snapshotInfo = ozoneManager.getMetadataManager().getSnapshotInfoTable().get(snapshotKey);

    if (snapshotInfo == null) {
      snapshotInfo = ozoneManager.getMetadataManager().getSnapshotInfoTable().getSkipCache(snapshotKey);
    }
    if (snapshotInfo == null) {
      throw new OMException("Snapshot '" + snapshotKey + "' is not found.", FILE_NOT_FOUND);
    }
    return snapshotInfo;
  }

  public static String getSnapshotPrefix(String snapshotName) {
    return OM_SNAPSHOT_INDICATOR + OM_KEY_PREFIX +
        snapshotName + OM_KEY_PREFIX;
  }

  public static Path getSnapshotPath(OMMetadataManager omMetadataManager, SnapshotInfo snapshotInfo) {
    RDBStore store = (RDBStore) omMetadataManager.getStore();
    String checkpointPrefix = store.getDbLocation().getName();
    return Paths.get(store.getSnapshotsParentDir(),
        checkpointPrefix + snapshotInfo.getCheckpointDir());
  }

  public static String getSnapshotPath(OzoneConfiguration conf,
      SnapshotInfo snapshotInfo) {
    return getSnapshotPath(conf, snapshotInfo.getCheckpointDirName());
  }

  public static String getSnapshotPath(OzoneConfiguration conf,
      String checkpointDirName) {
    return OMStorage.getOmDbDir(conf) +
        OM_KEY_PREFIX + OM_SNAPSHOT_CHECKPOINT_DIR + OM_KEY_PREFIX +
        OM_DB_NAME + checkpointDirName;
  }

  public static String extractSnapshotIDFromCheckpointDirName(String snapshotPath) {
    // Find "om.db-" in the path and return whatever comes after
    int index = snapshotPath.lastIndexOf(OM_DB_NAME);
    if (index == -1 || index + OM_DB_NAME.length() + OM_SNAPSHOT_SEPARATOR.length() >= snapshotPath.length()) {
      throw new IllegalArgumentException("Invalid snapshot path " + snapshotPath);
    }
    return snapshotPath.substring(index + OM_DB_NAME.length() + OM_SNAPSHOT_SEPARATOR.length());
  }

  /**
   * Returns the path to the YAML file that stores local properties for the given snapshot.
   *
   * @param omMetadataManager metadata manager to get the base path
   * @param snapshotInfo snapshot metadata
   * @return the path to the snapshot's local property YAML file
   */
  public static String getSnapshotLocalPropertyYamlPath(OMMetadataManager omMetadataManager,
      SnapshotInfo snapshotInfo) {
    Path snapshotPath = getSnapshotPath(omMetadataManager, snapshotInfo);
    return getSnapshotLocalPropertyYamlPath(snapshotPath);
  }

  /**
   * Returns the path to the YAML file that stores local properties for the given snapshot.
   *
   * @param snapshotPath path to the snapshot checkpoint dir
   * @return the path to the snapshot's local property YAML file
   */
  public static String getSnapshotLocalPropertyYamlPath(Path snapshotPath) {
    return snapshotPath.toString() + ".yaml";
  }

  public static boolean isSnapshotKey(String[] keyParts) {
    return (keyParts.length > 1) &&
        (keyParts[0].compareTo(OM_SNAPSHOT_INDICATOR) == 0);
  }

  public CancelSnapshotDiffResponse cancelSnapshotDiff(
      final String volume,
      final String bucket,
      final String fromSnapshot,
      final String toSnapshot
  ) throws IOException {
    return snapshotDiffManager.cancelSnapshotDiff(volume, bucket, fromSnapshot,
        toSnapshot);
  }

  @SuppressWarnings("parameternumber")
  public SnapshotDiffResponse getSnapshotDiffReport(final String volume,
                                                    final String bucket,
                                                    final String fromSnapshot,
                                                    final String toSnapshot,
                                                    final String token,
                                                    int pageSize,
                                                    boolean forceFullDiff,
                                                    boolean disableNativeDiff)
      throws IOException {

    validateSnapshotsExistAndActive(volume, bucket, fromSnapshot, toSnapshot);

    // Check if fromSnapshot and toSnapshot are equal.
    if (Objects.equals(fromSnapshot, toSnapshot)) {
      SnapshotDiffReportOzone diffReport = new SnapshotDiffReportOzone(
          getSnapshotRootPath(volume, bucket).toString(), volume, bucket,
          fromSnapshot, toSnapshot, Collections.emptyList(), null);
      return new SnapshotDiffResponse(diffReport, DONE, 0L);
    }

    int index = getIndexFromToken(token);
    if (pageSize <= 0 || pageSize > maxPageSize) {
      pageSize = maxPageSize;
    }

    SnapshotDiffResponse snapshotDiffReport =
        snapshotDiffManager.getSnapshotDiffReport(volume, bucket,
            fromSnapshot, toSnapshot, index, pageSize, forceFullDiff,
            disableNativeDiff);

    // Check again to make sure that from and to snapshots are still active and
    // were not deleted in between response generation.
    // Ideally, snapshot diff and snapshot deletion should take an explicit lock
    // to achieve the synchronization, but it would be complex and expensive.
    // To avoid the complexity, we just check that snapshots are active
    // before returning the response. It is like an optimistic lock to achieve
    // similar behaviour and make sure client gets consistent response.
    validateSnapshotsExistAndActive(volume, bucket, fromSnapshot, toSnapshot);
    return snapshotDiffReport;
  }

  public ListSnapshotDiffJobResponse getSnapshotDiffList(
      final String volumeName,
      final String bucketName,
      final String jobStatus,
      final boolean listAllStatus,
      final String prevSnapshotDiffJob,
      int maxListResult) throws IOException {
    String volumeKey = ozoneManager.getMetadataManager()
        .getVolumeKey(volumeName);
    String bucketKey = ozoneManager.getMetadataManager()
        .getBucketKey(volumeName, bucketName);

    if (!ozoneManager.getMetadataManager()
        .getVolumeTable().isExist(volumeKey) ||
        !ozoneManager.getMetadataManager()
            .getBucketTable().isExist(bucketKey)) {
      throw new IOException("Provided volume name " + volumeName +
          " or bucket name " + bucketName + " doesn't exist");
    }
    OmMetadataManagerImpl omMetadataManager = (OmMetadataManagerImpl)
        ozoneManager.getMetadataManager();
    SnapshotChainManager snapshotChainManager =
        omMetadataManager.getSnapshotChainManager();
    String snapshotPath = volumeName + OM_KEY_PREFIX + bucketName;
    if (snapshotChainManager.getSnapshotChainPath(snapshotPath) == null) {
      // Return an empty ArrayList here to avoid
      // unnecessarily iterating the SnapshotDiffJob table.
      return new ListSnapshotDiffJobResponse(Collections.emptyList(), null);
    }

    if (maxListResult <= 0 || maxListResult > maxPageSize) {
      maxListResult = maxPageSize;
    }

    return snapshotDiffManager.getSnapshotDiffJobList(volumeName, bucketName, jobStatus, listAllStatus,
        prevSnapshotDiffJob, maxListResult);
  }

  private void validateSnapshotsExistAndActive(final String volumeName,
                                               final String bucketName,
                                               final String fromSnapshotName,
                                               final String toSnapshotName)
      throws IOException {
    SnapshotInfo fromSnapInfo = SnapshotUtils.getSnapshotInfo(ozoneManager,
        volumeName, bucketName, fromSnapshotName);
    SnapshotInfo toSnapInfo = SnapshotUtils.getSnapshotInfo(ozoneManager,
        volumeName, bucketName, toSnapshotName);

    // Block SnapDiff if either of the snapshots is not active.
    checkSnapshotActive(fromSnapInfo, false);
    checkSnapshotActive(toSnapInfo, false);
  }

  public void snapshotLimitCheck() throws IOException, OMException {
    OmMetadataManagerImpl omMetadataManager = (OmMetadataManagerImpl) ozoneManager.getMetadataManager();
    SnapshotChainManager snapshotChainManager = omMetadataManager.getSnapshotChainManager();

    AtomicReference<IOException> exceptionRef = new AtomicReference<>(null);
    inFlightSnapshotCount.updateAndGet(count -> {
      int currentSnapshotNum = 0;
      try {
        currentSnapshotNum = snapshotChainManager.getGlobalSnapshotChain().size();
      } catch (IOException e) {
        exceptionRef.set(e);
        return count;
      }
      if (currentSnapshotNum + count >= fsSnapshotMaxLimit) {
        exceptionRef.set(new OMException(
            String.format("Snapshot limit of %d reached. Cannot create more snapshots. " +
                "Current snapshots: %d, In-flight creations: %d",
                fsSnapshotMaxLimit, currentSnapshotNum, count) +
                " If you already deleted some snapshots, " +
                "please wait for the background service to complete the cleanup.",
            OMException.ResultCodes.TOO_MANY_SNAPSHOTS));
        return count;
      }
      return count + 1;
    });
    if (exceptionRef.get() != null) {
      throw exceptionRef.get();
    }
  }

  public void decrementInFlightSnapshotCount() {
    // TODO this is a work around for the accounting logic of `inFlightSnapshotCount`.
    //    - It incorrectly assumes that LeaderReady means that there are no inflight snapshot requests.
    //    We may consider fixing it by waiting all the pending requests in notifyLeaderReady().
    //    - Also, it seems to have another bug that the PrepareState could disallow snapshot requests.
    //    In such case, `inFlightSnapshotCount` won't be decremented.
    int result = inFlightSnapshotCount.decrementAndGet();
    if (result < 0) {
      resetInFlightSnapshotCount();
    }
  }

  public void resetInFlightSnapshotCount() {
    inFlightSnapshotCount.set(0);
  }

  public int getInFlightSnapshotCount() {
    return inFlightSnapshotCount.get();
  }

  private int getIndexFromToken(final String token) throws IOException {
    if (isBlank(token)) {
      return 0;
    }

    // Validate that token passed in the request is valid integer as of now.
    // Later we can change it if we migrate to encrypted or cursor token.
    try {
      int index = Integer.parseInt(token);
      if (index < 0) {
        throw new IOException("Passed token is invalid. Resend the request " +
            "with valid token returned in previous request.");
      }
      return index;
    } catch (NumberFormatException exception) {
      throw new IOException("Passed token is invalid. " +
          "Resend the request with valid token returned in previous request.");
    }
  }

  private ManagedRocksDB createRocksDbForSnapshotDiff(
      final ManagedDBOptions dbOptions, String dbPath,
      final List<ColumnFamilyDescriptor> familyDescriptors,
      final List<ColumnFamilyHandle> familyHandles
  ) {
    try {
      return ManagedRocksDB.open(dbOptions,
          dbPath,
          familyDescriptors,
          familyHandles);
    } catch (RocksDBException exception) {
      // TODO: [SNAPSHOT] Fail gracefully.
      throw new RuntimeException(exception);
    }
  }

  private String getDbPath(final OzoneConfiguration config) {
    File dbDirPath = ServerUtils.getDBPath(config,
        OZONE_OM_SNAPSHOT_DIFF_DB_DIR);
    return Paths.get(dbDirPath.toString(), OM_SNAPSHOT_DIFF_DB_NAME)
        .toFile().getAbsolutePath();
  }

  private List<ColumnFamilyDescriptor> getExitingColumnFamilyDescriptors(
      final String path) {
    try {
      return RocksDatabase.listColumnFamiliesEmptyOptions(path)
          .stream()
          .map(columnFamilyName ->
              new ColumnFamilyDescriptor(columnFamilyName,
                  new ManagedColumnFamilyOptions(columnFamilyOptions)
              ))
          .collect(Collectors.toList());
    } catch (RocksDBException exception) {
      // TODO: [SNAPSHOT] Fail gracefully.
      throw new RuntimeException(exception);
    }
  }

  /**
   * Return the column family from column family list if it was existing
   * column family, otherwise create new column family.
   * This is for backward and forward compatibility.
   * For backward compatibility, when column family doesn't exist. it will
   * create new one and return that.
   * For forward compatibility, it will return the existing one.
   */
  private ColumnFamilyHandle getOrCreateColumnFamily(
      final String columnFamilyName,
      final List<ColumnFamilyDescriptor> familyDescriptors,
      final List<ColumnFamilyHandle> familyHandles) {

    for (int i = 0; i < familyDescriptors.size(); i++) {
      String cfName = StringUtils.bytes2String(familyDescriptors.get(i)
          .getName());
      if (columnFamilyName.equals(cfName)) {
        return familyHandles.get(i);
      }
    }

    try {
      ColumnFamilyDescriptor columnFamilyDescriptor =
          new ColumnFamilyDescriptor(StringUtils.string2Bytes(columnFamilyName),
              columnFamilyOptions);
      ColumnFamilyHandle columnFamily = snapshotDiffDb.get()
          .createColumnFamily(columnFamilyDescriptor);

      // Add column family and descriptor so that they can be closed if needed.
      familyHandles.add(columnFamily);
      familyDescriptors.add(columnFamilyDescriptor);
      return columnFamily;
    } catch (RocksDBException exception) {
      // TODO: [SNAPSHOT] Fail gracefully.
      throw new RuntimeException(exception);
    }
  }

  /**
   * Drops the column families (intermediate snapDiff tables) which were
   * created by previously running snapDiff jobs and were not dropped because
   * OM crashed or some other error.
   */
  private void dropUnknownColumnFamilies(
      List<ColumnFamilyHandle> familyHandles
  ) {
    Set<String> allowedColumnFamilyOnStartUp = new HashSet<>(
        Arrays.asList(DEFAULT_COLUMN_FAMILY_NAME, SNAP_DIFF_JOB_TABLE_NAME,
            SNAP_DIFF_REPORT_TABLE_NAME, SNAP_DIFF_PURGED_JOB_TABLE_NAME));

    try {
      for (ColumnFamilyHandle columnFamilyHandle : familyHandles) {
        String columnFamilyName =
            StringUtils.bytes2String(columnFamilyHandle.getName());
        if (!allowedColumnFamilyOnStartUp.contains(columnFamilyName)) {
          dropColumnFamilyHandle(snapshotDiffDb, columnFamilyHandle);
        }
      }
    } catch (RocksDBException e) {
      // TODO: [SNAPSHOT] Fail gracefully.
      throw new RuntimeException(e);
    }
  }

  private void closeColumnFamilyOptions(
      final ManagedColumnFamilyOptions managedColumnFamilyOptions) {
    Preconditions.checkArgument(!managedColumnFamilyOptions.isReused());
    ManagedColumnFamilyOptions.closeDeeply(managedColumnFamilyOptions);
  }

  @Override
  public void close() {
    if (snapshotDiffManager != null) {
      snapshotDiffManager.close();
    }

    if (snapshotCache != null) {
      snapshotCache.close();
    }

    if (snapshotDiffCleanupService != null) {
      snapshotDiffCleanupService.shutdown();
    }

    if (columnFamilyHandles != null) {
      columnFamilyHandles.forEach(ColumnFamilyHandle::close);
    }
    if (snapshotDiffDb != null) {
      snapshotDiffDb.close();
    }
    if (columnFamilyDescriptors != null) {
      columnFamilyDescriptors.forEach(columnFamilyDescriptor ->
          closeColumnFamilyOptions((ManagedColumnFamilyOptions)
              columnFamilyDescriptor.getOptions()));
    }
    if (columnFamilyOptions != null) {
      closeColumnFamilyOptions(columnFamilyOptions);
    }
    if (options != null) {
      options.close();
    }
    if (yamlPool != null) {
      yamlPool.close();
    }
  }

  public long getDiffCleanupServiceInterval() {
    return diffCleanupServiceInterval;
  }
}<|MERGE_RESOLUTION|>--- conflicted
+++ resolved
@@ -85,7 +85,6 @@
 import org.apache.hadoop.hdds.utils.db.BatchOperation;
 import org.apache.hadoop.hdds.utils.db.CodecRegistry;
 import org.apache.hadoop.hdds.utils.db.DBCheckpoint;
-import org.apache.hadoop.hdds.utils.db.DBStore;
 import org.apache.hadoop.hdds.utils.db.RDBStore;
 import org.apache.hadoop.hdds.utils.db.RocksDBCheckpoint;
 import org.apache.hadoop.hdds.utils.db.RocksDatabase;
@@ -501,17 +500,12 @@
     }
     OmSnapshotManager omSnapshotManager =
         ((OmMetadataManagerImpl) omMetadataManager).getOzoneManager().getOmSnapshotManager();
-<<<<<<< HEAD
     try (UncheckedAutoCloseableSupplier<OmSnapshot> omSnapshotSupplier =
              omSnapshotManager.getSnapshot(snapshotInfo.getSnapshotId())) {
       // Create the snapshot local property file.
-      OmSnapshotManager.createNewOmSnapshotLocalDataFile(
+      OmSnapshotManager.createNewOmSnapshotLocalDataFile(omSnapshotManager,
           (RDBStore) omSnapshotSupplier.get().getMetadataManager().getStore(), snapshotInfo);
     }
-=======
-    // Create the snapshot local property file.
-    OmSnapshotManager.createNewOmSnapshotLocalDataFile(omSnapshotManager, omMetadataManager, snapshotInfo, store);
->>>>>>> f0039d2c
 
     // Clean up active DB's deletedTable right after checkpoint is taken,
     // Snapshot create is processed as a single transaction and
@@ -626,15 +620,9 @@
    * Creates and writes snapshot local properties to a YAML file with uncompacted SST file list.
    * @param snapshotStore snapshot metadata manager.
    */
-<<<<<<< HEAD
-  public static void createNewOmSnapshotLocalDataFile(RDBStore snapshotStore, SnapshotInfo snapshotInfo) throws IOException {
+  public static void createNewOmSnapshotLocalDataFile(OmSnapshotManager snapshotManager, RDBStore snapshotStore,
+      SnapshotInfo snapshotInfo) throws IOException {
     Path snapshotLocalDataPath = Paths.get(getSnapshotLocalPropertyYamlPath(snapshotStore.getDbLocation().toPath()));
-=======
-  public static void createNewOmSnapshotLocalDataFile(OmSnapshotManager snapshotManager,
-      OMMetadataManager omMetadataManager, SnapshotInfo snapshotInfo, RDBStore store)
-      throws IOException {
-    Path snapshotLocalDataPath = Paths.get(getSnapshotLocalPropertyYamlPath(omMetadataManager, snapshotInfo));
->>>>>>> f0039d2c
     Files.deleteIfExists(snapshotLocalDataPath);
     OmSnapshotLocalDataYaml snapshotLocalDataYaml = new OmSnapshotLocalDataYaml(getSnapshotSSTFileList(snapshotStore),
         snapshotInfo.getPathPreviousSnapshotId());
