/*
 * Licensed to the Apache Software Foundation (ASF) under one
 * or more contributor license agreements.  See the NOTICE file
 * distributed with this work for additional information
 * regarding copyright ownership.  The ASF licenses this file
 * to you under the Apache License, Version 2.0 (the
 * "License"); you may not use this file except in compliance
 *  with the License.  You may obtain a copy of the License at
 *
 *      http://www.apache.org/licenses/LICENSE-2.0
 *
 *  Unless required by applicable law or agreed to in writing, software
 *  distributed under the License is distributed on an "AS IS" BASIS,
 *  WITHOUT WARRANTIES OR CONDITIONS OF ANY KIND, either express or implied.
 *  See the License for the specific language governing permissions and
 *  limitations under the License.
 */

package org.apache.hadoop.ozone.om;

import com.google.common.annotations.VisibleForTesting;
import com.google.common.base.Preconditions;
import com.google.common.cache.CacheLoader;
import java.io.File;
import java.io.IOException;
import java.nio.file.Files;
import java.nio.file.Path;
import java.nio.file.Paths;
import java.util.ArrayList;
import java.util.Arrays;
import java.util.Collections;
import java.util.HashSet;
import java.util.List;
import java.util.Objects;
import java.util.Set;
import java.util.concurrent.TimeUnit;
import java.util.stream.Collectors;
import java.util.UUID;

import com.google.common.cache.RemovalListener;
import org.apache.hadoop.hdds.StringUtils;
import org.apache.hadoop.hdds.conf.OzoneConfiguration;
import org.apache.hadoop.hdds.server.ServerUtils;
import org.apache.hadoop.hdds.utils.TransactionInfo;
import org.apache.hadoop.hdds.utils.db.BatchOperation;
import org.apache.hadoop.hdds.utils.db.CodecRegistry;
import org.apache.hadoop.hdds.utils.db.DBCheckpoint;
import org.apache.hadoop.hdds.utils.db.RDBStore;
import org.apache.hadoop.hdds.utils.db.RocksDBCheckpoint;
import org.apache.hadoop.hdds.utils.db.RocksDatabase;
import org.apache.hadoop.hdds.utils.db.Table;
import org.apache.hadoop.hdds.utils.db.TableIterator;
import org.apache.hadoop.hdds.utils.db.cache.CacheKey;
import org.apache.hadoop.hdds.utils.db.cache.CacheValue;
import org.apache.hadoop.hdds.utils.db.managed.ManagedColumnFamilyOptions;
import org.apache.hadoop.hdds.utils.db.managed.ManagedDBOptions;
import org.apache.hadoop.hdds.utils.db.managed.ManagedRocksDB;
import org.apache.hadoop.ozone.om.exceptions.OMException;
import org.apache.hadoop.ozone.om.helpers.OmKeyInfo;
import org.apache.hadoop.ozone.om.helpers.RepeatedOmKeyInfo;
import org.apache.hadoop.ozone.om.helpers.SnapshotInfo;
import org.apache.hadoop.ozone.om.service.SnapshotDiffCleanupService;
import org.apache.hadoop.ozone.om.helpers.SnapshotDiffJob;
import org.apache.hadoop.ozone.om.snapshot.ReferenceCounted;
import org.apache.hadoop.ozone.om.snapshot.SnapshotCache;
import org.apache.hadoop.ozone.om.snapshot.SnapshotDiffManager;
import org.apache.hadoop.ozone.om.snapshot.SnapshotUtils;
import org.apache.hadoop.ozone.snapshot.CancelSnapshotDiffResponse;
import org.apache.hadoop.ozone.snapshot.SnapshotDiffReportOzone;
import org.apache.hadoop.ozone.snapshot.SnapshotDiffResponse;
import org.apache.ratis.util.function.CheckedFunction;
import org.apache.ozone.rocksdiff.RocksDBCheckpointDiffer;
import org.rocksdb.ColumnFamilyDescriptor;
import org.rocksdb.ColumnFamilyHandle;
import org.rocksdb.RocksDBException;
import org.slf4j.Logger;
import org.slf4j.LoggerFactory;

import jakarta.annotation.Nonnull;

import static org.apache.hadoop.ozone.OzoneConsts.OM_DB_NAME;
import static org.apache.commons.lang3.StringUtils.isBlank;
import static org.apache.hadoop.hdds.utils.db.DBStoreBuilder.DEFAULT_COLUMN_FAMILY_NAME;
import static org.apache.hadoop.ozone.OzoneConsts.OM_KEY_PREFIX;
import static org.apache.hadoop.ozone.OzoneConsts.OM_SNAPSHOT_CHECKPOINT_DIR;
import static org.apache.hadoop.ozone.OzoneConsts.OM_SNAPSHOT_DIFF_DB_NAME;
import static org.apache.hadoop.ozone.OzoneConsts.OM_SNAPSHOT_INDICATOR;
import static org.apache.hadoop.ozone.om.OMConfigKeys.OZONE_OM_SNAPSHOT_CACHE_CLEANUP_SERVICE_RUN_INTERVAL;
import static org.apache.hadoop.ozone.om.OMConfigKeys.OZONE_OM_SNAPSHOT_CACHE_CLEANUP_SERVICE_RUN_INTERVAL_DEFAULT;
import static org.apache.hadoop.ozone.om.OMConfigKeys.OZONE_OM_SNAPSHOT_CACHE_MAX_SIZE;
import static org.apache.hadoop.ozone.om.OMConfigKeys.OZONE_OM_SNAPSHOT_CACHE_MAX_SIZE_DEFAULT;
import static org.apache.hadoop.ozone.om.OMConfigKeys.OZONE_OM_SNAPSHOT_DB_MAX_OPEN_FILES;
import static org.apache.hadoop.ozone.om.OMConfigKeys.OZONE_OM_SNAPSHOT_DB_MAX_OPEN_FILES_DEFAULT;
import static org.apache.hadoop.ozone.om.OMConfigKeys.OZONE_OM_SNAPSHOT_DIFF_CLEANUP_SERVICE_RUN_INTERVAL;
import static org.apache.hadoop.ozone.om.OMConfigKeys.OZONE_OM_SNAPSHOT_DIFF_CLEANUP_SERVICE_RUN_INTERVAL_DEFAULT;
import static org.apache.hadoop.ozone.om.OMConfigKeys.OZONE_OM_SNAPSHOT_DIFF_CLEANUP_SERVICE_TIMEOUT;
import static org.apache.hadoop.ozone.om.OMConfigKeys.OZONE_OM_SNAPSHOT_DIFF_CLEANUP_SERVICE_TIMEOUT_DEFAULT;
import static org.apache.hadoop.ozone.om.OMConfigKeys.OZONE_OM_SNAPSHOT_DIFF_DB_DIR;
import static org.apache.hadoop.ozone.om.OMConfigKeys.OZONE_OM_SNAPSHOT_DIFF_REPORT_MAX_PAGE_SIZE;
import static org.apache.hadoop.ozone.om.OMConfigKeys.OZONE_OM_SNAPSHOT_DIFF_REPORT_MAX_PAGE_SIZE_DEFAULT;
import static org.apache.hadoop.ozone.om.exceptions.OMException.ResultCodes.INVALID_KEY_NAME;
import static org.apache.hadoop.ozone.om.exceptions.OMException.ResultCodes.INVALID_SNAPSHOT_ERROR;
import static org.apache.hadoop.ozone.om.snapshot.SnapshotDiffManager.getSnapshotRootPath;
import static org.apache.hadoop.ozone.om.snapshot.SnapshotUtils.checkSnapshotActive;
import static org.apache.hadoop.ozone.om.snapshot.SnapshotUtils.dropColumnFamilyHandle;
import static org.apache.hadoop.ozone.om.snapshot.SnapshotUtils.getOzonePathKeyForFso;
import static org.apache.hadoop.ozone.snapshot.SnapshotDiffResponse.JobStatus.DONE;

/**
 * This class is used to manage/create OM snapshots.
 */
public final class OmSnapshotManager implements AutoCloseable {
  public static final String OM_HARDLINK_FILE = "hardLinkFile";
  public static final Logger LOG =
      LoggerFactory.getLogger(OmSnapshotManager.class);

  // Threshold for the table iterator loop in nanoseconds.
  private static final long DB_TABLE_ITER_LOOP_THRESHOLD_NS = 100000;

  private final OzoneManager ozoneManager;
  private final SnapshotDiffManager snapshotDiffManager;
  // Per-OM instance of snapshot cache map
  private final SnapshotCache snapshotCache;
  private final ManagedRocksDB snapshotDiffDb;

  public static final String DELIMITER = "-";

  /**
   * Contains all the snap diff job which are either queued, in_progress or
   * done. This table is used to make sure that there is only single job for
   * requests with the same snapshot pair at any point of time.
   * |------------------------------------------------|
   * |  KEY                         |  VALUE          |
   * |------------------------------------------------|
   * |  fromSnapshotId-toSnapshotId | SnapshotDiffJob |
   * |------------------------------------------------|
   */
  public static final String SNAP_DIFF_JOB_TABLE_NAME =
      "snap-diff-job-table";

  /**
   * Global table to keep the diff report. Each key is prefixed by the jobId
   * to improve look up and clean up. JobId comes from snap-diff-job-table.
   * |--------------------------------|
   * |  KEY         |  VALUE          |
   * |--------------------------------|
   * |  jobId-index | DiffReportEntry |
   * |--------------------------------|
   */
  public static final String SNAP_DIFF_REPORT_TABLE_NAME =
      "snap-diff-report-table";

  /**
   * Contains all the snap diff job which can be purged either due to max
   * allowed time is over, FAILED or REJECTED.
   * |-------------------------------------------|
   * |  KEY     |  VALUE                         |
   * |-------------------------------------------|
   * |  jobId   | numOfTotalEntriesInReportTable |
   * |-------------------------------------------|
   */
  private static final String SNAP_DIFF_PURGED_JOB_TABLE_NAME =
      "snap-diff-purged-job-table";

  private final long diffCleanupServiceInterval;
  private final int maxOpenSstFilesInSnapshotDb;
  private final ManagedColumnFamilyOptions columnFamilyOptions;
  private final ManagedDBOptions options;
  private final List<ColumnFamilyDescriptor> columnFamilyDescriptors;
  private final List<ColumnFamilyHandle> columnFamilyHandles;
  private final SnapshotDiffCleanupService snapshotDiffCleanupService;

  private final int maxPageSize;

  // Soft limit of the snapshot cache size.
  private final int softCacheSize;

  public OmSnapshotManager(OzoneManager ozoneManager) {

    boolean isFilesystemSnapshotEnabled =
        ozoneManager.isFilesystemSnapshotEnabled();
    LOG.info("Ozone filesystem snapshot feature is {}.",
        isFilesystemSnapshotEnabled ? "enabled" : "disabled");

    // Confirm that snapshot feature can be safely disabled.
    // Throw unchecked exception if that is not the case.
    if (!isFilesystemSnapshotEnabled &&
        !canDisableFsSnapshot(ozoneManager.getMetadataManager())) {
      throw new RuntimeException("Ozone Manager is refusing to start up" +
          "because filesystem snapshot feature is disabled in config while" +
          "there are still snapshots remaining in the system (including the " +
          "ones that are marked as deleted but not yet cleaned up by the " +
          "background worker thread). " +
          "Please set config ozone.filesystem.snapshot.enabled to true and " +
          "try to start this Ozone Manager again.");
    }

    this.options = new ManagedDBOptions();
    this.options.setCreateIfMissing(true);
    this.columnFamilyOptions = new ManagedColumnFamilyOptions();
    this.columnFamilyDescriptors = new ArrayList<>();
    this.columnFamilyHandles = new ArrayList<>();
    CodecRegistry codecRegistry = createCodecRegistryForSnapDiff();
    this.maxPageSize = ozoneManager.getConfiguration().getInt(
        OZONE_OM_SNAPSHOT_DIFF_REPORT_MAX_PAGE_SIZE,
        OZONE_OM_SNAPSHOT_DIFF_REPORT_MAX_PAGE_SIZE_DEFAULT
    );
    this.maxOpenSstFilesInSnapshotDb = ozoneManager.getConfiguration().getInt(
        OZONE_OM_SNAPSHOT_DB_MAX_OPEN_FILES,
        OZONE_OM_SNAPSHOT_DB_MAX_OPEN_FILES_DEFAULT
    );
    ColumnFamilyHandle snapDiffJobCf;
    ColumnFamilyHandle snapDiffReportCf;
    ColumnFamilyHandle snapDiffPurgedJobCf;
    String dbPath = getDbPath(ozoneManager.getConfiguration());

    try {
      // Add default CF
      columnFamilyDescriptors.add(new ColumnFamilyDescriptor(
          StringUtils.string2Bytes(DEFAULT_COLUMN_FAMILY_NAME),
          new ManagedColumnFamilyOptions(columnFamilyOptions)));

      columnFamilyDescriptors.addAll(getExitingColumnFamilyDescriptors(dbPath));

      this.snapshotDiffDb = createRocksDbForSnapshotDiff(options,
          dbPath, columnFamilyDescriptors, columnFamilyHandles);

      snapDiffJobCf = getOrCreateColumnFamily(SNAP_DIFF_JOB_TABLE_NAME,
          columnFamilyDescriptors, columnFamilyHandles);
      snapDiffReportCf = getOrCreateColumnFamily(SNAP_DIFF_REPORT_TABLE_NAME,
          columnFamilyDescriptors, columnFamilyHandles);
      snapDiffPurgedJobCf = getOrCreateColumnFamily(
          SNAP_DIFF_PURGED_JOB_TABLE_NAME, columnFamilyDescriptors,
          columnFamilyHandles);

      dropUnknownColumnFamilies(columnFamilyHandles);
    } catch (RuntimeException exception) {
      close();
      throw exception;
    }

    this.ozoneManager = ozoneManager;
    RocksDBCheckpointDiffer differ = ozoneManager
        .getMetadataManager()
        .getStore()
        .getRocksDBCheckpointDiffer();

    // Soft-limit of lru cache size
    this.softCacheSize = ozoneManager.getConfiguration().getInt(
        OZONE_OM_SNAPSHOT_CACHE_MAX_SIZE,
        OZONE_OM_SNAPSHOT_CACHE_MAX_SIZE_DEFAULT);

    CacheLoader<UUID, OmSnapshot> loader = createCacheLoader();

    // TODO: [SNAPSHOT] Remove this if not going to make SnapshotCache impl
    //  pluggable.
    RemovalListener<String, OmSnapshot> removalListener = notification -> {
      try {
        final String snapshotTableKey = notification.getKey();
        final OmSnapshot omSnapshot = notification.getValue();
        if (omSnapshot != null) {
          // close snapshot's rocksdb on eviction
          LOG.debug("Closing OmSnapshot '{}' due to {}",
              snapshotTableKey, notification.getCause());
          omSnapshot.close();
        } else {
          // Cache value would never be null in RemovalListener.

          // When a soft reference is GC'ed by the JVM, this RemovalListener
          // would be called. But the cache value should still exist at that
          // point. Thus in-theory this condition won't be triggered by JVM GC
          throw new IllegalStateException("Unexpected: OmSnapshot is null");
        }
      } catch (IOException e) {
        LOG.error("Failed to close OmSnapshot: {}", notification.getKey(), e);
      }
    };

    // Init snapshot cache
    long cacheCleanupServiceInterval = ozoneManager.getConfiguration()
        .getTimeDuration(OZONE_OM_SNAPSHOT_CACHE_CLEANUP_SERVICE_RUN_INTERVAL,
            OZONE_OM_SNAPSHOT_CACHE_CLEANUP_SERVICE_RUN_INTERVAL_DEFAULT,
            TimeUnit.MILLISECONDS);
    this.snapshotCache = new SnapshotCache(loader, softCacheSize, ozoneManager.getMetrics(),
        cacheCleanupServiceInterval);

    this.snapshotDiffManager = new SnapshotDiffManager(snapshotDiffDb, differ,
        ozoneManager, snapDiffJobCf, snapDiffReportCf,
        columnFamilyOptions, codecRegistry);

    diffCleanupServiceInterval = ozoneManager.getConfiguration()
        .getTimeDuration(OZONE_OM_SNAPSHOT_DIFF_CLEANUP_SERVICE_RUN_INTERVAL,
            OZONE_OM_SNAPSHOT_DIFF_CLEANUP_SERVICE_RUN_INTERVAL_DEFAULT,
            TimeUnit.MILLISECONDS);

    long diffCleanupServiceTimeout = ozoneManager.getConfiguration()
        .getTimeDuration(OZONE_OM_SNAPSHOT_DIFF_CLEANUP_SERVICE_TIMEOUT,
            OZONE_OM_SNAPSHOT_DIFF_CLEANUP_SERVICE_TIMEOUT_DEFAULT,
            TimeUnit.MILLISECONDS);

    if (ozoneManager.isFilesystemSnapshotEnabled()) {
      this.snapshotDiffCleanupService = new SnapshotDiffCleanupService(
          diffCleanupServiceInterval,
          diffCleanupServiceTimeout,
          ozoneManager,
          snapshotDiffDb,
          snapDiffJobCf,
          snapDiffPurgedJobCf,
          snapDiffReportCf,
          codecRegistry
      );
      this.snapshotDiffCleanupService.start();
    } else {
      this.snapshotDiffCleanupService = null;
    }
  }

  /**
   * Help reject OM startup if snapshot feature is disabled
   * but there are snapshots remaining in this OM. Note: snapshots that are
   * already deleted but not cleaned up yet still counts.
   * @param ommm OMMetadataManager
   * @return true if SnapshotInfoTable is empty, false otherwise.
   */
  @VisibleForTesting
  public boolean canDisableFsSnapshot(OMMetadataManager ommm) {

    boolean isSnapshotInfoTableEmpty;
    try {
      isSnapshotInfoTableEmpty = ommm.getSnapshotInfoTable().isEmpty();
    } catch (IOException e) {
      throw new IllegalStateException(
          "Unable to check SnapshotInfoTable emptiness", e);
    }

    return isSnapshotInfoTableEmpty;
  }

  private CacheLoader<UUID, OmSnapshot> createCacheLoader() {
    return new CacheLoader<UUID, OmSnapshot>() {

      @Nonnull
      @Override
      public OmSnapshot load(@Nonnull UUID snapshotId) throws IOException {
        String snapshotTableKey = ((OmMetadataManagerImpl) ozoneManager.getMetadataManager())
            .getSnapshotChainManager()
            .getTableKey(snapshotId);

        // SnapshotChain maintains in-memory reverse mapping of snapshotId to snapshotName based on snapshotInfoTable.
        // So it should not happen ideally.
        // If it happens, then either snapshot has been purged in between or SnapshotChain is corrupted
        // and missing some entries which needs investigation.
        if (snapshotTableKey == null) {
          throw new IOException("No snapshot exist with snapshotId: " + snapshotId);
        }

        final SnapshotInfo snapshotInfo = getSnapshotInfo(snapshotTableKey);

        CacheValue<SnapshotInfo> cacheValue = ozoneManager.getMetadataManager()
            .getSnapshotInfoTable()
            .getCacheValue(new CacheKey<>(snapshotTableKey));

        boolean isSnapshotInCache = Objects.nonNull(cacheValue) &&
            Objects.nonNull(cacheValue.getCacheValue());

        // read in the snapshot
        OzoneConfiguration conf = ozoneManager.getConfiguration();

        // Create the snapshot metadata manager by finding the corresponding
        // RocksDB instance, creating an OmMetadataManagerImpl instance based
        // on that.
        OMMetadataManager snapshotMetadataManager;
        try {
          snapshotMetadataManager = new OmMetadataManagerImpl(conf,
              snapshotInfo.getCheckpointDirName(), isSnapshotInCache,
              maxOpenSstFilesInSnapshotDb);
        } catch (IOException e) {
          LOG.error("Failed to retrieve snapshot: {}", snapshotTableKey, e);
          throw e;
        }

        try {
          // create the other manager instances based on snapshot
          // metadataManager
          PrefixManagerImpl pm = new PrefixManagerImpl(ozoneManager, snapshotMetadataManager,
              false);
          KeyManagerImpl km = new KeyManagerImpl(ozoneManager,
              ozoneManager.getScmClient(), snapshotMetadataManager, conf,
              ozoneManager.getBlockTokenSecretManager(),
              ozoneManager.getKmsProvider(), ozoneManager.getPerfMetrics());

          return new OmSnapshot(km, pm, ozoneManager,
              snapshotInfo.getVolumeName(),
              snapshotInfo.getBucketName(),
              snapshotInfo.getName(),
              snapshotInfo.getSnapshotId());
        } catch (Exception e) {
          // Close RocksDB if there is any failure.
          if (!snapshotMetadataManager.getStore().isClosed()) {
            snapshotMetadataManager.getStore().close();
          }
          throw new IOException(e);
        }
      }
    };
  }

  private static CodecRegistry createCodecRegistryForSnapDiff() {
    final CodecRegistry.Builder registry = CodecRegistry.newBuilder();
    // DiffReportEntry codec for Diff Report.
    registry.addCodec(SnapshotDiffReportOzone.DiffReportEntry.class,
        SnapshotDiffReportOzone.getDiffReportEntryCodec());
    registry.addCodec(SnapshotDiffJob.class, SnapshotDiffJob.getCodec());
    return registry.build();
  }

  /**
   * Get snapshot instance LRU cache size.
   * @return cache size.
   */
  @VisibleForTesting
  public int getSnapshotCacheSize() {
    return snapshotCache == null ? 0 : snapshotCache.size();
  }

  /**
   * Immediately invalidate all entries and close their DB instances in cache.
   */
  public void invalidateCache() {
    if (snapshotCache != null) {
      snapshotCache.invalidateAll();
    }
  }

  /**
   * Immediately invalidate an entry.
   *
   * @param key SnapshotId.
   */
  public void invalidateCacheEntry(UUID key) {
    if (snapshotCache != null) {
      snapshotCache.invalidate(key);
    }
  }

  /**
   * Creates snapshot checkpoint that corresponds to snapshotInfo.
   * @param omMetadataManager the metadata manager
   * @param snapshotInfo The metadata of snapshot to be created
   * @return instance of DBCheckpoint
   */
  public static DBCheckpoint createOmSnapshotCheckpoint(
      OMMetadataManager omMetadataManager, SnapshotInfo snapshotInfo, BatchOperation batchOperation)
      throws IOException {
    RDBStore store = (RDBStore) omMetadataManager.getStore();

    final DBCheckpoint dbCheckpoint;

    boolean snapshotDirExist = false;
    // Create DB checkpoint for snapshot
    String checkpointPrefix = store.getDbLocation().getName();
    Path snapshotDirPath = Paths.get(store.getSnapshotsParentDir(),
        checkpointPrefix + snapshotInfo.getCheckpointDir());
    if (Files.exists(snapshotDirPath)) {
      snapshotDirExist = true;
      dbCheckpoint = new RocksDBCheckpoint(snapshotDirPath);
    } else {
      dbCheckpoint = store.getSnapshot(snapshotInfo.getCheckpointDirName());
    }

    // Clean up active DB's deletedTable right after checkpoint is taken,
    // There is no need to take any lock as of now, because transactions are flushed sequentially.
    deleteKeysFromDelKeyTableInSnapshotScope(omMetadataManager,
        snapshotInfo.getVolumeName(), snapshotInfo.getBucketName(), batchOperation);
    // Clean up deletedDirectoryTable as well
    deleteKeysFromDelDirTableInSnapshotScope(omMetadataManager,
        snapshotInfo.getVolumeName(), snapshotInfo.getBucketName(), batchOperation);

    if (dbCheckpoint != null && snapshotDirExist) {
      LOG.info("Checkpoint : {} for snapshot {} already exists.",
          dbCheckpoint.getCheckpointLocation(), snapshotInfo.getName());
      return dbCheckpoint;
    } else if (dbCheckpoint != null) {
      LOG.info("Created checkpoint : {} for snapshot {}",
          dbCheckpoint.getCheckpointLocation(), snapshotInfo.getName());
    }

    return dbCheckpoint;
  }

  /**
   * Helper method to delete DB keys in the snapshot scope (bucket)
   * from active DB's deletedDirectoryTable.
   * @param omMetadataManager OMMetadataManager instance
   * @param volumeName volume name
   * @param bucketName bucket name
   */
  private static void deleteKeysFromDelDirTableInSnapshotScope(
      OMMetadataManager omMetadataManager, String volumeName,
      String bucketName, BatchOperation batchOperation) throws IOException {

    // Range delete start key (inclusive)
    final String keyPrefix = getOzonePathKeyForFso(omMetadataManager,
        volumeName, bucketName);

    try (TableIterator<String, ? extends Table.KeyValue<String, OmKeyInfo>>
         iter = omMetadataManager.getDeletedDirTable().iterator(keyPrefix)) {
      performOperationOnKeys(iter,
          entry -> {
            if (LOG.isDebugEnabled()) {
              LOG.debug("Removing key {} from DeletedDirTable", entry.getKey());
            }
            omMetadataManager.getDeletedDirTable().deleteWithBatch(batchOperation, entry.getKey());
            return null;
          });
    }
  }

  @VisibleForTesting
  public SnapshotDiffManager getSnapshotDiffManager() {
    return snapshotDiffManager;
  }

  @VisibleForTesting
  public SnapshotDiffCleanupService getSnapshotDiffCleanupService() {
    return snapshotDiffCleanupService;
  }

  /**
   * Helper method to perform operation on keys with a given iterator.
   * @param keyIter TableIterator
   * @param operationFunction operation to be performed for each key.
   */
  private static void performOperationOnKeys(
      TableIterator<String, ? extends Table.KeyValue<String, ?>> keyIter,
      CheckedFunction<Table.KeyValue<String, ?>,
      Void, IOException> operationFunction) throws IOException {
    // Continue only when there are entries of snapshot (bucket) scope
    // in deletedTable in the first place
    // Loop until prefix matches.
    // Start performance tracking timer
    long startTime = System.nanoTime();
    while (keyIter.hasNext()) {
      Table.KeyValue<String, ?> entry = keyIter.next();
      operationFunction.apply(entry);
    }
    // Time took for the iterator to finish (in ns)
    long timeElapsed = System.nanoTime() - startTime;
    if (timeElapsed >= DB_TABLE_ITER_LOOP_THRESHOLD_NS) {
      // Print time elapsed
      LOG.warn("Took {} ns to find endKey. Caller is {}", timeElapsed,
          new Throwable().fillInStackTrace().getStackTrace()[1]
              .getMethodName());
    }
  }

  /**
   * Helper method to do deleteRange on a table, including endKey.
   * TODO: Do remove this method, it is not used anywhere. Need to check if
   *       deleteRange causes RocksDB corruption.
   * TODO: Move this into {@link Table} ?
   * @param table Table
   * @param beginKey begin key
   * @param endKey end key
   */
  private static void deleteRangeInclusive(
      Table<String, ?> table, String beginKey, String endKey)
      throws IOException {

    if (endKey != null) {
      table.deleteRange(beginKey, endKey);
      // Remove range end key itself
      table.delete(endKey);
    }
  }

  /**
   * Helper method to delete DB keys in the snapshot scope (bucket)
   * from active DB's deletedTable.
   * @param omMetadataManager OMMetadataManager instance
   * @param volumeName volume name
   * @param bucketName bucket name
   */
  private static void deleteKeysFromDelKeyTableInSnapshotScope(
      OMMetadataManager omMetadataManager, String volumeName,
      String bucketName, BatchOperation batchOperation) throws IOException {

    // Range delete start key (inclusive)
    final String keyPrefix =
        omMetadataManager.getOzoneKey(volumeName, bucketName, "");

    try (TableIterator<String,
        ? extends Table.KeyValue<String, RepeatedOmKeyInfo>>
             iter = omMetadataManager.getDeletedTable().iterator(keyPrefix)) {
      performOperationOnKeys(iter, entry -> {
        if (LOG.isDebugEnabled()) {
          LOG.debug("Removing key {} from DeletedTable", entry.getKey());
        }
        omMetadataManager.getDeletedTable().deleteWithBatch(batchOperation, entry.getKey());
        return null;
      });
    }

    // No need to invalidate deletedTable (or deletedDirectoryTable) table
    // cache since entries are not added to its table cache in the first place.
    // See OMKeyDeleteRequest and OMKeyPurgeRequest#validateAndUpdateCache.
    //
    // This makes the table clean up efficient as we only need one
    // deleteRange() operation. No need to invalidate cache entries
    // one by one.
  }

  // Get OmSnapshot if the keyName has ".snapshot" key indicator
  @SuppressWarnings("unchecked")
  public ReferenceCounted<IOmMetadataReader> getActiveFsMetadataOrSnapshot(
      String volumeName,
      String bucketName,
      String keyName) throws IOException {
    if (keyName == null || !ozoneManager.isFilesystemSnapshotEnabled()) {
      return ozoneManager.getOmMetadataReader();
    }

    // see if key is for a snapshot
    String[] keyParts = keyName.split(OM_KEY_PREFIX);
    if (isSnapshotKey(keyParts)) {
      String snapshotName = keyParts[1];

      return (ReferenceCounted<IOmMetadataReader>) (ReferenceCounted<?>)
          getActiveSnapshot(volumeName, bucketName, snapshotName);
    } else {
      return ozoneManager.getOmMetadataReader();
    }
  }

  public ReferenceCounted<OmSnapshot> getActiveSnapshot(
      String volumeName,
      String bucketName,
      String snapshotName) throws IOException {
    return getSnapshot(volumeName, bucketName, snapshotName, false);
  }

  public ReferenceCounted<OmSnapshot> getSnapshot(
      String volumeName,
      String bucketName,
      String snapshotName) throws IOException {
    return getSnapshot(volumeName, bucketName, snapshotName, true);
  }

  private ReferenceCounted<OmSnapshot> getSnapshot(
      String volumeName,
      String bucketName,
      String snapshotName,
      boolean skipActiveCheck) throws IOException {

    if (snapshotName == null || snapshotName.isEmpty()) {
      // don't allow snapshot indicator without snapshot name
      throw new OMException(INVALID_KEY_NAME);
    }

    String snapshotTableKey = SnapshotInfo.getTableKey(volumeName,
        bucketName, snapshotName);

    return getSnapshot(snapshotTableKey, skipActiveCheck);
  }

  private ReferenceCounted<OmSnapshot> getSnapshot(String snapshotTableKey, boolean skipActiveCheck)
      throws IOException {
    SnapshotInfo snapshotInfo = SnapshotUtils.getSnapshotInfo(ozoneManager, snapshotTableKey);
    // Block FS API reads when snapshot is not active.
    if (!skipActiveCheck) {
      checkSnapshotActive(snapshotInfo, false);
    }

    // retrieve the snapshot from the cache
    return snapshotCache.get(snapshotInfo.getSnapshotId());
  }

  /**
<<<<<<< HEAD
   * Checks if the last transaction performed on the snapshot has been flushed to disk
   * @param metadataManager Metadatamanager of Active OM.
   * @param snapshotTableKey table key corresponding to snapshot in snapshotInfoTable.
   * @return True if the changes have been flushed to DB otherwise false
   * @throws IOException
   */
  public static boolean areSnapshotChangesFlushedToDB(OMMetadataManager metadataManager, String snapshotTableKey)
      throws IOException {
    // Need this info from cache since the snapshot could have been updated only on cache and not on disk.
    SnapshotInfo snapshotInfo = metadataManager.getSnapshotInfoTable().get(snapshotTableKey);
    return areSnapshotChangesFlushedToDB(metadataManager, snapshotInfo);
  }

  /**
   * Checks if the last transaction performed on the snapshot has been flushed to disk
   * @param metadataManager Metadatamanager of Active OM.
   * @param snapshotInfo table key corresponding to snapshot in snapshotInfoTable, this should be a value from cache
   *                     and not from disk.
   * @return True if the changes have been flushed to DB otherwise false
   * @throws IOException
   */
  public static boolean areSnapshotChangesFlushedToDB(OMMetadataManager metadataManager, SnapshotInfo snapshotInfo)
      throws IOException {
    TransactionInfo snapshotTransactionInfo = null;
    if (snapshotInfo != null && snapshotInfo.getLastTransactionInfo() != null) {
      snapshotTransactionInfo = TransactionInfo.getCodec()
          .fromPersistedFormat(snapshotInfo.getLastTransactionInfo().toByteArray());
      TransactionInfo omTransactionInfo = TransactionInfo.readTransactionInfo(metadataManager, true);
      return snapshotTransactionInfo == null || omTransactionInfo.compareTo(snapshotTransactionInfo) >= 0;
    }
    return false;
  }


  /**
   * Returns true if the snapshot is in given status.
   * @param key DB snapshot table key
   * @param status SnapshotStatus
   * @return true if the snapshot is in given status, false otherwise
=======
   * Returns OmSnapshot object and skips active check.
   * This should only be used for API calls initiated by background service e.g. purgeKeys, purgeSnapshot,
   * snapshotMoveDeletedKeys, and SetSnapshotProperty.
>>>>>>> 3e1188aa
   */
  public ReferenceCounted<OmSnapshot> getSnapshot(UUID snapshotId) throws IOException {
    return snapshotCache.get(snapshotId);
  }

  /**
   * Returns snapshotInfo from cache if it is present in cache, otherwise it checks RocksDB and return value from there.
   * #################################################
   * NOTE: THIS SHOULD BE USED BY SNAPSHOT CACHE ONLY.
   * #################################################
   * Sometimes, the follower OM node may be lagging that it gets purgeKeys or snapshotMoveDeletedKeys from a Snapshot,
   * and purgeSnapshot for the same Snapshot one after another. And purgeSnapshot's validateAndUpdateCache gets
   * executed before doubleBuffer flushes purgeKeys or snapshotMoveDeletedKeys from that Snapshot.
   * This should not be a case on the leader node because SnapshotDeletingService checks that deletedTable and
   * deletedDirectoryTable in DB don't have entries for the bucket before it sends a purgeSnapshot on a snapshot.
   * If that happens, and we just look into the cache, the addToBatch operation will fail when it tries to open
   * the DB and purgeKeys from the Snapshot because snapshot is already purged from the SnapshotInfoTable cache.
   * Hence, it is needed to look into the table to make sure that snapshot exists somewhere either in cache or in DB.
   */
  private SnapshotInfo getSnapshotInfo(String snapshotKey) throws IOException {
    SnapshotInfo snapshotInfo = ozoneManager.getMetadataManager().getSnapshotInfoTable().get(snapshotKey);

    if (snapshotInfo == null) {
      snapshotInfo = ozoneManager.getMetadataManager().getSnapshotInfoTable().getSkipCache(snapshotKey);
    }
    if (snapshotInfo == null) {
      throw new OMException("Snapshot '" + snapshotKey + "' is not found.", INVALID_SNAPSHOT_ERROR);
    }
    return snapshotInfo;
  }

  public static String getSnapshotPrefix(String snapshotName) {
    return OM_SNAPSHOT_INDICATOR + OM_KEY_PREFIX +
        snapshotName + OM_KEY_PREFIX;
  }

  public static Path getSnapshotPath(OMMetadataManager omMetadataManager, SnapshotInfo snapshotInfo) {
    RDBStore store = (RDBStore) omMetadataManager.getStore();
    String checkpointPrefix = store.getDbLocation().getName();
    return Paths.get(store.getSnapshotsParentDir(),
        checkpointPrefix + snapshotInfo.getCheckpointDir());
  }

  public static String getSnapshotPath(OzoneConfiguration conf,
                                       SnapshotInfo snapshotInfo) {
    return OMStorage.getOmDbDir(conf) +
        OM_KEY_PREFIX + OM_SNAPSHOT_CHECKPOINT_DIR + OM_KEY_PREFIX +
        OM_DB_NAME + snapshotInfo.getCheckpointDirName();
  }

  public static boolean isSnapshotKey(String[] keyParts) {
    return (keyParts.length > 1) &&
        (keyParts[0].compareTo(OM_SNAPSHOT_INDICATOR) == 0);
  }

  public CancelSnapshotDiffResponse cancelSnapshotDiff(
      final String volume,
      final String bucket,
      final String fromSnapshot,
      final String toSnapshot
  ) throws IOException {
    return snapshotDiffManager.cancelSnapshotDiff(volume, bucket, fromSnapshot,
        toSnapshot);
  }

  @SuppressWarnings("parameternumber")
  public SnapshotDiffResponse getSnapshotDiffReport(final String volume,
                                                    final String bucket,
                                                    final String fromSnapshot,
                                                    final String toSnapshot,
                                                    final String token,
                                                    int pageSize,
                                                    boolean forceFullDiff,
                                                    boolean disableNativeDiff)
      throws IOException {

    validateSnapshotsExistAndActive(volume, bucket, fromSnapshot, toSnapshot);

    // Check if fromSnapshot and toSnapshot are equal.
    if (Objects.equals(fromSnapshot, toSnapshot)) {
      SnapshotDiffReportOzone diffReport = new SnapshotDiffReportOzone(
          getSnapshotRootPath(volume, bucket).toString(), volume, bucket,
          fromSnapshot, toSnapshot, Collections.emptyList(), null);
      return new SnapshotDiffResponse(diffReport, DONE, 0L);
    }

    int index = getIndexFromToken(token);
    if (pageSize <= 0 || pageSize > maxPageSize) {
      pageSize = maxPageSize;
    }

    SnapshotDiffResponse snapshotDiffReport =
        snapshotDiffManager.getSnapshotDiffReport(volume, bucket,
            fromSnapshot, toSnapshot, index, pageSize, forceFullDiff,
            disableNativeDiff);

    // Check again to make sure that from and to snapshots are still active and
    // were not deleted in between response generation.
    // Ideally, snapshot diff and snapshot deletion should take an explicit lock
    // to achieve the synchronization, but it would be complex and expensive.
    // To avoid the complexity, we just check that snapshots are active
    // before returning the response. It is like an optimistic lock to achieve
    // similar behaviour and make sure client gets consistent response.
    validateSnapshotsExistAndActive(volume, bucket, fromSnapshot, toSnapshot);
    return snapshotDiffReport;
  }

  public List<SnapshotDiffJob> getSnapshotDiffList(final String volumeName,
                                                   final String bucketName,
                                                   final String jobStatus,
                                                   final boolean listAll)
      throws IOException {
    String volumeKey = ozoneManager.getMetadataManager()
        .getVolumeKey(volumeName);
    String bucketKey = ozoneManager.getMetadataManager()
        .getBucketKey(volumeName, bucketName);

    if (!ozoneManager.getMetadataManager()
            .getVolumeTable().isExist(volumeKey) ||
        !ozoneManager.getMetadataManager()
            .getBucketTable().isExist(bucketKey)) {
      throw new IOException("Provided volume name " + volumeName +
          " or bucket name " + bucketName + " doesn't exist");
    }
    OmMetadataManagerImpl omMetadataManager = (OmMetadataManagerImpl)
        ozoneManager.getMetadataManager();
    SnapshotChainManager snapshotChainManager =
        omMetadataManager.getSnapshotChainManager();
    String snapshotPath = volumeName + OM_KEY_PREFIX + bucketName;
    if (snapshotChainManager.getSnapshotChainPath(snapshotPath) == null) {
      // Return an empty ArrayList here to avoid
      // unnecessarily iterating the SnapshotDiffJob table.
      return new ArrayList<>();
    }

    return snapshotDiffManager.getSnapshotDiffJobList(
        volumeName, bucketName, jobStatus, listAll);
  }

  private void validateSnapshotsExistAndActive(final String volumeName,
                                               final String bucketName,
                                               final String fromSnapshotName,
                                               final String toSnapshotName)
      throws IOException {
    SnapshotInfo fromSnapInfo = SnapshotUtils.getSnapshotInfo(ozoneManager,
        volumeName, bucketName, fromSnapshotName);
    SnapshotInfo toSnapInfo = SnapshotUtils.getSnapshotInfo(ozoneManager,
        volumeName, bucketName, toSnapshotName);

    // Block SnapDiff if either of the snapshots is not active.
    checkSnapshotActive(fromSnapInfo, false);
    checkSnapshotActive(toSnapInfo, false);
  }

  private int getIndexFromToken(final String token) throws IOException {
    if (isBlank(token)) {
      return 0;
    }

    // Validate that token passed in the request is valid integer as of now.
    // Later we can change it if we migrate to encrypted or cursor token.
    try {
      int index = Integer.parseInt(token);
      if (index < 0) {
        throw new IOException("Passed token is invalid. Resend the request " +
            "with valid token returned in previous request.");
      }
      return index;
    } catch (NumberFormatException exception) {
      throw new IOException("Passed token is invalid. " +
          "Resend the request with valid token returned in previous request.");
    }
  }

  private ManagedRocksDB createRocksDbForSnapshotDiff(
      final ManagedDBOptions dbOptions, String dbPath,
      final List<ColumnFamilyDescriptor> familyDescriptors,
      final List<ColumnFamilyHandle> familyHandles
  ) {
    try {
      return ManagedRocksDB.open(dbOptions,
          dbPath,
          familyDescriptors,
          familyHandles);
    } catch (RocksDBException exception) {
      // TODO: [SNAPSHOT] Fail gracefully.
      throw new RuntimeException(exception);
    }
  }

  private String getDbPath(final OzoneConfiguration config) {
    File dbDirPath = ServerUtils.getDBPath(config,
        OZONE_OM_SNAPSHOT_DIFF_DB_DIR);
    return Paths.get(dbDirPath.toString(), OM_SNAPSHOT_DIFF_DB_NAME)
        .toFile().getAbsolutePath();
  }

  private List<ColumnFamilyDescriptor> getExitingColumnFamilyDescriptors(
      final String path) {
    try {
      return RocksDatabase.listColumnFamiliesEmptyOptions(path)
          .stream()
          .map(columnFamilyName ->
              new ColumnFamilyDescriptor(columnFamilyName,
                  new ManagedColumnFamilyOptions(columnFamilyOptions)
              ))
          .collect(Collectors.toList());
    } catch (RocksDBException exception) {
      // TODO: [SNAPSHOT] Fail gracefully.
      throw new RuntimeException(exception);
    }
  }

  /**
   * Return the column family from column family list if it was existing
   * column family, otherwise create new column family.
   * This is for backward and forward compatibility.
   * For backward compatibility, when column family doesn't exist. it will
   * create new one and return that.
   * For forward compatibility, it will return the existing one.
   */
  private ColumnFamilyHandle getOrCreateColumnFamily(
      final String columnFamilyName,
      final List<ColumnFamilyDescriptor> familyDescriptors,
      final List<ColumnFamilyHandle> familyHandles) {

    for (int i = 0; i < familyDescriptors.size(); i++) {
      String cfName = StringUtils.bytes2String(familyDescriptors.get(i)
          .getName());
      if (columnFamilyName.equals(cfName)) {
        return familyHandles.get(i);
      }
    }

    try {
      ColumnFamilyDescriptor columnFamilyDescriptor =
          new ColumnFamilyDescriptor(StringUtils.string2Bytes(columnFamilyName),
              columnFamilyOptions);
      ColumnFamilyHandle columnFamily = snapshotDiffDb.get()
          .createColumnFamily(columnFamilyDescriptor);

      // Add column family and descriptor so that they can be closed if needed.
      familyHandles.add(columnFamily);
      familyDescriptors.add(columnFamilyDescriptor);
      return columnFamily;
    } catch (RocksDBException exception) {
      // TODO: [SNAPSHOT] Fail gracefully.
      throw new RuntimeException(exception);
    }
  }

  /**
   * Drops the column families (intermediate snapDiff tables) which were
   * created by previously running snapDiff jobs and were not dropped because
   * OM crashed or some other error.
   */
  private void dropUnknownColumnFamilies(
      List<ColumnFamilyHandle> familyHandles
  ) {
    Set<String> allowedColumnFamilyOnStartUp = new HashSet<>(
        Arrays.asList(DEFAULT_COLUMN_FAMILY_NAME, SNAP_DIFF_JOB_TABLE_NAME,
            SNAP_DIFF_REPORT_TABLE_NAME, SNAP_DIFF_PURGED_JOB_TABLE_NAME));

    try {
      for (ColumnFamilyHandle columnFamilyHandle : familyHandles) {
        String columnFamilyName =
            StringUtils.bytes2String(columnFamilyHandle.getName());
        if (!allowedColumnFamilyOnStartUp.contains(columnFamilyName)) {
          dropColumnFamilyHandle(snapshotDiffDb, columnFamilyHandle);
        }
      }
    } catch (RocksDBException e) {
      // TODO: [SNAPSHOT] Fail gracefully.
      throw new RuntimeException(e);
    }
  }

  private void closeColumnFamilyOptions(
      final ManagedColumnFamilyOptions managedColumnFamilyOptions) {
    Preconditions.checkArgument(!managedColumnFamilyOptions.isReused());
    ManagedColumnFamilyOptions.closeDeeply(managedColumnFamilyOptions);
  }

  @Override
  public void close() {
    if (snapshotDiffManager != null) {
      snapshotDiffManager.close();
    }

    if (snapshotCache != null) {
      snapshotCache.close();
    }

    if (snapshotDiffCleanupService != null) {
      snapshotDiffCleanupService.shutdown();
    }

    if (columnFamilyHandles != null) {
      columnFamilyHandles.forEach(ColumnFamilyHandle::close);
    }
    if (snapshotDiffDb != null) {
      snapshotDiffDb.close();
    }
    if (columnFamilyDescriptors != null) {
      columnFamilyDescriptors.forEach(columnFamilyDescriptor ->
          closeColumnFamilyOptions((ManagedColumnFamilyOptions)
              columnFamilyDescriptor.getOptions()));
    }
    if (columnFamilyOptions != null) {
      closeColumnFamilyOptions(columnFamilyOptions);
    }
    if (options != null) {
      options.close();
    }
  }

  public long getDiffCleanupServiceInterval() {
    return diffCleanupServiceInterval;
  }
}<|MERGE_RESOLUTION|>--- conflicted
+++ resolved
@@ -676,7 +676,6 @@
   }
 
   /**
-<<<<<<< HEAD
    * Checks if the last transaction performed on the snapshot has been flushed to disk
    * @param metadataManager Metadatamanager of Active OM.
    * @param snapshotTableKey table key corresponding to snapshot in snapshotInfoTable.
@@ -712,15 +711,9 @@
 
 
   /**
-   * Returns true if the snapshot is in given status.
-   * @param key DB snapshot table key
-   * @param status SnapshotStatus
-   * @return true if the snapshot is in given status, false otherwise
-=======
    * Returns OmSnapshot object and skips active check.
    * This should only be used for API calls initiated by background service e.g. purgeKeys, purgeSnapshot,
    * snapshotMoveDeletedKeys, and SetSnapshotProperty.
->>>>>>> 3e1188aa
    */
   public ReferenceCounted<OmSnapshot> getSnapshot(UUID snapshotId) throws IOException {
     return snapshotCache.get(snapshotId);
