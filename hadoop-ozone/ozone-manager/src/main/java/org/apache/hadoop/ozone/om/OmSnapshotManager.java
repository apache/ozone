--- conflicted
+++ resolved
@@ -150,14 +150,11 @@
   private final CodecRegistry codecRegistry;
   private final SnapshotDiffCleanupService snapshotDiffCleanupService;
 
-<<<<<<< HEAD
   // TODO: [SNAPSHOT] create config for max allowed page size.
   private final int maxPageSize = 1000;
   // Soft limit of the snapshot cache size.
   private final int softCacheSize;
 
-=======
->>>>>>> 298e7eee
   public OmSnapshotManager(OzoneManager ozoneManager) {
     this.options = new ManagedDBOptions();
     this.options.setCreateIfMissing(true);
