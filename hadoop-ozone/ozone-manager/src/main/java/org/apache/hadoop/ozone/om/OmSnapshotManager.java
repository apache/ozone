/*
 * Licensed to the Apache Software Foundation (ASF) under one
 * or more contributor license agreements.  See the NOTICE file
 * distributed with this work for additional information
 * regarding copyright ownership.  The ASF licenses this file
 * to you under the Apache License, Version 2.0 (the
 * "License"); you may not use this file except in compliance
 *  with the License.  You may obtain a copy of the License at
 *
 *      http://www.apache.org/licenses/LICENSE-2.0
 *
 *  Unless required by applicable law or agreed to in writing, software
 *  distributed under the License is distributed on an "AS IS" BASIS,
 *  WITHOUT WARRANTIES OR CONDITIONS OF ANY KIND, either express or implied.
 *  See the License for the specific language governing permissions and
 *  limitations under the License.
 */

package org.apache.hadoop.ozone.om;

import com.google.common.base.Preconditions;
import com.google.common.cache.CacheLoader;
<<<<<<< HEAD
=======
import com.google.common.cache.LoadingCache;
import com.google.common.cache.RemovalListener;

>>>>>>> bf74f785
import java.io.File;
import java.io.IOException;
import java.nio.file.Paths;
import java.util.ArrayList;
import java.util.Arrays;
import java.util.HashSet;
import java.util.List;
import java.util.Optional;
<<<<<<< HEAD
=======
import java.util.Set;
import java.util.concurrent.ExecutionException;
import java.util.concurrent.TimeUnit;
>>>>>>> bf74f785
import java.util.stream.Collectors;

import org.apache.hadoop.hdds.StringUtils;
import org.apache.hadoop.hdds.conf.OzoneConfiguration;
import org.apache.hadoop.hdds.server.ServerUtils;
import org.apache.hadoop.hdds.utils.db.CodecRegistry;
import org.apache.hadoop.hdds.utils.db.DBCheckpoint;
import org.apache.hadoop.hdds.utils.db.IntegerCodec;
import org.apache.hadoop.hdds.utils.db.RDBStore;
import org.apache.hadoop.hdds.utils.db.RocksDatabase;
import org.apache.hadoop.hdds.utils.db.Table;
import org.apache.hadoop.hdds.utils.db.TableIterator;
import org.apache.hadoop.hdds.utils.db.cache.CacheKey;
import org.apache.hadoop.hdds.utils.db.cache.CacheValue;
import org.apache.hadoop.hdds.utils.db.managed.ManagedColumnFamilyOptions;
import org.apache.hadoop.hdds.utils.db.managed.ManagedDBOptions;
import org.apache.hadoop.hdds.utils.db.managed.ManagedRocksDB;
import org.apache.hadoop.ozone.om.codec.OmDBDiffReportEntryCodec;
import org.apache.hadoop.ozone.om.exceptions.OMException;
import org.apache.hadoop.ozone.om.helpers.RepeatedOmKeyInfo;
import org.apache.hadoop.ozone.om.helpers.SnapshotInfo;
<<<<<<< HEAD
import org.apache.hadoop.ozone.om.helpers.SnapshotInfo.SnapshotStatus;
import org.apache.hadoop.ozone.om.service.SnapshotDeletingService;
import org.apache.hadoop.ozone.om.snapshot.SnapshotCache;
=======
import org.apache.hadoop.ozone.om.service.SnapshotDiffCleanupService;
import org.apache.hadoop.ozone.om.snapshot.SnapshotDiffJob;
>>>>>>> bf74f785
import org.apache.hadoop.ozone.om.snapshot.SnapshotDiffManager;
import org.apache.hadoop.ozone.om.snapshot.SnapshotUtils;
import org.apache.hadoop.ozone.snapshot.SnapshotDiffReportOzone;
import org.apache.hadoop.ozone.snapshot.SnapshotDiffResponse;
import org.apache.ozone.rocksdiff.RocksDBCheckpointDiffer;
import org.rocksdb.ColumnFamilyDescriptor;
import org.rocksdb.ColumnFamilyHandle;
import org.rocksdb.RocksDBException;
import org.slf4j.Logger;
import org.slf4j.LoggerFactory;

import javax.annotation.Nonnull;

import static org.apache.hadoop.ozone.OzoneConsts.OM_DB_NAME;
import static org.apache.commons.lang3.StringUtils.isBlank;
import static org.apache.hadoop.hdds.utils.db.DBStoreBuilder.DEFAULT_COLUMN_FAMILY_NAME;
import static org.apache.hadoop.ozone.OzoneConsts.OM_KEY_PREFIX;
import static org.apache.hadoop.ozone.OzoneConsts.OM_SNAPSHOT_CHECKPOINT_DIR;
import static org.apache.hadoop.ozone.OzoneConsts.OM_SNAPSHOT_DIFF_DB_NAME;
import static org.apache.hadoop.ozone.OzoneConsts.OM_SNAPSHOT_INDICATOR;
import static org.apache.hadoop.ozone.om.OMConfigKeys.OZONE_OM_SNAPSHOT_CACHE_MAX_SIZE;
import static org.apache.hadoop.ozone.om.OMConfigKeys.OZONE_OM_SNAPSHOT_CACHE_MAX_SIZE_DEFAULT;
import static org.apache.hadoop.ozone.om.OMConfigKeys.OZONE_OM_SNAPSHOT_DIFF_CLEANUP_SERVICE_RUN_INTERVAL;
import static org.apache.hadoop.ozone.om.OMConfigKeys.OZONE_OM_SNAPSHOT_DIFF_CLEANUP_SERVICE_RUN_INTERVAL_DEFAULT;
import static org.apache.hadoop.ozone.om.OMConfigKeys.OZONE_OM_SNAPSHOT_DIFF_CLEANUP_SERVICE_TIMEOUT;
import static org.apache.hadoop.ozone.om.OMConfigKeys.OZONE_OM_SNAPSHOT_DIFF_CLEANUP_SERVICE_TIMEOUT_DEFAULT;
import static org.apache.hadoop.ozone.om.OMConfigKeys.OZONE_OM_SNAPSHOT_DIFF_DB_DIR;
import static org.apache.hadoop.ozone.om.OMConfigKeys.OZONE_OM_SNAPSHOT_DIFF_REPORT_MAX_PAGE_SIZE;
import static org.apache.hadoop.ozone.om.OMConfigKeys.OZONE_OM_SNAPSHOT_DIFF_REPORT_MAX_PAGE_SIZE_DEFAULT;
import static org.apache.hadoop.ozone.om.exceptions.OMException.ResultCodes.INVALID_KEY_NAME;
import static org.apache.hadoop.ozone.om.snapshot.SnapshotUtils.checkSnapshotActive;
import static org.apache.hadoop.ozone.om.snapshot.SnapshotUtils.dropColumnFamilyHandle;

/**
 * This class is used to manage/create OM snapshots.
 */
public final class OmSnapshotManager implements AutoCloseable {
  public static final String OM_HARDLINK_FILE = "hardLinkFile";
  private static final Logger LOG =
      LoggerFactory.getLogger(OmSnapshotManager.class);

  // Threshold for the table iterator loop in nanoseconds.
  private static final long DB_TABLE_ITER_LOOP_THRESHOLD_NS = 100000;

  private final OzoneManager ozoneManager;
  private final SnapshotDiffManager snapshotDiffManager;
<<<<<<< HEAD
  // Per-OM instance of snapshot cache map
  private final SnapshotCache snapshotCache;
  private ManagedRocksDB snapshotDiffDb;
=======
  private final LoadingCache<String, OmSnapshot> snapshotCache;
  private final ManagedRocksDB snapshotDiffDb;

  public static final String DELIMITER = "-";
>>>>>>> bf74f785

  /**
   * Contains all the snap diff job which are either queued, in_progress or
   * done. This table is used to make sure that there is only single job for
   * requests with the same snapshot pair at any point of time.
   * |------------------------------------------------|
   * |  KEY                         |  VALUE          |
   * |------------------------------------------------|
   * |  fromSnapshotId-toSnapshotId | SnapshotDiffJob |
   * |------------------------------------------------|
   */
  private static final String SNAP_DIFF_JOB_TABLE_NAME =
      "snap-diff-job-table";

  /**
   * Global table to keep the diff report. Each key is prefixed by the jobId
   * to improve look up and clean up. JobId comes from snap-diff-job-table.
   * |--------------------------------|
   * |  KEY         |  VALUE          |
   * |--------------------------------|
   * |  jobId-index | DiffReportEntry |
   * |--------------------------------|
   */
  private static final String SNAP_DIFF_REPORT_TABLE_NAME =
      "snap-diff-report-table";

  /**
   * Contains all the snap diff job which can be purged either due to max
   * allowed time is over, FAILED or REJECTED.
   * |-------------------------------------------|
   * |  KEY     |  VALUE                         |
   * |-------------------------------------------|
   * |  jobId   | numOfTotalEntriesInReportTable |
   * |-------------------------------------------|
   */
  private static final String SNAP_DIFF_PURGED_JOB_TABLE_NAME =
      "snap-diff-purged-job-table";

  private final long diffCleanupServiceInterval;
  private final ManagedColumnFamilyOptions columnFamilyOptions;
  private final ManagedDBOptions options;
  private final List<ColumnFamilyDescriptor> columnFamilyDescriptors;
  private final List<ColumnFamilyHandle> columnFamilyHandles;
  private final SnapshotDiffCleanupService snapshotDiffCleanupService;

  private final int maxPageSize;

  // Soft limit of the snapshot cache size.
  private final int softCacheSize;

  public OmSnapshotManager(OzoneManager ozoneManager) {
    this.options = new ManagedDBOptions();
    this.options.setCreateIfMissing(true);
    this.columnFamilyOptions = new ManagedColumnFamilyOptions();
    this.columnFamilyDescriptors = new ArrayList<>();
    this.columnFamilyHandles = new ArrayList<>();
    CodecRegistry codecRegistry = createCodecRegistryForSnapDiff();
    this.maxPageSize = ozoneManager.getConfiguration().getInt(
        OZONE_OM_SNAPSHOT_DIFF_REPORT_MAX_PAGE_SIZE,
        OZONE_OM_SNAPSHOT_DIFF_REPORT_MAX_PAGE_SIZE_DEFAULT
    );

    ColumnFamilyHandle snapDiffJobCf;
    ColumnFamilyHandle snapDiffReportCf;
    ColumnFamilyHandle snapDiffPurgedJobCf;
    String dbPath = getDbPath(ozoneManager.getConfiguration());

    try {
      // Add default CF
      columnFamilyDescriptors.add(new ColumnFamilyDescriptor(
          StringUtils.string2Bytes(DEFAULT_COLUMN_FAMILY_NAME),
          new ManagedColumnFamilyOptions(columnFamilyOptions)));

      columnFamilyDescriptors.addAll(getExitingColumnFamilyDescriptors(dbPath));

      this.snapshotDiffDb = createRocksDbForSnapshotDiff(options,
          dbPath, columnFamilyDescriptors, columnFamilyHandles);

      snapDiffJobCf = getOrCreateColumnFamily(SNAP_DIFF_JOB_TABLE_NAME,
          columnFamilyDescriptors, columnFamilyHandles);
      snapDiffReportCf = getOrCreateColumnFamily(SNAP_DIFF_REPORT_TABLE_NAME,
          columnFamilyDescriptors, columnFamilyHandles);
      snapDiffPurgedJobCf = getOrCreateColumnFamily(
          SNAP_DIFF_PURGED_JOB_TABLE_NAME, columnFamilyDescriptors,
          columnFamilyHandles);

      dropUnknownColumnFamilies(columnFamilyHandles);
    } catch (RuntimeException exception) {
      close();
      throw exception;
    }

    this.ozoneManager = ozoneManager;
    RocksDBCheckpointDiffer differ = ozoneManager
        .getMetadataManager()
        .getStore()
        .getRocksDBCheckpointDiffer();

<<<<<<< HEAD
    // Soft-limit of lru cache size
    int cacheSize = ozoneManager.getConfiguration().getInt(
        OzoneConfigKeys.OZONE_OM_SNAPSHOT_CACHE_MAX_SIZE,
        OzoneConfigKeys.OZONE_OM_SNAPSHOT_CACHE_MAX_SIZE_DEFAULT);
=======
    // snapshot cache size, soft-limit
    this.softCacheSize = ozoneManager.getConfiguration().getInt(
        OZONE_OM_SNAPSHOT_CACHE_MAX_SIZE,
        OZONE_OM_SNAPSHOT_CACHE_MAX_SIZE_DEFAULT);

    CacheLoader<String, OmSnapshot> loader = createCacheLoader();
>>>>>>> bf74f785

    RemovalListener<String, OmSnapshot> removalListener = notification -> {
      try {
        final String snapshotTableKey = notification.getKey();
        final OmSnapshot omSnapshot = notification.getValue();
        if (omSnapshot != null) {
          // close snapshot's rocksdb on eviction
          LOG.debug("Closing OmSnapshot '{}' due to {}",
              snapshotTableKey, notification.getCause());
          omSnapshot.close();
        } else {
          // Cache value would never be null in RemovalListener.

          // When a soft reference is GC'ed by the JVM, this RemovalListener
          // would be called. But the cache value should still exist at that
          // point. Thus in-theory this condition won't be triggered by JVM GC
          throw new IllegalStateException("Unexpected: OmSnapshot is null");
        }
      } catch (IOException e) {
        LOG.error("Failed to close OmSnapshot: {}", notification.getKey(), e);
      }
    };

    // init LRU cache
    this.snapshotCache = CacheBuilder.newBuilder()
        // Indicating OmSnapshot instances are softly referenced from the cache.
        // If no thread is holding a strong reference to an OmSnapshot instance
        // (e.g. SnapDiff), the instance could be garbage collected by JVM at
        // its discretion.
        .softValues()
        .removalListener(removalListener)
        .build(loader);

    this.snapshotDiffManager = new SnapshotDiffManager(snapshotDiffDb, differ,
        ozoneManager, snapshotCache, snapDiffJobCf, snapDiffReportCf,
        columnFamilyOptions, codecRegistry);

    diffCleanupServiceInterval = ozoneManager.getConfiguration()
        .getTimeDuration(OZONE_OM_SNAPSHOT_DIFF_CLEANUP_SERVICE_RUN_INTERVAL,
            OZONE_OM_SNAPSHOT_DIFF_CLEANUP_SERVICE_RUN_INTERVAL_DEFAULT,
            TimeUnit.MILLISECONDS);

    long diffCleanupServiceTimeout = ozoneManager.getConfiguration()
        .getTimeDuration(OZONE_OM_SNAPSHOT_DIFF_CLEANUP_SERVICE_TIMEOUT,
            OZONE_OM_SNAPSHOT_DIFF_CLEANUP_SERVICE_TIMEOUT_DEFAULT,
            TimeUnit.MILLISECONDS);

    this.snapshotDiffCleanupService = new SnapshotDiffCleanupService(
        diffCleanupServiceInterval,
        diffCleanupServiceTimeout,
        ozoneManager,
        snapshotDiffDb,
        snapDiffJobCf,
        snapDiffPurgedJobCf,
        snapDiffReportCf,
        codecRegistry
    );
    this.snapshotDiffCleanupService.start();
  }

  private CacheLoader<String, OmSnapshot> createCacheLoader() {
    return new CacheLoader<String, OmSnapshot>() {
      @Override
      @Nonnull
      // Loads the snapshot into the cache if not already there
      public OmSnapshot load(@Nonnull String snapshotTableKey)
          throws IOException {
<<<<<<< HEAD

        // Check if the snapshot exists
        final SnapshotInfo snapshotInfo = getSnapshotInfo(snapshotTableKey);

        // Block snapshot from loading when it is no longer active e.g. DELETED,
        // unless this is called from SnapshotDeletingService.
        if (!snapshotInfo.getSnapshotStatus().equals(
                SnapshotStatus.SNAPSHOT_ACTIVE)) {
          if (isCalledFromSnapshotDeletingService()) {
            LOG.debug("Permitting {} to load snapshot {} in status: {}",
                SnapshotDeletingService.class.getSimpleName(),
                snapshotInfo.getTableKey(),
                snapshotInfo.getSnapshotStatus());
          } else {
            throw new OMException("Unable to load snapshot. " +
                "Snapshot with table key '" + snapshotTableKey +
                "' is no longer active", FILE_NOT_FOUND);
          }
        }
=======
        // see if the snapshot exists
        SnapshotInfo snapshotInfo = getSnapshotInfo(snapshotTableKey);

        // Block snapshot from loading when it is no longer active e.g. DELETED,
        // unless this is called from SnapshotDeletingService.
        checkSnapshotActive(snapshotInfo);
>>>>>>> bf74f785

        CacheValue<SnapshotInfo> cacheValue =
            ozoneManager.getMetadataManager().getSnapshotInfoTable()
                .getCacheValue(new CacheKey<>(snapshotTableKey));
        boolean isSnapshotInCache = cacheValue != null && Optional.ofNullable(
            cacheValue.getCacheValue()).isPresent();

        // read in the snapshot
        OzoneConfiguration conf = ozoneManager.getConfiguration();
        OMMetadataManager snapshotMetadataManager;

        // Create the snapshot metadata manager by finding the corresponding
        // RocksDB instance, creating an OmMetadataManagerImpl instance based on
        // that
        try {
          snapshotMetadataManager = new OmMetadataManagerImpl(conf,
              snapshotInfo.getCheckpointDirName(), isSnapshotInCache);
        } catch (IOException e) {
<<<<<<< HEAD
          LOG.error("Failed to retrieve snapshot: {}", snapshotTableKey, e);
=======
          LOG.error("Failed to retrieve snapshot: {}", snapshotTableKey);
>>>>>>> bf74f785
          throw e;
        }

        // create the other manager instances based on snapshot metadataManager
        PrefixManagerImpl pm = new PrefixManagerImpl(snapshotMetadataManager,
            false);
        KeyManagerImpl km = new KeyManagerImpl(null,
            ozoneManager.getScmClient(), snapshotMetadataManager, conf,
            ozoneManager.getBlockTokenSecretManager(),
            ozoneManager.getKmsProvider(), ozoneManager.getPerfMetrics());

        return new OmSnapshot(km, pm, ozoneManager,
            snapshotInfo.getVolumeName(),
            snapshotInfo.getBucketName(),
            snapshotInfo.getName());
      }
    };
<<<<<<< HEAD

    // Init snapshot cache
    this.snapshotCache = new SnapshotCache(this, loader, cacheSize);

    this.snapshotDiffManager = new SnapshotDiffManager(snapshotDiffDb, differ,
        ozoneManager, snapshotCache, snapDiffJobCf, snapDiffReportCf,
        columnFamilyOptions);
  }

  /**
   * Helper method to check whether the a method is called from
   * SnapshotDeletingTask (return true) or not (return false).
   */
  public static boolean isCalledFromSnapshotDeletingService() {

    StackTraceElement[] stackTrace = Thread.currentThread().getStackTrace();
    for (StackTraceElement elem : stackTrace) {
      // Allow as long as loader is called from SDS. e.g. SnapshotDeletingTask
      if (elem.getClassName().startsWith(
          SnapshotDeletingService.class.getName())) {
        return true;
      }
    }
=======
  }

  private CodecRegistry createCodecRegistryForSnapDiff() {
    CodecRegistry registry = new CodecRegistry();

    // Integers are used for indexing persistent list.
    registry.addCodec(Integer.class, new IntegerCodec());
    // DiffReportEntry codec for Diff Report.
    registry.addCodec(SnapshotDiffReportOzone.DiffReportEntry.class,
        new OmDBDiffReportEntryCodec());
    registry.addCodec(SnapshotDiffJob.class,
        new SnapshotDiffJob.SnapshotDiffJobCodec());
>>>>>>> bf74f785

    return registry;
  }

  /**
   * Get snapshot instance LRU cache.
   * @return LoadingCache
   */
  public SnapshotCache getSnapshotCache() {
    return snapshotCache;
  }

  /**
   * Creates snapshot checkpoint that corresponds to snapshotInfo.
   * @param omMetadataManager the metadata manager
   * @param snapshotInfo The metadata of snapshot to be created
   * @return instance of DBCheckpoint
   */
  public static DBCheckpoint createOmSnapshotCheckpoint(
      OMMetadataManager omMetadataManager, SnapshotInfo snapshotInfo)
      throws IOException {
    RDBStore store = (RDBStore) omMetadataManager.getStore();

    final DBCheckpoint dbCheckpoint;

    // Acquire deletedTable write lock
    omMetadataManager.getTableLock(OmMetadataManagerImpl.DELETED_TABLE)
        .writeLock().lock();
    try {
      // Create DB checkpoint for snapshot
      dbCheckpoint = store.getSnapshot(snapshotInfo.getCheckpointDirName());
      // Clean up active DB's deletedTable right after checkpoint is taken,
      // with table write lock held
      deleteKeysInSnapshotScopeFromDTableInternal(omMetadataManager,
          snapshotInfo.getVolumeName(), snapshotInfo.getBucketName());
      // TODO: [SNAPSHOT] HDDS-8064. Clean up deletedDirTable as well
    } finally {
      // Release deletedTable write lock
      omMetadataManager.getTableLock(OmMetadataManagerImpl.DELETED_TABLE)
          .writeLock().unlock();
    }

    LOG.info("Created checkpoint : {} for snapshot {}",
        dbCheckpoint.getCheckpointLocation(), snapshotInfo.getName());

    final RocksDBCheckpointDiffer dbCpDiffer =
        store.getRocksDBCheckpointDiffer();

    if (dbCpDiffer != null) {
      final long dbLatestSequenceNumber = snapshotInfo.getDbTxSequenceNumber();

      // Write snapshot generation (latest sequence number) to compaction log.
      // This will be used for DAG reconstruction as snapshotGeneration.
      dbCpDiffer.appendSnapshotInfoToCompactionLog(dbLatestSequenceNumber,
          snapshotInfo.getSnapshotID(),
          snapshotInfo.getCreationTime());

      // Set compaction log filename to the latest DB sequence number
      // right after taking the RocksDB checkpoint for Ozone snapshot.
      //
      // Note it doesn't matter if sequence number hasn't increased (even though
      // it shouldn't happen), since the writer always appends the file.
      dbCpDiffer.setCurrentCompactionLog(dbLatestSequenceNumber);
    }

    return dbCheckpoint;
  }

  /**
   * Helper method to delete keys in the snapshot scope from active DB's
   * deletedTable.
   *
   * @param omMetadataManager OMMetadataManager instance
   * @param volumeName volume name
   * @param bucketName bucket name
   */
  private static void deleteKeysInSnapshotScopeFromDTableInternal(
      OMMetadataManager omMetadataManager,
      String volumeName,
      String bucketName) throws IOException {

    // Range delete start key (inclusive)
    String beginKey =
        omMetadataManager.getOzoneKey(volumeName, bucketName, "");

    // Range delete end key (exclusive) to be found
    String endKey;

    // Start performance tracking timer
    long startTime = System.nanoTime();

    try (TableIterator<String,
        ? extends Table.KeyValue<String, RepeatedOmKeyInfo>>
             keyIter = omMetadataManager.getDeletedTable().iterator()) {

      keyIter.seek(beginKey);
      // Continue only when there are entries of snapshot (bucket) scope
      // in deletedTable in the first place
      if (!keyIter.hasNext()) {
        // Use null as a marker. No need to do deleteRange() at all.
        endKey = null;
      } else {
        // Remember the last key with a matching prefix
        endKey = keyIter.next().getKey();

        // Loop until prefix mismatches.
        // TODO: [SNAPSHOT] Try to seek next predicted bucket name (speed up?)
        while (keyIter.hasNext()) {
          Table.KeyValue<String, RepeatedOmKeyInfo> entry = keyIter.next();
          String dbKey = entry.getKey();
          if (dbKey.startsWith(beginKey)) {
            endKey = dbKey;
          }
        }
      }
    }

    // Time took for the iterator to finish (in ns)
    long timeElapsed = System.nanoTime() - startTime;
    if (timeElapsed >= DB_TABLE_ITER_LOOP_THRESHOLD_NS) {
      // Print time elapsed
      LOG.warn("Took {} ns to clean up deletedTable", timeElapsed);
    }

    if (endKey != null) {
      // Clean up deletedTable
      omMetadataManager.getDeletedTable().deleteRange(beginKey, endKey);

      // Remove range end key itself
      omMetadataManager.getDeletedTable().delete(endKey);
    }

    // Note: We do not need to invalidate deletedTable cache since entries
    // are not added to its table cache in the first place.
    // See OMKeyDeleteRequest and OMKeyPurgeRequest#validateAndUpdateCache.

    // This makes the table clean up efficient as we only need one
    // deleteRange() operation. No need to invalidate cache entries
    // one by one.
  }

  // Get OmSnapshot if the keyname has ".snapshot" key indicator
  public IOmMetadataReader checkForSnapshot(String volumeName,
                                            String bucketName, String keyname)
      throws IOException {
    if (keyname == null) {
      return ozoneManager.getOmMetadataReader();
    }

    // see if key is for a snapshot
    String[] keyParts = keyname.split("/");
    if (isSnapshotKey(keyParts)) {
      String snapshotName = keyParts[1];
      if (snapshotName == null || snapshotName.isEmpty()) {
        // don't allow snapshot indicator without snapshot name
        throw new OMException(INVALID_KEY_NAME);
      }
      String snapshotTableKey = SnapshotInfo.getTableKey(volumeName,
          bucketName, snapshotName);

<<<<<<< HEAD
      // TODO: [SNAPSHOT] Could move the snapshot status check here instead
      //  e.g. to block FS API reads when snapshot is not active.
=======
      // Block FS API reads when snapshot is not active.
      checkSnapshotActive(ozoneManager, snapshotTableKey);

      // Warn if actual cache size exceeds the soft limit already.
      if (snapshotCache.size() > softCacheSize) {
        LOG.warn("Snapshot cache size ({}) exceeds configured soft-limit ({}).",
            snapshotCache.size(), softCacheSize);
      }
>>>>>>> bf74f785

      // retrieve the snapshot from the cache
      return snapshotCache.get(snapshotTableKey);
    } else {
      return ozoneManager.getOmMetadataReader();
    }
  }

  /**
   * Returns true if the snapshot is in given status.
   * @param key DB snapshot table key
   * @param status SnapshotStatus
   * @return true if the snapshot is in given status, false otherwise
   */
  public boolean isSnapshotStatus(String key, SnapshotStatus status)
      throws IOException {
    return getSnapshotInfo(key).getSnapshotStatus().equals(status);
  }

  public SnapshotInfo getSnapshotInfo(String key) throws IOException {
    return SnapshotUtils.getSnapshotInfo(ozoneManager, key);
  }

  public static String getSnapshotPrefix(String snapshotName) {
    return OM_SNAPSHOT_INDICATOR + OM_KEY_PREFIX +
        snapshotName + OM_KEY_PREFIX;
  }

  public static String getSnapshotPath(OzoneConfiguration conf,
                                       SnapshotInfo snapshotInfo) {
    return OMStorage.getOmDbDir(conf) +
        OM_KEY_PREFIX + OM_SNAPSHOT_CHECKPOINT_DIR + OM_KEY_PREFIX +
        OM_DB_NAME + snapshotInfo.getCheckpointDirName();
  }

  public static boolean isSnapshotKey(String[] keyParts) {
    return (keyParts.length > 1) &&
        (keyParts[0].compareTo(OM_SNAPSHOT_INDICATOR) == 0);
  }

  public SnapshotDiffResponse getSnapshotDiffReport(final String volume,
                                                    final String bucket,
                                                    final String fromSnapshot,
                                                    final String toSnapshot,
                                                    final String token,
                                                    int pageSize,
                                                    boolean forceFullDiff)
      throws IOException {
    // Validate fromSnapshot and toSnapshot
    final SnapshotInfo fsInfo = SnapshotUtils.getSnapshotInfo(ozoneManager,
        volume, bucket, fromSnapshot);
    final SnapshotInfo tsInfo = SnapshotUtils.getSnapshotInfo(ozoneManager,
        volume, bucket, toSnapshot);
    verifySnapshotInfoForSnapDiff(fsInfo, tsInfo);

    int index = getIndexFromToken(token);
    if (pageSize <= 0 || pageSize > maxPageSize) {
      pageSize = maxPageSize;
    }

    final String fsKey = SnapshotInfo.getTableKey(volume, bucket, fromSnapshot);
    final String tsKey = SnapshotInfo.getTableKey(volume, bucket, toSnapshot);
<<<<<<< HEAD
    final OmSnapshot fs = snapshotCache.get(fsKey);
    final OmSnapshot ts = snapshotCache.get(tsKey);
    return snapshotDiffManager.getSnapshotDiffReport(volume, bucket, fs, ts,
            fsInfo, tsInfo, index, pageSize, forceFullDiff);
    // TODO: [SNAPSHOT] Call snapshotCache.release()
=======
    try {
      final OmSnapshot fs = snapshotCache.get(fsKey);
      final OmSnapshot ts = snapshotCache.get(tsKey);
      return snapshotDiffManager.getSnapshotDiffReport(volume, bucket, fs, ts,
          fsInfo, tsInfo, index, pageSize, forceFullDiff);
    } catch (ExecutionException e) {
      throw new IOException(e.getCause());
    }
>>>>>>> bf74f785
  }

  private void verifySnapshotInfoForSnapDiff(final SnapshotInfo fromSnapshot,
                                             final SnapshotInfo toSnapshot)
      throws IOException {
    // Block SnapDiff if either of the snapshots is not active.
    checkSnapshotActive(fromSnapshot);
    checkSnapshotActive(toSnapshot);
    // Check snapshot creation time
    if (fromSnapshot.getCreationTime() > toSnapshot.getCreationTime()) {
      throw new IOException("fromSnapshot:" + fromSnapshot.getName() +
          " should be older than to toSnapshot:" + toSnapshot.getName());
    }
  }

  private int getIndexFromToken(final String token) throws IOException {
    if (isBlank(token)) {
      return 0;
    }

    // Validate that token passed in the request is valid integer as of now.
    // Later we can change it if we migrate to encrypted or cursor token.
    try {
      int index = Integer.parseInt(token);
      if (index < 0) {
        throw new IOException("Passed token is invalid. Resend the request " +
            "with valid token returned in previous request.");
      }
      return index;
    } catch (NumberFormatException exception) {
      throw new IOException("Passed token is invalid. " +
          "Resend the request with valid token returned in previous request.");
    }
  }

  private ManagedRocksDB createRocksDbForSnapshotDiff(
      final ManagedDBOptions dbOptions, String dbPath,
      final List<ColumnFamilyDescriptor> familyDescriptors,
      final List<ColumnFamilyHandle> familyHandles
  ) {
    try {
      return ManagedRocksDB.open(dbOptions,
          dbPath,
          familyDescriptors,
          familyHandles);
    } catch (RocksDBException exception) {
      // TODO: [SNAPSHOT] Fail gracefully.
      throw new RuntimeException(exception);
    }
  }

  private String getDbPath(final OzoneConfiguration config) {
    File dbDirPath = ServerUtils.getDBPath(config,
        OZONE_OM_SNAPSHOT_DIFF_DB_DIR);
    return Paths.get(dbDirPath.toString(), OM_SNAPSHOT_DIFF_DB_NAME)
        .toFile().getAbsolutePath();
  }

  private List<ColumnFamilyDescriptor> getExitingColumnFamilyDescriptors(
      final String path) {
    try {
      return RocksDatabase.listColumnFamiliesEmptyOptions(path)
          .stream()
          .map(columnFamilyName ->
              new ColumnFamilyDescriptor(columnFamilyName,
                  new ManagedColumnFamilyOptions(columnFamilyOptions)
              ))
          .collect(Collectors.toList());
    } catch (RocksDBException exception) {
      // TODO: [SNAPSHOT] Fail gracefully.
      throw new RuntimeException(exception);
    }
  }

  /**
   * Return the column family from column family list if it was existing
   * column family, otherwise create new column family.
   * This is for backward and forward compatibility.
   * For backward compatibility, when column family doesn't exist. it will
   * create new one and return that.
   * For forward compatibility, it will return the existing one.
   */
  private ColumnFamilyHandle getOrCreateColumnFamily(
      final String columnFamilyName,
      final List<ColumnFamilyDescriptor> familyDescriptors,
      final List<ColumnFamilyHandle> familyHandles) {

    for (int i = 0; i < familyDescriptors.size(); i++) {
      String cfName = StringUtils.bytes2String(familyDescriptors.get(i)
          .getName());
      if (columnFamilyName.equals(cfName)) {
        return familyHandles.get(i);
      }
    }

    try {
      ColumnFamilyDescriptor columnFamilyDescriptor =
          new ColumnFamilyDescriptor(StringUtils.string2Bytes(columnFamilyName),
              columnFamilyOptions);
      ColumnFamilyHandle columnFamily = snapshotDiffDb.get()
          .createColumnFamily(columnFamilyDescriptor);

      // Add column family and descriptor so that they can be closed if needed.
      familyHandles.add(columnFamily);
      familyDescriptors.add(columnFamilyDescriptor);
      return columnFamily;
    } catch (RocksDBException exception) {
      // TODO: [SNAPSHOT] Fail gracefully.
      throw new RuntimeException(exception);
    }
  }

  /**
   * Drops the column families (intermediate snapDiff tables) which were
   * created by previously running snapDiff jobs and were not dropped because
   * OM crashed or some other error.
   */
  private void dropUnknownColumnFamilies(
      List<ColumnFamilyHandle> familyHandles
  ) {
    Set<String> allowedColumnFamilyOnStartUp = new HashSet<>(
        Arrays.asList(DEFAULT_COLUMN_FAMILY_NAME, SNAP_DIFF_JOB_TABLE_NAME,
            SNAP_DIFF_REPORT_TABLE_NAME, SNAP_DIFF_PURGED_JOB_TABLE_NAME));

    try {
      for (ColumnFamilyHandle columnFamilyHandle : familyHandles) {
        String columnFamilyName =
            StringUtils.bytes2String(columnFamilyHandle.getName());
        if (!allowedColumnFamilyOnStartUp.contains(columnFamilyName)) {
          dropColumnFamilyHandle(snapshotDiffDb, columnFamilyHandle);
        }
      }
    } catch (RocksDBException e) {
      // TODO: [SNAPSHOT] Fail gracefully.
      throw new RuntimeException(e);
    }
  }

  private void closeColumnFamilyOptions(
      final ManagedColumnFamilyOptions managedColumnFamilyOptions) {
    Preconditions.checkArgument(!managedColumnFamilyOptions.isReused());
    ManagedColumnFamilyOptions.closeDeeply(managedColumnFamilyOptions);
  }

  @Override
  public void close() {
    if (snapshotDiffCleanupService != null) {
      snapshotDiffCleanupService.shutdown();
    }

    if (columnFamilyHandles != null) {
      columnFamilyHandles.forEach(ColumnFamilyHandle::close);
    }
    if (snapshotDiffDb != null) {
      snapshotDiffDb.close();
    }
    if (columnFamilyDescriptors != null) {
      columnFamilyDescriptors.forEach(columnFamilyDescriptor ->
          closeColumnFamilyOptions((ManagedColumnFamilyOptions)
              columnFamilyDescriptor.getOptions()));
    }
    if (columnFamilyOptions != null) {
      closeColumnFamilyOptions(columnFamilyOptions);
    }
    if (options != null) {
      options.close();
    }
  }

  public long getDiffCleanupServiceInterval() {
    return diffCleanupServiceInterval;
  }
}<|MERGE_RESOLUTION|>--- conflicted
+++ resolved
@@ -20,12 +20,6 @@
 
 import com.google.common.base.Preconditions;
 import com.google.common.cache.CacheLoader;
-<<<<<<< HEAD
-=======
-import com.google.common.cache.LoadingCache;
-import com.google.common.cache.RemovalListener;
-
->>>>>>> bf74f785
 import java.io.File;
 import java.io.IOException;
 import java.nio.file.Paths;
@@ -34,14 +28,11 @@
 import java.util.HashSet;
 import java.util.List;
 import java.util.Optional;
-<<<<<<< HEAD
-=======
 import java.util.Set;
-import java.util.concurrent.ExecutionException;
 import java.util.concurrent.TimeUnit;
->>>>>>> bf74f785
 import java.util.stream.Collectors;
 
+import com.google.common.cache.RemovalListener;
 import org.apache.hadoop.hdds.StringUtils;
 import org.apache.hadoop.hdds.conf.OzoneConfiguration;
 import org.apache.hadoop.hdds.server.ServerUtils;
@@ -61,14 +52,10 @@
 import org.apache.hadoop.ozone.om.exceptions.OMException;
 import org.apache.hadoop.ozone.om.helpers.RepeatedOmKeyInfo;
 import org.apache.hadoop.ozone.om.helpers.SnapshotInfo;
-<<<<<<< HEAD
 import org.apache.hadoop.ozone.om.helpers.SnapshotInfo.SnapshotStatus;
-import org.apache.hadoop.ozone.om.service.SnapshotDeletingService;
+import org.apache.hadoop.ozone.om.service.SnapshotDiffCleanupService;
 import org.apache.hadoop.ozone.om.snapshot.SnapshotCache;
-=======
-import org.apache.hadoop.ozone.om.service.SnapshotDiffCleanupService;
 import org.apache.hadoop.ozone.om.snapshot.SnapshotDiffJob;
->>>>>>> bf74f785
 import org.apache.hadoop.ozone.om.snapshot.SnapshotDiffManager;
 import org.apache.hadoop.ozone.om.snapshot.SnapshotUtils;
 import org.apache.hadoop.ozone.snapshot.SnapshotDiffReportOzone;
@@ -115,16 +102,11 @@
 
   private final OzoneManager ozoneManager;
   private final SnapshotDiffManager snapshotDiffManager;
-<<<<<<< HEAD
   // Per-OM instance of snapshot cache map
   private final SnapshotCache snapshotCache;
-  private ManagedRocksDB snapshotDiffDb;
-=======
-  private final LoadingCache<String, OmSnapshot> snapshotCache;
   private final ManagedRocksDB snapshotDiffDb;
 
   public static final String DELIMITER = "-";
->>>>>>> bf74f785
 
   /**
    * Contains all the snap diff job which are either queued, in_progress or
@@ -223,19 +205,12 @@
         .getStore()
         .getRocksDBCheckpointDiffer();
 
-<<<<<<< HEAD
     // Soft-limit of lru cache size
-    int cacheSize = ozoneManager.getConfiguration().getInt(
-        OzoneConfigKeys.OZONE_OM_SNAPSHOT_CACHE_MAX_SIZE,
-        OzoneConfigKeys.OZONE_OM_SNAPSHOT_CACHE_MAX_SIZE_DEFAULT);
-=======
-    // snapshot cache size, soft-limit
     this.softCacheSize = ozoneManager.getConfiguration().getInt(
         OZONE_OM_SNAPSHOT_CACHE_MAX_SIZE,
         OZONE_OM_SNAPSHOT_CACHE_MAX_SIZE_DEFAULT);
 
     CacheLoader<String, OmSnapshot> loader = createCacheLoader();
->>>>>>> bf74f785
 
     RemovalListener<String, OmSnapshot> removalListener = notification -> {
       try {
@@ -259,15 +234,8 @@
       }
     };
 
-    // init LRU cache
-    this.snapshotCache = CacheBuilder.newBuilder()
-        // Indicating OmSnapshot instances are softly referenced from the cache.
-        // If no thread is holding a strong reference to an OmSnapshot instance
-        // (e.g. SnapDiff), the instance could be garbage collected by JVM at
-        // its discretion.
-        .softValues()
-        .removalListener(removalListener)
-        .build(loader);
+    // Init snapshot cache
+    this.snapshotCache = new SnapshotCache(this, loader, softCacheSize);
 
     this.snapshotDiffManager = new SnapshotDiffManager(snapshotDiffDb, differ,
         ozoneManager, snapshotCache, snapDiffJobCf, snapDiffReportCf,
@@ -303,34 +271,12 @@
       // Loads the snapshot into the cache if not already there
       public OmSnapshot load(@Nonnull String snapshotTableKey)
           throws IOException {
-<<<<<<< HEAD
-
         // Check if the snapshot exists
         final SnapshotInfo snapshotInfo = getSnapshotInfo(snapshotTableKey);
-
-        // Block snapshot from loading when it is no longer active e.g. DELETED,
-        // unless this is called from SnapshotDeletingService.
-        if (!snapshotInfo.getSnapshotStatus().equals(
-                SnapshotStatus.SNAPSHOT_ACTIVE)) {
-          if (isCalledFromSnapshotDeletingService()) {
-            LOG.debug("Permitting {} to load snapshot {} in status: {}",
-                SnapshotDeletingService.class.getSimpleName(),
-                snapshotInfo.getTableKey(),
-                snapshotInfo.getSnapshotStatus());
-          } else {
-            throw new OMException("Unable to load snapshot. " +
-                "Snapshot with table key '" + snapshotTableKey +
-                "' is no longer active", FILE_NOT_FOUND);
-          }
-        }
-=======
-        // see if the snapshot exists
-        SnapshotInfo snapshotInfo = getSnapshotInfo(snapshotTableKey);
 
         // Block snapshot from loading when it is no longer active e.g. DELETED,
         // unless this is called from SnapshotDeletingService.
         checkSnapshotActive(snapshotInfo);
->>>>>>> bf74f785
 
         CacheValue<SnapshotInfo> cacheValue =
             ozoneManager.getMetadataManager().getSnapshotInfoTable()
@@ -349,11 +295,7 @@
           snapshotMetadataManager = new OmMetadataManagerImpl(conf,
               snapshotInfo.getCheckpointDirName(), isSnapshotInCache);
         } catch (IOException e) {
-<<<<<<< HEAD
           LOG.error("Failed to retrieve snapshot: {}", snapshotTableKey, e);
-=======
-          LOG.error("Failed to retrieve snapshot: {}", snapshotTableKey);
->>>>>>> bf74f785
           throw e;
         }
 
@@ -371,31 +313,6 @@
             snapshotInfo.getName());
       }
     };
-<<<<<<< HEAD
-
-    // Init snapshot cache
-    this.snapshotCache = new SnapshotCache(this, loader, cacheSize);
-
-    this.snapshotDiffManager = new SnapshotDiffManager(snapshotDiffDb, differ,
-        ozoneManager, snapshotCache, snapDiffJobCf, snapDiffReportCf,
-        columnFamilyOptions);
-  }
-
-  /**
-   * Helper method to check whether the a method is called from
-   * SnapshotDeletingTask (return true) or not (return false).
-   */
-  public static boolean isCalledFromSnapshotDeletingService() {
-
-    StackTraceElement[] stackTrace = Thread.currentThread().getStackTrace();
-    for (StackTraceElement elem : stackTrace) {
-      // Allow as long as loader is called from SDS. e.g. SnapshotDeletingTask
-      if (elem.getClassName().startsWith(
-          SnapshotDeletingService.class.getName())) {
-        return true;
-      }
-    }
-=======
   }
 
   private CodecRegistry createCodecRegistryForSnapDiff() {
@@ -408,7 +325,6 @@
         new OmDBDiffReportEntryCodec());
     registry.addCodec(SnapshotDiffJob.class,
         new SnapshotDiffJob.SnapshotDiffJobCodec());
->>>>>>> bf74f785
 
     return registry;
   }
@@ -569,10 +485,6 @@
       String snapshotTableKey = SnapshotInfo.getTableKey(volumeName,
           bucketName, snapshotName);
 
-<<<<<<< HEAD
-      // TODO: [SNAPSHOT] Could move the snapshot status check here instead
-      //  e.g. to block FS API reads when snapshot is not active.
-=======
       // Block FS API reads when snapshot is not active.
       checkSnapshotActive(ozoneManager, snapshotTableKey);
 
@@ -581,7 +493,6 @@
         LOG.warn("Snapshot cache size ({}) exceeds configured soft-limit ({}).",
             snapshotCache.size(), softCacheSize);
       }
->>>>>>> bf74f785
 
       // retrieve the snapshot from the cache
       return snapshotCache.get(snapshotTableKey);
@@ -644,22 +555,11 @@
 
     final String fsKey = SnapshotInfo.getTableKey(volume, bucket, fromSnapshot);
     final String tsKey = SnapshotInfo.getTableKey(volume, bucket, toSnapshot);
-<<<<<<< HEAD
     final OmSnapshot fs = snapshotCache.get(fsKey);
     final OmSnapshot ts = snapshotCache.get(tsKey);
     return snapshotDiffManager.getSnapshotDiffReport(volume, bucket, fs, ts,
             fsInfo, tsInfo, index, pageSize, forceFullDiff);
     // TODO: [SNAPSHOT] Call snapshotCache.release()
-=======
-    try {
-      final OmSnapshot fs = snapshotCache.get(fsKey);
-      final OmSnapshot ts = snapshotCache.get(tsKey);
-      return snapshotDiffManager.getSnapshotDiffReport(volume, bucket, fs, ts,
-          fsInfo, tsInfo, index, pageSize, forceFullDiff);
-    } catch (ExecutionException e) {
-      throw new IOException(e.getCause());
-    }
->>>>>>> bf74f785
   }
 
   private void verifySnapshotInfoForSnapDiff(final SnapshotInfo fromSnapshot,
