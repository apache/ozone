--- conflicted
+++ resolved
@@ -132,14 +132,9 @@
             setVolumePropertyRequest.getQuotaInNamespace());
       }
 
-<<<<<<< HEAD
       OmVolumeArgs omVolumeArgs = builder
           .setModificationTime(setVolumePropertyRequest.getModificationTime())
-          .withUpdateID(transactionLogIndex)
-=======
-      omVolumeArgs = omVolumeArgs.toBuilder()
           .setUpdateID(transactionLogIndex)
->>>>>>> 7c53356a
           .build();
 
       // update cache.
