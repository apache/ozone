--- conflicted
+++ resolved
@@ -132,18 +132,10 @@
             setVolumePropertyRequest.getQuotaInNamespace());
       }
 
-<<<<<<< HEAD
-      builder.setUpdateID(transactionLogIndex);
-      builder.setModificationTime(
-=======
-      omVolumeArgs = omVolumeArgs.toBuilder()
+      OmVolumeArgs omVolumeArgs = builder
+          .setModificationTime(setVolumePropertyRequest.getModificationTime())
           .withUpdateID(transactionLogIndex)
           .build();
-      omVolumeArgs.setModificationTime(
->>>>>>> 56e7988f
-          setVolumePropertyRequest.getModificationTime());
-
-      OmVolumeArgs omVolumeArgs = builder.build();
 
       // update cache.
       omMetadataManager.getVolumeTable().addCacheEntry(
