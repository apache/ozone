/**
 * Licensed to the Apache Software Foundation (ASF) under one
 * or more contributor license agreements.  See the NOTICE file
 * distributed with this work for additional information
 * regarding copyright ownership.  The ASF licenses this file
 * to you under the Apache License, Version 2.0 (the
 * "License"); you may not use this file except in compliance
 * with the License.  You may obtain a copy of the License at
 * <p>
 * http://www.apache.org/licenses/LICENSE-2.0
 * <p>
 * Unless required by applicable law or agreed to in writing, software
 * distributed under the License is distributed on an "AS IS" BASIS,
 * WITHOUT WARRANTIES OR CONDITIONS OF ANY KIND, either express or implied.
 * See the License for the specific language governing permissions and
 * limitations under the License.
 */

package org.apache.hadoop.ozone.om.request.file;

import java.io.IOException;
import java.nio.file.Path;
import java.nio.file.Paths;
import java.util.ArrayList;
import java.util.Collections;
import java.util.Iterator;
import java.util.List;
import java.util.Map;
import java.util.Optional;

import com.google.common.base.Strings;
import org.apache.commons.lang3.StringUtils;
import org.apache.hadoop.hdds.client.DefaultReplicationConfig;
import org.apache.hadoop.hdds.client.RatisReplicationConfig;
import org.apache.hadoop.hdds.client.ReplicationConfig;
import org.apache.hadoop.hdds.protocol.proto.HddsProtos;
import org.apache.hadoop.hdds.utils.db.BatchOperation;
import org.apache.hadoop.hdds.utils.db.Table;
import org.apache.hadoop.hdds.utils.db.TableIterator;
import org.apache.hadoop.hdds.utils.db.cache.CacheKey;
import org.apache.hadoop.hdds.utils.db.cache.CacheValue;
import org.apache.hadoop.ozone.OzoneAcl;
import org.apache.hadoop.ozone.OzoneConsts;
import org.apache.hadoop.ozone.om.OMMetadataManager;
import org.apache.hadoop.ozone.om.OzoneManager;
import org.apache.hadoop.ozone.om.exceptions.OMException;
import org.apache.hadoop.ozone.om.helpers.OmBucketInfo;
import org.apache.hadoop.ozone.om.helpers.OmDirectoryInfo;
import org.apache.hadoop.ozone.om.helpers.OmKeyInfo;
import org.apache.hadoop.ozone.om.helpers.OmKeyLocationInfoGroup;
import org.apache.hadoop.ozone.om.helpers.OzoneFSUtils;
import org.apache.hadoop.ozone.om.helpers.OzoneFileStatus;
import org.apache.hadoop.ozone.om.helpers.BucketLayout;
import org.slf4j.Logger;
import org.slf4j.LoggerFactory;

import jakarta.annotation.Nonnull;
import jakarta.annotation.Nullable;

import static org.apache.hadoop.hdds.scm.net.NetConstants.PATH_SEPARATOR_STR;
import static org.apache.hadoop.ozone.om.OzoneManagerUtils.getBucketLayout;

import static org.apache.hadoop.ozone.om.exceptions.OMException.ResultCodes.BUCKET_NOT_FOUND;
import static org.apache.hadoop.ozone.om.exceptions.OMException.ResultCodes.NOT_A_FILE;
import static org.apache.hadoop.ozone.om.exceptions.OMException.ResultCodes.VOLUME_NOT_FOUND;

/**
 * Base class for file requests.
 */
public final class OMFileRequest {

  private static final Logger LOG =
      LoggerFactory.getLogger(OMFileRequest.class);

  private OMFileRequest() {
  }

  /**
   * Verify any files exist in the given path in the specified volume/bucket.
   *
   * @param omMetadataManager OMMetadataManager
   * @param volumeName        Volume Name
   * @param bucketName        Bucket Name
   * @param keyPath           Key Path
   * @return true - if file exist in the given path, else false.
   * @throws IOException
   */
  public static OMPathInfo verifyFilesInPath(
      @Nonnull OMMetadataManager omMetadataManager,
      @Nonnull String volumeName,
      @Nonnull String bucketName, @Nonnull String keyName,
      @Nonnull Path keyPath) throws IOException {

    String fileNameFromDetails = omMetadataManager.getOzoneKey(volumeName,
        bucketName, keyName);
    String dirNameFromDetails = omMetadataManager.getOzoneDirKey(volumeName,
        bucketName, keyName);
    List<String> missing = new ArrayList<>();
    // Get parent all acls including ACCESS and DEFAULT acls
    // The logic of specific inherited acl should be when creating dir/file
    List<OzoneAcl> acls = new ArrayList<>();
    OMDirectoryResult result = OMDirectoryResult.NONE;

    while (keyPath != null) {
      String pathName = keyPath.toString();

      String dbKeyName = omMetadataManager.getOzoneKey(volumeName,
          bucketName, pathName);
      String dbDirKeyName = omMetadataManager.getOzoneDirKey(volumeName,
          bucketName, pathName);

      if (omMetadataManager.getKeyTable(
          getBucketLayout(omMetadataManager, volumeName, bucketName))
          .isExist(dbKeyName)) {
        // Found a file in the given path.
        // Check if this is actual file or a file in the given path
        if (dbKeyName.equals(fileNameFromDetails)) {
          result = OMDirectoryResult.FILE_EXISTS;
        } else {
          result = OMDirectoryResult.FILE_EXISTS_IN_GIVENPATH;
        }
      } else if (omMetadataManager.getKeyTable(
          getBucketLayout(omMetadataManager, volumeName, bucketName))
          .isExist(dbDirKeyName)) {
        // Found a directory in the given path.
        // Check if this is actual directory or a directory in the given path
        if (dbDirKeyName.equals(dirNameFromDetails)) {
          result = OMDirectoryResult.DIRECTORY_EXISTS;
        } else {
          result = OMDirectoryResult.DIRECTORY_EXISTS_IN_GIVENPATH;
          acls = omMetadataManager.getKeyTable(
              getBucketLayout(omMetadataManager, volumeName, bucketName))
              .get(dbDirKeyName).getAcls();
          LOG.trace("Acls from parent {} are : {}", dbDirKeyName, acls);
        }
      } else {
        if (!dbDirKeyName.equals(dirNameFromDetails)) {
          missing.add(keyPath.toString());
        }
      }

      if (result != OMDirectoryResult.NONE) {

        LOG.trace("verifyFiles in Path : /{}/{}/{} : {}",
            volumeName, bucketName, keyName, result);
        return new OMPathInfo(missing, result, acls);
      }
      keyPath = keyPath.getParent();
    }

    if (acls.isEmpty()) {
      String bucketKey = omMetadataManager.getBucketKey(volumeName,
          bucketName);
      acls = omMetadataManager.getBucketTable().get(bucketKey)
          .getAcls();
      LOG.trace("Acls from bucket {} are : {}", bucketName, acls);
    }

    LOG.trace("verifyFiles in Path : /{}/{}/{} : {}",
        volumeName, bucketName, keyName, result);
    // Found no files/ directories in the given path.
    return new OMPathInfo(missing, OMDirectoryResult.NONE, acls);
  }

  /**
   * Verify any dir/key exist in the given path in the specified
   * volume/bucket by iterating through directory table.
   *
   * @param omMetadataManager OM Metadata manager
   * @param volumeName        volume name
   * @param bucketName        bucket name
   * @param keyName           key name
   * @param keyPath           path
   * @return OMPathInfoWithFSO path info object
   * @throws IOException on DB failure
   */
  public static OMPathInfoWithFSO verifyDirectoryKeysInPath(
          @Nonnull OMMetadataManager omMetadataManager,
          @Nonnull String volumeName,
          @Nonnull String bucketName, @Nonnull String keyName,
          @Nonnull Path keyPath) throws IOException {

    String leafNodeName = OzoneFSUtils.getFileName(keyName);
    List<String> missing = new ArrayList<>();

    // Found no files/ directories in the given path.
    OMDirectoryResult result = OMDirectoryResult.NONE;

    Iterator<Path> elements = keyPath.iterator();
    String bucketKey = omMetadataManager.getBucketKey(volumeName, bucketName);
    OmBucketInfo omBucketInfo =
            omMetadataManager.getBucketTable().get(bucketKey);

    final long volumeId = omMetadataManager.getVolumeId(volumeName);
    final long bucketId = omMetadataManager.getBucketId(volumeName,
            bucketName);

    // Get parent all acls including ACCESS and DEFAULT acls
    // The logic of specific inherited acl should be when creating dir/file
    List<OzoneAcl> acls = omBucketInfo.getAcls();

    long lastKnownParentId = omBucketInfo.getObjectID();
    String dbDirName = ""; // absolute path for trace logs
    // for better logging
    StringBuilder fullKeyPath = new StringBuilder(bucketKey);
    while (elements.hasNext()) {
      String fileName = elements.next().toString();
      fullKeyPath.append(OzoneConsts.OM_KEY_PREFIX);
      fullKeyPath.append(fileName);
      if (missing.size() > 0) {
        // Add all the sub-dirs to the missing list except the leaf element.
        // For example, /vol1/buck1/a/b/c/d/e/f/file1.txt.
        // Assume /vol1/buck1/a/b/c exists, then add d, e, f into missing list.
        if (elements.hasNext()) {
          // skips leaf node.
          missing.add(fileName);
        }
        continue;
      }

      // For example, /vol1/buck1/a/b/c/d/e/f/file1.txt
      // 1. Do lookup on directoryTable. If not exists goto next step.
      // 2. Do look on keyTable. If not exists goto next step.
      // 3. Add 'sub-dir' to missing parents list
      String dbNodeName = omMetadataManager.getOzonePathKey(volumeId, bucketId,
              lastKnownParentId, fileName);
      OmDirectoryInfo omDirInfo = omMetadataManager.getDirectoryTable().
              get(dbNodeName);
      if (omDirInfo != null) {
        dbDirName += omDirInfo.getName() + OzoneConsts.OZONE_URI_DELIMITER;
        if (elements.hasNext()) {
          result = OMDirectoryResult.DIRECTORY_EXISTS_IN_GIVENPATH;
          lastKnownParentId = omDirInfo.getObjectID();
          acls = omDirInfo.getAcls();
          continue;
        } else {
          // Checked all the sub-dirs till the leaf node.
          // Found a directory in the given path.
          result = OMDirectoryResult.DIRECTORY_EXISTS;
        }
      } else {
        // Get parentID from the lastKnownParent. For any files, directly under
        // the bucket, the parent is the bucketID. Say, "/vol1/buck1/file1"
        // TODO: Need to add UT for this case along with OMFileCreateRequest.
        if (omMetadataManager.getKeyTable(BucketLayout.FILE_SYSTEM_OPTIMIZED)
            .isExist(dbNodeName)) {
          if (elements.hasNext()) {
            // Found a file in the given key name.
            result = OMDirectoryResult.FILE_EXISTS_IN_GIVENPATH;
          } else {
            // Checked all the sub-dirs till the leaf file.
            // Found a file with the given key name.
            result = OMDirectoryResult.FILE_EXISTS;
          }
          break; // Skip directory traversal as it hits key.
        }

        // Add to missing list, there is no such file/directory with given name.
        if (elements.hasNext()) {
          missing.add(fileName);
        }
      }
    }

    LOG.trace("verifyFiles/Directories in Path : /{}/{}/{} : {}",
        volumeName, bucketName, keyName, result);

    if (result == OMDirectoryResult.FILE_EXISTS_IN_GIVENPATH || result ==
            OMDirectoryResult.FILE_EXISTS) {
      return new OMPathInfoWithFSO(leafNodeName, lastKnownParentId, missing,
              result, acls, fullKeyPath.toString());
    }

    String dbDirKeyName = omMetadataManager.getOzoneDirKey(volumeName,
            bucketName, dbDirName);
    LOG.trace("Acls from parent {} are : {}", dbDirKeyName, acls);

    return new OMPathInfoWithFSO(leafNodeName, lastKnownParentId, missing,
            result, acls);
  }

  /**
   * Class to return the results from verifyDirectoryKeysInPath.
   * Includes the list of missing intermediate directories and
   * the directory search result code.
   */
  public static class OMPathInfoWithFSO extends OMPathInfo {
    private final String leafNodeName;
    private final String fileExistsInPath;
    private long lastKnownParentId;
    private long leafNodeObjectId;

    public OMPathInfoWithFSO(String leafNodeName, long lastKnownParentId,
                        List missingParents, OMDirectoryResult result,
                        List<OzoneAcl> aclList, String fileExistsInPath) {
      super(missingParents, result, aclList);
      this.leafNodeName = leafNodeName;
      this.lastKnownParentId = lastKnownParentId;
      this.fileExistsInPath = fileExistsInPath;
    }

    public OMPathInfoWithFSO(String leafNodeName, long lastKnownParentId,
                        List missingParents, OMDirectoryResult result,
                        List<OzoneAcl> aclList) {
      this(leafNodeName, lastKnownParentId, missingParents, result, aclList,
              "");
    }

    public String getLeafNodeName() {
      return leafNodeName;
    }

    public long getLeafNodeObjectId() {
      return leafNodeObjectId;
    }

    public void setLeafNodeObjectId(long leafNodeObjectId) {
      this.leafNodeObjectId = leafNodeObjectId;
    }

    public void setLastKnownParentId(long lastKnownParentId) {
      this.lastKnownParentId = lastKnownParentId;
    }

    public long getLastKnownParentId() {
      return lastKnownParentId;
    }

    public String getFileExistsInPath() {
      return fileExistsInPath;
    }
  }

  /**
   * Class to return the results from verifyFilesInPath.
   * Includes the list of missing intermediate directories and
   * the directory search result code.
   */
  public static class OMPathInfo {
    private final OMDirectoryResult directoryResult;
    private final List<String> missingParents;
    private final List<OzoneAcl> acls;

    public OMPathInfo(List missingParents, OMDirectoryResult result,
        List<OzoneAcl> aclList) {
      this.missingParents = missingParents;
      this.directoryResult = result;
      this.acls = aclList;
    }

    public List<String> getMissingParents() {
      return missingParents;
    }

    public OMDirectoryResult getDirectoryResult() {
      return directoryResult;
    }

    public List<OzoneAcl> getAcls() {
      return acls;
    }

    /**
     * indicates if the immediate parent in the path already exists.
     * @return true indicates the parent exists
     */
    public boolean directParentExists() {
      return missingParents.isEmpty();
    }
  }

  /**
   * Return codes used by verifyFilesInPath method.
   */
  public enum OMDirectoryResult {

    // In below examples path is assumed as "a/b/c" in volume volume1 and
    // bucket b1.

    // When a directory exists in given path.
    // If we have a directory with name "a/b" we return this enum value.
    DIRECTORY_EXISTS_IN_GIVENPATH,

    // When a file exists in given path.
    // If we have a file with name "a/b" we return this enum value.
    FILE_EXISTS_IN_GIVENPATH,

    // When file already exists with the given path.
    // If we have a file with name "a/b/c" we return this enum value.
    FILE_EXISTS,

    // When directory exists with the given path.
    // If we have a file with name "a/b/c" we return this enum value.
    DIRECTORY_EXISTS,

    // If no file/directory exists with the given path.
    // If we don't have any file/directory name with "a/b/c" or any
    // sub-directory or file name from the given path we return this enum value.
    NONE
  }

  /**
   * Add entries to the Key Table cache.
   * @param omMetadataManager
   * @param volumeName
   * @param bucketName
   * @param keyInfo
   * @param parentInfoList
   * @param index
   *
   * TODO : move code to a separate utility class.
   */
  public static void addKeyTableCacheEntries(
      OMMetadataManager omMetadataManager, String volumeName,
      String bucketName, BucketLayout layout,
      OmKeyInfo keyInfo, List<OmKeyInfo> parentInfoList,
      long index) throws IOException {
    final Table<String, OmKeyInfo> table
        = omMetadataManager.getKeyTable(layout);
    for (OmKeyInfo parentInfo : parentInfoList) {
      table.addCacheEntry(omMetadataManager.getOzoneKey(
          volumeName, bucketName, parentInfo.getKeyName()),
          parentInfo, index);
    }

    if (keyInfo != null) {
      table.addCacheEntry(omMetadataManager.getOzoneKey(
          volumeName, bucketName, keyInfo.getKeyName()),
          keyInfo, index);
    }
  }

  /**
   * Adding directory info to the Table cache.
   *
   * @param omMetadataManager  OM Metadata Manager
   * @param volumeId           ID of the Volume
   * @param bucketId           ID of the Bucket
   * @param trxnLogIndex       transaction log index
   * @param missingParentInfos list of the parents to be added to DB
   * @param dirInfo            directory info
   */
  public static void addDirectoryTableCacheEntries(
          OMMetadataManager omMetadataManager,
          long volumeId, long bucketId, long trxnLogIndex,
          List<OmDirectoryInfo> missingParentInfos,
          OmDirectoryInfo dirInfo) {

    final Table<String, OmDirectoryInfo> table
        = omMetadataManager.getDirectoryTable();
    for (OmDirectoryInfo subDirInfo : missingParentInfos) {
      table.addCacheEntry(omMetadataManager.getOzonePathKey(
          volumeId, bucketId, subDirInfo),
          subDirInfo, trxnLogIndex);
    }

    if (dirInfo != null) {
      table.addCacheEntry(omMetadataManager.getOzonePathKey(
          volumeId, bucketId, dirInfo),
          dirInfo, trxnLogIndex);
    }
  }

  /**
   * Adding Key info to the openFile Table cache.
   *
   * @param omMetadataManager OM Metadata Manager
   * @param dbOpenFileName    open file name key
   * @param omFileInfo        key info
   * @param fileName          file name
   * @param trxnLogIndex      transaction log index
   */
  public static void addOpenFileTableCacheEntry(
          OMMetadataManager omMetadataManager, String dbOpenFileName,
          @Nullable OmKeyInfo omFileInfo, String fileName, long trxnLogIndex) {

    final Table<String, OmKeyInfo> table = omMetadataManager.getOpenKeyTable(
        BucketLayout.FILE_SYSTEM_OPTIMIZED);
    if (omFileInfo != null) {
      // New key format for the openFileTable.
      // For example, the user given key path is '/a/b/c/d/e/file1', then in DB
      // keyName field stores only the leaf node name, which is 'file1'.
      omFileInfo.setKeyName(fileName);
      omFileInfo.setFileName(fileName);
      table.addCacheEntry(dbOpenFileName, omFileInfo, trxnLogIndex);
    } else {
      table.addCacheEntry(dbOpenFileName, trxnLogIndex);
    }
  }

  /**
   * Adding Key info to the file table cache.
   *
   * @param omMetadataManager OM Metadata Manager
   * @param dbFileKey         file name key
   * @param omFileInfo        key info
   * @param fileName          file name
   * @param trxnLogIndex      transaction log index
   */
  public static void addFileTableCacheEntry(
      OMMetadataManager omMetadataManager, String dbFileKey,
      OmKeyInfo omFileInfo, String fileName, long trxnLogIndex)
      throws IOException {

    // New key format for the fileTable.
    // For example, the user given key path is '/a/b/c/d/e/file1', then in DB
    // keyName field stores only the leaf node name, which is 'file1'.
    omFileInfo.setKeyName(fileName);
    omFileInfo.setFileName(fileName);

    BucketLayout bucketLayout =
        getBucketLayout(omMetadataManager, omFileInfo.getVolumeName(),
            omFileInfo.getBucketName());

    omMetadataManager.getKeyTable(bucketLayout)
        .addCacheEntry(dbFileKey, omFileInfo, trxnLogIndex);
  }

  /**
   * Adding omKeyInfo to open file table.
   *
   * @param omMetadataMgr    OM Metadata Manager
   * @param batchOp          batch of db operations
   * @param omFileInfo       omKeyInfo
   * @param openKeySessionID clientID
   * @throws IOException DB failure
   */
  public static void addToOpenFileTable(OMMetadataManager omMetadataMgr,
      BatchOperation batchOp, OmKeyInfo omFileInfo, long openKeySessionID,
      long volumeId, long bucketId) throws IOException {

    String dbOpenFileKey = omMetadataMgr.getOpenFileName(volumeId, bucketId,
            omFileInfo.getParentObjectID(), omFileInfo.getFileName(),
            openKeySessionID);

    omMetadataMgr.getOpenKeyTable(BucketLayout.FILE_SYSTEM_OPTIMIZED)
        .putWithBatch(batchOp, dbOpenFileKey, omFileInfo);
  }

  /**
   * Adding multipart omKeyInfo to open file table.
   *
   * @param omMetadataMgr OM Metadata Manager
   * @param batchOp       batch of db operations
   * @param omFileInfo    omKeyInfo
   * @param uploadID      uploadID
   * @return multipartFileKey
   * @throws IOException DB failure
   */
  public static String addToOpenFileTableForMultipart(
      OMMetadataManager omMetadataMgr,
      BatchOperation batchOp, OmKeyInfo omFileInfo, String uploadID,
      long volumeId, long bucketId) throws IOException {

    String multipartFileKey = omMetadataMgr.getMultipartKey(volumeId,
            bucketId, omFileInfo.getParentObjectID(),
            omFileInfo.getFileName(), uploadID);

    omMetadataMgr.getOpenKeyTable(BucketLayout.FILE_SYSTEM_OPTIMIZED)
        .putWithBatch(batchOp, multipartFileKey, omFileInfo);

    return multipartFileKey;
  }

  /**
   * Adding omKeyInfo to file table.
   *
   * @param omMetadataMgr
   * @param batchOp
   * @param omFileInfo
   * @return db file key
   * @throws IOException
   */
  public static String addToFileTable(OMMetadataManager omMetadataMgr,
      BatchOperation batchOp, OmKeyInfo omFileInfo, long volumeId,
      long bucketId) throws IOException {

    String dbFileKey = omMetadataMgr.getOzonePathKey(volumeId, bucketId,
            omFileInfo.getParentObjectID(), omFileInfo.getFileName());

    omMetadataMgr.getKeyTable(BucketLayout.FILE_SYSTEM_OPTIMIZED)
        .putWithBatch(batchOp, dbFileKey, omFileInfo);
    return dbFileKey;
  }

  /**
   * Gets om key info from open key table if openFileTable flag is true,
   * otherwise get it from key table.
   *
   * @param openFileTable if true add KeyInfo to openFileTable, otherwise to
   *                      fileTable
   * @param omMetadataMgr OM Metadata Manager
   * @param dbOpenFileKey open file kaye name in DB
   * @param keyName       key name
   * @return om key info
   * @throws IOException DB failure
   */
  public static OmKeyInfo getOmKeyInfoFromFileTable(boolean openFileTable,
      OMMetadataManager omMetadataMgr, String dbOpenFileKey, String keyName)
          throws IOException {

    OmKeyInfo dbOmKeyInfo;
    if (openFileTable) {
      dbOmKeyInfo =
          omMetadataMgr.getOpenKeyTable(BucketLayout.FILE_SYSTEM_OPTIMIZED)
              .get(dbOpenFileKey);
    } else {
      dbOmKeyInfo =
          omMetadataMgr.getKeyTable(BucketLayout.FILE_SYSTEM_OPTIMIZED)
              .get(dbOpenFileKey);
    }

    // DB OMKeyInfo will store only fileName into keyName field. This
    // function is to set user given keyName into the OmKeyInfo object.
    // For example, the user given key path is '/a/b/c/d/e/file1', then in DB
    // keyName field stores only the leaf node name, which is 'file1'.
    if (dbOmKeyInfo != null) {
      dbOmKeyInfo.setKeyName(keyName);
    }
    return dbOmKeyInfo;
  }

  /**
   * Gets OmKeyInfo if exists and validate bucket and volume.
   *
   * @param omMetadataMgr metadata manager
   * @param volumeName    volume name
   * @param bucketName    bucket name
   * @param keyName       key name
   * @param scmBlockSize  scm block size
   * @return OzoneFileStatus
   * @throws IOException DB failure
   */
  @Nullable
  public static OzoneFileStatus getOMKeyInfoIfExists(
      OMMetadataManager omMetadataMgr,
      String volumeName, String bucketName, String keyName,
      long scmBlockSize, ReplicationConfig defaultReplication
  ) throws IOException {
    return getOMKeyInfoIfExists(omMetadataMgr, volumeName, bucketName, keyName,
        scmBlockSize, defaultReplication, true);
  }


  /**
   * Gets OmKeyInfo if exists for the given key name in the DB.
   *
   * @param omMetadataMgr metadata manager
   * @param volumeName    volume name
   * @param bucketName    bucket name
   * @param keyName       key name
   * @param scmBlockSize  scm block size
   * @param validateBucketAndVolume true if the volume/bucket needs validating.
   * @return OzoneFileStatus
   * @throws IOException DB failure
   */
  @Nullable
  public static OzoneFileStatus getOMKeyInfoIfExists(
      OMMetadataManager omMetadataMgr,
      String volumeName, String bucketName, String keyName,
      long scmBlockSize, ReplicationConfig defaultReplication,
      boolean validateBucketAndVolume
  ) throws IOException {

    if (validateBucketAndVolume) {
      OMFileRequest.validateBucket(omMetadataMgr, volumeName, bucketName);
    }

    Path keyPath = Paths.get(keyName);
    Iterator<Path> elements = keyPath.iterator();
    final long volumeId = omMetadataMgr.getVolumeId(volumeName);
    String bucketKey = omMetadataMgr.getBucketKey(volumeName, bucketName);
    OmBucketInfo omBucketInfo =
            omMetadataMgr.getBucketTable().get(bucketKey);

    long lastKnownParentId = omBucketInfo.getObjectID();
    OmDirectoryInfo omDirInfo = null;
    while (elements.hasNext()) {
      String fileName = elements.next().toString();

      // For example, /vol1/buck1/a/b/c/d/e/file1.txt
      // 1. Do lookup path component on directoryTable starting from bucket
      // 'buck1' to the leaf node component, which is 'file1.txt'.
      // 2. If there is no dir exists for the leaf node component 'file1.txt'
      // then do look it on fileTable.
      String dbNodeName = omMetadataMgr.getOzonePathKey(
              volumeId, omBucketInfo.getObjectID(),
              lastKnownParentId, fileName);
      omDirInfo = omMetadataMgr.getDirectoryTable().get(dbNodeName);

      if (omDirInfo != null) {
        lastKnownParentId = omDirInfo.getObjectID();
      } else if (!elements.hasNext() && 
          (!keyName.endsWith(PATH_SEPARATOR_STR))) {
        // If the requested keyName contains "/" at the end then we need to
        // just check the directory table.
        // reached last path component. Check file exists for the given path.
        OmKeyInfo omKeyInfo = OMFileRequest.getOmKeyInfoFromFileTable(false,
                omMetadataMgr, dbNodeName, keyName);
        if (omKeyInfo != null) {
          return new OzoneFileStatus(omKeyInfo, scmBlockSize, false);
        }
      } else {
        // Missing intermediate directory and just return null;
        // key not found in DB
        return null;
      }
    }

    if (omDirInfo != null) {
      OmKeyInfo omKeyInfo = getOmKeyInfo(volumeName, bucketName, omDirInfo,
              keyName);
      ReplicationConfig replicationConfig =
          Optional.ofNullable(omBucketInfo.getDefaultReplicationConfig())
              .map(DefaultReplicationConfig::getReplicationConfig)
              .orElse(defaultReplication);
      omKeyInfo.setReplicationConfig(replicationConfig);
      return new OzoneFileStatus(omKeyInfo, scmBlockSize, true);
    }

    // key not found in DB
    return null;
  }

  /**
   * Prepare OmKeyInfo from OmDirectoryInfo.
   *
   * @param volumeName volume name
   * @param bucketName bucket name
   * @param dirInfo    directory info
   * @param keyName    user given key name
   * @return OmKeyInfo object
   */
  @Nonnull
  public static OmKeyInfo getOmKeyInfo(String volumeName, String bucketName,
      OmDirectoryInfo dirInfo, String keyName) {

<<<<<<< HEAD
    OmKeyInfo.Builder builder = new OmKeyInfo.Builder();
    builder.setParentObjectID(dirInfo.getParentObjectID());
    builder.setKeyName(keyName);
    builder.setOwnerName(dirInfo.getOwner());
    builder.setAcls(dirInfo.getAcls());
    builder.addAllMetadata(dirInfo.getMetadata());
    builder.setVolumeName(volumeName);
    builder.setBucketName(bucketName);
    builder.setCreationTime(dirInfo.getCreationTime());
    builder.setModificationTime(dirInfo.getModificationTime());
    builder.setObjectID(dirInfo.getObjectID());
    builder.setUpdateID(dirInfo.getUpdateID());
    builder.setFileName(dirInfo.getName());
    builder.setReplicationConfig(RatisReplicationConfig
        .getInstance(HddsProtos.ReplicationFactor.ONE));
    builder.setOmKeyLocationInfos(Collections.singletonList(
            new OmKeyLocationInfoGroup(0, new ArrayList<>())));
    return builder.build();
=======
    return new OmKeyInfo.Builder()
        .setParentObjectID(dirInfo.getParentObjectID())
        .setKeyName(keyName)
        .setAcls(dirInfo.getAcls())
        .addAllMetadata(dirInfo.getMetadata())
        .setVolumeName(volumeName)
        .setBucketName(bucketName)
        .setCreationTime(dirInfo.getCreationTime())
        .setModificationTime(dirInfo.getModificationTime())
        .setObjectID(dirInfo.getObjectID())
        .setUpdateID(dirInfo.getUpdateID())
        .setFileName(dirInfo.getName())
        .setReplicationConfig(RatisReplicationConfig
            .getInstance(HddsProtos.ReplicationFactor.ONE))
        .setOmKeyLocationInfos(Collections.singletonList(
            new OmKeyLocationInfoGroup(0, new ArrayList<>())))
        .build();
>>>>>>> fb2caac8
  }

  /**
   * Returns absolute path.
   *
   * @param prefixName prefix path
   * @param fileName   file name
   * @return absolute path
   */
  @Nonnull
  public static String getAbsolutePath(String prefixName, String fileName) {
    if (Strings.isNullOrEmpty(prefixName)) {
      return fileName;
    }
    prefixName = OzoneFSUtils.addTrailingSlashIfNeeded(prefixName);
    return prefixName.concat(fileName);
  }

  /**
   * Build DirectoryInfo from OmKeyInfo.
   *
   * @param keyInfo omKeyInfo
   * @return omDirectoryInfo object
   */
  public static OmDirectoryInfo getDirectoryInfo(OmKeyInfo keyInfo) {
    return new OmDirectoryInfo.Builder()
        .setParentObjectID(keyInfo.getParentObjectID())
        .setAcls(keyInfo.getAcls())
        .addAllMetadata(keyInfo.getMetadata())
        .setCreationTime(keyInfo.getCreationTime())
        .setModificationTime(keyInfo.getModificationTime())
        .setObjectID(keyInfo.getObjectID())
        .setUpdateID(keyInfo.getUpdateID())
        .setName(OzoneFSUtils.getFileName(keyInfo.getKeyName()))
        .build();
  }

  /**
   * Verify that the given toKey directory is a sub directory of fromKey
   * directory.
   * <p>
   * For example, special case of renaming a directory to its own
   * sub-directory is not allowed.
   *
   * @param fromKeyName source path
   * @param toKeyName   destination path
   * @param isDir       true represents a directory type otw a file type
   * @throws OMException if the dest dir is a sub-dir of source dir.
   */
  public static void verifyToDirIsASubDirOfFromDirectory(String fromKeyName,
      String toKeyName, boolean isDir) throws OMException {
    if (!isDir) {
      return;
    }
    Path dstParent = Paths.get(toKeyName).getParent();
    while (dstParent != null) {
      if (Paths.get(fromKeyName).equals(dstParent)) {
        throw new OMException("Cannot rename a directory to its own " +
                "subdirectory", OMException.ResultCodes.KEY_RENAME_ERROR);
        // TODO: Existing rename throws java.lang.IllegalArgumentException.
        //       Should we throw same exception ?
      }
      dstParent = dstParent.getParent();
    }
  }

  /**
   * Verify parent exists for the destination path and return destination
   * path parent.
   * <p>
   * Check whether dst parent dir exists or not. If the parent exists, then the
   * source can be renamed to dst path.
   *
   * @param volumeName volume name
   * @param bucketName bucket name
   * @param toKeyName destination path
   * @param ozoneManager
   * @param metaMgr metadata manager
   * @return omDirectoryInfo object of destination path's parent
   * or null if parent is bucket
   * @throws IOException if the destination parent is not a directory.
   */
  public static OmKeyInfo getKeyParentDir(
      String volumeName, String bucketName, String toKeyName,
      OzoneManager ozoneManager, OMMetadataManager metaMgr) throws IOException {
    int totalDirsCount = OzoneFSUtils.getFileCount(toKeyName);
    // skip parent is root '/'
    if (totalDirsCount <= 1) {
      return null;
    }
    String toKeyParentDir = OzoneFSUtils.getParentDir(toKeyName);
    OzoneFileStatus toKeyParentDirStatus = getOMKeyInfoIfExists(
        metaMgr, volumeName, bucketName, toKeyParentDir, 0,
        ozoneManager.getDefaultReplicationConfig());
    // check if the immediate parent exists
    if (toKeyParentDirStatus == null) {
      throw new OMException(String.format(
              "Failed to get parent dir %s, %s doesn't exist",
              toKeyName, toKeyParentDir),
              OMException.ResultCodes.KEY_RENAME_ERROR);
    } else if (toKeyParentDirStatus.isFile()) {
      throw new OMException(String.format(
              "Failed to get parent dir %s, %s is a file", toKeyName,
              toKeyParentDir), OMException.ResultCodes.KEY_RENAME_ERROR);
    }
    return toKeyParentDirStatus.getKeyInfo();
  }

  /**
   * Check if there are any sub path exist for the given user key path.
   *
   * @param omKeyInfo       om key path
   * @param metaMgr   OMMetadataManager
   * @return true if there are any sub path, false otherwise
   * @throws IOException DB exception
   */
  public static boolean hasChildren(OmKeyInfo omKeyInfo,
                                    OMMetadataManager metaMgr)
      throws IOException {
    return checkSubDirectoryExists(omKeyInfo, metaMgr) ||
        checkSubFileExists(omKeyInfo, metaMgr);
  }

  private static boolean checkSubDirectoryExists(OmKeyInfo omKeyInfo,
      OMMetadataManager metaMgr) throws IOException {
    // Check all dirTable cache for any sub paths.
    Table dirTable = metaMgr.getDirectoryTable();
    Iterator<Map.Entry<CacheKey<String>, CacheValue<OmDirectoryInfo>>>
            cacheIter = dirTable.cacheIterator();

    while (cacheIter.hasNext()) {
      Map.Entry<CacheKey<String>, CacheValue<OmDirectoryInfo>> entry =
              cacheIter.next();
      OmDirectoryInfo cacheOmDirInfo = entry.getValue().getCacheValue();
      if (cacheOmDirInfo == null) {
        continue;
      }
      if (isImmediateChild(cacheOmDirInfo.getParentObjectID(),
              omKeyInfo.getObjectID())) {
        return true; // found a sub path directory
      }
    }

    final long volumeId = metaMgr.getVolumeId(omKeyInfo.getVolumeName());
    final long bucketId = metaMgr.getBucketId(omKeyInfo.getVolumeName(),
            omKeyInfo.getBucketName());
    // Check dirTable entries for any sub paths.
    String seekDirInDB = metaMgr.getOzonePathKey(volumeId, bucketId,
            omKeyInfo.getObjectID(), "");
    try (TableIterator<String, ? extends
        Table.KeyValue<String, OmDirectoryInfo>>
            iterator = dirTable.iterator()) {

      iterator.seek(seekDirInDB);

      if (iterator.hasNext()) {
        Table.KeyValue<String, OmDirectoryInfo> entry = iterator.next();
        OmDirectoryInfo dirInfo = entry.getValue();
        return isImmediateChild(dirInfo.getParentObjectID(),
            omKeyInfo.getObjectID());
      }

    }
    return false; // no sub paths found
  }

  private static boolean checkSubFileExists(OmKeyInfo omKeyInfo,
                                            OMMetadataManager metaMgr)
      throws IOException {
    BucketLayout bucketLayout =
        getBucketLayout(metaMgr, omKeyInfo.getVolumeName(),
            omKeyInfo.getBucketName());
    // Check all fileTable cache for any sub paths.
    Table fileTable = metaMgr.getKeyTable(bucketLayout);
    Iterator<Map.Entry<CacheKey<String>, CacheValue<OmKeyInfo>>>
            cacheIter = fileTable.cacheIterator();

    while (cacheIter.hasNext()) {
      Map.Entry<CacheKey<String>, CacheValue<OmKeyInfo>> entry =
              cacheIter.next();
      OmKeyInfo cacheOmFileInfo = entry.getValue().getCacheValue();
      if (cacheOmFileInfo == null) {
        continue;
      }
      if (isImmediateChild(cacheOmFileInfo.getParentObjectID(),
              omKeyInfo.getObjectID())) {
        return true; // found a sub path file
      }
    }

    final long volumeId = metaMgr.getVolumeId(omKeyInfo.getVolumeName());
    final long bucketId = metaMgr.getBucketId(omKeyInfo.getVolumeName(),
            omKeyInfo.getBucketName());
    // Check fileTable entries for any sub paths.
    String seekFileInDB = metaMgr.getOzonePathKey(volumeId, bucketId,
            omKeyInfo.getObjectID(), "");
    try (TableIterator<String, ? extends Table.KeyValue<String, OmKeyInfo>>
            iterator = fileTable.iterator()) {

      iterator.seek(seekFileInDB);

      if (iterator.hasNext()) {
        Table.KeyValue<String, OmKeyInfo> entry = iterator.next();
        OmKeyInfo fileInfo = entry.getValue();
        return isImmediateChild(fileInfo.getParentObjectID(),
            omKeyInfo.getObjectID()); // found a sub path file
      }
    }
    return false; // no sub paths found
  }

  public static boolean isImmediateChild(long parentId, long ancestorId) {
    return parentId == ancestorId;
  }

  /**
   * Get parent id for the user given path.
   *
   * @param volumeId       volume id
   * @param bucketId       bucket id
   * @param keyName        user given key name
   * @param omMetadataManager   om metadata manager
   * @return lastKnownParentID
   * @throws IOException DB failure or parent not exists in DirectoryTable
   */
  public static long getParentID(long volumeId, long bucketId,
                                 String keyName,
                                 OMMetadataManager omMetadataManager)
      throws IOException {
    return getParentID(volumeId, bucketId, keyName,
            omMetadataManager, null);
  }

  /**
   * Get parent id for the user given path.
   *
   * @param bucketId       bucket id
   * @param keyName        user given key name
   * @param omMetadataManager   om metadata manager
   * @return lastKnownParentID
   * @throws IOException DB failure or parent not exists in DirectoryTable
   */
  public static long getParentID(long volumeId, long bucketId, String keyName,
      OMMetadataManager omMetadataManager, String errMsg)
      throws IOException {

    long lastKnownParentId = bucketId;
    Iterator<Path> pathComponents = Paths.get(keyName).iterator();

    // If no sub-dirs then bucketID is the root/parent.
    if (!pathComponents.hasNext()) {
      return bucketId;
    }
    if (StringUtils.isBlank(errMsg)) {
      errMsg = "Failed to find parent directory of " + keyName;
    }
    OmDirectoryInfo omDirectoryInfo;
    while (pathComponents.hasNext()) {
      String nodeName = pathComponents.next().toString();
      boolean reachedLastPathComponent = !pathComponents.hasNext();
      String dbNodeName =
              omMetadataManager.getOzonePathKey(volumeId, bucketId,
                      lastKnownParentId, nodeName);


      omDirectoryInfo = omMetadataManager.
              getDirectoryTable().get(dbNodeName);
      if (omDirectoryInfo != null) {
        if (reachedLastPathComponent) {
          throw new OMException("Can not create file: " + keyName +
                  " as there is already directory in the given path",
                  NOT_A_FILE);
        }
        lastKnownParentId = omDirectoryInfo.getObjectID();
      } else {
        // One of the sub-dir doesn't exists in DB. Immediate parent should
        // exists for committing the key, otherwise will fail the operation.
        if (!reachedLastPathComponent) {
          throw new OMException(errMsg,
              OMException.ResultCodes.DIRECTORY_NOT_FOUND);
        }
        break;
      }
    }

    return lastKnownParentId;
  }

  /**
   * Get parent ID for the user given keyName.
   *
   * @param omMetadataManager
   * @param volumeName        - volume name.
   * @param bucketName        - bucket name.
   * @param keyName           - key name.
   * @return
   * @throws IOException
   */
  public static long getParentId(OMMetadataManager omMetadataManager,
                                 String volumeName, String bucketName,
                                 String keyName)
      throws IOException {


    final long volumeId = omMetadataManager.getVolumeId(volumeName);
    final long bucketId = omMetadataManager.getBucketId(volumeName,
            bucketName);
    return OMFileRequest.getParentID(volumeId, bucketId,
            keyName, omMetadataManager);
  }

  /**
   * Validates volume and bucket existence.
   *
   * @param metadataManager
   * @param volumeName
   * @param bucketName
   * @throws IOException
   */
  public static void validateBucket(OMMetadataManager metadataManager,
      String volumeName, String bucketName)
      throws IOException {

    String bucketKey = metadataManager.getBucketKey(volumeName, bucketName);
    // Check if bucket exists
    if (metadataManager.getBucketTable().get(bucketKey) == null) {
      String volumeKey = metadataManager.getVolumeKey(volumeName);
      // If the volume also does not exist, we should throw volume not found
      // exception
      if (metadataManager.getVolumeTable().get(volumeKey) == null) {
        LOG.error("volume not found: {}", volumeName);
        throw new OMException("Volume not found",
            VOLUME_NOT_FOUND);
      }

      // if the volume exists but bucket does not exist, throw bucket not found
      // exception
      LOG.error("bucket not found: {}/{} ", volumeName, bucketName);
      throw new OMException("Bucket not found",
          BUCKET_NOT_FOUND);
    }
  }

}<|MERGE_RESOLUTION|>--- conflicted
+++ resolved
@@ -690,7 +690,7 @@
 
       if (omDirInfo != null) {
         lastKnownParentId = omDirInfo.getObjectID();
-      } else if (!elements.hasNext() && 
+      } else if (!elements.hasNext() &&
           (!keyName.endsWith(PATH_SEPARATOR_STR))) {
         // If the requested keyName contains "/" at the end then we need to
         // just check the directory table.
@@ -735,26 +735,6 @@
   public static OmKeyInfo getOmKeyInfo(String volumeName, String bucketName,
       OmDirectoryInfo dirInfo, String keyName) {
 
-<<<<<<< HEAD
-    OmKeyInfo.Builder builder = new OmKeyInfo.Builder();
-    builder.setParentObjectID(dirInfo.getParentObjectID());
-    builder.setKeyName(keyName);
-    builder.setOwnerName(dirInfo.getOwner());
-    builder.setAcls(dirInfo.getAcls());
-    builder.addAllMetadata(dirInfo.getMetadata());
-    builder.setVolumeName(volumeName);
-    builder.setBucketName(bucketName);
-    builder.setCreationTime(dirInfo.getCreationTime());
-    builder.setModificationTime(dirInfo.getModificationTime());
-    builder.setObjectID(dirInfo.getObjectID());
-    builder.setUpdateID(dirInfo.getUpdateID());
-    builder.setFileName(dirInfo.getName());
-    builder.setReplicationConfig(RatisReplicationConfig
-        .getInstance(HddsProtos.ReplicationFactor.ONE));
-    builder.setOmKeyLocationInfos(Collections.singletonList(
-            new OmKeyLocationInfoGroup(0, new ArrayList<>())));
-    return builder.build();
-=======
     return new OmKeyInfo.Builder()
         .setParentObjectID(dirInfo.getParentObjectID())
         .setKeyName(keyName)
@@ -771,8 +751,8 @@
             .getInstance(HddsProtos.ReplicationFactor.ONE))
         .setOmKeyLocationInfos(Collections.singletonList(
             new OmKeyLocationInfoGroup(0, new ArrayList<>())))
+        .setOwnerName(dirInfo.getOwner())
         .build();
->>>>>>> fb2caac8
   }
 
   /**
