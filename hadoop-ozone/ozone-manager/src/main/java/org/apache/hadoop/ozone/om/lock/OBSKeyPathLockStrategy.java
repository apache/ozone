/**
 * Licensed to the Apache Software Foundation (ASF) under one or more
 * contributor license agreements.  See the NOTICE file distributed with this
 * work for additional information regarding copyright ownership.  The ASF
 * licenses this file to you under the Apache License, Version 2.0 (the
 * "License"); you may not use this file except in compliance with the License.
 * You may obtain a copy of the License at
 * <p>
 * http://www.apache.org/licenses/LICENSE-2.0
 * <p>
 * Unless required by applicable law or agreed to in writing, software
 * distributed under the License is distributed on an "AS IS" BASIS,WITHOUT
 * WARRANTIES OR CONDITIONS OF ANY KIND, either express or implied. See the
 * License for the specific language governing permissions and limitations under
 * the License.
 */

package org.apache.hadoop.ozone.om.lock;

import com.google.common.base.Preconditions;
import org.apache.hadoop.ozone.om.OMMetadataManager;
import org.apache.hadoop.ozone.om.hashcodegenerator.StringOMHashCodeGeneratorImpl;
import org.apache.hadoop.ozone.om.hashcodegenerator.OMHashCodeGenerator;
import org.apache.hadoop.ozone.om.request.file.OMFileRequest;

import java.io.IOException;

import static org.apache.hadoop.ozone.om.lock.OzoneManagerLock.Resource.BUCKET_LOCK;
import static org.apache.hadoop.ozone.om.lock.OzoneManagerLock.Resource.KEY_PATH_LOCK;

/**
 * Implementation of OzoneLockStrategy interface. Concrete strategy for OBS
 * KEY_PATH_LOCK.
 */
public class OBSKeyPathLockStrategy implements OzoneLockStrategy {

  // TODO: need to make this pluggable and allow users to configure the
  //  preferred hash code generation mechanism.
  private OMHashCodeGenerator omHashCodeGenerator =
      new StringOMHashCodeGeneratorImpl();

  @Override
  public boolean acquireWriteLock(OMMetadataManager omMetadataManager,
                                  String volumeName, String bucketName,
                                  String keyName) throws IOException {
    boolean acquiredLock;

    acquiredLock = omMetadataManager.getLock().acquireReadLock(BUCKET_LOCK,
        volumeName, bucketName);
    OMFileRequest.validateBucket(omMetadataManager, volumeName, bucketName);

    Preconditions.checkArgument(acquiredLock,
        "BUCKET_LOCK should be acquired!");

    String resourceName = omMetadataManager.getLock()
        .generateResourceName(resource, volumeName, bucketName, keyName);
    int resourceHashCode = omHashCodeGenerator.getHashCode(resourceName);
    acquiredLock = omMetadataManager.getLock()
<<<<<<< HEAD
        .acquireWriteLock(KEY_PATH_LOCK, volumeName, bucketName, keyName);
=======
        .acquireWriteHashedLock(resource, String.valueOf(resourceHashCode));
>>>>>>> ef218d8b

    return acquiredLock;
  }

  @Override
  public void releaseWriteLock(OMMetadataManager omMetadataManager,
                               String volumeName, String bucketName,
                               String keyName) throws IOException {
    String resourceName = omMetadataManager.getLock()
        .generateResourceName(resource, volumeName, bucketName, keyName);
    int resourceHashCode = omHashCodeGenerator.getHashCode(resourceName);
    omMetadataManager.getLock()
<<<<<<< HEAD
        .releaseWriteLock(KEY_PATH_LOCK, volumeName, bucketName, keyName);
=======
        .releaseWriteHashedLock(resource, String.valueOf(resourceHashCode));
>>>>>>> ef218d8b

    omMetadataManager.getLock()
        .releaseReadLock(BUCKET_LOCK, volumeName, bucketName);

    return;
  }

  @Override
  public boolean acquireReadLock(OMMetadataManager omMetadataManager,
                                 String volumeName, String bucketName,
                                 String keyName) throws IOException {
    boolean acquiredLock;

    acquiredLock = omMetadataManager.getLock()
        .acquireReadLock(BUCKET_LOCK, volumeName, bucketName);
    OMFileRequest.validateBucket(omMetadataManager, volumeName, bucketName);

    Preconditions.checkArgument(acquiredLock,
        "BUCKET_LOCK should be acquired!");

    String resourceName = omMetadataManager.getLock()
        .generateResourceName(resource, volumeName, bucketName, keyName);
    int resourceHashCode = omHashCodeGenerator.getHashCode(resourceName);
    acquiredLock = omMetadataManager.getLock()
<<<<<<< HEAD
        .acquireReadLock(KEY_PATH_LOCK, volumeName, bucketName, keyName);
=======
        .acquireReadHashedLock(resource, String.valueOf(resourceHashCode));
>>>>>>> ef218d8b

    return acquiredLock;
  }

  @Override
  public void releaseReadLock(OMMetadataManager omMetadataManager,
                              String volumeName, String bucketName,
                              String keyName) throws IOException {
    String resourceName = omMetadataManager.getLock()
        .generateResourceName(resource, volumeName, bucketName, keyName);
    int resourceHashCode = omHashCodeGenerator.getHashCode(resourceName);
    omMetadataManager.getLock()
<<<<<<< HEAD
        .releaseReadLock(KEY_PATH_LOCK, volumeName, bucketName, keyName);
=======
        .releaseReadHashedLock(resource, String.valueOf(resourceHashCode));
>>>>>>> ef218d8b

    omMetadataManager.getLock()
        .releaseReadLock(BUCKET_LOCK, volumeName, bucketName);

    return;
  }
}<|MERGE_RESOLUTION|>--- conflicted
+++ resolved
@@ -53,14 +53,10 @@
         "BUCKET_LOCK should be acquired!");
 
     String resourceName = omMetadataManager.getLock()
-        .generateResourceName(resource, volumeName, bucketName, keyName);
+        .generateResourceName(KEY_PATH_LOCK, volumeName, bucketName, keyName);
     int resourceHashCode = omHashCodeGenerator.getHashCode(resourceName);
     acquiredLock = omMetadataManager.getLock()
-<<<<<<< HEAD
-        .acquireWriteLock(KEY_PATH_LOCK, volumeName, bucketName, keyName);
-=======
-        .acquireWriteHashedLock(resource, String.valueOf(resourceHashCode));
->>>>>>> ef218d8b
+        .acquireWriteHashedLock(KEY_PATH_LOCK, String.valueOf(resourceHashCode));
 
     return acquiredLock;
   }
@@ -70,14 +66,10 @@
                                String volumeName, String bucketName,
                                String keyName) throws IOException {
     String resourceName = omMetadataManager.getLock()
-        .generateResourceName(resource, volumeName, bucketName, keyName);
+        .generateResourceName(KEY_PATH_LOCK, volumeName, bucketName, keyName);
     int resourceHashCode = omHashCodeGenerator.getHashCode(resourceName);
     omMetadataManager.getLock()
-<<<<<<< HEAD
-        .releaseWriteLock(KEY_PATH_LOCK, volumeName, bucketName, keyName);
-=======
-        .releaseWriteHashedLock(resource, String.valueOf(resourceHashCode));
->>>>>>> ef218d8b
+        .releaseWriteHashedLock(KEY_PATH_LOCK, String.valueOf(resourceHashCode));
 
     omMetadataManager.getLock()
         .releaseReadLock(BUCKET_LOCK, volumeName, bucketName);
@@ -99,14 +91,10 @@
         "BUCKET_LOCK should be acquired!");
 
     String resourceName = omMetadataManager.getLock()
-        .generateResourceName(resource, volumeName, bucketName, keyName);
+        .generateResourceName(KEY_PATH_LOCK, volumeName, bucketName, keyName);
     int resourceHashCode = omHashCodeGenerator.getHashCode(resourceName);
     acquiredLock = omMetadataManager.getLock()
-<<<<<<< HEAD
-        .acquireReadLock(KEY_PATH_LOCK, volumeName, bucketName, keyName);
-=======
-        .acquireReadHashedLock(resource, String.valueOf(resourceHashCode));
->>>>>>> ef218d8b
+        .acquireReadHashedLock(KEY_PATH_LOCK, String.valueOf(resourceHashCode));
 
     return acquiredLock;
   }
@@ -116,14 +104,10 @@
                               String volumeName, String bucketName,
                               String keyName) throws IOException {
     String resourceName = omMetadataManager.getLock()
-        .generateResourceName(resource, volumeName, bucketName, keyName);
+        .generateResourceName(KEY_PATH_LOCK, volumeName, bucketName, keyName);
     int resourceHashCode = omHashCodeGenerator.getHashCode(resourceName);
     omMetadataManager.getLock()
-<<<<<<< HEAD
-        .releaseReadLock(KEY_PATH_LOCK, volumeName, bucketName, keyName);
-=======
-        .releaseReadHashedLock(resource, String.valueOf(resourceHashCode));
->>>>>>> ef218d8b
+        .releaseReadHashedLock(KEY_PATH_LOCK, String.valueOf(resourceHashCode));
 
     omMetadataManager.getLock()
         .releaseReadLock(BUCKET_LOCK, volumeName, bucketName);
