/*
 * Licensed to the Apache Software Foundation (ASF) under one or more
 * contributor license agreements. See the NOTICE file distributed with
 * this work for additional information regarding copyright ownership.
 * The ASF licenses this file to You under the Apache License, Version 2.0
 * (the "License"); you may not use this file except in compliance with
 * the License. You may obtain a copy of the License at
 *
 *      http://www.apache.org/licenses/LICENSE-2.0
 *
 * Unless required by applicable law or agreed to in writing, software
 * distributed under the License is distributed on an "AS IS" BASIS,
 * WITHOUT WARRANTIES OR CONDITIONS OF ANY KIND, either express or implied.
 * See the License for the specific language governing permissions and
 * limitations under the License.
 */

package org.apache.hadoop.ozone.om.request.key;

import static org.apache.hadoop.ozone.om.exceptions.OMException.ResultCodes.KEY_ALREADY_CLOSED;
import static org.apache.hadoop.ozone.om.exceptions.OMException.ResultCodes.KEY_NOT_FOUND;
import static org.apache.hadoop.ozone.om.exceptions.OMException.ResultCodes.KEY_UNDER_LEASE_RECOVERY;
import static org.apache.hadoop.ozone.om.lock.OzoneManagerLock.LeveledResource.BUCKET_LOCK;

import com.google.common.annotations.VisibleForTesting;
import java.io.IOException;
import java.nio.file.InvalidPathException;
import java.util.HashMap;
import java.util.List;
import java.util.Map;
import org.apache.hadoop.ozone.OzoneConsts;
import org.apache.hadoop.ozone.audit.AuditLogger;
import org.apache.hadoop.ozone.audit.OMAction;
import org.apache.hadoop.ozone.om.OMMetadataManager;
import org.apache.hadoop.ozone.om.OMMetrics;
import org.apache.hadoop.ozone.om.OzoneManager;
import org.apache.hadoop.ozone.om.exceptions.OMException;
import org.apache.hadoop.ozone.om.execution.flowcontrol.ExecutionContext;
import org.apache.hadoop.ozone.om.helpers.BucketLayout;
import org.apache.hadoop.ozone.om.helpers.KeyValueUtil;
import org.apache.hadoop.ozone.om.helpers.OmBucketInfo;
import org.apache.hadoop.ozone.om.helpers.OmFSOFile;
import org.apache.hadoop.ozone.om.helpers.OmKeyInfo;
import org.apache.hadoop.ozone.om.helpers.OmKeyLocationInfo;
import org.apache.hadoop.ozone.om.helpers.RepeatedOmKeyInfo;
import org.apache.hadoop.ozone.om.helpers.WithMetadata;
import org.apache.hadoop.ozone.om.request.file.OMFileRequest;
import org.apache.hadoop.ozone.om.request.util.OmKeyHSyncUtil;
import org.apache.hadoop.ozone.om.request.util.OmResponseUtil;
import org.apache.hadoop.ozone.om.response.OMClientResponse;
import org.apache.hadoop.ozone.om.response.key.OMKeyCommitResponseWithFSO;
import org.apache.hadoop.ozone.protocol.proto.OzoneManagerProtocolProtos.CommitKeyRequest;
import org.apache.hadoop.ozone.protocol.proto.OzoneManagerProtocolProtos.KeyArgs;
import org.apache.hadoop.ozone.protocol.proto.OzoneManagerProtocolProtos.OMRequest;
import org.apache.hadoop.ozone.protocol.proto.OzoneManagerProtocolProtos.OMResponse;
import org.apache.hadoop.util.Time;
import org.slf4j.Logger;
import org.slf4j.LoggerFactory;

/**
 * Handles CommitKey request - prefix layout.
 */
public class OMKeyCommitRequestWithFSO extends OMKeyCommitRequest {

  @VisibleForTesting
  private static final Logger LOG =
      LoggerFactory.getLogger(OMKeyCommitRequestWithFSO.class);

  public OMKeyCommitRequestWithFSO(OMRequest omRequest,
      BucketLayout bucketLayout) {
    super(omRequest, bucketLayout);
  }

  @Override
  @SuppressWarnings("methodlength")
  public OMClientResponse validateAndUpdateCache(OzoneManager ozoneManager, ExecutionContext context) {
    final long trxnLogIndex = context.getIndex();

    CommitKeyRequest commitKeyRequest = getOmRequest().getCommitKeyRequest();

    KeyArgs commitKeyArgs = commitKeyRequest.getKeyArgs();

    String volumeName = commitKeyArgs.getVolumeName();
    String bucketName = commitKeyArgs.getBucketName();
    String keyName = commitKeyArgs.getKeyName();

    OMMetrics omMetrics = ozoneManager.getMetrics();

    AuditLogger auditLogger = ozoneManager.getAuditLogger();

    Map<String, String> auditMap = buildKeyArgsAuditMap(commitKeyArgs);

    OMResponse.Builder omResponse = OmResponseUtil.getOMResponseBuilder(
            getOmRequest());

    Exception exception = null;
    OmKeyInfo omKeyInfo = null;
    OmBucketInfo omBucketInfo;
    OMClientResponse omClientResponse = null;
    boolean bucketLockAcquired = false;
    Result result;
    boolean isHSync = commitKeyRequest.hasHsync() && commitKeyRequest.getHsync();
    boolean isRecovery = commitKeyRequest.hasRecovery() && commitKeyRequest.getRecovery();
    // isHsync = true, a commit request as a result of client side hsync call
    // isRecovery = true, a commit request as a result of client side recoverLease call
    // none of isHsync and isRecovery is true, a commit request as a result of client side normal
    // outputStream#close call.
    if (isHSync) {
      omMetrics.incNumKeyHSyncs();
    } else {
      omMetrics.incNumKeyCommits();
    }

    LOG.debug("isHSync = {}, isRecovery = {}, volumeName = {}, bucketName = {}, keyName = {}",
        isHSync, isRecovery, volumeName, bucketName, keyName);

    OMMetadataManager omMetadataManager = ozoneManager.getMetadataManager();

    try {
      String dbOpenFileKey = null;

      List<OmKeyLocationInfo>
          locationInfoList = getOmKeyLocationInfos(ozoneManager, commitKeyArgs);

      mergeOmLockDetails(omMetadataManager.getLock()
          .acquireWriteLock(BUCKET_LOCK, volumeName, bucketName));
      bucketLockAcquired = getOmLockDetails().isLockAcquired();

      validateBucketAndVolume(omMetadataManager, volumeName, bucketName);
      omBucketInfo = getBucketInfo(omMetadataManager, volumeName, bucketName);

      String errMsg = "Cannot create file : " + keyName
              + " as parent directory doesn't exist";
      OmFSOFile fsoFile =  new OmFSOFile.Builder()
          .setVolumeName(volumeName)
          .setBucketName(bucketName)
          .setKeyName(keyName)
          .setOmMetadataManager(omMetadataManager)
          .setErrMsg(errMsg)
          .build();

      String fileName = fsoFile.getFileName();
      long volumeId = fsoFile.getVolumeId();
      String dbFileKey = fsoFile.getOzonePathKey();
      OmKeyInfo keyToDelete =
          omMetadataManager.getKeyTable(getBucketLayout()).get(dbFileKey);
      long writerClientId = commitKeyRequest.getClientID();
      boolean isSameHsyncKey = false;
      boolean isOverwrittenHsyncKey = false;
      final String clientIdString = String.valueOf(writerClientId);
      if (null != keyToDelete) {
        isSameHsyncKey = java.util.Optional.of(keyToDelete)
            .map(WithMetadata::getMetadata)
            .map(meta -> meta.get(OzoneConsts.HSYNC_CLIENT_ID))
            .filter(id -> id.equals(clientIdString))
            .isPresent();
        if (!isSameHsyncKey) {
          isOverwrittenHsyncKey = java.util.Optional.of(keyToDelete)
              .map(WithMetadata::getMetadata)
              .map(meta -> meta.get(OzoneConsts.HSYNC_CLIENT_ID))
              .filter(id -> !id.equals(clientIdString))
              .isPresent() && !isRecovery;
        }
      }

      if (isRecovery && keyToDelete != null) {
        String clientId = keyToDelete.getMetadata().get(OzoneConsts.HSYNC_CLIENT_ID);
        if (clientId == null) {
          throw new OMException("Failed to recovery key, as " +
              dbFileKey + " is already closed", KEY_ALREADY_CLOSED);
        }
        writerClientId = Long.parseLong(clientId);
      }
      dbOpenFileKey = fsoFile.getOpenFileName(writerClientId);
      omKeyInfo = OMFileRequest.getOmKeyInfoFromFileTable(true,
              omMetadataManager, dbOpenFileKey, keyName);
      if (omKeyInfo == null) {
        String action = isRecovery ? "recovery" : isHSync ? "hsync" : "commit";
        throw new OMException("Failed to " + action + " key, as " +
            dbOpenFileKey + " entry is not found in the OpenKey table", KEY_NOT_FOUND);
      } else if (omKeyInfo.getMetadata().containsKey(OzoneConsts.DELETED_HSYNC_KEY) ||
          omKeyInfo.getMetadata().containsKey(OzoneConsts.OVERWRITTEN_HSYNC_KEY)) {
        throw new OMException("Open Key " + keyName + " is already deleted/overwritten",
            KEY_NOT_FOUND);
      }

      if (omKeyInfo.getMetadata().containsKey(OzoneConsts.LEASE_RECOVERY) &&
          omKeyInfo.getMetadata().containsKey(OzoneConsts.HSYNC_CLIENT_ID)) {
        if (!isRecovery) {
          throw new OMException("Cannot commit key " + dbOpenFileKey + " with " + OzoneConsts.LEASE_RECOVERY +
              " metadata while recovery flag is not set in request", KEY_UNDER_LEASE_RECOVERY);
        }
      }

      OmKeyInfo openKeyToDelete = null;
      String dbOpenKeyToDeleteKey = null;
      if (isOverwrittenHsyncKey) {
        // find the overwritten openKey and add OVERWRITTEN_HSYNC_KEY to it.
        dbOpenKeyToDeleteKey = fsoFile.getOpenFileName(
            Long.parseLong(keyToDelete.getMetadata().get(OzoneConsts.HSYNC_CLIENT_ID)));
        openKeyToDelete = OMFileRequest.getOmKeyInfoFromFileTable(true,
            omMetadataManager, dbOpenKeyToDeleteKey, keyName);
        openKeyToDelete.getMetadata().put(OzoneConsts.OVERWRITTEN_HSYNC_KEY, "true");
        openKeyToDelete.setModificationTime(Time.now());
        openKeyToDelete.setUpdateID(trxnLogIndex);
        OMFileRequest.addOpenFileTableCacheEntry(omMetadataManager,
            dbOpenKeyToDeleteKey, openKeyToDelete, keyName, fileName, trxnLogIndex);
      }

      omKeyInfo.setModificationTime(commitKeyArgs.getModificationTime());
      // non-null indicates it is necessary to update the open key
      OmKeyInfo newOpenKeyInfo = null;

      if (isHSync) {
        if (!OmKeyHSyncUtil.isHSyncedPreviously(omKeyInfo, clientIdString, dbOpenFileKey)) {
          // Update open key as well if it is the first hsync of this key
          omKeyInfo.getMetadata().put(OzoneConsts.HSYNC_CLIENT_ID, clientIdString);
          newOpenKeyInfo = omKeyInfo.copyObject();
        }
      }

      omKeyInfo.getMetadata().putAll(KeyValueUtil.getFromProtobuf(
          commitKeyArgs.getMetadataList()));
      omKeyInfo.setDataSize(commitKeyArgs.getDataSize());

      List<OmKeyLocationInfo> uncommitted =
          omKeyInfo.updateLocationInfoList(locationInfoList, false);

      // Set the UpdateID to current transactionLogIndex
      omKeyInfo.setUpdateID(trxnLogIndex);

      // If bucket versioning is turned on during the update, between key
      // creation and key commit, old versions will be just overwritten and
      // not kept. Bucket versioning will be effective from the first key
      // creation after the knob turned on.
      Map<String, RepeatedOmKeyInfo> oldKeyVersionsToDeleteMap = null;

      validateAtomicRewrite(keyToDelete, omKeyInfo, auditMap);
      // Optimistic locking validation has passed. Now set the rewrite fields to null so they are
      // not persisted in the key table.
      omKeyInfo.setExpectedDataGeneration(null);

      long correctedSpace = omKeyInfo.getReplicatedSize();
      // if keyToDelete isn't null, usedNamespace shouldn't check and increase.
      if (keyToDelete != null && isSameHsyncKey) {
        correctedSpace -= keyToDelete.getReplicatedSize();
        checkBucketQuotaInBytes(omMetadataManager, omBucketInfo,
            correctedSpace);
      } else if (keyToDelete != null && !omBucketInfo.getIsVersionEnabled()) {
        RepeatedOmKeyInfo oldVerKeyInfo = getOldVersionsToCleanUp(
<<<<<<< HEAD
            keyToDelete, trxnLogIndex);
=======
            keyToDelete, omBucketInfo.getObjectID(), trxnLogIndex);
        checkBucketQuotaInBytes(omMetadataManager, omBucketInfo,
            correctedSpace);
>>>>>>> eee61d2a
        String delKeyName = omMetadataManager
            .getOzoneKey(volumeName, bucketName, fileName);
        // using pseudoObjId as objectId can be same in case of overwrite key
        long pseudoObjId = ozoneManager.getObjectIdFromTxId(trxnLogIndex);
        delKeyName = omMetadataManager.getOzoneDeletePathKey(
            pseudoObjId, delKeyName);
        if (null == oldKeyVersionsToDeleteMap) {
          oldKeyVersionsToDeleteMap = new HashMap<>();
        }

        // Remove any block from oldVerKeyInfo that share the same container ID
        // and local ID with omKeyInfo blocks'.
        // Otherwise, it causes data loss once those shared blocks are added
        // to deletedTable and processed by KeyDeletingService for deletion.
        filterOutBlocksStillInUse(omKeyInfo, oldVerKeyInfo);
        long totalSize = 0;
        long totalNamespace = 0;
        if (!oldVerKeyInfo.getOmKeyInfoList().isEmpty()) {
          oldKeyVersionsToDeleteMap.put(delKeyName, oldVerKeyInfo);
          for (OmKeyInfo olderKeyVersions : oldVerKeyInfo.getOmKeyInfoList()) {
            totalSize += sumBlockLengths(olderKeyVersions);
            totalNamespace += 1;
          }
        }
        checkBucketQuotaInNamespace(omBucketInfo, 1L);
        checkBucketQuotaInBytes(omMetadataManager, omBucketInfo,
            correctedSpace);
        // Subtract the size of blocks to be overwritten.
        correctedSpace -= totalSize;
      } else {
        checkBucketQuotaInNamespace(omBucketInfo, 1L);
        checkBucketQuotaInBytes(omMetadataManager, omBucketInfo,
            correctedSpace);
        omBucketInfo.incrUsedNamespace(1L);
      }

      // let the uncommitted blocks pretend as key's old version blocks
      // which will be deleted as RepeatedOmKeyInfo
      final OmKeyInfo pseudoKeyInfo = isHSync ? null
          : wrapUncommittedBlocksAsPseudoKey(uncommitted, omKeyInfo);
      if (pseudoKeyInfo != null) {
        String delKeyName = omMetadataManager
            .getOzoneKey(volumeName, bucketName, fileName);
        long pseudoObjId = ozoneManager.getObjectIdFromTxId(trxnLogIndex);
        delKeyName = omMetadataManager.getOzoneDeletePathKey(
            pseudoObjId, delKeyName);
        if (null == oldKeyVersionsToDeleteMap) {
          oldKeyVersionsToDeleteMap = new HashMap<>();
        }
        oldKeyVersionsToDeleteMap.computeIfAbsent(delKeyName,
            key -> new RepeatedOmKeyInfo(omBucketInfo.getObjectID())).addOmKeyInfo(pseudoKeyInfo);
      }

      // Add to cache of open key table and key table.
      if (!isHSync) {
        // If isHSync = false, put a tombstone in OpenKeyTable cache,
        // indicating the key is removed from OpenKeyTable.
        // So that this key can't be committed again.
        OMFileRequest.addOpenFileTableCacheEntry(omMetadataManager,
            dbOpenFileKey, null, fileName, keyName, trxnLogIndex);

        // Prevent hsync metadata from getting committed to the final key
        omKeyInfo.getMetadata().remove(OzoneConsts.HSYNC_CLIENT_ID);
        if (isRecovery) {
          omKeyInfo.getMetadata().remove(OzoneConsts.LEASE_RECOVERY);
        }
      } else if (newOpenKeyInfo != null) {
        // isHSync is true and newOpenKeyInfo is set, update OpenKeyTable
        OMFileRequest.addOpenFileTableCacheEntry(omMetadataManager,
            dbOpenFileKey, newOpenKeyInfo, fileName, keyName, trxnLogIndex);
      }

      OMFileRequest.addFileTableCacheEntry(omMetadataManager, dbFileKey,
              omKeyInfo, fileName, trxnLogIndex);

      omBucketInfo.incrUsedBytes(correctedSpace);

      omClientResponse = new OMKeyCommitResponseWithFSO(omResponse.build(),
          omKeyInfo, dbFileKey, dbOpenFileKey, omBucketInfo.copyObject(),
          oldKeyVersionsToDeleteMap, volumeId, isHSync, newOpenKeyInfo, dbOpenKeyToDeleteKey, openKeyToDelete);

      result = Result.SUCCESS;
    } catch (IOException | InvalidPathException ex) {
      result = Result.FAILURE;
      exception = ex;
      omClientResponse = new OMKeyCommitResponseWithFSO(createErrorOMResponse(
              omResponse, exception), getBucketLayout());
    } finally {
      if (bucketLockAcquired) {
        mergeOmLockDetails(omMetadataManager.getLock()
            .releaseWriteLock(BUCKET_LOCK, volumeName, bucketName));
      }
      if (omClientResponse != null) {
        omClientResponse.setOmLockDetails(getOmLockDetails());
      }
    }

    // Debug logging for any key commit operation, successful or not
    LOG.debug("Key commit {} with isHSync = {}, omKeyInfo = {}",
        result == Result.SUCCESS ? "succeeded" : "failed", isHSync, omKeyInfo);

    if (!isHSync) {
      markForAudit(auditLogger, buildAuditMessage(OMAction.COMMIT_KEY, auditMap,
              exception, getOmRequest().getUserInfo()));
      processResult(commitKeyRequest, volumeName, bucketName, keyName,
          omMetrics, exception, omKeyInfo, result);
    }

    return omClientResponse;
  }
}<|MERGE_RESOLUTION|>--- conflicted
+++ resolved
@@ -248,13 +248,7 @@
             correctedSpace);
       } else if (keyToDelete != null && !omBucketInfo.getIsVersionEnabled()) {
         RepeatedOmKeyInfo oldVerKeyInfo = getOldVersionsToCleanUp(
-<<<<<<< HEAD
-            keyToDelete, trxnLogIndex);
-=======
             keyToDelete, omBucketInfo.getObjectID(), trxnLogIndex);
-        checkBucketQuotaInBytes(omMetadataManager, omBucketInfo,
-            correctedSpace);
->>>>>>> eee61d2a
         String delKeyName = omMetadataManager
             .getOzoneKey(volumeName, bucketName, fileName);
         // using pseudoObjId as objectId can be same in case of overwrite key
