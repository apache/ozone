/*
 * Licensed to the Apache Software Foundation (ASF) under one
 * or more contributor license agreements.  See the NOTICE file
 * distributed with this work for additional information
 * regarding copyright ownership.  The ASF licenses this file
 * to you under the Apache License, Version 2.0 (the
 * "License"); you may not use this file except in compliance
 * with the License.  You may obtain a copy of the License at
 * <p>
 * http://www.apache.org/licenses/LICENSE-2.0
 * <p>
 * Unless required by applicable law or agreed to in writing, software
 * distributed under the License is distributed on an "AS IS" BASIS,
 * WITHOUT WARRANTIES OR CONDITIONS OF ANY KIND, either express or implied.
 * See the License for the specific language governing permissions and
 * limitations under the License.
 */

package org.apache.hadoop.ozone.om.request.s3.multipart;

import org.apache.commons.codec.digest.DigestUtils;
import org.apache.commons.lang3.StringUtils;

import java.io.IOException;
import java.nio.file.InvalidPathException;
import java.util.ArrayList;
import java.util.Collections;
import java.util.List;
import java.util.Map;

import org.apache.hadoop.hdds.client.ReplicationConfig;
import org.apache.ratis.server.protocol.TermIndex;
import org.apache.hadoop.hdds.utils.db.cache.CacheKey;
import org.apache.hadoop.hdds.utils.db.cache.CacheValue;
import org.apache.hadoop.ozone.OzoneConsts;
import org.apache.hadoop.ozone.audit.OMAction;
import org.apache.hadoop.ozone.om.OMMetadataManager;
import org.apache.hadoop.ozone.om.OzoneManager;
import org.apache.hadoop.ozone.om.exceptions.OMException;
import org.apache.hadoop.ozone.om.helpers.KeyValueUtil;
import org.apache.hadoop.ozone.om.helpers.OmBucketInfo;
import org.apache.hadoop.ozone.om.helpers.OmKeyInfo;
import org.apache.hadoop.ozone.om.helpers.BucketLayout;
import org.apache.hadoop.ozone.om.helpers.OmKeyLocationInfo;
import org.apache.hadoop.ozone.om.helpers.OmKeyLocationInfoGroup;
import org.apache.hadoop.ozone.om.helpers.OmMultipartKeyInfo;
import org.apache.hadoop.ozone.om.helpers.RepeatedOmKeyInfo;
import org.apache.hadoop.ozone.om.request.key.OMKeyRequest;
import org.apache.hadoop.ozone.om.request.util.OmResponseUtil;
import org.apache.hadoop.ozone.om.request.validation.RequestFeatureValidator;
import org.apache.hadoop.ozone.om.request.validation.RequestProcessingPhase;
import org.apache.hadoop.ozone.om.request.validation.ValidationCondition;
import org.apache.hadoop.ozone.om.request.validation.ValidationContext;
import org.apache.hadoop.ozone.om.response.OMClientResponse;
import org.apache.hadoop.ozone.om.response.s3.multipart.S3MultipartUploadCompleteResponse;
import org.apache.hadoop.ozone.om.upgrade.OMLayoutFeature;
import org.apache.hadoop.ozone.protocol.proto.OzoneManagerProtocolProtos;
import org.apache.hadoop.ozone.protocol.proto.OzoneManagerProtocolProtos.KeyArgs;
import org.apache.hadoop.ozone.protocol.proto.OzoneManagerProtocolProtos.MultipartUploadCompleteRequest;
import org.apache.hadoop.ozone.protocol.proto.OzoneManagerProtocolProtos.MultipartUploadCompleteResponse;
import org.apache.hadoop.ozone.protocol.proto.OzoneManagerProtocolProtos.OMRequest;
import org.apache.hadoop.ozone.protocol.proto.OzoneManagerProtocolProtos.OMResponse;
import org.apache.hadoop.ozone.protocol.proto.OzoneManagerProtocolProtos.PartKeyInfo;
import org.apache.hadoop.ozone.protocol.proto.OzoneManagerProtocolProtos.Type;
import org.apache.hadoop.ozone.security.acl.IAccessAuthorizer.ACLType;
import org.apache.hadoop.util.Time;
import org.slf4j.Logger;
import org.slf4j.LoggerFactory;

import jakarta.annotation.Nullable;

import static org.apache.hadoop.ozone.om.exceptions.OMException.ResultCodes.NOT_A_FILE;
import static org.apache.hadoop.ozone.om.lock.OzoneManagerLock.Resource.BUCKET_LOCK;

/**
 * Handle Multipart upload complete request.
 */
public class S3MultipartUploadCompleteRequest extends OMKeyRequest {

  private static final Logger LOG =
      LoggerFactory.getLogger(S3MultipartUploadCompleteRequest.class);

  public S3MultipartUploadCompleteRequest(OMRequest omRequest,
      BucketLayout bucketLayout) {
    super(omRequest, bucketLayout);
  }

  @Override
  public OMRequest preExecute(OzoneManager ozoneManager) throws IOException {
    MultipartUploadCompleteRequest multipartUploadCompleteRequest =
        super.preExecute(ozoneManager).getCompleteMultiPartUploadRequest();

    KeyArgs keyArgs = multipartUploadCompleteRequest.getKeyArgs();
    String keyPath = keyArgs.getKeyName();
    keyPath = validateAndNormalizeKey(ozoneManager.getEnableFileSystemPaths(),
        keyPath, getBucketLayout());

    KeyArgs newKeyArgs = keyArgs.toBuilder().setModificationTime(Time.now())
            .setKeyName(keyPath).build();
    KeyArgs resolvedArgs = resolveBucketAndCheckKeyAcls(newKeyArgs,
        ozoneManager, ACLType.WRITE);

    return getOmRequest().toBuilder().setCompleteMultiPartUploadRequest(
        multipartUploadCompleteRequest.toBuilder().setKeyArgs(
            resolvedArgs)).setUserInfo(getUserInfo()).build();
  }

  @Override
  @SuppressWarnings("methodlength")
  public OMClientResponse validateAndUpdateCache(OzoneManager ozoneManager, TermIndex termIndex) {
    final long trxnLogIndex = termIndex.getIndex();
    MultipartUploadCompleteRequest multipartUploadCompleteRequest =
        getOmRequest().getCompleteMultiPartUploadRequest();

    KeyArgs keyArgs = multipartUploadCompleteRequest.getKeyArgs();

    List<OzoneManagerProtocolProtos.Part> partsList =
        multipartUploadCompleteRequest.getPartsListList();
    Map<String, String> auditMap = buildKeyArgsAuditMap(keyArgs);

    String volumeName = keyArgs.getVolumeName();
    String bucketName = keyArgs.getBucketName();
    final String requestedVolume = volumeName;
    final String requestedBucket = bucketName;
    String keyName = keyArgs.getKeyName();
    String uploadID = keyArgs.getMultipartUploadID();
    String multipartKey = null;

    ozoneManager.getMetrics().incNumCompleteMultipartUploads();

    OMMetadataManager omMetadataManager = ozoneManager.getMetadataManager();

    boolean acquiredLock = false;
    OMResponse.Builder omResponse = OmResponseUtil.getOMResponseBuilder(
        getOmRequest());
    OMClientResponse omClientResponse = null;
    Exception exception = null;
    Result result = null;
    try {
      multipartKey = omMetadataManager.getMultipartKey(volumeName,
          bucketName, keyName, uploadID);

      mergeOmLockDetails(omMetadataManager.getLock()
          .acquireWriteLock(BUCKET_LOCK, volumeName, bucketName));
      acquiredLock = getOmLockDetails().isLockAcquired();

      validateBucketAndVolume(omMetadataManager, volumeName, bucketName);
      OmBucketInfo omBucketInfo = getBucketInfo(omMetadataManager,
          volumeName, bucketName);

      String ozoneKey = omMetadataManager.getOzoneKey(
          volumeName, bucketName, keyName);

      String dbOzoneKey =
          getDBOzoneKey(omMetadataManager, volumeName, bucketName, keyName);

      String dbMultipartOpenKey =
          getDBMultipartOpenKey(volumeName, bucketName, keyName, uploadID,
              omMetadataManager);

      OmMultipartKeyInfo multipartKeyInfo = omMetadataManager
          .getMultipartInfoTable().get(multipartKey);

      // Check for directory exists with same name for the LEGACY_FS,
      // if it exists throw error.
      checkDirectoryAlreadyExists(ozoneManager, omBucketInfo, keyName,
          omMetadataManager);

      if (multipartKeyInfo == null) {
        throw new OMException(
            failureMessage(requestedVolume, requestedBucket, keyName),
            OMException.ResultCodes.NO_SUCH_MULTIPART_UPLOAD_ERROR);
      }

      if (partsList.size() > 0) {
        final OmMultipartKeyInfo.PartKeyInfoMap partKeyInfoMap
            = multipartKeyInfo.getPartKeyInfoMap();
        if (partKeyInfoMap.size() == 0) {
          LOG.error("Complete MultipartUpload failed for key {} , MPU Key has" +
                  " no parts in OM, parts given to upload are {}", ozoneKey,
              partsList);
          throw new OMException(
              failureMessage(requestedVolume, requestedBucket, keyName),
              OMException.ResultCodes.INVALID_PART);
        }

        // First Check for Invalid Part Order.
        List< Integer > partNumbers = new ArrayList<>();
        int partsListSize = getPartsListSize(requestedVolume,
                requestedBucket, keyName, ozoneKey, partNumbers, partsList);

        List<OmKeyLocationInfo> partLocationInfos = new ArrayList<>();
        long dataSize = getMultipartDataSize(requestedVolume, requestedBucket,
                keyName, ozoneKey, partKeyInfoMap, partsListSize,
                partLocationInfos, partsList, ozoneManager);

        // All parts have same replication information. Here getting from last
        // part.
        OmKeyInfo omKeyInfo =
            getOmKeyInfo(ozoneManager, trxnLogIndex, keyArgs, volumeName,
                bucketName, keyName, dbMultipartOpenKey, omMetadataManager,
                dbOzoneKey, partKeyInfoMap, partLocationInfos, dataSize);

        long usedBytesDiff = 0;
        //Find all unused parts.
        List<OmKeyInfo> allKeyInfoToRemove = new ArrayList<>();
        for (PartKeyInfo partKeyInfo : partKeyInfoMap) {
          if (!partNumbers.contains(partKeyInfo.getPartNumber())) {
            OmKeyInfo delPartKeyInfo =
                OmKeyInfo.getFromProtobuf(partKeyInfo.getPartKeyInfo());
            allKeyInfoToRemove.add(delPartKeyInfo);
            usedBytesDiff -= delPartKeyInfo.getReplicatedSize();
          }
        }

        // If bucket versioning is turned on during the update, between key
        // creation and key commit, old versions will be just overwritten and
        // not kept. Bucket versioning will be effective from the first key
        // creation after the knob turned on.
        OmKeyInfo keyToDelete =
            omMetadataManager.getKeyTable(getBucketLayout()).get(dbOzoneKey);
        boolean isNamespaceUpdate = false;
        if (keyToDelete != null && !omBucketInfo.getIsVersionEnabled()) {
          RepeatedOmKeyInfo oldKeyVersionsToDelete = getOldVersionsToCleanUp(
              keyToDelete, trxnLogIndex, ozoneManager.isRatisEnabled());
          allKeyInfoToRemove.addAll(oldKeyVersionsToDelete.getOmKeyInfoList());
          usedBytesDiff -= keyToDelete.getReplicatedSize();
        } else {
          checkBucketQuotaInNamespace(omBucketInfo, 1L);
          omBucketInfo.incrUsedNamespace(1L);
          isNamespaceUpdate = true;
        }

        String dbBucketKey = omMetadataManager.getBucketKey(
            omBucketInfo.getVolumeName(), omBucketInfo.getBucketName());
        if (usedBytesDiff != 0) {
          omBucketInfo.incrUsedBytes(usedBytesDiff);
        } else if (!isNamespaceUpdate) {
          // If no bucket size and Namespace changed, prevent from updating
          // bucket object.
          omBucketInfo = null;
        }

        updateCache(omMetadataManager, dbBucketKey, omBucketInfo, dbOzoneKey,
            dbMultipartOpenKey, multipartKey, omKeyInfo, trxnLogIndex);

        omResponse.setCompleteMultiPartUploadResponse(
            MultipartUploadCompleteResponse.newBuilder()
                .setVolume(requestedVolume)
                .setBucket(requestedBucket)
                .setKey(keyName)
                .setHash(omKeyInfo.getMetadata().get("ETag")));

        long volumeId = omMetadataManager.getVolumeId(volumeName);
        long bucketId = omMetadataManager.getBucketId(volumeName, bucketName);
        omClientResponse =
            getOmClientResponse(multipartKey, omResponse, dbMultipartOpenKey,
                omKeyInfo, allKeyInfoToRemove, omBucketInfo,
                volumeId, bucketId);

        result = Result.SUCCESS;
      } else {
        throw new OMException(
            failureMessage(requestedVolume, requestedBucket, keyName) +
            " because of empty part list",
            OMException.ResultCodes.INVALID_REQUEST);
      }

    } catch (IOException | InvalidPathException ex) {
      result = Result.FAILURE;
      exception = ex;
      omClientResponse = getOmClientResponse(omResponse, exception);
    } finally {
      if (acquiredLock) {
        mergeOmLockDetails(omMetadataManager.getLock()
            .releaseWriteLock(BUCKET_LOCK, volumeName, bucketName));
      }
      if (omClientResponse != null) {
        omClientResponse.setOmLockDetails(getOmLockDetails());
      }
    }

    logResult(ozoneManager, multipartUploadCompleteRequest, partsList,
            auditMap, volumeName, bucketName, keyName, exception, result);

    return omClientResponse;
  }

  protected S3MultipartUploadCompleteResponse getOmClientResponse(
      OMResponse.Builder omResponse, Exception exception) {
    return new S3MultipartUploadCompleteResponse(
        createErrorOMResponse(omResponse, exception), getBucketLayout());
  }

  @SuppressWarnings("parameternumber")
  protected OMClientResponse getOmClientResponse(String multipartKey,
      OMResponse.Builder omResponse, String dbMultipartOpenKey,
      OmKeyInfo omKeyInfo,  List<OmKeyInfo> allKeyInfoToRemove,
      OmBucketInfo omBucketInfo,
      long volumeId, long bucketId) {

    return new S3MultipartUploadCompleteResponse(omResponse.build(),
        multipartKey, dbMultipartOpenKey, omKeyInfo, allKeyInfoToRemove,
        getBucketLayout(), omBucketInfo);
  }

  protected void checkDirectoryAlreadyExists(OzoneManager ozoneManager,
      OmBucketInfo omBucketInfo, String keyName,
      OMMetadataManager omMetadataManager) throws IOException {
    if (LOG.isDebugEnabled()) {
      LOG.debug("BucketName: {}, BucketLayout: {}",
          omBucketInfo.getBucketName(), omBucketInfo.getBucketLayout());
    }
    if (omBucketInfo.getBucketLayout()
        .shouldNormalizePaths(ozoneManager.getEnableFileSystemPaths())) {
      if (checkDirectoryAlreadyExists(omBucketInfo.getVolumeName(),
          omBucketInfo.getBucketName(), keyName, omMetadataManager)) {
        throw new OMException("Can not Complete MPU for file: " + keyName +
                " as there is already directory in the given path",
                NOT_A_FILE);
      }
    }
  }

  @SuppressWarnings("checkstyle:ParameterNumber")
  protected void logResult(OzoneManager ozoneManager,
      MultipartUploadCompleteRequest multipartUploadCompleteRequest,
      List<OzoneManagerProtocolProtos.Part> partsList,
      Map<String, String> auditMap, String volumeName,
      String bucketName, String keyName, Exception exception,
      Result result) {
    auditMap.put(OzoneConsts.MULTIPART_LIST, partsList.toString()
        .replaceAll("\\n", " "));

    // audit log
    auditLog(ozoneManager.getAuditLogger(), buildAuditMessage(
        OMAction.COMPLETE_MULTIPART_UPLOAD, auditMap, exception,
        getOmRequest().getUserInfo()));

    switch (result) {
    case SUCCESS:
      LOG.debug("MultipartUpload Complete request is successful for Key: {} " +
          "in Volume/Bucket {}/{}", keyName, volumeName, bucketName);
      break;
    case FAILURE:
      ozoneManager.getMetrics().incNumCompleteMultipartUploadFails();
      LOG.error("MultipartUpload Complete request failed for Key: {} " +
          "in Volume/Bucket {}/{}", keyName, volumeName, bucketName,
          exception);
      break;
    default:
      LOG.error("Unrecognized Result for S3MultipartUploadCommitRequest: {}",
          multipartUploadCompleteRequest);
    }
  }

  @SuppressWarnings("checkstyle:ParameterNumber")
  protected OmKeyInfo getOmKeyInfo(OzoneManager ozoneManager, long trxnLogIndex,
      KeyArgs keyArgs, String volumeName, String bucketName, String keyName,
      String multipartOpenKey, OMMetadataManager omMetadataManager,
      String ozoneKey, OmMultipartKeyInfo.PartKeyInfoMap partKeyInfoMap,
      List<OmKeyLocationInfo> partLocationInfos, long dataSize)
          throws IOException {
    OzoneManagerProtocolProtos.KeyInfo partKeyInfo =
        partKeyInfoMap.lastEntry().getPartKeyInfo();

    OmKeyInfo omKeyInfo = getOmKeyInfoFromKeyTable(ozoneKey, keyName,
            omMetadataManager);
    if (omKeyInfo == null) {
      // This is a newly added key, it does not have any versions.
      OmKeyLocationInfoGroup keyLocationInfoGroup = new
          OmKeyLocationInfoGroup(0, partLocationInfos, true);

      // Get the objectID of the key from OpenKeyTable
      OmKeyInfo dbOpenKeyInfo = getOmKeyInfoFromOpenKeyTable(multipartOpenKey,
              keyName, omMetadataManager);

      // A newly created key, this is the first version.
      OmKeyInfo.Builder builder =
          new OmKeyInfo.Builder().setVolumeName(volumeName)
          .setBucketName(bucketName).setKeyName(dbOpenKeyInfo.getKeyName())
          .setReplicationConfig(ReplicationConfig.fromProto(
              partKeyInfo.getType(), partKeyInfo.getFactor(),
              partKeyInfo.getEcReplicationConfig()))
          .setCreationTime(keyArgs.getModificationTime())
          .setModificationTime(keyArgs.getModificationTime())
          .setDataSize(dataSize)
          .setFileEncryptionInfo(dbOpenKeyInfo.getFileEncryptionInfo())
          .setOmKeyLocationInfos(
              Collections.singletonList(keyLocationInfoGroup))
          .setAcls(dbOpenKeyInfo.getAcls())
<<<<<<< HEAD
          .setOwnerName(keyArgs.getOwnerName());
=======
          .addMetadata("ETag",
              multipartUploadedKeyHash(partKeyInfoMap));
>>>>>>> fb2caac8
      // Check if db entry has ObjectID. This check is required because
      // it is possible that between multipart key uploads and complete,
      // we had an upgrade.
      if (dbOpenKeyInfo.getObjectID() != 0) {
        builder.setObjectID(dbOpenKeyInfo.getObjectID());
      }
      updatePrefixFSOInfo(dbOpenKeyInfo, builder);
      omKeyInfo = builder.build();
    } else {
      OmKeyInfo dbOpenKeyInfo = getOmKeyInfoFromOpenKeyTable(multipartOpenKey,
          keyName, omMetadataManager);

      // Already a version exists, so we should add it as a new version.
      // But now as versioning is not supported, just following the commit
      // key approach. When versioning support comes, then we can uncomment
      // below code keyInfo.addNewVersion(locations);

      // As right now versioning is not supported, we can set encryption info
      // at KeyInfo level, but once we start supporting versioning,
      // encryption info needs to be set at KeyLocation level, as each version
      // will have it's own file encryption info.
      if (dbOpenKeyInfo.getFileEncryptionInfo() != null) {
        omKeyInfo.setFileEncryptionInfo(dbOpenKeyInfo.getFileEncryptionInfo());
      }
      omKeyInfo.updateLocationInfoList(partLocationInfos, true, true);
      omKeyInfo.setModificationTime(keyArgs.getModificationTime());
      omKeyInfo.setDataSize(dataSize);
      omKeyInfo.setReplicationConfig(dbOpenKeyInfo.getReplicationConfig());
      omKeyInfo.getMetadata().put("ETag",
          multipartUploadedKeyHash(partKeyInfoMap));
    }
    omKeyInfo.setUpdateID(trxnLogIndex, ozoneManager.isRatisEnabled());
    return omKeyInfo;
  }

  protected void updatePrefixFSOInfo(OmKeyInfo dbOpenKeyInfo,
      OmKeyInfo.Builder builder) {
    // FSO is disabled. Do nothing.
  }

  protected String getDBOzoneKey(OMMetadataManager omMetadataManager,
      String volumeName, String bucketName, String keyName) throws IOException {
    return omMetadataManager.getOzoneKey(volumeName, bucketName, keyName);
  }

  protected OmKeyInfo getOmKeyInfoFromKeyTable(String dbOzoneKey,
      String keyName, OMMetadataManager omMetadataManager) throws IOException {
    return omMetadataManager.getKeyTable(getBucketLayout()).get(dbOzoneKey);
  }

  protected OmKeyInfo getOmKeyInfoFromOpenKeyTable(String dbMultipartKey,
      String keyName, OMMetadataManager omMetadataManager) throws IOException {
    return omMetadataManager.getOpenKeyTable(getBucketLayout())
        .get(dbMultipartKey);
  }

  protected void addKeyTableCacheEntry(OMMetadataManager omMetadataManager,
      String dbOzoneKey, OmKeyInfo omKeyInfo, long transactionLogIndex)
      throws IOException {

    // Add key entry to file table.
    omMetadataManager.getKeyTable(getBucketLayout())
        .addCacheEntry(new CacheKey<>(dbOzoneKey),
            CacheValue.get(transactionLogIndex, omKeyInfo));
  }

  private int getPartsListSize(String requestedVolume,
      String requestedBucket, String keyName, String ozoneKey,
      List<Integer> partNumbers,
      List<OzoneManagerProtocolProtos.Part> partsList) throws OMException {
    int prevPartNumber = partsList.get(0).getPartNumber();
    int partsListSize = partsList.size();
    partNumbers.add(prevPartNumber);
    for (int i = 1; i < partsListSize; i++) {
      int currentPartNumber = partsList.get(i).getPartNumber();
      if (prevPartNumber >= currentPartNumber) {
        LOG.error("PartNumber at index {} is {}, and its previous " +
                "partNumber at index {} is {} for ozonekey is " +
                "{}", i, currentPartNumber, i - 1, prevPartNumber,
            ozoneKey);
        throw new OMException(
            failureMessage(requestedVolume, requestedBucket, keyName) +
            " because parts are in Invalid order.",
            OMException.ResultCodes.INVALID_PART_ORDER);
      }
      prevPartNumber = currentPartNumber;
      partNumbers.add(prevPartNumber);
    }
    return partsListSize;
  }

  @SuppressWarnings("checkstyle:ParameterNumber")
  private long getMultipartDataSize(String requestedVolume,
      String requestedBucket, String keyName, String ozoneKey,
      OmMultipartKeyInfo.PartKeyInfoMap partKeyInfoMap,
      int partsListSize, List<OmKeyLocationInfo> partLocationInfos,
      List<OzoneManagerProtocolProtos.Part> partsList,
      OzoneManager ozoneManager) throws OMException {
    long dataSize = 0;
    int currentPartCount = 0;
    // Now do actual logic, and check for any Invalid part during this.
    for (OzoneManagerProtocolProtos.Part part : partsList) {
      currentPartCount++;
      int partNumber = part.getPartNumber();
      String partName = part.getPartName();

      PartKeyInfo partKeyInfo = partKeyInfoMap.get(partNumber);

      String dbPartName = null;
      if (partKeyInfo != null) {
        dbPartName = partKeyInfo.getPartName();
      }
      if (!StringUtils.equals(partName, dbPartName)) {
        String omPartName = partKeyInfo == null ? null : dbPartName;
        throw new OMException(
            failureMessage(requestedVolume, requestedBucket, keyName) +
            ". Provided Part info is { " + partName + ", " + partNumber +
            "}, whereas OM has partName " + omPartName,
            OMException.ResultCodes.INVALID_PART);
      }

      OmKeyInfo currentPartKeyInfo = null;
      try {
        currentPartKeyInfo =
            OmKeyInfo.getFromProtobuf(partKeyInfo.getPartKeyInfo());
      } catch (IOException ioe) {
        throw new OMException(ioe, OMException.ResultCodes.INTERNAL_ERROR);
      }

      // Except for last part all parts should have minimum size.
      if (currentPartCount != partsListSize) {
        if (currentPartKeyInfo.getDataSize() <
            ozoneManager.getMinMultipartUploadPartSize()) {
          LOG.error("MultipartUpload: {} Part number: {} size {}  is less" +
                  " than minimum part size {}", ozoneKey,
              partKeyInfo.getPartNumber(), currentPartKeyInfo.getDataSize(),
              ozoneManager.getMinMultipartUploadPartSize());
          throw new OMException(
              failureMessage(requestedVolume, requestedBucket, keyName) +
                  ". Entity too small.",
              OMException.ResultCodes.ENTITY_TOO_SMALL);
        }
      }

      // As all part keys will have only one version.
      OmKeyLocationInfoGroup currentKeyInfoGroup = currentPartKeyInfo
          .getKeyLocationVersions().get(0);

      // Set partNumber in each block.
      currentKeyInfoGroup.getLocationList().forEach(
          omKeyLocationInfo -> omKeyLocationInfo.setPartNumber(partNumber));

      partLocationInfos.addAll(currentKeyInfoGroup.getLocationList());
      dataSize += currentPartKeyInfo.getDataSize();
    }
    return dataSize;
  }

  private static String failureMessage(String volume, String bucket,
      String keyName) {
    return "Complete Multipart Upload Failed: volume: " +
        volume + " bucket: " + bucket + " key: " + keyName;
  }

  @SuppressWarnings("parameternumber")
  private void updateCache(OMMetadataManager omMetadataManager,
      String dbBucketKey, @Nullable OmBucketInfo omBucketInfo,
      String dbOzoneKey, String dbMultipartOpenKey, String dbMultipartKey,
      OmKeyInfo omKeyInfo, long transactionLogIndex) throws IOException {
    // Update cache.
    // 1. Add key entry to key table.
    // 2. Delete multipartKey entry from openKeyTable and multipartInfo table.
    // 3. If the bucket size has changed (omBucketInfo is not null),
    //    update bucket cache
    addKeyTableCacheEntry(omMetadataManager, dbOzoneKey, omKeyInfo,
        transactionLogIndex);

    omMetadataManager.getOpenKeyTable(getBucketLayout())
        .addCacheEntry(
            new CacheKey<>(dbMultipartOpenKey),
            CacheValue.get(transactionLogIndex));
    omMetadataManager.getMultipartInfoTable().addCacheEntry(
        new CacheKey<>(dbMultipartKey),
        CacheValue.get(transactionLogIndex));

    // Here, omBucketInfo can be null if its size has not changed. No need to
    // update the bucket info unless its size has changed. We never want to
    // delete the bucket info here, but just avoiding unnecessary update.
    if (omBucketInfo != null) {
      omMetadataManager.getBucketTable().addCacheEntry(
          new CacheKey<>(dbBucketKey),
          CacheValue.get(transactionLogIndex, omBucketInfo));
    }
  }

  @RequestFeatureValidator(
      conditions = ValidationCondition.CLUSTER_NEEDS_FINALIZATION,
      processingPhase = RequestProcessingPhase.PRE_PROCESS,
      requestType = Type.CompleteMultiPartUpload
  )
  public static OMRequest
      disallowCompleteMultiPartUploadWithECReplicationConfig(
      OMRequest req, ValidationContext ctx) throws OMException {
    if (!ctx.versionManager().isAllowed(
        OMLayoutFeature.ERASURE_CODED_STORAGE_SUPPORT)) {
      if (req.getCompleteMultiPartUploadRequest().getKeyArgs()
          .hasEcReplicationConfig()) {
        throw new OMException("Cluster does not have the Erasure Coded"
            + " Storage support feature finalized yet, but the request contains"
            + " an Erasure Coded replication type. Rejecting the request,"
            + " please finalize the cluster upgrade and then try again.",
            OMException.ResultCodes.NOT_SUPPORTED_OPERATION_PRIOR_FINALIZATION);
      }
    }
    return req;
  }

  /**
   * Validates S3 MPU complete requests.
   * We do not want to allow older clients to upload MPU keys to buckets which
   * use non LEGACY layouts.
   *
   * @param req - the request to validate
   * @param ctx - the validation context
   * @return the validated request
   * @throws OMException if the request is invalid
   */
  @RequestFeatureValidator(
      conditions = ValidationCondition.OLDER_CLIENT_REQUESTS,
      processingPhase = RequestProcessingPhase.PRE_PROCESS,
      requestType = Type.CompleteMultiPartUpload
  )
  public static OMRequest blockMPUCompleteWithBucketLayoutFromOldClient(
      OMRequest req, ValidationContext ctx) throws IOException {
    if (req.getCompleteMultiPartUploadRequest().hasKeyArgs()) {
      KeyArgs keyArgs = req.getCompleteMultiPartUploadRequest().getKeyArgs();

      if (keyArgs.hasVolumeName() && keyArgs.hasBucketName()) {
        BucketLayout bucketLayout = ctx.getBucketLayout(
            keyArgs.getVolumeName(), keyArgs.getBucketName());
        bucketLayout.validateSupportedOperation();
      }
    }
    return req;
  }

  private String multipartUploadedKeyHash(
      OmMultipartKeyInfo.PartKeyInfoMap partsList) {
    StringBuffer keysConcatenated = new StringBuffer();
    for (PartKeyInfo partKeyInfo: partsList) {
      keysConcatenated.append(KeyValueUtil.getFromProtobuf(partKeyInfo
          .getPartKeyInfo().getMetadataList()).get("ETag"));
    }
    return DigestUtils.md5Hex(keysConcatenated.toString()) + "-"
        + partsList.size();
  }

}<|MERGE_RESOLUTION|>--- conflicted
+++ resolved
@@ -389,12 +389,10 @@
           .setOmKeyLocationInfos(
               Collections.singletonList(keyLocationInfoGroup))
           .setAcls(dbOpenKeyInfo.getAcls())
-<<<<<<< HEAD
+          .addMetadata("ETag",
+              multipartUploadedKeyHash(partKeyInfoMap))
           .setOwnerName(keyArgs.getOwnerName());
-=======
-          .addMetadata("ETag",
-              multipartUploadedKeyHash(partKeyInfoMap));
->>>>>>> fb2caac8
+
       // Check if db entry has ObjectID. This check is required because
       // it is possible that between multipart key uploads and complete,
       // we had an upgrade.
