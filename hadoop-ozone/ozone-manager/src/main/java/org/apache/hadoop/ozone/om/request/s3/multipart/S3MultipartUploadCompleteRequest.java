/*
 * Licensed to the Apache Software Foundation (ASF) under one
 * or more contributor license agreements.  See the NOTICE file
 * distributed with this work for additional information
 * regarding copyright ownership.  The ASF licenses this file
 * to you under the Apache License, Version 2.0 (the
 * "License"); you may not use this file except in compliance
 * with the License.  You may obtain a copy of the License at
 * <p>
 * http://www.apache.org/licenses/LICENSE-2.0
 * <p>
 * Unless required by applicable law or agreed to in writing, software
 * distributed under the License is distributed on an "AS IS" BASIS,
 * WITHOUT WARRANTIES OR CONDITIONS OF ANY KIND, either express or implied.
 * See the License for the specific language governing permissions and
 * limitations under the License.
 */

package org.apache.hadoop.ozone.om.request.s3.multipart;

import org.apache.commons.codec.digest.DigestUtils;
import org.apache.commons.lang3.StringUtils;

import java.io.IOException;
import java.util.ArrayList;
import java.util.Collections;
import java.util.List;
import java.util.Map;

import org.apache.hadoop.hdds.client.ReplicationConfig;
import org.apache.hadoop.hdds.utils.db.cache.CacheKey;
import org.apache.hadoop.hdds.utils.db.cache.CacheValue;
import org.apache.hadoop.ozone.OzoneConsts;
import org.apache.hadoop.ozone.audit.OMAction;
import org.apache.hadoop.ozone.om.OMMetadataManager;
import org.apache.hadoop.ozone.om.OzoneManager;
import org.apache.hadoop.ozone.om.exceptions.OMException;
import org.apache.hadoop.ozone.om.helpers.OmBucketInfo;
import org.apache.hadoop.ozone.om.helpers.OmKeyInfo;
import org.apache.hadoop.ozone.om.helpers.BucketLayout;
import org.apache.hadoop.ozone.om.helpers.OmKeyLocationInfo;
import org.apache.hadoop.ozone.om.helpers.OmKeyLocationInfoGroup;
import org.apache.hadoop.ozone.om.helpers.OmMultipartKeyInfo;
import org.apache.hadoop.ozone.om.helpers.RepeatedOmKeyInfo;
import org.apache.hadoop.ozone.om.ratis.utils.OzoneManagerDoubleBufferHelper;
import org.apache.hadoop.ozone.om.request.key.OMKeyRequest;
import org.apache.hadoop.ozone.om.request.util.OmResponseUtil;
import org.apache.hadoop.ozone.om.request.validation.RequestFeatureValidator;
import org.apache.hadoop.ozone.om.request.validation.RequestProcessingPhase;
import org.apache.hadoop.ozone.om.request.validation.ValidationCondition;
import org.apache.hadoop.ozone.om.request.validation.ValidationContext;
import org.apache.hadoop.ozone.om.response.OMClientResponse;
import org.apache.hadoop.ozone.om.response.s3.multipart.S3MultipartUploadCompleteResponse;
import org.apache.hadoop.ozone.om.upgrade.OMLayoutFeature;
import org.apache.hadoop.ozone.protocol.proto.OzoneManagerProtocolProtos;
import org.apache.hadoop.ozone.protocol.proto.OzoneManagerProtocolProtos.KeyArgs;
import org.apache.hadoop.ozone.protocol.proto.OzoneManagerProtocolProtos.MultipartUploadCompleteRequest;
import org.apache.hadoop.ozone.protocol.proto.OzoneManagerProtocolProtos.MultipartUploadCompleteResponse;
import org.apache.hadoop.ozone.protocol.proto.OzoneManagerProtocolProtos.OMRequest;
import org.apache.hadoop.ozone.protocol.proto.OzoneManagerProtocolProtos.OMResponse;
import org.apache.hadoop.ozone.protocol.proto.OzoneManagerProtocolProtos.PartKeyInfo;
import org.apache.hadoop.ozone.protocol.proto.OzoneManagerProtocolProtos.Type;
import org.apache.hadoop.ozone.security.acl.IAccessAuthorizer;
import org.apache.hadoop.ozone.security.acl.OzoneObj;
import org.apache.hadoop.util.Time;
import org.slf4j.Logger;
import org.slf4j.LoggerFactory;

import javax.annotation.Nullable;

import static org.apache.hadoop.ozone.om.exceptions.OMException.ResultCodes.NOT_A_FILE;
import static org.apache.hadoop.ozone.om.lock.OzoneManagerLock.Resource.BUCKET_LOCK;

/**
 * Handle Multipart upload complete request.
 */
public class S3MultipartUploadCompleteRequest extends OMKeyRequest {

  private static final Logger LOG =
      LoggerFactory.getLogger(S3MultipartUploadCompleteRequest.class);

  public S3MultipartUploadCompleteRequest(OMRequest omRequest,
      BucketLayout bucketLayout) {
    super(omRequest, bucketLayout);
  }

  @Override
  public OMRequest preExecute(OzoneManager ozoneManager) throws IOException {
    MultipartUploadCompleteRequest multipartUploadCompleteRequest =
        getOmRequest().getCompleteMultiPartUploadRequest();

    KeyArgs keyArgs = multipartUploadCompleteRequest.getKeyArgs();
    String keyPath = keyArgs.getKeyName();
    keyPath = validateAndNormalizeKey(ozoneManager.getEnableFileSystemPaths(),
        keyPath, getBucketLayout());

    return getOmRequest().toBuilder().setCompleteMultiPartUploadRequest(
        multipartUploadCompleteRequest.toBuilder().setKeyArgs(
            keyArgs.toBuilder().setModificationTime(Time.now())
                .setKeyName(keyPath))).setUserInfo(getUserInfo()).build();
  }

  @Override
  @SuppressWarnings("methodlength")
  public OMClientResponse validateAndUpdateCache(OzoneManager ozoneManager,
      long trxnLogIndex, OzoneManagerDoubleBufferHelper omDoubleBufferHelper) {
    MultipartUploadCompleteRequest multipartUploadCompleteRequest =
        getOmRequest().getCompleteMultiPartUploadRequest();

    KeyArgs keyArgs = multipartUploadCompleteRequest.getKeyArgs();

    List<OzoneManagerProtocolProtos.Part> partsList =
        multipartUploadCompleteRequest.getPartsListList();
    Map<String, String> auditMap = buildKeyArgsAuditMap(keyArgs);

    String volumeName = keyArgs.getVolumeName();
    String bucketName = keyArgs.getBucketName();
    final String requestedVolume = volumeName;
    final String requestedBucket = bucketName;
    String keyName = keyArgs.getKeyName();
    String uploadID = keyArgs.getMultipartUploadID();
    String multipartKey = null;

    ozoneManager.getMetrics().incNumCompleteMultipartUploads();

    OMMetadataManager omMetadataManager = ozoneManager.getMetadataManager();

    boolean acquiredLock = false;
    OMResponse.Builder omResponse = OmResponseUtil.getOMResponseBuilder(
        getOmRequest());
    OMClientResponse omClientResponse = null;
    IOException exception = null;
    Result result = null;
    try {
      keyArgs = resolveBucketLink(ozoneManager, keyArgs, auditMap);
      volumeName = keyArgs.getVolumeName();
      bucketName = keyArgs.getBucketName();

      multipartKey = omMetadataManager.getMultipartKey(volumeName,
          bucketName, keyName, uploadID);

      // check Acl
      checkKeyAcls(ozoneManager, volumeName, bucketName, keyName,
          IAccessAuthorizer.ACLType.WRITE, OzoneObj.ResourceType.KEY);

      acquiredLock = omMetadataManager.getLock().acquireWriteLock(BUCKET_LOCK,
          volumeName, bucketName);

      validateBucketAndVolume(omMetadataManager, volumeName, bucketName);
      OmBucketInfo omBucketInfo = getBucketInfo(omMetadataManager,
          volumeName, bucketName);

      String ozoneKey = omMetadataManager.getOzoneKey(
          volumeName, bucketName, keyName);

      String dbOzoneKey =
          getDBOzoneKey(omMetadataManager, volumeName, bucketName, keyName);

      String dbMultipartOpenKey =
          getDBMultipartOpenKey(volumeName, bucketName, keyName, uploadID,
              omMetadataManager);

      OmMultipartKeyInfo multipartKeyInfo = omMetadataManager
          .getMultipartInfoTable().get(multipartKey);

      // Check for directory exists with same name for the LEGACY_FS,
      // if it exists throw error.
      checkDirectoryAlreadyExists(ozoneManager, omBucketInfo, keyName,
          omMetadataManager);

      if (multipartKeyInfo == null) {
        throw new OMException(
            failureMessage(requestedVolume, requestedBucket, keyName),
            OMException.ResultCodes.NO_SUCH_MULTIPART_UPLOAD_ERROR);
      }

      if (partsList.size() > 0) {
        final OmMultipartKeyInfo.PartKeyInfoMap partKeyInfoMap
            = multipartKeyInfo.getPartKeyInfoMap();
        if (partKeyInfoMap.size() == 0) {
          LOG.error("Complete MultipartUpload failed for key {} , MPU Key has" +
                  " no parts in OM, parts given to upload are {}", ozoneKey,
              partsList);
          throw new OMException(
              failureMessage(requestedVolume, requestedBucket, keyName),
              OMException.ResultCodes.INVALID_PART);
        }

        // First Check for Invalid Part Order.
        List< Integer > partNumbers = new ArrayList<>();
        int partsListSize = getPartsListSize(requestedVolume,
                requestedBucket, keyName, ozoneKey, partNumbers, partsList);

        List<OmKeyLocationInfo> partLocationInfos = new ArrayList<>();
        long dataSize = getMultipartDataSize(requestedVolume, requestedBucket,
                keyName, ozoneKey, partKeyInfoMap, partsListSize,
                partLocationInfos, partsList, ozoneManager);

        // All parts have same replication information. Here getting from last
        // part.
        OmKeyInfo omKeyInfo =
            getOmKeyInfo(ozoneManager, trxnLogIndex, keyArgs, volumeName,
                bucketName, keyName, dbMultipartOpenKey, omMetadataManager,
                dbOzoneKey, partKeyInfoMap, partLocationInfos, dataSize);

        //Find all unused parts.
<<<<<<< HEAD
        List<OmKeyInfo> unUsedParts = new ArrayList<>();
        for (PartKeyInfo partKeyInfo : partKeyInfoMap) {
          if (!partNumbers.contains(partKeyInfo.getPartNumber())) {
            unUsedParts.add(OmKeyInfo
                .getFromProtobuf(partKeyInfo.getPartKeyInfo()));
=======
        List<OmKeyInfo> allKeyInfoToRemove = new ArrayList<>();
        for (Map.Entry< Integer, PartKeyInfo> partKeyInfo :
            partKeyInfoMap.entrySet()) {
          if (!partNumbers.contains(partKeyInfo.getKey())) {
            allKeyInfoToRemove.add(OmKeyInfo
                .getFromProtobuf(partKeyInfo.getValue().getPartKeyInfo()));
>>>>>>> 6fdc54a1
          }
        }

        // If bucket versioning is turned on during the update, between key
        // creation and key commit, old versions will be just overwritten and
        // not kept. Bucket versioning will be effective from the first key
        // creation after the knob turned on.
        OmKeyInfo keyToDelete =
            omMetadataManager.getKeyTable(getBucketLayout()).get(dbOzoneKey);
        long usedBytesDiff = 0;
        boolean isNamespaceUpdate = false;
        if (keyToDelete != null && !omBucketInfo.getIsVersionEnabled()) {
          RepeatedOmKeyInfo oldKeyVersionsToDelete = getOldVersionsToCleanUp(
              keyToDelete, trxnLogIndex, ozoneManager.isRatisEnabled());
          allKeyInfoToRemove.addAll(oldKeyVersionsToDelete.getOmKeyInfoList());
          usedBytesDiff -= keyToDelete.getReplicatedSize();
        } else {
          checkBucketQuotaInNamespace(omBucketInfo, 1L);
          omBucketInfo.incrUsedNamespace(1L);
          isNamespaceUpdate = true;
        }

        String dbBucketKey = omMetadataManager.getBucketKey(
            omBucketInfo.getVolumeName(), omBucketInfo.getBucketName());
        if (usedBytesDiff != 0) {
          omBucketInfo.incrUsedBytes(usedBytesDiff);
        } else if (!isNamespaceUpdate) {
          // If no bucket size and Namespace changed, prevent from updating
          // bucket object.
          omBucketInfo = null;
        }

        updateCache(omMetadataManager, dbBucketKey, omBucketInfo, dbOzoneKey,
            dbMultipartOpenKey, multipartKey, omKeyInfo, trxnLogIndex);

        omResponse.setCompleteMultiPartUploadResponse(
            MultipartUploadCompleteResponse.newBuilder()
                .setVolume(requestedVolume)
                .setBucket(requestedBucket)
                .setKey(keyName)
                .setHash(DigestUtils.sha256Hex(keyName)));

        long volumeId = omMetadataManager.getVolumeId(volumeName);
        long bucketId = omMetadataManager.getBucketId(volumeName, bucketName);
        omClientResponse =
            getOmClientResponse(multipartKey, omResponse, dbMultipartOpenKey,
                omKeyInfo, allKeyInfoToRemove, omBucketInfo,
                volumeId, bucketId);

        result = Result.SUCCESS;
      } else {
        throw new OMException(
            failureMessage(requestedVolume, requestedBucket, keyName) +
            " because of empty part list",
            OMException.ResultCodes.INVALID_REQUEST);
      }

    } catch (IOException ex) {
      result = Result.FAILURE;
      exception = ex;
      omClientResponse = getOmClientResponse(omResponse, exception);
    } finally {
      addResponseToDoubleBuffer(trxnLogIndex, omClientResponse,
          omDoubleBufferHelper);
      if (acquiredLock) {
        omMetadataManager.getLock().releaseWriteLock(BUCKET_LOCK,
            volumeName, bucketName);
      }
    }

    logResult(ozoneManager, multipartUploadCompleteRequest, partsList,
            auditMap, volumeName, bucketName, keyName, exception, result);

    return omClientResponse;
  }

  protected S3MultipartUploadCompleteResponse getOmClientResponse(
      OMResponse.Builder omResponse, IOException exception) {
    return new S3MultipartUploadCompleteResponse(
        createErrorOMResponse(omResponse, exception), getBucketLayout());
  }

  @SuppressWarnings("parameternumber")
  protected OMClientResponse getOmClientResponse(String multipartKey,
      OMResponse.Builder omResponse, String dbMultipartOpenKey,
      OmKeyInfo omKeyInfo,  List<OmKeyInfo> allKeyInfoToRemove,
      OmBucketInfo omBucketInfo,
      long volumeId, long bucketId) {

    return new S3MultipartUploadCompleteResponse(omResponse.build(),
        multipartKey, dbMultipartOpenKey, omKeyInfo, allKeyInfoToRemove,
        getBucketLayout(), omBucketInfo);
  }

  protected void checkDirectoryAlreadyExists(OzoneManager ozoneManager,
      OmBucketInfo omBucketInfo, String keyName,
      OMMetadataManager omMetadataManager) throws IOException {
    if (LOG.isDebugEnabled()) {
      LOG.debug("BucketName: {}, BucketLayout: {}",
          omBucketInfo.getBucketName(), omBucketInfo.getBucketLayout());
    }
    if (omBucketInfo.getBucketLayout()
        .shouldNormalizePaths(ozoneManager.getEnableFileSystemPaths())) {
      if (checkDirectoryAlreadyExists(omBucketInfo.getVolumeName(),
          omBucketInfo.getBucketName(), keyName, omMetadataManager)) {
        throw new OMException("Can not Complete MPU for file: " + keyName +
                " as there is already directory in the given path",
                NOT_A_FILE);
      }
    }
  }

  @SuppressWarnings("checkstyle:ParameterNumber")
  protected void logResult(OzoneManager ozoneManager,
      MultipartUploadCompleteRequest multipartUploadCompleteRequest,
      List<OzoneManagerProtocolProtos.Part> partsList,
      Map<String, String> auditMap, String volumeName,
      String bucketName, String keyName, IOException exception,
      Result result) {
    auditMap.put(OzoneConsts.MULTIPART_LIST, partsList.toString()
        .replaceAll("\\n", " "));

    // audit log
    auditLog(ozoneManager.getAuditLogger(), buildAuditMessage(
        OMAction.COMPLETE_MULTIPART_UPLOAD, auditMap, exception,
        getOmRequest().getUserInfo()));

    switch (result) {
    case SUCCESS:
      LOG.debug("MultipartUpload Complete request is successful for Key: {} " +
          "in Volume/Bucket {}/{}", keyName, volumeName, bucketName);
      break;
    case FAILURE:
      ozoneManager.getMetrics().incNumCompleteMultipartUploadFails();
      LOG.error("MultipartUpload Complete request failed for Key: {} " +
          "in Volume/Bucket {}/{}", keyName, volumeName, bucketName,
          exception);
      break;
    default:
      LOG.error("Unrecognized Result for S3MultipartUploadCommitRequest: {}",
          multipartUploadCompleteRequest);
    }
  }

  @SuppressWarnings("checkstyle:ParameterNumber")
  protected OmKeyInfo getOmKeyInfo(OzoneManager ozoneManager, long trxnLogIndex,
      KeyArgs keyArgs, String volumeName, String bucketName, String keyName,
      String multipartOpenKey, OMMetadataManager omMetadataManager,
      String ozoneKey, OmMultipartKeyInfo.PartKeyInfoMap partKeyInfoMap,
      List<OmKeyLocationInfo> partLocationInfos, long dataSize)
          throws IOException {
    OzoneManagerProtocolProtos.KeyInfo partKeyInfo =
        partKeyInfoMap.lastEntry().getPartKeyInfo();

    OmKeyInfo omKeyInfo = getOmKeyInfoFromKeyTable(ozoneKey, keyName,
            omMetadataManager);
    if (omKeyInfo == null) {
      // This is a newly added key, it does not have any versions.
      OmKeyLocationInfoGroup keyLocationInfoGroup = new
          OmKeyLocationInfoGroup(0, partLocationInfos, true);

      // Get the objectID of the key from OpenKeyTable
      OmKeyInfo dbOpenKeyInfo = getOmKeyInfoFromOpenKeyTable(multipartOpenKey,
              keyName, omMetadataManager);

      // A newly created key, this is the first version.
      OmKeyInfo.Builder builder =
          new OmKeyInfo.Builder().setVolumeName(volumeName)
          .setBucketName(bucketName).setKeyName(dbOpenKeyInfo.getKeyName())
          .setReplicationConfig(ReplicationConfig.fromProto(
              partKeyInfo.getType(), partKeyInfo.getFactor(),
              partKeyInfo.getEcReplicationConfig()))
          .setCreationTime(keyArgs.getModificationTime())
          .setModificationTime(keyArgs.getModificationTime())
          .setDataSize(dataSize)
          .setFileEncryptionInfo(dbOpenKeyInfo.getFileEncryptionInfo())
          .setOmKeyLocationInfos(
              Collections.singletonList(keyLocationInfoGroup))
          .setAcls(dbOpenKeyInfo.getAcls());
      // Check if db entry has ObjectID. This check is required because
      // it is possible that between multipart key uploads and complete,
      // we had an upgrade.
      if (dbOpenKeyInfo.getObjectID() != 0) {
        builder.setObjectID(dbOpenKeyInfo.getObjectID());
      }
      updatePrefixFSOInfo(dbOpenKeyInfo, builder);
      omKeyInfo = builder.build();
    } else {
      OmKeyInfo dbOpenKeyInfo = getOmKeyInfoFromOpenKeyTable(multipartOpenKey,
          keyName, omMetadataManager);

      // Already a version exists, so we should add it as a new version.
      // But now as versioning is not supported, just following the commit
      // key approach. When versioning support comes, then we can uncomment
      // below code keyInfo.addNewVersion(locations);

      // As right now versioning is not supported, we can set encryption info
      // at KeyInfo level, but once we start supporting versioning,
      // encryption info needs to be set at KeyLocation level, as each version
      // will have it's own file encryption info.
      if (dbOpenKeyInfo.getFileEncryptionInfo() != null) {
        omKeyInfo.setFileEncryptionInfo(dbOpenKeyInfo.getFileEncryptionInfo());
      }
      omKeyInfo.updateLocationInfoList(partLocationInfos, true, true);
      omKeyInfo.setModificationTime(keyArgs.getModificationTime());
      omKeyInfo.setDataSize(dataSize);
    }
    omKeyInfo.setUpdateID(trxnLogIndex, ozoneManager.isRatisEnabled());
    return omKeyInfo;
  }

  protected void updatePrefixFSOInfo(OmKeyInfo dbOpenKeyInfo,
      OmKeyInfo.Builder builder) {
    // FSO is disabled. Do nothing.
  }

  protected String getDBOzoneKey(OMMetadataManager omMetadataManager,
      String volumeName, String bucketName, String keyName) throws IOException {
    return omMetadataManager.getOzoneKey(volumeName, bucketName, keyName);
  }

  protected OmKeyInfo getOmKeyInfoFromKeyTable(String dbOzoneKey,
      String keyName, OMMetadataManager omMetadataManager) throws IOException {
    return omMetadataManager.getKeyTable(getBucketLayout()).get(dbOzoneKey);
  }

  protected OmKeyInfo getOmKeyInfoFromOpenKeyTable(String dbMultipartKey,
      String keyName, OMMetadataManager omMetadataManager) throws IOException {
    return omMetadataManager.getOpenKeyTable(getBucketLayout())
        .get(dbMultipartKey);
  }

  protected void addKeyTableCacheEntry(OMMetadataManager omMetadataManager,
      String dbOzoneKey, OmKeyInfo omKeyInfo, long transactionLogIndex)
      throws IOException {

    // Add key entry to file table.
    omMetadataManager.getKeyTable(getBucketLayout())
        .addCacheEntry(new CacheKey<>(dbOzoneKey),
            CacheValue.get(transactionLogIndex, omKeyInfo));
  }

  private int getPartsListSize(String requestedVolume,
      String requestedBucket, String keyName, String ozoneKey,
      List<Integer> partNumbers,
      List<OzoneManagerProtocolProtos.Part> partsList) throws OMException {
    int prevPartNumber = partsList.get(0).getPartNumber();
    int partsListSize = partsList.size();
    partNumbers.add(prevPartNumber);
    for (int i = 1; i < partsListSize; i++) {
      int currentPartNumber = partsList.get(i).getPartNumber();
      if (prevPartNumber >= currentPartNumber) {
        LOG.error("PartNumber at index {} is {}, and its previous " +
                "partNumber at index {} is {} for ozonekey is " +
                "{}", i, currentPartNumber, i - 1, prevPartNumber,
            ozoneKey);
        throw new OMException(
            failureMessage(requestedVolume, requestedBucket, keyName) +
            " because parts are in Invalid order.",
            OMException.ResultCodes.INVALID_PART_ORDER);
      }
      prevPartNumber = currentPartNumber;
      partNumbers.add(prevPartNumber);
    }
    return partsListSize;
  }

  @SuppressWarnings("checkstyle:ParameterNumber")
  private long getMultipartDataSize(String requestedVolume,
      String requestedBucket, String keyName, String ozoneKey,
      OmMultipartKeyInfo.PartKeyInfoMap partKeyInfoMap,
      int partsListSize, List<OmKeyLocationInfo> partLocationInfos,
      List<OzoneManagerProtocolProtos.Part> partsList,
      OzoneManager ozoneManager) throws OMException {
    long dataSize = 0;
    int currentPartCount = 0;
    // Now do actual logic, and check for any Invalid part during this.
    for (OzoneManagerProtocolProtos.Part part : partsList) {
      currentPartCount++;
      int partNumber = part.getPartNumber();
      String partName = part.getPartName();

      PartKeyInfo partKeyInfo = partKeyInfoMap.get(partNumber);

      String dbPartName = null;
      if (partKeyInfo != null) {
        dbPartName = partKeyInfo.getPartName();
      }
      if (!StringUtils.equals(partName, dbPartName)) {
        String omPartName = partKeyInfo == null ? null : dbPartName;
        throw new OMException(
            failureMessage(requestedVolume, requestedBucket, keyName) +
            ". Provided Part info is { " + partName + ", " + partNumber +
            "}, whereas OM has partName " + omPartName,
            OMException.ResultCodes.INVALID_PART);
      }

      OmKeyInfo currentPartKeyInfo = null;
      try {
        currentPartKeyInfo =
            OmKeyInfo.getFromProtobuf(partKeyInfo.getPartKeyInfo());
      } catch (IOException ioe) {
        throw new OMException(ioe, OMException.ResultCodes.INTERNAL_ERROR);
      }

      // Except for last part all parts should have minimum size.
      if (currentPartCount != partsListSize) {
        if (currentPartKeyInfo.getDataSize() <
            ozoneManager.getMinMultipartUploadPartSize()) {
          LOG.error("MultipartUpload: {} Part number: {} size {}  is less" +
                  " than minimum part size {}", ozoneKey,
              partKeyInfo.getPartNumber(), currentPartKeyInfo.getDataSize(),
              ozoneManager.getMinMultipartUploadPartSize());
          throw new OMException(
              failureMessage(requestedVolume, requestedBucket, keyName) +
                  ". Entity too small.",
              OMException.ResultCodes.ENTITY_TOO_SMALL);
        }
      }

      // As all part keys will have only one version.
      OmKeyLocationInfoGroup currentKeyInfoGroup = currentPartKeyInfo
          .getKeyLocationVersions().get(0);

      // Set partNumber in each block.
      currentKeyInfoGroup.getLocationList().forEach(
          omKeyLocationInfo -> omKeyLocationInfo.setPartNumber(partNumber));

      partLocationInfos.addAll(currentKeyInfoGroup.getLocationList());
      dataSize += currentPartKeyInfo.getDataSize();
    }
    return dataSize;
  }

  private static String failureMessage(String volume, String bucket,
      String keyName) {
    return "Complete Multipart Upload Failed: volume: " +
        volume + " bucket: " + bucket + " key: " + keyName;
  }

  @SuppressWarnings("parameternumber")
  private void updateCache(OMMetadataManager omMetadataManager,
      String dbBucketKey, @Nullable OmBucketInfo omBucketInfo,
      String dbOzoneKey, String dbMultipartOpenKey, String dbMultipartKey,
      OmKeyInfo omKeyInfo, long transactionLogIndex) throws IOException {
    // Update cache.
    // 1. Add key entry to key table.
    // 2. Delete multipartKey entry from openKeyTable and multipartInfo table.
    // 3. If the bucket size has changed (omBucketInfo is not null),
    //    update bucket cache
    addKeyTableCacheEntry(omMetadataManager, dbOzoneKey, omKeyInfo,
        transactionLogIndex);

    omMetadataManager.getOpenKeyTable(getBucketLayout())
        .addCacheEntry(
            new CacheKey<>(dbMultipartOpenKey),
            CacheValue.get(transactionLogIndex));
    omMetadataManager.getMultipartInfoTable().addCacheEntry(
        new CacheKey<>(dbMultipartKey),
        CacheValue.get(transactionLogIndex));

    // Here, omBucketInfo can be null if its size has not changed. No need to
    // update the bucket info unless its size has changed. We never want to
    // delete the bucket info here, but just avoiding unnecessary update.
    if (omBucketInfo != null) {
      omMetadataManager.getBucketTable().addCacheEntry(
          new CacheKey<>(dbBucketKey),
          CacheValue.get(transactionLogIndex, omBucketInfo));
    }
  }

  @RequestFeatureValidator(
      conditions = ValidationCondition.CLUSTER_NEEDS_FINALIZATION,
      processingPhase = RequestProcessingPhase.PRE_PROCESS,
      requestType = Type.CompleteMultiPartUpload
  )
  public static OMRequest
      disallowCompleteMultiPartUploadWithECReplicationConfig(
      OMRequest req, ValidationContext ctx) throws OMException {
    if (!ctx.versionManager().isAllowed(
        OMLayoutFeature.ERASURE_CODED_STORAGE_SUPPORT)) {
      if (req.getCompleteMultiPartUploadRequest().getKeyArgs()
          .hasEcReplicationConfig()) {
        throw new OMException("Cluster does not have the Erasure Coded"
            + " Storage support feature finalized yet, but the request contains"
            + " an Erasure Coded replication type. Rejecting the request,"
            + " please finalize the cluster upgrade and then try again.",
            OMException.ResultCodes.NOT_SUPPORTED_OPERATION_PRIOR_FINALIZATION);
      }
    }
    return req;
  }

  /**
   * Validates S3 MPU complete requests.
   * We do not want to allow older clients to upload MPU keys to buckets which
   * use non LEGACY layouts.
   *
   * @param req - the request to validate
   * @param ctx - the validation context
   * @return the validated request
   * @throws OMException if the request is invalid
   */
  @RequestFeatureValidator(
      conditions = ValidationCondition.OLDER_CLIENT_REQUESTS,
      processingPhase = RequestProcessingPhase.PRE_PROCESS,
      requestType = Type.CompleteMultiPartUpload
  )
  public static OMRequest blockMPUCompleteWithBucketLayoutFromOldClient(
      OMRequest req, ValidationContext ctx) throws IOException {
    if (req.getCompleteMultiPartUploadRequest().hasKeyArgs()) {
      KeyArgs keyArgs = req.getCompleteMultiPartUploadRequest().getKeyArgs();

      if (keyArgs.hasVolumeName() && keyArgs.hasBucketName()) {
        BucketLayout bucketLayout = ctx.getBucketLayout(
            keyArgs.getVolumeName(), keyArgs.getBucketName());
        bucketLayout.validateSupportedOperation();
      }
    }
    return req;
  }
}<|MERGE_RESOLUTION|>--- conflicted
+++ resolved
@@ -204,20 +204,11 @@
                 dbOzoneKey, partKeyInfoMap, partLocationInfos, dataSize);
 
         //Find all unused parts.
-<<<<<<< HEAD
-        List<OmKeyInfo> unUsedParts = new ArrayList<>();
+        List<OmKeyInfo> allKeyInfoToRemove = new ArrayList<>();
         for (PartKeyInfo partKeyInfo : partKeyInfoMap) {
           if (!partNumbers.contains(partKeyInfo.getPartNumber())) {
-            unUsedParts.add(OmKeyInfo
+            allKeyInfoToRemove.add(OmKeyInfo
                 .getFromProtobuf(partKeyInfo.getPartKeyInfo()));
-=======
-        List<OmKeyInfo> allKeyInfoToRemove = new ArrayList<>();
-        for (Map.Entry< Integer, PartKeyInfo> partKeyInfo :
-            partKeyInfoMap.entrySet()) {
-          if (!partNumbers.contains(partKeyInfo.getKey())) {
-            allKeyInfoToRemove.add(OmKeyInfo
-                .getFromProtobuf(partKeyInfo.getValue().getPartKeyInfo()));
->>>>>>> 6fdc54a1
           }
         }
 
