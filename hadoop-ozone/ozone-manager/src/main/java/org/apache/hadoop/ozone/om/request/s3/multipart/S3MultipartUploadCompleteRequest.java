--- conflicted
+++ resolved
@@ -312,13 +312,7 @@
       }
     }
 
-<<<<<<< HEAD
-    if (result != Result.REPLAY && result != Result.DELETE_OPEN_KEY_ONLY) {
-      auditMap.put(OzoneConsts.MULTIPART_LIST, partsList.toString());
-=======
-    Map<String, String> auditMap = buildKeyArgsAuditMap(keyArgs);
     auditMap.put(OzoneConsts.MULTIPART_LIST, partsList.toString());
->>>>>>> 537172ee
 
     // audit log
     auditLog(ozoneManager.getAuditLogger(), buildAuditMessage(
