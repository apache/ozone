/**
 * Licensed to the Apache Software Foundation (ASF) under one
 * or more contributor license agreements.  See the NOTICE file
 * distributed with this work for additional information
 * regarding copyright ownership.  The ASF licenses this file
 * to you under the Apache License, Version 2.0 (the
 * "License"); you may not use this file except in compliance
 * with the License.  You may obtain a copy of the License at
 * <p>
 * http://www.apache.org/licenses/LICENSE-2.0
 * <p>
 * Unless required by applicable law or agreed to in writing, software
 * distributed under the License is distributed on an "AS IS" BASIS,
 * WITHOUT WARRANTIES OR CONDITIONS OF ANY KIND, either express or implied.
 * See the License for the specific language governing permissions and
 * limitations under the License.
 */

package org.apache.hadoop.ozone.om.ratis;

import com.google.common.annotations.VisibleForTesting;
import java.io.IOException;
import java.util.ArrayList;
import java.util.Arrays;
import java.util.Collections;
import java.util.HashMap;
import java.util.LinkedList;
import java.util.List;
import java.util.Map;
import java.util.Queue;
import java.util.Set;
import java.util.TreeMap;
import java.util.concurrent.CompletableFuture;
import java.util.concurrent.ConcurrentLinkedQueue;
import java.util.concurrent.ExecutionException;
import java.util.concurrent.Semaphore;
import java.util.concurrent.atomic.AtomicBoolean;
import java.util.concurrent.atomic.AtomicLong;
import java.util.function.Consumer;
import java.util.function.Function;
import java.util.function.Supplier;
import java.util.stream.Collectors;

import com.google.common.collect.ImmutableList;
import com.google.common.collect.ImmutableSet;
import org.apache.hadoop.hdds.tracing.TracingUtil;
import org.apache.hadoop.hdds.utils.TransactionInfo;
import org.apache.hadoop.hdds.utils.db.BatchOperation;
import org.apache.hadoop.hdds.utils.db.DBColumnFamilyDefinition;
import org.apache.hadoop.ozone.om.OMMetadataManager;
import org.apache.hadoop.ozone.om.S3SecretManager;
import org.apache.hadoop.ozone.om.codec.OMDBDefinition;
import org.apache.hadoop.ozone.om.response.CleanupTableInfo;
import org.apache.hadoop.ozone.om.response.OMClientResponse;
import org.apache.hadoop.ozone.protocol.proto.OzoneManagerProtocolProtos;
import org.apache.hadoop.ozone.protocol.proto.OzoneManagerProtocolProtos.OMResponse;
import org.apache.hadoop.util.Daemon;
import org.apache.hadoop.util.Time;
import org.apache.ratis.server.protocol.TermIndex;
import org.apache.ratis.util.ExitUtils;
import org.apache.ratis.util.Preconditions;
import org.apache.ratis.util.function.CheckedRunnable;
import org.slf4j.Logger;
import org.slf4j.LoggerFactory;

import static org.apache.hadoop.ozone.OzoneConsts.TRANSACTION_INFO_KEY;
import static org.apache.hadoop.ozone.om.codec.OMDBDefinition.S3_SECRET_TABLE;

/**
 * This class implements DoubleBuffer implementation of OMClientResponse's. In
 * DoubleBuffer it has 2 buffers one is currentBuffer and other is
 * readyBuffer. The current OM requests will always be added to currentBuffer.
 * Flush thread will be running in background, it checks if currentBuffer has
 * any entries, it swaps the buffer and creates a batch and commit to DB.
 * Adding OM request to doubleBuffer and swap of buffer are synchronized
 * methods.
 *
 */
public final class OzoneManagerDoubleBuffer {

  private static final Logger LOG =
      LoggerFactory.getLogger(OzoneManagerDoubleBuffer.class);

  /** Entry for {@link #currentBuffer} and {@link #readyBuffer}. */
  private static class Entry {
    private final TermIndex termIndex;
    private final OMClientResponse response;

    Entry(TermIndex termIndex, OMClientResponse response) {
      this.termIndex = termIndex;
      this.response = response;
    }

    TermIndex getTermIndex() {
      return termIndex;
    }

    OMClientResponse getResponse() {
      return response;
    }
  }

  /**
   *  Builder for creating OzoneManagerDoubleBuffer.
   */
  public static final class Builder {
    private OMMetadataManager omMetadataManager;
    private Consumer<TermIndex> updateLastAppliedIndex = termIndex -> { };
    private boolean isRatisEnabled = false;
    private boolean isTracingEnabled = false;
    private int maxUnFlushedTransactionCount = 0;
    private FlushNotifier flushNotifier;
    private S3SecretManager s3SecretManager;
    private String threadPrefix = "";

    private Builder() { }

    public Builder setOmMetadataManager(OMMetadataManager omMetadataManager) {
      this.omMetadataManager = omMetadataManager;
      return this;
    }

    Builder setUpdateLastAppliedIndex(Consumer<TermIndex> updateLastAppliedIndex) {
      this.updateLastAppliedIndex = updateLastAppliedIndex;
      return this;
    }

    public Builder enableRatis(boolean enableRatis) {
      this.isRatisEnabled = enableRatis;
      return this;
    }

    public Builder enableTracing(boolean enableTracing) {
      this.isTracingEnabled = enableTracing;
      return this;
    }

    public Builder setMaxUnFlushedTransactionCount(int maxUnFlushedTransactionCount) {
      this.maxUnFlushedTransactionCount = maxUnFlushedTransactionCount;
      return this;
    }

    Builder setFlushNotifier(FlushNotifier flushNotifier) {
      this.flushNotifier = flushNotifier;
      return this;
    }

    public Builder setThreadPrefix(String prefix) {
      this.threadPrefix = prefix;
      return this;
    }

    public Builder setS3SecretManager(S3SecretManager s3SecretManager) {
      this.s3SecretManager = s3SecretManager;
      return this;
    }

    public OzoneManagerDoubleBuffer build() {
      Preconditions.assertTrue(isRatisEnabled == maxUnFlushedTransactionCount > 0L,
          () -> "Ratis is " + (isRatisEnabled ? "enabled" : "disabled")
              + " but maxUnFlushedTransactionCount = " + maxUnFlushedTransactionCount);
      if (flushNotifier == null) {
        flushNotifier = new FlushNotifier();
      }

      return new OzoneManagerDoubleBuffer(this);
    }
  }

  public static Builder newBuilder() {
    return new Builder();
  }

  static Semaphore newSemaphore(int permits) {
    return permits > 0 ? new Semaphore(permits) : null;
  }

  private Queue<Entry> currentBuffer;
  private Queue<Entry> readyBuffer;
  /**
   * Limit the number of un-flushed transactions for {@link OzoneManagerStateMachine}.
   * It is set to null if ratis is disabled; see {@link #isRatisEnabled()}.
   */
  private final Semaphore unFlushedTransactions;

  /** To flush the buffers. */
  private final Daemon daemon;
  /** Is the {@link #daemon} running? */
  private final AtomicBoolean isRunning = new AtomicBoolean(false);
  /** Notify flush operations are completed by the {@link #daemon}. */
  private final FlushNotifier flushNotifier;

  private final OMMetadataManager omMetadataManager;

  private final Consumer<TermIndex> updateLastAppliedIndex;

  private final S3SecretManager s3SecretManager;

  private final boolean isTracingEnabled;

  private final OzoneManagerDoubleBufferMetrics metrics = OzoneManagerDoubleBufferMetrics.create();

  /** Accumulative count (for testing and debug only). */
  private final AtomicLong flushedTransactionCount = new AtomicLong();
  /** The number of flush iterations (for testing and debug only). */
  private final AtomicLong flushIterations = new AtomicLong();

  private OzoneManagerDoubleBuffer(Builder b) {
    this.currentBuffer = new ConcurrentLinkedQueue<>();
    this.readyBuffer = new ConcurrentLinkedQueue<>();

    this.omMetadataManager = b.omMetadataManager;
    this.s3SecretManager = b.s3SecretManager;
    this.updateLastAppliedIndex = b.updateLastAppliedIndex;
    this.flushNotifier = b.flushNotifier;
    this.unFlushedTransactions = newSemaphore(b.maxUnFlushedTransactionCount);

    this.isTracingEnabled = b.isTracingEnabled;

    // Daemon thread which runs in background and flushes transactions to DB.
    daemon = new Daemon(this::flushTransactions);
    daemon.setName(b.threadPrefix + "OMDoubleBufferFlushThread");
  }

  public OzoneManagerDoubleBuffer start() {
    daemon.start();
    isRunning.set(true);
    return this;
  }

  private boolean isRatisEnabled() {
    return unFlushedTransactions != null;
  }

  /**
   * Acquires the given number of permits from unFlushedTransactions,
   * blocking until all are available, or the thread is interrupted.
   */
  public void acquireUnFlushedTransactions(int n) throws InterruptedException {
    Preconditions.assertTrue(isRatisEnabled(), "Ratis is not enabled");
    unFlushedTransactions.acquire(n);
  }

  /**
   * Releases the given number of permits,
   * returning them to the unFlushedTransactions.
   */
  void releaseUnFlushedTransactions(int n) {
    unFlushedTransactions.release(n);
  }

  // TODO: pass the trace id further down and trace all methods of DBStore.

  /**
   * Add to write batch with trace span if tracing is enabled.
   */
  private void addToBatchWithTrace(OMResponse omResponse,
      CheckedRunnable<IOException> runnable) throws IOException {
    if (!isTracingEnabled) {
      runnable.run();
      return;
    }
    String spanName = "DB-addToWriteBatch" + "-" +
        omResponse.getCmdType();
    TracingUtil.executeAsChildSpan(spanName, omResponse.getTraceID(), runnable);
  }

  /**
   * Flush write batch with trace span if tracing is enabled.
   */
  private void flushBatchWithTrace(String parentName, int batchSize,
      CheckedRunnable<IOException> runnable) throws IOException {
    if (!isTracingEnabled) {
      runnable.run();
      return;
    }
    String spanName = "DB-commitWriteBatch-Size-" + batchSize;
    TracingUtil.executeAsChildSpan(spanName, parentName, runnable);
  }

  /**
   * Add to writeBatch {@link TransactionInfo}.
   */
  private void addToBatchTransactionInfoWithTrace(String parentName,
      long transactionIndex, CheckedRunnable<IOException> runnable)
      throws IOException {
    if (!isTracingEnabled) {
      runnable.run();
      return;
    }
    String spanName = "DB-addWriteBatch-transactioninfo-" + transactionIndex;
    TracingUtil.executeAsChildSpan(spanName, parentName, runnable);
  }

  /**
   * Runs in a background thread and batches the transaction in currentBuffer
   * and commit to DB.
   */
  @VisibleForTesting
  public void flushTransactions() {
    while (isRunning.get() && canFlush()) {
      flushCurrentBuffer();
    }
  }

  /**
   * This is to extract out the flushing logic to make it testable.
   * If we don't do that, there could be a race condition which could fail
   * the unit test on different machines.
   */
  @VisibleForTesting
  void flushCurrentBuffer() {
    try {
      swapCurrentAndReadyBuffer();

      // For snapshot, we want to include all the keys that were committed
      // before the snapshot `create` command was executed. To achieve
      // the behaviour, we spilt the request buffer at snapshot create
      // request and flush the buffer in batches split at snapshot create
      // request.
      // For example, if requestBuffer is [request1, request2,
      // snapshotCreateRequest1, request3, snapshotCreateRequest2, request4].
      //
      // Split requestBuffer would be.
      // bufferQueues = [[request1, request2], [snapshotRequest1], [request3],
      //     [snapshotRequest2], [request4]].
      // And bufferQueues will be flushed in following order:
      // Flush #1: [request1, request2]
      // Flush #2: [snapshotRequest1]
      // Flush #3: [request3]
      // Flush #4: [snapshotRequest2]
      // Flush #5: [request4]
      final List<Queue<Entry>> bufferQueues = splitReadyBufferAtCreateSnapshot();
      for (Queue<Entry> buffer : bufferQueues) {
        flushBatch(buffer);
      }

      clearReadyBuffer();
      flushNotifier.notifyFlush();
    } catch (IOException ex) {
      terminate(ex, 1);
    } catch (Throwable t) {
      terminate(t, 2);
    }
  }

  private void flushBatch(Queue<Entry> buffer) throws IOException {
    Map<String, List<Long>> cleanupEpochs = new HashMap<>();
    // Commit transaction info to DB.
    final List<TermIndex> flushedTransactions = buffer.stream()
        .map(Entry::getTermIndex)
        .sorted()
        .collect(Collectors.toList());
    final int flushedTransactionsSize = flushedTransactions.size();
    final TermIndex lastTransaction = flushedTransactions.get(flushedTransactionsSize - 1);

    try (BatchOperation batchOperation = omMetadataManager.getStore()
        .initBatchOperation()) {

      String lastTraceId = addToBatch(buffer, batchOperation);

      buffer.iterator().forEachRemaining(
          entry -> addCleanupEntry(entry, cleanupEpochs));


      addToBatchTransactionInfoWithTrace(lastTraceId,
          lastTransaction.getIndex(),
          () -> omMetadataManager.getTransactionInfoTable().putWithBatch(
              batchOperation, TRANSACTION_INFO_KEY, TransactionInfo.valueOf(lastTransaction)));

      long startTime = Time.monotonicNow();
      flushBatchWithTrace(lastTraceId, buffer.size(),
          () -> omMetadataManager.getStore()
              .commitBatchOperation(batchOperation));

      metrics.updateFlushTime(Time.monotonicNow() - startTime);
    }

    // Complete futures first and then do other things.
    // So that handler threads will be released.
    if (!isRatisEnabled()) {
      buffer.stream()
          .map(Entry::getResponse)
          .map(OMClientResponse::getFlushFuture)
          .forEach(f -> f.complete(null));
    }

    final long accumulativeCount = flushedTransactionCount.addAndGet(flushedTransactionsSize);
    final long flushedIterations = flushIterations.incrementAndGet();
    LOG.debug("Sync iteration: {}, size in this iteration: {}, accumulative count: {}",
        flushedIterations, flushedTransactionsSize, accumulativeCount);

    // Clean up committed transactions.
    cleanupCache(cleanupEpochs);

    if (isRatisEnabled()) {
      releaseUnFlushedTransactions(flushedTransactionsSize);
    }
    // update the last updated index in OzoneManagerStateMachine.
    updateLastAppliedIndex.accept(lastTransaction);

    // set metrics.
    metrics.updateFlush(flushedTransactionsSize);
  }

  private String addToBatch(Queue<Entry> buffer, BatchOperation batchOperation) {
    String lastTraceId = null;
    for (Entry entry: buffer) {
      OMClientResponse response = entry.getResponse();
      OMResponse omResponse = response.getOMResponse();
      lastTraceId = omResponse.getTraceID();

      try {
        addToBatchWithTrace(omResponse,
            () -> response.checkAndUpdateDB(omMetadataManager, batchOperation));
      } catch (IOException ex) {
        // During Adding to RocksDB batch entry got an exception.
        // We should terminate the OM.
        terminate(ex, 1, omResponse);
      } catch (Throwable t) {
        terminate(t, 2, omResponse);
      }
    }

    return lastTraceId;
  }

  /**
   * Splits the readyBuffer around the create snapshot request.
   * Returns, the list of queue split by create snapshot requests.
   * <p>
   * CreateSnapshot is used as barrier because the checkpoint creation happens
   * in RocksDB callback flush. If multiple operations are flushed in one
   * specific batch, we are not sure at the flush of which specific operation
   * the callback is coming.
   * PurgeSnapshot is also considered a barrier, since purgeSnapshot transaction on a standalone basis is an
   * idempotent operation. Once the directory gets deleted the previous transactions that have been performed on the
<<<<<<< HEAD
   * snapshot would start failing on replay since those transactions have not been committed but the directory has
   * been deleted. This could also lead to inconsistencies in DB if operations are not performed consciously.
   * There could be a possibility of race condition that is exposed to rocksDB
   * behaviour for the batch.
=======
   * snapshotted rocksdb would start failing on replay since those transactions have not been committed but the
   * directory could have been partially deleted/ fully deleted. This could also lead to inconsistencies in the DB
   * reads from the purged rocksdb if operations are not performed consciously.
   * There could be a possibility of race condition that is exposed to rocksDB behaviour for the batch.
>>>>>>> 5feb9eac
   * Hence, we treat createSnapshot as separate batch flush.
   * <p>
   * e.g. requestBuffer = [request1, request2, snapshotRequest1,
   * request3, snapshotRequest2, request4]
   * response = [[request1, request2], [snapshotRequest1], [request3],
   * [snapshotRequest2], [request4]]
   */
  private synchronized List<Queue<Entry>> splitReadyBufferAtCreateSnapshot() {
    final List<Queue<Entry>> response = new ArrayList<>();
<<<<<<< HEAD
    final Set<OzoneManagerProtocolProtos.Type> standaloneBatchCmdTypes = ImmutableSet.of(
        OzoneManagerProtocolProtos.Type.SnapshotPurge, OzoneManagerProtocolProtos.Type.CreateSnapshot);
    final List<Function<OMResponse, Boolean>> standaloneBatchConditions =
        ImmutableList.of(OMResponse::hasCreateSnapshotResponse,
        (omResponse) -> standaloneBatchCmdTypes.contains(omResponse.getCmdType()));
=======
>>>>>>> 5feb9eac
    OMResponse previousOmResponse = null;
    for (final Entry entry : readyBuffer) {
      OMResponse prevResponse = previousOmResponse;
      OMResponse omResponse = entry.getResponse().getOMResponse();
      // New queue gets created in three conditions:
      // 1. It is first element in the response,
<<<<<<< HEAD
      // 2. Current request is createSnapshot request.
      // 3. Previous request was createSnapshot request.
      if (response.isEmpty() || standaloneBatchConditions.stream().anyMatch(condition -> condition.apply(omResponse))
          || (previousOmResponse != null &&
          standaloneBatchConditions.stream().anyMatch(condition -> condition.apply(prevResponse)))) {
=======
      // 2. Current request is createSnapshot/purgeSnapshot request.
      // 3. Previous request was createSnapshot/purgeSnapshot request.
      if (response.isEmpty() || isStandaloneBatchCmdTypes(omResponse)
          || isStandaloneBatchCmdTypes(previousOmResponse)) {
>>>>>>> 5feb9eac
        response.add(new LinkedList<>());
      }

      response.get(response.size() - 1).add(entry);
      previousOmResponse = omResponse;
    }

    return response;
  }

  private static boolean isStandaloneBatchCmdTypes(OMResponse response) {
    if (response == null) {
      return false;
    }
    final OzoneManagerProtocolProtos.Type type = response.getCmdType();
    return type == OzoneManagerProtocolProtos.Type.SnapshotPurge
        || type == OzoneManagerProtocolProtos.Type.CreateSnapshot;
  }

  private void addCleanupEntry(Entry entry, Map<String, List<Long>> cleanupEpochs) {
    Class<? extends OMClientResponse> responseClass =
        entry.getResponse().getClass();
    CleanupTableInfo cleanupTableInfo =
        responseClass.getAnnotation(CleanupTableInfo.class);
    if (cleanupTableInfo != null) {
      final List<String> cleanupTables;
      if (cleanupTableInfo.cleanupAll()) {
        cleanupTables = new OMDBDefinition().getColumnFamilies()
            .stream()
            .map(DBColumnFamilyDefinition::getName)
            .collect(Collectors.toList());
      } else {
        cleanupTables = Arrays.asList(cleanupTableInfo.cleanupTables());
      }
      for (String table : cleanupTables) {
        cleanupEpochs.computeIfAbsent(table, list -> new ArrayList<>())
            .add(entry.getTermIndex().getIndex());
      }
    } else {
      // This is to catch early errors, when a new response class missed to
      // add CleanupTableInfo annotation.
      throw new RuntimeException("CleanupTableInfo Annotation is missing " +
          "for" + responseClass);
    }
  }

  private void cleanupCache(Map<String, List<Long>> cleanupEpochs) {
    cleanupEpochs.forEach((tableName, epochs) -> {
      Collections.sort(epochs);
      omMetadataManager.getTable(tableName).cleanupCache(epochs);
      // Check if the table is S3SecretTable, if yes, then clear the cache.
      if (tableName.equals(S3_SECRET_TABLE.getName())) {
        s3SecretManager.clearS3Cache(epochs);
      }
    });
  }

  private synchronized void clearReadyBuffer() {
    readyBuffer.clear();
  }

  /**
   * Stop OM DoubleBuffer flush thread.
   */
  // Ignore the sonar false positive on the InterruptedException issue
  // as this a normal flow of a shutdown.
  @SuppressWarnings("squid:S2142")
  public void stop() {
    stopDaemon();
    metrics.unRegister();
  }

  @VisibleForTesting
  public void stopDaemon() {
    if (isRunning.compareAndSet(true, false)) {
      LOG.info("Stopping OMDoubleBuffer flush thread");
      daemon.interrupt();
      try {
        // Wait for daemon thread to exit
        daemon.join();
      } catch (InterruptedException e) {
        LOG.debug("Interrupted while waiting for daemon to exit.", e);
      }
    } else {
      LOG.info("OMDoubleBuffer flush thread is not running.");
    }
  }

  private void terminate(Throwable t, int status) {
    terminate(t, status, null);
  }

  private void terminate(Throwable t, int status, OMResponse omResponse) {
    StringBuilder message = new StringBuilder(
        "During flush to DB encountered error in " +
        "OMDoubleBuffer flush thread " + Thread.currentThread().getName());
    if (omResponse != null) {
      message.append(" when handling OMRequest: ").append(omResponse);
    }
    ExitUtils.terminate(status, message.toString(), t, LOG);
  }

  /**
   * Add OmResponseBufferEntry to buffer.
   */
  public synchronized void add(OMClientResponse response, TermIndex termIndex) {
    currentBuffer.add(new Entry(termIndex, response));
    notify();

    if (!isRatisEnabled()) {
      response.setFlushFuture(new CompletableFuture<>());
    }
  }

  /**
   * Check if transactions can be flushed or not. It waits till currentBuffer
   * size is greater than zero. When any item gets added to currentBuffer,
   * it gets notify signal. Returns true once currentBuffer size becomes greater
   * than zero. In case of any interruption, terminates the OM when daemon is
   * running otherwise returns false.
   */
  private synchronized boolean canFlush() {
    try {
      while (currentBuffer.isEmpty()) {
        // canFlush() only gets called when the readyBuffer is empty.
        // Since both buffers are empty, notify once for each.
        flushNotifier.notifyFlush();
        flushNotifier.notifyFlush();
        wait(1000L);
      }
      return true;
    } catch (InterruptedException ex) {
      Thread.currentThread().interrupt();
      if (isRunning.get()) {
        final String message = "OMDoubleBuffer flush thread " +
            Thread.currentThread().getName() + " encountered Interrupted " +
            "exception while running";
        ExitUtils.terminate(1, message, ex, LOG);
      }
      LOG.info("OMDoubleBuffer flush thread {} is interrupted and will "
          + "exit.", Thread.currentThread().getName());
      return false;
    }
  }

  /**
   * Swaps the currentBuffer with readyBuffer so that the readyBuffer can be
   * used by sync thread to flush transactions to DB.
   */
  private synchronized void swapCurrentAndReadyBuffer() {
    final Queue<Entry> temp = currentBuffer;
    currentBuffer = readyBuffer;
    readyBuffer = temp;
  }

  OzoneManagerDoubleBufferMetrics getMetrics() {
    return metrics;
  }

  /** @return the flushed transaction count to OM DB. */
  long getFlushedTransactionCountForTesting() {
    return flushedTransactionCount.get();
  }

  /** @return total number of flush iterations run by sync thread. */
  long getFlushIterationsForTesting() {
    return flushIterations.get();
  }

  int getCurrentBufferSize() {
    return currentBuffer.size();
  }

  synchronized int getReadyBufferSize() {
    return readyBuffer.size();
  }

  @VisibleForTesting
  public void resume() {
    isRunning.set(true);
  }

  CompletableFuture<Integer> awaitFlushAsync() {
    return flushNotifier.await();
  }

  public void awaitFlush() throws InterruptedException {
    try {
      awaitFlushAsync().get();
    } catch (ExecutionException e) {
      // the future will never be completed exceptionally.
      throw new IllegalStateException(e);
    }
  }

  static class FlushNotifier {
    static class Entry {
      private final CompletableFuture<Integer> future = new CompletableFuture<>();
      private int count;

      private CompletableFuture<Integer> await() {
        count++;
        return future;
      }

      private int complete() {
        Preconditions.assertTrue(future.complete(count));
        return future.join();
      }
    }

    /** The size of the map is at most two since it uses {@link #flushCount} + 2 in {@link #await()} .*/
    private final Map<Integer, Entry> flushFutures = new TreeMap<>();
    private int awaitCount;
    private int flushCount;

    synchronized CompletableFuture<Integer> await() {
      awaitCount++;
      final int flush = flushCount + 2;
      LOG.debug("await flush {}", flush);
      final Entry entry = flushFutures.computeIfAbsent(flush, key -> new Entry());
      Preconditions.assertTrue(flushFutures.size() <= 2);
      return entry.await();
    }

    synchronized int notifyFlush() {
      final int await = awaitCount;
      final int flush = ++flushCount;
      final Entry removed = flushFutures.remove(flush);
      if (removed != null) {
        awaitCount -= removed.complete();
      }
      LOG.debug("notifyFlush {}, awaitCount: {} -> {}", flush, await, awaitCount);
      return await;
    }
  }
}<|MERGE_RESOLUTION|>--- conflicted
+++ resolved
@@ -28,7 +28,6 @@
 import java.util.List;
 import java.util.Map;
 import java.util.Queue;
-import java.util.Set;
 import java.util.TreeMap;
 import java.util.concurrent.CompletableFuture;
 import java.util.concurrent.ConcurrentLinkedQueue;
@@ -37,12 +36,7 @@
 import java.util.concurrent.atomic.AtomicBoolean;
 import java.util.concurrent.atomic.AtomicLong;
 import java.util.function.Consumer;
-import java.util.function.Function;
-import java.util.function.Supplier;
 import java.util.stream.Collectors;
-
-import com.google.common.collect.ImmutableList;
-import com.google.common.collect.ImmutableSet;
 import org.apache.hadoop.hdds.tracing.TracingUtil;
 import org.apache.hadoop.hdds.utils.TransactionInfo;
 import org.apache.hadoop.hdds.utils.db.BatchOperation;
@@ -435,17 +429,10 @@
    * the callback is coming.
    * PurgeSnapshot is also considered a barrier, since purgeSnapshot transaction on a standalone basis is an
    * idempotent operation. Once the directory gets deleted the previous transactions that have been performed on the
-<<<<<<< HEAD
-   * snapshot would start failing on replay since those transactions have not been committed but the directory has
-   * been deleted. This could also lead to inconsistencies in DB if operations are not performed consciously.
-   * There could be a possibility of race condition that is exposed to rocksDB
-   * behaviour for the batch.
-=======
    * snapshotted rocksdb would start failing on replay since those transactions have not been committed but the
    * directory could have been partially deleted/ fully deleted. This could also lead to inconsistencies in the DB
    * reads from the purged rocksdb if operations are not performed consciously.
    * There could be a possibility of race condition that is exposed to rocksDB behaviour for the batch.
->>>>>>> 5feb9eac
    * Hence, we treat createSnapshot as separate batch flush.
    * <p>
    * e.g. requestBuffer = [request1, request2, snapshotRequest1,
@@ -455,32 +442,15 @@
    */
   private synchronized List<Queue<Entry>> splitReadyBufferAtCreateSnapshot() {
     final List<Queue<Entry>> response = new ArrayList<>();
-<<<<<<< HEAD
-    final Set<OzoneManagerProtocolProtos.Type> standaloneBatchCmdTypes = ImmutableSet.of(
-        OzoneManagerProtocolProtos.Type.SnapshotPurge, OzoneManagerProtocolProtos.Type.CreateSnapshot);
-    final List<Function<OMResponse, Boolean>> standaloneBatchConditions =
-        ImmutableList.of(OMResponse::hasCreateSnapshotResponse,
-        (omResponse) -> standaloneBatchCmdTypes.contains(omResponse.getCmdType()));
-=======
->>>>>>> 5feb9eac
     OMResponse previousOmResponse = null;
     for (final Entry entry : readyBuffer) {
-      OMResponse prevResponse = previousOmResponse;
       OMResponse omResponse = entry.getResponse().getOMResponse();
       // New queue gets created in three conditions:
       // 1. It is first element in the response,
-<<<<<<< HEAD
-      // 2. Current request is createSnapshot request.
-      // 3. Previous request was createSnapshot request.
-      if (response.isEmpty() || standaloneBatchConditions.stream().anyMatch(condition -> condition.apply(omResponse))
-          || (previousOmResponse != null &&
-          standaloneBatchConditions.stream().anyMatch(condition -> condition.apply(prevResponse)))) {
-=======
       // 2. Current request is createSnapshot/purgeSnapshot request.
       // 3. Previous request was createSnapshot/purgeSnapshot request.
       if (response.isEmpty() || isStandaloneBatchCmdTypes(omResponse)
           || isStandaloneBatchCmdTypes(previousOmResponse)) {
->>>>>>> 5feb9eac
         response.add(new LinkedList<>());
       }
 
