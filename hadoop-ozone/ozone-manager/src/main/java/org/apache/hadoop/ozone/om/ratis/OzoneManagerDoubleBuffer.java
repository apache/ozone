/**
 * Licensed to the Apache Software Foundation (ASF) under one
 * or more contributor license agreements.  See the NOTICE file
 * distributed with this work for additional information
 * regarding copyright ownership.  The ASF licenses this file
 * to you under the Apache License, Version 2.0 (the
 * "License"); you may not use this file except in compliance
 * with the License.  You may obtain a copy of the License at
 * <p>
 * http://www.apache.org/licenses/LICENSE-2.0
 * <p>
 * Unless required by applicable law or agreed to in writing, software
 * distributed under the License is distributed on an "AS IS" BASIS,
 * WITHOUT WARRANTIES OR CONDITIONS OF ANY KIND, either express or implied.
 * See the License for the specific language governing permissions and
 * limitations under the License.
 */

package org.apache.hadoop.ozone.om.ratis;

import com.google.common.annotations.VisibleForTesting;
import com.google.common.base.Preconditions;
import java.io.IOException;
import java.util.ArrayList;
import java.util.Arrays;
import java.util.Collections;
import java.util.HashMap;
import java.util.LinkedList;
import java.util.List;
import java.util.Map;
import java.util.Queue;
import java.util.Set;
import java.util.concurrent.CompletableFuture;
import java.util.concurrent.ConcurrentHashMap;
import java.util.concurrent.ConcurrentLinkedQueue;
import java.util.concurrent.CountDownLatch;
import java.util.concurrent.Semaphore;
import java.util.concurrent.atomic.AtomicBoolean;
import java.util.concurrent.atomic.AtomicLong;
import java.util.stream.Collectors;
import org.apache.hadoop.hdds.tracing.TracingUtil;
import org.apache.hadoop.hdds.utils.TransactionInfo;
import org.apache.hadoop.hdds.utils.db.BatchOperation;
import org.apache.hadoop.hdds.utils.db.DBColumnFamilyDefinition;
import org.apache.hadoop.ozone.om.OMMetadataManager;
import org.apache.hadoop.ozone.om.S3SecretManager;
import org.apache.hadoop.ozone.om.codec.OMDBDefinition;
import org.apache.hadoop.ozone.om.ratis.metrics.OzoneManagerDoubleBufferMetrics;
import org.apache.hadoop.ozone.om.response.CleanupTableInfo;
import org.apache.hadoop.ozone.om.response.OMClientResponse;
import org.apache.hadoop.ozone.protocol.proto.OzoneManagerProtocolProtos.OMResponse;
import org.apache.hadoop.util.Daemon;
import org.apache.hadoop.util.Time;
import org.apache.ratis.server.protocol.TermIndex;
import org.apache.ratis.util.ExitUtils;
import org.apache.ratis.util.function.CheckedRunnable;
import org.slf4j.Logger;
import org.slf4j.LoggerFactory;

import static org.apache.hadoop.ozone.OzoneConsts.TRANSACTION_INFO_KEY;
import static org.apache.hadoop.ozone.om.codec.OMDBDefinition.S3_SECRET_TABLE;

/**
 * This class implements DoubleBuffer implementation of OMClientResponse's. In
 * DoubleBuffer it has 2 buffers one is currentBuffer and other is
 * readyBuffer. The current OM requests will always be added to currentBuffer.
 * Flush thread will be running in background, it checks if currentBuffer has
 * any entries, it swaps the buffer and creates a batch and commit to DB.
 * Adding OM request to doubleBuffer and swap of buffer are synchronized
 * methods.
 *
 */
public final class OzoneManagerDoubleBuffer {

  private static final Logger LOG =
      LoggerFactory.getLogger(OzoneManagerDoubleBuffer.class);

  /** Entry for {@link #currentBuffer} and {@link #readyBuffer}. */
  private static class Entry {
    private final TermIndex termIndex;
    private final OMClientResponse response;

    Entry(TermIndex termIndex, OMClientResponse response) {
      this.termIndex = termIndex;
      this.response = response;
    }

    TermIndex getTermIndex() {
      return termIndex;
    }

    OMClientResponse getResponse() {
      return response;
    }
  }

  // Taken unbounded queue, if sync thread is taking too long time, we
  // might end up taking huge memory to add entries to the buffer.
  // TODO: We can avoid this using unbounded queue and use queue with
  // capacity, if queue is full we can wait for sync to be completed to
  // add entries. But in this also we might block rpc handlers, as we
  // clear entries after sync. Or we can come up with a good approach to
  // solve this.
  private Queue<Entry> currentBuffer;
  private Queue<Entry> readyBuffer;

  private final Daemon daemon;
  private final OMMetadataManager omMetadataManager;
  private final AtomicLong flushedTransactionCount = new AtomicLong(0);
  private final AtomicLong flushIterations = new AtomicLong(0);
  private final AtomicBoolean isRunning = new AtomicBoolean(false);
  private final OzoneManagerDoubleBufferMetrics ozoneManagerDoubleBufferMetrics;
  private long maxFlushedTransactionsInOneIteration;

  private final OzoneManagerRatisSnapshot ozoneManagerRatisSnapShot;

  private final boolean isRatisEnabled;
  private final boolean isTracingEnabled;
  private final Semaphore unFlushedTransactions;
  private final FlushNotifier flushNotifier;
  private final S3SecretManager s3SecretManager;

  /**
   *  Builder for creating OzoneManagerDoubleBuffer.
   */
  public static class Builder {
    private OMMetadataManager mm;
    private OzoneManagerRatisSnapshot rs;
    private boolean isRatisEnabled = false;
    private boolean isTracingEnabled = false;
    private int maxUnFlushedTransactionCount = 0;
    private FlushNotifier flushNotifier;
    private S3SecretManager s3SecretManager;
    private String threadPrefix = "";


    public Builder setOmMetadataManager(OMMetadataManager omm) {
      this.mm = omm;
      return this;
    }

    public Builder setOzoneManagerRatisSnapShot(
        OzoneManagerRatisSnapshot omrs) {
      this.rs = omrs;
      return this;
    }

    public Builder enableRatis(boolean enableRatis) {
      this.isRatisEnabled = enableRatis;
      return this;
    }

    public Builder enableTracing(boolean enableTracing) {
      this.isTracingEnabled = enableTracing;
      return this;
    }

    public Builder setmaxUnFlushedTransactionCount(int size) {
      this.maxUnFlushedTransactionCount = size;
      return this;
    }

    Builder setFlushNotifier(FlushNotifier flushNotifier) {
      this.flushNotifier = flushNotifier;
      return this;
    }

    public Builder setThreadPrefix(String prefix) {
      this.threadPrefix = prefix;
      return this;
    }

    public Builder setS3SecretManager(S3SecretManager s3SecretManager) {
      this.s3SecretManager = s3SecretManager;
      return this;
    }

    public OzoneManagerDoubleBuffer build() {
      if (isRatisEnabled) {
        Preconditions.checkNotNull(rs, "When ratis is enabled, " +
                "OzoneManagerRatisSnapshot should not be null");
        Preconditions.checkState(maxUnFlushedTransactionCount > 0L,
            "when ratis is enable, maxUnFlushedTransactions " +
                "should be bigger than 0");
      }
      if (flushNotifier == null) {
        flushNotifier = new FlushNotifier();
      }

      return new OzoneManagerDoubleBuffer(mm, rs, isRatisEnabled,
          isTracingEnabled, maxUnFlushedTransactionCount,
          flushNotifier, s3SecretManager, threadPrefix);
    }
  }

  @SuppressWarnings("checkstyle:parameternumber")
  private OzoneManagerDoubleBuffer(OMMetadataManager omMetadataManager,
      OzoneManagerRatisSnapshot ozoneManagerRatisSnapShot,
      boolean isRatisEnabled, boolean isTracingEnabled,
      int maxUnFlushedTransactions,
      FlushNotifier flushNotifier, S3SecretManager s3SecretManager,
      String threadPrefix) {
    this.currentBuffer = new ConcurrentLinkedQueue<>();
    this.readyBuffer = new ConcurrentLinkedQueue<>();
    this.isRatisEnabled = isRatisEnabled;
    this.isTracingEnabled = isTracingEnabled;
    this.unFlushedTransactions = new Semaphore(maxUnFlushedTransactions);
    this.omMetadataManager = omMetadataManager;
    this.ozoneManagerRatisSnapShot = ozoneManagerRatisSnapShot;
    this.ozoneManagerDoubleBufferMetrics =
        OzoneManagerDoubleBufferMetrics.create();
    this.flushNotifier = flushNotifier;
    isRunning.set(true);
    // Daemon thread which runs in background and flushes transactions to DB.
    daemon = new Daemon(this::flushTransactions);
    daemon.setName(threadPrefix + "OMDoubleBufferFlushThread");
    daemon.start();
    this.s3SecretManager = s3SecretManager;
  }

  /**
   * Acquires the given number of permits from unFlushedTransactions,
   * blocking until all are available, or the thread is interrupted.
   */
  public void acquireUnFlushedTransactions(int n) throws InterruptedException {
    unFlushedTransactions.acquire(n);
  }

  /**
   * Releases the given number of permits,
   * returning them to the unFlushedTransactions.
   */
  public void releaseUnFlushedTransactions(int n) {
    unFlushedTransactions.release(n);
  }

  // TODO: pass the trace id further down and trace all methods of DBStore.

  /**
   * Add to write batch with trace span if tracing is enabled.
   */
  private void addToBatchWithTrace(OMResponse omResponse,
      CheckedRunnable<IOException> runnable) throws IOException {
    if (!isTracingEnabled) {
      runnable.run();
      return;
    }
    String spanName = "DB-addToWriteBatch" + "-" +
        omResponse.getCmdType();
    TracingUtil.executeAsChildSpan(spanName, omResponse.getTraceID(), runnable);
  }

  /**
   * Flush write batch with trace span if tracing is enabled.
   */
  private void flushBatchWithTrace(String parentName, int batchSize,
      CheckedRunnable<IOException> runnable) throws IOException {
    if (!isTracingEnabled) {
      runnable.run();
      return;
    }
    String spanName = "DB-commitWriteBatch-Size-" + batchSize;
    TracingUtil.executeAsChildSpan(spanName, parentName, runnable);
  }

  /**
   * Add to writeBatch {@link TransactionInfo}.
   */
  private void addToBatchTransactionInfoWithTrace(String parentName,
      long transactionIndex, CheckedRunnable<IOException> runnable)
      throws IOException {
    if (!isTracingEnabled) {
      runnable.run();
      return;
    }
    String spanName = "DB-addWriteBatch-transactioninfo-" + transactionIndex;
    TracingUtil.executeAsChildSpan(spanName, parentName, runnable);
  }

  /**
   * Runs in a background thread and batches the transaction in currentBuffer
   * and commit to DB.
   */
  @VisibleForTesting
  void flushTransactions() {
    while (isRunning.get() && canFlush()) {
      flushCurrentBuffer();
    }
  }

  /**
   * This is to extract out the flushing logic to make it testable.
   * If we don't do that, there could be a race condition which could fail
   * the unit test on different machines.
   */
  @VisibleForTesting
  void flushCurrentBuffer() {
    try {
      swapCurrentAndReadyBuffer();

      // For snapshot, we want to include all the keys that were committed
      // before the snapshot `create` command was executed. To achieve
      // the behaviour, we spilt the request buffer at snapshot create
      // request and flush the buffer in batches split at snapshot create
      // request.
      // For example, if requestBuffer is [request1, request2,
      // snapshotCreateRequest1, request3, snapshotCreateRequest2, request4].
      //
      // Split requestBuffer would be.
      // bufferQueues = [[request1, request2], [snapshotRequest1], [request3],
      //     [snapshotRequest2], [request4]].
      // And bufferQueues will be flushed in following order:
      // Flush #1: [request1, request2]
      // Flush #2: [snapshotRequest1]
      // Flush #3: [request3]
      // Flush #4: [snapshotRequest2]
      // Flush #5: [request4]
      final List<Queue<Entry>> bufferQueues = splitReadyBufferAtCreateSnapshot();
      for (Queue<Entry> buffer : bufferQueues) {
        flushBatch(buffer);
      }

      clearReadyBuffer();
      flushNotifier.notifyFlush();
    } catch (IOException ex) {
      terminate(ex, 1);
    } catch (Throwable t) {
      terminate(t, 2);
    }
  }

  private void flushBatch(Queue<Entry> buffer) throws IOException {
    Map<String, List<Long>> cleanupEpochs = new HashMap<>();
    // Commit transaction info to DB.
    final List<TermIndex> flushedTransactions = buffer.stream()
        .map(Entry::getTermIndex)
        .sorted()
        .collect(Collectors.toList());
    final List<Long> flushedEpochs = flushedTransactions.stream()
        .map(TermIndex::getIndex)
        .collect(Collectors.toList());

    try (BatchOperation batchOperation = omMetadataManager.getStore()
        .initBatchOperation()) {

      String lastTraceId = addToBatch(buffer, batchOperation);

      buffer.iterator().forEachRemaining(
          entry -> addCleanupEntry(entry, cleanupEpochs));

      final TermIndex lastTransaction = flushedTransactions.get(flushedTransactions.size() - 1);

      addToBatchTransactionInfoWithTrace(lastTraceId,
          lastTransaction.getIndex(),
          () -> omMetadataManager.getTransactionInfoTable().putWithBatch(
              batchOperation, TRANSACTION_INFO_KEY, TransactionInfo.valueOf(lastTransaction)));

      long startTime = Time.monotonicNow();
      flushBatchWithTrace(lastTraceId, buffer.size(),
          () -> omMetadataManager.getStore()
              .commitBatchOperation(batchOperation));

      ozoneManagerDoubleBufferMetrics.updateFlushTime(
          Time.monotonicNow() - startTime);
    }

    // Complete futures first and then do other things.
    // So that handler threads will be released.
    if (!isRatisEnabled) {
      buffer.stream()
          .map(DoubleBufferEntry::getResponse)
          .map(OMClientResponse::getFlushFuture)
          .forEach(f -> f.complete(null));
    }

    int flushedTransactionsSize = buffer.size();
    flushedTransactionCount.addAndGet(flushedTransactionsSize);
    flushIterations.incrementAndGet();

    if (LOG.isDebugEnabled()) {
      LOG.debug("Sync iteration {} flushed transactions in this iteration {}",
          flushIterations.get(),
          flushedTransactionsSize);
    }

    // Clean up committed transactions.
    cleanupCache(cleanupEpochs);

    if (isRatisEnabled) {
      releaseUnFlushedTransactions(flushedTransactionsSize);
    }
    // update the last updated index in OzoneManagerStateMachine.
    ozoneManagerRatisSnapShot.updateLastAppliedIndex(flushedEpochs);

    // set metrics.
    updateMetrics(flushedTransactionsSize);
  }

  private String addToBatch(Queue<Entry> buffer, BatchOperation batchOperation) {
    String lastTraceId = null;
    for (Entry entry: buffer) {
      OMClientResponse response = entry.getResponse();
      OMResponse omResponse = response.getOMResponse();
      lastTraceId = omResponse.getTraceID();

      try {
        addToBatchWithTrace(omResponse,
            () -> response.checkAndUpdateDB(omMetadataManager, batchOperation));
      } catch (IOException ex) {
        // During Adding to RocksDB batch entry got an exception.
        // We should terminate the OM.
        terminate(ex, 1, omResponse);
      } catch (Throwable t) {
        terminate(t, 2, omResponse);
      }
    }

    return lastTraceId;
  }

  /**
   * Splits the readyBuffer around the create snapshot request.
   * Returns, the list of queue split by create snapshot requests.
   * <p>
   * CreateSnapshot is used as barrier because the checkpoint creation happens
   * in RocksDB callback flush. If multiple operations are flushed in one
   * specific batch, we are not sure at the flush of which specific operation
   * the callback is coming.
   * There could be a possibility of race condition that is exposed to rocksDB
   * behaviour for the batch.
   * Hence, we treat createSnapshot as separate batch flush.
   * <p>
   * e.g. requestBuffer = [request1, request2, snapshotRequest1,
   * request3, snapshotRequest2, request4]
   * response = [[request1, request2], [snapshotRequest1], [request3],
   * [snapshotRequest2], [request4]]
   */
  private List<Queue<Entry>> splitReadyBufferAtCreateSnapshot() {
    final List<Queue<Entry>> response = new ArrayList<>();

    OMResponse previousOmResponse = null;
    for (final Entry entry : readyBuffer) {
      OMResponse omResponse = entry.getResponse().getOMResponse();
      // New queue gets created in three conditions:
      // 1. It is first element in the response,
      // 2. Current request is createSnapshot request.
      // 3. Previous request was createSnapshot request.
      if (response.isEmpty() || omResponse.hasCreateSnapshotResponse()
          || (previousOmResponse != null &&
          previousOmResponse.hasCreateSnapshotResponse())) {
        response.add(new LinkedList<>());
      }

      response.get(response.size() - 1).add(entry);
      previousOmResponse = omResponse;
    }

    return response;
  }

  private void addCleanupEntry(Entry entry, Map<String, List<Long>> cleanupEpochs) {
    Class<? extends OMClientResponse> responseClass =
        entry.getResponse().getClass();
    CleanupTableInfo cleanupTableInfo =
        responseClass.getAnnotation(CleanupTableInfo.class);
    if (cleanupTableInfo != null) {
      final List<String> cleanupTables;
      if (cleanupTableInfo.cleanupAll()) {
        cleanupTables = new OMDBDefinition().getColumnFamilies()
            .stream()
            .map(DBColumnFamilyDefinition::getName)
            .collect(Collectors.toList());
      } else {
        cleanupTables = Arrays.asList(cleanupTableInfo.cleanupTables());
      }
      for (String table : cleanupTables) {
        cleanupEpochs.computeIfAbsent(table, list -> new ArrayList<>())
            .add(entry.getTermIndex().getIndex());
      }
    } else {
      // This is to catch early errors, when a new response class missed to
      // add CleanupTableInfo annotation.
      throw new RuntimeException("CleanupTableInfo Annotation is missing " +
          "for" + responseClass);
    }
  }

  private void cleanupCache(Map<String, List<Long>> cleanupEpochs) {
    cleanupEpochs.forEach((tableName, epochs) -> {
      Collections.sort(epochs);
      omMetadataManager.getTable(tableName).cleanupCache(epochs);
      // Check if the table is S3SecretTable, if yes, then clear the cache.
      if (tableName.equals(S3_SECRET_TABLE.getName())) {
        s3SecretManager.clearS3Cache(epochs);
      }
    });
  }

  private synchronized void clearReadyBuffer() {
    readyBuffer.clear();
  }
  /**
   * Update OzoneManagerDoubleBuffer metrics values.
   */
  private void updateMetrics(int flushedTransactionsSize) {
    ozoneManagerDoubleBufferMetrics.incrTotalNumOfFlushOperations();
    ozoneManagerDoubleBufferMetrics.incrTotalSizeOfFlushedTransactions(
        flushedTransactionsSize);
    ozoneManagerDoubleBufferMetrics.setAvgFlushTransactionsInOneIteration(
        (float) ozoneManagerDoubleBufferMetrics
            .getTotalNumOfFlushedTransactions() /
            ozoneManagerDoubleBufferMetrics.getTotalNumOfFlushOperations());
    if (maxFlushedTransactionsInOneIteration < flushedTransactionsSize) {
      maxFlushedTransactionsInOneIteration = flushedTransactionsSize;
      ozoneManagerDoubleBufferMetrics
          .setMaxNumberOfTransactionsFlushedInOneIteration(
              flushedTransactionsSize);
    }
    ozoneManagerDoubleBufferMetrics.updateQueueSize(flushedTransactionsSize);
  }

  /**
   * Stop OM DoubleBuffer flush thread.
   */
  // Ignore the sonar false positive on the InterruptedException issue
  // as this a normal flow of a shutdown.
  @SuppressWarnings("squid:S2142")
  public void stop() {
    stopDaemon();
    ozoneManagerDoubleBufferMetrics.unRegister();
  }

  @VisibleForTesting
  public void stopDaemon() {
    if (isRunning.compareAndSet(true, false)) {
      LOG.info("Stopping OMDoubleBuffer flush thread");
      daemon.interrupt();
      try {
        // Wait for daemon thread to exit
        daemon.join();
      } catch (InterruptedException e) {
        LOG.debug("Interrupted while waiting for daemon to exit.", e);
      }
    } else {
      LOG.info("OMDoubleBuffer flush thread is not running.");
    }
  }

  private void terminate(Throwable t, int status) {
    terminate(t, status, null);
  }

  private void terminate(Throwable t, int status, OMResponse omResponse) {
    StringBuilder message = new StringBuilder(
        "During flush to DB encountered error in " +
        "OMDoubleBuffer flush thread " + Thread.currentThread().getName());
    if (omResponse != null) {
      message.append(" when handling OMRequest: ").append(omResponse);
    }
    ExitUtils.terminate(status, message.toString(), t, LOG);
  }

  /**
   * Returns the flushed transaction count to OM DB.
   * @return flushedTransactionCount
   */
  public long getFlushedTransactionCount() {
    return flushedTransactionCount.get();
  }

  /**
   * Returns total number of flush iterations run by sync thread.
   * @return flushIterations
   */
  public long getFlushIterations() {
    return flushIterations.get();
  }

  /**
   * Add OmResponseBufferEntry to buffer.
   */
<<<<<<< HEAD
  public synchronized void add(OMClientResponse response, TermIndex termIndex) {
    currentBuffer.add(new DoubleBufferEntry<>(termIndex, response));
=======
  public synchronized CompletableFuture<Void> add(OMClientResponse response, TermIndex termIndex) {
    currentBuffer.add(new Entry(termIndex, response));
>>>>>>> 58572aaa
    notify();

    if (!isRatisEnabled) {
      response.setFlushFuture(new CompletableFuture<>());
    }
  }

  /**
   * Check if transactions can be flushed or not. It waits till currentBuffer
   * size is greater than zero. When any item gets added to currentBuffer,
   * it gets notify signal. Returns true once currentBuffer size becomes greater
   * than zero. In case of any interruption, terminates the OM when daemon is
   * running otherwise returns false.
   */
  private synchronized boolean canFlush() {
    try {
      while (currentBuffer.size() == 0) {
        // canFlush() only gets called when the readyBuffer is empty.
        // Since both buffers are empty, notify once for each.
        flushNotifier.notifyFlush();
        flushNotifier.notifyFlush();
        wait(1000L);
      }
      return true;
    } catch (InterruptedException ex) {
      Thread.currentThread().interrupt();
      if (isRunning.get()) {
        final String message = "OMDoubleBuffer flush thread " +
            Thread.currentThread().getName() + " encountered Interrupted " +
            "exception while running";
        ExitUtils.terminate(1, message, ex, LOG);
      }
      LOG.info("OMDoubleBuffer flush thread {} is interrupted and will "
          + "exit.", Thread.currentThread().getName());
      return false;
    }
  }

  /**
   * Swaps the currentBuffer with readyBuffer so that the readyBuffer can be
   * used by sync thread to flush transactions to DB.
   */
  private synchronized void swapCurrentAndReadyBuffer() {
    final Queue<Entry> temp = currentBuffer;
    currentBuffer = readyBuffer;
    readyBuffer = temp;
  }

  @VisibleForTesting
  public OzoneManagerDoubleBufferMetrics getOzoneManagerDoubleBufferMetrics() {
    return ozoneManagerDoubleBufferMetrics;
  }

  @VisibleForTesting
  int getCurrentBufferSize() {
    return currentBuffer.size();
  }

  @VisibleForTesting
  int getReadyBufferSize() {
    return readyBuffer.size();
  }

  @VisibleForTesting
  void resume() {
    isRunning.set(true);
  }

  public void awaitFlush() throws InterruptedException {
    flushNotifier.await();
  }

  static class FlushNotifier {
    private final Set<CountDownLatch> flushLatches =
        ConcurrentHashMap.newKeySet();

    void await() throws InterruptedException {

      // Wait until both the current and ready buffers are flushed.
      CountDownLatch latch = new CountDownLatch(2);
      flushLatches.add(latch);
      latch.await();
      flushLatches.remove(latch);
    }

    int notifyFlush() {
      int retval = flushLatches.size();
      for (CountDownLatch l : flushLatches) {
        l.countDown();
      }
      return retval;
    }
  }
}<|MERGE_RESOLUTION|>--- conflicted
+++ resolved
@@ -368,7 +368,7 @@
     // So that handler threads will be released.
     if (!isRatisEnabled) {
       buffer.stream()
-          .map(DoubleBufferEntry::getResponse)
+          .map(Entry::getResponse)
           .map(OMClientResponse::getFlushFuture)
           .forEach(f -> f.complete(null));
     }
@@ -579,13 +579,8 @@
   /**
    * Add OmResponseBufferEntry to buffer.
    */
-<<<<<<< HEAD
   public synchronized void add(OMClientResponse response, TermIndex termIndex) {
-    currentBuffer.add(new DoubleBufferEntry<>(termIndex, response));
-=======
-  public synchronized CompletableFuture<Void> add(OMClientResponse response, TermIndex termIndex) {
     currentBuffer.add(new Entry(termIndex, response));
->>>>>>> 58572aaa
     notify();
 
     if (!isRatisEnabled) {
