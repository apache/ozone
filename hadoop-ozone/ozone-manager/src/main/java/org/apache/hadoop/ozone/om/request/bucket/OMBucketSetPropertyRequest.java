/**
 * Licensed to the Apache Software Foundation (ASF) under one
 * or more contributor license agreements.  See the NOTICE file
 * distributed with this work for additional information
 * regarding copyright ownership.  The ASF licenses this file
 * to you under the Apache License, Version 2.0 (the
 * "License"); you may not use this file except in compliance
 * with the License.  You may obtain a copy of the License at
 * <p>
 * http://www.apache.org/licenses/LICENSE-2.0
 * <p>
 * Unless required by applicable law or agreed to in writing, software
 * distributed under the License is distributed on an "AS IS" BASIS,
 * WITHOUT WARRANTIES OR CONDITIONS OF ANY KIND, either express or implied.
 * See the License for the specific language governing permissions and
 * limitations under the License.
 */

package org.apache.hadoop.ozone.om.request.bucket;

import java.io.IOException;
import java.util.List;

import com.google.common.base.Optional;
import com.google.common.base.Preconditions;
import org.apache.hadoop.ozone.OzoneConsts;
import org.apache.hadoop.ozone.audit.AuditLogger;
import org.apache.hadoop.ozone.audit.OMAction;
import org.apache.hadoop.ozone.om.helpers.OmVolumeArgs;
import org.apache.hadoop.ozone.om.ratis.utils.OzoneManagerDoubleBufferHelper;
import org.apache.hadoop.ozone.om.request.util.OmResponseUtil;
import org.slf4j.Logger;
import org.slf4j.LoggerFactory;


import org.apache.hadoop.ozone.security.acl.IAccessAuthorizer;
import org.apache.hadoop.ozone.security.acl.OzoneObj;
import org.apache.hadoop.ozone.om.request.OMClientRequest;

import org.apache.hadoop.hdds.protocol.StorageType;
import org.apache.hadoop.ozone.om.OMMetadataManager;
import org.apache.hadoop.ozone.om.OMMetrics;
import org.apache.hadoop.ozone.om.OzoneManager;
import org.apache.hadoop.ozone.om.exceptions.OMException;
import org.apache.hadoop.ozone.om.helpers.KeyValueUtil;
import org.apache.hadoop.ozone.om.helpers.OmBucketArgs;
import org.apache.hadoop.ozone.om.helpers.OmBucketInfo;
import org.apache.hadoop.ozone.om.response.bucket.OMBucketSetPropertyResponse;
import org.apache.hadoop.ozone.om.response.OMClientResponse;
import org.apache.hadoop.ozone.protocol.proto.OzoneManagerProtocolProtos;
import org.apache.hadoop.ozone.protocol.proto.OzoneManagerProtocolProtos
    .BucketArgs;
import org.apache.hadoop.ozone.protocol.proto.OzoneManagerProtocolProtos
    .OMRequest;
import org.apache.hadoop.ozone.protocol.proto.OzoneManagerProtocolProtos
    .OMResponse;
import org.apache.hadoop.ozone.protocol.proto.OzoneManagerProtocolProtos
    .SetBucketPropertyRequest;
import org.apache.hadoop.ozone.protocol.proto.OzoneManagerProtocolProtos
    .SetBucketPropertyResponse;
import org.apache.hadoop.hdds.utils.db.cache.CacheKey;
import org.apache.hadoop.hdds.utils.db.cache.CacheValue;

import static org.apache.hadoop.ozone.om.lock.OzoneManagerLock.Resource.BUCKET_LOCK;
import static org.apache.hadoop.ozone.protocol.proto.OzoneManagerProtocolProtos.Type.SetBucketProperty;

/**
 * Handle SetBucketProperty Request.
 */
public class OMBucketSetPropertyRequest extends OMClientRequest {
  private static final Logger LOG =
      LoggerFactory.getLogger(OMBucketSetPropertyRequest.class);

  public OMBucketSetPropertyRequest(OMRequest omRequest) {
    super(omRequest);
  }

  @Override
  public OMClientResponse validateAndUpdateCache(OzoneManager ozoneManager,
      long transactionLogIndex,
      OzoneManagerDoubleBufferHelper ozoneManagerDoubleBufferHelper) {

    SetBucketPropertyRequest setBucketPropertyRequest =
        getOmRequest().getSetBucketPropertyRequest();
    Preconditions.checkNotNull(setBucketPropertyRequest);

    OMMetadataManager omMetadataManager = ozoneManager.getMetadataManager();
    OMMetrics omMetrics = ozoneManager.getMetrics();
    omMetrics.incNumBucketUpdates();

    BucketArgs bucketArgs = setBucketPropertyRequest.getBucketArgs();
    OmBucketArgs omBucketArgs = OmBucketArgs.getFromProtobuf(bucketArgs);

    String volumeName = bucketArgs.getVolumeName();
    String bucketName = bucketArgs.getBucketName();

    OMResponse.Builder omResponse = OmResponseUtil.getOMResponseBuilder(
        getOmRequest());
    OmBucketInfo omBucketInfo = null;

    AuditLogger auditLogger = ozoneManager.getAuditLogger();
    OzoneManagerProtocolProtos.UserInfo userInfo = getOmRequest().getUserInfo();
    IOException exception = null;
    boolean acquiredBucketLock = false, success = true;
    OMClientResponse omClientResponse = null;
    try {
      // check Acl
      if (ozoneManager.getAclsEnabled()) {
        checkAcls(ozoneManager, OzoneObj.ResourceType.BUCKET,
            OzoneObj.StoreType.OZONE, IAccessAuthorizer.ACLType.WRITE,
            volumeName, bucketName, null);
      }

      // acquire lock.
      acquiredBucketLock =  omMetadataManager.getLock().acquireWriteLock(
          BUCKET_LOCK, volumeName, bucketName);

      String bucketKey = omMetadataManager.getBucketKey(volumeName, bucketName);
      OmBucketInfo dbBucketInfo =
          omMetadataManager.getBucketTable().get(bucketKey);
      //Check if bucket exist
      if (dbBucketInfo == null) {
        LOG.debug("bucket: {} not found ", bucketName);
        throw new OMException("Bucket doesn't exist",
            OMException.ResultCodes.BUCKET_NOT_FOUND);
      }

      OmBucketInfo.Builder bucketInfoBuilder = OmBucketInfo.newBuilder();
      bucketInfoBuilder.setVolumeName(dbBucketInfo.getVolumeName())
          .setBucketName(dbBucketInfo.getBucketName())
          .setObjectID(dbBucketInfo.getObjectID())
          .setUpdateID(transactionLogIndex);
      bucketInfoBuilder.addAllMetadata(KeyValueUtil
          .getFromProtobuf(bucketArgs.getMetadataList()));

      //Check StorageType to update
      StorageType storageType = omBucketArgs.getStorageType();
      if (storageType != null) {
        bucketInfoBuilder.setStorageType(storageType);
        LOG.debug("Updating bucket storage type for bucket: {} in volume: {}",
            bucketName, volumeName);
      } else {
        bucketInfoBuilder.setStorageType(dbBucketInfo.getStorageType());
      }

      //Check Versioning to update
      Boolean versioning = omBucketArgs.getIsVersionEnabled();
      if (versioning != null) {
        bucketInfoBuilder.setIsVersionEnabled(versioning);
        LOG.debug("Updating bucket versioning for bucket: {} in volume: {}",
            bucketName, volumeName);
      } else {
        bucketInfoBuilder
            .setIsVersionEnabled(dbBucketInfo.getIsVersionEnabled());
      }

      //Check quotaInBytes and quotaInCounts to update
      String volumeKey = omMetadataManager.getVolumeKey(volumeName);
      OmVolumeArgs omVolumeArgs = omMetadataManager.getVolumeTable()
          .get(volumeKey);
      if (checkQuotaBytesValid(omMetadataManager, omVolumeArgs, omBucketArgs,
          volumeKey)) {
        bucketInfoBuilder.setQuotaInBytes(omBucketArgs.getQuotaInBytes());
      } else {
        bucketInfoBuilder.setQuotaInBytes(dbBucketInfo.getQuotaInBytes());
      }
      if (checkQuotaCountsValid(omVolumeArgs, omBucketArgs)) {
        bucketInfoBuilder.setQuotaInCounts(omBucketArgs.getQuotaInCounts());
      } else {
        bucketInfoBuilder.setQuotaInCounts(dbBucketInfo.getQuotaInCounts());
      }

      bucketInfoBuilder.setCreationTime(dbBucketInfo.getCreationTime());

      // Set acls from dbBucketInfo if it has any.
      if (dbBucketInfo.getAcls() != null) {
        bucketInfoBuilder.setAcls(dbBucketInfo.getAcls());
      }

      // Set the objectID to dbBucketInfo objectID, if present
      if (dbBucketInfo.getObjectID() != 0) {
        bucketInfoBuilder.setObjectID(dbBucketInfo.getObjectID());
      }

      // Set the updateID to current transaction log index
      bucketInfoBuilder.setUpdateID(transactionLogIndex);

      omBucketInfo = bucketInfoBuilder.build();

      // Update table cache.
      omMetadataManager.getBucketTable().addCacheEntry(
          new CacheKey<>(bucketKey),
          new CacheValue<>(Optional.of(omBucketInfo), transactionLogIndex));

      omResponse.setSetBucketPropertyResponse(
          SetBucketPropertyResponse.newBuilder().build());
      omClientResponse = new OMBucketSetPropertyResponse(
          omResponse.build(), omBucketInfo);
    } catch (IOException ex) {
      success = false;
      exception = ex;
      omClientResponse = new OMBucketSetPropertyResponse(
          createErrorOMResponse(omResponse, exception));
    } finally {
      addResponseToDoubleBuffer(transactionLogIndex, omClientResponse,
          ozoneManagerDoubleBufferHelper);
      if (acquiredBucketLock) {
        omMetadataManager.getLock().releaseWriteLock(BUCKET_LOCK, volumeName,
            bucketName);
      }
    }

    // Performing audit logging outside of the lock.
    auditLog(auditLogger, buildAuditMessage(OMAction.UPDATE_BUCKET,
        omBucketArgs.toAuditMap(), exception, userInfo));

    // return response.
    if (success) {
      LOG.debug("Setting bucket property for bucket:{} in volume:{}",
          bucketName, volumeName);
      return omClientResponse;
    } else {
      LOG.error("Setting bucket property failed for bucket:{} in volume:{}",
          bucketName, volumeName, exception);
      omMetrics.incNumBucketUpdateFails();
      return omClientResponse;
    }
  }

<<<<<<< HEAD
=======
  public boolean checkQuotaBytesValid(OMMetadataManager metadataManager,
      OmVolumeArgs omVolumeArgs, OmBucketArgs omBucketArgs, String volumeKey)
      throws IOException {
    long quotaInBytes = omBucketArgs.getQuotaInBytes();

    if (quotaInBytes == 0) {
      return false;
    }

    long totalBucketQuota = 0;
    long volumeQuotaInBytes = omVolumeArgs.getQuotaInBytes();

    if (quotaInBytes > OzoneConsts.QUOTA_RESET) {
      totalBucketQuota = quotaInBytes;
    }
    List<OmBucketInfo> bucketList = metadataManager.listBuckets(
        omVolumeArgs.getVolume(), null, null, Integer.MAX_VALUE);
    for(OmBucketInfo bucketInfo : bucketList) {
      long nextQuotaInBytes = bucketInfo.getQuotaInBytes();
      if(nextQuotaInBytes > OzoneConsts.QUOTA_RESET &&
          !omBucketArgs.getBucketName().equals(bucketInfo.getBucketName())) {
        totalBucketQuota += nextQuotaInBytes;
      }
    }

    if(volumeQuotaInBytes < totalBucketQuota &&
        volumeQuotaInBytes != OzoneConsts.QUOTA_RESET) {
      throw new IllegalArgumentException("Total buckets quota in this volume " +
          "should not be greater than volume quota : the total space quota is" +
          " set to:" + totalBucketQuota + ". But the volume space quota is:" +
          volumeQuotaInBytes);
    }
    return true;
  }

  public boolean checkQuotaCountsValid(OmVolumeArgs omVolumeArgs,
      OmBucketArgs omBucketArgs) {
    long quotaInCounts = omBucketArgs.getQuotaInCounts();

    if ((quotaInCounts <= 0 && quotaInCounts != OzoneConsts.QUOTA_RESET)) {
      return false;
    }
    return true;
  }

>>>>>>> 8fe8a1fa
  public static String getRequestType() {
    return SetBucketProperty.name();
  }
}<|MERGE_RESOLUTION|>--- conflicted
+++ resolved
@@ -227,8 +227,6 @@
     }
   }
 
-<<<<<<< HEAD
-=======
   public boolean checkQuotaBytesValid(OMMetadataManager metadataManager,
       OmVolumeArgs omVolumeArgs, OmBucketArgs omBucketArgs, String volumeKey)
       throws IOException {
@@ -274,7 +272,6 @@
     return true;
   }
 
->>>>>>> 8fe8a1fa
   public static String getRequestType() {
     return SetBucketProperty.name();
   }
