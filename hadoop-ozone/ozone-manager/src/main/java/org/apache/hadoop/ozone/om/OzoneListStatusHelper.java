--- conflicted
+++ resolved
@@ -215,11 +215,8 @@
         HeapEntry entry = heapIterator.next();
         OzoneFileStatus status = entry.getStatus(prefixKey,
             scmBlockSize, volumeName, bucketName, replication);
-<<<<<<< HEAD
-=======
         // Caution: DO NOT use putIfAbsent. putIfAbsent undesirably overwrites
         // the value with `status` when the existing value in the map is null.
->>>>>>> f7d5c491
         if (!map.containsKey(entry.key)) {
           map.put(entry.key, status);
         }
