/*
 * Licensed to the Apache Software Foundation (ASF) under one or more
 * contributor license agreements.  See the NOTICE file distributed with this
 * work for additional information regarding copyright ownership.  The ASF
 * licenses this file to you under the Apache License, Version 2.0 (the
 * "License"); you may not use this file except in compliance with the License.
 * You may obtain a copy of the License at
 * <p>
 * http://www.apache.org/licenses/LICENSE-2.0
 * <p>
 * Unless required by applicable law or agreed to in writing, software
 * distributed under the License is distributed on an "AS IS" BASIS, WITHOUT
 * WARRANTIES OR CONDITIONS OF ANY KIND, either express or implied. See the
 * License for the specific language governing permissions and limitations under
 * the License.
 */
package org.apache.hadoop.ozone.om.service;

import java.io.IOException;
import java.io.UncheckedIOException;
import java.util.ArrayList;
import java.util.Collection;
import java.util.HashMap;
import java.util.Iterator;
import java.util.List;
import java.util.Map;
import java.util.Optional;
import java.util.UUID;
import java.util.concurrent.TimeUnit;
import java.util.concurrent.atomic.AtomicBoolean;
import java.util.concurrent.atomic.AtomicLong;
import java.util.stream.Collectors;
import java.util.stream.Stream;

import com.google.common.base.Preconditions;
import com.google.protobuf.ServiceException;
import org.apache.commons.lang3.tuple.Pair;
import org.apache.hadoop.hdds.conf.ConfigurationSource;
import org.apache.hadoop.hdds.conf.StorageUnit;
import org.apache.hadoop.hdds.protocol.proto.HddsProtos;
import org.apache.hadoop.hdds.scm.protocol.ScmBlockLocationProtocol;
import org.apache.hadoop.hdds.utils.IOUtils;
import org.apache.hadoop.hdds.utils.db.Table;
import org.apache.hadoop.hdds.utils.db.TableIterator;
import org.apache.hadoop.ozone.OzoneConsts;
import org.apache.hadoop.ozone.common.BlockGroup;
import org.apache.hadoop.ozone.om.KeyManager;
import org.apache.hadoop.ozone.om.OMConfigKeys;
import org.apache.hadoop.ozone.om.OmMetadataManagerImpl;
import org.apache.hadoop.ozone.om.OmSnapshot;
import org.apache.hadoop.ozone.om.OmSnapshotManager;
import org.apache.hadoop.ozone.om.OzoneManager;
<<<<<<< HEAD
import org.apache.hadoop.ozone.om.helpers.OMRatisHelper;
import org.apache.hadoop.ozone.om.lock.IOzoneManagerLock;
import org.apache.hadoop.ozone.om.ratis.OzoneManagerRatisServer;
=======
import org.apache.hadoop.ozone.om.ratis.utils.OzoneManagerRatisUtils;
>>>>>>> d2210657
import org.apache.hadoop.ozone.om.snapshot.ReferenceCounted;
import org.apache.hadoop.ozone.om.snapshot.SnapshotUtils;
import org.apache.hadoop.ozone.protocol.proto.OzoneManagerProtocolProtos;
import org.apache.hadoop.ozone.protocol.proto.OzoneManagerProtocolProtos.OMRequest;
import org.apache.hadoop.ozone.protocol.proto.OzoneManagerProtocolProtos.SnapshotSize;
import org.apache.hadoop.ozone.protocol.proto.OzoneManagerProtocolProtos.SetSnapshotPropertyRequest;
import org.apache.hadoop.ozone.protocol.proto.OzoneManagerProtocolProtos.Type;
import org.apache.hadoop.hdds.utils.BackgroundTask;
import org.apache.hadoop.hdds.utils.BackgroundTaskQueue;
import org.apache.hadoop.hdds.utils.BackgroundTaskResult;
import org.apache.hadoop.hdds.utils.BackgroundTaskResult.EmptyTaskResult;

import com.google.common.annotations.VisibleForTesting;

import static org.apache.hadoop.ozone.om.OMConfigKeys.OZONE_KEY_DELETING_LIMIT_PER_TASK;
import static org.apache.hadoop.ozone.om.OMConfigKeys.OZONE_KEY_DELETING_LIMIT_PER_TASK_DEFAULT;

import org.apache.hadoop.ozone.om.PendingKeysDeletion;
import org.apache.hadoop.ozone.om.SnapshotChainManager;
import org.apache.hadoop.ozone.om.helpers.OmBucketInfo;
import org.apache.hadoop.ozone.om.helpers.OmKeyInfo;
import org.apache.hadoop.ozone.om.helpers.RepeatedOmKeyInfo;
import org.apache.hadoop.ozone.om.helpers.SnapshotInfo;
import org.apache.ratis.protocol.ClientId;
import org.slf4j.Logger;
import org.slf4j.LoggerFactory;

/**
 * This is the background service to delete keys. Scan the metadata of om
 * periodically to get the keys from DeletedTable and ask scm to delete
 * metadata accordingly, if scm returns success for keys, then clean up those
 * keys.
 */
public class KeyDeletingService extends AbstractKeyDeletingService {
  private static final Logger LOG =
      LoggerFactory.getLogger(KeyDeletingService.class);

  // Use only a single thread for KeyDeletion. Multiple threads would read
  // from the same table and can send deletion requests for same key multiple
  // times.
  private static final int KEY_DELETING_CORE_POOL_SIZE = 1;

  private final KeyManager manager;

  private int keyLimitPerTask;
  private final AtomicLong deletedKeyCount;
  private final AtomicBoolean suspended;
  private final Map<String, Long> exclusiveSizeMap;
  private final Map<String, Long> exclusiveReplicatedSizeMap;
  private final Map<String, String> snapshotSeekMap;

  public KeyDeletingService(OzoneManager ozoneManager,
      ScmBlockLocationProtocol scmClient,
      KeyManager manager, long serviceInterval,
      long serviceTimeout, ConfigurationSource conf) {
    super(KeyDeletingService.class.getSimpleName(), serviceInterval,
        TimeUnit.MILLISECONDS, KEY_DELETING_CORE_POOL_SIZE,
        serviceTimeout, ozoneManager, scmClient);
    this.manager = manager;
    this.keyLimitPerTask = conf.getInt(OZONE_KEY_DELETING_LIMIT_PER_TASK,
        OZONE_KEY_DELETING_LIMIT_PER_TASK_DEFAULT);
    Preconditions.checkArgument(keyLimitPerTask >= 0,
        OZONE_KEY_DELETING_LIMIT_PER_TASK + " cannot be negative.");
    this.deletedKeyCount = new AtomicLong(0);
    this.suspended = new AtomicBoolean(false);
    this.exclusiveSizeMap = new HashMap<>();
    this.exclusiveReplicatedSizeMap = new HashMap<>();
    this.snapshotSeekMap = new HashMap<>();
  }

  /**
   * Returns the number of keys deleted by the background service.
   *
   * @return Long count.
   */
  @VisibleForTesting
  public AtomicLong getDeletedKeyCount() {
    return deletedKeyCount;
  }

  @Override
  public BackgroundTaskQueue getTasks() {
    BackgroundTaskQueue queue = new BackgroundTaskQueue();
    queue.add(new KeyDeletingTask());
    return queue;
  }

  private boolean shouldRun() {
    if (getOzoneManager() == null) {
      // OzoneManager can be null for testing
      return true;
    }
    return !suspended.get() && getOzoneManager().isLeaderReady();
  }

  /**
   * Suspend the service.
   */
  @VisibleForTesting
  public void suspend() {
    suspended.set(true);
  }

  /**
   * Resume the service if suspended.
   */
  @VisibleForTesting
  public void resume() {
    suspended.set(false);
  }

  public int getKeyLimitPerTask() {
    return keyLimitPerTask;
  }

  public void setKeyLimitPerTask(int keyLimitPerTask) {
    this.keyLimitPerTask = keyLimitPerTask;
  }

  /**
   * A key deleting task scans OM DB and looking for a certain number of
   * pending-deletion keys, sends these keys along with their associated blocks
   * to SCM for deletion. Once SCM confirms keys are deleted (once SCM persisted
   * the blocks info in its deletedBlockLog), it removes these keys from the
   * DB.
   */
  private class KeyDeletingTask implements BackgroundTask {

    private OzoneManagerProtocolProtos.SetSnapshotPropertyRequest getSetSnapshotRequestUpdatingExclusiveSize(
        Map<String, Long> exclusiveSizeMap, Map<String, Long> exclusiveReplicatedSizeMap, String prevSnapshotKeyTable) {
      OzoneManagerProtocolProtos.SnapshotSize snapshotSize = OzoneManagerProtocolProtos.SnapshotSize.newBuilder()
          .setExclusiveSize(
              exclusiveSizeMap.getOrDefault(prevSnapshotKeyTable, 0L))
          .setExclusiveReplicatedSize(
              exclusiveReplicatedSizeMap.getOrDefault(
                  prevSnapshotKeyTable, 0L))
          .build();
      exclusiveSizeMap.remove(prevSnapshotKeyTable);
      exclusiveReplicatedSizeMap.remove(prevSnapshotKeyTable);

      return OzoneManagerProtocolProtos.SetSnapshotPropertyRequest.newBuilder()
          .setSnapshotKey(prevSnapshotKeyTable)
          .setSnapshotSize(snapshotSize)
          .build();
    }

    private OzoneManagerProtocolProtos.SetSnapshotPropertyRequest
    getSetSnapshotPropertyRequestupdatingDeepCleanSnapshotDir(String snapshotKeyTable) {
      return OzoneManagerProtocolProtos.SetSnapshotPropertyRequest.newBuilder()
          .setSnapshotKey(snapshotKeyTable)
          .setDeepCleanedDeletedKey(true)
          .build();
    }

    private void submitSetSnapshotRequest(
        List<OzoneManagerProtocolProtos.SetSnapshotPropertyRequest> setSnapshotPropertyRequests) {
      OzoneManagerProtocolProtos.OMRequest omRequest = OzoneManagerProtocolProtos.OMRequest.newBuilder()
          .setCmdType(OzoneManagerProtocolProtos.Type.SetSnapshotProperty)
          .addAllSetSnapshotPropertyRequests(setSnapshotPropertyRequests)
          .setClientId(clientId.toString())
          .build();
      submitRequest(omRequest, clientId);
    }


    /**
     *
     * @param currentSnapshotInfo if null, deleted directories in AOS should be processed.
     * @param keyManager KeyManager of the underlying store.
     */
    private int processDeletedKeysForStore(SnapshotInfo currentSnapshotInfo, KeyManager keyManager,
                                            int remainNum) throws IOException {
      String volume = currentSnapshotInfo == null ? null : currentSnapshotInfo.getVolumeName();
      String bucket = currentSnapshotInfo == null ? null : currentSnapshotInfo.getBucketName();
      String snapshotTableKey = currentSnapshotInfo == null ? null : currentSnapshotInfo.getTableKey();

      String startKey = "";
      int initialRemainNum = remainNum;
      boolean successStatus = true;
      try {
        // TODO: [SNAPSHOT] HDDS-7968. Reclaim eligible key blocks in
        //  snapshot's deletedTable when active DB's deletedTable
        //  doesn't have enough entries left.
        //  OM would have to keep track of which snapshot the key is coming
        //  from if the above would be done inside getPendingDeletionKeys().
        OmSnapshotManager omSnapshotManager = getOzoneManager().getOmSnapshotManager();
        SnapshotChainManager snapshotChainManager = ((OmMetadataManagerImpl)getOzoneManager().getMetadataManager())
            .getSnapshotChainManager();
        // This is to avoid race condition b/w purge request and snapshot chain updation. For AOS taking the global
        // snapshotId since AOS could process multiple buckets in one iteration. While using path previous snapshot
        // Id for a snapshot since it would process only one bucket.
        UUID expectedPreviousSnapshotId = currentSnapshotInfo == null ?
            snapshotChainManager.getLatestGlobalSnapshotId() :
            SnapshotUtils.getPreviousSnapshotId(currentSnapshotInfo, snapshotChainManager);

        IOzoneManagerLock lock = getOzoneManager().getMetadataManager().getLock();

        // Purge deleted Keys in the deletedTable && rename entries in the snapshotRenamedTable which doesn't have a
        // reference in the previous snapshot.
        try (ReclaimableKeyFilter reclaimableKeyFilter = new ReclaimableKeyFilter(omSnapshotManager, snapshotChainManager,
            currentSnapshotInfo, keyManager.getMetadataManager(), lock);
             ReclaimableRenameEntryFilter renameEntryFilter = new ReclaimableRenameEntryFilter(
                 omSnapshotManager, snapshotChainManager, currentSnapshotInfo, keyManager.getMetadataManager(), lock)) {
          List<String> renamedTableEntries =
              keyManager.getRenamesKeyEntries(volume, bucket, startKey, renameEntryFilter, remainNum).stream()
              .map(entry -> {
                try {
                  return entry.getKey();
                } catch (IOException e) {
                  throw new UncheckedIOException(e);
                }
              }).collect(Collectors.toList());
          remainNum -= renamedTableEntries.size();

          // Get pending keys that can be deleted
          PendingKeysDeletion pendingKeysDeletion = keyManager.getPendingDeletionKeys(volume, bucket, startKey,
              reclaimableKeyFilter, remainNum);
          List<BlockGroup> keyBlocksList = pendingKeysDeletion.getKeyBlocksList();
          //submit purge requests if there are renamed entries to be purged or keys to be purged.
          if (!renamedTableEntries.isEmpty() || keyBlocksList != null && !keyBlocksList.isEmpty()) {
             Pair<Integer, Boolean> purgeResult = processKeyDeletes(keyBlocksList, getOzoneManager().getKeyManager(),
                pendingKeysDeletion.getKeysToModify(), renamedTableEntries, snapshotTableKey, expectedPreviousSnapshotId);
            remainNum -= purgeResult.getKey();
            successStatus = purgeResult.getValue();
          }

          // Checking remainNum is greater than zero and not equal to the initial value if there were some keys to
          // reclaim. This is to check if
          if (remainNum > 0 && successStatus) {
            List<SetSnapshotPropertyRequest> setSnapshotPropertyRequests = new ArrayList<>();
            Map<String, Long> exclusiveReplicatedSizeMap = reclaimableKeyFilter.getExclusiveReplicatedSizeMap();
            Map<String, Long> exclusiveSizeMap = reclaimableKeyFilter.getExclusiveSizeMap();
            List<String> previousPathSnapshotsInChain =
                Stream.of(exclusiveSizeMap.keySet(), exclusiveReplicatedSizeMap.keySet())
                .flatMap(Collection::stream).distinct().collect(Collectors.toList());
            for (String snapshot : previousPathSnapshotsInChain) {
              setSnapshotPropertyRequests.add(getSetSnapshotRequestUpdatingExclusiveSize(exclusiveSizeMap,
                  exclusiveReplicatedSizeMap, snapshot));
            }

            //Updating directory deep clean flag of snapshot.
            if (currentSnapshotInfo != null) {
              setSnapshotPropertyRequests.add(getSetSnapshotPropertyRequestupdatingDeepCleanSnapshotDir(
                  snapshotTableKey));
            }
            submitSetSnapshotRequest(setSnapshotPropertyRequests);
          }
        }

      } catch (IOException e) {
        throw e;
      } catch (UncheckedIOException e) {
        throw e.getCause();
      }
      return remainNum;
    }

    @Override
    public int getPriority() {
      return 0;
    }

    @Override
    public BackgroundTaskResult call() {
      // Check if this is the Leader OM. If not leader, no need to execute this
      // task.
      if (shouldRun()) {
        final long run = getRunCount().incrementAndGet();
        LOG.debug("Running KeyDeletingService {}", run);

        int remainNum = keyLimitPerTask;
        try {
          remainNum = processDeletedKeysForStore(null, getOzoneManager().getKeyManager(),
              remainNum);
        } catch (IOException e) {
          LOG.error("Error while running delete directories and files " +
              "background task. Will retry at next run. on active object store", e);
        }

        if (remainNum > 0) {
          SnapshotChainManager chainManager =
              ((OmMetadataManagerImpl)getOzoneManager().getMetadataManager()).getSnapshotChainManager();
          OmSnapshotManager omSnapshotManager = getOzoneManager().getOmSnapshotManager();
          Iterator<UUID> iterator = null;
          try {
            iterator = chainManager.iterator(true);

          } catch (IOException e) {
            LOG.error("Error while initializing snapshot chain iterator.");
            return BackgroundTaskResult.EmptyTaskResult.newResult();
          }

          while (iterator.hasNext() && remainNum > 0) {
            UUID snapshotId =  iterator.next();
            try {
              SnapshotInfo snapInfo = SnapshotUtils.getSnapshotInfo(getOzoneManager(), chainManager, snapshotId);
              // Wait for snapshot changes to be flushed to disk.
              if (!OmSnapshotManager.areSnapshotChangesFlushedToDB(getOzoneManager().getMetadataManager(), snapInfo)) {
                LOG.info("Skipping snapshot processing since changes to snapshot {} have not been flushed to disk",
                    snapInfo);
                continue;
              }
              // Check if snapshot has been directory deep cleaned. Return if directory deep cleaning is not
              // done.
              if (!snapInfo.getDeepCleanedDeletedDir()) {
                LOG.debug("Snapshot {} hasn't done deleted directory deep cleaning yet. Skipping the snapshot in this" +
                    " iteration.", snapInfo);
                continue;
              }
              // Checking if snapshot has been key deep cleaned already.
              if (snapInfo.getDeepClean()) {
                LOG.debug("Snapshot {} has already done deleted key deep cleaning.", snapInfo);
                continue;
              }
              try (ReferenceCounted<OmSnapshot> omSnapshot = omSnapshotManager.getSnapshot(snapInfo.getVolumeName(),
                  snapInfo.getBucketName(), snapInfo.getName())) {
                remainNum = processDeletedKeysForStore(snapInfo, omSnapshot.get().getKeyManager(), remainNum);
              }

            } catch (IOException e) {
              LOG.error("Error while running delete directories and files " +
                  "background task for snapshot: {}. Will retry at next run. on active object store", snapshotId, e);
            }
          }
<<<<<<< HEAD
        }
=======

        }
      }

      updateDeepCleanedSnapshots(deepCleanedSnapshots);
      updateSnapshotExclusiveSize();
    }

    private void updateSnapshotExclusiveSize() {

      if (completedExclusiveSizeSet.isEmpty()) {
        return;
      }

      Iterator<String> completedSnapshotIterator =
          completedExclusiveSizeSet.iterator();
      while (completedSnapshotIterator.hasNext()) {
        ClientId clientId = ClientId.randomId();
        String dbKey = completedSnapshotIterator.next();
        SnapshotSize snapshotSize = SnapshotSize.newBuilder()
                .setExclusiveSize(exclusiveSizeMap.getOrDefault(dbKey, 0L))
                .setExclusiveReplicatedSize(
                    exclusiveReplicatedSizeMap.getOrDefault(dbKey, 0L))
                .build();
        SetSnapshotPropertyRequest setSnapshotPropertyRequest =
            SetSnapshotPropertyRequest.newBuilder()
                .setSnapshotKey(dbKey)
                .setSnapshotSize(snapshotSize)
                .build();

        OMRequest omRequest = OMRequest.newBuilder()
            .setCmdType(Type.SetSnapshotProperty)
            .setSetSnapshotPropertyRequest(setSnapshotPropertyRequest)
            .setClientId(clientId.toString())
            .build();
        submitRequest(omRequest, clientId);
        exclusiveSizeMap.remove(dbKey);
        exclusiveReplicatedSizeMap.remove(dbKey);
        completedSnapshotIterator.remove();
      }
    }

    private void updateDeepCleanedSnapshots(List<String> deepCleanedSnapshots) {
      for (String deepCleanedSnapshot: deepCleanedSnapshots) {
        ClientId clientId = ClientId.randomId();
        SetSnapshotPropertyRequest setSnapshotPropertyRequest =
            SetSnapshotPropertyRequest.newBuilder()
                .setSnapshotKey(deepCleanedSnapshot)
                .setDeepCleanedDeletedKey(true)
                .build();

        OMRequest omRequest = OMRequest.newBuilder()
            .setCmdType(Type.SetSnapshotProperty)
            .setSetSnapshotPropertyRequest(setSnapshotPropertyRequest)
            .setClientId(clientId.toString())
            .build();

        submitRequest(omRequest, clientId);
      }
    }

    public void submitRequest(OMRequest omRequest, ClientId clientId) {
      try {
        OzoneManagerRatisUtils.submitRequest(getOzoneManager(), omRequest, clientId, getRunCount().get());
      } catch (ServiceException e) {
        LOG.error("Snapshot deep cleaning request failed. " +
            "Will retry at next run.", e);
>>>>>>> d2210657
      }
      // By design, no one cares about the results of this call back.
      return EmptyTaskResult.newResult();
    }
  }
}<|MERGE_RESOLUTION|>--- conflicted
+++ resolved
@@ -50,13 +50,10 @@
 import org.apache.hadoop.ozone.om.OmSnapshot;
 import org.apache.hadoop.ozone.om.OmSnapshotManager;
 import org.apache.hadoop.ozone.om.OzoneManager;
-<<<<<<< HEAD
 import org.apache.hadoop.ozone.om.helpers.OMRatisHelper;
 import org.apache.hadoop.ozone.om.lock.IOzoneManagerLock;
 import org.apache.hadoop.ozone.om.ratis.OzoneManagerRatisServer;
-=======
 import org.apache.hadoop.ozone.om.ratis.utils.OzoneManagerRatisUtils;
->>>>>>> d2210657
 import org.apache.hadoop.ozone.om.snapshot.ReferenceCounted;
 import org.apache.hadoop.ozone.om.snapshot.SnapshotUtils;
 import org.apache.hadoop.ozone.protocol.proto.OzoneManagerProtocolProtos;
@@ -381,77 +378,7 @@
                   "background task for snapshot: {}. Will retry at next run. on active object store", snapshotId, e);
             }
           }
-<<<<<<< HEAD
         }
-=======
-
-        }
-      }
-
-      updateDeepCleanedSnapshots(deepCleanedSnapshots);
-      updateSnapshotExclusiveSize();
-    }
-
-    private void updateSnapshotExclusiveSize() {
-
-      if (completedExclusiveSizeSet.isEmpty()) {
-        return;
-      }
-
-      Iterator<String> completedSnapshotIterator =
-          completedExclusiveSizeSet.iterator();
-      while (completedSnapshotIterator.hasNext()) {
-        ClientId clientId = ClientId.randomId();
-        String dbKey = completedSnapshotIterator.next();
-        SnapshotSize snapshotSize = SnapshotSize.newBuilder()
-                .setExclusiveSize(exclusiveSizeMap.getOrDefault(dbKey, 0L))
-                .setExclusiveReplicatedSize(
-                    exclusiveReplicatedSizeMap.getOrDefault(dbKey, 0L))
-                .build();
-        SetSnapshotPropertyRequest setSnapshotPropertyRequest =
-            SetSnapshotPropertyRequest.newBuilder()
-                .setSnapshotKey(dbKey)
-                .setSnapshotSize(snapshotSize)
-                .build();
-
-        OMRequest omRequest = OMRequest.newBuilder()
-            .setCmdType(Type.SetSnapshotProperty)
-            .setSetSnapshotPropertyRequest(setSnapshotPropertyRequest)
-            .setClientId(clientId.toString())
-            .build();
-        submitRequest(omRequest, clientId);
-        exclusiveSizeMap.remove(dbKey);
-        exclusiveReplicatedSizeMap.remove(dbKey);
-        completedSnapshotIterator.remove();
-      }
-    }
-
-    private void updateDeepCleanedSnapshots(List<String> deepCleanedSnapshots) {
-      for (String deepCleanedSnapshot: deepCleanedSnapshots) {
-        ClientId clientId = ClientId.randomId();
-        SetSnapshotPropertyRequest setSnapshotPropertyRequest =
-            SetSnapshotPropertyRequest.newBuilder()
-                .setSnapshotKey(deepCleanedSnapshot)
-                .setDeepCleanedDeletedKey(true)
-                .build();
-
-        OMRequest omRequest = OMRequest.newBuilder()
-            .setCmdType(Type.SetSnapshotProperty)
-            .setSetSnapshotPropertyRequest(setSnapshotPropertyRequest)
-            .setClientId(clientId.toString())
-            .build();
-
-        submitRequest(omRequest, clientId);
-      }
-    }
-
-    public void submitRequest(OMRequest omRequest, ClientId clientId) {
-      try {
-        OzoneManagerRatisUtils.submitRequest(getOzoneManager(), omRequest, clientId, getRunCount().get());
-      } catch (ServiceException e) {
-        LOG.error("Snapshot deep cleaning request failed. " +
-            "Will retry at next run.", e);
->>>>>>> d2210657
       }
       // By design, no one cares about the results of this call back.
       return EmptyTaskResult.newResult();
