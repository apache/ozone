--- conflicted
+++ resolved
@@ -23,11 +23,6 @@
 import java.util.Iterator;
 import java.util.List;
 import java.util.Map;
-<<<<<<< HEAD
-=======
-import java.util.Optional;
-import java.util.Set;
->>>>>>> 3fb2cf00
 import java.util.UUID;
 import java.util.concurrent.TimeUnit;
 import java.util.concurrent.atomic.AtomicBoolean;
@@ -48,12 +43,7 @@
 import org.apache.hadoop.ozone.om.lock.IOzoneManagerLock;
 import org.apache.hadoop.ozone.om.snapshot.ReferenceCounted;
 import org.apache.hadoop.ozone.om.snapshot.SnapshotUtils;
-<<<<<<< HEAD
 import org.apache.hadoop.ozone.protocol.proto.OzoneManagerProtocolProtos;
-=======
-import org.apache.hadoop.ozone.protocol.proto.OzoneManagerProtocolProtos.OMRequest;
-import org.apache.hadoop.ozone.protocol.proto.OzoneManagerProtocolProtos.SnapshotSize;
->>>>>>> 3fb2cf00
 import org.apache.hadoop.ozone.protocol.proto.OzoneManagerProtocolProtos.SetSnapshotPropertyRequest;
 import org.apache.hadoop.hdds.utils.BackgroundTask;
 import org.apache.hadoop.hdds.utils.BackgroundTaskQueue;
@@ -91,17 +81,7 @@
   private int keyLimitPerTask;
   private final AtomicLong deletedKeyCount;
   private final AtomicBoolean suspended;
-<<<<<<< HEAD
   private final boolean deepCleanSnapshots;
-=======
-  private final Map<String, Long> exclusiveSizeMap;
-  private final Map<String, Long> exclusiveReplicatedSizeMap;
-  private final Set<String> completedExclusiveSizeSet;
-  private final Map<String, String> snapshotSeekMap;
-  private AtomicBoolean isRunningOnAOS;
-  private final boolean deepCleanSnapshots;
-  private final SnapshotChainManager snapshotChainManager;
->>>>>>> 3fb2cf00
 
   public KeyDeletingService(OzoneManager ozoneManager,
       ScmBlockLocationProtocol scmClient,
@@ -118,17 +98,7 @@
         OZONE_KEY_DELETING_LIMIT_PER_TASK + " cannot be negative.");
     this.deletedKeyCount = new AtomicLong(0);
     this.suspended = new AtomicBoolean(false);
-<<<<<<< HEAD
     this.deepCleanSnapshots = deepCleanSnapshots;
-=======
-    this.exclusiveSizeMap = new HashMap<>();
-    this.exclusiveReplicatedSizeMap = new HashMap<>();
-    this.completedExclusiveSizeSet = new HashSet<>();
-    this.snapshotSeekMap = new HashMap<>();
-    this.isRunningOnAOS = new AtomicBoolean(false);
-    this.deepCleanSnapshots = deepCleanSnapshots;
-    this.snapshotChainManager = ((OmMetadataManagerImpl)manager.getMetadataManager()).getSnapshotChainManager();
->>>>>>> 3fb2cf00
   }
 
   /**
@@ -141,14 +111,10 @@
     return deletedKeyCount;
   }
 
-  public boolean isRunningOnAOS() {
-    return isRunningOnAOS.get();
-  }
-
   @Override
   public BackgroundTaskQueue getTasks() {
     BackgroundTaskQueue queue = new BackgroundTaskQueue();
-    queue.add(new KeyDeletingTask(this));
+    queue.add(new KeyDeletingTask());
     return queue;
   }
 
@@ -192,11 +158,6 @@
    * DB.
    */
   private final class KeyDeletingTask implements BackgroundTask {
-    private final KeyDeletingService deletingService;
-
-    private KeyDeletingTask(KeyDeletingService service) {
-      this.deletingService = service;
-    }
 
     private OzoneManagerProtocolProtos.SetSnapshotPropertyRequest getSetSnapshotRequestUpdatingExclusiveSize(
         Map<String, Long> exclusiveSizeMap, Map<String, Long> exclusiveReplicatedSizeMap, String prevSnapshotKeyTable) {
@@ -240,8 +201,8 @@
         SnapshotChainManager snapshotChainManager = ((OmMetadataManagerImpl)getOzoneManager().getMetadataManager())
             .getSnapshotChainManager();
         // This is to avoid race condition b/w purge request and snapshot chain update. For AOS taking the global
-        // snapshotId since AOS could process multiple buckets in one iteration. While using path previous snapshot
-        // Id for a snapshot since it would process only one bucket.
+        // snapshotId since AOS could process multiple buckets in one iteration. While using path
+        // previous snapshotId for a snapshot since it would process only one bucket.
         UUID expectedPreviousSnapshotId = currentSnapshotInfo == null ?
             snapshotChainManager.getLatestGlobalSnapshotId() :
             SnapshotUtils.getPreviousSnapshotId(currentSnapshotInfo, snapshotChainManager);
@@ -326,41 +287,16 @@
       if (shouldRun()) {
         final long run = getRunCount().incrementAndGet();
         LOG.debug("Running KeyDeletingService {}", run);
-<<<<<<< HEAD
 
         int remainNum = keyLimitPerTask;
         try {
           remainNum = processDeletedKeysForStore(null, getOzoneManager().getKeyManager(),
               remainNum);
-=======
-        isRunningOnAOS.set(true);
-        int delCount = 0;
-        try {
-          // TODO: [SNAPSHOT] HDDS-7968. Reclaim eligible key blocks in
-          //  snapshot's deletedTable when active DB's deletedTable
-          //  doesn't have enough entries left.
-          //  OM would have to keep track of which snapshot the key is coming
-          //  from if the above would be done inside getPendingDeletionKeys().
-          // This is to avoid race condition b/w purge request and snapshot chain update. For AOS taking the global
-          // snapshotId since AOS could process multiple buckets in one iteration.
-          UUID expectedPreviousSnapshotId = snapshotChainManager.getLatestGlobalSnapshotId();
-          PendingKeysDeletion pendingKeysDeletion = manager
-              .getPendingDeletionKeys(getKeyLimitPerTask());
-          List<BlockGroup> keyBlocksList = pendingKeysDeletion
-              .getKeyBlocksList();
-          if (keyBlocksList != null && !keyBlocksList.isEmpty()) {
-            delCount = processKeyDeletes(keyBlocksList,
-                getOzoneManager().getKeyManager(),
-                pendingKeysDeletion.getKeysToModify(), null, expectedPreviousSnapshotId);
-            deletedKeyCount.addAndGet(delCount);
-          }
->>>>>>> 3fb2cf00
         } catch (IOException e) {
           LOG.error("Error while running delete directories and files " +
               "background task. Will retry at next run. on active object store", e);
         }
 
-<<<<<<< HEAD
         if (deepCleanSnapshots && remainNum > 0) {
           SnapshotChainManager chainManager =
               ((OmMetadataManagerImpl)getOzoneManager().getMetadataManager()).getSnapshotChainManager();
@@ -383,145 +319,6 @@
                 LOG.info("Skipping snapshot processing since changes to snapshot {} have not been flushed to disk",
                     snapInfo);
                 continue;
-=======
-        try {
-          if (deepCleanSnapshots && delCount < keyLimitPerTask) {
-            processSnapshotDeepClean(delCount);
-          }
-        } catch (Exception e) {
-          LOG.error("Error while running deep clean on snapshots. Will " +
-              "retry at next run.", e);
-        }
-
-      }
-      isRunningOnAOS.set(false);
-      synchronized (deletingService) {
-        this.deletingService.notify();
-      }
-
-      // By design, no one cares about the results of this call back.
-      return EmptyTaskResult.newResult();
-    }
-
-    @SuppressWarnings("checkstyle:MethodLength")
-    private void processSnapshotDeepClean(int delCount)
-        throws IOException {
-      OmSnapshotManager omSnapshotManager =
-          getOzoneManager().getOmSnapshotManager();
-      OmMetadataManagerImpl metadataManager = (OmMetadataManagerImpl)
-          getOzoneManager().getMetadataManager();
-      SnapshotChainManager snapChainManager = metadataManager
-          .getSnapshotChainManager();
-      Table<String, SnapshotInfo> snapshotInfoTable =
-          getOzoneManager().getMetadataManager().getSnapshotInfoTable();
-      List<String> deepCleanedSnapshots = new ArrayList<>();
-      try (TableIterator<String, ? extends Table.KeyValue
-          <String, SnapshotInfo>> iterator = snapshotInfoTable.iterator()) {
-
-        while (delCount < keyLimitPerTask && iterator.hasNext()) {
-          List<BlockGroup> keysToPurge = new ArrayList<>();
-          HashMap<String, RepeatedOmKeyInfo> keysToModify = new HashMap<>();
-          SnapshotInfo currSnapInfo = snapshotInfoTable.get(iterator.next().getKey());
-          // Deep clean only on active snapshot. Deleted Snapshots will be
-          // cleaned up by SnapshotDeletingService.
-          if (currSnapInfo == null || currSnapInfo.getSnapshotStatus() != SNAPSHOT_ACTIVE ||
-              currSnapInfo.getDeepClean()) {
-            continue;
-          }
-
-          SnapshotInfo prevSnapInfo = SnapshotUtils.getPreviousSnapshot(getOzoneManager(), snapChainManager,
-              currSnapInfo);
-          if (prevSnapInfo != null &&
-              (prevSnapInfo.getSnapshotStatus() != SnapshotInfo.SnapshotStatus.SNAPSHOT_ACTIVE ||
-                  !OmSnapshotManager.areSnapshotChangesFlushedToDB(getOzoneManager().getMetadataManager(),
-                      prevSnapInfo))) {
-            continue;
-          }
-
-          try (ReferenceCounted<OmSnapshot>
-              rcCurrOmSnapshot = omSnapshotManager.getSnapshot(
-                  currSnapInfo.getVolumeName(),
-                  currSnapInfo.getBucketName(),
-                  currSnapInfo.getName())) {
-            OmSnapshot currOmSnapshot = rcCurrOmSnapshot.get();
-
-            Table<String, RepeatedOmKeyInfo> snapDeletedTable =
-                currOmSnapshot.getMetadataManager().getDeletedTable();
-            Table<String, String> snapRenamedTable =
-                currOmSnapshot.getMetadataManager().getSnapshotRenamedTable();
-
-            long volumeId = metadataManager.getVolumeId(
-                currSnapInfo.getVolumeName());
-            // Get bucketInfo for the snapshot bucket to get bucket layout.
-            String dbBucketKey = metadataManager.getBucketKey(
-                currSnapInfo.getVolumeName(), currSnapInfo.getBucketName());
-            OmBucketInfo bucketInfo = metadataManager.getBucketTable()
-                .get(dbBucketKey);
-
-            if (bucketInfo == null) {
-              throw new IllegalStateException("Bucket " + "/" + currSnapInfo
-                  .getVolumeName() + "/" + currSnapInfo.getBucketName() +
-                  " is not found. BucketInfo should not be null for" +
-                  " snapshotted bucket. The OM is in unexpected state.");
-            }
-
-            String snapshotBucketKey = dbBucketKey + OzoneConsts.OM_KEY_PREFIX;
-            SnapshotInfo previousSnapshot = SnapshotUtils.getPreviousSnapshot(getOzoneManager(), snapChainManager,
-                currSnapInfo);
-            SnapshotInfo previousToPrevSnapshot = null;
-
-            if (previousSnapshot != null) {
-              previousToPrevSnapshot = SnapshotUtils.getPreviousSnapshot(getOzoneManager(), snapChainManager,
-                  previousSnapshot);
-            }
-
-            Table<String, OmKeyInfo> previousKeyTable = null;
-            Table<String, String> prevRenamedTable = null;
-            ReferenceCounted<OmSnapshot> rcPrevOmSnapshot = null;
-
-            // Split RepeatedOmKeyInfo and update current snapshot
-            // deletedKeyTable and next snapshot deletedKeyTable.
-            if (previousSnapshot != null) {
-              rcPrevOmSnapshot = omSnapshotManager.getSnapshot(
-                  previousSnapshot.getVolumeName(),
-                  previousSnapshot.getBucketName(),
-                  previousSnapshot.getName());
-              OmSnapshot omPreviousSnapshot = rcPrevOmSnapshot.get();
-
-              previousKeyTable = omPreviousSnapshot.getMetadataManager()
-                  .getKeyTable(bucketInfo.getBucketLayout());
-              prevRenamedTable = omPreviousSnapshot
-                  .getMetadataManager().getSnapshotRenamedTable();
-            }
-
-            Table<String, OmKeyInfo> previousToPrevKeyTable = null;
-            ReferenceCounted<OmSnapshot> rcPrevToPrevOmSnapshot = null;
-            if (previousToPrevSnapshot != null) {
-              rcPrevToPrevOmSnapshot = omSnapshotManager.getSnapshot(
-                  previousToPrevSnapshot.getVolumeName(),
-                  previousToPrevSnapshot.getBucketName(),
-                  previousToPrevSnapshot.getName());
-              OmSnapshot omPreviousToPrevSnapshot = rcPrevToPrevOmSnapshot.get();
-
-              previousToPrevKeyTable = omPreviousToPrevSnapshot
-                  .getMetadataManager()
-                  .getKeyTable(bucketInfo.getBucketLayout());
-            }
-
-            try (TableIterator<String, ? extends Table.KeyValue<String,
-                RepeatedOmKeyInfo>> deletedIterator = snapDeletedTable
-                .iterator()) {
-
-              String lastKeyInCurrentRun = null;
-              String deletedTableSeek = snapshotSeekMap.getOrDefault(
-                  currSnapInfo.getTableKey(), snapshotBucketKey);
-              deletedIterator.seek(deletedTableSeek);
-              // To avoid processing the last key from the previous
-              // run again.
-              if (!deletedTableSeek.equals(snapshotBucketKey) &&
-                  deletedIterator.hasNext()) {
-                deletedIterator.next();
->>>>>>> 3fb2cf00
               }
               // Check if snapshot has been directory deep cleaned. Return if directory deep cleaning is not
               // done.
@@ -535,17 +332,9 @@
                 LOG.debug("Snapshot {} has already done deleted key deep cleaning.", snapInfo);
                 continue;
               }
-<<<<<<< HEAD
               try (ReferenceCounted<OmSnapshot> omSnapshot = omSnapshotManager.getSnapshot(snapInfo.getVolumeName(),
                   snapInfo.getBucketName(), snapInfo.getName())) {
                 remainNum = processDeletedKeysForStore(snapInfo, omSnapshot.get().getKeyManager(), remainNum);
-=======
-
-              if (!keysToPurge.isEmpty()) {
-                processKeyDeletes(keysToPurge, currOmSnapshot.getKeyManager(),
-                    keysToModify, currSnapInfo.getTableKey(),
-                    Optional.ofNullable(previousSnapshot).map(SnapshotInfo::getSnapshotId).orElse(null));
->>>>>>> 3fb2cf00
               }
 
             } catch (IOException e) {
