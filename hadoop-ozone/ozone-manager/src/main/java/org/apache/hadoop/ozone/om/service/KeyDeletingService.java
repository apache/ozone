/*
 * Licensed to the Apache Software Foundation (ASF) under one or more
 * contributor license agreements. See the NOTICE file distributed with
 * this work for additional information regarding copyright ownership.
 * The ASF licenses this file to You under the Apache License, Version 2.0
 * (the "License"); you may not use this file except in compliance with
 * the License. You may obtain a copy of the License at
 *
 *      http://www.apache.org/licenses/LICENSE-2.0
 *
 * Unless required by applicable law or agreed to in writing, software
 * distributed under the License is distributed on an "AS IS" BASIS,
 * WITHOUT WARRANTIES OR CONDITIONS OF ANY KIND, either express or implied.
 * See the License for the specific language governing permissions and
 * limitations under the License.
 */

package org.apache.hadoop.ozone.om.service;

import static org.apache.hadoop.ozone.om.OMConfigKeys.OZONE_KEY_DELETING_LIMIT_PER_TASK;
import static org.apache.hadoop.ozone.om.OMConfigKeys.OZONE_KEY_DELETING_LIMIT_PER_TASK_DEFAULT;
import static org.apache.hadoop.ozone.util.ProtobufUtils.computeLongSizeWithTag;

import com.google.common.annotations.VisibleForTesting;
import com.google.common.base.Preconditions;
import com.google.protobuf.ServiceException;
import java.io.IOException;
import java.io.UncheckedIOException;
import java.util.ArrayList;
import java.util.Collection;
import java.util.HashMap;
import java.util.HashSet;
import java.util.Iterator;
import java.util.List;
import java.util.Map;
import java.util.Set;
import java.util.UUID;
import java.util.concurrent.TimeUnit;
import java.util.concurrent.atomic.AtomicInteger;
import java.util.concurrent.atomic.AtomicLong;
import java.util.stream.Collectors;
import java.util.stream.Stream;
import org.apache.commons.lang3.tuple.Pair;
import org.apache.hadoop.hdds.HddsUtils;
import org.apache.hadoop.hdds.conf.ConfigurationSource;
import org.apache.hadoop.hdds.conf.StorageUnit;
import org.apache.hadoop.hdds.scm.protocol.ScmBlockLocationProtocol;
import org.apache.hadoop.hdds.utils.BackgroundTask;
import org.apache.hadoop.hdds.utils.BackgroundTaskQueue;
import org.apache.hadoop.hdds.utils.BackgroundTaskResult;
import org.apache.hadoop.hdds.utils.BackgroundTaskResult.EmptyTaskResult;
import org.apache.hadoop.hdds.utils.db.Table;
import org.apache.hadoop.ozone.ClientVersion;
import org.apache.hadoop.ozone.common.DeleteBlockGroupResult;
import org.apache.hadoop.ozone.om.KeyManager;
import org.apache.hadoop.ozone.om.OMConfigKeys;
import org.apache.hadoop.ozone.om.OmMetadataManagerImpl;
import org.apache.hadoop.ozone.om.OmSnapshot;
import org.apache.hadoop.ozone.om.OmSnapshotManager;
import org.apache.hadoop.ozone.om.OzoneManager;
import org.apache.hadoop.ozone.om.PendingKeysDeletion;
import org.apache.hadoop.ozone.om.PendingKeysDeletion.PurgedKey;
import org.apache.hadoop.ozone.om.SnapshotChainManager;
import org.apache.hadoop.ozone.om.helpers.RepeatedOmKeyInfo;
import org.apache.hadoop.ozone.om.helpers.SnapshotInfo;
import org.apache.hadoop.ozone.om.lock.IOzoneManagerLock;
import org.apache.hadoop.ozone.om.snapshot.SnapshotUtils;
import org.apache.hadoop.ozone.om.snapshot.filter.ReclaimableKeyFilter;
import org.apache.hadoop.ozone.om.snapshot.filter.ReclaimableRenameEntryFilter;
import org.apache.hadoop.ozone.protocol.proto.OzoneManagerProtocolProtos;
import org.apache.hadoop.ozone.protocol.proto.OzoneManagerProtocolProtos.BucketNameInfo;
import org.apache.hadoop.ozone.protocol.proto.OzoneManagerProtocolProtos.BucketPurgeKeysSize;
import org.apache.hadoop.ozone.protocol.proto.OzoneManagerProtocolProtos.NullableUUID;
import org.apache.hadoop.ozone.protocol.proto.OzoneManagerProtocolProtos.PurgeKeysRequest;
import org.apache.hadoop.ozone.protocol.proto.OzoneManagerProtocolProtos.SetSnapshotPropertyRequest;
import org.apache.hadoop.ozone.util.ProtobufUtils;
import org.apache.hadoop.util.Time;
import org.apache.ratis.util.function.UncheckedAutoCloseableSupplier;
import org.slf4j.Logger;
import org.slf4j.LoggerFactory;

/**
 * This is the background service to delete keys. Scan the metadata of om
 * periodically to get the keys from DeletedTable and ask scm to delete
 * metadata accordingly, if scm returns success for keys, then clean up those
 * keys.
 */
public class KeyDeletingService extends AbstractKeyDeletingService {
  private static final Logger LOG =
      LoggerFactory.getLogger(KeyDeletingService.class);
  private final ScmBlockLocationProtocol scmClient;

  private int keyLimitPerTask;
  private final AtomicLong deletedKeyCount;
  private final boolean deepCleanSnapshots;
  private final SnapshotChainManager snapshotChainManager;
  private int ratisByteLimit;
  private static final double RATIS_LIMIT_FACTOR = 0.9;

  // Track metrics for current task execution
  private long latestRunTimestamp = 0L;
  private final DeletionStats aosDeletionStats = new DeletionStats();
  private final DeletionStats snapshotDeletionStats = new DeletionStats();

  public KeyDeletingService(OzoneManager ozoneManager,
      ScmBlockLocationProtocol scmClient, long serviceInterval,
      long serviceTimeout, ConfigurationSource conf, int keyDeletionCorePoolSize,
      boolean deepCleanSnapshots) {
    super(KeyDeletingService.class.getSimpleName(), serviceInterval,
        TimeUnit.MILLISECONDS, keyDeletionCorePoolSize,
        serviceTimeout, ozoneManager);
    this.keyLimitPerTask = conf.getInt(OZONE_KEY_DELETING_LIMIT_PER_TASK,
        OZONE_KEY_DELETING_LIMIT_PER_TASK_DEFAULT);
    Preconditions.checkArgument(keyLimitPerTask >= 0,
        OZONE_KEY_DELETING_LIMIT_PER_TASK + " cannot be negative.");
    this.deletedKeyCount = new AtomicLong(0);
    this.deepCleanSnapshots = deepCleanSnapshots;
    this.snapshotChainManager = ((OmMetadataManagerImpl)ozoneManager.getMetadataManager()).getSnapshotChainManager();
    this.scmClient = scmClient;
    int limit = (int) ozoneManager.getConfiguration().getStorageSize(
        OMConfigKeys.OZONE_OM_RATIS_LOG_APPENDER_QUEUE_BYTE_LIMIT,
        OMConfigKeys.OZONE_OM_RATIS_LOG_APPENDER_QUEUE_BYTE_LIMIT_DEFAULT,
        StorageUnit.BYTES);
    // Use 90% of the actual Ratis limit to account for protobuf overhead and
    // prevent accidentally exceeding the hard limit during request serialization.
    this.ratisByteLimit = (int) Math.max(limit * RATIS_LIMIT_FACTOR, 1);
  }

  /**
   * Returns the number of keys deleted by the background service.
   *
   * @return Long count.
   */
  @VisibleForTesting
  public AtomicLong getDeletedKeyCount() {
    return deletedKeyCount;
  }

  Pair<Pair<Integer, Long>, Boolean> processKeyDeletes(Map<String, PurgedKey> keyBlocksList,
      Map<String, RepeatedOmKeyInfo> keysToModify, List<String> renameEntries,
      String snapTableKey, UUID expectedPreviousSnapshotId) throws IOException {
    long startTime = Time.monotonicNow();
    Pair<Pair<Integer, Long>, Boolean> purgeResult = Pair.of(Pair.of(0, 0L), false);
    if (LOG.isDebugEnabled()) {
      LOG.debug("Send {} key(s) to SCM: {}",
          keyBlocksList.size(), keyBlocksList);
    } else if (LOG.isInfoEnabled()) {
      int logSize = 10;
      if (keyBlocksList.size() < logSize) {
        logSize = keyBlocksList.size();
      }
      LOG.info("Send {} key(s) to SCM, first {} keys: {}",
          keyBlocksList.size(), logSize, keyBlocksList.entrySet().stream().limit(logSize)
              .map(Map.Entry::getValue).collect(Collectors.toSet()));
    }
    List<DeleteBlockGroupResult> blockDeletionResults =
        scmClient.deleteKeyBlocks(keyBlocksList.values().stream()
            .map(PurgedKey::getBlockGroup).collect(Collectors.toList()));
    LOG.info("{} BlockGroup deletion are acked by SCM in {} ms",
        keyBlocksList.size(), Time.monotonicNow() - startTime);
    if (blockDeletionResults != null) {
      long purgeStartTime = Time.monotonicNow();
      purgeResult = submitPurgeKeysRequest(blockDeletionResults, keyBlocksList, keysToModify, renameEntries,
          snapTableKey, expectedPreviousSnapshotId, ratisByteLimit);
      int limit = getOzoneManager().getConfiguration().getInt(OMConfigKeys.OZONE_KEY_DELETING_LIMIT_PER_TASK,
          OMConfigKeys.OZONE_KEY_DELETING_LIMIT_PER_TASK_DEFAULT);
      LOG.info("Blocks for {} (out of {}) keys are deleted from DB in {} ms. Limit per task is {}.",
          purgeResult.getKey().getKey(), blockDeletionResults.size(), Time.monotonicNow() - purgeStartTime, limit);
    }
    getPerfMetrics().setKeyDeletingServiceLatencyMs(Time.monotonicNow() - startTime);
    return purgeResult;
  }

  private static final class BucketPurgeSize {
    private BucketNameInfo bucket;
    private long purgedBytes;
    private long purgedNamespace;

    private BucketPurgeSize(String volume, String bucket, long bucketId) {
      this.bucket = BucketNameInfo.newBuilder().setBucketId(bucketId).setVolumeName(volume)
              .setBucketName(bucket).build();
      this.purgedBytes = 0;
      this.purgedNamespace = 0;
    }

    private BucketPurgeSize incrementPurgedBytes(long bytes) {
      purgedBytes += bytes;
      return this;
    }

    private BucketPurgeSize incrementPurgedNamespace(long namespace) {
      purgedNamespace += namespace;
      return this;
    }

    private BucketPurgeKeysSize toProtobuf() {
      return BucketPurgeKeysSize.newBuilder()
          .setBucketNameInfo(bucket)
          .setPurgedBytes(purgedBytes)
          .setPurgedNamespace(purgedNamespace)
          .build();
    }

    private int getEstimatedSize() {
<<<<<<< HEAD
      return this.bucket.getSerializedSize() + computeLongSizeWithTag(2, -10)
=======
      // Using -10 as the placeholder to get max size i.e. 10 bytes to store the long value in protobuf.
      // Field number 2 in BucketPurgeKeysSize proto corresponds to purgedBytes.
      return this.bucket.getSerializedSize() + computeLongSizeWithTag(2, -10)
      // Field number 3 in BucketPurgeKeysSize proto corresponds to purgedNamespace.
>>>>>>> 56062d39
          + computeLongSizeWithTag(3, -10);
    }
  }

<<<<<<< HEAD
=======
  private int increaseBucketPurgeSize(Map<Long, BucketPurgeSize> bucketPurgeSizeMap, PurgedKey purgedKey) {
    BucketPurgeSize bucketPurgeSize;
    int estimatedSize = 0;
    if (!bucketPurgeSizeMap.containsKey(purgedKey.getBucketId())) {
      bucketPurgeSize = bucketPurgeSizeMap.computeIfAbsent(purgedKey.getBucketId(),
          (bucketId) -> new BucketPurgeSize(purgedKey.getVolume(), purgedKey.getBucket(),
              purgedKey.getBucketId()));
      estimatedSize = bucketPurgeSize.getEstimatedSize();
    } else {
      bucketPurgeSize = bucketPurgeSizeMap.get(purgedKey.getBucketId());
    }
    bucketPurgeSize.incrementPurgedBytes(purgedKey.getPurgedBytes()).incrementPurgedNamespace(1);
    return estimatedSize;
  }

>>>>>>> 56062d39
  /**
   * Submits PurgeKeys request for the keys whose blocks have been deleted
   * by SCM.
   * @param results DeleteBlockGroups returned by SCM.
   * @param keysToModify Updated list of RepeatedOmKeyInfo
   */
  @SuppressWarnings("checkstyle:MethodLength")
  private Pair<Pair<Integer, Long>, Boolean> submitPurgeKeysRequest(
      List<DeleteBlockGroupResult> results,
      Map<String, PurgedKey> purgedKeys,
      Map<String, RepeatedOmKeyInfo> keysToModify,
      List<String> renameEntriesToBeDeleted,
      String snapTableKey,
      UUID expectedPreviousSnapshotId,
      int ratisLimit) {

    Set<String> completePurgedKeys = new HashSet<>();

    // Put all keys to be purged in a list
    int deletedCount = 0;
    long deletedReplSize = 0;
    Set<String> failedDeletedKeys = new HashSet<>();
    boolean purgeSuccess = true;

    // Step 1: Process DeleteBlockGroupResults
    for (DeleteBlockGroupResult result : results) {
      String deletedKeyGroup = result.getObjectKey();
      PurgedKey purgedKey = purgedKeys.get(deletedKeyGroup);
      if (purgedKey != null) {
        String deletedKeyName = purgedKey.getDeleteKeyName();
        if (result.isSuccess()) {
          // Add key to PurgeKeys list.
          if (keysToModify == null || !keysToModify.containsKey(deletedKeyName)) {
            completePurgedKeys.add(deletedKeyName);
<<<<<<< HEAD
            if (LOG.isDebugEnabled()) {
              LOG.debug("Key {} set to be purged from OM DB", deletedKeyName);
            }
          } else {
            if (LOG.isDebugEnabled()) {
              LOG.debug("Key {} set to be updated in OM DB, Other versions " +
                  "of the key that are reclaimable are reclaimed.", deletedKeyName);
            }
=======
            LOG.debug("Key {} set to be purged from OM DB", deletedKeyName);
          } else {
            LOG.debug("Key {} set to be updated in OM DB, Other versions " +
                "of the key that are reclaimable are reclaimed.", deletedKeyName);
>>>>>>> 56062d39
          }
          deletedReplSize += purgedKey.getPurgedBytes();
          deletedCount++;
        } else {
          // If the block deletion failed, then the deleted keys should also not be modified and
          // any other version of the key should also not be purged.
          failedDeletedKeys.add(deletedKeyName);
          purgeSuccess = false;
          if (LOG.isDebugEnabled()) {
            LOG.error("Failed Block Delete corresponding to Key {} with block result : {}.", deletedKeyName,
                result.getBlockResultList());
          } else {
            LOG.error("Failed Block Delete corresponding to Key {}.", deletedKeyName);
          }
        }
<<<<<<< HEAD
=======
      } else {
        LOG.error("Key {} not found in the list of keys to be purged." +
            " Skipping purge for this entry. Result of delete blocks : {}", deletedKeyGroup, result.isSuccess());
>>>>>>> 56062d39
      }
    }
    // Filter out the key even if one version of the key purge has failed. This is to prevent orphan blocks, and
    // this needs to be retried.
    completePurgedKeys = completePurgedKeys.stream()
        .filter(i -> !failedDeletedKeys.contains(i)).collect(Collectors.toSet());
    // Filter out any keys that have failed and sort the purge keys based on volume and bucket.
    List<PurgedKey> purgedKeyList = purgedKeys.values().stream()
        .filter(purgedKey -> !failedDeletedKeys.contains(purgedKey.getDeleteKeyName()))
        .collect(Collectors.toList());

    List<OzoneManagerProtocolProtos.SnapshotMoveKeyInfos> keysToUpdateList = new ArrayList<>();
    if (keysToModify != null) {
      for (Map.Entry<String, RepeatedOmKeyInfo> keyToModify : keysToModify.entrySet()) {
        if (failedDeletedKeys.contains(keyToModify.getKey())) {
          continue;
        }
        OzoneManagerProtocolProtos.SnapshotMoveKeyInfos.Builder keyToUpdate =
            OzoneManagerProtocolProtos.SnapshotMoveKeyInfos.newBuilder();
        keyToUpdate.setKey(keyToModify.getKey());
        List<OzoneManagerProtocolProtos.KeyInfo> keyInfos =
            keyToModify.getValue().getOmKeyInfoList().stream()
                .map(k -> k.getProtobuf(ClientVersion.CURRENT_VERSION))
                .collect(Collectors.toList());
        keyToUpdate.addAllKeyInfos(keyInfos);
        keyToUpdate.setBucketId(keyToModify.getValue().getBucketId());
        keysToUpdateList.add(keyToUpdate.build());
      }
    }

    if (purgedKeyList.isEmpty() && keysToUpdateList.isEmpty() &&
        (renameEntriesToBeDeleted == null || renameEntriesToBeDeleted.isEmpty())) {
      return Pair.of(Pair.of(deletedCount, deletedReplSize), purgeSuccess);
    }

    int purgeKeyIndex = 0, updateIndex = 0, renameIndex = 0;
    PurgeKeysRequest.Builder requestBuilder = getPurgeKeysRequest(snapTableKey, expectedPreviousSnapshotId);
    AtomicInteger currSize = new AtomicInteger(requestBuilder.build().getSerializedSize());
    int baseSize = currSize.get();

    OzoneManagerProtocolProtos.DeletedKeys.Builder bucketDeleteKeys = null;
    Map<Long, BucketPurgeSize> bucketPurgeKeysSizeMap = new HashMap<>();

    Map<String, List<PurgedKey>> modifiedKeyPurgedKeys = new HashMap<>();
    while (purgeKeyIndex < purgedKeyList.size() || updateIndex < keysToUpdateList.size() ||
        (renameEntriesToBeDeleted != null && renameIndex < renameEntriesToBeDeleted.size())) {

      // 3.1 Purge keys (one at a time)
      if (purgeKeyIndex < purgedKeyList.size()) {
        PurgedKey purgedKey = purgedKeyList.get(purgeKeyIndex);
        if (bucketDeleteKeys == null) {
          bucketDeleteKeys = OzoneManagerProtocolProtos.DeletedKeys.newBuilder().setVolumeName("").setBucketName("");
<<<<<<< HEAD
          currSize.addAndGet(bucketDeleteKeys.buildPartial().getSerializedSize());
=======
          currSize += bucketDeleteKeys.buildPartial().getSerializedSize();
>>>>>>> 56062d39
        }
        String deletedKey = purgedKey.getDeleteKeyName();
        // Add to purge keys only if there are no other version of key that needs to be retained.
        if (completePurgedKeys.contains(deletedKey)) {
          bucketDeleteKeys.addKeys(deletedKey);
          int estimatedKeySize = ProtobufUtils.computeRepeatedStringSize(deletedKey);
<<<<<<< HEAD
          currSize.addAndGet(estimatedKeySize);
          if (purgedKey.isCommittedKey()) {
            bucketPurgeKeysSizeMap.computeIfAbsent(purgedKey.getBucketId(),
                    (bucketId) -> {
                      BucketPurgeSize bucketPurgeSize = new BucketPurgeSize(purgedKey.getVolume(),
                          purgedKey.getBucket(), purgedKey.getBucketId());
                      currSize.addAndGet(bucketPurgeSize.getEstimatedSize());
                      return bucketPurgeSize;
                    }).incrementPurgedBytes(purgedKey.getPurgedBytes())
                .incrementPurgedNamespace(1);
=======
          currSize += estimatedKeySize;
          if (purgedKey.isCommittedKey()) {
            currSize += increaseBucketPurgeSize(bucketPurgeKeysSizeMap, purgedKey);
>>>>>>> 56062d39
          }
        } else if (purgedKey.isCommittedKey()) {
          modifiedKeyPurgedKeys.computeIfAbsent(deletedKey, k -> new ArrayList<>()).add(purgedKey);
        }
        purgeKeyIndex++;
      } else if (updateIndex < keysToUpdateList.size()) {
        // 3.2 Add keysToUpdate
        OzoneManagerProtocolProtos.SnapshotMoveKeyInfos nextUpdate = keysToUpdateList.get(updateIndex);

        int estimatedSize = nextUpdate.getSerializedSize();

        requestBuilder.addKeysToUpdate(nextUpdate);
        if (modifiedKeyPurgedKeys.containsKey(nextUpdate.getKey())) {
          for (PurgedKey purgedKey : modifiedKeyPurgedKeys.get(nextUpdate.getKey())) {
            if (purgedKey.isCommittedKey()) {
<<<<<<< HEAD
              bucketPurgeKeysSizeMap.computeIfAbsent(purgedKey.getBucketId(),
                      (bucketId) -> {
                        BucketPurgeSize bucketPurgeSize = new BucketPurgeSize(purgedKey.getVolume(),
                            purgedKey.getBucket(), purgedKey.getBucketId());
                        currSize.addAndGet(bucketPurgeSize.getEstimatedSize());
                        return bucketPurgeSize;
                      }).incrementPurgedBytes(purgedKey.getPurgedBytes())
                  .incrementPurgedNamespace(1);
            }
          }
        }
        currSize.addAndGet(estimatedSize);
=======
              currSize += increaseBucketPurgeSize(bucketPurgeKeysSizeMap, purgedKey);
            }
          }
        }
        currSize += estimatedSize;
>>>>>>> 56062d39
        updateIndex++;

      } else if (renameEntriesToBeDeleted != null && renameIndex < renameEntriesToBeDeleted.size()) {
        // 3.3 Add renamed keys
        String nextRename = renameEntriesToBeDeleted.get(renameIndex);

        int estimatedSize = ProtobufUtils.computeRepeatedStringSize(nextRename);

        requestBuilder.addRenamedKeys(nextRename);
        currSize.addAndGet(estimatedSize);
        renameIndex++;
      }

      // Flush either when limit is hit, or at the very end if items remain
      boolean allDone = purgeKeyIndex == purgedKeyList.size() && updateIndex == keysToUpdateList.size() &&
          (renameEntriesToBeDeleted == null || renameIndex == renameEntriesToBeDeleted.size());

<<<<<<< HEAD
      if (currSize.get() >= ratisLimit || (allDone && (hasPendingItems(requestBuilder) || bucketDeleteKeys != null))) {
=======
      if (currSize >= ratisLimit || (allDone && (hasPendingItems(requestBuilder) || bucketDeleteKeys != null))) {
>>>>>>> 56062d39
        if (bucketDeleteKeys != null) {
          requestBuilder.addDeletedKeys(bucketDeleteKeys.build());
          bucketDeleteKeys = null;
        }
        bucketPurgeKeysSizeMap.values().stream().map(BucketPurgeSize::toProtobuf)
            .forEach(requestBuilder::addBucketPurgeKeysSize);
        bucketPurgeKeysSizeMap.clear();
        purgeSuccess = submitPurgeRequest(snapTableKey, purgeSuccess, requestBuilder);
        requestBuilder = getPurgeKeysRequest(snapTableKey, expectedPreviousSnapshotId);
        currSize.set(baseSize);
      }
    }

    return Pair.of(Pair.of(deletedCount, deletedReplSize), purgeSuccess);
  }

  private boolean hasPendingItems(PurgeKeysRequest.Builder builder) {
    return builder.getDeletedKeysCount() > 0
        || builder.getKeysToUpdateCount() > 0
        || builder.getRenamedKeysCount() > 0;
  }

  private static PurgeKeysRequest.Builder getPurgeKeysRequest(String snapTableKey,
      UUID expectedPreviousSnapshotId) {
    PurgeKeysRequest.Builder requestBuilder = PurgeKeysRequest.newBuilder();

    if (snapTableKey != null) {
      requestBuilder.setSnapshotTableKey(snapTableKey);
    }

    NullableUUID.Builder expectedPreviousSnapshotNullableUUID = NullableUUID.newBuilder();
    if (expectedPreviousSnapshotId != null) {
      expectedPreviousSnapshotNullableUUID.setUuid(HddsUtils.toProtobuf(expectedPreviousSnapshotId));
    }
    requestBuilder.setExpectedPreviousSnapshotID(expectedPreviousSnapshotNullableUUID.build());
    return requestBuilder;
  }

  private boolean submitPurgeRequest(String snapTableKey, boolean purgeSuccess,
      PurgeKeysRequest.Builder requestBuilder) {

    OzoneManagerProtocolProtos.OMRequest omRequest =
        OzoneManagerProtocolProtos.OMRequest.newBuilder().setCmdType(OzoneManagerProtocolProtos.Type.PurgeKeys)
            .setPurgeKeysRequest(requestBuilder.build()).setClientId(getClientId().toString()).build();

    try (Lock lock = snapTableKey != null ? getBootstrapStateLock().lock() : null) {
      OzoneManagerProtocolProtos.OMResponse omResponse = submitRequest(omRequest);
      if (omResponse != null) {
        purgeSuccess = purgeSuccess && omResponse.getSuccess();
      }
    } catch (ServiceException | InterruptedException e) {
      LOG.error("PurgeKey request failed in batch. Will retry at next run.", e);
      purgeSuccess = false;
      // Continue to next batch instead of returning immediately
    }
    return purgeSuccess;
  }

  /**
   * Updates ServiceMetrics for the last run of the service.
   */
  @Override
  protected void execTaskCompletion() {
    getMetrics().updateIntervalCumulativeMetrics(
        aosDeletionStats.reclaimedKeyCount.get() + snapshotDeletionStats.reclaimedKeyCount.get(),
        aosDeletionStats.reclaimedKeySize.get() + snapshotDeletionStats.reclaimedKeySize.get());
    getMetrics().updateAosLastRunMetrics(aosDeletionStats.reclaimedKeyCount.get(),
        aosDeletionStats.reclaimedKeySize.get(), aosDeletionStats.iteratedKeyCount.get(),
        aosDeletionStats.notReclaimableKeyCount.get());
    getMetrics().updateSnapLastRunMetrics(snapshotDeletionStats.reclaimedKeyCount.get(),
        snapshotDeletionStats.reclaimedKeySize.get(), snapshotDeletionStats.iteratedKeyCount.get(),
        snapshotDeletionStats.notReclaimableKeyCount.get());
    getMetrics().setKdsLastRunTimestamp(latestRunTimestamp);
  }

  /**
   * Resets ServiceMetrics for the current run of the service.
   */
  private void resetMetrics() {
    aosDeletionStats.reset();
    snapshotDeletionStats.reset();
    latestRunTimestamp = System.currentTimeMillis();
    getMetrics().setKdsCurRunTimestamp(latestRunTimestamp);
  }

  @Override
  public BackgroundTaskQueue getTasks() {
    resetMetrics();
    BackgroundTaskQueue queue = new BackgroundTaskQueue();
    queue.add(new KeyDeletingTask(null));
    if (deepCleanSnapshots) {
      Iterator<UUID> iterator = null;
      try {
        iterator = snapshotChainManager.iterator(true);
      } catch (IOException e) {
        LOG.error("Error while initializing snapshot chain iterator. DirDeletingTask will only process AOS this run.");
        return queue;
      }
      while (iterator.hasNext()) {
        UUID snapshotId = iterator.next();
        queue.add(new KeyDeletingTask(snapshotId));
      }
    }
    return queue;
  }

  public int getKeyLimitPerTask() {
    return keyLimitPerTask;
  }

  public void setKeyLimitPerTask(int keyLimitPerTask) {
    this.keyLimitPerTask = keyLimitPerTask;
  }

  /**
   * A key deleting task scans OM DB and looking for a certain number of
   * pending-deletion keys, sends these keys along with their associated blocks
   * to SCM for deletion. Once SCM confirms keys are deleted (once SCM persisted
   * the blocks info in its deletedBlockLog), it removes these keys from the
   * DB.
   */
  @VisibleForTesting
  final class KeyDeletingTask implements BackgroundTask {
    private final UUID snapshotId;

    KeyDeletingTask(UUID snapshotId) {
      this.snapshotId = snapshotId;
    }

    private OzoneManagerProtocolProtos.SetSnapshotPropertyRequest getSetSnapshotRequestUpdatingExclusiveSize(
        Map<UUID, Long> exclusiveSizeMap, Map<UUID, Long> exclusiveReplicatedSizeMap, UUID snapshotID) {
      OzoneManagerProtocolProtos.SnapshotSize snapshotSize = OzoneManagerProtocolProtos.SnapshotSize.newBuilder()
          .setExclusiveSize(
              exclusiveSizeMap.getOrDefault(snapshotID, 0L))
          .setExclusiveReplicatedSize(
              exclusiveReplicatedSizeMap.getOrDefault(
                  snapshotID, 0L))
          .build();

      return OzoneManagerProtocolProtos.SetSnapshotPropertyRequest.newBuilder()
          .setSnapshotKey(snapshotChainManager.getTableKey(snapshotID))
          .setSnapshotSize(snapshotSize)
          .build();
    }

    /**
     * @param currentSnapshotInfo if null, deleted directories in AOS should be processed.
     * @param keyManager KeyManager of the underlying store.
     */
    private void processDeletedKeysForStore(SnapshotInfo currentSnapshotInfo, KeyManager keyManager,
        int remainNum) throws IOException, InterruptedException {
      String volume = null, bucket = null, snapshotTableKey = null;
      if (currentSnapshotInfo != null) {
        volume = currentSnapshotInfo.getVolumeName();
        bucket = currentSnapshotInfo.getBucketName();
        snapshotTableKey = currentSnapshotInfo.getTableKey();
      }

      boolean successStatus = true;
      try {
        // TODO: [SNAPSHOT] HDDS-7968. Reclaim eligible key blocks in
        //  snapshot's deletedTable when active DB's deletedTable
        //  doesn't have enough entries left.
        //  OM would have to keep track of which snapshot the key is coming
        //  from if the above would be done inside getPendingDeletionKeys().
        OmSnapshotManager omSnapshotManager = getOzoneManager().getOmSnapshotManager();
        // This is to avoid race condition b/w purge request and snapshot chain update. For AOS taking the global
        // snapshotId since AOS could process multiple buckets in one iteration. While using path
        // previous snapshotId for a snapshot since it would process only one bucket.
        UUID expectedPreviousSnapshotId = currentSnapshotInfo == null ?
            snapshotChainManager.getLatestGlobalSnapshotId() :
            SnapshotUtils.getPreviousSnapshotId(currentSnapshotInfo, snapshotChainManager);

        IOzoneManagerLock lock = getOzoneManager().getMetadataManager().getLock();

        // Purge deleted Keys in the deletedTable && rename entries in the snapshotRenamedTable which doesn't have a
        // reference in the previous snapshot.
        try (ReclaimableKeyFilter reclaimableKeyFilter = new ReclaimableKeyFilter(getOzoneManager(),
            omSnapshotManager, snapshotChainManager, currentSnapshotInfo, keyManager, lock);
             ReclaimableRenameEntryFilter renameEntryFilter = new ReclaimableRenameEntryFilter(
                 getOzoneManager(), omSnapshotManager, snapshotChainManager, currentSnapshotInfo,
                 keyManager, lock)) {
          List<String> renamedTableEntries =
              keyManager.getRenamesKeyEntries(volume, bucket, null, renameEntryFilter, remainNum).stream()
                  .map(Table.KeyValue::getKey)
                  .collect(Collectors.toList());
          remainNum -= renamedTableEntries.size();

          // Get pending keys that can be deleted
          PendingKeysDeletion pendingKeysDeletion = currentSnapshotInfo == null
              ? keyManager.getPendingDeletionKeys(reclaimableKeyFilter, remainNum)
              : keyManager.getPendingDeletionKeys(volume, bucket, null, reclaimableKeyFilter, remainNum);
          Map<String, PurgedKey> purgedKeys = pendingKeysDeletion.getPurgedKeys();
          //submit purge requests if there are renamed entries to be purged or keys to be purged.
          if (!renamedTableEntries.isEmpty() || purgedKeys != null && !purgedKeys.isEmpty()) {
            // Validating if the previous snapshot is still the same before purging the blocks.
            SnapshotUtils.validatePreviousSnapshotId(currentSnapshotInfo, snapshotChainManager,
                expectedPreviousSnapshotId);
            Pair<Pair<Integer, Long>, Boolean> purgeResult = processKeyDeletes(purgedKeys,
                pendingKeysDeletion.getKeysToModify(), renamedTableEntries, snapshotTableKey,
                expectedPreviousSnapshotId);
            remainNum -= purgeResult.getKey().getKey();
            successStatus = purgeResult.getValue();
            getMetrics().incrNumKeysProcessed(purgedKeys.size());
            getMetrics().incrNumKeysSentForPurge(purgeResult.getKey().getKey());

            DeletionStats statsToUpdate = currentSnapshotInfo == null ? aosDeletionStats : snapshotDeletionStats;
            statsToUpdate.updateDeletionStats(purgeResult.getKey().getKey(), purgeResult.getKey().getValue(),
                purgedKeys.size() + pendingKeysDeletion.getNotReclaimableKeyCount(),
                pendingKeysDeletion.getNotReclaimableKeyCount()
            );
            if (successStatus) {
              deletedKeyCount.addAndGet(purgeResult.getKey().getKey());
            }
          }

          // Checking remainNum is greater than zero and not equal to the initial value if there were some keys to
          // reclaim. This is to check if all keys have been iterated over and all the keys necessary have been
          // reclaimed.
          if (remainNum > 0 && successStatus) {
            List<SetSnapshotPropertyRequest> setSnapshotPropertyRequests = new ArrayList<>();
            Map<UUID, Long> exclusiveReplicatedSizeMap = reclaimableKeyFilter.getExclusiveReplicatedSizeMap();
            Map<UUID, Long> exclusiveSizeMap = reclaimableKeyFilter.getExclusiveSizeMap();
            List<UUID> previousPathSnapshotsInChain =
                Stream.of(exclusiveSizeMap.keySet(), exclusiveReplicatedSizeMap.keySet())
                .flatMap(Collection::stream).distinct().collect(Collectors.toList());
            for (UUID snapshot : previousPathSnapshotsInChain) {
              setSnapshotPropertyRequests.add(getSetSnapshotRequestUpdatingExclusiveSize(exclusiveSizeMap,
                  exclusiveReplicatedSizeMap, snapshot));
            }

            // Updating directory deep clean flag of snapshot.
            if (currentSnapshotInfo != null) {
              setSnapshotPropertyRequests.add(OzoneManagerProtocolProtos.SetSnapshotPropertyRequest.newBuilder()
                  .setSnapshotKey(snapshotTableKey)
                  .setDeepCleanedDeletedKey(true)
                  .build());
            }
            submitSetSnapshotRequests(setSnapshotPropertyRequests);
          }
        }
      } catch (UncheckedIOException e) {
        throw e.getCause();
      }
    }

    @Override
    public int getPriority() {
      return 0;
    }

    @Override
    public BackgroundTaskResult call() {
      // Check if this is the Leader OM. If not leader, no need to execute this
      // task.
      if (shouldRun()) {
        final long run = getRunCount().incrementAndGet();
        if (snapshotId == null) {
          LOG.debug("Running KeyDeletingService for active object store, {}", run);
        } else {
          LOG.debug("Running KeyDeletingService for snapshot : {}, {}", snapshotId, run);
        }
        int remainNum = keyLimitPerTask;
        OmSnapshotManager omSnapshotManager = getOzoneManager().getOmSnapshotManager();
        SnapshotInfo snapInfo = null;
        try {
          snapInfo = snapshotId == null ? null :
              SnapshotUtils.getSnapshotInfo(getOzoneManager(), snapshotChainManager, snapshotId);
          if (snapInfo != null) {
            if (snapInfo.isDeepCleaned()) {
              LOG.info("Snapshot '{}' ({}) has already been deep cleaned. Skipping the snapshot in this iteration.",
                  snapInfo.getTableKey(), snapInfo.getSnapshotId());
              return EmptyTaskResult.newResult();
            }
            if (!OmSnapshotManager.areSnapshotChangesFlushedToDB(getOzoneManager().getMetadataManager(), snapInfo)) {
              LOG.info("Skipping snapshot processing since changes to snapshot {} have not been flushed to disk",
                  snapInfo);
              return EmptyTaskResult.newResult();
            }
            if (!snapInfo.isDeepCleanedDeletedDir()) {
              LOG.debug("Snapshot {} hasn't done deleted directory deep cleaning yet. Skipping the snapshot in this" +
                  " iteration.", snapInfo);
              return EmptyTaskResult.newResult();
            }
          } else if (!isPreviousPurgeTransactionFlushed()) {
            return EmptyTaskResult.newResult();
          }
          try (UncheckedAutoCloseableSupplier<OmSnapshot> omSnapshot = snapInfo == null ? null :
              omSnapshotManager.getActiveSnapshot(snapInfo.getVolumeName(), snapInfo.getBucketName(),
                  snapInfo.getName())) {
            KeyManager keyManager = snapInfo == null ? getOzoneManager().getKeyManager()
                : omSnapshot.get().getKeyManager();
            processDeletedKeysForStore(snapInfo, keyManager, remainNum);
          }
        } catch (IOException e) {
          LOG.error("Error while running delete files background task for store {}. Will retry at next run.",
              snapInfo, e);
        } catch (InterruptedException e) {
          LOG.error("Interruption while running delete files background task for store {}.", snapInfo, e);
          Thread.currentThread().interrupt();
        }
      }
      // By design, no one cares about the results of this call back.
      return EmptyTaskResult.newResult();
    }
  }

  private static class DeletionStats {
    private final AtomicLong reclaimedKeyCount = new AtomicLong(0L);
    private final AtomicLong reclaimedKeySize = new AtomicLong(0L);
    private final AtomicLong iteratedKeyCount = new AtomicLong(0L);
    private final AtomicLong notReclaimableKeyCount = new AtomicLong(0L);

    private void updateDeletionStats(long reclaimedKeys, long reclaimedSize,
                                       long iteratedKeys, long notReclaimableKeys) {
      this.reclaimedKeyCount.addAndGet(reclaimedKeys);
      this.reclaimedKeySize.addAndGet(reclaimedSize);
      this.iteratedKeyCount.addAndGet(iteratedKeys);
      this.notReclaimableKeyCount.addAndGet(notReclaimableKeys);
    }

    private void reset() {
      reclaimedKeyCount.set(0L);
      reclaimedKeySize.set(0L);
      iteratedKeyCount.set(0L);
      notReclaimableKeyCount.set(0L);
    }
  }
}<|MERGE_RESOLUTION|>--- conflicted
+++ resolved
@@ -202,20 +202,14 @@
     }
 
     private int getEstimatedSize() {
-<<<<<<< HEAD
-      return this.bucket.getSerializedSize() + computeLongSizeWithTag(2, -10)
-=======
       // Using -10 as the placeholder to get max size i.e. 10 bytes to store the long value in protobuf.
       // Field number 2 in BucketPurgeKeysSize proto corresponds to purgedBytes.
       return this.bucket.getSerializedSize() + computeLongSizeWithTag(2, -10)
       // Field number 3 in BucketPurgeKeysSize proto corresponds to purgedNamespace.
->>>>>>> 56062d39
           + computeLongSizeWithTag(3, -10);
     }
   }
 
-<<<<<<< HEAD
-=======
   private int increaseBucketPurgeSize(Map<Long, BucketPurgeSize> bucketPurgeSizeMap, PurgedKey purgedKey) {
     BucketPurgeSize bucketPurgeSize;
     int estimatedSize = 0;
@@ -231,7 +225,6 @@
     return estimatedSize;
   }
 
->>>>>>> 56062d39
   /**
    * Submits PurgeKeys request for the keys whose blocks have been deleted
    * by SCM.
@@ -266,21 +259,10 @@
           // Add key to PurgeKeys list.
           if (keysToModify == null || !keysToModify.containsKey(deletedKeyName)) {
             completePurgedKeys.add(deletedKeyName);
-<<<<<<< HEAD
-            if (LOG.isDebugEnabled()) {
-              LOG.debug("Key {} set to be purged from OM DB", deletedKeyName);
-            }
-          } else {
-            if (LOG.isDebugEnabled()) {
-              LOG.debug("Key {} set to be updated in OM DB, Other versions " +
-                  "of the key that are reclaimable are reclaimed.", deletedKeyName);
-            }
-=======
             LOG.debug("Key {} set to be purged from OM DB", deletedKeyName);
           } else {
             LOG.debug("Key {} set to be updated in OM DB, Other versions " +
                 "of the key that are reclaimable are reclaimed.", deletedKeyName);
->>>>>>> 56062d39
           }
           deletedReplSize += purgedKey.getPurgedBytes();
           deletedCount++;
@@ -296,12 +278,9 @@
             LOG.error("Failed Block Delete corresponding to Key {}.", deletedKeyName);
           }
         }
-<<<<<<< HEAD
-=======
       } else {
         LOG.error("Key {} not found in the list of keys to be purged." +
             " Skipping purge for this entry. Result of delete blocks : {}", deletedKeyGroup, result.isSuccess());
->>>>>>> 56062d39
       }
     }
     // Filter out the key even if one version of the key purge has failed. This is to prevent orphan blocks, and
@@ -339,8 +318,8 @@
 
     int purgeKeyIndex = 0, updateIndex = 0, renameIndex = 0;
     PurgeKeysRequest.Builder requestBuilder = getPurgeKeysRequest(snapTableKey, expectedPreviousSnapshotId);
-    AtomicInteger currSize = new AtomicInteger(requestBuilder.build().getSerializedSize());
-    int baseSize = currSize.get();
+    int currSize = requestBuilder.build().getSerializedSize();
+    int baseSize = currSize;
 
     OzoneManagerProtocolProtos.DeletedKeys.Builder bucketDeleteKeys = null;
     Map<Long, BucketPurgeSize> bucketPurgeKeysSizeMap = new HashMap<>();
@@ -354,33 +333,16 @@
         PurgedKey purgedKey = purgedKeyList.get(purgeKeyIndex);
         if (bucketDeleteKeys == null) {
           bucketDeleteKeys = OzoneManagerProtocolProtos.DeletedKeys.newBuilder().setVolumeName("").setBucketName("");
-<<<<<<< HEAD
-          currSize.addAndGet(bucketDeleteKeys.buildPartial().getSerializedSize());
-=======
           currSize += bucketDeleteKeys.buildPartial().getSerializedSize();
->>>>>>> 56062d39
         }
         String deletedKey = purgedKey.getDeleteKeyName();
         // Add to purge keys only if there are no other version of key that needs to be retained.
         if (completePurgedKeys.contains(deletedKey)) {
           bucketDeleteKeys.addKeys(deletedKey);
           int estimatedKeySize = ProtobufUtils.computeRepeatedStringSize(deletedKey);
-<<<<<<< HEAD
-          currSize.addAndGet(estimatedKeySize);
-          if (purgedKey.isCommittedKey()) {
-            bucketPurgeKeysSizeMap.computeIfAbsent(purgedKey.getBucketId(),
-                    (bucketId) -> {
-                      BucketPurgeSize bucketPurgeSize = new BucketPurgeSize(purgedKey.getVolume(),
-                          purgedKey.getBucket(), purgedKey.getBucketId());
-                      currSize.addAndGet(bucketPurgeSize.getEstimatedSize());
-                      return bucketPurgeSize;
-                    }).incrementPurgedBytes(purgedKey.getPurgedBytes())
-                .incrementPurgedNamespace(1);
-=======
           currSize += estimatedKeySize;
           if (purgedKey.isCommittedKey()) {
             currSize += increaseBucketPurgeSize(bucketPurgeKeysSizeMap, purgedKey);
->>>>>>> 56062d39
           }
         } else if (purgedKey.isCommittedKey()) {
           modifiedKeyPurgedKeys.computeIfAbsent(deletedKey, k -> new ArrayList<>()).add(purgedKey);
@@ -396,26 +358,11 @@
         if (modifiedKeyPurgedKeys.containsKey(nextUpdate.getKey())) {
           for (PurgedKey purgedKey : modifiedKeyPurgedKeys.get(nextUpdate.getKey())) {
             if (purgedKey.isCommittedKey()) {
-<<<<<<< HEAD
-              bucketPurgeKeysSizeMap.computeIfAbsent(purgedKey.getBucketId(),
-                      (bucketId) -> {
-                        BucketPurgeSize bucketPurgeSize = new BucketPurgeSize(purgedKey.getVolume(),
-                            purgedKey.getBucket(), purgedKey.getBucketId());
-                        currSize.addAndGet(bucketPurgeSize.getEstimatedSize());
-                        return bucketPurgeSize;
-                      }).incrementPurgedBytes(purgedKey.getPurgedBytes())
-                  .incrementPurgedNamespace(1);
-            }
-          }
-        }
-        currSize.addAndGet(estimatedSize);
-=======
               currSize += increaseBucketPurgeSize(bucketPurgeKeysSizeMap, purgedKey);
             }
           }
         }
         currSize += estimatedSize;
->>>>>>> 56062d39
         updateIndex++;
 
       } else if (renameEntriesToBeDeleted != null && renameIndex < renameEntriesToBeDeleted.size()) {
@@ -425,7 +372,7 @@
         int estimatedSize = ProtobufUtils.computeRepeatedStringSize(nextRename);
 
         requestBuilder.addRenamedKeys(nextRename);
-        currSize.addAndGet(estimatedSize);
+        currSize += estimatedSize;
         renameIndex++;
       }
 
@@ -433,11 +380,7 @@
       boolean allDone = purgeKeyIndex == purgedKeyList.size() && updateIndex == keysToUpdateList.size() &&
           (renameEntriesToBeDeleted == null || renameIndex == renameEntriesToBeDeleted.size());
 
-<<<<<<< HEAD
-      if (currSize.get() >= ratisLimit || (allDone && (hasPendingItems(requestBuilder) || bucketDeleteKeys != null))) {
-=======
       if (currSize >= ratisLimit || (allDone && (hasPendingItems(requestBuilder) || bucketDeleteKeys != null))) {
->>>>>>> 56062d39
         if (bucketDeleteKeys != null) {
           requestBuilder.addDeletedKeys(bucketDeleteKeys.build());
           bucketDeleteKeys = null;
@@ -447,7 +390,7 @@
         bucketPurgeKeysSizeMap.clear();
         purgeSuccess = submitPurgeRequest(snapTableKey, purgeSuccess, requestBuilder);
         requestBuilder = getPurgeKeysRequest(snapTableKey, expectedPreviousSnapshotId);
-        currSize.set(baseSize);
+        currSize = baseSize;
       }
     }
 
