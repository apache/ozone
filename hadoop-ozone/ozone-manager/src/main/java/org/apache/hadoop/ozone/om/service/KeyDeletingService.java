/*
 * Licensed to the Apache Software Foundation (ASF) under one or more
 * contributor license agreements. See the NOTICE file distributed with
 * this work for additional information regarding copyright ownership.
 * The ASF licenses this file to You under the Apache License, Version 2.0
 * (the "License"); you may not use this file except in compliance with
 * the License. You may obtain a copy of the License at
 *
 *      http://www.apache.org/licenses/LICENSE-2.0
 *
 * Unless required by applicable law or agreed to in writing, software
 * distributed under the License is distributed on an "AS IS" BASIS,
 * WITHOUT WARRANTIES OR CONDITIONS OF ANY KIND, either express or implied.
 * See the License for the specific language governing permissions and
 * limitations under the License.
 */

package org.apache.hadoop.ozone.om.service;

import static org.apache.hadoop.ozone.om.OMConfigKeys.OZONE_KEY_DELETING_LIMIT_PER_TASK;
import static org.apache.hadoop.ozone.om.OMConfigKeys.OZONE_KEY_DELETING_LIMIT_PER_TASK_DEFAULT;

import com.google.common.annotations.VisibleForTesting;
import com.google.common.base.Preconditions;
import com.google.protobuf.ServiceException;
import java.io.IOException;
import java.io.UncheckedIOException;
import java.nio.charset.StandardCharsets;
import java.util.ArrayList;
import java.util.Collection;
import java.util.HashSet;
import java.util.Iterator;
import java.util.List;
import java.util.Map;
import java.util.Set;
import java.util.UUID;
import java.util.concurrent.TimeUnit;
import java.util.concurrent.atomic.AtomicLong;
import java.util.stream.Collectors;
import java.util.stream.Stream;
import org.apache.commons.lang3.tuple.Pair;
import org.apache.hadoop.hdds.HddsUtils;
import org.apache.hadoop.hdds.conf.ConfigurationSource;
import org.apache.hadoop.hdds.scm.protocol.ScmBlockLocationProtocol;
import org.apache.hadoop.hdds.utils.BackgroundTask;
import org.apache.hadoop.hdds.utils.BackgroundTaskQueue;
import org.apache.hadoop.hdds.utils.BackgroundTaskResult;
import org.apache.hadoop.hdds.utils.BackgroundTaskResult.EmptyTaskResult;
import org.apache.hadoop.hdds.utils.db.Table;
import org.apache.hadoop.ozone.ClientVersion;
import org.apache.hadoop.ozone.common.BlockGroup;
import org.apache.hadoop.ozone.common.DeleteBlockGroupResult;
import org.apache.hadoop.ozone.lock.BootstrapStateHandler;
import org.apache.hadoop.ozone.om.KeyManager;
import org.apache.hadoop.ozone.om.OMConfigKeys;
import org.apache.hadoop.ozone.om.OmMetadataManagerImpl;
import org.apache.hadoop.ozone.om.OmSnapshot;
import org.apache.hadoop.ozone.om.OmSnapshotManager;
import org.apache.hadoop.ozone.om.OzoneManager;
import org.apache.hadoop.ozone.om.PendingKeysDeletion;
import org.apache.hadoop.ozone.om.SnapshotChainManager;
import org.apache.hadoop.ozone.om.helpers.RepeatedOmKeyInfo;
import org.apache.hadoop.ozone.om.helpers.SnapshotInfo;
import org.apache.hadoop.ozone.om.lock.IOzoneManagerLock;
import org.apache.hadoop.ozone.om.snapshot.SnapshotUtils;
import org.apache.hadoop.ozone.om.snapshot.filter.ReclaimableKeyFilter;
import org.apache.hadoop.ozone.om.snapshot.filter.ReclaimableRenameEntryFilter;
import org.apache.hadoop.ozone.protocol.proto.OzoneManagerProtocolProtos;
import org.apache.hadoop.ozone.protocol.proto.OzoneManagerProtocolProtos.NullableUUID;
import org.apache.hadoop.ozone.protocol.proto.OzoneManagerProtocolProtos.PurgeKeysRequest;
import org.apache.hadoop.ozone.protocol.proto.OzoneManagerProtocolProtos.SetSnapshotPropertyRequest;
import org.apache.hadoop.util.Time;
import org.apache.ratis.util.function.UncheckedAutoCloseableSupplier;
import org.slf4j.Logger;
import org.slf4j.LoggerFactory;

/**
 * This is the background service to delete keys. Scan the metadata of om
 * periodically to get the keys from DeletedTable and ask scm to delete
 * metadata accordingly, if scm returns success for keys, then clean up those
 * keys.
 */
public class KeyDeletingService extends AbstractKeyDeletingService {
  private static final Logger LOG =
      LoggerFactory.getLogger(KeyDeletingService.class);
  private final ScmBlockLocationProtocol scmClient;

  private int keyLimitPerTask;
  private final AtomicLong deletedKeyCount;
  private final boolean deepCleanSnapshots;
  private final SnapshotChainManager snapshotChainManager;
  // Track metrics for current task execution
  private long latestRunTimestamp = 0L;
  private final DeletionStats aosDeletionStats = new DeletionStats();
  private final DeletionStats snapshotDeletionStats = new DeletionStats();

  public KeyDeletingService(OzoneManager ozoneManager,
      ScmBlockLocationProtocol scmClient, long serviceInterval,
      long serviceTimeout, ConfigurationSource conf, int keyDeletionCorePoolSize,
      boolean deepCleanSnapshots) {
    super(KeyDeletingService.class.getSimpleName(), serviceInterval,
        TimeUnit.MILLISECONDS, keyDeletionCorePoolSize,
        serviceTimeout, ozoneManager);
    this.keyLimitPerTask = conf.getInt(OZONE_KEY_DELETING_LIMIT_PER_TASK,
        OZONE_KEY_DELETING_LIMIT_PER_TASK_DEFAULT);
    Preconditions.checkArgument(keyLimitPerTask >= 0,
        OZONE_KEY_DELETING_LIMIT_PER_TASK + " cannot be negative.");
    this.deletedKeyCount = new AtomicLong(0);
    this.deepCleanSnapshots = deepCleanSnapshots;
    this.snapshotChainManager = ((OmMetadataManagerImpl)ozoneManager.getMetadataManager()).getSnapshotChainManager();
    this.scmClient = scmClient;
  }

  /**
   * Returns the number of keys deleted by the background service.
   *
   * @return Long count.
   */
  @VisibleForTesting
  public AtomicLong getDeletedKeyCount() {
    return deletedKeyCount;
  }

  Pair<Pair<Integer, Long>, Boolean> processKeyDeletes(List<BlockGroup> keyBlocksList,
      Map<String, RepeatedOmKeyInfo> keysToModify, List<String> renameEntries,
      String snapTableKey, UUID expectedPreviousSnapshotId, Map<String, Long> keyBlockReplicatedSize)
      throws IOException, InterruptedException {
    long startTime = Time.monotonicNow();
    Pair<Pair<Integer, Long>, Boolean> purgeResult = Pair.of(Pair.of(0, 0L), false);
    if (LOG.isDebugEnabled()) {
      LOG.debug("Send {} key(s) to SCM: {}",
          keyBlocksList.size(), keyBlocksList);
    } else if (LOG.isInfoEnabled()) {
      int logSize = 10;
      if (keyBlocksList.size() < logSize) {
        logSize = keyBlocksList.size();
      }
      LOG.info("Send {} key(s) to SCM, first {} keys: {}",
          keyBlocksList.size(), logSize, keyBlocksList.subList(0, logSize));
    }
    List<DeleteBlockGroupResult> blockDeletionResults =
        scmClient.deleteKeyBlocks(keyBlocksList);
    LOG.info("{} BlockGroup deletion are acked by SCM in {} ms",
        keyBlocksList.size(), Time.monotonicNow() - startTime);
    if (blockDeletionResults != null) {
      long purgeStartTime = Time.monotonicNow();
      purgeResult = submitPurgeKeysRequest(blockDeletionResults,
<<<<<<< HEAD
          keysToModify, renameEntries, snapTableKey, expectedPreviousSnapshotId, ratisByteLimit);
=======
          keysToModify, renameEntries, snapTableKey, expectedPreviousSnapshotId, keyBlockReplicatedSize);
>>>>>>> 3e5414d0
      int limit = getOzoneManager().getConfiguration().getInt(OMConfigKeys.OZONE_KEY_DELETING_LIMIT_PER_TASK,
          OMConfigKeys.OZONE_KEY_DELETING_LIMIT_PER_TASK_DEFAULT);
      LOG.info("Blocks for {} (out of {}) keys are deleted from DB in {} ms. Limit per task is {}.",
          purgeResult.getKey().getKey(), blockDeletionResults.size(), Time.monotonicNow() - purgeStartTime, limit);
    }
    getPerfMetrics().setKeyDeletingServiceLatencyMs(Time.monotonicNow() - startTime);
    return purgeResult;
  }

  /**
   * Submits PurgeKeys request for the keys whose blocks have been deleted
   * by SCM.
   * @param results DeleteBlockGroups returned by SCM.
   * @param keysToModify Updated list of RepeatedOmKeyInfo
   */
<<<<<<< HEAD
  @SuppressWarnings("checkstyle:MethodLength")
  private Pair<Integer, Boolean> submitPurgeKeysRequest(
      List<DeleteBlockGroupResult> results,
      Map<String, RepeatedOmKeyInfo> keysToModify,
      List<String> renameEntriesToBeDeleted,
      String snapTableKey,
      UUID expectedPreviousSnapshotId,
      int ratisLimit) throws InterruptedException {

=======
  private Pair<Pair<Integer, Long>, Boolean> submitPurgeKeysRequest(List<DeleteBlockGroupResult> results,
      Map<String, RepeatedOmKeyInfo> keysToModify,  List<String> renameEntriesToBeDeleted,
      String snapTableKey, UUID expectedPreviousSnapshotId, Map<String, Long> keyBlockReplicatedSize)
      throws InterruptedException {
>>>>>>> 3e5414d0
    List<String> purgeKeys = new ArrayList<>();

    // Put all keys to be purged in a list
    int deletedCount = 0;
    long deletedReplSize = 0;
    Set<String> failedDeletedKeys = new HashSet<>();
    boolean purgeSuccess = true;

    // Step 1: Process DeleteBlockGroupResults
    for (DeleteBlockGroupResult result : results) {
      String deletedKey = result.getObjectKey();
      if (result.isSuccess()) {
        // Add key to PurgeKeys list.
        if (keysToModify != null && !keysToModify.containsKey(deletedKey)) {
          // Parse Volume and BucketName
          purgeKeys.add(deletedKey);
          if (LOG.isDebugEnabled()) {
            LOG.debug("Key {} set to be updated in OM DB, Other versions " +
                "of the key that are reclaimable are reclaimed.", deletedKey);
          }
        } else if (keysToModify == null) {
          purgeKeys.add(deletedKey);
          if (LOG.isDebugEnabled()) {
            LOG.debug("Key {} set to be purged from OM DB", deletedKey);
          }
        }
        if (keyBlockReplicatedSize != null) {
          deletedReplSize += keyBlockReplicatedSize.getOrDefault(deletedKey, 0L);
        }
        deletedCount++;
      } else {
        // If the block deletion failed, then the deleted keys should also not be modified.
        failedDeletedKeys.add(deletedKey);
        purgeSuccess = false;
      }
    }

    // Step 2: Prepare keysToUpdateList
    List<OzoneManagerProtocolProtos.SnapshotMoveKeyInfos> keysToUpdateList = new ArrayList<>();
    if (keysToModify != null) {
      for (Map.Entry<String, RepeatedOmKeyInfo> keyToModify :
          keysToModify.entrySet()) {
        if (failedDeletedKeys.contains(keyToModify.getKey())) {
          continue;
        }
        OzoneManagerProtocolProtos.SnapshotMoveKeyInfos.Builder keyToUpdate =
            OzoneManagerProtocolProtos.SnapshotMoveKeyInfos.newBuilder();
        keyToUpdate.setKey(keyToModify.getKey());
        List<OzoneManagerProtocolProtos.KeyInfo> keyInfos =
            keyToModify.getValue().getOmKeyInfoList().stream()
                .map(k -> k.getProtobuf(ClientVersion.CURRENT_VERSION))
                .collect(Collectors.toList());
        keyToUpdate.addAllKeyInfos(keyInfos);
        keysToUpdateList.add(keyToUpdate.build());
      }
    }

    int purgeKeyIndex = 0, updateIndex = 0, renameIndex = 0;
    int currSize = 0;
    boolean batchCapacityReached;

    while (purgeKeyIndex < purgeKeys.size() ||
        updateIndex < keysToUpdateList.size() ||
        (renameEntriesToBeDeleted != null && renameIndex < renameEntriesToBeDeleted.size())) {

      batchCapacityReached = false;
      PurgeKeysRequest.Builder requestBuilder = PurgeKeysRequest.newBuilder();

      if (snapTableKey != null) {
        requestBuilder.setSnapshotTableKey(snapTableKey);
      }
      if (expectedPreviousSnapshotId != null) {
        requestBuilder.setExpectedPreviousSnapshotID(
            NullableUUID.newBuilder()
                .setUuid(HddsUtils.toProtobuf(expectedPreviousSnapshotId))
                .build());
      }

      currSize = requestBuilder.build().getSerializedSize();

      // 3.1 Add purgeKeys
      List<String> batchPurgeKeys = new ArrayList<>();

      while (purgeKeyIndex < purgeKeys.size()) {
        String nextKey = purgeKeys.get(purgeKeyIndex);

        int estimatedKeySize = estimateStringEntrySize(nextKey);

        if (currSize + estimatedKeySize > ratisLimit) {
          batchCapacityReached = true;
          break;
        }

        currSize += estimatedKeySize;
        batchPurgeKeys.add(nextKey);
        purgeKeyIndex++;
      }

      // Now actually add batchPurgeKeys
      if (!batchPurgeKeys.isEmpty()) {
        OzoneManagerProtocolProtos.DeletedKeys deletedKeys = OzoneManagerProtocolProtos.DeletedKeys.newBuilder()
            .setVolumeName("").setBucketName("")
            .addAllKeys(batchPurgeKeys).build();
        requestBuilder.addDeletedKeys(deletedKeys);
        currSize = requestBuilder.build().getSerializedSize();
      }

      // 3.2 Add keysToUpdate
      while (!batchCapacityReached && updateIndex < keysToUpdateList.size()) {
        OzoneManagerProtocolProtos.SnapshotMoveKeyInfos nextUpdate = keysToUpdateList.get(updateIndex);

        PurgeKeysRequest.Builder tempBuilder = requestBuilder.clone();
        tempBuilder.addKeysToUpdate(nextUpdate);
        int estimatedSize = tempBuilder.build().getSerializedSize();

        if (currSize + estimatedSize > ratisLimit) {
          batchCapacityReached = true;
          break;
        }

        requestBuilder.addKeysToUpdate(nextUpdate);
        currSize += estimatedSize;
        updateIndex++;
      }

      // 3.3 Add renamed keys
      while (!batchCapacityReached && renameEntriesToBeDeleted != null &&
          renameIndex < renameEntriesToBeDeleted.size()) {
        String nextRename = renameEntriesToBeDeleted.get(renameIndex);

        PurgeKeysRequest.Builder tempBuilder = requestBuilder.clone();
        tempBuilder.addRenamedKeys(nextRename);
        int estimatedSize = tempBuilder.build().getSerializedSize();

        if (currSize + estimatedSize > ratisLimit) {
          break;
        }

        requestBuilder.addRenamedKeys(nextRename);
        currSize += estimatedSize;
        renameIndex++;
      }

      // Finalize and send this batch
      OzoneManagerProtocolProtos.OMRequest omRequest = OzoneManagerProtocolProtos.OMRequest.newBuilder()
          .setCmdType(OzoneManagerProtocolProtos.Type.PurgeKeys)
          .setPurgeKeysRequest(requestBuilder.build())
          .setClientId(getClientId().toString())
          .build();

      try (BootstrapStateHandler.Lock lock =
          snapTableKey != null ? getBootstrapStateLock().lock() : null) {
        OzoneManagerProtocolProtos.OMResponse omResponse = submitRequest(omRequest);
        if (omResponse != null) {
          purgeSuccess = purgeSuccess && omResponse.getSuccess();
        }
      } catch (ServiceException | InterruptedException e) {
        LOG.error("PurgeKey request failed in batch. Will retry at next run.", e);
        purgeSuccess = false;
        // Continue to next batch instead of returning immediately
      }
<<<<<<< HEAD
=======
    } catch (ServiceException e) {
      LOG.error("PurgeKey request failed. Will retry at next run.", e);
      return Pair.of(Pair.of(0, 0L), false);
>>>>>>> 3e5414d0
    }

    return Pair.of(Pair.of(deletedCount, deletedReplSize), purgeSuccess);
  }

  /**
   * Updates ServiceMetrics for the last run of the service.
   */
  @Override
  protected void execTaskCompletion() {
    getMetrics().updateIntervalCumulativeMetrics(
        aosDeletionStats.reclaimedKeyCount.get() + snapshotDeletionStats.reclaimedKeyCount.get(),
        aosDeletionStats.reclaimedKeySize.get() + snapshotDeletionStats.reclaimedKeySize.get());
    getMetrics().updateAosLastRunMetrics(aosDeletionStats.reclaimedKeyCount.get(),
        aosDeletionStats.reclaimedKeySize.get(), aosDeletionStats.iteratedKeyCount.get(),
        aosDeletionStats.notReclaimableKeyCount.get());
    getMetrics().updateSnapLastRunMetrics(snapshotDeletionStats.reclaimedKeyCount.get(),
        snapshotDeletionStats.reclaimedKeySize.get(), snapshotDeletionStats.iteratedKeyCount.get(),
        snapshotDeletionStats.notReclaimableKeyCount.get());
    getMetrics().setKdsLastRunTimestamp(latestRunTimestamp);
  }

  /**
   * Resets ServiceMetrics for the current run of the service.
   */
  private void resetMetrics() {
    aosDeletionStats.reset();
    snapshotDeletionStats.reset();
    latestRunTimestamp = System.currentTimeMillis();
    getMetrics().setKdsCurRunTimestamp(latestRunTimestamp);
  }

  // Helper: estimate protobuf serialized size of a string field
  private static int estimateStringEntrySize(String key) {
    int len = key.getBytes(StandardCharsets.UTF_8).length;
    return 1 /* tag size */ + 1 /* length variant */ + len; /* actual string bytes */
  }

  @Override
  public BackgroundTaskQueue getTasks() {
    resetMetrics();
    BackgroundTaskQueue queue = new BackgroundTaskQueue();
    queue.add(new KeyDeletingTask(null));
    if (deepCleanSnapshots) {
      Iterator<UUID> iterator = null;
      try {
        iterator = snapshotChainManager.iterator(true);
      } catch (IOException e) {
        LOG.error("Error while initializing snapshot chain iterator. DirDeletingTask will only process AOS this run.");
        return queue;
      }
      while (iterator.hasNext()) {
        UUID snapshotId = iterator.next();
        queue.add(new KeyDeletingTask(snapshotId));
      }
    }
    return queue;
  }

  public int getKeyLimitPerTask() {
    return keyLimitPerTask;
  }

  public void setKeyLimitPerTask(int keyLimitPerTask) {
    this.keyLimitPerTask = keyLimitPerTask;
  }

  /**
   * A key deleting task scans OM DB and looking for a certain number of
   * pending-deletion keys, sends these keys along with their associated blocks
   * to SCM for deletion. Once SCM confirms keys are deleted (once SCM persisted
   * the blocks info in its deletedBlockLog), it removes these keys from the
   * DB.
   */
  @VisibleForTesting
  final class KeyDeletingTask implements BackgroundTask {
    private final UUID snapshotId;

    KeyDeletingTask(UUID snapshotId) {
      this.snapshotId = snapshotId;
    }

    private OzoneManagerProtocolProtos.SetSnapshotPropertyRequest getSetSnapshotRequestUpdatingExclusiveSize(
        Map<UUID, Long> exclusiveSizeMap, Map<UUID, Long> exclusiveReplicatedSizeMap, UUID snapshotID) {
      OzoneManagerProtocolProtos.SnapshotSize snapshotSize = OzoneManagerProtocolProtos.SnapshotSize.newBuilder()
          .setExclusiveSize(
              exclusiveSizeMap.getOrDefault(snapshotID, 0L))
          .setExclusiveReplicatedSize(
              exclusiveReplicatedSizeMap.getOrDefault(
                  snapshotID, 0L))
          .build();

      return OzoneManagerProtocolProtos.SetSnapshotPropertyRequest.newBuilder()
          .setSnapshotKey(snapshotChainManager.getTableKey(snapshotID))
          .setSnapshotSize(snapshotSize)
          .build();
    }

    /**
     * @param currentSnapshotInfo if null, deleted directories in AOS should be processed.
     * @param keyManager KeyManager of the underlying store.
     */
    private void processDeletedKeysForStore(SnapshotInfo currentSnapshotInfo, KeyManager keyManager,
        int remainNum) throws IOException, InterruptedException {
      String volume = null, bucket = null, snapshotTableKey = null;
      if (currentSnapshotInfo != null) {
        volume = currentSnapshotInfo.getVolumeName();
        bucket = currentSnapshotInfo.getBucketName();
        snapshotTableKey = currentSnapshotInfo.getTableKey();
      }

      boolean successStatus = true;
      try {
        // TODO: [SNAPSHOT] HDDS-7968. Reclaim eligible key blocks in
        //  snapshot's deletedTable when active DB's deletedTable
        //  doesn't have enough entries left.
        //  OM would have to keep track of which snapshot the key is coming
        //  from if the above would be done inside getPendingDeletionKeys().
        OmSnapshotManager omSnapshotManager = getOzoneManager().getOmSnapshotManager();
        // This is to avoid race condition b/w purge request and snapshot chain update. For AOS taking the global
        // snapshotId since AOS could process multiple buckets in one iteration. While using path
        // previous snapshotId for a snapshot since it would process only one bucket.
        UUID expectedPreviousSnapshotId = currentSnapshotInfo == null ?
            snapshotChainManager.getLatestGlobalSnapshotId() :
            SnapshotUtils.getPreviousSnapshotId(currentSnapshotInfo, snapshotChainManager);

        IOzoneManagerLock lock = getOzoneManager().getMetadataManager().getLock();

        // Purge deleted Keys in the deletedTable && rename entries in the snapshotRenamedTable which doesn't have a
        // reference in the previous snapshot.
        try (ReclaimableKeyFilter reclaimableKeyFilter = new ReclaimableKeyFilter(getOzoneManager(),
            omSnapshotManager, snapshotChainManager, currentSnapshotInfo, keyManager, lock);
             ReclaimableRenameEntryFilter renameEntryFilter = new ReclaimableRenameEntryFilter(
                 getOzoneManager(), omSnapshotManager, snapshotChainManager, currentSnapshotInfo,
                 keyManager, lock)) {
          List<String> renamedTableEntries =
              keyManager.getRenamesKeyEntries(volume, bucket, null, renameEntryFilter, remainNum).stream()
                  .map(Table.KeyValue::getKey)
                  .collect(Collectors.toList());
          remainNum -= renamedTableEntries.size();

          // Get pending keys that can be deleted
          PendingKeysDeletion pendingKeysDeletion = currentSnapshotInfo == null
              ? keyManager.getPendingDeletionKeys(reclaimableKeyFilter, remainNum)
              : keyManager.getPendingDeletionKeys(volume, bucket, null, reclaimableKeyFilter, remainNum);
          List<BlockGroup> keyBlocksList = pendingKeysDeletion.getKeyBlocksList();
          //submit purge requests if there are renamed entries to be purged or keys to be purged.
          if (!renamedTableEntries.isEmpty() || keyBlocksList != null && !keyBlocksList.isEmpty()) {
            // Validating if the previous snapshot is still the same before purging the blocks.
            SnapshotUtils.validatePreviousSnapshotId(currentSnapshotInfo, snapshotChainManager,
                expectedPreviousSnapshotId);
            Pair<Pair<Integer, Long>, Boolean> purgeResult = processKeyDeletes(keyBlocksList,
                pendingKeysDeletion.getKeysToModify(), renamedTableEntries, snapshotTableKey,
                expectedPreviousSnapshotId, pendingKeysDeletion.getKeyBlockReplicatedSize());
            remainNum -= purgeResult.getKey().getKey();
            successStatus = purgeResult.getValue();
            getMetrics().incrNumKeysProcessed(keyBlocksList.size());
            getMetrics().incrNumKeysSentForPurge(purgeResult.getKey().getKey());

            DeletionStats statsToUpdate = currentSnapshotInfo == null ? aosDeletionStats : snapshotDeletionStats;
            statsToUpdate.updateDeletionStats(purgeResult.getKey().getKey(), purgeResult.getKey().getValue(),
                keyBlocksList.size() + pendingKeysDeletion.getNotReclaimableKeyCount(),
                pendingKeysDeletion.getNotReclaimableKeyCount()
            );
            if (successStatus) {
              deletedKeyCount.addAndGet(purgeResult.getKey().getKey());
            }
          }

          // Checking remainNum is greater than zero and not equal to the initial value if there were some keys to
          // reclaim. This is to check if all keys have been iterated over and all the keys necessary have been
          // reclaimed.
          if (remainNum > 0 && successStatus) {
            List<SetSnapshotPropertyRequest> setSnapshotPropertyRequests = new ArrayList<>();
            Map<UUID, Long> exclusiveReplicatedSizeMap = reclaimableKeyFilter.getExclusiveReplicatedSizeMap();
            Map<UUID, Long> exclusiveSizeMap = reclaimableKeyFilter.getExclusiveSizeMap();
            List<UUID> previousPathSnapshotsInChain =
                Stream.of(exclusiveSizeMap.keySet(), exclusiveReplicatedSizeMap.keySet())
                .flatMap(Collection::stream).distinct().collect(Collectors.toList());
            for (UUID snapshot : previousPathSnapshotsInChain) {
              setSnapshotPropertyRequests.add(getSetSnapshotRequestUpdatingExclusiveSize(exclusiveSizeMap,
                  exclusiveReplicatedSizeMap, snapshot));
            }

            // Updating directory deep clean flag of snapshot.
            if (currentSnapshotInfo != null) {
              setSnapshotPropertyRequests.add(OzoneManagerProtocolProtos.SetSnapshotPropertyRequest.newBuilder()
                  .setSnapshotKey(snapshotTableKey)
                  .setDeepCleanedDeletedKey(true)
                  .build());
            }
            submitSetSnapshotRequests(setSnapshotPropertyRequests);
          }
        }
      } catch (UncheckedIOException e) {
        throw e.getCause();
      }
    }

    @Override
    public int getPriority() {
      return 0;
    }

    @Override
    public BackgroundTaskResult call() {
      // Check if this is the Leader OM. If not leader, no need to execute this
      // task.
      if (shouldRun()) {
        final long run = getRunCount().incrementAndGet();
        if (snapshotId == null) {
          LOG.debug("Running KeyDeletingService for active object store, {}", run);
        } else {
          LOG.debug("Running KeyDeletingService for snapshot : {}, {}", snapshotId, run);
        }
        int remainNum = keyLimitPerTask;
        OmSnapshotManager omSnapshotManager = getOzoneManager().getOmSnapshotManager();
        SnapshotInfo snapInfo = null;
        try {
          snapInfo = snapshotId == null ? null :
              SnapshotUtils.getSnapshotInfo(getOzoneManager(), snapshotChainManager, snapshotId);
          if (snapInfo != null) {
            if (snapInfo.isDeepCleaned()) {
              LOG.info("Snapshot '{}' ({}) has already been deep cleaned. Skipping the snapshot in this iteration.",
                  snapInfo.getTableKey(), snapInfo.getSnapshotId());
              return EmptyTaskResult.newResult();
            }
            if (!OmSnapshotManager.areSnapshotChangesFlushedToDB(getOzoneManager().getMetadataManager(), snapInfo)) {
              LOG.info("Skipping snapshot processing since changes to snapshot {} have not been flushed to disk",
                  snapInfo);
              return EmptyTaskResult.newResult();
            }
            if (!snapInfo.isDeepCleanedDeletedDir()) {
              LOG.debug("Snapshot {} hasn't done deleted directory deep cleaning yet. Skipping the snapshot in this" +
                  " iteration.", snapInfo);
              return EmptyTaskResult.newResult();
            }
          }
          try (UncheckedAutoCloseableSupplier<OmSnapshot> omSnapshot = snapInfo == null ? null :
              omSnapshotManager.getActiveSnapshot(snapInfo.getVolumeName(), snapInfo.getBucketName(),
                  snapInfo.getName())) {
            KeyManager keyManager = snapInfo == null ? getOzoneManager().getKeyManager()
                : omSnapshot.get().getKeyManager();
            processDeletedKeysForStore(snapInfo, keyManager, remainNum);
          }
        } catch (IOException e) {
          LOG.error("Error while running delete files background task for store {}. Will retry at next run.",
              snapInfo, e);
        } catch (InterruptedException e) {
          LOG.error("Interruption while running delete files background task for store {}.", snapInfo, e);
          Thread.currentThread().interrupt();
        }
      }
      // By design, no one cares about the results of this call back.
      return EmptyTaskResult.newResult();
    }
  }

  private static class DeletionStats {
    private final AtomicLong reclaimedKeyCount = new AtomicLong(0L);
    private final AtomicLong reclaimedKeySize = new AtomicLong(0L);
    private final AtomicLong iteratedKeyCount = new AtomicLong(0L);
    private final AtomicLong notReclaimableKeyCount = new AtomicLong(0L);

    private void updateDeletionStats(long reclaimedKeys, long reclaimedSize,
                                       long iteratedKeys, long notReclaimableKeys) {
      this.reclaimedKeyCount.addAndGet(reclaimedKeys);
      this.reclaimedKeySize.addAndGet(reclaimedSize);
      this.iteratedKeyCount.addAndGet(iteratedKeys);
      this.notReclaimableKeyCount.addAndGet(notReclaimableKeys);
    }

    private void reset() {
      reclaimedKeyCount.set(0L);
      reclaimedKeySize.set(0L);
      iteratedKeyCount.set(0L);
      notReclaimableKeyCount.set(0L);
    }
  }
}<|MERGE_RESOLUTION|>--- conflicted
+++ resolved
@@ -41,6 +41,7 @@
 import org.apache.commons.lang3.tuple.Pair;
 import org.apache.hadoop.hdds.HddsUtils;
 import org.apache.hadoop.hdds.conf.ConfigurationSource;
+import org.apache.hadoop.hdds.conf.StorageUnit;
 import org.apache.hadoop.hdds.scm.protocol.ScmBlockLocationProtocol;
 import org.apache.hadoop.hdds.utils.BackgroundTask;
 import org.apache.hadoop.hdds.utils.BackgroundTaskQueue;
@@ -89,6 +90,9 @@
   private final AtomicLong deletedKeyCount;
   private final boolean deepCleanSnapshots;
   private final SnapshotChainManager snapshotChainManager;
+  private int ratisByteLimit;
+  private static final double RATIS_LIMIT_FACTOR = 0.9;
+
   // Track metrics for current task execution
   private long latestRunTimestamp = 0L;
   private final DeletionStats aosDeletionStats = new DeletionStats();
@@ -109,6 +113,12 @@
     this.deepCleanSnapshots = deepCleanSnapshots;
     this.snapshotChainManager = ((OmMetadataManagerImpl)ozoneManager.getMetadataManager()).getSnapshotChainManager();
     this.scmClient = scmClient;
+    int limit = (int) ozoneManager.getConfiguration().getStorageSize(
+        OMConfigKeys.OZONE_OM_RATIS_LOG_APPENDER_QUEUE_BYTE_LIMIT,
+        OMConfigKeys.OZONE_OM_RATIS_LOG_APPENDER_QUEUE_BYTE_LIMIT_DEFAULT,
+        StorageUnit.BYTES);
+    // always go to 90% of max limit for request as other header will be added
+    this.ratisByteLimit = (int) (limit * RATIS_LIMIT_FACTOR);
   }
 
   /**
@@ -145,11 +155,7 @@
     if (blockDeletionResults != null) {
       long purgeStartTime = Time.monotonicNow();
       purgeResult = submitPurgeKeysRequest(blockDeletionResults,
-<<<<<<< HEAD
-          keysToModify, renameEntries, snapTableKey, expectedPreviousSnapshotId, ratisByteLimit);
-=======
-          keysToModify, renameEntries, snapTableKey, expectedPreviousSnapshotId, keyBlockReplicatedSize);
->>>>>>> 3e5414d0
+          keysToModify, renameEntries, snapTableKey, expectedPreviousSnapshotId, ratisByteLimit, keyBlockReplicatedSize);
       int limit = getOzoneManager().getConfiguration().getInt(OMConfigKeys.OZONE_KEY_DELETING_LIMIT_PER_TASK,
           OMConfigKeys.OZONE_KEY_DELETING_LIMIT_PER_TASK_DEFAULT);
       LOG.info("Blocks for {} (out of {}) keys are deleted from DB in {} ms. Limit per task is {}.",
@@ -165,22 +171,16 @@
    * @param results DeleteBlockGroups returned by SCM.
    * @param keysToModify Updated list of RepeatedOmKeyInfo
    */
-<<<<<<< HEAD
   @SuppressWarnings("checkstyle:MethodLength")
-  private Pair<Integer, Boolean> submitPurgeKeysRequest(
+  private Pair<Pair<Integer, Long>, Boolean> submitPurgeKeysRequest(
       List<DeleteBlockGroupResult> results,
       Map<String, RepeatedOmKeyInfo> keysToModify,
       List<String> renameEntriesToBeDeleted,
       String snapTableKey,
       UUID expectedPreviousSnapshotId,
-      int ratisLimit) throws InterruptedException {
-
-=======
-  private Pair<Pair<Integer, Long>, Boolean> submitPurgeKeysRequest(List<DeleteBlockGroupResult> results,
-      Map<String, RepeatedOmKeyInfo> keysToModify,  List<String> renameEntriesToBeDeleted,
-      String snapTableKey, UUID expectedPreviousSnapshotId, Map<String, Long> keyBlockReplicatedSize)
-      throws InterruptedException {
->>>>>>> 3e5414d0
+      int ratisLimit,
+      Map<String, Long> keyBlockReplicatedSize) throws InterruptedException {
+
     List<String> purgeKeys = new ArrayList<>();
 
     // Put all keys to be purged in a list
@@ -342,12 +342,6 @@
         purgeSuccess = false;
         // Continue to next batch instead of returning immediately
       }
-<<<<<<< HEAD
-=======
-    } catch (ServiceException e) {
-      LOG.error("PurgeKey request failed. Will retry at next run.", e);
-      return Pair.of(Pair.of(0, 0L), false);
->>>>>>> 3e5414d0
     }
 
     return Pair.of(Pair.of(deletedCount, deletedReplSize), purgeSuccess);
