--- conflicted
+++ resolved
@@ -421,37 +421,7 @@
       }
     }
 
-<<<<<<< HEAD
-    private void submitSnapshotMoveDeletedKeys(SnapshotInfo snapInfo,
-        List<SnapshotMoveKeyInfos> toReclaimList,
-        List<SnapshotMoveKeyInfos> toNextDBList,
-        List<HddsProtos.KeyValue> renamedList,
-        List<String> dirsToMove) {
-
-      SnapshotMoveDeletedKeysRequest.Builder moveDeletedKeysBuilder =
-          SnapshotMoveDeletedKeysRequest.newBuilder()
-              .setFromSnapshot(snapInfo.getProtobuf());
-
-      SnapshotMoveDeletedKeysRequest moveDeletedKeys = moveDeletedKeysBuilder
-          .addAllReclaimKeys(toReclaimList)
-          .addAllNextDBKeys(toNextDBList)
-          .addAllRenamedKeys(renamedList)
-          .addAllDeletedDirsToMove(dirsToMove)
-          .build();
-
-      OMRequest omRequest = OMRequest.newBuilder()
-          .setCmdType(Type.SnapshotMoveDeletedKeys)
-          .setSnapshotMoveDeletedKeysRequest(moveDeletedKeys)
-          .setClientId(clientId.toString())
-          .build();
-
-      submitRequest(omRequest);
-    }
-
     private boolean isDirReclaimable(
-=======
-    private boolean checkDirReclaimable(
->>>>>>> 7f11b7b5
         Table.KeyValue<String, OmKeyInfo> deletedDir,
         Table<String, OmDirectoryInfo> previousDirTable,
         Table<String, String> renamedTable,
