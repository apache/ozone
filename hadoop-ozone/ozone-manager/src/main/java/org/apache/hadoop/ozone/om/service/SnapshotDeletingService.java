--- conflicted
+++ resolved
@@ -45,10 +45,8 @@
 import org.apache.hadoop.ozone.om.ratis.OzoneManagerRatisServer;
 import org.apache.hadoop.ozone.om.snapshot.ReferenceCounted;
 import org.apache.hadoop.ozone.om.snapshot.SnapshotUtils;
-<<<<<<< HEAD
 import org.apache.hadoop.ozone.protocol.proto.OzoneManagerProtocolProtos;
-=======
->>>>>>> b5f21a00
+import org.apache.hadoop.ozone.om.snapshot.SnapshotUtils;
 import org.apache.hadoop.ozone.protocol.proto.OzoneManagerProtocolProtos.OMRequest;
 import org.apache.hadoop.ozone.protocol.proto.OzoneManagerProtocolProtos.SnapshotMoveKeyInfos;
 import org.apache.hadoop.ozone.protocol.proto.OzoneManagerProtocolProtos.SnapshotMoveTableKeysRequest;
@@ -170,34 +168,11 @@
               (nextToNextSnapshot != null && isSnapshotDeepCleaned(nextToNextSnapshot))) {
             continue;
           }
-<<<<<<< HEAD
           // Acquire write lock on current snapshot and next snapshot in chain.
           if (!snapshotIdLocks.acquireLock(Arrays.asList(snapInfo.getSnapshotId(),
               Optional.ofNullable(nextSnapshot).map(SnapshotInfo::getSnapshotId).orElse(null)))
               .isLockAcquired()) {
             continue;
-=======
-
-          //TODO: [SNAPSHOT] Add lock to deletedTable and Active DB.
-          SnapshotInfo previousSnapshot = SnapshotUtils.getPreviousSnapshot(ozoneManager, chainManager, snapInfo);
-          Table<String, OmKeyInfo> previousKeyTable = null;
-          Table<String, OmDirectoryInfo> previousDirTable = null;
-          OmSnapshot omPreviousSnapshot = null;
-
-          // Split RepeatedOmKeyInfo and update current snapshot deletedKeyTable
-          // and next snapshot deletedKeyTable.
-          if (previousSnapshot != null) {
-            rcOmPreviousSnapshot = omSnapshotManager.getSnapshot(
-                previousSnapshot.getVolumeName(),
-                previousSnapshot.getBucketName(),
-                previousSnapshot.getName());
-            omPreviousSnapshot = rcOmPreviousSnapshot.get();
-
-            previousKeyTable = omPreviousSnapshot
-                .getMetadataManager().getKeyTable(bucketInfo.getBucketLayout());
-            previousDirTable = omPreviousSnapshot
-                .getMetadataManager().getDirectoryTable();
->>>>>>> b5f21a00
           }
           try(ReferenceCounted<OmSnapshot> snapshot = omSnapshotManager.getSnapshot(snapInfo.getVolumeName(),
               snapInfo.getBucketName(),
@@ -251,22 +226,8 @@
             } else {
               snapshotsToBePurged.add(snapInfo);
             }
-<<<<<<< HEAD
           } finally {
             snapshotIdLocks.releaseLock();
-=======
-
-            // Delete keys From deletedTable
-            processKeyDeletes(keysToPurge, omSnapshot.getKeyManager(),
-                null, snapInfo.getTableKey(), null);
-            successRunCount.incrementAndGet();
-          } catch (IOException ex) {
-            LOG.error("Error while running Snapshot Deleting Service for " +
-                "snapshot " + snapInfo.getTableKey() + " with snapshotId " +
-                snapInfo.getSnapshotId() + ". Processed " + deletionCount +
-                " keys and " + (keyLimitPerSnapshot - remainNum) +
-                " directories and files", ex);
->>>>>>> b5f21a00
           }
           successRunCount.incrementAndGet();
           snapshotLimit--;
@@ -281,121 +242,6 @@
       return BackgroundTaskResult.EmptyTaskResult.newResult();
     }
 
-<<<<<<< HEAD
-=======
-    private boolean isSnapshotReclaimable(
-        Table<String, RepeatedOmKeyInfo> snapshotDeletedTable,
-        Table<String, OmKeyInfo> snapshotDeletedDirTable,
-        String snapshotBucketKey, String dbBucketKeyForDir) throws IOException {
-
-      boolean isDirTableCleanedUp = false;
-      boolean isKeyTableCleanedUp  = false;
-      try (TableIterator<String, ? extends Table.KeyValue<String,
-          RepeatedOmKeyInfo>> iterator = snapshotDeletedTable.iterator();) {
-        iterator.seek(snapshotBucketKey);
-        // If the next entry doesn't start with snapshotBucketKey then
-        // deletedKeyTable is already cleaned up.
-        isKeyTableCleanedUp = !iterator.hasNext() || !iterator.next().getKey()
-            .startsWith(snapshotBucketKey);
-      }
-
-      try (TableIterator<String, ? extends Table.KeyValue<String, OmKeyInfo>>
-               iterator = snapshotDeletedDirTable.iterator()) {
-        iterator.seek(dbBucketKeyForDir);
-        // If the next entry doesn't start with dbBucketKeyForDir then
-        // deletedDirTable is already cleaned up.
-        isDirTableCleanedUp = !iterator.hasNext() || !iterator.next().getKey()
-            .startsWith(dbBucketKeyForDir);
-      }
-
-      return (isDirTableCleanedUp || snapshotDeletedDirTable.isEmpty()) &&
-          (isKeyTableCleanedUp || snapshotDeletedTable.isEmpty());
-    }
-
-    @SuppressWarnings("checkstyle:ParameterNumber")
-    private long handleDirectoryCleanUp(
-        Table<String, OmKeyInfo> snapshotDeletedDirTable,
-        Table<String, OmDirectoryInfo> previousDirTable,
-        Table<String, String> renamedTable,
-        String dbBucketKeyForDir, SnapshotInfo snapInfo,
-        OmSnapshot omSnapshot, List<String> dirsToMove,
-        List<HddsProtos.KeyValue> renamedList) {
-
-      long dirNum = 0L;
-      long subDirNum = 0L;
-      long subFileNum = 0L;
-      long remainNum = keyLimitPerSnapshot;
-      int consumedSize = 0;
-      List<PurgePathRequest> purgePathRequestList = new ArrayList<>();
-      List<Pair<String, OmKeyInfo>> allSubDirList
-          = new ArrayList<>(keyLimitPerSnapshot);
-      try (TableIterator<String, ? extends
-          Table.KeyValue<String, OmKeyInfo>> deletedDirIterator =
-               snapshotDeletedDirTable.iterator()) {
-
-        long startTime = Time.monotonicNow();
-        deletedDirIterator.seek(dbBucketKeyForDir);
-
-        while (deletedDirIterator.hasNext()) {
-          Table.KeyValue<String, OmKeyInfo> deletedDir =
-              deletedDirIterator.next();
-          String deletedDirKey = deletedDir.getKey();
-
-          // Exit for dirs out of snapshot scope.
-          if (!deletedDirKey.startsWith(dbBucketKeyForDir)) {
-            break;
-          }
-
-          if (isDirReclaimable(deletedDir, previousDirTable,
-              renamedTable, renamedList)) {
-            // Reclaim here
-            PurgePathRequest request = prepareDeleteDirRequest(
-                remainNum, deletedDir.getValue(), deletedDir.getKey(),
-                allSubDirList, omSnapshot.getKeyManager());
-            if (isBufferLimitCrossed(ratisByteLimit, consumedSize,
-                request.getSerializedSize())) {
-              if (purgePathRequestList.size() != 0) {
-                // if message buffer reaches max limit, avoid sending further
-                remainNum = 0;
-                break;
-              }
-              // if directory itself is having a lot of keys / files,
-              // reduce capacity to minimum level
-              remainNum = MIN_ERR_LIMIT_PER_TASK;
-              request = prepareDeleteDirRequest(
-                  remainNum, deletedDir.getValue(), deletedDir.getKey(),
-                  allSubDirList, omSnapshot.getKeyManager());
-            }
-            consumedSize += request.getSerializedSize();
-            purgePathRequestList.add(request);
-            remainNum = remainNum - request.getDeletedSubFilesCount();
-            remainNum = remainNum - request.getMarkDeletedSubDirsCount();
-            // Count up the purgeDeletedDir, subDirs and subFiles
-            if (request.getDeletedDir() != null
-                && !request.getDeletedDir().isEmpty()) {
-              dirNum++;
-            }
-            subDirNum += request.getMarkDeletedSubDirsCount();
-            subFileNum += request.getDeletedSubFilesCount();
-          } else {
-            dirsToMove.add(deletedDir.getKey());
-          }
-        }
-
-        remainNum = optimizeDirDeletesAndSubmitRequest(remainNum, dirNum,
-            subDirNum, subFileNum, allSubDirList, purgePathRequestList,
-            snapInfo.getTableKey(), startTime, ratisByteLimit - consumedSize,
-            omSnapshot.getKeyManager(), null);
-      } catch (IOException e) {
-        LOG.error("Error while running delete directories and files for " +
-            "snapshot " + snapInfo.getTableKey() + " in snapshot deleting " +
-            "background task. Will retry at next run.", e);
-      }
-
-      return remainNum;
-    }
-
->>>>>>> b5f21a00
     private void submitSnapshotPurgeRequest(List<String> purgeSnapshotKeys) {
       if (!purgeSnapshotKeys.isEmpty()) {
         SnapshotPurgeRequest snapshotPurgeRequest = SnapshotPurgeRequest
