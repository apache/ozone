/*
 * Licensed to the Apache Software Foundation (ASF) under one
 * or more contributor license agreements.  See the NOTICE file
 * distributed with this work for additional information
 * regarding copyright ownership.  The ASF licenses this file
 * to you under the Apache License, Version 2.0 (the
 * "License"); you may not use this file except in compliance
 *  with the License.  You may obtain a copy of the License at
 *
 *      http://www.apache.org/licenses/LICENSE-2.0
 *
 * Unless required by applicable law or agreed to in writing, software
 * distributed under the License is distributed on an "AS IS" BASIS,
 * WITHOUT WARRANTIES OR CONDITIONS OF ANY KIND, either express or implied.
 * See the License for the specific language governing permissions and
 * limitations under the License.
 *
 */
package org.apache.hadoop.ozone.om.service;

import com.google.common.annotations.VisibleForTesting;
import com.google.protobuf.ServiceException;
import org.apache.hadoop.hdds.conf.OzoneConfiguration;
import org.apache.hadoop.hdds.conf.StorageUnit;
import org.apache.hadoop.hdds.protocol.proto.HddsProtos;
import org.apache.hadoop.hdds.utils.BackgroundTask;
import org.apache.hadoop.hdds.utils.BackgroundTaskQueue;
import org.apache.hadoop.hdds.utils.BackgroundTaskResult;
import org.apache.hadoop.hdds.utils.db.Table;
import org.apache.hadoop.ozone.ClientVersion;
import org.apache.hadoop.ozone.lock.BootstrapStateHandler;
import org.apache.hadoop.ozone.om.KeyManager;
import org.apache.hadoop.ozone.om.OMConfigKeys;
import org.apache.hadoop.ozone.om.OmMetadataManagerImpl;
import org.apache.hadoop.ozone.om.OmSnapshot;
import org.apache.hadoop.ozone.om.OmSnapshotManager;
import org.apache.hadoop.ozone.om.OzoneManager;
import org.apache.hadoop.ozone.om.SnapshotChainManager;
import org.apache.hadoop.ozone.om.helpers.OmKeyInfo;
<<<<<<< HEAD
=======
import org.apache.hadoop.ozone.om.helpers.OmKeyLocationInfo;
import org.apache.hadoop.ozone.om.helpers.OmKeyLocationInfoGroup;
>>>>>>> 3fb2cf00
import org.apache.hadoop.ozone.om.helpers.SnapshotInfo;
import org.apache.hadoop.ozone.om.lock.IOzoneManagerLock;
import org.apache.hadoop.ozone.om.lock.OzoneManagerLock;
import org.apache.hadoop.ozone.om.ratis.utils.OzoneManagerRatisUtils;
import org.apache.hadoop.ozone.om.snapshot.ReferenceCounted;
import org.apache.hadoop.ozone.om.snapshot.SnapshotUtils;
import org.apache.hadoop.ozone.protocol.proto.OzoneManagerProtocolProtos.OMRequest;
import org.apache.hadoop.ozone.protocol.proto.OzoneManagerProtocolProtos.SnapshotMoveKeyInfos;
import org.apache.hadoop.ozone.protocol.proto.OzoneManagerProtocolProtos.SnapshotMoveTableKeysRequest;
import org.apache.hadoop.ozone.protocol.proto.OzoneManagerProtocolProtos.SnapshotPurgeRequest;
import org.apache.hadoop.ozone.protocol.proto.OzoneManagerProtocolProtos.Type;
import org.apache.ratis.protocol.ClientId;
import org.slf4j.Logger;
import org.slf4j.LoggerFactory;

import java.io.IOException;
import java.io.UncheckedIOException;
import java.util.ArrayList;
<<<<<<< HEAD
import java.util.Arrays;
import java.util.Iterator;
import java.util.List;
import java.util.Optional;
=======
import java.util.Iterator;
import java.util.List;
>>>>>>> 3fb2cf00
import java.util.UUID;
import java.util.concurrent.TimeUnit;
import java.util.concurrent.atomic.AtomicBoolean;
import java.util.concurrent.atomic.AtomicLong;
import java.util.stream.Collectors;

import static org.apache.hadoop.hdds.HddsUtils.toProtobuf;
import static org.apache.hadoop.ozone.om.OMConfigKeys.OZONE_SNAPSHOT_KEY_DELETING_LIMIT_PER_TASK;
import static org.apache.hadoop.ozone.om.OMConfigKeys.OZONE_SNAPSHOT_KEY_DELETING_LIMIT_PER_TASK_DEFAULT;
import static org.apache.hadoop.ozone.om.OMConfigKeys.SNAPSHOT_DELETING_LIMIT_PER_TASK;
import static org.apache.hadoop.ozone.om.OMConfigKeys.SNAPSHOT_DELETING_LIMIT_PER_TASK_DEFAULT;

/**
 * Background Service to clean-up deleted snapshot and reclaim space.
 */
public class SnapshotDeletingService extends AbstractKeyDeletingService {
  private static final Logger LOG =
      LoggerFactory.getLogger(SnapshotDeletingService.class);

  // Use only a single thread for Snapshot Deletion. Multiple threads would read
  // from the same table and can send deletion requests for same snapshot
  // multiple times.
  private static final int SNAPSHOT_DELETING_CORE_POOL_SIZE = 1;
  private static final int MIN_ERR_LIMIT_PER_TASK = 1000;
  private final ClientId clientId = ClientId.randomId();

  private final OzoneManager ozoneManager;
  private final OmSnapshotManager omSnapshotManager;
  private final SnapshotChainManager snapshotChainManager;
  private final AtomicBoolean suspended;
  private final OzoneConfiguration conf;
  private final AtomicLong successRunCount;
  private final int keyLimitPerTask;
  private final int snapshotDeletionPerTask;
  private final int ratisByteLimit;
<<<<<<< HEAD
  private MultiLocks<UUID> snapshotIdLocks;
=======
  private final long serviceTimeout;
>>>>>>> 3fb2cf00

  public SnapshotDeletingService(long interval, long serviceTimeout,
                                 OzoneManager ozoneManager)
      throws IOException {
    super(SnapshotDeletingService.class.getSimpleName(), interval,
        TimeUnit.MILLISECONDS, SNAPSHOT_DELETING_CORE_POOL_SIZE,
        serviceTimeout, ozoneManager, null);
    this.ozoneManager = ozoneManager;
    this.omSnapshotManager = ozoneManager.getOmSnapshotManager();
    OmMetadataManagerImpl omMetadataManager = (OmMetadataManagerImpl)
        ozoneManager.getMetadataManager();
    this.snapshotChainManager = omMetadataManager.getSnapshotChainManager();
    this.successRunCount = new AtomicLong(0);
    this.suspended = new AtomicBoolean(false);
    this.conf = ozoneManager.getConfiguration();
    this.snapshotDeletionPerTask = conf.getInt(SNAPSHOT_DELETING_LIMIT_PER_TASK,
        SNAPSHOT_DELETING_LIMIT_PER_TASK_DEFAULT);
    int limit = (int) conf.getStorageSize(
        OMConfigKeys.OZONE_OM_RATIS_LOG_APPENDER_QUEUE_BYTE_LIMIT,
        OMConfigKeys.OZONE_OM_RATIS_LOG_APPENDER_QUEUE_BYTE_LIMIT_DEFAULT,
        StorageUnit.BYTES);
    // always go to 90% of max limit for request as other header will be added
    this.ratisByteLimit = (int) (limit * 0.9);
    this.keyLimitPerTask = conf.getInt(
        OZONE_SNAPSHOT_KEY_DELETING_LIMIT_PER_TASK,
        OZONE_SNAPSHOT_KEY_DELETING_LIMIT_PER_TASK_DEFAULT);
<<<<<<< HEAD
    IOzoneManagerLock lock = getOzoneManager().getMetadataManager().getLock();
    this.snapshotIdLocks = new MultiLocks<>(lock, OzoneManagerLock.Resource.SNAPSHOT_GC_LOCK, true);
=======
    this.serviceTimeout = serviceTimeout;
  }

  // Wait for a notification from KeyDeletingService if the key deletion is running. This is to ensure, merging of
  // entries do not start while the AOS is still processing the deleted keys.
  @VisibleForTesting
  public void waitForKeyDeletingService() throws InterruptedException {
    KeyDeletingService keyDeletingService = getOzoneManager().getKeyManager().getDeletingService();
    synchronized (keyDeletingService) {
      while (keyDeletingService.isRunningOnAOS()) {
        keyDeletingService.wait(serviceTimeout);
      }
    }
  }

  // Wait for a notification from DirectoryDeletingService if the directory deletion is running. This is to ensure,
  // merging of entries do not start while the AOS is still processing the deleted keys.
  @VisibleForTesting
  public void waitForDirDeletingService() throws InterruptedException {
    DirectoryDeletingService directoryDeletingService = getOzoneManager().getKeyManager()
        .getDirDeletingService();
    synchronized (directoryDeletingService) {
      while (directoryDeletingService.isRunningOnAOS()) {
        directoryDeletingService.wait(serviceTimeout);
      }
    }
>>>>>>> 3fb2cf00
  }

  private class SnapshotDeletingTask implements BackgroundTask {

    @SuppressWarnings("checkstyle:MethodLength")
    @Override
    public BackgroundTaskResult call() throws InterruptedException {
      if (!shouldRun()) {
        return BackgroundTaskResult.EmptyTaskResult.newResult();
      }

      getRunCount().incrementAndGet();

      try {
        int remaining = keyLimitPerTask;
<<<<<<< HEAD
        Iterator<UUID> iterator = snapshotChainManager.iterator(true);
        List<SnapshotInfo> snapshotsToBePurged = new ArrayList<>();
        long snapshotLimit = snapshotDeletionPerTask;
        while (iterator.hasNext() && snapshotLimit > 0) {
          SnapshotInfo snapInfo = SnapshotUtils.getSnapshotInfo(ozoneManager, snapshotChainManager, iterator.next());
          // Only Iterate in deleted snapshot & only if all the changes have been flushed into disk & snapshots have
          // been deep cleaned.
          if (shouldIgnoreSnapshot(snapInfo)) {
            continue;
          }

          SnapshotInfo nextSnapshot = SnapshotUtils.getNextSnapshot(ozoneManager, snapshotChainManager, snapInfo);
          SnapshotInfo nextToNextSnapshot = nextSnapshot == null ? null : SnapshotUtils.getNextSnapshot(ozoneManager,
              snapshotChainManager, snapInfo);
=======
        Iterator<UUID> iterator = chainManager.iterator(true);
        List<String> snapshotsToBePurged = new ArrayList<>();
        long snapshotLimit = snapshotDeletionPerTask;
        while (iterator.hasNext() && snapshotLimit > 0 && remaining > 0) {
          SnapshotInfo snapInfo = SnapshotUtils.getSnapshotInfo(ozoneManager, chainManager, iterator.next());
          if (shouldIgnoreSnapshot(snapInfo)) {
            continue;
          }
          LOG.info("Started Snapshot Deletion Processing for snapshot : {}", snapInfo.getTableKey());
          SnapshotInfo nextSnapshot = SnapshotUtils.getNextSnapshot(ozoneManager, chainManager, snapInfo);
>>>>>>> 3fb2cf00
          // Continue if the next snapshot is not active. This is to avoid unnecessary copies from one snapshot to
          // another.
          if (nextSnapshot != null &&
              nextSnapshot.getSnapshotStatus() != SnapshotInfo.SnapshotStatus.SNAPSHOT_ACTIVE) {
<<<<<<< HEAD
            continue;
          }

          // Wait for the next iteration if the next snapshot or next to next snapshot is still not deep cleaned
          // since purge transaction will add entries and it could be processed by mistake.
          if ((nextSnapshot != null && isSnapshotDeepCleaned(nextSnapshot)) ||
              (nextToNextSnapshot != null && isSnapshotDeepCleaned(nextToNextSnapshot))) {
            continue;
          }
          // Acquire write lock on current snapshot and next snapshot in chain.
          if (!snapshotIdLocks.acquireLock(Arrays.asList(snapInfo.getSnapshotId(),
              Optional.ofNullable(nextSnapshot).map(SnapshotInfo::getSnapshotId).orElse(null)))
              .isLockAcquired()) {
            continue;
          }
          try (ReferenceCounted<OmSnapshot> snapshot = omSnapshotManager.getSnapshot(snapInfo.getVolumeName(),
              snapInfo.getBucketName(), snapInfo.getName())) {
=======
            continue;
          }

          // nextSnapshot = null means entries would be moved to AOS.
          if (nextSnapshot == null) {
            waitForKeyDeletingService();
            waitForDirDeletingService();
          }
          try (ReferenceCounted<OmSnapshot> snapshot = omSnapshotManager.getSnapshot(
              snapInfo.getVolumeName(), snapInfo.getBucketName(), snapInfo.getName())) {
>>>>>>> 3fb2cf00
            KeyManager snapshotKeyManager = snapshot.get().getKeyManager();
            int moveCount = 0;
            // Get all entries from deletedKeyTable.
            List<Table.KeyValue<String, List<OmKeyInfo>>> deletedKeyEntries =
                snapshotKeyManager.getDeletedKeyEntries(snapInfo.getVolumeName(), snapInfo.getBucketName(),
<<<<<<< HEAD
                    null, (kv) -> true, remaining);
=======
                    null, remaining);
>>>>>>> 3fb2cf00
            moveCount += deletedKeyEntries.size();
            // Get all entries from deletedDirTable.
            List<Table.KeyValue<String, OmKeyInfo>> deletedDirEntries = snapshotKeyManager.getDeletedDirEntries(
                snapInfo.getVolumeName(), snapInfo.getBucketName(), remaining - moveCount);
            moveCount += deletedDirEntries.size();
            // Get all entries from snapshotRenamedTable.
            List<Table.KeyValue<String, String>> renameEntries = snapshotKeyManager.getRenamesKeyEntries(
<<<<<<< HEAD
                snapInfo.getVolumeName(), snapInfo.getBucketName(), null, (kv) -> true, remaining - moveCount);
            moveCount += renameEntries.size();
            if (moveCount > 0) {
              try {
                submitSnapshotMoveDeletedKeys(
                    snapInfo,
                    deletedKeyEntries.stream().map(kv -> {
                      try {
                        return SnapshotMoveKeyInfos.newBuilder().setKey(kv.getKey()).addAllKeyInfos(kv.getValue()
                            .stream().map(val -> val.getProtobuf(ClientVersion.CURRENT_VERSION))
                            .collect(Collectors.toList())).build();
                      } catch (IOException e) {
                        throw new UncheckedIOException(e);
                      }
                    }).collect(Collectors.toList()),
                    renameEntries.stream().map(kv -> {
                      try {
                        return HddsProtos.KeyValue.newBuilder().setKey(kv.getKey()).setValue(kv.getValue()).build();
                      } catch (IOException e) {
                        throw new UncheckedIOException(e);
                      }
                    }).collect(Collectors.toList()),
                    deletedDirEntries.stream()
                    .map(kv -> {
                      try {
                        return SnapshotMoveKeyInfos.newBuilder().setKey(kv.getKey())
                            .addKeyInfos(kv.getValue().getProtobuf(ClientVersion.CURRENT_VERSION)).build();
                      } catch (IOException e) {
                        throw new UncheckedIOException(e);
                      }
                    }).collect(Collectors.toList()));
                remaining -= moveCount;
              } catch (UncheckedIOException e) {
                throw e.getCause();
              }
            } else {
              snapshotsToBePurged.add(snapInfo);
            }
          } finally {
            snapshotIdLocks.releaseLock();
=======
                snapInfo.getVolumeName(), snapInfo.getBucketName(), null, remaining - moveCount);
            moveCount += renameEntries.size();
            if (moveCount > 0) {
              List<SnapshotMoveKeyInfos> deletedKeys = new ArrayList<>(deletedKeyEntries.size());
              List<SnapshotMoveKeyInfos> deletedDirs = new ArrayList<>(deletedDirEntries.size());
              List<HddsProtos.KeyValue> renameKeys = new ArrayList<>(renameEntries.size());

              // Convert deletedKeyEntries to SnapshotMoveKeyInfos.
              for (Table.KeyValue<String, List<OmKeyInfo>> deletedEntry : deletedKeyEntries) {
                deletedKeys.add(SnapshotMoveKeyInfos.newBuilder().setKey(deletedEntry.getKey())
                    .addAllKeyInfos(deletedEntry.getValue()
                        .stream().map(val -> val.getProtobuf(ClientVersion.CURRENT_VERSION))
                        .collect(Collectors.toList())).build());
              }

              // Convert deletedDirEntries to SnapshotMoveKeyInfos.
              for (Table.KeyValue<String, OmKeyInfo> deletedDirEntry : deletedDirEntries) {
                deletedDirs.add(SnapshotMoveKeyInfos.newBuilder().setKey(deletedDirEntry.getKey())
                    .addKeyInfos(deletedDirEntry.getValue().getProtobuf(ClientVersion.CURRENT_VERSION)).build());
              }

              // Convert renamedEntries to KeyValue.
              for (Table.KeyValue<String, String> renameEntry : renameEntries) {
                renameKeys.add(HddsProtos.KeyValue.newBuilder().setKey(renameEntry.getKey())
                    .setValue(renameEntry.getValue()).build());
              }
              submitSnapshotMoveDeletedKeys(snapInfo, deletedKeys, renameKeys, deletedDirs);
              remaining -= moveCount;
            } else {
              snapshotsToBePurged.add(snapInfo.getTableKey());
            }
>>>>>>> 3fb2cf00
          }
          successRunCount.incrementAndGet();
          snapshotLimit--;
        }
        if (!snapshotsToBePurged.isEmpty()) {
<<<<<<< HEAD
          submitSnapshotPurgeRequest(snapshotsToBePurged.stream().map(SnapshotInfo::getTableKey)
              .collect(Collectors.toList()));
=======
          submitSnapshotPurgeRequest(snapshotsToBePurged);
>>>>>>> 3fb2cf00
        }
      } catch (IOException e) {
        LOG.error("Error while running Snapshot Deleting Service", e);
      }
      return BackgroundTaskResult.EmptyTaskResult.newResult();
    }

    private void submitSnapshotPurgeRequest(List<String> purgeSnapshotKeys) {
      if (!purgeSnapshotKeys.isEmpty()) {
        SnapshotPurgeRequest snapshotPurgeRequest = SnapshotPurgeRequest
            .newBuilder()
            .addAllSnapshotDBKeys(purgeSnapshotKeys)
            .build();

        OMRequest omRequest = OMRequest.newBuilder()
            .setCmdType(Type.SnapshotPurge)
            .setSnapshotPurgeRequest(snapshotPurgeRequest)
            .setClientId(clientId.toString())
            .build();

        submitRequest(omRequest);
      }
    }

<<<<<<< HEAD
    public void submitSnapshotMoveDeletedKeys(SnapshotInfo snapInfo,
        List<SnapshotMoveKeyInfos> deletedKeys, List<HddsProtos.KeyValue> renamedList,
        List<SnapshotMoveKeyInfos> dirsToMove) {

      SnapshotMoveTableKeysRequest.Builder moveDeletedKeysBuilder = SnapshotMoveTableKeysRequest.newBuilder()
              .setFromSnapshotID(toProtobuf(snapInfo.getSnapshotId()));
=======
    private void submitSnapshotMoveDeletedKeys(SnapshotInfo snapInfo,
                                               List<SnapshotMoveKeyInfos> deletedKeys,
                                               List<HddsProtos.KeyValue> renamedList,
                                               List<SnapshotMoveKeyInfos> dirsToMove) {

      SnapshotMoveTableKeysRequest.Builder moveDeletedKeysBuilder = SnapshotMoveTableKeysRequest.newBuilder()
          .setFromSnapshotID(toProtobuf(snapInfo.getSnapshotId()));
>>>>>>> 3fb2cf00

      SnapshotMoveTableKeysRequest moveDeletedKeys = moveDeletedKeysBuilder
          .addAllDeletedKeys(deletedKeys)
          .addAllRenamedKeys(renamedList)
          .addAllDeletedDirs(dirsToMove)
          .build();
      if (isBufferLimitCrossed(ratisByteLimit, 0, moveDeletedKeys.getSerializedSize())) {
        int remaining = MIN_ERR_LIMIT_PER_TASK;
        deletedKeys = deletedKeys.subList(0, Math.min(remaining, deletedKeys.size()));
        remaining -= deletedKeys.size();
        renamedList = renamedList.subList(0, Math.min(remaining, renamedList.size()));
        remaining -= renamedList.size();
        dirsToMove = dirsToMove.subList(0, Math.min(remaining, dirsToMove.size()));
        moveDeletedKeys = moveDeletedKeysBuilder
            .addAllDeletedKeys(deletedKeys)
            .addAllRenamedKeys(renamedList)
            .addAllDeletedDirs(dirsToMove)
            .build();
      }

      OMRequest omRequest = OMRequest.newBuilder()
<<<<<<< HEAD
          .setCmdType(Type.SnapshotMoveDeletedKeys)
=======
          .setCmdType(Type.SnapshotMoveTableKeys)
>>>>>>> 3fb2cf00
          .setSnapshotMoveTableKeysRequest(moveDeletedKeys)
          .setClientId(clientId.toString())
          .build();

      try (BootstrapStateHandler.Lock lock = new BootstrapStateHandler.Lock()) {
        submitRequest(omRequest);
      }
    }

    private void submitRequest(OMRequest omRequest) {
      try {
        OzoneManagerRatisUtils.submitRequest(ozoneManager, omRequest, clientId, getRunCount().get());
      } catch (ServiceException e) {
        LOG.error("Request: {} fired by SnapshotDeletingService failed. Will retry in the next run", omRequest, e);
      }
    }
  }

  /**
   * Checks if a given snapshot has been deleted and all the changes made to snapshot have been flushed to disk.
   * @param snapInfo SnapshotInfo corresponding to the snapshot.
   * @return true if the snapshot is still active or changes to snapshot have not been flushed to disk otherwise false.
   * @throws IOException
   */
  @VisibleForTesting
  boolean shouldIgnoreSnapshot(SnapshotInfo snapInfo) throws IOException {
    SnapshotInfo.SnapshotStatus snapshotStatus = snapInfo.getSnapshotStatus();
    return snapshotStatus != SnapshotInfo.SnapshotStatus.SNAPSHOT_DELETED ||
<<<<<<< HEAD
        OmSnapshotManager.areSnapshotChangesFlushedToDB(getOzoneManager().getMetadataManager(), snapInfo)
        && isSnapshotDeepCleaned(snapInfo);
=======
        !OmSnapshotManager.areSnapshotChangesFlushedToDB(getOzoneManager().getMetadataManager(), snapInfo);
>>>>>>> 3fb2cf00
  }
  private boolean isSnapshotDeepCleaned(SnapshotInfo snapInfo) {
    return (!snapInfo.getDeepClean() || !snapInfo.getDeepCleanedDeletedDir());
  }

  @Override
  public BackgroundTaskQueue getTasks() {
    BackgroundTaskQueue queue = new BackgroundTaskQueue();
    queue.add(new SnapshotDeletingTask());
    return queue;
  }

  private boolean shouldRun() {
    return !suspended.get() && ozoneManager.isLeaderReady();
  }

  /**
   * Suspend the service.
   */
  @VisibleForTesting
  public void suspend() {
    suspended.set(true);
  }

  /**
   * Resume the service if suspended.
   */
  @VisibleForTesting
  public void resume() {
    suspended.set(false);
  }

  public long getSuccessfulRunCount() {
    return successRunCount.get();
  }

  @VisibleForTesting
  public void setSuccessRunCount(long num) {
    successRunCount.getAndSet(num);
  }
}<|MERGE_RESOLUTION|>--- conflicted
+++ resolved
@@ -37,11 +37,6 @@
 import org.apache.hadoop.ozone.om.OzoneManager;
 import org.apache.hadoop.ozone.om.SnapshotChainManager;
 import org.apache.hadoop.ozone.om.helpers.OmKeyInfo;
-<<<<<<< HEAD
-=======
-import org.apache.hadoop.ozone.om.helpers.OmKeyLocationInfo;
-import org.apache.hadoop.ozone.om.helpers.OmKeyLocationInfoGroup;
->>>>>>> 3fb2cf00
 import org.apache.hadoop.ozone.om.helpers.SnapshotInfo;
 import org.apache.hadoop.ozone.om.lock.IOzoneManagerLock;
 import org.apache.hadoop.ozone.om.lock.OzoneManagerLock;
@@ -58,17 +53,11 @@
 import org.slf4j.LoggerFactory;
 
 import java.io.IOException;
-import java.io.UncheckedIOException;
 import java.util.ArrayList;
-<<<<<<< HEAD
 import java.util.Arrays;
 import java.util.Iterator;
 import java.util.List;
 import java.util.Optional;
-=======
-import java.util.Iterator;
-import java.util.List;
->>>>>>> 3fb2cf00
 import java.util.UUID;
 import java.util.concurrent.TimeUnit;
 import java.util.concurrent.atomic.AtomicBoolean;
@@ -104,11 +93,7 @@
   private final int keyLimitPerTask;
   private final int snapshotDeletionPerTask;
   private final int ratisByteLimit;
-<<<<<<< HEAD
   private MultiLocks<UUID> snapshotIdLocks;
-=======
-  private final long serviceTimeout;
->>>>>>> 3fb2cf00
 
   public SnapshotDeletingService(long interval, long serviceTimeout,
                                  OzoneManager ozoneManager)
@@ -120,7 +105,7 @@
     this.omSnapshotManager = ozoneManager.getOmSnapshotManager();
     OmMetadataManagerImpl omMetadataManager = (OmMetadataManagerImpl)
         ozoneManager.getMetadataManager();
-    this.snapshotChainManager = omMetadataManager.getSnapshotChainManager();
+    this.chainManager = omMetadataManager.getSnapshotChainManager();
     this.successRunCount = new AtomicLong(0);
     this.suspended = new AtomicBoolean(false);
     this.conf = ozoneManager.getConfiguration();
@@ -135,37 +120,8 @@
     this.keyLimitPerTask = conf.getInt(
         OZONE_SNAPSHOT_KEY_DELETING_LIMIT_PER_TASK,
         OZONE_SNAPSHOT_KEY_DELETING_LIMIT_PER_TASK_DEFAULT);
-<<<<<<< HEAD
     IOzoneManagerLock lock = getOzoneManager().getMetadataManager().getLock();
     this.snapshotIdLocks = new MultiLocks<>(lock, OzoneManagerLock.Resource.SNAPSHOT_GC_LOCK, true);
-=======
-    this.serviceTimeout = serviceTimeout;
-  }
-
-  // Wait for a notification from KeyDeletingService if the key deletion is running. This is to ensure, merging of
-  // entries do not start while the AOS is still processing the deleted keys.
-  @VisibleForTesting
-  public void waitForKeyDeletingService() throws InterruptedException {
-    KeyDeletingService keyDeletingService = getOzoneManager().getKeyManager().getDeletingService();
-    synchronized (keyDeletingService) {
-      while (keyDeletingService.isRunningOnAOS()) {
-        keyDeletingService.wait(serviceTimeout);
-      }
-    }
-  }
-
-  // Wait for a notification from DirectoryDeletingService if the directory deletion is running. This is to ensure,
-  // merging of entries do not start while the AOS is still processing the deleted keys.
-  @VisibleForTesting
-  public void waitForDirDeletingService() throws InterruptedException {
-    DirectoryDeletingService directoryDeletingService = getOzoneManager().getKeyManager()
-        .getDirDeletingService();
-    synchronized (directoryDeletingService) {
-      while (directoryDeletingService.isRunningOnAOS()) {
-        directoryDeletingService.wait(serviceTimeout);
-      }
-    }
->>>>>>> 3fb2cf00
   }
 
   private class SnapshotDeletingTask implements BackgroundTask {
@@ -181,22 +137,6 @@
 
       try {
         int remaining = keyLimitPerTask;
-<<<<<<< HEAD
-        Iterator<UUID> iterator = snapshotChainManager.iterator(true);
-        List<SnapshotInfo> snapshotsToBePurged = new ArrayList<>();
-        long snapshotLimit = snapshotDeletionPerTask;
-        while (iterator.hasNext() && snapshotLimit > 0) {
-          SnapshotInfo snapInfo = SnapshotUtils.getSnapshotInfo(ozoneManager, snapshotChainManager, iterator.next());
-          // Only Iterate in deleted snapshot & only if all the changes have been flushed into disk & snapshots have
-          // been deep cleaned.
-          if (shouldIgnoreSnapshot(snapInfo)) {
-            continue;
-          }
-
-          SnapshotInfo nextSnapshot = SnapshotUtils.getNextSnapshot(ozoneManager, snapshotChainManager, snapInfo);
-          SnapshotInfo nextToNextSnapshot = nextSnapshot == null ? null : SnapshotUtils.getNextSnapshot(ozoneManager,
-              snapshotChainManager, snapInfo);
-=======
         Iterator<UUID> iterator = chainManager.iterator(true);
         List<String> snapshotsToBePurged = new ArrayList<>();
         long snapshotLimit = snapshotDeletionPerTask;
@@ -207,14 +147,14 @@
           }
           LOG.info("Started Snapshot Deletion Processing for snapshot : {}", snapInfo.getTableKey());
           SnapshotInfo nextSnapshot = SnapshotUtils.getNextSnapshot(ozoneManager, chainManager, snapInfo);
->>>>>>> 3fb2cf00
           // Continue if the next snapshot is not active. This is to avoid unnecessary copies from one snapshot to
           // another.
           if (nextSnapshot != null &&
               nextSnapshot.getSnapshotStatus() != SnapshotInfo.SnapshotStatus.SNAPSHOT_ACTIVE) {
-<<<<<<< HEAD
             continue;
           }
+          SnapshotInfo nextToNextSnapshot = nextSnapshot == null ? null : SnapshotUtils.getNextSnapshot(ozoneManager,
+              snapshotChainManager, snapInfo);
 
           // Wait for the next iteration if the next snapshot or next to next snapshot is still not deep cleaned
           // since purge transaction will add entries and it could be processed by mistake.
@@ -230,28 +170,12 @@
           }
           try (ReferenceCounted<OmSnapshot> snapshot = omSnapshotManager.getSnapshot(snapInfo.getVolumeName(),
               snapInfo.getBucketName(), snapInfo.getName())) {
-=======
-            continue;
-          }
-
-          // nextSnapshot = null means entries would be moved to AOS.
-          if (nextSnapshot == null) {
-            waitForKeyDeletingService();
-            waitForDirDeletingService();
-          }
-          try (ReferenceCounted<OmSnapshot> snapshot = omSnapshotManager.getSnapshot(
-              snapInfo.getVolumeName(), snapInfo.getBucketName(), snapInfo.getName())) {
->>>>>>> 3fb2cf00
             KeyManager snapshotKeyManager = snapshot.get().getKeyManager();
             int moveCount = 0;
             // Get all entries from deletedKeyTable.
             List<Table.KeyValue<String, List<OmKeyInfo>>> deletedKeyEntries =
                 snapshotKeyManager.getDeletedKeyEntries(snapInfo.getVolumeName(), snapInfo.getBucketName(),
-<<<<<<< HEAD
                     null, (kv) -> true, remaining);
-=======
-                    null, remaining);
->>>>>>> 3fb2cf00
             moveCount += deletedKeyEntries.size();
             // Get all entries from deletedDirTable.
             List<Table.KeyValue<String, OmKeyInfo>> deletedDirEntries = snapshotKeyManager.getDeletedDirEntries(
@@ -259,48 +183,6 @@
             moveCount += deletedDirEntries.size();
             // Get all entries from snapshotRenamedTable.
             List<Table.KeyValue<String, String>> renameEntries = snapshotKeyManager.getRenamesKeyEntries(
-<<<<<<< HEAD
-                snapInfo.getVolumeName(), snapInfo.getBucketName(), null, (kv) -> true, remaining - moveCount);
-            moveCount += renameEntries.size();
-            if (moveCount > 0) {
-              try {
-                submitSnapshotMoveDeletedKeys(
-                    snapInfo,
-                    deletedKeyEntries.stream().map(kv -> {
-                      try {
-                        return SnapshotMoveKeyInfos.newBuilder().setKey(kv.getKey()).addAllKeyInfos(kv.getValue()
-                            .stream().map(val -> val.getProtobuf(ClientVersion.CURRENT_VERSION))
-                            .collect(Collectors.toList())).build();
-                      } catch (IOException e) {
-                        throw new UncheckedIOException(e);
-                      }
-                    }).collect(Collectors.toList()),
-                    renameEntries.stream().map(kv -> {
-                      try {
-                        return HddsProtos.KeyValue.newBuilder().setKey(kv.getKey()).setValue(kv.getValue()).build();
-                      } catch (IOException e) {
-                        throw new UncheckedIOException(e);
-                      }
-                    }).collect(Collectors.toList()),
-                    deletedDirEntries.stream()
-                    .map(kv -> {
-                      try {
-                        return SnapshotMoveKeyInfos.newBuilder().setKey(kv.getKey())
-                            .addKeyInfos(kv.getValue().getProtobuf(ClientVersion.CURRENT_VERSION)).build();
-                      } catch (IOException e) {
-                        throw new UncheckedIOException(e);
-                      }
-                    }).collect(Collectors.toList()));
-                remaining -= moveCount;
-              } catch (UncheckedIOException e) {
-                throw e.getCause();
-              }
-            } else {
-              snapshotsToBePurged.add(snapInfo);
-            }
-          } finally {
-            snapshotIdLocks.releaseLock();
-=======
                 snapInfo.getVolumeName(), snapInfo.getBucketName(), null, remaining - moveCount);
             moveCount += renameEntries.size();
             if (moveCount > 0) {
@@ -332,18 +214,14 @@
             } else {
               snapshotsToBePurged.add(snapInfo.getTableKey());
             }
->>>>>>> 3fb2cf00
+          } finally {
+            snapshotIdLocks.releaseLock();
           }
           successRunCount.incrementAndGet();
           snapshotLimit--;
         }
         if (!snapshotsToBePurged.isEmpty()) {
-<<<<<<< HEAD
-          submitSnapshotPurgeRequest(snapshotsToBePurged.stream().map(SnapshotInfo::getTableKey)
-              .collect(Collectors.toList()));
-=======
           submitSnapshotPurgeRequest(snapshotsToBePurged);
->>>>>>> 3fb2cf00
         }
       } catch (IOException e) {
         LOG.error("Error while running Snapshot Deleting Service", e);
@@ -368,14 +246,6 @@
       }
     }
 
-<<<<<<< HEAD
-    public void submitSnapshotMoveDeletedKeys(SnapshotInfo snapInfo,
-        List<SnapshotMoveKeyInfos> deletedKeys, List<HddsProtos.KeyValue> renamedList,
-        List<SnapshotMoveKeyInfos> dirsToMove) {
-
-      SnapshotMoveTableKeysRequest.Builder moveDeletedKeysBuilder = SnapshotMoveTableKeysRequest.newBuilder()
-              .setFromSnapshotID(toProtobuf(snapInfo.getSnapshotId()));
-=======
     private void submitSnapshotMoveDeletedKeys(SnapshotInfo snapInfo,
                                                List<SnapshotMoveKeyInfos> deletedKeys,
                                                List<HddsProtos.KeyValue> renamedList,
@@ -383,7 +253,6 @@
 
       SnapshotMoveTableKeysRequest.Builder moveDeletedKeysBuilder = SnapshotMoveTableKeysRequest.newBuilder()
           .setFromSnapshotID(toProtobuf(snapInfo.getSnapshotId()));
->>>>>>> 3fb2cf00
 
       SnapshotMoveTableKeysRequest moveDeletedKeys = moveDeletedKeysBuilder
           .addAllDeletedKeys(deletedKeys)
@@ -405,11 +274,7 @@
       }
 
       OMRequest omRequest = OMRequest.newBuilder()
-<<<<<<< HEAD
-          .setCmdType(Type.SnapshotMoveDeletedKeys)
-=======
           .setCmdType(Type.SnapshotMoveTableKeys)
->>>>>>> 3fb2cf00
           .setSnapshotMoveTableKeysRequest(moveDeletedKeys)
           .setClientId(clientId.toString())
           .build();
@@ -438,12 +303,8 @@
   boolean shouldIgnoreSnapshot(SnapshotInfo snapInfo) throws IOException {
     SnapshotInfo.SnapshotStatus snapshotStatus = snapInfo.getSnapshotStatus();
     return snapshotStatus != SnapshotInfo.SnapshotStatus.SNAPSHOT_DELETED ||
-<<<<<<< HEAD
-        OmSnapshotManager.areSnapshotChangesFlushedToDB(getOzoneManager().getMetadataManager(), snapInfo)
-        && isSnapshotDeepCleaned(snapInfo);
-=======
-        !OmSnapshotManager.areSnapshotChangesFlushedToDB(getOzoneManager().getMetadataManager(), snapInfo);
->>>>>>> 3fb2cf00
+        !OmSnapshotManager.areSnapshotChangesFlushedToDB(getOzoneManager().getMetadataManager(), snapInfo)
+        || !isSnapshotDeepCleaned(snapInfo);
   }
   private boolean isSnapshotDeepCleaned(SnapshotInfo snapInfo) {
     return (!snapInfo.getDeepClean() || !snapInfo.getDeepCleanedDeletedDir());
