--- conflicted
+++ resolved
@@ -540,30 +540,19 @@
 
     private SnapshotInfo getPreviousActiveSnapshot(SnapshotInfo snapInfo)
         throws IOException {
-<<<<<<< HEAD
-
-      if (chainManager.hasPreviousPathSnapshot(snapInfo.getSnapshotPath(),
-          snapInfo.getSnapshotId())) {
-        UUID previousPathSnapshot = chainManager.previousPathSnapshot(
-            snapInfo.getSnapshotPath(),
-            snapInfo.getSnapshotId());
-        String tableKey = chainManager.getTableKey(previousPathSnapshot);
-        return omSnapshotManager.getSnapshotInfo(tableKey);
-=======
       SnapshotInfo currSnapInfo = snapInfo;
       while (chainManager.hasPreviousPathSnapshot(
-          currSnapInfo.getSnapshotPath(), currSnapInfo.getSnapshotID())) {
-
-        String prevPathSnapshot = chainManager.previousPathSnapshot(
-            currSnapInfo.getSnapshotPath(), currSnapInfo.getSnapshotID());
+          currSnapInfo.getSnapshotPath(), currSnapInfo.getSnapshotId())) {
+
+        UUID prevPathSnapshot = chainManager.previousPathSnapshot(
+            currSnapInfo.getSnapshotPath(), currSnapInfo.getSnapshotId());
         String tableKey = chainManager.getTableKey(prevPathSnapshot);
         SnapshotInfo prevSnapInfo = omSnapshotManager.getSnapshotInfo(tableKey);
-        if (prevSnapInfo.getSnapshotStatus().equals(
-            SnapshotInfo.SnapshotStatus.SNAPSHOT_ACTIVE)) {
+        if (prevSnapInfo.getSnapshotStatus() ==
+            SnapshotInfo.SnapshotStatus.SNAPSHOT_ACTIVE) {
           return prevSnapInfo;
         }
         currSnapInfo = prevSnapInfo;
->>>>>>> b0922790
       }
       return null;
     }
@@ -657,4 +646,4 @@
   public void setSuccessRunCount(long num) {
     successRunCount.getAndSet(num);
   }
-}
+}