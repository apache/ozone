--- conflicted
+++ resolved
@@ -171,12 +171,8 @@
 
   protected Pair<Integer, Boolean> processKeyDeletes(List<BlockGroup> keyBlocksList,
       KeyManager manager,
-<<<<<<< HEAD
       Map<String, RepeatedOmKeyInfo> keysToModify,
       List<String> renameEntries,
-=======
-      HashMap<String, RepeatedOmKeyInfo> keysToModify,
->>>>>>> b5f21a00
       String snapTableKey, UUID expectedPreviousSnapshotId) throws IOException {
 
     long startTime = Time.monotonicNow();
@@ -199,13 +195,8 @@
     if (blockDeletionResults != null) {
       startTime = Time.monotonicNow();
       if (isRatisEnabled()) {
-<<<<<<< HEAD
         purgeResult = submitPurgeKeysRequest(blockDeletionResults, keysToModify, renameEntries,
             snapTableKey, expectedPreviousSnapshotId);
-=======
-        delCount = submitPurgeKeysRequest(blockDeletionResults,
-            keysToModify, snapTableKey, expectedPreviousSnapshotId);
->>>>>>> b5f21a00
       } else {
         // TODO: Once HA and non-HA paths are merged, we should have
         //  only one code path here. Purge keys should go through an
@@ -258,17 +249,10 @@
    * @param results DeleteBlockGroups returned by SCM.
    * @param keysToModify Updated list of RepeatedOmKeyInfo
    */
-<<<<<<< HEAD
   private Pair<Integer, Boolean> submitPurgeKeysRequest(List<DeleteBlockGroupResult> results,
       Map<String, RepeatedOmKeyInfo> keysToModify, List<String> renameEntriesToBeDeleted,
       String snapTableKey, UUID expectedPreviousSnapshotId) {
     Map<Pair<String, String>, List<String>> purgeKeysMapPerBucket = new HashMap<>();
-=======
-  private int submitPurgeKeysRequest(List<DeleteBlockGroupResult> results,
-      HashMap<String, RepeatedOmKeyInfo> keysToModify, String snapTableKey, UUID expectedPreviousSnapshotId) {
-    Map<Pair<String, String>, List<String>> purgeKeysMapPerBucket =
-        new HashMap<>();
->>>>>>> b5f21a00
 
     // Put all keys to be purged in a list
     int deletedCount = 0;
@@ -310,10 +294,6 @@
       purgeKeysRequest.setExpectedPreviousSnapshotID(expectedPreviousSnapshotNullableUUID);
     }
 
-    if (expectedPreviousSnapshotId != null) {
-      purgeKeysRequest.setExpectedPreviousSnapshotID(HddsUtils.toProtobuf(expectedPreviousSnapshotId));
-    }
-
     // Add keys to PurgeKeysRequest bucket wise.
     for (Map.Entry<Pair<String, String>, List<String>> entry : purgeKeysMapPerBucket.entrySet()) {
       Pair<String, String> volumeBucketPair = entry.getKey();
@@ -432,33 +412,20 @@
     map.get(volumeBucketPair).add(objectKey);
   }
 
-<<<<<<< HEAD
   protected OzoneManagerProtocolProtos.OMResponse submitPurgePaths(
       List<PurgePathRequest> requests, String snapTableKey, UUID expectedPreviousSnapshotId) {
-=======
-  protected void submitPurgePaths(List<PurgePathRequest> requests,
-                                  String snapTableKey,
-                                  UUID expectedPreviousSnapshotId) {
->>>>>>> b5f21a00
     OzoneManagerProtocolProtos.PurgeDirectoriesRequest.Builder purgeDirRequest =
         OzoneManagerProtocolProtos.PurgeDirectoriesRequest.newBuilder();
 
     if (snapTableKey != null) {
       purgeDirRequest.setSnapshotTableKey(snapTableKey);
     }
-<<<<<<< HEAD
-
-    if (expectedPreviousSnapshotId != null) {
-      purgeDirRequest.setExpectedPreviousSnapshotID(HddsUtils.toProtobuf(expectedPreviousSnapshotId));
-    }
-=======
     OzoneManagerProtocolProtos.NullableUUID.Builder expectedPreviousSnapshotNullableUUID =
         OzoneManagerProtocolProtos.NullableUUID.newBuilder();
     if (expectedPreviousSnapshotId != null) {
       expectedPreviousSnapshotNullableUUID.setUuid(HddsUtils.toProtobuf(expectedPreviousSnapshotId));
     }
     purgeDirRequest.setExpectedPreviousSnapshotID(expectedPreviousSnapshotNullableUUID.build());
->>>>>>> b5f21a00
 
     purgeDirRequest.addAllDeletedPath(requests);
 
@@ -573,26 +540,16 @@
   }
 
   @SuppressWarnings("checkstyle:ParameterNumber")
-<<<<<<< HEAD
   public Pair<Long, Optional<OzoneManagerProtocolProtos.OMResponse>>  optimizeDirDeletesAndSubmitRequest(
       long remainNum, long dirNum, long subDirNum, long subFileNum, List<Pair<String, OmKeyInfo>> allSubDirList,
       List<PurgePathRequest> purgePathRequestList, String snapTableKey, long startTime, int remainingBufLimit,
       KeyManager keyManager,
       CheckExceptionOperation<Table.KeyValue<String, OmKeyInfo>, Boolean, IOException> subDirPurgeChecker,
       CheckExceptionOperation<Table.KeyValue<String, OmKeyInfo>, Boolean, IOException> fileDeletionChecker,
-=======
-  public long optimizeDirDeletesAndSubmitRequest(long remainNum,
-      long dirNum, long subDirNum, long subFileNum,
-      List<Pair<String, OmKeyInfo>> allSubDirList,
-      List<PurgePathRequest> purgePathRequestList,
-      String snapTableKey, long startTime,
-      int remainingBufLimit, KeyManager keyManager,
->>>>>>> b5f21a00
       UUID expectedPreviousSnapshotId) {
 
     // Optimization to handle delete sub-dir and keys to remove quickly
     // This case will be useful to handle when depth of directory is high
-    // This is not supposed to be done for snapshots.
     int subdirDelNum = 0;
     int subDirRecursiveCnt = 0;
     int consumedSize = 0;
@@ -634,11 +591,7 @@
     }
     OzoneManagerProtocolProtos.OMResponse response = null;
     if (!purgePathRequestList.isEmpty()) {
-<<<<<<< HEAD
       response = submitPurgePaths(purgePathRequestList, snapTableKey, expectedPreviousSnapshotId);
-=======
-      submitPurgePaths(purgePathRequestList, snapTableKey, expectedPreviousSnapshotId);
->>>>>>> b5f21a00
     }
 
     if (dirNum != 0 || subDirNum != 0 || subFileNum != 0) {
