/**
 * Licensed to the Apache Software Foundation (ASF) under one or more
 * contributor license agreements.  See the NOTICE file distributed with this
 * work for additional information regarding copyright ownership.  The ASF
 * licenses this file to you under the Apache License, Version 2.0 (the
 * "License"); you may not use this file except in compliance with the License.
 * You may obtain a copy of the License at
 * <p>
 * http://www.apache.org/licenses/LICENSE-2.0
 * <p>
 * Unless required by applicable law or agreed to in writing, software
 * distributed under the License is distributed on an "AS IS" BASIS,WITHOUT
 * WARRANTIES OR CONDITIONS OF ANY KIND, either express or implied. See the
 * License for the specific language governing permissions and limitations under
 * the License.
 */
package org.apache.hadoop.ozone.om.service;

import com.google.common.annotations.VisibleForTesting;
import com.google.protobuf.ServiceException;
import org.apache.commons.lang3.tuple.Pair;
import org.apache.hadoop.hdds.HddsUtils;
import org.apache.hadoop.hdds.protocol.proto.HddsProtos;
import org.apache.hadoop.hdds.scm.protocol.ScmBlockLocationProtocol;
import org.apache.hadoop.hdds.utils.BackgroundService;
import org.apache.hadoop.hdds.utils.db.BatchOperation;
import org.apache.hadoop.hdds.utils.db.DBStore;
import org.apache.hadoop.hdds.utils.db.Table;
import org.apache.hadoop.ozone.ClientVersion;
import org.apache.hadoop.ozone.common.BlockGroup;
import org.apache.hadoop.ozone.lock.BootstrapStateHandler;
import org.apache.hadoop.ozone.common.DeleteBlockGroupResult;
import org.apache.hadoop.ozone.om.KeyManager;
import org.apache.hadoop.ozone.om.OMMetadataManager;
import org.apache.hadoop.ozone.om.OmSnapshot;
import org.apache.hadoop.ozone.om.OmSnapshotManager;
import org.apache.hadoop.ozone.om.OzoneManager;
import org.apache.hadoop.ozone.om.SnapshotChainManager;
<<<<<<< HEAD
import org.apache.hadoop.ozone.om.exceptions.OMException;
import org.apache.hadoop.ozone.om.helpers.OMRatisHelper;
=======
>>>>>>> d2210657
import org.apache.hadoop.ozone.om.helpers.OmBucketInfo;
import org.apache.hadoop.ozone.om.helpers.OmDirectoryInfo;
import org.apache.hadoop.ozone.om.helpers.OmKeyInfo;
import org.apache.hadoop.ozone.om.helpers.OmKeyLocationInfo;
import org.apache.hadoop.ozone.om.helpers.OmKeyLocationInfoGroup;
import org.apache.hadoop.ozone.om.helpers.RepeatedOmKeyInfo;
import org.apache.hadoop.ozone.om.helpers.SnapshotInfo;
<<<<<<< HEAD
import org.apache.hadoop.ozone.om.lock.IOzoneManagerLock;
import org.apache.hadoop.ozone.om.lock.OMLockDetails;
import org.apache.hadoop.ozone.om.lock.OzoneManagerLock;
import org.apache.hadoop.ozone.om.ratis.OzoneManagerRatisServer;
import org.apache.hadoop.ozone.om.snapshot.ReferenceCounted;
=======
import org.apache.hadoop.ozone.om.ratis.utils.OzoneManagerRatisUtils;
>>>>>>> d2210657
import org.apache.hadoop.ozone.om.snapshot.SnapshotUtils;
import org.apache.hadoop.ozone.protocol.proto.OzoneManagerProtocolProtos;
import org.apache.hadoop.ozone.protocol.proto.OzoneManagerProtocolProtos.DeletedKeys;
import org.apache.hadoop.ozone.protocol.proto.OzoneManagerProtocolProtos.OMRequest;
import org.apache.hadoop.ozone.protocol.proto.OzoneManagerProtocolProtos.PurgeKeysRequest;
import org.apache.hadoop.ozone.protocol.proto.OzoneManagerProtocolProtos.PurgePathRequest;
import org.apache.hadoop.ozone.protocol.proto.OzoneManagerProtocolProtos.SnapshotMoveKeyInfos;
import org.apache.hadoop.ozone.protocol.proto.OzoneManagerProtocolProtos.Type;
import org.apache.hadoop.ozone.util.CheckExceptionOperation;
import org.apache.hadoop.util.Time;
import org.apache.ratis.protocol.ClientId;
import org.apache.ratis.util.Preconditions;

import java.io.Closeable;
import java.io.IOException;
import java.util.ArrayList;
import java.util.Collection;
import java.util.Collections;
import java.util.HashMap;
import java.util.LinkedList;
import java.util.List;
import java.util.Map;
import java.util.Optional;
import java.util.Queue;
import java.util.UUID;
import java.util.concurrent.TimeUnit;
import java.util.concurrent.atomic.AtomicLong;
import java.util.stream.Collectors;

import static org.apache.hadoop.ozone.OzoneConsts.OBJECT_ID_RECLAIM_BLOCKS;
import static org.apache.hadoop.ozone.OzoneConsts.OM_KEY_PREFIX;

/**
 * Abstracts common code from KeyDeletingService and DirectoryDeletingService
 * which is now used by SnapshotDeletingService as well.
 */
public abstract class AbstractKeyDeletingService extends BackgroundService
    implements BootstrapStateHandler {

  private final OzoneManager ozoneManager;
  private final ScmBlockLocationProtocol scmClient;
  protected static ClientId clientId = ClientId.randomId();
  private final AtomicLong deletedDirsCount;
  private final AtomicLong movedDirsCount;
  private final AtomicLong movedFilesCount;
  private final AtomicLong runCount;
  private final BootstrapStateHandler.Lock lock =
      new BootstrapStateHandler.Lock();

  public AbstractKeyDeletingService(String serviceName, long interval,
      TimeUnit unit, int threadPoolSize, long serviceTimeout,
      OzoneManager ozoneManager, ScmBlockLocationProtocol scmClient) {
    super(serviceName, interval, unit, threadPoolSize, serviceTimeout,
        ozoneManager.getThreadNamePrefix());
    this.ozoneManager = ozoneManager;
    this.scmClient = scmClient;
    this.deletedDirsCount = new AtomicLong(0);
    this.movedDirsCount = new AtomicLong(0);
    this.movedFilesCount = new AtomicLong(0);
    this.runCount = new AtomicLong(0);
  }

  // TODO: Move this util class.
  public static boolean isBlockLocationInfoSame(OmKeyInfo prevKeyInfo,
                                                OmKeyInfo deletedKeyInfo) {

    if (prevKeyInfo == null && deletedKeyInfo == null) {
      LOG.debug("Both prevKeyInfo and deletedKeyInfo are null.");
      return true;
    }
    if (prevKeyInfo == null || deletedKeyInfo == null) {
      LOG.debug("prevKeyInfo: '{}' or deletedKeyInfo: '{}' is null.",
          prevKeyInfo, deletedKeyInfo);
      return false;
    }
    // For hsync, Though the blockLocationInfo of a key may not be same
    // at the time of snapshot and key deletion as blocks can be appended.
    // If the objectId is same then the key is same.
    if (prevKeyInfo.isHsync() && deletedKeyInfo.isHsync()) {
      return true;
    }

    if (prevKeyInfo.getKeyLocationVersions().size() !=
        deletedKeyInfo.getKeyLocationVersions().size()) {
      return false;
    }

    OmKeyLocationInfoGroup deletedOmKeyLocation =
        deletedKeyInfo.getLatestVersionLocations();
    OmKeyLocationInfoGroup prevOmKeyLocation =
        prevKeyInfo.getLatestVersionLocations();

    if (deletedOmKeyLocation == null || prevOmKeyLocation == null) {
      return false;
    }

    List<OmKeyLocationInfo> deletedLocationList =
        deletedOmKeyLocation.getLocationList();
    List<OmKeyLocationInfo> prevLocationList =
        prevOmKeyLocation.getLocationList();

    if (deletedLocationList.size() != prevLocationList.size()) {
      return false;
    }

    for (int idx = 0; idx < deletedLocationList.size(); idx++) {
      OmKeyLocationInfo deletedLocationInfo = deletedLocationList.get(idx);
      OmKeyLocationInfo prevLocationInfo = prevLocationList.get(idx);
      if (!deletedLocationInfo.hasSameBlockAs(prevLocationInfo)) {
        return false;
      }
    }

    return true;
  }

  protected Pair<Integer, Boolean> processKeyDeletes(List<BlockGroup> keyBlocksList,
      KeyManager manager,
      Map<String, RepeatedOmKeyInfo> keysToModify,
      List<String> renameEntries,
      String snapTableKey, UUID expectedPreviousSnapshotId) throws IOException {

    long startTime = Time.monotonicNow();
    Pair<Integer, Boolean> purgeResult = Pair.of(0, false);
    if (LOG.isDebugEnabled()) {
      LOG.debug("Send {} key(s) to SCM: {}",
          keyBlocksList.size(), keyBlocksList);
    } else if (LOG.isInfoEnabled()) {
      int logSize = 10;
      if (keyBlocksList.size() < logSize) {
        logSize = keyBlocksList.size();
      }
      LOG.info("Send {} key(s) to SCM, first {} keys: {}",
          keyBlocksList.size(), logSize, keyBlocksList.subList(0, logSize));
    }
    List<DeleteBlockGroupResult> blockDeletionResults =
        scmClient.deleteKeyBlocks(keyBlocksList);
    LOG.info("{} BlockGroup deletion are acked by SCM in {} ms",
        keyBlocksList.size(), Time.monotonicNow() - startTime);
    if (blockDeletionResults != null) {
      startTime = Time.monotonicNow();
      if (isRatisEnabled()) {
        purgeResult = submitPurgeKeysRequest(blockDeletionResults, keysToModify, renameEntries,
            snapTableKey, expectedPreviousSnapshotId);
      } else {
        // TODO: Once HA and non-HA paths are merged, we should have
        //  only one code path here. Purge keys should go through an
        //  OMRequest model.
        purgeResult = deleteAllKeys(blockDeletionResults, manager);
      }
      LOG.info("Blocks for {} (out of {}) keys are deleted from DB in {} ms",
          purgeResult, blockDeletionResults.size(), Time.monotonicNow() - startTime);
    }
    return purgeResult;
  }

  /**
   * Deletes all the keys that SCM has acknowledged and queued for delete.
   *
   * @param results DeleteBlockGroups returned by SCM.
   * @throws IOException      on Error
   */
  private Pair<Integer, Boolean> deleteAllKeys(List<DeleteBlockGroupResult> results,
      KeyManager manager) throws IOException {
    Table<String, RepeatedOmKeyInfo> deletedTable =
        manager.getMetadataManager().getDeletedTable();
    DBStore store = manager.getMetadataManager().getStore();
    boolean purgeSuccess = true;
    // Put all keys to delete in a single transaction and call for delete.
    int deletedCount = 0;
    try (BatchOperation writeBatch = store.initBatchOperation()) {
      for (DeleteBlockGroupResult result : results) {
        if (result.isSuccess()) {
          // Purge key from OM DB.
          deletedTable.deleteWithBatch(writeBatch,
              result.getObjectKey());
          if (LOG.isDebugEnabled()) {
            LOG.debug("Key {} deleted from OM DB", result.getObjectKey());
          }
          deletedCount++;
        } else {
          purgeSuccess = false;
        }
      }
      // Write a single transaction for delete.
      store.commitBatchOperation(writeBatch);
    }
    return Pair.of(deletedCount, purgeSuccess);
  }

  /**
   * Submits PurgeKeys request for the keys whose blocks have been deleted
   * by SCM.
   * @param results DeleteBlockGroups returned by SCM.
   * @param keysToModify Updated list of RepeatedOmKeyInfo
   */
  private Pair<Integer, Boolean> submitPurgeKeysRequest(List<DeleteBlockGroupResult> results,
      Map<String, RepeatedOmKeyInfo> keysToModify, List<String> renameEntriesToBeDeleted,
      String snapTableKey, UUID expectedPreviousSnapshotId) {
    Map<Pair<String, String>, List<String>> purgeKeysMapPerBucket = new HashMap<>();

    // Put all keys to be purged in a list
    int deletedCount = 0;
    boolean purgeSuccess = true;
    for (DeleteBlockGroupResult result : results) {
      if (result.isSuccess()) {
        // Add key to PurgeKeys list.
        String deletedKey = result.getObjectKey();
        if (keysToModify != null && !keysToModify.containsKey(deletedKey)) {
          // Parse Volume and BucketName
          addToMap(purgeKeysMapPerBucket, deletedKey);
          if (LOG.isDebugEnabled()) {
            LOG.debug("Key {} set to be updated in OM DB, Other versions " +
                "of the key that are reclaimable are reclaimed.", deletedKey);
          }
        } else if (keysToModify == null) {
          addToMap(purgeKeysMapPerBucket, deletedKey);
          if (LOG.isDebugEnabled()) {
            LOG.debug("Key {} set to be purged from OM DB", deletedKey);
          }
        }
        deletedCount++;
      } else {
        purgeSuccess = false;
      }
    }

    PurgeKeysRequest.Builder purgeKeysRequest = PurgeKeysRequest.newBuilder();
    if (snapTableKey != null) {
      purgeKeysRequest.setSnapshotTableKey(snapTableKey);
    }

    if (expectedPreviousSnapshotId != null) {
      purgeKeysRequest.setExpectedPreviousSnapshotID(HddsUtils.toProtobuf(expectedPreviousSnapshotId));
    }

    // Add keys to PurgeKeysRequest bucket wise.
    for (Map.Entry<Pair<String, String>, List<String>> entry : purgeKeysMapPerBucket.entrySet()) {
      Pair<String, String> volumeBucketPair = entry.getKey();
      DeletedKeys deletedKeysInBucket = DeletedKeys.newBuilder()
          .setVolumeName(volumeBucketPair.getLeft())
          .setBucketName(volumeBucketPair.getRight())
          .addAllKeys(entry.getValue())
          .build();
      purgeKeysRequest.addDeletedKeys(deletedKeysInBucket);
    }
    // Adding rename entries to be purged.
    if (renameEntriesToBeDeleted != null) {
      purgeKeysRequest.addAllRenamedKeys(renameEntriesToBeDeleted);
    }


    List<SnapshotMoveKeyInfos> keysToUpdateList = new ArrayList<>();
    if (keysToModify != null) {
      for (Map.Entry<String, RepeatedOmKeyInfo> keyToModify :
          keysToModify.entrySet()) {

        SnapshotMoveKeyInfos.Builder keyToUpdate =
            SnapshotMoveKeyInfos.newBuilder();
        keyToUpdate.setKey(keyToModify.getKey());
        List<OzoneManagerProtocolProtos.KeyInfo> keyInfos =
            keyToModify.getValue().getOmKeyInfoList().stream()
                .map(k -> k.getProtobuf(ClientVersion.CURRENT_VERSION))
                .collect(Collectors.toList());
        keyToUpdate.addAllKeyInfos(keyInfos);
        keysToUpdateList.add(keyToUpdate.build());
      }

      if (keysToUpdateList.size() > 0) {
        purgeKeysRequest.addAllKeysToUpdate(keysToUpdateList);
      }
    }

    OMRequest omRequest = OMRequest.newBuilder()
        .setCmdType(Type.PurgeKeys)
        .setPurgeKeysRequest(purgeKeysRequest)
        .setClientId(clientId.toString())
        .build();

    // Submit PurgeKeys request to OM
    try {
<<<<<<< HEAD
      RaftClientRequest raftClientRequest =
          createRaftClientRequestForPurge(omRequest);
      OzoneManagerProtocolProtos.OMResponse omResponse = ozoneManager.getOmRatisServer().submitRequest(omRequest,
          raftClientRequest);
      if (omResponse != null) {
        purgeSuccess = purgeSuccess && omResponse.getSuccess();
      }
=======
      OzoneManagerRatisUtils.submitRequest(ozoneManager, omRequest, clientId, runCount.get());
>>>>>>> d2210657
    } catch (ServiceException e) {
      LOG.error("PurgeKey request failed. Will retry at next run.");
      return Pair.of(0, false);
    }

    return Pair.of(deletedCount, purgeSuccess);
  }

  protected void submitRequest(OMRequest omRequest, ClientId clientId) {
    try {
      if (isRatisEnabled()) {
        OzoneManagerRatisServer server =
            getOzoneManager().getOmRatisServer();

        RaftClientRequest raftClientRequest = RaftClientRequest.newBuilder()
            .setClientId(clientId)
            .setServerId(server.getRaftPeerId())
            .setGroupId(server.getRaftGroupId())
            .setCallId(getRunCount().get())
            .setMessage(Message.valueOf(
                OMRatisHelper.convertRequestToByteString(omRequest)))
            .setType(RaftClientRequest.writeRequestType())
            .build();

        server.submitRequest(omRequest, raftClientRequest);
      } else {
        getOzoneManager().getOmServerProtocol()
            .submitRequest(null, omRequest);
      }
    } catch (ServiceException e) {
      LOG.error("Snapshot deep cleaning request failed. " +
          "Will retry at next run.", e);
    }
  }

  /**
   * Parse Volume and Bucket Name from ObjectKey and add it to given map of
   * keys to be purged per bucket.
   */
  private void addToMap(Map<Pair<String, String>, List<String>> map, String objectKey) {
    // Parse volume and bucket name
    String[] split = objectKey.split(OM_KEY_PREFIX);
    Preconditions.assertTrue(split.length >= 3, "Volume and/or Bucket Name " +
        "missing from Key Name " + objectKey);
    if (split.length == 3) {
      LOG.warn("{} missing Key Name", objectKey);
    }
    Pair<String, String> volumeBucketPair = Pair.of(split[1], split[2]);
    if (!map.containsKey(volumeBucketPair)) {
      map.put(volumeBucketPair, new ArrayList<>());
    }
    map.get(volumeBucketPair).add(objectKey);
  }

  protected OzoneManagerProtocolProtos.OMResponse submitPurgePaths(
      List<PurgePathRequest> requests, String snapTableKey, UUID expectedPreviousSnapshotId) {
    OzoneManagerProtocolProtos.PurgeDirectoriesRequest.Builder purgeDirRequest =
        OzoneManagerProtocolProtos.PurgeDirectoriesRequest.newBuilder();

    if (snapTableKey != null) {
      purgeDirRequest.setSnapshotTableKey(snapTableKey);
    }

    if (expectedPreviousSnapshotId != null) {
      purgeDirRequest.setExpectedPreviousSnapshotID(HddsUtils.toProtobuf(expectedPreviousSnapshotId));
    }

    purgeDirRequest.addAllDeletedPath(requests);

    OzoneManagerProtocolProtos.OMRequest omRequest =
        OzoneManagerProtocolProtos.OMRequest.newBuilder()
            .setCmdType(OzoneManagerProtocolProtos.Type.PurgeDirectories)
            .setPurgeDirectoriesRequest(purgeDirRequest)
            .setClientId(clientId.toString())
            .build();

    // Submit Purge paths request to OM
    try {
<<<<<<< HEAD
      if (isRatisEnabled()) {
        RaftClientRequest raftClientRequest =
            createRaftClientRequestForPurge(omRequest);
        return ozoneManager.getOmRatisServer().submitRequest(omRequest,
            raftClientRequest);
      } else {
        return getOzoneManager().getOmServerProtocol()
            .submitRequest(null, omRequest);
      }
=======
      OzoneManagerRatisUtils.submitRequest(ozoneManager, omRequest, clientId, runCount.get());
>>>>>>> d2210657
    } catch (ServiceException e) {
      LOG.error("PurgePaths request failed. Will retry at next run.");
    }
    return null;
  }

  private OzoneManagerProtocolProtos.PurgePathRequest wrapPurgeRequest(
      final long volumeId,
      final long bucketId,
      final String purgeDeletedDir,
      final List<OmKeyInfo> purgeDeletedFiles,
      final List<OmKeyInfo> markDirsAsDeleted) {
    // Put all keys to be purged in a list
    PurgePathRequest.Builder purgePathsRequest = PurgePathRequest.newBuilder();
    purgePathsRequest.setVolumeId(volumeId);
    purgePathsRequest.setBucketId(bucketId);

    if (purgeDeletedDir != null) {
      purgePathsRequest.setDeletedDir(purgeDeletedDir);
    }

    for (OmKeyInfo purgeFile : purgeDeletedFiles) {
      purgePathsRequest.addDeletedSubFiles(
          purgeFile.getProtobuf(true, ClientVersion.CURRENT_VERSION));
    }

    // Add these directories to deletedDirTable, so that its sub-paths will be
    // traversed in next iteration to ensure cleanup all sub-children.
    for (OmKeyInfo dir : markDirsAsDeleted) {
      purgePathsRequest.addMarkDeletedSubDirs(
          dir.getProtobuf(ClientVersion.CURRENT_VERSION));
    }

    return purgePathsRequest.build();
  }

  protected Optional<PurgePathRequest> prepareDeleteDirRequest(
      long remainNum, OmKeyInfo pendingDeletedDirInfo, String delDirName,
      List<Pair<String, OmKeyInfo>> subDirList,
      KeyManager keyManager, boolean deleteDir,
      CheckExceptionOperation<Table.KeyValue<String, OmKeyInfo>, Boolean, IOException> fileDeletionChecker)
      throws IOException {
    // step-0: Get one pending deleted directory
    if (LOG.isDebugEnabled()) {
      LOG.debug("Pending deleted dir name: {}",
          pendingDeletedDirInfo.getKeyName());
    }

    final String[] keys = delDirName.split(OM_KEY_PREFIX);
    final long volumeId = Long.parseLong(keys[1]);
    final long bucketId = Long.parseLong(keys[2]);

    // step-1: get all sub directories under the deletedDir. Always expand all sub directories irrespective of
    // reference of sub-directory in previous snapshot.
    List<OmKeyInfo> subDirs = keyManager
        .getPendingDeletionSubDirs(volumeId, bucketId,
            pendingDeletedDirInfo, (keyInfo) -> true, remainNum);
    remainNum = remainNum - subDirs.size();

    OMMetadataManager omMetadataManager = keyManager.getMetadataManager();
    for (OmKeyInfo dirInfo : subDirs) {
      String ozoneDbKey = omMetadataManager.getOzonePathKey(volumeId,
          bucketId, dirInfo.getParentObjectID(), dirInfo.getFileName());
      String ozoneDeleteKey = omMetadataManager.getOzoneDeletePathKey(
          dirInfo.getObjectID(), ozoneDbKey);
      subDirList.add(Pair.of(ozoneDeleteKey, dirInfo));
      LOG.debug("Moved sub dir name: {}", dirInfo.getKeyName());
    }

    // step-2: get all sub files under the deletedDir
    // Only remove sub files if the parent directory is going to be deleted or can be reclaimed.
    List<OmKeyInfo> subFiles = new ArrayList<>();
    for (OmKeyInfo omKeyInfo : keyManager
        .getPendingDeletionSubFiles(volumeId, bucketId,
            pendingDeletedDirInfo, (keyInfo) -> deleteDir || fileDeletionChecker.apply(keyInfo), remainNum)) {
      subFiles.add(omKeyInfo);
    }
    remainNum = remainNum - subFiles.size();

    if (LOG.isDebugEnabled()) {
      for (OmKeyInfo fileInfo : subFiles) {
        LOG.debug("Moved sub file name: {}", fileInfo.getKeyName());
      }
    }

    // step-3: Since there is a boundary condition of 'numEntries' in
    // each batch, check whether the sub paths count reached batch size
    // limit. If count reached limit then there can be some more child
    // paths to be visited and will keep the parent deleted directory
    // for one more pass.
    // If there are no subpaths to expand and the directory itself cannot be reclaimed then skip purge processing for
    // this dir, since this would be a noop.
    String purgeDeletedDir = deleteDir && remainNum > 0 ? delDirName : null;
    if (purgeDeletedDir == null && subFiles.isEmpty() && subDirs.isEmpty()) {
      return Optional.empty();
    }
    return Optional.of(wrapPurgeRequest(volumeId, bucketId,
        purgeDeletedDir, subFiles, subDirs));
  }

  @SuppressWarnings("checkstyle:ParameterNumber")
  public Pair<Long, Optional<OzoneManagerProtocolProtos.OMResponse>>  optimizeDirDeletesAndSubmitRequest(
      long remainNum, long dirNum, long subDirNum, long subFileNum, List<Pair<String, OmKeyInfo>> allSubDirList,
      List<PurgePathRequest> purgePathRequestList, String snapTableKey, long startTime, int remainingBufLimit,
      KeyManager keyManager,
      CheckExceptionOperation<Table.KeyValue<String, OmKeyInfo>, Boolean, IOException> subDirPurgeChecker,
      CheckExceptionOperation<Table.KeyValue<String, OmKeyInfo>, Boolean, IOException> fileDeletionChecker,
      UUID expectedPreviousSnapshotId) {

    // Optimization to handle delete sub-dir and keys to remove quickly
    // This case will be useful to handle when depth of directory is high
    // This is not supposed to be done for snapshots.
    int subdirDelNum = 0;
    int subDirRecursiveCnt = 0;
    int consumedSize = 0;
    while (remainNum > 0 && subDirRecursiveCnt < allSubDirList.size()) {
      try {
        Pair<String, OmKeyInfo> stringOmKeyInfoPair = allSubDirList.get(subDirRecursiveCnt);
        Boolean result = subDirPurgeChecker.apply(Table.newKeyValue(stringOmKeyInfoPair.getKey(),
                stringOmKeyInfoPair.getValue()) );
        Optional<PurgePathRequest> request = prepareDeleteDirRequest(
            remainNum, stringOmKeyInfoPair.getValue(),
            stringOmKeyInfoPair.getKey(), allSubDirList,
            keyManager, result, fileDeletionChecker);
        if (!request.isPresent()) {
          continue;
        }
        if (isBufferLimitCrossed(remainingBufLimit, consumedSize,
            request.get().getSerializedSize())) {
          // ignore further add request
          break;
        }
        PurgePathRequest requestVal = request.get();
        consumedSize += requestVal.getSerializedSize();
        purgePathRequestList.add(requestVal);
        remainNum = remainNum - requestVal.getDeletedSubFilesCount();
        remainNum = remainNum - requestVal.getMarkDeletedSubDirsCount();
        // Count up the purgeDeletedDir, subDirs and subFiles
        requestVal.getDeletedDir();
        if (requestVal.hasDeletedDir() && !requestVal.getDeletedDir().isEmpty()) {
          subdirDelNum++;
        }
        subDirNum += requestVal.getMarkDeletedSubDirsCount();
        subFileNum += requestVal.getDeletedSubFilesCount();
        subDirRecursiveCnt++;
      } catch (IOException e) {
        LOG.error("Error while running delete directories and files " +
            "background task. Will retry at next run for subset.", e);
        break;
      }
    }
    OzoneManagerProtocolProtos.OMResponse response = null;
    if (!purgePathRequestList.isEmpty()) {
      response = submitPurgePaths(purgePathRequestList, snapTableKey, expectedPreviousSnapshotId);
    }

    if (dirNum != 0 || subDirNum != 0 || subFileNum != 0) {
      deletedDirsCount.addAndGet(dirNum + subdirDelNum);
      movedDirsCount.addAndGet(subDirNum - subdirDelNum);
      movedFilesCount.addAndGet(subFileNum);
      LOG.info("Number of dirs deleted: {}, Number of sub-dir " +
              "deleted: {}, Number of sub-files moved:" +
              " {} to DeletedTable, Number of sub-dirs moved {} to " +
              "DeletedDirectoryTable, iteration elapsed: {}ms," +
              " totalRunCount: {}",
          dirNum, subdirDelNum, subFileNum, (subDirNum - subdirDelNum),
          Time.monotonicNow() - startTime, getRunCount());
    }
    return Pair.of(remainNum, Optional.ofNullable(response));
  }

  /**
   * To calculate Exclusive Size for current snapshot, Check
   * the next snapshot deletedTable if the deleted key is
   * referenced in current snapshot and not referenced in the
   * previous snapshot then that key is exclusive to the current
   * snapshot. Here since we are only iterating through
   * deletedTable we can check the previous and previous to
   * previous snapshot to achieve the same.
   * previousSnapshot - Snapshot for which exclusive size is
   *                    getting calculating.
   * currSnapshot - Snapshot's deletedTable is used to calculate
   *                previousSnapshot snapshot's exclusive size.
   * previousToPrevSnapshot - Snapshot which is used to check
   *                 if key is exclusive to previousSnapshot.
   */
  @SuppressWarnings("checkstyle:ParameterNumber")
  public void calculateExclusiveSize(
      SnapshotInfo previousSnapshot,
      SnapshotInfo previousToPrevSnapshot,
      OmKeyInfo keyInfo,
      OmBucketInfo bucketInfo, long volumeId,
      Table<String, String> snapRenamedTable,
      Table<String, OmKeyInfo> previousKeyTable,
      Table<String, String> prevRenamedTable,
      Table<String, OmKeyInfo> previousToPrevKeyTable,
      Map<String, Long> exclusiveSizeMap,
      Map<String, Long> exclusiveReplicatedSizeMap) throws IOException {
    String prevSnapKey = previousSnapshot.getTableKey();
    long exclusiveReplicatedSize =
        exclusiveReplicatedSizeMap.getOrDefault(
            prevSnapKey, 0L) + keyInfo.getReplicatedSize();
    long exclusiveSize = exclusiveSizeMap.getOrDefault(
        prevSnapKey, 0L) + keyInfo.getDataSize();

    // If there is no previous to previous snapshot, then
    // the previous snapshot is the first snapshot.
    if (previousToPrevSnapshot == null) {
      exclusiveSizeMap.put(prevSnapKey, exclusiveSize);
      exclusiveReplicatedSizeMap.put(prevSnapKey,
          exclusiveReplicatedSize);
    } else {
      OmKeyInfo keyInfoPrevSnapshot = getPreviousSnapshotKeyName(
          keyInfo, bucketInfo, volumeId,
          snapRenamedTable, previousKeyTable);
      OmKeyInfo keyInfoPrevToPrevSnapshot = getPreviousSnapshotKeyName(
          keyInfoPrevSnapshot, bucketInfo, volumeId,
          prevRenamedTable, previousToPrevKeyTable);
      // If the previous to previous snapshot doesn't
      // have the key, then it is exclusive size for the
      // previous snapshot.
      if (keyInfoPrevToPrevSnapshot == null) {
        exclusiveSizeMap.put(prevSnapKey, exclusiveSize);
        exclusiveReplicatedSizeMap.put(prevSnapKey,
            exclusiveReplicatedSize);
      }
    }
  }

  private OmKeyInfo getPreviousSnapshotKeyName(
      OmKeyInfo keyInfo, OmBucketInfo bucketInfo, long volumeId,
      Table<String, String> snapRenamedTable,
      Table<String, OmKeyInfo> previousKeyTable) throws IOException {

    if (keyInfo == null) {
      return null;
    }

    String dbKeyPrevSnap;
    if (bucketInfo.getBucketLayout().isFileSystemOptimized()) {
      dbKeyPrevSnap = getOzoneManager().getMetadataManager().getOzonePathKey(
          volumeId,
          bucketInfo.getObjectID(),
          keyInfo.getParentObjectID(),
          keyInfo.getFileName());
    } else {
      dbKeyPrevSnap = getOzoneManager().getMetadataManager().getOzoneKey(
          keyInfo.getVolumeName(),
          keyInfo.getBucketName(),
          keyInfo.getKeyName());
    }

    String dbRenameKey = getOzoneManager().getMetadataManager().getRenameKey(
        keyInfo.getVolumeName(),
        keyInfo.getBucketName(),
        keyInfo.getObjectID());

    String renamedKey = snapRenamedTable.getIfExist(dbRenameKey);
    OmKeyInfo prevKeyInfo = renamedKey != null ?
        previousKeyTable.get(renamedKey) :
        previousKeyTable.get(dbKeyPrevSnap);

    if (prevKeyInfo == null ||
        prevKeyInfo.getObjectID() != keyInfo.getObjectID()) {
      return null;
    }

    return isBlockLocationInfoSame(prevKeyInfo, keyInfo) ?
        prevKeyInfo : null;
  }

  protected boolean isBufferLimitCrossed(
      int maxLimit, int cLimit, int increment) {
    return cLimit + increment >= maxLimit;
  }

  protected boolean isKeyReclaimable(
      Table<String, OmKeyInfo> previousKeyTable,
      Table<String, String> renamedTable,
      OmKeyInfo deletedKeyInfo, OmBucketInfo bucketInfo,
      long volumeId, HddsProtos.KeyValue.Builder renamedKeyBuilder)
      throws IOException {

    String dbKey;
    // Handle case when the deleted snapshot is the first snapshot.
    if (previousKeyTable == null) {
      return true;
    }

    // These are uncommitted blocks wrapped into a pseudo KeyInfo
    if (deletedKeyInfo.getObjectID() == OBJECT_ID_RECLAIM_BLOCKS) {
      return true;
    }

    // Construct keyTable or fileTable DB key depending on the bucket type
    if (bucketInfo.getBucketLayout().isFileSystemOptimized()) {
      dbKey = ozoneManager.getMetadataManager().getOzonePathKey(
          volumeId,
          bucketInfo.getObjectID(),
          deletedKeyInfo.getParentObjectID(),
          deletedKeyInfo.getFileName());
    } else {
      dbKey = ozoneManager.getMetadataManager().getOzoneKey(
          deletedKeyInfo.getVolumeName(),
          deletedKeyInfo.getBucketName(),
          deletedKeyInfo.getKeyName());
    }

    /*
     snapshotRenamedTable:
     1) /volumeName/bucketName/objectID ->
                 /volumeId/bucketId/parentId/fileName (FSO)
     2) /volumeName/bucketName/objectID ->
                /volumeName/bucketName/keyName (non-FSO)
    */
    String dbRenameKey = ozoneManager.getMetadataManager().getRenameKey(
        deletedKeyInfo.getVolumeName(), deletedKeyInfo.getBucketName(),
        deletedKeyInfo.getObjectID());

    // Condition: key should not exist in snapshotRenamedTable
    // of the current snapshot and keyTable of the previous snapshot.
    // Check key exists in renamedTable of the Snapshot
    String renamedKey = renamedTable.getIfExist(dbRenameKey);

    if (renamedKey != null && renamedKeyBuilder != null) {
      renamedKeyBuilder.setKey(dbRenameKey).setValue(renamedKey);
    }
    // previousKeyTable is fileTable if the bucket is FSO,
    // otherwise it is the keyTable.
    OmKeyInfo prevKeyInfo = renamedKey != null ? previousKeyTable
        .get(renamedKey) : previousKeyTable.get(dbKey);

    if (prevKeyInfo == null ||
        prevKeyInfo.getObjectID() != deletedKeyInfo.getObjectID()) {
      return true;
    }

    // For key overwrite the objectID will remain the same, In this
    // case we need to check if OmKeyLocationInfo is also same.
    return !isBlockLocationInfoSame(prevKeyInfo, deletedKeyInfo);
  }

  protected boolean isDirReclaimable(
      Table.KeyValue<String, OmKeyInfo> deletedDir,
      Table<String, OmDirectoryInfo> previousDirTable,
      Table<String, String> renamedTable) throws IOException {

    if (previousDirTable == null) {
      return true;
    }

    String deletedDirDbKey = deletedDir.getKey();
    OmKeyInfo deletedDirInfo = deletedDir.getValue();
    String dbRenameKey = ozoneManager.getMetadataManager().getRenameKey(
        deletedDirInfo.getVolumeName(), deletedDirInfo.getBucketName(),
        deletedDirInfo.getObjectID());

      /*
      snapshotRenamedTable: /volumeName/bucketName/objectID ->
          /volumeId/bucketId/parentId/dirName
       */
    String dbKeyBeforeRename = renamedTable.getIfExist(dbRenameKey);
    String prevDbKey = null;

    if (dbKeyBeforeRename != null) {
      prevDbKey = dbKeyBeforeRename;
    } else {
      // In OMKeyDeleteResponseWithFSO OzonePathKey is converted to
      // OzoneDeletePathKey. Changing it back to check the previous DirTable.
      prevDbKey = ozoneManager.getMetadataManager()
          .getOzoneDeletePathDirKey(deletedDirDbKey);
    }

    OmDirectoryInfo prevDirectoryInfo = previousDirTable.get(prevDbKey);
    if (prevDirectoryInfo == null) {
      return true;
    }

    return prevDirectoryInfo.getObjectID() != deletedDirInfo.getObjectID();
  }

  protected boolean isRenameEntryReclaimable(Table.KeyValue<String, String> renameEntry,
                                             Table<String, OmDirectoryInfo> previousDirTable,
                                             Table<String, OmKeyInfo> prevKeyInfoTable) throws IOException {

    if (previousDirTable == null && prevKeyInfoTable == null) {
      return true;
    }
    String prevDbKey = renameEntry.getValue();


    if (previousDirTable != null) {
      OmDirectoryInfo prevDirectoryInfo = previousDirTable.getIfExist(prevDbKey);
      if (prevDirectoryInfo != null) {
        return false;
      }
    }

    if (prevKeyInfoTable != null) {
      OmKeyInfo omKeyInfo = prevKeyInfoTable.getIfExist(prevDbKey);
      return omKeyInfo == null;
    }
    return true;
  }



  public boolean isRatisEnabled() {
    if (ozoneManager == null) {
      return false;
    }
    return ozoneManager.isRatisEnabled();
  }

  public OzoneManager getOzoneManager() {
    return ozoneManager;
  }

  public ScmBlockLocationProtocol getScmClient() {
    return scmClient;
  }

  /**
   * Returns the number of times this Background service has run.
   *
   * @return Long, run count.
   */
  @VisibleForTesting
  public AtomicLong getRunCount() {
    return runCount;
  }

  /**
   * Returns the number of dirs deleted by the background service.
   *
   * @return Long count.
   */
  @VisibleForTesting
  public long getDeletedDirsCount() {
    return deletedDirsCount.get();
  }

  /**
   * Returns the number of sub-dirs deleted by the background service.
   *
   * @return Long count.
   */
  @VisibleForTesting
  public long getMovedDirsCount() {
    return movedDirsCount.get();
  }

  /**
   * Returns the number of files moved to DeletedTable by the background
   * service.
   *
   * @return Long count.
   */
  @VisibleForTesting
  public long getMovedFilesCount() {
    return movedFilesCount.get();
  }

  public BootstrapStateHandler.Lock getBootstrapStateLock() {
    return lock;
  }

  /**
   * Class to take multiple locks on a resource.
   */
  protected static class MultiLocks<T> {
    private final Queue<T> objectLocks;
    private final IOzoneManagerLock lock;
    private final OzoneManagerLock.Resource resource;
    private final boolean writeLock;
    public MultiLocks(IOzoneManagerLock lock, OzoneManagerLock.Resource resource, boolean writeLock) {
      this.writeLock = writeLock;
      this.resource = resource;
      this.lock = lock;
      this.objectLocks = new LinkedList<>();
    }

    public OMLockDetails acquireLock(Collection<T> objects) throws OMException {
      if (!objectLocks.isEmpty()) {
        throw new OMException("More locks cannot be acquired when locks have been already acquired. Locks acquired : "
            + objectLocks, OMException.ResultCodes.INTERNAL_ERROR);
      }
      OMLockDetails omLockDetails = OMLockDetails.EMPTY_DETAILS_LOCK_ACQUIRED;
      for (T object : objects) {
        if (object != null) {
          omLockDetails = this.writeLock ? lock.acquireWriteLock(resource, object.toString())
              : lock.acquireReadLock(resource, object.toString());
          objectLocks.add(object);
          if (!omLockDetails.isLockAcquired()) {
            break;
          }
        }
      }
      if (!omLockDetails.isLockAcquired()) {
        releaseLock();
      }
      return omLockDetails;
    }

    public void releaseLock() {
      while (!objectLocks.isEmpty()) {
        T object = objectLocks.poll();
        OMLockDetails lockDetails = this.writeLock ? lock.releaseWriteLock(resource, object.toString())
            : lock.releaseReadLock(resource, object.toString());
      }
    }
  }

  /**
   * This class is responsible for opening last N snapshot given snapshot or AOS metadata manager by acquiring a lock.
   */
  private abstract class ReclaimableFilter<V> implements CheckExceptionOperation<Table.KeyValue<String, V>,
      Boolean, IOException>, Closeable {

    private final SnapshotInfo currentSnapshotInfo;
    private final OmSnapshotManager omSnapshotManager;
    private final SnapshotChainManager snapshotChainManager;

    private final List<SnapshotInfo> previousSnapshotInfos;
    private final List<ReferenceCounted<OmSnapshot>> previousOmSnapshots;
    private final MultiLocks<UUID> snapshotIdLocks;
    private Long volumeId;
    private OmBucketInfo bucketInfo;
    private final OMMetadataManager metadataManager;
    private final int numberOfPreviousSnapshotsFromChain;

    /**
     * Filter to return deleted keys/directories which are reclaimable based on their presence in previous snapshot in
     * the snapshot chain.
     * @param omSnapshotManager
     * @param snapshotChainManager
     * @param currentSnapshotInfo : If null the deleted keys in AOS needs to be processed, hence the latest snapshot
     *                            in the snapshot chain corresponding to bucket key needs to be processed.
     * @param metadataManager : MetadataManager corresponding to snapshot or AOS.
     * @param lock : Lock for Active OM.
     */
    public ReclaimableFilter(OmSnapshotManager omSnapshotManager, SnapshotChainManager snapshotChainManager,
                             SnapshotInfo currentSnapshotInfo, OMMetadataManager metadataManager,
                             IOzoneManagerLock lock,
                             int numberOfPreviousSnapshotsFromChain) {
      this.omSnapshotManager = omSnapshotManager;
      this.currentSnapshotInfo = currentSnapshotInfo;
      this.snapshotChainManager = snapshotChainManager;
      this.snapshotIdLocks = new MultiLocks<>(lock, OzoneManagerLock.Resource.SNAPSHOT_GC_LOCK, false);
      this.metadataManager = metadataManager;
      this.numberOfPreviousSnapshotsFromChain = numberOfPreviousSnapshotsFromChain;
      this.previousOmSnapshots = new ArrayList<>(numberOfPreviousSnapshotsFromChain);
      this.previousSnapshotInfos = new ArrayList<>(numberOfPreviousSnapshotsFromChain);
    }

    private List<SnapshotInfo> getLastNSnapshotInChain(String volume, String bucket) throws IOException {
      if (currentSnapshotInfo != null && (!currentSnapshotInfo.getVolumeName().equals(volume) ||
          !currentSnapshotInfo.getBucketName().equals(bucket))) {
        throw new IOException("Volume & Bucket name for snapshot : " + currentSnapshotInfo + " not matching for " +
            "key in volume: " + volume + " bucket: " + bucket);
      }
      SnapshotInfo expectedPreviousSnapshotInfo = currentSnapshotInfo == null
          ? SnapshotUtils.getLatestSnapshotInfo(volume, bucket, ozoneManager, snapshotChainManager)
          : SnapshotUtils.getPreviousSnapshot(ozoneManager, snapshotChainManager, currentSnapshotInfo);
      List<SnapshotInfo> snapshotInfos = new ArrayList<>();
      snapshotInfos.add(expectedPreviousSnapshotInfo);
      SnapshotInfo snapshotInfo = expectedPreviousSnapshotInfo;
      while (snapshotInfos.size() < numberOfPreviousSnapshotsFromChain) {
        snapshotInfo = snapshotInfo == null ? null
            : SnapshotUtils.getPreviousSnapshot(ozoneManager, snapshotChainManager, expectedPreviousSnapshotInfo);
        snapshotInfos.add(snapshotInfo);
        // If changes made to the snapshot have not been flushed to disk, throw exception immediately, next run of
        // garbage collection would process the snapshot.
        if (!OmSnapshotManager.areSnapshotChangesFlushedToDB(getOzoneManager().getMetadataManager(), snapshotInfo)) {
          throw new IOException("Changes made to the snapshot " + snapshotInfo + " have not been flushed to the disk ");
        }
      }

      // Reversing list to get the correct order in chain. To ensure locking order is as per the chain ordering.
      Collections.reverse(snapshotInfos);
      return snapshotInfos;
    }

    private boolean validateExistingLastNSnapshotsInChain(String volume, String bucket) throws IOException {
      List<SnapshotInfo> expectedLastNSnapshotsInChain = getLastNSnapshotInChain(volume, bucket);
      List<UUID> expectedSnapshotIds = expectedLastNSnapshotsInChain.stream()
          .map(snapshotInfo -> snapshotInfo == null ? null : snapshotInfo.getSnapshotId())
          .collect(Collectors.toList());
      List<UUID> existingSnapshotIds = previousOmSnapshots.stream()
          .map(omSnapshotReferenceCounted -> omSnapshotReferenceCounted == null ? null :
              omSnapshotReferenceCounted.get().getSnapshotID()).collect(Collectors.toList());
      return expectedSnapshotIds.equals(existingSnapshotIds);
    }

    // Initialize the last N snapshots in the chain by acquiring locks. Throw IOException if it fails.
    private void initializePreviousSnapshotsFromChain(String volume, String bucket) throws IOException {
      // If existing snapshotIds don't match then close all snapshots and reopen the previous N snapshots.
      if (!validateExistingLastNSnapshotsInChain(volume, bucket)) {
        close();
        try {
          // Acquire lock only on last N-1 snapshot & current snapshot(AOS if it is null).
          List<SnapshotInfo> expectedLastNSnapshotsInChain = getLastNSnapshotInChain(volume, bucket);
          List<UUID> expectedSnapshotIds = expectedLastNSnapshotsInChain.stream()
              .map(snapshotInfo -> snapshotInfo == null ? null : snapshotInfo.getSnapshotId())
              .collect(Collectors.toList());
          List<UUID> lockIds = new ArrayList<>(expectedSnapshotIds.subList(1, expectedSnapshotIds.size()));
          lockIds.add(currentSnapshotInfo == null ? null : currentSnapshotInfo.getSnapshotId());

          if (snapshotIdLocks.acquireLock(lockIds).isLockAcquired()) {
            for (SnapshotInfo snapshotInfo : expectedLastNSnapshotsInChain) {
              if (snapshotInfo != null) {
                // For AOS fail operation if any of the previous snapshots are not active. currentSnapshotInfo for
                // AOS will be null.
                previousOmSnapshots.add(currentSnapshotInfo == null
                    ? omSnapshotManager.getActiveSnapshot(snapshotInfo.getVolumeName(), snapshotInfo.getBucketName(),
                    snapshotInfo.getName())
                    : omSnapshotManager.getSnapshot(snapshotInfo.getVolumeName(), snapshotInfo.getBucketName(),
                    snapshotInfo.getName()));
                previousSnapshotInfos.add(snapshotInfo);
              } else {
                previousOmSnapshots.add(null);
                previousSnapshotInfos.add(null);
            }

              // TODO: Getting volumeId and bucket from active OM. This would be wrong on volume & bucket renames
              //  support.
              volumeId = getOzoneManager().getMetadataManager().getVolumeId(volume);
              String dbBucketKey = getOzoneManager().getMetadataManager().getBucketKey(volume, bucket);
              bucketInfo = getOzoneManager().getMetadataManager().getBucketTable().get(dbBucketKey);
            }
          } else {
            throw new IOException("Lock acquisition failed for last N snapshots : " +
                expectedLastNSnapshotsInChain + " " + currentSnapshotInfo);
          }
        } catch (IOException e) {
          this.close();
          throw e;
        }
      }
    }

    @Override
    public Boolean apply(Table.KeyValue<String, V> keyValue) throws IOException {
      String volume = getVolumeName(keyValue);
      String bucket = getBucketName(keyValue);
      initializePreviousSnapshotsFromChain(volume, bucket);
      boolean isReclaimable = isReclaimable(keyValue);
      // This is to ensure the reclamation ran on the same previous snapshot and no change occurred in the chain
      // while processing the entry.
      return isReclaimable && validateExistingLastNSnapshotsInChain(volume, bucket);
    }

    protected abstract String getVolumeName(Table.KeyValue<String, V> keyValue) throws IOException;
    protected abstract String getBucketName(Table.KeyValue<String, V> keyValue) throws IOException;

    protected abstract Boolean isReclaimable(Table.KeyValue<String, V> omKeyInfo) throws IOException;

    @Override
    public void close() throws IOException {
      this.snapshotIdLocks.releaseLock();
      for (ReferenceCounted<OmSnapshot> previousOmSnapshot : previousOmSnapshots) {
        previousOmSnapshot.close();
      }
      previousOmSnapshots.clear();
      previousSnapshotInfos.clear();
    }

    public ReferenceCounted<OmSnapshot> getPreviousOmSnapshot(int index) {
      return previousOmSnapshots.get(index);
    }

    public OMMetadataManager getMetadataManager() {
      return metadataManager;
    }

    public Long getVolumeId() {
      return volumeId;
    }

    public OmBucketInfo getBucketInfo() {
      return bucketInfo;
    }

    public SnapshotInfo getPreviousSnapshotInfo(int index) {
      return previousSnapshotInfos.get(index);
    }
  }

  protected class ReclaimableKeyFilter extends ReclaimableFilter<OmKeyInfo> {
    private final Map<String, Long> exclusiveSizeMap;
    private final Map<String, Long> exclusiveReplicatedSizeMap;

    /**
     * Filter to return deleted keys which are reclaimable based on their presence in previous snapshot in
     * the snapshot chain.
     * @param omSnapshotManager
     * @param snapshotChainManager
     * @param currentSnapshotInfo : If null the deleted keys in AOS needs to be processed, hence the latest snapshot
     *                            in the snapshot chain corresponding to bucket key needs to be processed.
     * @param metadataManager : MetadataManager corresponding to snapshot or AOS.
     * @param lock : Lock for Active OM.
     */
    public ReclaimableKeyFilter(OmSnapshotManager omSnapshotManager, SnapshotChainManager snapshotChainManager,
                                SnapshotInfo currentSnapshotInfo, OMMetadataManager metadataManager,
                                IOzoneManagerLock lock) {
      super(omSnapshotManager, snapshotChainManager, currentSnapshotInfo, metadataManager, lock, 2);
      this.exclusiveSizeMap = new HashMap<>();
      this.exclusiveReplicatedSizeMap = new HashMap<>();
    }

    @Override
    protected String getVolumeName(Table.KeyValue<String, OmKeyInfo> keyValue) throws IOException {
      return keyValue.getValue().getVolumeName();
    }

    @Override
    protected String getBucketName(Table.KeyValue<String, OmKeyInfo> keyValue) throws IOException {
      return keyValue.getValue().getBucketName();
    }

    @Override
    protected Boolean isReclaimable(Table.KeyValue<String, OmKeyInfo> deletedKeyInfo) throws IOException {
      ReferenceCounted<OmSnapshot> previousSnapshot = getPreviousOmSnapshot(1);
      ReferenceCounted<OmSnapshot> previousToPreviousSnapshot = getPreviousOmSnapshot(0);

      Table<String, OmKeyInfo> previousKeyTable = null;
      Table<String, OmKeyInfo> previousPrevKeyTable = null;

      Table<String, String> renamedTable = getMetadataManager().getSnapshotRenamedTable();
      Table<String, String> prevRenamedTable = null;

      SnapshotInfo previousSnapshotInfo = getPreviousSnapshotInfo(1);
      SnapshotInfo prevPrevSnapshotInfo = getPreviousSnapshotInfo(0);

      if (previousSnapshot != null) {
        previousKeyTable = previousSnapshot.get().getMetadataManager().getKeyTable(getBucketInfo().getBucketLayout());
        prevRenamedTable = previousSnapshot.get().getMetadataManager().getSnapshotRenamedTable();
      }
      if (previousToPreviousSnapshot != null) {
        previousPrevKeyTable = previousToPreviousSnapshot.get().getMetadataManager()
            .getKeyTable(getBucketInfo().getBucketLayout());
      }
      if (isKeyReclaimable(previousKeyTable, renamedTable, deletedKeyInfo.getValue(), getBucketInfo(), getVolumeId(),
          null)) {
        return true;
      }
      calculateExclusiveSize(previousSnapshotInfo, prevPrevSnapshotInfo, deletedKeyInfo.getValue(), getBucketInfo(),
          getVolumeId(), renamedTable, previousKeyTable, prevRenamedTable, previousPrevKeyTable, exclusiveSizeMap,
          exclusiveReplicatedSizeMap);
      return false;
    }


    public Map<String, Long> getExclusiveSizeMap() {
      return exclusiveSizeMap;
    }

    public Map<String, Long> getExclusiveReplicatedSizeMap() {
      return exclusiveReplicatedSizeMap;
    }
  }

  protected class ReclaimableDirFilter extends ReclaimableFilter<OmKeyInfo> {

    /**
     * Filter to return deleted directories which are reclaimable based on their presence in previous snapshot in
     * the snapshot chain.
     * @param omSnapshotManager
     * @param snapshotChainManager
     * @param currentSnapshotInfo : If null the deleted keys in AOS needs to be processed, hence the latest snapshot
     *                            in the snapshot chain corresponding to bucket key needs to be processed.
     * @param metadataManager : MetadataManager corresponding to snapshot or AOS.
     * @param lock : Lock for Active OM.
     */
    public ReclaimableDirFilter(OmSnapshotManager omSnapshotManager, SnapshotChainManager snapshotChainManager,
                                SnapshotInfo currentSnapshotInfo, OMMetadataManager metadataManager,
                                IOzoneManagerLock lock) {
      super(omSnapshotManager, snapshotChainManager, currentSnapshotInfo, metadataManager, lock, 1);
    }

    @Override
    protected String getVolumeName(Table.KeyValue<String, OmKeyInfo> keyValue) throws IOException {
      return keyValue.getValue().getVolumeName();
    }

    @Override
    protected String getBucketName(Table.KeyValue<String, OmKeyInfo> keyValue) throws IOException {
      return keyValue.getValue().getBucketName();
    }

    @Override
    protected Boolean isReclaimable(Table.KeyValue<String, OmKeyInfo> deletedDirInfo) throws IOException {
      ReferenceCounted<OmSnapshot> previousSnapshot = getPreviousOmSnapshot(0);
      Table<String, OmDirectoryInfo> prevDirTable = previousSnapshot == null ? null :
          previousSnapshot.get().getMetadataManager().getDirectoryTable();
      return isDirReclaimable(deletedDirInfo, prevDirTable, getMetadataManager().getSnapshotRenamedTable());
    }
  }

  protected class ReclaimableRenameEntryFilter extends ReclaimableFilter<String> {

    /**
     * Filter to return rename table entries which are reclaimable based on the key presence in previous snapshot's
     * keyTable/DirectoryTable in the snapshot chain.
     * @param omSnapshotManager
     * @param snapshotChainManager
     * @param currentSnapshotInfo : If null the deleted keys in AOS needs to be processed, hence the latest snapshot
     *                            in the snapshot chain corresponding to bucket key needs to be processed.
     * @param metadataManager : MetadataManager corresponding to snapshot or AOS.
     * @param lock : Lock for Active OM.
     */
    public ReclaimableRenameEntryFilter(OmSnapshotManager omSnapshotManager, SnapshotChainManager snapshotChainManager,
                                        SnapshotInfo currentSnapshotInfo, OMMetadataManager metadataManager,
                                        IOzoneManagerLock lock) {
      super(omSnapshotManager, snapshotChainManager, currentSnapshotInfo, metadataManager, lock, 1);
    }

    @Override
    protected Boolean isReclaimable(Table.KeyValue<String, String> renameEntry) throws IOException {
      ReferenceCounted<OmSnapshot> previousSnapshot = getPreviousOmSnapshot(0);
      Table<String, OmKeyInfo> previousKeyTable = null;
      Table<String, OmDirectoryInfo> prevDirTable = null;
      if (previousSnapshot != null) {
        previousKeyTable = previousSnapshot.get().getMetadataManager().getKeyTable(getBucketInfo().getBucketLayout());
        prevDirTable = previousSnapshot.get().getMetadataManager().getDirectoryTable();
      }
      return isRenameEntryReclaimable(renameEntry, prevDirTable, previousKeyTable);
    }

    @Override
    protected String getVolumeName(Table.KeyValue<String, String> keyValue) throws IOException {
      return getMetadataManager().splitRenameKey(keyValue.getKey())[0];
    }

    @Override
    protected String getBucketName(Table.KeyValue<String, String> keyValue) throws IOException {
      return getMetadataManager().splitRenameKey(keyValue.getKey())[1];
    }
  }
}<|MERGE_RESOLUTION|>--- conflicted
+++ resolved
@@ -36,11 +36,8 @@
 import org.apache.hadoop.ozone.om.OmSnapshotManager;
 import org.apache.hadoop.ozone.om.OzoneManager;
 import org.apache.hadoop.ozone.om.SnapshotChainManager;
-<<<<<<< HEAD
 import org.apache.hadoop.ozone.om.exceptions.OMException;
 import org.apache.hadoop.ozone.om.helpers.OMRatisHelper;
-=======
->>>>>>> d2210657
 import org.apache.hadoop.ozone.om.helpers.OmBucketInfo;
 import org.apache.hadoop.ozone.om.helpers.OmDirectoryInfo;
 import org.apache.hadoop.ozone.om.helpers.OmKeyInfo;
@@ -48,15 +45,12 @@
 import org.apache.hadoop.ozone.om.helpers.OmKeyLocationInfoGroup;
 import org.apache.hadoop.ozone.om.helpers.RepeatedOmKeyInfo;
 import org.apache.hadoop.ozone.om.helpers.SnapshotInfo;
-<<<<<<< HEAD
+import org.apache.hadoop.ozone.om.ratis.utils.OzoneManagerRatisUtils;
 import org.apache.hadoop.ozone.om.lock.IOzoneManagerLock;
 import org.apache.hadoop.ozone.om.lock.OMLockDetails;
 import org.apache.hadoop.ozone.om.lock.OzoneManagerLock;
 import org.apache.hadoop.ozone.om.ratis.OzoneManagerRatisServer;
 import org.apache.hadoop.ozone.om.snapshot.ReferenceCounted;
-=======
-import org.apache.hadoop.ozone.om.ratis.utils.OzoneManagerRatisUtils;
->>>>>>> d2210657
 import org.apache.hadoop.ozone.om.snapshot.SnapshotUtils;
 import org.apache.hadoop.ozone.protocol.proto.OzoneManagerProtocolProtos;
 import org.apache.hadoop.ozone.protocol.proto.OzoneManagerProtocolProtos.DeletedKeys;
@@ -68,6 +62,8 @@
 import org.apache.hadoop.ozone.util.CheckExceptionOperation;
 import org.apache.hadoop.util.Time;
 import org.apache.ratis.protocol.ClientId;
+import org.apache.ratis.protocol.Message;
+import org.apache.ratis.protocol.RaftClientRequest;
 import org.apache.ratis.util.Preconditions;
 
 import java.io.Closeable;
@@ -338,17 +334,11 @@
 
     // Submit PurgeKeys request to OM
     try {
-<<<<<<< HEAD
-      RaftClientRequest raftClientRequest =
-          createRaftClientRequestForPurge(omRequest);
-      OzoneManagerProtocolProtos.OMResponse omResponse = ozoneManager.getOmRatisServer().submitRequest(omRequest,
-          raftClientRequest);
+      OzoneManagerProtocolProtos.OMResponse omResponse = OzoneManagerRatisUtils.submitRequest(ozoneManager, omRequest
+          , clientId, runCount.get());
       if (omResponse != null) {
         purgeSuccess = purgeSuccess && omResponse.getSuccess();
       }
-=======
-      OzoneManagerRatisUtils.submitRequest(ozoneManager, omRequest, clientId, runCount.get());
->>>>>>> d2210657
     } catch (ServiceException e) {
       LOG.error("PurgeKey request failed. Will retry at next run.");
       return Pair.of(0, false);
@@ -382,6 +372,20 @@
       LOG.error("Snapshot deep cleaning request failed. " +
           "Will retry at next run.", e);
     }
+  }
+
+  protected RaftClientRequest createRaftClientRequestForPurge(
+      OMRequest omRequest) {
+    return RaftClientRequest.newBuilder()
+        .setClientId(clientId)
+        .setServerId(ozoneManager.getOmRatisServer().getRaftPeerId())
+        .setGroupId(ozoneManager.getOmRatisServer().getRaftGroupId())
+        .setCallId(runCount.get())
+        .setMessage(
+            Message.valueOf(
+                OMRatisHelper.convertRequestToByteString(omRequest)))
+        .setType(RaftClientRequest.writeRequestType())
+        .build();
   }
 
   /**
@@ -427,19 +431,7 @@
 
     // Submit Purge paths request to OM
     try {
-<<<<<<< HEAD
-      if (isRatisEnabled()) {
-        RaftClientRequest raftClientRequest =
-            createRaftClientRequestForPurge(omRequest);
-        return ozoneManager.getOmRatisServer().submitRequest(omRequest,
-            raftClientRequest);
-      } else {
-        return getOzoneManager().getOmServerProtocol()
-            .submitRequest(null, omRequest);
-      }
-=======
-      OzoneManagerRatisUtils.submitRequest(ozoneManager, omRequest, clientId, runCount.get());
->>>>>>> d2210657
+      return OzoneManagerRatisUtils.submitRequest(ozoneManager, omRequest, clientId, runCount.get());
     } catch (ServiceException e) {
       LOG.error("PurgePaths request failed. Will retry at next run.");
     }
