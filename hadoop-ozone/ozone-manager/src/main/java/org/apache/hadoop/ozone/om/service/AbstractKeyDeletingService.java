/**
 * Licensed to the Apache Software Foundation (ASF) under one or more
 * contributor license agreements.  See the NOTICE file distributed with this
 * work for additional information regarding copyright ownership.  The ASF
 * licenses this file to you under the Apache License, Version 2.0 (the
 * "License"); you may not use this file except in compliance with the License.
 * You may obtain a copy of the License at
 * <p>
 * http://www.apache.org/licenses/LICENSE-2.0
 * <p>
 * Unless required by applicable law or agreed to in writing, software
 * distributed under the License is distributed on an "AS IS" BASIS,WITHOUT
 * WARRANTIES OR CONDITIONS OF ANY KIND, either express or implied. See the
 * License for the specific language governing permissions and limitations under
 * the License.
 */
package org.apache.hadoop.ozone.om.service;

import com.google.common.annotations.VisibleForTesting;
import com.google.protobuf.ServiceException;
import org.apache.commons.lang3.tuple.Pair;
import org.apache.hadoop.hdds.HddsUtils;
import org.apache.hadoop.hdds.protocol.proto.HddsProtos;
import org.apache.hadoop.hdds.scm.protocol.ScmBlockLocationProtocol;
import org.apache.hadoop.hdds.utils.BackgroundService;
import org.apache.hadoop.hdds.utils.db.BatchOperation;
import org.apache.hadoop.hdds.utils.db.DBStore;
import org.apache.hadoop.hdds.utils.db.Table;
import org.apache.hadoop.ozone.ClientVersion;
import org.apache.hadoop.ozone.common.BlockGroup;
import org.apache.hadoop.ozone.lock.BootstrapStateHandler;
import org.apache.hadoop.ozone.common.DeleteBlockGroupResult;
import org.apache.hadoop.ozone.om.DeletingServiceMetrics;
import org.apache.hadoop.ozone.om.KeyManager;
import org.apache.hadoop.ozone.om.OMMetadataManager;
import org.apache.hadoop.ozone.om.OzoneManager;
import org.apache.hadoop.ozone.om.helpers.OmBucketInfo;
import org.apache.hadoop.ozone.om.helpers.OmKeyInfo;
import org.apache.hadoop.ozone.om.helpers.RepeatedOmKeyInfo;
import org.apache.hadoop.ozone.om.helpers.SnapshotInfo;
import org.apache.hadoop.ozone.om.ratis.utils.OzoneManagerRatisUtils;
import org.apache.hadoop.ozone.protocol.proto.OzoneManagerProtocolProtos;
import org.apache.hadoop.ozone.protocol.proto.OzoneManagerProtocolProtos.DeletedKeys;
import org.apache.hadoop.ozone.protocol.proto.OzoneManagerProtocolProtos.OMRequest;
import org.apache.hadoop.ozone.protocol.proto.OzoneManagerProtocolProtos.PurgeKeysRequest;
import org.apache.hadoop.ozone.protocol.proto.OzoneManagerProtocolProtos.PurgePathRequest;
import org.apache.hadoop.ozone.protocol.proto.OzoneManagerProtocolProtos.SnapshotMoveKeyInfos;
import org.apache.hadoop.ozone.protocol.proto.OzoneManagerProtocolProtos.Type;
import org.apache.hadoop.util.Time;
import org.apache.ratis.protocol.ClientId;
import org.apache.ratis.util.Preconditions;

import java.io.IOException;
import java.util.ArrayList;
import java.util.HashMap;
import java.util.List;
import java.util.Map;
import java.util.UUID;
import java.util.concurrent.TimeUnit;
import java.util.concurrent.atomic.AtomicLong;
import java.util.stream.Collectors;

import static org.apache.hadoop.ozone.OzoneConsts.OBJECT_ID_RECLAIM_BLOCKS;
import static org.apache.hadoop.ozone.OzoneConsts.OM_KEY_PREFIX;
import static org.apache.hadoop.ozone.om.service.SnapshotDeletingService.isBlockLocationInfoSame;

/**
 * Abstracts common code from KeyDeletingService and DirectoryDeletingService
 * which is now used by SnapshotDeletingService as well.
 */
public abstract class AbstractKeyDeletingService extends BackgroundService
    implements BootstrapStateHandler {

  private final OzoneManager ozoneManager;
  private final DeletingServiceMetrics metrics;
  private final ScmBlockLocationProtocol scmClient;
  private final ClientId clientId = ClientId.randomId();
  private final AtomicLong deletedDirsCount;
  private final AtomicLong movedDirsCount;
  private final AtomicLong movedFilesCount;
  private final AtomicLong runCount;
  private final BootstrapStateHandler.Lock lock =
      new BootstrapStateHandler.Lock();

  public AbstractKeyDeletingService(String serviceName, long interval,
      TimeUnit unit, int threadPoolSize, long serviceTimeout,
      OzoneManager ozoneManager, ScmBlockLocationProtocol scmClient) {
    super(serviceName, interval, unit, threadPoolSize, serviceTimeout,
        ozoneManager.getThreadNamePrefix());
    this.ozoneManager = ozoneManager;
    this.scmClient = scmClient;
    this.deletedDirsCount = new AtomicLong(0);
    this.movedDirsCount = new AtomicLong(0);
    this.movedFilesCount = new AtomicLong(0);
    this.runCount = new AtomicLong(0);
    this.metrics = ozoneManager.getDeletionMetrics();
  }

  protected int processKeyDeletes(List<BlockGroup> keyBlocksList,
      KeyManager manager,
      HashMap<String, RepeatedOmKeyInfo> keysToModify,
      String snapTableKey, UUID expectedPreviousSnapshotId, boolean isSnapshotDelete) throws IOException {

    long startTime = Time.monotonicNow();
    int delCount = 0;
    if (LOG.isDebugEnabled()) {
      LOG.debug("Send {} key(s) to SCM: {}",
          keyBlocksList.size(), keyBlocksList);
    } else if (LOG.isInfoEnabled()) {
      int logSize = 10;
      if (keyBlocksList.size() < logSize) {
        logSize = keyBlocksList.size();
      }
      LOG.info("Send {} key(s) to SCM, first {} keys: {}",
          keyBlocksList.size(), logSize, keyBlocksList.subList(0, logSize));
    }
    List<DeleteBlockGroupResult> blockDeletionResults =
        scmClient.deleteKeyBlocks(keyBlocksList);
    LOG.info("{} BlockGroup deletion are acked by SCM in {} ms",
        keyBlocksList.size(), Time.monotonicNow() - startTime);
    if (blockDeletionResults != null) {
      startTime = Time.monotonicNow();
      if (isRatisEnabled()) {
        delCount = submitPurgeKeysRequest(blockDeletionResults,
            keysToModify, snapTableKey, expectedPreviousSnapshotId);
      } else {
        // TODO: Once HA and non-HA paths are merged, we should have
        //  only one code path here. Purge keys should go through an
        //  OMRequest model.
        delCount = deleteAllKeys(blockDeletionResults, manager);
      }
      LOG.info("Blocks for {} (out of {}) keys are deleted from DB in {} ms",
          delCount, blockDeletionResults.size(), Time.monotonicNow() - startTime);
      if (!isSnapshotDelete) {
        metrics.incrNumKeysDeletionRequest(blockDeletionResults.size());
        metrics.incrNumKeysDeleteSuccess(delCount);
      }
    }
    return delCount;
  }

  /**
   * Deletes all the keys that SCM has acknowledged and queued for delete.
   *
   * @param results DeleteBlockGroups returned by SCM.
   * @throws IOException      on Error
   */
  private int deleteAllKeys(List<DeleteBlockGroupResult> results,
      KeyManager manager) throws IOException {
    Table<String, RepeatedOmKeyInfo> deletedTable =
        manager.getMetadataManager().getDeletedTable();
    DBStore store = manager.getMetadataManager().getStore();

    // Put all keys to delete in a single transaction and call for delete.
    int deletedCount = 0;
    try (BatchOperation writeBatch = store.initBatchOperation()) {
      for (DeleteBlockGroupResult result : results) {
        if (result.isSuccess()) {
          // Purge key from OM DB.
          deletedTable.deleteWithBatch(writeBatch,
              result.getObjectKey());
          if (LOG.isDebugEnabled()) {
            LOG.debug("Key {} deleted from OM DB", result.getObjectKey());
          }
          deletedCount++;
        }
      }
      // Write a single transaction for delete.
      store.commitBatchOperation(writeBatch);
    }
    return deletedCount;
  }

  /**
   * Submits PurgeKeys request for the keys whose blocks have been deleted
   * by SCM.
   * @param results DeleteBlockGroups returned by SCM.
   * @param keysToModify Updated list of RepeatedOmKeyInfo
   */
  private int submitPurgeKeysRequest(List<DeleteBlockGroupResult> results,
      HashMap<String, RepeatedOmKeyInfo> keysToModify, String snapTableKey, UUID expectedPreviousSnapshotId) {
    Map<Pair<String, String>, List<String>> purgeKeysMapPerBucket =
        new HashMap<>();

    // Put all keys to be purged in a list
    int deletedCount = 0;
    for (DeleteBlockGroupResult result : results) {
      if (result.isSuccess()) {
        // Add key to PurgeKeys list.
        String deletedKey = result.getObjectKey();
        if (keysToModify != null && !keysToModify.containsKey(deletedKey)) {
          // Parse Volume and BucketName
          addToMap(purgeKeysMapPerBucket, deletedKey);
          if (LOG.isDebugEnabled()) {
            LOG.debug("Key {} set to be updated in OM DB, Other versions " +
                "of the key that are reclaimable are reclaimed.", deletedKey);
          }
        } else if (keysToModify == null) {
          addToMap(purgeKeysMapPerBucket, deletedKey);
          if (LOG.isDebugEnabled()) {
            LOG.debug("Key {} set to be purged from OM DB", deletedKey);
          }
        }
        deletedCount++;
      }
    }

    PurgeKeysRequest.Builder purgeKeysRequest = PurgeKeysRequest.newBuilder();
    if (snapTableKey != null) {
      purgeKeysRequest.setSnapshotTableKey(snapTableKey);
    }
    OzoneManagerProtocolProtos.NullableUUID.Builder expectedPreviousSnapshotNullableUUID =
        OzoneManagerProtocolProtos.NullableUUID.newBuilder();
    if (expectedPreviousSnapshotId != null) {
      expectedPreviousSnapshotNullableUUID.setUuid(HddsUtils.toProtobuf(expectedPreviousSnapshotId));
    }
    purgeKeysRequest.setExpectedPreviousSnapshotID(expectedPreviousSnapshotNullableUUID.build());

    // Add keys to PurgeKeysRequest bucket wise.
    for (Map.Entry<Pair<String, String>, List<String>> entry :
        purgeKeysMapPerBucket.entrySet()) {
      Pair<String, String> volumeBucketPair = entry.getKey();
      DeletedKeys deletedKeysInBucket = DeletedKeys.newBuilder()
          .setVolumeName(volumeBucketPair.getLeft())
          .setBucketName(volumeBucketPair.getRight())
          .addAllKeys(entry.getValue())
          .build();
      purgeKeysRequest.addDeletedKeys(deletedKeysInBucket);
    }

    List<SnapshotMoveKeyInfos> keysToUpdateList = new ArrayList<>();
    if (keysToModify != null) {
      for (Map.Entry<String, RepeatedOmKeyInfo> keyToModify :
          keysToModify.entrySet()) {

        SnapshotMoveKeyInfos.Builder keyToUpdate =
            SnapshotMoveKeyInfos.newBuilder();
        keyToUpdate.setKey(keyToModify.getKey());
        List<OzoneManagerProtocolProtos.KeyInfo> keyInfos =
            keyToModify.getValue().getOmKeyInfoList().stream()
                .map(k -> k.getProtobuf(ClientVersion.CURRENT_VERSION))
                .collect(Collectors.toList());
        keyToUpdate.addAllKeyInfos(keyInfos);
        keysToUpdateList.add(keyToUpdate.build());
      }

      if (keysToUpdateList.size() > 0) {
        purgeKeysRequest.addAllKeysToUpdate(keysToUpdateList);
      }
    }

    OMRequest omRequest = OMRequest.newBuilder()
        .setCmdType(Type.PurgeKeys)
        .setPurgeKeysRequest(purgeKeysRequest)
        .setClientId(clientId.toString())
        .build();

    // Submit PurgeKeys request to OM
    try {
      OzoneManagerRatisUtils.submitRequest(ozoneManager, omRequest, clientId, runCount.get());
    } catch (ServiceException e) {
      LOG.error("PurgeKey request failed. Will retry at next run.", e);
      return 0;
    }

    return deletedCount;
  }

  /**
   * Parse Volume and Bucket Name from ObjectKey and add it to given map of
   * keys to be purged per bucket.
   */
  private void addToMap(Map<Pair<String, String>, List<String>> map, String objectKey) {
    // Parse volume and bucket name
    String[] split = objectKey.split(OM_KEY_PREFIX);
    Preconditions.assertTrue(split.length >= 3, "Volume and/or Bucket Name " +
        "missing from Key Name " + objectKey);
    if (split.length == 3) {
      LOG.warn("{} missing Key Name", objectKey);
    }
    Pair<String, String> volumeBucketPair = Pair.of(split[1], split[2]);
    if (!map.containsKey(volumeBucketPair)) {
      map.put(volumeBucketPair, new ArrayList<>());
    }
    map.get(volumeBucketPair).add(objectKey);
  }

  protected void submitPurgePaths(List<PurgePathRequest> requests,
                                  String snapTableKey,
                                  UUID expectedPreviousSnapshotId, long rnCnt) {
    OzoneManagerProtocolProtos.PurgeDirectoriesRequest.Builder purgeDirRequest =
        OzoneManagerProtocolProtos.PurgeDirectoriesRequest.newBuilder();

    if (snapTableKey != null) {
      purgeDirRequest.setSnapshotTableKey(snapTableKey);
    }
    OzoneManagerProtocolProtos.NullableUUID.Builder expectedPreviousSnapshotNullableUUID =
        OzoneManagerProtocolProtos.NullableUUID.newBuilder();
    if (expectedPreviousSnapshotId != null) {
      expectedPreviousSnapshotNullableUUID.setUuid(HddsUtils.toProtobuf(expectedPreviousSnapshotId));
    }
    purgeDirRequest.setExpectedPreviousSnapshotID(expectedPreviousSnapshotNullableUUID.build());

    purgeDirRequest.addAllDeletedPath(requests);

    OzoneManagerProtocolProtos.OMRequest omRequest =
        OzoneManagerProtocolProtos.OMRequest.newBuilder()
            .setCmdType(OzoneManagerProtocolProtos.Type.PurgeDirectories)
            .setPurgeDirectoriesRequest(purgeDirRequest)
            .setClientId(clientId.toString())
            .build();

    // Submit Purge paths request to OM
    try {
      OzoneManagerRatisUtils.submitRequest(ozoneManager, omRequest, clientId, rnCnt);
    } catch (ServiceException e) {
      LOG.error("PurgePaths request failed. Will retry at next run.", e);
    }
  }

  private OzoneManagerProtocolProtos.PurgePathRequest wrapPurgeRequest(
      final long volumeId,
      final long bucketId,
      final String purgeDeletedDir,
      final List<OmKeyInfo> purgeDeletedFiles,
      final List<OmKeyInfo> markDirsAsDeleted) {
    // Put all keys to be purged in a list
    PurgePathRequest.Builder purgePathsRequest = PurgePathRequest.newBuilder();
    purgePathsRequest.setVolumeId(volumeId);
    purgePathsRequest.setBucketId(bucketId);

    if (purgeDeletedDir != null) {
      purgePathsRequest.setDeletedDir(purgeDeletedDir);
    }

    for (OmKeyInfo purgeFile : purgeDeletedFiles) {
      purgePathsRequest.addDeletedSubFiles(
          purgeFile.getProtobuf(true, ClientVersion.CURRENT_VERSION));
    }

    // Add these directories to deletedDirTable, so that its sub-paths will be
    // traversed in next iteration to ensure cleanup all sub-children.
    for (OmKeyInfo dir : markDirsAsDeleted) {
      purgePathsRequest.addMarkDeletedSubDirs(
          dir.getProtobuf(ClientVersion.CURRENT_VERSION));
    }

    return purgePathsRequest.build();
  }

  protected PurgePathRequest prepareDeleteDirRequest(
      long remainNum, OmKeyInfo pendingDeletedDirInfo, String delDirName,
      List<Pair<String, OmKeyInfo>> subDirList,
      KeyManager keyManager) throws IOException {
    // step-0: Get one pending deleted directory
    if (LOG.isDebugEnabled()) {
      LOG.debug("Pending deleted dir name: {}",
          pendingDeletedDirInfo.getKeyName());
    }

    final String[] keys = delDirName.split(OM_KEY_PREFIX);
    final long volumeId = Long.parseLong(keys[1]);
    final long bucketId = Long.parseLong(keys[2]);

    // step-1: get all sub directories under the deletedDir
    List<OmKeyInfo> subDirs = keyManager
        .getPendingDeletionSubDirs(volumeId, bucketId,
            pendingDeletedDirInfo, remainNum);
    remainNum = remainNum - subDirs.size();

    OMMetadataManager omMetadataManager = keyManager.getMetadataManager();
    for (OmKeyInfo dirInfo : subDirs) {
      String ozoneDbKey = omMetadataManager.getOzonePathKey(volumeId,
          bucketId, dirInfo.getParentObjectID(), dirInfo.getFileName());
      String ozoneDeleteKey = omMetadataManager.getOzoneDeletePathKey(
          dirInfo.getObjectID(), ozoneDbKey);
      subDirList.add(Pair.of(ozoneDeleteKey, dirInfo));
      LOG.debug("Moved sub dir name: {}", dirInfo.getKeyName());
    }

    // step-2: get all sub files under the deletedDir
    List<OmKeyInfo> subFiles = keyManager
        .getPendingDeletionSubFiles(volumeId, bucketId,
            pendingDeletedDirInfo, remainNum);
    remainNum = remainNum - subFiles.size();

    if (LOG.isDebugEnabled()) {
      for (OmKeyInfo fileInfo : subFiles) {
        LOG.debug("Moved sub file name: {}", fileInfo.getKeyName());
      }
    }

    // step-3: Since there is a boundary condition of 'numEntries' in
    // each batch, check whether the sub paths count reached batch size
    // limit. If count reached limit then there can be some more child
    // paths to be visited and will keep the parent deleted directory
    // for one more pass.
    String purgeDeletedDir = remainNum > 0 ? delDirName : null;
    return wrapPurgeRequest(volumeId, bucketId,
        purgeDeletedDir, subFiles, subDirs);
  }

  @SuppressWarnings("checkstyle:ParameterNumber")
  public long optimizeDirDeletesAndSubmitRequest(long remainNum,
      long dirNum, long subDirNum, long subFileNum,
      List<Pair<String, OmKeyInfo>> allSubDirList,
      List<PurgePathRequest> purgePathRequestList,
      String snapTableKey, long startTime,
      int remainingBufLimit, KeyManager keyManager,
      UUID expectedPreviousSnapshotId, long rnCnt) {

    // Optimization to handle delete sub-dir and keys to remove quickly
    // This case will be useful to handle when depth of directory is high
    int subdirDelNum = 0;
    int subDirRecursiveCnt = 0;
    int consumedSize = 0;
    while (remainNum > 0 && subDirRecursiveCnt < allSubDirList.size()) {
      try {
        Pair<String, OmKeyInfo> stringOmKeyInfoPair
            = allSubDirList.get(subDirRecursiveCnt);
        PurgePathRequest request = prepareDeleteDirRequest(
            remainNum, stringOmKeyInfoPair.getValue(),
            stringOmKeyInfoPair.getKey(), allSubDirList,
            keyManager);
        if (isBufferLimitCrossed(remainingBufLimit, consumedSize,
            request.getSerializedSize())) {
          // ignore further add request
          break;
        }
        consumedSize += request.getSerializedSize();
        purgePathRequestList.add(request);
        // reduce remain count for self, sub-files, and sub-directories
        remainNum = remainNum - 1;
        remainNum = remainNum - request.getDeletedSubFilesCount();
        remainNum = remainNum - request.getMarkDeletedSubDirsCount();
        // Count up the purgeDeletedDir, subDirs and subFiles
        if (request.getDeletedDir() != null
            && !request.getDeletedDir().isEmpty()) {
          subdirDelNum++;
        }
        subDirNum += request.getMarkDeletedSubDirsCount();
        subFileNum += request.getDeletedSubFilesCount();
        subDirRecursiveCnt++;
      } catch (IOException e) {
        LOG.error("Error while running delete directories and files " +
            "background task. Will retry at next run for subset.", e);
        break;
      }
    }

    if (!purgePathRequestList.isEmpty()) {
      submitPurgePaths(purgePathRequestList, snapTableKey, expectedPreviousSnapshotId, rnCnt);
    }

    if (dirNum != 0 || subDirNum != 0 || subFileNum != 0) {
      long runcount = getRunCount().get();
      long duration = Time.monotonicNow() - startTime;
      long subdirMoved = subDirNum - subdirDelNum;
      deletedDirsCount.addAndGet(dirNum + subdirDelNum);
      movedDirsCount.addAndGet(subdirMoved);
      movedFilesCount.addAndGet(subFileNum);
      LOG.info("Number of dirs deleted: {}, Number of sub-dir " +
              "deleted: {}, Number of sub-files moved:" +
              " {} to DeletedTable, Number of sub-dirs moved {} to " +
              "DeletedDirectoryTable, iteration elapsed: {}ms," +
              " totalRunCount: {}",
<<<<<<< HEAD
          dirNum, subdirDelNum, subFileNum, subdirMoved,
          duration, runcount);
      metrics.incrementDirectoryDeletionTotalMetrics(dirNum + subdirDelNum, subdirMoved, subFileNum);
=======
          dirNum, subdirDelNum, subFileNum, (subDirNum - subdirDelNum),
          Time.monotonicNow() - startTime, rnCnt);
>>>>>>> ec348a7e
    }
    return remainNum;
  }

  /**
   * To calculate Exclusive Size for current snapshot, Check
   * the next snapshot deletedTable if the deleted key is
   * referenced in current snapshot and not referenced in the
   * previous snapshot then that key is exclusive to the current
   * snapshot. Here since we are only iterating through
   * deletedTable we can check the previous and previous to
   * previous snapshot to achieve the same.
   * previousSnapshot - Snapshot for which exclusive size is
   *                    getting calculating.
   * currSnapshot - Snapshot's deletedTable is used to calculate
   *                previousSnapshot snapshot's exclusive size.
   * previousToPrevSnapshot - Snapshot which is used to check
   *                 if key is exclusive to previousSnapshot.
   */
  @SuppressWarnings("checkstyle:ParameterNumber")
  public void calculateExclusiveSize(
      SnapshotInfo previousSnapshot,
      SnapshotInfo previousToPrevSnapshot,
      OmKeyInfo keyInfo,
      OmBucketInfo bucketInfo, long volumeId,
      Table<String, String> snapRenamedTable,
      Table<String, OmKeyInfo> previousKeyTable,
      Table<String, String> prevRenamedTable,
      Table<String, OmKeyInfo> previousToPrevKeyTable,
      Map<String, Long> exclusiveSizeMap,
      Map<String, Long> exclusiveReplicatedSizeMap) throws IOException {
    String prevSnapKey = previousSnapshot.getTableKey();
    long exclusiveReplicatedSize =
        exclusiveReplicatedSizeMap.getOrDefault(
            prevSnapKey, 0L) + keyInfo.getReplicatedSize();
    long exclusiveSize = exclusiveSizeMap.getOrDefault(
        prevSnapKey, 0L) + keyInfo.getDataSize();

    // If there is no previous to previous snapshot, then
    // the previous snapshot is the first snapshot.
    if (previousToPrevSnapshot == null) {
      exclusiveSizeMap.put(prevSnapKey, exclusiveSize);
      exclusiveReplicatedSizeMap.put(prevSnapKey,
          exclusiveReplicatedSize);
    } else {
      OmKeyInfo keyInfoPrevSnapshot = getPreviousSnapshotKeyName(
          keyInfo, bucketInfo, volumeId,
          snapRenamedTable, previousKeyTable);
      OmKeyInfo keyInfoPrevToPrevSnapshot = getPreviousSnapshotKeyName(
          keyInfoPrevSnapshot, bucketInfo, volumeId,
          prevRenamedTable, previousToPrevKeyTable);
      // If the previous to previous snapshot doesn't
      // have the key, then it is exclusive size for the
      // previous snapshot.
      if (keyInfoPrevToPrevSnapshot == null) {
        exclusiveSizeMap.put(prevSnapKey, exclusiveSize);
        exclusiveReplicatedSizeMap.put(prevSnapKey,
            exclusiveReplicatedSize);
      }
    }
  }

  private OmKeyInfo getPreviousSnapshotKeyName(
      OmKeyInfo keyInfo, OmBucketInfo bucketInfo, long volumeId,
      Table<String, String> snapRenamedTable,
      Table<String, OmKeyInfo> previousKeyTable) throws IOException {

    if (keyInfo == null) {
      return null;
    }

    String dbKeyPrevSnap;
    if (bucketInfo.getBucketLayout().isFileSystemOptimized()) {
      dbKeyPrevSnap = getOzoneManager().getMetadataManager().getOzonePathKey(
          volumeId,
          bucketInfo.getObjectID(),
          keyInfo.getParentObjectID(),
          keyInfo.getFileName());
    } else {
      dbKeyPrevSnap = getOzoneManager().getMetadataManager().getOzoneKey(
          keyInfo.getVolumeName(),
          keyInfo.getBucketName(),
          keyInfo.getKeyName());
    }

    String dbRenameKey = getOzoneManager().getMetadataManager().getRenameKey(
        keyInfo.getVolumeName(),
        keyInfo.getBucketName(),
        keyInfo.getObjectID());

    String renamedKey = snapRenamedTable.getIfExist(dbRenameKey);
    OmKeyInfo prevKeyInfo = renamedKey != null ?
        previousKeyTable.get(renamedKey) :
        previousKeyTable.get(dbKeyPrevSnap);

    if (prevKeyInfo == null ||
        prevKeyInfo.getObjectID() != keyInfo.getObjectID()) {
      return null;
    }

    return isBlockLocationInfoSame(prevKeyInfo, keyInfo) ?
        prevKeyInfo : null;
  }

  protected boolean isBufferLimitCrossed(
      int maxLimit, int cLimit, int increment) {
    return cLimit + increment >= maxLimit;
  }

  protected boolean isKeyReclaimable(
      Table<String, OmKeyInfo> previousKeyTable,
      Table<String, String> renamedTable,
      OmKeyInfo deletedKeyInfo, OmBucketInfo bucketInfo,
      long volumeId, HddsProtos.KeyValue.Builder renamedKeyBuilder)
      throws IOException {

    String dbKey;
    // Handle case when the deleted snapshot is the first snapshot.
    if (previousKeyTable == null) {
      return true;
    }

    // These are uncommitted blocks wrapped into a pseudo KeyInfo
    if (deletedKeyInfo.getObjectID() == OBJECT_ID_RECLAIM_BLOCKS) {
      return true;
    }

    // Construct keyTable or fileTable DB key depending on the bucket type
    if (bucketInfo.getBucketLayout().isFileSystemOptimized()) {
      dbKey = ozoneManager.getMetadataManager().getOzonePathKey(
          volumeId,
          bucketInfo.getObjectID(),
          deletedKeyInfo.getParentObjectID(),
          deletedKeyInfo.getFileName());
    } else {
      dbKey = ozoneManager.getMetadataManager().getOzoneKey(
          deletedKeyInfo.getVolumeName(),
          deletedKeyInfo.getBucketName(),
          deletedKeyInfo.getKeyName());
    }

    /*
     snapshotRenamedTable:
     1) /volumeName/bucketName/objectID ->
                 /volumeId/bucketId/parentId/fileName (FSO)
     2) /volumeName/bucketName/objectID ->
                /volumeName/bucketName/keyName (non-FSO)
    */
    String dbRenameKey = ozoneManager.getMetadataManager().getRenameKey(
        deletedKeyInfo.getVolumeName(), deletedKeyInfo.getBucketName(),
        deletedKeyInfo.getObjectID());

    // Condition: key should not exist in snapshotRenamedTable
    // of the current snapshot and keyTable of the previous snapshot.
    // Check key exists in renamedTable of the Snapshot
    String renamedKey = renamedTable.getIfExist(dbRenameKey);

    if (renamedKey != null && renamedKeyBuilder != null) {
      renamedKeyBuilder.setKey(dbRenameKey).setValue(renamedKey);
    }
    // previousKeyTable is fileTable if the bucket is FSO,
    // otherwise it is the keyTable.
    OmKeyInfo prevKeyInfo = renamedKey != null ? previousKeyTable
        .get(renamedKey) : previousKeyTable.get(dbKey);

    if (prevKeyInfo == null ||
        prevKeyInfo.getObjectID() != deletedKeyInfo.getObjectID()) {
      return true;
    }

    // For key overwrite the objectID will remain the same, In this
    // case we need to check if OmKeyLocationInfo is also same.
    return !isBlockLocationInfoSame(prevKeyInfo, deletedKeyInfo);
  }

  public boolean isRatisEnabled() {
    if (ozoneManager == null) {
      return false;
    }
    return ozoneManager.isRatisEnabled();
  }

  public OzoneManager getOzoneManager() {
    return ozoneManager;
  }

  public ScmBlockLocationProtocol getScmClient() {
    return scmClient;
  }

  /**
   * Returns the number of times this Background service has run.
   *
   * @return Long, run count.
   */
  @VisibleForTesting
  public AtomicLong getRunCount() {
    return runCount;
  }

  /**
   * Returns the number of dirs deleted by the background service.
   *
   * @return Long count.
   */
  @VisibleForTesting
  public long getDeletedDirsCount() {
    return deletedDirsCount.get();
  }

  /**
   * Returns the number of sub-dirs deleted by the background service.
   *
   * @return Long count.
   */
  @VisibleForTesting
  public long getMovedDirsCount() {
    return movedDirsCount.get();
  }

  /**
   * Returns the number of files moved to DeletedTable by the background
   * service.
   *
   * @return Long count.
   */
  @VisibleForTesting
  public long getMovedFilesCount() {
    return movedFilesCount.get();
  }

  public BootstrapStateHandler.Lock getBootstrapStateLock() {
    return lock;
  }
}<|MERGE_RESOLUTION|>--- conflicted
+++ resolved
@@ -453,8 +453,6 @@
     }
 
     if (dirNum != 0 || subDirNum != 0 || subFileNum != 0) {
-      long runcount = getRunCount().get();
-      long duration = Time.monotonicNow() - startTime;
       long subdirMoved = subDirNum - subdirDelNum;
       deletedDirsCount.addAndGet(dirNum + subdirDelNum);
       movedDirsCount.addAndGet(subdirMoved);
@@ -464,14 +462,9 @@
               " {} to DeletedTable, Number of sub-dirs moved {} to " +
               "DeletedDirectoryTable, iteration elapsed: {}ms," +
               " totalRunCount: {}",
-<<<<<<< HEAD
-          dirNum, subdirDelNum, subFileNum, subdirMoved,
-          duration, runcount);
-      metrics.incrementDirectoryDeletionTotalMetrics(dirNum + subdirDelNum, subdirMoved, subFileNum);
-=======
           dirNum, subdirDelNum, subFileNum, (subDirNum - subdirDelNum),
           Time.monotonicNow() - startTime, rnCnt);
->>>>>>> ec348a7e
+          metrics.incrementDirectoryDeletionTotalMetrics(dirNum + subdirDelNum, subdirMoved, subFileNum);
     }
     return remainNum;
   }
