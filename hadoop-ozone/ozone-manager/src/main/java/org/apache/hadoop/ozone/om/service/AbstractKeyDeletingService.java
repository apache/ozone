--- conflicted
+++ resolved
@@ -459,13 +459,8 @@
               " {} to DeletedTable, Number of sub-dirs moved {} to " +
               "DeletedDirectoryTable, limit per iteration: {}, iteration elapsed: {}ms, " +
               " totalRunCount: {}",
-<<<<<<< HEAD
           dirNum, subdirDelNum, subFileNum, (subDirNum - subdirDelNum), limit,
-          timeTakenInIteration, getRunCount());
-=======
-          dirNum, subdirDelNum, subFileNum, (subDirNum - subdirDelNum),
-          Time.monotonicNow() - startTime, rnCnt);
->>>>>>> 54f02724
+          timeTakenInIteration, rnCnt);
     }
     return remainNum;
   }
