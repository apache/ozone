/*
 * Licensed to the Apache Software Foundation (ASF) under one or more
 * contributor license agreements. See the NOTICE file distributed with
 * this work for additional information regarding copyright ownership.
 * The ASF licenses this file to You under the Apache License, Version 2.0
 * (the "License"); you may not use this file except in compliance with
 * the License. You may obtain a copy of the License at
 *
 *      http://www.apache.org/licenses/LICENSE-2.0
 *
 * Unless required by applicable law or agreed to in writing, software
 * distributed under the License is distributed on an "AS IS" BASIS,
 * WITHOUT WARRANTIES OR CONDITIONS OF ANY KIND, either express or implied.
 * See the License for the specific language governing permissions and
 * limitations under the License.
 */

package org.apache.hadoop.ozone.om.service;

import static org.apache.hadoop.ozone.OzoneConsts.OBJECT_ID_RECLAIM_BLOCKS;
import static org.apache.hadoop.ozone.OzoneConsts.OM_KEY_PREFIX;
import static org.apache.hadoop.ozone.om.snapshot.SnapshotUtils.isBlockLocationInfoSame;

import com.google.common.annotations.VisibleForTesting;
import com.google.protobuf.ServiceException;
import java.io.IOException;
import java.util.ArrayList;
import java.util.HashMap;
import java.util.List;
import java.util.Map;
import java.util.UUID;
import java.util.concurrent.TimeUnit;
import java.util.concurrent.atomic.AtomicLong;
import java.util.stream.Collectors;
import org.apache.commons.lang3.tuple.Pair;
import org.apache.hadoop.hdds.HddsUtils;
import org.apache.hadoop.hdds.protocol.proto.HddsProtos;
import org.apache.hadoop.hdds.scm.protocol.ScmBlockLocationProtocol;
import org.apache.hadoop.hdds.utils.BackgroundService;
import org.apache.hadoop.hdds.utils.db.Table;
import org.apache.hadoop.ozone.ClientVersion;
import org.apache.hadoop.ozone.common.BlockGroup;
import org.apache.hadoop.ozone.common.DeleteBlockGroupResult;
import org.apache.hadoop.ozone.lock.BootstrapStateHandler;
import org.apache.hadoop.ozone.om.DeleteKeysResult;
import org.apache.hadoop.ozone.om.DeletingServiceMetrics;
import org.apache.hadoop.ozone.om.KeyManager;
import org.apache.hadoop.ozone.om.OMConfigKeys;
import org.apache.hadoop.ozone.om.OMMetadataManager;
import org.apache.hadoop.ozone.om.OMPerformanceMetrics;
import org.apache.hadoop.ozone.om.OzoneManager;
import org.apache.hadoop.ozone.om.helpers.OmBucketInfo;
import org.apache.hadoop.ozone.om.helpers.OmKeyInfo;
import org.apache.hadoop.ozone.om.helpers.RepeatedOmKeyInfo;
import org.apache.hadoop.ozone.om.helpers.SnapshotInfo;
import org.apache.hadoop.ozone.om.ratis.utils.OzoneManagerRatisUtils;
import org.apache.hadoop.ozone.protocol.proto.OzoneManagerProtocolProtos;
import org.apache.hadoop.ozone.protocol.proto.OzoneManagerProtocolProtos.DeletedKeys;
import org.apache.hadoop.ozone.protocol.proto.OzoneManagerProtocolProtos.OMRequest;
import org.apache.hadoop.ozone.protocol.proto.OzoneManagerProtocolProtos.PurgeKeysRequest;
import org.apache.hadoop.ozone.protocol.proto.OzoneManagerProtocolProtos.PurgePathRequest;
import org.apache.hadoop.ozone.protocol.proto.OzoneManagerProtocolProtos.SnapshotMoveKeyInfos;
import org.apache.hadoop.ozone.protocol.proto.OzoneManagerProtocolProtos.Type;
import org.apache.hadoop.util.Time;
import org.apache.ratis.protocol.ClientId;
import org.apache.ratis.util.Preconditions;

/**
 * Abstracts common code from KeyDeletingService and DirectoryDeletingService
 * which is now used by SnapshotDeletingService as well.
 */
public abstract class AbstractKeyDeletingService extends BackgroundService
    implements BootstrapStateHandler {

  private final OzoneManager ozoneManager;
  private final DeletingServiceMetrics metrics;
  private final OMPerformanceMetrics perfMetrics;
  private final ScmBlockLocationProtocol scmClient;
  private final ClientId clientId = ClientId.randomId();
  private final AtomicLong deletedDirsCount;
  private final AtomicLong movedDirsCount;
  private final AtomicLong movedFilesCount;
  private final AtomicLong runCount;
  private final AtomicLong callId;
  private final BootstrapStateHandler.Lock lock =
      new BootstrapStateHandler.Lock();

  public AbstractKeyDeletingService(String serviceName, long interval,
      TimeUnit unit, int threadPoolSize, long serviceTimeout,
      OzoneManager ozoneManager, ScmBlockLocationProtocol scmClient) {
    super(serviceName, interval, unit, threadPoolSize, serviceTimeout,
        ozoneManager.getThreadNamePrefix());
    this.ozoneManager = ozoneManager;
    this.scmClient = scmClient;
    this.deletedDirsCount = new AtomicLong(0);
    this.movedDirsCount = new AtomicLong(0);
    this.movedFilesCount = new AtomicLong(0);
    this.runCount = new AtomicLong(0);
    this.metrics = ozoneManager.getDeletionMetrics();
    this.perfMetrics = ozoneManager.getPerfMetrics();
    this.callId = new AtomicLong(0);
  }

  protected int processKeyDeletes(List<BlockGroup> keyBlocksList,
      KeyManager manager,
      HashMap<String, RepeatedOmKeyInfo> keysToModify,
      String snapTableKey, UUID expectedPreviousSnapshotId) throws IOException {

    long startTime = Time.monotonicNow();
    int delCount = 0;
    if (LOG.isDebugEnabled()) {
      LOG.debug("Send {} key(s) to SCM: {}",
          keyBlocksList.size(), keyBlocksList);
    } else if (LOG.isInfoEnabled()) {
      int logSize = 10;
      if (keyBlocksList.size() < logSize) {
        logSize = keyBlocksList.size();
      }
      LOG.info("Send {} key(s) to SCM, first {} keys: {}",
          keyBlocksList.size(), logSize, keyBlocksList.subList(0, logSize));
    }
    List<DeleteBlockGroupResult> blockDeletionResults =
        scmClient.deleteKeyBlocks(keyBlocksList);
    LOG.info("{} BlockGroup deletion are acked by SCM in {} ms",
        keyBlocksList.size(), Time.monotonicNow() - startTime);
    if (blockDeletionResults != null) {
      long purgeStartTime = Time.monotonicNow();
      delCount = submitPurgeKeysRequest(blockDeletionResults,
          keysToModify, snapTableKey, expectedPreviousSnapshotId);
      int limit = ozoneManager.getConfiguration().getInt(OMConfigKeys.OZONE_KEY_DELETING_LIMIT_PER_TASK,
          OMConfigKeys.OZONE_KEY_DELETING_LIMIT_PER_TASK_DEFAULT);
      LOG.info("Blocks for {} (out of {}) keys are deleted from DB in {} ms. Limit per task is {}.",
          delCount, blockDeletionResults.size(), Time.monotonicNow() - purgeStartTime, limit);
    }
    perfMetrics.setKeyDeletingServiceLatencyMs(Time.monotonicNow() - startTime);
    return delCount;
  }

  /**
   * Submits PurgeKeys request for the keys whose blocks have been deleted
   * by SCM.
   * @param results DeleteBlockGroups returned by SCM.
   * @param keysToModify Updated list of RepeatedOmKeyInfo
   */
  private int submitPurgeKeysRequest(List<DeleteBlockGroupResult> results,
      HashMap<String, RepeatedOmKeyInfo> keysToModify, String snapTableKey, UUID expectedPreviousSnapshotId) {
    Map<Pair<String, String>, List<String>> purgeKeysMapPerBucket =
        new HashMap<>();

    // Put all keys to be purged in a list
    int deletedCount = 0;
    for (DeleteBlockGroupResult result : results) {
      if (result.isSuccess()) {
        // Add key to PurgeKeys list.
        String deletedKey = result.getObjectKey();
        if (keysToModify != null && !keysToModify.containsKey(deletedKey)) {
          // Parse Volume and BucketName
          addToMap(purgeKeysMapPerBucket, deletedKey);
          if (LOG.isDebugEnabled()) {
            LOG.debug("Key {} set to be updated in OM DB, Other versions " +
                "of the key that are reclaimable are reclaimed.", deletedKey);
          }
        } else if (keysToModify == null) {
          addToMap(purgeKeysMapPerBucket, deletedKey);
          if (LOG.isDebugEnabled()) {
            LOG.debug("Key {} set to be purged from OM DB", deletedKey);
          }
        }
        deletedCount++;
      }
    }

    PurgeKeysRequest.Builder purgeKeysRequest = PurgeKeysRequest.newBuilder();
    if (snapTableKey != null) {
      purgeKeysRequest.setSnapshotTableKey(snapTableKey);
    }
    OzoneManagerProtocolProtos.NullableUUID.Builder expectedPreviousSnapshotNullableUUID =
        OzoneManagerProtocolProtos.NullableUUID.newBuilder();
    if (expectedPreviousSnapshotId != null) {
      expectedPreviousSnapshotNullableUUID.setUuid(HddsUtils.toProtobuf(expectedPreviousSnapshotId));
    }
    purgeKeysRequest.setExpectedPreviousSnapshotID(expectedPreviousSnapshotNullableUUID.build());

    // Add keys to PurgeKeysRequest bucket wise.
    for (Map.Entry<Pair<String, String>, List<String>> entry :
        purgeKeysMapPerBucket.entrySet()) {
      Pair<String, String> volumeBucketPair = entry.getKey();
      DeletedKeys deletedKeysInBucket = DeletedKeys.newBuilder()
          .setVolumeName(volumeBucketPair.getLeft())
          .setBucketName(volumeBucketPair.getRight())
          .addAllKeys(entry.getValue())
          .build();
      purgeKeysRequest.addDeletedKeys(deletedKeysInBucket);
    }

    List<SnapshotMoveKeyInfos> keysToUpdateList = new ArrayList<>();
    if (keysToModify != null) {
      for (Map.Entry<String, RepeatedOmKeyInfo> keyToModify :
          keysToModify.entrySet()) {

        SnapshotMoveKeyInfos.Builder keyToUpdate =
            SnapshotMoveKeyInfos.newBuilder();
        keyToUpdate.setKey(keyToModify.getKey());
        List<OzoneManagerProtocolProtos.KeyInfo> keyInfos =
            keyToModify.getValue().getOmKeyInfoList().stream()
                .map(k -> k.getProtobuf(ClientVersion.CURRENT_VERSION))
                .collect(Collectors.toList());
        keyToUpdate.addAllKeyInfos(keyInfos);
        keysToUpdateList.add(keyToUpdate.build());
      }

      if (!keysToUpdateList.isEmpty()) {
        purgeKeysRequest.addAllKeysToUpdate(keysToUpdateList);
      }
    }

    OMRequest omRequest = OMRequest.newBuilder()
        .setCmdType(Type.PurgeKeys)
        .setPurgeKeysRequest(purgeKeysRequest)
        .setClientId(clientId.toString())
        .build();

    // Submit PurgeKeys request to OM
    try {
<<<<<<< HEAD
      OzoneManagerRatisUtils.submitRequest(ozoneManager, omRequest, clientId, callId.incrementAndGet());
=======
      submitRequest(omRequest);
>>>>>>> 8adb5000
    } catch (ServiceException e) {
      LOG.error("PurgeKey request failed. Will retry at next run.", e);
      return 0;
    }

    return deletedCount;
  }

  protected OzoneManagerProtocolProtos.OMResponse submitRequest(OMRequest omRequest) throws ServiceException {
    return OzoneManagerRatisUtils.submitRequest(ozoneManager, omRequest, clientId, callId.incrementAndGet());
  }

  /**
   * Parse Volume and Bucket Name from ObjectKey and add it to given map of
   * keys to be purged per bucket.
   */
  private void addToMap(Map<Pair<String, String>, List<String>> map, String objectKey) {
    // Parse volume and bucket name
    String[] split = objectKey.split(OM_KEY_PREFIX);
    Preconditions.assertTrue(split.length >= 3, "Volume and/or Bucket Name " +
        "missing from Key Name " + objectKey);
    if (split.length == 3) {
      LOG.warn("{} missing Key Name", objectKey);
    }
    Pair<String, String> volumeBucketPair = Pair.of(split[1], split[2]);
    if (!map.containsKey(volumeBucketPair)) {
      map.put(volumeBucketPair, new ArrayList<>());
    }
    map.get(volumeBucketPair).add(objectKey);
  }

  protected void submitPurgePaths(List<PurgePathRequest> requests,
                                  String snapTableKey,
                                  UUID expectedPreviousSnapshotId) {
    OzoneManagerProtocolProtos.PurgeDirectoriesRequest.Builder purgeDirRequest =
        OzoneManagerProtocolProtos.PurgeDirectoriesRequest.newBuilder();

    if (snapTableKey != null) {
      purgeDirRequest.setSnapshotTableKey(snapTableKey);
    }
    OzoneManagerProtocolProtos.NullableUUID.Builder expectedPreviousSnapshotNullableUUID =
        OzoneManagerProtocolProtos.NullableUUID.newBuilder();
    if (expectedPreviousSnapshotId != null) {
      expectedPreviousSnapshotNullableUUID.setUuid(HddsUtils.toProtobuf(expectedPreviousSnapshotId));
    }
    purgeDirRequest.setExpectedPreviousSnapshotID(expectedPreviousSnapshotNullableUUID.build());

    purgeDirRequest.addAllDeletedPath(requests);

    OzoneManagerProtocolProtos.OMRequest omRequest =
        OzoneManagerProtocolProtos.OMRequest.newBuilder()
            .setCmdType(OzoneManagerProtocolProtos.Type.PurgeDirectories)
            .setPurgeDirectoriesRequest(purgeDirRequest)
            .setClientId(clientId.toString())
            .build();

    // Submit Purge paths request to OM
    try {
<<<<<<< HEAD
      OzoneManagerRatisUtils.submitRequest(ozoneManager, omRequest, clientId, callId.incrementAndGet());
=======
      submitRequest(omRequest);
>>>>>>> 8adb5000
    } catch (ServiceException e) {
      LOG.error("PurgePaths request failed. Will retry at next run.", e);
    }
  }

  private OzoneManagerProtocolProtos.PurgePathRequest wrapPurgeRequest(
      final long volumeId,
      final long bucketId,
      final String purgeDeletedDir,
      final List<OmKeyInfo> purgeDeletedFiles,
      final List<OmKeyInfo> markDirsAsDeleted) {
    // Put all keys to be purged in a list
    PurgePathRequest.Builder purgePathsRequest = PurgePathRequest.newBuilder();
    purgePathsRequest.setVolumeId(volumeId);
    purgePathsRequest.setBucketId(bucketId);

    if (purgeDeletedDir != null) {
      purgePathsRequest.setDeletedDir(purgeDeletedDir);
    }

    for (OmKeyInfo purgeFile : purgeDeletedFiles) {
      purgePathsRequest.addDeletedSubFiles(
          purgeFile.getProtobuf(true, ClientVersion.CURRENT_VERSION));
    }

    // Add these directories to deletedDirTable, so that its sub-paths will be
    // traversed in next iteration to ensure cleanup all sub-children.
    for (OmKeyInfo dir : markDirsAsDeleted) {
      purgePathsRequest.addMarkDeletedSubDirs(
          dir.getProtobuf(ClientVersion.CURRENT_VERSION));
    }

    return purgePathsRequest.build();
  }

  protected PurgePathRequest prepareDeleteDirRequest(
      OmKeyInfo pendingDeletedDirInfo, String delDirName,
      List<Pair<String, OmKeyInfo>> subDirList,
      KeyManager keyManager, long remainingBufLimit) throws IOException {
    // step-0: Get one pending deleted directory
    if (LOG.isDebugEnabled()) {
      LOG.debug("Pending deleted dir name: {}",
          pendingDeletedDirInfo.getKeyName());
    }

    final String[] keys = delDirName.split(OM_KEY_PREFIX);
    final long volumeId = Long.parseLong(keys[1]);
    final long bucketId = Long.parseLong(keys[2]);

    // step-1: get all sub directories under the deletedDir
    DeleteKeysResult subDirDeleteResult =
        keyManager.getPendingDeletionSubDirs(volumeId, bucketId,
            pendingDeletedDirInfo, remainingBufLimit);
    List<OmKeyInfo> subDirs = subDirDeleteResult.getKeysToDelete();
    remainingBufLimit -= subDirDeleteResult.getConsumedSize();

    OMMetadataManager omMetadataManager = keyManager.getMetadataManager();
    for (OmKeyInfo dirInfo : subDirs) {
      String ozoneDbKey = omMetadataManager.getOzonePathKey(volumeId,
          bucketId, dirInfo.getParentObjectID(), dirInfo.getFileName());
      String ozoneDeleteKey = omMetadataManager.getOzoneDeletePathKey(
          dirInfo.getObjectID(), ozoneDbKey);
      subDirList.add(Pair.of(ozoneDeleteKey, dirInfo));
      LOG.debug("Moved sub dir name: {}", dirInfo.getKeyName());
    }

    // step-2: get all sub files under the deletedDir
    DeleteKeysResult subFileDeleteResult =
        keyManager.getPendingDeletionSubFiles(volumeId, bucketId,
            pendingDeletedDirInfo, remainingBufLimit);
    List<OmKeyInfo> subFiles = subFileDeleteResult.getKeysToDelete();

    if (LOG.isDebugEnabled()) {
      for (OmKeyInfo fileInfo : subFiles) {
        LOG.debug("Moved sub file name: {}", fileInfo.getKeyName());
      }
    }

    // step-3: If both sub-dirs and sub-files are exhausted under a parent
    // directory, only then delete the parent.
    String purgeDeletedDir = subDirDeleteResult.isProcessedKeys() &&
        subFileDeleteResult.isProcessedKeys() ? delDirName :  null;
    return wrapPurgeRequest(volumeId, bucketId,
        purgeDeletedDir, subFiles, subDirs);
  }

  @SuppressWarnings("checkstyle:ParameterNumber")
  public void optimizeDirDeletesAndSubmitRequest(
      long dirNum, long subDirNum, long subFileNum,
      List<Pair<String, OmKeyInfo>> allSubDirList,
      List<PurgePathRequest> purgePathRequestList,
      String snapTableKey, long startTime,
      long remainingBufLimit, KeyManager keyManager,
      UUID expectedPreviousSnapshotId, long rnCnt) {

    // Optimization to handle delete sub-dir and keys to remove quickly
    // This case will be useful to handle when depth of directory is high
    int subdirDelNum = 0;
    int subDirRecursiveCnt = 0;
    int consumedSize = 0;
    while (subDirRecursiveCnt < allSubDirList.size() && remainingBufLimit > 0) {
      try {
        Pair<String, OmKeyInfo> stringOmKeyInfoPair
            = allSubDirList.get(subDirRecursiveCnt);
        PurgePathRequest request = prepareDeleteDirRequest(
            stringOmKeyInfoPair.getValue(),
            stringOmKeyInfoPair.getKey(), allSubDirList, keyManager,
            remainingBufLimit);
        consumedSize += request.getSerializedSize();
        remainingBufLimit -= consumedSize;
        purgePathRequestList.add(request);
        // Count up the purgeDeletedDir, subDirs and subFiles
        if (request.getDeletedDir() != null
            && !request.getDeletedDir().isEmpty()) {
          subdirDelNum++;
        }
        subDirNum += request.getMarkDeletedSubDirsCount();
        subFileNum += request.getDeletedSubFilesCount();
        subDirRecursiveCnt++;
      } catch (IOException e) {
        LOG.error("Error while running delete directories and files " +
            "background task. Will retry at next run for subset.", e);
        break;
      }
    }

    if (!purgePathRequestList.isEmpty()) {
      submitPurgePaths(purgePathRequestList, snapTableKey, expectedPreviousSnapshotId);
    }

    if (dirNum != 0 || subDirNum != 0 || subFileNum != 0) {
      long subdirMoved = subDirNum - subdirDelNum;
      deletedDirsCount.addAndGet(dirNum + subdirDelNum);
      movedDirsCount.addAndGet(subdirMoved);
      movedFilesCount.addAndGet(subFileNum);
      long timeTakenInIteration = Time.monotonicNow() - startTime;
      LOG.info("Number of dirs deleted: {}, Number of sub-dir " +
              "deleted: {}, Number of sub-files moved:" +
              " {} to DeletedTable, Number of sub-dirs moved {} to " +
              "DeletedDirectoryTable, iteration elapsed: {}ms, " +
              " totalRunCount: {}",
          dirNum, subdirDelNum, subFileNum, (subDirNum - subdirDelNum),
          timeTakenInIteration, rnCnt);
      metrics.incrementDirectoryDeletionTotalMetrics(dirNum + subdirDelNum, subDirNum, subFileNum);
      perfMetrics.setDirectoryDeletingServiceLatencyMs(timeTakenInIteration);
    }
  }

  /**
   * To calculate Exclusive Size for current snapshot, Check
   * the next snapshot deletedTable if the deleted key is
   * referenced in current snapshot and not referenced in the
   * previous snapshot then that key is exclusive to the current
   * snapshot. Here since we are only iterating through
   * deletedTable we can check the previous and previous to
   * previous snapshot to achieve the same.
   * previousSnapshot - Snapshot for which exclusive size is
   *                    getting calculating.
   * currSnapshot - Snapshot's deletedTable is used to calculate
   *                previousSnapshot snapshot's exclusive size.
   * previousToPrevSnapshot - Snapshot which is used to check
   *                 if key is exclusive to previousSnapshot.
   */
  @SuppressWarnings("checkstyle:ParameterNumber")
  public void calculateExclusiveSize(
      SnapshotInfo previousSnapshot,
      SnapshotInfo previousToPrevSnapshot,
      OmKeyInfo keyInfo,
      OmBucketInfo bucketInfo, long volumeId,
      Table<String, String> snapRenamedTable,
      Table<String, OmKeyInfo> previousKeyTable,
      Table<String, String> prevRenamedTable,
      Table<String, OmKeyInfo> previousToPrevKeyTable,
      Map<String, Long> exclusiveSizeMap,
      Map<String, Long> exclusiveReplicatedSizeMap) throws IOException {
    String prevSnapKey = previousSnapshot.getTableKey();
    long exclusiveReplicatedSize =
        exclusiveReplicatedSizeMap.getOrDefault(
            prevSnapKey, 0L) + keyInfo.getReplicatedSize();
    long exclusiveSize = exclusiveSizeMap.getOrDefault(
        prevSnapKey, 0L) + keyInfo.getDataSize();

    // If there is no previous to previous snapshot, then
    // the previous snapshot is the first snapshot.
    if (previousToPrevSnapshot == null) {
      exclusiveSizeMap.put(prevSnapKey, exclusiveSize);
      exclusiveReplicatedSizeMap.put(prevSnapKey,
          exclusiveReplicatedSize);
    } else {
      OmKeyInfo keyInfoPrevSnapshot = getPreviousSnapshotKeyName(
          keyInfo, bucketInfo, volumeId,
          snapRenamedTable, previousKeyTable);
      OmKeyInfo keyInfoPrevToPrevSnapshot = getPreviousSnapshotKeyName(
          keyInfoPrevSnapshot, bucketInfo, volumeId,
          prevRenamedTable, previousToPrevKeyTable);
      // If the previous to previous snapshot doesn't
      // have the key, then it is exclusive size for the
      // previous snapshot.
      if (keyInfoPrevToPrevSnapshot == null) {
        exclusiveSizeMap.put(prevSnapKey, exclusiveSize);
        exclusiveReplicatedSizeMap.put(prevSnapKey,
            exclusiveReplicatedSize);
      }
    }
  }

  private OmKeyInfo getPreviousSnapshotKeyName(
      OmKeyInfo keyInfo, OmBucketInfo bucketInfo, long volumeId,
      Table<String, String> snapRenamedTable,
      Table<String, OmKeyInfo> previousKeyTable) throws IOException {

    if (keyInfo == null) {
      return null;
    }

    String dbKeyPrevSnap;
    if (bucketInfo.getBucketLayout().isFileSystemOptimized()) {
      dbKeyPrevSnap = getOzoneManager().getMetadataManager().getOzonePathKey(
          volumeId,
          bucketInfo.getObjectID(),
          keyInfo.getParentObjectID(),
          keyInfo.getFileName());
    } else {
      dbKeyPrevSnap = getOzoneManager().getMetadataManager().getOzoneKey(
          keyInfo.getVolumeName(),
          keyInfo.getBucketName(),
          keyInfo.getKeyName());
    }

    String dbRenameKey = getOzoneManager().getMetadataManager().getRenameKey(
        keyInfo.getVolumeName(),
        keyInfo.getBucketName(),
        keyInfo.getObjectID());

    String renamedKey = snapRenamedTable.getIfExist(dbRenameKey);
    OmKeyInfo prevKeyInfo = renamedKey != null ?
        previousKeyTable.get(renamedKey) :
        previousKeyTable.get(dbKeyPrevSnap);

    if (prevKeyInfo == null ||
        prevKeyInfo.getObjectID() != keyInfo.getObjectID()) {
      return null;
    }

    return isBlockLocationInfoSame(prevKeyInfo, keyInfo) ?
        prevKeyInfo : null;
  }

  protected boolean isBufferLimitCrossed(
      int maxLimit, int cLimit, int increment) {
    return cLimit + increment >= maxLimit;
  }

  protected boolean isKeyReclaimable(
      Table<String, OmKeyInfo> previousKeyTable,
      Table<String, String> renamedTable,
      OmKeyInfo deletedKeyInfo, OmBucketInfo bucketInfo,
      long volumeId, HddsProtos.KeyValue.Builder renamedKeyBuilder)
      throws IOException {

    String dbKey;
    // Handle case when the deleted snapshot is the first snapshot.
    if (previousKeyTable == null) {
      return true;
    }

    // These are uncommitted blocks wrapped into a pseudo KeyInfo
    if (deletedKeyInfo.getObjectID() == OBJECT_ID_RECLAIM_BLOCKS) {
      return true;
    }

    // Construct keyTable or fileTable DB key depending on the bucket type
    if (bucketInfo.getBucketLayout().isFileSystemOptimized()) {
      dbKey = ozoneManager.getMetadataManager().getOzonePathKey(
          volumeId,
          bucketInfo.getObjectID(),
          deletedKeyInfo.getParentObjectID(),
          deletedKeyInfo.getFileName());
    } else {
      dbKey = ozoneManager.getMetadataManager().getOzoneKey(
          deletedKeyInfo.getVolumeName(),
          deletedKeyInfo.getBucketName(),
          deletedKeyInfo.getKeyName());
    }

    /*
     snapshotRenamedTable:
     1) /volumeName/bucketName/objectID ->
                 /volumeId/bucketId/parentId/fileName (FSO)
     2) /volumeName/bucketName/objectID ->
                /volumeName/bucketName/keyName (non-FSO)
    */
    String dbRenameKey = ozoneManager.getMetadataManager().getRenameKey(
        deletedKeyInfo.getVolumeName(), deletedKeyInfo.getBucketName(),
        deletedKeyInfo.getObjectID());

    // Condition: key should not exist in snapshotRenamedTable
    // of the current snapshot and keyTable of the previous snapshot.
    // Check key exists in renamedTable of the Snapshot
    String renamedKey = renamedTable.getIfExist(dbRenameKey);

    if (renamedKey != null && renamedKeyBuilder != null) {
      renamedKeyBuilder.setKey(dbRenameKey).setValue(renamedKey);
    }
    // previousKeyTable is fileTable if the bucket is FSO,
    // otherwise it is the keyTable.
    OmKeyInfo prevKeyInfo = renamedKey != null ? previousKeyTable
        .get(renamedKey) : previousKeyTable.get(dbKey);

    if (prevKeyInfo == null ||
        prevKeyInfo.getObjectID() != deletedKeyInfo.getObjectID()) {
      return true;
    }

    // For key overwrite the objectID will remain the same, In this
    // case we need to check if OmKeyLocationInfo is also same.
    return !isBlockLocationInfoSame(prevKeyInfo, deletedKeyInfo);
  }

  public OzoneManager getOzoneManager() {
    return ozoneManager;
  }

  public ScmBlockLocationProtocol getScmClient() {
    return scmClient;
  }

  /**
   * Returns the number of times this Background service has run.
   *
   * @return Long, run count.
   */
  @VisibleForTesting
  public AtomicLong getRunCount() {
    return runCount;
  }

  public AtomicLong getCallId() {
    return callId;
  }

  /**
   * Returns the number of dirs deleted by the background service.
   *
   * @return Long count.
   */
  @VisibleForTesting
  public long getDeletedDirsCount() {
    return deletedDirsCount.get();
  }

  /**
   * Returns the number of sub-dirs deleted by the background service.
   *
   * @return Long count.
   */
  @VisibleForTesting
  public long getMovedDirsCount() {
    return movedDirsCount.get();
  }

  /**
   * Returns the number of files moved to DeletedTable by the background
   * service.
   *
   * @return Long count.
   */
  @VisibleForTesting
  public long getMovedFilesCount() {
    return movedFilesCount.get();
  }

  @Override
  public BootstrapStateHandler.Lock getBootstrapStateLock() {
    return lock;
  }
}<|MERGE_RESOLUTION|>--- conflicted
+++ resolved
@@ -222,11 +222,7 @@
 
     // Submit PurgeKeys request to OM
     try {
-<<<<<<< HEAD
-      OzoneManagerRatisUtils.submitRequest(ozoneManager, omRequest, clientId, callId.incrementAndGet());
-=======
       submitRequest(omRequest);
->>>>>>> 8adb5000
     } catch (ServiceException e) {
       LOG.error("PurgeKey request failed. Will retry at next run.", e);
       return 0;
@@ -285,11 +281,7 @@
 
     // Submit Purge paths request to OM
     try {
-<<<<<<< HEAD
-      OzoneManagerRatisUtils.submitRequest(ozoneManager, omRequest, clientId, callId.incrementAndGet());
-=======
       submitRequest(omRequest);
->>>>>>> 8adb5000
     } catch (ServiceException e) {
       LOG.error("PurgePaths request failed. Will retry at next run.", e);
     }
