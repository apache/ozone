/**
 * Licensed to the Apache Software Foundation (ASF) under one or more
 * contributor license agreements.  See the NOTICE file distributed with this
 * work for additional information regarding copyright ownership.  The ASF
 * licenses this file to you under the Apache License, Version 2.0 (the
 * "License"); you may not use this file except in compliance with the License.
 * You may obtain a copy of the License at
 *
 * http://www.apache.org/licenses/LICENSE-2.0
 *
 * Unless required by applicable law or agreed to in writing, software
 * distributed under the License is distributed on an "AS IS" BASIS, WITHOUT
 * WARRANTIES OR CONDITIONS OF ANY KIND, either express or implied. See the
 * License for the specific language governing permissions and limitations under
 * the License.
 */
package org.apache.hadoop.ozone.om;

import org.apache.hadoop.metrics2.MetricsSystem;
import org.apache.hadoop.metrics2.annotation.Metric;
import org.apache.hadoop.metrics2.lib.DefaultMetricsSystem;
import org.apache.hadoop.metrics2.lib.MutableRate;

/**
 * Including OM performance related metrics.
 */
public class OMPerformanceMetrics {
  private static final String SOURCE_NAME =
      OMPerformanceMetrics.class.getSimpleName();

  public static OMPerformanceMetrics register() {
    MetricsSystem ms = DefaultMetricsSystem.instance();
    return ms.register(SOURCE_NAME,
            "OzoneManager Request Performance",
            new OMPerformanceMetrics());
  }

  public static void unregister() {
    MetricsSystem ms = DefaultMetricsSystem.instance();
    ms.unregisterSource(SOURCE_NAME);
  }

  @Metric(about = "Overall lookupKey in nanoseconds")
  private MutableRate lookupLatencyNs;

  @Metric(about = "Read key info from meta in nanoseconds")
  private MutableRate lookupReadKeyInfoLatencyNs;

  @Metric(about = "Block token generation latency in nanoseconds")
  private MutableRate lookupGenerateBlockTokenLatencyNs;

  @Metric(about = "Refresh location nanoseconds")
  private MutableRate lookupRefreshLocationLatencyNs;

  @Metric(about = "ACLs check nanoseconds")
  private MutableRate lookupAclCheckLatencyNs;

  @Metric(about = "resolveBucketLink latency nanoseconds")
  private MutableRate lookupResolveBucketLatencyNs;


  @Metric(about = "Overall getKeyInfo in nanoseconds")
  private MutableRate getKeyInfoLatencyNs;

  @Metric(about = "Read key info from db in getKeyInfo")
  private MutableRate getKeyInfoReadKeyInfoLatencyNs;

  @Metric(about = "Block token generation latency in getKeyInfo")
  private MutableRate getKeyInfoGenerateBlockTokenLatencyNs;

  @Metric(about = "Refresh location latency in getKeyInfo")
  private MutableRate getKeyInfoRefreshLocationLatencyNs;

  @Metric(about = "ACLs check in getKeyInfo")
  private MutableRate getKeyInfoAclCheckLatencyNs;

  @Metric(about = "Sort datanodes latency in getKeyInfo")
  private MutableRate getKeyInfoSortDatanodesLatencyNs;

  @Metric(about = "resolveBucketLink latency in getKeyInfo")
  private MutableRate getKeyInfoResolveBucketLatencyNs;

  @Metric(about = "s3VolumeInfo latency nanoseconds")
  private MutableRate s3VolumeContextLatencyNs;

  @Metric(about = "Client requests forcing container info cache refresh")
  private MutableRate forceContainerCacheRefresh;

  @Metric(about = "checkAccess latency in nanoseconds")
  private MutableRate checkAccessLatencyNs;

  @Metric(about = "listKeys latency in nanoseconds")
  private MutableRate listKeysLatencyNs;

  @Metric(about = "Validate request latency in nano seconds")
  private MutableRate validateRequestLatencyNs;

  @Metric(about = "Validate response latency in nano seconds")
  private MutableRate validateResponseLatencyNs;

  @Metric(about = "PreExecute latency in nano seconds")
  private MutableRate preExecuteLatencyNs;

  @Metric(about = "Ratis latency in nano seconds")
  private MutableRate submitToRatisLatencyNs;

  @Metric(about = "Convert om request to ratis request nano seconds")
  private MutableRate createRatisRequestLatencyNs;

  @Metric(about = "Convert ratis response to om response nano seconds")
  private MutableRate createOmResoonseLatencyNs;

  @Metric(about = "Ratis local command execution latency in nano seconds")
  private MutableRate validateAndUpdateCacneLatencyNs;

<<<<<<< HEAD
  @Metric(about = "average pagination for listKeys")
  private MutableRate listKeysAveragePagination;

  @Metric(about = "ops per second for listKeys")
  private MutableRate listKeysOpsPerSec;
=======
  @Metric(about = "ACLs check latency in listKeys")
  private MutableRate listKeysAclCheckLatencyNs;

  @Metric(about = "resolveBucketLink latency in listKeys")
  private MutableRate listKeysResolveBucketLatencyNs;
>>>>>>> 4ca41a11

  public void addLookupLatency(long latencyInNs) {
    lookupLatencyNs.add(latencyInNs);
  }

  public MutableRate getLookupRefreshLocationLatencyNs() {
    return lookupRefreshLocationLatencyNs;
  }


  public MutableRate getLookupGenerateBlockTokenLatencyNs() {
    return lookupGenerateBlockTokenLatencyNs;
  }

  public MutableRate getLookupReadKeyInfoLatencyNs() {
    return lookupReadKeyInfoLatencyNs;
  }

  public MutableRate getLookupAclCheckLatencyNs() {
    return lookupAclCheckLatencyNs;
  }

  public void addS3VolumeContextLatencyNs(long latencyInNs) {
    s3VolumeContextLatencyNs.add(latencyInNs);
  }

  public MutableRate getLookupResolveBucketLatencyNs() {
    return lookupResolveBucketLatencyNs;
  }

  public void addGetKeyInfoLatencyNs(long value) {
    getKeyInfoLatencyNs.add(value);
  }

  public MutableRate getGetKeyInfoAclCheckLatencyNs() {
    return getKeyInfoAclCheckLatencyNs;
  }

  public MutableRate getGetKeyInfoGenerateBlockTokenLatencyNs() {
    return getKeyInfoGenerateBlockTokenLatencyNs;
  }

  public MutableRate getGetKeyInfoReadKeyInfoLatencyNs() {
    return getKeyInfoReadKeyInfoLatencyNs;
  }

  public MutableRate getGetKeyInfoRefreshLocationLatencyNs() {
    return getKeyInfoRefreshLocationLatencyNs;
  }

  public MutableRate getGetKeyInfoResolveBucketLatencyNs() {
    return getKeyInfoResolveBucketLatencyNs;
  }

  public MutableRate getGetKeyInfoSortDatanodesLatencyNs() {
    return getKeyInfoSortDatanodesLatencyNs;
  }

  public void setForceContainerCacheRefresh(boolean value) {
    forceContainerCacheRefresh.add(value ? 1L : 0L);
  }

  public void setCheckAccessLatencyNs(long latencyInNs) {
    checkAccessLatencyNs.add(latencyInNs);
  }

  public void addListKeysLatencyNs(long latencyInNs) {
    listKeysLatencyNs.add(latencyInNs);
  }

  public MutableRate getValidateRequestLatencyNs() {
    return validateRequestLatencyNs;
  }

  public MutableRate getValidateResponseLatencyNs() {
    return validateResponseLatencyNs;
  }

  public MutableRate getPreExecuteLatencyNs() {
    return preExecuteLatencyNs;
  }

  public MutableRate getSubmitToRatisLatencyNs() {
    return submitToRatisLatencyNs;
  }

  public MutableRate getCreateRatisRequestLatencyNs() {
    return createRatisRequestLatencyNs;
  }

  public MutableRate getCreateOmResponseLatencyNs() {
    return createOmResoonseLatencyNs;
  }

  public MutableRate getValidateAndUpdateCacneLatencyNs() {
    return validateAndUpdateCacneLatencyNs;
  }

<<<<<<< HEAD
  public void setListKeysAveragePagination(long averagePagination) {
    listKeysAveragePagination.add(averagePagination);
  }

  public void setListKeysOpsPerSec(long opsPerSec) {
    listKeysOpsPerSec.add(opsPerSec);
=======
  public MutableRate getListKeysAclCheckLatencyNs() {
    return listKeysAclCheckLatencyNs;
  }

  public MutableRate getListKeysResolveBucketLatencyNs() {
    return listKeysResolveBucketLatencyNs;
>>>>>>> 4ca41a11
  }
}<|MERGE_RESOLUTION|>--- conflicted
+++ resolved
@@ -113,19 +113,17 @@
   @Metric(about = "Ratis local command execution latency in nano seconds")
   private MutableRate validateAndUpdateCacneLatencyNs;
 
-<<<<<<< HEAD
   @Metric(about = "average pagination for listKeys")
   private MutableRate listKeysAveragePagination;
 
   @Metric(about = "ops per second for listKeys")
   private MutableRate listKeysOpsPerSec;
-=======
+
   @Metric(about = "ACLs check latency in listKeys")
   private MutableRate listKeysAclCheckLatencyNs;
 
   @Metric(about = "resolveBucketLink latency in listKeys")
   private MutableRate listKeysResolveBucketLatencyNs;
->>>>>>> 4ca41a11
 
   public void addLookupLatency(long latencyInNs) {
     lookupLatencyNs.add(latencyInNs);
@@ -224,20 +222,19 @@
     return validateAndUpdateCacneLatencyNs;
   }
 
-<<<<<<< HEAD
   public void setListKeysAveragePagination(long averagePagination) {
     listKeysAveragePagination.add(averagePagination);
   }
 
   public void setListKeysOpsPerSec(long opsPerSec) {
     listKeysOpsPerSec.add(opsPerSec);
-=======
+  }
+
   public MutableRate getListKeysAclCheckLatencyNs() {
     return listKeysAclCheckLatencyNs;
   }
 
   public MutableRate getListKeysResolveBucketLatencyNs() {
     return listKeysResolveBucketLatencyNs;
->>>>>>> 4ca41a11
   }
 }