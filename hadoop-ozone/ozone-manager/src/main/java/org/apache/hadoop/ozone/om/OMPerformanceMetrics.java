--- conflicted
+++ resolved
@@ -92,7 +92,6 @@
   @Metric(about = "listKeys latency in nanoseconds")
   private MutableRate listKeysLatencyNs;
 
-<<<<<<< HEAD
   @Metric(about = "Validate request latency in nano seconds")
   private MutableRate validateRequestLatencyNs;
 
@@ -114,13 +113,11 @@
   @Metric(about = "Ratis local command execution latency in nano seconds")
   private MutableRate validateAndUpdateCacneLatencyNs;
 
-=======
   @Metric(about = "ACLs check latency in listKeys")
   private MutableRate listKeysAclCheckLatencyNs;
 
   @Metric(about = "resolveBucketLink latency in listKeys")
   private MutableRate listKeysResolveBucketLatencyNs;
->>>>>>> b4246751
 
   public void addLookupLatency(long latencyInNs) {
     lookupLatencyNs.add(latencyInNs);
@@ -190,7 +187,6 @@
   public void addListKeysLatencyNs(long latencyInNs) {
     listKeysLatencyNs.add(latencyInNs);
   }
-<<<<<<< HEAD
 
   public MutableRate getValidateRequestLatencyNs() {
     return validateRequestLatencyNs;
@@ -218,12 +214,11 @@
 
   public MutableRate getValidateAndUpdateCacneLatencyNs() {
     return validateAndUpdateCacneLatencyNs;
-=======
+  }
   public MutableRate getListKeysAclCheckLatencyNs(){
     return listKeysAclCheckLatencyNs;
   }
   public MutableRate getListKeysResolveBucketLatencyNs() {
     return listKeysResolveBucketLatencyNs;
->>>>>>> b4246751
   }
 }