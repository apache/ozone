/*
 * Licensed to the Apache Software Foundation (ASF) under one or more
 * contributor license agreements. See the NOTICE file distributed with
 * this work for additional information regarding copyright ownership.
 * The ASF licenses this file to You under the Apache License, Version 2.0
 * (the "License"); you may not use this file except in compliance with
 * the License. You may obtain a copy of the License at
 *
 *      http://www.apache.org/licenses/LICENSE-2.0
 *
 * Unless required by applicable law or agreed to in writing, software
 * distributed under the License is distributed on an "AS IS" BASIS,
 * WITHOUT WARRANTIES OR CONDITIONS OF ANY KIND, either express or implied.
 * See the License for the specific language governing permissions and
 * limitations under the License.
 */

package org.apache.hadoop.ozone.om.response.key;

import static org.apache.hadoop.ozone.om.codec.OMDBDefinition.BUCKET_TABLE;
import static org.apache.hadoop.ozone.om.codec.OMDBDefinition.DELETED_TABLE;
import static org.apache.hadoop.ozone.om.codec.OMDBDefinition.OPEN_FILE_TABLE;
import static org.apache.hadoop.ozone.om.codec.OMDBDefinition.OPEN_KEY_TABLE;

import jakarta.annotation.Nonnull;
import java.io.IOException;
import java.util.Map;
import org.apache.commons.lang3.tuple.Pair;
import org.apache.hadoop.hdds.utils.db.BatchOperation;
import org.apache.hadoop.hdds.utils.db.Table;
import org.apache.hadoop.ozone.om.OMMetadataManager;
import org.apache.hadoop.ozone.om.helpers.BucketLayout;
import org.apache.hadoop.ozone.om.helpers.OmKeyInfo;
import org.apache.hadoop.ozone.om.response.CleanupTableInfo;
import org.apache.hadoop.ozone.protocol.proto.OzoneManagerProtocolProtos.OMResponse;

/**
 * Handles responses to move open keys from the open key table to the delete
 * table. Modifies the open key table and delete table databases.
 */
@CleanupTableInfo(cleanupTables = {OPEN_KEY_TABLE, OPEN_FILE_TABLE,
    DELETED_TABLE, BUCKET_TABLE})
public class OMOpenKeysDeleteResponse extends AbstractOMKeyDeleteResponse {

  private Map<String, Pair<Long, OmKeyInfo>> keysToDelete;

  public OMOpenKeysDeleteResponse(
      @Nonnull OMResponse omResponse,
      @Nonnull Map<String, Pair<Long, OmKeyInfo>> keysToDelete,
      @Nonnull BucketLayout bucketLayout) {

    super(omResponse, bucketLayout);
    this.keysToDelete = keysToDelete;
  }

  /**
   * For when the request is not successful.
   * For a successful request, the other constructor should be used.
   */
  public OMOpenKeysDeleteResponse(
      @Nonnull OMResponse omResponse,
      @Nonnull BucketLayout bucketLayout) {

    super(omResponse, bucketLayout);
    checkStatusNotOK();
  }

  @Override
  public void addToDBBatch(OMMetadataManager omMetadataManager,
      BatchOperation batchOperation) throws IOException {

    Table<String, OmKeyInfo> openKeyTable =
        omMetadataManager.getOpenKeyTable(getBucketLayout());

    for (Map.Entry<String, Pair<Long, OmKeyInfo>> keyInfoPair : keysToDelete.entrySet()) {
      addDeletionToBatch(omMetadataManager, batchOperation, openKeyTable,
<<<<<<< HEAD
          keyInfoPair.getKey(), keyInfoPair.getValue(), false);
=======
          keyInfoPair.getKey(), keyInfoPair.getValue().getValue(), keyInfoPair.getValue().getKey());
>>>>>>> eee61d2a
    }
  }
}<|MERGE_RESOLUTION|>--- conflicted
+++ resolved
@@ -74,11 +74,7 @@
 
     for (Map.Entry<String, Pair<Long, OmKeyInfo>> keyInfoPair : keysToDelete.entrySet()) {
       addDeletionToBatch(omMetadataManager, batchOperation, openKeyTable,
-<<<<<<< HEAD
-          keyInfoPair.getKey(), keyInfoPair.getValue(), false);
-=======
-          keyInfoPair.getKey(), keyInfoPair.getValue().getValue(), keyInfoPair.getValue().getKey());
->>>>>>> eee61d2a
+          keyInfoPair.getKey(), keyInfoPair.getValue().getValue(), keyInfoPair.getValue().getKey(), false);
     }
   }
 }