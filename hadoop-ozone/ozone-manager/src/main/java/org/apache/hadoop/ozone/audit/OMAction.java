/**
 * Licensed to the Apache Software Foundation (ASF) under one or more
 * contributor license agreements.  See the NOTICE file distributed with this
 * work for additional information regarding copyright ownership.  The ASF
 * licenses this file to you under the Apache License, Version 2.0 (the
 * "License"); you may not use this file except in compliance with the License.
 * You may obtain a copy of the License at
 * <p>
 * http://www.apache.org/licenses/LICENSE-2.0
 * <p>
 * Unless required by applicable law or agreed to in writing, software
 * distributed under the License is distributed on an "AS IS" BASIS,WITHOUT
 * WARRANTIES OR CONDITIONS OF ANY KIND, either express or implied. See the
 * License for the specific language governing permissions and limitations under
 * the License.
 */

package org.apache.hadoop.ozone.audit;

/**
 * Enum to define Audit Action types for OzoneManager.
 */
public enum OMAction implements AuditAction {

  // WRITE Actions
  ALLOCATE_BLOCK,
  ALLOCATE_KEY,
  COMMIT_KEY,

  HSYNC,
  RECOVER_LEASE,

  CREATE_VOLUME,
  CREATE_BUCKET,
  DELETE_VOLUME,
  DELETE_BUCKET,
  DELETE_KEY,
  RENAME_KEY,
  RENAME_KEYS,
  SET_OWNER,
  SET_QUOTA,
  UPDATE_VOLUME,
  UPDATE_BUCKET,
  UPDATE_KEY,
  PURGE_KEYS,
  DELETE_KEYS,

  // READ Actions
  CHECK_VOLUME_ACCESS,
  LIST_BUCKETS,
  LIST_VOLUMES,
  LIST_KEYS,
  LIST_TRASH,
  READ_VOLUME,
  READ_BUCKET,
  READ_KEY,
  INITIATE_MULTIPART_UPLOAD,
  COMMIT_MULTIPART_UPLOAD_PARTKEY,
  COMPLETE_MULTIPART_UPLOAD,
  LIST_MULTIPART_UPLOAD_PARTS,
  LIST_MULTIPART_UPLOADS,
  ABORT_MULTIPART_UPLOAD,
  GET_DELEGATION_TOKEN,
  RENEW_DELEGATION_TOKEN,
  CANCEL_DELEGATION_TOKEN,
  GET_SERVICE_LIST,
  TRANSFER_LEADERSHIP,

  //ACL Actions
  ADD_ACL,
  GET_ACL,
  SET_ACL,
  REMOVE_ACL,

  //FS Actions
  GET_FILE_STATUS,
  CREATE_DIRECTORY,
  CREATE_FILE,
  LOOKUP_FILE,
  LIST_STATUS,

  GET_S3_SECRET,
  SET_S3_SECRET,
  REVOKE_S3_SECRET,

  CREATE_TENANT,
  DELETE_TENANT,
  LIST_TENANT,

  TENANT_GET_USER_INFO,
  TENANT_ASSIGN_USER_ACCESSID,
  TENANT_REVOKE_USER_ACCESSID,

  TENANT_ASSIGN_ADMIN,
  TENANT_REVOKE_ADMIN,
  TENANT_LIST_USER,

  CREATE_SNAPSHOT,
  LIST_SNAPSHOT,
  DELETE_SNAPSHOT,
  RENAME_SNAPSHOT,
  SNAPSHOT_MOVE_DELETED_KEYS,
  SNAPSHOT_INFO,
  SET_TIMES,

  ABORT_EXPIRED_MULTIPART_UPLOAD,
<<<<<<< HEAD

  GET_OBJECT_TAGGING,
  PUT_OBJECT_TAGGING,
  DELETE_OBJECT_TAGGING;
=======
  UPGRADE_PREPARE,
  UPGRADE_CANCEL,
  UPGRADE_FINALIZE;
>>>>>>> 0c924bcc

  @Override
  public String getAction() {
    return this.toString();
  }

}<|MERGE_RESOLUTION|>--- conflicted
+++ resolved
@@ -104,16 +104,13 @@
   SET_TIMES,
 
   ABORT_EXPIRED_MULTIPART_UPLOAD,
-<<<<<<< HEAD
+  UPGRADE_PREPARE,
+  UPGRADE_CANCEL,
+  UPGRADE_FINALIZE,
 
   GET_OBJECT_TAGGING,
   PUT_OBJECT_TAGGING,
   DELETE_OBJECT_TAGGING;
-=======
-  UPGRADE_PREPARE,
-  UPGRADE_CANCEL,
-  UPGRADE_FINALIZE;
->>>>>>> 0c924bcc
 
   @Override
   public String getAction() {
