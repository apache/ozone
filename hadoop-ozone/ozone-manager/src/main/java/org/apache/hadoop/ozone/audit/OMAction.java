--- conflicted
+++ resolved
@@ -104,14 +104,12 @@
   SET_TIMES,
 
   ABORT_EXPIRED_MULTIPART_UPLOAD,
-<<<<<<< HEAD
+
+  UPGRADE_PREPARE,
+  UPGRADE_CANCEL,
+  UPGRADE_FINALIZE,
 
   LIST_OPEN_FILES;
-=======
-  UPGRADE_PREPARE,
-  UPGRADE_CANCEL,
-  UPGRADE_FINALIZE;
->>>>>>> 311245b1
 
   @Override
   public String getAction() {
