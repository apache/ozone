--- conflicted
+++ resolved
@@ -115,17 +115,15 @@
   PUT_OBJECT_TAGGING,
   DELETE_OBJECT_TAGGING,
 
-<<<<<<< HEAD
+  GET_SNAPSHOT_DIFF_REPORT,
+  LIST_SNAPSHOT_DIFF_JOBS,
+  CANCEL_SNAPSHOT_DIFF_JOBS,
+
   GET_LIFECYCLE_CONFIGURATION,
   SET_LIFECYCLE_CONFIGURATION,
   DELETE_LIFECYCLE_CONFIGURATION,
   GET_LIFECYCLE_SERVICE_STATUS,
   SET_LIFECYCLE_SERVICE_STATUS;
-=======
-  GET_SNAPSHOT_DIFF_REPORT,
-  LIST_SNAPSHOT_DIFF_JOBS,
-  CANCEL_SNAPSHOT_DIFF_JOBS;
->>>>>>> 563b9d51
 
   @Override
   public String getAction() {
