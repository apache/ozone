/*
 * Licensed to the Apache Software Foundation (ASF) under one
 * or more contributor license agreements.  See the NOTICE file
 * distributed with this work for additional information
 * regarding copyright ownership.  The ASF licenses this file
 * to you under the Apache License, Version 2.0 (the
 * "License"); you may not use this file except in compliance
 * with the License.  You may obtain a copy of the License at
 *
 * http://www.apache.org/licenses/LICENSE-2.0
 *
 * Unless required by applicable law or agreed to in writing, software
 * distributed under the License is distributed on an "AS IS" BASIS,
 * WITHOUT WARRANTIES OR CONDITIONS OF ANY KIND, either express or implied.
 * See the License for the specific language governing permissions and
 * limitations under the License.
 */

package org.apache.hadoop.ozone.om.snapshot;

import org.apache.hadoop.hdds.utils.db.managed.ManagedRocksDB;
import org.apache.hadoop.ozone.om.OMMetadataManager;
import org.apache.hadoop.ozone.om.OmMetadataManagerImpl;
import org.apache.hadoop.ozone.om.OzoneManager;
import org.apache.hadoop.ozone.om.SnapshotChainManager;
import org.apache.hadoop.ozone.om.exceptions.OMException;
import org.apache.hadoop.ozone.om.helpers.OmKeyInfo;
import org.apache.hadoop.ozone.om.helpers.RepeatedOmKeyInfo;
import org.apache.hadoop.ozone.om.helpers.SnapshotInfo;
import org.apache.hadoop.ozone.om.helpers.SnapshotInfo.SnapshotStatus;
import org.apache.hadoop.ozone.protocol.proto.OzoneManagerProtocolProtos;
import org.rocksdb.ColumnFamilyHandle;
import org.rocksdb.RocksDBException;
import org.slf4j.Logger;
import org.slf4j.LoggerFactory;

import java.io.File;
import java.io.IOException;
import java.util.ArrayList;
import java.util.List;
import java.util.NoSuchElementException;
import java.util.HashMap;
import java.util.Map;
import java.util.Objects;
import java.util.Optional;
import java.util.UUID;

import static org.apache.hadoop.ozone.OzoneConsts.OM_KEY_PREFIX;
import static org.apache.hadoop.ozone.om.exceptions.OMException.ResultCodes.INVALID_SNAPSHOT_ERROR;
import static org.apache.hadoop.ozone.om.OmMetadataManagerImpl.DIRECTORY_TABLE;
import static org.apache.hadoop.ozone.om.OmMetadataManagerImpl.FILE_TABLE;
import static org.apache.hadoop.ozone.om.OmMetadataManagerImpl.KEY_TABLE;
import static org.apache.hadoop.ozone.om.exceptions.OMException.ResultCodes.FILE_NOT_FOUND;
import static org.apache.hadoop.ozone.om.exceptions.OMException.ResultCodes.KEY_NOT_FOUND;
import static org.apache.hadoop.ozone.om.exceptions.OMException.ResultCodes.TIMEOUT;

/**
 * Util class for snapshot diff APIs.
 */
public final class SnapshotUtils {
  private static final Logger LOG =
      LoggerFactory.getLogger(SnapshotUtils.class);

  private SnapshotUtils() {
    throw new IllegalStateException("SnapshotUtils should not be initialized.");
  }

  public static SnapshotInfo getSnapshotInfo(final OzoneManager ozoneManager,
                                             final String volumeName,
                                             final String bucketName,
                                             final String snapshotName)
      throws IOException {
    return getSnapshotInfo(ozoneManager,
        SnapshotInfo.getTableKey(volumeName, bucketName, snapshotName));
  }

  public static SnapshotInfo getSnapshotInfo(final OzoneManager ozoneManager,
                                             final String snapshotKey)
      throws IOException {
    SnapshotInfo snapshotInfo;
    try {
      snapshotInfo = ozoneManager.getMetadataManager()
          .getSnapshotInfoTable()
          .get(snapshotKey);
    } catch (IOException e) {
      LOG.error("Snapshot '{}' is not found.", snapshotKey, e);
      throw e;
    }
    if (snapshotInfo == null) {
      throw new OMException("Snapshot '" + snapshotKey + "' is not found.",
          KEY_NOT_FOUND);
    }
    return snapshotInfo;
  }

  public static SnapshotInfo getSnapshotInfo(OzoneManager ozoneManager,
                                             SnapshotChainManager chainManager,
                                             UUID snapshotId) throws IOException {
    String tableKey = chainManager.getTableKey(snapshotId);
    return SnapshotUtils.getSnapshotInfo(ozoneManager, tableKey);
  }

  public static void dropColumnFamilyHandle(
      final ManagedRocksDB rocksDB,
      final ColumnFamilyHandle columnFamilyHandle) {

    if (columnFamilyHandle == null) {
      return;
    }

    try {
      rocksDB.get().dropColumnFamily(columnFamilyHandle);
    } catch (RocksDBException exception) {
      // TODO: [SNAPSHOT] Fail gracefully.
      throw new RuntimeException(exception);
    }
  }

  /**
   * Throws OMException TIMEOUT if snapshot directory does not exist.
   * @param checkpoint Snapshot checkpoint directory
   */
  public static void checkSnapshotDirExist(File checkpoint)
      throws IOException {
    if (!checkpoint.exists()) {
      throw new OMException("Unable to load snapshot. " +
          "Snapshot checkpoint directory '" + checkpoint.getAbsolutePath() +
          "' does not exist yet. Please wait a few more seconds before " +
          "retrying", TIMEOUT);
    }
  }

  /**
   * Throws OMException FILE_NOT_FOUND if snapshot is not in active status.
   * @param snapshotTableKey snapshot table key
   */
  public static void checkSnapshotActive(OzoneManager ozoneManager,
                                         String snapshotTableKey)
      throws IOException {
    checkSnapshotActive(getSnapshotInfo(ozoneManager, snapshotTableKey), false);
  }

  public static void checkSnapshotActive(SnapshotInfo snapInfo,
                                         boolean skipCheck)
      throws OMException {

    if (!skipCheck &&
        snapInfo.getSnapshotStatus() != SnapshotStatus.SNAPSHOT_ACTIVE) {
      throw new OMException("Unable to load snapshot. " +
          "Snapshot with table key '" + snapInfo.getTableKey() +
          "' is no longer active", FILE_NOT_FOUND);
    }
  }


  /**
<<<<<<< HEAD
   * Get the next in the snapshot chain.
=======
   * Get the next snapshot in the snapshot chain.
>>>>>>> 3fb2cf00
   */
  public static SnapshotInfo getNextSnapshot(OzoneManager ozoneManager,
                                             SnapshotChainManager chainManager,
                                             SnapshotInfo snapInfo)
      throws IOException {
    // If the snapshot is deleted in the previous run, then the in-memory
    // SnapshotChainManager might throw NoSuchElementException as the snapshot
    // is removed in-memory but OMDoubleBuffer has not flushed yet.
    if (snapInfo == null) {
      throw new OMException("Provided Snapshot Info argument is null. Cannot get the next snapshot for a null value",
          INVALID_SNAPSHOT_ERROR);
    }
    try {
      if (chainManager.hasNextPathSnapshot(snapInfo.getSnapshotPath(),
          snapInfo.getSnapshotId())) {
        UUID nextPathSnapshot = chainManager.nextPathSnapshot(snapInfo.getSnapshotPath(), snapInfo.getSnapshotId());
        return getSnapshotInfo(ozoneManager, chainManager, nextPathSnapshot);
<<<<<<< HEAD
      }
    } catch (NoSuchElementException ex) {
      LOG.error("The snapshot {} is not longer in snapshot chain, It " +
              "maybe removed in the previous Snapshot purge request.",
          snapInfo.getTableKey());
    }
    return null;
  }

  /**
   * Get the previous in the snapshot chain.
   */
  public static SnapshotInfo getPreviousSnapshot(OzoneManager ozoneManager,
                                                 SnapshotChainManager chainManager,
                                                 SnapshotInfo snapInfo)
      throws IOException {
    UUID previousSnapshotId = getPreviousSnapshotId(snapInfo, chainManager);
    return previousSnapshotId == null ? null : getSnapshotInfo(ozoneManager, chainManager, previousSnapshotId);
  }

  /**
   * Get the previous in the snapshot chain.
   */
  public static UUID getPreviousSnapshotId(SnapshotInfo snapInfo,
                                           SnapshotChainManager chainManager)
      throws IOException {
    // If the snapshot is deleted in the previous run, then the in-memory
    // SnapshotChainManager might throw NoSuchElementException as the snapshot
    // is removed in-memory but OMDoubleBuffer has not flushed yet.
    if (snapInfo == null) {
      throw new OMException("Snapshot Info is null. Cannot get the next snapshot", INVALID_SNAPSHOT_ERROR);
    }
    try {
      if (chainManager.hasPreviousPathSnapshot(snapInfo.getSnapshotPath(),
          snapInfo.getSnapshotId())) {
        return chainManager.previousPathSnapshot(snapInfo.getSnapshotPath(),
            snapInfo.getSnapshotId());
=======
>>>>>>> 3fb2cf00
      }
    } catch (NoSuchElementException ex) {
      LOG.error("The snapshot {} is not longer in snapshot chain, It " +
              "maybe removed in the previous Snapshot purge request.",
          snapInfo.getTableKey());
    }
    return null;
  }

  /**
   * Get the previous snapshot in the snapshot chain.
   */
  public static SnapshotInfo getPreviousSnapshot(OzoneManager ozoneManager,
                                                 SnapshotChainManager chainManager,
                                                 SnapshotInfo snapInfo)
      throws IOException {
    UUID previousSnapshotId = getPreviousSnapshotId(snapInfo, chainManager);
    return previousSnapshotId == null ? null : getSnapshotInfo(ozoneManager, chainManager, previousSnapshotId);
  }

  /**
   * Get the previous snapshot in the snapshot chain.
   */
  private static UUID getPreviousSnapshotId(SnapshotInfo snapInfo, SnapshotChainManager chainManager)
      throws IOException {
    // If the snapshot is deleted in the previous run, then the in-memory
    // SnapshotChainManager might throw NoSuchElementException as the snapshot
    // is removed in-memory but OMDoubleBuffer has not flushed yet.
    if (snapInfo == null) {
      throw new OMException("Provided Snapshot Info argument is null. Cannot get the previous snapshot for a null " +
          "value", INVALID_SNAPSHOT_ERROR);
    }
    try {
      if (chainManager.hasPreviousPathSnapshot(snapInfo.getSnapshotPath(),
          snapInfo.getSnapshotId())) {
        return chainManager.previousPathSnapshot(snapInfo.getSnapshotPath(),
            snapInfo.getSnapshotId());
      }
    } catch (NoSuchElementException ignored) {

    }
    return null;
  }

  /**
   * Return a map column family to prefix for the keys in the table for
   * the given volume and bucket.
   * Column families, map is returned for, are keyTable, dirTable and fileTable.
   */
  public static Map<String, String> getColumnFamilyToKeyPrefixMap(
      OMMetadataManager omMetadataManager,
      String volumeName,
      String bucketName
  ) throws IOException {
    String keyPrefix = getOzonePathKey(volumeName, bucketName);
    String keyPrefixFso = getOzonePathKeyForFso(omMetadataManager, volumeName,
        bucketName);

    Map<String, String> columnFamilyToPrefixMap = new HashMap<>();
    columnFamilyToPrefixMap.put(KEY_TABLE, keyPrefix);
    columnFamilyToPrefixMap.put(DIRECTORY_TABLE, keyPrefixFso);
    columnFamilyToPrefixMap.put(FILE_TABLE, keyPrefixFso);
    return columnFamilyToPrefixMap;
  }

  /**
   * Helper method to generate /volumeName/bucketBucket/ DB key prefix from
   * given volume name and bucket name as a prefix for legacy and OBS buckets.
   * Follows:
   * {@link OmMetadataManagerImpl#getOzonePathKey(long, long, long, String)}.
   * <p>
   * Note: Currently, this is only intended to be a special use case in
   * Snapshot. If this is used elsewhere, consider moving this to
   * {@link OMMetadataManager}.
   *
   * @param volumeName volume name
   * @param bucketName bucket name
   * @return /volumeName/bucketName/
   */
  public static String getOzonePathKey(String volumeName,
                                       String bucketName) throws IOException {
    return OM_KEY_PREFIX + volumeName + OM_KEY_PREFIX + bucketName +
        OM_KEY_PREFIX;
  }

  /**
   * Helper method to generate /volumeId/bucketId/ DB key prefix from given
   * volume name and bucket name as a prefix for FSO buckets.
   * Follows:
   * {@link OmMetadataManagerImpl#getOzonePathKey(long, long, long, String)}.
   * <p>
   * Note: Currently, this is only intended to be a special use case in
   * Snapshot. If this is used elsewhere, consider moving this to
   * {@link OMMetadataManager}.
   *
   * @param volumeName volume name
   * @param bucketName bucket name
   * @return /volumeId/bucketId/
   *    e.g. /-9223372036854772480/-9223372036854771968/
   */
  public static String getOzonePathKeyForFso(OMMetadataManager metadataManager,
                                             String volumeName,
                                             String bucketName)
      throws IOException {
    final long volumeId = metadataManager.getVolumeId(volumeName);
    final long bucketId = metadataManager.getBucketId(volumeName, bucketName);
    return OM_KEY_PREFIX + volumeId + OM_KEY_PREFIX + bucketId + OM_KEY_PREFIX;
  }

<<<<<<< HEAD
  public static SnapshotInfo getLatestGlobalSnapshotInfo(OzoneManager ozoneManager,
                                                         SnapshotChainManager snapshotChainManager) throws IOException {
    Optional<UUID> latestGlobalSnapshot  = Optional.ofNullable(snapshotChainManager.getLatestGlobalSnapshotId());
    return latestGlobalSnapshot.isPresent() ? getSnapshotInfo(ozoneManager, snapshotChainManager,
        latestGlobalSnapshot.get()) : null;
=======
  /**
   * Returns merged repeatedKeyInfo entry with the existing deleted entry in the table.
   * @param snapshotMoveKeyInfos keyInfos to be added.
   * @param metadataManager metadataManager for a store.
   * @return RepeatedOmKeyInfo
   * @throws IOException
   */
  public static RepeatedOmKeyInfo createMergedRepeatedOmKeyInfoFromDeletedTableEntry(
      OzoneManagerProtocolProtos.SnapshotMoveKeyInfos snapshotMoveKeyInfos, OMMetadataManager metadataManager) throws
      IOException {
    String dbKey = snapshotMoveKeyInfos.getKey();
    List<OmKeyInfo> keyInfoList = new ArrayList<>();
    for (OzoneManagerProtocolProtos.KeyInfo info : snapshotMoveKeyInfos.getKeyInfosList()) {
      OmKeyInfo fromProtobuf = OmKeyInfo.getFromProtobuf(info);
      keyInfoList.add(fromProtobuf);
    }
    // When older version of keys are moved to the next snapshot's deletedTable
    // The newer version might also be in the next snapshot's deletedTable and
    // it might overwrite the existing value which inturn could lead to orphan block in the system.
    // Checking the keyInfoList with the last n versions of the omKeyInfo versions would ensure all versions are
    // present in the list and would also avoid redundant additions to the list if the last n versions match, which
    // can happen on om transaction replay on snapshotted rocksdb.
    RepeatedOmKeyInfo result = metadataManager.getDeletedTable().get(dbKey);
    if (result == null) {
      result = new RepeatedOmKeyInfo(keyInfoList);
    } else if (!isSameAsLatestOmKeyInfo(keyInfoList, result)) {
      keyInfoList.forEach(result::addOmKeyInfo);
    }
    return result;
  }

  private static boolean isSameAsLatestOmKeyInfo(List<OmKeyInfo> omKeyInfos,
                                                 RepeatedOmKeyInfo result) {
    int size = result.getOmKeyInfoList().size();
    if (size >= omKeyInfos.size()) {
      return omKeyInfos.equals(result.getOmKeyInfoList().subList(size - omKeyInfos.size(), size));
    }
    return false;
>>>>>>> 3fb2cf00
  }

  public static SnapshotInfo getLatestSnapshotInfo(String volumeName, String bucketName,
                                                   OzoneManager ozoneManager,
                                                   SnapshotChainManager snapshotChainManager) throws IOException {
    Optional<UUID> latestPathSnapshot = Optional.ofNullable(
<<<<<<< HEAD
        getLatestSnapshotId(volumeName, bucketName, snapshotChainManager));
=======
        getLatestPathSnapshotId(volumeName, bucketName, snapshotChainManager));
>>>>>>> 3fb2cf00
    return latestPathSnapshot.isPresent() ?
        getSnapshotInfo(ozoneManager, snapshotChainManager, latestPathSnapshot.get()) : null;
  }

<<<<<<< HEAD
  public static UUID getLatestSnapshotId(String volumeName, String bucketName,
                                         SnapshotChainManager snapshotChainManager) throws IOException {
=======
  public static UUID getLatestPathSnapshotId(String volumeName, String bucketName,
                                             SnapshotChainManager snapshotChainManager) throws IOException {
>>>>>>> 3fb2cf00
    String snapshotPath = volumeName + OM_KEY_PREFIX + bucketName;
    return snapshotChainManager.getLatestPathSnapshotId(snapshotPath);
  }

<<<<<<< HEAD
  // Validates previous snapshotId given a snapshotInfo or volumeName & bucketName. Incase snapshotInfo is null, this
  // would be considered as AOS and previous snapshot becomes the latest snapshot in the global snapshot chain.
  // Would throw OMException if validation fails otherwise function would pass.
  public static void validatePreviousSnapshotId(SnapshotInfo snapshotInfo,
                                                SnapshotChainManager snapshotChainManager,
                                                UUID expectedPreviousSnapshotId) throws IOException {
    try {
      UUID previousSnapshotId = snapshotInfo == null ? snapshotChainManager.getLatestGlobalSnapshotId() :
          SnapshotUtils.getPreviousSnapshotId(snapshotInfo, snapshotChainManager);
      if (!Objects.equals(expectedPreviousSnapshotId, previousSnapshotId)) {
        throw new OMException("Snapshot validation failed. Expected previous snapshotId : " +
                expectedPreviousSnapshotId + " but was " + previousSnapshotId,
                OMException.ResultCodes.INVALID_REQUEST);
      }
    } catch (IOException e) {
      LOG.error("Error while validating previous snapshot for snapshot: {}",
          snapshotInfo == null ? null : snapshotInfo.getName(), e);
      throw e;
=======
  // Validates the previous path snapshotId for given a snapshotInfo. In case snapshotInfo is
  // null, the snapshotInfo would be considered as AOS and previous snapshot becomes the latest snapshot in the global
  // snapshot chain. Would throw OMException if validation fails otherwise function would pass.
  public static void validatePreviousSnapshotId(SnapshotInfo snapshotInfo,
                                                SnapshotChainManager snapshotChainManager,
                                                UUID expectedPreviousSnapshotId) throws IOException {
    UUID previousSnapshotId = snapshotInfo == null ? snapshotChainManager.getLatestGlobalSnapshotId() :
        SnapshotUtils.getPreviousSnapshotId(snapshotInfo, snapshotChainManager);
    if (!Objects.equals(expectedPreviousSnapshotId, previousSnapshotId)) {
      throw new OMException("Snapshot validation failed. Expected previous snapshotId : " +
          expectedPreviousSnapshotId + " but was " + previousSnapshotId,
          OMException.ResultCodes.INVALID_REQUEST);
>>>>>>> 3fb2cf00
    }
  }
}<|MERGE_RESOLUTION|>--- conflicted
+++ resolved
@@ -152,13 +152,8 @@
     }
   }
 
-
-  /**
-<<<<<<< HEAD
-   * Get the next in the snapshot chain.
-=======
+  /**
    * Get the next snapshot in the snapshot chain.
->>>>>>> 3fb2cf00
    */
   public static SnapshotInfo getNextSnapshot(OzoneManager ozoneManager,
                                              SnapshotChainManager chainManager,
@@ -176,49 +171,9 @@
           snapInfo.getSnapshotId())) {
         UUID nextPathSnapshot = chainManager.nextPathSnapshot(snapInfo.getSnapshotPath(), snapInfo.getSnapshotId());
         return getSnapshotInfo(ozoneManager, chainManager, nextPathSnapshot);
-<<<<<<< HEAD
       }
     } catch (NoSuchElementException ex) {
-      LOG.error("The snapshot {} is not longer in snapshot chain, It " +
-              "maybe removed in the previous Snapshot purge request.",
-          snapInfo.getTableKey());
-    }
-    return null;
-  }
-
-  /**
-   * Get the previous in the snapshot chain.
-   */
-  public static SnapshotInfo getPreviousSnapshot(OzoneManager ozoneManager,
-                                                 SnapshotChainManager chainManager,
-                                                 SnapshotInfo snapInfo)
-      throws IOException {
-    UUID previousSnapshotId = getPreviousSnapshotId(snapInfo, chainManager);
-    return previousSnapshotId == null ? null : getSnapshotInfo(ozoneManager, chainManager, previousSnapshotId);
-  }
-
-  /**
-   * Get the previous in the snapshot chain.
-   */
-  public static UUID getPreviousSnapshotId(SnapshotInfo snapInfo,
-                                           SnapshotChainManager chainManager)
-      throws IOException {
-    // If the snapshot is deleted in the previous run, then the in-memory
-    // SnapshotChainManager might throw NoSuchElementException as the snapshot
-    // is removed in-memory but OMDoubleBuffer has not flushed yet.
-    if (snapInfo == null) {
-      throw new OMException("Snapshot Info is null. Cannot get the next snapshot", INVALID_SNAPSHOT_ERROR);
-    }
-    try {
-      if (chainManager.hasPreviousPathSnapshot(snapInfo.getSnapshotPath(),
-          snapInfo.getSnapshotId())) {
-        return chainManager.previousPathSnapshot(snapInfo.getSnapshotPath(),
-            snapInfo.getSnapshotId());
-=======
->>>>>>> 3fb2cf00
-      }
-    } catch (NoSuchElementException ex) {
-      LOG.error("The snapshot {} is not longer in snapshot chain, It " +
+      LOG.error("The snapshot {} is no longer in snapshot chain, It " +
               "maybe removed in the previous Snapshot purge request.",
           snapInfo.getTableKey());
     }
@@ -325,13 +280,6 @@
     return OM_KEY_PREFIX + volumeId + OM_KEY_PREFIX + bucketId + OM_KEY_PREFIX;
   }
 
-<<<<<<< HEAD
-  public static SnapshotInfo getLatestGlobalSnapshotInfo(OzoneManager ozoneManager,
-                                                         SnapshotChainManager snapshotChainManager) throws IOException {
-    Optional<UUID> latestGlobalSnapshot  = Optional.ofNullable(snapshotChainManager.getLatestGlobalSnapshotId());
-    return latestGlobalSnapshot.isPresent() ? getSnapshotInfo(ozoneManager, snapshotChainManager,
-        latestGlobalSnapshot.get()) : null;
-=======
   /**
    * Returns merged repeatedKeyInfo entry with the existing deleted entry in the table.
    * @param snapshotMoveKeyInfos keyInfos to be added.
@@ -370,53 +318,30 @@
       return omKeyInfos.equals(result.getOmKeyInfoList().subList(size - omKeyInfos.size(), size));
     }
     return false;
->>>>>>> 3fb2cf00
+  }
+
+  public static SnapshotInfo getLatestGlobalSnapshotInfo(OzoneManager ozoneManager,
+                                                         SnapshotChainManager snapshotChainManager) throws IOException {
+    Optional<UUID> latestGlobalSnapshot  = Optional.ofNullable(snapshotChainManager.getLatestGlobalSnapshotId());
+    return latestGlobalSnapshot.isPresent() ? getSnapshotInfo(ozoneManager, snapshotChainManager,
+        latestGlobalSnapshot.get()) : null;
   }
 
   public static SnapshotInfo getLatestSnapshotInfo(String volumeName, String bucketName,
                                                    OzoneManager ozoneManager,
                                                    SnapshotChainManager snapshotChainManager) throws IOException {
     Optional<UUID> latestPathSnapshot = Optional.ofNullable(
-<<<<<<< HEAD
-        getLatestSnapshotId(volumeName, bucketName, snapshotChainManager));
-=======
         getLatestPathSnapshotId(volumeName, bucketName, snapshotChainManager));
->>>>>>> 3fb2cf00
     return latestPathSnapshot.isPresent() ?
         getSnapshotInfo(ozoneManager, snapshotChainManager, latestPathSnapshot.get()) : null;
   }
 
-<<<<<<< HEAD
-  public static UUID getLatestSnapshotId(String volumeName, String bucketName,
-                                         SnapshotChainManager snapshotChainManager) throws IOException {
-=======
   public static UUID getLatestPathSnapshotId(String volumeName, String bucketName,
                                              SnapshotChainManager snapshotChainManager) throws IOException {
->>>>>>> 3fb2cf00
     String snapshotPath = volumeName + OM_KEY_PREFIX + bucketName;
     return snapshotChainManager.getLatestPathSnapshotId(snapshotPath);
   }
 
-<<<<<<< HEAD
-  // Validates previous snapshotId given a snapshotInfo or volumeName & bucketName. Incase snapshotInfo is null, this
-  // would be considered as AOS and previous snapshot becomes the latest snapshot in the global snapshot chain.
-  // Would throw OMException if validation fails otherwise function would pass.
-  public static void validatePreviousSnapshotId(SnapshotInfo snapshotInfo,
-                                                SnapshotChainManager snapshotChainManager,
-                                                UUID expectedPreviousSnapshotId) throws IOException {
-    try {
-      UUID previousSnapshotId = snapshotInfo == null ? snapshotChainManager.getLatestGlobalSnapshotId() :
-          SnapshotUtils.getPreviousSnapshotId(snapshotInfo, snapshotChainManager);
-      if (!Objects.equals(expectedPreviousSnapshotId, previousSnapshotId)) {
-        throw new OMException("Snapshot validation failed. Expected previous snapshotId : " +
-                expectedPreviousSnapshotId + " but was " + previousSnapshotId,
-                OMException.ResultCodes.INVALID_REQUEST);
-      }
-    } catch (IOException e) {
-      LOG.error("Error while validating previous snapshot for snapshot: {}",
-          snapshotInfo == null ? null : snapshotInfo.getName(), e);
-      throw e;
-=======
   // Validates the previous path snapshotId for given a snapshotInfo. In case snapshotInfo is
   // null, the snapshotInfo would be considered as AOS and previous snapshot becomes the latest snapshot in the global
   // snapshot chain. Would throw OMException if validation fails otherwise function would pass.
@@ -429,7 +354,6 @@
       throw new OMException("Snapshot validation failed. Expected previous snapshotId : " +
           expectedPreviousSnapshotId + " but was " + previousSnapshotId,
           OMException.ResultCodes.INVALID_REQUEST);
->>>>>>> 3fb2cf00
     }
   }
 }