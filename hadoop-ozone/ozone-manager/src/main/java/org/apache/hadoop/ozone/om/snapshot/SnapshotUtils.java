--- conflicted
+++ resolved
@@ -152,13 +152,8 @@
     }
   }
 
-
-  /**
-<<<<<<< HEAD
-   * Get the next in the snapshot chain.
-=======
+  /**
    * Get the next snapshot in the snapshot chain.
->>>>>>> 8c0b54ef
    */
   public static SnapshotInfo getNextSnapshot(OzoneManager ozoneManager,
                                              SnapshotChainManager chainManager,
@@ -175,7 +170,6 @@
           snapInfo.getSnapshotId())) {
         UUID nextPathSnapshot = chainManager.nextPathSnapshot(snapInfo.getSnapshotPath(), snapInfo.getSnapshotId());
         return getSnapshotInfo(ozoneManager, chainManager, nextPathSnapshot);
-<<<<<<< HEAD
       }
     } catch (NoSuchElementException ex) {
       LOG.error("The snapshot {} is not longer in snapshot chain, It " +
@@ -213,8 +207,6 @@
           snapInfo.getSnapshotId())) {
         return chainManager.previousPathSnapshot(snapInfo.getSnapshotPath(),
             snapInfo.getSnapshotId());
-=======
->>>>>>> 8c0b54ef
       }
     } catch (NoSuchElementException ex) {
       LOG.error("The snapshot {} is not longer in snapshot chain, It " +
@@ -289,7 +281,46 @@
     return OM_KEY_PREFIX + volumeId + OM_KEY_PREFIX + bucketId + OM_KEY_PREFIX;
   }
 
-<<<<<<< HEAD
+  /**
+   * Returns merged repeatedKeyInfo entry with the existing deleted entry in the table.
+   * @param snapshotMoveKeyInfos keyInfos to be added.
+   * @param metadataManager metadataManager for a store.
+   * @return
+   * @throws IOException
+   */
+  public static RepeatedOmKeyInfo createMergedRepeatedOmKeyInfoFromDeletedTableEntry(
+      OzoneManagerProtocolProtos.SnapshotMoveKeyInfos snapshotMoveKeyInfos, OMMetadataManager metadataManager) throws
+      IOException {
+    String dbKey = snapshotMoveKeyInfos.getKey();
+    List<OmKeyInfo> keyInfoList = new ArrayList<>();
+    for (OzoneManagerProtocolProtos.KeyInfo info : snapshotMoveKeyInfos.getKeyInfosList()) {
+      OmKeyInfo fromProtobuf = OmKeyInfo.getFromProtobuf(info);
+      keyInfoList.add(fromProtobuf);
+    }
+    // When older version of keys are moved to the next snapshot's deletedTable
+    // The newer version might also be in the next snapshot's deletedTable and
+    // it might overwrite the existing value which inturn could lead to orphan block in the system.
+    // Checking the keyInfoList with the last n versions of the omKeyInfo versions would ensure all versions are
+    // present in the list and would also avoid redundant additions to the list if the last n versions match, which
+    // can happen on om transaction replay on snapshotted rocksdb.
+    RepeatedOmKeyInfo result = metadataManager.getDeletedTable().get(dbKey);
+    if (result == null) {
+      result = new RepeatedOmKeyInfo(keyInfoList);
+    } else if (!isSameAsLatestOmKeyInfo(keyInfoList, result)) {
+      keyInfoList.forEach(result::addOmKeyInfo);
+    }
+    return result;
+  }
+
+  private static boolean isSameAsLatestOmKeyInfo(List<OmKeyInfo> omKeyInfos,
+                                                 RepeatedOmKeyInfo result) {
+    int size = result.getOmKeyInfoList().size();
+    if (size >= omKeyInfos.size()) {
+      return omKeyInfos.equals(result.getOmKeyInfoList().subList(size - omKeyInfos.size(), size));
+    }
+    return false;
+  }
+
   public static SnapshotInfo getLatestGlobalSnapshotInfo(OzoneManager ozoneManager,
                                                          SnapshotChainManager snapshotChainManager) throws IOException {
     Optional<UUID> latestGlobalSnapshot  = Optional.ofNullable(snapshotChainManager.getLatestGlobalSnapshotId());
@@ -331,45 +362,5 @@
           snapshotInfo == null ? null : snapshotInfo.getName(), e);
       throw e;
     }
-=======
-  /**
-   * Returns merged repeatedKeyInfo entry with the existing deleted entry in the table.
-   * @param snapshotMoveKeyInfos keyInfos to be added.
-   * @param metadataManager metadataManager for a store.
-   * @return
-   * @throws IOException
-   */
-  public static RepeatedOmKeyInfo createMergedRepeatedOmKeyInfoFromDeletedTableEntry(
-      OzoneManagerProtocolProtos.SnapshotMoveKeyInfos snapshotMoveKeyInfos, OMMetadataManager metadataManager) throws
-      IOException {
-    String dbKey = snapshotMoveKeyInfos.getKey();
-    List<OmKeyInfo> keyInfoList = new ArrayList<>();
-    for (OzoneManagerProtocolProtos.KeyInfo info : snapshotMoveKeyInfos.getKeyInfosList()) {
-      OmKeyInfo fromProtobuf = OmKeyInfo.getFromProtobuf(info);
-      keyInfoList.add(fromProtobuf);
-    }
-    // When older version of keys are moved to the next snapshot's deletedTable
-    // The newer version might also be in the next snapshot's deletedTable and
-    // it might overwrite the existing value which inturn could lead to orphan block in the system.
-    // Checking the keyInfoList with the last n versions of the omKeyInfo versions would ensure all versions are
-    // present in the list and would also avoid redundant additions to the list if the last n versions match, which
-    // can happen on om transaction replay on snapshotted rocksdb.
-    RepeatedOmKeyInfo result = metadataManager.getDeletedTable().get(dbKey);
-    if (result == null) {
-      result = new RepeatedOmKeyInfo(keyInfoList);
-    } else if (!isSameAsLatestOmKeyInfo(keyInfoList, result)) {
-      keyInfoList.forEach(result::addOmKeyInfo);
-    }
-    return result;
-  }
-
-  private static boolean isSameAsLatestOmKeyInfo(List<OmKeyInfo> omKeyInfos,
-                                                 RepeatedOmKeyInfo result) {
-    int size = result.getOmKeyInfoList().size();
-    if (size >= omKeyInfos.size()) {
-      return omKeyInfos.equals(result.getOmKeyInfoList().subList(size - omKeyInfos.size(), size));
-    }
-    return false;
->>>>>>> 8c0b54ef
   }
 }