--- conflicted
+++ resolved
@@ -198,11 +198,7 @@
       break;
     case FAILURE:
       omMetrics.incNumKeyDeleteFails();
-<<<<<<< HEAD
-      LOG.error("Key delete failed. Volume:{}, Bucket:{}, Key{}",
-=======
       LOG.error("Key delete failed. Volume:{}, Bucket:{}, Key:{}.",
->>>>>>> a4ef8474
           volumeName, bucketName, keyName, exception);
       break;
     default:
