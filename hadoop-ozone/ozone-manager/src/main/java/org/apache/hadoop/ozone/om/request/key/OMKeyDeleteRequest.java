/*
 * Licensed to the Apache Software Foundation (ASF) under one or more
 * contributor license agreements. See the NOTICE file distributed with
 * this work for additional information regarding copyright ownership.
 * The ASF licenses this file to You under the Apache License, Version 2.0
 * (the "License"); you may not use this file except in compliance with
 * the License. You may obtain a copy of the License at
 *
 *      http://www.apache.org/licenses/LICENSE-2.0
 *
 * Unless required by applicable law or agreed to in writing, software
 * distributed under the License is distributed on an "AS IS" BASIS,
 * WITHOUT WARRANTIES OR CONDITIONS OF ANY KIND, either express or implied.
 * See the License for the specific language governing permissions and
 * limitations under the License.
 */

package org.apache.hadoop.ozone.om.request.key;

import static org.apache.hadoop.ozone.OzoneConsts.DELETED_HSYNC_KEY;
import static org.apache.hadoop.ozone.om.exceptions.OMException.ResultCodes.KEY_NOT_FOUND;
import static org.apache.hadoop.ozone.om.lock.OzoneManagerLock.LeveledResource.BUCKET_LOCK;
import static org.apache.hadoop.ozone.util.MetricUtil.captureLatencyNs;

import com.google.common.base.Preconditions;
import java.io.IOException;
import java.nio.file.InvalidPathException;
import java.util.Map;
import org.apache.hadoop.hdds.utils.db.Table;
import org.apache.hadoop.hdds.utils.db.cache.CacheKey;
import org.apache.hadoop.hdds.utils.db.cache.CacheValue;
import org.apache.hadoop.ozone.OmUtils;
import org.apache.hadoop.ozone.OzoneConsts;
import org.apache.hadoop.ozone.audit.AuditLogger;
import org.apache.hadoop.ozone.audit.OMAction;
import org.apache.hadoop.ozone.om.OMMetadataManager;
import org.apache.hadoop.ozone.om.OMMetrics;
import org.apache.hadoop.ozone.om.OMPerformanceMetrics;
import org.apache.hadoop.ozone.om.OzoneManager;
import org.apache.hadoop.ozone.om.exceptions.OMException;
import org.apache.hadoop.ozone.om.execution.flowcontrol.ExecutionContext;
import org.apache.hadoop.ozone.om.helpers.BucketLayout;
import org.apache.hadoop.ozone.om.helpers.OmBucketInfo;
import org.apache.hadoop.ozone.om.helpers.OmKeyInfo;
import org.apache.hadoop.ozone.om.request.util.OmResponseUtil;
import org.apache.hadoop.ozone.om.request.validation.RequestFeatureValidator;
import org.apache.hadoop.ozone.om.request.validation.ValidationCondition;
import org.apache.hadoop.ozone.om.request.validation.ValidationContext;
import org.apache.hadoop.ozone.om.response.OMClientResponse;
import org.apache.hadoop.ozone.om.response.key.OMKeyDeleteResponse;
import org.apache.hadoop.ozone.protocol.proto.OzoneManagerProtocolProtos;
import org.apache.hadoop.ozone.protocol.proto.OzoneManagerProtocolProtos.DeleteKeyRequest;
import org.apache.hadoop.ozone.protocol.proto.OzoneManagerProtocolProtos.DeleteKeyResponse;
import org.apache.hadoop.ozone.protocol.proto.OzoneManagerProtocolProtos.KeyArgs;
import org.apache.hadoop.ozone.protocol.proto.OzoneManagerProtocolProtos.OMRequest;
import org.apache.hadoop.ozone.protocol.proto.OzoneManagerProtocolProtos.OMResponse;
import org.apache.hadoop.ozone.protocol.proto.OzoneManagerProtocolProtos.Type;
import org.apache.hadoop.ozone.request.validation.RequestProcessingPhase;
import org.apache.hadoop.ozone.security.acl.IAccessAuthorizer.ACLType;
import org.apache.hadoop.util.Time;
import org.slf4j.Logger;
import org.slf4j.LoggerFactory;

/**
 * Handles DeleteKey request.
 */
public class OMKeyDeleteRequest extends OMKeyRequest {

  private static final Logger LOG =
      LoggerFactory.getLogger(OMKeyDeleteRequest.class);

  public OMKeyDeleteRequest(OMRequest omRequest, BucketLayout bucketLayout) {
    super(omRequest, bucketLayout);
  }

  @Override
  public OMRequest preExecute(OzoneManager ozoneManager) throws IOException {
    DeleteKeyRequest deleteKeyRequest = super.preExecute(ozoneManager)
        .getDeleteKeyRequest();
    Preconditions.checkNotNull(deleteKeyRequest);

    OzoneManagerProtocolProtos.KeyArgs keyArgs = deleteKeyRequest.getKeyArgs();
    String keyPath = keyArgs.getKeyName();

    OmUtils.verifyKeyNameWithSnapshotReservedWordForDeletion(keyPath);
    keyPath = normalizeKeyPath(ozoneManager.getEnableFileSystemPaths(), keyPath, getBucketLayout());

    OzoneManagerProtocolProtos.KeyArgs.Builder newKeyArgs =
        keyArgs.toBuilder().setModificationTime(Time.now()).setKeyName(keyPath);

    KeyArgs resolvedArgs = resolveBucketAndCheckAcls(ozoneManager, newKeyArgs);
    return getOmRequest().toBuilder()
        .setDeleteKeyRequest(deleteKeyRequest.toBuilder()
            .setKeyArgs(resolvedArgs))
        .setUserInfo(getUserIfNotExists(ozoneManager)).build();
  }

  protected KeyArgs resolveBucketAndCheckAcls(OzoneManager ozoneManager,
      KeyArgs.Builder newKeyArgs) throws IOException {
    return captureLatencyNs(
          ozoneManager.getPerfMetrics().getDeleteKeyResolveBucketAndAclCheckLatencyNs(),
          () -> resolveBucketAndCheckKeyAcls(newKeyArgs.build(), ozoneManager, ACLType.DELETE));
  }

  @Override
  @SuppressWarnings("methodlength")
  public OMClientResponse validateAndUpdateCache(OzoneManager ozoneManager, ExecutionContext context) {
    final long trxnLogIndex = context.getIndex();
    DeleteKeyRequest deleteKeyRequest = getOmRequest().getDeleteKeyRequest();

    OzoneManagerProtocolProtos.KeyArgs keyArgs = deleteKeyRequest.getKeyArgs();
    Map<String, String> auditMap = buildLightKeyArgsAuditMap(keyArgs);

    String volumeName = keyArgs.getVolumeName();
    String bucketName = keyArgs.getBucketName();
    String keyName = keyArgs.getKeyName();

    OMMetrics omMetrics = ozoneManager.getMetrics();
    omMetrics.incNumKeyDeletes();
    OMPerformanceMetrics perfMetrics = ozoneManager.getPerfMetrics();
    AuditLogger auditLogger = ozoneManager.getAuditLogger();
    OzoneManagerProtocolProtos.UserInfo userInfo = getOmRequest().getUserInfo();

    OMResponse.Builder omResponse =
        OmResponseUtil.getOMResponseBuilder(getOmRequest());
    OMMetadataManager omMetadataManager = ozoneManager.getMetadataManager();
    Exception exception = null;
    boolean acquiredLock = false;
    OMClientResponse omClientResponse = null;
    Result result = null;
    long startNanos = Time.monotonicNowNanos();
    try {
      String objectKey =
          omMetadataManager.getOzoneKey(volumeName, bucketName, keyName);

      mergeOmLockDetails(omMetadataManager.getLock()
          .acquireWriteLock(BUCKET_LOCK, volumeName, bucketName));
      acquiredLock = getOmLockDetails().isLockAcquired();

      // Validate bucket and volume exists or not.
      validateBucketAndVolume(omMetadataManager, volumeName, bucketName);

      OmKeyInfo omKeyInfo =
          omMetadataManager.getKeyTable(getBucketLayout()).get(objectKey);
      if (omKeyInfo == null) {
        throw new OMException("Key not found", KEY_NOT_FOUND);
      }

      // Set the UpdateID to current transactionLogIndex
      omKeyInfo.setUpdateID(trxnLogIndex);

      // Update table cache. Put a tombstone entry
      omMetadataManager.getKeyTable(getBucketLayout()).addCacheEntry(
          new CacheKey<>(
              omMetadataManager.getOzoneKey(volumeName, bucketName, keyName)),
          CacheValue.get(trxnLogIndex));

      OmBucketInfo omBucketInfo =
          getBucketInfo(omMetadataManager, volumeName, bucketName);

      long quotaReleased = sumBlockLengths(omKeyInfo);
<<<<<<< HEAD
=======
      // Empty entries won't be added to deleted table so this key shouldn't get added to snapshotUsed space.
>>>>>>> fe742559
      boolean isKeyNonEmpty = !OmKeyInfo.isKeyEmpty(omKeyInfo);
      omBucketInfo.decrUsedBytes(quotaReleased, isKeyNonEmpty);
      omBucketInfo.decrUsedNamespace(1L, isKeyNonEmpty);
      OmKeyInfo deletedOpenKeyInfo = null;

      // If omKeyInfo has hsync metadata, delete its corresponding open key as well
      String dbOpenKey = null;
      String hsyncClientId = omKeyInfo.getMetadata().get(OzoneConsts.HSYNC_CLIENT_ID);
      if (hsyncClientId != null) {
        Table<String, OmKeyInfo> openKeyTable = omMetadataManager.getOpenKeyTable(getBucketLayout());
        dbOpenKey = omMetadataManager.getOpenKey(volumeName, bucketName, keyName, hsyncClientId);
        OmKeyInfo openKeyInfo = openKeyTable.get(dbOpenKey);
        if (openKeyInfo != null) {
          openKeyInfo.getMetadata().put(DELETED_HSYNC_KEY, "true");
          openKeyTable.addCacheEntry(dbOpenKey, openKeyInfo, trxnLogIndex);
          deletedOpenKeyInfo = openKeyInfo;
        } else {
          LOG.warn("Potentially inconsistent DB state: open key not found with dbOpenKey '{}'", dbOpenKey);
        }
      }

      omClientResponse = new OMKeyDeleteResponse(
          omResponse.setDeleteKeyResponse(DeleteKeyResponse.newBuilder())
              .build(), omKeyInfo,
          omBucketInfo.copyObject(), deletedOpenKeyInfo);
      if (omKeyInfo.isFile()) {
        auditMap.put(OzoneConsts.DATA_SIZE, String.valueOf(omKeyInfo.getDataSize()));
        auditMap.put(OzoneConsts.REPLICATION_CONFIG, omKeyInfo.getReplicationConfig().toString());
      }

      result = Result.SUCCESS;
      long endNanosDeleteKeySuccessLatencyNs = Time.monotonicNowNanos();
      perfMetrics.setDeleteKeySuccessLatencyNs(endNanosDeleteKeySuccessLatencyNs - startNanos);
    } catch (IOException | InvalidPathException ex) {
      result = Result.FAILURE;
      exception = ex;
      omClientResponse =
          new OMKeyDeleteResponse(createErrorOMResponse(omResponse, exception),
              getBucketLayout());
      long endNanosDeleteKeyFailureLatencyNs = Time.monotonicNowNanos();
      perfMetrics.setDeleteKeyFailureLatencyNs(endNanosDeleteKeyFailureLatencyNs - startNanos);
    } finally {
      if (acquiredLock) {
        mergeOmLockDetails(omMetadataManager.getLock()
            .releaseWriteLock(BUCKET_LOCK, volumeName, bucketName));
      }
      if (omClientResponse != null) {
        omClientResponse.setOmLockDetails(getOmLockDetails());
      }
    }

    // Performing audit logging outside of the lock.
    markForAudit(auditLogger,
        buildAuditMessage(OMAction.DELETE_KEY, auditMap, exception, userInfo));

    switch (result) {
    case SUCCESS:
      omMetrics.decNumKeys();
      LOG.debug("Key deleted. Volume:{}, Bucket:{}, Key:{}", volumeName,
          bucketName, keyName);
      break;
    case FAILURE:
      omMetrics.incNumKeyDeleteFails();
      LOG.error("Key delete failed. Volume:{}, Bucket:{}, Key:{}.", volumeName,
          bucketName, keyName, exception);
      break;
    default:
      LOG.error("Unrecognized Result for OMKeyDeleteRequest: {}",
          deleteKeyRequest);
    }

    return omClientResponse;
  }

  /**
   * Validates key delete requests.
   * We do not want to allow older clients to delete keys in buckets which use
   * non LEGACY layouts.
   *
   * @param req - the request to validate
   * @param ctx - the validation context
   * @return the validated request
   * @throws OMException if the request is invalid
   */
  @RequestFeatureValidator(
      conditions = ValidationCondition.OLDER_CLIENT_REQUESTS,
      processingPhase = RequestProcessingPhase.PRE_PROCESS,
      requestType = Type.DeleteKey
  )
  public static OMRequest blockDeleteKeyWithBucketLayoutFromOldClient(
      OMRequest req, ValidationContext ctx) throws IOException {
    if (req.getDeleteKeyRequest().hasKeyArgs()) {
      KeyArgs keyArgs = req.getDeleteKeyRequest().getKeyArgs();

      if (keyArgs.hasVolumeName() && keyArgs.hasBucketName()) {
        BucketLayout bucketLayout = ctx.getBucketLayout(
            keyArgs.getVolumeName(), keyArgs.getBucketName());
        bucketLayout.validateSupportedOperation();
      }
    }
    return req;
  }
}<|MERGE_RESOLUTION|>--- conflicted
+++ resolved
@@ -159,10 +159,7 @@
           getBucketInfo(omMetadataManager, volumeName, bucketName);
 
       long quotaReleased = sumBlockLengths(omKeyInfo);
-<<<<<<< HEAD
-=======
       // Empty entries won't be added to deleted table so this key shouldn't get added to snapshotUsed space.
->>>>>>> fe742559
       boolean isKeyNonEmpty = !OmKeyInfo.isKeyEmpty(omKeyInfo);
       omBucketInfo.decrUsedBytes(quotaReleased, isKeyNonEmpty);
       omBucketInfo.decrUsedNamespace(1L, isKeyNonEmpty);
