/**
 * Licensed to the Apache Software Foundation (ASF) under one
 * or more contributor license agreements.  See the NOTICE file
 * distributed with this work for additional information
 * regarding copyright ownership.  The ASF licenses this file
 * to you under the Apache License, Version 2.0 (the
 * "License"); you may not use this file except in compliance
 * with the License.  You may obtain a copy of the License at
 * <p>
 * http://www.apache.org/licenses/LICENSE-2.0
 * <p>
 * Unless required by applicable law or agreed to in writing, software
 * distributed under the License is distributed on an "AS IS" BASIS,
 * WITHOUT WARRANTIES OR CONDITIONS OF ANY KIND, either express or implied.
 * See the License for the specific language governing permissions and
 * limitations under the License.
 */

package org.apache.hadoop.ozone.om.service;

import com.google.common.annotations.VisibleForTesting;
import com.google.protobuf.ServiceException;
import org.apache.hadoop.hdds.conf.ConfigurationSource;
import org.apache.hadoop.hdds.utils.BackgroundService;
import org.apache.hadoop.hdds.utils.BackgroundTask;
import org.apache.hadoop.hdds.utils.BackgroundTaskQueue;
import org.apache.hadoop.hdds.utils.BackgroundTaskResult;
import org.apache.hadoop.ozone.ClientVersion;
import org.apache.hadoop.ozone.OzoneConfigKeys;
import org.apache.hadoop.ozone.om.ExpiredOpenKeys;
import org.apache.hadoop.ozone.om.KeyManager;
import org.apache.hadoop.ozone.om.OMConfigKeys;
import org.apache.hadoop.ozone.om.OzoneManager;
import org.apache.hadoop.ozone.om.helpers.BucketLayout;
import org.apache.hadoop.ozone.om.ratis.utils.OzoneManagerRatisUtils;
import org.apache.hadoop.ozone.protocol.proto.OzoneManagerProtocolProtos;
import org.apache.hadoop.ozone.protocol.proto.OzoneManagerProtocolProtos.CommitKeyRequest;
import org.apache.hadoop.ozone.protocol.proto.OzoneManagerProtocolProtos.DeleteOpenKeysRequest;
import org.apache.hadoop.ozone.protocol.proto.OzoneManagerProtocolProtos.OMRequest;
import org.apache.hadoop.ozone.protocol.proto.OzoneManagerProtocolProtos.OMResponse;
import org.apache.hadoop.ozone.protocol.proto.OzoneManagerProtocolProtos.OpenKeyBucket;
import org.apache.hadoop.ozone.protocol.proto.OzoneManagerProtocolProtos.Type;
import org.apache.hadoop.util.Time;
import org.apache.ratis.protocol.ClientId;
import org.slf4j.Logger;
import org.slf4j.LoggerFactory;

import java.io.IOException;
import java.time.Duration;
import java.util.Collection;
import java.util.List;
import java.util.concurrent.TimeUnit;
import java.util.concurrent.atomic.AtomicBoolean;
import java.util.concurrent.atomic.AtomicLong;
import java.util.stream.Collectors;
import java.util.stream.Stream;

import static org.apache.hadoop.ozone.OzoneConsts.OZONE_URI_DELIMITER;

/**
 * This is the background service to delete hanging open keys.
 * Scan the metadata of om periodically to get
 * the keys with prefix "#open#" and ask scm to
 * delete metadata accordingly, if scm returns
 * success for keys, then clean up those keys.
 */
public class OpenKeyCleanupService extends BackgroundService {
  private static final Logger LOG =
      LoggerFactory.getLogger(OpenKeyCleanupService.class);

  // Use only a single thread for OpenKeyCleanup. Multiple threads would read
  // from the same table and can send deletion requests for same key multiple
  // times.
  private static final int OPEN_KEY_DELETING_CORE_POOL_SIZE = 1;

  private final OzoneManager ozoneManager;
  private final KeyManager keyManager;
  // Dummy client ID to use for response, since this is triggered by a
  // service, not the client.
  private final ClientId clientId = ClientId.randomId();
  private final Duration expireThreshold;
  private final Duration leaseThreshold;
  private final int cleanupLimitPerTask;
  private final AtomicLong submittedOpenKeyCount;
  private final AtomicLong callId;
  private final AtomicBoolean suspended;

  public OpenKeyCleanupService(long interval, TimeUnit unit, long timeout,
                               OzoneManager ozoneManager,
                               ConfigurationSource conf) {
    super("OpenKeyCleanupService", interval, unit,
        OPEN_KEY_DELETING_CORE_POOL_SIZE, timeout,
        ozoneManager.getThreadNamePrefix());
    this.ozoneManager = ozoneManager;
    this.keyManager = ozoneManager.getKeyManager();

    long expireMillis = conf.getTimeDuration(
        OMConfigKeys.OZONE_OM_OPEN_KEY_EXPIRE_THRESHOLD,
        OMConfigKeys.OZONE_OM_OPEN_KEY_EXPIRE_THRESHOLD_DEFAULT,
        TimeUnit.MILLISECONDS);
    this.expireThreshold = Duration.ofMillis(expireMillis);

    long leaseHardMillis = conf.getTimeDuration(OMConfigKeys.OZONE_OM_LEASE_HARD_LIMIT,
        OMConfigKeys.OZONE_OM_LEASE_HARD_LIMIT_DEFAULT, TimeUnit.MILLISECONDS);
    long leaseSoftMillis = conf.getTimeDuration(OzoneConfigKeys.OZONE_OM_LEASE_SOFT_LIMIT,
        OzoneConfigKeys.OZONE_OM_LEASE_SOFT_LIMIT_DEFAULT, TimeUnit.MILLISECONDS);

    if (leaseHardMillis < leaseSoftMillis) {
      String msg = "Hard lease limit cannot be less than Soft lease limit. "
          + "LeaseHardLimit: " + leaseHardMillis +  " LeaseSoftLimit: " + leaseSoftMillis;
      throw new IllegalArgumentException(msg);
    }
    this.leaseThreshold = Duration.ofMillis(leaseHardMillis);

    this.cleanupLimitPerTask = conf.getInt(
        OMConfigKeys.OZONE_OM_OPEN_KEY_CLEANUP_LIMIT_PER_TASK,
        OMConfigKeys.OZONE_OM_OPEN_KEY_CLEANUP_LIMIT_PER_TASK_DEFAULT);

    this.submittedOpenKeyCount = new AtomicLong(0);
    this.callId = new AtomicLong(0);
    this.suspended = new AtomicBoolean(false);
  }

  /**
   * Suspend the service (for testing).
   */
  @VisibleForTesting
  public void suspend() {
    suspended.set(true);
  }

  /**
   * Resume the service if suspended (for testing).
   */
  @VisibleForTesting
  public void resume() {
    suspended.set(false);
  }

  /**
   * Returns the number of open keys that were submitted for deletion by this
   * service. If these keys were committed from the open key table between
   * being submitted for deletion and the actual delete operation, they will
   * not be deleted.
   *
   * @return long count.
   */
  @VisibleForTesting
  public long getSubmittedOpenKeyCount() {
    return submittedOpenKeyCount.get();
  }

  @Override
  public BackgroundTaskQueue getTasks() {
    BackgroundTaskQueue queue = new BackgroundTaskQueue();
    queue.add(new OpenKeyCleanupTask(BucketLayout.DEFAULT));
    queue.add(new OpenKeyCleanupTask(BucketLayout.FILE_SYSTEM_OPTIMIZED));
    return queue;
  }

  private boolean shouldRun() {
    return !suspended.get() && ozoneManager.isLeaderReady();
  }

  private boolean isRatisEnabled() {
    return ozoneManager.isRatisEnabled();
  }

  private class OpenKeyCleanupTask implements BackgroundTask {

    private final BucketLayout bucketLayout;

    OpenKeyCleanupTask(BucketLayout bucketLayout) {
      this.bucketLayout = bucketLayout;
    }

    @Override
    public int getPriority() {
      return 0;
    }

    @Override
    public BackgroundTaskResult call() throws Exception {
      if (!shouldRun()) {
        return BackgroundTaskResult.EmptyTaskResult.newResult();
      }
<<<<<<< HEAD
      final long run = runCount.incrementAndGet();
      LOG.debug("Running OpenKeyCleanupService {}", run);

=======
>>>>>>> 54f02724
      long startTime = Time.monotonicNow();
      final ExpiredOpenKeys expiredOpenKeys;
      try {
        expiredOpenKeys = keyManager.getExpiredOpenKeys(expireThreshold,
            cleanupLimitPerTask, bucketLayout, leaseThreshold);
      } catch (IOException e) {
        LOG.error("Unable to get hanging open keys, retry in next interval", e);
        return BackgroundTaskResult.EmptyTaskResult.newResult();
      }

      final Collection<OpenKeyBucket.Builder> openKeyBuckets
          = expiredOpenKeys.getOpenKeyBuckets();
      final int numOpenKeys = openKeyBuckets.stream()
          .mapToInt(OpenKeyBucket.Builder::getKeysCount)
          .sum();
      if (!openKeyBuckets.isEmpty()) {
        // delete non-hsync'ed keys
        final OMRequest omRequest = createDeleteOpenKeysRequest(
            openKeyBuckets.stream());
        final OMResponse response = submitRequest(omRequest);
        if (response != null && response.getSuccess()) {
          ozoneManager.getMetrics().incNumOpenKeysCleaned(numOpenKeys);
          if (LOG.isDebugEnabled()) {
            StringBuilder sb = new StringBuilder();
            for (OpenKeyBucket.Builder openKey : openKeyBuckets) {
              sb.append(openKey.getVolumeName() + OZONE_URI_DELIMITER +  openKey.getBucketName() + ": ")
                  .append(openKey.getKeysList().stream().map(OzoneManagerProtocolProtos.OpenKey::getName)
                      .collect(Collectors.toList()))
                  .append("\n");
            }
            LOG.debug("Non-hsync'ed openKeys being deleted in current iteration: \n" + sb);
          }
        }
      }

      final List<CommitKeyRequest.Builder> hsyncKeys
          = expiredOpenKeys.getHsyncKeys();
      final int numHsyncKeys = hsyncKeys.size();
      if (!hsyncKeys.isEmpty()) {
        // commit hsync'ed keys
        hsyncKeys.forEach(b -> {
          final OMResponse response = submitRequest(createCommitKeyRequest(b));
          if (response != null && response.getSuccess()) {
            ozoneManager.getMetrics().incNumOpenKeysHSyncCleaned();
            if (LOG.isDebugEnabled()) {
              StringBuilder sb = new StringBuilder();
              for (CommitKeyRequest.Builder openKey : hsyncKeys) {
                sb.append(openKey.getKeyArgs().getVolumeName() + OZONE_URI_DELIMITER +
                        openKey.getKeyArgs().getBucketName() + ": ")
                    .append(openKey.getKeyArgs().getKeyName())
                    .append(", ");
              }
              LOG.debug("hsync'ed openKeys committed in current iteration: \n" + sb);
            }
          }
        });
      }

      LOG.info("Number of expired open keys submitted for deletion: {},"
              + " for commit: {}, cleanupLimit: {}, elapsed time: {}ms",
          numOpenKeys, numHsyncKeys, cleanupLimitPerTask, Time.monotonicNow() - startTime);
      final int numKeys = numOpenKeys + numHsyncKeys;
      submittedOpenKeyCount.addAndGet(numKeys);
      return () -> numKeys;
    }

    private OMRequest createCommitKeyRequest(
        CommitKeyRequest.Builder request) {
      return OMRequest.newBuilder()
          .setCmdType(Type.CommitKey)
          .setCommitKeyRequest(request)
          .setClientId(clientId.toString())
          .setVersion(ClientVersion.CURRENT_VERSION)
          .build();
    }

    private OMRequest createDeleteOpenKeysRequest(
        Stream<OpenKeyBucket.Builder> openKeyBuckets) {
      final DeleteOpenKeysRequest.Builder request
          = DeleteOpenKeysRequest.newBuilder()
          .setBucketLayout(bucketLayout.toProto());
      openKeyBuckets.forEach(request::addOpenKeysPerBucket);

      OMRequest omRequest = OMRequest.newBuilder()
          .setCmdType(Type.DeleteOpenKeys)
          .setDeleteOpenKeysRequest(request)
          .setClientId(clientId.toString())
          .build();

      return omRequest;
    }

    private OMResponse submitRequest(OMRequest omRequest) {
      try {
        return OzoneManagerRatisUtils.submitRequest(ozoneManager, omRequest, clientId, callId.incrementAndGet());
      } catch (ServiceException e) {
        LOG.error("Open key " + omRequest.getCmdType()
            + " request failed. Will retry at next run.", e);
      }
      return null;
    }
  }
}<|MERGE_RESOLUTION|>--- conflicted
+++ resolved
@@ -184,12 +184,7 @@
       if (!shouldRun()) {
         return BackgroundTaskResult.EmptyTaskResult.newResult();
       }
-<<<<<<< HEAD
-      final long run = runCount.incrementAndGet();
-      LOG.debug("Running OpenKeyCleanupService {}", run);
-
-=======
->>>>>>> 54f02724
+      LOG.debug("Running OpenKeyCleanupService");
       long startTime = Time.monotonicNow();
       final ExpiredOpenKeys expiredOpenKeys;
       try {
