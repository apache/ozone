/*
 * Licensed to the Apache Software Foundation (ASF) under one
 * or more contributor license agreements.  See the NOTICE file
 * distributed with this work for additional information
 * regarding copyright ownership.  The ASF licenses this file
 * to you under the Apache License, Version 2.0 (the
 * "License"); you may not use this file except in compliance
 *  with the License.  You may obtain a copy of the License at
 *
 *      http://www.apache.org/licenses/LICENSE-2.0
 *
 *  Unless required by applicable law or agreed to in writing, software
 *  distributed under the License is distributed on an "AS IS" BASIS,
 *  WITHOUT WARRANTIES OR CONDITIONS OF ANY KIND, either express or implied.
 *  See the License for the specific language governing permissions and
 *  limitations under the License.
 */
package org.apache.hadoop.ozone.om;

import static org.apache.hadoop.ozone.OzoneConsts.TENANT_ID_USERNAME_DELIMITER;
import static org.apache.hadoop.ozone.om.exceptions.OMException.ResultCodes.INVALID_ACCESS_ID;
import static org.apache.hadoop.ozone.om.exceptions.OMException.ResultCodes.TENANT_AUTHORIZER_ERROR;
import static org.apache.hadoop.ozone.om.exceptions.OMException.ResultCodes.TENANT_NOT_FOUND;
import static org.apache.hadoop.ozone.om.multitenant.AccessPolicy.AccessGrantType.ALLOW;
import static org.apache.hadoop.ozone.security.acl.IAccessAuthorizer.ACLType.ALL;
import static org.apache.hadoop.ozone.security.acl.IAccessAuthorizer.ACLType.CREATE;
import static org.apache.hadoop.ozone.security.acl.IAccessAuthorizer.ACLType.LIST;
import static org.apache.hadoop.ozone.security.acl.IAccessAuthorizer.ACLType.READ;
import static org.apache.hadoop.ozone.security.acl.IAccessAuthorizer.ACLType.READ_ACL;
import static org.apache.hadoop.ozone.security.acl.OzoneObj.ResourceType.BUCKET;
import static org.apache.hadoop.ozone.security.acl.OzoneObj.ResourceType.KEY;
import static org.apache.hadoop.ozone.security.acl.OzoneObj.ResourceType.VOLUME;
import static org.apache.hadoop.ozone.security.acl.OzoneObj.StoreType.OZONE;

import java.io.IOException;
import java.util.ArrayList;
import java.util.List;
import java.util.Map;

import com.google.common.base.Optional;
import java.util.concurrent.ConcurrentHashMap;
import java.util.concurrent.Semaphore;
import java.util.concurrent.TimeUnit;
import java.util.concurrent.locks.ReentrantReadWriteLock;

import org.apache.commons.lang3.StringUtils;
import org.apache.commons.lang3.tuple.ImmutablePair;

import org.apache.hadoop.hdds.conf.OzoneConfiguration;
import org.apache.hadoop.hdds.utils.db.Table;
import org.apache.hadoop.hdds.utils.db.Table.KeyValue;
import org.apache.hadoop.hdds.utils.db.TableIterator;
import org.apache.hadoop.ipc.ProtobufRpcEngine;
import org.apache.hadoop.ozone.om.exceptions.OMException;
import org.apache.hadoop.ozone.om.helpers.OmDBAccessIdInfo;
import org.apache.hadoop.ozone.om.helpers.OmDBTenantState;
import org.apache.hadoop.ozone.om.helpers.OmDBUserPrincipalInfo;
import org.apache.hadoop.ozone.om.helpers.TenantUserList;
import org.apache.hadoop.ozone.om.multitenant.AccessPolicy;
import org.apache.hadoop.ozone.om.multitenant.BucketNameSpace;
import org.apache.hadoop.ozone.om.multitenant.CachedTenantState;
import org.apache.hadoop.ozone.om.multitenant.OzoneTenant;
import org.apache.hadoop.ozone.om.multitenant.MultiTenantAccessAuthorizer;
import org.apache.hadoop.ozone.om.multitenant.MultiTenantAccessAuthorizerDummyPlugin;
import org.apache.hadoop.ozone.om.multitenant.MultiTenantAccessAuthorizerRangerPlugin;
import org.apache.hadoop.ozone.om.multitenant.OzoneOwnerPrincipal;
import org.apache.hadoop.ozone.om.multitenant.OzoneTenantRolePrincipal;
import org.apache.hadoop.ozone.om.multitenant.RangerAccessPolicy;
import org.apache.hadoop.ozone.om.multitenant.Tenant;
import org.apache.hadoop.ozone.protocol.proto.OzoneManagerProtocolProtos.UserAccessIdInfo;
import org.apache.hadoop.ozone.security.acl.OzoneObj;
import org.apache.hadoop.ozone.security.acl.OzoneObjInfo;
import org.apache.hadoop.security.UserGroupInformation;
import org.apache.http.auth.BasicUserPrincipal;
import org.slf4j.Logger;
import org.slf4j.LoggerFactory;

import com.google.common.annotations.VisibleForTesting;
import com.google.common.base.Preconditions;

/**
 * Implements OMMultiTenantManager.
 */
public class OMMultiTenantManagerImpl implements OMMultiTenantManager {

  private static final Logger LOG =
      LoggerFactory.getLogger(OMMultiTenantManagerImpl.class);

  // TODO: Remove when proper testing infra is deployed.
  // Internal dev flag to skip Ranger communication.
  public static final String OZONE_OM_TENANT_DEV_SKIP_RANGER =
      "ozone.om.tenant.dev.skip.ranger";

  private MultiTenantAccessAuthorizer authorizer;
  private final OzoneManager ozoneManager;
  private final OMMetadataManager omMetadataManager;
  private final OzoneConfiguration conf;
  private final ReentrantReadWriteLock controlPathLock;
<<<<<<< HEAD
  private final Map<String, CachedTenantInfo> tenantCache;
  private final Semaphore inProgressMtOp = new Semaphore(1, true);

  public OMMultiTenantManagerImpl(OMMetadataManager mgr,
                                  OzoneConfiguration conf)
=======
  private final Map<String, CachedTenantState> tenantCache;

  OMMultiTenantManagerImpl(OzoneManager ozoneManager, OzoneConfiguration conf)
>>>>>>> 6044ef60
      throws IOException {
    this.conf = conf;
    this.controlPathLock = new ReentrantReadWriteLock();
    this.ozoneManager = ozoneManager;
    this.omMetadataManager = ozoneManager.getMetadataManager();
    this.tenantCache = new ConcurrentHashMap<>();
    boolean devSkipRanger = conf.getBoolean(OZONE_OM_TENANT_DEV_SKIP_RANGER,
        false);
    if (devSkipRanger) {
      this.authorizer = new MultiTenantAccessAuthorizerDummyPlugin();
    } else {
      this.authorizer = new MultiTenantAccessAuthorizerRangerPlugin();
    }
    this.authorizer.init(conf);
    loadUsersFromDB();
  }


// start() and stop() lifeycle methods can be added when there is a background
// work going on.
//  @Override
//  public void start() throws IOException {
//  }
//
//  @Override
//  public void stop() throws Exception {
//
//  }

  @Override
  public OMMetadataManager getOmMetadataManager() {
    return omMetadataManager;
  }

  // TODO: Cleanup up this Java doc.
  /**
   *  Algorithm
   *  OM State :
   *    - Validation (Part of Ratis Request)
   *    - create volume {Part of RATIS request}
   *    - Persistence to OM DB {Part of RATIS request}
   *  Authorizer-plugin(Ranger) State :
   *    - For every tenant create two user groups
   *        # GroupTenantAllUsers
   *        # GroupTenantAllAdmins
   *
   *    - For every tenant create two default policies
   *    - Note: plugin states are made idempotent. Onus of returning EEXIST is
   *      part of validation in Ratis-Request. if the groups/policies exist
   *      with the same name (Due to an earlier failed/success request), in
   *      plugin, we just update in-memory-map here and return success.
   *    - The job of cleanup of any half-done authorizer-plugin state is done
   *      by a background thread.
   *  Finally :
   *    - Update all Maps maintained by Multi-Tenant-Manager
   *  In case of failure :
   *    - Undo all Ranger State
   *    - remove updates to the Map
   *  Locking :
   *    - Create/Manage Tenant/User operations are control path operations.
   *      We can do all of this as part of holding a coarse lock and synchronize
   *      these control path operations.
   *
   * @param tenantID
   * @return Tenant
   * @throws IOException
   */
  @Override
  public Tenant createTenantAccessInAuthorizer(String tenantID)
      throws IOException {

    Tenant tenant = new OzoneTenant(tenantID);
    try {
      controlPathLock.writeLock().lock();

      // Create admin role first
      final OzoneTenantRolePrincipal adminRole =
          OzoneTenantRolePrincipal.getAdminRole(tenantID);
      String adminRoleId = authorizer.createRole(adminRole.getName(), null);
      tenant.addTenantAccessRole(adminRoleId);

      // Then create user role, and add admin role as its delegated admin
      final OzoneTenantRolePrincipal userRole =
          OzoneTenantRolePrincipal.getUserRole(tenantID);
      String userRoleId = authorizer.createRole(userRole.getName(),
          adminRole.getName());
      tenant.addTenantAccessRole(userRoleId);

      BucketNameSpace bucketNameSpace = tenant.getTenantBucketNameSpace();
      // bucket namespace is volume name ??
      for (OzoneObj volume : bucketNameSpace.getBucketNameSpaceObjects()) {
        String volumeName = volume.getVolumeName();

        // Allow Volume List access
        AccessPolicy tenantVolumeAccessPolicy = newDefaultVolumeAccessPolicy(
            volumeName, userRole, adminRole);
        tenantVolumeAccessPolicy.setPolicyID(
            authorizer.createAccessPolicy(tenantVolumeAccessPolicy));
        tenant.addTenantAccessPolicy(tenantVolumeAccessPolicy);

        // Allow Bucket Create within Volume
        AccessPolicy tenantBucketCreatePolicy =
            newDefaultBucketAccessPolicy(volumeName, userRole);
        tenantBucketCreatePolicy.setPolicyID(
            authorizer.createAccessPolicy(tenantBucketCreatePolicy));
        tenant.addTenantAccessPolicy(tenantBucketCreatePolicy);
      }

      tenantCache.put(tenantID, new CachedTenantState(tenantID));
    } catch (Exception e) {
      try {
        removeTenantAccessFromAuthorizer(tenant);
      } catch (Exception exception) {
        // Best effort cleanup.
      }
      throw new IOException(e.getMessage());
    } finally {
      controlPathLock.writeLock().unlock();
    }
    return tenant;
  }

  @Override
  public void removeTenantAccessFromAuthorizer(Tenant tenant) throws Exception {
    try {
      controlPathLock.writeLock().lock();
      for (AccessPolicy policy : tenant.getTenantAccessPolicies()) {
        authorizer.deletePolicybyId(policy.getPolicyID());
      }
      for (String roleId : tenant.getTenantRoles()) {
        authorizer.deleteRole(roleId);
      }
      if (tenantCache.containsKey(tenant.getTenantId())) {
        LOG.info("Removing tenant {} from in memory cached state",
            tenant.getTenantId());
        tenantCache.remove(tenant.getTenantId());
      }
    }  finally {
      controlPathLock.writeLock().unlock();
    }
  }

  /**
   *  Algorithm
   *  Authorizer-plugin(Ranger) State :
   *    - create User in Ranger DB
   *    - For every user created
   *        Add them to # GroupTenantAllUsers
   *  In case of failure :
   *    - Undo all Ranger State
   *    - remove updates to the Map
   *  Locking :
   *    - Create/Manage Tenant/User operations are control path operations.
   *      We can do all of this as part of holding a coarse lock and synchronize
   *      these control path operations.
   *
   * @param principal
   * @param tenantId
   * @param accessId
   * @return Tenant, or null on error
   * @throws IOException
   */
  @Override
  public String assignUserToTenant(BasicUserPrincipal principal,
                                 String tenantId,
                                 String accessId) throws IOException {
    ImmutablePair<String, String> userAccessIdPair =
        new ImmutablePair<>(principal.getName(), accessId);
    try {
      controlPathLock.writeLock().lock();

      LOG.info("Adding user '{}' to tenant '{}' in-memory state.",
          principal.getName(), tenantId);
      CachedTenantState cachedTenantState =
          tenantCache.getOrDefault(tenantId,
              new CachedTenantState(tenantId));
      cachedTenantState.getTenantUsers().add(userAccessIdPair);

      final OzoneTenantRolePrincipal roleTenantAllUsers =
          OzoneTenantRolePrincipal.getUserRole(tenantId);
      String roleJsonStr = authorizer.getRole(roleTenantAllUsers);
      String roleId = authorizer.assignUser(principal, roleJsonStr, false);
      return roleId;
    } catch (Exception e) {
      revokeUserAccessId(accessId);
      tenantCache.get(tenantId).getTenantUsers().remove(userAccessIdPair);
      throw new OMException(e.getMessage(), TENANT_AUTHORIZER_ERROR);
    } finally {
      controlPathLock.writeLock().unlock();
    }
  }

  @Override
  public void revokeUserAccessId(String accessID) throws IOException {
    try {
      controlPathLock.writeLock().lock();
      OmDBAccessIdInfo omDBAccessIdInfo =
          omMetadataManager.getTenantAccessIdTable().get(accessID);
      if (omDBAccessIdInfo == null) {
        throw new OMException(INVALID_ACCESS_ID);
      }
      String tenantId = omDBAccessIdInfo.getTenantId();
      if (tenantId == null) {
        LOG.error("Tenant doesn't exist");
        return;
      }
      tenantCache.get(tenantId).getTenantUsers()
          .remove(new ImmutablePair<>(omDBAccessIdInfo.getUserPrincipal(),
              accessID));
      // TODO: Determine how to replace this code.
//      final String userID = authorizer.getUserId(userPrincipal);
//      authorizer.deleteUser(userID);

    } finally {
      controlPathLock.writeLock().unlock();
    }
  }

  /**
   * {@inheritDoc}
   */
  public void removeUserAccessIdFromCache(String accessId, String userPrincipal,
                                          String tenantId) {
    try {
      tenantCache.get(tenantId).getTenantUsers().remove(
          new ImmutablePair<>(userPrincipal, accessId));
    } catch (NullPointerException e) {
      // tenantCache is somehow empty. Ignore for now.
      // But how?
    }
  }

  @Override
  public String getUserNameGivenAccessId(String accessId) {
    Preconditions.checkNotNull(accessId);
    try {
      controlPathLock.readLock().lock();
      OmDBAccessIdInfo omDBAccessIdInfo =
          omMetadataManager.getTenantAccessIdTable().get(accessId);
      if (omDBAccessIdInfo != null) {
        String userName = omDBAccessIdInfo.getUserPrincipal();
        LOG.debug("Username for accessId {} = {}", accessId, userName);
        return userName;
      }
    } catch (IOException ioEx) {
      LOG.error("Unexpected error while obtaining DB Access Info for {}",
          accessId, ioEx);
    } finally {
      controlPathLock.readLock().unlock();
    }
    return null;
  }

  public String getDefaultAccessId(String tenantId, String userPrincipal) {
    return tenantId + TENANT_ID_USERNAME_DELIMITER + userPrincipal;
  }

  /**
   * {@inheritDoc}
   */
  public boolean isTenantAdmin(UserGroupInformation callerUgi,
      String tenantId, boolean delegated) {
    if (callerUgi == null) {
      return false;
    } else {
      return isTenantAdmin(
              callerUgi.getShortUserName(), tenantId, delegated)
          || isTenantAdmin(
              callerUgi.getUserName(), tenantId, delegated)
          || ozoneManager.isAdmin(callerUgi.getShortUserName())
          || ozoneManager.isAdmin(callerUgi.getUserName());
    }
  }

  /**
   * Internal isTenantAdmin method that takes a username String instead of UGI.
   */
  private boolean isTenantAdmin(String username, String tenantId,
      boolean delegated) {
    if (StringUtils.isEmpty(username) || StringUtils.isEmpty(tenantId)) {
      return false;
    }

    try {
      final OmDBUserPrincipalInfo principalInfo =
          omMetadataManager.getPrincipalToAccessIdsTable().get(username);

      if (principalInfo == null) {
        // The user is not assigned to any tenant
        return false;
      }

      // Find accessId assigned to the specified tenant
      for (final String accessId : principalInfo.getAccessIds()) {
        final OmDBAccessIdInfo accessIdInfo =
            omMetadataManager.getTenantAccessIdTable().get(accessId);
        // accessIdInfo could be null since we may not have a lock on the tenant
        if (accessIdInfo == null) {
          return false;
        }
        if (tenantId.equals(accessIdInfo.getTenantId())) {
          if (!delegated) {
            return accessIdInfo.getIsAdmin();
          } else {
            return accessIdInfo.getIsAdmin()
                && accessIdInfo.getIsDelegatedAdmin();
          }
        }
      }
    } catch (IOException e) {
      LOG.error("Error while retrieving value for key '" + username
          + "' in PrincipalToAccessIdsTable");
    }

    return false;
  }

  @Override
  public TenantUserList listUsersInTenant(String tenantID, String prefix)
      throws IOException {

    if (!omMetadataManager.getTenantStateTable().isExist(tenantID)) {
      throw new IOException("Tenant '" + tenantID + "' not found!");
    }

    List<UserAccessIdInfo> userAccessIds = new ArrayList<>();
    CachedTenantState cachedTenantState = tenantCache.get(tenantID);
    if (cachedTenantState == null) {
      throw new IOException("Inconsistent in memory Tenant cache '" + tenantID
          + "' not found in cache, but present in OM DB!");
    }

    cachedTenantState.getTenantUsers().stream()
        .filter(
            k -> StringUtils.isEmpty(prefix) || k.getKey().startsWith(prefix))
        .forEach(
            k -> userAccessIds.add(
                UserAccessIdInfo.newBuilder()
                    .setUserPrincipal(k.getKey())
                    .setAccessId(k.getValue())
                    .build()));

    return new TenantUserList(userAccessIds);
  }

  @Override
  public Optional<String> getTenantForAccessID(String accessID)
      throws IOException {
    OmDBAccessIdInfo omDBAccessIdInfo =
        omMetadataManager.getTenantAccessIdTable().get(accessID);
    if (omDBAccessIdInfo == null) {
      return Optional.absent();
    }
    return Optional.of(omDBAccessIdInfo.getTenantId());
  }

  @Override
  public void assignTenantAdmin(String accessID, boolean delegated)
      throws IOException {
    try {
      controlPathLock.writeLock().lock();
      // tenantId (tenant name) is necessary to retrieve role name
      Optional<String> optionalTenant = getTenantForAccessID(accessID);
      if (!optionalTenant.isPresent()) {
        throw new OMException("No tenant found for access ID " + accessID,
            INVALID_ACCESS_ID);
      }
      final String tenantId = optionalTenant.get();

      final OzoneTenantRolePrincipal existingAdminRole =
          OzoneTenantRolePrincipal.getAdminRole(tenantId);
      final String roleJsonStr = authorizer.getRole(existingAdminRole);
      final String userPrincipal = getUserNameGivenAccessId(accessID);
      // Add user principal (not accessId!) to the role
      final String roleId = authorizer.assignUser(
          new BasicUserPrincipal(userPrincipal), roleJsonStr, delegated);
      assert (roleId != null);

      // TODO: update some in-memory mappings?

    } catch (IOException e) {
      revokeTenantAdmin(accessID);
      throw e;
    } finally {
      controlPathLock.writeLock().unlock();
    }
  }

  @Override
  public void revokeTenantAdmin(String accessID) throws IOException {

  }

  private AccessPolicy newDefaultVolumeAccessPolicy(String tenantId,
      OzoneTenantRolePrincipal userRole, OzoneTenantRolePrincipal adminRole)
      throws IOException {

    final String volumeAccessPolicyName =
        OMMultiTenantManager.getDefaultBucketNamespacePolicyName(tenantId);
    AccessPolicy policy = new RangerAccessPolicy(volumeAccessPolicyName);
    OzoneObjInfo obj = OzoneObjInfo.Builder.newBuilder()
        .setResType(VOLUME).setStoreType(OZONE).setVolumeName(tenantId)
        .setBucketName("").setKeyName("").build();
    // Tenant users have READ, LIST and READ_ACL access on the volume
    policy.addAccessPolicyElem(obj, userRole, READ, ALLOW);
    policy.addAccessPolicyElem(obj, userRole, LIST, ALLOW);
    policy.addAccessPolicyElem(obj, userRole, READ_ACL, ALLOW);
    // Tenant admins have ALL access on the volume
    policy.addAccessPolicyElem(obj, adminRole, ALL, ALLOW);
    return policy;
  }

  private AccessPolicy newDefaultBucketAccessPolicy(String tenantId,
      OzoneTenantRolePrincipal userRole) throws IOException {

    final String bucketAccessPolicyName =
        OMMultiTenantManager.getDefaultBucketPolicyName(tenantId);
    AccessPolicy policy = new RangerAccessPolicy(bucketAccessPolicyName);
    OzoneObjInfo obj = OzoneObjInfo.Builder.newBuilder()
        .setResType(BUCKET).setStoreType(OZONE).setVolumeName(tenantId)
        .setBucketName("*").setKeyName("").build();
    // Tenant users have permission to CREATE buckets
    policy.addAccessPolicyElem(obj, userRole, CREATE, ALLOW);
    // Bucket owner have ALL access on their own buckets
    policy.addAccessPolicyElem(obj, new OzoneOwnerPrincipal(), ALL, ALLOW);
    return policy;
  }

  // TODO: This policy doesn't seem necessary as the bucket-level policy has
  //  already granted the key-level access.
  //  Not sure if that is the intended behavior in Ranger though.
  //  Still, could add this KeyAccess policy as well in Ranger, doesn't hurt.
  private AccessPolicy newDefaultKeyAccessPolicy(String volumeName,
      String bucketName) throws IOException {
    AccessPolicy policy = new RangerAccessPolicy(
        // principal already contains volume name
        volumeName + " - KeyAccess");
    // TODO: Double check the policy
    OzoneObjInfo obj = OzoneObjInfo.Builder.newBuilder()
        .setResType(KEY).setStoreType(OZONE).setVolumeName(volumeName)
        .setBucketName("*").setKeyName("*").build();
    // Bucket owners should have ALL permission on their keys
    policy.addAccessPolicyElem(obj, new OzoneOwnerPrincipal(), ALL, ALLOW);
    return policy;
  }

  public OzoneConfiguration getConf() {
    return conf;
  }

  public void loadUsersFromDB() {
    Table<String, OmDBAccessIdInfo> tenantAccessIdTable =
        omMetadataManager.getTenantAccessIdTable();
    TableIterator<String, ? extends KeyValue<String, OmDBAccessIdInfo>>
        iterator = tenantAccessIdTable.iterator();
    int userCount = 0;

    try {
      while (iterator.hasNext()) {
        KeyValue<String, OmDBAccessIdInfo> next = iterator.next();
        String accessId = next.getKey();
        OmDBAccessIdInfo value = next.getValue();
        String tenantId = value.getTenantId();
        String user = value.getUserPrincipal();

        CachedTenantState cachedTenantState = tenantCache
            .computeIfAbsent(tenantId, k -> new CachedTenantState(tenantId));
        cachedTenantState.getTenantUsers().add(
            new ImmutablePair<>(user, accessId));
        userCount++;
      }
      LOG.info("Loaded {} tenants and {} tenant-users from the database.",
          tenantCache.size(), userCount);
    } catch (Exception ex) {
      LOG.error("Error while loading user list. ", ex);
    }
  }


  @Override
  public void checkAdmin() throws OMException {

    final UserGroupInformation ugi = ProtobufRpcEngine.Server.getRemoteUser();
    if (!ozoneManager.isAdmin(ugi)) {
      throw new OMException("User '" + ugi.getUserName() +
          "' is not an Ozone admin.",
          OMException.ResultCodes.PERMISSION_DENIED);
    }
  }

  @Override
  public void checkTenantAdmin(String tenantId, boolean delegated)
      throws OMException {

    final UserGroupInformation ugi = ProtobufRpcEngine.Server.getRemoteUser();
    if (!isTenantAdmin(ugi, tenantId, delegated)) {
      throw new OMException("User '" + ugi.getUserName() +
          "' is neither an Ozone admin nor a delegated admin of tenant '" +
          tenantId + "'.", OMException.ResultCodes.PERMISSION_DENIED);
    }
  }

  @Override
  public void checkTenantExistence(String tenantId) throws OMException {

    try {
      if (!omMetadataManager.getTenantStateTable().isExist(tenantId)) {
        throw new OMException("Tenant '" + tenantId + "' doesn't exist.",
            OMException.ResultCodes.TENANT_NOT_FOUND);
      }
    } catch (IOException ex) {
      if (ex instanceof OMException) {
        final OMException omEx = (OMException) ex;
        if (omEx.getResult().equals(OMException.ResultCodes.TENANT_NOT_FOUND)) {
          throw omEx;
        }
      }
      throw new OMException("Error while retrieving OmDBTenantInfo for tenant "
          + "'" + tenantId + "': " + ex.getMessage(),
          OMException.ResultCodes.METADATA_ERROR);
    }
  }

  @Override
  public String getTenantVolumeName(String tenantId) throws IOException {

    final OmDBTenantState tenantState =
        omMetadataManager.getTenantStateTable().get(tenantId);

    if (tenantState == null) {
      throw new OMException("Potential DB error or race condition. "
          + "OmDBTenantState entry is missing for tenant '" + tenantId + "'.",
          OMException.ResultCodes.TENANT_NOT_FOUND);
    }

    final String volumeName = tenantState.getBucketNamespaceName();

    if (volumeName == null) {
      throw new OMException("Potential DB error. volumeName "
          + "field is null for tenantId '" + tenantId + "'.",
          OMException.ResultCodes.VOLUME_NOT_FOUND);
    }

    return volumeName;
  }

  @Override
  public boolean isUserAccessIdPrincipalOrTenantAdmin(String accessId,
      UserGroupInformation ugi) throws IOException {

    final OmDBAccessIdInfo accessIdInfo =
        omMetadataManager.getTenantAccessIdTable().get(accessId);

    if (accessIdInfo == null) {
      // Doesn't have the accessId entry in TenantAccessIdTable.
      // Probably came from `ozone s3 getsecret` with older OM.
      return false;
    }

    final String tenantId = accessIdInfo.getTenantId();
    // Sanity check
    if (tenantId == null) {
      throw new OMException("Unexpected error: OmDBAccessIdInfo " +
          "tenantId field should not have been null",
          OMException.ResultCodes.METADATA_ERROR);
    }

    final String accessIdPrincipal = accessIdInfo.getUserPrincipal();
    // Sanity check
    if (accessIdPrincipal == null) {
      throw new OMException("Unexpected error: OmDBAccessIdInfo " +
          "kerberosPrincipal field should not have been null",
          OMException.ResultCodes.METADATA_ERROR);
    }

    // Check if ugi matches the holder of the accessId
    if (ugi.getShortUserName().equals(accessIdPrincipal)) {
      return true;
    }

    // Check if ugi is a tenant admin (or an Ozone cluster admin)
    if (isTenantAdmin(ugi, tenantId, false)) {
      return true;
    }


    return false;
  }

  @Override
  public boolean isTenantEmpty(String tenantId) throws IOException {


    if (!tenantCache.containsKey(tenantId)) {
      throw new OMException("Tenant does not exist for tenantId: " + tenantId,
          TENANT_NOT_FOUND);
    }

    return tenantCache.get(tenantId).isTenantEmpty();
  }

  @VisibleForTesting
  Map<String, CachedTenantState> getTenantCache() {
    return tenantCache;
  }

  @Override
  public boolean tryAcquireInProgressMtOp(long milli) {
    try {
      return inProgressMtOp.tryAcquire(milli, TimeUnit.MILLISECONDS);
    } catch (InterruptedException e) {
      return false;
    }
  }

  @Override
  public void resetInProgressMtOpState() {
    inProgressMtOp.drainPermits();
  }
}<|MERGE_RESOLUTION|>--- conflicted
+++ resolved
@@ -96,17 +96,11 @@
   private final OMMetadataManager omMetadataManager;
   private final OzoneConfiguration conf;
   private final ReentrantReadWriteLock controlPathLock;
-<<<<<<< HEAD
-  private final Map<String, CachedTenantInfo> tenantCache;
+  private final Map<String, CachedTenantState> tenantCache;
   private final Semaphore inProgressMtOp = new Semaphore(1, true);
 
-  public OMMultiTenantManagerImpl(OMMetadataManager mgr,
+  public OMMultiTenantManagerImpl(OzoneManager ozoneManager,
                                   OzoneConfiguration conf)
-=======
-  private final Map<String, CachedTenantState> tenantCache;
-
-  OMMultiTenantManagerImpl(OzoneManager ozoneManager, OzoneConfiguration conf)
->>>>>>> 6044ef60
       throws IOException {
     this.conf = conf;
     this.controlPathLock = new ReentrantReadWriteLock();
