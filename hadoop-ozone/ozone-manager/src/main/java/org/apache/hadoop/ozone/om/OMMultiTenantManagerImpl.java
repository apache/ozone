--- conflicted
+++ resolved
@@ -17,7 +17,7 @@
  */
 package org.apache.hadoop.ozone.om;
 
-import static org.apache.hadoop.ozone.om.exceptions.OMException.ResultCodes.INVALID_TENANT_ACCESSID;
+import static org.apache.hadoop.ozone.om.exceptions.OMException.ResultCodes.INVALID_ACCESSID;
 import static org.apache.hadoop.ozone.om.exceptions.OMException.ResultCodes.TENANT_AUTHORIZER_ERROR;
 import static org.apache.hadoop.ozone.om.multitenant.AccessPolicy.AccessGrantType.ALLOW;
 import static org.apache.hadoop.ozone.security.acl.IAccessAuthorizer.ACLType.ALL;
@@ -32,7 +32,7 @@
 import static org.apache.hadoop.ozone.security.acl.OzoneObj.StoreType.OZONE;
 
 import java.io.IOException;
-import java.util.Arrays;
+import java.util.ArrayList;
 import java.util.List;
 import java.util.Map;
 import java.util.concurrent.ConcurrentHashMap;
@@ -177,13 +177,6 @@
       String userRoleId = authorizer.createRole(userRole, adminRole.getName());
       tenant.addTenantAccessRole(userRoleId);
 
-<<<<<<< HEAD
-=======
-      final List<String> allTenantRole =
-          Arrays.asList(userRole.getName(), adminRole.getName());
-      inMemoryTenantToTenantGroups.put(tenantID, allTenantRole);
-
->>>>>>> 8ecff6fd
       BucketNameSpace bucketNameSpace = tenant.getTenantBucketNameSpace();
       // bucket namespace is volume name ??
       for (OzoneObj volume : bucketNameSpace.getBucketNameSpaceObjects()) {
@@ -204,13 +197,7 @@
         tenant.addTenantAccessPolicy(tenantBucketCreatePolicy);
       }
 
-<<<<<<< HEAD
       tenantCache.put(tenantID, new CachedTenantInfo(tenantID));
-=======
-      inMemoryTenantToPolicyNameListMap.put(tenantID,
-          tenant.getTenantAccessPolicies().stream().map(
-              AccessPolicy::getPolicyName).collect(Collectors.toList()));
->>>>>>> 8ecff6fd
     } catch (Exception e) {
       try {
         removeTenantAccessFromAuthorizer(tenant);
@@ -244,6 +231,11 @@
       }
       for (String roleId : tenant.getTenantRoles()) {
         authorizer.deleteRole(roleId);
+      }
+      if (tenantCache.containsKey(tenant.getTenantId())) {
+        LOG.info("Removing tenant {} from in memory cached state",
+            tenant.getTenantId());
+        tenantCache.remove(tenant.getTenantId());
       }
     }  finally {
       controlPathLock.writeLock().unlock();
@@ -271,78 +263,61 @@
    * @throws IOException
    */
   @Override
-<<<<<<< HEAD
-  public void assignUserToTenant(BasicUserPrincipal principal,
+  public String assignUserToTenant(BasicUserPrincipal principal,
                                  String tenantName,
-                                 String accessID) throws OMException {
+                                 String accessID) throws IOException {
+    ImmutablePair<String, String> userAccessIdPair =
+        new ImmutablePair<>(principal.getName(), accessID);
     try {
       controlPathLock.writeLock().lock();
-      //TODO : Add user to role in Authorizer.
+
+      LOG.info("Adding user '{}' to tenant '{}' in-memory state.",
+          principal.getName(), tenantName);
       CachedTenantInfo cachedTenantInfo =
           tenantCache.getOrDefault(tenantName,
               new CachedTenantInfo(tenantName));
-      cachedTenantInfo.getTenantUsers().add(new ImmutablePair<>(
-          principal.getName(), accessID));
-      LOG.info("Adding user '{}' to tenant '{}' in-memory state.",
-          principal.getName(), tenantName);
-    } catch (Exception e) {
-      throw new OMException(e.getMessage(), TENANT_AUTHORIZER_ERROR);
-=======
-  public String assignUserToTenant(BasicUserPrincipal principal,
-      String tenantName, String accessID) throws IOException {
-    try {
-      controlPathLock.writeLock().lock();
-      Tenant tenant = getTenantInfo(tenantName);
-      if (tenant == null) {
-        LOG.error("Cannot assign user to tenant {} that doesn't exist",
-            tenantName);
-        return null;
-      }
+      cachedTenantInfo.getTenantUsers().add(userAccessIdPair);
+
       final OzoneTenantRolePrincipal roleTenantAllUsers =
           OzoneTenantRolePrincipal.getUserRole(tenantName);
       String roleJsonStr = authorizer.getRole(roleTenantAllUsers);
       String roleId = authorizer.assignUser(principal, roleJsonStr, false);
-
-      inMemoryAccessIDToTenantNameMap.put(accessID, tenantName);
-//      inMemoryAccessIDToListOfGroupsMap.put(accessID, userRoleIds);
-
       return roleId;
-    } catch (IOException e) {
+    } catch (Exception e) {
       revokeUserAccessId(accessID);
-      throw e;
->>>>>>> 8ecff6fd
+      tenantCache.get(tenantName).getTenantUsers().remove(userAccessIdPair);
+      throw new OMException(e.getMessage(), TENANT_AUTHORIZER_ERROR);
     } finally {
       controlPathLock.writeLock().unlock();
     }
   }
 
   @Override
-<<<<<<< HEAD
-  public void destroyUser(BasicUserPrincipal principal, String accessID) {
-=======
   public void revokeUserAccessId(String accessID) throws IOException {
->>>>>>> 8ecff6fd
     try {
       controlPathLock.writeLock().lock();
-      //TODO : Remove user from group in Authorizer.
-      String tenantName = getTenantForAccessID(accessID);
+      OmDBAccessIdInfo omDBAccessIdInfo =
+          omMetadataManager.getTenantAccessIdTable().get(accessID);
+      if (omDBAccessIdInfo == null) {
+        throw new OMException(INVALID_ACCESSID);
+      }
+      String tenantName = omDBAccessIdInfo.getTenantId();
+      if (tenantName == null) {
+        LOG.error("Tenant doesn't exist");
+        return;
+      }
       tenantCache.get(tenantName).getTenantUsers()
-          .remove(new ImmutablePair<>(principal.getName(), accessID));
+          .remove(new ImmutablePair<>(omDBAccessIdInfo.getKerberosPrincipal(),
+              accessID));
       // TODO: Determine how to replace this code.
 //      final String userID = authorizer.getUserId(userPrincipal);
 //      authorizer.deleteUser(userID);
-<<<<<<< HEAD
-    } catch (Exception e) {
-      LOG.error(e.getMessage());
-=======
-
-      inMemoryAccessIDToTenantNameMap.remove(accessID);
-      inMemoryAccessIDToListOfGroupsMap.remove(accessID);
->>>>>>> 8ecff6fd
+
     } finally {
       controlPathLock.writeLock().unlock();
     }
   }
+
 
   @Override
   public String getUserNameGivenAccessId(String accessId) {
@@ -421,7 +396,7 @@
     OmDBAccessIdInfo omDBAccessIdInfo =
         omMetadataManager.getTenantAccessIdTable().get(accessID);
     if (omDBAccessIdInfo == null) {
-      throw new OMException(INVALID_TENANT_ACCESSID);
+      throw new OMException(INVALID_ACCESSID);
     }
     return omDBAccessIdInfo.getTenantId();
   }
