--- conflicted
+++ resolved
@@ -348,11 +348,7 @@
       }
     }
 
-<<<<<<< HEAD
-    public Runnable getEmptierTask(Path trashRootPath, TrashPolicyOzone trash,
-=======
     private Runnable getEmptierTask(Path trashRootPath, TrashPolicyOzone trash,
->>>>>>> b3c84845
         boolean deleteImmediately) {
       Runnable task = () -> {
         try {
