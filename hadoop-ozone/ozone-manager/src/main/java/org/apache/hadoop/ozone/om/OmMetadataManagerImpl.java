/**
 * Licensed to the Apache Software Foundation (ASF) under one or more
 * contributor license agreements.  See the NOTICE file distributed with this
 * work for additional information regarding copyright ownership.  The ASF
 * licenses this file to you under the Apache License, Version 2.0 (the
 * "License"); you may not use this file except in compliance with the License.
 * You may obtain a copy of the License at
 * <p>
 * http://www.apache.org/licenses/LICENSE-2.0
 * <p>
 * Unless required by applicable law or agreed to in writing, software
 * distributed under the License is distributed on an "AS IS" BASIS,WITHOUT
 * WARRANTIES OR CONDITIONS OF ANY KIND, either express or implied. See the
 * License for the specific language governing permissions and limitations under
 * the License.
 */
package org.apache.hadoop.ozone.om;

import java.io.File;
import java.io.IOException;
import java.nio.file.Paths;
import java.time.Duration;
import java.time.Instant;
import java.util.ArrayList;
import java.util.HashMap;
import java.util.Iterator;
import java.util.List;
import java.util.Map;
import java.util.Set;
import java.util.TreeMap;
import java.util.TreeSet;
import java.util.stream.Collectors;

import org.apache.hadoop.hdds.client.BlockID;
import org.apache.hadoop.hdds.conf.OzoneConfiguration;
import org.apache.hadoop.hdds.utils.db.DBStore;
import org.apache.hadoop.hdds.utils.db.DBStoreBuilder;
import org.apache.hadoop.hdds.utils.db.RocksDBConfiguration;
import org.apache.hadoop.hdds.utils.db.Table;
import org.apache.hadoop.hdds.utils.db.Table.KeyValue;
import org.apache.hadoop.hdds.utils.db.TableIterator;
import org.apache.hadoop.hdds.utils.db.TypedTable;
import org.apache.hadoop.hdds.utils.db.cache.CacheKey;
import org.apache.hadoop.hdds.utils.db.cache.CacheValue;
import org.apache.hadoop.hdds.utils.db.cache.TableCache.CacheType;
import org.apache.hadoop.ozone.OmUtils;
import org.apache.hadoop.ozone.OzoneConsts;
import org.apache.hadoop.ozone.common.BlockGroup;
import org.apache.hadoop.hdds.utils.TransactionInfoCodec;
import org.apache.hadoop.ozone.om.codec.OmBucketInfoCodec;
import org.apache.hadoop.ozone.om.codec.OmDBAccessIdInfoCodec;
import org.apache.hadoop.ozone.om.codec.OmDBUserPrincipalInfoCodec;
import org.apache.hadoop.ozone.om.codec.OmDirectoryInfoCodec;
import org.apache.hadoop.ozone.om.codec.OmKeyInfoCodec;
import org.apache.hadoop.ozone.om.codec.OmMultipartKeyInfoCodec;
import org.apache.hadoop.ozone.om.codec.OmPrefixInfoCodec;
import org.apache.hadoop.ozone.om.codec.OmDBTenantStateCodec;
import org.apache.hadoop.ozone.om.codec.OmVolumeArgsCodec;
import org.apache.hadoop.ozone.om.codec.RepeatedOmKeyInfoCodec;
import org.apache.hadoop.ozone.om.codec.S3SecretValueCodec;
import org.apache.hadoop.ozone.om.codec.OmDBSnapshotInfoCodec;
import org.apache.hadoop.ozone.om.codec.TokenIdentifierCodec;
import org.apache.hadoop.ozone.om.codec.UserVolumeInfoCodec;
import org.apache.hadoop.ozone.om.exceptions.OMException;
import org.apache.hadoop.ozone.om.exceptions.OMException.ResultCodes;
import org.apache.hadoop.ozone.om.helpers.OmBucketInfo;
import org.apache.hadoop.ozone.om.helpers.OmDBAccessIdInfo;
import org.apache.hadoop.ozone.om.helpers.OmDBUserPrincipalInfo;
import org.apache.hadoop.ozone.om.helpers.OmDirectoryInfo;
import org.apache.hadoop.ozone.om.helpers.OmKeyInfo;
import org.apache.hadoop.ozone.om.helpers.OmKeyLocationInfoGroup;
import org.apache.hadoop.ozone.om.helpers.OmMultipartKeyInfo;
import org.apache.hadoop.ozone.om.helpers.OmMultipartUpload;
import org.apache.hadoop.ozone.om.helpers.OmPrefixInfo;
import org.apache.hadoop.ozone.om.helpers.OmDBTenantState;
import org.apache.hadoop.ozone.om.helpers.OmVolumeArgs;
import org.apache.hadoop.ozone.om.helpers.OzoneFSUtils;
import org.apache.hadoop.ozone.om.helpers.RepeatedOmKeyInfo;
import org.apache.hadoop.ozone.om.helpers.S3SecretValue;
import org.apache.hadoop.ozone.om.helpers.SnapshotInfo;
import org.apache.hadoop.ozone.om.helpers.BucketLayout;
import org.apache.hadoop.ozone.om.lock.IOzoneManagerLock;
import org.apache.hadoop.ozone.om.lock.OmReadOnlyLock;
import org.apache.hadoop.ozone.om.lock.OzoneManagerLock;
import org.apache.hadoop.hdds.utils.TransactionInfo;
import org.apache.hadoop.ozone.protocol.proto.OzoneManagerProtocolProtos.OpenKey;
import org.apache.hadoop.ozone.protocol.proto.OzoneManagerProtocolProtos.OpenKeyBucket;
import org.apache.hadoop.ozone.storage.proto
    .OzoneManagerStorageProtos.PersistedUserVolumeInfo;
import org.apache.hadoop.ozone.security.OzoneTokenIdentifier;

import com.google.common.annotations.VisibleForTesting;
import com.google.common.base.Strings;
import com.google.common.collect.Lists;
import org.apache.commons.lang3.StringUtils;
import static org.apache.hadoop.ozone.OzoneConsts.DB_TRANSIENT_MARKER;
import static org.apache.hadoop.ozone.OzoneConsts.OM_DB_NAME;
import static org.apache.hadoop.ozone.OzoneConsts.OM_KEY_PREFIX;
import static org.apache.hadoop.ozone.om.OMConfigKeys.OZONE_OM_FS_SNAPSHOT_MAX_LIMIT;
import static org.apache.hadoop.ozone.om.OMConfigKeys.OZONE_OM_FS_SNAPSHOT_MAX_LIMIT_DEFAULT;
import static org.apache.hadoop.ozone.om.exceptions.OMException.ResultCodes.BUCKET_NOT_FOUND;
import static org.apache.hadoop.ozone.om.exceptions.OMException.ResultCodes.VOLUME_NOT_FOUND;
import static org.apache.hadoop.ozone.OzoneConsts.OM_SNAPSHOT_DIR;

import org.apache.ratis.util.ExitUtils;
import org.eclipse.jetty.util.StringUtil;
import org.slf4j.Logger;
import org.slf4j.LoggerFactory;

/**
 * Ozone metadata manager interface.
 */
public class OmMetadataManagerImpl implements OMMetadataManager {
  private static final Logger LOG =
      LoggerFactory.getLogger(OmMetadataManagerImpl.class);

  /**
   * OM RocksDB Structure .
   * <p>
   * OM DB stores metadata as KV pairs in different column families.
   * <p>
   * OM DB Schema:
   *
   *
   * Common Tables:
   * |----------------------------------------------------------------------|
   * |  Column Family     |        VALUE                                    |
   * |----------------------------------------------------------------------|
   * | userTable          |     /user->UserVolumeInfo                       |
   * |----------------------------------------------------------------------|
   * | volumeTable        |     /volume->VolumeInfo                         |
   * |----------------------------------------------------------------------|
   * | bucketTable        |     /volume/bucket-> BucketInfo                 |
   * |----------------------------------------------------------------------|
   * | s3SecretTable      | s3g_access_key_id -> s3Secret                   |
   * |----------------------------------------------------------------------|
   * | dTokenTable        | OzoneTokenID -> renew_time                      |
   * |----------------------------------------------------------------------|
   * | prefixInfoTable    | prefix -> PrefixInfo                            |
   * |----------------------------------------------------------------------|
   * | multipartInfoTable | /volumeName/bucketName/keyName/uploadId ->...   |
   * |----------------------------------------------------------------------|
   * | transactionInfoTable| #TRANSACTIONINFO -> OMTransactionInfo          |
   * |----------------------------------------------------------------------|
   *
   * Multi-Tenant Tables:
   * |----------------------------------------------------------------------|
   * | tenantStateTable          | tenantId -> OmDBTenantState              |
   * |----------------------------------------------------------------------|
   * | tenantAccessIdTable       | accessId -> OmDBAccessIdInfo             |
   * |----------------------------------------------------------------------|
   * | principalToAccessIdsTable | userPrincipal -> OmDBUserPrincipalInfo   |
   * |----------------------------------------------------------------------|
   *
   *
   * Simple Tables:
   * |----------------------------------------------------------------------|
   * |  Column Family     |        VALUE                                    |
   * |----------------------------------------------------------------------|
   * | keyTable           | /volumeName/bucketName/keyName->KeyInfo         |
   * |----------------------------------------------------------------------|
   * | deletedTable       | /volumeName/bucketName/keyName->RepeatedKeyInfo |
   * |----------------------------------------------------------------------|
   * | openKey            | /volumeName/bucketName/keyName/id->KeyInfo      |
   * |----------------------------------------------------------------------|
   *
   * Prefix Tables:
   * |----------------------------------------------------------------------|
   * |  Column Family   |        VALUE                                      |
   * |----------------------------------------------------------------------|
   * |  directoryTable  | /volumeId/bucketId/parentId/dirName -> DirInfo    |
   * |----------------------------------------------------------------------|
   * |  fileTable       | /volumeId/bucketId/parentId/fileName -> KeyInfo   |
   * |----------------------------------------------------------------------|
   * |  openFileTable   | /volumeId/bucketId/parentId/fileName/id -> KeyInfo|
   * |----------------------------------------------------------------------|
   * |  deletedDirTable | /volumeId/bucketId/parentId/dirName -> KeyInfo    |
   * |----------------------------------------------------------------------|
   */

  public static final String USER_TABLE = "userTable";
  public static final String VOLUME_TABLE = "volumeTable";
  public static final String BUCKET_TABLE = "bucketTable";
  public static final String KEY_TABLE = "keyTable";
  public static final String DELETED_TABLE = "deletedTable";
  public static final String OPEN_KEY_TABLE = "openKeyTable";
  public static final String MULTIPARTINFO_TABLE = "multipartInfoTable";
  public static final String S3_SECRET_TABLE = "s3SecretTable";
  public static final String DELEGATION_TOKEN_TABLE = "dTokenTable";
  public static final String PREFIX_TABLE = "prefixTable";
  public static final String DIRECTORY_TABLE = "directoryTable";
  public static final String FILE_TABLE = "fileTable";
  public static final String OPEN_FILE_TABLE = "openFileTable";
  public static final String DELETED_DIR_TABLE = "deletedDirectoryTable";
  public static final String TRANSACTION_INFO_TABLE =
      "transactionInfoTable";
  public static final String META_TABLE = "metaTable";

  // Tables for multi-tenancy
  public static final String TENANT_ACCESS_ID_TABLE = "tenantAccessIdTable";
  public static final String PRINCIPAL_TO_ACCESS_IDS_TABLE =
      "principalToAccessIdsTable";
  public static final String TENANT_STATE_TABLE = "tenantStateTable";
  public static final String SNAPSHOT_INFO_TABLE = "snapshotInfoTable";

  static final String[] ALL_TABLES = new String[] {
      USER_TABLE,
      VOLUME_TABLE,
      BUCKET_TABLE,
      KEY_TABLE,
      DELETED_TABLE,
      OPEN_KEY_TABLE,
      MULTIPARTINFO_TABLE,
      S3_SECRET_TABLE,
      DELEGATION_TOKEN_TABLE,
      PREFIX_TABLE,
      TRANSACTION_INFO_TABLE,
      DIRECTORY_TABLE,
      FILE_TABLE,
      DELETED_DIR_TABLE,
      OPEN_FILE_TABLE,
      META_TABLE,
      TENANT_ACCESS_ID_TABLE,
      PRINCIPAL_TO_ACCESS_IDS_TABLE,
      TENANT_STATE_TABLE,
      SNAPSHOT_INFO_TABLE
  };

  private DBStore store;

  private final IOzoneManagerLock lock;

  private Table userTable;
  private Table volumeTable;
  private Table bucketTable;
  private Table keyTable;
  private Table deletedTable;
  private Table openKeyTable;
  private Table<String, OmMultipartKeyInfo> multipartInfoTable;
  private Table s3SecretTable;
  private Table dTokenTable;
  private Table prefixTable;
  private Table dirTable;
  private Table fileTable;
  private Table openFileTable;
  private Table transactionInfoTable;
  private Table metaTable;

  // Tables required for multi-tenancy
  private Table tenantAccessIdTable;
  private Table principalToAccessIdsTable;
  private Table tenantStateTable;
  private Table snapshotInfoTable;

  private boolean isRatisEnabled;
  private boolean ignorePipelineinKey;
  private Table deletedDirTable;

  // Epoch is used to generate the objectIDs. The most significant 2 bits of
  // objectIDs is set to this epoch. For clusters before HDDS-4315 there is
  // no epoch as such. But it can be safely assumed that the most significant
  // 2 bits of the objectID will be 00. From HDDS-4315 onwards, the Epoch for
  // non-ratis OM clusters will be binary 01 (= decimal 1)  and for ratis
  // enabled OM cluster will be binary 10 (= decimal 2). This epoch is added
  // to ensure uniqueness of objectIDs.
  private final long omEpoch;

  private Map<String, Table> tableMap = new HashMap<>();

  public OmMetadataManagerImpl(OzoneConfiguration conf) throws IOException {
    this.lock = new OzoneManagerLock(conf);
    // TODO: This is a temporary check. Once fully implemented, all OM state
    //  change should go through Ratis - be it standalone (for non-HA) or
    //  replicated (for HA).
    isRatisEnabled = conf.getBoolean(
        OMConfigKeys.OZONE_OM_RATIS_ENABLE_KEY,
        OMConfigKeys.OZONE_OM_RATIS_ENABLE_DEFAULT);
    this.omEpoch = OmUtils.getOMEpoch(isRatisEnabled);
    // For test purpose only
    ignorePipelineinKey = conf.getBoolean(
        "ozone.om.ignore.pipeline", Boolean.TRUE);
    start(conf);
  }

  /**
   * For subclass overriding.
   */
  protected OmMetadataManagerImpl() {
    OzoneConfiguration conf = new OzoneConfiguration();
    this.lock = new OzoneManagerLock(conf);
    this.omEpoch = 0;
  }

  // metadata constructor for snapshots
  private OmMetadataManagerImpl(OzoneConfiguration conf, String snapshotDirName)
      throws IOException {
    lock = new OmReadOnlyLock();
    omEpoch = 0;
    String snapshotDir = OMStorage.getOmDbDir(conf) +
        OM_KEY_PREFIX + OM_SNAPSHOT_DIR;
    setStore(loadDB(conf, new File(snapshotDir),
        OM_DB_NAME + snapshotDirName, true));
    initializeOmTables();
  }

  /**
   * Factory method for creating snapshot metadata manager.
   *
   * @param conf - ozone configuration
   * @param snapshotDirName - the UUID that identifies the snapshot
   * @return the metadata manager representing the snapshot
   * @throws IOException
   */
  public static OmMetadataManagerImpl createSnapshotMetadataManager(
      OzoneConfiguration conf, String snapshotDirName) throws IOException {
    OmMetadataManagerImpl smm = new OmMetadataManagerImpl(conf,
        snapshotDirName);
    return smm;
  }

  @Override
  public Table<String, PersistedUserVolumeInfo> getUserTable() {
    return userTable;
  }

  @Override
  public Table<OzoneTokenIdentifier, Long> getDelegationTokenTable() {
    return dTokenTable;
  }

  @Override
  public Table<String, OmVolumeArgs> getVolumeTable() {
    return volumeTable;
  }

  @Override
  public Table<String, OmBucketInfo> getBucketTable() {
    return bucketTable;
  }

  @Override
  public Table<String, OmKeyInfo> getKeyTable(BucketLayout bucketLayout) {
    if (bucketLayout.isFileSystemOptimized()) {
      return fileTable;
    }
    return keyTable;
  }

  @Override
  public Table<String, OmKeyInfo> getFileTable() {
    return fileTable;
  }

  @Override
  public Table<String, RepeatedOmKeyInfo> getDeletedTable() {
    return deletedTable;
  }

  @Override
  public Table<String, OmKeyInfo> getDeletedDirTable() {
    return deletedDirTable;
  }

  @Override
  public Table getOpenKeyTable(BucketLayout bucketLayout) {
    if (bucketLayout.isFileSystemOptimized()) {
      return openFileTable;
    }
    return openKeyTable;
  }

  @Override
  public Table<String, OmPrefixInfo> getPrefixTable() {
    return prefixTable;
  }

  @Override
  public Table<String, OmDirectoryInfo> getDirectoryTable() {
    return dirTable;
  }

  @Override
  public Table<String, OmMultipartKeyInfo> getMultipartInfoTable() {
    return multipartInfoTable;
  }

  private void checkTableStatus(Table table, String name) throws IOException {
    String logMessage = "Unable to get a reference to %s table. Cannot " +
        "continue.";
    String errMsg = "Inconsistent DB state, Table - %s. Please check the logs" +
        "for more info.";
    if (table == null) {
      LOG.error(String.format(logMessage, name));
      throw new IOException(String.format(errMsg, name));
    }
    this.tableMap.put(name, table);
  }

  /**
   * Start metadata manager.
   */
  @Override
  public void start(OzoneConfiguration configuration) throws IOException {
    // We need to create the DB here, as when during restart, stop closes the
    // db, so we need to create the store object and initialize DB.
    if (store == null) {
      File metaDir = OMStorage.getOmDbDir(configuration);

      // Check if there is a DB Inconsistent Marker in the metaDir. This
      // marker indicates that the DB is in an inconsistent state and hence
      // the SCM process should be terminated.
      File markerFile = new File(metaDir, DB_TRANSIENT_MARKER);
      if (markerFile.exists()) {
        LOG.error("File {} marks that OM DB is in an inconsistent state.",
                markerFile);
        // Note - The marker file should be deleted only after fixing the DB.
        // In an HA setup, this can be done by replacing this DB with a
        // checkpoint from another OM.
        String errorMsg = "Cannot load OM DB as it is in an inconsistent " +
            "state.";
        ExitUtils.terminate(1, errorMsg, LOG);
      }

      RocksDBConfiguration rocksDBConfiguration =
          configuration.getObject(RocksDBConfiguration.class);

      // As When ratis is not enabled, when we perform put/commit to rocksdb we
      // should turn on sync flag. This needs to be done as when we return
      // response to client it is considered as complete, but if we have
      // power failure or machine crashes the recent writes will be lost. To
      // avoid those kind of failures we need to enable sync. When Ratis is
      // enabled, ratis log provides us this guaranty. This check is needed
      // until HA code path becomes default in OM.

      // When ratis is not enabled override and set the sync.
      if (!isRatisEnabled) {
        rocksDBConfiguration.setSyncOption(true);
      }

      this.store = loadDB(configuration, metaDir);

      initializeOmTables();
    }
  }

  public static DBStore loadDB(OzoneConfiguration configuration, File metaDir)
      throws IOException {
    return loadDB(configuration, metaDir, OM_DB_NAME, false);
  }

  public static DBStore loadDB(OzoneConfiguration configuration, File metaDir,
<<<<<<< HEAD
      String dbName, boolean readOnly) throws IOException {
=======
      String dbName) throws IOException {
    final int maxFSSnapshots = configuration.getInt(
        OZONE_OM_FS_SNAPSHOT_MAX_LIMIT, OZONE_OM_FS_SNAPSHOT_MAX_LIMIT_DEFAULT);
>>>>>>> 03dfa243
    RocksDBConfiguration rocksDBConfiguration =
        configuration.getObject(RocksDBConfiguration.class);
    DBStoreBuilder dbStoreBuilder = DBStoreBuilder.newBuilder(configuration,
        rocksDBConfiguration).setName(dbName)
<<<<<<< HEAD
        .setOpenReadOnly(readOnly)
        .setPath(Paths.get(metaDir.getPath()));
=======
        .setPath(Paths.get(metaDir.getPath()))
        .setMaxFSSnapshots(maxFSSnapshots);
>>>>>>> 03dfa243
    DBStore dbStore = addOMTablesAndCodecs(dbStoreBuilder).build();
    return dbStore;
  }

  public static DBStoreBuilder addOMTablesAndCodecs(DBStoreBuilder builder) {

    return builder.addTable(USER_TABLE)
        .addTable(VOLUME_TABLE)
        .addTable(BUCKET_TABLE)
        .addTable(KEY_TABLE)
        .addTable(DELETED_TABLE)
        .addTable(OPEN_KEY_TABLE)
        .addTable(MULTIPARTINFO_TABLE)
        .addTable(DELEGATION_TOKEN_TABLE)
        .addTable(S3_SECRET_TABLE)
        .addTable(PREFIX_TABLE)
        .addTable(DIRECTORY_TABLE)
        .addTable(FILE_TABLE)
        .addTable(OPEN_FILE_TABLE)
        .addTable(DELETED_DIR_TABLE)
        .addTable(TRANSACTION_INFO_TABLE)
        .addTable(META_TABLE)
        .addTable(TENANT_ACCESS_ID_TABLE)
        .addTable(PRINCIPAL_TO_ACCESS_IDS_TABLE)
        .addTable(TENANT_STATE_TABLE)
        .addTable(SNAPSHOT_INFO_TABLE)
        .addCodec(OzoneTokenIdentifier.class, new TokenIdentifierCodec())
        .addCodec(OmKeyInfo.class, new OmKeyInfoCodec(true))
        .addCodec(RepeatedOmKeyInfo.class,
            new RepeatedOmKeyInfoCodec(true))
        .addCodec(OmBucketInfo.class, new OmBucketInfoCodec())
        .addCodec(OmVolumeArgs.class, new OmVolumeArgsCodec())
        .addCodec(PersistedUserVolumeInfo.class, new UserVolumeInfoCodec())
        .addCodec(OmMultipartKeyInfo.class, new OmMultipartKeyInfoCodec())
        .addCodec(S3SecretValue.class, new S3SecretValueCodec())
        .addCodec(OmPrefixInfo.class, new OmPrefixInfoCodec())
        .addCodec(TransactionInfo.class, new TransactionInfoCodec())
        .addCodec(OmDirectoryInfo.class, new OmDirectoryInfoCodec())
        .addCodec(OmDBTenantState.class, new OmDBTenantStateCodec())
        .addCodec(OmDBAccessIdInfo.class, new OmDBAccessIdInfoCodec())
        .addCodec(OmDBUserPrincipalInfo.class,
            new OmDBUserPrincipalInfoCodec())
        .addCodec(SnapshotInfo.class,
            new OmDBSnapshotInfoCodec());
  }

  /**
   * Initialize OM Tables.
   *
   * @throws IOException
   */
  protected void initializeOmTables() throws IOException {
    userTable =
        this.store.getTable(USER_TABLE, String.class,
            PersistedUserVolumeInfo.class);
    checkTableStatus(userTable, USER_TABLE);

    CacheType cacheType = CacheType.FULL_CACHE;

    volumeTable =
        this.store.getTable(VOLUME_TABLE, String.class, OmVolumeArgs.class,
            cacheType);
    checkTableStatus(volumeTable, VOLUME_TABLE);

    bucketTable =
        this.store.getTable(BUCKET_TABLE, String.class, OmBucketInfo.class,
            cacheType);

    checkTableStatus(bucketTable, BUCKET_TABLE);

    keyTable = this.store.getTable(KEY_TABLE, String.class, OmKeyInfo.class);
    checkTableStatus(keyTable, KEY_TABLE);

    deletedTable = this.store.getTable(DELETED_TABLE, String.class,
        RepeatedOmKeyInfo.class);
    checkTableStatus(deletedTable, DELETED_TABLE);

    openKeyTable =
        this.store.getTable(OPEN_KEY_TABLE, String.class, OmKeyInfo.class);
    checkTableStatus(openKeyTable, OPEN_KEY_TABLE);

    multipartInfoTable = this.store.getTable(MULTIPARTINFO_TABLE,
        String.class, OmMultipartKeyInfo.class);
    checkTableStatus(multipartInfoTable, MULTIPARTINFO_TABLE);

    dTokenTable = this.store.getTable(DELEGATION_TOKEN_TABLE,
        OzoneTokenIdentifier.class, Long.class);
    checkTableStatus(dTokenTable, DELEGATION_TOKEN_TABLE);

    s3SecretTable = this.store.getTable(S3_SECRET_TABLE, String.class,
        S3SecretValue.class);
    checkTableStatus(s3SecretTable, S3_SECRET_TABLE);

    prefixTable = this.store.getTable(PREFIX_TABLE, String.class,
        OmPrefixInfo.class);
    checkTableStatus(prefixTable, PREFIX_TABLE);

    dirTable = this.store.getTable(DIRECTORY_TABLE, String.class,
            OmDirectoryInfo.class);
    checkTableStatus(dirTable, DIRECTORY_TABLE);

    fileTable = this.store.getTable(FILE_TABLE, String.class,
            OmKeyInfo.class);
    checkTableStatus(fileTable, FILE_TABLE);

    openFileTable = this.store.getTable(OPEN_FILE_TABLE, String.class,
            OmKeyInfo.class);
    checkTableStatus(openFileTable, OPEN_FILE_TABLE);

    deletedDirTable = this.store.getTable(DELETED_DIR_TABLE, String.class,
        OmKeyInfo.class);
    checkTableStatus(deletedDirTable, DELETED_DIR_TABLE);

    transactionInfoTable = this.store.getTable(TRANSACTION_INFO_TABLE,
        String.class, TransactionInfo.class);
    checkTableStatus(transactionInfoTable, TRANSACTION_INFO_TABLE);

    metaTable = this.store.getTable(META_TABLE, String.class, String.class);
    checkTableStatus(metaTable, META_TABLE);

    // accessId -> OmDBAccessIdInfo (tenantId, secret, Kerberos principal)
    tenantAccessIdTable = this.store.getTable(TENANT_ACCESS_ID_TABLE,
        String.class, OmDBAccessIdInfo.class);
    checkTableStatus(tenantAccessIdTable, TENANT_ACCESS_ID_TABLE);

    // User principal -> OmDBUserPrincipalInfo (a list of accessIds)
    principalToAccessIdsTable = this.store.getTable(
        PRINCIPAL_TO_ACCESS_IDS_TABLE,
        String.class, OmDBUserPrincipalInfo.class);
    checkTableStatus(principalToAccessIdsTable, PRINCIPAL_TO_ACCESS_IDS_TABLE);

    // tenant name -> tenant (tenant states)
    tenantStateTable = this.store.getTable(TENANT_STATE_TABLE,
        String.class, OmDBTenantState.class);
    checkTableStatus(tenantStateTable, TENANT_STATE_TABLE);

    // path -> snapshotInfo (snapshot info for snapshot)
    snapshotInfoTable = this.store.getTable(SNAPSHOT_INFO_TABLE,
        String.class, SnapshotInfo.class);
    checkTableStatus(snapshotInfoTable, SNAPSHOT_INFO_TABLE);

  }

  /**
   * Stop metadata manager.
   */
  @Override
  public void stop() throws Exception {
    if (store != null) {
      store.close();
      store = null;
    }
    // OzoneManagerLock cleanup
    lock.cleanup();
  }

  /**
   * Get metadata store.
   *
   * @return store - metadata store.
   */
  @VisibleForTesting
  @Override
  public DBStore getStore() {
    return store;
  }

  /**
   * Given a volume return the corresponding DB key.
   *
   * @param volume - Volume name
   */
  @Override
  public String getVolumeKey(String volume) {
    return OzoneConsts.OM_KEY_PREFIX + volume;
  }

  /**
   * Given a user return the corresponding DB key.
   *
   * @param user - User name
   */
  @Override
  public String getUserKey(String user) {
    return user;
  }

  /**
   * Given a volume and bucket, return the corresponding DB key.
   *
   * @param volume - User name
   * @param bucket - Bucket name
   */
  @Override
  public String getBucketKey(String volume, String bucket) {
    StringBuilder builder =
        new StringBuilder().append(OM_KEY_PREFIX).append(volume);

    if (StringUtils.isNotBlank(bucket)) {
      builder.append(OM_KEY_PREFIX).append(bucket);
    }
    return builder.toString();
  }

  @Override
  public String getOzoneKey(String volume, String bucket, String key) {
    StringBuilder builder = new StringBuilder()
        .append(OM_KEY_PREFIX).append(volume);
    // TODO : Throw if the Bucket is null?
    builder.append(OM_KEY_PREFIX).append(bucket);
    if (StringUtil.isNotBlank(key)) {
      builder.append(OM_KEY_PREFIX);
      if (!key.equals(OM_KEY_PREFIX)) {
        builder.append(key);
      }
    }
    return builder.toString();
  }

  @Override
  public String getOzoneDirKey(String volume, String bucket, String key) {
    key = OzoneFSUtils.addTrailingSlashIfNeeded(key);
    return getOzoneKey(volume, bucket, key);
  }

  @Override
  public String getOpenKey(String volume, String bucket,
                           String key, long id) {
    String openKey = OM_KEY_PREFIX + volume + OM_KEY_PREFIX + bucket +
        OM_KEY_PREFIX + key + OM_KEY_PREFIX + id;
    return openKey;
  }

  @Override
  public String getMultipartKey(String volume, String bucket, String key,
                                String
                                    uploadId) {
    return OmMultipartUpload.getDbKey(volume, bucket, key, uploadId);
  }

  /**
   * Returns the OzoneManagerLock used on Metadata DB.
   *
   * @return OzoneManagerLock
   */
  @Override
  public IOzoneManagerLock getLock() {
    return lock;
  }

  @Override
  public long getOmEpoch() {
    return omEpoch;
  }

  /**
   * Returns true if the firstArray startsWith the bytes of secondArray.
   *
   * @param firstArray - Byte array
   * @param secondArray - Byte array
   * @return true if the first array bytes match the bytes in the second array.
   */
  private boolean startsWith(byte[] firstArray, byte[] secondArray) {

    if (firstArray == null) {
      // if both are null, then the arrays match, else if first is null and
      // second is not, then this function returns false.
      return secondArray == null;
    }


    if (secondArray != null) {
      // If the second array is longer then first array cannot be starting with
      // the bytes of second array.
      if (secondArray.length > firstArray.length) {
        return false;
      }

      for (int ndx = 0; ndx < secondArray.length; ndx++) {
        if (firstArray[ndx] != secondArray[ndx]) {
          return false;
        }
      }
      return true; //match, return true.
    }
    return false; // if first is not null and second is null, we define that
    // array does not start with same chars.
  }

  /**
   * Given a volume, check if it is empty, i.e there are no buckets inside it.
   * We iterate in the bucket table and see if there is any key that starts with
   * the volume prefix. We actually look for /volume/, since if we don't have
   * the trailing slash it is possible that we might match some other volume.
   * <p>
   * For example, vol1 and vol122 might match, to avoid that we look for /vol1/
   *
   * @param volume - Volume name
   * @return true if the volume is empty
   */
  @Override
  public boolean isVolumeEmpty(String volume) throws IOException {
    String volumePrefix = getVolumeKey(volume + OM_KEY_PREFIX);

      // First check in bucket table cache.
    Iterator<Map.Entry<CacheKey<String>, CacheValue<OmBucketInfo>>> iterator =
        ((TypedTable< String, OmBucketInfo>) bucketTable).cacheIterator();
    while (iterator.hasNext()) {
      Map.Entry< CacheKey< String >, CacheValue< OmBucketInfo > > entry =
          iterator.next();
      String key = entry.getKey().getCacheKey();
      OmBucketInfo omBucketInfo = entry.getValue().getCacheValue();
      // Making sure that entry is not for delete bucket request.
      if (key.startsWith(volumePrefix) && omBucketInfo != null) {
        return false;
      }
    }

    try (TableIterator<String, ? extends KeyValue<String, OmBucketInfo>>
        bucketIter = bucketTable.iterator()) {
      KeyValue<String, OmBucketInfo> kv = bucketIter.seek(volumePrefix);

      if (kv != null) {
        // Check the entry in db is not marked for delete. This can happen
        // while entry is marked for delete, but it is not flushed to DB.
        CacheValue<OmBucketInfo> cacheValue =
            bucketTable.getCacheValue(new CacheKey(kv.getKey()));
        if (cacheValue != null) {
          if (kv.getKey().startsWith(volumePrefix)
              && cacheValue.getCacheValue() != null) {
            return false; // we found at least one bucket with this volume
            // prefix.
          }
        } else {
          if (kv.getKey().startsWith(volumePrefix)) {
            return false; // we found at least one bucket with this volume
            // prefix.
          }
        }
      }

    }
    return true;
  }

  /**
   * Given a volume/bucket, check if it is empty, i.e there are no keys inside
   * it. Prefix is /volume/bucket/, and we lookup the keyTable.
   *
   * @param volume - Volume name
   * @param bucket - Bucket name
   * @return true if the bucket is empty
   */
  @Override
  public boolean isBucketEmpty(String volume, String bucket)
      throws IOException {
    String bucketKey = getBucketKey(volume, bucket);
    OmBucketInfo omBucketInfo = getBucketTable().get(bucketKey);
    String volumeId = String.valueOf(getVolumeId(
            omBucketInfo.getVolumeName()));
    String bucketId = String.valueOf(omBucketInfo.getObjectID());
    BucketLayout bucketLayout = omBucketInfo.getBucketLayout();

    // keyPrefix is different in case of fileTable and keyTable.
    // 1. For OBS and LEGACY buckets:
    //    the entries are present in the keyTable and are of the
    //    format <bucketKey>/<key-name>
    // 2. For FSO buckets:
    //    - TOP-LEVEL DIRECTORY would be of the format <bucket ID>/dirName
    //      inside the dirTable.
    //    - TOP-LEVEL FILE (a file directly placed under the bucket without
    //      any sub paths) would be of the format
    //      /<volume ID>/<bucket ID>/fileName inside the fileTable.
    String keyPrefix =
        bucketLayout.isFileSystemOptimized() ?
                OM_KEY_PREFIX + volumeId + OM_KEY_PREFIX +
                        bucketId + OM_KEY_PREFIX + bucketId + OM_KEY_PREFIX :
                bucketKey;

    // Check key/file Table
    Table<String, OmKeyInfo> table = getKeyTable(bucketLayout);

    // First check in table cache.
    if (isKeyPresentInTableCache(keyPrefix, table)) {
      return false;
    }
    // check in table
    if (isKeyPresentInTable(keyPrefix, table)) {
      return false; // we found at least one key with this vol/bucket
    }

    // Check dirTable as well in case of FSO bucket.
    if (bucketLayout.isFileSystemOptimized()) {
      // First check in dirTable cache
      if (isKeyPresentInTableCache(keyPrefix, dirTable)) {
        return false;
      }
      // Check in the table
      return !isKeyPresentInTable(keyPrefix, dirTable);
    }
    return true;
  }


  /**
   * Checks if a key starting with a given keyPrefix exists in the table cache.
   *
   * @param keyPrefix - key prefix to be searched.
   * @param table     - table to be searched.
   * @return true if the key is present in the cache.
   */
  private boolean isKeyPresentInTableCache(String keyPrefix,
                                           Table table) {
    Iterator<Map.Entry<CacheKey<String>, CacheValue<OmKeyInfo>>> iterator =
        table.cacheIterator();
    while (iterator.hasNext()) {
      Map.Entry<CacheKey<String>, CacheValue<OmKeyInfo>> entry =
          iterator.next();
      String key = entry.getKey().getCacheKey();
      OmKeyInfo omKeyInfo = entry.getValue().getCacheValue();
      // Making sure that entry is not for delete key request.
      if (key.startsWith(keyPrefix) && omKeyInfo != null) {
        return true;
      }
    }
    return false;
  }

  /**
   * Checks if a key starts with the given prefix is present in the table.
   *
   * @param keyPrefix - Prefix to check for
   * @param table     - Table to check in
   * @return true if the key is present in the table
   * @throws IOException
   */
  private boolean isKeyPresentInTable(String keyPrefix,
                                      Table<String, OmKeyInfo> table)
      throws IOException {
    try (TableIterator<String, ? extends KeyValue<String, OmKeyInfo>>
             keyIter = table.iterator()) {
      KeyValue<String, OmKeyInfo> kv = keyIter.seek(keyPrefix);

      // Iterate through all the entries in the table which start with
      // the current bucket's prefix.
      while (kv != null && kv.getKey().startsWith(keyPrefix)) {
        // Check the entry in db is not marked for delete. This can happen
        // while entry is marked for delete, but it is not flushed to DB.
        CacheValue<OmKeyInfo> cacheValue =
            table.getCacheValue(new CacheKey(kv.getKey()));

        // Case 1: We found an entry, but no cache entry.
        if (cacheValue == null) {
          // we found at least one key with this prefix.
          return true;
        }

        // Case 2a:
        // We found a cache entry and cache value is not null.
        if (cacheValue.getCacheValue() != null) {
          return true;
        }

        // Case 2b:
        // Cache entry is present but cache value is null, hence this key is
        // marked for deletion.
        // However, we still need to iterate through the rest of the prefix
        // range to check for other keys with the same prefix that might still
        // be present.
        if (!keyIter.hasNext()) {
          break;
        }
        kv = keyIter.next();
      }
    }
    return false;
  }

  /**
   * {@inheritDoc}
   */
  @Override
  public List<OmBucketInfo> listBuckets(final String volumeName,
      final String startBucket, final String bucketPrefix,
      final int maxNumOfBuckets) throws IOException {
    List<OmBucketInfo> result = new ArrayList<>();
    if (Strings.isNullOrEmpty(volumeName)) {
      throw new OMException("Volume name is required.",
          ResultCodes.VOLUME_NOT_FOUND);
    }

    String volumeNameBytes = getVolumeKey(volumeName);
    if (volumeTable.get(volumeNameBytes) == null) {
      throw new OMException("Volume " + volumeName + " not found.",
          ResultCodes.VOLUME_NOT_FOUND);
    }

    String startKey;
    boolean skipStartKey = false;
    if (StringUtil.isNotBlank(startBucket)) {
      // if the user has specified a start key, we need to seek to that key
      // and avoid that key in the response set.
      startKey = getBucketKey(volumeName, startBucket);
      skipStartKey = true;
    } else {
      // If the user has specified a prefix key, we need to get to the first
      // of the keys with the prefix match. We can leverage RocksDB to do that.
      // However, if the user has specified only a prefix, we cannot skip
      // the first prefix key we see, the boolean skipStartKey allows us to
      // skip the startkey or not depending on what patterns are specified.
      startKey = getBucketKey(volumeName, bucketPrefix);
    }

    String seekPrefix;
    if (StringUtil.isNotBlank(bucketPrefix)) {
      seekPrefix = getBucketKey(volumeName, bucketPrefix);
    } else {
      seekPrefix = getVolumeKey(volumeName + OM_KEY_PREFIX);
    }
    int currentCount = 0;


    // For Bucket it is full cache, so we can just iterate in-memory table
    // cache.
    Iterator<Map.Entry<CacheKey<String>, CacheValue<OmBucketInfo>>> iterator =
        bucketTable.cacheIterator();


    while (currentCount < maxNumOfBuckets && iterator.hasNext()) {
      Map.Entry<CacheKey<String>, CacheValue<OmBucketInfo>> entry =
          iterator.next();

      String key = entry.getKey().getCacheKey();
      OmBucketInfo omBucketInfo = entry.getValue().getCacheValue();
      // Making sure that entry in cache is not for delete bucket request.

      if (omBucketInfo != null) {
        if (key.equals(startKey) && skipStartKey) {
          continue;
        }

        // We should return only the keys, whose keys match with prefix and
        // the keys after the startBucket.
        if (key.startsWith(seekPrefix) && key.compareTo(startKey) >= 0) {
          result.add(omBucketInfo);
          currentCount++;
        }
      }
    }
    return result;
  }

  @Override
  public Iterator<Map.Entry<CacheKey<String>, CacheValue<OmBucketInfo>>>
      getBucketIterator() {
    return bucketTable.cacheIterator();
  }

  @Override
  public TableIterator<String, ? extends KeyValue<String, OmKeyInfo>>
      getKeyIterator() {
    return keyTable.iterator();
  }

  @Override
  public List<OmKeyInfo> listKeys(String volumeName, String bucketName,
      String startKey, String keyPrefix, int maxKeys) throws IOException {

    List<OmKeyInfo> result = new ArrayList<>();
    if (maxKeys <= 0) {
      return result;
    }

    if (Strings.isNullOrEmpty(volumeName)) {
      throw new OMException("Volume name is required.",
          ResultCodes.VOLUME_NOT_FOUND);
    }

    if (Strings.isNullOrEmpty(bucketName)) {
      throw new OMException("Bucket name is required.",
          ResultCodes.BUCKET_NOT_FOUND);
    }

    String bucketNameBytes = getBucketKey(volumeName, bucketName);
    if (getBucketTable().get(bucketNameBytes) == null) {
      throw new OMException("Bucket " + bucketName + " not found.",
          ResultCodes.BUCKET_NOT_FOUND);
    }

    String seekKey;
    boolean skipStartKey = false;
    if (StringUtil.isNotBlank(startKey)) {
      // Seek to the specified key.
      seekKey = getOzoneKey(volumeName, bucketName, startKey);
      skipStartKey = true;
    } else {
      // This allows us to seek directly to the first key with the right prefix.
      seekKey = getOzoneKey(volumeName, bucketName,
          StringUtil.isNotBlank(keyPrefix) ? keyPrefix : OM_KEY_PREFIX);
    }

    String seekPrefix;
    if (StringUtil.isNotBlank(keyPrefix)) {
      seekPrefix = getOzoneKey(volumeName, bucketName, keyPrefix);
    } else {
      seekPrefix = getBucketKey(volumeName, bucketName + OM_KEY_PREFIX);
    }
    int currentCount = 0;


    TreeMap<String, OmKeyInfo> cacheKeyMap = new TreeMap<>();
    Iterator<Map.Entry<CacheKey<String>, CacheValue<OmKeyInfo>>> iterator =
        keyTable.cacheIterator();

    //TODO: We can avoid this iteration if table cache has stored entries in
    // treemap. Currently HashMap is used in Cache. HashMap get operation is an
    // constant time operation, where as for treeMap get is log(n).
    // So if we move to treemap, the get operation will be affected. As get
    // is frequent operation on table. So, for now in list we iterate cache map
    // and construct treeMap which match with keyPrefix and are greater than or
    // equal to startKey. Later we can revisit this, if list operation
    // is becoming slow.
    while (iterator.hasNext()) {
      Map.Entry< CacheKey<String>, CacheValue<OmKeyInfo>> entry =
          iterator.next();

      String key = entry.getKey().getCacheKey();
      OmKeyInfo omKeyInfo = entry.getValue().getCacheValue();
      // Making sure that entry in cache is not for delete key request.

      if (omKeyInfo != null
          && key.startsWith(seekPrefix)
          && key.compareTo(seekKey) >= 0) {
        cacheKeyMap.put(key, omKeyInfo);
      }
    }

    // Get maxKeys from DB if it has.

    try (TableIterator<String, ? extends KeyValue<String, OmKeyInfo>>
             keyIter = getKeyTable(getBucketLayout()).iterator()) {
      KeyValue< String, OmKeyInfo > kv;
      keyIter.seek(seekKey);
      // we need to iterate maxKeys + 1 here because if skipStartKey is true,
      // we should skip that entry and return the result.
      while (currentCount < maxKeys + 1 && keyIter.hasNext()) {
        kv = keyIter.next();
        if (kv != null && kv.getKey().startsWith(seekPrefix)) {

          // Entry should not be marked for delete, consider only those
          // entries.
          CacheValue<OmKeyInfo> cacheValue =
              keyTable.getCacheValue(new CacheKey<>(kv.getKey()));
          if (cacheValue == null || cacheValue.getCacheValue() != null) {
            cacheKeyMap.put(kv.getKey(), kv.getValue());
            currentCount++;
          }
        } else {
          // The SeekPrefix does not match any more, we can break out of the
          // loop.
          break;
        }
      }
    }

    // Finally DB entries and cache entries are merged, then return the count
    // of maxKeys from the sorted map.
    currentCount = 0;

    for (Map.Entry<String, OmKeyInfo>  cacheKey : cacheKeyMap.entrySet()) {
      if (cacheKey.getKey().equals(seekKey) && skipStartKey) {
        continue;
      }

      result.add(cacheKey.getValue());
      currentCount++;

      if (currentCount == maxKeys) {
        break;
      }
    }

    // Clear map and set.
    cacheKeyMap.clear();

    return result;
  }

  // TODO: HDDS-2419 - Complete stub below for core logic
  @Override
  public List<RepeatedOmKeyInfo> listTrash(String volumeName, String bucketName,
      String startKeyName, String keyPrefix, int maxKeys) throws IOException {

    List<RepeatedOmKeyInfo> deletedKeys = new ArrayList<>();
    return deletedKeys;
  }

  @Override
  public boolean recoverTrash(String volumeName, String bucketName,
      String keyName, String destinationBucket) throws IOException {

    /* TODO: HDDS-2425 and HDDS-2426
        core logic stub would be added in later patch.
     */

    boolean recoverOperation = true;
    return recoverOperation;
  }

  /**
   * @param userName volume owner, null for listing all volumes.
   */
  @Override
  public List<OmVolumeArgs> listVolumes(String userName,
      String prefix, String startKey, int maxKeys) throws IOException {

    if (StringUtil.isBlank(userName)) {
      // null userName represents listing all volumes in cluster.
      return listAllVolumes(prefix, startKey, maxKeys);
    }

    final List<OmVolumeArgs> result = Lists.newArrayList();
    final List<String> volumes = getVolumesByUser(userName)
        .getVolumeNamesList();

    int index = 0;
    if (!Strings.isNullOrEmpty(startKey)) {
      index = volumes.indexOf(
          startKey.startsWith(OzoneConsts.OM_KEY_PREFIX) ?
          startKey.substring(1) :
          startKey);

      // Exclude the startVolume as part of the result.
      index = index != -1 ? index + 1 : index;
    }
    final String startChar = prefix == null ? "" : prefix;

    while (index != -1 && index < volumes.size() && result.size() < maxKeys) {
      final String volumeName = volumes.get(index);
      if (volumeName.startsWith(startChar)) {
        final OmVolumeArgs volumeArgs = getVolumeTable()
            .get(getVolumeKey(volumeName));
        if (volumeArgs == null) {
          // Could not get volume info by given volume name,
          // since the volume name is loaded from db,
          // this probably means om db is corrupted or some entries are
          // accidentally removed.
          throw new OMException("Volume info not found for " + volumeName,
              ResultCodes.VOLUME_NOT_FOUND);
        }
        result.add(volumeArgs);
      }
      index++;
    }

    return result;
  }

    /**
     * @return list of all volumes.
     */
  private List<OmVolumeArgs> listAllVolumes(String prefix, String startKey,
      int maxKeys) {
    List<OmVolumeArgs> result = Lists.newArrayList();

    /* volumeTable is full-cache, so we use cacheIterator. */
    Iterator<Map.Entry<CacheKey<String>, CacheValue<OmVolumeArgs>>>
        cacheIterator = getVolumeTable().cacheIterator();

    String volumeName;
    OmVolumeArgs omVolumeArgs;
    boolean prefixIsEmpty = Strings.isNullOrEmpty(prefix);
    boolean startKeyIsEmpty = Strings.isNullOrEmpty(startKey);
    while (cacheIterator.hasNext() && result.size() < maxKeys) {
      Map.Entry<CacheKey<String>, CacheValue<OmVolumeArgs>> entry =
          cacheIterator.next();
      omVolumeArgs = entry.getValue().getCacheValue();
      volumeName = omVolumeArgs.getVolume();

      if (!prefixIsEmpty && !volumeName.startsWith(prefix)) {
        continue;
      }

      if (!startKeyIsEmpty) {
        if (volumeName.equals(startKey)) {
          startKeyIsEmpty = true;
        }
        continue;
      }

      result.add(omVolumeArgs);
    }

    return result;
  }

  private PersistedUserVolumeInfo getVolumesByUser(String userNameKey)
      throws OMException {
    try {
      PersistedUserVolumeInfo userVolInfo = getUserTable().get(userNameKey);
      if (userVolInfo == null) {
        // No volume found for this user, return an empty list
        return PersistedUserVolumeInfo.newBuilder().build();
      } else {
        return userVolInfo;
      }
    } catch (IOException e) {
      throw new OMException("Unable to get volumes info by the given user, "
          + "metadata might be corrupted", e,
          ResultCodes.METADATA_ERROR);
    }
  }

  @Override
  public List<BlockGroup> getPendingDeletionKeys(final int keyCount)
      throws IOException {
    List<BlockGroup> keyBlocksList = Lists.newArrayList();
    try (TableIterator<String, ? extends KeyValue<String, RepeatedOmKeyInfo>>
             keyIter = getDeletedTable().iterator()) {
      int currentCount = 0;
      while (keyIter.hasNext() && currentCount < keyCount) {
        KeyValue<String, RepeatedOmKeyInfo> kv = keyIter.next();
        if (kv != null) {
          RepeatedOmKeyInfo infoList = kv.getValue();
          for (OmKeyInfo info : infoList.cloneOmKeyInfoList()) {
            // Add all blocks from all versions of the key to the deletion list
            for (OmKeyLocationInfoGroup keyLocations :
                info.getKeyLocationVersions()) {
              List<BlockID> item = keyLocations.getLocationList().stream()
                  .map(b -> new BlockID(b.getContainerID(), b.getLocalID()))
                  .collect(Collectors.toList());
              BlockGroup keyBlocks = BlockGroup.newBuilder()
                  .setKeyName(kv.getKey())
                  .addAllBlockIDs(item)
                  .build();
              keyBlocksList.add(keyBlocks);
            }
            currentCount++;
          }
        }
      }
    }
    return keyBlocksList;
  }

  @Override
  public List<OpenKeyBucket> getExpiredOpenKeys(Duration expireThreshold,
      int count, BucketLayout bucketLayout) throws IOException {
    Map<String, OpenKeyBucket.Builder> expiredKeys = new HashMap<>();

    // Only check for expired keys in the open key table, not its cache.
    // If a key expires while it is in the cache, it will be cleaned
    // up after the cache is flushed.
    try (TableIterator<String, ? extends KeyValue<String, OmKeyInfo>>
        keyValueTableIterator = getOpenKeyTable(bucketLayout).iterator()) {

      final long expiredCreationTimestamp =
          Instant.now().minus(expireThreshold).toEpochMilli();

      OpenKey.Builder builder = OpenKey.newBuilder();

      int num = 0;
      while (num < count && keyValueTableIterator.hasNext()) {
        KeyValue<String, OmKeyInfo> openKeyValue = keyValueTableIterator.next();
        String dbOpenKeyName = openKeyValue.getKey();
        OmKeyInfo openKeyInfo = openKeyValue.getValue();

        if (openKeyInfo.getCreationTime() <= expiredCreationTimestamp) {
          final String volume = openKeyInfo.getVolumeName();
          final String bucket = openKeyInfo.getBucketName();
          final String mapKey = volume + OM_KEY_PREFIX + bucket;
          if (!expiredKeys.containsKey(mapKey)) {
            expiredKeys.put(mapKey,
                OpenKeyBucket.newBuilder()
                    .setVolumeName(volume)
                    .setBucketName(bucket));
          }
          expiredKeys.get(mapKey)
              .addKeys(builder.setName(dbOpenKeyName).build());
          num++;
        }
      }
    }

    return expiredKeys.values().stream().map(OpenKeyBucket.Builder::build)
        .collect(Collectors.toList());
  }

  @Override
  public <KEY, VALUE> long countRowsInTable(Table<KEY, VALUE> table)
      throws IOException {
    long count = 0;
    if (table != null) {
      try (TableIterator<KEY, ? extends KeyValue<KEY, VALUE>>
          keyValueTableIterator = table.iterator()) {
        while (keyValueTableIterator.hasNext()) {
          keyValueTableIterator.next();
          count++;
        }
      }
    }
    return count;
  }

  @Override
  public <KEY, VALUE> long countEstimatedRowsInTable(Table<KEY, VALUE> table)
      throws IOException {
    long count = 0;
    if (table != null) {
      count = table.getEstimatedKeyCount();
    }
    return count;
  }

  @Override
  public Set<String> getMultipartUploadKeys(
      String volumeName, String bucketName, String prefix) throws IOException {

    Set<String> response = new TreeSet<>();
    Set<String> aborted = new TreeSet<>();

    Iterator<Map.Entry<CacheKey<String>, CacheValue<OmMultipartKeyInfo>>>
        cacheIterator = getMultipartInfoTable().cacheIterator();

    String prefixKey =
        OmMultipartUpload.getDbKey(volumeName, bucketName, prefix);

    // First iterate all the entries in cache.
    while (cacheIterator.hasNext()) {
      Map.Entry<CacheKey<String>, CacheValue<OmMultipartKeyInfo>> cacheEntry =
          cacheIterator.next();
      if (cacheEntry.getKey().getCacheKey().startsWith(prefixKey)) {
        // Check if it is marked for delete, due to abort mpu
        if (cacheEntry.getValue().getCacheValue() != null) {
          response.add(cacheEntry.getKey().getCacheKey());
        } else {
          aborted.add(cacheEntry.getKey().getCacheKey());
        }
      }
    }

    try (TableIterator<String, ? extends KeyValue<String, OmMultipartKeyInfo>>
        iterator = getMultipartInfoTable().iterator()) {
      iterator.seek(prefixKey);

      while (iterator.hasNext()) {
        KeyValue<String, OmMultipartKeyInfo> entry = iterator.next();
        if (entry.getKey().startsWith(prefixKey)) {
          // If it is marked for abort, skip it.
          if (!aborted.contains(entry.getKey())) {
            response.add(entry.getKey());
          }
        } else {
          break;
        }
      }
    }

    return response;
  }

  @Override
  public Table<String, S3SecretValue> getS3SecretTable() {
    return s3SecretTable;
  }

  @Override
  public Table<String, TransactionInfo> getTransactionInfoTable() {
    return transactionInfoTable;
  }

  @Override
  public Table<String, String> getMetaTable() {
    return metaTable;
  }

  @Override
  public Table<String, OmDBAccessIdInfo> getTenantAccessIdTable() {
    return tenantAccessIdTable;
  }

  @Override
  public Table<String, OmDBUserPrincipalInfo> getPrincipalToAccessIdsTable() {
    return principalToAccessIdsTable;
  }

  @Override
  public Table<String, OmDBTenantState> getTenantStateTable() {
    return tenantStateTable;
  }

  @Override
  public Table<String, SnapshotInfo> getSnapshotInfoTable() {
    return snapshotInfoTable;
  }

  /**
   * Update store used by subclass.
   *
   * @param store DB store.
   */
  protected void setStore(DBStore store) {
    this.store = store;
  }

  @Override
  public Map<String, Table> listTables() {
    return tableMap;
  }

  @Override
  public Table getTable(String tableName) {
    Table table = tableMap.get(tableName);
    if (table == null) {
      throw  new IllegalArgumentException("Unknown table " + tableName);
    }
    return table;
  }

  @Override
  public Set<String> listTableNames() {
    return tableMap.keySet();
  }

  @Override
  public String getOzonePathKey(final long volumeId, final long bucketId,
                                final long parentObjectId,
                                final String pathComponentName) {
    final StringBuilder builder = new StringBuilder();
    builder.append(OM_KEY_PREFIX)
            .append(volumeId)
            .append(OM_KEY_PREFIX)
            .append(bucketId)
            .append(OM_KEY_PREFIX)
            .append(parentObjectId)
            .append(OM_KEY_PREFIX)
            .append(pathComponentName);
    return builder.toString();
  }

  @Override
  public String getOpenFileName(long volumeId, long bucketId,
                                long parentID, String fileName,
                                long id) {
    StringBuilder openKey = new StringBuilder();
    openKey.append(OM_KEY_PREFIX).append(volumeId);
    openKey.append(OM_KEY_PREFIX).append(bucketId);
    openKey.append(OM_KEY_PREFIX).append(parentID);
    openKey.append(OM_KEY_PREFIX).append(fileName);
    openKey.append(OM_KEY_PREFIX).append(id);
    return openKey.toString();
  }

  @Override
  public String getMultipartKey(long volumeId, long bucketId,
                                long parentID, String fileName,
                                String uploadId) {
    StringBuilder openKey = new StringBuilder();
    openKey.append(OM_KEY_PREFIX).append(volumeId);
    openKey.append(OM_KEY_PREFIX).append(bucketId);
    openKey.append(OM_KEY_PREFIX).append(parentID);
    openKey.append(OM_KEY_PREFIX).append(fileName);
    openKey.append(OM_KEY_PREFIX).append(uploadId);
    return openKey.toString();
  }

  public BucketLayout getBucketLayout() {
    return BucketLayout.DEFAULT;
  }

  @Override
  public long getVolumeId(String volume) throws IOException {
    OmVolumeArgs omVolumeArgs = getVolumeTable().get(getVolumeKey(volume));
    if (omVolumeArgs == null) {
      throw new OMException("Volume not found " + volume,
          VOLUME_NOT_FOUND);
    }
    return omVolumeArgs.getObjectID();
  }

  @Override
  public long getBucketId(String volume, String bucket) throws IOException {
    OmBucketInfo omBucketInfo =
        getBucketTable().get(getBucketKey(volume, bucket));
    if (omBucketInfo == null) {
      throw new OMException(
          "Bucket not found " + bucket + ", volume name: " + volume,
          BUCKET_NOT_FOUND);
    }
    return omBucketInfo.getObjectID();
  }
}<|MERGE_RESOLUTION|>--- conflicted
+++ resolved
@@ -449,24 +449,17 @@
   }
 
   public static DBStore loadDB(OzoneConfiguration configuration, File metaDir,
-<<<<<<< HEAD
       String dbName, boolean readOnly) throws IOException {
-=======
-      String dbName) throws IOException {
+
     final int maxFSSnapshots = configuration.getInt(
         OZONE_OM_FS_SNAPSHOT_MAX_LIMIT, OZONE_OM_FS_SNAPSHOT_MAX_LIMIT_DEFAULT);
->>>>>>> 03dfa243
     RocksDBConfiguration rocksDBConfiguration =
         configuration.getObject(RocksDBConfiguration.class);
     DBStoreBuilder dbStoreBuilder = DBStoreBuilder.newBuilder(configuration,
         rocksDBConfiguration).setName(dbName)
-<<<<<<< HEAD
         .setOpenReadOnly(readOnly)
         .setPath(Paths.get(metaDir.getPath()));
-=======
-        .setPath(Paths.get(metaDir.getPath()))
         .setMaxFSSnapshots(maxFSSnapshots);
->>>>>>> 03dfa243
     DBStore dbStore = addOMTablesAndCodecs(dbStoreBuilder).build();
     return dbStore;
   }
