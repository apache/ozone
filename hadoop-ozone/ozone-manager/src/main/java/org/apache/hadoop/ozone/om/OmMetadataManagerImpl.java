--- conflicted
+++ resolved
@@ -370,12 +370,8 @@
         .addCodec(OmMultipartKeyInfo.class, new OmMultipartKeyInfoCodec())
         .addCodec(S3SecretValue.class, new S3SecretValueCodec())
         .addCodec(OmPrefixInfo.class, new OmPrefixInfoCodec())
-<<<<<<< HEAD
-        .addCodec(OMTransactionInfo.class, new OMTransactionInfoCodec())
+        .addCodec(TransactionInfo.class, new TransactionInfoCodec())
         .addCodec(OmDBTenantInfo.class, new OmDBTenantInfoCodec());
-=======
-        .addCodec(TransactionInfo.class, new TransactionInfoCodec());
->>>>>>> 54ea4c77
   }
 
   /**
