/*
 * Licensed to the Apache Software Foundation (ASF) under one or more
 * contributor license agreements.  See the NOTICE file distributed with this
 * work for additional information regarding copyright ownership.  The ASF
 * licenses this file to you under the Apache License, Version 2.0 (the
 * "License"); you may not use this file except in compliance with the License.
 * You may obtain a copy of the License at
 * <p>
 * http://www.apache.org/licenses/LICENSE-2.0
 * <p>
 * Unless required by applicable law or agreed to in writing, software
 * distributed under the License is distributed on an "AS IS" BASIS,WITHOUT
 * WARRANTIES OR CONDITIONS OF ANY KIND, either express or implied. See the
 * License for the specific language governing permissions and limitations under
 * the License.
 */
package org.apache.hadoop.ozone.om;

import java.io.File;
import java.io.IOException;
import java.nio.file.Path;
import java.nio.file.Paths;
import java.time.Duration;
import java.util.ArrayList;
import java.util.Collection;
import java.util.HashMap;
import java.util.Iterator;
import java.util.LinkedList;
import java.util.List;
import java.util.Map;
import java.util.Set;
import java.util.TreeMap;
import java.util.TreeSet;
import java.util.concurrent.locks.ReentrantReadWriteLock;
import java.util.stream.Collectors;
import java.util.stream.Stream;

import edu.umd.cs.findbugs.annotations.SuppressFBWarnings;
import com.google.common.base.Optional;
import org.apache.hadoop.hdds.client.BlockID;
import org.apache.hadoop.hdds.conf.OzoneConfiguration;
import org.apache.hadoop.hdds.utils.db.DBCheckpoint;
import org.apache.hadoop.hdds.utils.TableCacheMetrics;
import org.apache.hadoop.hdds.utils.db.BatchOperation;
import org.apache.hadoop.hdds.utils.db.DBStore;
import org.apache.hadoop.hdds.utils.db.DBStoreBuilder;
import org.apache.hadoop.hdds.utils.db.RocksDBConfiguration;
import org.apache.hadoop.hdds.utils.db.Table;
import org.apache.hadoop.hdds.utils.db.RDBCheckpointManager;
import org.apache.hadoop.hdds.utils.db.Table.KeyValue;
import org.apache.hadoop.hdds.utils.db.TableIterator;
import org.apache.hadoop.hdds.utils.db.TypedTable;
import org.apache.hadoop.hdds.utils.db.cache.CacheKey;
import org.apache.hadoop.hdds.utils.db.cache.CacheValue;
import org.apache.hadoop.hdds.utils.db.cache.TableCache.CacheType;
import org.apache.hadoop.ozone.ClientVersion;
import org.apache.hadoop.ozone.OmUtils;
import org.apache.hadoop.ozone.OzoneConsts;
import org.apache.hadoop.ozone.common.BlockGroup;
import org.apache.hadoop.hdds.utils.TransactionInfoCodec;
import org.apache.hadoop.ozone.om.codec.OmBucketInfoCodec;
import org.apache.hadoop.ozone.om.codec.OmDBAccessIdInfoCodec;
import org.apache.hadoop.ozone.om.codec.OmDBUserPrincipalInfoCodec;
import org.apache.hadoop.ozone.om.codec.OmDirectoryInfoCodec;
import org.apache.hadoop.ozone.om.codec.OmKeyInfoCodec;
import org.apache.hadoop.ozone.om.codec.OmMultipartKeyInfoCodec;
import org.apache.hadoop.ozone.om.codec.OmPrefixInfoCodec;
import org.apache.hadoop.ozone.om.codec.OmDBTenantStateCodec;
import org.apache.hadoop.ozone.om.codec.OmVolumeArgsCodec;
import org.apache.hadoop.ozone.om.codec.RepeatedOmKeyInfoCodec;
import org.apache.hadoop.ozone.om.codec.OmKeyRenameInfoCodec;
import org.apache.hadoop.ozone.om.codec.S3SecretValueCodec;
import org.apache.hadoop.ozone.om.codec.OmDBSnapshotInfoCodec;
import org.apache.hadoop.ozone.om.codec.TokenIdentifierCodec;
import org.apache.hadoop.ozone.om.codec.UserVolumeInfoCodec;
import org.apache.hadoop.ozone.om.exceptions.OMException;
import org.apache.hadoop.ozone.om.exceptions.OMException.ResultCodes;
import org.apache.hadoop.ozone.om.helpers.OmBucketInfo;
import org.apache.hadoop.ozone.om.helpers.OmDBAccessIdInfo;
import org.apache.hadoop.ozone.om.helpers.OmDBUserPrincipalInfo;
import org.apache.hadoop.ozone.om.helpers.OmDirectoryInfo;
import org.apache.hadoop.ozone.om.helpers.OmKeyInfo;
import org.apache.hadoop.ozone.om.helpers.OmKeyLocationInfoGroup;
import org.apache.hadoop.ozone.om.helpers.OmMultipartKeyInfo;
import org.apache.hadoop.ozone.om.helpers.OmMultipartUpload;
import org.apache.hadoop.ozone.om.helpers.OmPrefixInfo;
import org.apache.hadoop.ozone.om.helpers.OmDBTenantState;
import org.apache.hadoop.ozone.om.helpers.OmVolumeArgs;
import org.apache.hadoop.ozone.om.helpers.OzoneFSUtils;
import org.apache.hadoop.ozone.om.helpers.RepeatedOmKeyInfo;
import org.apache.hadoop.ozone.om.helpers.OmKeyRenameInfo;
import org.apache.hadoop.ozone.om.helpers.S3SecretValue;
import org.apache.hadoop.ozone.om.helpers.SnapshotInfo;
import org.apache.hadoop.ozone.om.helpers.BucketLayout;
import org.apache.hadoop.ozone.om.helpers.WithMetadata;
import org.apache.hadoop.ozone.om.lock.IOzoneManagerLock;
import org.apache.hadoop.ozone.om.lock.OmReadOnlyLock;
import org.apache.hadoop.ozone.om.lock.OzoneManagerLock;
import org.apache.hadoop.hdds.utils.TransactionInfo;
import org.apache.hadoop.ozone.om.protocolPB.OzoneManagerProtocolClientSideTranslatorPB;
import org.apache.hadoop.ozone.protocol.proto.OzoneManagerProtocolProtos.KeyArgs;
import org.apache.hadoop.ozone.storage.proto
    .OzoneManagerStorageProtos.PersistedUserVolumeInfo;
import org.apache.hadoop.ozone.security.OzoneTokenIdentifier;

import com.google.common.annotations.VisibleForTesting;
import com.google.common.base.Strings;
import com.google.common.collect.Lists;
import org.apache.commons.lang3.StringUtils;
import static org.apache.hadoop.ozone.OzoneConsts.DB_TRANSIENT_MARKER;
import static org.apache.hadoop.ozone.OzoneConsts.OM_DB_NAME;
import static org.apache.hadoop.ozone.OzoneConsts.OM_KEY_PREFIX;
import static org.apache.hadoop.ozone.om.OMConfigKeys.OZONE_OM_FS_SNAPSHOT_MAX_LIMIT;
import static org.apache.hadoop.ozone.om.OMConfigKeys.OZONE_OM_FS_SNAPSHOT_MAX_LIMIT_DEFAULT;
import static org.apache.hadoop.ozone.om.exceptions.OMException.ResultCodes.BUCKET_NOT_FOUND;
import static org.apache.hadoop.ozone.om.exceptions.OMException.ResultCodes.VOLUME_NOT_FOUND;
import static org.apache.hadoop.ozone.OzoneConsts.OM_SNAPSHOT_CHECKPOINT_DIR;

import org.apache.hadoop.util.Time;
import org.apache.ratis.util.ExitUtils;
import org.eclipse.jetty.util.StringUtil;
import org.slf4j.Logger;
import org.slf4j.LoggerFactory;

/**
 * Ozone metadata manager interface.
 */
public class OmMetadataManagerImpl implements OMMetadataManager,
    S3SecretStore, S3SecretCache {
  private static final Logger LOG =
      LoggerFactory.getLogger(OmMetadataManagerImpl.class);

  /**
   * OM RocksDB Structure .
   * <p>
   * OM DB stores metadata as KV pairs in different column families.
   * <p>
   * OM DB Schema:
   *
   *
   * Common Tables:
   * |----------------------------------------------------------------------|
   * |  Column Family     |        VALUE                                    |
   * |----------------------------------------------------------------------|
   * | userTable          |     /user->UserVolumeInfo                       |
   * |----------------------------------------------------------------------|
   * | volumeTable        |     /volume->VolumeInfo                         |
   * |----------------------------------------------------------------------|
   * | bucketTable        |     /volume/bucket-> BucketInfo                 |
   * |----------------------------------------------------------------------|
   * | s3SecretTable      | s3g_access_key_id -> s3Secret                   |
   * |----------------------------------------------------------------------|
   * | dTokenTable        | OzoneTokenID -> renew_time                      |
   * |----------------------------------------------------------------------|
   * | prefixInfoTable    | prefix -> PrefixInfo                            |
   * |----------------------------------------------------------------------|
   * | multipartInfoTable | /volumeName/bucketName/keyName/uploadId ->...   |
   * |----------------------------------------------------------------------|
   * | transactionInfoTable| #TRANSACTIONINFO -> OMTransactionInfo          |
   * |----------------------------------------------------------------------|
   *
   * Multi-Tenant Tables:
   * |----------------------------------------------------------------------|
   * | tenantStateTable          | tenantId -> OmDBTenantState              |
   * |----------------------------------------------------------------------|
   * | tenantAccessIdTable       | accessId -> OmDBAccessIdInfo             |
   * |----------------------------------------------------------------------|
   * | principalToAccessIdsTable | userPrincipal -> OmDBUserPrincipalInfo   |
   * |----------------------------------------------------------------------|
   *
   *
   * Simple Tables:
   * |----------------------------------------------------------------------|
   * |  Column Family     |        VALUE                                    |
   * |----------------------------------------------------------------------|
   * | keyTable           | /volumeName/bucketName/keyName->KeyInfo         |
   * |----------------------------------------------------------------------|
   * | deletedTable       | /volumeName/bucketName/keyName->RepeatedKeyInfo |
   * |----------------------------------------------------------------------|
   * | openKey            | /volumeName/bucketName/keyName/id->KeyInfo      |
   * |----------------------------------------------------------------------|
   *
   * Prefix Tables:
   * |----------------------------------------------------------------------|
   * |  Column Family   |        VALUE                                      |
   * |----------------------------------------------------------------------|
   * |  directoryTable  | /volumeId/bucketId/parentId/dirName -> DirInfo    |
   * |----------------------------------------------------------------------|
   * |  fileTable       | /volumeId/bucketId/parentId/fileName -> KeyInfo   |
   * |----------------------------------------------------------------------|
   * |  openFileTable   | /volumeId/bucketId/parentId/fileName/id -> KeyInfo|
   * |----------------------------------------------------------------------|
   * |  deletedDirTable | /volumeId/bucketId/parentId/dirName -> KeyInfo    |
   * |----------------------------------------------------------------------|
   *
   * Snapshot Tables:
   * |----------------------------------------------------------------------|
   * |  Column Family     |        VALUE                                    |
   * |----------------------------------------------------------------------|
   * |  snapshotInfoTable | /volume/bucket/snapshotName -> SnapshotInfo     |
   * |----------------------------------------------------------------------|
   * |  renamedKeyTable | /volumeName/bucketName/objectID -> OmKeyRenameInfo|
   * |----------------------------------------------------------------------|
   */

  public static final String USER_TABLE = "userTable";
  public static final String VOLUME_TABLE = "volumeTable";
  public static final String BUCKET_TABLE = "bucketTable";
  public static final String KEY_TABLE = "keyTable";
  public static final String DELETED_TABLE = "deletedTable";
  public static final String OPEN_KEY_TABLE = "openKeyTable";
  public static final String MULTIPARTINFO_TABLE = "multipartInfoTable";
  public static final String S3_SECRET_TABLE = "s3SecretTable";
  public static final String DELEGATION_TOKEN_TABLE = "dTokenTable";
  public static final String PREFIX_TABLE = "prefixTable";
  public static final String DIRECTORY_TABLE = "directoryTable";
  public static final String FILE_TABLE = "fileTable";
  public static final String OPEN_FILE_TABLE = "openFileTable";
  public static final String DELETED_DIR_TABLE = "deletedDirectoryTable";
  public static final String TRANSACTION_INFO_TABLE =
      "transactionInfoTable";
  public static final String META_TABLE = "metaTable";

  // Tables for multi-tenancy
  public static final String TENANT_ACCESS_ID_TABLE = "tenantAccessIdTable";
  public static final String PRINCIPAL_TO_ACCESS_IDS_TABLE =
      "principalToAccessIdsTable";
  public static final String TENANT_STATE_TABLE = "tenantStateTable";
  public static final String SNAPSHOT_INFO_TABLE = "snapshotInfoTable";
  public static final String RENAMED_KEY_TABLE = "renamedKeyTable";

  static final String[] ALL_TABLES = new String[] {
      USER_TABLE,
      VOLUME_TABLE,
      BUCKET_TABLE,
      KEY_TABLE,
      DELETED_TABLE,
      OPEN_KEY_TABLE,
      MULTIPARTINFO_TABLE,
      S3_SECRET_TABLE,
      DELEGATION_TOKEN_TABLE,
      PREFIX_TABLE,
      TRANSACTION_INFO_TABLE,
      DIRECTORY_TABLE,
      FILE_TABLE,
      DELETED_DIR_TABLE,
      OPEN_FILE_TABLE,
      META_TABLE,
      TENANT_ACCESS_ID_TABLE,
      PRINCIPAL_TO_ACCESS_IDS_TABLE,
      TENANT_STATE_TABLE,
      SNAPSHOT_INFO_TABLE,
      RENAMED_KEY_TABLE
  };

  private DBStore store;

  private final IOzoneManagerLock lock;

  private Table userTable;
  private Table volumeTable;
  private Table bucketTable;
  private Table keyTable;
  private Table deletedTable;
  private Table openKeyTable;
  private Table<String, OmMultipartKeyInfo> multipartInfoTable;
  private Table<String, S3SecretValue> s3SecretTable;
  private Table dTokenTable;
  private Table prefixTable;
  private Table dirTable;
  private Table fileTable;
  private Table openFileTable;
  private Table transactionInfoTable;
  private Table metaTable;

  // Tables required for multi-tenancy
  private Table tenantAccessIdTable;
  private Table principalToAccessIdsTable;
  private Table tenantStateTable;

  private Table snapshotInfoTable;
  private Table renamedKeyTable;

  private boolean isRatisEnabled;
  private boolean ignorePipelineinKey;
  private Table deletedDirTable;

  // Table-level locks that protects table read/write access. Note:
  // Don't use this lock for tables other than deletedTable and deletedDirTable.
  // This is a stopgap solution. Will remove when HDDS-5905 (HDDS-6483) is done.
  private Map<String, ReentrantReadWriteLock> tableLockMap = new HashMap<>();

  @Override
  public ReentrantReadWriteLock getTableLock(String tableName) {
    return tableLockMap.get(tableName);
  }

  // Epoch is used to generate the objectIDs. The most significant 2 bits of
  // objectIDs is set to this epoch. For clusters before HDDS-4315 there is
  // no epoch as such. But it can be safely assumed that the most significant
  // 2 bits of the objectID will be 00. From HDDS-4315 onwards, the Epoch for
  // non-ratis OM clusters will be binary 01 (= decimal 1)  and for ratis
  // enabled OM cluster will be binary 10 (= decimal 2). This epoch is added
  // to ensure uniqueness of objectIDs.
  private final long omEpoch;

  private Map<String, Table> tableMap = new HashMap<>();
  private List<TableCacheMetrics> tableCacheMetrics = new LinkedList<>();

  public OmMetadataManagerImpl(OzoneConfiguration conf) throws IOException {
    this.lock = new OzoneManagerLock(conf);
    // TODO: This is a temporary check. Once fully implemented, all OM state
    //  change should go through Ratis - be it standalone (for non-HA) or
    //  replicated (for HA).
    isRatisEnabled = conf.getBoolean(
        OMConfigKeys.OZONE_OM_RATIS_ENABLE_KEY,
        OMConfigKeys.OZONE_OM_RATIS_ENABLE_DEFAULT);
    this.omEpoch = OmUtils.getOMEpoch(isRatisEnabled);
    // For test purpose only
    ignorePipelineinKey = conf.getBoolean(
        "ozone.om.ignore.pipeline", Boolean.TRUE);
    start(conf);
  }

  /**
   * For subclass overriding.
   */
  protected OmMetadataManagerImpl() {
    OzoneConfiguration conf = new OzoneConfiguration();
    this.lock = new OzoneManagerLock(conf);
    this.omEpoch = 0;
  }

<<<<<<< HEAD
  /**
   * Metadata constructor for checkpoints.
   *
   * @param conf - Ozone conf.
   * @param dir - Checkpoint parent directory.
   * @param name - Checkpoint directory name.
   * @throws IOException
   */
  private OmMetadataManagerImpl(OzoneConfiguration conf, File dir, String name)
      throws IOException {
    lock = new OmReadOnlyLock();
    omEpoch = 0;
    setStore(loadDB(conf, dir, name, true));
    initializeOmTables(false);
  }

  /**
   * Factory method for creating snapshot metadata manager.
   *
   * @param conf - ozone configuration
   * @param snapshotDirName - the UUID that identifies the snapshot
   * @return the metadata manager representing the snapshot
   * @throws IOException
   */
  public static OmMetadataManagerImpl createSnapshotMetadataManager(
      OzoneConfiguration conf, String snapshotDirName) throws IOException {
    File snapshotDir = new File(OMStorage.getOmDbDir(conf) +
        OM_KEY_PREFIX + OM_SNAPSHOT_CHECKPOINT_DIR);
    OmMetadataManagerImpl smm = new OmMetadataManagerImpl(conf,
        snapshotDir, OM_DB_NAME + snapshotDirName);
    return smm;
  }

  @SuppressFBWarnings({"NP_NULL_ON_SOME_PATH_FROM_RETURN_VALUE"})
  public static OmMetadataManagerImpl createCheckpointMetadataManager(
      OzoneConfiguration conf, DBCheckpoint checkpoint) throws IOException {
    Path path = checkpoint.getCheckpointLocation();
    File dir = path.getParent().toFile();
    String name = path.getFileName().toString();
    return new OmMetadataManagerImpl(conf, dir, name);
  }

=======
  // metadata constructor for snapshots
  OmMetadataManagerImpl(OzoneConfiguration conf, String snapshotDirName,
      boolean isSnapshotInCache) throws IOException {
    lock = new OmReadOnlyLock();
    omEpoch = 0;
    String snapshotDir = OMStorage.getOmDbDir(conf) +
        OM_KEY_PREFIX + OM_SNAPSHOT_DIR;
    File metaDir = new File(snapshotDir);
    String dbName = OM_DB_NAME + snapshotDirName;
    // The check is only to prevent every snapshot read to perform a disk IO
    // and check if a checkpoint dir exists. If entry is present in cache,
    // it is most likely DB entries will get flushed in this wait time.
    if (isSnapshotInCache) {
      File checkpoint = Paths.get(metaDir.toPath().toString(), dbName).toFile();
      RDBCheckpointManager.waitForCheckpointDirectoryExist(checkpoint);
    }
    setStore(loadDB(conf, metaDir, dbName, true));
    initializeOmTables(false);
  }

>>>>>>> 0f1ba3f8
  @Override
  public Table<String, PersistedUserVolumeInfo> getUserTable() {
    return userTable;
  }

  @Override
  public Table<OzoneTokenIdentifier, Long> getDelegationTokenTable() {
    return dTokenTable;
  }

  @Override
  public Table<String, OmVolumeArgs> getVolumeTable() {
    return volumeTable;
  }

  @Override
  public Table<String, OmBucketInfo> getBucketTable() {
    return bucketTable;
  }

  @Override
  public Table<String, OmKeyInfo> getKeyTable(BucketLayout bucketLayout) {
    if (bucketLayout.isFileSystemOptimized()) {
      return fileTable;
    }
    return keyTable;
  }

  @Override
  public Table<String, OmKeyInfo> getFileTable() {
    return fileTable;
  }

  @Override
  public Table<String, RepeatedOmKeyInfo> getDeletedTable() {
    return deletedTable;
  }

  @Override
  public Table<String, OmKeyInfo> getDeletedDirTable() {
    return deletedDirTable;
  }

  @Override
  public Table getOpenKeyTable(BucketLayout bucketLayout) {
    if (bucketLayout.isFileSystemOptimized()) {
      return openFileTable;
    }
    return openKeyTable;
  }

  @Override
  public Table<String, OmPrefixInfo> getPrefixTable() {
    return prefixTable;
  }

  @Override
  public Table<String, OmDirectoryInfo> getDirectoryTable() {
    return dirTable;
  }

  @Override
  public Table<String, OmMultipartKeyInfo> getMultipartInfoTable() {
    return multipartInfoTable;
  }

  private void checkTableStatus(Table table, String name,
      boolean addCacheMetrics) throws IOException {
    String logMessage = "Unable to get a reference to %s table. Cannot " +
        "continue.";
    String errMsg = "Inconsistent DB state, Table - %s. Please check the logs" +
        "for more info.";
    if (table == null) {
      LOG.error(String.format(logMessage, name));
      throw new IOException(String.format(errMsg, name));
    }
    this.tableMap.put(name, table);
    if (addCacheMetrics) {
      tableCacheMetrics.add(table.createCacheMetrics());
    }
  }

  /**
   * Start metadata manager.
   */
  @Override
  public void start(OzoneConfiguration configuration) throws IOException {
    // We need to create the DB here, as when during restart, stop closes the
    // db, so we need to create the store object and initialize DB.
    if (store == null) {
      File metaDir = OMStorage.getOmDbDir(configuration);

      // Check if there is a DB Inconsistent Marker in the metaDir. This
      // marker indicates that the DB is in an inconsistent state and hence
      // the SCM process should be terminated.
      File markerFile = new File(metaDir, DB_TRANSIENT_MARKER);
      if (markerFile.exists()) {
        LOG.error("File {} marks that OM DB is in an inconsistent state.",
                markerFile);
        // Note - The marker file should be deleted only after fixing the DB.
        // In an HA setup, this can be done by replacing this DB with a
        // checkpoint from another OM.
        String errorMsg = "Cannot load OM DB as it is in an inconsistent " +
            "state.";
        ExitUtils.terminate(1, errorMsg, LOG);
      }

      RocksDBConfiguration rocksDBConfiguration =
          configuration.getObject(RocksDBConfiguration.class);

      // As When ratis is not enabled, when we perform put/commit to rocksdb we
      // should turn on sync flag. This needs to be done as when we return
      // response to client it is considered as complete, but if we have
      // power failure or machine crashes the recent writes will be lost. To
      // avoid those kind of failures we need to enable sync. When Ratis is
      // enabled, ratis log provides us this guaranty. This check is needed
      // until HA code path becomes default in OM.

      // When ratis is not enabled override and set the sync.
      if (!isRatisEnabled) {
        rocksDBConfiguration.setSyncOption(true);
      }

      this.store = loadDB(configuration, metaDir);

      initializeOmTables(true);
    }
  }

  public static DBStore loadDB(OzoneConfiguration configuration, File metaDir)
      throws IOException {
    return loadDB(configuration, metaDir, OM_DB_NAME, false);
  }

  public static DBStore loadDB(OzoneConfiguration configuration, File metaDir,
      String dbName, boolean readOnly) throws IOException {

    final int maxFSSnapshots = configuration.getInt(
        OZONE_OM_FS_SNAPSHOT_MAX_LIMIT, OZONE_OM_FS_SNAPSHOT_MAX_LIMIT_DEFAULT);
    RocksDBConfiguration rocksDBConfiguration =
        configuration.getObject(RocksDBConfiguration.class);
    DBStoreBuilder dbStoreBuilder = DBStoreBuilder.newBuilder(configuration,
        rocksDBConfiguration).setName(dbName)
        .setOpenReadOnly(readOnly)
        .setPath(Paths.get(metaDir.getPath()))
        .setMaxFSSnapshots(maxFSSnapshots)
        .setEnableCompactionLog(true);
    DBStore dbStore = addOMTablesAndCodecs(dbStoreBuilder).build();
    return dbStore;
  }

  public static DBStoreBuilder addOMTablesAndCodecs(DBStoreBuilder builder) {

    return builder.addTable(USER_TABLE)
        .addTable(VOLUME_TABLE)
        .addTable(BUCKET_TABLE)
        .addTable(KEY_TABLE)
        .addTable(DELETED_TABLE)
        .addTable(OPEN_KEY_TABLE)
        .addTable(MULTIPARTINFO_TABLE)
        .addTable(DELEGATION_TOKEN_TABLE)
        .addTable(S3_SECRET_TABLE)
        .addTable(PREFIX_TABLE)
        .addTable(DIRECTORY_TABLE)
        .addTable(FILE_TABLE)
        .addTable(OPEN_FILE_TABLE)
        .addTable(DELETED_DIR_TABLE)
        .addTable(TRANSACTION_INFO_TABLE)
        .addTable(META_TABLE)
        .addTable(TENANT_ACCESS_ID_TABLE)
        .addTable(PRINCIPAL_TO_ACCESS_IDS_TABLE)
        .addTable(TENANT_STATE_TABLE)
        .addTable(SNAPSHOT_INFO_TABLE)
        .addTable(RENAMED_KEY_TABLE)
        .addCodec(OzoneTokenIdentifier.class, new TokenIdentifierCodec())
        .addCodec(OmKeyInfo.class, new OmKeyInfoCodec(true))
        .addCodec(RepeatedOmKeyInfo.class,
            new RepeatedOmKeyInfoCodec(true))
        .addCodec(OmBucketInfo.class, new OmBucketInfoCodec())
        .addCodec(OmVolumeArgs.class, new OmVolumeArgsCodec())
        .addCodec(PersistedUserVolumeInfo.class, new UserVolumeInfoCodec())
        .addCodec(OmMultipartKeyInfo.class, new OmMultipartKeyInfoCodec())
        .addCodec(S3SecretValue.class, new S3SecretValueCodec())
        .addCodec(OmPrefixInfo.class, new OmPrefixInfoCodec())
        .addCodec(TransactionInfo.class, new TransactionInfoCodec())
        .addCodec(OmDirectoryInfo.class, new OmDirectoryInfoCodec())
        .addCodec(OmDBTenantState.class, new OmDBTenantStateCodec())
        .addCodec(OmDBAccessIdInfo.class, new OmDBAccessIdInfoCodec())
        .addCodec(OmDBUserPrincipalInfo.class, new OmDBUserPrincipalInfoCodec())
        .addCodec(SnapshotInfo.class, new OmDBSnapshotInfoCodec())
        .addCodec(OmKeyRenameInfo.class, new OmKeyRenameInfoCodec());
  }

  /**
   * Initialize OM Tables.
   *
   * @throws IOException
   */
  protected void initializeOmTables(boolean addCacheMetrics)
      throws IOException {
    userTable =
        this.store.getTable(USER_TABLE, String.class,
            PersistedUserVolumeInfo.class);
    checkTableStatus(userTable, USER_TABLE, addCacheMetrics);

    CacheType cacheType = CacheType.FULL_CACHE;

    volumeTable =
        this.store.getTable(VOLUME_TABLE, String.class, OmVolumeArgs.class,
            cacheType);
    checkTableStatus(volumeTable, VOLUME_TABLE, addCacheMetrics);

    bucketTable =
        this.store.getTable(BUCKET_TABLE, String.class, OmBucketInfo.class,
            cacheType);

    checkTableStatus(bucketTable, BUCKET_TABLE, addCacheMetrics);

    keyTable = this.store.getTable(KEY_TABLE, String.class, OmKeyInfo.class);
    checkTableStatus(keyTable, KEY_TABLE, addCacheMetrics);

    deletedTable = this.store.getTable(DELETED_TABLE, String.class,
        RepeatedOmKeyInfo.class);
    checkTableStatus(deletedTable, DELETED_TABLE, addCacheMetrics);
    // Currently, deletedTable is the only table that will need the table lock
    tableLockMap.put(DELETED_TABLE, new ReentrantReadWriteLock(true));

    openKeyTable =
        this.store.getTable(OPEN_KEY_TABLE, String.class,
            OmKeyInfo.class);
    checkTableStatus(openKeyTable, OPEN_KEY_TABLE, addCacheMetrics);

    multipartInfoTable = this.store.getTable(MULTIPARTINFO_TABLE,
        String.class, OmMultipartKeyInfo.class);
    checkTableStatus(multipartInfoTable, MULTIPARTINFO_TABLE, addCacheMetrics);

    dTokenTable = this.store.getTable(DELEGATION_TOKEN_TABLE,
        OzoneTokenIdentifier.class, Long.class);
    checkTableStatus(dTokenTable, DELEGATION_TOKEN_TABLE, addCacheMetrics);

    s3SecretTable = this.store.getTable(S3_SECRET_TABLE, String.class,
        S3SecretValue.class);
    checkTableStatus(s3SecretTable, S3_SECRET_TABLE, addCacheMetrics);

    prefixTable = this.store.getTable(PREFIX_TABLE, String.class,
        OmPrefixInfo.class);
    checkTableStatus(prefixTable, PREFIX_TABLE, addCacheMetrics);

    dirTable = this.store.getTable(DIRECTORY_TABLE, String.class,
            OmDirectoryInfo.class);
    checkTableStatus(dirTable, DIRECTORY_TABLE, addCacheMetrics);

    fileTable = this.store.getTable(FILE_TABLE, String.class,
            OmKeyInfo.class);
    checkTableStatus(fileTable, FILE_TABLE, addCacheMetrics);

    openFileTable = this.store.getTable(OPEN_FILE_TABLE, String.class,
            OmKeyInfo.class);
    checkTableStatus(openFileTable, OPEN_FILE_TABLE, addCacheMetrics);

    deletedDirTable = this.store.getTable(DELETED_DIR_TABLE, String.class,
        OmKeyInfo.class);
    checkTableStatus(deletedDirTable, DELETED_DIR_TABLE, addCacheMetrics);

    transactionInfoTable = this.store.getTable(TRANSACTION_INFO_TABLE,
        String.class, TransactionInfo.class);
    checkTableStatus(transactionInfoTable, TRANSACTION_INFO_TABLE,
        addCacheMetrics);

    metaTable = this.store.getTable(META_TABLE, String.class, String.class);
    checkTableStatus(metaTable, META_TABLE, addCacheMetrics);

    // accessId -> OmDBAccessIdInfo (tenantId, secret, Kerberos principal)
    tenantAccessIdTable = this.store.getTable(TENANT_ACCESS_ID_TABLE,
        String.class, OmDBAccessIdInfo.class);
    checkTableStatus(tenantAccessIdTable, TENANT_ACCESS_ID_TABLE,
        addCacheMetrics);

    // User principal -> OmDBUserPrincipalInfo (a list of accessIds)
    principalToAccessIdsTable = this.store.getTable(
        PRINCIPAL_TO_ACCESS_IDS_TABLE,
        String.class, OmDBUserPrincipalInfo.class);
    checkTableStatus(principalToAccessIdsTable, PRINCIPAL_TO_ACCESS_IDS_TABLE,
        addCacheMetrics);

    // tenant name -> tenant (tenant states)
    tenantStateTable = this.store.getTable(TENANT_STATE_TABLE,
        String.class, OmDBTenantState.class);
    checkTableStatus(tenantStateTable, TENANT_STATE_TABLE, addCacheMetrics);

    // path -> snapshotInfo (snapshot info for snapshot)
    snapshotInfoTable = this.store.getTable(SNAPSHOT_INFO_TABLE,
        String.class, SnapshotInfo.class);
    checkTableStatus(snapshotInfoTable, SNAPSHOT_INFO_TABLE, addCacheMetrics);

    // objectID -> renamedKeys (renamed keys for key table)
    renamedKeyTable = this.store.getTable(RENAMED_KEY_TABLE,
        String.class, OmKeyRenameInfo.class);
    checkTableStatus(renamedKeyTable, RENAMED_KEY_TABLE, addCacheMetrics);
    // TODO: [SNAPSHOT] Initialize table lock for renamedKeyTable.
  }

  /**
   * Stop metadata manager.
   */
  @Override
  public void stop() throws Exception {
    if (store != null) {
      store.close();
      store = null;
    }
    for (TableCacheMetrics metrics : tableCacheMetrics) {
      metrics.unregister();
    }
    // OzoneManagerLock cleanup
    lock.cleanup();
  }

  /**
   * Get metadata store.
   *
   * @return store - metadata store.
   */
  @VisibleForTesting
  @Override
  public DBStore getStore() {
    return store;
  }

  /**
   * Given a volume return the corresponding DB key.
   *
   * @param volume - Volume name
   */
  @Override
  public String getVolumeKey(String volume) {
    return OzoneConsts.OM_KEY_PREFIX + volume;
  }

  /**
   * Given a user return the corresponding DB key.
   *
   * @param user - User name
   */
  @Override
  public String getUserKey(String user) {
    return user;
  }

  /**
   * Given a volume and bucket, return the corresponding DB key.
   *
   * @param volume - User name
   * @param bucket - Bucket name
   */
  @Override
  public String getBucketKey(String volume, String bucket) {
    StringBuilder builder =
        new StringBuilder().append(OM_KEY_PREFIX).append(volume);

    if (StringUtils.isNotBlank(bucket)) {
      builder.append(OM_KEY_PREFIX).append(bucket);
    }
    return builder.toString();
  }

  @Override
  public String getOzoneKey(String volume, String bucket, String key) {
    StringBuilder builder = new StringBuilder()
        .append(OM_KEY_PREFIX).append(volume);
    // TODO : Throw if the Bucket is null?
    builder.append(OM_KEY_PREFIX).append(bucket);
    if (StringUtil.isNotBlank(key)) {
      builder.append(OM_KEY_PREFIX);
      if (!key.equals(OM_KEY_PREFIX)) {
        builder.append(key);
      }
    }
    return builder.toString();
  }

  @Override
  public String getOzoneDirKey(String volume, String bucket, String key) {
    key = OzoneFSUtils.addTrailingSlashIfNeeded(key);
    return getOzoneKey(volume, bucket, key);
  }

  @Override
  public String getOpenKey(String volume, String bucket,
                           String key, long id) {
    String openKey = OM_KEY_PREFIX + volume + OM_KEY_PREFIX + bucket +
        OM_KEY_PREFIX + key + OM_KEY_PREFIX + id;
    return openKey;
  }

  @Override
  public String getMultipartKey(String volume, String bucket, String key,
                                String
                                    uploadId) {
    return OmMultipartUpload.getDbKey(volume, bucket, key, uploadId);
  }

  /**
   * Returns the OzoneManagerLock used on Metadata DB.
   *
   * @return OzoneManagerLock
   */
  @Override
  public IOzoneManagerLock getLock() {
    return lock;
  }

  @Override
  public long getOmEpoch() {
    return omEpoch;
  }

  /**
   * Returns true if the firstArray startsWith the bytes of secondArray.
   *
   * @param firstArray - Byte array
   * @param secondArray - Byte array
   * @return true if the first array bytes match the bytes in the second array.
   */
  private boolean startsWith(byte[] firstArray, byte[] secondArray) {

    if (firstArray == null) {
      // if both are null, then the arrays match, else if first is null and
      // second is not, then this function returns false.
      return secondArray == null;
    }


    if (secondArray != null) {
      // If the second array is longer then first array cannot be starting with
      // the bytes of second array.
      if (secondArray.length > firstArray.length) {
        return false;
      }

      for (int ndx = 0; ndx < secondArray.length; ndx++) {
        if (firstArray[ndx] != secondArray[ndx]) {
          return false;
        }
      }
      return true; //match, return true.
    }
    return false; // if first is not null and second is null, we define that
    // array does not start with same chars.
  }

  /**
   * Given a volume, check if it is empty, i.e there are no buckets inside it.
   * We iterate in the bucket table and see if there is any key that starts with
   * the volume prefix. We actually look for /volume/, since if we don't have
   * the trailing slash it is possible that we might match some other volume.
   * <p>
   * For example, vol1 and vol122 might match, to avoid that we look for /vol1/
   *
   * @param volume - Volume name
   * @return true if the volume is empty
   */
  @Override
  public boolean isVolumeEmpty(String volume) throws IOException {
    String volumePrefix = getVolumeKey(volume + OM_KEY_PREFIX);

      // First check in bucket table cache.
    Iterator<Map.Entry<CacheKey<String>, CacheValue<OmBucketInfo>>> iterator =
        ((TypedTable< String, OmBucketInfo>) bucketTable).cacheIterator();
    while (iterator.hasNext()) {
      Map.Entry< CacheKey< String >, CacheValue< OmBucketInfo > > entry =
          iterator.next();
      String key = entry.getKey().getCacheKey();
      OmBucketInfo omBucketInfo = entry.getValue().getCacheValue();
      // Making sure that entry is not for delete bucket request.
      if (key.startsWith(volumePrefix) && omBucketInfo != null) {
        return false;
      }
    }

    try (TableIterator<String, ? extends KeyValue<String, OmBucketInfo>>
        bucketIter = bucketTable.iterator()) {
      KeyValue<String, OmBucketInfo> kv = bucketIter.seek(volumePrefix);

      if (kv != null) {
        // Check the entry in db is not marked for delete. This can happen
        // while entry is marked for delete, but it is not flushed to DB.
        CacheValue<OmBucketInfo> cacheValue =
            bucketTable.getCacheValue(new CacheKey(kv.getKey()));
        if (cacheValue != null) {
          if (kv.getKey().startsWith(volumePrefix)
              && cacheValue.getCacheValue() != null) {
            return false; // we found at least one bucket with this volume
            // prefix.
          }
        } else {
          if (kv.getKey().startsWith(volumePrefix)) {
            return false; // we found at least one bucket with this volume
            // prefix.
          }
        }
      }

    }
    return true;
  }

  /**
   * Given a volume/bucket, check if it is empty, i.e there are no keys inside
   * it. Prefix is /volume/bucket/, and we lookup the keyTable.
   *
   * @param volume - Volume name
   * @param bucket - Bucket name
   * @return true if the bucket is empty
   */
  @Override
  public boolean isBucketEmpty(String volume, String bucket)
      throws IOException {
    String bucketKey = getBucketKey(volume, bucket);
    OmBucketInfo omBucketInfo = getBucketTable().get(bucketKey);
    String volumeId = String.valueOf(getVolumeId(
            omBucketInfo.getVolumeName()));
    String bucketId = String.valueOf(omBucketInfo.getObjectID());
    BucketLayout bucketLayout = omBucketInfo.getBucketLayout();

    // keyPrefix is different in case of fileTable and keyTable.
    // 1. For OBS and LEGACY buckets:
    //    the entries are present in the keyTable and are of the
    //    format <bucketKey>/<key-name>
    // 2. For FSO buckets:
    //    - TOP-LEVEL DIRECTORY would be of the format <bucket ID>/dirName
    //      inside the dirTable.
    //    - TOP-LEVEL FILE (a file directly placed under the bucket without
    //      any sub paths) would be of the format
    //      /<volume ID>/<bucket ID>/fileName inside the fileTable.
    String keyPrefix =
        bucketLayout.isFileSystemOptimized() ?
                OM_KEY_PREFIX + volumeId + OM_KEY_PREFIX +
                        bucketId + OM_KEY_PREFIX + bucketId + OM_KEY_PREFIX :
                bucketKey;

    // Check key/file Table
    Table<String, OmKeyInfo> table = getKeyTable(bucketLayout);

    // First check in table cache.
    if (isKeyPresentInTableCache(keyPrefix, table)) {
      return false;
    }
    // check in table
    if (isKeyPresentInTable(keyPrefix, table)) {
      return false; // we found at least one key with this vol/bucket
    }

    // Check dirTable as well in case of FSO bucket.
    if (bucketLayout.isFileSystemOptimized()) {
      // First check in dirTable cache
      if (isKeyPresentInTableCache(keyPrefix, dirTable)) {
        return false;
      }
      // Check in the table
      return !isKeyPresentInTable(keyPrefix, dirTable);
    }
    return true;
  }


  /**
   * Checks if a key starting with a given keyPrefix exists in the table cache.
   *
   * @param keyPrefix - key prefix to be searched.
   * @param table     - table to be searched.
   * @return true if the key is present in the cache.
   */
  private boolean isKeyPresentInTableCache(String keyPrefix,
                                           Table table) {
    Iterator<Map.Entry<CacheKey<String>, CacheValue<OmKeyInfo>>> iterator =
        table.cacheIterator();
    while (iterator.hasNext()) {
      Map.Entry<CacheKey<String>, CacheValue<OmKeyInfo>> entry =
          iterator.next();
      String key = entry.getKey().getCacheKey();
      OmKeyInfo omKeyInfo = entry.getValue().getCacheValue();
      // Making sure that entry is not for delete key request.
      if (key.startsWith(keyPrefix) && omKeyInfo != null) {
        return true;
      }
    }
    return false;
  }
  /**
   * Checks if a key starts with the given prefix is present in the table.
   *
   * @param keyPrefix - Prefix to check for
   * @param table     - Table to check in
   * @return true if the key is present in the table
   * @throws IOException
   */
  private boolean isKeyPresentInTable(String keyPrefix,
                                      Table<String, OmKeyInfo> table)
      throws IOException {
    try (TableIterator<String, ? extends KeyValue<String, OmKeyInfo>>
             keyIter = table.iterator()) {
      KeyValue<String, OmKeyInfo> kv = keyIter.seek(keyPrefix);

      // Iterate through all the entries in the table which start with
      // the current bucket's prefix.
      while (kv != null && kv.getKey().startsWith(keyPrefix)) {
        // Check the entry in db is not marked for delete. This can happen
        // while entry is marked for delete, but it is not flushed to DB.
        CacheValue<OmKeyInfo> cacheValue =
            table.getCacheValue(new CacheKey(kv.getKey()));

        // Case 1: We found an entry, but no cache entry.
        if (cacheValue == null) {
          // we found at least one key with this prefix.
          return true;
        }

        // Case 2a:
        // We found a cache entry and cache value is not null.
        if (cacheValue.getCacheValue() != null) {
          return true;
        }

        // Case 2b:
        // Cache entry is present but cache value is null, hence this key is
        // marked for deletion.
        // However, we still need to iterate through the rest of the prefix
        // range to check for other keys with the same prefix that might still
        // be present.
        if (!keyIter.hasNext()) {
          break;
        }
        kv = keyIter.next();
      }
    }
    return false;
  }

  /**
   * {@inheritDoc}
   */
  @Override
  public List<OmBucketInfo> listBuckets(final String volumeName,
      final String startBucket, final String bucketPrefix,
      final int maxNumOfBuckets) throws IOException {
    List<OmBucketInfo> result = new ArrayList<>();
    if (Strings.isNullOrEmpty(volumeName)) {
      throw new OMException("Volume name is required.",
          ResultCodes.VOLUME_NOT_FOUND);
    }

    String volumeNameBytes = getVolumeKey(volumeName);
    if (volumeTable.get(volumeNameBytes) == null) {
      throw new OMException("Volume " + volumeName + " not found.",
          ResultCodes.VOLUME_NOT_FOUND);
    }

    String startKey;
    boolean skipStartKey = false;
    if (StringUtil.isNotBlank(startBucket)) {
      // if the user has specified a start key, we need to seek to that key
      // and avoid that key in the response set.
      startKey = getBucketKey(volumeName, startBucket);
      skipStartKey = true;
    } else {
      // If the user has specified a prefix key, we need to get to the first
      // of the keys with the prefix match. We can leverage RocksDB to do that.
      // However, if the user has specified only a prefix, we cannot skip
      // the first prefix key we see, the boolean skipStartKey allows us to
      // skip the startkey or not depending on what patterns are specified.
      startKey = getBucketKey(volumeName, bucketPrefix);
    }

    String seekPrefix;
    if (StringUtil.isNotBlank(bucketPrefix)) {
      seekPrefix = getBucketKey(volumeName, bucketPrefix);
    } else {
      seekPrefix = getVolumeKey(volumeName + OM_KEY_PREFIX);
    }
    int currentCount = 0;


    // For Bucket it is full cache, so we can just iterate in-memory table
    // cache.
    Iterator<Map.Entry<CacheKey<String>, CacheValue<OmBucketInfo>>> iterator =
        bucketTable.cacheIterator();


    while (currentCount < maxNumOfBuckets && iterator.hasNext()) {
      Map.Entry<CacheKey<String>, CacheValue<OmBucketInfo>> entry =
          iterator.next();

      String key = entry.getKey().getCacheKey();
      OmBucketInfo omBucketInfo = entry.getValue().getCacheValue();
      // Making sure that entry in cache is not for delete bucket request.

      if (omBucketInfo != null) {
        if (key.equals(startKey) && skipStartKey) {
          continue;
        }

        // We should return only the keys, whose keys match with prefix and
        // the keys after the startBucket.
        if (key.startsWith(seekPrefix) && key.compareTo(startKey) >= 0) {
          result.add(omBucketInfo);
          currentCount++;
        }
      }
    }
    return result;
  }

  @Override
  public Iterator<Map.Entry<CacheKey<String>, CacheValue<OmBucketInfo>>>
      getBucketIterator() {
    return bucketTable.cacheIterator();
  }

  @Override
  public TableIterator<String, ? extends KeyValue<String, OmKeyInfo>>
      getKeyIterator() throws IOException {
    return keyTable.iterator();
  }

  @Override
  public List<OmKeyInfo> listKeys(String volumeName, String bucketName,
      String startKey, String keyPrefix, int maxKeys) throws IOException {

    List<OmKeyInfo> result = new ArrayList<>();
    if (maxKeys <= 0) {
      return result;
    }

    if (Strings.isNullOrEmpty(volumeName)) {
      throw new OMException("Volume name is required.",
          ResultCodes.VOLUME_NOT_FOUND);
    }

    if (Strings.isNullOrEmpty(bucketName)) {
      throw new OMException("Bucket name is required.",
          ResultCodes.BUCKET_NOT_FOUND);
    }

    String bucketNameBytes = getBucketKey(volumeName, bucketName);
    if (getBucketTable().get(bucketNameBytes) == null) {
      throw new OMException("Bucket " + bucketName + " not found.",
          ResultCodes.BUCKET_NOT_FOUND);
    }

    String seekKey;
    boolean skipStartKey = false;
    if (StringUtil.isNotBlank(startKey)) {
      // Seek to the specified key.
      seekKey = getOzoneKey(volumeName, bucketName, startKey);
      skipStartKey = true;
    } else {
      // This allows us to seek directly to the first key with the right prefix.
      seekKey = getOzoneKey(volumeName, bucketName,
          StringUtil.isNotBlank(keyPrefix) ? keyPrefix : OM_KEY_PREFIX);
    }

    String seekPrefix;
    if (StringUtil.isNotBlank(keyPrefix)) {
      seekPrefix = getOzoneKey(volumeName, bucketName, keyPrefix);
    } else {
      seekPrefix = getBucketKey(volumeName, bucketName + OM_KEY_PREFIX);
    }
    int currentCount = 0;


    TreeMap<String, OmKeyInfo> cacheKeyMap = new TreeMap<>();
    Iterator<Map.Entry<CacheKey<String>, CacheValue<OmKeyInfo>>> iterator =
        keyTable.cacheIterator();

    //TODO: We can avoid this iteration if table cache has stored entries in
    // treemap. Currently HashMap is used in Cache. HashMap get operation is an
    // constant time operation, where as for treeMap get is log(n).
    // So if we move to treemap, the get operation will be affected. As get
    // is frequent operation on table. So, for now in list we iterate cache map
    // and construct treeMap which match with keyPrefix and are greater than or
    // equal to startKey. Later we can revisit this, if list operation
    // is becoming slow.
    while (iterator.hasNext()) {
      Map.Entry< CacheKey<String>, CacheValue<OmKeyInfo>> entry =
          iterator.next();

      String key = entry.getKey().getCacheKey();
      OmKeyInfo omKeyInfo = entry.getValue().getCacheValue();
      // Making sure that entry in cache is not for delete key request.

      if (omKeyInfo != null
          && key.startsWith(seekPrefix)
          && key.compareTo(seekKey) >= 0) {
        cacheKeyMap.put(key, omKeyInfo);
      }
    }

    // Get maxKeys from DB if it has.

    try (TableIterator<String, ? extends KeyValue<String, OmKeyInfo>>
             keyIter = getKeyTable(getBucketLayout()).iterator()) {
      KeyValue< String, OmKeyInfo > kv;
      keyIter.seek(seekKey);
      // we need to iterate maxKeys + 1 here because if skipStartKey is true,
      // we should skip that entry and return the result.
      while (currentCount < maxKeys + 1 && keyIter.hasNext()) {
        kv = keyIter.next();
        if (kv != null && kv.getKey().startsWith(seekPrefix)) {

          // Entry should not be marked for delete, consider only those
          // entries.
          CacheValue<OmKeyInfo> cacheValue =
              keyTable.getCacheValue(new CacheKey<>(kv.getKey()));
          if (cacheValue == null || cacheValue.getCacheValue() != null) {
            cacheKeyMap.put(kv.getKey(), kv.getValue());
            currentCount++;
          }
        } else {
          // The SeekPrefix does not match any more, we can break out of the
          // loop.
          break;
        }
      }
    }

    // Finally DB entries and cache entries are merged, then return the count
    // of maxKeys from the sorted map.
    currentCount = 0;

    for (Map.Entry<String, OmKeyInfo>  cacheKey : cacheKeyMap.entrySet()) {
      if (cacheKey.getKey().equals(seekKey) && skipStartKey) {
        continue;
      }

      result.add(cacheKey.getValue());
      currentCount++;

      if (currentCount == maxKeys) {
        break;
      }
    }

    // Clear map and set.
    cacheKeyMap.clear();

    return result;
  }

  // TODO: HDDS-2419 - Complete stub below for core logic
  @Override
  public List<RepeatedOmKeyInfo> listTrash(String volumeName, String bucketName,
      String startKeyName, String keyPrefix, int maxKeys) throws IOException {

    List<RepeatedOmKeyInfo> deletedKeys = new ArrayList<>();
    return deletedKeys;
  }

  @Override
  public List<SnapshotInfo> listSnapshot(String volumeName, String bucketName)
      throws IOException {
    if (Strings.isNullOrEmpty(volumeName)) {
      throw new OMException("Volume name is required.", VOLUME_NOT_FOUND);
    }

    if (Strings.isNullOrEmpty(bucketName)) {
      throw new OMException("Bucket name is required.", BUCKET_NOT_FOUND);
    }

    String bucketNameBytes = getBucketKey(volumeName, bucketName);
    if (getBucketTable().get(bucketNameBytes) == null) {
      throw new OMException("Bucket " + bucketName + " not found.",
          BUCKET_NOT_FOUND);
    }

    String prefix = getBucketKey(volumeName, bucketName + OM_KEY_PREFIX);
    TreeMap<String, SnapshotInfo> snapshotInfoMap = new TreeMap<>();

    appendSnapshotFromCacheToMap(snapshotInfoMap, prefix);
    appendSnapshotFromDBToMap(snapshotInfoMap, prefix);

    return new ArrayList<>(snapshotInfoMap.values());
  }

  private void appendSnapshotFromCacheToMap(
      TreeMap snapshotInfoMap, String prefix) {
    Iterator<Map.Entry<CacheKey<String>, CacheValue<SnapshotInfo>>> iterator =
        snapshotInfoTable.cacheIterator();
    while (iterator.hasNext()) {
      Map.Entry<CacheKey<String>, CacheValue<SnapshotInfo>> entry =
          iterator.next();
      String snapshotKey = entry.getKey().getCacheKey();
      SnapshotInfo snapshotInfo = entry.getValue().getCacheValue();
      if (snapshotInfo != null && snapshotKey.startsWith(prefix)) {
        snapshotInfoMap.put(snapshotKey, snapshotInfo);
      }
    }
  }

  private void appendSnapshotFromDBToMap(TreeMap snapshotInfoMap, String prefix)
      throws IOException {
    try (TableIterator<String, ? extends KeyValue<String, SnapshotInfo>>
             snapshotIter = snapshotInfoTable.iterator()) {
      KeyValue< String, SnapshotInfo> snapshotinfo;
      snapshotIter.seek(prefix);
      while (snapshotIter.hasNext()) {
        snapshotinfo = snapshotIter.next();
        if (snapshotinfo != null && snapshotinfo.getKey().startsWith(prefix)) {
          CacheValue<SnapshotInfo> cacheValue =
              snapshotInfoTable.getCacheValue(
                  new CacheKey<>(snapshotinfo.getKey()));
          // There is always the latest data in the cache, so don't need to add
          // earlier data from DB. We only add data from DB if there is no data
          // in cache.
          if (cacheValue == null) {
            snapshotInfoMap.put(snapshotinfo.getKey(), snapshotinfo.getValue());
          }
        } else {
          break;
        }
      }
    }
  }

  @Override
  public boolean recoverTrash(String volumeName, String bucketName,
      String keyName, String destinationBucket) throws IOException {

    /* TODO: HDDS-2425 and HDDS-2426
        core logic stub would be added in later patch.
     */

    boolean recoverOperation = true;
    return recoverOperation;
  }

  /**
   * @param userName volume owner, null for listing all volumes.
   */
  @Override
  public List<OmVolumeArgs> listVolumes(String userName,
      String prefix, String startKey, int maxKeys) throws IOException {

    if (StringUtil.isBlank(userName)) {
      // null userName represents listing all volumes in cluster.
      return listAllVolumes(prefix, startKey, maxKeys);
    }

    final List<OmVolumeArgs> result = Lists.newArrayList();
    final List<String> volumes = getVolumesByUser(userName)
        .getVolumeNamesList();

    int index = 0;
    if (!Strings.isNullOrEmpty(startKey)) {
      index = volumes.indexOf(
          startKey.startsWith(OzoneConsts.OM_KEY_PREFIX) ?
          startKey.substring(1) :
          startKey);

      // Exclude the startVolume as part of the result.
      index = index != -1 ? index + 1 : index;
    }
    final String startChar = prefix == null ? "" : prefix;

    while (index != -1 && index < volumes.size() && result.size() < maxKeys) {
      final String volumeName = volumes.get(index);
      if (volumeName.startsWith(startChar)) {
        final OmVolumeArgs volumeArgs = getVolumeTable()
            .get(getVolumeKey(volumeName));
        if (volumeArgs == null) {
          // Could not get volume info by given volume name,
          // since the volume name is loaded from db,
          // this probably means om db is corrupted or some entries are
          // accidentally removed.
          throw new OMException("Volume info not found for " + volumeName,
              ResultCodes.VOLUME_NOT_FOUND);
        }
        result.add(volumeArgs);
      }
      index++;
    }

    return result;
  }

    /**
     * @return list of all volumes.
     */
  private List<OmVolumeArgs> listAllVolumes(String prefix, String startKey,
      int maxKeys) {
    List<OmVolumeArgs> result = Lists.newArrayList();

    /* volumeTable is full-cache, so we use cacheIterator. */
    Iterator<Map.Entry<CacheKey<String>, CacheValue<OmVolumeArgs>>>
        cacheIterator = getVolumeTable().cacheIterator();

    String volumeName;
    OmVolumeArgs omVolumeArgs;
    boolean prefixIsEmpty = Strings.isNullOrEmpty(prefix);
    boolean startKeyIsEmpty = Strings.isNullOrEmpty(startKey);
    while (cacheIterator.hasNext() && result.size() < maxKeys) {
      Map.Entry<CacheKey<String>, CacheValue<OmVolumeArgs>> entry =
          cacheIterator.next();
      omVolumeArgs = entry.getValue().getCacheValue();
      volumeName = omVolumeArgs.getVolume();

      if (!prefixIsEmpty && !volumeName.startsWith(prefix)) {
        continue;
      }

      if (!startKeyIsEmpty) {
        if (volumeName.equals(startKey)) {
          startKeyIsEmpty = true;
        }
        continue;
      }

      result.add(omVolumeArgs);
    }

    return result;
  }

  private PersistedUserVolumeInfo getVolumesByUser(String userNameKey)
      throws OMException {
    try {
      PersistedUserVolumeInfo userVolInfo = getUserTable().get(userNameKey);
      if (userVolInfo == null) {
        // No volume found for this user, return an empty list
        return PersistedUserVolumeInfo.newBuilder().build();
      } else {
        return userVolInfo;
      }
    } catch (IOException e) {
      throw new OMException("Unable to get volumes info by the given user, "
          + "metadata might be corrupted", e,
          ResultCodes.METADATA_ERROR);
    }
  }

  @Override
  public List<BlockGroup> getPendingDeletionKeys(final int keyCount)
      throws IOException {
    List<BlockGroup> keyBlocksList = Lists.newArrayList();
    try (TableIterator<String, ? extends KeyValue<String, RepeatedOmKeyInfo>>
             keyIter = getDeletedTable().iterator()) {
      int currentCount = 0;
      while (keyIter.hasNext() && currentCount < keyCount) {
        KeyValue<String, RepeatedOmKeyInfo> kv = keyIter.next();
        if (kv != null) {
          // Multiple keys with the same path can be queued in one DB entry
          RepeatedOmKeyInfo infoList = kv.getValue();
          for (OmKeyInfo info : infoList.cloneOmKeyInfoList()) {
            // Skip the key if it exists in the previous snapshot (of the same
            // scope) as in this case its blocks should not be reclaimed

            // TODO: [SNAPSHOT] HDDS-7968
            //  1. If previous snapshot keyTable has key info.getObjectID(),
            //  skip it. Pending HDDS-7740 merge to reuse the util methods to
            //  check previousSnapshot.
            //  2. For efficient lookup, the addition in design doc 4.b)1.b
            //  is critical.
            //  3. With snapshot it is possible that only some of the keys in
            //  the DB key's RepeatedOmKeyInfo list can be reclaimed,
            //  make sure to update deletedTable accordingly in this case.
            //  4. Further optimization: Skip all snapshotted keys altogether
            //  e.g. by prefixing all unreclaimable keys, then calling seek

            // Add all blocks from all versions of the key to the deletion list
            for (OmKeyLocationInfoGroup keyLocations :
                info.getKeyLocationVersions()) {
              List<BlockID> item = keyLocations.getLocationList().stream()
                  .map(b -> new BlockID(b.getContainerID(), b.getLocalID()))
                  .collect(Collectors.toList());
              BlockGroup keyBlocks = BlockGroup.newBuilder()
                  .setKeyName(kv.getKey())
                  .addAllBlockIDs(item)
                  .build();
              keyBlocksList.add(keyBlocks);
            }
            currentCount++;
          }
        }
      }
    }
    return keyBlocksList;
  }

  @Override
  public ExpiredOpenKeys getExpiredOpenKeys(Duration expireThreshold,
      int count, BucketLayout bucketLayout) throws IOException {
    final ExpiredOpenKeys expiredKeys = new ExpiredOpenKeys();

    final Table<String, OmKeyInfo> kt = getKeyTable(bucketLayout);
    // Only check for expired keys in the open key table, not its cache.
    // If a key expires while it is in the cache, it will be cleaned
    // up after the cache is flushed.
    try (TableIterator<String, ? extends KeyValue<String, OmKeyInfo>>
        keyValueTableIterator = getOpenKeyTable(bucketLayout).iterator()) {

      final long expiredCreationTimestamp =
          expireThreshold.negated().plusMillis(Time.now()).toMillis();


      int num = 0;
      while (num < count && keyValueTableIterator.hasNext()) {
        KeyValue<String, OmKeyInfo> openKeyValue = keyValueTableIterator.next();
        String dbOpenKeyName = openKeyValue.getKey();

        final int lastPrefix = dbOpenKeyName.lastIndexOf(OM_KEY_PREFIX);
        final String dbKeyName = dbOpenKeyName.substring(0, lastPrefix);
        OmKeyInfo openKeyInfo = openKeyValue.getValue();

        if (openKeyInfo.getCreationTime() <= expiredCreationTimestamp) {
          final String clientIdString
              = dbOpenKeyName.substring(lastPrefix + 1);

          final OmKeyInfo info = kt.get(dbKeyName);
          final boolean isHsync = java.util.Optional.ofNullable(info)
              .map(WithMetadata::getMetadata)
              .map(meta -> meta.get(OzoneConsts.HSYNC_CLIENT_ID))
              .filter(id -> id.equals(clientIdString))
              .isPresent();

          if (!isHsync) {
            // add non-hsync'ed keys
            expiredKeys.addOpenKey(openKeyInfo, dbOpenKeyName);
          } else {
            // add hsync'ed keys
            final KeyArgs.Builder keyArgs = KeyArgs.newBuilder()
                .setVolumeName(info.getVolumeName())
                .setBucketName(info.getBucketName())
                .setKeyName(info.getKeyName())
                .setDataSize(info.getDataSize());
            java.util.Optional.ofNullable(info.getLatestVersionLocations())
                .map(OmKeyLocationInfoGroup::getLocationList)
                .map(Collection::stream)
                .orElseGet(Stream::empty)
                .map(loc -> loc.getProtobuf(ClientVersion.CURRENT_VERSION))
                .forEach(keyArgs::addKeyLocations);

            OzoneManagerProtocolClientSideTranslatorPB.setReplicationConfig(
                info.getReplicationConfig(), keyArgs);

            expiredKeys.addHsyncKey(keyArgs, Long.parseLong(clientIdString));
          }
          num++;
        }
      }
    }

    return expiredKeys;
  }

  @Override
  public <KEY, VALUE> long countRowsInTable(Table<KEY, VALUE> table)
      throws IOException {
    long count = 0;
    if (table != null) {
      try (TableIterator<KEY, ? extends KeyValue<KEY, VALUE>>
          keyValueTableIterator = table.iterator()) {
        while (keyValueTableIterator.hasNext()) {
          keyValueTableIterator.next();
          count++;
        }
      }
    }
    return count;
  }

  @Override
  public <KEY, VALUE> long countEstimatedRowsInTable(Table<KEY, VALUE> table)
      throws IOException {
    long count = 0;
    if (table != null) {
      count = table.getEstimatedKeyCount();
    }
    return count;
  }

  @Override
  public Set<String> getMultipartUploadKeys(
      String volumeName, String bucketName, String prefix) throws IOException {

    Set<String> response = new TreeSet<>();
    Set<String> aborted = new TreeSet<>();

    Iterator<Map.Entry<CacheKey<String>, CacheValue<OmMultipartKeyInfo>>>
        cacheIterator = getMultipartInfoTable().cacheIterator();

    String prefixKey =
        OmMultipartUpload.getDbKey(volumeName, bucketName, prefix);

    // First iterate all the entries in cache.
    while (cacheIterator.hasNext()) {
      Map.Entry<CacheKey<String>, CacheValue<OmMultipartKeyInfo>> cacheEntry =
          cacheIterator.next();
      if (cacheEntry.getKey().getCacheKey().startsWith(prefixKey)) {
        // Check if it is marked for delete, due to abort mpu
        if (cacheEntry.getValue().getCacheValue() != null) {
          response.add(cacheEntry.getKey().getCacheKey());
        } else {
          aborted.add(cacheEntry.getKey().getCacheKey());
        }
      }
    }

    try (TableIterator<String, ? extends KeyValue<String, OmMultipartKeyInfo>>
        iterator = getMultipartInfoTable().iterator()) {
      iterator.seek(prefixKey);

      while (iterator.hasNext()) {
        KeyValue<String, OmMultipartKeyInfo> entry = iterator.next();
        if (entry.getKey().startsWith(prefixKey)) {
          // If it is marked for abort, skip it.
          if (!aborted.contains(entry.getKey())) {
            response.add(entry.getKey());
          }
        } else {
          break;
        }
      }
    }

    return response;
  }

  @Override
  public void storeSecret(String kerberosId, S3SecretValue secret)
      throws IOException {
    s3SecretTable.put(kerberosId, secret);
  }

  @Override
  public S3SecretValue getSecret(String kerberosID) throws IOException {
    return s3SecretTable.get(kerberosID);
  }

  @Override
  public void revokeSecret(String kerberosId) throws IOException {
    s3SecretTable.delete(kerberosId);
  }

  @Override
  public void put(String kerberosId, S3SecretValue secretValue, long txId) {
    s3SecretTable.addCacheEntry(new CacheKey<>(kerberosId),
        new CacheValue<>(Optional.of(secretValue), txId));
  }

  @Override
  public void invalidate(String id, long txId) {
    s3SecretTable.addCacheEntry(new CacheKey<>(id),
        new CacheValue<>(Optional.absent(), txId));
  }

  @Override
  public S3Batcher batcher() {
    return new S3Batcher() {
      @Override
      public void addWithBatch(AutoCloseable batchOperator,
                               String id, S3SecretValue s3SecretValue)
          throws IOException {
        if (batchOperator instanceof BatchOperation) {
          s3SecretTable.putWithBatch((BatchOperation) batchOperator,
              id, s3SecretValue);
        }
      }

      @Override
      public void deleteWithBatch(AutoCloseable batchOperator, String id)
          throws IOException {
        if (batchOperator instanceof BatchOperation) {
          s3SecretTable.deleteWithBatch((BatchOperation) batchOperator, id);
        }
      }
    };
  }

  @Override
  public Table<String, TransactionInfo> getTransactionInfoTable() {
    return transactionInfoTable;
  }

  @Override
  public Table<String, String> getMetaTable() {
    return metaTable;
  }

  @Override
  public Table<String, OmDBAccessIdInfo> getTenantAccessIdTable() {
    return tenantAccessIdTable;
  }

  @Override
  public Table<String, OmDBUserPrincipalInfo> getPrincipalToAccessIdsTable() {
    return principalToAccessIdsTable;
  }

  @Override
  public Table<String, OmDBTenantState> getTenantStateTable() {
    return tenantStateTable;
  }

  @Override
  public Table<String, SnapshotInfo> getSnapshotInfoTable() {
    return snapshotInfoTable;
  }

  @Override
  public Table<String, OmKeyRenameInfo> getRenamedKeyTable() {
    return renamedKeyTable;
  }

  /**
   * Update store used by subclass.
   *
   * @param store DB store.
   */
  protected void setStore(DBStore store) {
    this.store = store;
  }

  @Override
  public Map<String, Table> listTables() {
    return tableMap;
  }

  @Override
  public Table getTable(String tableName) {
    Table table = tableMap.get(tableName);
    if (table == null) {
      throw  new IllegalArgumentException("Unknown table " + tableName);
    }
    return table;
  }

  @Override
  public Set<String> listTableNames() {
    return tableMap.keySet();
  }

  @Override
  public String getOzonePathKey(final long volumeId, final long bucketId,
                                final long parentObjectId,
                                final String pathComponentName) {
    final StringBuilder builder = new StringBuilder();
    builder.append(OM_KEY_PREFIX)
            .append(volumeId)
            .append(OM_KEY_PREFIX)
            .append(bucketId)
            .append(OM_KEY_PREFIX)
            .append(parentObjectId)
            .append(OM_KEY_PREFIX)
            .append(pathComponentName);
    return builder.toString();
  }

  @Override
  public String getOzoneDeletePathKey(long objectId, String pathKey) {
    return pathKey + OM_KEY_PREFIX + objectId;
  }

  @Override
  public String getOpenFileName(long volumeId, long bucketId,
                                long parentID, String fileName,
                                long id) {
    StringBuilder openKey = new StringBuilder();
    openKey.append(OM_KEY_PREFIX).append(volumeId);
    openKey.append(OM_KEY_PREFIX).append(bucketId);
    openKey.append(OM_KEY_PREFIX).append(parentID);
    openKey.append(OM_KEY_PREFIX).append(fileName);
    openKey.append(OM_KEY_PREFIX).append(id);
    return openKey.toString();
  }

  @Override
  public String getRenameKey(String volumeName, String bucketName,
                             long objectID) {
    StringBuilder renameKey = new StringBuilder();
    renameKey.append(OM_KEY_PREFIX).append(volumeName);
    renameKey.append(OM_KEY_PREFIX).append(bucketName);
    renameKey.append(OM_KEY_PREFIX).append(objectID);
    return renameKey.toString();
  }

  @Override
  public String getMultipartKey(long volumeId, long bucketId,
                                long parentID, String fileName,
                                String uploadId) {
    StringBuilder openKey = new StringBuilder();
    openKey.append(OM_KEY_PREFIX).append(volumeId);
    openKey.append(OM_KEY_PREFIX).append(bucketId);
    openKey.append(OM_KEY_PREFIX).append(parentID);
    openKey.append(OM_KEY_PREFIX).append(fileName);
    openKey.append(OM_KEY_PREFIX).append(uploadId);
    return openKey.toString();
  }

  public BucketLayout getBucketLayout() {
    return BucketLayout.DEFAULT;
  }

  @Override
  public long getVolumeId(String volume) throws IOException {
    OmVolumeArgs omVolumeArgs = getVolumeTable().get(getVolumeKey(volume));
    if (omVolumeArgs == null) {
      throw new OMException("Volume not found " + volume,
          VOLUME_NOT_FOUND);
    }
    return omVolumeArgs.getObjectID();
  }

  @Override
  public long getBucketId(String volume, String bucket) throws IOException {
    OmBucketInfo omBucketInfo =
        getBucketTable().get(getBucketKey(volume, bucket));
    if (omBucketInfo == null) {
      throw new OMException(
          "Bucket not found " + bucket + ", volume name: " + volume,
          BUCKET_NOT_FOUND);
    }
    return omBucketInfo.getObjectID();
  }
}<|MERGE_RESOLUTION|>--- conflicted
+++ resolved
@@ -331,40 +331,6 @@
     this.omEpoch = 0;
   }
 
-<<<<<<< HEAD
-  /**
-   * Metadata constructor for checkpoints.
-   *
-   * @param conf - Ozone conf.
-   * @param dir - Checkpoint parent directory.
-   * @param name - Checkpoint directory name.
-   * @throws IOException
-   */
-  private OmMetadataManagerImpl(OzoneConfiguration conf, File dir, String name)
-      throws IOException {
-    lock = new OmReadOnlyLock();
-    omEpoch = 0;
-    setStore(loadDB(conf, dir, name, true));
-    initializeOmTables(false);
-  }
-
-  /**
-   * Factory method for creating snapshot metadata manager.
-   *
-   * @param conf - ozone configuration
-   * @param snapshotDirName - the UUID that identifies the snapshot
-   * @return the metadata manager representing the snapshot
-   * @throws IOException
-   */
-  public static OmMetadataManagerImpl createSnapshotMetadataManager(
-      OzoneConfiguration conf, String snapshotDirName) throws IOException {
-    File snapshotDir = new File(OMStorage.getOmDbDir(conf) +
-        OM_KEY_PREFIX + OM_SNAPSHOT_CHECKPOINT_DIR);
-    OmMetadataManagerImpl smm = new OmMetadataManagerImpl(conf,
-        snapshotDir, OM_DB_NAME + snapshotDirName);
-    return smm;
-  }
-
   @SuppressFBWarnings({"NP_NULL_ON_SOME_PATH_FROM_RETURN_VALUE"})
   public static OmMetadataManagerImpl createCheckpointMetadataManager(
       OzoneConfiguration conf, DBCheckpoint checkpoint) throws IOException {
@@ -374,14 +340,13 @@
     return new OmMetadataManagerImpl(conf, dir, name);
   }
 
-=======
   // metadata constructor for snapshots
   OmMetadataManagerImpl(OzoneConfiguration conf, String snapshotDirName,
       boolean isSnapshotInCache) throws IOException {
     lock = new OmReadOnlyLock();
     omEpoch = 0;
     String snapshotDir = OMStorage.getOmDbDir(conf) +
-        OM_KEY_PREFIX + OM_SNAPSHOT_DIR;
+        OM_KEY_PREFIX + OM_SNAPSHOT_CHECKPOINT_DIR;
     File metaDir = new File(snapshotDir);
     String dbName = OM_DB_NAME + snapshotDirName;
     // The check is only to prevent every snapshot read to perform a disk IO
@@ -395,7 +360,6 @@
     initializeOmTables(false);
   }
 
->>>>>>> 0f1ba3f8
   @Override
   public Table<String, PersistedUserVolumeInfo> getUserTable() {
     return userTable;
