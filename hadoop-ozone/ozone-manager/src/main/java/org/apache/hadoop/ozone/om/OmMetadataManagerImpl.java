/*
 * Licensed to the Apache Software Foundation (ASF) under one or more
 * contributor license agreements.  See the NOTICE file distributed with this
 * work for additional information regarding copyright ownership.  The ASF
 * licenses this file to you under the Apache License, Version 2.0 (the
 * "License"); you may not use this file except in compliance with the License.
 * You may obtain a copy of the License at
 * <p>
 * http://www.apache.org/licenses/LICENSE-2.0
 * <p>
 * Unless required by applicable law or agreed to in writing, software
 * distributed under the License is distributed on an "AS IS" BASIS,WITHOUT
 * WARRANTIES OR CONDITIONS OF ANY KIND, either express or implied. See the
 * License for the specific language governing permissions and limitations under
 * the License.
 */
package org.apache.hadoop.ozone.om;

import java.io.File;
import java.io.IOException;
import java.nio.file.Paths;
import java.time.Duration;
import java.util.ArrayList;
import java.util.Collection;
import java.util.HashMap;
import java.util.Iterator;
import java.util.LinkedList;
import java.util.List;
import java.util.Map;
import java.util.Set;
import java.util.TreeMap;
import java.util.TreeSet;
import java.util.concurrent.locks.ReentrantReadWriteLock;
import java.util.stream.Collectors;
import java.util.stream.Stream;

import org.apache.hadoop.hdds.client.BlockID;
import org.apache.hadoop.hdds.conf.OzoneConfiguration;
import org.apache.hadoop.hdds.utils.TableCacheMetrics;
import org.apache.hadoop.hdds.utils.db.BatchOperation;
import org.apache.hadoop.hdds.utils.db.DBStore;
import org.apache.hadoop.hdds.utils.db.DBStoreBuilder;
import org.apache.hadoop.hdds.utils.db.RocksDBConfiguration;
import org.apache.hadoop.hdds.utils.db.Table;
import org.apache.hadoop.hdds.utils.db.RDBCheckpointManager;
import org.apache.hadoop.hdds.utils.db.Table.KeyValue;
import org.apache.hadoop.hdds.utils.db.TableIterator;
import org.apache.hadoop.hdds.utils.db.TypedTable;
import org.apache.hadoop.hdds.utils.db.cache.CacheKey;
import org.apache.hadoop.hdds.utils.db.cache.CacheValue;
import org.apache.hadoop.hdds.utils.db.cache.TableCache.CacheType;
import org.apache.hadoop.ozone.ClientVersion;
import org.apache.hadoop.ozone.OmUtils;
import org.apache.hadoop.ozone.OzoneConsts;
import org.apache.hadoop.ozone.common.BlockGroup;
import org.apache.hadoop.hdds.utils.TransactionInfoCodec;
import org.apache.hadoop.ozone.om.codec.OmBucketInfoCodec;
import org.apache.hadoop.ozone.om.codec.OmDBAccessIdInfoCodec;
import org.apache.hadoop.ozone.om.codec.OmDBUserPrincipalInfoCodec;
import org.apache.hadoop.ozone.om.codec.OmDirectoryInfoCodec;
import org.apache.hadoop.ozone.om.codec.OmKeyInfoCodec;
import org.apache.hadoop.ozone.om.codec.OmMultipartKeyInfoCodec;
import org.apache.hadoop.ozone.om.codec.OmPrefixInfoCodec;
import org.apache.hadoop.ozone.om.codec.OmDBTenantStateCodec;
import org.apache.hadoop.ozone.om.codec.OmVolumeArgsCodec;
import org.apache.hadoop.ozone.om.codec.RepeatedOmKeyInfoCodec;
import org.apache.hadoop.ozone.om.codec.S3SecretValueCodec;
import org.apache.hadoop.ozone.om.codec.OmDBSnapshotInfoCodec;
import org.apache.hadoop.ozone.om.codec.TokenIdentifierCodec;
import org.apache.hadoop.ozone.om.codec.UserVolumeInfoCodec;
import org.apache.hadoop.ozone.om.exceptions.OMException;
import org.apache.hadoop.ozone.om.exceptions.OMException.ResultCodes;
import org.apache.hadoop.ozone.om.helpers.OmBucketInfo;
import org.apache.hadoop.ozone.om.helpers.OmDBAccessIdInfo;
import org.apache.hadoop.ozone.om.helpers.OmDBUserPrincipalInfo;
import org.apache.hadoop.ozone.om.helpers.OmDirectoryInfo;
import org.apache.hadoop.ozone.om.helpers.OmKeyInfo;
import org.apache.hadoop.ozone.om.helpers.OmKeyLocationInfoGroup;
import org.apache.hadoop.ozone.om.helpers.OmMultipartKeyInfo;
import org.apache.hadoop.ozone.om.helpers.OmMultipartUpload;
import org.apache.hadoop.ozone.om.helpers.OmPrefixInfo;
import org.apache.hadoop.ozone.om.helpers.OmDBTenantState;
import org.apache.hadoop.ozone.om.helpers.OmVolumeArgs;
import org.apache.hadoop.ozone.om.helpers.OzoneFSUtils;
import org.apache.hadoop.ozone.om.helpers.RepeatedOmKeyInfo;
import org.apache.hadoop.ozone.om.helpers.S3SecretValue;
import org.apache.hadoop.ozone.om.helpers.SnapshotInfo;
import org.apache.hadoop.ozone.om.helpers.BucketLayout;
import org.apache.hadoop.ozone.om.helpers.WithMetadata;
import org.apache.hadoop.ozone.om.lock.IOzoneManagerLock;
import org.apache.hadoop.ozone.om.lock.OmReadOnlyLock;
import org.apache.hadoop.ozone.om.lock.OzoneManagerLock;
import org.apache.hadoop.hdds.utils.TransactionInfo;
import org.apache.hadoop.ozone.om.protocolPB.OzoneManagerProtocolClientSideTranslatorPB;
import org.apache.hadoop.ozone.protocol.proto.OzoneManagerProtocolProtos.KeyArgs;
import org.apache.hadoop.ozone.storage.proto
    .OzoneManagerStorageProtos.PersistedUserVolumeInfo;
import org.apache.hadoop.ozone.security.OzoneTokenIdentifier;

import com.google.common.annotations.VisibleForTesting;
import com.google.common.base.Strings;
import com.google.common.collect.Lists;
import org.apache.commons.lang3.StringUtils;
import static org.apache.hadoop.ozone.OzoneConsts.DB_TRANSIENT_MARKER;
import static org.apache.hadoop.ozone.OzoneConsts.OM_DB_NAME;
import static org.apache.hadoop.ozone.OzoneConsts.OM_KEY_PREFIX;
import static org.apache.hadoop.ozone.om.OMConfigKeys.OZONE_OM_FS_SNAPSHOT_MAX_LIMIT;
import static org.apache.hadoop.ozone.om.OMConfigKeys.OZONE_OM_FS_SNAPSHOT_MAX_LIMIT_DEFAULT;
import static org.apache.hadoop.ozone.om.exceptions.OMException.ResultCodes.BUCKET_NOT_FOUND;
import static org.apache.hadoop.ozone.om.exceptions.OMException.ResultCodes.VOLUME_NOT_FOUND;
import static org.apache.hadoop.ozone.OzoneConsts.OM_SNAPSHOT_DIR;

import org.apache.hadoop.util.Time;
import org.apache.ratis.util.ExitUtils;
import org.eclipse.jetty.util.StringUtil;
import org.slf4j.Logger;
import org.slf4j.LoggerFactory;

/**
 * Ozone metadata manager interface.
 */
public class OmMetadataManagerImpl implements OMMetadataManager,
    S3SecretStore {
  private static final Logger LOG =
      LoggerFactory.getLogger(OmMetadataManagerImpl.class);

  /**
   * OM RocksDB Structure .
   * <p>
   * OM DB stores metadata as KV pairs iThis n different column families.
   * <p>
   * OM DB Schema:
   *
   *
   * Common Tables:
   * |----------------------------------------------------------------------|
   * |  Column Family     |        VALUE                                    |
   * |----------------------------------------------------------------------|
   * | userTable          |     /user->UserVolumeInfo                       |
   * |----------------------------------------------------------------------|
   * | volumeTable        |     /volume->VolumeInfo                         |
   * |----------------------------------------------------------------------|
   * | bucketTable        |     /volume/bucket-> BucketInfo                 |
   * |----------------------------------------------------------------------|
   * | s3SecretTable      | s3g_access_key_id -> s3Secret                   |
   * |----------------------------------------------------------------------|
   * | dTokenTable        | OzoneTokenID -> renew_time                      |
   * |----------------------------------------------------------------------|
   * | prefixInfoTable    | prefix -> PrefixInfo                            |
   * |----------------------------------------------------------------------|
   * | multipartInfoTable | /volumeName/bucketName/keyName/uploadId ->...   |
   * |----------------------------------------------------------------------|
   * | transactionInfoTable| #TRANSACTIONINFO -> OMTransactionInfo          |
   * |----------------------------------------------------------------------|
   *
   * Multi-Tenant Tables:
   * |----------------------------------------------------------------------|
   * | tenantStateTable          | tenantId -> OmDBTenantState              |
   * |----------------------------------------------------------------------|
   * | tenantAccessIdTable       | accessId -> OmDBAccessIdInfo             |
   * |----------------------------------------------------------------------|
   * | principalToAccessIdsTable | userPrincipal -> OmDBUserPrincipalInfo   |
   * |----------------------------------------------------------------------|
   *
   *
   * Simple Tables:
   * |----------------------------------------------------------------------|
   * |  Column Family     |        VALUE                                    |
   * |----------------------------------------------------------------------|
   * | keyTable           | /volumeName/bucketName/keyName->KeyInfo         |
   * |----------------------------------------------------------------------|
   * | deletedTable       | /volumeName/bucketName/keyName->RepeatedKeyInfo |
   * |----------------------------------------------------------------------|
   * | openKey            | /volumeName/bucketName/keyName/id->KeyInfo      |
   * |----------------------------------------------------------------------|
   *
   * Prefix Tables:
   * |----------------------------------------------------------------------|
   * |  Column Family   |        VALUE                                      |
   * |----------------------------------------------------------------------|
   * |  directoryTable  | /volumeId/bucketId/parentId/dirName -> DirInfo    |
   * |----------------------------------------------------------------------|
   * |  fileTable       | /volumeId/bucketId/parentId/fileName -> KeyInfo   |
   * |----------------------------------------------------------------------|
   * |  openFileTable   | /volumeId/bucketId/parentId/fileName/id -> KeyInfo|
   * |----------------------------------------------------------------------|
   * |  deletedDirTable | /volumeId/bucketId/parentId/dirName -> KeyInfo    |
   * |----------------------------------------------------------------------|
   *
   * Snapshot Tables:
   * |-------------------------------------------------------------------------|
   * |  Column Family        |        VALUE                                    |
   * |-------------------------------------------------------------------------|
   * |  snapshotInfoTable    | /volume/bucket/snapshotName -> SnapshotInfo     |
   * |-------------------------------------------------------------------------|
   * |snapshotRenamedKeyTable| /volumeName/bucketName/objectID -> /v/b/origKey |
   * |-------------------------------------------------------------------------|
   */

  public static final String USER_TABLE = "userTable";
  public static final String VOLUME_TABLE = "volumeTable";
  public static final String BUCKET_TABLE = "bucketTable";
  public static final String KEY_TABLE = "keyTable";
  public static final String DELETED_TABLE = "deletedTable";
  public static final String OPEN_KEY_TABLE = "openKeyTable";
  public static final String MULTIPARTINFO_TABLE = "multipartInfoTable";
  public static final String S3_SECRET_TABLE = "s3SecretTable";
  public static final String DELEGATION_TOKEN_TABLE = "dTokenTable";
  public static final String PREFIX_TABLE = "prefixTable";
  public static final String DIRECTORY_TABLE = "directoryTable";
  public static final String FILE_TABLE = "fileTable";
  public static final String OPEN_FILE_TABLE = "openFileTable";
  public static final String DELETED_DIR_TABLE = "deletedDirectoryTable";
  public static final String TRANSACTION_INFO_TABLE =
      "transactionInfoTable";
  public static final String META_TABLE = "metaTable";

  // Tables for multi-tenancy
  public static final String TENANT_ACCESS_ID_TABLE = "tenantAccessIdTable";
  public static final String PRINCIPAL_TO_ACCESS_IDS_TABLE =
      "principalToAccessIdsTable";
  public static final String TENANT_STATE_TABLE = "tenantStateTable";
  public static final String SNAPSHOT_INFO_TABLE = "snapshotInfoTable";
  public static final String SNAPSHOT_RENAMED_KEY_TABLE =
      "snapshotRenamedKeyTable";

  static final String[] ALL_TABLES = new String[] {
      USER_TABLE,
      VOLUME_TABLE,
      BUCKET_TABLE,
      KEY_TABLE,
      DELETED_TABLE,
      OPEN_KEY_TABLE,
      MULTIPARTINFO_TABLE,
      S3_SECRET_TABLE,
      DELEGATION_TOKEN_TABLE,
      PREFIX_TABLE,
      TRANSACTION_INFO_TABLE,
      DIRECTORY_TABLE,
      FILE_TABLE,
      DELETED_DIR_TABLE,
      OPEN_FILE_TABLE,
      META_TABLE,
      TENANT_ACCESS_ID_TABLE,
      PRINCIPAL_TO_ACCESS_IDS_TABLE,
      TENANT_STATE_TABLE,
      SNAPSHOT_INFO_TABLE,
      SNAPSHOT_RENAMED_KEY_TABLE
  };

  private DBStore store;

  private final IOzoneManagerLock lock;

  private Table userTable;
  private Table volumeTable;
  private Table bucketTable;
  private Table keyTable;
  private Table deletedTable;
  private Table openKeyTable;
  private Table<String, OmMultipartKeyInfo> multipartInfoTable;
  private Table<String, S3SecretValue> s3SecretTable;
  private Table dTokenTable;
  private Table prefixTable;
  private Table dirTable;
  private Table fileTable;
  private Table openFileTable;
  private Table transactionInfoTable;
  private Table metaTable;

  // Tables required for multi-tenancy
  private Table tenantAccessIdTable;
  private Table principalToAccessIdsTable;
  private Table tenantStateTable;

  private Table snapshotInfoTable;
  private Table snapshotRenamedKeyTable;

  private boolean isRatisEnabled;
  private boolean ignorePipelineinKey;
  private Table deletedDirTable;

  // Table-level locks that protects table read/write access. Note:
  // Don't use this lock for tables other than deletedTable and deletedDirTable.
  // This is a stopgap solution. Will remove when HDDS-5905 (HDDS-6483) is done.
  private Map<String, ReentrantReadWriteLock> tableLockMap = new HashMap<>();

  @Override
  public ReentrantReadWriteLock getTableLock(String tableName) {
    return tableLockMap.get(tableName);
  }

  // Epoch is used to generate the objectIDs. The most significant 2 bits of
  // objectIDs is set to this epoch. For clusters before HDDS-4315 there is
  // no epoch as such. But it can be safely assumed that the most significant
  // 2 bits of the objectID will be 00. From HDDS-4315 onwards, the Epoch for
  // non-ratis OM clusters will be binary 01 (= decimal 1)  and for ratis
  // enabled OM cluster will be binary 10 (= decimal 2). This epoch is added
  // to ensure uniqueness of objectIDs.
  private final long omEpoch;

  private Map<String, Table> tableMap = new HashMap<>();
  private List<TableCacheMetrics> tableCacheMetrics = new LinkedList<>();
  private SnapshotChainManager snapshotChainManager;

  public OmMetadataManagerImpl(OzoneConfiguration conf) throws IOException {
    this.lock = new OzoneManagerLock(conf);
    // TODO: This is a temporary check. Once fully implemented, all OM state
    //  change should go through Ratis - be it standalone (for non-HA) or
    //  replicated (for HA).
    isRatisEnabled = conf.getBoolean(
        OMConfigKeys.OZONE_OM_RATIS_ENABLE_KEY,
        OMConfigKeys.OZONE_OM_RATIS_ENABLE_DEFAULT);
    this.omEpoch = OmUtils.getOMEpoch(isRatisEnabled);
    // For test purpose only
    ignorePipelineinKey = conf.getBoolean(
        "ozone.om.ignore.pipeline", Boolean.TRUE);
    start(conf);
  }

  /**
   * For subclass overriding.
   */
  protected OmMetadataManagerImpl() {
    OzoneConfiguration conf = new OzoneConfiguration();
    this.lock = new OzoneManagerLock(conf);
    this.omEpoch = 0;
  }

  // metadata constructor for snapshots
  OmMetadataManagerImpl(OzoneConfiguration conf, String snapshotDirName,
      boolean isSnapshotInCache) throws IOException {
    lock = new OmReadOnlyLock();
    omEpoch = 0;
    String snapshotDir = OMStorage.getOmDbDir(conf) +
        OM_KEY_PREFIX + OM_SNAPSHOT_DIR;
    File metaDir = new File(snapshotDir);
    String dbName = OM_DB_NAME + snapshotDirName;
    // The check is only to prevent every snapshot read to perform a disk IO
    // and check if a checkpoint dir exists. If entry is present in cache,
    // it is most likely DB entries will get flushed in this wait time.
    if (isSnapshotInCache) {
      File checkpoint = Paths.get(metaDir.toPath().toString(), dbName).toFile();
      RDBCheckpointManager.waitForCheckpointDirectoryExist(checkpoint);
    }
    setStore(loadDB(conf, metaDir, dbName, true,
            java.util.Optional.of(Boolean.TRUE)));
    initializeOmTables(false);
  }

  @Override
  public Table<String, PersistedUserVolumeInfo> getUserTable() {
    return userTable;
  }

  @Override
  public Table<OzoneTokenIdentifier, Long> getDelegationTokenTable() {
    return dTokenTable;
  }

  @Override
  public Table<String, OmVolumeArgs> getVolumeTable() {
    return volumeTable;
  }

  @Override
  public Table<String, OmBucketInfo> getBucketTable() {
    return bucketTable;
  }

  @Override
  public Table<String, OmKeyInfo> getKeyTable(BucketLayout bucketLayout) {
    if (bucketLayout.isFileSystemOptimized()) {
      return fileTable;
    }
    return keyTable;
  }

  @Override
  public Table<String, OmKeyInfo> getFileTable() {
    return fileTable;
  }

  @Override
  public Table<String, RepeatedOmKeyInfo> getDeletedTable() {
    return deletedTable;
  }

  @Override
  public Table<String, OmKeyInfo> getDeletedDirTable() {
    return deletedDirTable;
  }

  @Override
  public Table getOpenKeyTable(BucketLayout bucketLayout) {
    if (bucketLayout.isFileSystemOptimized()) {
      return openFileTable;
    }
    return openKeyTable;
  }

  @Override
  public Table<String, OmPrefixInfo> getPrefixTable() {
    return prefixTable;
  }

  @Override
  public Table<String, OmDirectoryInfo> getDirectoryTable() {
    return dirTable;
  }

  @Override
  public Table<String, OmMultipartKeyInfo> getMultipartInfoTable() {
    return multipartInfoTable;
  }

  private void checkTableStatus(Table table, String name,
      boolean addCacheMetrics) throws IOException {
    String logMessage = "Unable to get a reference to %s table. Cannot " +
        "continue.";
    String errMsg = "Inconsistent DB state, Table - %s. Please check the logs" +
        "for more info.";
    if (table == null) {
      LOG.error(String.format(logMessage, name));
      throw new IOException(String.format(errMsg, name));
    }
    this.tableMap.put(name, table);
    if (addCacheMetrics) {
      tableCacheMetrics.add(table.createCacheMetrics());
    }
  }

  /**
   * Start metadata manager.
   */
  @Override
  public void start(OzoneConfiguration configuration) throws IOException {
    // We need to create the DB here, as when during restart, stop closes the
    // db, so we need to create the store object and initialize DB.
    if (store == null) {
      File metaDir = OMStorage.getOmDbDir(configuration);

      // Check if there is a DB Inconsistent Marker in the metaDir. This
      // marker indicates that the DB is in an inconsistent state and hence
      // the SCM process should be terminated.
      File markerFile = new File(metaDir, DB_TRANSIENT_MARKER);
      if (markerFile.exists()) {
        LOG.error("File {} marks that OM DB is in an inconsistent state.",
                markerFile);
        // Note - The marker file should be deleted only after fixing the DB.
        // In an HA setup, this can be done by replacing this DB with a
        // checkpoint from another OM.
        String errorMsg = "Cannot load OM DB as it is in an inconsistent " +
            "state.";
        ExitUtils.terminate(1, errorMsg, LOG);
      }

      RocksDBConfiguration rocksDBConfiguration =
          configuration.getObject(RocksDBConfiguration.class);

      // As When ratis is not enabled, when we perform put/commit to rocksdb we
      // should turn on sync flag. This needs to be done as when we return
      // response to client it is considered as complete, but if we have
      // power failure or machine crashes the recent writes will be lost. To
      // avoid those kind of failures we need to enable sync. When Ratis is
      // enabled, ratis log provides us this guaranty. This check is needed
      // until HA code path becomes default in OM.

      // When ratis is not enabled override and set the sync.
      if (!isRatisEnabled) {
        rocksDBConfiguration.setSyncOption(true);
      }

      this.store = loadDB(configuration, metaDir);

      initializeOmTables(true);
    }

    snapshotChainManager = new SnapshotChainManager(this);
  }

  public static DBStore loadDB(OzoneConfiguration configuration, File metaDir)
      throws IOException {
    return loadDB(configuration, metaDir, OM_DB_NAME, false,
            java.util.Optional.empty());
  }

  public static DBStore loadDB(OzoneConfiguration configuration, File metaDir,
                               String dbName, boolean readOnly,
                               java.util.Optional<Boolean>
                                       disableAutoCompaction)
          throws IOException {
    final int maxFSSnapshots = configuration.getInt(
        OZONE_OM_FS_SNAPSHOT_MAX_LIMIT, OZONE_OM_FS_SNAPSHOT_MAX_LIMIT_DEFAULT);
    RocksDBConfiguration rocksDBConfiguration =
        configuration.getObject(RocksDBConfiguration.class);
    DBStoreBuilder dbStoreBuilder = DBStoreBuilder.newBuilder(configuration,
        rocksDBConfiguration).setName(dbName)
        .setOpenReadOnly(readOnly)
        .setPath(Paths.get(metaDir.getPath()))
        .setMaxFSSnapshots(maxFSSnapshots)
        .setEnableCompactionLog(true);
    disableAutoCompaction.ifPresent(
            dbStoreBuilder::disableDefaultCFAutoCompaction);
    return addOMTablesAndCodecs(dbStoreBuilder).build();
  }

  public static DBStoreBuilder addOMTablesAndCodecs(DBStoreBuilder builder) {

    return builder.addTable(USER_TABLE)
        .addTable(VOLUME_TABLE)
        .addTable(BUCKET_TABLE)
        .addTable(KEY_TABLE)
        .addTable(DELETED_TABLE)
        .addTable(OPEN_KEY_TABLE)
        .addTable(MULTIPARTINFO_TABLE)
        .addTable(DELEGATION_TOKEN_TABLE)
        .addTable(S3_SECRET_TABLE)
        .addTable(PREFIX_TABLE)
        .addTable(DIRECTORY_TABLE)
        .addTable(FILE_TABLE)
        .addTable(OPEN_FILE_TABLE)
        .addTable(DELETED_DIR_TABLE)
        .addTable(TRANSACTION_INFO_TABLE)
        .addTable(META_TABLE)
        .addTable(TENANT_ACCESS_ID_TABLE)
        .addTable(PRINCIPAL_TO_ACCESS_IDS_TABLE)
        .addTable(TENANT_STATE_TABLE)
        .addTable(SNAPSHOT_INFO_TABLE)
        .addTable(SNAPSHOT_RENAMED_KEY_TABLE)
        .addCodec(OzoneTokenIdentifier.class, new TokenIdentifierCodec())
        .addCodec(OmKeyInfo.class, new OmKeyInfoCodec(true))
        .addCodec(RepeatedOmKeyInfo.class,
            new RepeatedOmKeyInfoCodec(true))
        .addCodec(OmBucketInfo.class, new OmBucketInfoCodec())
        .addCodec(OmVolumeArgs.class, new OmVolumeArgsCodec())
        .addCodec(PersistedUserVolumeInfo.class, new UserVolumeInfoCodec())
        .addCodec(OmMultipartKeyInfo.class, new OmMultipartKeyInfoCodec())
        .addCodec(S3SecretValue.class, new S3SecretValueCodec())
        .addCodec(OmPrefixInfo.class, new OmPrefixInfoCodec())
        .addCodec(TransactionInfo.class, new TransactionInfoCodec())
        .addCodec(OmDirectoryInfo.class, new OmDirectoryInfoCodec())
        .addCodec(OmDBTenantState.class, new OmDBTenantStateCodec())
        .addCodec(OmDBAccessIdInfo.class, new OmDBAccessIdInfoCodec())
        .addCodec(OmDBUserPrincipalInfo.class, new OmDBUserPrincipalInfoCodec())
        .addCodec(SnapshotInfo.class, new OmDBSnapshotInfoCodec());
  }

  /**
   * Initialize OM Tables.
   *
   * @throws IOException
   */
  protected void initializeOmTables(boolean addCacheMetrics)
      throws IOException {
    userTable =
        this.store.getTable(USER_TABLE, String.class,
            PersistedUserVolumeInfo.class);
    checkTableStatus(userTable, USER_TABLE, addCacheMetrics);

    CacheType cacheType = CacheType.FULL_CACHE;

    volumeTable =
        this.store.getTable(VOLUME_TABLE, String.class, OmVolumeArgs.class,
            cacheType);
    checkTableStatus(volumeTable, VOLUME_TABLE, addCacheMetrics);

    bucketTable =
        this.store.getTable(BUCKET_TABLE, String.class, OmBucketInfo.class,
            cacheType);

    checkTableStatus(bucketTable, BUCKET_TABLE, addCacheMetrics);

    keyTable = this.store.getTable(KEY_TABLE, String.class, OmKeyInfo.class);
    checkTableStatus(keyTable, KEY_TABLE, addCacheMetrics);

    deletedTable = this.store.getTable(DELETED_TABLE, String.class,
        RepeatedOmKeyInfo.class);
    checkTableStatus(deletedTable, DELETED_TABLE, addCacheMetrics);
    // Currently, deletedTable is the only table that will need the table lock
    tableLockMap.put(DELETED_TABLE, new ReentrantReadWriteLock(true));

    openKeyTable =
        this.store.getTable(OPEN_KEY_TABLE, String.class,
            OmKeyInfo.class);
    checkTableStatus(openKeyTable, OPEN_KEY_TABLE, addCacheMetrics);

    multipartInfoTable = this.store.getTable(MULTIPARTINFO_TABLE,
        String.class, OmMultipartKeyInfo.class);
    checkTableStatus(multipartInfoTable, MULTIPARTINFO_TABLE, addCacheMetrics);

    dTokenTable = this.store.getTable(DELEGATION_TOKEN_TABLE,
        OzoneTokenIdentifier.class, Long.class);
    checkTableStatus(dTokenTable, DELEGATION_TOKEN_TABLE, addCacheMetrics);

    s3SecretTable = this.store.getTable(S3_SECRET_TABLE, String.class,
        S3SecretValue.class);
    checkTableStatus(s3SecretTable, S3_SECRET_TABLE, addCacheMetrics);

    prefixTable = this.store.getTable(PREFIX_TABLE, String.class,
        OmPrefixInfo.class);
    checkTableStatus(prefixTable, PREFIX_TABLE, addCacheMetrics);

    dirTable = this.store.getTable(DIRECTORY_TABLE, String.class,
            OmDirectoryInfo.class);
    checkTableStatus(dirTable, DIRECTORY_TABLE, addCacheMetrics);

    fileTable = this.store.getTable(FILE_TABLE, String.class,
            OmKeyInfo.class);
    checkTableStatus(fileTable, FILE_TABLE, addCacheMetrics);

    openFileTable = this.store.getTable(OPEN_FILE_TABLE, String.class,
            OmKeyInfo.class);
    checkTableStatus(openFileTable, OPEN_FILE_TABLE, addCacheMetrics);

    deletedDirTable = this.store.getTable(DELETED_DIR_TABLE, String.class,
        OmKeyInfo.class);
    checkTableStatus(deletedDirTable, DELETED_DIR_TABLE, addCacheMetrics);

    transactionInfoTable = this.store.getTable(TRANSACTION_INFO_TABLE,
        String.class, TransactionInfo.class);
    checkTableStatus(transactionInfoTable, TRANSACTION_INFO_TABLE,
        addCacheMetrics);

    metaTable = this.store.getTable(META_TABLE, String.class, String.class);
    checkTableStatus(metaTable, META_TABLE, addCacheMetrics);

    // accessId -> OmDBAccessIdInfo (tenantId, secret, Kerberos principal)
    tenantAccessIdTable = this.store.getTable(TENANT_ACCESS_ID_TABLE,
        String.class, OmDBAccessIdInfo.class);
    checkTableStatus(tenantAccessIdTable, TENANT_ACCESS_ID_TABLE,
        addCacheMetrics);

    // User principal -> OmDBUserPrincipalInfo (a list of accessIds)
    principalToAccessIdsTable = this.store.getTable(
        PRINCIPAL_TO_ACCESS_IDS_TABLE,
        String.class, OmDBUserPrincipalInfo.class);
    checkTableStatus(principalToAccessIdsTable, PRINCIPAL_TO_ACCESS_IDS_TABLE,
        addCacheMetrics);

    // tenant name -> tenant (tenant states)
    tenantStateTable = this.store.getTable(TENANT_STATE_TABLE,
        String.class, OmDBTenantState.class);
    checkTableStatus(tenantStateTable, TENANT_STATE_TABLE, addCacheMetrics);

    // path -> snapshotInfo (snapshot info for snapshot)
    snapshotInfoTable = this.store.getTable(SNAPSHOT_INFO_TABLE,
        String.class, SnapshotInfo.class);
    checkTableStatus(snapshotInfoTable, SNAPSHOT_INFO_TABLE, addCacheMetrics);

    // volumeName/bucketName/objectID -> renamedKey (renamed key for key table)
    snapshotRenamedKeyTable = this.store.getTable(SNAPSHOT_RENAMED_KEY_TABLE,
        String.class, String.class);
    checkTableStatus(snapshotRenamedKeyTable, SNAPSHOT_RENAMED_KEY_TABLE,
        addCacheMetrics);
    // TODO: [SNAPSHOT] Initialize table lock for snapshotRenamedKeyTable.
  }

  /**
   * Stop metadata manager.
   */
  @Override
  public void stop() throws Exception {
    if (store != null) {
      store.close();
      store = null;
    }
    for (TableCacheMetrics metrics : tableCacheMetrics) {
      metrics.unregister();
    }
    // OzoneManagerLock cleanup
    lock.cleanup();
  }

  /**
   * Get metadata store.
   *
   * @return store - metadata store.
   */
  @VisibleForTesting
  @Override
  public DBStore getStore() {
    return store;
  }

  /**
   * Given a volume return the corresponding DB key.
   *
   * @param volume - Volume name
   */
  @Override
  public String getVolumeKey(String volume) {
    return OzoneConsts.OM_KEY_PREFIX + volume;
  }

  /**
   * Given a user return the corresponding DB key.
   *
   * @param user - User name
   */
  @Override
  public String getUserKey(String user) {
    return user;
  }

  /**
   * Given a volume and bucket, return the corresponding DB key.
   *
   * @param volume - User name
   * @param bucket - Bucket name
   */
  @Override
  public String getBucketKey(String volume, String bucket) {
    StringBuilder builder =
        new StringBuilder().append(OM_KEY_PREFIX).append(volume);

    if (StringUtils.isNotBlank(bucket)) {
      builder.append(OM_KEY_PREFIX).append(bucket);
    }
    return builder.toString();
  }

  @Override
  public String getOzoneKey(String volume, String bucket, String key) {
    StringBuilder builder = new StringBuilder()
        .append(OM_KEY_PREFIX).append(volume);
    // TODO : Throw if the Bucket is null?
    builder.append(OM_KEY_PREFIX).append(bucket);
    if (StringUtil.isNotBlank(key)) {
      builder.append(OM_KEY_PREFIX);
      if (!key.equals(OM_KEY_PREFIX)) {
        builder.append(key);
      }
    }
    return builder.toString();
  }

  @Override
  public String getOzoneDirKey(String volume, String bucket, String key) {
    key = OzoneFSUtils.addTrailingSlashIfNeeded(key);
    return getOzoneKey(volume, bucket, key);
  }

  @Override
  public String getOpenKey(String volume, String bucket,
                           String key, long id) {
    String openKey = OM_KEY_PREFIX + volume + OM_KEY_PREFIX + bucket +
        OM_KEY_PREFIX + key + OM_KEY_PREFIX + id;
    return openKey;
  }

  @Override
  public String getMultipartKey(String volume, String bucket, String key,
                                String
                                    uploadId) {
    return OmMultipartUpload.getDbKey(volume, bucket, key, uploadId);
  }

  /**
   * Returns the OzoneManagerLock used on Metadata DB.
   *
   * @return OzoneManagerLock
   */
  @Override
  public IOzoneManagerLock getLock() {
    return lock;
  }

  @Override
  public long getOmEpoch() {
    return omEpoch;
  }

  /**
   * Returns true if the firstArray startsWith the bytes of secondArray.
   *
   * @param firstArray - Byte array
   * @param secondArray - Byte array
   * @return true if the first array bytes match the bytes in the second array.
   */
  private boolean startsWith(byte[] firstArray, byte[] secondArray) {

    if (firstArray == null) {
      // if both are null, then the arrays match, else if first is null and
      // second is not, then this function returns false.
      return secondArray == null;
    }


    if (secondArray != null) {
      // If the second array is longer then first array cannot be starting with
      // the bytes of second array.
      if (secondArray.length > firstArray.length) {
        return false;
      }

      for (int ndx = 0; ndx < secondArray.length; ndx++) {
        if (firstArray[ndx] != secondArray[ndx]) {
          return false;
        }
      }
      return true; //match, return true.
    }
    return false; // if first is not null and second is null, we define that
    // array does not start with same chars.
  }

  /**
   * Given a volume, check if it is empty, i.e there are no buckets inside it.
   * We iterate in the bucket table and see if there is any key that starts with
   * the volume prefix. We actually look for /volume/, since if we don't have
   * the trailing slash it is possible that we might match some other volume.
   * <p>
   * For example, vol1 and vol122 might match, to avoid that we look for /vol1/
   *
   * @param volume - Volume name
   * @return true if the volume is empty
   */
  @Override
  public boolean isVolumeEmpty(String volume) throws IOException {
    String volumePrefix = getVolumeKey(volume + OM_KEY_PREFIX);

      // First check in bucket table cache.
    Iterator<Map.Entry<CacheKey<String>, CacheValue<OmBucketInfo>>> iterator =
        ((TypedTable< String, OmBucketInfo>) bucketTable).cacheIterator();
    while (iterator.hasNext()) {
      Map.Entry< CacheKey< String >, CacheValue< OmBucketInfo > > entry =
          iterator.next();
      String key = entry.getKey().getCacheKey();
      OmBucketInfo omBucketInfo = entry.getValue().getCacheValue();
      // Making sure that entry is not for delete bucket request.
      if (key.startsWith(volumePrefix) && omBucketInfo != null) {
        return false;
      }
    }

    try (TableIterator<String, ? extends KeyValue<String, OmBucketInfo>>
        bucketIter = bucketTable.iterator()) {
      KeyValue<String, OmBucketInfo> kv = bucketIter.seek(volumePrefix);

      if (kv != null) {
        // Check the entry in db is not marked for delete. This can happen
        // while entry is marked for delete, but it is not flushed to DB.
        CacheValue<OmBucketInfo> cacheValue =
            bucketTable.getCacheValue(new CacheKey(kv.getKey()));
        if (cacheValue != null) {
          if (kv.getKey().startsWith(volumePrefix)
              && cacheValue.getCacheValue() != null) {
            return false; // we found at least one bucket with this volume
            // prefix.
          }
        } else {
          if (kv.getKey().startsWith(volumePrefix)) {
            return false; // we found at least one bucket with this volume
            // prefix.
          }
        }
      }

    }
    return true;
  }

  /**
   * Given a volume/bucket, check if it is empty, i.e there are no keys inside
   * it. Prefix is /volume/bucket/, and we lookup the keyTable.
   *
   * @param volume - Volume name
   * @param bucket - Bucket name
   * @return true if the bucket is empty
   */
  @Override
  public boolean isBucketEmpty(String volume, String bucket)
      throws IOException {
    String bucketKey = getBucketKey(volume, bucket);
    OmBucketInfo omBucketInfo = getBucketTable().get(bucketKey);
    String volumeId = String.valueOf(getVolumeId(
            omBucketInfo.getVolumeName()));
    String bucketId = String.valueOf(omBucketInfo.getObjectID());
    BucketLayout bucketLayout = omBucketInfo.getBucketLayout();

    // keyPrefix is different in case of fileTable and keyTable.
    // 1. For OBS and LEGACY buckets:
    //    the entries are present in the keyTable and are of the
    //    format <bucketKey>/<key-name>
    // 2. For FSO buckets:
    //    - TOP-LEVEL DIRECTORY would be of the format <bucket ID>/dirName
    //      inside the dirTable.
    //    - TOP-LEVEL FILE (a file directly placed under the bucket without
    //      any sub paths) would be of the format
    //      /<volume ID>/<bucket ID>/fileName inside the fileTable.
    String keyPrefix =
        bucketLayout.isFileSystemOptimized() ?
                OM_KEY_PREFIX + volumeId + OM_KEY_PREFIX +
                        bucketId + OM_KEY_PREFIX + bucketId + OM_KEY_PREFIX :
                bucketKey;

    // Check key/file Table
    Table<String, OmKeyInfo> table = getKeyTable(bucketLayout);

    // First check in table cache.
    if (isKeyPresentInTableCache(keyPrefix, table)) {
      return false;
    }
    // check in table
    if (isKeyPresentInTable(keyPrefix, table)) {
      return false; // we found at least one key with this vol/bucket
    }

    // Check dirTable as well in case of FSO bucket.
    if (bucketLayout.isFileSystemOptimized()) {
      // First check in dirTable cache
      if (isKeyPresentInTableCache(keyPrefix, dirTable)) {
        return false;
      }
      // Check in the table
      return !isKeyPresentInTable(keyPrefix, dirTable);
    }
    return true;
  }


  /**
   * Checks if a key starting with a given keyPrefix exists in the table cache.
   *
   * @param keyPrefix - key prefix to be searched.
   * @param table     - table to be searched.
   * @return true if the key is present in the cache.
   */
  private boolean isKeyPresentInTableCache(String keyPrefix,
                                           Table table) {
    Iterator<Map.Entry<CacheKey<String>, CacheValue<OmKeyInfo>>> iterator =
        table.cacheIterator();
    while (iterator.hasNext()) {
      Map.Entry<CacheKey<String>, CacheValue<OmKeyInfo>> entry =
          iterator.next();
      String key = entry.getKey().getCacheKey();
      OmKeyInfo omKeyInfo = entry.getValue().getCacheValue();
      // Making sure that entry is not for delete key request.
      if (key.startsWith(keyPrefix) && omKeyInfo != null) {
        return true;
      }
    }
    return false;
  }
  /**
   * Checks if a key starts with the given prefix is present in the table.
   *
   * @param keyPrefix - Prefix to check for
   * @param table     - Table to check in
   * @return true if the key is present in the table
   * @throws IOException
   */
  private boolean isKeyPresentInTable(String keyPrefix,
                                      Table<String, OmKeyInfo> table)
      throws IOException {
    try (TableIterator<String, ? extends KeyValue<String, OmKeyInfo>>
             keyIter = table.iterator()) {
      KeyValue<String, OmKeyInfo> kv = keyIter.seek(keyPrefix);

      // Iterate through all the entries in the table which start with
      // the current bucket's prefix.
      while (kv != null && kv.getKey().startsWith(keyPrefix)) {
        // Check the entry in db is not marked for delete. This can happen
        // while entry is marked for delete, but it is not flushed to DB.
        CacheValue<OmKeyInfo> cacheValue =
            table.getCacheValue(new CacheKey(kv.getKey()));

        // Case 1: We found an entry, but no cache entry.
        if (cacheValue == null) {
          // we found at least one key with this prefix.
          return true;
        }

        // Case 2a:
        // We found a cache entry and cache value is not null.
        if (cacheValue.getCacheValue() != null) {
          return true;
        }

        // Case 2b:
        // Cache entry is present but cache value is null, hence this key is
        // marked for deletion.
        // However, we still need to iterate through the rest of the prefix
        // range to check for other keys with the same prefix that might still
        // be present.
        if (!keyIter.hasNext()) {
          break;
        }
        kv = keyIter.next();
      }
    }
    return false;
  }

  /**
   * {@inheritDoc}
   */
  @Override
  public List<OmBucketInfo> listBuckets(final String volumeName,
      final String startBucket, final String bucketPrefix,
      final int maxNumOfBuckets) throws IOException {
    List<OmBucketInfo> result = new ArrayList<>();
    if (Strings.isNullOrEmpty(volumeName)) {
      throw new OMException("Volume name is required.",
          ResultCodes.VOLUME_NOT_FOUND);
    }

    String volumeNameBytes = getVolumeKey(volumeName);
    if (volumeTable.get(volumeNameBytes) == null) {
      throw new OMException("Volume " + volumeName + " not found.",
          ResultCodes.VOLUME_NOT_FOUND);
    }

    String startKey;
    boolean skipStartKey = false;
    if (StringUtil.isNotBlank(startBucket)) {
      // if the user has specified a start key, we need to seek to that key
      // and avoid that key in the response set.
      startKey = getBucketKey(volumeName, startBucket);
      skipStartKey = true;
    } else {
      // If the user has specified a prefix key, we need to get to the first
      // of the keys with the prefix match. We can leverage RocksDB to do that.
      // However, if the user has specified only a prefix, we cannot skip
      // the first prefix key we see, the boolean skipStartKey allows us to
      // skip the startkey or not depending on what patterns are specified.
      startKey = getBucketKey(volumeName, bucketPrefix);
    }

    String seekPrefix;
    if (StringUtil.isNotBlank(bucketPrefix)) {
      seekPrefix = getBucketKey(volumeName, bucketPrefix);
    } else {
      seekPrefix = getVolumeKey(volumeName + OM_KEY_PREFIX);
    }
    int currentCount = 0;


    // For Bucket it is full cache, so we can just iterate in-memory table
    // cache.
    Iterator<Map.Entry<CacheKey<String>, CacheValue<OmBucketInfo>>> iterator =
        bucketTable.cacheIterator();


    while (currentCount < maxNumOfBuckets && iterator.hasNext()) {
      Map.Entry<CacheKey<String>, CacheValue<OmBucketInfo>> entry =
          iterator.next();

      String key = entry.getKey().getCacheKey();
      OmBucketInfo omBucketInfo = entry.getValue().getCacheValue();
      // Making sure that entry in cache is not for delete bucket request.

      if (omBucketInfo != null) {
        if (key.equals(startKey) && skipStartKey) {
          continue;
        }

        // We should return only the keys, whose keys match with prefix and
        // the keys after the startBucket.
        if (key.startsWith(seekPrefix) && key.compareTo(startKey) >= 0) {
          result.add(omBucketInfo);
          currentCount++;
        }
      }
    }
    return result;
  }

  @Override
  public Iterator<Map.Entry<CacheKey<String>, CacheValue<OmBucketInfo>>>
      getBucketIterator() {
    return bucketTable.cacheIterator();
  }

  @Override
  public TableIterator<String, ? extends KeyValue<String, OmKeyInfo>>
      getKeyIterator() throws IOException {
    return keyTable.iterator();
  }

  @Override
  public List<OmKeyInfo> listKeys(String volumeName, String bucketName,
      String startKey, String keyPrefix, int maxKeys) throws IOException {

    List<OmKeyInfo> result = new ArrayList<>();
    if (maxKeys <= 0) {
      return result;
    }

    if (Strings.isNullOrEmpty(volumeName)) {
      throw new OMException("Volume name is required.",
          ResultCodes.VOLUME_NOT_FOUND);
    }

    if (Strings.isNullOrEmpty(bucketName)) {
      throw new OMException("Bucket name is required.",
          ResultCodes.BUCKET_NOT_FOUND);
    }

    String bucketNameBytes = getBucketKey(volumeName, bucketName);
    if (getBucketTable().get(bucketNameBytes) == null) {
      throw new OMException("Bucket " + bucketName + " not found.",
          ResultCodes.BUCKET_NOT_FOUND);
    }

    String seekKey;
    boolean skipStartKey = false;
    if (StringUtil.isNotBlank(startKey)) {
      // Seek to the specified key.
      seekKey = getOzoneKey(volumeName, bucketName, startKey);
      skipStartKey = true;
    } else {
      // This allows us to seek directly to the first key with the right prefix.
      seekKey = getOzoneKey(volumeName, bucketName,
          StringUtil.isNotBlank(keyPrefix) ? keyPrefix : OM_KEY_PREFIX);
    }

    String seekPrefix;
    if (StringUtil.isNotBlank(keyPrefix)) {
      seekPrefix = getOzoneKey(volumeName, bucketName, keyPrefix);
    } else {
      seekPrefix = getBucketKey(volumeName, bucketName + OM_KEY_PREFIX);
    }
    int currentCount = 0;


    TreeMap<String, OmKeyInfo> cacheKeyMap = new TreeMap<>();
    Iterator<Map.Entry<CacheKey<String>, CacheValue<OmKeyInfo>>> iterator =
        keyTable.cacheIterator();

    //TODO: We can avoid this iteration if table cache has stored entries in
    // treemap. Currently HashMap is used in Cache. HashMap get operation is an
    // constant time operation, where as for treeMap get is log(n).
    // So if we move to treemap, the get operation will be affected. As get
    // is frequent operation on table. So, for now in list we iterate cache map
    // and construct treeMap which match with keyPrefix and are greater than or
    // equal to startKey. Later we can revisit this, if list operation
    // is becoming slow.
    while (iterator.hasNext()) {
      Map.Entry< CacheKey<String>, CacheValue<OmKeyInfo>> entry =
          iterator.next();

      String key = entry.getKey().getCacheKey();
      OmKeyInfo omKeyInfo = entry.getValue().getCacheValue();
      // Making sure that entry in cache is not for delete key request.

      if (omKeyInfo != null
          && key.startsWith(seekPrefix)
          && key.compareTo(seekKey) >= 0) {
        cacheKeyMap.put(key, omKeyInfo);
      }
    }

    // Get maxKeys from DB if it has.

    try (TableIterator<String, ? extends KeyValue<String, OmKeyInfo>>
             keyIter = getKeyTable(getBucketLayout()).iterator()) {
      KeyValue< String, OmKeyInfo > kv;
      keyIter.seek(seekKey);
      // we need to iterate maxKeys + 1 here because if skipStartKey is true,
      // we should skip that entry and return the result.
      while (currentCount < maxKeys + 1 && keyIter.hasNext()) {
        kv = keyIter.next();
        if (kv != null && kv.getKey().startsWith(seekPrefix)) {

          // Entry should not be marked for delete, consider only those
          // entries.
          CacheValue<OmKeyInfo> cacheValue =
              keyTable.getCacheValue(new CacheKey<>(kv.getKey()));
          if (cacheValue == null || cacheValue.getCacheValue() != null) {
            cacheKeyMap.put(kv.getKey(), kv.getValue());
            currentCount++;
          }
        } else {
          // The SeekPrefix does not match any more, we can break out of the
          // loop.
          break;
        }
      }
    }

    // Finally DB entries and cache entries are merged, then return the count
    // of maxKeys from the sorted map.
    currentCount = 0;

    for (Map.Entry<String, OmKeyInfo>  cacheKey : cacheKeyMap.entrySet()) {
      if (cacheKey.getKey().equals(seekKey) && skipStartKey) {
        continue;
      }

      result.add(cacheKey.getValue());
      currentCount++;

      if (currentCount == maxKeys) {
        break;
      }
    }

    // Clear map and set.
    cacheKeyMap.clear();

    return result;
  }

  // TODO: HDDS-2419 - Complete stub below for core logic
  @Override
  public List<RepeatedOmKeyInfo> listTrash(String volumeName, String bucketName,
      String startKeyName, String keyPrefix, int maxKeys) throws IOException {

    List<RepeatedOmKeyInfo> deletedKeys = new ArrayList<>();
    return deletedKeys;
  }

  @Override
  public List<SnapshotInfo> listSnapshot(String volumeName, String bucketName)
      throws IOException {
    if (Strings.isNullOrEmpty(volumeName)) {
      throw new OMException("Volume name is required.", VOLUME_NOT_FOUND);
    }

    if (Strings.isNullOrEmpty(bucketName)) {
      throw new OMException("Bucket name is required.", BUCKET_NOT_FOUND);
    }

    String bucketNameBytes = getBucketKey(volumeName, bucketName);
    if (getBucketTable().get(bucketNameBytes) == null) {
      throw new OMException("Bucket " + bucketName + " not found.",
          BUCKET_NOT_FOUND);
    }

    String prefix = getBucketKey(volumeName, bucketName + OM_KEY_PREFIX);
    TreeMap<String, SnapshotInfo> snapshotInfoMap = new TreeMap<>();

    appendSnapshotFromCacheToMap(snapshotInfoMap, prefix);
    appendSnapshotFromDBToMap(snapshotInfoMap, prefix);

    return new ArrayList<>(snapshotInfoMap.values());
  }

  private void appendSnapshotFromCacheToMap(
      TreeMap snapshotInfoMap, String prefix) {
    Iterator<Map.Entry<CacheKey<String>, CacheValue<SnapshotInfo>>> iterator =
        snapshotInfoTable.cacheIterator();
    while (iterator.hasNext()) {
      Map.Entry<CacheKey<String>, CacheValue<SnapshotInfo>> entry =
          iterator.next();
      String snapshotKey = entry.getKey().getCacheKey();
      SnapshotInfo snapshotInfo = entry.getValue().getCacheValue();
      if (snapshotInfo != null && snapshotKey.startsWith(prefix)) {
        snapshotInfoMap.put(snapshotKey, snapshotInfo);
      }
    }
  }

  private void appendSnapshotFromDBToMap(TreeMap snapshotInfoMap, String prefix)
      throws IOException {
    try (TableIterator<String, ? extends KeyValue<String, SnapshotInfo>>
             snapshotIter = snapshotInfoTable.iterator()) {
      KeyValue< String, SnapshotInfo> snapshotinfo;
      snapshotIter.seek(prefix);
      while (snapshotIter.hasNext()) {
        snapshotinfo = snapshotIter.next();
        if (snapshotinfo != null && snapshotinfo.getKey().startsWith(prefix)) {
          CacheValue<SnapshotInfo> cacheValue =
              snapshotInfoTable.getCacheValue(
                  new CacheKey<>(snapshotinfo.getKey()));
          // There is always the latest data in the cache, so don't need to add
          // earlier data from DB. We only add data from DB if there is no data
          // in cache.
          if (cacheValue == null) {
            snapshotInfoMap.put(snapshotinfo.getKey(), snapshotinfo.getValue());
          }
        } else {
          break;
        }
      }
    }
  }

  @Override
  public boolean recoverTrash(String volumeName, String bucketName,
      String keyName, String destinationBucket) throws IOException {

    /* TODO: HDDS-2425 and HDDS-2426
        core logic stub would be added in later patch.
     */

    boolean recoverOperation = true;
    return recoverOperation;
  }

  /**
   * @param userName volume owner, null for listing all volumes.
   */
  @Override
  public List<OmVolumeArgs> listVolumes(String userName,
      String prefix, String startKey, int maxKeys) throws IOException {

    if (StringUtil.isBlank(userName)) {
      // null userName represents listing all volumes in cluster.
      return listAllVolumes(prefix, startKey, maxKeys);
    }

    final List<OmVolumeArgs> result = Lists.newArrayList();
    final List<String> volumes = getVolumesByUser(userName)
        .getVolumeNamesList();

    int index = 0;
    if (!Strings.isNullOrEmpty(startKey)) {
      index = volumes.indexOf(
          startKey.startsWith(OzoneConsts.OM_KEY_PREFIX) ?
          startKey.substring(1) :
          startKey);

      // Exclude the startVolume as part of the result.
      index = index != -1 ? index + 1 : index;
    }
    final String startChar = prefix == null ? "" : prefix;

    while (index != -1 && index < volumes.size() && result.size() < maxKeys) {
      final String volumeName = volumes.get(index);
      if (volumeName.startsWith(startChar)) {
        final OmVolumeArgs volumeArgs = getVolumeTable()
            .get(getVolumeKey(volumeName));
        if (volumeArgs == null) {
          // Could not get volume info by given volume name,
          // since the volume name is loaded from db,
          // this probably means om db is corrupted or some entries are
          // accidentally removed.
          throw new OMException("Volume info not found for " + volumeName,
              ResultCodes.VOLUME_NOT_FOUND);
        }
        result.add(volumeArgs);
      }
      index++;
    }

    return result;
  }

    /**
     * @return list of all volumes.
     */
  private List<OmVolumeArgs> listAllVolumes(String prefix, String startKey,
      int maxKeys) {
    List<OmVolumeArgs> result = Lists.newArrayList();

    /* volumeTable is full-cache, so we use cacheIterator. */
    Iterator<Map.Entry<CacheKey<String>, CacheValue<OmVolumeArgs>>>
        cacheIterator = getVolumeTable().cacheIterator();

    String volumeName;
    OmVolumeArgs omVolumeArgs;
    boolean prefixIsEmpty = Strings.isNullOrEmpty(prefix);
    boolean startKeyIsEmpty = Strings.isNullOrEmpty(startKey);
    while (cacheIterator.hasNext() && result.size() < maxKeys) {
      Map.Entry<CacheKey<String>, CacheValue<OmVolumeArgs>> entry =
          cacheIterator.next();
      omVolumeArgs = entry.getValue().getCacheValue();
      volumeName = omVolumeArgs.getVolume();

      if (!prefixIsEmpty && !volumeName.startsWith(prefix)) {
        continue;
      }

      if (!startKeyIsEmpty) {
        if (volumeName.equals(startKey)) {
          startKeyIsEmpty = true;
        }
        continue;
      }

      result.add(omVolumeArgs);
    }

    return result;
  }

  private PersistedUserVolumeInfo getVolumesByUser(String userNameKey)
      throws OMException {
    try {
      PersistedUserVolumeInfo userVolInfo = getUserTable().get(userNameKey);
      if (userVolInfo == null) {
        // No volume found for this user, return an empty list
        return PersistedUserVolumeInfo.newBuilder().build();
      } else {
        return userVolInfo;
      }
    } catch (IOException e) {
      throw new OMException("Unable to get volumes info by the given user, "
          + "metadata might be corrupted", e,
          ResultCodes.METADATA_ERROR);
    }
  }

  @Override
  public List<BlockGroup> getPendingDeletionKeys(final int keyCount)
      throws IOException {
    List<BlockGroup> keyBlocksList = Lists.newArrayList();
    try (TableIterator<String, ? extends KeyValue<String, RepeatedOmKeyInfo>>
             keyIter = getDeletedTable().iterator()) {
      int currentCount = 0;
      while (keyIter.hasNext() && currentCount < keyCount) {
        KeyValue<String, RepeatedOmKeyInfo> kv = keyIter.next();
        if (kv != null) {
          // Multiple keys with the same path can be queued in one DB entry
          RepeatedOmKeyInfo infoList = kv.getValue();
          for (OmKeyInfo info : infoList.cloneOmKeyInfoList()) {
            // Skip the key if it exists in the previous snapshot (of the same
            // scope) as in this case its blocks should not be reclaimed

            // TODO: [SNAPSHOT] HDDS-7968
            //  1. If previous snapshot keyTable has key info.getObjectID(),
            //  skip it. Pending HDDS-7740 merge to reuse the util methods to
            //  check previousSnapshot.
            //  2. For efficient lookup, the addition in design doc 4.b)1.b
            //  is critical.
            //  3. With snapshot it is possible that only some of the keys in
            //  the DB key's RepeatedOmKeyInfo list can be reclaimed,
            //  make sure to update deletedTable accordingly in this case.
            //  4. Further optimization: Skip all snapshotted keys altogether
            //  e.g. by prefixing all unreclaimable keys, then calling seek

            // Add all blocks from all versions of the key to the deletion list
            for (OmKeyLocationInfoGroup keyLocations :
                info.getKeyLocationVersions()) {
              List<BlockID> item = keyLocations.getLocationList().stream()
                  .map(b -> new BlockID(b.getContainerID(), b.getLocalID()))
                  .collect(Collectors.toList());
              BlockGroup keyBlocks = BlockGroup.newBuilder()
                  .setKeyName(kv.getKey())
                  .addAllBlockIDs(item)
                  .build();
              keyBlocksList.add(keyBlocks);
            }
            currentCount++;
          }
        }
      }
    }
    return keyBlocksList;
  }

  @Override
  public ExpiredOpenKeys getExpiredOpenKeys(Duration expireThreshold,
      int count, BucketLayout bucketLayout) throws IOException {
    final ExpiredOpenKeys expiredKeys = new ExpiredOpenKeys();

    final Table<String, OmKeyInfo> kt = getKeyTable(bucketLayout);
    // Only check for expired keys in the open key table, not its cache.
    // If a key expires while it is in the cache, it will be cleaned
    // up after the cache is flushed.
    try (TableIterator<String, ? extends KeyValue<String, OmKeyInfo>>
        keyValueTableIterator = getOpenKeyTable(bucketLayout).iterator()) {

      final long expiredCreationTimestamp =
          expireThreshold.negated().plusMillis(Time.now()).toMillis();


      int num = 0;
      while (num < count && keyValueTableIterator.hasNext()) {
        KeyValue<String, OmKeyInfo> openKeyValue = keyValueTableIterator.next();
        String dbOpenKeyName = openKeyValue.getKey();

        final int lastPrefix = dbOpenKeyName.lastIndexOf(OM_KEY_PREFIX);
        final String dbKeyName = dbOpenKeyName.substring(0, lastPrefix);
        OmKeyInfo openKeyInfo = openKeyValue.getValue();

        if (openKeyInfo.getCreationTime() <= expiredCreationTimestamp) {
          final String clientIdString
              = dbOpenKeyName.substring(lastPrefix + 1);

          final OmKeyInfo info = kt.get(dbKeyName);
          final boolean isHsync = java.util.Optional.ofNullable(info)
              .map(WithMetadata::getMetadata)
              .map(meta -> meta.get(OzoneConsts.HSYNC_CLIENT_ID))
              .filter(id -> id.equals(clientIdString))
              .isPresent();

          if (!isHsync) {
            // add non-hsync'ed keys
            expiredKeys.addOpenKey(openKeyInfo, dbOpenKeyName);
          } else {
            // add hsync'ed keys
            final KeyArgs.Builder keyArgs = KeyArgs.newBuilder()
                .setVolumeName(info.getVolumeName())
                .setBucketName(info.getBucketName())
                .setKeyName(info.getKeyName())
                .setDataSize(info.getDataSize());
            java.util.Optional.ofNullable(info.getLatestVersionLocations())
                .map(OmKeyLocationInfoGroup::getLocationList)
                .map(Collection::stream)
                .orElseGet(Stream::empty)
                .map(loc -> loc.getProtobuf(ClientVersion.CURRENT_VERSION))
                .forEach(keyArgs::addKeyLocations);

            OzoneManagerProtocolClientSideTranslatorPB.setReplicationConfig(
                info.getReplicationConfig(), keyArgs);

            expiredKeys.addHsyncKey(keyArgs, Long.parseLong(clientIdString));
          }
          num++;
        }
      }
    }

    return expiredKeys;
  }

  @Override
  public <KEY, VALUE> long countRowsInTable(Table<KEY, VALUE> table)
      throws IOException {
    long count = 0;
    if (table != null) {
      try (TableIterator<KEY, ? extends KeyValue<KEY, VALUE>>
          keyValueTableIterator = table.iterator()) {
        while (keyValueTableIterator.hasNext()) {
          keyValueTableIterator.next();
          count++;
        }
      }
    }
    return count;
  }

  @Override
  public <KEY, VALUE> long countEstimatedRowsInTable(Table<KEY, VALUE> table)
      throws IOException {
    long count = 0;
    if (table != null) {
      count = table.getEstimatedKeyCount();
    }
    return count;
  }

  @Override
  public Set<String> getMultipartUploadKeys(
      String volumeName, String bucketName, String prefix) throws IOException {

    Set<String> response = new TreeSet<>();
    Set<String> aborted = new TreeSet<>();

    Iterator<Map.Entry<CacheKey<String>, CacheValue<OmMultipartKeyInfo>>>
        cacheIterator = getMultipartInfoTable().cacheIterator();

    String prefixKey =
        OmMultipartUpload.getDbKey(volumeName, bucketName, prefix);

    // First iterate all the entries in cache.
    while (cacheIterator.hasNext()) {
      Map.Entry<CacheKey<String>, CacheValue<OmMultipartKeyInfo>> cacheEntry =
          cacheIterator.next();
      if (cacheEntry.getKey().getCacheKey().startsWith(prefixKey)) {
        // Check if it is marked for delete, due to abort mpu
        if (cacheEntry.getValue().getCacheValue() != null) {
          response.add(cacheEntry.getKey().getCacheKey());
        } else {
          aborted.add(cacheEntry.getKey().getCacheKey());
        }
      }
    }

    try (TableIterator<String, ? extends KeyValue<String, OmMultipartKeyInfo>>
        iterator = getMultipartInfoTable().iterator()) {
      iterator.seek(prefixKey);

      while (iterator.hasNext()) {
        KeyValue<String, OmMultipartKeyInfo> entry = iterator.next();
        if (entry.getKey().startsWith(prefixKey)) {
          // If it is marked for abort, skip it.
          if (!aborted.contains(entry.getKey())) {
            response.add(entry.getKey());
          }
        } else {
          break;
        }
      }
    }

    return response;
  }

  @Override
  public void storeSecret(String kerberosId, S3SecretValue secret)
      throws IOException {
    s3SecretTable.put(kerberosId, secret);
  }

  @Override
  public S3SecretValue getSecret(String kerberosID) throws IOException {
    return s3SecretTable.get(kerberosID);
  }

  @Override
  public void revokeSecret(String kerberosId) throws IOException {
    s3SecretTable.delete(kerberosId);
  }

  @Override
<<<<<<< HEAD
=======
  public void put(String kerberosId, S3SecretValue secretValue, long txId) {
    s3SecretTable.addCacheEntry(new CacheKey<>(kerberosId),
        CacheValue.get(txId, secretValue));
  }

  @Override
  public void invalidate(String id, long txId) {
    s3SecretTable.addCacheEntry(new CacheKey<>(id),
        CacheValue.get(txId));
  }

  @Override
>>>>>>> e8fbdaac
  public S3Batcher batcher() {
    return new S3Batcher() {
      @Override
      public void addWithBatch(AutoCloseable batchOperator,
                               String id, S3SecretValue s3SecretValue)
          throws IOException {
        if (batchOperator instanceof BatchOperation) {
          s3SecretTable.putWithBatch((BatchOperation) batchOperator,
              id, s3SecretValue);
        }
      }

      @Override
      public void deleteWithBatch(AutoCloseable batchOperator, String id)
          throws IOException {
        if (batchOperator instanceof BatchOperation) {
          s3SecretTable.deleteWithBatch((BatchOperation) batchOperator, id);
        }
      }
    };
  }

  @Override
  public Table<String, TransactionInfo> getTransactionInfoTable() {
    return transactionInfoTable;
  }

  @Override
  public Table<String, String> getMetaTable() {
    return metaTable;
  }

  @Override
  public Table<String, OmDBAccessIdInfo> getTenantAccessIdTable() {
    return tenantAccessIdTable;
  }

  @Override
  public Table<String, OmDBUserPrincipalInfo> getPrincipalToAccessIdsTable() {
    return principalToAccessIdsTable;
  }

  @Override
  public Table<String, OmDBTenantState> getTenantStateTable() {
    return tenantStateTable;
  }

  @Override
  public Table<String, SnapshotInfo> getSnapshotInfoTable() {
    return snapshotInfoTable;
  }

  @Override
  public Table<String, String> getSnapshotRenamedKeyTable() {
    return snapshotRenamedKeyTable;
  }

  /**
   * Get Snapshot Chain Manager.
   *
   * @return SnapshotChainManager.
   */
  public SnapshotChainManager getSnapshotChainManager() {
    return snapshotChainManager;
  }

  /**
   * Update store used by subclass.
   *
   * @param store DB store.
   */
  protected void setStore(DBStore store) {
    this.store = store;
  }

  @Override
  public Map<String, Table> listTables() {
    return tableMap;
  }

  @Override
  public Table getTable(String tableName) {
    Table table = tableMap.get(tableName);
    if (table == null) {
      throw  new IllegalArgumentException("Unknown table " + tableName);
    }
    return table;
  }

  @Override
  public Set<String> listTableNames() {
    return tableMap.keySet();
  }

  @Override
  public String getOzonePathKey(final long volumeId, final long bucketId,
                                final long parentObjectId,
                                final String pathComponentName) {
    final StringBuilder builder = new StringBuilder();
    builder.append(OM_KEY_PREFIX)
            .append(volumeId)
            .append(OM_KEY_PREFIX)
            .append(bucketId)
            .append(OM_KEY_PREFIX)
            .append(parentObjectId)
            .append(OM_KEY_PREFIX)
            .append(pathComponentName);
    return builder.toString();
  }

  @Override
  public String getOzoneDeletePathKey(long objectId, String pathKey) {
    return pathKey + OM_KEY_PREFIX + objectId;
  }

  @Override
  public String getOpenFileName(long volumeId, long bucketId,
                                long parentID, String fileName,
                                long id) {
    StringBuilder openKey = new StringBuilder();
    openKey.append(OM_KEY_PREFIX).append(volumeId);
    openKey.append(OM_KEY_PREFIX).append(bucketId);
    openKey.append(OM_KEY_PREFIX).append(parentID);
    openKey.append(OM_KEY_PREFIX).append(fileName);
    openKey.append(OM_KEY_PREFIX).append(id);
    return openKey.toString();
  }

  @Override
  public String getRenameKey(String volumeName, String bucketName,
                             long objectID) {
    StringBuilder renameKey = new StringBuilder();
    renameKey.append(OM_KEY_PREFIX).append(volumeName);
    renameKey.append(OM_KEY_PREFIX).append(bucketName);
    renameKey.append(OM_KEY_PREFIX).append(objectID);
    return renameKey.toString();
  }

  @Override
  public String getMultipartKey(long volumeId, long bucketId,
                                long parentID, String fileName,
                                String uploadId) {
    StringBuilder openKey = new StringBuilder();
    openKey.append(OM_KEY_PREFIX).append(volumeId);
    openKey.append(OM_KEY_PREFIX).append(bucketId);
    openKey.append(OM_KEY_PREFIX).append(parentID);
    openKey.append(OM_KEY_PREFIX).append(fileName);
    openKey.append(OM_KEY_PREFIX).append(uploadId);
    return openKey.toString();
  }

  public BucketLayout getBucketLayout() {
    return BucketLayout.DEFAULT;
  }

  @Override
  public long getVolumeId(String volume) throws IOException {
    OmVolumeArgs omVolumeArgs = getVolumeTable().get(getVolumeKey(volume));
    if (omVolumeArgs == null) {
      throw new OMException("Volume not found " + volume,
          VOLUME_NOT_FOUND);
    }
    return omVolumeArgs.getObjectID();
  }

  @Override
  public long getBucketId(String volume, String bucket) throws IOException {
    OmBucketInfo omBucketInfo =
        getBucketTable().get(getBucketKey(volume, bucket));
    if (omBucketInfo == null) {
      throw new OMException(
          "Bucket not found " + bucket + ", volume name: " + volume,
          BUCKET_NOT_FOUND);
    }
    return omBucketInfo.getObjectID();
  }
}<|MERGE_RESOLUTION|>--- conflicted
+++ resolved
@@ -1598,21 +1598,6 @@
   }
 
   @Override
-<<<<<<< HEAD
-=======
-  public void put(String kerberosId, S3SecretValue secretValue, long txId) {
-    s3SecretTable.addCacheEntry(new CacheKey<>(kerberosId),
-        CacheValue.get(txId, secretValue));
-  }
-
-  @Override
-  public void invalidate(String id, long txId) {
-    s3SecretTable.addCacheEntry(new CacheKey<>(id),
-        CacheValue.get(txId));
-  }
-
-  @Override
->>>>>>> e8fbdaac
   public S3Batcher batcher() {
     return new S3Batcher() {
       @Override
