/*
 * Licensed to the Apache Software Foundation (ASF) under one or more
 * contributor license agreements. See the NOTICE file distributed with
 * this work for additional information regarding copyright ownership.
 * The ASF licenses this file to You under the Apache License, Version 2.0
 * (the "License"); you may not use this file except in compliance with
 * the License. You may obtain a copy of the License at
 *
 *      http://www.apache.org/licenses/LICENSE-2.0
 *
 * Unless required by applicable law or agreed to in writing, software
 * distributed under the License is distributed on an "AS IS" BASIS,
 * WITHOUT WARRANTIES OR CONDITIONS OF ANY KIND, either express or implied.
 * See the License for the specific language governing permissions and
 * limitations under the License.
 */

package org.apache.hadoop.ozone.om;

import static org.apache.hadoop.ozone.OzoneConsts.DB_TRANSIENT_MARKER;
import static org.apache.hadoop.ozone.OzoneConsts.OM_DB_NAME;
import static org.apache.hadoop.ozone.OzoneConsts.OM_KEY_PREFIX;
import static org.apache.hadoop.ozone.OzoneConsts.OM_SNAPSHOT_CHECKPOINT_DIR;
import static org.apache.hadoop.ozone.om.OMConfigKeys.OZONE_OM_DB_MAX_OPEN_FILES;
import static org.apache.hadoop.ozone.om.OMConfigKeys.OZONE_OM_DB_MAX_OPEN_FILES_DEFAULT;
import static org.apache.hadoop.ozone.om.OMConfigKeys.OZONE_OM_SNAPSHOT_DB_MAX_OPEN_FILES;
import static org.apache.hadoop.ozone.om.OMConfigKeys.OZONE_OM_SNAPSHOT_DB_MAX_OPEN_FILES_DEFAULT;
import static org.apache.hadoop.ozone.om.OMConfigKeys.OZONE_OM_SNAPSHOT_ROCKSDB_METRICS_ENABLED;
import static org.apache.hadoop.ozone.om.OMConfigKeys.OZONE_OM_SNAPSHOT_ROCKSDB_METRICS_ENABLED_DEFAULT;
import static org.apache.hadoop.ozone.om.OMConfigKeys.OZONE_SNAPSHOT_CHECKPOINT_DIR_CREATION_POLL_TIMEOUT;
import static org.apache.hadoop.ozone.om.OMConfigKeys.OZONE_SNAPSHOT_CHECKPOINT_DIR_CREATION_POLL_TIMEOUT_DEFAULT;
import static org.apache.hadoop.ozone.om.exceptions.OMException.ResultCodes.BUCKET_NOT_FOUND;
import static org.apache.hadoop.ozone.om.exceptions.OMException.ResultCodes.FILE_NOT_FOUND;
import static org.apache.hadoop.ozone.om.exceptions.OMException.ResultCodes.NO_SUCH_MULTIPART_UPLOAD_ERROR;
import static org.apache.hadoop.ozone.om.exceptions.OMException.ResultCodes.VOLUME_NOT_FOUND;
import static org.apache.hadoop.ozone.om.service.SnapshotDeletingService.isBlockLocationInfoSame;
import static org.apache.hadoop.ozone.om.snapshot.SnapshotUtils.checkSnapshotDirExist;

import com.google.common.annotations.VisibleForTesting;
import com.google.common.base.Strings;
import com.google.common.collect.Lists;
import java.io.File;
import java.io.IOException;
import java.io.UncheckedIOException;
import java.nio.file.Path;
import java.nio.file.Paths;
import java.time.Duration;
import java.time.Instant;
import java.util.ArrayList;
import java.util.Collection;
import java.util.HashMap;
import java.util.HashSet;
import java.util.Iterator;
import java.util.List;
import java.util.Map;
import java.util.NoSuchElementException;
import java.util.Objects;
import java.util.Optional;
import java.util.Set;
import java.util.SortedMap;
import java.util.TreeMap;
import java.util.concurrent.TimeUnit;
import java.util.stream.Collectors;
import java.util.stream.Stream;
import org.apache.commons.lang3.StringUtils;
import org.apache.hadoop.hdds.client.BlockID;
import org.apache.hadoop.hdds.conf.OzoneConfiguration;
import org.apache.hadoop.hdds.utils.TableCacheMetrics;
import org.apache.hadoop.hdds.utils.TransactionInfo;
import org.apache.hadoop.hdds.utils.db.BatchOperation;
import org.apache.hadoop.hdds.utils.db.DBCheckpoint;
import org.apache.hadoop.hdds.utils.db.DBColumnFamilyDefinition;
import org.apache.hadoop.hdds.utils.db.DBStore;
import org.apache.hadoop.hdds.utils.db.DBStoreBuilder;
import org.apache.hadoop.hdds.utils.db.RDBCheckpointUtils;
import org.apache.hadoop.hdds.utils.db.Table;
import org.apache.hadoop.hdds.utils.db.Table.KeyValue;
import org.apache.hadoop.hdds.utils.db.TableIterator;
import org.apache.hadoop.hdds.utils.db.TypedTable;
import org.apache.hadoop.hdds.utils.db.cache.CacheKey;
import org.apache.hadoop.hdds.utils.db.cache.CacheValue;
import org.apache.hadoop.hdds.utils.db.cache.TableCache.CacheType;
import org.apache.hadoop.ozone.ClientVersion;
import org.apache.hadoop.ozone.OmUtils;
import org.apache.hadoop.ozone.OzoneConsts;
import org.apache.hadoop.ozone.common.BlockGroup;
import org.apache.hadoop.ozone.om.codec.OMDBDefinition;
import org.apache.hadoop.ozone.om.exceptions.OMException;
import org.apache.hadoop.ozone.om.exceptions.OMException.ResultCodes;
import org.apache.hadoop.ozone.om.helpers.BucketLayout;
import org.apache.hadoop.ozone.om.helpers.ListKeysResult;
import org.apache.hadoop.ozone.om.helpers.ListOpenFilesResult;
import org.apache.hadoop.ozone.om.helpers.OmBucketInfo;
import org.apache.hadoop.ozone.om.helpers.OmDBAccessIdInfo;
import org.apache.hadoop.ozone.om.helpers.OmDBTenantState;
import org.apache.hadoop.ozone.om.helpers.OmDBUserPrincipalInfo;
import org.apache.hadoop.ozone.om.helpers.OmDirectoryInfo;
import org.apache.hadoop.ozone.om.helpers.OmKeyInfo;
import org.apache.hadoop.ozone.om.helpers.OmKeyLocationInfoGroup;
import org.apache.hadoop.ozone.om.helpers.OmMultipartKeyInfo;
import org.apache.hadoop.ozone.om.helpers.OmMultipartUpload;
import org.apache.hadoop.ozone.om.helpers.OmPrefixInfo;
import org.apache.hadoop.ozone.om.helpers.OmVolumeArgs;
import org.apache.hadoop.ozone.om.helpers.OpenKeySession;
import org.apache.hadoop.ozone.om.helpers.OzoneFSUtils;
import org.apache.hadoop.ozone.om.helpers.RepeatedOmKeyInfo;
import org.apache.hadoop.ozone.om.helpers.S3SecretValue;
import org.apache.hadoop.ozone.om.helpers.SnapshotInfo;
import org.apache.hadoop.ozone.om.helpers.WithMetadata;
import org.apache.hadoop.ozone.om.lock.IOzoneManagerLock;
import org.apache.hadoop.ozone.om.lock.OmReadOnlyLock;
import org.apache.hadoop.ozone.om.lock.OzoneManagerLock;
import org.apache.hadoop.ozone.om.protocolPB.OzoneManagerProtocolClientSideTranslatorPB;
import org.apache.hadoop.ozone.om.request.file.OMFileRequest;
import org.apache.hadoop.ozone.om.request.util.OMMultipartUploadUtils;
import org.apache.hadoop.ozone.om.snapshot.ReferenceCounted;
import org.apache.hadoop.ozone.om.snapshot.SnapshotUtils;
import org.apache.hadoop.ozone.protocol.proto.OzoneManagerProtocolProtos.ExpiredMultipartUploadInfo;
import org.apache.hadoop.ozone.protocol.proto.OzoneManagerProtocolProtos.ExpiredMultipartUploadsBucket;
import org.apache.hadoop.ozone.protocol.proto.OzoneManagerProtocolProtos.KeyArgs;
import org.apache.hadoop.ozone.security.OzoneTokenIdentifier;
import org.apache.hadoop.ozone.snapshot.ListSnapshotResponse;
import org.apache.hadoop.ozone.storage.proto.OzoneManagerStorageProtos.PersistedUserVolumeInfo;
import org.apache.hadoop.util.Time;
import org.apache.ozone.compaction.log.CompactionLogEntry;
import org.apache.ratis.util.ExitUtils;
import org.eclipse.jetty.util.StringUtil;
import org.slf4j.Logger;
import org.slf4j.LoggerFactory;

/**
 * Ozone metadata manager interface.
 */
public class OmMetadataManagerImpl implements OMMetadataManager,
    S3SecretStore {
  private static final Logger LOG =
      LoggerFactory.getLogger(OmMetadataManagerImpl.class);

  public static final String USER_TABLE = "userTable";
  public static final String VOLUME_TABLE = "volumeTable";
  public static final String BUCKET_TABLE = "bucketTable";
  public static final String KEY_TABLE = "keyTable";
  public static final String DELETED_TABLE = "deletedTable";
  public static final String OPEN_KEY_TABLE = "openKeyTable";
  public static final String MULTIPARTINFO_TABLE = "multipartInfoTable";
  public static final String S3_SECRET_TABLE = "s3SecretTable";
  public static final String DELEGATION_TOKEN_TABLE = "dTokenTable";
  public static final String PREFIX_TABLE = "prefixTable";
  public static final String DIRECTORY_TABLE = "directoryTable";
  public static final String FILE_TABLE = "fileTable";
  public static final String OPEN_FILE_TABLE = "openFileTable";
  public static final String DELETED_DIR_TABLE = "deletedDirectoryTable";
  public static final String TRANSACTION_INFO_TABLE =
      "transactionInfoTable";
  public static final String META_TABLE = "metaTable";

  // Tables for multi-tenancy
  public static final String TENANT_ACCESS_ID_TABLE = "tenantAccessIdTable";
  public static final String PRINCIPAL_TO_ACCESS_IDS_TABLE =
      "principalToAccessIdsTable";
  public static final String TENANT_STATE_TABLE = "tenantStateTable";
  public static final String SNAPSHOT_INFO_TABLE = "snapshotInfoTable";
  public static final String SNAPSHOT_RENAMED_TABLE =
      "snapshotRenamedTable";
  public static final String COMPACTION_LOG_TABLE =
      "compactionLogTable";

  private DBStore store;

  private final IOzoneManagerLock lock;

  private TypedTable<String, PersistedUserVolumeInfo> userTable;
  private TypedTable<String, OmVolumeArgs> volumeTable;
  private TypedTable<String, OmBucketInfo> bucketTable;
  private TypedTable<String, OmKeyInfo> keyTable;

  private TypedTable<String, OmKeyInfo> openKeyTable;
  private TypedTable<String, OmMultipartKeyInfo> multipartInfoTable;
  private TypedTable<String, RepeatedOmKeyInfo> deletedTable;

  private TypedTable<String, OmDirectoryInfo> dirTable;
  private TypedTable<String, OmKeyInfo> fileTable;
  private TypedTable<String, OmKeyInfo> openFileTable;
  private TypedTable<String, OmKeyInfo> deletedDirTable;

  private TypedTable<String, S3SecretValue> s3SecretTable;
  private TypedTable<OzoneTokenIdentifier, Long> dTokenTable;
  private TypedTable<String, OmPrefixInfo> prefixTable;
  private TypedTable<String, TransactionInfo> transactionInfoTable;
  private TypedTable<String, String> metaTable;

  // Tables required for multi-tenancy
  private TypedTable<String, OmDBAccessIdInfo> tenantAccessIdTable;
  private TypedTable<String, OmDBUserPrincipalInfo> principalToAccessIdsTable;
  private TypedTable<String, OmDBTenantState> tenantStateTable;

  private TypedTable<String, SnapshotInfo> snapshotInfoTable;
  private TypedTable<String, String> snapshotRenamedTable;
  private TypedTable<String, CompactionLogEntry> compactionLogTable;

  private OzoneManager ozoneManager;

  // Epoch is used to generate the objectIDs. The most significant 2 bits of
  // objectIDs is set to this epoch. For clusters before HDDS-4315 there is
  // no epoch as such. But it can be safely assumed that the most significant
  // 2 bits of the objectID will be 00. From HDDS-4315 onwards, the Epoch for
  // non-ratis OM clusters will be binary 01 (= decimal 1)  and for ratis
  // enabled OM cluster will be binary 10 (= decimal 2). This epoch is added
  // to ensure uniqueness of objectIDs.
  private final long omEpoch;

  private Map<String, Table> tableMap = new HashMap<>();
  private final Map<String, TableCacheMetrics> tableCacheMetricsMap =
      new HashMap<>();
  private SnapshotChainManager snapshotChainManager;
  private final OMPerformanceMetrics perfMetrics;
  private final S3Batcher s3Batcher = new S3SecretBatcher();

  /**
   * OmMetadataManagerImpl constructor.
   * @param conf OzoneConfiguration
   * @param ozoneManager Points to parent OzoneManager.
   *                     Can be null if not used (in some tests).
   * @throws IOException
   */
  public OmMetadataManagerImpl(OzoneConfiguration conf,
      OzoneManager ozoneManager) throws IOException {
    this.ozoneManager = ozoneManager;
    if (this.ozoneManager == null) {
      this.perfMetrics = null;
    } else {
      this.perfMetrics = this.ozoneManager.getPerfMetrics();
    }
    this.lock = new OzoneManagerLock(conf);
    this.omEpoch = OmUtils.getOMEpoch();
    start(conf);
  }

  /**
   * For subclass overriding.
   */
  protected OmMetadataManagerImpl() {
    OzoneConfiguration conf = new OzoneConfiguration();
    this.lock = new OzoneManagerLock(conf);
    this.omEpoch = 0;
    perfMetrics = null;
  }

  public static OmMetadataManagerImpl createCheckpointMetadataManager(
      OzoneConfiguration conf, DBCheckpoint checkpoint) throws IOException {
    Path path = checkpoint.getCheckpointLocation();
    Path parent = path.getParent();
    if (parent == null) {
      throw new IllegalStateException("DB checkpoint parent path should not "
          + "have been null. Checkpoint path is " + path);
    }
    File dir = parent.toFile();
    Path name = path.getFileName();
    if (name == null) {
      throw new IllegalStateException("DB checkpoint dir name should not "
          + "have been null. Checkpoint path is " + path);
    }
    return new OmMetadataManagerImpl(conf, dir, name.toString());
  }

  /**
   * Metadata constructor for checkpoints.
   *
   * @param conf - Ozone conf.
   * @param dir - Checkpoint parent directory.
   * @param name - Checkpoint directory name.
   * @throws IOException
   */
  private OmMetadataManagerImpl(OzoneConfiguration conf, File dir, String name)
      throws IOException {
    lock = new OmReadOnlyLock();
    omEpoch = 0;
    int maxOpenFiles = conf.getInt(OZONE_OM_SNAPSHOT_DB_MAX_OPEN_FILES, OZONE_OM_SNAPSHOT_DB_MAX_OPEN_FILES_DEFAULT);

    this.store = newDBStoreBuilder(conf, name, dir)
        .setOpenReadOnly(true)
        .disableDefaultCFAutoCompaction(true)
        .setMaxNumberOfOpenFiles(maxOpenFiles)
        .setEnableCompactionDag(false)
        .setCreateCheckpointDirs(false)
        .setEnableRocksDbMetrics(true)
        .build();
    initializeOmTables(CacheType.PARTIAL_CACHE, false);
    perfMetrics = null;
  }

  // metadata constructor for snapshots
  OmMetadataManagerImpl(OzoneConfiguration conf, String snapshotDirName,
      boolean isSnapshotInCache, int maxOpenFiles) throws IOException {
    try {
      lock = new OmReadOnlyLock();
      omEpoch = 0;
      String snapshotDir = OMStorage.getOmDbDir(conf) +
          OM_KEY_PREFIX + OM_SNAPSHOT_CHECKPOINT_DIR;
      File metaDir = new File(snapshotDir);
      String dbName = OM_DB_NAME + snapshotDirName;
      Duration maxPollDuration =
          Duration.ofMillis(conf.getTimeDuration(
              OZONE_SNAPSHOT_CHECKPOINT_DIR_CREATION_POLL_TIMEOUT,
              OZONE_SNAPSHOT_CHECKPOINT_DIR_CREATION_POLL_TIMEOUT_DEFAULT,
              TimeUnit.MILLISECONDS));
      // The check is only to prevent every snapshot read to perform a disk IO
      // and check if a checkpoint dir exists. If entry is present in cache,
      // it is most likely DB entries will get flushed in this wait time.
      if (isSnapshotInCache) {
        File checkpoint =
            Paths.get(metaDir.toPath().toString(), dbName).toFile();
        RDBCheckpointUtils.waitForCheckpointDirectoryExist(checkpoint,
            maxPollDuration);
        // Check if the snapshot directory exists.
        checkSnapshotDirExist(checkpoint);
      }
      final boolean enableRocksDBMetrics = conf.getBoolean(
          OZONE_OM_SNAPSHOT_ROCKSDB_METRICS_ENABLED,
          OZONE_OM_SNAPSHOT_ROCKSDB_METRICS_ENABLED_DEFAULT);
      this.store = newDBStoreBuilder(conf, dbName, metaDir)
          .setOpenReadOnly(false)
          .disableDefaultCFAutoCompaction(true)
          .setMaxNumberOfOpenFiles(maxOpenFiles)
          .setEnableCompactionDag(false)
          .setCreateCheckpointDirs(false)
          .setEnableRocksDbMetrics(enableRocksDBMetrics)
          .build();

      initializeOmTables(CacheType.PARTIAL_CACHE, false);
    } catch (IOException e) {
      stop();
      throw e;
    }
    perfMetrics = null;
  }

  public OzoneManager getOzoneManager() {
    return ozoneManager;
  }

  @Override
  public Table<String, PersistedUserVolumeInfo> getUserTable() {
    return userTable;
  }

  @Override
  public Table<OzoneTokenIdentifier, Long> getDelegationTokenTable() {
    return dTokenTable;
  }

  @Override
  public Table<String, OmVolumeArgs> getVolumeTable() {
    return volumeTable;
  }

  @Override
  public Table<String, OmBucketInfo> getBucketTable() {
    return bucketTable;
  }

  @Override
  public Table<String, OmKeyInfo> getKeyTable(BucketLayout bucketLayout) {
    if (bucketLayout.isFileSystemOptimized()) {
      return fileTable;
    }
    return keyTable;
  }

  @Override
  public Table<String, OmKeyInfo> getFileTable() {
    return fileTable;
  }

  @Override
  public Table<String, RepeatedOmKeyInfo> getDeletedTable() {
    return deletedTable;
  }

  @Override
  public Table<String, OmKeyInfo> getDeletedDirTable() {
    return deletedDirTable;
  }

  @Override
  public Table<String, OmKeyInfo> getOpenKeyTable(BucketLayout bucketLayout) {
    if (bucketLayout.isFileSystemOptimized()) {
      return openFileTable;
    }
    return openKeyTable;
  }

  @Override
  public Table<String, OmPrefixInfo> getPrefixTable() {
    return prefixTable;
  }

  @Override
  public Table<String, OmDirectoryInfo> getDirectoryTable() {
    return dirTable;
  }

  @Override
  public Table<String, OmMultipartKeyInfo> getMultipartInfoTable() {
    return multipartInfoTable;
  }

  /**
   * Start metadata manager.
   */
  @Override
  public void start(OzoneConfiguration configuration) throws IOException {
    // We need to create the DB here, as when during restart, stop closes the
    // db, so we need to create the store object and initialize DB.
    if (store == null) {
      File metaDir = OMStorage.getOmDbDir(configuration);

      // Check if there is a DB Inconsistent Marker in the metaDir. This
      // marker indicates that the DB is in an inconsistent state and hence
      // the OM process should be terminated.
      File markerFile = new File(metaDir, DB_TRANSIENT_MARKER);
      if (markerFile.exists()) {
        LOG.error("File {} marks that OM DB is in an inconsistent state.",
                markerFile);
        // Note - The marker file should be deleted only after fixing the DB.
        // In an HA setup, this can be done by replacing this DB with a
        // checkpoint from another OM.
        String errorMsg = "Cannot load OM DB as it is in an inconsistent " +
            "state.";
        ExitUtils.terminate(1, errorMsg, LOG);
      }

      // As When ratis is not enabled, when we perform put/commit to rocksdb we
      // should turn on sync flag. This needs to be done as when we return
      // response to client it is considered as complete, but if we have
      // power failure or machine crashes the recent writes will be lost. To
      // avoid those kind of failures we need to enable sync. When Ratis is
      // enabled, ratis log provides us this guaranty. This check is needed
      // until HA code path becomes default in OM.

      int maxOpenFiles = configuration.getInt(OZONE_OM_DB_MAX_OPEN_FILES,
          OZONE_OM_DB_MAX_OPEN_FILES_DEFAULT);

      this.store = loadDB(configuration, metaDir, maxOpenFiles);

      initializeOmTables(CacheType.FULL_CACHE, true);
    }

    snapshotChainManager = new SnapshotChainManager(this);
  }

  public static DBStore loadDB(OzoneConfiguration configuration, File metaDir, int maxOpenFiles) throws IOException {
    return newDBStoreBuilder(configuration, null, metaDir)
        .setOpenReadOnly(false)
        .setEnableCompactionDag(true)
        .setCreateCheckpointDirs(true)
        .setEnableRocksDbMetrics(true)
        .setMaxNumberOfOpenFiles(maxOpenFiles)
        .build();
  }

  private static DBStoreBuilder newDBStoreBuilder(OzoneConfiguration conf, String name, File dir) {
    return DBStoreBuilder.newBuilder(conf, OMDBDefinition.get(), name, dir.toPath());
  }

  /**
   * Initialize OM Tables.
   *
   * @throws IOException
   */
  protected void initializeOmTables(CacheType cacheType,
                                    boolean addCacheMetrics)
      throws IOException {
    final TableInitializer initializer = new TableInitializer(addCacheMetrics);

    userTable = initializer.get(OMDBDefinition.USER_TABLE_DEF);

    volumeTable = initializer.get(OMDBDefinition.VOLUME_TABLE_DEF, cacheType);
    bucketTable = initializer.get(OMDBDefinition.BUCKET_TABLE_DEF, cacheType);
    keyTable = initializer.get(OMDBDefinition.KEY_TABLE_DEF);

    openKeyTable = initializer.get(OMDBDefinition.OPEN_KEY_TABLE_DEF);
    multipartInfoTable = initializer.get(OMDBDefinition.MULTIPART_INFO_TABLE_DEF);
    deletedTable = initializer.get(OMDBDefinition.DELETED_TABLE_DEF);

    dirTable = initializer.get(OMDBDefinition.DIRECTORY_TABLE_DEF);
    fileTable = initializer.get(OMDBDefinition.FILE_TABLE_DEF);
    openFileTable = initializer.get(OMDBDefinition.OPEN_FILE_TABLE_DEF);
    deletedDirTable = initializer.get(OMDBDefinition.DELETED_DIR_TABLE_DEF);

    dTokenTable = initializer.get(OMDBDefinition.DELEGATION_TOKEN_TABLE_DEF);
    s3SecretTable = initializer.get(OMDBDefinition.S3_SECRET_TABLE_DEF);
    prefixTable = initializer.get(OMDBDefinition.PREFIX_TABLE_DEF);

    transactionInfoTable = initializer.get(OMDBDefinition.TRANSACTION_INFO_TABLE_DEF);

    metaTable = initializer.get(OMDBDefinition.META_TABLE_DEF);

    // accessId -> OmDBAccessIdInfo (tenantId, secret, Kerberos principal)
    tenantAccessIdTable = initializer.get(OMDBDefinition.TENANT_ACCESS_ID_TABLE_DEF);

    // User principal -> OmDBUserPrincipalInfo (a list of accessIds)
    principalToAccessIdsTable = initializer.get(OMDBDefinition.PRINCIPAL_TO_ACCESS_IDS_TABLE_DEF);

    // tenant name -> tenant (tenant states)
    tenantStateTable = initializer.get(OMDBDefinition.TENANT_STATE_TABLE_DEF);

    // TODO: [SNAPSHOT] Consider FULL_CACHE for snapshotInfoTable since
    //  exclusiveSize in SnapshotInfo can be frequently updated.
    // path -> snapshotInfo (snapshot info for snapshot)
    snapshotInfoTable = initializer.get(OMDBDefinition.SNAPSHOT_INFO_TABLE_DEF);

    // volumeName/bucketName/objectID -> renamedKey or renamedDir
    snapshotRenamedTable = initializer.get(OMDBDefinition.SNAPSHOT_RENAMED_TABLE_DEF);
    // TODO: [SNAPSHOT] Initialize table lock for snapshotRenamedTable.

    compactionLogTable = initializer.get(OMDBDefinition.COMPACTION_LOG_TABLE_DEF);
  }

  /**
   * Stop metadata manager.
   */
  @Override
  public void stop() throws IOException {
    if (store != null) {
      store.close();
      store = null;
    }
    tableCacheMetricsMap.values().forEach(TableCacheMetrics::unregister);
    // OzoneManagerLock cleanup
    lock.cleanup();
  }

  /**
   * Get metadata store.
   *
   * @return store - metadata store.
   */
  @VisibleForTesting
  @Override
  public DBStore getStore() {
    return store;
  }

  /**
   * Given a volume return the corresponding DB key.
   *
   * @param volume - Volume name
   */
  @Override
  public String getVolumeKey(String volume) {
    return OzoneConsts.OM_KEY_PREFIX + volume;
  }

  /**
   * Given a user return the corresponding DB key.
   *
   * @param user - User name
   */
  @Override
  public String getUserKey(String user) {
    return user;
  }

  /**
   * Given a volume and bucket, return the corresponding DB key.
   *
   * @param volume - Volume name
   * @param bucket - Bucket name
   */
  @Override
  public String getBucketKey(String volume, String bucket) {
    StringBuilder builder =
        new StringBuilder().append(OM_KEY_PREFIX).append(volume);

    if (StringUtils.isNotBlank(bucket)) {
      builder.append(OM_KEY_PREFIX).append(bucket);
    }
    return builder.toString();
  }

  /**
   * {@inheritDoc}
   */
  @Override
  public String getBucketKeyPrefix(String volume, String bucket) {
    return getOzoneKey(volume, bucket, OM_KEY_PREFIX);
  }

  /**
   * {@inheritDoc}
   */
  @Override
  public String getBucketKeyPrefixFSO(String volume, String bucket) throws IOException {
    return getOzoneKeyFSO(volume, bucket, OM_KEY_PREFIX);
  }

  @Override
  public String getOzoneKey(String volume, String bucket, String key) {
    StringBuilder builder = new StringBuilder()
        .append(OM_KEY_PREFIX).append(volume);
    // TODO : Throw if the Bucket is null?
    builder.append(OM_KEY_PREFIX).append(bucket);
    if (StringUtil.isNotBlank(key)) {
      builder.append(OM_KEY_PREFIX);
      if (!key.equals(OM_KEY_PREFIX)) {
        builder.append(key);
      }
    }
    return builder.toString();
  }

  @Override
  public String getOzoneKeyFSO(String volumeName,
                               String bucketName,
                               String keyPrefix)
      throws IOException {
    final long volumeId = getVolumeId(volumeName);
    final long bucketId = getBucketId(volumeName, bucketName);
    // FSO keyPrefix could look like: -9223372036854774527/key1
    return getOzoneKey(Long.toString(volumeId),
        Long.toString(bucketId), keyPrefix);
  }

  @Override
  public String getOzoneDirKey(String volume, String bucket, String key) {
    key = OzoneFSUtils.addTrailingSlashIfNeeded(key);
    return getOzoneKey(volume, bucket, key);
  }

  @Override
  public String getOpenKey(String volume, String bucket,
                           String key, String clientId) {
    String openKey = OM_KEY_PREFIX + volume + OM_KEY_PREFIX + bucket +
        OM_KEY_PREFIX + key + OM_KEY_PREFIX + clientId;
    return openKey;
  }

  @Override
  public String getMultipartKey(String volume, String bucket, String key,
                                String
                                    uploadId) {
    return OmMultipartUpload.getDbKey(volume, bucket, key, uploadId);
  }

  @Override
  public String getMultipartKeyFSO(String volume, String bucket, String key, String uploadId) throws IOException {
    final long volumeId = getVolumeId(volume);
    final long bucketId = getBucketId(volume,
            bucket);
    long parentId;
    try {
      parentId = OMFileRequest.getParentID(volumeId, bucketId, key, this);
    } catch (final Exception e) {
      // It is possible we miss directories and exception is thrown.
      // see https://issues.apache.org/jira/browse/HDDS-11784
      LOG.warn("Got exception when finding parent id for {}/{}/{}. Use another way to get it",
          volumeId, bucketId, key, e);
      final String multipartKey =
          getMultipartKey(volume, bucket, key, uploadId);
      final OmMultipartKeyInfo multipartKeyInfo =
          getMultipartInfoTable().get(multipartKey);
      if (multipartKeyInfo == null) {
        LOG.error("Could not find multipartKeyInfo for {}", multipartKey);
        throw new OMException(NO_SUCH_MULTIPART_UPLOAD_ERROR);
      }
      parentId = multipartKeyInfo.getParentID();
    }

    final String fileName = OzoneFSUtils.getFileName(key);
    return getMultipartKey(volumeId, bucketId, parentId,
            fileName, uploadId);
  }

  /**
   * Returns the OzoneManagerLock used on Metadata DB.
   *
   * @return OzoneManagerLock
   */
  @Override
  public IOzoneManagerLock getLock() {
    return lock;
  }

  @Override
  public long getOmEpoch() {
    return omEpoch;
  }

  /**
   * Given a volume, check if it is empty, i.e there are no buckets inside it.
   * We iterate in the bucket table and see if there is any key that starts with
   * the volume prefix. We actually look for /volume/, since if we don't have
   * the trailing slash it is possible that we might match some other volume.
   * <p>
   * For example, vol1 and vol122 might match, to avoid that we look for /vol1/
   *
   * @param volume - Volume name
   * @return true if the volume is empty
   */
  @Override
  public boolean isVolumeEmpty(String volume) throws IOException {
    String volumePrefix = getVolumeKey(volume + OM_KEY_PREFIX);

    // First check in bucket table cache.
    if (isKeyPresentInTableCache(volumePrefix, bucketTable)) {
      return false;
    }

    if (isKeyPresentInTable(volumePrefix, bucketTable)) {
      return false; // we found at least one key with this vol/
    }
    return true;
  }

  /**
   * Given a volume/bucket, check if it is empty, i.e there are no keys inside
   * it. Prefix is /volume/bucket/, and we lookup the keyTable.
   *
   * @param volume - Volume name
   * @param bucket - Bucket name
   * @return true if the bucket is empty
   */
  @Override
  public boolean isBucketEmpty(String volume, String bucket)
      throws IOException {
    String bucketKey = getBucketKey(volume, bucket);
    OmBucketInfo omBucketInfo = getBucketTable().get(bucketKey);
    String volumeId = String.valueOf(getVolumeId(
            omBucketInfo.getVolumeName()));
    String bucketId = String.valueOf(omBucketInfo.getObjectID());

    BucketLayout bucketLayout = omBucketInfo.getBucketLayout();

    // keyPrefix is different in case of fileTable and keyTable.
    // 1. For OBS and LEGACY buckets:
    //    the entries are present in the keyTable and are of the
    //    format <bucketKey>/<key-name>
    // 2. For FSO buckets:
    //    - TOP-LEVEL DIRECTORY would be of the format <bucket ID>/dirName
    //      inside the dirTable.
    //    - TOP-LEVEL FILE (a file directly placed under the bucket without
    //      any sub paths) would be of the format
    //      /<volume ID>/<bucket ID>/fileName inside the fileTable.
    String keyPrefix =
        bucketLayout.isFileSystemOptimized() ?
                OM_KEY_PREFIX + volumeId + OM_KEY_PREFIX +
                        bucketId + OM_KEY_PREFIX + bucketId + OM_KEY_PREFIX :
            OzoneFSUtils.addTrailingSlashIfNeeded(bucketKey);

    // Check key/file Table
    Table<String, OmKeyInfo> table = getKeyTable(bucketLayout);

    // First check in table cache.
    if (isKeyPresentInTableCache(keyPrefix, table)) {
      return false;
    }
    // check in table
    if (isKeyPresentInTable(keyPrefix, table)) {
      return false; // we found at least one key with this vol/bucket
    }

    // Check dirTable as well in case of FSO bucket.
    if (bucketLayout.isFileSystemOptimized()) {
      // First check in dirTable cache
      if (isKeyPresentInTableCache(keyPrefix, dirTable)) {
        return false;
      }
      // Check in the table
      return !isKeyPresentInTable(keyPrefix, dirTable);
    }
    return true;
  }

  /**
   * Checks if a key starting with a given keyPrefix exists in the table cache.
   *
   * @param keyPrefix - key prefix to be searched.
   * @param table     - table to be searched.
   * @return true if the key is present in the cache.
   */
  private <T> boolean isKeyPresentInTableCache(String keyPrefix,
                                           Table<String, T> table) {
    Iterator<Map.Entry<CacheKey<String>, CacheValue<T>>> iterator =
        table.cacheIterator();
    while (iterator.hasNext()) {
      Map.Entry<CacheKey<String>, CacheValue<T>> entry =
          iterator.next();
      String key = entry.getKey().getCacheKey();
      Object value = entry.getValue().getCacheValue();

      // Making sure that entry is not for delete key request.
      if (key.startsWith(keyPrefix) && value != null) {
        return true;
      }
    }
    return false;
  }

  /**
   * Checks if a key starts with the given prefix is present in the table.
   *
   * @param keyPrefix - Prefix to check for
   * @param table     - Table to check in
   * @return true if the key is present in the table
   * @throws IOException
   */
  private <T> boolean isKeyPresentInTable(String keyPrefix,
                                          Table<String, T> table)
          throws IOException {
    try (TableIterator<String, ? extends KeyValue<String, T>>
                 keyIter = table.iterator(keyPrefix)) {
      KeyValue<String, T> kv = null;
      if (keyIter.hasNext()) {
        kv = keyIter.next();
      }

      // Iterate through all the entries in the table which start with
      // the current bucket's prefix.
      while (kv != null && kv.getKey().startsWith(keyPrefix)) {
        // Check the entry in db is not marked for delete. This can happen
        // while entry is marked for delete, but it is not flushed to DB.
        CacheValue<T> cacheValue =
            table.getCacheValue(new CacheKey<>(kv.getKey()));

        // Case 1: We found an entry, but no cache entry.
        if (cacheValue == null) {
          // we found at least one key with this prefix.
          // There is chance cache value flushed when
          // we iterate through the table.
          // Check in table whether it is deleted or still present.
          if (table.getIfExist(kv.getKey()) != null) {
            // Still in table and no entry in cache
            return true;
          }
        } else if (cacheValue.getCacheValue() != null) {
          // Case 2a:
          // We found a cache entry and cache value is not null.
          return true;
        }
        // Case 2b:
        // Cache entry is present but cache value is null, hence this key is
        // marked for deletion.
        // However, we still need to iterate through the rest of the prefix
        // range to check for other keys with the same prefix that might still
        // be present.
        if (!keyIter.hasNext()) {
          break;
        }
        kv = keyIter.next();
      }
    }
    return false;
  }

  /**
   * {@inheritDoc}
   */
  @Override
  public List<OmBucketInfo> listBuckets(final String volumeName,
                                        final String startBucket,
                                        final String bucketPrefix,
                                        final int maxNumOfBuckets,
                                        boolean hasSnapshot)
      throws IOException {
    List<OmBucketInfo> result = new ArrayList<>();
    if (Strings.isNullOrEmpty(volumeName)) {
      throw new OMException("Volume name is required.",
          ResultCodes.VOLUME_NOT_FOUND);
    }

    String volumeNameBytes = getVolumeKey(volumeName);
    if (volumeTable.get(volumeNameBytes) == null) {
      throw new OMException("Volume " + volumeName + " not found.",
          ResultCodes.VOLUME_NOT_FOUND);
    }

    String startKey;
    boolean skipStartKey = false;
    if (StringUtil.isNotBlank(startBucket)) {
      // if the user has specified a start key, we need to seek to that key
      // and avoid that key in the response set.
      startKey = getBucketKey(volumeName, startBucket);
      skipStartKey = true;
    } else {
      // If the user has specified a prefix key, we need to get to the first
      // of the keys with the prefix match. We can leverage RocksDB to do that.
      // However, if the user has specified only a prefix, we cannot skip
      // the first prefix key we see, the boolean skipStartKey allows us to
      // skip the startkey or not depending on what patterns are specified.
      startKey = getBucketKey(volumeName, bucketPrefix);
    }

    String seekPrefix;
    if (StringUtil.isNotBlank(bucketPrefix)) {
      seekPrefix = getBucketKey(volumeName, bucketPrefix);
    } else {
      seekPrefix = getVolumeKey(volumeName + OM_KEY_PREFIX);
    }
    int currentCount = 0;


    // For Bucket it is full cache, so we can just iterate in-memory table
    // cache.
    Iterator<Map.Entry<CacheKey<String>, CacheValue<OmBucketInfo>>> iterator =
        bucketTable.cacheIterator();


    while (currentCount < maxNumOfBuckets && iterator.hasNext()) {
      Map.Entry<CacheKey<String>, CacheValue<OmBucketInfo>> entry =
          iterator.next();

      String key = entry.getKey().getCacheKey();
      OmBucketInfo omBucketInfo = entry.getValue().getCacheValue();
      // Making sure that entry in cache is not for delete bucket request.

      if (omBucketInfo != null) {
        if (key.equals(startKey) && skipStartKey) {
          continue;
        }

        // We should return only the keys, whose keys match with prefix and
        // the keys after the startBucket.
        if (key.startsWith(seekPrefix) && key.compareTo(startKey) >= 0) {
          if (!hasSnapshot) {
            // Snapshot filter off
            result.add(omBucketInfo);
            currentCount++;
          } else if (
              Objects.nonNull(
                  snapshotChainManager.getLatestPathSnapshotId(volumeName +
                      OM_KEY_PREFIX + omBucketInfo.getBucketName()))) {
            // Snapshot filter on.
            // Add to result list only when the bucket has at least one snapshot
            result.add(omBucketInfo);
            currentCount++;
          }
        }
      }
    }
    return result;
  }

  @Override
  public Iterator<Map.Entry<CacheKey<String>, CacheValue<OmBucketInfo>>>
      getBucketIterator() {
    return bucketTable.cacheIterator();
  }

  @Override
  public TableIterator<String, ? extends KeyValue<String, OmKeyInfo>>
      getKeyIterator() throws IOException {
    return keyTable.iterator();
  }

  @Override
  public ListOpenFilesResult listOpenFiles(BucketLayout bucketLayout,
                                           int maxKeys,
                                           String dbOpenKeyPrefix,
                                           boolean hasContToken,
                                           String dbContTokenPrefix)
      throws IOException {

    List<OpenKeySession> openKeySessionList = new ArrayList<>();
    int currentCount = 0;
    final boolean hasMore;
    final String retContToken;

    // TODO: If we want "better" results, we want to iterate cache like
    //  listKeys do. But that complicates the iteration logic by quite a bit.
    //  And if we do that, we need to refactor listKeys as well to dedup.

    final Table<String, OmKeyInfo> okTable;
    okTable = getOpenKeyTable(bucketLayout);

    // No lock required since table iterator creates a "snapshot"
    try (TableIterator<String, ? extends KeyValue<String, OmKeyInfo>>
             openKeyIter = okTable.iterator()) {
      KeyValue<String, OmKeyInfo> kv;
      kv = openKeyIter.seek(dbContTokenPrefix);
      if (hasContToken && kv.getKey().equals(dbContTokenPrefix)) {
        // Skip one entry when cont token is specified and the current entry
        // key is exactly the same as cont token.
        openKeyIter.next();
      }
      while (currentCount < maxKeys && openKeyIter.hasNext()) {
        kv = openKeyIter.next();
        if (kv != null && kv.getKey().startsWith(dbOpenKeyPrefix)) {
          String dbKey = kv.getKey();
          long clientID = OMMetadataManager.getClientIDFromOpenKeyDBKey(dbKey);
          OmKeyInfo omKeyInfo = kv.getValue();
          // Note with HDDS-10077, there is no need to check KeyTable for hsync metadata
          openKeySessionList.add(
              new OpenKeySession(clientID, omKeyInfo,
                  omKeyInfo.getLatestVersionLocations().getVersion()));
          currentCount++;
        }
      }

      // Set hasMore flag as a hint for client-side pagination
      if (openKeyIter.hasNext()) {
        KeyValue<String, OmKeyInfo> nextKv = openKeyIter.next();
        hasMore = nextKv != null && nextKv.getKey().startsWith(dbOpenKeyPrefix);
      } else {
        hasMore = false;
      }

      // Set continuation token
      retContToken = hasMore ? kv.getKey() : null;
    }

    return new ListOpenFilesResult(
        getTotalOpenKeyCount(),
        hasMore,
        retContToken,
        openKeySessionList);
  }

  @Override
  public ListKeysResult listKeys(String volumeName, String bucketName,
                                 String startKey, String keyPrefix, int maxKeys)
      throws IOException {
    long startNanos = Time.monotonicNowNanos();
    List<OmKeyInfo> result = new ArrayList<>();
    if (maxKeys <= 0) {
      return new ListKeysResult(result, false);
    }

    if (Strings.isNullOrEmpty(volumeName)) {
      throw new OMException("Volume name is required.",
          ResultCodes.VOLUME_NOT_FOUND);
    }

    if (Strings.isNullOrEmpty(bucketName)) {
      throw new OMException("Bucket name is required.",
          ResultCodes.BUCKET_NOT_FOUND);
    }

    String bucketNameBytes = getBucketKey(volumeName, bucketName);
    if (getBucketTable().get(bucketNameBytes) == null) {
      throw new OMException("Bucket " + bucketName + " not found.",
          ResultCodes.BUCKET_NOT_FOUND);
    }

    String seekKey;
    boolean skipStartKey = false;
    if (StringUtil.isNotBlank(startKey)) {
      // Seek to the specified key.
      seekKey = getOzoneKey(volumeName, bucketName, startKey);
      skipStartKey = true;
    } else {
      // This allows us to seek directly to the first key with the right prefix.
      seekKey = getOzoneKey(volumeName, bucketName,
          StringUtil.isNotBlank(keyPrefix) ? keyPrefix : OM_KEY_PREFIX);
    }

    String seekPrefix;
    if (StringUtil.isNotBlank(keyPrefix)) {
      seekPrefix = getOzoneKey(volumeName, bucketName, keyPrefix);
    } else {
      seekPrefix = getBucketKey(volumeName, bucketName) + OM_KEY_PREFIX;
    }
    int currentCount = 0;


    TreeMap<String, OmKeyInfo> cacheKeyMap = new TreeMap<>();
    Iterator<Map.Entry<CacheKey<String>, CacheValue<OmKeyInfo>>> iterator =
        keyTable.cacheIterator();

    //TODO: We can avoid this iteration if table cache has stored entries in
    // treemap. Currently HashMap is used in Cache. HashMap get operation is an
    // constant time operation, where as for treeMap get is log(n).
    // So if we move to treemap, the get operation will be affected. As get
    // is frequent operation on table. So, for now in list we iterate cache map
    // and construct treeMap which match with keyPrefix and are greater than or
    // equal to startKey. Later we can revisit this, if list operation
    // is becoming slow.
    while (iterator.hasNext()) {
      Map.Entry< CacheKey<String>, CacheValue<OmKeyInfo>> entry =
          iterator.next();

      String key = entry.getKey().getCacheKey();
      OmKeyInfo omKeyInfo = entry.getValue().getCacheValue();
      // Making sure that entry in cache is not for delete key request.

      if (omKeyInfo != null
          && key.startsWith(seekPrefix)
          && key.compareTo(seekKey) >= 0) {
        cacheKeyMap.put(key, omKeyInfo);
      }
    }
    long readFromRDbStartNs, readFromRDbStopNs = 0;
    // Get maxKeys from DB if it has.
    try (TableIterator<String, ? extends KeyValue<String, OmKeyInfo>>
             keyIter = getKeyTable(getBucketLayout()).iterator()) {
      readFromRDbStartNs = Time.monotonicNowNanos();
      KeyValue< String, OmKeyInfo > kv;
      keyIter.seek(seekKey);
      // we need to iterate maxKeys + 1 here because if skipStartKey is true,
      // we should skip that entry and return the result.
      while (currentCount < maxKeys + 1 && keyIter.hasNext()) {
        kv = keyIter.next();
        if (kv != null && kv.getKey().startsWith(seekPrefix)) {

          // Entry should not be marked for delete, consider only those
          // entries.
          CacheValue<OmKeyInfo> cacheValue =
              keyTable.getCacheValue(new CacheKey<>(kv.getKey()));
          if (cacheValue == null || cacheValue.getCacheValue() != null) {
            cacheKeyMap.put(kv.getKey(), kv.getValue());
            currentCount++;
          }
        } else {
          // The SeekPrefix does not match any more, we can break out of the
          // loop.
          break;
        }
      }
      readFromRDbStopNs = Time.monotonicNowNanos();
    }

    boolean isTruncated = cacheKeyMap.size() > maxKeys;

    if (perfMetrics != null) {
      long keyCount;
      if (isTruncated) {
        keyCount = maxKeys;
      } else {
        keyCount = cacheKeyMap.size();
      }
      perfMetrics.setListKeysAveragePagination(keyCount);
      float opsPerSec =
              keyCount / ((Time.monotonicNowNanos() - startNanos) / 1000000000.0f);
      perfMetrics.setListKeysOpsPerSec(opsPerSec);
      perfMetrics.addListKeysReadFromRocksDbLatencyNs(readFromRDbStopNs - readFromRDbStartNs);
    }
    // Finally DB entries and cache entries are merged, then return the count
    // of maxKeys from the sorted map.
    currentCount = 0;

    for (Map.Entry<String, OmKeyInfo>  cacheKey : cacheKeyMap.entrySet()) {
      if (cacheKey.getKey().equals(seekKey) && skipStartKey) {
        continue;
      }

      result.add(cacheKey.getValue());
      currentCount++;

      if (currentCount == maxKeys) {
        break;
      }
    }

    // Clear map and set.
    cacheKeyMap.clear();

    return new ListKeysResult(result, isTruncated);
  }

  @Override
  public SnapshotInfo getSnapshotInfo(String volumeName, String bucketName,
                                      String snapshotName) throws IOException {
    if (Strings.isNullOrEmpty(volumeName)) {
      throw new OMException("Volume name is required.", VOLUME_NOT_FOUND);
    }

    if (Strings.isNullOrEmpty(bucketName)) {
      throw new OMException("Bucket name is required.", BUCKET_NOT_FOUND);
    }

    if (Strings.isNullOrEmpty(snapshotName)) {
      throw new OMException("Snapshot name is required.", FILE_NOT_FOUND);
    }

    return SnapshotUtils.getSnapshotInfo(ozoneManager, volumeName, bucketName,
        snapshotName);
  }

  @Override
  public ListSnapshotResponse listSnapshot(
      String volumeName, String bucketName, String snapshotPrefix,
      String prevSnapshot, int maxListResult) throws IOException {
    if (Strings.isNullOrEmpty(volumeName)) {
      throw new OMException("Volume name is required.", VOLUME_NOT_FOUND);
    }

    if (Strings.isNullOrEmpty(bucketName)) {
      throw new OMException("Bucket name is required.", BUCKET_NOT_FOUND);
    }

    String bucketNameBytes = getBucketKey(volumeName, bucketName);
    if (getBucketTable().get(bucketNameBytes) == null) {
      throw new OMException("Bucket " + bucketName + " not found.", BUCKET_NOT_FOUND);
    }

    String prefix;
    if (StringUtil.isNotBlank(snapshotPrefix)) {
      prefix = getOzoneKey(volumeName, bucketName, snapshotPrefix);
    } else {
      prefix = getBucketKey(volumeName, bucketName + OM_KEY_PREFIX);
    }

    String seek;
    if (StringUtil.isNotBlank(prevSnapshot)) {
      // Seek to the specified snapshot.
      seek = getOzoneKey(volumeName, bucketName, prevSnapshot);
    } else {
      // This allows us to seek directly to the first key with the right prefix.
      seek = getOzoneKey(volumeName, bucketName,
          StringUtil.isNotBlank(snapshotPrefix) ? snapshotPrefix : OM_KEY_PREFIX);
    }

    List<SnapshotInfo> snapshotInfos =  Lists.newArrayList();
    String lastSnapshot = null;
    try (ListIterator.MinHeapIterator snapshotIterator =
             new ListIterator.MinHeapIterator(this, prefix, seek, volumeName, bucketName, snapshotInfoTable)) {
      SnapshotInfo snapshotInfo = null;
      while (snapshotIterator.hasNext() && maxListResult > 0) {
        snapshotInfo = (SnapshotInfo) snapshotIterator.next().getValue();
        if (!Objects.equals(snapshotInfo.getName(), prevSnapshot)) {
          snapshotInfos.add(snapshotInfo);
          maxListResult--;
        }
      }
      if (snapshotIterator.hasNext() && maxListResult == 0 && snapshotInfo != null) {
        lastSnapshot = snapshotInfo.getName();
      }
    } catch (NoSuchElementException e) {
      throw new IOException(e);
    } catch (UncheckedIOException e) {
      throw e.getCause();
    }
    return new ListSnapshotResponse(snapshotInfos, lastSnapshot);
  }

  /**
   * @param userName volume owner, null for listing all volumes.
   */
  @Override
  public List<OmVolumeArgs> listVolumes(String userName,
      String prefix, String startKey, int maxKeys) throws IOException {

    if (StringUtil.isBlank(userName)) {
      // null userName represents listing all volumes in cluster.
      return listAllVolumes(prefix, startKey, maxKeys);
    }

    final List<OmVolumeArgs> result = Lists.newArrayList();
    final List<String> volumes = getVolumesByUser(userName)
        .getVolumeNamesList();

    int index = 0;
    if (!Strings.isNullOrEmpty(startKey)) {
      index = volumes.indexOf(
          startKey.startsWith(OzoneConsts.OM_KEY_PREFIX) ?
          startKey.substring(1) :
          startKey);

      // Exclude the startVolume as part of the result.
      index = index != -1 ? index + 1 : index;
    }
    final String startChar = prefix == null ? "" : prefix;

    while (index != -1 && index < volumes.size() && result.size() < maxKeys) {
      final String volumeName = volumes.get(index);
      if (volumeName.startsWith(startChar)) {
        final OmVolumeArgs volumeArgs = getVolumeTable()
            .get(getVolumeKey(volumeName));
        if (volumeArgs == null) {
          // Could not get volume info by given volume name,
          // since the volume name is loaded from db,
          // this probably means om db is corrupted or some entries are
          // accidentally removed.
          throw new OMException("Volume info not found for " + volumeName,
              ResultCodes.VOLUME_NOT_FOUND);
        }
        result.add(volumeArgs);
      }
      index++;
    }

    return result;
  }

    /**
     * @return list of all volumes.
     */
  private List<OmVolumeArgs> listAllVolumes(String prefix, String startKey,
      int maxKeys) {
    List<OmVolumeArgs> result = Lists.newArrayList();

    /* volumeTable is full-cache, so we use cacheIterator. */
    Iterator<Map.Entry<CacheKey<String>, CacheValue<OmVolumeArgs>>>
        cacheIterator = getVolumeTable().cacheIterator();

    String volumeName;
    OmVolumeArgs omVolumeArgs;
    boolean prefixIsEmpty = Strings.isNullOrEmpty(prefix);
    boolean startKeyIsEmpty = Strings.isNullOrEmpty(startKey);
    while (cacheIterator.hasNext() && result.size() < maxKeys) {
      Map.Entry<CacheKey<String>, CacheValue<OmVolumeArgs>> entry =
          cacheIterator.next();
      omVolumeArgs = entry.getValue().getCacheValue();
      if (omVolumeArgs == null) {
        continue;
      }
      volumeName = omVolumeArgs.getVolume();

      if (!prefixIsEmpty && !volumeName.startsWith(prefix)) {
        continue;
      }

      if (!startKeyIsEmpty) {
        if (volumeName.equals(startKey)) {
          startKeyIsEmpty = true;
        }
        continue;
      }

      result.add(omVolumeArgs);
    }

    return result;
  }

  private PersistedUserVolumeInfo getVolumesByUser(String userNameKey)
      throws OMException {
    try {
      PersistedUserVolumeInfo userVolInfo = getUserTable().get(userNameKey);
      if (userVolInfo == null) {
        // No volume found for this user, return an empty list
        return PersistedUserVolumeInfo.newBuilder().build();
      } else {
        return userVolInfo;
      }
    } catch (IOException e) {
      throw new OMException("Unable to get volumes info by the given user, "
          + "metadata might be corrupted", e,
          ResultCodes.METADATA_ERROR);
    }
  }

  /**
   * Returns a list of pending deletion key info up to the limit.
   * Each entry is a {@link BlockGroup}, which contains the info about the key
   * name and all its associated block IDs.
   *
   * @param keyCount max number of keys to return.
   * @param omSnapshotManager SnapshotManager
   * @return a list of {@link BlockGroup} represent keys and blocks.
   * @throws IOException
   */
  public PendingKeysDeletion getPendingDeletionKeys(final int keyCount,
                             OmSnapshotManager omSnapshotManager)
      throws IOException {
    List<BlockGroup> keyBlocksList = Lists.newArrayList();
    HashMap<String, RepeatedOmKeyInfo> keysToModify = new HashMap<>();
    try (TableIterator<String, ? extends KeyValue<String, RepeatedOmKeyInfo>>
             keyIter = getDeletedTable().iterator()) {
      int currentCount = 0;
      while (keyIter.hasNext() && currentCount < keyCount) {
        RepeatedOmKeyInfo notReclaimableKeyInfo = new RepeatedOmKeyInfo();
        KeyValue<String, RepeatedOmKeyInfo> kv = keyIter.next();
        if (kv != null) {
          List<BlockGroup> blockGroupList = Lists.newArrayList();
          // Get volume name and bucket name
          String[] keySplit = kv.getKey().split(OM_KEY_PREFIX);
          String bucketKey = getBucketKey(keySplit[1], keySplit[2]);
          OmBucketInfo bucketInfo = getBucketTable().get(bucketKey);
          // If Bucket deleted bucketInfo would be null, thus making previous snapshot also null.
          SnapshotInfo previousSnapshotInfo = bucketInfo == null ? null :
              SnapshotUtils.getLatestSnapshotInfo(bucketInfo.getVolumeName(),
              bucketInfo.getBucketName(), ozoneManager, snapshotChainManager);
          // previous snapshot is not active or it has not been flushed to disk then don't process the key in this
          // iteration.
          if (previousSnapshotInfo != null &&
              (previousSnapshotInfo.getSnapshotStatus() != SnapshotInfo.SnapshotStatus.SNAPSHOT_ACTIVE ||
              !OmSnapshotManager.areSnapshotChangesFlushedToDB(ozoneManager.getMetadataManager(),
                  previousSnapshotInfo))) {
            continue;
          }
          // Get the latest snapshot in snapshot path.
          try (ReferenceCounted<OmSnapshot> rcLatestSnapshot = previousSnapshotInfo == null ? null :
              omSnapshotManager.getSnapshot(previousSnapshotInfo.getVolumeName(),
                  previousSnapshotInfo.getBucketName(), previousSnapshotInfo.getName())) {

            // Multiple keys with the same path can be queued in one DB entry
            RepeatedOmKeyInfo infoList = kv.getValue();
            for (OmKeyInfo info : infoList.cloneOmKeyInfoList()) {
              // Skip the key if it exists in the previous snapshot (of the same
              // scope) as in this case its blocks should not be reclaimed

              // If the last snapshot is deleted and the keys renamed in between
              // the snapshots will be cleaned up by KDS. So we need to check
              // in the renamedTable as well.
              String dbRenameKey = getRenameKey(info.getVolumeName(),
                  info.getBucketName(), info.getObjectID());

              if (rcLatestSnapshot != null) {
                Table<String, OmKeyInfo> prevKeyTable =
                    rcLatestSnapshot.get()
                        .getMetadataManager()
                        .getKeyTable(bucketInfo.getBucketLayout());

                Table<String, RepeatedOmKeyInfo> prevDeletedTable =
                    rcLatestSnapshot.get().getMetadataManager().getDeletedTable();
                String prevKeyTableDBKey = getSnapshotRenamedTable()
                    .get(dbRenameKey);
                String prevDelTableDBKey = getOzoneKey(info.getVolumeName(),
                    info.getBucketName(), info.getKeyName());
                // format: /volName/bucketName/keyName/objId
                prevDelTableDBKey = getOzoneDeletePathKey(info.getObjectID(),
                    prevDelTableDBKey);

                if (prevKeyTableDBKey == null &&
                    bucketInfo.getBucketLayout().isFileSystemOptimized()) {
                  long volumeId = getVolumeId(info.getVolumeName());
                  prevKeyTableDBKey = getOzonePathKey(volumeId,
                      bucketInfo.getObjectID(),
                      info.getParentObjectID(),
                      info.getFileName());
                } else if (prevKeyTableDBKey == null) {
                  prevKeyTableDBKey = getOzoneKey(info.getVolumeName(),
                      info.getBucketName(),
                      info.getKeyName());
                }

                OmKeyInfo omKeyInfo = prevKeyTable.get(prevKeyTableDBKey);
                // When key is deleted it is no longer in keyTable, we also
                // have to check deletedTable of previous snapshot
                RepeatedOmKeyInfo delOmKeyInfo =
                    prevDeletedTable.get(prevDelTableDBKey);
                if (versionExistsInPreviousSnapshot(omKeyInfo,
                    info, delOmKeyInfo)) {
                  // If the infoList size is 1, there is nothing to split.
                  // We either delete it or skip it.
                  if (!(infoList.getOmKeyInfoList().size() == 1)) {
                    notReclaimableKeyInfo.addOmKeyInfo(info);
                  }
                  continue;
                }
              }

              // Add all blocks from all versions of the key to the deletion
              // list
              for (OmKeyLocationInfoGroup keyLocations :
                  info.getKeyLocationVersions()) {
                List<BlockID> item = keyLocations.getLocationList().stream()
                    .map(b -> new BlockID(b.getContainerID(), b.getLocalID()))
                    .collect(Collectors.toList());
                BlockGroup keyBlocks = BlockGroup.newBuilder()
                    .setKeyName(kv.getKey())
                    .addAllBlockIDs(item)
                    .build();
                blockGroupList.add(keyBlocks);
              }
              currentCount++;
            }

            List<OmKeyInfo> notReclaimableKeyInfoList =
                notReclaimableKeyInfo.getOmKeyInfoList();
            // If Bucket deleted bucketInfo would be null, thus making previous snapshot also null.
            SnapshotInfo newPreviousSnapshotInfo = bucketInfo == null ? null :
                SnapshotUtils.getLatestSnapshotInfo(bucketInfo.getVolumeName(),
                bucketInfo.getBucketName(), ozoneManager, snapshotChainManager);
            // Check if the previous snapshot in the chain hasn't changed.
            if (Objects.equals(Optional.ofNullable(newPreviousSnapshotInfo).map(SnapshotInfo::getSnapshotId),
                Optional.ofNullable(previousSnapshotInfo).map(SnapshotInfo::getSnapshotId))) {
              // If all the versions are not reclaimable, then do nothing.
              if (!notReclaimableKeyInfoList.isEmpty() &&
                  notReclaimableKeyInfoList.size() !=
                      infoList.getOmKeyInfoList().size()) {
                keysToModify.put(kv.getKey(), notReclaimableKeyInfo);
              }

              if (notReclaimableKeyInfoList.size() !=
                  infoList.getOmKeyInfoList().size()) {
                keyBlocksList.addAll(blockGroupList);
              }
            }
          }
        }
      }
    }
    return new PendingKeysDeletion(keyBlocksList, keysToModify);
  }

  private boolean versionExistsInPreviousSnapshot(OmKeyInfo omKeyInfo,
      OmKeyInfo info, RepeatedOmKeyInfo delOmKeyInfo) {
    return (omKeyInfo != null &&
        info.getObjectID() == omKeyInfo.getObjectID() &&
        isBlockLocationInfoSame(omKeyInfo, info)) ||
        delOmKeyInfo != null;
  }

  /**
   * Decide whether the open key is a multipart upload related key.
   * @param openKeyInfo open key related to multipart upload
   * @param openDbKey db key of open key related to multipart upload, which
   *                  might have different format depending on the bucket
   *                  layout
   * @return true open key is a multipart upload related key.
   *         false otherwise.
   */
  private boolean isOpenMultipartKey(OmKeyInfo openKeyInfo, String openDbKey)
      throws IOException {
    if (OMMultipartUploadUtils.isMultipartKeySet(openKeyInfo)) {
      return true;
    }

    String multipartUploadId =
        OMMultipartUploadUtils.getUploadIdFromDbKey(openDbKey);

    if (StringUtils.isEmpty(multipartUploadId)) {
      return false;
    }

    String multipartInfoDbKey = getMultipartKey(openKeyInfo.getVolumeName(),
        openKeyInfo.getBucketName(), openKeyInfo.getKeyName(),
        multipartUploadId);

    // In addition to checking isMultipartKey flag in the open key info,
    // multipartInfoTable needs to be checked to handle multipart upload
    // open keys that already set isMultipartKey = false prior to HDDS-9017.
    // These open keys should not be deleted since doing so will result in
    // orphan MPUs (i.e. multipart upload exists in multipartInfoTable, but
    // does not exist in the openKeyTable/openFileTable). These orphan MPUs
    // will not be able to be aborted / completed by the user
    // since the MPU abort and complete requests require the open MPU keys
    // to exist in the open key/file table.
    return getMultipartInfoTable().isExist(multipartInfoDbKey);
  }

  @Override
  public long getTotalOpenKeyCount() throws IOException {
    // Get an estimated key count of OpenKeyTable + OpenFileTable
    return openKeyTable.getEstimatedKeyCount()
        + openFileTable.getEstimatedKeyCount();
  }

  @Override
  public ExpiredOpenKeys getExpiredOpenKeys(Duration expireThreshold,
      int count, BucketLayout bucketLayout, Duration leaseThreshold) throws IOException {
    final ExpiredOpenKeys expiredKeys = new ExpiredOpenKeys();

    final Table<String, OmKeyInfo> kt = getKeyTable(bucketLayout);
    // Only check for expired keys in the open key table, not its cache.
    // If a key expires while it is in the cache, it will be cleaned
    // up after the cache is flushed.
    try (TableIterator<String, ? extends KeyValue<String, OmKeyInfo>>
        keyValueTableIterator = getOpenKeyTable(bucketLayout).iterator()) {

      final long expiredCreationTimestamp =
          expireThreshold.negated().plusMillis(Time.now()).toMillis();

      final long expiredLeaseTimestamp =
          leaseThreshold.negated().plusMillis(Time.now()).toMillis();

      int num = 0;
      while (num < count && keyValueTableIterator.hasNext()) {
        KeyValue<String, OmKeyInfo> openKeyValue = keyValueTableIterator.next();
        String dbOpenKeyName = openKeyValue.getKey();

        final int lastPrefix = dbOpenKeyName.lastIndexOf(OM_KEY_PREFIX);
        final String dbKeyName = dbOpenKeyName.substring(0, lastPrefix);
        OmKeyInfo openKeyInfo = openKeyValue.getValue();

        if (isOpenMultipartKey(openKeyInfo, dbOpenKeyName)) {
          continue;
        }

        if (openKeyInfo.getCreationTime() <= expiredCreationTimestamp ||
            openKeyInfo.getModificationTime() <= expiredLeaseTimestamp) {
          final String clientIdString
              = dbOpenKeyName.substring(lastPrefix + 1);

          final boolean isHsync = java.util.Optional.of(openKeyInfo)
              .map(WithMetadata::getMetadata)
              .map(meta -> meta.get(OzoneConsts.HSYNC_CLIENT_ID))
              .filter(id -> id.equals(clientIdString))
              .isPresent();

          if ((!isHsync && openKeyInfo.getCreationTime() <= expiredCreationTimestamp) ||
              (openKeyInfo.getMetadata().containsKey(OzoneConsts.DELETED_HSYNC_KEY)) ||
              (openKeyInfo.getMetadata().containsKey(OzoneConsts.OVERWRITTEN_HSYNC_KEY))) {
            // add non-hsync'ed keys
            // also add hsync keys which are already deleted/overwritten from keyTable
            expiredKeys.addOpenKey(openKeyInfo, dbOpenKeyName);
            num++;
          } else if (isHsync && openKeyInfo.getModificationTime() <= expiredLeaseTimestamp &&
              !openKeyInfo.getMetadata().containsKey(OzoneConsts.LEASE_RECOVERY)) {
            // add hsync'ed keys
            final OmKeyInfo info = kt.get(dbKeyName);
            // Set keyName from openFileTable which contains keyName with full path like(/a/b/c/d/e/file1),
            // which is required in commit key request.
            // Whereas fileTable contains only leaf in keyName(like file1) and so cannot be used in commit request.
            final KeyArgs.Builder keyArgs = KeyArgs.newBuilder()
                .setVolumeName(info.getVolumeName())
                .setBucketName(info.getBucketName())
                .setKeyName(openKeyInfo.getKeyName())
                .setDataSize(info.getDataSize());
            java.util.Optional.ofNullable(info.getLatestVersionLocations())
                .map(OmKeyLocationInfoGroup::getLocationList)
                .map(Collection::stream)
                .orElseGet(Stream::empty)
                .map(loc -> loc.getProtobuf(ClientVersion.CURRENT_VERSION))
                .forEach(keyArgs::addKeyLocations);

            OzoneManagerProtocolClientSideTranslatorPB.setReplicationConfig(
                info.getReplicationConfig(), keyArgs);

            expiredKeys.addHsyncKey(keyArgs, Long.parseLong(clientIdString));
            num++;
          }
        }
      }
    }

    return expiredKeys;
  }

  @Override
  public List<ExpiredMultipartUploadsBucket> getExpiredMultipartUploads(
      Duration expireThreshold, int maxParts) throws IOException {
    Map<String, ExpiredMultipartUploadsBucket.Builder> expiredMPUs =
        new HashMap<>();

    try (TableIterator<String, ? extends KeyValue<String, OmMultipartKeyInfo>>
             mpuInfoTableIterator = getMultipartInfoTable().iterator()) {

      final long expiredCreationTimestamp =
          expireThreshold.negated().plusMillis(Time.now()).toMillis();

      ExpiredMultipartUploadInfo.Builder builder =
          ExpiredMultipartUploadInfo.newBuilder();

      int numParts = 0;
      while (numParts < maxParts &&
          mpuInfoTableIterator.hasNext()) {
        KeyValue<String, OmMultipartKeyInfo> mpuInfoValue =
            mpuInfoTableIterator.next();
        String dbMultipartInfoKey = mpuInfoValue.getKey();
        OmMultipartKeyInfo omMultipartKeyInfo = mpuInfoValue.getValue();

        if (omMultipartKeyInfo.getCreationTime() <= expiredCreationTimestamp) {
          OmMultipartUpload expiredMultipartUpload =
              OmMultipartUpload.from(dbMultipartInfoKey);
          final String volume =  expiredMultipartUpload.getVolumeName();
          final String bucket = expiredMultipartUpload.getBucketName();
          final String mapKey = volume + OM_KEY_PREFIX + bucket;
          expiredMPUs.computeIfAbsent(mapKey, k ->
              ExpiredMultipartUploadsBucket.newBuilder()
                  .setVolumeName(volume)
                  .setBucketName(bucket));
          expiredMPUs.get(mapKey)
              .addMultipartUploads(builder.setName(dbMultipartInfoKey)
                  .build());
          numParts += omMultipartKeyInfo.getPartKeyInfoMap().size();
        }

      }
    }

    return expiredMPUs.values().stream().map(
            ExpiredMultipartUploadsBucket.Builder::build)
        .collect(Collectors.toList());
  }

  @Override
  public <KEY, VALUE> long countRowsInTable(Table<KEY, VALUE> table)
      throws IOException {
    long count = 0;
    if (table != null) {
      try (TableIterator<KEY, ? extends KeyValue<KEY, VALUE>>
          keyValueTableIterator = table.iterator()) {
        while (keyValueTableIterator.hasNext()) {
          keyValueTableIterator.next();
          count++;
        }
      }
    }
    return count;
  }

  @Override
  public <KEY, VALUE> long countEstimatedRowsInTable(Table<KEY, VALUE> table)
      throws IOException {
    long count = 0;
    if (table != null) {
      count = table.getEstimatedKeyCount();
    }
    return count;
  }

  @Override
  public List<OmMultipartUpload> getMultipartUploadKeys(
      String volumeName, String bucketName, String prefix, String keyMarker,
      String uploadIdMarker, int maxUploads, boolean noPagination) throws IOException {

    SortedMap<String, OmMultipartKeyInfo> responseKeys = new TreeMap<>();
    Set<String> aborted = new HashSet<>();

    String prefixKey =
        OmMultipartUpload.getDbKey(volumeName, bucketName, prefix);

    if (StringUtil.isNotBlank(keyMarker)) {
      prefix = keyMarker;
      if (StringUtil.isNotBlank(uploadIdMarker)) {
        prefix = prefix + OM_KEY_PREFIX + uploadIdMarker;
      }
    }
    String seekKey = OmMultipartUpload.getDbKey(volumeName, bucketName, prefix);

    Iterator<Map.Entry<CacheKey<String>, CacheValue<OmMultipartKeyInfo>>>
        cacheIterator = getMultipartInfoTable().cacheIterator();
    // First iterate all the entries in cache.
    while (cacheIterator.hasNext()) {
      Map.Entry<CacheKey<String>, CacheValue<OmMultipartKeyInfo>> cacheEntry =
          cacheIterator.next();
      String cacheKey = cacheEntry.getKey().getCacheKey();
      if (cacheKey.startsWith(prefixKey)) {
        // Check if it is marked for delete, due to abort mpu
        OmMultipartKeyInfo multipartKeyInfo = cacheEntry.getValue().getCacheValue();
        if (multipartKeyInfo != null &&
            cacheKey.compareTo(seekKey) >= 0) {
          responseKeys.put(cacheKey, multipartKeyInfo);
        } else {
          aborted.add(cacheKey);
        }
      }
    }

    int dbKeysCount = 0;
    // the prefix iterator will only iterate keys that match the given prefix
    // so we don't need to check if the key is started with prefixKey again
    try (TableIterator<String, ? extends KeyValue<String, OmMultipartKeyInfo>>
        iterator = getMultipartInfoTable().iterator(prefixKey)) {
      iterator.seek(seekKey);

      while (iterator.hasNext() && (noPagination || dbKeysCount < maxUploads + 1)) {
        KeyValue<String, OmMultipartKeyInfo> entry = iterator.next();
        // If it is marked for abort, skip it.
        if (!aborted.contains(entry.getKey())) {
          responseKeys.put(entry.getKey(), entry.getValue());
          dbKeysCount++;
        }
      }
    }

    List<OmMultipartUpload> result = new ArrayList<>(responseKeys.size());

    for (Map.Entry<String, OmMultipartKeyInfo> entry : responseKeys.entrySet()) {
      OmMultipartUpload multipartUpload = OmMultipartUpload.from(entry.getKey());

      multipartUpload.setCreationTime(
          Instant.ofEpochMilli(entry.getValue().getCreationTime()));
      multipartUpload.setReplicationConfig(
          entry.getValue().getReplicationConfig());

      result.add(multipartUpload);
    }

    return noPagination || result.size() <= maxUploads ? result : result.subList(0, maxUploads + 1);
  }

  @Override
  public void storeSecret(String kerberosId, S3SecretValue secret)
      throws IOException {
    s3SecretTable.put(kerberosId, secret);
  }

  @Override
  public S3SecretValue getSecret(String kerberosID) throws IOException {
    return s3SecretTable.get(kerberosID);
  }

  @Override
  public void revokeSecret(String kerberosId) throws IOException {
    s3SecretTable.delete(kerberosId);
  }

  @Override
  public S3Batcher batcher() {
    return s3Batcher;
  }

  @Override
  public Table<String, TransactionInfo> getTransactionInfoTable() {
    return transactionInfoTable;
  }

  @Override
  public Table<String, String> getMetaTable() {
    return metaTable;
  }

  @Override
  public Table<String, OmDBAccessIdInfo> getTenantAccessIdTable() {
    return tenantAccessIdTable;
  }

  @Override
  public Table<String, OmDBUserPrincipalInfo> getPrincipalToAccessIdsTable() {
    return principalToAccessIdsTable;
  }

  @Override
  public Table<String, OmDBTenantState> getTenantStateTable() {
    return tenantStateTable;
  }

  @Override
  public Table<String, SnapshotInfo> getSnapshotInfoTable() {
    return snapshotInfoTable;
  }

  @Override
  public Table<String, String> getSnapshotRenamedTable() {
    return snapshotRenamedTable;
  }

  @Override
  public Table<String, CompactionLogEntry> getCompactionLogTable() {
    return compactionLogTable;
  }

  /**
   * Get Snapshot Chain Manager.
   *
   * @return SnapshotChainManager.
   */
  public SnapshotChainManager getSnapshotChainManager() {
    return snapshotChainManager;
  }

  /**
   * Update store used by subclass.
   *
   * @param store DB store.
   */
  protected void setStore(DBStore store) {
    this.store = store;
  }

  @Override
  public Map<String, Table> listTables() {
    return tableMap;
  }

  @Override
  public Table getTable(String tableName) {
    Table table = tableMap.get(tableName);
    if (table == null) {
      throw  new IllegalArgumentException("Unknown table " + tableName);
    }
    return table;
  }

  @Override
  public Set<String> listTableNames() {
    return tableMap.keySet();
  }

  @Override
  public String getOzonePathKey(final long volumeId, final long bucketId,
                                final long parentObjectId,
                                final String pathComponentName) {
    final StringBuilder builder = new StringBuilder();
    builder.append(OM_KEY_PREFIX)
            .append(volumeId)
            .append(OM_KEY_PREFIX)
            .append(bucketId)
            .append(OM_KEY_PREFIX)
            .append(parentObjectId)
            .append(OM_KEY_PREFIX)
            .append(pathComponentName);
    return builder.toString();
  }

  @Override
  public String getOzoneDeletePathKey(long objectId, String pathKey) {
    return pathKey + OM_KEY_PREFIX + objectId;
  }

  @Override
  public String getOzoneDeletePathDirKey(String ozoneDeletePath) {
    return ozoneDeletePath.substring(0,
        ozoneDeletePath.lastIndexOf(OM_KEY_PREFIX));
  }

  @Override
  public String getOpenFileName(long volumeId, long bucketId,
                                long parentID, String fileName,
                                String clientId) {
    StringBuilder openKey = new StringBuilder();
    openKey.append(OM_KEY_PREFIX).append(volumeId);
    openKey.append(OM_KEY_PREFIX).append(bucketId);
    openKey.append(OM_KEY_PREFIX).append(parentID);
    openKey.append(OM_KEY_PREFIX).append(fileName);
    openKey.append(OM_KEY_PREFIX).append(clientId);
    return openKey.toString();
  }

  @Override
  public String getRenameKey(String volumeName, String bucketName,
                             long objectID) {
    StringBuilder renameKey = new StringBuilder();
    renameKey.append(OM_KEY_PREFIX).append(volumeName);
    renameKey.append(OM_KEY_PREFIX).append(bucketName);
    renameKey.append(OM_KEY_PREFIX).append(objectID);
    return renameKey.toString();
  }

<<<<<<< HEAD
  @Override
  public String[] splitRenameKey(String renameKey) {
    String[] splitVals = renameKey.split(OM_KEY_PREFIX);
    return new String[]{splitVals[1], splitVals[2], splitVals[3]};
  }

=======
>>>>>>> ee32fa54
  @Override
  public String getMultipartKey(long volumeId, long bucketId,
                                long parentID, String fileName,
                                String uploadId) {
    StringBuilder openKey = new StringBuilder();
    openKey.append(OM_KEY_PREFIX).append(volumeId);
    openKey.append(OM_KEY_PREFIX).append(bucketId);
    openKey.append(OM_KEY_PREFIX).append(parentID);
    openKey.append(OM_KEY_PREFIX).append(fileName);
    openKey.append(OM_KEY_PREFIX).append(uploadId);
    return openKey.toString();
  }

  public BucketLayout getBucketLayout() {
    return BucketLayout.DEFAULT;
  }

  @Override
  public long getVolumeId(String volume) throws IOException {
    OmVolumeArgs omVolumeArgs = getVolumeTable().get(getVolumeKey(volume));
    if (omVolumeArgs == null) {
      throw new OMException("Volume not found " + volume,
          VOLUME_NOT_FOUND);
    }
    return omVolumeArgs.getObjectID();
  }

  @Override
  public long getBucketId(String volume, String bucket) throws IOException {
    OmBucketInfo omBucketInfo =
        getBucketTable().get(getBucketKey(volume, bucket));
    if (omBucketInfo == null) {
      throw new OMException(
          "Bucket not found " + bucket + ", volume name: " + volume,
          BUCKET_NOT_FOUND);
    }
    return omBucketInfo.getObjectID();
  }

  @Override
  public List<BlockGroup> getBlocksForKeyDelete(String deletedKey)
      throws IOException {
    RepeatedOmKeyInfo omKeyInfo = getDeletedTable().get(deletedKey);
    if (omKeyInfo == null) {
      return null;
    }

    List<BlockGroup> result = new ArrayList<>();
    // Add all blocks from all versions of the key to the deletion list
    for (OmKeyInfo info : omKeyInfo.cloneOmKeyInfoList()) {
      for (OmKeyLocationInfoGroup keyLocations :
          info.getKeyLocationVersions()) {
        List<BlockID> item = keyLocations.getLocationList().stream()
            .map(b -> new BlockID(b.getContainerID(), b.getLocalID()))
            .collect(Collectors.toList());
        BlockGroup keyBlocks = BlockGroup.newBuilder()
            .setKeyName(deletedKey)
            .addAllBlockIDs(item)
            .build();
        result.add(keyBlocks);
      }
    }
    return result;
  }

  @Override
  public boolean containsIncompleteMPUs(String volume, String bucket)
      throws IOException {
    String keyPrefix =
        OmMultipartUpload.getDbKey(volume, bucket, "");

    // First check in table cache
    if (isKeyPresentInTableCache(keyPrefix, multipartInfoTable)) {
      return true;
    }

    // Check in table
    if (isKeyPresentInTable(keyPrefix, multipartInfoTable)) {
      return true;
    }

    return false;
  }

  private final class S3SecretBatcher implements S3Batcher {
    @Override
    public void addWithBatch(AutoCloseable batchOperator, String id, S3SecretValue s3SecretValue)
        throws IOException {
      if (batchOperator instanceof BatchOperation) {
        s3SecretTable.putWithBatch((BatchOperation) batchOperator,
            id, s3SecretValue);
      }
    }

    @Override
    public void deleteWithBatch(AutoCloseable batchOperator, String id)
        throws IOException {
      if (batchOperator instanceof BatchOperation) {
        s3SecretTable.deleteWithBatch((BatchOperation) batchOperator, id);
      }
    }
  }

  private class TableInitializer {
    private final boolean addCacheMetrics;

    TableInitializer(boolean addCacheMetrics) {
      this.addCacheMetrics = addCacheMetrics;
    }

    <KEY, VALUE> TypedTable<KEY, VALUE> get(DBColumnFamilyDefinition<KEY, VALUE> definition)
        throws IOException {
      return get(definition.getTable(store));
    }

    <KEY, VALUE> TypedTable<KEY, VALUE> get(DBColumnFamilyDefinition<KEY, VALUE> definition, CacheType cacheType)
        throws IOException {
      return get(definition.getTable(store, cacheType));
    }

    private <KEY, VALUE> TypedTable<KEY, VALUE> get(TypedTable<KEY, VALUE> table) {
      Objects.requireNonNull(table, "table == null");
      final String name = table.getName();
      final Table<?, ?> previousTable = tableMap.put(name, table);
      if (previousTable != null) {
        LOG.warn("Overwriting an existing table {}: {}", name, previousTable);
      }

      if (addCacheMetrics) {
        final TableCacheMetrics previous = tableCacheMetricsMap.put(name, table.createCacheMetrics());
        if (previous != null) {
          previous.unregister();
        }
      }
      return table;
    }
  }
}<|MERGE_RESOLUTION|>--- conflicted
+++ resolved
@@ -1911,15 +1911,12 @@
     return renameKey.toString();
   }
 
-<<<<<<< HEAD
   @Override
   public String[] splitRenameKey(String renameKey) {
     String[] splitVals = renameKey.split(OM_KEY_PREFIX);
     return new String[]{splitVals[1], splitVals[2], splitVals[3]};
   }
 
-=======
->>>>>>> ee32fa54
   @Override
   public String getMultipartKey(long volumeId, long bucketId,
                                 long parentID, String fileName,
