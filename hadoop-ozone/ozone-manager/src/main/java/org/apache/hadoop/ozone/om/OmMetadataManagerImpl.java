--- conflicted
+++ resolved
@@ -49,7 +49,6 @@
 import static org.apache.hadoop.ozone.om.snapshot.SnapshotUtils.checkSnapshotDirExist;
 
 import com.google.common.annotations.VisibleForTesting;
-import com.google.common.base.Preconditions;
 import com.google.common.base.Strings;
 import com.google.common.collect.Lists;
 import java.io.Closeable;
@@ -151,161 +150,6 @@
   private static final Logger LOG =
       LoggerFactory.getLogger(OmMetadataManagerImpl.class);
 
-<<<<<<< HEAD
-  /**
-   * OM RocksDB Structure .
-   * <p>
-   * OM DB stores metadata as KV pairs iThis n different column families.
-   * <p>
-   * OM DB Schema:
-   *
-   * <pre>
-   * {@code
-   * Common Tables:
-   * |----------------------------------------------------------------------|
-   * |  Column Family     |        VALUE                                    |
-   * |----------------------------------------------------------------------|
-   * | userTable          |     /user->UserVolumeInfo                       |
-   * |----------------------------------------------------------------------|
-   * | volumeTable        |     /volume->VolumeInfo                         |
-   * |----------------------------------------------------------------------|
-   * | bucketTable        |     /volume/bucket-> BucketInfo                 |
-   * |----------------------------------------------------------------------|
-   * | s3SecretTable      | s3g_access_key_id -> s3Secret                   |
-   * |----------------------------------------------------------------------|
-   * | dTokenTable        | OzoneTokenID -> renew_time                      |
-   * |----------------------------------------------------------------------|
-   * | prefixInfoTable    | prefix -> PrefixInfo                            |
-   * |----------------------------------------------------------------------|
-   * | multipartInfoTable | /volumeName/bucketName/keyName/uploadId ->...   |
-   * |----------------------------------------------------------------------|
-   * | transactionInfoTable| #TRANSACTIONINFO -> OMTransactionInfo          |
-   * |----------------------------------------------------------------------|
-   * | lifecycleConfigurationTable| /volumeName/bucketName -> ...           |
-   * |----------------------------------------------------------------------|
-   * }
-   * </pre>
-   * <pre>
-   * {@code
-   * Multi-Tenant Tables:
-   * |----------------------------------------------------------------------|
-   * | tenantStateTable          | tenantId -> OmDBTenantState              |
-   * |----------------------------------------------------------------------|
-   * | tenantAccessIdTable       | accessId -> OmDBAccessIdInfo             |
-   * |----------------------------------------------------------------------|
-   * | principalToAccessIdsTable | userPrincipal -> OmDBUserPrincipalInfo   |
-   * |----------------------------------------------------------------------|
-   * }
-   * </pre>
-   * <pre>
-   * {@code
-   * Simple Tables:
-   * |----------------------------------------------------------------------|
-   * |  Column Family     |        VALUE                                    |
-   * |----------------------------------------------------------------------|
-   * | keyTable           | /volumeName/bucketName/keyName->KeyInfo         |
-   * |----------------------------------------------------------------------|
-   * | deletedTable       | /volumeName/bucketName/keyName->RepeatedKeyInfo |
-   * |----------------------------------------------------------------------|
-   * | openKey            | /volumeName/bucketName/keyName/id->KeyInfo      |
-   * |----------------------------------------------------------------------|
-   * }
-   * </pre>
-   * <pre>
-   * {@code
-   * Prefix Tables:
-   * |----------------------------------------------------------------------|
-   * |  Column Family   |        VALUE                                      |
-   * |----------------------------------------------------------------------|
-   * |  directoryTable  | /volumeId/bucketId/parentId/dirName -> DirInfo    |
-   * |----------------------------------------------------------------------|
-   * |  fileTable       | /volumeId/bucketId/parentId/fileName -> KeyInfo   |
-   * |----------------------------------------------------------------------|
-   * |  openFileTable   | /volumeId/bucketId/parentId/fileName/id -> KeyInfo|
-   * |----------------------------------------------------------------------|
-   * |  deletedDirTable | /volumeId/bucketId/parentId/dirName/objectId ->   |
-   * |                  |                                      KeyInfo      |
-   * |----------------------------------------------------------------------|
-   * }
-   * </pre>
-   * <pre>
-   * {@code
-   * Snapshot Tables:
-   * |-------------------------------------------------------------------------|
-   * |  Column Family        |        VALUE                                    |
-   * |-------------------------------------------------------------------------|
-   * | snapshotInfoTable     | /volume/bucket/snapshotName -> SnapshotInfo     |
-   * |-------------------------------------------------------------------------|
-   * | snapshotRenamedTable  | /volumeName/bucketName/objectID -> One of:      |
-   * |                       |  1. /volumeId/bucketId/parentId/dirName         |
-   * |                       |  2. /volumeId/bucketId/parentId/fileName        |
-   * |                       |  3. /volumeName/bucketName/keyName              |
-   * |-------------------------------------------------------------------------|
-   * | compactionLogTable    | dbTrxId-compactionTime -> compactionLogEntry    |
-   * |-------------------------------------------------------------------------|
-   * }
-   * </pre>
-   */
-
-  public static final String USER_TABLE = "userTable";
-  public static final String VOLUME_TABLE = "volumeTable";
-  public static final String BUCKET_TABLE = "bucketTable";
-  public static final String KEY_TABLE = "keyTable";
-  public static final String DELETED_TABLE = "deletedTable";
-  public static final String OPEN_KEY_TABLE = "openKeyTable";
-  public static final String MULTIPARTINFO_TABLE = "multipartInfoTable";
-  public static final String S3_SECRET_TABLE = "s3SecretTable";
-  public static final String DELEGATION_TOKEN_TABLE = "dTokenTable";
-  public static final String PREFIX_TABLE = "prefixTable";
-  public static final String DIRECTORY_TABLE = "directoryTable";
-  public static final String FILE_TABLE = "fileTable";
-  public static final String OPEN_FILE_TABLE = "openFileTable";
-  public static final String DELETED_DIR_TABLE = "deletedDirectoryTable";
-  public static final String TRANSACTION_INFO_TABLE =
-      "transactionInfoTable";
-  public static final String META_TABLE = "metaTable";
-
-  // Tables for multi-tenancy
-  public static final String TENANT_ACCESS_ID_TABLE = "tenantAccessIdTable";
-  public static final String PRINCIPAL_TO_ACCESS_IDS_TABLE =
-      "principalToAccessIdsTable";
-  public static final String TENANT_STATE_TABLE = "tenantStateTable";
-  public static final String SNAPSHOT_INFO_TABLE = "snapshotInfoTable";
-  public static final String SNAPSHOT_RENAMED_TABLE =
-      "snapshotRenamedTable";
-  public static final String COMPACTION_LOG_TABLE =
-      "compactionLogTable";
-  public static final String LIFECYCLE_CONFIGURATION_TABLE =
-      "lifecycleConfigurationTable";
-
-  static final String[] ALL_TABLES = new String[] {
-      USER_TABLE,
-      VOLUME_TABLE,
-      BUCKET_TABLE,
-      KEY_TABLE,
-      DELETED_TABLE,
-      OPEN_KEY_TABLE,
-      MULTIPARTINFO_TABLE,
-      S3_SECRET_TABLE,
-      DELEGATION_TOKEN_TABLE,
-      PREFIX_TABLE,
-      TRANSACTION_INFO_TABLE,
-      DIRECTORY_TABLE,
-      FILE_TABLE,
-      DELETED_DIR_TABLE,
-      OPEN_FILE_TABLE,
-      META_TABLE,
-      TENANT_ACCESS_ID_TABLE,
-      PRINCIPAL_TO_ACCESS_IDS_TABLE,
-      TENANT_STATE_TABLE,
-      SNAPSHOT_INFO_TABLE,
-      SNAPSHOT_RENAMED_TABLE,
-      COMPACTION_LOG_TABLE,
-      LIFECYCLE_CONFIGURATION_TABLE
-  };
-
-=======
->>>>>>> 563b9d51
   private DBStore store;
 
   private final IOzoneManagerLock lock;
@@ -330,20 +174,16 @@
   private Table<String, OmPrefixInfo> prefixTable;
   private Table<String, TransactionInfo> transactionInfoTable;
   private Table<String, String> metaTable;
+  private Table<String, OmLifecycleConfiguration> lifecycleConfigurationTable;
 
   // Tables required for multi-tenancy
   private Table<String, OmDBAccessIdInfo> tenantAccessIdTable;
   private Table<String, OmDBUserPrincipalInfo> principalToAccessIdsTable;
   private Table<String, OmDBTenantState> tenantStateTable;
 
-<<<<<<< HEAD
-  private Table deletedDirTable;
-  private Table lifecycleConfigurationTable;
-=======
   private Table<String, SnapshotInfo> snapshotInfoTable;
   private Table<String, String> snapshotRenamedTable;
   private Table<String, CompactionLogEntry> compactionLogTable;
->>>>>>> 563b9d51
 
   private OzoneManager ozoneManager;
 
@@ -605,80 +445,8 @@
         .build();
   }
 
-<<<<<<< HEAD
-  @SuppressWarnings("checkstyle:parameternumber")
-  public static DBStore loadDB(OzoneConfiguration configuration, File metaDir,
-      String dbName, boolean readOnly,
-      java.util.Optional<Boolean> disableAutoCompaction,
-      int maxOpenFiles,
-      boolean enableCompactionDag,
-      boolean createCheckpointDirs,
-      boolean enableRocksDBMetrics)
-      throws IOException {
-    final int maxFSSnapshots = configuration.getInt(
-        OZONE_OM_FS_SNAPSHOT_MAX_LIMIT, OZONE_OM_FS_SNAPSHOT_MAX_LIMIT_DEFAULT);
-    RocksDBConfiguration rocksDBConfiguration =
-        configuration.getObject(RocksDBConfiguration.class);
-    DBStoreBuilder dbStoreBuilder = DBStoreBuilder.newBuilder(configuration,
-        rocksDBConfiguration).setName(dbName)
-        .setOpenReadOnly(readOnly)
-        .setPath(Paths.get(metaDir.getPath()))
-        .setMaxFSSnapshots(maxFSSnapshots)
-        .setEnableCompactionDag(enableCompactionDag)
-        .setCreateCheckpointDirs(createCheckpointDirs)
-        .setMaxNumberOfOpenFiles(maxOpenFiles)
-        .setEnableRocksDbMetrics(enableRocksDBMetrics);
-    disableAutoCompaction.ifPresent(
-            dbStoreBuilder::disableDefaultCFAutoCompaction);
-    return addOMTablesAndCodecs(dbStoreBuilder).build();
-  }
-
-  public static DBStoreBuilder addOMTablesAndCodecs(DBStoreBuilder builder) {
-
-    return builder.addTable(USER_TABLE)
-        .addTable(VOLUME_TABLE)
-        .addTable(BUCKET_TABLE)
-        .addTable(KEY_TABLE)
-        .addTable(DELETED_TABLE)
-        .addTable(OPEN_KEY_TABLE)
-        .addTable(MULTIPARTINFO_TABLE)
-        .addTable(DELEGATION_TOKEN_TABLE)
-        .addTable(S3_SECRET_TABLE)
-        .addTable(PREFIX_TABLE)
-        .addTable(DIRECTORY_TABLE)
-        .addTable(FILE_TABLE)
-        .addTable(OPEN_FILE_TABLE)
-        .addTable(DELETED_DIR_TABLE)
-        .addTable(TRANSACTION_INFO_TABLE)
-        .addTable(META_TABLE)
-        .addTable(TENANT_ACCESS_ID_TABLE)
-        .addTable(PRINCIPAL_TO_ACCESS_IDS_TABLE)
-        .addTable(TENANT_STATE_TABLE)
-        .addTable(SNAPSHOT_INFO_TABLE)
-        .addTable(SNAPSHOT_RENAMED_TABLE)
-        .addTable(COMPACTION_LOG_TABLE)
-        .addTable(LIFECYCLE_CONFIGURATION_TABLE)
-        .addCodec(OzoneTokenIdentifier.class, TokenIdentifierCodec.get())
-        .addCodec(OmKeyInfo.class, OmKeyInfo.getCodec(true))
-        .addCodec(RepeatedOmKeyInfo.class, RepeatedOmKeyInfo.getCodec(true))
-        .addCodec(OmBucketInfo.class, OmBucketInfo.getCodec())
-        .addCodec(OmVolumeArgs.class, OmVolumeArgs.getCodec())
-        .addProto2Codec(PersistedUserVolumeInfo.getDefaultInstance())
-        .addCodec(OmMultipartKeyInfo.class, OmMultipartKeyInfo.getCodec())
-        .addCodec(S3SecretValue.class, S3SecretValue.getCodec())
-        .addCodec(OmPrefixInfo.class, OmPrefixInfo.getCodec())
-        .addCodec(TransactionInfo.class, TransactionInfo.getCodec())
-        .addCodec(OmDirectoryInfo.class, OmDirectoryInfo.getCodec())
-        .addCodec(OmDBTenantState.class, OmDBTenantState.getCodec())
-        .addCodec(OmDBAccessIdInfo.class, OmDBAccessIdInfo.getCodec())
-        .addCodec(OmDBUserPrincipalInfo.class, OmDBUserPrincipalInfo.getCodec())
-        .addCodec(SnapshotInfo.class, SnapshotInfo.getCodec())
-        .addCodec(CompactionLogEntry.class, CompactionLogEntry.getCodec())
-        .addCodec(OmLifecycleConfiguration.class, OmLifecycleConfiguration.getCodec());
-=======
   private static DBStoreBuilder newDBStoreBuilder(OzoneConfiguration conf, String name, File dir) {
     return DBStoreBuilder.newBuilder(conf, OMDBDefinition.get(), name, dir.toPath());
->>>>>>> 563b9d51
   }
 
   /**
@@ -732,19 +500,9 @@
     snapshotRenamedTable = initializer.get(OMDBDefinition.SNAPSHOT_RENAMED_TABLE_DEF);
     // TODO: [SNAPSHOT] Initialize table lock for snapshotRenamedTable.
 
-<<<<<<< HEAD
-    compactionLogTable = this.store.getTable(COMPACTION_LOG_TABLE,
-        String.class, CompactionLogEntry.class);
-    checkTableStatus(compactionLogTable, COMPACTION_LOG_TABLE,
-        addCacheMetrics);
-
-    lifecycleConfigurationTable = this.store.getTable(LIFECYCLE_CONFIGURATION_TABLE,
-        String.class, OmLifecycleConfiguration.class, cacheType);
-    checkTableStatus(lifecycleConfigurationTable, LIFECYCLE_CONFIGURATION_TABLE,
-        addCacheMetrics);
-=======
     compactionLogTable = initializer.get(OMDBDefinition.COMPACTION_LOG_TABLE_DEF);
->>>>>>> 563b9d51
+
+    lifecycleConfigurationTable = initializer.get(OMDBDefinition.LIFECYCLE_CONFIGURATION_TABLE_DEF, cacheType);
   }
 
   /**
@@ -1989,7 +1747,7 @@
   @Override
   public OmLifecycleConfiguration getLifecycleConfiguration(String volumeName,
       String bucketName) throws IOException {
-    Preconditions.checkNotNull(bucketName);
+    Objects.requireNonNull(bucketName, "bucketName == null");
     OmLifecycleConfiguration value = null;
     try {
       String bucketKey = getBucketKey(volumeName, bucketName);
