--- conflicted
+++ resolved
@@ -1590,161 +1590,6 @@
   }
 
   /**
-<<<<<<< HEAD
-=======
-   * Returns a list of pending deletion key info up to the limit.
-   * Each entry is a {@link BlockGroup}, which contains the info about the key
-   * name and all its associated block IDs.
-   *
-   * @param keyCount max number of keys to return.
-   * @param omSnapshotManager SnapshotManager
-   * @return a list of {@link BlockGroup} represent keys and blocks.
-   * @throws IOException
-   */
-  public PendingKeysDeletion getPendingDeletionKeys(final int keyCount,
-                             OmSnapshotManager omSnapshotManager)
-      throws IOException {
-    List<BlockGroup> keyBlocksList = Lists.newArrayList();
-    HashMap<String, RepeatedOmKeyInfo> keysToModify = new HashMap<>();
-    try (TableIterator<String, ? extends KeyValue<String, RepeatedOmKeyInfo>>
-             keyIter = getDeletedTable().iterator()) {
-      int currentCount = 0;
-      while (keyIter.hasNext() && currentCount < keyCount) {
-        RepeatedOmKeyInfo notReclaimableKeyInfo = new RepeatedOmKeyInfo();
-        KeyValue<String, RepeatedOmKeyInfo> kv = keyIter.next();
-        if (kv != null) {
-          List<BlockGroup> blockGroupList = Lists.newArrayList();
-          // Get volume name and bucket name
-          String[] keySplit = kv.getKey().split(OM_KEY_PREFIX);
-          String bucketKey = getBucketKey(keySplit[1], keySplit[2]);
-          OmBucketInfo bucketInfo = getBucketTable().get(bucketKey);
-          SnapshotInfo previousSnapshotInfo = SnapshotUtils.getLatestSnapshotInfo(bucketInfo.getVolumeName(),
-              bucketInfo.getBucketName(), ozoneManager, snapshotChainManager);
-          // previous snapshot is not active or it has not been flushed to disk then don't process the key in this
-          // iteration.
-          if (previousSnapshotInfo != null &&
-              (previousSnapshotInfo.getSnapshotStatus() != SnapshotInfo.SnapshotStatus.SNAPSHOT_ACTIVE ||
-              !OmSnapshotManager.areSnapshotChangesFlushedToDB(ozoneManager.getMetadataManager(),
-                  previousSnapshotInfo))) {
-            continue;
-          }
-          // Get the latest snapshot in snapshot path.
-          try (ReferenceCounted<OmSnapshot> rcLatestSnapshot = previousSnapshotInfo == null ? null :
-              omSnapshotManager.getSnapshot(previousSnapshotInfo.getVolumeName(),
-                  previousSnapshotInfo.getBucketName(), previousSnapshotInfo.getName())) {
-
-            // Multiple keys with the same path can be queued in one DB entry
-            RepeatedOmKeyInfo infoList = kv.getValue();
-            for (OmKeyInfo info : infoList.cloneOmKeyInfoList()) {
-              // Skip the key if it exists in the previous snapshot (of the same
-              // scope) as in this case its blocks should not be reclaimed
-
-              // If the last snapshot is deleted and the keys renamed in between
-              // the snapshots will be cleaned up by KDS. So we need to check
-              // in the renamedTable as well.
-              String dbRenameKey = getRenameKey(info.getVolumeName(),
-                  info.getBucketName(), info.getObjectID());
-
-              if (rcLatestSnapshot != null) {
-                Table<String, OmKeyInfo> prevKeyTable =
-                    rcLatestSnapshot.get()
-                        .getMetadataManager()
-                        .getKeyTable(bucketInfo.getBucketLayout());
-
-                Table<String, RepeatedOmKeyInfo> prevDeletedTable =
-                    rcLatestSnapshot.get().getMetadataManager().getDeletedTable();
-                String prevKeyTableDBKey = getSnapshotRenamedTable()
-                    .get(dbRenameKey);
-                String prevDelTableDBKey = getOzoneKey(info.getVolumeName(),
-                    info.getBucketName(), info.getKeyName());
-                // format: /volName/bucketName/keyName/objId
-                prevDelTableDBKey = getOzoneDeletePathKey(info.getObjectID(),
-                    prevDelTableDBKey);
-
-                if (prevKeyTableDBKey == null &&
-                    bucketInfo.getBucketLayout().isFileSystemOptimized()) {
-                  long volumeId = getVolumeId(info.getVolumeName());
-                  prevKeyTableDBKey = getOzonePathKey(volumeId,
-                      bucketInfo.getObjectID(),
-                      info.getParentObjectID(),
-                      info.getFileName());
-                } else if (prevKeyTableDBKey == null) {
-                  prevKeyTableDBKey = getOzoneKey(info.getVolumeName(),
-                      info.getBucketName(),
-                      info.getKeyName());
-                }
-
-                OmKeyInfo omKeyInfo = prevKeyTable.get(prevKeyTableDBKey);
-                // When key is deleted it is no longer in keyTable, we also
-                // have to check deletedTable of previous snapshot
-                RepeatedOmKeyInfo delOmKeyInfo =
-                    prevDeletedTable.get(prevDelTableDBKey);
-                if (versionExistsInPreviousSnapshot(omKeyInfo,
-                    info, delOmKeyInfo)) {
-                  // If the infoList size is 1, there is nothing to split.
-                  // We either delete it or skip it.
-                  if (!(infoList.getOmKeyInfoList().size() == 1)) {
-                    notReclaimableKeyInfo.addOmKeyInfo(info);
-                  }
-                  continue;
-                }
-              }
-
-              // Add all blocks from all versions of the key to the deletion
-              // list
-              for (OmKeyLocationInfoGroup keyLocations :
-                  info.getKeyLocationVersions()) {
-                List<BlockID> item = keyLocations.getLocationList().stream()
-                    .map(b -> new BlockID(b.getContainerID(), b.getLocalID()))
-                    .collect(Collectors.toList());
-                BlockGroup keyBlocks = BlockGroup.newBuilder()
-                    .setKeyName(kv.getKey())
-                    .addAllBlockIDs(item)
-                    .build();
-                blockGroupList.add(keyBlocks);
-              }
-              currentCount++;
-            }
-
-            List<OmKeyInfo> notReclaimableKeyInfoList =
-                notReclaimableKeyInfo.getOmKeyInfoList();
-
-            // If all the versions are not reclaimable, then do nothing.
-            if (notReclaimableKeyInfoList.size() > 0 &&
-                notReclaimableKeyInfoList.size() !=
-                    infoList.getOmKeyInfoList().size()) {
-              keysToModify.put(kv.getKey(), notReclaimableKeyInfo);
-            }
-
-            if (notReclaimableKeyInfoList.size() !=
-                infoList.getOmKeyInfoList().size()) {
-              keyBlocksList.addAll(blockGroupList);
-            }
-            SnapshotInfo newPreviousSnapshotInfo = SnapshotUtils.getLatestSnapshotInfo(bucketInfo.getVolumeName(),
-                bucketInfo.getBucketName(), ozoneManager, snapshotChainManager);
-            if (!Objects.equals(Optional.ofNullable(newPreviousSnapshotInfo).map(SnapshotInfo::getSnapshotId),
-                Optional.ofNullable(previousSnapshotInfo).map(SnapshotInfo::getSnapshotId))) {
-              throw new OMException("Snapshot chain has changed while checking for key reference " +
-                  "Previous snapshot in chain : " + previousSnapshotInfo + " new snapshot in chain : " +
-                  newPreviousSnapshotInfo, INTERNAL_ERROR);
-            }
-          }
-        }
-      }
-    }
-    return new PendingKeysDeletion(keyBlocksList, keysToModify);
-  }
-
-  private boolean versionExistsInPreviousSnapshot(OmKeyInfo omKeyInfo,
-      OmKeyInfo info, RepeatedOmKeyInfo delOmKeyInfo) {
-    return (omKeyInfo != null &&
-        info.getObjectID() == omKeyInfo.getObjectID() &&
-        isBlockLocationInfoSame(omKeyInfo, info)) ||
-        delOmKeyInfo != null;
-  }
-
-  /**
->>>>>>> b5f21a00
    * Decide whether the open key is a multipart upload related key.
    * @param openKeyInfo open key related to multipart upload
    * @param openDbKey db key of open key related to multipart upload, which
