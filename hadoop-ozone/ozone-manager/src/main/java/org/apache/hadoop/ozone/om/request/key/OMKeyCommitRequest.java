--- conflicted
+++ resolved
@@ -418,13 +418,8 @@
         result == Result.SUCCESS ? "succeeded" : "failed", isHSync, isRecovery, omKeyInfo);
 
     if (!isHSync) {
-<<<<<<< HEAD
-      auditLog(auditLogger, buildAuditMessage(OMAction.COMMIT_KEY, auditMap,
-          exception, getOmRequest().getUserInfo()));
-=======
       markForAudit(auditLogger, buildAuditMessage(OMAction.COMMIT_KEY, auditMap,
               exception, getOmRequest().getUserInfo()));
->>>>>>> 311245b1
       processResult(commitKeyRequest, volumeName, bucketName, keyName,
           omMetrics, exception, omKeyInfo, result);
     }
