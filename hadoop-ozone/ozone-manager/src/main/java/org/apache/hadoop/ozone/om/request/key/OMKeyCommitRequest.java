/**
 * Licensed to the Apache Software Foundation (ASF) under one
 * or more contributor license agreements.  See the NOTICE file
 * distributed with this work for additional information
 * regarding copyright ownership.  The ASF licenses this file
 * to you under the Apache License, Version 2.0 (the
 * "License"); you may not use this file except in compliance
 * with the License.  You may obtain a copy of the License at
 * <p>
 * http://www.apache.org/licenses/LICENSE-2.0
 * <p>
 * Unless required by applicable law or agreed to in writing, software
 * distributed under the License is distributed on an "AS IS" BASIS,
 * WITHOUT WARRANTIES OR CONDITIONS OF ANY KIND, either express or implied.
 * See the License for the specific language governing permissions and
 * limitations under the License.
 */

package org.apache.hadoop.ozone.om.request.key;

import java.io.IOException;
import java.util.ArrayList;
import java.util.List;
import java.util.Map;

import com.google.common.base.Optional;
import com.google.common.base.Preconditions;
import org.apache.hadoop.ozone.om.ResolvedBucket;
import org.apache.hadoop.ozone.om.ratis.utils.OzoneManagerDoubleBufferHelper;
import org.apache.hadoop.ozone.om.request.util.OmResponseUtil;
import org.apache.hadoop.ozone.security.acl.IAccessAuthorizer;
import org.slf4j.Logger;
import org.slf4j.LoggerFactory;

import org.apache.hadoop.ozone.audit.AuditLogger;
import org.apache.hadoop.ozone.audit.OMAction;
import org.apache.hadoop.ozone.om.OMMetadataManager;
import org.apache.hadoop.ozone.om.OMMetrics;
import org.apache.hadoop.ozone.om.OzoneManager;
import org.apache.hadoop.ozone.om.exceptions.OMException;
import org.apache.hadoop.ozone.om.exceptions.OMReplayException;
import org.apache.hadoop.ozone.om.helpers.OmKeyInfo;
import org.apache.hadoop.ozone.om.helpers.OmKeyLocationInfo;
import org.apache.hadoop.ozone.om.response.OMClientResponse;
import org.apache.hadoop.ozone.om.response.key.OMKeyCommitResponse;
import org.apache.hadoop.ozone.protocol.proto.OzoneManagerProtocolProtos
    .CommitKeyRequest;
import org.apache.hadoop.ozone.protocol.proto.OzoneManagerProtocolProtos
    .KeyArgs;
import org.apache.hadoop.ozone.protocol.proto.OzoneManagerProtocolProtos
    .KeyLocation;
import org.apache.hadoop.ozone.protocol.proto.OzoneManagerProtocolProtos
    .OMRequest;
import org.apache.hadoop.ozone.protocol.proto.OzoneManagerProtocolProtos
    .OMResponse;
import org.apache.hadoop.util.Time;
import org.apache.hadoop.hdds.utils.db.cache.CacheKey;
import org.apache.hadoop.hdds.utils.db.cache.CacheValue;

import static org.apache.hadoop.ozone.om.exceptions.OMException.ResultCodes.KEY_NOT_FOUND;
import static org.apache.hadoop.ozone.om.lock.OzoneManagerLock.Resource.BUCKET_LOCK;

/**
 * Handles CommitKey request.
 */
public class OMKeyCommitRequest extends OMKeyRequest {

  private static final Logger LOG =
      LoggerFactory.getLogger(OMKeyCommitRequest.class);

  private enum Result {
    SUCCESS,
    REPLAY,
    DELETE_OPEN_KEY_ONLY,
    FAILURE
  }

  public OMKeyCommitRequest(OMRequest omRequest) {
    super(omRequest);
  }

  @Override
  public OMRequest preExecute(OzoneManager ozoneManager) throws IOException {
    CommitKeyRequest commitKeyRequest = getOmRequest().getCommitKeyRequest();
    Preconditions.checkNotNull(commitKeyRequest);

    KeyArgs keyArgs = commitKeyRequest.getKeyArgs();

    KeyArgs.Builder newKeyArgs =
        keyArgs.toBuilder().setModificationTime(Time.now());

    return getOmRequest().toBuilder()
        .setCommitKeyRequest(commitKeyRequest.toBuilder()
            .setKeyArgs(newKeyArgs)).setUserInfo(getUserInfo()).build();
  }

  @Override
  @SuppressWarnings("methodlength")
  public OMClientResponse validateAndUpdateCache(OzoneManager ozoneManager,
      long trxnLogIndex, OzoneManagerDoubleBufferHelper omDoubleBufferHelper) {

    CommitKeyRequest commitKeyRequest = getOmRequest().getCommitKeyRequest();

    KeyArgs commitKeyArgs = commitKeyRequest.getKeyArgs();

    String volumeName = commitKeyArgs.getVolumeName();
    String bucketName = commitKeyArgs.getBucketName();
    String keyName = commitKeyArgs.getKeyName();

    OMMetrics omMetrics = ozoneManager.getMetrics();
    omMetrics.incNumKeyCommits();

    AuditLogger auditLogger = ozoneManager.getAuditLogger();

    Map<String, String> auditMap = buildKeyArgsAuditMap(commitKeyArgs);

    OMResponse.Builder omResponse = OmResponseUtil.getOMResponseBuilder(
        getOmRequest());

    IOException exception = null;
    OmKeyInfo omKeyInfo = null;
    OMClientResponse omClientResponse = null;
    boolean bucketLockAcquired = false;
    Result result;

    OMMetadataManager omMetadataManager = ozoneManager.getMetadataManager();

    try {
      ResolvedBucket bucket = ozoneManager.resolveBucketLink(commitKeyArgs);
      commitKeyArgs = bucket.update(commitKeyArgs);
      bucket.audit(auditMap);
      volumeName = commitKeyArgs.getVolumeName();
      bucketName = commitKeyArgs.getBucketName();

      // check Acl
      checkKeyAclsInOpenKeyTable(ozoneManager, volumeName, bucketName,
          keyName, IAccessAuthorizer.ACLType.WRITE,
          commitKeyRequest.getClientID());

<<<<<<< HEAD
      String dbOzoneKey =
          omMetadataManager.getOzoneKey(volumeName, bucketName,
              keyName);
      String dbOpenKey = omMetadataManager.getOpenKey(volumeName, bucketName,
          keyName, commitKeyRequest.getClientID());

      try {
        List<OmKeyLocationInfo> locationInfoList = commitKeyArgs
            .getKeyLocationsList().stream()
            .map(OmKeyLocationInfo::getFromProtobuf)
            .collect(Collectors.toList());

        bucketLockAcquired =
            omMetadataManager.getLock().acquireLock(BUCKET_LOCK,
                volumeName, bucketName);

        validateBucketAndVolume(omMetadataManager, volumeName, bucketName);

        // Revisit this logic to see how we can skip this check when ratis is
        // enabled.
        if (ozoneManager.isRatisEnabled()) {
          // Check if OzoneKey already exists in DB
          OmKeyInfo dbKeyInfo = omMetadataManager.getKeyTable()
              .getIfExist(dbOzoneKey);
=======
      List<OmKeyLocationInfo> locationInfoList = new ArrayList<>();
      for (KeyLocation keyLocation : commitKeyArgs.getKeyLocationsList()) {
        locationInfoList.add(OmKeyLocationInfo.getFromProtobuf(keyLocation));
      }

      bucketLockAcquired = omMetadataManager.getLock().acquireLock(BUCKET_LOCK,
          volumeName, bucketName);

      validateBucketAndVolume(omMetadataManager, volumeName, bucketName);

      // Revisit this logic to see how we can skip this check when ratis is
      // enabled.
      if (ozoneManager.isRatisEnabled()) {
        // Check if OzoneKey already exists in DB
        OmKeyInfo dbKeyInfo = omMetadataManager.getKeyTable()
            .getIfExist(dbOzoneKey);
        if (dbKeyInfo != null) {
>>>>>>> 57a8388b
          // Check if this transaction is a replay of ratis logs
          if (dbKeyInfo != null &&
              isReplay(ozoneManager, dbKeyInfo, trxnLogIndex)) {
            // During KeyCreate, we do not check the OpenKey Table for replay.
            // This is so as to avoid an extra DB read during KeyCreate.
            // If KeyCommit is a replay, the KeyCreate request could also have
            // been replayed. And since we do not check for replay in KeyCreate,
            // we should scrub the key from OpenKey table now, is it exists.

            omKeyInfo = omMetadataManager.getOpenKeyTable().get(dbOpenKey);
            if (omKeyInfo != null) {
              omMetadataManager.getOpenKeyTable().addCacheEntry(
                  new CacheKey<>(dbOpenKey),
                  new CacheValue<>(Optional.absent(), trxnLogIndex));

              throw new OMReplayException(true);
            }
            throw new OMReplayException();
          }
        }

        omKeyInfo = omMetadataManager.getOpenKeyTable().get(dbOpenKey);
        if (omKeyInfo == null) {
          throw new OMException("Failed to commit key, as " + dbOpenKey +
              "entry is not found in the OpenKey table", KEY_NOT_FOUND);
        }
        omKeyInfo.setDataSize(commitKeyArgs.getDataSize());

        omKeyInfo.setModificationTime(commitKeyArgs.getModificationTime());

        // Update the block length for each block
        omKeyInfo.updateLocationInfoList(locationInfoList);

        // Set the UpdateID to current transactionLogIndex
        omKeyInfo.setUpdateID(trxnLogIndex, ozoneManager.isRatisEnabled());

        // Add to cache of open key table and key table.
        omMetadataManager.getOpenKeyTable().addCacheEntry(
            new CacheKey<>(dbOpenKey),
            new CacheValue<>(Optional.absent(), trxnLogIndex));

        omMetadataManager.getKeyTable().addCacheEntry(
            new CacheKey<>(dbOzoneKey),
            new CacheValue<>(Optional.of(omKeyInfo), trxnLogIndex));

        omClientResponse = new OMKeyCommitResponse(omResponse.build(),
            omKeyInfo, dbOzoneKey, dbOpenKey);

        result = Result.SUCCESS;
      } catch (OMReplayException ex) {
        if (ex.isDBOperationNeeded()) {
          result = Result.DELETE_OPEN_KEY_ONLY;
          omClientResponse = new OMKeyCommitResponse(omResponse.build(),
              dbOpenKey);
          LOG.debug("Replayed Transaction {}. Deleting old key {} from OpenKey "
              + "table. Request: {}",
              trxnLogIndex, dbOpenKey, commitKeyRequest);
        } else {
          result = Result.REPLAY;
          omClientResponse = new OMKeyCommitResponse(createReplayOMResponse(
              omResponse));
        }
      }
    } catch (IOException ex) {
      result = Result.FAILURE;
      exception = ex;
      omClientResponse = new OMKeyCommitResponse(createErrorOMResponse(
          omResponse, exception));
    } finally {
      addResponseToDoubleBuffer(trxnLogIndex, omClientResponse,
          omDoubleBufferHelper);

      if(bucketLockAcquired) {
        omMetadataManager.getLock().releaseLock(BUCKET_LOCK, volumeName,
            bucketName);
      }
    }

    // Performing audit logging outside of the lock.
    if (result != Result.REPLAY && result != Result.DELETE_OPEN_KEY_ONLY) {
      auditLog(auditLogger, buildAuditMessage(OMAction.COMMIT_KEY, auditMap,
          exception, getOmRequest().getUserInfo()));
    }

    switch (result) {
    case SUCCESS:
      // As when we commit the key, then it is visible in ozone, so we should
      // increment here.
      // As key also can have multiple versions, we need to increment keys
      // only if version is 0. Currently we have not complete support of
      // versioning of keys. So, this can be revisited later.

      if (omKeyInfo.getKeyLocationVersions().size() == 1) {
        omMetrics.incNumKeys();
      }
      LOG.debug("Key committed. Volume:{}, Bucket:{}, Key:{}", volumeName,
          bucketName, keyName);
      break;
    case REPLAY:
      LOG.debug("Replayed Transaction {} ignored. Request: {}", trxnLogIndex,
          commitKeyRequest);
      break;
    case DELETE_OPEN_KEY_ONLY:
      // already logged
      break;
    case FAILURE:
      LOG.error("Key commit failed. Volume:{}, Bucket:{}, Key:{}. Exception:{}",
          volumeName, bucketName, keyName, exception);
      omMetrics.incNumKeyCommitFails();
      break;
    default:
      LOG.error("Unrecognized Result for OMKeyCommitRequest: {}",
          commitKeyRequest);
    }

    return omClientResponse;
  }
}<|MERGE_RESOLUTION|>--- conflicted
+++ resolved
@@ -137,7 +137,6 @@
           keyName, IAccessAuthorizer.ACLType.WRITE,
           commitKeyRequest.getClientID());
 
-<<<<<<< HEAD
       String dbOzoneKey =
           omMetadataManager.getOzoneKey(volumeName, bucketName,
               keyName);
@@ -145,10 +144,10 @@
           keyName, commitKeyRequest.getClientID());
 
       try {
-        List<OmKeyLocationInfo> locationInfoList = commitKeyArgs
-            .getKeyLocationsList().stream()
-            .map(OmKeyLocationInfo::getFromProtobuf)
-            .collect(Collectors.toList());
+        List<OmKeyLocationInfo> locationInfoList = new ArrayList<>();
+        for (KeyLocation keyLocation : commitKeyArgs.getKeyLocationsList()) {
+          locationInfoList.add(OmKeyLocationInfo.getFromProtobuf(keyLocation));
+        }
 
         bucketLockAcquired =
             omMetadataManager.getLock().acquireLock(BUCKET_LOCK,
@@ -162,25 +161,7 @@
           // Check if OzoneKey already exists in DB
           OmKeyInfo dbKeyInfo = omMetadataManager.getKeyTable()
               .getIfExist(dbOzoneKey);
-=======
-      List<OmKeyLocationInfo> locationInfoList = new ArrayList<>();
-      for (KeyLocation keyLocation : commitKeyArgs.getKeyLocationsList()) {
-        locationInfoList.add(OmKeyLocationInfo.getFromProtobuf(keyLocation));
-      }
-
-      bucketLockAcquired = omMetadataManager.getLock().acquireLock(BUCKET_LOCK,
-          volumeName, bucketName);
-
-      validateBucketAndVolume(omMetadataManager, volumeName, bucketName);
-
-      // Revisit this logic to see how we can skip this check when ratis is
-      // enabled.
-      if (ozoneManager.isRatisEnabled()) {
-        // Check if OzoneKey already exists in DB
-        OmKeyInfo dbKeyInfo = omMetadataManager.getKeyTable()
-            .getIfExist(dbOzoneKey);
-        if (dbKeyInfo != null) {
->>>>>>> 57a8388b
+
           // Check if this transaction is a replay of ratis logs
           if (dbKeyInfo != null &&
               isReplay(ozoneManager, dbKeyInfo, trxnLogIndex)) {
