--- conflicted
+++ resolved
@@ -318,13 +318,7 @@
             correctedSpace);
       } else if (keyToDelete != null && !omBucketInfo.getIsVersionEnabled()) {
         RepeatedOmKeyInfo oldVerKeyInfo = getOldVersionsToCleanUp(
-<<<<<<< HEAD
-            keyToDelete, trxnLogIndex);
-=======
             keyToDelete, omBucketInfo.getObjectID(), trxnLogIndex);
-        checkBucketQuotaInBytes(omMetadataManager, omBucketInfo,
-            correctedSpace);
->>>>>>> eee61d2a
         // using pseudoObjId as objectId can be same in case of overwrite key
         long pseudoObjId = ozoneManager.getObjectIdFromTxId(trxnLogIndex);
         String delKeyName = omMetadataManager.getOzoneDeletePathKey(
