--- conflicted
+++ resolved
@@ -145,117 +145,50 @@
       String dbOpenKey = omMetadataManager.getOpenKey(volumeName, bucketName,
           keyName, commitKeyRequest.getClientID());
 
-      try {
-        List<OmKeyLocationInfo> locationInfoList = new ArrayList<>();
-        for (KeyLocation keyLocation : commitKeyArgs.getKeyLocationsList()) {
-          locationInfoList.add(OmKeyLocationInfo.getFromProtobuf(keyLocation));
-        }
-
-        bucketLockAcquired =
-            omMetadataManager.getLock().acquireLock(BUCKET_LOCK,
-                volumeName, bucketName);
-
-<<<<<<< HEAD
-        validateBucketAndVolume(omMetadataManager, volumeName, bucketName);
-=======
-      bucketLockAcquired = omMetadataManager.getLock().acquireWriteLock(
-          BUCKET_LOCK, volumeName, bucketName);
->>>>>>> 537172ee
-
-        // Revisit this logic to see how we can skip this check when ratis is
-        // enabled.
-        if (ozoneManager.isRatisEnabled()) {
-          // Check if OzoneKey already exists in DB
-          OmKeyInfo dbKeyInfo = omMetadataManager.getKeyTable()
-              .getIfExist(dbOzoneKey);
-
-<<<<<<< HEAD
-          // Check if this transaction is a replay of ratis logs
-          if (dbKeyInfo != null &&
-              isReplay(ozoneManager, dbKeyInfo, trxnLogIndex)) {
-            // During KeyCreate, we do not check the OpenKey Table for replay.
-            // This is so as to avoid an extra DB read during KeyCreate.
-            // If KeyCommit is a replay, the KeyCreate request could also have
-            // been replayed. And since we do not check for replay in KeyCreate,
-            // we should scrub the key from OpenKey table now, is it exists.
-
-            omKeyInfo = omMetadataManager.getOpenKeyTable().get(dbOpenKey);
-            if (omKeyInfo != null) {
-              omMetadataManager.getOpenKeyTable().addCacheEntry(
-                  new CacheKey<>(dbOpenKey),
-                  new CacheValue<>(Optional.absent(), trxnLogIndex));
-
-              throw new OMReplayException(true);
-            }
-            throw new OMReplayException();
-          }
-        }
-
-        omKeyInfo = omMetadataManager.getOpenKeyTable().get(dbOpenKey);
-        if (omKeyInfo == null) {
-          throw new OMException("Failed to commit key, as " + dbOpenKey +
-              "entry is not found in the OpenKey table", KEY_NOT_FOUND);
-        }
-        omKeyInfo.setDataSize(commitKeyArgs.getDataSize());
-=======
+      List<OmKeyLocationInfo> locationInfoList = new ArrayList<>();
+      for (KeyLocation keyLocation : commitKeyArgs.getKeyLocationsList()) {
+        locationInfoList.add(OmKeyLocationInfo.getFromProtobuf(keyLocation));
+      }
+
+      bucketLockAcquired =
+          omMetadataManager.getLock().acquireLock(BUCKET_LOCK,
+              volumeName, bucketName);
+
+      validateBucketAndVolume(omMetadataManager, volumeName, bucketName);
+
       omKeyInfo = omMetadataManager.getOpenKeyTable().get(dbOpenKey);
-
       if (omKeyInfo == null) {
         throw new OMException("Failed to commit key, as " + dbOpenKey +
             "entry is not found in the OpenKey table", KEY_NOT_FOUND);
       }
-
       omKeyInfo.setDataSize(commitKeyArgs.getDataSize());
->>>>>>> 537172ee
-
-        omKeyInfo.setModificationTime(commitKeyArgs.getModificationTime());
-
-        // Update the block length for each block
-        omKeyInfo.updateLocationInfoList(locationInfoList);
-
-        // Set the UpdateID to current transactionLogIndex
-        omKeyInfo.setUpdateID(trxnLogIndex, ozoneManager.isRatisEnabled());
-
-        // Add to cache of open key table and key table.
-        omMetadataManager.getOpenKeyTable().addCacheEntry(
-            new CacheKey<>(dbOpenKey),
-            new CacheValue<>(Optional.absent(), trxnLogIndex));
-
-        omMetadataManager.getKeyTable().addCacheEntry(
-            new CacheKey<>(dbOzoneKey),
-            new CacheValue<>(Optional.of(omKeyInfo), trxnLogIndex));
-
-        omClientResponse = new OMKeyCommitResponse(omResponse.build(),
-            omKeyInfo, dbOzoneKey, dbOpenKey);
-
-<<<<<<< HEAD
-        result = Result.SUCCESS;
-      } catch (OMReplayException ex) {
-        if (ex.isDBOperationNeeded()) {
-          result = Result.DELETE_OPEN_KEY_ONLY;
-          omClientResponse = new OMKeyCommitResponse(omResponse.build(),
-              dbOpenKey);
-          LOG.debug("Replayed Transaction {}. Deleting old key {} from OpenKey "
-              + "table. Request: {}",
-              trxnLogIndex, dbOpenKey, commitKeyRequest);
-        } else {
-          result = Result.REPLAY;
-          omClientResponse = new OMKeyCommitResponse(createReplayOMResponse(
-              omResponse));
-        }
-      }
-=======
+
+      omKeyInfo.setModificationTime(commitKeyArgs.getModificationTime());
+
+      // Update the block length for each block
+      omKeyInfo.updateLocationInfoList(locationInfoList);
+
+      // Set the UpdateID to current transactionLogIndex
+      omKeyInfo.setUpdateID(trxnLogIndex, ozoneManager.isRatisEnabled());
+
+      // Add to cache of open key table and key table.
+      omMetadataManager.getOpenKeyTable().addCacheEntry(
+          new CacheKey<>(dbOpenKey),
+          new CacheValue<>(Optional.absent(), trxnLogIndex));
+
+      omMetadataManager.getKeyTable().addCacheEntry(
+          new CacheKey<>(dbOzoneKey),
+          new CacheValue<>(Optional.of(omKeyInfo), trxnLogIndex));
+
+      omClientResponse = new OMKeyCommitResponse(omResponse.build(),
+          omKeyInfo, dbOzoneKey, dbOpenKey);
+
       result = Result.SUCCESS;
->>>>>>> 537172ee
     } catch (IOException ex) {
       result = Result.FAILURE;
       exception = ex;
       omClientResponse = new OMKeyCommitResponse(createErrorOMResponse(
-<<<<<<< HEAD
           omResponse, exception));
-=======
-            omResponse, exception));
->>>>>>> 537172ee
     } finally {
       addResponseToDoubleBuffer(trxnLogIndex, omClientResponse,
           omDoubleBufferHelper);
@@ -282,16 +215,6 @@
       LOG.debug("Key committed. Volume:{}, Bucket:{}, Key:{}", volumeName,
           bucketName, keyName);
       break;
-<<<<<<< HEAD
-    case REPLAY:
-      LOG.debug("Replayed Transaction {} ignored. Request: {}", trxnLogIndex,
-          commitKeyRequest);
-      break;
-    case DELETE_OPEN_KEY_ONLY:
-      // already logged
-      break;
-=======
->>>>>>> 537172ee
     case FAILURE:
       LOG.error("Key commit failed. Volume:{}, Bucket:{}, Key:{}. Exception:{}",
           volumeName, bucketName, keyName, exception);
