/*
 * Licensed to the Apache Software Foundation (ASF) under one or more
 * contributor license agreements. See the NOTICE file distributed with
 * this work for additional information regarding copyright ownership.
 * The ASF licenses this file to You under the Apache License, Version 2.0
 * (the "License"); you may not use this file except in compliance with
 * the License. You may obtain a copy of the License at
 *
 *      http://www.apache.org/licenses/LICENSE-2.0
 *
 * Unless required by applicable law or agreed to in writing, software
 * distributed under the License is distributed on an "AS IS" BASIS,
 * WITHOUT WARRANTIES OR CONDITIONS OF ANY KIND, either express or implied.
 * See the License for the specific language governing permissions and
 * limitations under the License.
 */

package org.apache.hadoop.ozone.om.snapshot;

import static org.apache.hadoop.ozone.OzoneConfigKeys.OZONE_MANAGER_FAIR_LOCK;
import static org.apache.hadoop.ozone.OzoneConfigKeys.OZONE_MANAGER_FAIR_LOCK_DEFAULT;
import static org.apache.hadoop.ozone.OzoneConfigKeys.OZONE_MANAGER_STRIPED_LOCK_SIZE_DEFAULT;
import static org.apache.hadoop.ozone.OzoneConfigKeys.OZONE_MANAGER_STRIPED_LOCK_SIZE_PREFIX;
import static org.apache.hadoop.ozone.om.OmSnapshotLocalDataYaml.YAML_FILE_EXTENSION;

import com.google.common.annotations.VisibleForTesting;
import com.google.common.graph.GraphBuilder;
import com.google.common.graph.MutableGraph;
import com.google.common.util.concurrent.Striped;
import java.io.File;
import java.io.IOException;
import java.nio.file.Path;
import java.nio.file.StandardCopyOption;
import java.util.Arrays;
<<<<<<< HEAD
import java.util.Collection;
import java.util.Collections;
=======
>>>>>>> 51eda04d
import java.util.Comparator;
import java.util.HashMap;
import java.util.HashSet;
import java.util.Map;
import java.util.Objects;
import java.util.Set;
import java.util.Stack;
import java.util.UUID;
<<<<<<< HEAD
import java.util.concurrent.locks.Lock;
import java.util.concurrent.locks.ReadWriteLock;
import java.util.function.Function;
import java.util.stream.Collectors;
import org.apache.commons.io.FileUtils;
import org.apache.commons.lang3.tuple.Pair;
import org.apache.commons.lang3.tuple.Triple;
import org.apache.hadoop.hdds.conf.OzoneConfiguration;
import org.apache.hadoop.hdds.utils.SimpleStriped;
=======
import org.apache.commons.lang3.tuple.Pair;
>>>>>>> 51eda04d
import org.apache.hadoop.hdds.utils.db.RDBStore;
import org.apache.hadoop.ozone.om.OMMetadataManager;
import org.apache.hadoop.ozone.om.OmSnapshotLocalData;
import org.apache.hadoop.ozone.om.OmSnapshotLocalData.VersionMeta;
import org.apache.hadoop.ozone.om.OmSnapshotLocalDataYaml;
import org.apache.hadoop.ozone.om.OmSnapshotManager;
import org.apache.hadoop.ozone.om.helpers.SnapshotInfo;
import org.apache.hadoop.ozone.util.ObjectSerializer;
import org.apache.hadoop.ozone.util.YamlSerializer;
import org.apache.ratis.util.function.CheckedSupplier;
import org.slf4j.Logger;
import org.slf4j.LoggerFactory;
import org.yaml.snakeyaml.Yaml;

/**
 * Manages local data and metadata associated with Ozone Manager (OM) snapshots,
 * including the creation, storage, and representation of data as YAML files.
 */
public class OmSnapshotLocalDataManager implements AutoCloseable {

  private static final Logger LOG = LoggerFactory.getLogger(OmSnapshotLocalDataManager.class);
  private static final String SNAPSHOT_LOCAL_DATA_LOCK_RESOURCE_NAME = "snapshot_local_data_lock";

  private final ObjectSerializer<OmSnapshotLocalData> snapshotLocalDataSerializer;
  private final MutableGraph<LocalDataVersionNode> localDataGraph;
  private final Map<UUID, SnapshotVersionsMeta> versionNodeMap;
  private final OMMetadataManager omMetadataManager;
  private Striped<ReadWriteLock> locks;

  public OmSnapshotLocalDataManager(OMMetadataManager omMetadataManager,
      OzoneConfiguration configuration) throws IOException {
    this.localDataGraph = GraphBuilder.directed().build();
    this.omMetadataManager = omMetadataManager;
    this.snapshotLocalDataSerializer = new YamlSerializer<OmSnapshotLocalData>(
        new OmSnapshotLocalDataYaml.YamlFactory()) {

      @Override
      public void computeAndSetChecksum(Yaml yaml, OmSnapshotLocalData data) throws IOException {
        data.computeAndSetChecksum(yaml);
      }
    };
    this.versionNodeMap = new HashMap<>();
    init(configuration);
  }

  @VisibleForTesting
  Map<UUID, SnapshotVersionsMeta> getVersionNodeMap() {
    return versionNodeMap;
  }

  /**
   * Returns the path to the YAML file that stores local properties for the given snapshot.
   *
   * @param snapshotPath path to the snapshot checkpoint dir
   * @return the path to the snapshot's local property YAML file
   */
  public static String getSnapshotLocalPropertyYamlPath(Path snapshotPath) {
    return snapshotPath.toString() + YAML_FILE_EXTENSION;
  }

  /**
   * Returns the path to the YAML file that stores local properties for the given snapshot.
   *
   * @param snapshotInfo snapshot metadata
   * @return the path to the snapshot's local property YAML file
   */
  public String getSnapshotLocalPropertyYamlPath(SnapshotInfo snapshotInfo) {
    return getSnapshotLocalPropertyYamlPath(snapshotInfo.getSnapshotId());
  }

  public String getSnapshotLocalPropertyYamlPath(UUID snapshotId) {
    Path snapshotPath = OmSnapshotManager.getSnapshotPath(omMetadataManager, snapshotId);
    return getSnapshotLocalPropertyYamlPath(snapshotPath);
  }

  /**
   * Creates and writes snapshot local properties to a YAML file with not defragged SST file list.
   * @param snapshotStore snapshot metadata manager.
   * @param snapshotInfo snapshot info instance corresponding to snapshot.
   */
  public void createNewOmSnapshotLocalDataFile(RDBStore snapshotStore, SnapshotInfo snapshotInfo) throws IOException {
    try (WritableOmSnapshotLocalDataProvider snapshotLocalData =
        new WritableOmSnapshotLocalDataProvider(snapshotInfo.getSnapshotId(),
            () -> Pair.of(new OmSnapshotLocalData(snapshotInfo.getSnapshotId(),
                OmSnapshotManager.getSnapshotSSTFileList(snapshotStore), snapshotInfo.getPathPreviousSnapshotId()),
                null))) {
      snapshotLocalData.commit();
    }
  }

  public ReadableOmSnapshotLocalDataProvider getOmSnapshotLocalData(SnapshotInfo snapshotInfo) throws IOException {
    return getOmSnapshotLocalData(snapshotInfo.getSnapshotId());
  }

  public ReadableOmSnapshotLocalDataProvider getOmSnapshotLocalData(UUID snapshotId) throws IOException {
    return new ReadableOmSnapshotLocalDataProvider(snapshotId);
  }

  public ReadableOmSnapshotLocalDataProvider getOmSnapshotLocalData(UUID snapshotId, UUID previousSnapshotID)
      throws IOException {
    return new ReadableOmSnapshotLocalDataProvider(snapshotId, previousSnapshotID);
  }

  public WritableOmSnapshotLocalDataProvider getWritableOmSnapshotLocalData(SnapshotInfo snapshotInfo)
      throws IOException {
    return getWritableOmSnapshotLocalData(snapshotInfo.getSnapshotId(), snapshotInfo.getPathPreviousSnapshotId());
  }

  public WritableOmSnapshotLocalDataProvider getWritableOmSnapshotLocalData(UUID snapshotId, UUID previousSnapshotId)
      throws IOException {
    return new WritableOmSnapshotLocalDataProvider(snapshotId, previousSnapshotId);
  }

  public WritableOmSnapshotLocalDataProvider getWritableOmSnapshotLocalData(UUID snapshotId)
      throws IOException {
    return new WritableOmSnapshotLocalDataProvider(snapshotId);
  }

  public OmSnapshotLocalData getOmSnapshotLocalData(File snapshotDataPath) throws IOException {
    return snapshotLocalDataSerializer.load(snapshotDataPath);
  }

  private LocalDataVersionNode getVersionNode(UUID snapshotId, int version) {
    if (!versionNodeMap.containsKey(snapshotId)) {
      return null;
    }
    return versionNodeMap.get(snapshotId).getVersionNode(version);
  }

<<<<<<< HEAD
  private void addVersionNode(LocalDataVersionNode versionNode) throws IOException {
    if (getVersionNode(versionNode.snapshotId, versionNode.version) == null) {
      validateVersionAddition(versionNode);
      LocalDataVersionNode previousVersionNode = versionNode.previousSnapshotId == null ? null :
          getVersionNode(versionNode.previousSnapshotId, versionNode.previousSnapshotVersion);
      localDataGraph.addNode(versionNode);
      if (previousVersionNode != null) {
        localDataGraph.putEdge(versionNode, previousVersionNode);
=======
  private boolean addSnapshotVersionMeta(UUID snapshotId, SnapshotVersionsMeta snapshotVersionsMeta)
      throws IOException {
    if (!versionNodeMap.containsKey(snapshotId)) {
      for (LocalDataVersionNode versionNode : snapshotVersionsMeta.getSnapshotVersions().values()) {
        if (getVersionNode(versionNode.snapshotId, versionNode.version) != null) {
          throw new IOException("Unable to add " + versionNode + " since it already exists");
        }
        LocalDataVersionNode previousVersionNode = versionNode.previousSnapshotId == null ? null :
            getVersionNode(versionNode.previousSnapshotId, versionNode.previousSnapshotVersion);
        if (versionNode.previousSnapshotId != null && previousVersionNode == null) {
          throw new IOException("Unable to add " + versionNode + " since previous snapshot with version hasn't been " +
              "loaded");
        }
        localDataGraph.addNode(versionNode);
        if (previousVersionNode != null) {
          localDataGraph.putEdge(versionNode, previousVersionNode);
        }
>>>>>>> 51eda04d
      }
      versionNodeMap.put(snapshotId, snapshotVersionsMeta);
      return true;
    }
<<<<<<< HEAD
  }

  private Map<Integer, LocalDataVersionNode> getVersionNodes(OmSnapshotLocalData snapshotLocalData) throws IOException {
    UUID snapshotId = snapshotLocalData.getSnapshotId();
    UUID previousSnapshotId = snapshotLocalData.getPreviousSnapshotId();
    return snapshotLocalData.getVersionSstFileInfos().entrySet().stream()
        .map(entry -> new LocalDataVersionNode(snapshotId, entry.getKey(),
            previousSnapshotId, entry.getValue().getPreviousSnapshotVersion()))
        .collect(Collectors.toMap(LocalDataVersionNode::getVersion, Function.identity()));
=======
    return false;
>>>>>>> 51eda04d
  }

  public void addVersionNodeWithDependents(OmSnapshotLocalData snapshotLocalData) throws IOException {
    if (versionNodeMap.containsKey(snapshotLocalData.getSnapshotId())) {
      return;
    }
    Set<UUID> visitedSnapshotIds = new HashSet<>();
<<<<<<< HEAD
    Stack<Triple<UUID, UUID, Collection<LocalDataVersionNode>>> stack = new Stack<>();
    stack.push(Triple.of(snapshotLocalData.getSnapshotId(), snapshotLocalData.getPreviousSnapshotId(),
        getVersionNodes(snapshotLocalData).values()));
    while (!stack.isEmpty()) {
      Triple<UUID, UUID, Collection<LocalDataVersionNode>> versionNodeToProcess = stack.peek();
      UUID snapId = versionNodeToProcess.getLeft();
      UUID prevSnapId = versionNodeToProcess.getMiddle();
      Collection<LocalDataVersionNode> versionNodes = versionNodeToProcess.getRight();
=======
    Stack<Pair<UUID, SnapshotVersionsMeta>> stack = new Stack<>();
    stack.push(Pair.of(snapshotLocalData.getSnapshotId(), new SnapshotVersionsMeta(snapshotLocalData)));
    while (!stack.isEmpty()) {
      Pair<UUID, SnapshotVersionsMeta> versionNodeToProcess = stack.peek();
      UUID snapId = versionNodeToProcess.getLeft();
      SnapshotVersionsMeta snapshotVersionsMeta = versionNodeToProcess.getRight();
>>>>>>> 51eda04d
      if (visitedSnapshotIds.contains(snapId)) {
        addSnapshotVersionMeta(snapId, snapshotVersionsMeta);
        stack.pop();
      } else {
        UUID prevSnapId = snapshotVersionsMeta.getPreviousSnapshotId();
        if (prevSnapId != null && !versionNodeMap.containsKey(prevSnapId)) {
<<<<<<< HEAD
          File previousSnapshotLocalDataFile = new File(getSnapshotLocalPropertyYamlPath(prevSnapId));
          OmSnapshotLocalData prevSnapshotLocalData = snapshotLocalDataSerializer.load(previousSnapshotLocalDataFile);
          stack.push(Triple.of(prevSnapshotLocalData.getSnapshotId(), prevSnapshotLocalData.getPreviousSnapshotId(),
              getVersionNodes(prevSnapshotLocalData).values()));

=======
          OmSnapshotLocalData prevSnapshotLocalData = getOmSnapshotLocalData(prevSnapId);
          stack.push(Pair.of(prevSnapshotLocalData.getSnapshotId(), new SnapshotVersionsMeta(prevSnapshotLocalData)));
>>>>>>> 51eda04d
        }
        visitedSnapshotIds.add(snapId);
      }
    }
  }

  private void init(OzoneConfiguration configuration) throws IOException {
    boolean fair = configuration.getBoolean(OZONE_MANAGER_FAIR_LOCK, OZONE_MANAGER_FAIR_LOCK_DEFAULT);
    String stripeSizeKey = OZONE_MANAGER_STRIPED_LOCK_SIZE_PREFIX + SNAPSHOT_LOCAL_DATA_LOCK_RESOURCE_NAME;
    int size = configuration.getInt(stripeSizeKey, OZONE_MANAGER_STRIPED_LOCK_SIZE_DEFAULT);
    this.locks = SimpleStriped.readWriteLock(size, fair);
    RDBStore store = (RDBStore) omMetadataManager.getStore();
    String checkpointPrefix = store.getDbLocation().getName();
    File snapshotDir = new File(store.getSnapshotsParentDir());
    File[] localDataFiles = snapshotDir.listFiles(
        (dir, name) -> name.startsWith(checkpointPrefix) && name.endsWith(YAML_FILE_EXTENSION));
    if (localDataFiles == null) {
      throw new IOException("Error while listing yaml files inside directory: " + snapshotDir.getAbsolutePath());
    }
    Arrays.sort(localDataFiles, Comparator.comparing(File::getName));
    for (File localDataFile : localDataFiles) {
      OmSnapshotLocalData snapshotLocalData = snapshotLocalDataSerializer.load(localDataFile);
      File file = new File(getSnapshotLocalPropertyYamlPath(snapshotLocalData.getSnapshotId()));
      String expectedPath = file.getAbsolutePath();
      String actualPath = localDataFile.getAbsolutePath();
      if (!expectedPath.equals(actualPath)) {
        throw new IOException("Unexpected path for local data file with snapshotId:" + snapshotLocalData.getSnapshotId()
            + " : " + actualPath + ". " + "Expected: " + expectedPath);
      }
      addVersionNodeWithDependents(snapshotLocalData);
    }
  }

  private void validateVersionRemoval(UUID snapshotId, int version) throws IOException {
    LocalDataVersionNode versionNode = getVersionNode(snapshotId, version);
    if (versionNode != null && localDataGraph.inDegree(versionNode) != 0) {
      Set<LocalDataVersionNode> versionNodes = localDataGraph.predecessors(versionNode);
      throw new IOException(String.format("Cannot remove Snapshot %s with version : %d since it still has " +
          "predecessors : %s", snapshotId, version, versionNodes));
    }
  }

  private void validateVersionAddition(LocalDataVersionNode versionNode) throws IOException {
    LocalDataVersionNode previousVersionNode = getVersionNode(versionNode.previousSnapshotId,
        versionNode.previousSnapshotVersion);
    if (versionNode.previousSnapshotId != null && previousVersionNode == null) {
      throw new IOException("Unable to add " + versionNode + " since previous snapshot with version hasn't been " +
          "loaded");
    }
  }

  private Map<Integer, LocalDataVersionNode> validateModification(OmSnapshotLocalData snapshotLocalData)
      throws IOException {
    Map<Integer, LocalDataVersionNode> versionNodes = getVersionNodes(snapshotLocalData);
    for (LocalDataVersionNode node : versionNodes.values()) {
      validateVersionAddition(node);
    }
    Map<Integer, LocalDataVersionNode> snapVersionNodeMap =
        getVersionNodeMap().getOrDefault(snapshotLocalData.getSnapshotId(), Collections.emptyMap());
    for (Map.Entry<Integer, LocalDataVersionNode> entry : snapVersionNodeMap.entrySet()) {
      if (!versionNodes.containsKey(entry.getKey())) {
        validateVersionRemoval(snapshotLocalData.getSnapshotId(), entry.getKey());
      }
    }
    return versionNodes;
  }

  private void upsertNode(UUID snapshotId, Map<Integer, LocalDataVersionNode> versionNodes) throws IOException {
    Map<Integer, LocalDataVersionNode> existingVersions = getVersionNodeMap().getOrDefault(snapshotId,
        Collections.emptyMap());
    getVersionNodeMap().remove(snapshotId);
    for (Map.Entry<Integer, LocalDataVersionNode> entry : versionNodes.entrySet()) {
      addVersionNode(entry.getValue());
      if (existingVersions.containsKey(entry.getKey())) {
        for (LocalDataVersionNode predecessor :
            localDataGraph.predecessors(existingVersions.get(entry.getKey()))) {
          localDataGraph.putEdge(predecessor, entry.getValue());
        }
      }
    }
    for (LocalDataVersionNode localDataVersionNode : existingVersions.values()) {
      localDataGraph.removeNode(localDataVersionNode);
    }
    getVersionNodeMap().put(snapshotId, versionNodes);
  }

  @Override
  public void close() {
    if (snapshotLocalDataSerializer != null) {
      try {
        snapshotLocalDataSerializer.close();
      } catch (IOException e) {
        LOG.error("Failed to close snapshot local data serializer", e);
      }
    }
  }

  /**
   * The ReadableOmSnapshotLocalDataProvider class is responsible for managing the
   * access and initialization of local snapshot data in a thread-safe manner.
   * It provides mechanisms to handle snapshot data, retrieve associated previous
   * snapshot data, and manage lock synchronization for safe concurrent operations.
   *
   * This class works with snapshot identifiers and ensures that the appropriate
   * local data for a given snapshot is loaded and accessible. Additionally, it
   * maintains locking mechanisms to ensure thread-safe initialization and access
   * to both the current and previous snapshot local data. The implementation also
   * supports handling errors in the snapshot data initialization process.
   *
   * Key Functionalities:
   * - Initializes and provides access to snapshot local data associated with a
   *   given snapshot identifier.
   * - Resolves and retrieves data for the previous snapshot if applicable.
   * - Ensures safe concurrent read operations using locking mechanisms.
   * - Validates the integrity and consistency of snapshot data during initialization.
   * - Ensures that appropriate locks are released upon closing.
   *
   * Thread-Safety:
   * This class utilizes locks to guarantee thread-safe operations when accessing
   * or modifying snapshot data. State variables relating to snapshot data are
   * properly synchronized to ensure consistency during concurrent operations.
   *
   * Usage Considerations:
   * - Ensure proper handling of exceptions while interacting with this class,
   *   particularly during initialization and cleanup.
   * - Always invoke the {@code close()} method after usage to release acquired locks
   *   and avoid potential deadlocks.
   */
  public class ReadableOmSnapshotLocalDataProvider implements AutoCloseable {

    private final UUID snapshotId;
    private final Lock lock;
    private final OmSnapshotLocalData snapshotLocalData;
    private OmSnapshotLocalData previousSnapshotLocalData;
    private volatile boolean isPreviousSnapshotLoaded = false;
    private final UUID resolvedPreviousSnapshotId;

    protected ReadableOmSnapshotLocalDataProvider(UUID snapshotId) throws IOException {
      this(snapshotId, locks.get(snapshotId).readLock());
    }

    protected ReadableOmSnapshotLocalDataProvider(UUID snapshotId, UUID snapIdToResolve) throws IOException {
      this(snapshotId, locks.get(snapshotId).readLock(), null, snapIdToResolve);
    }

    protected ReadableOmSnapshotLocalDataProvider(UUID snapshotId, Lock lock) throws IOException {
      this(snapshotId, lock, null, null);
    }

    protected ReadableOmSnapshotLocalDataProvider(UUID snapshotId, Lock lock,
        CheckedSupplier<Pair<OmSnapshotLocalData, File>, IOException> snapshotLocalDataSupplier,
        UUID snapshotIdToBeResolved) throws IOException {
      this.snapshotId = snapshotId;
      this.lock = lock;
      Pair<OmSnapshotLocalData, UUID> pair = initialize(lock, snapshotId, snapshotIdToBeResolved,
          snapshotLocalDataSupplier);
      this.snapshotLocalData = pair.getKey();
      this.resolvedPreviousSnapshotId = pair.getValue();
      this.previousSnapshotLocalData = null;
      this.isPreviousSnapshotLoaded = false;
    }

    public OmSnapshotLocalData getSnapshotLocalData() {
      return snapshotLocalData;
    }

    public OmSnapshotLocalData getPreviousSnapshotLocalData() throws IOException {
      if (!isPreviousSnapshotLoaded) {
        synchronized (this) {
          if (!isPreviousSnapshotLoaded) {
            File previousSnapshotLocalDataFile = new File(getSnapshotLocalPropertyYamlPath(resolvedPreviousSnapshotId));
            this.previousSnapshotLocalData = resolvedPreviousSnapshotId == null ? null :
                snapshotLocalDataSerializer.load(previousSnapshotLocalDataFile);
            this.isPreviousSnapshotLoaded = true;
          }
        }
      }
      return previousSnapshotLocalData;
    }

    private Pair<OmSnapshotLocalData, UUID> initialize(Lock snapIdLock, UUID snapId, UUID toResolveSnapshotId,
        CheckedSupplier<Pair<OmSnapshotLocalData, File>, IOException> snapshotLocalDataSupplier)
        throws IOException {
      snapIdLock.lock();
      ReadWriteLock lockIdAcquired = locks.get(snapId);
      ReadWriteLock previousReadLockAcquired = null;
      boolean haspreviousReadLockAcquiredAcquired = false;
      try {
        snapshotLocalDataSupplier = snapshotLocalDataSupplier == null ? () -> {
          File snapshotLocalDataFile = new File(getSnapshotLocalPropertyYamlPath(snapId));
          return Pair.of(snapshotLocalDataSerializer.load(snapshotLocalDataFile), snapshotLocalDataFile);
        } : snapshotLocalDataSupplier;
        Pair<OmSnapshotLocalData, File> pair = snapshotLocalDataSupplier.get();
        OmSnapshotLocalData ssLocalData = pair.getKey();
        if (!Objects.equals(ssLocalData.getSnapshotId(), snapId)) {
          String loadPath = pair.getValue() == null ? null : pair.getValue().getAbsolutePath();
          throw new IOException("SnapshotId in path : " + loadPath + " contains snapshotLocalData corresponding " +
              "to snapshotId " + ssLocalData.getSnapshotId() + ". Expected snapshotId " + snapId);
        }

        UUID previousSnapshotId = ssLocalData.getPreviousSnapshotId();
        if (previousSnapshotId != null) {
          if (versionNodeMap.containsKey(previousSnapshotId)) {
            throw new IOException(String.format("Operating on snapshot id : %s with previousSnapshotId: %s invalid " +
                "since previousSnapshotId is not loaded.", snapId, previousSnapshotId));
          }
          toResolveSnapshotId = toResolveSnapshotId == null ? ssLocalData.getPreviousSnapshotId() :
              toResolveSnapshotId;
          previousReadLockAcquired = locks.get(previousSnapshotId);
          if (lockIdAcquired == previousReadLockAcquired) {
            previousReadLockAcquired = null;
          }
          if (previousReadLockAcquired != null) {
            previousReadLockAcquired.readLock().lock();
            haspreviousReadLockAcquiredAcquired = true;
          }
          Map<Integer, LocalDataVersionNode> previousVersionNodeMap = versionNodeMap.get(previousSnapshotId);
          UUID currentIteratedSnapshotId = previousSnapshotId;
          while (!Objects.equals(currentIteratedSnapshotId, toResolveSnapshotId)) {
            Set<UUID> previousIds =
                previousVersionNodeMap.values().stream().map(LocalDataVersionNode::getPreviousSnapshotId)
                .collect(Collectors.toSet());
            if (previousIds.size() > 1) {
              throw new IOException(String.format("Snapshot %s versions has multiple previous snapshotIds %s",
                  currentIteratedSnapshotId, previousIds));
            }
            if (previousIds.isEmpty()) {
              throw new IOException(String.format("Snapshot %s versions doesn't have previous Id thus snapshot " +
                      "%s cannot be resolved against id %s",
                  currentIteratedSnapshotId, snapId, toResolveSnapshotId));
            }
            UUID previousId = previousIds.iterator().next();
            ReadWriteLock lockToBeAcquired = locks.get(previousId);
            if (lockToBeAcquired == lockIdAcquired) {
              lockToBeAcquired = null;
            }
            if (lockToBeAcquired != null) {
              if (lockToBeAcquired != previousReadLockAcquired) {
                lockToBeAcquired.readLock().lock();
                haspreviousReadLockAcquiredAcquired =  true;
              } else {
                previousReadLockAcquired = null;
              }
            }
            try {
              for (Map.Entry<Integer, LocalDataVersionNode> entry : previousVersionNodeMap.entrySet()) {
                Set<LocalDataVersionNode> versionNode = localDataGraph.successors(entry.getValue());
                if (versionNode.size() > 1) {
                  throw new IOException(String.format("Snapshot %s version %d has multiple successors %s",
                      currentIteratedSnapshotId, entry.getValue(), versionNode));
                }
                entry.setValue(versionNode.iterator().next());
              }
            } finally {
              if (previousReadLockAcquired != null) {
                previousReadLockAcquired.readLock().unlock();
              }
              previousReadLockAcquired = lockToBeAcquired;
              currentIteratedSnapshotId = previousId;
            }
          }
          ssLocalData.setPreviousSnapshotId(toResolveSnapshotId);
          Map<Integer, OmSnapshotLocalData.VersionMeta> versionMetaMap = ssLocalData.getVersionSstFileInfos();
          for (Map.Entry<Integer, OmSnapshotLocalData.VersionMeta> entry : versionMetaMap.entrySet()) {
            OmSnapshotLocalData.VersionMeta versionMeta = entry.getValue();
            LocalDataVersionNode relativePreviousVersionNode =
                previousVersionNodeMap.get(versionMeta.getPreviousSnapshotVersion());
            if (relativePreviousVersionNode == null) {
              throw new IOException(String.format("Unable to resolve previous version node for snapshot: %s" +
                  " with version : %d against previous snapshot %s previous version : %d",
                  snapId, entry.getKey(), toResolveSnapshotId, versionMeta.getPreviousSnapshotVersion()));
            }
          }
        } else {
          toResolveSnapshotId = null;
        }
        return Pair.of(ssLocalData, toResolveSnapshotId);
      } catch (IOException e) {
        if (previousReadLockAcquired != null && haspreviousReadLockAcquiredAcquired) {
          previousReadLockAcquired.readLock().unlock();
        }
        snapIdLock.unlock();
        throw e;
      }
    }

    @Override
    public void close() {
      if (resolvedPreviousSnapshotId != null) {
        locks.get(resolvedPreviousSnapshotId).readLock().unlock();
      }
      lock.unlock();
    }
  }

  /**
   * This class represents a writable provider for managing local data of
   * OmSnapshot. It extends the functionality of {@code ReadableOmSnapshotLocalDataProvider}
   * and provides support for write operations, such as committing changes.
   *
   * The writable snapshot data provider interacts with version nodes and
   * facilitates atomic updates to snapshot properties and files.
   *
   * This class is designed to ensure thread-safe operations and uses locks to
   * guarantee consistent state across concurrent activities.
   *
   * The default usage includes creating an instance of this provider with
   * specific snapshot identifiers and optionally handling additional parameters
   * such as data resolution or a supplier for snapshot data.
   */
  public final class WritableOmSnapshotLocalDataProvider extends ReadableOmSnapshotLocalDataProvider {

    private WritableOmSnapshotLocalDataProvider(UUID snapshotId) throws IOException {
      super(snapshotId, locks.get(snapshotId).writeLock());
    }

    private WritableOmSnapshotLocalDataProvider(UUID snapshotId, UUID snapshotIdToBeResolved) throws IOException {
      super(snapshotId, locks.get(snapshotId).writeLock(), null, snapshotIdToBeResolved);
    }

    private WritableOmSnapshotLocalDataProvider(UUID snapshotId,
        CheckedSupplier<Pair<OmSnapshotLocalData, File>, IOException> snapshotLocalDataSupplier) throws IOException {
      super(snapshotId, locks.get(snapshotId).writeLock(), snapshotLocalDataSupplier, null);
    }

    public synchronized void commit() throws IOException {
      Map<Integer, LocalDataVersionNode> localDataVersionNodes = validateModification(super.snapshotLocalData);
      String filePath = getSnapshotLocalPropertyYamlPath(super.snapshotId);
      String tmpFilePath = filePath + ".tmp";
      File tmpFile = new File(tmpFilePath);
      if (tmpFile.exists()) {
        tmpFile.delete();
      }
      snapshotLocalDataSerializer.save(new File(tmpFilePath), super.snapshotLocalData);
      FileUtils.moveFile(tmpFile, new File(filePath), StandardCopyOption.ATOMIC_MOVE,
          StandardCopyOption.REPLACE_EXISTING);
      upsertNode(super.snapshotId, localDataVersionNodes);

    }
  }

  static final class LocalDataVersionNode {
    private final UUID snapshotId;
    private final int version;
    private final UUID previousSnapshotId;
    private final int previousSnapshotVersion;

    private LocalDataVersionNode(UUID snapshotId, int version, UUID previousSnapshotId, int previousSnapshotVersion) {
      this.previousSnapshotId = previousSnapshotId;
      this.previousSnapshotVersion = previousSnapshotVersion;
      this.snapshotId = snapshotId;
      this.version = version;
    }

    private int getVersion() {
      return version;
    }

    private UUID getSnapshotId() {
      return snapshotId;
    }

    private UUID getPreviousSnapshotId() {
      return previousSnapshotId;
    }

    private int getPreviousSnapshotVersion() {
      return previousSnapshotVersion;
    }

    @Override
    public boolean equals(Object o) {
      if (!(o instanceof LocalDataVersionNode)) {
        return false;
      }
      LocalDataVersionNode that = (LocalDataVersionNode) o;
      return version == that.version && previousSnapshotVersion == that.previousSnapshotVersion &&
          snapshotId.equals(that.snapshotId) && Objects.equals(previousSnapshotId, that.previousSnapshotId);
    }

    @Override
    public int hashCode() {
      return Objects.hash(snapshotId, version, previousSnapshotId, previousSnapshotVersion);
    }

    @Override
    public String toString() {
      return "LocalDataVersionNode{" +
          "snapshotId=" + snapshotId +
          ", version=" + version +
          ", previousSnapshotId=" + previousSnapshotId +
          ", previousSnapshotVersion=" + previousSnapshotVersion +
          '}';
    }
  }

  static final class SnapshotVersionsMeta {
    private final UUID previousSnapshotId;
    private final Map<Integer, LocalDataVersionNode> snapshotVersions;
    private int version;

    private SnapshotVersionsMeta(OmSnapshotLocalData snapshotLocalData) {
      this.previousSnapshotId = snapshotLocalData.getPreviousSnapshotId();
      this.snapshotVersions = getVersionNodes(snapshotLocalData);
      this.version = snapshotLocalData.getVersion();
    }

    private Map<Integer, LocalDataVersionNode> getVersionNodes(OmSnapshotLocalData snapshotLocalData) {
      UUID snapshotId = snapshotLocalData.getSnapshotId();
      UUID prevSnapshotId = snapshotLocalData.getPreviousSnapshotId();
      Map<Integer, LocalDataVersionNode> versionNodes = new HashMap<>();
      for (Map.Entry<Integer, VersionMeta> entry : snapshotLocalData.getVersionSstFileInfos().entrySet()) {
        versionNodes.put(entry.getKey(), new LocalDataVersionNode(snapshotId, entry.getKey(),
            prevSnapshotId, entry.getValue().getPreviousSnapshotVersion()));
      }
      return versionNodes;
    }

    UUID getPreviousSnapshotId() {
      return previousSnapshotId;
    }

    int getVersion() {
      return version;
    }

    Map<Integer, LocalDataVersionNode> getSnapshotVersions() {
      return snapshotVersions;
    }

    LocalDataVersionNode getVersionNode(int snapshotVersion) {
      return snapshotVersions.get(snapshotVersion);
    }
  }
}<|MERGE_RESOLUTION|>--- conflicted
+++ resolved
@@ -32,11 +32,8 @@
 import java.nio.file.Path;
 import java.nio.file.StandardCopyOption;
 import java.util.Arrays;
-<<<<<<< HEAD
 import java.util.Collection;
 import java.util.Collections;
-=======
->>>>>>> 51eda04d
 import java.util.Comparator;
 import java.util.HashMap;
 import java.util.HashSet;
@@ -45,7 +42,6 @@
 import java.util.Set;
 import java.util.Stack;
 import java.util.UUID;
-<<<<<<< HEAD
 import java.util.concurrent.locks.Lock;
 import java.util.concurrent.locks.ReadWriteLock;
 import java.util.function.Function;
@@ -55,9 +51,7 @@
 import org.apache.commons.lang3.tuple.Triple;
 import org.apache.hadoop.hdds.conf.OzoneConfiguration;
 import org.apache.hadoop.hdds.utils.SimpleStriped;
-=======
 import org.apache.commons.lang3.tuple.Pair;
->>>>>>> 51eda04d
 import org.apache.hadoop.hdds.utils.db.RDBStore;
 import org.apache.hadoop.ozone.om.OMMetadataManager;
 import org.apache.hadoop.ozone.om.OmSnapshotLocalData;
@@ -187,16 +181,6 @@
     return versionNodeMap.get(snapshotId).getVersionNode(version);
   }
 
-<<<<<<< HEAD
-  private void addVersionNode(LocalDataVersionNode versionNode) throws IOException {
-    if (getVersionNode(versionNode.snapshotId, versionNode.version) == null) {
-      validateVersionAddition(versionNode);
-      LocalDataVersionNode previousVersionNode = versionNode.previousSnapshotId == null ? null :
-          getVersionNode(versionNode.previousSnapshotId, versionNode.previousSnapshotVersion);
-      localDataGraph.addNode(versionNode);
-      if (previousVersionNode != null) {
-        localDataGraph.putEdge(versionNode, previousVersionNode);
-=======
   private boolean addSnapshotVersionMeta(UUID snapshotId, SnapshotVersionsMeta snapshotVersionsMeta)
       throws IOException {
     if (!versionNodeMap.containsKey(snapshotId)) {
@@ -204,34 +188,18 @@
         if (getVersionNode(versionNode.snapshotId, versionNode.version) != null) {
           throw new IOException("Unable to add " + versionNode + " since it already exists");
         }
+        validateVersionAddition(versionNode);
         LocalDataVersionNode previousVersionNode = versionNode.previousSnapshotId == null ? null :
             getVersionNode(versionNode.previousSnapshotId, versionNode.previousSnapshotVersion);
-        if (versionNode.previousSnapshotId != null && previousVersionNode == null) {
-          throw new IOException("Unable to add " + versionNode + " since previous snapshot with version hasn't been " +
-              "loaded");
-        }
         localDataGraph.addNode(versionNode);
         if (previousVersionNode != null) {
           localDataGraph.putEdge(versionNode, previousVersionNode);
         }
->>>>>>> 51eda04d
       }
       versionNodeMap.put(snapshotId, snapshotVersionsMeta);
       return true;
     }
-<<<<<<< HEAD
-  }
-
-  private Map<Integer, LocalDataVersionNode> getVersionNodes(OmSnapshotLocalData snapshotLocalData) throws IOException {
-    UUID snapshotId = snapshotLocalData.getSnapshotId();
-    UUID previousSnapshotId = snapshotLocalData.getPreviousSnapshotId();
-    return snapshotLocalData.getVersionSstFileInfos().entrySet().stream()
-        .map(entry -> new LocalDataVersionNode(snapshotId, entry.getKey(),
-            previousSnapshotId, entry.getValue().getPreviousSnapshotVersion()))
-        .collect(Collectors.toMap(LocalDataVersionNode::getVersion, Function.identity()));
-=======
     return false;
->>>>>>> 51eda04d
   }
 
   public void addVersionNodeWithDependents(OmSnapshotLocalData snapshotLocalData) throws IOException {
@@ -239,39 +207,20 @@
       return;
     }
     Set<UUID> visitedSnapshotIds = new HashSet<>();
-<<<<<<< HEAD
-    Stack<Triple<UUID, UUID, Collection<LocalDataVersionNode>>> stack = new Stack<>();
-    stack.push(Triple.of(snapshotLocalData.getSnapshotId(), snapshotLocalData.getPreviousSnapshotId(),
-        getVersionNodes(snapshotLocalData).values()));
-    while (!stack.isEmpty()) {
-      Triple<UUID, UUID, Collection<LocalDataVersionNode>> versionNodeToProcess = stack.peek();
-      UUID snapId = versionNodeToProcess.getLeft();
-      UUID prevSnapId = versionNodeToProcess.getMiddle();
-      Collection<LocalDataVersionNode> versionNodes = versionNodeToProcess.getRight();
-=======
     Stack<Pair<UUID, SnapshotVersionsMeta>> stack = new Stack<>();
     stack.push(Pair.of(snapshotLocalData.getSnapshotId(), new SnapshotVersionsMeta(snapshotLocalData)));
     while (!stack.isEmpty()) {
       Pair<UUID, SnapshotVersionsMeta> versionNodeToProcess = stack.peek();
       UUID snapId = versionNodeToProcess.getLeft();
       SnapshotVersionsMeta snapshotVersionsMeta = versionNodeToProcess.getRight();
->>>>>>> 51eda04d
       if (visitedSnapshotIds.contains(snapId)) {
         addSnapshotVersionMeta(snapId, snapshotVersionsMeta);
         stack.pop();
       } else {
         UUID prevSnapId = snapshotVersionsMeta.getPreviousSnapshotId();
         if (prevSnapId != null && !versionNodeMap.containsKey(prevSnapId)) {
-<<<<<<< HEAD
-          File previousSnapshotLocalDataFile = new File(getSnapshotLocalPropertyYamlPath(prevSnapId));
-          OmSnapshotLocalData prevSnapshotLocalData = snapshotLocalDataSerializer.load(previousSnapshotLocalDataFile);
-          stack.push(Triple.of(prevSnapshotLocalData.getSnapshotId(), prevSnapshotLocalData.getPreviousSnapshotId(),
-              getVersionNodes(prevSnapshotLocalData).values()));
-
-=======
           OmSnapshotLocalData prevSnapshotLocalData = getOmSnapshotLocalData(prevSnapId);
           stack.push(Pair.of(prevSnapshotLocalData.getSnapshotId(), new SnapshotVersionsMeta(prevSnapshotLocalData)));
->>>>>>> 51eda04d
         }
         visitedSnapshotIds.add(snapId);
       }
