/*
 * Licensed to the Apache Software Foundation (ASF) under one or more
 * contributor license agreements. See the NOTICE file distributed with
 * this work for additional information regarding copyright ownership.
 * The ASF licenses this file to You under the Apache License, Version 2.0
 * (the "License"); you may not use this file except in compliance with
 * the License. You may obtain a copy of the License at
 *
 *      http://www.apache.org/licenses/LICENSE-2.0
 *
 * Unless required by applicable law or agreed to in writing, software
 * distributed under the License is distributed on an "AS IS" BASIS,
 * WITHOUT WARRANTIES OR CONDITIONS OF ANY KIND, either express or implied.
 * See the License for the specific language governing permissions and
 * limitations under the License.
 */

package org.apache.hadoop.ozone.om.snapshot;

import static org.apache.hadoop.ozone.om.OmSnapshotLocalDataYaml.YAML_FILE_EXTENSION;

<<<<<<< HEAD
import com.google.common.annotations.VisibleForTesting;
import com.google.common.graph.GraphBuilder;
import com.google.common.graph.MutableGraph;
=======
>>>>>>> e02670c2
import java.io.File;
import java.io.IOException;
import java.nio.file.Files;
import java.nio.file.Path;
import java.nio.file.Paths;
<<<<<<< HEAD
import java.util.Objects;
import java.util.UUID;
=======
>>>>>>> e02670c2
import org.apache.hadoop.hdds.utils.db.RDBStore;
import org.apache.hadoop.ozone.om.OMMetadataManager;
import org.apache.hadoop.ozone.om.OmSnapshotLocalData;
import org.apache.hadoop.ozone.om.OmSnapshotLocalDataYaml;
import org.apache.hadoop.ozone.om.OmSnapshotManager;
import org.apache.hadoop.ozone.om.helpers.SnapshotInfo;
import org.apache.hadoop.ozone.util.ObjectSerializer;
import org.apache.hadoop.ozone.util.YamlSerializer;
import org.slf4j.Logger;
import org.slf4j.LoggerFactory;
import org.yaml.snakeyaml.Yaml;

/**
 * Manages local data and metadata associated with Ozone Manager (OM) snapshots,
 * including the creation, storage, and representation of data as YAML files.
 */
public class OmSnapshotLocalDataManager implements AutoCloseable {

  private static final Logger LOG = LoggerFactory.getLogger(OmSnapshotLocalDataManager.class);

  private final ObjectSerializer<OmSnapshotLocalData> snapshotLocalDataSerializer;
<<<<<<< HEAD
  private final MutableGraph<VersionLocalDataNode> localDataGraph;
  private final OMMetadataManager omMetadataManager;

  public OmSnapshotLocalDataManager(OMMetadataManager omMetadataManager) throws IOException {
    this.localDataGraph = GraphBuilder.directed().build();
=======
  private final OMMetadataManager omMetadataManager;

  public OmSnapshotLocalDataManager(OMMetadataManager omMetadataManager) {
>>>>>>> e02670c2
    this.omMetadataManager = omMetadataManager;
    this.snapshotLocalDataSerializer = new YamlSerializer<OmSnapshotLocalData>(
        new OmSnapshotLocalDataYaml.YamlFactory()) {

      @Override
      public void computeAndSetChecksum(Yaml yaml, OmSnapshotLocalData data) throws IOException {
        data.computeAndSetChecksum(yaml);
      }
    };
<<<<<<< HEAD
    init();
=======
>>>>>>> e02670c2
  }

  /**
   * Returns the path to the YAML file that stores local properties for the given snapshot.
   *
   * @param snapshotPath path to the snapshot checkpoint dir
   * @return the path to the snapshot's local property YAML file
   */
  public static String getSnapshotLocalPropertyYamlPath(Path snapshotPath) {
    return snapshotPath.toString() + YAML_FILE_EXTENSION;
  }

  /**
   * Returns the path to the YAML file that stores local properties for the given snapshot.
   *
   * @param snapshotInfo snapshot metadata
   * @return the path to the snapshot's local property YAML file
   */
  public String getSnapshotLocalPropertyYamlPath(SnapshotInfo snapshotInfo) {
    Path snapshotPath = OmSnapshotManager.getSnapshotPath(omMetadataManager, snapshotInfo);
    return getSnapshotLocalPropertyYamlPath(snapshotPath);
  }

  /**
   * Creates and writes snapshot local properties to a YAML file with not defragged SST file list.
   * @param snapshotStore snapshot metadata manager.
   * @param snapshotInfo snapshot info instance corresponding to snapshot.
   */
  public void createNewOmSnapshotLocalDataFile(RDBStore snapshotStore, SnapshotInfo snapshotInfo) throws IOException {
    Path snapshotLocalDataPath = Paths.get(
        getSnapshotLocalPropertyYamlPath(snapshotStore.getDbLocation().toPath()));
    Files.deleteIfExists(snapshotLocalDataPath);
    OmSnapshotLocalData snapshotLocalDataYaml = new OmSnapshotLocalData(snapshotInfo.getSnapshotId(),
        OmSnapshotManager.getSnapshotSSTFileList(snapshotStore), snapshotInfo.getPathPreviousSnapshotId());
    snapshotLocalDataSerializer.save(snapshotLocalDataPath.toFile(), snapshotLocalDataYaml);
<<<<<<< HEAD
  }

  public OmSnapshotLocalData getOmSnapshotLocalData(SnapshotInfo snapshotInfo) throws IOException {
    Path snapshotLocalDataPath = Paths.get(getSnapshotLocalPropertyYamlPath(snapshotInfo));
    return snapshotLocalDataSerializer.load(snapshotLocalDataPath.toFile());
  }

  public OmSnapshotLocalData getOmSnapshotLocalData(File snapshotDataPath) throws IOException {
    return snapshotLocalDataSerializer.load(snapshotDataPath);
  }

  private void init() throws IOException {
    RDBStore store = (RDBStore) omMetadataManager.getStore();
    String checkpointPrefix = store.getDbLocation().getName();
    File snapshotDir = new File(store.getSnapshotsParentDir());
    File[] yamlFiles = snapshotDir.listFiles(
        (dir, name) -> name.startsWith(checkpointPrefix) && name.endsWith(YAML_FILE_EXTENSION));
    if (yamlFiles == null) {
      throw new IOException("Error while listing yaml files inside directory: " + snapshotDir.getAbsolutePath());
    }
    for (File yamlFile : yamlFiles) {
      System.out.println(yamlFile.getAbsolutePath());
    }
  }


  @Override
  public void close() {
    if (snapshotLocalDataSerializer != null) {
      try {
        snapshotLocalDataSerializer.close();
      } catch (IOException e) {
        LOG.error("Failed to close snapshot local data serializer", e);
      }
    }
  }

  private static final class VersionLocalDataNode {
    private UUID snapshotId;
    private int version;
    private UUID previousSnapshotId;
    private int previousSnapshotVersion;

    private VersionLocalDataNode(UUID snapshotId, int version, UUID previousSnapshotId, int previousSnapshotVersion) {
      this.previousSnapshotId = previousSnapshotId;
      this.previousSnapshotVersion = previousSnapshotVersion;
      this.snapshotId = snapshotId;
      this.version = version;
    }

    @Override
    public boolean equals(Object o) {
      if (!(o instanceof VersionLocalDataNode)) {
        return false;
      }

      VersionLocalDataNode that = (VersionLocalDataNode) o;
      return version == that.version && previousSnapshotVersion == that.previousSnapshotVersion &&
          snapshotId.equals(that.snapshotId) && Objects.equals(previousSnapshotId, that.previousSnapshotId);
    }

    @Override
    public int hashCode() {
      return Objects.hash(snapshotId, version, previousSnapshotId, previousSnapshotVersion);
    }
  }

=======
  }

  public OmSnapshotLocalData getOmSnapshotLocalData(SnapshotInfo snapshotInfo) throws IOException {
    Path snapshotLocalDataPath = Paths.get(getSnapshotLocalPropertyYamlPath(snapshotInfo));
    return snapshotLocalDataSerializer.load(snapshotLocalDataPath.toFile());
  }

  public OmSnapshotLocalData getOmSnapshotLocalData(File snapshotDataPath) throws IOException {
    return snapshotLocalDataSerializer.load(snapshotDataPath);
  }

  @Override
  public void close() {
    if (snapshotLocalDataSerializer != null) {
      try {
        snapshotLocalDataSerializer.close();
      } catch (IOException e) {
        LOG.error("Failed to close snapshot local data serializer", e);
      }
    }
  }
>>>>>>> e02670c2
}<|MERGE_RESOLUTION|>--- conflicted
+++ resolved
@@ -19,22 +19,16 @@
 
 import static org.apache.hadoop.ozone.om.OmSnapshotLocalDataYaml.YAML_FILE_EXTENSION;
 
-<<<<<<< HEAD
 import com.google.common.annotations.VisibleForTesting;
 import com.google.common.graph.GraphBuilder;
 import com.google.common.graph.MutableGraph;
-=======
->>>>>>> e02670c2
 import java.io.File;
 import java.io.IOException;
 import java.nio.file.Files;
 import java.nio.file.Path;
 import java.nio.file.Paths;
-<<<<<<< HEAD
 import java.util.Objects;
 import java.util.UUID;
-=======
->>>>>>> e02670c2
 import org.apache.hadoop.hdds.utils.db.RDBStore;
 import org.apache.hadoop.ozone.om.OMMetadataManager;
 import org.apache.hadoop.ozone.om.OmSnapshotLocalData;
@@ -56,17 +50,11 @@
   private static final Logger LOG = LoggerFactory.getLogger(OmSnapshotLocalDataManager.class);
 
   private final ObjectSerializer<OmSnapshotLocalData> snapshotLocalDataSerializer;
-<<<<<<< HEAD
   private final MutableGraph<VersionLocalDataNode> localDataGraph;
   private final OMMetadataManager omMetadataManager;
 
   public OmSnapshotLocalDataManager(OMMetadataManager omMetadataManager) throws IOException {
     this.localDataGraph = GraphBuilder.directed().build();
-=======
-  private final OMMetadataManager omMetadataManager;
-
-  public OmSnapshotLocalDataManager(OMMetadataManager omMetadataManager) {
->>>>>>> e02670c2
     this.omMetadataManager = omMetadataManager;
     this.snapshotLocalDataSerializer = new YamlSerializer<OmSnapshotLocalData>(
         new OmSnapshotLocalDataYaml.YamlFactory()) {
@@ -76,10 +64,7 @@
         data.computeAndSetChecksum(yaml);
       }
     };
-<<<<<<< HEAD
     init();
-=======
->>>>>>> e02670c2
   }
 
   /**
@@ -115,7 +100,6 @@
     OmSnapshotLocalData snapshotLocalDataYaml = new OmSnapshotLocalData(snapshotInfo.getSnapshotId(),
         OmSnapshotManager.getSnapshotSSTFileList(snapshotStore), snapshotInfo.getPathPreviousSnapshotId());
     snapshotLocalDataSerializer.save(snapshotLocalDataPath.toFile(), snapshotLocalDataYaml);
-<<<<<<< HEAD
   }
 
   public OmSnapshotLocalData getOmSnapshotLocalData(SnapshotInfo snapshotInfo) throws IOException {
@@ -140,7 +124,6 @@
       System.out.println(yamlFile.getAbsolutePath());
     }
   }
-
 
   @Override
   public void close() {
@@ -183,27 +166,4 @@
     }
   }
 
-=======
-  }
-
-  public OmSnapshotLocalData getOmSnapshotLocalData(SnapshotInfo snapshotInfo) throws IOException {
-    Path snapshotLocalDataPath = Paths.get(getSnapshotLocalPropertyYamlPath(snapshotInfo));
-    return snapshotLocalDataSerializer.load(snapshotLocalDataPath.toFile());
-  }
-
-  public OmSnapshotLocalData getOmSnapshotLocalData(File snapshotDataPath) throws IOException {
-    return snapshotLocalDataSerializer.load(snapshotDataPath);
-  }
-
-  @Override
-  public void close() {
-    if (snapshotLocalDataSerializer != null) {
-      try {
-        snapshotLocalDataSerializer.close();
-      } catch (IOException e) {
-        LOG.error("Failed to close snapshot local data serializer", e);
-      }
-    }
-  }
->>>>>>> e02670c2
 }