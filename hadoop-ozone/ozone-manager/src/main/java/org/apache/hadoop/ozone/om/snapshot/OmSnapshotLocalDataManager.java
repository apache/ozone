/*
 * Licensed to the Apache Software Foundation (ASF) under one or more
 * contributor license agreements. See the NOTICE file distributed with
 * this work for additional information regarding copyright ownership.
 * The ASF licenses this file to You under the Apache License, Version 2.0
 * (the "License"); you may not use this file except in compliance with
 * the License. You may obtain a copy of the License at
 *
 *      http://www.apache.org/licenses/LICENSE-2.0
 *
 * Unless required by applicable law or agreed to in writing, software
 * distributed under the License is distributed on an "AS IS" BASIS,
 * WITHOUT WARRANTIES OR CONDITIONS OF ANY KIND, either express or implied.
 * See the License for the specific language governing permissions and
 * limitations under the License.
 */

package org.apache.hadoop.ozone.om.snapshot;

import static org.apache.hadoop.ozone.om.OMConfigKeys.OZONE_OM_SNAPSHOT_LOCAL_DATA_MANAGER_INTERVAL;
import static org.apache.hadoop.ozone.om.OMConfigKeys.OZONE_OM_SNAPSHOT_LOCAL_DATA_MANAGER_INTERVAL_DEFAULT;
import static org.apache.hadoop.ozone.om.OmSnapshotLocalDataYaml.YAML_FILE_EXTENSION;

import com.google.common.annotations.VisibleForTesting;
import com.google.common.graph.GraphBuilder;
import com.google.common.graph.MutableGraph;
import java.io.File;
import java.io.IOException;
import java.nio.file.Files;
import java.nio.file.Path;
import java.nio.file.Paths;
import java.nio.file.StandardCopyOption;
import java.util.ArrayList;
import java.util.Arrays;
import java.util.Collections;
import java.util.Comparator;
import java.util.HashMap;
import java.util.HashSet;
import java.util.List;
import java.util.Map;
import java.util.Objects;
import java.util.Set;
import java.util.Stack;
import java.util.UUID;
import java.util.concurrent.ConcurrentHashMap;
import java.util.concurrent.TimeUnit;
import java.util.concurrent.locks.ReadWriteLock;
import java.util.concurrent.locks.ReentrantReadWriteLock;
import java.util.stream.Collectors;
import org.apache.commons.lang3.tuple.Pair;
<<<<<<< HEAD
import org.apache.hadoop.hdds.conf.OzoneConfiguration;
import org.apache.hadoop.hdds.utils.Scheduler;
=======
>>>>>>> e19dae2b
import org.apache.hadoop.hdds.utils.TransactionInfo;
import org.apache.hadoop.hdds.utils.db.RDBStore;
import org.apache.hadoop.ozone.om.OMMetadataManager;
import org.apache.hadoop.ozone.om.OmSnapshotLocalData;
import org.apache.hadoop.ozone.om.OmSnapshotLocalData.VersionMeta;
import org.apache.hadoop.ozone.om.OmSnapshotLocalDataYaml;
import org.apache.hadoop.ozone.om.OmSnapshotManager;
import org.apache.hadoop.ozone.om.SnapshotChainManager;
import org.apache.hadoop.ozone.om.helpers.SnapshotInfo;
import org.apache.hadoop.ozone.om.lock.FlatResource;
import org.apache.hadoop.ozone.om.lock.HierarchicalResourceLockManager;
import org.apache.hadoop.ozone.om.lock.HierarchicalResourceLockManager.HierarchicalResourceLock;
import org.apache.hadoop.ozone.om.lock.OMLockDetails;
import org.apache.hadoop.ozone.util.ObjectSerializer;
import org.apache.hadoop.ozone.util.YamlSerializer;
import org.apache.ratis.util.function.CheckedSupplier;
import org.apache.ratis.util.function.UncheckedAutoCloseableSupplier;
import org.rocksdb.LiveFileMetaData;
import org.slf4j.Logger;
import org.slf4j.LoggerFactory;
import org.yaml.snakeyaml.Yaml;

/**
 * Manages local data and metadata associated with Ozone Manager (OM) snapshots,
 * including the creation, storage, and representation of data as YAML files.
 */
public class OmSnapshotLocalDataManager implements AutoCloseable {

  private static final Logger LOG = LoggerFactory.getLogger(OmSnapshotLocalDataManager.class);
  private static final String LOCAL_DATA_MANAGER_SERVICE_NAME = "OmSnapshotLocalDataManagerService";

  private final ObjectSerializer<OmSnapshotLocalData> snapshotLocalDataSerializer;
  // In-memory DAG of snapshot-version dependencies. Each node represents a
  // specific (snapshotId, version) pair, and a directed edge points to the
  // corresponding (previousSnapshotId, previousSnapshotVersion) it depends on.
  // The durable state is stored in each snapshot's YAML (previousSnapshotId and
  // VersionMeta.previousSnapshotVersion). This graph mirrors that persisted
  // structure to validate adds/removes and to resolve versions across chains.
  // This graph is maintained only in memory and is not persisted to disk.
  // Example (linear chain, arrows point to previous):
  //   (S0, v1)  <-  (S1, v4)  <-  (S2, v5)  <-  (S3, v7)
  // where each node is (snapshotId, version) and each arrow points to its
  // corresponding (previousSnapshotId, previousSnapshotVersion) dependency.
  //
  // Example (multiple versions for a single snapshotId S2):
  //   (S1, v4)  <-  (S2, v6)  <-  (S3, v8)
  //   (S1, v3)  <-  (S2, v5)
  // Here S2 has two distinct versions (v6 and v5), each represented as its own
  // node, and each version can depend on a different previousSnapshotVersion on S1.
  private final MutableGraph<LocalDataVersionNode> localDataGraph;
  private final Map<UUID, SnapshotVersionsMeta> versionNodeMap;
  private final OMMetadataManager omMetadataManager;
  // Used for acquiring locks on the entire data structure.
  private final ReadWriteLock fullLock;
  // Used for taking a lock on internal data structure Map and Graph to ensure thread safety;
  private final ReadWriteLock internalLock;
  // Locks should be always acquired by iterating through the snapshot chain to avoid deadlocks.
  private HierarchicalResourceLockManager locks;
  private Map<UUID, Integer> snapshotToBeCheckedForOrphans;
  private Scheduler scheduler;
  private volatile boolean closed;

  public OmSnapshotLocalDataManager(OMMetadataManager omMetadataManager,
      SnapshotChainManager snapshotChainManager,
      OzoneConfiguration configuration) throws IOException {
    this.localDataGraph = GraphBuilder.directed().build();
    this.omMetadataManager = omMetadataManager;
    this.snapshotLocalDataSerializer = new YamlSerializer<OmSnapshotLocalData>(
        new OmSnapshotLocalDataYaml.YamlFactory()) {

      @Override
      public void computeAndSetChecksum(Yaml yaml, OmSnapshotLocalData data) throws IOException {
        data.computeAndSetChecksum(yaml);
      }
    };
    this.versionNodeMap = new ConcurrentHashMap<>();
    this.fullLock = new ReentrantReadWriteLock();
    this.internalLock = new ReentrantReadWriteLock();
    init(configuration, snapshotChainManager);
  }

  @VisibleForTesting
  Map<UUID, SnapshotVersionsMeta> getVersionNodeMap() {
    return versionNodeMap;
  }

  /**
   * Returns the path to the YAML file that stores local properties for the given snapshot.
   *
   * @param snapshotPath path to the snapshot checkpoint dir
   * @return the path to the snapshot's local property YAML file
   */
  public static String getSnapshotLocalPropertyYamlPath(Path snapshotPath) {
    return snapshotPath.toString() + YAML_FILE_EXTENSION;
  }

  /**
   * Returns the path to the YAML file that stores local properties for the given snapshot.
   *
   * @param snapshotInfo snapshot metadata
   * @return the path to the snapshot's local property YAML file
   */
  public String getSnapshotLocalPropertyYamlPath(SnapshotInfo snapshotInfo) {
    return getSnapshotLocalPropertyYamlPath(snapshotInfo.getSnapshotId());
  }

  public String getSnapshotLocalPropertyYamlPath(UUID snapshotId) {
    Path snapshotPath = OmSnapshotManager.getSnapshotPath(omMetadataManager, snapshotId);
    return getSnapshotLocalPropertyYamlPath(snapshotPath);
  }

  /**
   * Creates and writes snapshot local properties to a YAML file with not defragged SST file list.
   * @param snapshotStore snapshot metadata manager.
   * @param snapshotInfo snapshot info instance corresponding to snapshot.
   */
  public void createNewOmSnapshotLocalDataFile(RDBStore snapshotStore, SnapshotInfo snapshotInfo) throws IOException {
    try (WritableOmSnapshotLocalDataProvider snapshotLocalData =
<<<<<<< HEAD
        new WritableOmSnapshotLocalDataProvider(snapshotInfo.getSnapshotId(),
            () -> Pair.of(new OmSnapshotLocalData(snapshotInfo.getSnapshotId(),
                OmSnapshotManager.getSnapshotSSTFileList(snapshotStore), snapshotInfo.getPathPreviousSnapshotId(),
                    null),
                null))) {
=======
             new WritableOmSnapshotLocalDataProvider(snapshotInfo.getSnapshotId(),
                 () -> Pair.of(new OmSnapshotLocalData(snapshotInfo.getSnapshotId(),
                         OmSnapshotManager.getSnapshotSSTFileList(snapshotStore), snapshotInfo.getPathPreviousSnapshotId(),
                         null),
                     null))) {
>>>>>>> e19dae2b
      snapshotLocalData.commit();
    }
  }

  public ReadableOmSnapshotLocalDataProvider getOmSnapshotLocalData(SnapshotInfo snapshotInfo) throws IOException {
    return getOmSnapshotLocalData(snapshotInfo.getSnapshotId());
  }

  public ReadableOmSnapshotLocalDataProvider getOmSnapshotLocalData(UUID snapshotId) throws IOException {
    return new ReadableOmSnapshotLocalDataProvider(snapshotId);
  }

  public ReadableOmSnapshotLocalDataProvider getOmSnapshotLocalData(UUID snapshotId, UUID previousSnapshotID)
      throws IOException {
    return new ReadableOmSnapshotLocalDataProvider(snapshotId, previousSnapshotID);
  }

  public WritableOmSnapshotLocalDataProvider getWritableOmSnapshotLocalData(SnapshotInfo snapshotInfo)
      throws IOException {
    return getWritableOmSnapshotLocalData(snapshotInfo.getSnapshotId(), snapshotInfo.getPathPreviousSnapshotId());
  }

  public WritableOmSnapshotLocalDataProvider getWritableOmSnapshotLocalData(UUID snapshotId, UUID previousSnapshotId)
      throws IOException {
    return new WritableOmSnapshotLocalDataProvider(snapshotId, previousSnapshotId);
  }

  public WritableOmSnapshotLocalDataProvider getWritableOmSnapshotLocalData(UUID snapshotId)
      throws IOException {
    return new WritableOmSnapshotLocalDataProvider(snapshotId);
  }

  public OmSnapshotLocalData getOmSnapshotLocalData(File snapshotDataPath) throws IOException {
    return snapshotLocalDataSerializer.load(snapshotDataPath);
  }

  private LocalDataVersionNode getVersionNode(UUID snapshotId, int version) {
    if (snapshotId == null || !versionNodeMap.containsKey(snapshotId)) {
      return null;
    }
    return versionNodeMap.get(snapshotId).getVersionNode(version);
  }

  private void addSnapshotVersionMeta(UUID snapshotId, SnapshotVersionsMeta snapshotVersionsMeta)
      throws IOException {
    if (!versionNodeMap.containsKey(snapshotId) && !snapshotVersionsMeta.getSnapshotVersions().isEmpty()) {
      for (LocalDataVersionNode versionNode : snapshotVersionsMeta.getSnapshotVersions().values()) {
        validateVersionAddition(versionNode);
        LocalDataVersionNode previousVersionNode =
            getVersionNode(versionNode.previousSnapshotId, versionNode.previousSnapshotVersion);
        localDataGraph.addNode(versionNode);
        if (previousVersionNode != null) {
          localDataGraph.putEdge(versionNode, previousVersionNode);
        }
      }
      versionNodeMap.put(snapshotId, snapshotVersionsMeta);
    }
  }

  void addVersionNodeWithDependents(OmSnapshotLocalData snapshotLocalData) throws IOException {
    if (versionNodeMap.containsKey(snapshotLocalData.getSnapshotId())) {
      return;
    }
    Set<UUID> visitedSnapshotIds = new HashSet<>();
    Stack<Pair<UUID, SnapshotVersionsMeta>> stack = new Stack<>();
    stack.push(Pair.of(snapshotLocalData.getSnapshotId(), new SnapshotVersionsMeta(snapshotLocalData)));
    while (!stack.isEmpty()) {
      Pair<UUID, SnapshotVersionsMeta> versionNodeToProcess = stack.peek();
      UUID snapId = versionNodeToProcess.getLeft();
      SnapshotVersionsMeta snapshotVersionsMeta = versionNodeToProcess.getRight();
      if (visitedSnapshotIds.contains(snapId)) {
        addSnapshotVersionMeta(snapId, snapshotVersionsMeta);
        stack.pop();
      } else {
        UUID prevSnapId = snapshotVersionsMeta.getPreviousSnapshotId();
        if (prevSnapId != null && !versionNodeMap.containsKey(prevSnapId)) {
          File previousSnapshotLocalDataFile = new File(getSnapshotLocalPropertyYamlPath(prevSnapId));
          OmSnapshotLocalData prevSnapshotLocalData = snapshotLocalDataSerializer.load(previousSnapshotLocalDataFile);
          if (!prevSnapId.equals(prevSnapshotLocalData.getSnapshotId())) {
            throw new IOException("SnapshotId mismatch: expected " + prevSnapId +
                " but found " + prevSnapshotLocalData.getSnapshotId() +
                " in file " + previousSnapshotLocalDataFile.getAbsolutePath());
          }
          stack.push(Pair.of(prevSnapshotLocalData.getSnapshotId(), new SnapshotVersionsMeta(prevSnapshotLocalData)));
        }
        visitedSnapshotIds.add(snapId);
      }
    }
  }

  private void increamentOrphanCheckCount(UUID snapshotId) {
    if (snapshotId != null) {
      this.snapshotToBeCheckedForOrphans.compute(snapshotId, (k, v) -> v == null ? 1 : (v + 1));
    }
  }

  private void decreamentOrphanCheckCount(UUID snapshotId, int decrementBy) {
    this.snapshotToBeCheckedForOrphans.compute(snapshotId, (k, v) -> {
      if (v == null) {
        return null;
      }
      int newValue = v - decrementBy;
      if (newValue <= 0) {
        return null;
      }
      return newValue;
    });
  }

  Map<UUID, Integer> getSnapshotToBeCheckedForOrphans() {
    return snapshotToBeCheckedForOrphans;
  }

  private void init(OzoneConfiguration configuration, SnapshotChainManager chainManager) throws IOException {
    this.locks = omMetadataManager.getHierarchicalLockManager();
    this.snapshotToBeCheckedForOrphans = new ConcurrentHashMap<>();
    RDBStore store = (RDBStore) omMetadataManager.getStore();
    String checkpointPrefix = store.getDbLocation().getName();
    File snapshotDir = new File(store.getSnapshotsParentDir());
    File[] localDataFiles = snapshotDir.listFiles(
        (dir, name) -> name.startsWith(checkpointPrefix) && name.endsWith(YAML_FILE_EXTENSION));
    if (localDataFiles == null) {
      throw new IOException("Error while listing yaml files inside directory: " + snapshotDir.getAbsolutePath());
    }
    Arrays.sort(localDataFiles, Comparator.comparing(File::getName));
    for (File localDataFile : localDataFiles) {
      OmSnapshotLocalData snapshotLocalData = snapshotLocalDataSerializer.load(localDataFile);
      File file = new File(getSnapshotLocalPropertyYamlPath(snapshotLocalData.getSnapshotId()));
      String expectedPath = file.getAbsolutePath();
      String actualPath = localDataFile.getAbsolutePath();
      if (!expectedPath.equals(actualPath)) {
        throw new IOException("Unexpected path for local data file with snapshotId:" + snapshotLocalData.getSnapshotId()
            + " : " + actualPath + ". " + "Expected: " + expectedPath);
      }
      addVersionNodeWithDependents(snapshotLocalData);
    }
    for (UUID snapshotId : versionNodeMap.keySet()) {
      increamentOrphanCheckCount(snapshotId);
    }
    long snapshotLocalDataManagerServiceInterval = configuration.getTimeDuration(
        OZONE_OM_SNAPSHOT_LOCAL_DATA_MANAGER_INTERVAL, OZONE_OM_SNAPSHOT_LOCAL_DATA_MANAGER_INTERVAL_DEFAULT,
        TimeUnit.MILLISECONDS);
    if (snapshotLocalDataManagerServiceInterval > 0) {
      this.scheduler = new Scheduler(LOCAL_DATA_MANAGER_SERVICE_NAME, true, 1);
      this.scheduler.scheduleWithFixedDelay(
          () -> {
            try {
              checkOrphanSnapshotVersions(omMetadataManager, chainManager);
            } catch (IOException e) {
              LOG.error("Exception while checking orphan snapshot versions", e);
            }
          }, snapshotLocalDataManagerServiceInterval, snapshotLocalDataManagerServiceInterval, TimeUnit.MILLISECONDS);
    }

  }

  private void checkOrphanSnapshotVersions(OMMetadataManager metadataManager, SnapshotChainManager chainManager)
      throws IOException {
    for (Map.Entry<UUID, Integer> entry : snapshotToBeCheckedForOrphans.entrySet()) {
      UUID snapshotId = entry.getKey();
      int countBeforeCheck = entry.getValue();
      checkOrphanSnapshotVersions(metadataManager, chainManager, snapshotId);
      decreamentOrphanCheckCount(snapshotId, countBeforeCheck);
    }
  }

  @VisibleForTesting
  void checkOrphanSnapshotVersions(OMMetadataManager metadataManager, SnapshotChainManager chainManager,
      UUID snapshotId) throws IOException {
    try (WritableOmSnapshotLocalDataProvider snapshotLocalDataProvider = new WritableOmSnapshotLocalDataProvider(
        snapshotId)) {
      OmSnapshotLocalData snapshotLocalData = snapshotLocalDataProvider.getSnapshotLocalData();
      boolean isSnapshotPurged = OmSnapshotManager.isSnapshotPurged(chainManager, metadataManager, snapshotId,
          snapshotLocalData.getTransactionInfo());
      for (Map.Entry<Integer, LocalDataVersionNode> integerLocalDataVersionNodeEntry : getVersionNodeMap()
          .get(snapshotId).getSnapshotVersions().entrySet()) {
        LocalDataVersionNode versionEntry = integerLocalDataVersionNodeEntry.getValue();
        // remove the version entry if it is not referenced by any other snapshot version node. For version node 0
        // a newly created snapshot version could point to a version with indegree 0 in such a scenario a version 0
        // node can be only deleted if the snapshot is also purged.
        internalLock.readLock().lock();
        try {
          boolean toRemove = localDataGraph.inDegree(versionEntry) == 0
              && ((versionEntry.getVersion() != 0 && versionEntry.getVersion() != snapshotLocalData.getVersion())
              || isSnapshotPurged);
          if (toRemove) {
            snapshotLocalDataProvider.removeVersion(versionEntry.getVersion());
          }
        } finally {
          internalLock.readLock().unlock();
        }

      }
      snapshotLocalDataProvider.commit();
    }
  }

  /**
   * Acquires a write lock and provides an auto-closeable supplier for specifying details
   * of the lock acquisition. The lock is released when the returned supplier is closed.
   *
   * @return an instance of {@code UncheckedAutoCloseableSupplier<OMLockDetails>} representing
   *         the acquired lock details, where the lock will automatically be released on close.
   */
  public UncheckedAutoCloseableSupplier<OMLockDetails> lock() {
    this.fullLock.writeLock().lock();
    return new UncheckedAutoCloseableSupplier<OMLockDetails>() {
      @Override
      public OMLockDetails get() {
        return OMLockDetails.EMPTY_DETAILS_LOCK_ACQUIRED;
      }

      @Override
      public void close() {
        fullLock.writeLock().unlock();
      }
    };
  }

  private void validateVersionRemoval(UUID snapshotId, int version) throws IOException {
    LocalDataVersionNode versionNode = getVersionNode(snapshotId, version);
    if (versionNode != null && localDataGraph.inDegree(versionNode) != 0) {
      Set<LocalDataVersionNode> versionNodes = localDataGraph.predecessors(versionNode);
      throw new IOException(String.format("Cannot remove Snapshot %s with version : %d since it still has " +
          "predecessors : %s", snapshotId, version, versionNodes));
    }
  }

  private void validateVersionAddition(LocalDataVersionNode versionNode) throws IOException {
    LocalDataVersionNode previousVersionNode = getVersionNode(versionNode.previousSnapshotId,
        versionNode.previousSnapshotVersion);
    if (versionNode.previousSnapshotId != null && previousVersionNode == null) {
      throw new IOException("Unable to add " + versionNode + " since previous snapshot with version hasn't been " +
          "loaded");
    }
  }

  @Override
  public synchronized void close() {
    if (!closed) {
      if (snapshotLocalDataSerializer != null) {
        try {
          snapshotLocalDataSerializer.close();
        } catch (IOException e) {
          LOG.error("Failed to close snapshot local data serializer", e);
        }
      }
      if (scheduler != null) {
        scheduler.close();
      }
      closed = true;
    }
  }

  private static final class LockDataProviderInitResult {
    private final OmSnapshotLocalData snapshotLocalData;
    private final HierarchicalResourceLock lock;
    private final HierarchicalResourceLock previousLock;
    private final UUID previousSnapshotId;

    private LockDataProviderInitResult(HierarchicalResourceLock lock, OmSnapshotLocalData snapshotLocalData,
        HierarchicalResourceLock previousLock, UUID previousSnapshotId) {
      this.lock = lock;
      this.snapshotLocalData = snapshotLocalData;
      this.previousLock = previousLock;
      this.previousSnapshotId = previousSnapshotId;
    }

    private HierarchicalResourceLock getLock() {
      return lock;
    }

    private HierarchicalResourceLock getPreviousLock() {
      return previousLock;
    }

    private UUID getPreviousSnapshotId() {
      return previousSnapshotId;
    }

    private OmSnapshotLocalData getSnapshotLocalData() {
      return snapshotLocalData;
    }
  }

  /**
   * The ReadableOmSnapshotLocalDataProvider class is responsible for managing the
   * access and initialization of local snapshot data in a thread-safe manner.
   * It provides mechanisms to handle snapshot data, retrieve associated previous
   * snapshot data, and manage lock synchronization for safe concurrent operations.
   *
   * This class works with snapshot identifiers and ensures that the appropriate
   * local data for a given snapshot is loaded and accessible. Additionally, it
   * maintains locking mechanisms to ensure thread-safe initialization and access
   * to both the current and previous snapshot local data. The implementation also
   * supports handling errors in the snapshot data initialization process.
   *
   * Key Functionalities:
   * - Initializes and provides access to snapshot local data associated with a
   *   given snapshot identifier.
   * - Resolves and retrieves data for the previous snapshot if applicable.
   * - Ensures safe concurrent read operations using locking mechanisms.
   * - Validates the integrity and consistency of snapshot data during initialization.
   * - Ensures that appropriate locks are released upon closing.
   *
   * Thread-Safety:
   * This class utilizes locks to guarantee thread-safe operations when accessing
   * or modifying snapshot data. State variables relating to snapshot data are
   * properly synchronized to ensure consistency during concurrent operations.
   *
   * Usage Considerations:
   * - Ensure proper handling of exceptions while interacting with this class,
   *   particularly during initialization and cleanup.
   * - Always invoke the {@code close()} method after usage to release acquired locks
   *   and avoid potential deadlocks.
   */
  public class ReadableOmSnapshotLocalDataProvider implements AutoCloseable {

    private final UUID snapshotId;
    private final HierarchicalResourceLock lock;
    private final HierarchicalResourceLock previousLock;
    private final OmSnapshotLocalData snapshotLocalData;
    private OmSnapshotLocalData previousSnapshotLocalData;
    private volatile boolean isPreviousSnapshotLoaded = false;
    private final UUID resolvedPreviousSnapshotId;

    protected ReadableOmSnapshotLocalDataProvider(UUID snapshotId) throws IOException {
      this(snapshotId, true);
    }

    protected ReadableOmSnapshotLocalDataProvider(UUID snapshotId, UUID snapIdToResolve) throws IOException {
      this(snapshotId, true, null, snapIdToResolve, true);
    }

    protected ReadableOmSnapshotLocalDataProvider(UUID snapshotId, boolean readLock) throws IOException {
      this(snapshotId, readLock, null, null, false);
    }

    protected ReadableOmSnapshotLocalDataProvider(UUID snapshotId, boolean readLock,
        CheckedSupplier<Pair<OmSnapshotLocalData, File>, IOException> snapshotLocalDataSupplier,
        UUID snapshotIdToBeResolved, boolean isSnapshotToBeResolvedNullable) throws IOException {
      this.snapshotId = snapshotId;
      LockDataProviderInitResult result = initialize(readLock, snapshotId, snapshotIdToBeResolved,
          isSnapshotToBeResolvedNullable, snapshotLocalDataSupplier);
      this.snapshotLocalData = result.getSnapshotLocalData();
      this.lock = result.getLock();
      this.previousLock = result.getPreviousLock();
      this.resolvedPreviousSnapshotId = result.getPreviousSnapshotId();
      this.previousSnapshotLocalData = null;
      this.isPreviousSnapshotLoaded = false;
    }

    public OmSnapshotLocalData getSnapshotLocalData() {
      return snapshotLocalData;
    }

    public synchronized OmSnapshotLocalData getPreviousSnapshotLocalData() throws IOException {
      if (!isPreviousSnapshotLoaded) {
        if (resolvedPreviousSnapshotId != null) {
          File previousSnapshotLocalDataFile = new File(getSnapshotLocalPropertyYamlPath(resolvedPreviousSnapshotId));
          this.previousSnapshotLocalData = snapshotLocalDataSerializer.load(previousSnapshotLocalDataFile);
        }
        this.isPreviousSnapshotLoaded = true;
      }
      return previousSnapshotLocalData;
    }

    private HierarchicalResourceLock acquireLock(UUID snapId, boolean readLock) throws IOException {
      HierarchicalResourceLock acquiredLock = readLock ? locks.acquireReadLock(FlatResource.SNAPSHOT_LOCAL_DATA_LOCK,
          snapId.toString()) : locks.acquireWriteLock(FlatResource.SNAPSHOT_LOCAL_DATA_LOCK, snapId.toString());
      if (!acquiredLock.isLockAcquired()) {
        throw new IOException("Unable to acquire lock for snapshotId: " + snapId);
      }
      return acquiredLock;
    }

    /**
     * Intializes the snapshot local data by acquiring the lock on the snapshot and also acquires a read lock on the
     * snapshotId to be resolved by iterating through the chain of previous snapshot ids.
     */
    private LockDataProviderInitResult initialize(
        boolean readLock, UUID snapId, UUID toResolveSnapshotId, boolean isSnapshotToBeResolvedNullable,
        CheckedSupplier<Pair<OmSnapshotLocalData, File>, IOException> snapshotLocalDataSupplier) throws IOException {
      HierarchicalResourceLock snapIdLock = null;
      HierarchicalResourceLock previousReadLockAcquired = null;
      try {
        snapIdLock = acquireLock(snapId, readLock);
        snapshotLocalDataSupplier = snapshotLocalDataSupplier == null ? () -> {
          File snapshotLocalDataFile = new File(getSnapshotLocalPropertyYamlPath(snapId));
          return Pair.of(snapshotLocalDataSerializer.load(snapshotLocalDataFile), snapshotLocalDataFile);
        } : snapshotLocalDataSupplier;
        Pair<OmSnapshotLocalData, File> pair = snapshotLocalDataSupplier.get();
        OmSnapshotLocalData ssLocalData = pair.getKey();
        if (!Objects.equals(ssLocalData.getSnapshotId(), snapId)) {
          String loadPath = pair.getValue() == null ? null : pair.getValue().getAbsolutePath();
          throw new IOException("SnapshotId in path : " + loadPath + " contains snapshotLocalData corresponding " +
              "to snapshotId " + ssLocalData.getSnapshotId() + ". Expected snapshotId " + snapId);
        }
        // Get previous snapshotId and acquire read lock on the id. We need to do this outside the loop instead of a
        // do while loop since the nodes that need be added may not be present in the graph so it may not be possible
        // to iterate through the chain.
        UUID previousSnapshotId = ssLocalData.getPreviousSnapshotId();
        // if flag toResolveSnapshotIdIsNull is true or toResolveSnapshotId is not null, then we resolve snapshot
        // with previous snapshot id as null, which would mean if the snapshot local data is committed the snapshot
        // local data would become first snapshot in the chain with no previous snapshot id.
        toResolveSnapshotId = (isSnapshotToBeResolvedNullable || toResolveSnapshotId != null) ? toResolveSnapshotId :
            ssLocalData.getPreviousSnapshotId();
        if (toResolveSnapshotId != null && previousSnapshotId != null) {
          previousReadLockAcquired = acquireLock(previousSnapshotId, true);
          if (!versionNodeMap.containsKey(previousSnapshotId)) {
            throw new IOException(String.format("Operating on snapshot id : %s with previousSnapshotId: %s invalid " +
                "since previousSnapshotId is not loaded.", snapId, previousSnapshotId));
          }
          // Create a copy of the previous versionMap to get the previous versions corresponding to the previous
          // snapshot. This map would mutated to resolve the previous snapshot's version corresponding to the
          // toResolveSnapshotId by iterating through the chain of previous snapshot ids.
          Map<Integer, LocalDataVersionNode> previousVersionNodeMap =
              new HashMap<>(versionNodeMap.get(previousSnapshotId).getSnapshotVersions());
          UUID currentIteratedSnapshotId = previousSnapshotId;
          // Iterate through the chain of previous snapshot ids until the snapshot id to be resolved is found.
          while (!Objects.equals(currentIteratedSnapshotId, toResolveSnapshotId)) {
            // All versions for the snapshot should point to the same previous snapshot id. Otherwise this is a sign
            // of corruption.
            Set<UUID> previousIds =
                previousVersionNodeMap.values().stream().map(LocalDataVersionNode::getPreviousSnapshotId)
                .collect(Collectors.toSet());
            if (previousIds.size() > 1) {
              throw new IOException(String.format("Snapshot %s versions has multiple previous snapshotIds %s",
                  currentIteratedSnapshotId, previousIds));
            }
            if (previousIds.isEmpty()) {
              throw new IOException(String.format("Snapshot %s versions doesn't have previous Id thus snapshot " +
                      "%s cannot be resolved against id %s",
                  currentIteratedSnapshotId, snapId, toResolveSnapshotId));
            }
            UUID previousId = previousIds.iterator().next();
            HierarchicalResourceLock previousToPreviousReadLockAcquired = acquireLock(previousId, true);
            try {
              // Get the version node for the snapshot and update the version node to the successor to point to the
              // previous node.
              for (Map.Entry<Integer, LocalDataVersionNode> entry : previousVersionNodeMap.entrySet()) {
                internalLock.readLock().lock();
                try {
                  Set<LocalDataVersionNode> versionNode = localDataGraph.successors(entry.getValue());
                  if (versionNode.size() > 1) {
                    throw new IOException(String.format("Snapshot %s version %d has multiple successors %s",
                        currentIteratedSnapshotId, entry.getValue().getVersion(), versionNode));
                  }
                  if (versionNode.isEmpty()) {
                    throw new IOException(String.format("Snapshot %s version %d doesn't have successor",
                        currentIteratedSnapshotId, entry.getValue().getVersion()));
                  }
                  // Set the version node for iterated version to the successor corresponding to the previous snapshot
                  // id.
                  entry.setValue(versionNode.iterator().next());
                } finally {
                  internalLock.readLock().unlock();
                }
              }
            } finally {
              // Release the read lock acquired on the previous snapshot id acquired. Now that the instance
              // is no longer needed we can release the read lock for the snapshot iterated in the previous snapshot.
              // Make previousToPrevious previous for next iteration.
              previousReadLockAcquired.close();
              previousReadLockAcquired = previousToPreviousReadLockAcquired;
              currentIteratedSnapshotId = previousId;
            }
          }
          ssLocalData.setPreviousSnapshotId(toResolveSnapshotId);
          Map<Integer, OmSnapshotLocalData.VersionMeta> versionMetaMap = ssLocalData.getVersionSstFileInfos();
          for (Map.Entry<Integer, OmSnapshotLocalData.VersionMeta> entry : versionMetaMap.entrySet()) {
            OmSnapshotLocalData.VersionMeta versionMeta = entry.getValue();
            // Get the relative version node which corresponds to the toResolveSnapshotId corresponding to the
            // versionMeta which points to a particular version in the previous snapshot
            LocalDataVersionNode relativePreviousVersionNode =
                previousVersionNodeMap.get(versionMeta.getPreviousSnapshotVersion());
            if (relativePreviousVersionNode == null) {
              throw new IOException(String.format("Unable to resolve previous version node for snapshot: %s" +
                  " with version : %d against previous snapshot %s previous version : %d",
                  snapId, entry.getKey(), toResolveSnapshotId, versionMeta.getPreviousSnapshotVersion()));
            }
            // Set the previous snapshot version to the relativePreviousVersionNode which was captured.
            versionMeta.setPreviousSnapshotVersion(relativePreviousVersionNode.getVersion());
          }
        } else {
          toResolveSnapshotId = null;
          ssLocalData.setPreviousSnapshotId(null);
        }
        return new LockDataProviderInitResult(snapIdLock, ssLocalData, previousReadLockAcquired, toResolveSnapshotId);
      } catch (IOException e) {
        // Release all the locks in case of an exception and rethrow the exception.
        if (previousReadLockAcquired != null) {
          previousReadLockAcquired.close();
        }
        if (snapIdLock != null) {
          snapIdLock.close();
        }
        throw e;
      }
    }

    @Override
    public void close() throws IOException {
      if (previousLock != null) {
        previousLock.close();
      }
      if (lock != null) {
        lock.close();
      }
    }
  }

  /**
   * This class represents a writable provider for managing local data of
   * OmSnapshot. It extends the functionality of {@code ReadableOmSnapshotLocalDataProvider}
   * and provides support for write operations, such as committing changes.
   *
   * The writable snapshot data provider interacts with version nodes and
   * facilitates atomic updates to snapshot properties and files.
   *
   * This class is designed to ensure thread-safe operations and uses locks to
   * guarantee consistent state across concurrent activities.
   *
   * The default usage includes creating an instance of this provider with
   * specific snapshot identifiers and optionally handling additional parameters
   * such as data resolution or a supplier for snapshot data.
   */
  public final class WritableOmSnapshotLocalDataProvider extends ReadableOmSnapshotLocalDataProvider {

    private boolean dirty;

    private WritableOmSnapshotLocalDataProvider(UUID snapshotId) throws IOException {
      super(snapshotId, false);
      fullLock.readLock().lock();
    }

    private WritableOmSnapshotLocalDataProvider(UUID snapshotId, UUID snapshotIdToBeResolved) throws IOException {
      super(snapshotId, false, null, snapshotIdToBeResolved, true);
      fullLock.readLock().lock();
    }

    private WritableOmSnapshotLocalDataProvider(UUID snapshotId,
        CheckedSupplier<Pair<OmSnapshotLocalData, File>, IOException> snapshotLocalDataSupplier) throws IOException {
      super(snapshotId, false, snapshotLocalDataSupplier, null, false);
      fullLock.readLock().lock();
    }

    private SnapshotVersionsMeta validateModification(OmSnapshotLocalData snapshotLocalData)
        throws IOException {
      internalLock.readLock().lock();
      try {
        SnapshotVersionsMeta versionsToBeAdded = new SnapshotVersionsMeta(snapshotLocalData);
        SnapshotVersionsMeta existingVersionsMeta = getVersionNodeMap().get(snapshotLocalData.getSnapshotId());
        for (LocalDataVersionNode node : versionsToBeAdded.getSnapshotVersions().values()) {
          validateVersionAddition(node);
        }
        UUID snapshotId = snapshotLocalData.getSnapshotId();
        Map<Integer, LocalDataVersionNode> existingVersions = getVersionNodeMap().containsKey(snapshotId) ?
            getVersionNodeMap().get(snapshotId).getSnapshotVersions() : Collections.emptyMap();
        for (Map.Entry<Integer, LocalDataVersionNode> entry : existingVersions.entrySet()) {
          if (!versionsToBeAdded.getSnapshotVersions().containsKey(entry.getKey())) {
            validateVersionRemoval(snapshotId, entry.getKey());
          }
        }
        // Set Dirty if the snapshot doesn't exist or previousSnapshotId has changed.
        if (existingVersionsMeta == null || !Objects.equals(versionsToBeAdded.getPreviousSnapshotId(),
            existingVersionsMeta.getPreviousSnapshotId())) {
          setDirty();
          // Set the needsDefrag if the new previous snapshotId is different from the existing one or if this is a new
          // snapshot yaml file.
          snapshotLocalData.setNeedsDefrag(true);
        }
        return versionsToBeAdded;
      } finally {
        internalLock.readLock().unlock();
      }
    }

    public void addSnapshotVersion(RDBStore snapshotStore) throws IOException {
      List<LiveFileMetaData> sstFiles = OmSnapshotManager.getSnapshotSSTFileList(snapshotStore);
      OmSnapshotLocalData previousSnapshotLocalData = getPreviousSnapshotLocalData();
      this.getSnapshotLocalData().addVersionSSTFileInfos(sstFiles, previousSnapshotLocalData == null ? 0 :
          previousSnapshotLocalData.getVersion());
      // Set Dirty if a version is added.
      setDirty();
    }

    public void removeVersion(int version) {
      this.getSnapshotLocalData().removeVersionSSTFileInfos(version);
      // Set Dirty if a version is removed.
      setDirty();
    }

    public void setTransactionInfo(TransactionInfo transactionInfo) {
      this.getSnapshotLocalData().setTransactionInfo(transactionInfo);
      // Set Dirty when the transactionInfo is set.
      setDirty();
    }

    public synchronized void commit() throws IOException {
      // Validate modification and commit the changes.
      SnapshotVersionsMeta localDataVersionNodes = validateModification(super.snapshotLocalData);
      // Need to update the disk state if and only if the dirty bit is set.
      if (isDirty()) {
        String filePath = getSnapshotLocalPropertyYamlPath(super.snapshotId);
        File snapshotLocalDataFile = new File(filePath);
        if (!localDataVersionNodes.getSnapshotVersions().isEmpty()) {
          String tmpFilePath = filePath + ".tmp";
          File tmpFile = new File(tmpFilePath);
          boolean tmpFileExists = tmpFile.exists();
          if (tmpFileExists) {
            tmpFileExists = !tmpFile.delete();
          }
          if (tmpFileExists) {
            throw new IOException("Unable to delete tmp file " + tmpFilePath);
          }
          snapshotLocalDataSerializer.save(new File(tmpFilePath), super.snapshotLocalData);
          Files.move(tmpFile.toPath(), Paths.get(filePath), StandardCopyOption.ATOMIC_MOVE,
              StandardCopyOption.REPLACE_EXISTING);
        } else if (snapshotLocalDataFile.exists()) {
          LOG.info("Deleting Yaml file corresponding to snapshotId: {} in path : {}",
              super.snapshotId, snapshotLocalDataFile.getAbsolutePath());
          if (!snapshotLocalDataFile.delete()) {
            throw new IOException("Unable to delete file " + snapshotLocalDataFile.getAbsolutePath());
          }
        }
        upsertNode(super.snapshotId, localDataVersionNodes, getSnapshotLocalData().getTransactionInfo() != null);
        // Reset dirty bit
        resetDirty();
      }
    }

    private void upsertNode(UUID snapshotId, SnapshotVersionsMeta snapshotVersions,
        boolean transactionInfoSet) throws IOException {
      internalLock.writeLock().lock();
      try {
        SnapshotVersionsMeta existingSnapVersions = getVersionNodeMap().remove(snapshotId);
        Map<Integer, LocalDataVersionNode> existingVersions = existingSnapVersions == null ? Collections.emptyMap() :
            existingSnapVersions.getSnapshotVersions();
        Map<Integer, LocalDataVersionNode> newVersions = snapshotVersions.getSnapshotVersions();
        Map<Integer, List<LocalDataVersionNode>> predecessors = new HashMap<>();
        boolean versionsRemoved = false;
        // Track all predecessors of the existing versions and remove the node from the graph.
        for (Map.Entry<Integer, LocalDataVersionNode> existingVersion : existingVersions.entrySet()) {
          LocalDataVersionNode existingVersionNode = existingVersion.getValue();
          // Create a copy of predecessors since the list of nodes returned would be a mutable set and it changes as the
          // nodes in the graph would change.
          predecessors.put(existingVersion.getKey(), new ArrayList<>(localDataGraph.predecessors(existingVersionNode)));
          versionsRemoved = versionsRemoved || !newVersions.containsKey(existingVersion.getKey());
          localDataGraph.removeNode(existingVersionNode);
        }

        // Add the nodes to be added in the graph and map.
        addSnapshotVersionMeta(snapshotId, snapshotVersions);
        // Reconnect all the predecessors for existing nodes.
        for (Map.Entry<Integer, LocalDataVersionNode> entry : newVersions.entrySet()) {
          for (LocalDataVersionNode predecessor : predecessors.getOrDefault(entry.getKey(), Collections.emptyList())) {
            localDataGraph.putEdge(predecessor, entry.getValue());
          }
        }
        if (existingSnapVersions != null) {
          // The previous snapshotId could have become an orphan entry or could have orphan versions.(In case of
          // version removals)
          if (versionsRemoved || !Objects.equals(existingSnapVersions.getPreviousSnapshotId(),
              snapshotVersions.getPreviousSnapshotId())) {
            increamentOrphanCheckCount(existingSnapVersions.getPreviousSnapshotId());
          }
          // If the transactionInfo set this means the snapshot has been purged and the entire yaml file could have
          // become an orphan if the version is also updated it
          // could mean that there could be some orphan version present within the
          // same snapshot.
          if (transactionInfoSet || existingSnapVersions.getVersion() != snapshotVersions.getVersion()) {
            increamentOrphanCheckCount(snapshotId);
          }
        }
      } finally {
        internalLock.writeLock().unlock();
      }
    }

    private void setDirty() {
      dirty = true;
    }

    private void resetDirty() {
      dirty = false;
    }

    private boolean isDirty() {
      return dirty;
    }

    @Override
    public void close() throws IOException {
      super.close();
      fullLock.readLock().unlock();
    }
  }

  static final class LocalDataVersionNode {
    private final UUID snapshotId;
    private final int version;
    private final UUID previousSnapshotId;
    private final int previousSnapshotVersion;

    private LocalDataVersionNode(UUID snapshotId, int version, UUID previousSnapshotId, int previousSnapshotVersion) {
      this.previousSnapshotId = previousSnapshotId;
      this.previousSnapshotVersion = previousSnapshotVersion;
      this.snapshotId = snapshotId;
      this.version = version;
    }

    private UUID getPreviousSnapshotId() {
      return previousSnapshotId;
    }

    private int getVersion() {
      return version;
    }

    @Override
    public boolean equals(Object o) {
      if (!(o instanceof LocalDataVersionNode)) {
        return false;
      }
      LocalDataVersionNode that = (LocalDataVersionNode) o;
      return version == that.version && previousSnapshotVersion == that.previousSnapshotVersion &&
          snapshotId.equals(that.snapshotId) && Objects.equals(previousSnapshotId, that.previousSnapshotId);
    }

    @Override
    public int hashCode() {
      return Objects.hash(snapshotId, version, previousSnapshotId, previousSnapshotVersion);
    }

    @Override
    public String toString() {
      return "LocalDataVersionNode{" +
          "snapshotId=" + snapshotId +
          ", version=" + version +
          ", previousSnapshotId=" + previousSnapshotId +
          ", previousSnapshotVersion=" + previousSnapshotVersion +
          '}';
    }
  }

  static final class SnapshotVersionsMeta {
    private final UUID previousSnapshotId;
    private final Map<Integer, LocalDataVersionNode> snapshotVersions;
    private int version;

    private SnapshotVersionsMeta(OmSnapshotLocalData snapshotLocalData) {
      this.previousSnapshotId = snapshotLocalData.getPreviousSnapshotId();
      this.snapshotVersions = getVersionNodes(snapshotLocalData);
      this.version = snapshotLocalData.getVersion();
    }

    private Map<Integer, LocalDataVersionNode> getVersionNodes(OmSnapshotLocalData snapshotLocalData) {
      UUID snapshotId = snapshotLocalData.getSnapshotId();
      UUID prevSnapshotId = snapshotLocalData.getPreviousSnapshotId();
      Map<Integer, LocalDataVersionNode> versionNodes = new HashMap<>();
      for (Map.Entry<Integer, VersionMeta> entry : snapshotLocalData.getVersionSstFileInfos().entrySet()) {
        versionNodes.put(entry.getKey(), new LocalDataVersionNode(snapshotId, entry.getKey(),
            prevSnapshotId, entry.getValue().getPreviousSnapshotVersion()));
      }
      return versionNodes;
    }

    UUID getPreviousSnapshotId() {
      return previousSnapshotId;
    }

    int getVersion() {
      return version;
    }

    Map<Integer, LocalDataVersionNode> getSnapshotVersions() {
      return snapshotVersions;
    }

    LocalDataVersionNode getVersionNode(int snapshotVersion) {
      return snapshotVersions.get(snapshotVersion);
    }
  }
}<|MERGE_RESOLUTION|>--- conflicted
+++ resolved
@@ -48,11 +48,8 @@
 import java.util.concurrent.locks.ReentrantReadWriteLock;
 import java.util.stream.Collectors;
 import org.apache.commons.lang3.tuple.Pair;
-<<<<<<< HEAD
 import org.apache.hadoop.hdds.conf.OzoneConfiguration;
 import org.apache.hadoop.hdds.utils.Scheduler;
-=======
->>>>>>> e19dae2b
 import org.apache.hadoop.hdds.utils.TransactionInfo;
 import org.apache.hadoop.hdds.utils.db.RDBStore;
 import org.apache.hadoop.ozone.om.OMMetadataManager;
@@ -171,19 +168,11 @@
    */
   public void createNewOmSnapshotLocalDataFile(RDBStore snapshotStore, SnapshotInfo snapshotInfo) throws IOException {
     try (WritableOmSnapshotLocalDataProvider snapshotLocalData =
-<<<<<<< HEAD
-        new WritableOmSnapshotLocalDataProvider(snapshotInfo.getSnapshotId(),
-            () -> Pair.of(new OmSnapshotLocalData(snapshotInfo.getSnapshotId(),
-                OmSnapshotManager.getSnapshotSSTFileList(snapshotStore), snapshotInfo.getPathPreviousSnapshotId(),
-                    null),
-                null))) {
-=======
              new WritableOmSnapshotLocalDataProvider(snapshotInfo.getSnapshotId(),
                  () -> Pair.of(new OmSnapshotLocalData(snapshotInfo.getSnapshotId(),
                          OmSnapshotManager.getSnapshotSSTFileList(snapshotStore), snapshotInfo.getPathPreviousSnapshotId(),
                          null),
                      null))) {
->>>>>>> e19dae2b
       snapshotLocalData.commit();
     }
   }
