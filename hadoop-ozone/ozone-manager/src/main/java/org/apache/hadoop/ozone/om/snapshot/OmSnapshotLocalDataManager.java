--- conflicted
+++ resolved
@@ -122,12 +122,8 @@
   private volatile boolean closed;
 
   public OmSnapshotLocalDataManager(OMMetadataManager omMetadataManager,
-<<<<<<< HEAD
       SnapshotChainManager snapshotChainManager, OMLayoutVersionManager omLayoutVersionManager,
       CheckedFunction<SnapshotInfo, OmMetadataManagerImpl, IOException> defaultSnapProvider,
-=======
-      SnapshotChainManager snapshotChainManager,
->>>>>>> 261a6698
       OzoneConfiguration configuration) throws IOException {
     this.localDataGraph = GraphBuilder.directed().build();
     this.omMetadataManager = omMetadataManager;
@@ -142,11 +138,7 @@
     this.versionNodeMap = new ConcurrentHashMap<>();
     this.fullLock = new ReentrantReadWriteLock();
     this.internalLock = new ReentrantReadWriteLock();
-<<<<<<< HEAD
     init(configuration, snapshotChainManager, omLayoutVersionManager, defaultSnapProvider);
-=======
-    init(configuration, snapshotChainManager);
->>>>>>> 261a6698
   }
 
   @VisibleForTesting
@@ -342,13 +334,9 @@
     return snapshotToBeCheckedForOrphans;
   }
 
-<<<<<<< HEAD
   private void init(OzoneConfiguration configuration, SnapshotChainManager chainManager,
       OMLayoutVersionManager layoutVersionManager,
       CheckedFunction<SnapshotInfo, OmMetadataManagerImpl, IOException> defaultSnapProvider) throws IOException {
-=======
-  private void init(OzoneConfiguration configuration, SnapshotChainManager chainManager) throws IOException {
->>>>>>> 261a6698
     this.locks = omMetadataManager.getHierarchicalLockManager();
     this.snapshotToBeCheckedForOrphans = new ConcurrentHashMap<>();
     RDBStore store = (RDBStore) omMetadataManager.getStore();
@@ -494,17 +482,10 @@
         } catch (IOException e) {
           LOG.error("Failed to close snapshot local data serializer", e);
         }
-<<<<<<< HEAD
       }
       if (scheduler != null) {
         scheduler.close();
       }
-=======
-      }
-      if (scheduler != null) {
-        scheduler.close();
-      }
->>>>>>> 261a6698
       closed = true;
     }
   }
@@ -925,22 +906,14 @@
             throw new IOException("Unable to delete file " + snapshotLocalDataFile.getAbsolutePath());
           }
         }
-<<<<<<< HEAD
-        upsertNode(super.snapshotId, localDataVersionNodes, getSnapshotLocalData().getTransactionInfo() != null);
-=======
         SnapshotVersionsMeta previousVersionMeta = upsertNode(super.snapshotId, localDataVersionNodes);
         checkForOphanVersionsAndIncrementCount(super.snapshotId, previousVersionMeta, localDataVersionNodes,
             getSnapshotLocalData().getTransactionInfo() != null);
->>>>>>> 261a6698
         // Reset dirty bit
         resetDirty();
       }
     }
 
-<<<<<<< HEAD
-    private void upsertNode(UUID snapshotId, SnapshotVersionsMeta snapshotVersions,
-        boolean transactionInfoSet) throws IOException {
-=======
     private void checkForOphanVersionsAndIncrementCount(UUID snapshotId, SnapshotVersionsMeta previousVersionsMeta,
         SnapshotVersionsMeta currentVersionMeta, boolean isPurgeTransactionSet) {
       if (previousVersionsMeta != null) {
@@ -966,7 +939,6 @@
     }
 
     private SnapshotVersionsMeta upsertNode(UUID snapshotId, SnapshotVersionsMeta snapshotVersions) throws IOException {
->>>>>>> 261a6698
       internalLock.writeLock().lock();
       try {
         SnapshotVersionsMeta existingSnapVersions = getVersionNodeMap().remove(snapshotId);
@@ -974,14 +946,12 @@
             existingSnapVersions.getSnapshotVersions();
         Map<Integer, LocalDataVersionNode> newVersions = snapshotVersions.getSnapshotVersions();
         Map<Integer, List<LocalDataVersionNode>> predecessors = new HashMap<>();
-        boolean versionsRemoved = false;
         // Track all predecessors of the existing versions and remove the node from the graph.
         for (Map.Entry<Integer, LocalDataVersionNode> existingVersion : existingVersions.entrySet()) {
           LocalDataVersionNode existingVersionNode = existingVersion.getValue();
           // Create a copy of predecessors since the list of nodes returned would be a mutable set and it changes as the
           // nodes in the graph would change.
           predecessors.put(existingVersion.getKey(), new ArrayList<>(localDataGraph.predecessors(existingVersionNode)));
-          versionsRemoved = versionsRemoved || !newVersions.containsKey(existingVersion.getKey());
           localDataGraph.removeNode(existingVersionNode);
         }
 
@@ -993,25 +963,7 @@
             localDataGraph.putEdge(predecessor, entry.getValue());
           }
         }
-<<<<<<< HEAD
-        if (existingSnapVersions != null) {
-          // The previous snapshotId could have become an orphan entry or could have orphan versions.(In case of
-          // version removals)
-          if (versionsRemoved || !Objects.equals(existingSnapVersions.getPreviousSnapshotId(),
-              snapshotVersions.getPreviousSnapshotId())) {
-            incrementOrphanCheckCount(existingSnapVersions.getPreviousSnapshotId());
-          }
-          // If the transactionInfo set, this means the snapshot has been purged and the entire YAML file could have
-          // become an orphan. Otherwise if the version is updated it
-          // could mean that there could be some orphan version present within the
-          // same snapshot.
-          if (transactionInfoSet || existingSnapVersions.getVersion() != snapshotVersions.getVersion()) {
-            incrementOrphanCheckCount(snapshotId);
-          }
-        }
-=======
         return existingSnapVersions;
->>>>>>> 261a6698
       } finally {
         internalLock.writeLock().unlock();
       }
