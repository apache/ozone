/*
 * Licensed to the Apache Software Foundation (ASF) under one or more
 * contributor license agreements. See the NOTICE file distributed with
 * this work for additional information regarding copyright ownership.
 * The ASF licenses this file to You under the Apache License, Version 2.0
 * (the "License"); you may not use this file except in compliance with
 * the License. You may obtain a copy of the License at
 *
 *      http://www.apache.org/licenses/LICENSE-2.0
 *
 * Unless required by applicable law or agreed to in writing, software
 * distributed under the License is distributed on an "AS IS" BASIS,
 * WITHOUT WARRANTIES OR CONDITIONS OF ANY KIND, either express or implied.
 * See the License for the specific language governing permissions and
 * limitations under the License.
 */

package org.apache.hadoop.ozone.om.snapshot;

<<<<<<< HEAD
import static org.apache.hadoop.ozone.OzoneConfigKeys.OZONE_MANAGER_FAIR_LOCK;
import static org.apache.hadoop.ozone.OzoneConfigKeys.OZONE_MANAGER_FAIR_LOCK_DEFAULT;
import static org.apache.hadoop.ozone.OzoneConfigKeys.OZONE_MANAGER_STRIPED_LOCK_SIZE_DEFAULT;
import static org.apache.hadoop.ozone.OzoneConfigKeys.OZONE_MANAGER_STRIPED_LOCK_SIZE_PREFIX;
import static org.apache.hadoop.ozone.OzoneConfigKeys.OZONE_OM_SNAPSHOT_LOCAL_DATA_MANAGER_INTERVAL;
import static org.apache.hadoop.ozone.OzoneConfigKeys.OZONE_OM_SNAPSHOT_LOCAL_DATA_MANAGER_INTERVAL_DEFAULT;
=======
>>>>>>> d6299110
import static org.apache.hadoop.ozone.om.OmSnapshotLocalDataYaml.YAML_FILE_EXTENSION;

import com.google.common.annotations.VisibleForTesting;
import com.google.common.graph.GraphBuilder;
import com.google.common.graph.MutableGraph;
import java.io.File;
import java.io.IOException;
import java.nio.file.Files;
import java.nio.file.Path;
import java.nio.file.Paths;
import java.nio.file.StandardCopyOption;
import java.util.Arrays;
import java.util.Collections;
import java.util.Comparator;
import java.util.HashMap;
import java.util.HashSet;
import java.util.List;
import java.util.Map;
import java.util.Objects;
import java.util.Set;
import java.util.Stack;
import java.util.UUID;
<<<<<<< HEAD
import java.util.concurrent.ConcurrentHashMap;
import java.util.concurrent.TimeUnit;
import java.util.concurrent.locks.Lock;
=======
>>>>>>> d6299110
import java.util.concurrent.locks.ReadWriteLock;
import java.util.concurrent.locks.ReentrantReadWriteLock;
import java.util.stream.Collectors;
import org.apache.commons.lang3.tuple.Pair;
<<<<<<< HEAD
import org.apache.hadoop.hdds.conf.OzoneConfiguration;
import org.apache.hadoop.hdds.utils.Scheduler;
import org.apache.hadoop.hdds.utils.SimpleStriped;
=======
>>>>>>> d6299110
import org.apache.hadoop.hdds.utils.db.RDBStore;
import org.apache.hadoop.ozone.om.OMMetadataManager;
import org.apache.hadoop.ozone.om.OmSnapshotLocalData;
import org.apache.hadoop.ozone.om.OmSnapshotLocalData.VersionMeta;
import org.apache.hadoop.ozone.om.OmSnapshotLocalDataYaml;
import org.apache.hadoop.ozone.om.OmSnapshotManager;
import org.apache.hadoop.ozone.om.SnapshotChainManager;
import org.apache.hadoop.ozone.om.helpers.SnapshotInfo;
import org.apache.hadoop.ozone.om.lock.FlatResource;
import org.apache.hadoop.ozone.om.lock.HierarchicalResourceLockManager;
import org.apache.hadoop.ozone.om.lock.HierarchicalResourceLockManager.HierarchicalResourceLock;
import org.apache.hadoop.ozone.om.lock.OMLockDetails;
import org.apache.hadoop.ozone.util.ObjectSerializer;
import org.apache.hadoop.ozone.util.YamlSerializer;
import org.apache.ratis.util.function.CheckedSupplier;
import org.apache.ratis.util.function.UncheckedAutoCloseableSupplier;
import org.rocksdb.LiveFileMetaData;
import org.slf4j.Logger;
import org.slf4j.LoggerFactory;
import org.yaml.snakeyaml.Yaml;

/**
 * Manages local data and metadata associated with Ozone Manager (OM) snapshots,
 * including the creation, storage, and representation of data as YAML files.
 */
public class OmSnapshotLocalDataManager implements AutoCloseable {

  private static final Logger LOG = LoggerFactory.getLogger(OmSnapshotLocalDataManager.class);
  private static final String SNAPSHOT_LOCAL_DATA_LOCK_RESOURCE_NAME = "snapshot_local_data_lock";
  private static final String LOCAL_DATA_MANAGER_SERVICE_NAME = "OmSnapshotLocalDataManagerService";

  private final ObjectSerializer<OmSnapshotLocalData> snapshotLocalDataSerializer;
  private final MutableGraph<LocalDataVersionNode> localDataGraph;
  private final Map<UUID, SnapshotVersionsMeta> versionNodeMap;
  private final OMMetadataManager omMetadataManager;
  // Used for acquiring locks on the entire data structure.
  private final ReadWriteLock fullLock;
  // Locks should be always acquired by iterating through the snapshot chain to avoid deadlocks.
<<<<<<< HEAD
  private Striped<ReadWriteLock> locks;
  private Map<UUID, Integer> snapshotToBeCheckedForOrphans;
  private Scheduler scheduler;
  private volatile boolean closed;

  public OmSnapshotLocalDataManager(OMMetadataManager omMetadataManager,
      SnapshotChainManager snapshotChainManager,
      OzoneConfiguration configuration) throws IOException {
=======
  private HierarchicalResourceLockManager locks;

  public OmSnapshotLocalDataManager(OMMetadataManager omMetadataManager) throws IOException {
>>>>>>> d6299110
    this.localDataGraph = GraphBuilder.directed().build();
    this.omMetadataManager = omMetadataManager;
    this.snapshotLocalDataSerializer = new YamlSerializer<OmSnapshotLocalData>(
        new OmSnapshotLocalDataYaml.YamlFactory()) {

      @Override
      public void computeAndSetChecksum(Yaml yaml, OmSnapshotLocalData data) throws IOException {
        data.computeAndSetChecksum(yaml);
      }
    };
    this.versionNodeMap = new HashMap<>();
    this.fullLock = new ReentrantReadWriteLock();
<<<<<<< HEAD
    init(configuration, snapshotChainManager);
=======
    init();
>>>>>>> d6299110
  }

  @VisibleForTesting
  Map<UUID, SnapshotVersionsMeta> getVersionNodeMap() {
    return versionNodeMap;
  }

  /**
   * Returns the path to the YAML file that stores local properties for the given snapshot.
   *
   * @param snapshotPath path to the snapshot checkpoint dir
   * @return the path to the snapshot's local property YAML file
   */
  public static String getSnapshotLocalPropertyYamlPath(Path snapshotPath) {
    return snapshotPath.toString() + YAML_FILE_EXTENSION;
  }

  /**
   * Returns the path to the YAML file that stores local properties for the given snapshot.
   *
   * @param snapshotInfo snapshot metadata
   * @return the path to the snapshot's local property YAML file
   */
  public String getSnapshotLocalPropertyYamlPath(SnapshotInfo snapshotInfo) {
    return getSnapshotLocalPropertyYamlPath(snapshotInfo.getSnapshotId());
  }

  public String getSnapshotLocalPropertyYamlPath(UUID snapshotId) {
    Path snapshotPath = OmSnapshotManager.getSnapshotPath(omMetadataManager, snapshotId);
    return getSnapshotLocalPropertyYamlPath(snapshotPath);
  }

  /**
   * Creates and writes snapshot local properties to a YAML file with not defragged SST file list.
   * @param snapshotStore snapshot metadata manager.
   * @param snapshotInfo snapshot info instance corresponding to snapshot.
   */
  public void createNewOmSnapshotLocalDataFile(RDBStore snapshotStore, SnapshotInfo snapshotInfo) throws IOException {
    try (WritableOmSnapshotLocalDataProvider snapshotLocalData =
        new WritableOmSnapshotLocalDataProvider(snapshotInfo.getSnapshotId(),
            () -> Pair.of(new OmSnapshotLocalData(snapshotInfo.getSnapshotId(),
                OmSnapshotManager.getSnapshotSSTFileList(snapshotStore), snapshotInfo.getPathPreviousSnapshotId()),
                null))) {
      snapshotLocalData.commit();
    }
  }

  public ReadableOmSnapshotLocalDataProvider getOmSnapshotLocalData(SnapshotInfo snapshotInfo) throws IOException {
    return getOmSnapshotLocalData(snapshotInfo.getSnapshotId());
  }

  public ReadableOmSnapshotLocalDataProvider getOmSnapshotLocalData(UUID snapshotId) throws IOException {
    return new ReadableOmSnapshotLocalDataProvider(snapshotId);
  }

  public ReadableOmSnapshotLocalDataProvider getOmSnapshotLocalData(UUID snapshotId, UUID previousSnapshotID)
      throws IOException {
    return new ReadableOmSnapshotLocalDataProvider(snapshotId, previousSnapshotID);
  }

  public WritableOmSnapshotLocalDataProvider getWritableOmSnapshotLocalData(SnapshotInfo snapshotInfo)
      throws IOException {
    return getWritableOmSnapshotLocalData(snapshotInfo.getSnapshotId(), snapshotInfo.getPathPreviousSnapshotId());
  }

  public WritableOmSnapshotLocalDataProvider getWritableOmSnapshotLocalData(UUID snapshotId, UUID previousSnapshotId)
      throws IOException {
    return new WritableOmSnapshotLocalDataProvider(snapshotId, previousSnapshotId);
  }

  public WritableOmSnapshotLocalDataProvider getWritableOmSnapshotLocalData(UUID snapshotId)
      throws IOException {
    return new WritableOmSnapshotLocalDataProvider(snapshotId);
  }

  public OmSnapshotLocalData getOmSnapshotLocalData(File snapshotDataPath) throws IOException {
    return snapshotLocalDataSerializer.load(snapshotDataPath);
  }

  private LocalDataVersionNode getVersionNode(UUID snapshotId, int version) {
    if (!versionNodeMap.containsKey(snapshotId)) {
      return null;
    }
    return versionNodeMap.get(snapshotId).getVersionNode(version);
  }

  private void addSnapshotVersionMeta(UUID snapshotId, SnapshotVersionsMeta snapshotVersionsMeta)
      throws IOException {
    if (!versionNodeMap.containsKey(snapshotId) && !snapshotVersionsMeta.getSnapshotVersions().isEmpty()) {
      for (LocalDataVersionNode versionNode : snapshotVersionsMeta.getSnapshotVersions().values()) {
        validateVersionAddition(versionNode);
        LocalDataVersionNode previousVersionNode = versionNode.previousSnapshotId == null ? null :
            getVersionNode(versionNode.previousSnapshotId, versionNode.previousSnapshotVersion);
        localDataGraph.addNode(versionNode);
        if (previousVersionNode != null) {
          localDataGraph.putEdge(versionNode, previousVersionNode);
        }
      }
      versionNodeMap.put(snapshotId, snapshotVersionsMeta);
    }
  }

  void addVersionNodeWithDependents(OmSnapshotLocalData snapshotLocalData) throws IOException {
    if (versionNodeMap.containsKey(snapshotLocalData.getSnapshotId())) {
      return;
    }
    Set<UUID> visitedSnapshotIds = new HashSet<>();
    Stack<Pair<UUID, SnapshotVersionsMeta>> stack = new Stack<>();
    stack.push(Pair.of(snapshotLocalData.getSnapshotId(), new SnapshotVersionsMeta(snapshotLocalData)));
    while (!stack.isEmpty()) {
      Pair<UUID, SnapshotVersionsMeta> versionNodeToProcess = stack.peek();
      UUID snapId = versionNodeToProcess.getLeft();
      SnapshotVersionsMeta snapshotVersionsMeta = versionNodeToProcess.getRight();
      if (visitedSnapshotIds.contains(snapId)) {
        addSnapshotVersionMeta(snapId, snapshotVersionsMeta);
        stack.pop();
      } else {
        UUID prevSnapId = snapshotVersionsMeta.getPreviousSnapshotId();
        if (prevSnapId != null && !versionNodeMap.containsKey(prevSnapId)) {
          File previousSnapshotLocalDataFile = new File(getSnapshotLocalPropertyYamlPath(prevSnapId));
          OmSnapshotLocalData prevSnapshotLocalData = snapshotLocalDataSerializer.load(previousSnapshotLocalDataFile);
          stack.push(Pair.of(prevSnapshotLocalData.getSnapshotId(), new SnapshotVersionsMeta(prevSnapshotLocalData)));
        }
        visitedSnapshotIds.add(snapId);
      }
    }
  }

<<<<<<< HEAD
  private void increamentOrphanCheckCount(UUID snapshotId) {
    this.snapshotToBeCheckedForOrphans.compute(snapshotId, (k, v) -> v == null ? 1 : v + 1);
  }

  private void decreamentOrphanCheckCount(UUID snapshotId, int decrementBy) {
    this.snapshotToBeCheckedForOrphans.compute(snapshotId, (k, v) -> {
      if (v == null) {
        return null;
      }
      int newValue = v - decrementBy;
      if (newValue <= 0) {
        return null;
      }
      return newValue;
    });
  }

  private void init(OzoneConfiguration configuration, SnapshotChainManager snapshotChainManager) throws IOException {
    boolean fair = configuration.getBoolean(OZONE_MANAGER_FAIR_LOCK, OZONE_MANAGER_FAIR_LOCK_DEFAULT);
    String stripeSizeKey = OZONE_MANAGER_STRIPED_LOCK_SIZE_PREFIX + SNAPSHOT_LOCAL_DATA_LOCK_RESOURCE_NAME;
    int size = configuration.getInt(stripeSizeKey, OZONE_MANAGER_STRIPED_LOCK_SIZE_DEFAULT);
    this.snapshotToBeCheckedForOrphans = new ConcurrentHashMap<>();
    this.locks = SimpleStriped.readWriteLock(size, fair);
=======
  private void init() throws IOException {
    this.locks = omMetadataManager.getHierarchicalLockManager();
>>>>>>> d6299110
    RDBStore store = (RDBStore) omMetadataManager.getStore();
    String checkpointPrefix = store.getDbLocation().getName();
    File snapshotDir = new File(store.getSnapshotsParentDir());
    File[] localDataFiles = snapshotDir.listFiles(
        (dir, name) -> name.startsWith(checkpointPrefix) && name.endsWith(YAML_FILE_EXTENSION));
    if (localDataFiles == null) {
      throw new IOException("Error while listing yaml files inside directory: " + snapshotDir.getAbsolutePath());
    }
    Arrays.sort(localDataFiles, Comparator.comparing(File::getName));
    for (File localDataFile : localDataFiles) {
      OmSnapshotLocalData snapshotLocalData = snapshotLocalDataSerializer.load(localDataFile);
      File file = new File(getSnapshotLocalPropertyYamlPath(snapshotLocalData.getSnapshotId()));
      String expectedPath = file.getAbsolutePath();
      String actualPath = localDataFile.getAbsolutePath();
      if (!expectedPath.equals(actualPath)) {
        throw new IOException("Unexpected path for local data file with snapshotId:" + snapshotLocalData.getSnapshotId()
            + " : " + actualPath + ". " + "Expected: " + expectedPath);
      }
      addVersionNodeWithDependents(snapshotLocalData);
    }
    for (UUID snapshotId : versionNodeMap.keySet()) {
      increamentOrphanCheckCount(snapshotId);
    }
    this.scheduler = new Scheduler(LOCAL_DATA_MANAGER_SERVICE_NAME, true, 1);
    long snapshotLocalDataManagerServiceInterval = configuration.getTimeDuration(
        OZONE_OM_SNAPSHOT_LOCAL_DATA_MANAGER_INTERVAL, OZONE_OM_SNAPSHOT_LOCAL_DATA_MANAGER_INTERVAL_DEFAULT,
        TimeUnit.MILLISECONDS);
    this.scheduler.scheduleWithFixedDelay(
        () -> {
          try {
            checkOrphanSnapshotVersions(omMetadataManager, snapshotChainManager);
          } catch (IOException e) {
            LOG.error("Exception while checking orphan snapshot versions", e);
          }
        }, snapshotLocalDataManagerServiceInterval, snapshotLocalDataManagerServiceInterval, TimeUnit.MILLISECONDS);
  }

  private void checkOrphanSnapshotVersions(OMMetadataManager metadataManager, SnapshotChainManager chainManager)
      throws IOException {
    for (Map.Entry<UUID, Integer> entry : snapshotToBeCheckedForOrphans.entrySet()) {
      UUID snapshotId = entry.getKey();
      int countBeforeCheck = entry.getValue();
      try (WritableOmSnapshotLocalDataProvider snapshotLocalDataProvider =
               new WritableOmSnapshotLocalDataProvider(snapshotId)) {
        OmSnapshotLocalData snapshotLocalData = snapshotLocalDataProvider.getSnapshotLocalData();
        boolean isSnapshotPurged = SnapshotUtils.isSnapshotPurged(chainManager, metadataManager, snapshotId);
        for (Map.Entry<Integer, LocalDataVersionNode> integerLocalDataVersionNodeEntry : getVersionNodeMap().get(
            snapshotId).getSnapshotVersions().entrySet()) {
          LocalDataVersionNode versionEntry = integerLocalDataVersionNodeEntry.getValue();
          // remove the version entry if it is not referenced by any other snapshot version node. For version node 0
          // a newly created snapshot version could point to a version with indegree 0 in such a scenario a version 0
          // node can be only deleted if the snapshot is also purged.
          boolean toRemove = localDataGraph.inDegree(versionEntry) == 0
              && (versionEntry.getVersion() != 0 || isSnapshotPurged);
          if (toRemove) {
            snapshotLocalData.removeVersionSSTFileInfos(versionEntry.getVersion());
          }
        }
        snapshotLocalDataProvider.commit();
      }
      decreamentOrphanCheckCount(snapshotId, countBeforeCheck);
    }
  }

  /**
   * Acquires a write lock and provides an auto-closeable supplier for specifying details
   * of the lock acquisition. The lock is released when the returned supplier is closed.
   *
   * @return an instance of {@code UncheckedAutoCloseableSupplier<OMLockDetails>} representing
   *         the acquired lock details, where the lock will automatically be released on close.
   */
  public UncheckedAutoCloseableSupplier<OMLockDetails> lock() {
    this.fullLock.writeLock().lock();
    return new UncheckedAutoCloseableSupplier<OMLockDetails>() {
      @Override
      public OMLockDetails get() {
        return OMLockDetails.EMPTY_DETAILS_LOCK_ACQUIRED;
      }

      @Override
      public void close() {
        fullLock.writeLock().unlock();
      }
    };
  }

  private void validateVersionRemoval(UUID snapshotId, int version) throws IOException {
    LocalDataVersionNode versionNode = getVersionNode(snapshotId, version);
    if (versionNode != null && localDataGraph.inDegree(versionNode) != 0) {
      Set<LocalDataVersionNode> versionNodes = localDataGraph.predecessors(versionNode);
      throw new IOException(String.format("Cannot remove Snapshot %s with version : %d since it still has " +
          "predecessors : %s", snapshotId, version, versionNodes));
    }
  }

  private void validateVersionAddition(LocalDataVersionNode versionNode) throws IOException {
    LocalDataVersionNode previousVersionNode = getVersionNode(versionNode.previousSnapshotId,
        versionNode.previousSnapshotVersion);
    if (versionNode.previousSnapshotId != null && previousVersionNode == null) {
      throw new IOException("Unable to add " + versionNode + " since previous snapshot with version hasn't been " +
          "loaded");
    }
  }

  @Override
  public synchronized void close() {
    if (!closed) {
      if (snapshotLocalDataSerializer != null) {
        try {
          snapshotLocalDataSerializer.close();
        } catch (IOException e) {
          LOG.error("Failed to close snapshot local data serializer", e);
        }
      }
      if (scheduler != null) {
        scheduler.close();
      }
    }
  }

  private static final class LockDataProviderInitResult {
    private final OmSnapshotLocalData snapshotLocalData;
    private final HierarchicalResourceLock lock;
    private final HierarchicalResourceLock previousLock;
    private final UUID previousSnapshotId;

    private LockDataProviderInitResult(HierarchicalResourceLock lock, OmSnapshotLocalData snapshotLocalData,
        HierarchicalResourceLock previousLock, UUID previousSnapshotId) {
      this.lock = lock;
      this.snapshotLocalData = snapshotLocalData;
      this.previousLock = previousLock;
      this.previousSnapshotId = previousSnapshotId;
    }

    private HierarchicalResourceLock getLock() {
      return lock;
    }

    private HierarchicalResourceLock getPreviousLock() {
      return previousLock;
    }

    private UUID getPreviousSnapshotId() {
      return previousSnapshotId;
    }

    private OmSnapshotLocalData getSnapshotLocalData() {
      return snapshotLocalData;
    }
  }

  /**
   * The ReadableOmSnapshotLocalDataProvider class is responsible for managing the
   * access and initialization of local snapshot data in a thread-safe manner.
   * It provides mechanisms to handle snapshot data, retrieve associated previous
   * snapshot data, and manage lock synchronization for safe concurrent operations.
   *
   * This class works with snapshot identifiers and ensures that the appropriate
   * local data for a given snapshot is loaded and accessible. Additionally, it
   * maintains locking mechanisms to ensure thread-safe initialization and access
   * to both the current and previous snapshot local data. The implementation also
   * supports handling errors in the snapshot data initialization process.
   *
   * Key Functionalities:
   * - Initializes and provides access to snapshot local data associated with a
   *   given snapshot identifier.
   * - Resolves and retrieves data for the previous snapshot if applicable.
   * - Ensures safe concurrent read operations using locking mechanisms.
   * - Validates the integrity and consistency of snapshot data during initialization.
   * - Ensures that appropriate locks are released upon closing.
   *
   * Thread-Safety:
   * This class utilizes locks to guarantee thread-safe operations when accessing
   * or modifying snapshot data. State variables relating to snapshot data are
   * properly synchronized to ensure consistency during concurrent operations.
   *
   * Usage Considerations:
   * - Ensure proper handling of exceptions while interacting with this class,
   *   particularly during initialization and cleanup.
   * - Always invoke the {@code close()} method after usage to release acquired locks
   *   and avoid potential deadlocks.
   */
  public class ReadableOmSnapshotLocalDataProvider implements AutoCloseable {

    private final UUID snapshotId;
    private final HierarchicalResourceLock lock;
    private final HierarchicalResourceLock previousLock;
    private final OmSnapshotLocalData snapshotLocalData;
    private OmSnapshotLocalData previousSnapshotLocalData;
    private volatile boolean isPreviousSnapshotLoaded = false;
    private final UUID resolvedPreviousSnapshotId;

    protected ReadableOmSnapshotLocalDataProvider(UUID snapshotId) throws IOException {
      this(snapshotId, true);
    }

    protected ReadableOmSnapshotLocalDataProvider(UUID snapshotId, UUID snapIdToResolve) throws IOException {
      this(snapshotId, true, null, snapIdToResolve);
    }

    protected ReadableOmSnapshotLocalDataProvider(UUID snapshotId, boolean readLock) throws IOException {
      this(snapshotId, readLock, null, null);
    }

    protected ReadableOmSnapshotLocalDataProvider(UUID snapshotId, boolean readLock,
        CheckedSupplier<Pair<OmSnapshotLocalData, File>, IOException> snapshotLocalDataSupplier,
        UUID snapshotIdToBeResolved) throws IOException {
      this.snapshotId = snapshotId;
      LockDataProviderInitResult result = initialize(readLock, snapshotId, snapshotIdToBeResolved,
          snapshotLocalDataSupplier);
      this.snapshotLocalData = result.getSnapshotLocalData();
      this.lock = result.getLock();
      this.previousLock = result.getPreviousLock();
      this.resolvedPreviousSnapshotId = result.getPreviousSnapshotId();
      this.previousSnapshotLocalData = null;
      this.isPreviousSnapshotLoaded = false;
    }

    public OmSnapshotLocalData getSnapshotLocalData() {
      return snapshotLocalData;
    }

    public synchronized OmSnapshotLocalData getPreviousSnapshotLocalData() throws IOException {
      if (!isPreviousSnapshotLoaded) {
<<<<<<< HEAD
        File previousSnapshotLocalDataFile = new File(getSnapshotLocalPropertyYamlPath(resolvedPreviousSnapshotId));
        this.previousSnapshotLocalData = resolvedPreviousSnapshotId == null ? null :
            snapshotLocalDataSerializer.load(previousSnapshotLocalDataFile);
=======
        if (resolvedPreviousSnapshotId != null) {
          File previousSnapshotLocalDataFile = new File(getSnapshotLocalPropertyYamlPath(resolvedPreviousSnapshotId));
          this.previousSnapshotLocalData = snapshotLocalDataSerializer.load(previousSnapshotLocalDataFile);
        }
>>>>>>> d6299110
        this.isPreviousSnapshotLoaded = true;
      }
      return previousSnapshotLocalData;
    }

    private HierarchicalResourceLock acquireLock(UUID snapId, boolean readLock) throws IOException {
      HierarchicalResourceLock acquiredLock = readLock ? locks.acquireReadLock(FlatResource.SNAPSHOT_LOCAL_DATA_LOCK,
          snapId.toString()) : locks.acquireWriteLock(FlatResource.SNAPSHOT_LOCAL_DATA_LOCK, snapId.toString());
      if (!acquiredLock.isLockAcquired()) {
        throw new IOException("Unable to acquire lock for snapshotId: " + snapId);
      }
      return acquiredLock;
    }

    /**
     * Intializer the snapshot local data by acquiring the lock on the snapshot and also acquires a read lock on the
     * snapshotId to be resolved by iterating through the chain of previous snapshot ids.
     */
    private LockDataProviderInitResult initialize(boolean readLock, UUID snapId, UUID toResolveSnapshotId,
        CheckedSupplier<Pair<OmSnapshotLocalData, File>, IOException> snapshotLocalDataSupplier)
        throws IOException {
      HierarchicalResourceLock snapIdLock = null;
      HierarchicalResourceLock previousReadLockAcquired = null;
      try {
        snapIdLock = acquireLock(snapId, readLock);
        snapshotLocalDataSupplier = snapshotLocalDataSupplier == null ? () -> {
          File snapshotLocalDataFile = new File(getSnapshotLocalPropertyYamlPath(snapId));
          return Pair.of(snapshotLocalDataSerializer.load(snapshotLocalDataFile), snapshotLocalDataFile);
        } : snapshotLocalDataSupplier;
        Pair<OmSnapshotLocalData, File> pair = snapshotLocalDataSupplier.get();
        OmSnapshotLocalData ssLocalData = pair.getKey();
        if (!Objects.equals(ssLocalData.getSnapshotId(), snapId)) {
          String loadPath = pair.getValue() == null ? null : pair.getValue().getAbsolutePath();
          throw new IOException("SnapshotId in path : " + loadPath + " contains snapshotLocalData corresponding " +
              "to snapshotId " + ssLocalData.getSnapshotId() + ". Expected snapshotId " + snapId);
        }
        // Get previous snapshotId and acquire read lock on the id. We need to do this outside the loop instead of a
        // do while loop since the nodes that need be added may not be present in the graph so it may not be possible
        // to iterate through the chain.
        UUID previousSnapshotId = ssLocalData.getPreviousSnapshotId();
        if (previousSnapshotId != null) {
          if (!versionNodeMap.containsKey(previousSnapshotId)) {
            throw new IOException(String.format("Operating on snapshot id : %s with previousSnapshotId: %s invalid " +
                "since previousSnapshotId is not loaded.", snapId, previousSnapshotId));
          }
          toResolveSnapshotId = toResolveSnapshotId == null ? ssLocalData.getPreviousSnapshotId() :
              toResolveSnapshotId;
          previousReadLockAcquired = acquireLock(previousSnapshotId, true);
          // Create a copy of the previous versionMap to get the previous versions corresponding to the previous
          // snapshot. This map would mutated to resolve the previous snapshot's version corresponding to the
          // toResolveSnapshotId by iterating through the chain of previous snapshot ids.
          Map<Integer, LocalDataVersionNode> previousVersionNodeMap =
              new HashMap<>(versionNodeMap.get(previousSnapshotId).getSnapshotVersions());
          UUID currentIteratedSnapshotId = previousSnapshotId;
          // Iterate through the chain of previous snapshot ids until the snapshot id to be resolved is found.
          while (!Objects.equals(currentIteratedSnapshotId, toResolveSnapshotId)) {
            // All versions for the snapshot should point to the same previous snapshot id. Otherwise this is a sign
            // of corruption.
            Set<UUID> previousIds =
                previousVersionNodeMap.values().stream().map(LocalDataVersionNode::getPreviousSnapshotId)
                .collect(Collectors.toSet());
            if (previousIds.size() > 1) {
              throw new IOException(String.format("Snapshot %s versions has multiple previous snapshotIds %s",
                  currentIteratedSnapshotId, previousIds));
            }
            if (previousIds.isEmpty()) {
              throw new IOException(String.format("Snapshot %s versions doesn't have previous Id thus snapshot " +
                      "%s cannot be resolved against id %s",
                  currentIteratedSnapshotId, snapId, toResolveSnapshotId));
            }
            UUID previousId = previousIds.iterator().next();
            HierarchicalResourceLock previousToPreviousReadLockAcquired = acquireLock(previousId, true);

            try {
              // Get the version node for the snapshot and update the version node to the successor to point to the
              // previous node.
              for (Map.Entry<Integer, LocalDataVersionNode> entry : previousVersionNodeMap.entrySet()) {
                Set<LocalDataVersionNode> versionNode = localDataGraph.successors(entry.getValue());
                if (versionNode.size() > 1) {
                  throw new IOException(String.format("Snapshot %s version %d has multiple successors %s",
                      currentIteratedSnapshotId, entry.getValue(), versionNode));
                }
                if (versionNode.isEmpty()) {
                  throw new IOException(String.format("Snapshot %s version %d doesn't have successor",
                      currentIteratedSnapshotId, entry.getValue()));
                }
                // Set the version node for iterated version to the successor corresponding to the previous snapshot id.
                entry.setValue(versionNode.iterator().next());
              }
            } finally {
              // Release the read lock acquired on the previous snapshot id acquired. Now that the instance
              // is no longer needed we can release the read lock for the snapshot iterated in the previous snapshot.
              // Make previousToPrevious previous for next iteration.
              previousReadLockAcquired.close();
              previousReadLockAcquired = previousToPreviousReadLockAcquired;
              currentIteratedSnapshotId = previousId;
            }
          }
          ssLocalData.setPreviousSnapshotId(toResolveSnapshotId);
          Map<Integer, OmSnapshotLocalData.VersionMeta> versionMetaMap = ssLocalData.getVersionSstFileInfos();
          for (Map.Entry<Integer, OmSnapshotLocalData.VersionMeta> entry : versionMetaMap.entrySet()) {
            OmSnapshotLocalData.VersionMeta versionMeta = entry.getValue();
            // Get the relative version node which corresponds to the toResolveSnapshotId corresponding to the
            // versionMeta which points to a particular version in the previous snapshot
            LocalDataVersionNode relativePreviousVersionNode =
                previousVersionNodeMap.get(versionMeta.getPreviousSnapshotVersion());
            if (relativePreviousVersionNode == null) {
              throw new IOException(String.format("Unable to resolve previous version node for snapshot: %s" +
                  " with version : %d against previous snapshot %s previous version : %d",
                  snapId, entry.getKey(), toResolveSnapshotId, versionMeta.getPreviousSnapshotVersion()));
            }
            // Set the previous snapshot version to the relativePreviousVersionNode which was captured.
            versionMeta.setPreviousSnapshotVersion(relativePreviousVersionNode.getVersion());
          }
        } else {
          toResolveSnapshotId = null;
        }
        return new LockDataProviderInitResult(snapIdLock, ssLocalData, previousReadLockAcquired, toResolveSnapshotId);
      } catch (IOException e) {
        // Release all the locks in case of an exception and rethrow the exception.
        if (previousReadLockAcquired != null) {
          previousReadLockAcquired.close();
        }
        if (snapIdLock != null) {
          snapIdLock.close();
        }
        throw e;
      }
    }

    @Override
    public void close() throws IOException {
      if (previousLock != null) {
        previousLock.close();
      }
      if (lock != null) {
        lock.close();
      }
    }
  }

  /**
   * This class represents a writable provider for managing local data of
   * OmSnapshot. It extends the functionality of {@code ReadableOmSnapshotLocalDataProvider}
   * and provides support for write operations, such as committing changes.
   *
   * The writable snapshot data provider interacts with version nodes and
   * facilitates atomic updates to snapshot properties and files.
   *
   * This class is designed to ensure thread-safe operations and uses locks to
   * guarantee consistent state across concurrent activities.
   *
   * The default usage includes creating an instance of this provider with
   * specific snapshot identifiers and optionally handling additional parameters
   * such as data resolution or a supplier for snapshot data.
   */
  public final class WritableOmSnapshotLocalDataProvider extends ReadableOmSnapshotLocalDataProvider {

    private WritableOmSnapshotLocalDataProvider(UUID snapshotId) throws IOException {
      super(snapshotId, false);
      fullLock.readLock().lock();
    }

    private WritableOmSnapshotLocalDataProvider(UUID snapshotId, UUID snapshotIdToBeResolved) throws IOException {
      super(snapshotId, false, null, snapshotIdToBeResolved);
      fullLock.readLock().lock();
    }

    private WritableOmSnapshotLocalDataProvider(UUID snapshotId,
        CheckedSupplier<Pair<OmSnapshotLocalData, File>, IOException> snapshotLocalDataSupplier) throws IOException {
      super(snapshotId, false, snapshotLocalDataSupplier, null);
      fullLock.readLock().lock();
    }

    private SnapshotVersionsMeta validateModification(OmSnapshotLocalData snapshotLocalData)
        throws IOException {
      SnapshotVersionsMeta versionsToBeAdded = new SnapshotVersionsMeta(snapshotLocalData);
      for (LocalDataVersionNode node : versionsToBeAdded.getSnapshotVersions().values()) {
        validateVersionAddition(node);
      }
      UUID snapshotId = snapshotLocalData.getSnapshotId();
      Map<Integer, LocalDataVersionNode> existingVersions = getVersionNodeMap().containsKey(snapshotId) ?
          getVersionNodeMap().get(snapshotId).getSnapshotVersions() : Collections.emptyMap();
      for (Map.Entry<Integer, LocalDataVersionNode> entry : existingVersions.entrySet()) {
        if (!versionsToBeAdded.getSnapshotVersions().containsKey(entry.getKey())) {
          validateVersionRemoval(snapshotId, entry.getKey());
        }
      }
      SnapshotVersionsMeta existingVersionMeta = getVersionNodeMap().get(snapshotId);
      // Set the needsDefrag if the new previous snapshotId is different from the existing one or if this is a new
      // snapshot yaml file.
      snapshotLocalData.setNeedsDefrag(existingVersionMeta == null
          || !Objects.equals(existingVersionMeta.getPreviousSnapshotId(), snapshotLocalData.getPreviousSnapshotId()));
      return versionsToBeAdded;
    }

    private synchronized void upsertNode(UUID snapshotId, SnapshotVersionsMeta snapshotVersions) throws IOException {
      SnapshotVersionsMeta existingSnapVersions = getVersionNodeMap().remove(snapshotId);
      Map<Integer, LocalDataVersionNode> existingVersions = existingSnapVersions == null ? Collections.emptyMap() :
          existingSnapVersions.getSnapshotVersions();
      Map<Integer, Set<LocalDataVersionNode>> predecessors = new HashMap<>();
      // Track all predecessors of the existing versions and remove the node from the graph.
      for (Map.Entry<Integer, LocalDataVersionNode> existingVersion : existingVersions.entrySet()) {
        LocalDataVersionNode existingVersionNode = existingVersion.getValue();
        predecessors.put(existingVersion.getKey(), localDataGraph.predecessors(existingVersionNode));
        localDataGraph.removeNode(existingVersionNode);
      }

      // Add the nodes to be added in the graph and map.
      addSnapshotVersionMeta(snapshotId, snapshotVersions);
      // Reconnect all the predecessors for existing nodes.
      for (Map.Entry<Integer, LocalDataVersionNode> entry : snapshotVersions.getSnapshotVersions().entrySet()) {
        for (LocalDataVersionNode predecessor : predecessors.getOrDefault(entry.getKey(), Collections.emptySet())) {
          localDataGraph.putEdge(predecessor, entry.getValue());
        }
      }
      // The previous snapshotId could have become an orphan entry or could have orphan versions.
      if (existingSnapVersions != null) {
        increamentOrphanCheckCount(existingSnapVersions.getPreviousSnapshotId());
      }
    }

    public void addSnapshotVersion(RDBStore snapshotStore) throws IOException {
      List<LiveFileMetaData> sstFiles = OmSnapshotManager.getSnapshotSSTFileList(snapshotStore);
      OmSnapshotLocalData previousSnapshotLocalData = getPreviousSnapshotLocalData();
      this.getSnapshotLocalData().addVersionSSTFileInfos(sstFiles, previousSnapshotLocalData == null ? 0 :
          previousSnapshotLocalData.getVersion());
    }

    public synchronized void commit() throws IOException {
      SnapshotVersionsMeta localDataVersionNodes = validateModification(super.snapshotLocalData);
      String filePath = getSnapshotLocalPropertyYamlPath(super.snapshotId);
<<<<<<< HEAD
      File snapshotLocalDataFile = new File(filePath);
      if (!localDataVersionNodes.getSnapshotVersions().isEmpty()) {
        String tmpFilePath = filePath + ".tmp";
        File tmpFile = new File(tmpFilePath);
        boolean tmpFileExists = tmpFile.exists();
        if (tmpFileExists) {
          tmpFileExists = !tmpFile.delete();
        }
        if (!tmpFileExists) {
          throw new IOException("Unable to delete tmp file " + tmpFilePath);
        }
        snapshotLocalDataSerializer.save(new File(tmpFilePath), super.snapshotLocalData);
        FileUtils.moveFile(tmpFile, new File(filePath), StandardCopyOption.ATOMIC_MOVE,
            StandardCopyOption.REPLACE_EXISTING);
      } else if (snapshotLocalDataFile.exists()) {
        LOG.info("Deleting Yaml file corresponding to snapshotId: {} in path : {}",
             super.snapshotId, snapshotLocalDataFile.getAbsolutePath());
        if (snapshotLocalDataFile.delete()) {
          throw new IOException("Unable to delete file " + snapshotLocalDataFile.getAbsolutePath());
        }
      }
=======
      String tmpFilePath = filePath + ".tmp";
      File tmpFile = new File(tmpFilePath);
      boolean tmpFileExists = tmpFile.exists();
      if (tmpFileExists) {
        tmpFileExists = !tmpFile.delete();
      }
      if (tmpFileExists) {
        throw new IOException("Unable to delete tmp file " + tmpFilePath);
      }
      snapshotLocalDataSerializer.save(new File(tmpFilePath), super.snapshotLocalData);
      Files.move(tmpFile.toPath(), Paths.get(filePath), StandardCopyOption.ATOMIC_MOVE,
          StandardCopyOption.REPLACE_EXISTING);
>>>>>>> d6299110
      upsertNode(super.snapshotId, localDataVersionNodes);
    }

    @Override
    public void close() throws IOException {
      super.close();
      fullLock.readLock().unlock();
    }
  }

  static final class LocalDataVersionNode {
    private final UUID snapshotId;
    private final int version;
    private final UUID previousSnapshotId;
    private final int previousSnapshotVersion;

    private LocalDataVersionNode(UUID snapshotId, int version, UUID previousSnapshotId, int previousSnapshotVersion) {
      this.previousSnapshotId = previousSnapshotId;
      this.previousSnapshotVersion = previousSnapshotVersion;
      this.snapshotId = snapshotId;
      this.version = version;
    }

    private UUID getPreviousSnapshotId() {
      return previousSnapshotId;
    }

    private int getVersion() {
      return version;
    }

    @Override
    public boolean equals(Object o) {
      if (!(o instanceof LocalDataVersionNode)) {
        return false;
      }
      LocalDataVersionNode that = (LocalDataVersionNode) o;
      return version == that.version && previousSnapshotVersion == that.previousSnapshotVersion &&
          snapshotId.equals(that.snapshotId) && Objects.equals(previousSnapshotId, that.previousSnapshotId);
    }

    @Override
    public int hashCode() {
      return Objects.hash(snapshotId, version, previousSnapshotId, previousSnapshotVersion);
    }

    @Override
    public String toString() {
      return "LocalDataVersionNode{" +
          "snapshotId=" + snapshotId +
          ", version=" + version +
          ", previousSnapshotId=" + previousSnapshotId +
          ", previousSnapshotVersion=" + previousSnapshotVersion +
          '}';
    }
  }

  static final class SnapshotVersionsMeta {
    private final UUID previousSnapshotId;
    private final Map<Integer, LocalDataVersionNode> snapshotVersions;
    private int version;

    private SnapshotVersionsMeta(OmSnapshotLocalData snapshotLocalData) {
      this.previousSnapshotId = snapshotLocalData.getPreviousSnapshotId();
      this.snapshotVersions = getVersionNodes(snapshotLocalData);
      this.version = snapshotLocalData.getVersion();
    }

    private Map<Integer, LocalDataVersionNode> getVersionNodes(OmSnapshotLocalData snapshotLocalData) {
      UUID snapshotId = snapshotLocalData.getSnapshotId();
      UUID prevSnapshotId = snapshotLocalData.getPreviousSnapshotId();
      Map<Integer, LocalDataVersionNode> versionNodes = new HashMap<>();
      for (Map.Entry<Integer, VersionMeta> entry : snapshotLocalData.getVersionSstFileInfos().entrySet()) {
        versionNodes.put(entry.getKey(), new LocalDataVersionNode(snapshotId, entry.getKey(),
            prevSnapshotId, entry.getValue().getPreviousSnapshotVersion()));
      }
      return versionNodes;
    }

    UUID getPreviousSnapshotId() {
      return previousSnapshotId;
    }

    int getVersion() {
      return version;
    }

    Map<Integer, LocalDataVersionNode> getSnapshotVersions() {
      return snapshotVersions;
    }

    LocalDataVersionNode getVersionNode(int snapshotVersion) {
      return snapshotVersions.get(snapshotVersion);
    }
  }
}<|MERGE_RESOLUTION|>--- conflicted
+++ resolved
@@ -17,15 +17,8 @@
 
 package org.apache.hadoop.ozone.om.snapshot;
 
-<<<<<<< HEAD
-import static org.apache.hadoop.ozone.OzoneConfigKeys.OZONE_MANAGER_FAIR_LOCK;
-import static org.apache.hadoop.ozone.OzoneConfigKeys.OZONE_MANAGER_FAIR_LOCK_DEFAULT;
-import static org.apache.hadoop.ozone.OzoneConfigKeys.OZONE_MANAGER_STRIPED_LOCK_SIZE_DEFAULT;
-import static org.apache.hadoop.ozone.OzoneConfigKeys.OZONE_MANAGER_STRIPED_LOCK_SIZE_PREFIX;
 import static org.apache.hadoop.ozone.OzoneConfigKeys.OZONE_OM_SNAPSHOT_LOCAL_DATA_MANAGER_INTERVAL;
 import static org.apache.hadoop.ozone.OzoneConfigKeys.OZONE_OM_SNAPSHOT_LOCAL_DATA_MANAGER_INTERVAL_DEFAULT;
-=======
->>>>>>> d6299110
 import static org.apache.hadoop.ozone.om.OmSnapshotLocalDataYaml.YAML_FILE_EXTENSION;
 
 import com.google.common.annotations.VisibleForTesting;
@@ -48,22 +41,16 @@
 import java.util.Set;
 import java.util.Stack;
 import java.util.UUID;
-<<<<<<< HEAD
 import java.util.concurrent.ConcurrentHashMap;
 import java.util.concurrent.TimeUnit;
 import java.util.concurrent.locks.Lock;
-=======
->>>>>>> d6299110
 import java.util.concurrent.locks.ReadWriteLock;
 import java.util.concurrent.locks.ReentrantReadWriteLock;
 import java.util.stream.Collectors;
 import org.apache.commons.lang3.tuple.Pair;
-<<<<<<< HEAD
 import org.apache.hadoop.hdds.conf.OzoneConfiguration;
 import org.apache.hadoop.hdds.utils.Scheduler;
 import org.apache.hadoop.hdds.utils.SimpleStriped;
-=======
->>>>>>> d6299110
 import org.apache.hadoop.hdds.utils.db.RDBStore;
 import org.apache.hadoop.ozone.om.OMMetadataManager;
 import org.apache.hadoop.ozone.om.OmSnapshotLocalData;
@@ -102,8 +89,7 @@
   // Used for acquiring locks on the entire data structure.
   private final ReadWriteLock fullLock;
   // Locks should be always acquired by iterating through the snapshot chain to avoid deadlocks.
-<<<<<<< HEAD
-  private Striped<ReadWriteLock> locks;
+  private HierarchicalResourceLockManager locks;
   private Map<UUID, Integer> snapshotToBeCheckedForOrphans;
   private Scheduler scheduler;
   private volatile boolean closed;
@@ -111,11 +97,6 @@
   public OmSnapshotLocalDataManager(OMMetadataManager omMetadataManager,
       SnapshotChainManager snapshotChainManager,
       OzoneConfiguration configuration) throws IOException {
-=======
-  private HierarchicalResourceLockManager locks;
-
-  public OmSnapshotLocalDataManager(OMMetadataManager omMetadataManager) throws IOException {
->>>>>>> d6299110
     this.localDataGraph = GraphBuilder.directed().build();
     this.omMetadataManager = omMetadataManager;
     this.snapshotLocalDataSerializer = new YamlSerializer<OmSnapshotLocalData>(
@@ -128,11 +109,7 @@
     };
     this.versionNodeMap = new HashMap<>();
     this.fullLock = new ReentrantReadWriteLock();
-<<<<<<< HEAD
     init(configuration, snapshotChainManager);
-=======
-    init();
->>>>>>> d6299110
   }
 
   @VisibleForTesting
@@ -261,7 +238,6 @@
     }
   }
 
-<<<<<<< HEAD
   private void increamentOrphanCheckCount(UUID snapshotId) {
     this.snapshotToBeCheckedForOrphans.compute(snapshotId, (k, v) -> v == null ? 1 : v + 1);
   }
@@ -279,16 +255,9 @@
     });
   }
 
-  private void init(OzoneConfiguration configuration, SnapshotChainManager snapshotChainManager) throws IOException {
-    boolean fair = configuration.getBoolean(OZONE_MANAGER_FAIR_LOCK, OZONE_MANAGER_FAIR_LOCK_DEFAULT);
-    String stripeSizeKey = OZONE_MANAGER_STRIPED_LOCK_SIZE_PREFIX + SNAPSHOT_LOCAL_DATA_LOCK_RESOURCE_NAME;
-    int size = configuration.getInt(stripeSizeKey, OZONE_MANAGER_STRIPED_LOCK_SIZE_DEFAULT);
-    this.snapshotToBeCheckedForOrphans = new ConcurrentHashMap<>();
-    this.locks = SimpleStriped.readWriteLock(size, fair);
-=======
   private void init() throws IOException {
     this.locks = omMetadataManager.getHierarchicalLockManager();
->>>>>>> d6299110
+    this.snapshotToBeCheckedForOrphans = new ConcurrentHashMap<>();
     RDBStore store = (RDBStore) omMetadataManager.getStore();
     String checkpointPrefix = store.getDbLocation().getName();
     File snapshotDir = new File(store.getSnapshotsParentDir());
@@ -406,6 +375,7 @@
       if (scheduler != null) {
         scheduler.close();
       }
+      closed = true;
     }
   }
 
@@ -513,16 +483,10 @@
 
     public synchronized OmSnapshotLocalData getPreviousSnapshotLocalData() throws IOException {
       if (!isPreviousSnapshotLoaded) {
-<<<<<<< HEAD
-        File previousSnapshotLocalDataFile = new File(getSnapshotLocalPropertyYamlPath(resolvedPreviousSnapshotId));
-        this.previousSnapshotLocalData = resolvedPreviousSnapshotId == null ? null :
-            snapshotLocalDataSerializer.load(previousSnapshotLocalDataFile);
-=======
         if (resolvedPreviousSnapshotId != null) {
           File previousSnapshotLocalDataFile = new File(getSnapshotLocalPropertyYamlPath(resolvedPreviousSnapshotId));
           this.previousSnapshotLocalData = snapshotLocalDataSerializer.load(previousSnapshotLocalDataFile);
         }
->>>>>>> d6299110
         this.isPreviousSnapshotLoaded = true;
       }
       return previousSnapshotLocalData;
@@ -755,7 +719,6 @@
     public synchronized void commit() throws IOException {
       SnapshotVersionsMeta localDataVersionNodes = validateModification(super.snapshotLocalData);
       String filePath = getSnapshotLocalPropertyYamlPath(super.snapshotId);
-<<<<<<< HEAD
       File snapshotLocalDataFile = new File(filePath);
       if (!localDataVersionNodes.getSnapshotVersions().isEmpty()) {
         String tmpFilePath = filePath + ".tmp";
@@ -764,33 +727,19 @@
         if (tmpFileExists) {
           tmpFileExists = !tmpFile.delete();
         }
-        if (!tmpFileExists) {
+        if (tmpFileExists) {
           throw new IOException("Unable to delete tmp file " + tmpFilePath);
         }
         snapshotLocalDataSerializer.save(new File(tmpFilePath), super.snapshotLocalData);
-        FileUtils.moveFile(tmpFile, new File(filePath), StandardCopyOption.ATOMIC_MOVE,
+        Files.move(tmpFile.toPath(), Paths.get(filePath), StandardCopyOption.ATOMIC_MOVE,
             StandardCopyOption.REPLACE_EXISTING);
       } else if (snapshotLocalDataFile.exists()) {
         LOG.info("Deleting Yaml file corresponding to snapshotId: {} in path : {}",
-             super.snapshotId, snapshotLocalDataFile.getAbsolutePath());
+            super.snapshotId, snapshotLocalDataFile.getAbsolutePath());
         if (snapshotLocalDataFile.delete()) {
           throw new IOException("Unable to delete file " + snapshotLocalDataFile.getAbsolutePath());
         }
       }
-=======
-      String tmpFilePath = filePath + ".tmp";
-      File tmpFile = new File(tmpFilePath);
-      boolean tmpFileExists = tmpFile.exists();
-      if (tmpFileExists) {
-        tmpFileExists = !tmpFile.delete();
-      }
-      if (tmpFileExists) {
-        throw new IOException("Unable to delete tmp file " + tmpFilePath);
-      }
-      snapshotLocalDataSerializer.save(new File(tmpFilePath), super.snapshotLocalData);
-      Files.move(tmpFile.toPath(), Paths.get(filePath), StandardCopyOption.ATOMIC_MOVE,
-          StandardCopyOption.REPLACE_EXISTING);
->>>>>>> d6299110
       upsertNode(super.snapshotId, localDataVersionNodes);
     }
 
