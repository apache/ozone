--- conflicted
+++ resolved
@@ -156,15 +156,11 @@
    */
   public void createNewOmSnapshotLocalDataFile(RDBStore snapshotStore, SnapshotInfo snapshotInfo) throws IOException {
     try (WritableOmSnapshotLocalDataProvider snapshotLocalData =
-        new WritableOmSnapshotLocalDataProvider(snapshotInfo.getSnapshotId(),
-            () -> Pair.of(new OmSnapshotLocalData(snapshotInfo.getSnapshotId(),
-<<<<<<< HEAD
-                OmSnapshotManager.getSnapshotSSTFileList(snapshotStore), snapshotInfo.getPathPreviousSnapshotId(),
-                    null),
-=======
-                OmSnapshotManager.getSnapshotSSTFileList(snapshotStore), snapshotInfo.getPathPreviousSnapshotId()),
->>>>>>> 2806bae1
-                null))) {
+             new WritableOmSnapshotLocalDataProvider(snapshotInfo.getSnapshotId(),
+                 () -> Pair.of(new OmSnapshotLocalData(snapshotInfo.getSnapshotId(),
+                         OmSnapshotManager.getSnapshotSSTFileList(snapshotStore), snapshotInfo.getPathPreviousSnapshotId(),
+                         null),
+                     null))) {
       snapshotLocalData.commit();
     }
   }
@@ -666,15 +662,12 @@
       setDirty();
     }
 
-<<<<<<< HEAD
     public void setTransactionInfo(TransactionInfo transactionInfo) {
       this.getSnapshotLocalData().setTransactionInfo(transactionInfo);
       // Set Dirty when the transactionInfo is set.
       setDirty();
     }
 
-=======
->>>>>>> 2806bae1
     public synchronized void commit() throws IOException {
       // Validate modification and commit the changes.
       SnapshotVersionsMeta localDataVersionNodes = validateModification(super.snapshotLocalData);
