/**
 * Licensed to the Apache Software Foundation (ASF) under one or more
 * contributor license agreements.  See the NOTICE file distributed with this
 * work for additional information regarding copyright ownership.  The ASF
 * licenses this file to you under the Apache License, Version 2.0 (the
 * "License"); you may not use this file except in compliance with the License.
 * You may obtain a copy of the License at
 * <p>
 * http://www.apache.org/licenses/LICENSE-2.0
 * <p>
 * Unless required by applicable law or agreed to in writing, software
 * distributed under the License is distributed on an "AS IS" BASIS,WITHOUT
 * WARRANTIES OR CONDITIONS OF ANY KIND, either express or implied. See the
 * License for the specific language governing permissions and limitations under
 * the License.
 */

package org.apache.hadoop.ozone.om;

import javax.management.ObjectName;
import java.io.BufferedWriter;
import java.io.File;
import java.io.FileOutputStream;
import java.io.IOException;
import java.io.OutputStreamWriter;
import java.io.UncheckedIOException;
import java.net.InetAddress;
import java.net.InetSocketAddress;
import java.nio.charset.StandardCharsets;
import java.nio.file.Files;
import java.nio.file.Path;
import java.nio.file.Paths;
import java.nio.file.StandardCopyOption;
import java.security.PrivilegedExceptionAction;
import java.time.Duration;
import java.util.ArrayList;
import java.util.Arrays;
import java.util.Collection;
import java.util.Collections;
import java.util.HashMap;
import java.util.HashSet;
import java.util.LinkedHashMap;
import java.util.List;
import java.util.Map;
import java.util.Set;
import java.util.Timer;
import java.util.TimerTask;
import java.util.UUID;
import java.util.concurrent.ConcurrentHashMap;
import java.util.concurrent.TimeUnit;
import java.util.stream.Collectors;

import com.google.common.base.Optional;
import org.apache.hadoop.conf.Configuration;
import org.apache.hadoop.conf.StorageUnit;
import org.apache.hadoop.crypto.key.KeyProvider;
import org.apache.hadoop.crypto.key.KeyProviderCryptoExtension;
import org.apache.hadoop.fs.CommonConfigurationKeys;
import org.apache.hadoop.fs.CommonConfigurationKeysPublic;
import org.apache.hadoop.fs.FileSystem;
import org.apache.hadoop.fs.FileUtil;
import org.apache.hadoop.hdds.HddsConfigKeys;
import org.apache.hadoop.hdds.HddsUtils;
import org.apache.hadoop.hdds.annotation.InterfaceAudience;
import org.apache.hadoop.hdds.client.ReplicationConfig;
import org.apache.hadoop.hdds.client.ReplicationConfigValidator;
import org.apache.hadoop.hdds.client.ReplicationType;
import org.apache.hadoop.hdds.conf.ConfigurationException;
import org.apache.hadoop.hdds.conf.ConfigurationSource;
import org.apache.hadoop.hdds.conf.OzoneConfiguration;
import org.apache.hadoop.hdds.conf.ReconfigurationHandler;
import org.apache.hadoop.hdds.protocol.SecretKeyProtocol;
import org.apache.hadoop.hdds.protocol.proto.HddsProtos;
import org.apache.hadoop.hdds.protocol.proto.ReconfigureProtocolProtos.ReconfigureProtocolService;
import org.apache.hadoop.hdds.protocolPB.ReconfigureProtocolPB;
import org.apache.hadoop.hdds.protocolPB.ReconfigureProtocolServerSideTranslatorPB;
import org.apache.hadoop.hdds.protocolPB.SCMSecurityProtocolClientSideTranslatorPB;
import org.apache.hadoop.hdds.ratis.RatisHelper;
import org.apache.hadoop.hdds.scm.ScmInfo;
import org.apache.hadoop.hdds.scm.client.HddsClientUtils;
import org.apache.hadoop.hdds.server.OzoneAdmins;
import org.apache.hadoop.hdds.utils.IOUtils;
import org.apache.hadoop.hdds.utils.db.Table;
import org.apache.hadoop.hdds.utils.db.Table.KeyValue;
import org.apache.hadoop.hdds.utils.db.TableIterator;
import org.apache.hadoop.ozone.OzoneManagerVersion;
import org.apache.hadoop.ozone.om.helpers.SnapshotDiffJob;
import org.apache.hadoop.ozone.om.ratis_snapshot.OmRatisSnapshotProvider;
import org.apache.hadoop.ozone.om.ha.OMHAMetrics;
import org.apache.hadoop.ozone.om.helpers.KeyInfoWithVolumeContext;
import org.apache.hadoop.ozone.om.helpers.SnapshotInfo;
import org.apache.hadoop.ozone.om.request.OMClientRequest;
import org.apache.hadoop.ozone.om.s3.S3SecretCacheProvider;
import org.apache.hadoop.ozone.om.s3.S3SecretStoreProvider;
import org.apache.hadoop.ozone.om.service.OMRangerBGSyncService;
import org.apache.hadoop.ozone.om.snapshot.OmSnapshotUtils;
import org.apache.hadoop.ozone.om.upgrade.OMLayoutFeature;
import org.apache.hadoop.ozone.snapshot.CancelSnapshotDiffResponse;
import org.apache.hadoop.ozone.snapshot.SnapshotDiffResponse;
import org.apache.hadoop.ozone.util.OzoneNetUtils;
import org.apache.hadoop.ozone.om.helpers.BucketLayout;
import org.apache.hadoop.hdds.scm.ha.SCMNodeInfo;
import org.apache.hadoop.hdds.scm.protocol.ScmBlockLocationProtocol;
import org.apache.hadoop.hdds.scm.protocol.StorageContainerLocationProtocol;
import org.apache.hadoop.hdds.security.SecurityConfig;
import org.apache.hadoop.hdds.security.symmetric.SecretKeySignerClient;
import org.apache.hadoop.hdds.security.symmetric.DefaultSecretKeySignerClient;
import org.apache.hadoop.hdds.security.token.OzoneBlockTokenSecretManager;
import org.apache.hadoop.hdds.security.x509.certificate.client.CertificateClient;
import org.apache.hadoop.hdds.security.x509.certificate.utils.CertificateCodec;
import org.apache.hadoop.hdds.security.x509.certificate.utils.CertificateSignRequest;
import org.apache.hadoop.hdds.server.ServiceRuntimeInfoImpl;
import org.apache.hadoop.hdds.server.http.RatisDropwizardExports;
import org.apache.hadoop.hdds.utils.HAUtils;
import org.apache.hadoop.hdds.utils.HddsServerUtil;
import org.apache.hadoop.hdds.utils.ProtocolMessageMetrics;
import org.apache.hadoop.hdds.utils.db.BatchOperation;
import org.apache.hadoop.hdds.utils.db.DBCheckpoint;
import org.apache.hadoop.hdds.utils.db.DBUpdatesWrapper;
import org.apache.hadoop.hdds.utils.db.SequenceNumberNotFoundException;
import org.apache.hadoop.hdds.utils.db.cache.CacheKey;
import org.apache.hadoop.hdds.utils.db.cache.CacheValue;
import org.apache.hadoop.io.Text;
import org.apache.hadoop.ipc.ProtobufRpcEngine;
import org.apache.hadoop.ipc.RPC;
import org.apache.hadoop.ipc.Server;
import org.apache.hadoop.metrics2.util.MBeans;
import org.apache.hadoop.ozone.OmUtils;
import org.apache.hadoop.ozone.OzoneAcl;
import org.apache.hadoop.ozone.OzoneConfigKeys;
import org.apache.hadoop.ozone.OzoneConsts;
import org.apache.hadoop.ozone.OzoneSecurityUtil;
import org.apache.hadoop.ozone.audit.AuditAction;
import org.apache.hadoop.ozone.audit.AuditLogger;
import org.apache.hadoop.ozone.audit.AuditLoggerType;
import org.apache.hadoop.ozone.audit.AuditMessage;
import org.apache.hadoop.ozone.audit.Auditor;
import org.apache.hadoop.ozone.audit.OMAction;
import org.apache.hadoop.ozone.common.Storage.StorageState;
import org.apache.hadoop.ozone.om.exceptions.OMException;
import org.apache.hadoop.ozone.om.exceptions.OMException.ResultCodes;
import org.apache.hadoop.ozone.om.exceptions.OMLeaderNotReadyException;
import org.apache.hadoop.ozone.om.exceptions.OMNotLeaderException;
import org.apache.hadoop.ozone.om.ha.OMHANodeDetails;
import org.apache.hadoop.ozone.om.helpers.OMNodeDetails;
import org.apache.hadoop.ozone.om.helpers.DBUpdates;
import org.apache.hadoop.ozone.om.helpers.OmBucketInfo;
import org.apache.hadoop.ozone.om.helpers.OmDBAccessIdInfo;
import org.apache.hadoop.ozone.om.helpers.OmDBUserPrincipalInfo;
import org.apache.hadoop.ozone.om.helpers.OmDBTenantState;
import org.apache.hadoop.ozone.om.helpers.OmKeyArgs;
import org.apache.hadoop.ozone.om.helpers.OmKeyInfo;
import org.apache.hadoop.ozone.om.helpers.OmMultipartUploadList;
import org.apache.hadoop.ozone.om.helpers.OmMultipartUploadListParts;
import org.apache.hadoop.ozone.om.helpers.OmVolumeArgs;
import org.apache.hadoop.ozone.om.helpers.OzoneFileStatus;
import org.apache.hadoop.ozone.om.helpers.RepeatedOmKeyInfo;
import org.apache.hadoop.ozone.om.helpers.S3VolumeContext;
import org.apache.hadoop.ozone.om.helpers.ServiceInfo;
import org.apache.hadoop.ozone.om.helpers.ServiceInfoEx;
import org.apache.hadoop.ozone.om.helpers.TenantStateList;
import org.apache.hadoop.ozone.om.helpers.TenantUserInfoValue;
import org.apache.hadoop.ozone.om.helpers.TenantUserList;
import org.apache.hadoop.ozone.om.lock.OzoneLockProvider;
import org.apache.hadoop.ozone.om.protocol.OMInterServiceProtocol;
import org.apache.hadoop.ozone.om.protocol.OMConfiguration;
import org.apache.hadoop.ozone.om.protocolPB.OMInterServiceProtocolClientSideImpl;
import org.apache.hadoop.ozone.om.protocol.OzoneManagerProtocol;
import org.apache.hadoop.ozone.om.protocolPB.OMInterServiceProtocolPB;
import org.apache.hadoop.ozone.om.protocolPB.OMAdminProtocolClientSideImpl;
import org.apache.hadoop.ozone.om.protocolPB.OMAdminProtocolPB;
import org.apache.hadoop.ozone.om.protocolPB.OzoneManagerProtocolPB;
import org.apache.hadoop.ozone.common.ha.ratis.RatisSnapshotInfo;
import org.apache.hadoop.hdds.security.exception.OzoneSecurityException;
import org.apache.hadoop.hdds.utils.TransactionInfo;
import org.apache.hadoop.ozone.om.ratis.OzoneManagerRatisServer;
import org.apache.hadoop.ozone.om.ratis.utils.OzoneManagerRatisUtils;
import org.apache.hadoop.ozone.om.upgrade.OMLayoutVersionManager;
import org.apache.hadoop.ozone.om.upgrade.OMUpgradeFinalizer;
import org.apache.hadoop.ozone.protocol.proto.OzoneManagerAdminProtocolProtos.OzoneManagerAdminService;
import org.apache.hadoop.ozone.protocol.proto.OzoneManagerProtocolProtos;
import org.apache.hadoop.ozone.protocol.proto.OzoneManagerProtocolProtos.DBUpdatesRequest;
import org.apache.hadoop.ozone.protocol.proto.OzoneManagerProtocolProtos.KeyArgs;
import org.apache.hadoop.ozone.protocol.proto.OzoneManagerProtocolProtos.OMRoleInfo;
import org.apache.hadoop.ozone.protocol.proto.OzoneManagerProtocolProtos.S3Authentication;
import org.apache.hadoop.ozone.protocol.proto.OzoneManagerProtocolProtos.ServicePort;
import org.apache.hadoop.ozone.protocol.proto.OzoneManagerProtocolProtos.ExtendedUserAccessIdInfo;
import org.apache.hadoop.ozone.protocol.proto.OzoneManagerProtocolProtos.TenantState;
import org.apache.hadoop.ozone.protocol.proto.OzoneManagerProtocolProtos.EchoRPCResponse;
import org.apache.hadoop.ozone.protocolPB.OMInterServiceProtocolServerSideImpl;
import org.apache.hadoop.ozone.protocolPB.OMAdminProtocolServerSideImpl;
import org.apache.hadoop.ozone.storage.proto.OzoneManagerStorageProtos.PersistedUserVolumeInfo;
import org.apache.hadoop.ozone.protocolPB.OzoneManagerProtocolServerSideTranslatorPB;
import org.apache.hadoop.ozone.security.OMCertificateClient;
import org.apache.hadoop.ozone.security.OzoneDelegationTokenSecretManager;
import org.apache.hadoop.ozone.security.OzoneTokenIdentifier;
import org.apache.hadoop.ozone.security.acl.IAccessAuthorizer;
import org.apache.hadoop.ozone.security.acl.IAccessAuthorizer.ACLIdentityType;
import org.apache.hadoop.ozone.security.acl.IAccessAuthorizer.ACLType;
import org.apache.hadoop.ozone.security.acl.OzoneObj;
import org.apache.hadoop.ozone.security.acl.OzoneObj.ResourceType;
import org.apache.hadoop.ozone.security.acl.OzoneObj.StoreType;
import org.apache.hadoop.ozone.security.acl.OzoneObjInfo;
import org.apache.hadoop.ozone.security.acl.RequestContext;
import org.apache.hadoop.ozone.upgrade.UpgradeFinalizer;
import org.apache.hadoop.ozone.upgrade.UpgradeFinalizer.StatusAndMessages;
import org.apache.hadoop.hdds.ExitManager;
import org.apache.hadoop.ozone.util.OzoneVersionInfo;
import org.apache.hadoop.ozone.util.ShutdownHookManager;
import org.apache.hadoop.security.SecurityUtil;
import org.apache.hadoop.security.UserGroupInformation;
import org.apache.hadoop.security.UserGroupInformation.AuthenticationMethod;
import org.apache.hadoop.security.authentication.client.AuthenticationException;
import org.apache.hadoop.security.token.Token;
import org.apache.hadoop.util.KMSUtil;
import org.apache.hadoop.util.Time;

import com.fasterxml.jackson.databind.ObjectMapper;
import com.fasterxml.jackson.databind.ObjectReader;
import com.fasterxml.jackson.databind.ObjectWriter;
import com.google.common.annotations.VisibleForTesting;
import com.google.common.base.Preconditions;
import com.google.protobuf.BlockingService;
import com.google.protobuf.ProtocolMessageEnum;
import org.apache.commons.lang3.StringUtils;
import org.apache.commons.lang3.tuple.Pair;

import static org.apache.hadoop.fs.CommonConfigurationKeysPublic.FS_TRASH_INTERVAL_DEFAULT;
import static org.apache.hadoop.fs.CommonConfigurationKeysPublic.FS_TRASH_INTERVAL_KEY;
import static org.apache.hadoop.hdds.HddsConfigKeys.HDDS_BLOCK_TOKEN_ENABLED;
import static org.apache.hadoop.hdds.HddsConfigKeys.HDDS_BLOCK_TOKEN_ENABLED_DEFAULT;
import static org.apache.hadoop.hdds.HddsUtils.getScmAddressForClients;
import static org.apache.hadoop.hdds.HddsUtils.preserveThreadName;
import static org.apache.hadoop.hdds.ratis.RatisHelper.newJvmPauseMonitor;
import static org.apache.hadoop.hdds.server.ServerUtils.updateRPCListenAddress;
import static org.apache.hadoop.hdds.utils.HAUtils.getScmInfo;
import static org.apache.hadoop.hdds.utils.HddsServerUtil.getRemoteUser;
import static org.apache.hadoop.hdds.utils.HddsServerUtil.getScmSecurityClientWithMaxRetry;
import static org.apache.hadoop.ozone.OmUtils.MAX_TRXN_ID;
import static org.apache.hadoop.ozone.OzoneAcl.AclScope.ACCESS;
import static org.apache.hadoop.ozone.OzoneConfigKeys.OZONE_ACL_ENABLED;
import static org.apache.hadoop.ozone.OzoneConfigKeys.OZONE_ACL_ENABLED_DEFAULT;
import static org.apache.hadoop.ozone.OzoneConfigKeys.OZONE_ADMINISTRATORS;
import static org.apache.hadoop.ozone.OzoneConfigKeys.OZONE_READONLY_ADMINISTRATORS;
import static org.apache.hadoop.ozone.OzoneConfigKeys.OZONE_FLEXIBLE_FQDN_RESOLUTION_ENABLED;
import static org.apache.hadoop.ozone.OzoneConfigKeys.OZONE_FLEXIBLE_FQDN_RESOLUTION_ENABLED_DEFAULT;
import static org.apache.hadoop.ozone.OzoneConfigKeys.OZONE_KEY_PREALLOCATION_BLOCKS_MAX;
import static org.apache.hadoop.ozone.OzoneConfigKeys.OZONE_KEY_PREALLOCATION_BLOCKS_MAX_DEFAULT;
import static org.apache.hadoop.ozone.OzoneConfigKeys.OZONE_SCM_BLOCK_SIZE;
import static org.apache.hadoop.ozone.OzoneConfigKeys.OZONE_SCM_BLOCK_SIZE_DEFAULT;
import static org.apache.hadoop.ozone.OzoneConsts.DB_TRANSIENT_MARKER;
import static org.apache.hadoop.ozone.OzoneConsts.DEFAULT_OM_UPDATE_ID;
import static org.apache.hadoop.ozone.OzoneConsts.LAYOUT_VERSION_KEY;
import static org.apache.hadoop.ozone.OzoneConsts.OM_METRICS_FILE;
import static org.apache.hadoop.ozone.OzoneConsts.OM_METRICS_TEMP_FILE;
import static org.apache.hadoop.ozone.OzoneConsts.OM_SNAPSHOT_DIR;
import static org.apache.hadoop.ozone.OzoneConsts.PREPARE_MARKER_KEY;
import static org.apache.hadoop.ozone.OzoneConsts.OM_RATIS_SNAPSHOT_DIR;
import static org.apache.hadoop.ozone.OzoneConsts.RPC_PORT;
import static org.apache.hadoop.ozone.OzoneConsts.TRANSACTION_INFO_KEY;
import static org.apache.hadoop.ozone.om.OMConfigKeys.OZONE_OM_ADDRESS_KEY;
import static org.apache.hadoop.ozone.om.OMConfigKeys.OZONE_OM_ENABLE_FILESYSTEM_PATHS;
import static org.apache.hadoop.ozone.om.OMConfigKeys.OZONE_OM_ENABLE_FILESYSTEM_PATHS_DEFAULT;
import static org.apache.hadoop.ozone.om.OMConfigKeys.OZONE_OM_KEY_PATH_LOCK_ENABLED;
import static org.apache.hadoop.ozone.om.OMConfigKeys.OZONE_OM_KEY_PATH_LOCK_ENABLED_DEFAULT;
import static org.apache.hadoop.ozone.om.OMConfigKeys.OZONE_OM_HANDLER_COUNT_DEFAULT;
import static org.apache.hadoop.ozone.om.OMConfigKeys.OZONE_OM_HANDLER_COUNT_KEY;
import static org.apache.hadoop.ozone.om.OMConfigKeys.OZONE_OM_HTTP_AUTH_TYPE;
import static org.apache.hadoop.ozone.om.OMConfigKeys.OZONE_OM_KERBEROS_KEYTAB_FILE_KEY;
import static org.apache.hadoop.ozone.om.OMConfigKeys.OZONE_OM_KERBEROS_PRINCIPAL_KEY;
import static org.apache.hadoop.ozone.om.OMConfigKeys.OZONE_OM_METRICS_SAVE_INTERVAL;
import static org.apache.hadoop.ozone.om.OMConfigKeys.OZONE_OM_METRICS_SAVE_INTERVAL_DEFAULT;
import static org.apache.hadoop.ozone.om.OMConfigKeys.OZONE_OM_S3_GPRC_SERVER_ENABLED;
import static org.apache.hadoop.ozone.om.OMConfigKeys.OZONE_OM_S3_GRPC_SERVER_ENABLED_DEFAULT;
import static org.apache.hadoop.ozone.om.OMConfigKeys.OZONE_OM_NAMESPACE_STRICT_S3;
import static org.apache.hadoop.ozone.om.OMConfigKeys.OZONE_OM_NAMESPACE_STRICT_S3_DEFAULT;
import static org.apache.hadoop.ozone.om.OMConfigKeys.OZONE_OM_USER_MAX_VOLUME;
import static org.apache.hadoop.ozone.om.OMConfigKeys.OZONE_OM_USER_MAX_VOLUME_DEFAULT;
import static org.apache.hadoop.ozone.om.OMConfigKeys.OZONE_OM_VOLUME_LISTALL_ALLOWED;
import static org.apache.hadoop.ozone.om.OMConfigKeys.OZONE_OM_VOLUME_LISTALL_ALLOWED_DEFAULT;
import static org.apache.hadoop.ozone.om.OMConfigKeys.OZONE_DEFAULT_BUCKET_LAYOUT;
import static org.apache.hadoop.ozone.om.OMConfigKeys.OZONE_DEFAULT_BUCKET_LAYOUT_DEFAULT;
import static org.apache.hadoop.ozone.om.OMConfigKeys.OZONE_SERVER_DEFAULT_REPLICATION_DEFAULT;
import static org.apache.hadoop.ozone.om.OMConfigKeys.OZONE_SERVER_DEFAULT_REPLICATION_KEY;
import static org.apache.hadoop.ozone.om.OMConfigKeys.OZONE_SERVER_DEFAULT_REPLICATION_TYPE_DEFAULT;
import static org.apache.hadoop.ozone.om.OMConfigKeys.OZONE_SERVER_DEFAULT_REPLICATION_TYPE_KEY;
import static org.apache.hadoop.ozone.om.exceptions.OMException.ResultCodes.DETECTED_LOOP_IN_BUCKET_LINKS;
import static org.apache.hadoop.ozone.om.exceptions.OMException.ResultCodes.FEATURE_NOT_ENABLED;
import static org.apache.hadoop.ozone.om.exceptions.OMException.ResultCodes.INVALID_AUTH_METHOD;
import static org.apache.hadoop.ozone.om.exceptions.OMException.ResultCodes.INVALID_REQUEST;
import static org.apache.hadoop.ozone.om.exceptions.OMException.ResultCodes.PERMISSION_DENIED;
import static org.apache.hadoop.ozone.om.exceptions.OMException.ResultCodes.TOKEN_ERROR_OTHER;
import static org.apache.hadoop.ozone.om.s3.S3SecretStoreConfigurationKeys.DEFAULT_SECRET_STORAGE_TYPE;
import static org.apache.hadoop.ozone.om.s3.S3SecretStoreConfigurationKeys.S3_SECRET_STORAGE_TYPE;
import static org.apache.hadoop.security.UserGroupInformation.getCurrentUser;
import static org.apache.hadoop.util.ExitUtil.terminate;
import static org.apache.hadoop.ozone.om.lock.OzoneManagerLock.Resource.BUCKET_LOCK;
import static org.apache.hadoop.ozone.om.lock.OzoneManagerLock.Resource.VOLUME_LOCK;
import static org.apache.hadoop.ozone.om.ratis.OzoneManagerRatisServer.RaftServerStatus.LEADER_AND_READY;
import static org.apache.hadoop.ozone.om.ratis.OzoneManagerRatisServer.getRaftGroupIdFromOmServiceId;
import static org.apache.hadoop.ozone.protocol.proto.OzoneManagerInterServiceProtocolProtos.OzoneManagerInterService;
import static org.apache.hadoop.ozone.protocol.proto.OzoneManagerProtocolProtos.OzoneManagerService;
import static org.apache.hadoop.ozone.protocol.proto.OzoneManagerProtocolProtos.PrepareStatusResponse.PrepareStatus;

import org.apache.ratis.grpc.GrpcTlsConfig;
import org.apache.ratis.proto.RaftProtos.RaftPeerRole;
import org.apache.ratis.protocol.RaftGroupId;
import org.apache.ratis.protocol.RaftPeer;
import org.apache.ratis.protocol.RaftPeerId;
import org.apache.ratis.server.RaftServer;
import org.apache.ratis.server.protocol.TermIndex;
import org.apache.ratis.util.ExitUtils;
import org.apache.ratis.util.FileUtils;
import org.apache.ratis.util.JvmPauseMonitor;
import org.apache.ratis.util.LifeCycle;
import org.slf4j.Logger;
import org.slf4j.LoggerFactory;

/**
 * Ozone Manager is the metadata manager of ozone.
 */
@InterfaceAudience.LimitedPrivate({"HDFS", "CBLOCK", "OZONE", "HBASE"})
public final class OzoneManager extends ServiceRuntimeInfoImpl
    implements OzoneManagerProtocol, OMInterServiceProtocol, OMMXBean, Auditor {
  public static final Logger LOG =
      LoggerFactory.getLogger(OzoneManager.class);

  private static final AuditLogger AUDIT = new AuditLogger(
      AuditLoggerType.OMLOGGER);

  private static final String OM_DAEMON = "om";

  // This is set for read requests when OMRequest has S3Authentication set,
  // and it is reset when read request is processed.
  private static final ThreadLocal<S3Authentication> S3_AUTH =
      new ThreadLocal<>();

  private static boolean securityEnabled = false;

  private final ReconfigurationHandler reconfigurationHandler;
  private OzoneDelegationTokenSecretManager delegationTokenMgr;
  private OzoneBlockTokenSecretManager blockTokenMgr;
  private CertificateClient certClient;
  private SecretKeySignerClient secretKeyClient;
  private String caCertPem = null;
  private List<String> caCertPemList = new ArrayList<>();
  private final Text omRpcAddressTxt;
  private OzoneConfiguration configuration;
  private RPC.Server omRpcServer;
  private GrpcOzoneManagerServer omS3gGrpcServer;
  private final InetSocketAddress omRpcAddress;
  private final String omId;

  private OMMetadataManager metadataManager;
  private OMMultiTenantManager multiTenantManager;
  private VolumeManager volumeManager;
  private BucketManager bucketManager;
  private KeyManager keyManager;
  private PrefixManagerImpl prefixManager;
  private final UpgradeFinalizer<OzoneManager> upgradeFinalizer;

  /**
   * OM super user / admin list.
   */
  private final String omStarterUser;
  private final OzoneAdmins omAdmins;
  private final OzoneAdmins readOnlyAdmins;
  private final OzoneAdmins s3OzoneAdmins;

  private final OMMetrics metrics;
  private OMHAMetrics omhaMetrics;
  private final ProtocolMessageMetrics<ProtocolMessageEnum>
      omClientProtocolMetrics;
  private OzoneManagerHttpServer httpServer;
  private final OMStorage omStorage;
  private final ScmBlockLocationProtocol scmBlockClient;
  private final StorageContainerLocationProtocol scmContainerClient;
  private ObjectName omInfoBeanName;
  private Timer metricsTimer;
  private ScheduleOMMetricsWriteTask scheduleOMMetricsWriteTask;
  private static final ObjectWriter WRITER =
      new ObjectMapper().writerWithDefaultPrettyPrinter();
  private static final ObjectReader READER =
      new ObjectMapper().readerFor(OmMetricsInfo.class);
  private static final int SHUTDOWN_HOOK_PRIORITY = 30;
  private final File omMetaDir;
  private boolean isAclEnabled;
  private final boolean isSpnegoEnabled;
  private final JvmPauseMonitor jvmPauseMonitor;
  private final SecurityConfig secConfig;
  private S3SecretManager s3SecretManager;
  private final boolean isOmGrpcServerEnabled;
  private volatile boolean isOmRpcServerRunning = false;
  private volatile boolean isOmGrpcServerRunning = false;
  private String omComponent;
  private OzoneManagerProtocolServerSideTranslatorPB omServerProtocol;

  private final boolean isRatisEnabled;
  private OzoneManagerRatisServer omRatisServer;
  private OmRatisSnapshotProvider omRatisSnapshotProvider;
  private OMNodeDetails omNodeDetails;
  private final Map<String, OMNodeDetails> peerNodesMap;
  private File omRatisSnapshotDir;
  private final RatisSnapshotInfo omRatisSnapshotInfo;
  private final Map<String, RatisDropwizardExports> ratisMetricsMap =
      new ConcurrentHashMap<>();
  private List<RatisDropwizardExports.MetricReporter> ratisReporterList = null;

  private KeyProviderCryptoExtension kmsProvider;
  private final OMLayoutVersionManager versionManager;

  private final ReplicationConfigValidator replicationConfigValidator;

  private boolean allowListAllVolumes;
  // Adding parameters needed for VolumeRequests here, so that during request
  // execution, we can get from ozoneManager.
  private final long maxUserVolumeCount;

  private int minMultipartUploadPartSize = OzoneConsts.OM_MULTIPART_MIN_SIZE;

  private final ScmClient scmClient;
  private final long scmBlockSize;
  private final int preallocateBlocksMax;
  private final boolean grpcBlockTokenEnabled;
  private final BucketLayout defaultBucketLayout;
  private final ReplicationConfig defaultReplicationConfig;

  private final boolean isS3MultiTenancyEnabled;
  private final boolean isStrictS3;
  private ExitManager exitManager;

  private OzoneManagerPrepareState prepareState;

  private boolean isBootstrapping = false;
  private boolean isForcedBootstrapping = false;

  // Test flags
  private static boolean testReloadConfigFlag = false;
  private static boolean testSecureOmFlag = false;
  private static UserGroupInformation testUgi;

  private final OzoneLockProvider ozoneLockProvider;
  private final OMPerformanceMetrics perfMetrics;

  private final boolean fsSnapshotEnabled;

  /**
   * OM Startup mode.
   */
  public enum StartupOption {
    REGUALR,
    BOOTSTRAP,
    FORCE_BOOTSTRAP
  }

  private enum State {
    INITIALIZED,
    BOOTSTRAPPING,
    RUNNING,
    STOPPED
  }

  // Used in MiniOzoneCluster testing
  private State omState;
  private Thread emptier;

  private static final int MSECS_PER_MINUTE = 60 * 1000;

  private final boolean isSecurityEnabled;

  // This metadata reader points to the active filesystem
  private OmMetadataReader omMetadataReader;
  private OmSnapshotManager omSnapshotManager;

  @SuppressWarnings("methodlength")
  private OzoneManager(OzoneConfiguration conf, StartupOption startupOption)
      throws IOException, AuthenticationException {
    super(OzoneVersionInfo.OZONE_VERSION_INFO);
    Preconditions.checkNotNull(conf);
    setConfiguration(conf);
    // Load HA related configurations
    OMHANodeDetails omhaNodeDetails =
        OMHANodeDetails.loadOMHAConfig(configuration);

    this.isSecurityEnabled = OzoneSecurityUtil.isSecurityEnabled(conf);
    this.peerNodesMap = omhaNodeDetails.getPeerNodesMap();
    this.omNodeDetails = omhaNodeDetails.getLocalNodeDetails();

    omStorage = new OMStorage(conf);
    omStorage.validateOrPersistOmNodeId(omNodeDetails.getNodeId());
    omId = omStorage.getOmId();
    reconfigurationHandler =
        new ReconfigurationHandler("OM", conf, this::checkAdminUserPrivilege)
            .register(OZONE_ADMINISTRATORS, this::reconfOzoneAdmins)
            .register(OZONE_READONLY_ADMINISTRATORS,
                this::reconfOzoneReadOnlyAdmins);

    versionManager = new OMLayoutVersionManager(omStorage.getLayoutVersion());
    upgradeFinalizer = new OMUpgradeFinalizer(versionManager);
    replicationConfigValidator =
        conf.getObject(ReplicationConfigValidator.class);

    exitManager = new ExitManager();

    // In case of single OM Node Service there will be no OM Node ID
    // specified, set it to value from om storage
    if (this.omNodeDetails.getNodeId() == null) {
      this.omNodeDetails = OMHANodeDetails.getOMNodeDetailsForNonHA(conf,
          omNodeDetails.getServiceId(),
          omStorage.getOmId(), omNodeDetails.getRpcAddress(),
          omNodeDetails.getRatisPort());
    }

    loginOMUserIfSecurityEnabled(conf);
    setInstanceVariablesFromConf();
    this.maxUserVolumeCount = conf.getInt(OZONE_OM_USER_MAX_VOLUME,
        OZONE_OM_USER_MAX_VOLUME_DEFAULT);
    Preconditions.checkArgument(this.maxUserVolumeCount > 0,
        OZONE_OM_USER_MAX_VOLUME + " value should be greater than zero");

    if (omStorage.getState() != StorageState.INITIALIZED) {
      throw new OMException("OM not initialized, current OM storage state: "
          + omStorage.getState().name() + ". Please ensure 'ozone om --init' "
          + "command is executed to generate all the required metadata to "
          + omStorage.getStorageDir()
          + " once before starting the OM service.",
          ResultCodes.OM_NOT_INITIALIZED);
    }
    omMetaDir = OMStorage.getOmDbDir(configuration);

    this.isSpnegoEnabled = conf.get(OZONE_OM_HTTP_AUTH_TYPE, "simple")
        .equals("kerberos");
    this.isOmGrpcServerEnabled = conf.getBoolean(
        OZONE_OM_S3_GPRC_SERVER_ENABLED,
        OZONE_OM_S3_GRPC_SERVER_ENABLED_DEFAULT);
    this.scmBlockSize = (long) conf.getStorageSize(OZONE_SCM_BLOCK_SIZE,
        OZONE_SCM_BLOCK_SIZE_DEFAULT, StorageUnit.BYTES);
    this.preallocateBlocksMax = conf.getInt(
        OZONE_KEY_PREALLOCATION_BLOCKS_MAX,
        OZONE_KEY_PREALLOCATION_BLOCKS_MAX_DEFAULT);
    this.grpcBlockTokenEnabled = conf.getBoolean(HDDS_BLOCK_TOKEN_ENABLED,
        HDDS_BLOCK_TOKEN_ENABLED_DEFAULT);
    this.isStrictS3 = conf.getBoolean(
        OZONE_OM_NAMESPACE_STRICT_S3,
        OZONE_OM_NAMESPACE_STRICT_S3_DEFAULT);

    // TODO: This is a temporary check. Once fully implemented, all OM state
    //  change should go through Ratis - be it standalone (for non-HA) or
    //  replicated (for HA).
    isRatisEnabled = configuration.getBoolean(
        OMConfigKeys.OZONE_OM_RATIS_ENABLE_KEY,
        OMConfigKeys.OZONE_OM_RATIS_ENABLE_DEFAULT);

    // Ratis server comes with JvmPauseMonitor, no need to start another
    jvmPauseMonitor = !isRatisEnabled ? newJvmPauseMonitor(omId) : null;

    fsSnapshotEnabled = configuration.getBoolean(
        OMConfigKeys.OZONE_FILESYSTEM_SNAPSHOT_ENABLED_KEY,
        OMConfigKeys.OZONE_FILESYSTEM_SNAPSHOT_ENABLED_DEFAULT);

    String defaultBucketLayoutString =
        configuration.getTrimmed(OZONE_DEFAULT_BUCKET_LAYOUT,
            OZONE_DEFAULT_BUCKET_LAYOUT_DEFAULT);

    boolean bucketLayoutValid = Arrays.stream(BucketLayout.values())
        .anyMatch(layout -> layout.name().equals(defaultBucketLayoutString));
    if (bucketLayoutValid) {
      this.defaultBucketLayout =
          BucketLayout.fromString(defaultBucketLayoutString);

      if (!defaultBucketLayout.isLegacy() &&
          !versionManager.isAllowed(OMLayoutFeature.BUCKET_LAYOUT_SUPPORT)) {
        LOG.warn("{} configured to non-legacy bucket layout {} when Ozone " +
            "Manager is pre-finalized for bucket layout support. Legacy " +
            "buckets will be created by default until Ozone Manager is " +
            "finalized.", OZONE_DEFAULT_BUCKET_LAYOUT, defaultBucketLayout);
      }
    } else {
      throw new ConfigurationException(defaultBucketLayoutString +
          " is not a valid default bucket layout. Supported values are " +
          Arrays.stream(BucketLayout.values())
              .map(Enum::toString).collect(Collectors.joining(", ")));
    }

    // Validates the default server-side replication configs.
    this.defaultReplicationConfig = getDefaultReplicationConfig();
    InetSocketAddress omNodeRpcAddr = omNodeDetails.getRpcAddress();
    omRpcAddressTxt = new Text(omNodeDetails.getRpcAddressString());

    scmContainerClient = getScmContainerClient(configuration);
    // verifies that the SCM info in the OM Version file is correct.
    scmBlockClient = getScmBlockClient(configuration);
    this.scmClient = new ScmClient(scmBlockClient, scmContainerClient,
        configuration);
    this.ozoneLockProvider = new OzoneLockProvider(getKeyPathLockEnabled(),
        getEnableFileSystemPaths());

    // For testing purpose only, not hit scm from om as Hadoop UGI can't login
    // two principals in the same JVM.
    ScmInfo scmInfo;
    if (!testSecureOmFlag) {
      scmInfo = getScmInfo(configuration);
      if (!scmInfo.getClusterId().equals(omStorage.getClusterID())) {
        logVersionMismatch(conf, scmInfo);
        throw new OMException("SCM version info mismatch.",
            ResultCodes.SCM_VERSION_MISMATCH_ERROR);
      }
    } else {
      scmInfo = new ScmInfo.Builder().setScmId("test").build();
    }

    RPC.setProtocolEngine(configuration, OzoneManagerProtocolPB.class,
        ProtobufRpcEngine.class);

    secConfig = new SecurityConfig(configuration);
    // Create the KMS Key Provider
    try {
      kmsProvider = createKeyProviderExt(configuration);
    } catch (IOException ioe) {
      kmsProvider = null;
      LOG.error("Fail to create Key Provider");
    }
    if (secConfig.isSecurityEnabled()) {
      omComponent = OM_DAEMON + "-" + omId;
      HddsProtos.OzoneManagerDetailsProto omInfo =
          getOmDetailsProto(conf, omStorage.getOmId());
      if (omStorage.getOmCertSerialId() == null) {
        throw new RuntimeException("OzoneManager started in secure mode but " +
            "doesn't have SCM signed certificate.");
      }
      SCMSecurityProtocolClientSideTranslatorPB scmSecurityClient =
          getScmSecurityClientWithMaxRetry(configuration, getCurrentUser());
      certClient = new OMCertificateClient(secConfig, scmSecurityClient,
          omStorage, omInfo, "",
          scmInfo == null ? null : scmInfo.getScmId(),
          this::saveNewCertId, this::terminateOM);

      SecretKeyProtocol secretKeyProtocol =
          HddsServerUtil.getSecretKeyClientForOm(conf);
      secretKeyClient = new DefaultSecretKeySignerClient(secretKeyProtocol);
    }
    if (secConfig.isBlockTokenEnabled()) {
      blockTokenMgr = createBlockTokenSecretManager();
    }

    // Enable S3 multi-tenancy if config keys are set
    this.isS3MultiTenancyEnabled =
        OMMultiTenantManager.checkAndEnableMultiTenancy(this, conf);

    metrics = OMMetrics.create();
    perfMetrics = OMPerformanceMetrics.register();
    // Get admin list
    omStarterUser = UserGroupInformation.getCurrentUser().getShortUserName();
    omAdmins = OzoneAdmins.getOzoneAdmins(omStarterUser, conf);
    LOG.info("OM start with adminUsers: {}", omAdmins.getAdminUsernames());

    // Get read only admin list
    readOnlyAdmins = OzoneAdmins.getReadonlyAdmins(conf);

    Collection<String> s3AdminUsernames =
            OzoneConfigUtil.getS3AdminsFromConfig(configuration);
    Collection<String> s3AdminGroups =
            OzoneConfigUtil.getS3AdminsGroupsFromConfig(configuration);
    s3OzoneAdmins = new OzoneAdmins(s3AdminUsernames, s3AdminGroups);
    instantiateServices(false);

    // Create special volume s3v which is required for S3G.
    addS3GVolumeToDB();

    if (startupOption == StartupOption.BOOTSTRAP) {
      isBootstrapping = true;
    } else if (startupOption == StartupOption.FORCE_BOOTSTRAP) {
      isForcedBootstrapping = true;
    }

    this.omRatisSnapshotInfo = new RatisSnapshotInfo();

    initializeRatisDirs(conf);
    initializeRatisServer(isBootstrapping || isForcedBootstrapping);

    omClientProtocolMetrics = ProtocolMessageMetrics
        .create("OmClientProtocol", "Ozone Manager RPC endpoint",
            OzoneManagerProtocolProtos.Type.values());

    // Start Om Rpc Server.
    omRpcServer = getRpcServer(configuration);
    omRpcAddress = updateRPCListenAddress(configuration,
        OZONE_OM_ADDRESS_KEY, omNodeRpcAddr, omRpcServer);

    // Start S3g Om gRPC Server.
    if (isOmGrpcServerEnabled) {
      omS3gGrpcServer = getOmS3gGrpcServer(configuration);
    }
    ShutdownHookManager.get().addShutdownHook(this::saveOmMetrics,
        SHUTDOWN_HOOK_PRIORITY);

    if (isBootstrapping || isForcedBootstrapping) {
      omState = State.BOOTSTRAPPING;
    } else {
      omState = State.INITIALIZED;
    }
  }

  public boolean isStopped() {
    return omState == State.STOPPED;
  }

  /**
   * Set the {@link S3Authentication} for the current rpc handler thread.
   */
  public static void setS3Auth(S3Authentication val) {
    S3_AUTH.set(val);
  }

  /**
   * Returns the {@link S3Authentication} for the current rpc handler thread.
   */
  public static S3Authentication getS3Auth() {
    return S3_AUTH.get();
  }

  /**
   * This method is used to set selected instance variables in this class from
   * the passed in config. This allows these variable to be reset when the OM
   * instance is restarted (normally from a test mini-cluster). Note, not all
   * variables are added here as variables are selectively added as tests
   * require.
   */
  private void setInstanceVariablesFromConf() {
    this.isAclEnabled = configuration.getBoolean(OZONE_ACL_ENABLED,
        OZONE_ACL_ENABLED_DEFAULT);
    this.allowListAllVolumes = configuration.getBoolean(
        OZONE_OM_VOLUME_LISTALL_ALLOWED,
        OZONE_OM_VOLUME_LISTALL_ALLOWED_DEFAULT);
  }

  /**
   * Constructs OM instance based on the configuration.
   *
   * @param conf OzoneConfiguration
   * @return OM instance
   * @throws IOException, AuthenticationException in case OM instance
   *                      creation fails.
   */
  public static OzoneManager createOm(OzoneConfiguration conf)
      throws IOException, AuthenticationException {
    return new OzoneManager(conf, StartupOption.REGUALR);
  }

  public static OzoneManager createOm(OzoneConfiguration conf,
      StartupOption startupOption) throws IOException, AuthenticationException {
    return new OzoneManager(conf, startupOption);
  }

  private void logVersionMismatch(OzoneConfiguration conf, ScmInfo scmInfo) {
    List<SCMNodeInfo> scmNodeInfoList = SCMNodeInfo.buildNodeInfo(conf);
    StringBuilder scmBlockAddressBuilder = new StringBuilder();
    for (SCMNodeInfo scmNodeInfo : scmNodeInfoList) {
      scmBlockAddressBuilder.append(scmNodeInfo.getBlockClientAddress())
          .append(",");
    }
    String scmBlockAddress = scmBlockAddressBuilder.toString();
    if (!StringUtils.isBlank(scmBlockAddress)) {
      scmBlockAddress = scmBlockAddress.substring(0,
          scmBlockAddress.lastIndexOf(","));
    }
    if (!scmInfo.getClusterId().equals(omStorage.getClusterID())) {
      LOG.error("clusterId from {} is {}, but is {} in {}",
          scmBlockAddress, scmInfo.getClusterId(),
          omStorage.getClusterID(), omStorage.getVersionFile());
    }
  }

  /**
   * Instantiate services which are dependent on the OM DB state.
   * When OM state is reloaded, these services are re-initialized with the
   * new OM state.
   */
  private void instantiateServices(boolean withNewSnapshot) throws IOException {

    OmMetadataManagerImpl metadataManagerImpl =
        new OmMetadataManagerImpl(configuration);
    this.metadataManager = metadataManagerImpl;
    LOG.info("S3 Multi-Tenancy is {}",
        isS3MultiTenancyEnabled ? "enabled" : "disabled");
    if (isS3MultiTenancyEnabled) {
      multiTenantManager = new OMMultiTenantManagerImpl(this, configuration);
      OzoneAclUtils.setOMMultiTenantManager(multiTenantManager);
    }
    volumeManager = new VolumeManagerImpl(metadataManager);

    bucketManager = new BucketManagerImpl(this, metadataManager);

    Class<? extends S3SecretStoreProvider> storeProviderClass =
        configuration.getClass(
            S3_SECRET_STORAGE_TYPE,
            DEFAULT_SECRET_STORAGE_TYPE,
            S3SecretStoreProvider.class);
    S3SecretStore store;
    try {
      store = storeProviderClass == DEFAULT_SECRET_STORAGE_TYPE
              ? metadataManagerImpl
              : storeProviderClass
                  .getConstructor().newInstance().get(configuration);
    } catch (Exception e) {
      throw new IOException(e);
    }
    S3SecretCacheProvider secretCacheProvider = S3SecretCacheProvider.IN_MEMORY;

    s3SecretManager = new S3SecretLockedManager(
        new S3SecretManagerImpl(
            store,
            secretCacheProvider.get(configuration)
        ),
        metadataManager.getLock()
    );
    if (secConfig.isSecurityEnabled() || testSecureOmFlag) {
      delegationTokenMgr = createDelegationTokenSecretManager(configuration);
    }

    prefixManager = new PrefixManagerImpl(metadataManager, isRatisEnabled);
    keyManager = new KeyManagerImpl(this, scmClient, configuration,
        perfMetrics);
    omMetadataReader = new OmMetadataReader(keyManager, prefixManager,
        this, LOG, AUDIT, metrics);

    // TODO: [SNAPSHOT] Revisit this in HDDS-8529.
    omSnapshotManager = new OmSnapshotManager(this);

    // Snapshot metrics
    updateActiveSnapshotMetrics();

    if (withNewSnapshot) {
      Integer layoutVersionInDB = getLayoutVersionInDB();
      if (layoutVersionInDB != null &&
          versionManager.getMetadataLayoutVersion() < layoutVersionInDB) {
        LOG.info("New OM snapshot received with higher layout version {}. " +
            "Attempting to finalize current OM to that version.",
            layoutVersionInDB);
        OmUpgradeConfig uConf = configuration.getObject(OmUpgradeConfig.class);
        upgradeFinalizer.finalizeAndWaitForCompletion(
            "om-ratis-snapshot", this,
            uConf.getRatisBasedFinalizationTimeout());
        if (versionManager.getMetadataLayoutVersion() < layoutVersionInDB) {
          throw new IOException("Unable to finalize OM to the desired layout " +
              "version " + layoutVersionInDB + " present in the snapshot DB.");
        } else {
          updateLayoutVersionInDB(versionManager, metadataManager);
        }
      }

      instantiatePrepareStateAfterSnapshot();
    } else {
      // Prepare state depends on the transaction ID of metadataManager after a
      // restart.
      instantiatePrepareStateOnStartup();
    }
  }

  /**
   * Return scmClient.
   */
  public ScmClient getScmClient() {
    return scmClient;
  }

  /**
   * Return SecretManager for OM.
   */
  public OzoneBlockTokenSecretManager getBlockTokenSecretManager() {
    return blockTokenMgr;
  }

  /**
   * Return config value of {@link OzoneConfigKeys#OZONE_SCM_BLOCK_SIZE}.
   */
  public long getScmBlockSize() {
    return scmBlockSize;
  }

  /**
   * Return config value of
   * {@link OzoneConfigKeys#OZONE_KEY_PREALLOCATION_BLOCKS_MAX}.
   */
  public int getPreallocateBlocksMax() {
    return preallocateBlocksMax;
  }

  /**
   * Return config value of
   * {@link HddsConfigKeys#HDDS_BLOCK_TOKEN_ENABLED}.
   */
  public boolean isGrpcBlockTokenEnabled() {
    return grpcBlockTokenEnabled;
  }

  /**
   * Returns true if S3 multi-tenancy is enabled; false otherwise.
   */
  public boolean isS3MultiTenancyEnabled() {
    return isS3MultiTenancyEnabled;
  }

  public boolean isStrictS3() {
    return isStrictS3;
  }

  /**
   * Throws OMException FEATURE_NOT_ENABLED if S3 multi-tenancy is not enabled.
   */
  public void checkS3MultiTenancyEnabled() throws OMException {
    if (isS3MultiTenancyEnabled()) {
      return;
    }

    throw new OMException("S3 multi-tenancy feature is not enabled. Please "
        + "set ozone.om.multitenancy.enabled to true and restart all OMs.",
        FEATURE_NOT_ENABLED);
  }

  /**
   * Return config value of {@link OzoneConfigKeys#OZONE_SECURITY_ENABLED_KEY}.
   */
  public boolean isSecurityEnabled() {
    return isSecurityEnabled || testSecureOmFlag;
  }

  public boolean isTestSecureOmFlag() {
    return testSecureOmFlag;
  }

  private KeyProviderCryptoExtension createKeyProviderExt(
      OzoneConfiguration conf) throws IOException {
    KeyProvider keyProvider = KMSUtil.createKeyProvider(conf,
        CommonConfigurationKeysPublic.HADOOP_SECURITY_KEY_PROVIDER_PATH);
    if (keyProvider == null) {
      return null;
    }
    return KeyProviderCryptoExtension
        .createKeyProviderCryptoExtension(keyProvider);
  }

  @Override
  public void close() throws IOException {
    stop();
  }

  /**
   * Class which schedule saving metrics to a file.
   */
  private class ScheduleOMMetricsWriteTask extends TimerTask {
    @Override
    public void run() {
      saveOmMetrics();
    }
  }

  private void saveOmMetrics() {
    try {
      File parent = getTempMetricsStorageFile().getParentFile();
      if (!parent.exists()) {
        Files.createDirectories(parent.toPath());
      }
      try (BufferedWriter writer = new BufferedWriter(
          new OutputStreamWriter(new FileOutputStream(
              getTempMetricsStorageFile()), StandardCharsets.UTF_8))) {
        OmMetricsInfo metricsInfo = new OmMetricsInfo();
        metricsInfo.setNumKeys(metrics.getNumKeys());
        WRITER.writeValue(writer, metricsInfo);
      }

      Files.move(getTempMetricsStorageFile().toPath(),
          getMetricsStorageFile().toPath(), StandardCopyOption
              .ATOMIC_MOVE, StandardCopyOption.REPLACE_EXISTING);
    } catch (IOException ex) {
      LOG.error("Unable to write the om Metrics file", ex);
    }
  }

  /**
   * Returns temporary metrics storage file.
   *
   * @return File
   */
  private File getTempMetricsStorageFile() {
    return new File(omMetaDir, OM_METRICS_TEMP_FILE);
  }

  /**
   * Returns metrics storage file.
   *
   * @return File
   */
  private File getMetricsStorageFile() {
    return new File(omMetaDir, OM_METRICS_FILE);
  }

  private OzoneDelegationTokenSecretManager createDelegationTokenSecretManager(
      OzoneConfiguration conf) throws IOException {
    long tokenRemoverScanInterval =
        conf.getTimeDuration(OMConfigKeys.DELEGATION_REMOVER_SCAN_INTERVAL_KEY,
            OMConfigKeys.DELEGATION_REMOVER_SCAN_INTERVAL_DEFAULT,
            TimeUnit.MILLISECONDS);
    long tokenMaxLifetime =
        conf.getTimeDuration(OMConfigKeys.DELEGATION_TOKEN_MAX_LIFETIME_KEY,
            OMConfigKeys.DELEGATION_TOKEN_MAX_LIFETIME_DEFAULT,
            TimeUnit.MILLISECONDS);
    long tokenRenewInterval =
        conf.getTimeDuration(OMConfigKeys.DELEGATION_TOKEN_RENEW_INTERVAL_KEY,
            OMConfigKeys.DELEGATION_TOKEN_RENEW_INTERVAL_DEFAULT,
            TimeUnit.MILLISECONDS);
    long certificateGracePeriod = Duration.parse(
        conf.get(HddsConfigKeys.HDDS_X509_RENEW_GRACE_DURATION,
            HddsConfigKeys.HDDS_X509_RENEW_GRACE_DURATION_DEFAULT)).toMillis();
    boolean tokenSanityChecksEnabled = conf.getBoolean(
        HddsConfigKeys.HDDS_X509_GRACE_DURATION_TOKEN_CHECKS_ENABLED,
        HddsConfigKeys.HDDS_X509_GRACE_DURATION_TOKEN_CHECKS_ENABLED_DEFAULT);
    if (tokenSanityChecksEnabled && tokenMaxLifetime > certificateGracePeriod) {
      throw new IllegalArgumentException("Certificate grace period " +
          HddsConfigKeys.HDDS_X509_RENEW_GRACE_DURATION +
          " should be greater than maximum delegation token lifetime " +
          OMConfigKeys.DELEGATION_TOKEN_MAX_LIFETIME_KEY);
    }

    return new OzoneDelegationTokenSecretManager.Builder()
        .setConf(conf)
        .setTokenMaxLifetime(tokenMaxLifetime)
        .setTokenRenewInterval(tokenRenewInterval)
        .setTokenRemoverScanInterval(tokenRemoverScanInterval)
        .setService(omRpcAddressTxt)
        .setOzoneManager(this)
        .setS3SecretManager(s3SecretManager)
        .setCertificateClient(certClient)
        .setOmServiceId(omNodeDetails.getServiceId())
        .build();
  }

  private OzoneBlockTokenSecretManager createBlockTokenSecretManager() {
    long expiryTime = configuration.getTimeDuration(
        HddsConfigKeys.HDDS_BLOCK_TOKEN_EXPIRY_TIME,
        HddsConfigKeys.HDDS_BLOCK_TOKEN_EXPIRY_TIME_DEFAULT,
        TimeUnit.MILLISECONDS);
    return new OzoneBlockTokenSecretManager(expiryTime, secretKeyClient);
  }

  private void stopSecretManager() {
    if (secretKeyClient != null) {
      LOG.info("Stopping secret key client.");
      secretKeyClient.stop();
    }

    if (delegationTokenMgr != null) {
      LOG.info("Stopping OM delegation token secret manager.");
      try {
        delegationTokenMgr.stop();
      } catch (IOException e) {
        LOG.error("Failed to stop delegation token manager", e);
      }
    }
  }

  public UUID refetchSecretKey() {
    secretKeyClient.refetchSecretKey();
    return secretKeyClient.getCurrentSecretKey().getId();
  }

  @VisibleForTesting
  public void startSecretManager() {
    try {
      certClient.assertValidKeysAndCertificate();
    } catch (OzoneSecurityException e) {
      LOG.error("Unable to read key pair for OM.", e);
      throw new UncheckedIOException(e);
    }

    if (secConfig.isBlockTokenEnabled() && blockTokenMgr != null) {
      LOG.info("Starting secret key client.");
      try {
        secretKeyClient.start(configuration);
      } catch (IOException e) {
        LOG.error("Unable to initialize secret key.", e);
        throw new UncheckedIOException(e);
      }
    }

    if (delegationTokenMgr != null) {
      try {
        LOG.info("Starting OM delegation token secret manager");
        delegationTokenMgr.start(certClient);
      } catch (IOException e) {
        // Unable to start secret manager.
        LOG.error("Error starting delegation token secret manager.", e);
        throw new UncheckedIOException(e);
      }
    }
  }

  /**
   * For testing purpose only.
   */
  @VisibleForTesting
  public void setCertClient(CertificateClient newClient) throws IOException {
    if (certClient != null) {
      certClient.close();
    }
    certClient = newClient;
  }

  /**
   * For testing purpose only. This allows testing token in integration test
   * without fully setting up a working secure cluster.
   */
  @VisibleForTesting
  public void setSecretKeyClient(
      SecretKeySignerClient secretKeyClient) {
    this.secretKeyClient = secretKeyClient;
    blockTokenMgr.setSecretKeyClient(secretKeyClient);
  }

  /**
   * Login OM service user if security and Kerberos are enabled.
   */
  private static void loginOMUser(OzoneConfiguration conf)
      throws IOException, AuthenticationException {

    if (SecurityUtil.getAuthenticationMethod(conf).equals(
        AuthenticationMethod.KERBEROS)) {
      if (LOG.isDebugEnabled()) {
        LOG.debug("Ozone security is enabled. Attempting login for OM user. "
                + "Principal: {}, keytab: {}", conf.get(
            OZONE_OM_KERBEROS_PRINCIPAL_KEY),
            conf.get(OZONE_OM_KERBEROS_KEYTAB_FILE_KEY));
      }

      UserGroupInformation.setConfiguration(conf);

      InetSocketAddress socAddr = OmUtils.getOmAddress(conf);
      SecurityUtil.login(conf, OZONE_OM_KERBEROS_KEYTAB_FILE_KEY,
          OZONE_OM_KERBEROS_PRINCIPAL_KEY, socAddr.getHostName());
    } else {
      throw new AuthenticationException(SecurityUtil.getAuthenticationMethod(
          conf) + " authentication method not supported. OM user login "
          + "failed.");
    }
    LOG.info("Ozone Manager login successful.");
  }

  /**
   * Create a scm block client, used by putKey() and getKey().
   *
   * @return {@link ScmBlockLocationProtocol}
   */
  private static ScmBlockLocationProtocol getScmBlockClient(
      OzoneConfiguration conf) {
    return HAUtils.getScmBlockClient(conf);
  }

  /**
   * Returns a scm container client.
   *
   * @return {@link StorageContainerLocationProtocol}
   */
  private static StorageContainerLocationProtocol getScmContainerClient(
      OzoneConfiguration conf) {
    return HAUtils.getScmContainerClient(conf);
  }

  /**
   * Creates a new instance of rpc server. If an earlier instance is already
   * running then returns the same.
   */
  private RPC.Server getRpcServer(OzoneConfiguration conf) throws IOException {
    if (isOmRpcServerRunning) {
      return omRpcServer;
    }

    LOG.info("Creating RPC Server");
    InetSocketAddress omNodeRpcAddr = OmUtils.getOmAddress(conf);
    boolean flexibleFqdnResolutionEnabled = conf.getBoolean(
            OZONE_FLEXIBLE_FQDN_RESOLUTION_ENABLED,
            OZONE_FLEXIBLE_FQDN_RESOLUTION_ENABLED_DEFAULT);
    if (flexibleFqdnResolutionEnabled && omNodeRpcAddr.getAddress() == null) {
      omNodeRpcAddr =
              OzoneNetUtils.getAddressWithHostNameLocal(omNodeRpcAddr);
    }

    final int handlerCount = conf.getInt(OZONE_OM_HANDLER_COUNT_KEY,
        OZONE_OM_HANDLER_COUNT_DEFAULT);
    RPC.setProtocolEngine(configuration, OzoneManagerProtocolPB.class,
        ProtobufRpcEngine.class);

    this.omServerProtocol = new OzoneManagerProtocolServerSideTranslatorPB(
        this, omRatisServer, omClientProtocolMetrics, isRatisEnabled,
        getLastTrxnIndexForNonRatis());
    BlockingService omService =
        OzoneManagerService.newReflectiveBlockingService(omServerProtocol);

    OMInterServiceProtocolServerSideImpl omInterServerProtocol =
        new OMInterServiceProtocolServerSideImpl(this, omRatisServer,
            isRatisEnabled);
    BlockingService omInterService =
        OzoneManagerInterService.newReflectiveBlockingService(
            omInterServerProtocol);

    OMAdminProtocolServerSideImpl omMetadataServerProtocol =
        new OMAdminProtocolServerSideImpl(this);
    BlockingService omAdminService =
        OzoneManagerAdminService.newReflectiveBlockingService(
            omMetadataServerProtocol);

    ReconfigureProtocolServerSideTranslatorPB reconfigureServerProtocol
        = new ReconfigureProtocolServerSideTranslatorPB(reconfigurationHandler);
    BlockingService reconfigureService =
        ReconfigureProtocolService.newReflectiveBlockingService(
            reconfigureServerProtocol);

    return startRpcServer(configuration, omNodeRpcAddr, omService,
        omInterService, omAdminService, reconfigureService, handlerCount);
  }

  /**
   *
   * @param conf configuration
   * @param addr configured address of RPC server
   * @param clientProtocolService RPC protocol for client communication
   *                              (OzoneManagerProtocolPB impl)
   * @param interOMProtocolService RPC protocol for inter OM communication
   *                               (OMInterServiceProtocolPB impl)
   * @param reconfigureProtocolService RPC protocol for reconfigure
   *    *                              (ReconfigureProtocolPB impl)
   * @param handlerCount RPC server handler count
   * @return RPC server
   * @throws IOException if there is an I/O error while creating RPC server
   */
  private RPC.Server startRpcServer(OzoneConfiguration conf,
      InetSocketAddress addr, BlockingService clientProtocolService,
      BlockingService interOMProtocolService,
      BlockingService omAdminProtocolService,
      BlockingService reconfigureProtocolService,
      int handlerCount)
      throws IOException {

    RPC.Server rpcServer = preserveThreadName(() -> new RPC.Builder(conf)
        .setProtocol(OzoneManagerProtocolPB.class)
        .setInstance(clientProtocolService)
        .setBindAddress(addr.getHostString())
        .setPort(addr.getPort())
        .setNumHandlers(handlerCount)
        .setVerbose(false)
        .setSecretManager(delegationTokenMgr)
        .build());

    HddsServerUtil.addPBProtocol(conf, OMInterServiceProtocolPB.class,
        interOMProtocolService, rpcServer);
    HddsServerUtil.addPBProtocol(conf, OMAdminProtocolPB.class,
        omAdminProtocolService, rpcServer);
    HddsServerUtil.addPBProtocol(conf, ReconfigureProtocolPB.class,
        reconfigureProtocolService, rpcServer);

    if (conf.getBoolean(CommonConfigurationKeys.HADOOP_SECURITY_AUTHORIZATION,
        false)) {
      rpcServer.refreshServiceAcl(conf, OMPolicyProvider.getInstance());
    }

    rpcServer.addSuppressedLoggingExceptions(OMNotLeaderException.class,
        OMLeaderNotReadyException.class);

    return rpcServer;
  }

  /**
   * Starts an s3g OmGrpc server.
   *
   * @param conf         configuration
   * @return gRPC server
   * @throws IOException if there is an I/O error while creating RPC server
   */
  private GrpcOzoneManagerServer startGrpcServer(OzoneConfiguration conf) {
    return new GrpcOzoneManagerServer(conf,
            this.omServerProtocol,
            this.delegationTokenMgr,
            this.certClient);
  }

  private static boolean isOzoneSecurityEnabled() {
    return securityEnabled;
  }

  /**
   * Logs in the OM user if security is enabled in the configuration.
   *
   * @param conf OzoneConfiguration
   * @throws IOException, AuthenticationException in case login fails.
   */
  private static void loginOMUserIfSecurityEnabled(OzoneConfiguration conf)
      throws IOException, AuthenticationException {
    securityEnabled = OzoneSecurityUtil.isSecurityEnabled(conf);
    if (securityEnabled && testUgi == null) {
      loginOMUser(conf);
    }
  }

  /**
   * Initializes the OM instance.
   *
   * @param conf OzoneConfiguration
   * @return true if OM initialization succeeds, false otherwise
   * @throws IOException in case ozone metadata directory path is not
   *                     accessible
   */
  @VisibleForTesting
  public static boolean omInit(OzoneConfiguration conf) throws IOException,
      AuthenticationException {
    OMHANodeDetails omhaNodeDetails = OMHANodeDetails.loadOMHAConfig(conf);
    String nodeId = omhaNodeDetails.getLocalNodeDetails().getNodeId();
    loginOMUserIfSecurityEnabled(conf);
    OMStorage omStorage = new OMStorage(conf);
    StorageState state = omStorage.getState();
    String scmId;
    try {
      ScmInfo scmInfo = getScmInfo(conf);
      scmId = scmInfo.getScmId();
      if (scmId == null || scmId.isEmpty()) {
        throw new IOException("Invalid SCM ID");
      }
      String clusterId = scmInfo.getClusterId();
      if (clusterId == null || clusterId.isEmpty()) {
        throw new IOException("Invalid Cluster ID");
      }

      if (state != StorageState.INITIALIZED) {
        omStorage.setOmNodeId(nodeId);
        omStorage.setClusterId(clusterId);
        omStorage.initialize();
        System.out.println(
            "OM initialization succeeded.Current cluster id for sd="
                + omStorage.getStorageDir() + ";cid=" + omStorage
                .getClusterID() + ";layoutVersion=" + omStorage
                .getLayoutVersion());
      } else {
        System.out.println(
            "OM already initialized.Reusing existing cluster id for sd="
                + omStorage.getStorageDir() + ";cid=" + omStorage
                .getClusterID() + ";layoutVersion=" + omStorage
                .getLayoutVersion());
      }
    } catch (IOException ioe) {
      LOG.error("Could not initialize OM version file", ioe);
      return false;
    }

    if (OzoneSecurityUtil.isSecurityEnabled(conf)) {
      LOG.info("OM storage initialized. Initializing security");
      initializeSecurity(conf, omStorage, scmId);
    }
    omStorage.persistCurrentState();
    return true;
  }

  /**
   * Initializes secure OzoneManager.
   */
  @VisibleForTesting
  public static void initializeSecurity(OzoneConfiguration conf,
      OMStorage omStore, String scmId) throws IOException {
    LOG.info("Initializing secure OzoneManager.");

    HddsProtos.OzoneManagerDetailsProto omInfo =
        getOmDetailsProto(conf, omStore.getOmId());

    SCMSecurityProtocolClientSideTranslatorPB scmSecurityClient =
        getScmSecurityClientWithMaxRetry(conf, getCurrentUser());

    CertificateClient certClient =
        new OMCertificateClient(
            new SecurityConfig(conf), scmSecurityClient, omStore, omInfo,
            "", scmId, null, null);
    CertificateClient.InitResponse response = certClient.init();
    if (response.equals(CertificateClient.InitResponse.REINIT)) {
      LOG.info("Re-initialize certificate client.");
      omStore.unsetOmCertSerialId();
      omStore.persistCurrentState();
      IOUtils.close(LOG, certClient);
      certClient = new OMCertificateClient(
          new SecurityConfig(conf), scmSecurityClient, omStore, omInfo,
          "", scmId, null, null);
      response = certClient.init();
    }
    LOG.info("Init response: {}", response);
    switch (response) {
    case SUCCESS:
      LOG.info("Initialization successful.");
      break;
    case GETCERT:
      // Sign and persist OM cert.
      CertificateSignRequest.Builder builder = certClient.getCSRBuilder();
      omStore.setOmCertSerialId(
          certClient.signAndStoreCertificate(builder.build()));
      LOG.info("Successfully stored SCM signed certificate.");
      break;
    case FAILURE:
      LOG.error("OM security initialization failed.");
      throw new RuntimeException("OM security initialization failed.");
    case RECOVER:
      LOG.error("OM security initialization failed. OM certificate is " +
          "missing.");
      throw new RuntimeException("OM security initialization failed.");
    default:
      LOG.error("OM security initialization failed. Init response: {}",
          response);
      throw new RuntimeException("OM security initialization failed.");
    }
  }

  private void initializeRatisDirs(OzoneConfiguration conf) throws IOException {
    if (isRatisEnabled) {
      // Create Ratis storage dir
      String omRatisDirectory =
          OzoneManagerRatisUtils.getOMRatisDirectory(conf);
      if (omRatisDirectory == null || omRatisDirectory.isEmpty()) {
        throw new IllegalArgumentException(HddsConfigKeys.OZONE_METADATA_DIRS +
            " must be defined.");
      }
      OmUtils.createOMDir(omRatisDirectory);

      // Create Ratis snapshot dir
      omRatisSnapshotDir = OmUtils.createOMDir(
          OzoneManagerRatisUtils.getOMRatisSnapshotDirectory(conf));

      // Before starting ratis server, check if previous installation has
      // snapshot directory in Ratis storage directory. if yes, move it to
      // new snapshot directory.

      File snapshotDir = new File(omRatisDirectory, OM_RATIS_SNAPSHOT_DIR);

      if (snapshotDir.isDirectory()) {
        FileUtils.moveDirectory(snapshotDir.toPath(),
            omRatisSnapshotDir.toPath());
      }

      File omRatisDir = new File(omRatisDirectory);
      String groupIDfromServiceID = RaftGroupId.valueOf(
          getRaftGroupIdFromOmServiceId(getOMServiceId())).getUuid().toString();

      // If a directory exists in ratis storage dir
      // Check the Ratis group Dir is same as the one generated from
      // om service id.

      // This will help to catch if some one has changed service id later on.
      File[] ratisDirFiles = omRatisDir.listFiles();
      if (ratisDirFiles != null) {
        for (File ratisGroupDir : ratisDirFiles) {
          if (ratisGroupDir.isDirectory()) {
            if (!ratisGroupDir.getName().equals(groupIDfromServiceID)) {
              LOG.warn("Unknown directory {} exists in ratis storage dir {}."
                  + " It is recommended not to share the ratis storage dir.",
                  ratisGroupDir, omRatisDir);
            }
          } else {
            LOG.warn("Unknown file {} exists in ratis storage dir {}."
                + " It is recommended not to share the ratis storage dir.",
                ratisGroupDir, omRatisDir);
          }
        }
      }

      if (peerNodesMap != null && !peerNodesMap.isEmpty()) {
        this.omRatisSnapshotProvider = new OmRatisSnapshotProvider(
            configuration, omRatisSnapshotDir, peerNodesMap);
      }
    }
  }

  /**
   * Builds a message for logging startup information about an RPC server.
   *
   * @param description RPC server description
   * @param addr        RPC server listening address
   * @return server startup message
   */
  private static String buildRpcServerStartMessage(String description,
      InetSocketAddress addr) {
    return addr != null
        ? String.format("%s is listening at %s", description, addr)
        : String.format("%s not started", description);
  }

  @VisibleForTesting
  public KeyManager getKeyManager() {
    return keyManager;
  }

  @VisibleForTesting
  public OMStorage getOmStorage() {
    return omStorage;
  }

  @VisibleForTesting
  public OzoneManagerRatisServer getOmRatisServer() {
    return omRatisServer;
  }

  @VisibleForTesting
  public OmRatisSnapshotProvider getOmSnapshotProvider() {
    return omRatisSnapshotProvider;
  }

  @VisibleForTesting
  public InetSocketAddress getOmRpcServerAddr() {
    return omRpcAddress;
  }

  @VisibleForTesting
  public LifeCycle.State getOmRatisServerState() {
    if (omRatisServer == null) {
      return null;
    } else {
      return omRatisServer.getServerState();
    }
  }

  @VisibleForTesting
  public KeyProviderCryptoExtension getKmsProvider() {
    return kmsProvider;
  }

  public PrefixManager getPrefixManager() {
    return prefixManager;
  }

  public VolumeManager getVolumeManager() {
    return volumeManager;
  }

  public BucketManager getBucketManager() {
    return bucketManager;
  }

  public IAccessAuthorizer getAccessAuthorizer() {
    return omMetadataReader.getAccessAuthorizer();
  }

  /**
   * Get metadata manager.
   *
   * @return metadata manager.
   */
  public OMMetadataManager getMetadataManager() {
    return metadataManager;
  }

  public S3SecretManager getS3SecretManager() {
    return s3SecretManager;
  }

  /**
   * Get snapshot manager.
   *
   * @return Om snapshot manager.
   */
  public OmSnapshotManager getOmSnapshotManager() {
    return omSnapshotManager;
  }

  /**
   * Get metadata manager.
   *
   * @return metadata manager.
   */
  public OMMultiTenantManager getMultiTenantManager() {
    return multiTenantManager;
  }

  public OzoneBlockTokenSecretManager getBlockTokenMgr() {
    return blockTokenMgr;
  }

  public OzoneManagerProtocolServerSideTranslatorPB getOmServerProtocol() {
    return omServerProtocol;
  }

  public OMMetrics getMetrics() {
    return metrics;
  }

  public OMPerformanceMetrics getPerfMetrics() {
    return perfMetrics;
  }

  /**
   * Start service.
   */
  public void start() throws IOException {
    if (omState == State.BOOTSTRAPPING) {
      if (isBootstrapping) {
        // Check that all OM configs have been updated with the new OM info.
        checkConfigBeforeBootstrap();
      } else if (isForcedBootstrapping) {
        LOG.warn("Skipped checking whether existing OM configs have been " +
            "updated with this OM information as force bootstrap is called.");
      }
    }

    omClientProtocolMetrics.register();
    HddsServerUtil.initializeMetrics(configuration, "OzoneManager");

    LOG.info(buildRpcServerStartMessage("OzoneManager RPC server",
        omRpcAddress));

    metadataManager.start(configuration);

    // Start Ratis services
    if (omRatisServer != null) {
      omRatisServer.start();
    }

    startSecretManagerIfNecessary();

    upgradeFinalizer.runPrefinalizeStateActions(omStorage, this);
    Integer layoutVersionInDB = getLayoutVersionInDB();
    if (layoutVersionInDB == null ||
        versionManager.getMetadataLayoutVersion() != layoutVersionInDB) {
      LOG.info("Version File has different layout " +
              "version ({}) than OM DB ({}). That is expected if this " +
              "OM has never been finalized to a newer layout version.",
          versionManager.getMetadataLayoutVersion(), layoutVersionInDB);
    }

    // Perform this to make it work with old clients.
    if (certClient != null) {
      caCertPem =
          CertificateCodec.getPEMEncodedString(certClient.getCACertificate());
      caCertPemList = HAUtils.buildCAList(certClient, configuration);
    }

    // Set metrics and start metrics back ground thread
    metrics.setNumVolumes(metadataManager.countRowsInTable(metadataManager
        .getVolumeTable()));
    metrics.setNumBuckets(metadataManager.countRowsInTable(metadataManager
        .getBucketTable()));

    if (getMetricsStorageFile().exists()) {
      OmMetricsInfo metricsInfo = READER.readValue(getMetricsStorageFile());
      metrics.setNumKeys(metricsInfo.getNumKeys());
    }

    // FSO(FILE_SYSTEM_OPTIMIZED)
    metrics.setNumDirs(metadataManager
        .countEstimatedRowsInTable(metadataManager.getDirectoryTable()));
    metrics.setNumFiles(metadataManager
        .countEstimatedRowsInTable(metadataManager.getFileTable()));

    // Schedule save metrics
    long period = configuration.getTimeDuration(OZONE_OM_METRICS_SAVE_INTERVAL,
        OZONE_OM_METRICS_SAVE_INTERVAL_DEFAULT, TimeUnit.MILLISECONDS);
    scheduleOMMetricsWriteTask = new ScheduleOMMetricsWriteTask();
    metricsTimer = new Timer();
    metricsTimer.schedule(scheduleOMMetricsWriteTask, 0, period);

    keyManager.start(configuration);

    try {
      httpServer = new OzoneManagerHttpServer(configuration, this);
      httpServer.start();
    } catch (Exception ex) {
      // Allow OM to start as Http Server failure is not fatal.
      LOG.error("OM HttpServer failed to start.", ex);
    }

    omRpcServer.start();
    isOmRpcServerRunning = true;

    startTrashEmptier(configuration);
    if (isOmGrpcServerEnabled) {
      omS3gGrpcServer.start();
      isOmGrpcServerRunning = true;
    }
    registerMXBean();

    startJVMPauseMonitor();
    setStartTime();

    if (omState == State.BOOTSTRAPPING) {
      bootstrap(omNodeDetails);
    }

    omState = State.RUNNING;
  }

  /**
   * Restarts the service. This method re-initializes the rpc server.
   */
  public void restart() throws IOException {
    setInstanceVariablesFromConf();

    LOG.info(buildRpcServerStartMessage("OzoneManager RPC server",
        omRpcAddress));

    HddsServerUtil.initializeMetrics(configuration, "OzoneManager");

    instantiateServices(false);

    startSecretManagerIfNecessary();

    // Set metrics and start metrics back ground thread
    metrics.setNumVolumes(metadataManager.countRowsInTable(metadataManager
        .getVolumeTable()));
    metrics.setNumBuckets(metadataManager.countRowsInTable(metadataManager
        .getBucketTable()));

    if (getMetricsStorageFile().exists()) {
      OmMetricsInfo metricsInfo = READER.readValue(getMetricsStorageFile());
      metrics.setNumKeys(metricsInfo.getNumKeys());
    }

    // FSO(FILE_SYSTEM_OPTIMIZED)
    metrics.setNumDirs(metadataManager
        .countEstimatedRowsInTable(metadataManager.getDirectoryTable()));
    metrics.setNumFiles(metadataManager
        .countEstimatedRowsInTable(metadataManager.getFileTable()));

    // Schedule save metrics
    long period = configuration.getTimeDuration(OZONE_OM_METRICS_SAVE_INTERVAL,
        OZONE_OM_METRICS_SAVE_INTERVAL_DEFAULT, TimeUnit.MILLISECONDS);
    scheduleOMMetricsWriteTask = new ScheduleOMMetricsWriteTask();
    metricsTimer = new Timer();
    metricsTimer.schedule(scheduleOMMetricsWriteTask, 0, period);

    initializeRatisServer(false);
    if (omRatisServer != null) {
      omRatisServer.start();
    }

    omRpcServer = getRpcServer(configuration);
    if (isOmGrpcServerEnabled) {
      omS3gGrpcServer = getOmS3gGrpcServer(configuration);
    }
    try {
      httpServer = new OzoneManagerHttpServer(configuration, this);
      httpServer.start();
    } catch (Exception ex) {
      // Allow OM to start as Http Server failure is not fatal.
      LOG.error("OM HttpServer failed to start.", ex);
    }
    omRpcServer.start();
    isOmRpcServerRunning = true;

    startTrashEmptier(configuration);
    registerMXBean();

    if (isOmGrpcServerEnabled) {
      omS3gGrpcServer.start();
      isOmGrpcServerRunning = true;
    }
    startJVMPauseMonitor();
    setStartTime();
    omState = State.RUNNING;
  }

  /**
   * Iterate the Snapshot table, check the status
   * for every snapshot and update OMMetrics.
   */
  private void updateActiveSnapshotMetrics()
      throws IOException {

    long activeGauge = 0;
    long deletedGauge = 0;
    long reclaimedGauge = 0;

    try (TableIterator<String, ? extends
        KeyValue<String, SnapshotInfo>> keyIter =
             metadataManager.getSnapshotInfoTable().iterator()) {

      while (keyIter.hasNext()) {
        SnapshotInfo info = keyIter.next().getValue();

        SnapshotInfo.SnapshotStatus snapshotStatus =
            info.getSnapshotStatus();

        if (snapshotStatus == SnapshotInfo.SnapshotStatus.SNAPSHOT_ACTIVE) {
          activeGauge++;
        } else if (snapshotStatus ==
            SnapshotInfo.SnapshotStatus.SNAPSHOT_DELETED) {
          deletedGauge++;
        } else if (snapshotStatus ==
            SnapshotInfo.SnapshotStatus.SNAPSHOT_RECLAIMED) {
          reclaimedGauge++;
        }
      }
    }

    metrics.setNumSnapshotActive(activeGauge);
    metrics.setNumSnapshotDeleted(deletedGauge);
    metrics.setNumSnapshotReclaimed(reclaimedGauge);
  }

  private void checkConfigBeforeBootstrap() throws IOException {
    List<OMNodeDetails> omsWihtoutNewConfig = new ArrayList<>();
    for (Map.Entry<String, OMNodeDetails> entry : peerNodesMap.entrySet()) {
      String remoteNodeId = entry.getKey();
      OMNodeDetails remoteNodeDetails = entry.getValue();
      try (OMAdminProtocolClientSideImpl omAdminProtocolClient =
               OMAdminProtocolClientSideImpl.createProxyForSingleOM(
                   configuration, getRemoteUser(), entry.getValue())) {

        OMConfiguration remoteOMConfiguration =
            omAdminProtocolClient.getOMConfiguration();
        checkRemoteOMConfig(remoteNodeId, remoteOMConfiguration);
      } catch (IOException ioe) {
        LOG.error("Remote OM config check failed on OM {}", remoteNodeId, ioe);
        omsWihtoutNewConfig.add(remoteNodeDetails);
      }
    }
    if (!omsWihtoutNewConfig.isEmpty()) {
      String errorMsg = OmUtils.getOMAddressListPrintString(omsWihtoutNewConfig)
          + " do not have or have incorrect information of the bootstrapping " +
          "OM. Update their ozone-site.xml before proceeding.";
      exitManager.exitSystem(1, errorMsg, LOG);
    }
  }

  /**
   * Verify that the remote OM configuration is updated for the bootstrapping
   * OM.
   */
  private void checkRemoteOMConfig(String remoteNodeId,
      OMConfiguration remoteOMConfig) throws IOException {
    if (remoteOMConfig == null) {
      throw new IOException("Remote OM " + remoteNodeId + " configuration " +
          "returned null");
    }

    if (remoteOMConfig.getCurrentPeerList().contains(this.getOMNodeId())) {
      LOG.warn(
          "Remote OM {} already contains bootstrapping OM({}) as part of "
              + "its Raft group peers.",
          remoteNodeId, getOMNodeId());
    }

    OMNodeDetails omNodeDetailsInRemoteConfig = remoteOMConfig
        .getActiveOmNodesInNewConf().get(getOMNodeId());
    if (omNodeDetailsInRemoteConfig == null) {
      throw new IOException("Remote OM " + remoteNodeId + " does not have the" +
          " bootstrapping OM(" + getOMNodeId() + ") information on reloading " +
          "configs or it could not resolve the address.");
    }

    if (!omNodeDetailsInRemoteConfig.getRpcAddress().equals(
        this.omNodeDetails.getRpcAddress())) {
      throw new IOException("Remote OM " + remoteNodeId + " configuration has" +
          " bootstrapping OM(" + getOMNodeId() + ") address as " +
          omNodeDetailsInRemoteConfig.getRpcAddress() + " where the " +
          "bootstrapping OM address is " + omNodeDetails.getRpcAddress());
    }

    if (omNodeDetailsInRemoteConfig.isDecommissioned()) {
      throw new IOException("Remote OM " + remoteNodeId + " configuration has" +
          " bootstrapping OM(" + getOMNodeId() + ") in decommissioned " +
          "nodes list - " + OMConfigKeys.OZONE_OM_DECOMMISSIONED_NODES_KEY);
    }
  }

  @Override
  public void bootstrap(OMNodeDetails newOMNode) throws IOException {
    // Create InterOmServiceProtocol client to send request to other OMs
    if (isRatisEnabled) {
      try (OMInterServiceProtocolClientSideImpl omInterServiceProtocol =
               new OMInterServiceProtocolClientSideImpl(configuration,
                   getRemoteUser(), getOMServiceId())) {

        omInterServiceProtocol.bootstrap(omNodeDetails);

        LOG.info("Successfully bootstrapped OM {} and joined the Ratis group " +
            "{}", getOMNodeId(), omRatisServer.getRaftGroup());
      } catch (Exception e) {
        LOG.error("Failed to Bootstrap OM.");
        throw e;
      }
    } else {
      throw new IOException("OzoneManager can be bootstrapped only when ratis" +
          " is enabled and there is atleast one OzoneManager to bootstrap" +
          " from.");
    }
  }

  /**
   * When OMStateMachine receives a configuration change update, it calls
   * this function to update the peers list, if required. The configuration
   * change could be to add or to remove an OM from the ring.
   */
  public void updatePeerList(List<String> newPeers) {
    List<String> currentPeers = omRatisServer.getPeerIds();

    // NodeIds present in new node list and not in current peer list are the
    // bootstapped OMs and should be added to the peer list
    List<String> bootstrappedOMs = new ArrayList<>(newPeers);
    bootstrappedOMs.removeAll(currentPeers);

    // NodeIds present in current peer list but not in new node list are the
    // decommissioned OMs and should be removed from the peer list
    List<String> decommissionedOMs = new ArrayList<>(currentPeers);
    decommissionedOMs.removeAll(newPeers);

    // Add bootstrapped OMs to peer list
    for (String omNodeId : bootstrappedOMs) {
      // Check if its the local nodeId (bootstrapping OM)
      if (isCurrentNode(omNodeId)) {
        // For a Bootstrapping OM, none of the peers are added to it's
        // RatisServer's peer list and it needs to be updated here after
        // receiving the conf change notification from Ratis.
        for (String peerNodeId : newPeers) {
          if (peerNodeId.equals(omNodeId)) {
            omRatisServer.addRaftPeer(omNodeDetails);
          } else {
            omRatisServer.addRaftPeer(peerNodesMap.get(peerNodeId));
          }
        }
      } else {
        // For other nodes, add bootstrapping OM to OM peer list (which
        // internally adds to Ratis peer list too)
        try {
          addOMNodeToPeers(omNodeId);
        } catch (IOException e) {
          LOG.error("Fatal Error while adding bootstrapped node to " +
              "peer list. Shutting down the system as otherwise it " +
              "could lead to OM state divergence.", e);
          exitManager.forceExit(1, e, LOG);
        }
      }
    }

    // Remove decommissioned OMs from peer list
    for (String omNodeId : decommissionedOMs) {
      if (isCurrentNode(omNodeId)) {
        // Decommissioning Node should not receive the configuration change
        // request. It may receive the request if the newly added node id or
        // the decommissioned node id is same.
        LOG.warn("New OM node Id: {} is same as decommissioned earlier",
            omNodeId);
      } else {
        // Remove decommissioned node from peer list (which internally
        // removed from Ratis peer list too)
        try {
          removeOMNodeFromPeers(omNodeId);
        } catch (IOException e) {
          LOG.error("Fatal Error while removing decommissioned node from " +
              "peer list. Shutting down the system as otherwise it " +
              "could lead to OM state divergence.", e);
          exitManager.forceExit(1, e, LOG);
        }
      }
    }
  }

  /**
   * Check if the given nodeId is the current nodeId.
   */
  private boolean isCurrentNode(String omNodeID) {
    return getOMNodeId().equals(omNodeID);
  }

  /**
   * Add an OM Node to the peers list. This call comes from OMStateMachine
   * after a SetConfiguration request has been successfully executed by the
   * Ratis server.
   */
  private void addOMNodeToPeers(String newOMNodeId) throws IOException {
    OMNodeDetails newOMNodeDetails = null;
    try {
      newOMNodeDetails = OMNodeDetails.getOMNodeDetailsFromConf(
          getConfiguration(), getOMServiceId(), newOMNodeId);
      if (newOMNodeDetails == null) {
        // Load new configuration object to read in new peer information
        setConfiguration(reloadConfiguration());
        newOMNodeDetails = OMNodeDetails.getOMNodeDetailsFromConf(
            getConfiguration(), getOMServiceId(), newOMNodeId);

        if (newOMNodeDetails == null) {
          // If new node information is not present in the newly loaded
          // configuration also, throw an exception.
          // This case can also come when we have decommissioned a node and
          // ratis will apply previous transactions to add that node back.
          LOG.error(
              "There is no OM configuration for node ID {} in ozone-site.xml.",
              newOMNodeId);
          return;
        }
      }
    } catch (IOException e) {
      LOG.error("{}: Couldn't add OM {} to peer list.", getOMNodeId(),
          newOMNodeId);
    }

    if (omRatisSnapshotProvider == null) {
      omRatisSnapshotProvider = new OmRatisSnapshotProvider(
          configuration, omRatisSnapshotDir, peerNodesMap);
    } else {
      omRatisSnapshotProvider.addNewPeerNode(newOMNodeDetails);
    }
    omRatisServer.addRaftPeer(newOMNodeDetails);
    peerNodesMap.put(newOMNodeId, newOMNodeDetails);
    LOG.info("Added OM {} to the Peer list.", newOMNodeId);
  }

  /**
   * Remove an OM Node from the peers list. This call comes from OMStateMachine
   * after a SetConfiguration request has been successfully executed by the
   * Ratis server.
   */
  private void removeOMNodeFromPeers(String decommNodeId) throws IOException {
    OMNodeDetails decommOMNodeDetails = peerNodesMap.get(decommNodeId);
    if (decommOMNodeDetails == null) {
      throw new IOException("Decommissioned Node " + decommNodeId + " not " +
          "present in peer list");
    }

    omRatisSnapshotProvider.removeDecommissionedPeerNode(decommNodeId);
    omRatisServer.removeRaftPeer(decommOMNodeDetails);
    peerNodesMap.remove(decommNodeId);
    LOG.info("Removed OM {} from OM Peer Nodes.", decommNodeId);
  }

  /**
   * Check if the input nodeId exists in the peers list.
   * @return true if the nodeId is self or it exists in peer node list,
   *         false otherwise.
   */
  @VisibleForTesting
  public boolean doesPeerExist(String omNodeId) {
    if (getOMNodeId().equals(omNodeId)) {
      return true;
    }
    if (peerNodesMap != null && !peerNodesMap.isEmpty()) {
      return peerNodesMap.containsKey(omNodeId);
    }
    return false;
  }

  /**
   * Return list of all current OM peers (does not reload configuration from
   * disk to find newly configured OMs).
   */
  public List<OMNodeDetails> getAllOMNodesInMemory() {
    List<OMNodeDetails> peerNodes = getPeerNodes();
    // Add current node also to list
    peerNodes.add(omNodeDetails);
    return peerNodes;
  }

  /**
   * Reload configuration from disk and return all the OM nodes present in
   * the new conf under current serviceId.
   */
  public List<OMNodeDetails> getAllOMNodesInNewConf() {
    OzoneConfiguration newConf = reloadConfiguration();
    List<OMNodeDetails> allOMNodeDetails = OmUtils.getAllOMHAAddresses(
        newConf, getOMServiceId(), true);
    if (allOMNodeDetails.isEmpty()) {
      // There are no addresses configured for HA. Return only current OM
      // details.
      return Collections.singletonList(omNodeDetails);
    }
    return allOMNodeDetails;
  }

  /**
   * Starts a Trash Emptier thread that does an fs.trashRoots and performs
   * checkpointing & deletion.
   */
  private void startTrashEmptier(Configuration conf) throws IOException {
    if (emptier == null) {
      float hadoopTrashInterval =
          conf.getFloat(FS_TRASH_INTERVAL_KEY, FS_TRASH_INTERVAL_DEFAULT);
      // check whether user has configured ozone specific trash-interval
      // if not fall back to hadoop configuration
      long trashInterval =
          (long) (conf.getFloat(
              OMConfigKeys.OZONE_FS_TRASH_INTERVAL_KEY, hadoopTrashInterval)
              * MSECS_PER_MINUTE);
      if (trashInterval == 0) {
        LOG.info("Trash Interval set to 0. Files deleted won't move to trash");
        return;
      } else if (trashInterval < 0) {
        throw new IOException("Cannot start trash emptier with negative " +
            "interval. Set " + FS_TRASH_INTERVAL_KEY + " to a positive value.");
      }

      OzoneManager i = this;
      FileSystem fs = SecurityUtil.doAsLoginUser(
          (PrivilegedExceptionAction<FileSystem>)
              () -> new TrashOzoneFileSystem(i));
      this.emptier = new Thread(new OzoneTrash(fs, conf, this).
          getEmptier(), "Trash Emptier");
      this.emptier.setDaemon(true);
      this.emptier.start();
    }
  }

  /**
   * Creates a new instance of gRPC OzoneManagerServiceGrpc transport server
   * for serving s3g OmRequests.  If an earlier instance is already running
   * then returns the same.
   */
  private GrpcOzoneManagerServer getOmS3gGrpcServer(OzoneConfiguration conf) {
    if (isOmGrpcServerRunning) {
      return omS3gGrpcServer;
    }
    return startGrpcServer(configuration);
  }

  /**
   * Creates an instance of ratis server.
   * @param shouldBootstrap If OM is started in Bootstrap mode, then Ratis
   *                        server will be initialized without adding self to
   *                        Ratis group
   */
  private void initializeRatisServer(boolean shouldBootstrap)
      throws IOException {
    if (isRatisEnabled) {
      if (omRatisServer == null) {
        // This needs to be done before initializing Ratis.
        ratisReporterList = RatisDropwizardExports.
            registerRatisMetricReporters(ratisMetricsMap, this::isStopped);
        omRatisServer = OzoneManagerRatisServer.newOMRatisServer(
            configuration, this, omNodeDetails, peerNodesMap,
            secConfig, certClient, shouldBootstrap);
      }
      LOG.info("OzoneManager Ratis server initialized at port {}",
          omRatisServer.getServerPort());
    } else {
      omRatisServer = null;
    }
  }

  public long getObjectIdFromTxId(long trxnId) {
    return OmUtils.getObjectIdFromTxId(metadataManager.getOmEpoch(),
        trxnId);
  }

  @VisibleForTesting
  long getLastTrxnIndexForNonRatis() throws IOException {
    TransactionInfo transactionInfo =
        TransactionInfo.readTransactionInfo(metadataManager);
    // If the OMTransactionInfo does not exist in DB or if the term is not -1
    // (corresponding to non-Ratis cluster), return 0 so that new incoming
    // requests can have transaction index starting from 1.
    if (transactionInfo == null || transactionInfo.getTerm() != -1) {
      return 0;
    }
    // If there exists a last transaction index in DB, the new incoming
    // requests in non-Ratis cluster must have transaction index
    // incrementally increasing from the stored transaction index onwards.
    return transactionInfo.getTransactionIndex();
  }

  /**
   *
   * @return Gets the stored layout version from the DB meta table.
   * @throws IOException on Error.
   */
  private Integer getLayoutVersionInDB() throws IOException {
    String layoutVersion =
        metadataManager.getMetaTable().get(LAYOUT_VERSION_KEY);
    return (layoutVersion == null) ? null : Integer.parseInt(layoutVersion);
  }

  public RatisSnapshotInfo getSnapshotInfo() {
    return omRatisSnapshotInfo;
  }

  public long getRatisSnapshotIndex() throws IOException {
    TransactionInfo dbTxnInfo =
        TransactionInfo.readTransactionInfo(metadataManager);
    if (dbTxnInfo == null) {
      // If there are no transactions in the database, it has applied index 0
      // only.
      return 0;
    } else {
      return dbTxnInfo.getTransactionIndex();
    }
  }

  /**
   * Stop service.
   */
  public void stop() {
    LOG.info("{}: Stopping Ozone Manager", omNodeDetails.getOMPrintInfo());
    if (isStopped()) {
      return;
    }
    try {
      omState = State.STOPPED;
      // Cancel the metrics timer and set to null.
      if (metricsTimer != null) {
        metricsTimer.cancel();
        metricsTimer = null;
        scheduleOMMetricsWriteTask = null;
      }
      omRpcServer.stop();
      if (isOmGrpcServerEnabled) {
        omS3gGrpcServer.stop();
      }
      // When ratis is not enabled, we need to call stop() to stop
      // OzoneManageDoubleBuffer in OM server protocol.
      if (!isRatisEnabled) {
        omServerProtocol.stop();
      }
      if (omRatisServer != null) {
        omRatisServer.stop();
        omRatisServer = null;
        OMHAMetrics.unRegister();
      }
      isOmRpcServerRunning = false;
      if (isOmGrpcServerEnabled) {
        isOmGrpcServerRunning = false;
      }
      keyManager.stop();
      stopSecretManager();
      if (httpServer != null) {
        httpServer.stop();
      }
      if (multiTenantManager != null) {
        multiTenantManager.stop();
      }
      stopTrashEmptier();
      metadataManager.stop();
      omSnapshotManager.close();
      metrics.unRegister();
      omClientProtocolMetrics.unregister();
      unregisterMXBean();
      if (jvmPauseMonitor != null) {
        jvmPauseMonitor.stop();
      }
      if (omRatisSnapshotProvider != null) {
        omRatisSnapshotProvider.close();
      }
      OMPerformanceMetrics.unregister();
      RatisDropwizardExports.clear(ratisMetricsMap, ratisReporterList);
      scmClient.close();
      if (certClient != null) {
        certClient.close();
      }

      if (omhaMetrics != null) {
        OMHAMetrics.unRegister();
      }
    } catch (Exception e) {
      LOG.error("OzoneManager stop failed.", e);
    }
  }

  public void shutDown(String message) {
    stop();
    ExitUtils.terminate(0, message, LOG);
  }

  public void terminateOM() {
    stop();
    terminate(1);
  }

  /**
   * Wait until service has completed shutdown.
   */
  public void join() {
    try {
      omRpcServer.join();
    } catch (InterruptedException e) {
      Thread.currentThread().interrupt();
      LOG.info("Interrupted during OzoneManager join.", e);
    }
  }

  private void startSecretManagerIfNecessary() {
    boolean shouldRun = isOzoneSecurityEnabled();
    if (shouldRun) {
      boolean running = delegationTokenMgr.isRunning();
      if (!running) {
        startSecretManager();
      }
    }
  }

  /**
   * @return true if delegation token operation is allowed
   */
  private boolean isAllowedDelegationTokenOp() throws IOException {
    AuthenticationMethod authMethod = getConnectionAuthenticationMethod();
    return !UserGroupInformation.isSecurityEnabled()
        || (authMethod == AuthenticationMethod.KERBEROS)
        || (authMethod == AuthenticationMethod.KERBEROS_SSL)
        || (authMethod == AuthenticationMethod.CERTIFICATE);
  }

  /**
   * Returns authentication method used to establish the connection.
   *
   * @return AuthenticationMethod used to establish connection
   */
  private AuthenticationMethod getConnectionAuthenticationMethod()
      throws IOException {
    UserGroupInformation ugi = getRemoteUser();
    AuthenticationMethod authMethod = ugi.getAuthenticationMethod();
    if (authMethod == AuthenticationMethod.PROXY) {
      authMethod = ugi.getRealUser().getAuthenticationMethod();
    }
    return authMethod;
  }

  /**
   * Get delegation token from OzoneManager.
   *
   * @param renewer Renewer information
   * @return delegationToken DelegationToken signed by OzoneManager
   */
  @Override
  public Token<OzoneTokenIdentifier> getDelegationToken(Text renewer)
      throws OMException {
    try {
      if (!isAllowedDelegationTokenOp()) {
        throw new OMException("Delegation Token can be issued only with "
            + "kerberos or web authentication",
            INVALID_AUTH_METHOD);
      }
      if (delegationTokenMgr == null || !delegationTokenMgr.isRunning()) {
        LOG.warn("trying to get DT with no secret manager running in OM.");
        return null;
      }

      UserGroupInformation ugi = getRemoteUser();
      String user = ugi.getUserName();
      Text owner = new Text(user);
      Text realUser = null;
      if (ugi.getRealUser() != null) {
        realUser = new Text(ugi.getRealUser().getUserName());
      }

      return delegationTokenMgr.createToken(owner, renewer, realUser);
    } catch (OMException oex) {
      throw oex;
    } catch (IOException ex) {
      LOG.error("Get Delegation token failed, cause: {}", ex.getMessage());
      throw new OMException("Get Delegation token failed.", ex,
          TOKEN_ERROR_OTHER);
    }
  }

  /**
   * Method to renew a delegationToken issued by OzoneManager.
   *
   * @param token token to renew
   * @return new expiryTime of the token
   */
  @Override
  public long renewDelegationToken(Token<OzoneTokenIdentifier> token)
      throws OMException {
    long expiryTime;

    try {

      if (!isAllowedDelegationTokenOp()) {
        throw new OMException("Delegation Token can be renewed only with "
            + "kerberos or web authentication",
            INVALID_AUTH_METHOD);
      }
      String renewer = getRemoteUser().getShortUserName();
      expiryTime = delegationTokenMgr.renewToken(token, renewer);

    } catch (OMException oex) {
      throw oex;
    } catch (IOException ex) {
      OzoneTokenIdentifier id = null;
      try {
        id = OzoneTokenIdentifier.readProtoBuf(token.getIdentifier());
      } catch (IOException ignored) {
      }
      LOG.error("Delegation token renewal failed for dt id: {}, cause: {}",
          id, ex.getMessage());
      throw new OMException("Delegation token renewal failed for dt: " + token,
          ex, TOKEN_ERROR_OTHER);
    }
    return expiryTime;
  }

  /**
   * Cancels a delegation token.
   *
   * @param token token to cancel
   */
  @Override
  public void cancelDelegationToken(Token<OzoneTokenIdentifier> token)
      throws OMException {
    OzoneTokenIdentifier id = null;
    try {
      String canceller = getRemoteUser().getUserName();
      id = delegationTokenMgr.cancelToken(token, canceller);
      LOG.trace("Delegation token cancelled for dt: {}", id);
    } catch (OMException oex) {
      throw oex;
    } catch (IOException ex) {
      LOG.error("Delegation token cancellation failed for dt id: {}, cause: {}",
          id, ex.getMessage());
      throw new OMException("Delegation token renewal failed for dt: " + token,
          ex, TOKEN_ERROR_OTHER);
    }
  }

  public boolean isOwner(UserGroupInformation callerUgi, String ownerName) {
    if (ownerName == null) {
      return false;
    }
    return callerUgi.getUserName().equals(ownerName) ||
        callerUgi.getShortUserName().equals(ownerName);
  }

  /**
   * A variant of checkAcls that doesn't throw exception if permission denied.
   *
   * @return true if permission granted, false if permission denied.
   */
  private boolean hasAcls(String userName, ResourceType resType,
      StoreType store, ACLType acl, String vol, String bucket, String key) {
    try {
      return checkAcls(resType, store, acl, vol, bucket, key,
          UserGroupInformation.createRemoteUser(userName),
          ProtobufRpcEngine.Server.getRemoteIp(),
          ProtobufRpcEngine.Server.getRemoteIp().getHostName(),
          false, getVolumeOwner(vol, acl, resType));
    } catch (OMException ex) {
      // Should not trigger exception here at all
      return false;
    }
  }

  public String getVolumeOwner(String vol, ACLType type, ResourceType resType)
      throws OMException {
    String volOwnerName = null;
    if (!vol.equals(OzoneConsts.OZONE_ROOT) &&
        !(type == ACLType.CREATE && resType == ResourceType.VOLUME)) {
      volOwnerName = getVolumeOwner(vol);
    }
    return volOwnerName;
  }

  private String getVolumeOwner(String volume) throws OMException {
    Boolean lockAcquired = metadataManager.getLock().acquireReadLock(
        VOLUME_LOCK, volume);
    String dbVolumeKey = metadataManager.getVolumeKey(volume);
    OmVolumeArgs volumeArgs;
    try {
      volumeArgs = metadataManager.getVolumeTable().get(dbVolumeKey);
    } catch (IOException ioe) {
      if (ioe instanceof OMException) {
        throw (OMException)ioe;
      } else {
        throw new OMException("getVolumeOwner for Volume " + volume + " failed",
            ResultCodes.INTERNAL_ERROR);
      }
    } finally {
      if (lockAcquired) {
        metadataManager.getLock().releaseReadLock(VOLUME_LOCK, volume);
      }
    }
    if (volumeArgs != null) {
      return volumeArgs.getOwnerName();
    } else {
      throw new OMException("Volume " + volume + " is not found",
          OMException.ResultCodes.VOLUME_NOT_FOUND);
    }
  }

  /**
   * Return the owner of a given bucket.
   *
   * @return String
   */
  public String getBucketOwner(String volume, String bucket, ACLType type,
       ResourceType resType) throws OMException {
    String bucketOwner = null;
    if ((resType != ResourceType.VOLUME) &&
        !(type == ACLType.CREATE && resType == ResourceType.BUCKET)) {
      bucketOwner = getBucketOwner(volume, bucket);
    }
    return bucketOwner;
  }

  private String getBucketOwner(String volume, String bucket)
      throws OMException {
    OmBucketInfo bucketInfo;

    boolean lockAcquired = metadataManager.getLock().acquireReadLock(
            BUCKET_LOCK, volume, bucket);
    try {
      String dbBucketKey = metadataManager.getBucketKey(volume, bucket);
      bucketInfo = metadataManager.getBucketTable().get(dbBucketKey);
    } catch (IOException ioe) {
      if (ioe instanceof OMException) {
        throw (OMException)ioe;
      } else {
        throw new OMException("getBucketOwner for Bucket " + volume + "/" +
            bucket  + " failed: " + ioe.getMessage(),
            ResultCodes.INTERNAL_ERROR);
      }
    } finally {
      if (lockAcquired) {
        metadataManager.getLock().releaseReadLock(BUCKET_LOCK, volume, bucket);
      }
    }
    if (bucketInfo != null) {
      return bucketInfo.getOwner();
    } else {
      throw new OMException("Bucket not found", ResultCodes.BUCKET_NOT_FOUND);
    }
  }

  /**
   * CheckAcls for the ozone object.
   *
   * @return true if permission granted, false if permission denied.
   * @throws OMException ResultCodes.PERMISSION_DENIED if permission denied
   *                     and throwOnPermissionDenied set to true.
   */
  @SuppressWarnings("parameternumber")
  public boolean checkAcls(ResourceType resType, StoreType storeType,
      ACLType aclType, String vol, String bucket, String key,
      UserGroupInformation ugi, InetAddress remoteAddress, String hostName,
      boolean throwIfPermissionDenied, String owner)
      throws OMException {
    OzoneObj obj = OzoneObjInfo.Builder.newBuilder()
        .setResType(resType)
        .setStoreType(storeType)
        .setVolumeName(vol)
        .setBucketName(bucket)
        .setKeyName(key).build();
    RequestContext context = RequestContext.newBuilder()
        .setClientUgi(ugi)
        .setIp(remoteAddress)
        .setHost(hostName)
        .setAclType(ACLIdentityType.USER)
        .setAclRights(aclType)
        .setOwnerName(owner)
        .build();

    return omMetadataReader.checkAcls(obj, context, throwIfPermissionDenied);
  }



  /**
   * Return true if Ozone acl's are enabled, else false.
   *
   * @return boolean
   */
  public boolean getAclsEnabled() {
    return isAclEnabled;
  }

  public boolean getAllowListAllVolumes() {
    return allowListAllVolumes;
  }

  public OmMetadataReader getOmMetadataReader() {
    return omMetadataReader;
  }

  /**
   * Return true if SPNEGO auth is enabled for OM HTTP server, otherwise false.
   *
   * @return boolean
   */
  public boolean isSpnegoEnabled() {
    return isSpnegoEnabled;
  }

  /**
   * Gets the volume information.
   *
   * @param volume - Volume name.
   * @return VolumeArgs or exception is thrown.
   */
  @Override
  public OmVolumeArgs getVolumeInfo(String volume) throws IOException {
    boolean auditSuccess = true;
    Map<String, String> auditMap = buildAuditMap(volume);
    try {
      if (isAclEnabled) {
        omMetadataReader.checkAcls(ResourceType.VOLUME,
            StoreType.OZONE, ACLType.READ, volume,
            null, null);
      }
      metrics.incNumVolumeInfos();
      return volumeManager.getVolumeInfo(volume);
    } catch (Exception ex) {
      metrics.incNumVolumeInfoFails();
      auditSuccess = false;
      AUDIT.logReadFailure(buildAuditMessageForFailure(OMAction.READ_VOLUME,
          auditMap, ex));
      throw ex;
    } finally {
      if (auditSuccess) {
        AUDIT.logReadSuccess(buildAuditMessageForSuccess(OMAction.READ_VOLUME,
            auditMap));
      }
    }
  }

  /**
   * Lists volumes accessible by a specific user.
   *
   * @param userName - user name
   * @param prefix   - Filter prefix -- Return only entries that match this.
   * @param prevKey  - Previous key -- List starts from the next from the
   *                 prevkey
   * @param maxKeys  - Max number of keys to return.
   * @return List of Volumes.
   */
  @Override
  public List<OmVolumeArgs> listVolumeByUser(String userName, String prefix,
      String prevKey, int maxKeys) throws IOException {
    UserGroupInformation remoteUserUgi =
        ProtobufRpcEngine.Server.getRemoteUser();
    if (isAclEnabled) {
      if (remoteUserUgi == null) {
        LOG.error("Rpc user UGI is null. Authorization failed.");
        throw new OMException("Rpc user UGI is null. Authorization failed.",
            ResultCodes.PERMISSION_DENIED);
      }
    }
    boolean auditSuccess = true;
    Map<String, String> auditMap = new LinkedHashMap<>();
    auditMap.put(OzoneConsts.PREV_KEY, prevKey);
    auditMap.put(OzoneConsts.PREFIX, prefix);
    auditMap.put(OzoneConsts.MAX_KEYS, String.valueOf(maxKeys));
    auditMap.put(OzoneConsts.USERNAME, userName);
    try {
      metrics.incNumVolumeLists();
      if (isAclEnabled) {
        String remoteUserName = remoteUserUgi.getShortUserName();
        // if not admin nor list my own volumes, check ACL.
        if (!remoteUserName.equals(userName) && !isAdmin(remoteUserUgi)) {
          omMetadataReader.checkAcls(ResourceType.VOLUME,
              StoreType.OZONE, ACLType.LIST,
              OzoneConsts.OZONE_ROOT, null, null);
        }
        // List all volumes first
        List<OmVolumeArgs> listAllVolumes = volumeManager.listVolumes(
            null, prefix, prevKey, maxKeys);
        List<OmVolumeArgs> result = new ArrayList<>();
        // Filter all volumes by LIST ACL
        for (OmVolumeArgs volumeArgs : listAllVolumes) {
          if (hasAcls(userName, ResourceType.VOLUME, StoreType.OZONE,
              ACLType.LIST, volumeArgs.getVolume(), null, null)) {
            result.add(volumeArgs);
          }
        }
        return result;
      } else {
        // When ACL is not enabled, fallback to filter by owner
        return volumeManager.listVolumes(userName, prefix, prevKey, maxKeys);
      }
    } catch (Exception ex) {
      metrics.incNumVolumeListFails();
      auditSuccess = false;
      AUDIT.logReadFailure(buildAuditMessageForFailure(OMAction.LIST_VOLUMES,
          auditMap, ex));
      throw ex;
    } finally {
      if (auditSuccess) {
        AUDIT.logReadSuccess(buildAuditMessageForSuccess(OMAction.LIST_VOLUMES,
            auditMap));
      }
    }
  }

  /**
   * Lists volume all volumes in the cluster.
   *
   * @param prefix  - Filter prefix -- Return only entries that match this.
   * @param prevKey - Previous key -- List starts from the next from the
   *                prevkey
   * @param maxKeys - Max number of keys to return.
   * @return List of Volumes.
   */
  @Override
  public List<OmVolumeArgs> listAllVolumes(String prefix, String prevKey, int
      maxKeys) throws IOException {
    boolean auditSuccess = true;
    Map<String, String> auditMap = new LinkedHashMap<>();
    auditMap.put(OzoneConsts.PREV_KEY, prevKey);
    auditMap.put(OzoneConsts.PREFIX, prefix);
    auditMap.put(OzoneConsts.MAX_KEYS, String.valueOf(maxKeys));
    auditMap.put(OzoneConsts.USERNAME, null);
    try {
      metrics.incNumVolumeLists();
      if (!allowListAllVolumes) {
        // Only admin can list all volumes when disallowed in config
        if (isAclEnabled) {
          omMetadataReader.checkAcls(ResourceType.VOLUME,
              StoreType.OZONE, ACLType.LIST,
              OzoneConsts.OZONE_ROOT, null, null);
        }
      }
      return volumeManager.listVolumes(null, prefix, prevKey, maxKeys);
    } catch (Exception ex) {
      metrics.incNumVolumeListFails();
      auditSuccess = false;
      AUDIT.logReadFailure(buildAuditMessageForFailure(OMAction.LIST_VOLUMES,
          auditMap, ex));
      throw ex;
    } finally {
      if (auditSuccess) {
        AUDIT.logReadSuccess(buildAuditMessageForSuccess(OMAction.LIST_VOLUMES,
            auditMap));
      }
    }
  }

  /**
   * {@inheritDoc}
   */
  @Override
  public List<OmBucketInfo> listBuckets(String volumeName, String startKey,
                                        String prefix, int maxNumOfBuckets,
                                        boolean hasSnapshot)
      throws IOException {
    boolean auditSuccess = true;
    Map<String, String> auditMap = buildAuditMap(volumeName);
    auditMap.put(OzoneConsts.START_KEY, startKey);
    auditMap.put(OzoneConsts.PREFIX, prefix);
    auditMap.put(OzoneConsts.MAX_NUM_OF_BUCKETS,
        String.valueOf(maxNumOfBuckets));
    auditMap.put(OzoneConsts.HAS_SNAPSHOT, String.valueOf(hasSnapshot));

    try {
      if (isAclEnabled) {
        omMetadataReader.checkAcls(ResourceType.VOLUME,
            StoreType.OZONE, ACLType.LIST,
            volumeName, null, null);
      }
      metrics.incNumBucketLists();
      return bucketManager.listBuckets(volumeName,
          startKey, prefix, maxNumOfBuckets, hasSnapshot);
    } catch (IOException ex) {
      metrics.incNumBucketListFails();
      auditSuccess = false;
      AUDIT.logReadFailure(buildAuditMessageForFailure(OMAction.LIST_BUCKETS,
          auditMap, ex));
      throw ex;
    } finally {
      if (auditSuccess) {
        AUDIT.logReadSuccess(buildAuditMessageForSuccess(OMAction.LIST_BUCKETS,
            auditMap));
      }
    }
  }

  /**
   * Gets the bucket information.
   *
   * @param volume - Volume name.
   * @param bucket - Bucket name.
   * @return OmBucketInfo or exception is thrown.
   */
  @Override
  public OmBucketInfo getBucketInfo(String volume, String bucket)
      throws IOException {
    boolean auditSuccess = true;
    Map<String, String> auditMap = buildAuditMap(volume);
    auditMap.put(OzoneConsts.BUCKET, bucket);
    try {
      if (isAclEnabled) {
        omMetadataReader.checkAcls(ResourceType.BUCKET,
            StoreType.OZONE, ACLType.READ, volume,
            bucket, null);
      }
      metrics.incNumBucketInfos();
      return bucketManager.getBucketInfo(volume, bucket);
    } catch (Exception ex) {
      metrics.incNumBucketInfoFails();
      auditSuccess = false;
      AUDIT.logReadFailure(buildAuditMessageForFailure(OMAction.READ_BUCKET,
          auditMap, ex));
      throw ex;
    } finally {
      if (auditSuccess) {
        AUDIT.logReadSuccess(buildAuditMessageForSuccess(OMAction.READ_BUCKET,
            auditMap));
      }
    }
  }

  /**
   * Lookup a key.
   *
   * @param args - attributes of the key.
   * @return OmKeyInfo - the info about the requested key.
   */
  @Override
  public OmKeyInfo lookupKey(OmKeyArgs args) throws IOException {
    return getReader(args).lookupKey(args);
  }

  @Override
  public KeyInfoWithVolumeContext getKeyInfo(final OmKeyArgs args,
                                             boolean assumeS3Context)
      throws IOException {
    return getReader(args).getKeyInfo(args, assumeS3Context);
  }

  @Override
  public List<OmKeyInfo> listKeys(String volumeName, String bucketName,
      String startKey, String keyPrefix, int maxKeys) throws IOException {

    return getReader(volumeName, bucketName, keyPrefix).listKeys(
            volumeName, bucketName, startKey, keyPrefix, maxKeys);
  }

  @Override
  public List<RepeatedOmKeyInfo> listTrash(String volumeName,
      String bucketName, String startKeyName, String keyPrefix, int maxKeys)
      throws IOException {
    boolean auditSuccess = true;
    Map<String, String> auditMap = buildAuditMap(volumeName);
    auditMap.put(OzoneConsts.BUCKET, bucketName);
    auditMap.put(OzoneConsts.START_KEY, startKeyName);
    auditMap.put(OzoneConsts.KEY_PREFIX, keyPrefix);
    auditMap.put(OzoneConsts.MAX_KEYS, String.valueOf(maxKeys));
    try {
      if (isAclEnabled) {
        omMetadataReader.checkAcls(ResourceType.BUCKET,
            StoreType.OZONE, ACLType.LIST,
            volumeName, bucketName, keyPrefix);
      }
      metrics.incNumTrashKeyLists();
      return keyManager.listTrash(volumeName, bucketName,
          startKeyName, keyPrefix, maxKeys);
    } catch (IOException ex) {
      metrics.incNumTrashKeyListFails();
      auditSuccess = false;
      AUDIT.logReadFailure(buildAuditMessageForFailure(OMAction.LIST_TRASH,
          auditMap, ex));
      throw ex;
    } finally {
      if (auditSuccess) {
        AUDIT.logReadSuccess(buildAuditMessageForSuccess(OMAction.LIST_TRASH,
            auditMap));
      }
    }
  }

  @Override
  public List<SnapshotInfo> listSnapshot(
      String volumeName, String bucketName, String snapshotPrefix,
      String prevSnapshot, int maxListResult) throws IOException {
    metrics.incNumSnapshotLists();
    Map<String, String> auditMap = buildAuditMap(volumeName);
    auditMap.put(OzoneConsts.BUCKET, bucketName);
    try {
      if (isAclEnabled) {
        omMetadataReader.checkAcls(ResourceType.BUCKET, StoreType.OZONE,
            ACLType.LIST, volumeName, bucketName, null);
      }
      List<SnapshotInfo> snapshotInfoList =
          metadataManager.listSnapshot(volumeName, bucketName,
              snapshotPrefix, prevSnapshot, maxListResult);

      AUDIT.logReadSuccess(buildAuditMessageForSuccess(
          OMAction.LIST_SNAPSHOT, auditMap));
      return snapshotInfoList;
    } catch (Exception ex) {
      metrics.incNumSnapshotListFails();
      AUDIT.logReadFailure(buildAuditMessageForFailure(OMAction.LIST_SNAPSHOT,
          auditMap, ex));
      throw ex;
    }
  }

  private Map<String, String> buildAuditMap(String volume) {
    Map<String, String> auditMap = new LinkedHashMap<>();
    auditMap.put(OzoneConsts.VOLUME, volume);
    return auditMap;
  }

  public AuditLogger getAuditLogger() {
    return AUDIT;
  }

  @Override
  public AuditMessage buildAuditMessageForSuccess(AuditAction op,
      Map<String, String> auditMap) {
    return omMetadataReader.buildAuditMessageForSuccess(op, auditMap);
  }

  @Override
  public AuditMessage buildAuditMessageForFailure(AuditAction op,
      Map<String, String> auditMap, Throwable throwable) {
    return omMetadataReader.buildAuditMessageForFailure(op,
        auditMap, throwable);
  }

  private void registerMXBean() {
    Map<String, String> jmxProperties = new HashMap<>();
    jmxProperties.put("component", "ServerRuntime");
    this.omInfoBeanName = HddsUtils.registerWithJmxProperties(
        "OzoneManager", "OzoneManagerInfo", jmxProperties, this);
  }

  private void unregisterMXBean() {
    if (this.omInfoBeanName != null) {
      MBeans.unregister(this.omInfoBeanName);
      this.omInfoBeanName = null;
    }
  }

  @Override
  public String getRpcPort() {
    return "" + omRpcAddress.getPort();
  }

  @Override
  public String getRatisRoles() {
    List<ServiceInfo> serviceList;
    int port = omNodeDetails.getRatisPort();
    RaftPeer leaderId;
    if (isRatisEnabled) {
      try {
        leaderId = omRatisServer.getLeader();
        if (leaderId == null) {
          LOG.error("No leader found");
          return "Exception: Not a leader";
        }
        serviceList = getServiceList();
      } catch (IOException e) {
        LOG.error("IO-Exception Occurred", e);
        return "Exception: " + e;
      }
      return OmUtils.format(serviceList, port, leaderId.getId().toString());
    } else {
      return "Ratis-Disabled";
    }
  }

  /**
   * Create OMHAMetrics instance.
   */
  public void omHAMetricsInit(String leaderId) {
    // unregister, in case metrics already exist
    // so that the metrics will get updated.
    OMHAMetrics.unRegister();
    omhaMetrics = OMHAMetrics
        .create(getOMNodeId(), leaderId);
  }

  @VisibleForTesting
  public OMHAMetrics getOmhaMetrics() {
    return omhaMetrics;
  }

  public String getRatisLogDirectory() {
    return  OzoneManagerRatisUtils.getOMRatisDirectory(configuration);
  }

  @Override
  public String getRocksDbDirectory() {
    return String.valueOf(OMStorage.getOmDbDir(configuration));
  }

  @VisibleForTesting
  public OzoneManagerHttpServer getHttpServer() {
    return httpServer;
  }

  @Override
  public List<ServiceInfo> getServiceList() throws IOException {
    // When we implement multi-home this call has to be handled properly.
    List<ServiceInfo> services = new ArrayList<>();
    ServiceInfo.Builder omServiceInfoBuilder = ServiceInfo.newBuilder()
        .setNodeType(HddsProtos.NodeType.OM)
        .setHostname(omRpcAddress.getHostName())
        .setOmVersion(OzoneManagerVersion.CURRENT)
        .addServicePort(ServicePort.newBuilder()
            .setType(ServicePort.Type.RPC)
            .setValue(omRpcAddress.getPort())
            .build());
    if (httpServer != null
        && httpServer.getHttpAddress() != null) {
      omServiceInfoBuilder.addServicePort(ServicePort.newBuilder()
          .setType(ServicePort.Type.HTTP)
          .setValue(httpServer.getHttpAddress().getPort())
          .build());
    }
    if (httpServer != null
        && httpServer.getHttpsAddress() != null) {
      omServiceInfoBuilder.addServicePort(ServicePort.newBuilder()
          .setType(ServicePort.Type.HTTPS)
          .setValue(httpServer.getHttpsAddress().getPort())
          .build());
    }

    // Since this OM is processing the request, we can assume it to be the
    // leader OM

    OMRoleInfo omRole = OMRoleInfo.newBuilder()
        .setNodeId(getOMNodeId())
        .setServerRole(RaftPeerRole.LEADER.name())
        .build();
    omServiceInfoBuilder.setOmRoleInfo(omRole);

    if (isRatisEnabled) {
      if (omRatisServer != null) {
        omServiceInfoBuilder.addServicePort(ServicePort.newBuilder()
            .setType(ServicePort.Type.RATIS)
            .setValue(omNodeDetails.getRatisPort())
            .build());
      }

      for (OMNodeDetails peerNode : peerNodesMap.values()) {
        ServiceInfo.Builder peerOmServiceInfoBuilder = ServiceInfo.newBuilder()
            .setNodeType(HddsProtos.NodeType.OM)
            .setHostname(peerNode.getHostName())
            // For now assume peer is at the same version.
            // This field needs to be fetched from peer when rolling upgrades
            // are implemented.
            .setOmVersion(OzoneManagerVersion.CURRENT)
            .addServicePort(ServicePort.newBuilder()
                .setType(ServicePort.Type.RPC)
                .setValue(peerNode.getRpcPort())
                .build());

        OMRoleInfo peerOmRole = OMRoleInfo.newBuilder()
            .setNodeId(peerNode.getNodeId())
            .setServerRole(RaftPeerRole.FOLLOWER.name())
            .build();
        peerOmServiceInfoBuilder.setOmRoleInfo(peerOmRole);

        services.add(peerOmServiceInfoBuilder.build());
      }
    }

    services.add(omServiceInfoBuilder.build());

    // For client we have to return SCM with container protocol port,
    // not block protocol. This is information is being not used by
    // RpcClient, but for compatibility leaving as it is and also making sure
    // that this works for SCM HA.
    Collection<InetSocketAddress> scmAddresses = getScmAddressForClients(
        configuration);

    for (InetSocketAddress scmAddr : scmAddresses) {
      ServiceInfo.Builder scmServiceInfoBuilder = ServiceInfo.newBuilder()
          .setNodeType(HddsProtos.NodeType.SCM)
          .setHostname(scmAddr.getHostName())
          .addServicePort(ServicePort.newBuilder()
              .setType(ServicePort.Type.RPC)
              .setValue(scmAddr.getPort()).build());
      services.add(scmServiceInfoBuilder.build());
    }
    metrics.incNumGetServiceLists();
    // For now there is no exception that can can happen in this call,
    // so failure metrics is not handled. In future if there is any need to
    // handle exception in this method, we need to incorporate
    // metrics.incNumGetServiceListFails()
    AUDIT.logReadSuccess(
        buildAuditMessageForSuccess(OMAction.GET_SERVICE_LIST,
            new LinkedHashMap<>()));
    return services;
  }

  @Override
  public ServiceInfoEx getServiceInfo() throws IOException {
    return new ServiceInfoEx(getServiceList(), caCertPem, caCertPemList);
  }

  @Override
  public void transferLeadership(String newLeaderId)
      throws IOException {
    final UserGroupInformation ugi = getRemoteUser();
    if (!isAdmin(ugi)) {
      throw new OMException(
          "Only Ozone admins are allowed to transfer raft leadership.",
          PERMISSION_DENIED);
    }
    if (!isRatisEnabled) {
      throw new IOException("OM HA not enabled.");
    }
    boolean auditSuccess = true;
    Map<String, String> auditMap = new LinkedHashMap<>();
    auditMap.put("newLeaderId", newLeaderId);
    try {
      RaftGroupId groupID = omRatisServer.getRaftGroup().getGroupId();
      RaftServer.Division division = omRatisServer.getServer()
          .getDivision(groupID);
      RaftPeerId targetPeerId;
      if (newLeaderId.isEmpty()) {
        RaftPeer curLeader = omRatisServer.getLeader();
        targetPeerId = division.getGroup()
            .getPeers().stream().filter(a -> !a.equals(curLeader)).findFirst()
            .map(RaftPeer::getId).orElseThrow(() -> new IOException("Cannot" +
                " find a new leader to transfer leadership."));
      } else {
        targetPeerId = RaftPeerId.valueOf(newLeaderId);
      }

      final GrpcTlsConfig tlsConfig =
          OzoneManagerRatisUtils.createServerTlsConfig(secConfig, certClient);

      RatisHelper.transferRatisLeadership(configuration, division.getGroup(),
          targetPeerId, tlsConfig);
    } catch (IOException ex) {
      auditSuccess = false;
      AUDIT.logReadFailure(
          buildAuditMessageForFailure(OMAction.TRANSFER_LEADERSHIP,
              auditMap, ex));
      throw ex;
    } finally {
      if (auditSuccess) {
        AUDIT.logReadSuccess(
            buildAuditMessageForSuccess(OMAction.TRANSFER_LEADERSHIP,
                auditMap));
      }
    }
  }

  @Override
  public boolean triggerRangerBGSync(boolean noWait) throws IOException {

    // OM should be leader and ready.
    // This check should always pass if called from a client since there
    // is a leader check somewhere before entering this method.
    if (!isLeaderReady()) {
      // And even if we could allow followers to trigger sync, checkLeader()
      // calls inside the sync would quit the sync anyway.
      throw new OMException("OM is not leader or not ready", INVALID_REQUEST);
    }

    final UserGroupInformation ugi = getRemoteUser();
    // Check Ozone admin privilege
    if (!isAdmin(ugi)) {
      throw new OMException("Only Ozone admins are allowed to trigger "
          + "Ranger background sync manually", PERMISSION_DENIED);
    }

    // Check if MT manager is inited
    final OMMultiTenantManager mtManager = getMultiTenantManager();
    if (mtManager == null) {
      throw new OMException("S3 Multi-Tenancy is not enabled",
          FEATURE_NOT_ENABLED);
    }

    // Check if Ranger BG sync task is inited
    final OMRangerBGSyncService bgSync = mtManager.getOMRangerBGSyncService();
    if (bgSync == null) {
      throw new OMException("Ranger background sync service is not initialized",
          FEATURE_NOT_ENABLED);
    }

    // Trigger Ranger BG Sync
    if (noWait) {
      final Thread t = new Thread(bgSync::triggerRangerSyncOnce);
      t.start();
      LOG.info("User '{}' manually triggered Multi-Tenancy Ranger Sync "
          + "in a new thread, tid={}", ugi, t.getId());
      return true;
    } else {
      LOG.info("User '{}' manually triggered Multi-Tenancy Ranger Sync", ugi);
      // Block in the handler thread
      return bgSync.triggerRangerSyncOnce();
    }
  }

  @Override
  public StatusAndMessages finalizeUpgrade(String upgradeClientID)
      throws IOException {
    return upgradeFinalizer.finalize(upgradeClientID, this);
  }

  @Override
  public StatusAndMessages queryUpgradeFinalizationProgress(
      String upgradeClientID, boolean takeover, boolean readonly
  ) throws IOException {
    if (readonly) {
      return new StatusAndMessages(upgradeFinalizer.getStatus(),
          Collections.emptyList());
    }
    return upgradeFinalizer.reportStatus(upgradeClientID, takeover);
  }

  /**
   * List tenants.
   */
  public TenantStateList listTenant() throws IOException {

    metrics.incNumTenantLists();

    final UserGroupInformation ugi = getRemoteUser();
    if (!isAdmin(ugi)) {
      final OMException omEx = new OMException(
          "Only Ozone admins are allowed to list tenants.", PERMISSION_DENIED);
      AUDIT.logWriteFailure(buildAuditMessageForFailure(
          OMAction.LIST_TENANT, new LinkedHashMap<>(), omEx));
      throw omEx;
    }

    final Table<String, OmDBTenantState> tenantStateTable =
        metadataManager.getTenantStateTable();

    // Won't iterate cache here, mainly because we can't acquire a read lock
    // for cache iteration: no tenant is specified, hence no volume name to
    // acquire VOLUME_LOCK on. There could be a few millis delay before entries
    // are flushed to the table. This should be acceptable for a list tenant
    // request.

    try (TableIterator<String, ? extends KeyValue<String, OmDBTenantState>>
        iterator = tenantStateTable.iterator()) {

      final List<TenantState> tenantStateList = new ArrayList<>();

      // Iterate table
      while (iterator.hasNext()) {
        final Table.KeyValue<String, OmDBTenantState> dbEntry = iterator.next();
        final String tenantId = dbEntry.getKey();
        final OmDBTenantState omDBTenantState = dbEntry.getValue();
        assert (tenantId.equals(omDBTenantState.getTenantId()));
        tenantStateList.add(TenantState.newBuilder()
            .setTenantId(omDBTenantState.getTenantId())
            .setBucketNamespaceName(omDBTenantState.getBucketNamespaceName())
            .setUserRoleName(omDBTenantState.getUserRoleName())
            .setAdminRoleName(omDBTenantState.getAdminRoleName())
            .setBucketNamespacePolicyName(
                omDBTenantState.getBucketNamespacePolicyName())
            .setBucketPolicyName(omDBTenantState.getBucketPolicyName())
            .build());
      }

      AUDIT.logReadSuccess(buildAuditMessageForSuccess(
          OMAction.LIST_TENANT, new LinkedHashMap<>()));

      return new TenantStateList(tenantStateList);
    }
  }

  /**
   * Tenant get user info.
   */
  public TenantUserInfoValue tenantGetUserInfo(String userPrincipal)
      throws IOException {

    metrics.incNumTenantGetUserInfos();

    if (StringUtils.isEmpty(userPrincipal)) {
      return null;
    }

    final List<ExtendedUserAccessIdInfo> accessIdInfoList = new ArrayList<>();

    // Won't iterate cache here for a similar reason as in OM#listTenant
    //  tenantGetUserInfo lists all accessIds assigned to a user across
    //  multiple tenants.

    // Retrieve the list of accessIds associated to this user principal
    final OmDBUserPrincipalInfo kerberosPrincipalInfo =
        metadataManager.getPrincipalToAccessIdsTable().get(userPrincipal);
    if (kerberosPrincipalInfo == null) {
      return null;
    }
    final Set<String> accessIds = kerberosPrincipalInfo.getAccessIds();

    final Map<String, String> auditMap = new LinkedHashMap<>();
    auditMap.put("userPrincipal", userPrincipal);

    accessIds.forEach(accessId -> {
      try {
        final OmDBAccessIdInfo accessIdInfo =
            metadataManager.getTenantAccessIdTable().get(accessId);
        if (accessIdInfo == null) {
          // As we are not acquiring a lock, the accessId entry might have been
          //  removed from the TenantAccessIdTable already.
          //  Log a warning (shouldn't happen very often) and move on.
          LOG.warn("Expected accessId '{}' not found in TenantAccessIdTable. "
                  + "Might have been removed already.", accessId);
          return;
        }
        assert (accessIdInfo.getUserPrincipal().equals(userPrincipal));
        accessIdInfoList.add(ExtendedUserAccessIdInfo.newBuilder()
            .setUserPrincipal(userPrincipal)
            .setAccessId(accessId)
            .setTenantId(accessIdInfo.getTenantId())
            .setIsAdmin(accessIdInfo.getIsAdmin())
            .setIsDelegatedAdmin(accessIdInfo.getIsDelegatedAdmin())
            .build());
      } catch (IOException e) {
        LOG.error("Potential DB issue. Failed to retrieve OmDBAccessIdInfo "
            + "for accessId '{}' in TenantAccessIdTable.", accessId);
        // Audit
        auditMap.put("accessId", accessId);
        AUDIT.logWriteFailure(buildAuditMessageForFailure(
            OMAction.TENANT_GET_USER_INFO, auditMap, e));
        auditMap.remove("accessId");
      }
    });

    AUDIT.logReadSuccess(buildAuditMessageForSuccess(
        OMAction.TENANT_GET_USER_INFO, auditMap));

    return new TenantUserInfoValue(accessIdInfoList);
  }

  @Override
  public TenantUserList listUsersInTenant(String tenantId, String prefix)
      throws IOException {

    metrics.incNumTenantUserLists();

    if (StringUtils.isEmpty(tenantId)) {
      return null;
    }

    multiTenantManager.checkTenantExistence(tenantId);

    final String volumeName = multiTenantManager.getTenantVolumeName(tenantId);
    final Map<String, String> auditMap = new LinkedHashMap<>();
    auditMap.put(OzoneConsts.TENANT, tenantId);
    auditMap.put(OzoneConsts.VOLUME, volumeName);
    auditMap.put(OzoneConsts.USER_PREFIX, prefix);

    boolean lockAcquired =
        metadataManager.getLock().acquireReadLock(VOLUME_LOCK, volumeName);
    try {
      final UserGroupInformation ugi = ProtobufRpcEngine.Server.getRemoteUser();
      if (!multiTenantManager.isTenantAdmin(ugi, tenantId, false)) {
        throw new OMException("Only tenant and ozone admins can access this " +
            "API. '" + ugi.getShortUserName() + "' is not an admin.",
            PERMISSION_DENIED);
      }
      final TenantUserList userList =
          multiTenantManager.listUsersInTenant(tenantId, prefix);
      AUDIT.logReadSuccess(buildAuditMessageForSuccess(
          OMAction.TENANT_LIST_USER, auditMap));
      return userList;
    } catch (IOException ex) {
      AUDIT.logReadFailure(buildAuditMessageForFailure(
          OMAction.TENANT_LIST_USER, auditMap, ex));
      throw ex;
    } finally {
      if (lockAcquired) {
        metadataManager.getLock().releaseReadLock(VOLUME_LOCK, volumeName);
      }
    }
  }

  @Override
  public S3VolumeContext getS3VolumeContext() throws IOException {
    long start = Time.monotonicNowNanos();
    // Unless the OM request contains S3 authentication info with an access
    // ID that corresponds to a tenant volume, the request will be directed
    // to the default S3 volume.
    String s3Volume = HddsClientUtils.getDefaultS3VolumeName(configuration);
    S3Authentication s3Auth = getS3Auth();
    final String userPrincipal;

    if (s3Auth == null) {
      // This is the default user principal if request does not have S3Auth set
      userPrincipal = Server.getRemoteUser().getShortUserName();

      if (LOG.isDebugEnabled()) {
        // An old S3 gateway talking to a new OM may not attach the auth info.
        // This old version of s3g will also not have a client that supports
        // multi-tenancy, so we can direct requests to the default S3 volume.
        LOG.debug("S3 authentication was not attached to the OM request. " +
                "Directing requests to the default S3 volume {}.",
            s3Volume);
      }
    } else {
      String accessId = s3Auth.getAccessId();
      // If S3 Multi-Tenancy is not enabled, all S3 requests will be redirected
      // to the default s3v for compatibility
      final Optional<String> optionalTenantId = isS3MultiTenancyEnabled() ?
          multiTenantManager.getTenantForAccessID(accessId) : Optional.absent();

      if (!optionalTenantId.isPresent()) {
        final UserGroupInformation s3gUGI =
            UserGroupInformation.createRemoteUser(accessId);
        // When the accessId belongs to the default s3v (i.e. when the accessId
        // key pair is generated using the regular `ozone s3 getsecret`), the
        // user principal returned here should simply be the accessId's short
        // user name (processed by the auth_to_local rule)
        userPrincipal = s3gUGI.getShortUserName();

        if (LOG.isDebugEnabled()) {
          LOG.debug("No tenant found for access ID {}. Directing "
              + "requests to default s3 volume {}.", accessId, s3Volume);
        }
      } else {
        // S3 Multi-Tenancy is enabled, and the accessId is assigned to a tenant

        final String tenantId = optionalTenantId.get();

        OmDBTenantState tenantState =
            metadataManager.getTenantStateTable().get(tenantId);
        if (tenantState != null) {
          s3Volume = tenantState.getBucketNamespaceName();
        } else {
          String message = "Unable to find tenant '" + tenantId
              + "' details for access ID " + accessId
              + ". The tenant might have been removed during this operation, "
              + "or the OM DB is inconsistent";
          LOG.warn(message);
          throw new OMException(message, ResultCodes.TENANT_NOT_FOUND);
        }
        if (LOG.isDebugEnabled()) {
          LOG.debug("Get S3 volume request for access ID {} belonging to " +
                  "tenant {} is directed to the volume {}.", accessId, tenantId,
              s3Volume);
        }

        boolean acquiredVolumeLock =
            getMetadataManager().getLock().acquireReadLock(
                VOLUME_LOCK, s3Volume);

        try {
          // Inject user name to the response to be used for KMS on the client
          userPrincipal = OzoneAclUtils.accessIdToUserPrincipal(accessId);
        } finally {
          if (acquiredVolumeLock) {
            getMetadataManager().getLock().releaseReadLock(
                VOLUME_LOCK, s3Volume);
          }
        }
      }
    }

    // getVolumeInfo() performs acl checks and checks volume existence.
    final S3VolumeContext.Builder s3VolumeContext = S3VolumeContext.newBuilder()
        .setOmVolumeArgs(getVolumeInfo(s3Volume))
        .setUserPrincipal(userPrincipal);
    perfMetrics.addS3VolumeContextLatencyNs(Time.monotonicNowNanos() - start);
    return s3VolumeContext.build();
  }

  @Override
  public OmMultipartUploadListParts listParts(final String volumeName,
      final String bucketName, String keyName, String uploadID,
      int partNumberMarker, int maxParts)  throws IOException {

    ResolvedBucket bucket = resolveBucketLink(Pair.of(volumeName, bucketName));

    Map<String, String> auditMap = bucket.audit();
    auditMap.put(OzoneConsts.KEY, keyName);
    auditMap.put(OzoneConsts.UPLOAD_ID, uploadID);
    auditMap.put(OzoneConsts.PART_NUMBER_MARKER,
        Integer.toString(partNumberMarker));
    auditMap.put(OzoneConsts.MAX_PARTS, Integer.toString(maxParts));

    metrics.incNumListMultipartUploadParts();
    try {
      OmMultipartUploadListParts omMultipartUploadListParts =
          keyManager.listParts(bucket.realVolume(), bucket.realBucket(),
              keyName, uploadID, partNumberMarker, maxParts);
      AUDIT.logReadSuccess(buildAuditMessageForSuccess(OMAction
          .LIST_MULTIPART_UPLOAD_PARTS, auditMap));
      return omMultipartUploadListParts;
    } catch (IOException ex) {
      metrics.incNumListMultipartUploadPartFails();
      AUDIT.logReadFailure(buildAuditMessageForFailure(OMAction
          .LIST_MULTIPART_UPLOAD_PARTS, auditMap, ex));
      throw ex;
    }
  }

  @Override
  public OmMultipartUploadList listMultipartUploads(String volumeName,
      String bucketName, String prefix) throws IOException {

    ResolvedBucket bucket = resolveBucketLink(Pair.of(volumeName, bucketName));

    Map<String, String> auditMap = bucket.audit();
    auditMap.put(OzoneConsts.PREFIX, prefix);

    metrics.incNumListMultipartUploads();
    try {
      OmMultipartUploadList omMultipartUploadList =
          keyManager.listMultipartUploads(bucket.realVolume(),
              bucket.realBucket(), prefix);
      AUDIT.logReadSuccess(buildAuditMessageForSuccess(OMAction
          .LIST_MULTIPART_UPLOADS, auditMap));
      return omMultipartUploadList;

    } catch (IOException ex) {
      metrics.incNumListMultipartUploadFails();
      AUDIT.logReadFailure(buildAuditMessageForFailure(OMAction
          .LIST_MULTIPART_UPLOADS, auditMap, ex));
      throw ex;
    }

  }

  @Override
  public OzoneFileStatus getFileStatus(OmKeyArgs args) throws IOException {
    return getReader(args).getFileStatus(args);
  }

  @Override
  public OmKeyInfo lookupFile(OmKeyArgs args) throws IOException {
    return getReader(args).lookupFile(args);
  }

  @Override
  public List<OzoneFileStatus> listStatus(OmKeyArgs args, boolean recursive,
                                          String startKey, long numEntries)
          throws IOException {
    return listStatus(args, recursive, startKey, numEntries, false);
  }

  public List<OzoneFileStatus> listStatus(OmKeyArgs args, boolean recursive,
      String startKey, long numEntries, boolean allowPartialPrefixes)
      throws IOException {

    return getReader(args).listStatus(args, recursive,
            startKey, numEntries, allowPartialPrefixes);
  }

  /**
   * Returns list of ACLs for given Ozone object.
   *
   * @param obj Ozone object.
   * @throws IOException if there is error.
   */
  @Override
  public List<OzoneAcl> getAcl(OzoneObj obj) throws IOException {
    return getReader(obj).getAcl(obj);
  }

  /**
   * Download and install latest checkpoint from leader OM.
   *
   * @param leaderId peerNodeID of the leader OM
   * @return If checkpoint is installed successfully, return the
   *         corresponding termIndex. Otherwise, return null.
   */
  public TermIndex installSnapshotFromLeader(String leaderId) {
    if (omRatisSnapshotProvider == null) {
      LOG.error("OM Snapshot Provider is not configured as there are no peer " +
          "nodes.");
      return null;
    }

    DBCheckpoint omDBCheckpoint;
    try {
      omDBCheckpoint = omRatisSnapshotProvider.
          downloadDBSnapshotFromLeader(leaderId);
    } catch (IOException ex) {
      LOG.error("Failed to download snapshot from Leader {}.", leaderId,  ex);
      return null;
    }

    TermIndex termIndex = null;
    try {
      // Install hard links.
      OmSnapshotUtils.createHardLinks(omDBCheckpoint.getCheckpointLocation());
      termIndex = installCheckpoint(leaderId, omDBCheckpoint);
    } catch (Exception ex) {
      LOG.error("Failed to install snapshot from Leader OM.", ex);
    }
    return termIndex;
  }

  /**
   * Install checkpoint. If the checkpoint snapshot index is greater than
   * OM's last applied transaction index, then re-initialize the OM
   * state via this checkpoint. Before re-initializing OM state, the OM Ratis
   * server should be stopped so that no new transactions can be applied.
   */
  TermIndex installCheckpoint(String leaderId, DBCheckpoint omDBCheckpoint)
      throws Exception {

    Path checkpointLocation = omDBCheckpoint.getCheckpointLocation();
    TransactionInfo checkpointTrxnInfo = OzoneManagerRatisUtils
        .getTrxnInfoFromCheckpoint(configuration, checkpointLocation);

    LOG.info("Installing checkpoint with OMTransactionInfo {}",
        checkpointTrxnInfo);

    return installCheckpoint(leaderId, checkpointLocation, checkpointTrxnInfo);
  }

  TermIndex installCheckpoint(String leaderId, Path checkpointLocation,
      TransactionInfo checkpointTrxnInfo) throws Exception {
    long startTime = Time.monotonicNow();
    File oldDBLocation = metadataManager.getStore().getDbLocation();
    try {
      // Stop Background services
      keyManager.stop();
      stopSecretManager();
      stopTrashEmptier();

      // Pause the State Machine so that no new transactions can be applied.
      // This action also clears the OM Double Buffer so that if there are any
      // pending transactions in the buffer, they are discarded.
      omRatisServer.getOmStateMachine().pause();
    } catch (Exception e) {
      LOG.error("Failed to stop/ pause the services. Cannot proceed with " +
          "installing the new checkpoint.");
      // Stop the checkpoint install process and restart the services.
      keyManager.start(configuration);
      startSecretManagerIfNecessary();
      startTrashEmptier(configuration);
      throw e;
    }

    File dbBackup = null;
    TermIndex termIndex = omRatisServer.getLastAppliedTermIndex();
    long term = termIndex.getTerm();
    long lastAppliedIndex = termIndex.getIndex();

    // Check if current applied log index is smaller than the downloaded
    // checkpoint transaction index. If yes, proceed by stopping the ratis
    // server so that the OM state can be re-initialized. If no then do not
    // proceed with installSnapshot.
    boolean canProceed = OzoneManagerRatisUtils.verifyTransactionInfo(
        checkpointTrxnInfo, lastAppliedIndex, leaderId, checkpointLocation);

    boolean oldOmMetadataManagerStopped = false;
    boolean newMetadataManagerStarted = false;
    boolean omRpcServerStopped = false;
    long time = Time.monotonicNow();
    if (canProceed) {
      // Stop RPC server before stop metadataManager
      omRpcServer.stop();
      isOmRpcServerRunning = false;
      omRpcServerStopped = true;
      LOG.info("RPC server is stopped. Spend " +
          (Time.monotonicNow() - time) + " ms.");
      try {
        // Stop old metadataManager before replacing DB Dir
        time = Time.monotonicNow();
        metadataManager.stop();
        oldOmMetadataManagerStopped = true;
        LOG.info("metadataManager is stopped. Spend " +
            (Time.monotonicNow() - time) + " ms.");
      } catch (Exception e) {
        String errorMsg = "Failed to stop metadataManager. Cannot proceed " +
            "with installing the new checkpoint.";
        LOG.error(errorMsg);
        exitManager.exitSystem(1, errorMsg, e, LOG);
      }
      try {
        time = Time.monotonicNow();
        dbBackup = replaceOMDBWithCheckpoint(lastAppliedIndex,
            oldDBLocation, checkpointLocation);
        term = checkpointTrxnInfo.getTerm();
        lastAppliedIndex = checkpointTrxnInfo.getTransactionIndex();
        LOG.info("Replaced DB with checkpoint from OM: {}, term: {}, " +
            "index: {}, time: {} ms", leaderId, term, lastAppliedIndex,
            Time.monotonicNow() - time);
      } catch (Exception e) {
        LOG.error("Failed to install Snapshot from {} as OM failed to replace" +
            " DB with downloaded checkpoint. Reloading old OM state.",
            leaderId, e);
      }
    } else {
      LOG.warn("Cannot proceed with InstallSnapshot as OM is at TermIndex {} " +
          "and checkpoint has lower TermIndex {}. Reloading old state of OM.",
          termIndex, checkpointTrxnInfo.getTermIndex());
    }

    if (oldOmMetadataManagerStopped) {
      // Close snapDiff's rocksDB instance only if metadataManager gets closed.
      omSnapshotManager.close();
    }

    // Reload the OM DB store with the new checkpoint.
    // Restart (unpause) the state machine and update its last applied index
    // to the installed checkpoint's snapshot index.
    try {
      if (oldOmMetadataManagerStopped) {
        time = Time.monotonicNow();
        reloadOMState(lastAppliedIndex, term);
        omRatisServer.getOmStateMachine().unpause(lastAppliedIndex, term);
        newMetadataManagerStarted = true;
        LOG.info("Reloaded OM state with Term: {} and Index: {}. Spend {} ms",
            term, lastAppliedIndex, Time.monotonicNow() - time);
      } else {
        // OM DB is not stopped. Start the services.
        keyManager.start(configuration);
        startSecretManagerIfNecessary();
        startTrashEmptier(configuration);
        omRatisServer.getOmStateMachine().unpause(lastAppliedIndex, term);
        LOG.info("OM DB is not stopped. Started services with Term: {} and " +
            "Index: {}", term, lastAppliedIndex);
      }
    } catch (Exception ex) {
      String errorMsg = "Failed to reload OM state and instantiate services.";
      exitManager.exitSystem(1, errorMsg, ex, LOG);
    }

    if (omRpcServerStopped && newMetadataManagerStarted) {
      // Start the RPC server. RPC server start requires metadataManager
      try {
        time = Time.monotonicNow();
        omRpcServer = getRpcServer(configuration);
        omRpcServer.start();
        isOmRpcServerRunning = true;
        LOG.info("RPC server is re-started. Spend " +
            (Time.monotonicNow() - time) + " ms.");
      } catch (Exception e) {
        String errorMsg = "Failed to start RPC Server.";
        exitManager.exitSystem(1, errorMsg, e, LOG);
      }
    }

    // Delete the backup DB
    try {
      if (dbBackup != null) {
        FileUtils.deleteFully(dbBackup);
      }
    } catch (Exception e) {
      LOG.error("Failed to delete the backup of the original DB {}",
          dbBackup, e);
    }

    if (lastAppliedIndex != checkpointTrxnInfo.getTransactionIndex()) {
      // Install Snapshot failed and old state was reloaded. Return null to
      // Ratis to indicate that installation failed.
      return null;
    }

    // TODO: We should only return the snpashotIndex to the leader.
    //  Should be fixed after RATIS-586
    TermIndex newTermIndex = TermIndex.valueOf(term, lastAppliedIndex);
    LOG.info("Install Checkpoint is finished with Term: {} and Index: {}. " +
        "Spend {} ms.", newTermIndex.getTerm(), newTermIndex.getIndex(),
        (Time.monotonicNow() - startTime));
    return newTermIndex;
  }

  private void stopTrashEmptier() {
    if (this.emptier != null) {
      emptier.interrupt();
      emptier = null;
    }
  }

  /**
   * Replace the current OM DB with the new DB checkpoint.
   *
   * @param lastAppliedIndex the last applied index in the current OM DB.
   * @param checkpointPath   path to the new DB checkpoint
   * @return location of backup of the original DB
   */
  File replaceOMDBWithCheckpoint(long lastAppliedIndex, File oldDB,
      Path checkpointPath) throws IOException {

    // Take a backup of the current DB
    String dbBackupName = OzoneConsts.OM_DB_BACKUP_PREFIX +
        lastAppliedIndex + "_" + System.currentTimeMillis();
    File dbDir = oldDB.getParentFile();

    // Backup the active fs and snapshot dirs.
    File dbBackupDir = new File(dbDir, dbBackupName);
    if (!dbBackupDir.mkdirs()) {
      throw new IOException("Failed to make db backup dir: " +
          dbBackupDir);
    }
    File dbBackup = new File(dbBackupDir, oldDB.getName());
    File dbSnapshotsDir = new File(dbDir, OM_SNAPSHOT_DIR);
    File dbSnapshotsBackup = new File(dbBackupDir, OM_SNAPSHOT_DIR);
    Files.move(oldDB.toPath(), dbBackup.toPath());
    if (dbSnapshotsDir.exists()) {
      Files.move(dbSnapshotsDir.toPath(),
          dbSnapshotsBackup.toPath());
    }

    moveCheckpointFiles(oldDB, checkpointPath, dbDir, dbBackup, dbSnapshotsDir,
        dbSnapshotsBackup);
    return dbBackupDir;
  }

  private void moveCheckpointFiles(File oldDB, Path checkpointPath, File dbDir,
                                   File dbBackup, File dbSnapshotsDir,
                                   File dbSnapshotsBackup) throws IOException {
    // Move the new DB checkpoint into the om metadata dir
    Path markerFile = new File(dbDir, DB_TRANSIENT_MARKER).toPath();
    try {
      // Create a Transient Marker file. This file will be deleted if the
      // checkpoint DB is successfully moved to the old DB location or if the
      // old DB backup is reset to its location. If not, then the OM DB is in
      // an inconsistent state and this marker file will fail OM from
      // starting up.
      Files.createFile(markerFile);
      // Link each of the candidate DB files to real DB directory.  This
      // preserves the links that already exist between files in the
      // candidate db.
      OmSnapshotUtils.linkFiles(checkpointPath.toFile(),
          oldDB);
      moveOmSnapshotData(oldDB.toPath(), dbSnapshotsDir.toPath());
      Files.deleteIfExists(markerFile);
    } catch (IOException e) {
      LOG.error("Failed to move downloaded DB checkpoint {} to metadata " +
              "directory {}. Exception: {}. Resetting to original DB.",
          checkpointPath, oldDB.toPath(), e);
      try {
        FileUtil.fullyDelete(oldDB);
        Files.move(dbBackup.toPath(), oldDB.toPath());
        if (dbSnapshotsBackup.exists()) {
          Files.move(dbSnapshotsBackup.toPath(), dbSnapshotsDir.toPath());
        }
        Files.deleteIfExists(markerFile);
      } catch (IOException ex) {
        String errorMsg = "Failed to reset to original DB. OM is in an " +
            "inconsistent state.";
        exitManager.exitSystem(1, errorMsg, ex, LOG);
      }
      throw e;
    }
  }

  // Move the new snapshot directory into place.
  private void moveOmSnapshotData(Path dbPath, Path dbSnapshotsDir)
      throws IOException {
    Path incomingSnapshotsDir = Paths.get(dbPath.toString(),
        OM_SNAPSHOT_DIR);
    if (incomingSnapshotsDir.toFile().exists()) {
      Files.move(incomingSnapshotsDir, dbSnapshotsDir);
    }
  }

  /**
   * Re-instantiate MetadataManager with new DB checkpoint.
   * All the classes which use/ store MetadataManager should also be updated
   * with the new MetadataManager instance.
   */
  void reloadOMState(long newSnapshotIndex, long newSnapshotTermIndex)
      throws IOException {

    instantiateServices(true);

    // Restart required services
    metadataManager.start(configuration);
    keyManager.start(configuration);
    startSecretManagerIfNecessary();
    startTrashEmptier(configuration);

    // Set metrics and start metrics back ground thread
    metrics.setNumVolumes(metadataManager.countRowsInTable(metadataManager
        .getVolumeTable()));
    metrics.setNumBuckets(metadataManager.countRowsInTable(metadataManager
        .getBucketTable()));
    metrics.setNumKeys(metadataManager.countEstimatedRowsInTable(metadataManager
        .getKeyTable(getBucketLayout())));

    // FSO(FILE_SYSTEM_OPTIMIZED)
    metrics.setNumDirs(metadataManager
        .countEstimatedRowsInTable(metadataManager.getDirectoryTable()));
    metrics.setNumFiles(metadataManager
        .countEstimatedRowsInTable(metadataManager.getFileTable()));

    // Delete the omMetrics file if it exists and save the a new metrics file
    // with new data
    Files.deleteIfExists(getMetricsStorageFile().toPath());
    saveOmMetrics();

    // Update OM snapshot index with the new snapshot index (from the new OM
    // DB state).
    omRatisSnapshotInfo.updateTermIndex(newSnapshotTermIndex, newSnapshotIndex);
  }

  public static Logger getLogger() {
    return LOG;
  }

  public OzoneConfiguration getConfiguration() {
    return configuration;
  }

  @VisibleForTesting
  public void setConfiguration(OzoneConfiguration conf) {
    this.configuration = conf;
  }

  public OzoneConfiguration reloadConfiguration() {
    if (testReloadConfigFlag) {
      // If this flag is set, do not reload config
      return this.configuration;
    }
    return new OzoneConfiguration();
  }

  public static void setTestReloadConfigFlag(boolean testReloadConfigFlag) {
    OzoneManager.testReloadConfigFlag = testReloadConfigFlag;
  }

  public static void setTestSecureOmFlag(boolean testSecureOmFlag) {
    OzoneManager.testSecureOmFlag = testSecureOmFlag;
  }

  @VisibleForTesting
  public static void setUgi(UserGroupInformation user) {
    OzoneManager.testUgi = user;
  }

  public OMNodeDetails getNodeDetails() {
    return omNodeDetails;
  }

  public String getOMNodeId() {
    return omNodeDetails.getNodeId();
  }

  public String getOMServiceId() {
    return omNodeDetails.getServiceId();
  }

  @VisibleForTesting
  public List<OMNodeDetails> getPeerNodes() {
    return new ArrayList<>(peerNodesMap.values());
  }

  public OMNodeDetails getPeerNode(String nodeID) {
    return peerNodesMap.get(nodeID);
  }

  @VisibleForTesting
  public CertificateClient getCertificateClient() {
    return certClient;
  }

  public String getComponent() {
    return omComponent;
  }

  /**
   * Return maximum volumes count per user.
   *
   * @return maxUserVolumeCount
   */
  public long getMaxUserVolumeCount() {
    return maxUserVolumeCount;
  }
  /**
   * Return true, if the current OM node is leader and in ready state to
   * process the requests.
   *
   * If ratis is not enabled, then it always returns true.
   */
  public boolean isLeaderReady() {
    return !isRatisEnabled
        || omRatisServer.checkLeaderStatus() == LEADER_AND_READY;
  }

  /**
   * Checks the leader status.  Does nothing if this OM is leader and is ready.
   * @throws OMLeaderNotReadyException  if leader, but not ready
   * @throws OMNotLeaderException       if not leader
   */
  public void checkLeaderStatus() throws OMNotLeaderException,
      OMLeaderNotReadyException {
    OzoneManagerRatisServer.RaftServerStatus raftServerStatus =
        omRatisServer.checkLeaderStatus();
    RaftPeerId raftPeerId = omRatisServer.getRaftPeerId();
    RaftPeerId raftLeaderId = omRatisServer.getRaftLeaderId();
    String raftLeaderAddress = omRatisServer.getRaftLeaderAddress();

    switch (raftServerStatus) {
    case LEADER_AND_READY: return;
    case LEADER_AND_NOT_READY:
      throw new OMLeaderNotReadyException(
        raftPeerId.toString() + " is Leader " +
            "but not ready to process request yet.");
    case NOT_LEADER:
      throw raftLeaderId == null ? new OMNotLeaderException(raftPeerId) :
          new OMNotLeaderException(raftPeerId, raftLeaderId,
              raftLeaderAddress);
    default: throw new IllegalStateException(
        "Unknown Ratis Server state: " + raftServerStatus);
    }
  }

  /**
   * Return if Ratis is enabled or not.
   */
  public boolean isRatisEnabled() {
    return isRatisEnabled;
  }

  /**
   * @return true if Ozone filesystem snapshot is enabled, false otherwise.
   */
  public boolean isFilesystemSnapshotEnabled() {
    return fsSnapshotEnabled;
  }

  /**
   * Get DB updates since a specific sequence number.
   *
   * @param dbUpdatesRequest request that encapsulates a sequence number.
   * @return Wrapper containing the updates.
   * @throws SequenceNumberNotFoundException if db is unable to read the data.
   */
  @Override
  public DBUpdates getDBUpdates(
      DBUpdatesRequest dbUpdatesRequest)
      throws SequenceNumberNotFoundException {
    long limitCount = Long.MAX_VALUE;
    if (dbUpdatesRequest.hasLimitCount()) {
      limitCount = dbUpdatesRequest.getLimitCount();
    }
    DBUpdatesWrapper updatesSince = metadataManager.getStore()
        .getUpdatesSince(dbUpdatesRequest.getSequenceNumber(), limitCount);
    DBUpdates dbUpdates = new DBUpdates(updatesSince.getData());
    dbUpdates.setCurrentSequenceNumber(updatesSince.getCurrentSequenceNumber());
    dbUpdates.setLatestSequenceNumber(updatesSince.getLatestSequenceNumber());
    dbUpdates.setDBUpdateSuccess(updatesSince.isDBUpdateSuccess());
    return dbUpdates;
  }

  public OzoneDelegationTokenSecretManager getDelegationTokenMgr() {
    return delegationTokenMgr;
  }

  /**
   * Return the list of Ozone administrators in effect.
   */
  public Collection<String> getOmAdminUsernames() {
    return omAdmins.getAdminUsernames();
  }

  public Collection<String> getOmReadOnlyAdminUsernames() {
    return readOnlyAdmins.getAdminUsernames();
  }

  public Collection<String> getOmAdminGroups() {
    return omAdmins.getAdminGroups();
  }

  /**
   * @param callerUgi Caller UserGroupInformation
   * @return return true if the {@code ugi} is a read-only OM admin
   */
  public boolean isReadOnlyAdmin(UserGroupInformation callerUgi) {
    return callerUgi != null && readOnlyAdmins.isAdmin(callerUgi);
  }

  /**
   * Return true if a UserGroupInformation is OM admin, false otherwise.
   * @param callerUgi Caller UserGroupInformation
   */
  public boolean isAdmin(UserGroupInformation callerUgi) {
    return callerUgi != null && omAdmins.isAdmin(callerUgi);
  }

  /**
   * Check ozone admin privilege, throws exception if not admin.
   */
  private void checkAdminUserPrivilege(String operation) throws IOException {
    final UserGroupInformation ugi = getRemoteUser();
    if (!isAdmin(ugi)) {
      throw new OMException("Only Ozone admins are allowed to " + operation,
          PERMISSION_DENIED);
    }
  }

  public boolean isS3Admin(UserGroupInformation callerUgi) {
    return callerUgi != null && s3OzoneAdmins.isAdmin(callerUgi);
  }

  @VisibleForTesting
  public boolean isRunning() {
    return omState == State.RUNNING;
  }

  private void startJVMPauseMonitor() {
    if (jvmPauseMonitor != null) {
      jvmPauseMonitor.start();
    }
  }

  public ResolvedBucket resolveBucketLink(KeyArgs args,
      OMClientRequest omClientRequest) throws IOException {
    return resolveBucketLink(
        Pair.of(args.getVolumeName(), args.getBucketName()), omClientRequest);
  }

  public ResolvedBucket resolveBucketLink(OmKeyArgs args)
      throws IOException {
    return resolveBucketLink(
        Pair.of(args.getVolumeName(), args.getBucketName()));
  }

  public ResolvedBucket resolveBucketLink(Pair<String, String> requested,
      OMClientRequest omClientRequest)
      throws IOException {
    Pair<String, String> resolved;
    if (isAclEnabled) {
      resolved = resolveBucketLink(requested, new HashSet<>(),
              omClientRequest.createUGI(), omClientRequest.getRemoteAddress(),
              omClientRequest.getHostName());
    } else {
      resolved = resolveBucketLink(requested, new HashSet<>(),
          null, null, null);
    }
    return new ResolvedBucket(requested, resolved);
  }

  public ResolvedBucket resolveBucketLink(Pair<String, String> requested)
      throws IOException {
    Pair<String, String> resolved;
    if (isAclEnabled) {
      UserGroupInformation ugi = getRemoteUser();
      if (getS3Auth() != null) {
        ugi = UserGroupInformation.createRemoteUser(
            OzoneAclUtils.accessIdToUserPrincipal(getS3Auth().getAccessId()));
      }
      InetAddress remoteIp = Server.getRemoteIp();
      resolved = resolveBucketLink(requested, new HashSet<>(),
          ugi,
          remoteIp != null ? remoteIp : omRpcAddress.getAddress(),
          remoteIp != null ? remoteIp.getHostName() :
              omRpcAddress.getHostName());
    } else {
      resolved = resolveBucketLink(requested, new HashSet<>(),
          null, null, null);
    }
    return new ResolvedBucket(requested, resolved);
  }

  /**
   * Resolves bucket symlinks. Read permission is required for following links.
   *
   * @param volumeAndBucket the bucket to be resolved (if it is a link)
   * @param visited collects link buckets visited during the resolution to
   *   avoid infinite loops
   * @return bucket location possibly updated with its actual volume and bucket
   *   after following bucket links
   * @throws IOException (most likely OMException) if ACL check fails, bucket is
   *   not found, loop is detected in the links, etc.
   */
  private Pair<String, String> resolveBucketLink(
      Pair<String, String> volumeAndBucket,
      Set<Pair<String, String>> visited,
      UserGroupInformation userGroupInformation,
      InetAddress remoteAddress,
      String hostName) throws IOException {

    String volumeName = volumeAndBucket.getLeft();
    String bucketName = volumeAndBucket.getRight();
    OmBucketInfo info = bucketManager.getBucketInfo(volumeName, bucketName);
    if (!info.isLink()) {
      return volumeAndBucket;
    }

    if (!visited.add(volumeAndBucket)) {
      throw new OMException("Detected loop in bucket links",
          DETECTED_LOOP_IN_BUCKET_LINKS);
    }

    if (isAclEnabled) {
      final ACLType type = ACLType.READ;
      checkAcls(ResourceType.BUCKET, StoreType.OZONE, type,
          volumeName, bucketName, null, userGroupInformation,
          remoteAddress, hostName, true,
          getVolumeOwner(volumeName, type, ResourceType.BUCKET));
    }

    return resolveBucketLink(
        Pair.of(info.getSourceVolume(), info.getSourceBucket()),
        visited, userGroupInformation, remoteAddress, hostName);
  }

  @VisibleForTesting
  public void setExitManagerForTesting(ExitManager exitManagerForTesting) {
    exitManager = exitManagerForTesting;
  }

  public boolean getEnableFileSystemPaths() {
    return configuration.getBoolean(OZONE_OM_ENABLE_FILESYSTEM_PATHS,
        OZONE_OM_ENABLE_FILESYSTEM_PATHS_DEFAULT);
  }

  public boolean getKeyPathLockEnabled() {
    return configuration.getBoolean(OZONE_OM_KEY_PATH_LOCK_ENABLED,
        OZONE_OM_KEY_PATH_LOCK_ENABLED_DEFAULT);
  }

  public OzoneLockProvider getOzoneLockProvider() {
    return this.ozoneLockProvider;
  }

  public ReplicationConfig getDefaultReplicationConfig() {
    if (this.defaultReplicationConfig != null) {
      return this.defaultReplicationConfig;
    }

    final String replication = configuration.getTrimmed(
        OZONE_SERVER_DEFAULT_REPLICATION_KEY,
        OZONE_SERVER_DEFAULT_REPLICATION_DEFAULT);
    final String type = configuration.getTrimmed(
        OZONE_SERVER_DEFAULT_REPLICATION_TYPE_KEY,
        OZONE_SERVER_DEFAULT_REPLICATION_TYPE_DEFAULT);
    return ReplicationConfig.parse(ReplicationType.valueOf(type),
        replication, configuration);
  }

  public BucketLayout getOMDefaultBucketLayout() {
    return this.defaultBucketLayout;
  }

  /**
   * Create volume which is required for S3Gateway operations.
   */
  private void addS3GVolumeToDB() throws IOException {
    String s3VolumeName = HddsClientUtils.getDefaultS3VolumeName(configuration);
    String dbVolumeKey = metadataManager.getVolumeKey(s3VolumeName);

    if (!s3VolumeName.equals(OzoneConfigKeys.OZONE_S3_VOLUME_NAME_DEFAULT)) {
      LOG.warn("Make sure that all S3Gateway use same volume name." +
          " Otherwise user need to manually create/configure Volume " +
          "configured by S3Gateway");
    }
    if (!metadataManager.getVolumeTable().isExist(dbVolumeKey)) {
      // the highest transaction ID is reserved for this operation.
      long transactionID = MAX_TRXN_ID + 1;
      long objectID = OmUtils.addEpochToTxId(metadataManager.getOmEpoch(),
          transactionID);
      String userName =
          UserGroupInformation.getCurrentUser().getShortUserName();

      // Add volume and user info to DB and cache.

      OmVolumeArgs omVolumeArgs = createS3VolumeContext(s3VolumeName, objectID);

      String dbUserKey = metadataManager.getUserKey(userName);
      PersistedUserVolumeInfo userVolumeInfo =
          PersistedUserVolumeInfo.newBuilder()
          .setObjectID(objectID)
          .setUpdateID(transactionID)
          .addVolumeNames(s3VolumeName).build();


      // Commit to DB.
      try (BatchOperation batchOperation =
          metadataManager.getStore().initBatchOperation()) {
        metadataManager.getVolumeTable().putWithBatch(batchOperation,
            dbVolumeKey, omVolumeArgs);

        metadataManager.getUserTable().putWithBatch(batchOperation, dbUserKey,
            userVolumeInfo);

        metadataManager.getStore().commitBatchOperation(batchOperation);
      }

      // Add to cache.
      metadataManager.getVolumeTable().addCacheEntry(
          new CacheKey<>(dbVolumeKey),
          CacheValue.get(transactionID, omVolumeArgs));
      metadataManager.getUserTable().addCacheEntry(
          new CacheKey<>(dbUserKey),
          CacheValue.get(transactionID, userVolumeInfo));
      LOG.info("Created Volume {} With Owner {} required for S3Gateway " +
              "operations.", s3VolumeName, userName);
    }
  }

  private OmVolumeArgs createS3VolumeContext(String s3Volume,
      long objectID) throws IOException {
    String userName = UserGroupInformation.getCurrentUser().getShortUserName();
    long time = Time.now();

    // We need to set the updateID to DEFAULT_OM_UPDATE_ID, because when
    // acl op on S3v volume during updateID check it will fail if we have a
    // value with maximum transactionID. Because updateID checks if new
    // new updateID is greater than previous updateID, otherwise it fails.

    OmVolumeArgs.Builder omVolumeArgs = new OmVolumeArgs.Builder()
        .setVolume(s3Volume)
        .setUpdateID(DEFAULT_OM_UPDATE_ID)
        .setObjectID(objectID)
        .setCreationTime(time)
        .setModificationTime(time)
        .setOwnerName(userName)
        .setAdminName(userName)
        .setQuotaInBytes(OzoneConsts.QUOTA_RESET);

    // Provide ACLType of ALL which is default acl rights for user and group.
    List<OzoneAcl> listOfAcls = new ArrayList<>();
    //User ACL
    listOfAcls.add(new OzoneAcl(ACLIdentityType.USER,
        userName, ACLType.ALL, ACCESS));
    //Group ACLs of the User
    List<String> userGroups = Arrays.asList(UserGroupInformation
        .createRemoteUser(userName).getGroupNames());

    userGroups.forEach((group) -> listOfAcls.add(
        new OzoneAcl(ACLIdentityType.GROUP, group, ACLType.ALL, ACCESS)));

    // Add ACLs
    for (OzoneAcl ozoneAcl : listOfAcls) {
      omVolumeArgs.addOzoneAcls(ozoneAcl);
    }

    return omVolumeArgs.build();
  }

  public OMLayoutVersionManager getVersionManager() {
    return versionManager;
  }

  public OzoneManagerPrepareState getPrepareState() {
    return prepareState;
  }

  /**
   * Determines if the prepare gate should be enabled on this OM after OM
   * is restarted.
   * This must be done after metadataManager is instantiated
   * and before the RPC server is started.
   */
  private void instantiatePrepareStateOnStartup()
      throws IOException {
    TransactionInfo txnInfo = metadataManager.getTransactionInfoTable()
        .get(TRANSACTION_INFO_KEY);
    if (txnInfo == null) {
      // No prepare request could be received if there are not transactions.
      prepareState = new OzoneManagerPrepareState(configuration);
    } else {
      prepareState = new OzoneManagerPrepareState(configuration,
          txnInfo.getTransactionIndex());
      TransactionInfo dbPrepareValue =
          metadataManager.getTransactionInfoTable().get(PREPARE_MARKER_KEY);

      boolean hasMarkerFile =
          (prepareState.getState().getStatus() ==
              PrepareStatus.PREPARE_COMPLETED);
      boolean hasDBMarker = (dbPrepareValue != null);

      if (hasDBMarker) {
        long dbPrepareIndex = dbPrepareValue.getTransactionIndex();

        if (hasMarkerFile) {
          long prepareFileIndex = prepareState.getState().getIndex();
          // If marker and DB prepare index do not match, use the DB value
          // since this is synced through Ratis, to avoid divergence.
          if (prepareFileIndex != dbPrepareIndex) {
            LOG.warn("Prepare marker file index {} does not match DB prepare " +
                "index {}. Writing DB index to prepare file and maintaining " +
                "prepared state.", prepareFileIndex, dbPrepareIndex);
            prepareState.finishPrepare(dbPrepareIndex);
          }
          // Else, marker and DB are present and match, so OM is prepared.
        } else {
          // Prepare cancelled with startup flag to remove marker file.
          // Persist this to the DB.
          // If the startup flag is used it should be used on all OMs to avoid
          // divergence.
          metadataManager.getTransactionInfoTable().delete(PREPARE_MARKER_KEY);
        }
      } else if (hasMarkerFile) {
        // Marker file present but no DB entry present.
        // This should never happen. If a prepare request fails partway
        // through, OM should replay it so both the DB and marker file exist.
        throw new OMException("Prepare marker file found on startup without " +
            "a corresponding database entry. Corrupt prepare state.",
            ResultCodes.PREPARE_FAILED);
      }
      // Else, no DB or marker file, OM is not prepared.
    }
  }

  /**
   * Determines if the prepare gate should be enabled on this OM after OM
   * receives a snapshot.
   */
  private void instantiatePrepareStateAfterSnapshot()
      throws IOException {
    TransactionInfo txnInfo = metadataManager.getTransactionInfoTable()
        .get(TRANSACTION_INFO_KEY);
    if (txnInfo == null) {
      // No prepare request could be received if there are not transactions.
      prepareState = new OzoneManagerPrepareState(configuration);
    } else {
      prepareState = new OzoneManagerPrepareState(configuration,
          txnInfo.getTransactionIndex());
      TransactionInfo dbPrepareValue =
          metadataManager.getTransactionInfoTable().get(PREPARE_MARKER_KEY);

      boolean hasDBMarker = (dbPrepareValue != null);

      if (hasDBMarker) {
        // Snapshot contained a prepare request to apply.
        // Update the in memory prepare gate and marker file index.
        // If we have already done this, the operation is idempotent.
        long dbPrepareIndex = dbPrepareValue.getTransactionIndex();
        prepareState.restorePrepareFromIndex(dbPrepareIndex,
            txnInfo.getTransactionIndex());
      } else {
        // No DB marker.
        // Deletes marker file if exists, otherwise does nothing if we were not
        // already prepared.
        prepareState.cancelPrepare();
      }
    }
  }

  public int getMinMultipartUploadPartSize() {
    return minMultipartUploadPartSize;
  }

  @VisibleForTesting
  public void setMinMultipartUploadPartSize(int partSizeForTest) {
    this.minMultipartUploadPartSize = partSizeForTest;
  }

  @VisibleForTesting
  public boolean isOmRpcServerRunning() {
    return isOmRpcServerRunning;
  }

  @Override
  public EchoRPCResponse echoRPCReq(byte[] payloadReq,
                                    int payloadSizeResp) {
    return null;
  }

  @Override
  public boolean recoverLease(String volumeName, String bucketName,
                              String keyName) {
    return false;
  }

  @Override
  public void setTimes(OmKeyArgs keyArgs, long mtime, long atime)
      throws IOException {
  }

  /**
   * Write down Layout version of a finalized feature to DB on finalization.
   * @param lvm OMLayoutVersionManager
   * @param omMetadataManager omMetadataManager instance
   * @throws IOException on Error.
   */
  private void updateLayoutVersionInDB(OMLayoutVersionManager lvm,
                                       OMMetadataManager omMetadataManager)
      throws IOException {
    omMetadataManager.getMetaTable().put(LAYOUT_VERSION_KEY,
        String.valueOf(lvm.getMetadataLayoutVersion()));
  }

  private BucketLayout getBucketLayout() {
    return BucketLayout.DEFAULT;
  }

  void saveNewCertId(String certId) {
    try {
      omStorage.setOmCertSerialId(certId);
      omStorage.persistCurrentState();
    } catch (IOException ex) {
      // New cert ID cannot be persisted into VERSION file.
      LOG.error("Failed to persist new cert ID {} to VERSION file." +
          "Terminating OzoneManager...", certId, ex);
      shutDown("OzoneManage shutdown because VERSION file persist failure.");
    }
  }

  public static HddsProtos.OzoneManagerDetailsProto getOmDetailsProto(
      ConfigurationSource config, String omID) {
    boolean flexibleFqdnResolutionEnabled = config.getBoolean(
        OZONE_FLEXIBLE_FQDN_RESOLUTION_ENABLED,
        OZONE_FLEXIBLE_FQDN_RESOLUTION_ENABLED_DEFAULT);
    InetSocketAddress omRpcAdd = OmUtils.getOmAddress(config);
    String ip = null;

    boolean addressResolved = omRpcAdd != null && omRpcAdd.getAddress() != null;
    if (flexibleFqdnResolutionEnabled && !addressResolved && omRpcAdd != null) {
      InetSocketAddress omRpcAddWithHostName =
          OzoneNetUtils.getAddressWithHostNameLocal(omRpcAdd);
      if (omRpcAddWithHostName != null
          && omRpcAddWithHostName.getAddress() != null) {
        addressResolved = true;
        ip = omRpcAddWithHostName.getAddress().getHostAddress();
      }
    }

    if (!addressResolved) {
      LOG.error("Incorrect om rpc address. omRpcAdd:{}", omRpcAdd);
      throw new RuntimeException("Can't get SCM signed certificate. " +
          "omRpcAdd: " + omRpcAdd);
    }

    if (ip == null) {
      ip = omRpcAdd.getAddress().getHostAddress();
    }

    String hostname = omRpcAdd.getHostName();
    int port = omRpcAdd.getPort();

    HddsProtos.OzoneManagerDetailsProto.Builder omDetailsProtoBuilder =
        HddsProtos.OzoneManagerDetailsProto.newBuilder()
            .setHostName(hostname)
            .setIpAddress(ip)
            .setUuid(omID)
            .addPorts(HddsProtos.Port.newBuilder()
                .setName(RPC_PORT)
                .setValue(port)
                .build());

    HddsProtos.OzoneManagerDetailsProto omDetailsProto =
        omDetailsProtoBuilder.build();
    LOG.info("OzoneManager ports added:{}", omDetailsProto.getPortsList());
    return omDetailsProto;
  }

  private IOmMetadataReader getReader(OmKeyArgs keyArgs) throws IOException {
    return omSnapshotManager.checkForSnapshot(
        keyArgs.getVolumeName(), keyArgs.getBucketName(), keyArgs.getKeyName(),
        false);
  }

  private IOmMetadataReader getReader(String volumeName, String bucketName,
      String key) throws IOException {
    return omSnapshotManager.checkForSnapshot(volumeName, bucketName, key,
        false);
  }

  private IOmMetadataReader getReader(OzoneObj ozoneObj) throws IOException {
    return omSnapshotManager.checkForSnapshot(
        ozoneObj.getVolumeName(), ozoneObj.getBucketName(),
        ozoneObj.getKeyName(), false);
  }

  public SnapshotDiffResponse snapshotDiff(String volume,
                                           String bucket,
                                           String fromSnapshot,
                                           String toSnapshot,
                                           String token,
                                           int pageSize,
<<<<<<< HEAD
                                           boolean forceFullDiff,
                                           boolean cancel,
                                           boolean forceNonNativeDiff)
      throws IOException {
    if (cancel) {
      return omSnapshotManager.cancelSnapshotDiff(volume, bucket,
          fromSnapshot, toSnapshot);
    } else {
      return omSnapshotManager.getSnapshotDiffReport(volume, bucket,
          fromSnapshot, toSnapshot, token, pageSize, forceFullDiff,
          forceNonNativeDiff);
    }
=======
                                           boolean forceFullDiff)
      throws IOException {
    return omSnapshotManager.getSnapshotDiffReport(volume, bucket,
        fromSnapshot, toSnapshot, token, pageSize, forceFullDiff);
  }

  public CancelSnapshotDiffResponse cancelSnapshotDiff(String volume,
                                                       String bucket,
                                                       String fromSnapshot,
                                                       String toSnapshot)
      throws IOException {
    return omSnapshotManager.cancelSnapshotDiff(volume, bucket,
        fromSnapshot, toSnapshot);
>>>>>>> 15365903
  }

  public List<SnapshotDiffJob> listSnapshotDiffJobs(String volume,
                                                    String bucket,
                                                    String jobStatus,
                                                    boolean listAll)
      throws IOException {
    return omSnapshotManager.getSnapshotDiffList(volume,
        bucket, jobStatus, listAll);
  }

  private String reconfOzoneAdmins(String newVal) {
    getConfiguration().set(OZONE_ADMINISTRATORS, newVal);
    Collection<String> admins =
        OzoneAdmins.getOzoneAdminsFromConfig(getConfiguration(),
            omStarterUser);
    omAdmins.setAdminUsernames(admins);
    LOG.info("Load conf {} : {}, and now admins are: {}", OZONE_ADMINISTRATORS,
        newVal, admins);
    return String.valueOf(newVal);
  }

  private String reconfOzoneReadOnlyAdmins(String newVal) {
    getConfiguration().set(OZONE_READONLY_ADMINISTRATORS, newVal);
    Collection<String> pReadOnlyAdmins =
        OzoneAdmins.getOzoneReadOnlyAdminsFromConfig(getConfiguration());
    readOnlyAdmins.setAdminUsernames(pReadOnlyAdmins);
    LOG.info("Load conf {} : {}, and now readOnly admins are: {}",
        OZONE_READONLY_ADMINISTRATORS, newVal, pReadOnlyAdmins);
    return String.valueOf(newVal);
  }

  public void validateReplicationConfig(ReplicationConfig replicationConfig)
      throws OMException {
    try {
      getReplicationConfigValidator().validate(replicationConfig);
    } catch (IllegalArgumentException e) {
      throw new OMException("Invalid replication config: " + replicationConfig,
          OMException.ResultCodes.INVALID_REQUEST);
    }
  }

  @VisibleForTesting
  public ReplicationConfigValidator getReplicationConfigValidator() {
    return replicationConfigValidator;
  }

  @VisibleForTesting
  public ReconfigurationHandler getReconfigurationHandler() {
    return reconfigurationHandler;
  }
}<|MERGE_RESOLUTION|>--- conflicted
+++ resolved
@@ -4527,30 +4527,19 @@
         ozoneObj.getKeyName(), false);
   }
 
+  @SuppressWarnings("parameternumber")
   public SnapshotDiffResponse snapshotDiff(String volume,
                                            String bucket,
                                            String fromSnapshot,
                                            String toSnapshot,
                                            String token,
                                            int pageSize,
-<<<<<<< HEAD
                                            boolean forceFullDiff,
-                                           boolean cancel,
                                            boolean forceNonNativeDiff)
       throws IOException {
-    if (cancel) {
-      return omSnapshotManager.cancelSnapshotDiff(volume, bucket,
-          fromSnapshot, toSnapshot);
-    } else {
-      return omSnapshotManager.getSnapshotDiffReport(volume, bucket,
-          fromSnapshot, toSnapshot, token, pageSize, forceFullDiff,
-          forceNonNativeDiff);
-    }
-=======
-                                           boolean forceFullDiff)
-      throws IOException {
     return omSnapshotManager.getSnapshotDiffReport(volume, bucket,
-        fromSnapshot, toSnapshot, token, pageSize, forceFullDiff);
+        fromSnapshot, toSnapshot, token, pageSize, forceFullDiff,
+        forceNonNativeDiff);
   }
 
   public CancelSnapshotDiffResponse cancelSnapshotDiff(String volume,
@@ -4560,7 +4549,6 @@
       throws IOException {
     return omSnapshotManager.cancelSnapshotDiff(volume, bucket,
         fromSnapshot, toSnapshot);
->>>>>>> 15365903
   }
 
   public List<SnapshotDiffJob> listSnapshotDiffJobs(String volume,
