/*
 * Licensed to the Apache Software Foundation (ASF) under one or more
 * contributor license agreements. See the NOTICE file distributed with
 * this work for additional information regarding copyright ownership.
 * The ASF licenses this file to You under the Apache License, Version 2.0
 * (the "License"); you may not use this file except in compliance with
 * the License. You may obtain a copy of the License at
 *
 *      http://www.apache.org/licenses/LICENSE-2.0
 *
 * Unless required by applicable law or agreed to in writing, software
 * distributed under the License is distributed on an "AS IS" BASIS,
 * WITHOUT WARRANTIES OR CONDITIONS OF ANY KIND, either express or implied.
 * See the License for the specific language governing permissions and
 * limitations under the License.
 */

package org.apache.hadoop.ozone.om;

import static java.nio.charset.StandardCharsets.UTF_8;
import static org.apache.hadoop.fs.CommonConfigurationKeysPublic.FS_TRASH_INTERVAL_DEFAULT;
import static org.apache.hadoop.fs.CommonConfigurationKeysPublic.FS_TRASH_INTERVAL_KEY;
import static org.apache.hadoop.hdds.HddsConfigKeys.HDDS_BLOCK_TOKEN_ENABLED;
import static org.apache.hadoop.hdds.HddsConfigKeys.HDDS_BLOCK_TOKEN_ENABLED_DEFAULT;
import static org.apache.hadoop.hdds.HddsUtils.getScmAddressForClients;
import static org.apache.hadoop.hdds.server.ServerUtils.updateRPCListenAddress;
import static org.apache.hadoop.hdds.utils.HAUtils.getScmInfo;
import static org.apache.hadoop.hdds.utils.HddsServerUtil.getRemoteUser;
import static org.apache.hadoop.hdds.utils.HddsServerUtil.getScmSecurityClientWithMaxRetry;
import static org.apache.hadoop.ozone.OmUtils.MAX_TRXN_ID;
import static org.apache.hadoop.ozone.OzoneAcl.AclScope.ACCESS;
import static org.apache.hadoop.ozone.OzoneConfigKeys.OZONE_ACL_ENABLED;
import static org.apache.hadoop.ozone.OzoneConfigKeys.OZONE_ACL_ENABLED_DEFAULT;
import static org.apache.hadoop.ozone.OzoneConfigKeys.OZONE_ADMINISTRATORS;
import static org.apache.hadoop.ozone.OzoneConfigKeys.OZONE_FLEXIBLE_FQDN_RESOLUTION_ENABLED;
import static org.apache.hadoop.ozone.OzoneConfigKeys.OZONE_FLEXIBLE_FQDN_RESOLUTION_ENABLED_DEFAULT;
import static org.apache.hadoop.ozone.OzoneConfigKeys.OZONE_KEY_PREALLOCATION_BLOCKS_MAX;
import static org.apache.hadoop.ozone.OzoneConfigKeys.OZONE_KEY_PREALLOCATION_BLOCKS_MAX_DEFAULT;
import static org.apache.hadoop.ozone.OzoneConfigKeys.OZONE_READONLY_ADMINISTRATORS;
import static org.apache.hadoop.ozone.OzoneConfigKeys.OZONE_SCM_BLOCK_SIZE;
import static org.apache.hadoop.ozone.OzoneConfigKeys.OZONE_SCM_BLOCK_SIZE_DEFAULT;
import static org.apache.hadoop.ozone.OzoneConsts.DB_TRANSIENT_MARKER;
import static org.apache.hadoop.ozone.OzoneConsts.DEFAULT_OM_UPDATE_ID;
import static org.apache.hadoop.ozone.OzoneConsts.LAYOUT_VERSION_KEY;
import static org.apache.hadoop.ozone.OzoneConsts.OM_KEY_PREFIX;
import static org.apache.hadoop.ozone.OzoneConsts.OM_METRICS_FILE;
import static org.apache.hadoop.ozone.OzoneConsts.OM_METRICS_TEMP_FILE;
import static org.apache.hadoop.ozone.OzoneConsts.OM_SNAPSHOT_DIR;
import static org.apache.hadoop.ozone.OzoneConsts.OZONE_RATIS_SNAPSHOT_DIR;
import static org.apache.hadoop.ozone.OzoneConsts.PREPARE_MARKER_KEY;
import static org.apache.hadoop.ozone.OzoneConsts.RPC_PORT;
import static org.apache.hadoop.ozone.OzoneConsts.TRANSACTION_INFO_KEY;
import static org.apache.hadoop.ozone.om.OMConfigKeys.OZONE_DEFAULT_BUCKET_LAYOUT;
import static org.apache.hadoop.ozone.om.OMConfigKeys.OZONE_DEFAULT_BUCKET_LAYOUT_DEFAULT;
import static org.apache.hadoop.ozone.om.OMConfigKeys.OZONE_KEY_DELETING_LIMIT_PER_TASK;
import static org.apache.hadoop.ozone.om.OMConfigKeys.OZONE_OM_ADDRESS_KEY;
import static org.apache.hadoop.ozone.om.OMConfigKeys.OZONE_OM_HANDLER_COUNT_DEFAULT;
import static org.apache.hadoop.ozone.om.OMConfigKeys.OZONE_OM_HANDLER_COUNT_KEY;
import static org.apache.hadoop.ozone.om.OMConfigKeys.OZONE_OM_HTTP_AUTH_TYPE;
import static org.apache.hadoop.ozone.om.OMConfigKeys.OZONE_OM_KERBEROS_KEYTAB_FILE_KEY;
import static org.apache.hadoop.ozone.om.OMConfigKeys.OZONE_OM_KERBEROS_PRINCIPAL_KEY;
import static org.apache.hadoop.ozone.om.OMConfigKeys.OZONE_OM_KEY_PATH_LOCK_ENABLED;
import static org.apache.hadoop.ozone.om.OMConfigKeys.OZONE_OM_KEY_PATH_LOCK_ENABLED_DEFAULT;
import static org.apache.hadoop.ozone.om.OMConfigKeys.OZONE_OM_METRICS_SAVE_INTERVAL;
import static org.apache.hadoop.ozone.om.OMConfigKeys.OZONE_OM_METRICS_SAVE_INTERVAL_DEFAULT;
import static org.apache.hadoop.ozone.om.OMConfigKeys.OZONE_OM_NAMESPACE_STRICT_S3;
import static org.apache.hadoop.ozone.om.OMConfigKeys.OZONE_OM_NAMESPACE_STRICT_S3_DEFAULT;
import static org.apache.hadoop.ozone.om.OMConfigKeys.OZONE_OM_READ_THREADPOOL_DEFAULT;
import static org.apache.hadoop.ozone.om.OMConfigKeys.OZONE_OM_READ_THREADPOOL_KEY;
import static org.apache.hadoop.ozone.om.OMConfigKeys.OZONE_OM_S3_GPRC_SERVER_ENABLED;
import static org.apache.hadoop.ozone.om.OMConfigKeys.OZONE_OM_S3_GRPC_SERVER_ENABLED_DEFAULT;
import static org.apache.hadoop.ozone.om.OMConfigKeys.OZONE_OM_VOLUME_LISTALL_ALLOWED;
import static org.apache.hadoop.ozone.om.OMConfigKeys.OZONE_OM_VOLUME_LISTALL_ALLOWED_DEFAULT;
import static org.apache.hadoop.ozone.om.OMConfigKeys.OZONE_SERVER_DEFAULT_REPLICATION_DEFAULT;
import static org.apache.hadoop.ozone.om.OMConfigKeys.OZONE_SERVER_DEFAULT_REPLICATION_KEY;
import static org.apache.hadoop.ozone.om.OMConfigKeys.OZONE_SERVER_DEFAULT_REPLICATION_TYPE_DEFAULT;
import static org.apache.hadoop.ozone.om.OMConfigKeys.OZONE_SERVER_DEFAULT_REPLICATION_TYPE_KEY;
import static org.apache.hadoop.ozone.om.exceptions.OMException.ResultCodes.DETECTED_LOOP_IN_BUCKET_LINKS;
import static org.apache.hadoop.ozone.om.exceptions.OMException.ResultCodes.FEATURE_NOT_ENABLED;
import static org.apache.hadoop.ozone.om.exceptions.OMException.ResultCodes.INTERNAL_ERROR;
import static org.apache.hadoop.ozone.om.exceptions.OMException.ResultCodes.INVALID_AUTH_METHOD;
import static org.apache.hadoop.ozone.om.exceptions.OMException.ResultCodes.INVALID_PATH;
import static org.apache.hadoop.ozone.om.exceptions.OMException.ResultCodes.INVALID_REQUEST;
import static org.apache.hadoop.ozone.om.exceptions.OMException.ResultCodes.NOT_SUPPORTED_OPERATION;
import static org.apache.hadoop.ozone.om.exceptions.OMException.ResultCodes.PERMISSION_DENIED;
import static org.apache.hadoop.ozone.om.exceptions.OMException.ResultCodes.TOKEN_ERROR_OTHER;
import static org.apache.hadoop.ozone.om.lock.OzoneManagerLock.Resource.BUCKET_LOCK;
import static org.apache.hadoop.ozone.om.lock.OzoneManagerLock.Resource.VOLUME_LOCK;
import static org.apache.hadoop.ozone.om.ratis.OzoneManagerRatisServer.RaftServerStatus.LEADER_AND_READY;
import static org.apache.hadoop.ozone.om.ratis.OzoneManagerRatisServer.getRaftGroupIdFromOmServiceId;
import static org.apache.hadoop.ozone.om.s3.S3SecretStoreConfigurationKeys.DEFAULT_SECRET_STORAGE_TYPE;
import static org.apache.hadoop.ozone.om.s3.S3SecretStoreConfigurationKeys.S3_SECRET_STORAGE_TYPE;
import static org.apache.hadoop.ozone.protocol.proto.OzoneManagerInterServiceProtocolProtos.OzoneManagerInterService;
import static org.apache.hadoop.ozone.protocol.proto.OzoneManagerProtocolProtos.OzoneManagerService;
import static org.apache.hadoop.ozone.protocol.proto.OzoneManagerProtocolProtos.PrepareStatusResponse.PrepareStatus;
import static org.apache.hadoop.security.UserGroupInformation.getCurrentUser;
import static org.apache.hadoop.util.ExitUtil.terminate;
import static org.apache.ozone.graph.PrintableGraph.GraphType.FILE_NAME;

import com.fasterxml.jackson.databind.ObjectMapper;
import com.fasterxml.jackson.databind.ObjectReader;
import com.fasterxml.jackson.databind.ObjectWriter;
import com.google.common.annotations.VisibleForTesting;
import com.google.common.base.Preconditions;
import com.google.common.base.Strings;
import com.google.protobuf.BlockingService;
import com.google.protobuf.ProtocolMessageEnum;
import java.io.BufferedWriter;
import java.io.File;
import java.io.IOException;
import java.io.OutputStreamWriter;
import java.io.UncheckedIOException;
import java.net.InetAddress;
import java.net.InetSocketAddress;
import java.net.URI;
import java.nio.file.Files;
import java.nio.file.Path;
import java.nio.file.Paths;
import java.nio.file.StandardCopyOption;
import java.security.PrivilegedExceptionAction;
import java.time.Duration;
import java.util.ArrayList;
import java.util.Arrays;
import java.util.Collection;
import java.util.Collections;
import java.util.HashMap;
import java.util.HashSet;
import java.util.LinkedHashMap;
import java.util.List;
import java.util.Map;
import java.util.Optional;
import java.util.Set;
import java.util.StringTokenizer;
import java.util.Timer;
import java.util.TimerTask;
import java.util.UUID;
import java.util.concurrent.ConcurrentHashMap;
import java.util.concurrent.TimeUnit;
import java.util.concurrent.atomic.AtomicReference;
import java.util.stream.Collectors;
import javax.management.ObjectName;
import org.apache.commons.lang3.StringUtils;
import org.apache.commons.lang3.tuple.Pair;
import org.apache.hadoop.conf.Configuration;
import org.apache.hadoop.conf.StorageUnit;
import org.apache.hadoop.crypto.key.KeyProvider;
import org.apache.hadoop.crypto.key.KeyProviderCryptoExtension;
import org.apache.hadoop.fs.CommonConfigurationKeys;
import org.apache.hadoop.fs.CommonConfigurationKeysPublic;
import org.apache.hadoop.fs.FileSystem;
import org.apache.hadoop.fs.FileUtil;
import org.apache.hadoop.fs.SafeModeAction;
import org.apache.hadoop.hdds.ExitManager;
import org.apache.hadoop.hdds.HddsConfigKeys;
import org.apache.hadoop.hdds.HddsUtils;
import org.apache.hadoop.hdds.annotation.InterfaceAudience;
import org.apache.hadoop.hdds.client.ReplicationConfig;
import org.apache.hadoop.hdds.client.ReplicationConfigValidator;
import org.apache.hadoop.hdds.client.ReplicationType;
import org.apache.hadoop.hdds.conf.ConfigurationException;
import org.apache.hadoop.hdds.conf.ConfigurationSource;
import org.apache.hadoop.hdds.conf.OzoneConfiguration;
import org.apache.hadoop.hdds.conf.ReconfigurationHandler;
import org.apache.hadoop.hdds.protocol.SecretKeyProtocol;
import org.apache.hadoop.hdds.protocol.proto.HddsProtos;
import org.apache.hadoop.hdds.protocol.proto.ReconfigureProtocolProtos.ReconfigureProtocolService;
import org.apache.hadoop.hdds.protocolPB.ReconfigureProtocolOmPB;
import org.apache.hadoop.hdds.protocolPB.ReconfigureProtocolServerSideTranslatorPB;
import org.apache.hadoop.hdds.protocolPB.SCMSecurityProtocolClientSideTranslatorPB;
import org.apache.hadoop.hdds.ratis.RatisHelper;
import org.apache.hadoop.hdds.scm.ScmConfigKeys;
import org.apache.hadoop.hdds.scm.ScmInfo;
import org.apache.hadoop.hdds.scm.client.HddsClientUtils;
import org.apache.hadoop.hdds.scm.client.ScmTopologyClient;
import org.apache.hadoop.hdds.scm.ha.SCMHAUtils;
import org.apache.hadoop.hdds.scm.ha.SCMNodeInfo;
import org.apache.hadoop.hdds.scm.net.NetworkTopology;
import org.apache.hadoop.hdds.scm.protocol.ScmBlockLocationProtocol;
import org.apache.hadoop.hdds.scm.protocol.StorageContainerLocationProtocol;
import org.apache.hadoop.hdds.security.SecurityConfig;
import org.apache.hadoop.hdds.security.exception.OzoneSecurityException;
import org.apache.hadoop.hdds.security.symmetric.DefaultSecretKeyClient;
import org.apache.hadoop.hdds.security.symmetric.SecretKeyClient;
import org.apache.hadoop.hdds.security.token.OzoneBlockTokenSecretManager;
import org.apache.hadoop.hdds.security.x509.certificate.client.CertificateClient;
import org.apache.hadoop.hdds.server.OzoneAdmins;
import org.apache.hadoop.hdds.server.ServiceRuntimeInfoImpl;
import org.apache.hadoop.hdds.server.http.RatisDropwizardExports;
import org.apache.hadoop.hdds.utils.HAUtils;
import org.apache.hadoop.hdds.utils.HddsServerUtil;
import org.apache.hadoop.hdds.utils.LegacyHadoopConfigurationSource;
import org.apache.hadoop.hdds.utils.ProtocolMessageMetrics;
import org.apache.hadoop.hdds.utils.TransactionInfo;
import org.apache.hadoop.hdds.utils.db.BatchOperation;
import org.apache.hadoop.hdds.utils.db.DBCheckpoint;
import org.apache.hadoop.hdds.utils.db.DBUpdatesWrapper;
import org.apache.hadoop.hdds.utils.db.SequenceNumberNotFoundException;
import org.apache.hadoop.hdds.utils.db.Table;
import org.apache.hadoop.hdds.utils.db.Table.KeyValue;
import org.apache.hadoop.hdds.utils.db.TableIterator;
import org.apache.hadoop.hdds.utils.db.cache.CacheKey;
import org.apache.hadoop.hdds.utils.db.cache.CacheValue;
import org.apache.hadoop.io.Text;
import org.apache.hadoop.ipc.ProtobufRpcEngine;
import org.apache.hadoop.ipc.RPC;
import org.apache.hadoop.ipc.Server;
import org.apache.hadoop.metrics2.util.MBeans;
import org.apache.hadoop.ozone.OmUtils;
import org.apache.hadoop.ozone.OzoneAcl;
import org.apache.hadoop.ozone.OzoneConfigKeys;
import org.apache.hadoop.ozone.OzoneConsts;
import org.apache.hadoop.ozone.OzoneFsServerDefaults;
import org.apache.hadoop.ozone.OzoneManagerVersion;
import org.apache.hadoop.ozone.OzoneSecurityUtil;
import org.apache.hadoop.ozone.audit.AuditAction;
import org.apache.hadoop.ozone.audit.AuditLogger;
import org.apache.hadoop.ozone.audit.AuditLoggerType;
import org.apache.hadoop.ozone.audit.AuditMessage;
import org.apache.hadoop.ozone.audit.Auditor;
import org.apache.hadoop.ozone.audit.OMAction;
import org.apache.hadoop.ozone.audit.OMSystemAction;
import org.apache.hadoop.ozone.common.Storage.StorageState;
import org.apache.hadoop.ozone.om.exceptions.OMException;
import org.apache.hadoop.ozone.om.exceptions.OMException.ResultCodes;
import org.apache.hadoop.ozone.om.exceptions.OMLeaderNotReadyException;
import org.apache.hadoop.ozone.om.exceptions.OMNotLeaderException;
import org.apache.hadoop.ozone.om.execution.OMExecutionFlow;
import org.apache.hadoop.ozone.om.ha.OMHAMetrics;
import org.apache.hadoop.ozone.om.ha.OMHANodeDetails;
import org.apache.hadoop.ozone.om.helpers.BasicOmKeyInfo;
import org.apache.hadoop.ozone.om.helpers.BucketLayout;
import org.apache.hadoop.ozone.om.helpers.DBUpdates;
import org.apache.hadoop.ozone.om.helpers.KeyInfoWithVolumeContext;
import org.apache.hadoop.ozone.om.helpers.LeaseKeyInfo;
import org.apache.hadoop.ozone.om.helpers.ListKeysLightResult;
import org.apache.hadoop.ozone.om.helpers.ListKeysResult;
import org.apache.hadoop.ozone.om.helpers.ListOpenFilesResult;
import org.apache.hadoop.ozone.om.helpers.OMNodeDetails;
import org.apache.hadoop.ozone.om.helpers.OmBucketInfo;
import org.apache.hadoop.ozone.om.helpers.OmDBAccessIdInfo;
import org.apache.hadoop.ozone.om.helpers.OmDBTenantState;
import org.apache.hadoop.ozone.om.helpers.OmDBUserPrincipalInfo;
import org.apache.hadoop.ozone.om.helpers.OmKeyArgs;
import org.apache.hadoop.ozone.om.helpers.OmKeyInfo;
import org.apache.hadoop.ozone.om.helpers.OmMultipartUploadList;
import org.apache.hadoop.ozone.om.helpers.OmMultipartUploadListParts;
import org.apache.hadoop.ozone.om.helpers.OmVolumeArgs;
import org.apache.hadoop.ozone.om.helpers.OzoneFileStatus;
import org.apache.hadoop.ozone.om.helpers.OzoneFileStatusLight;
import org.apache.hadoop.ozone.om.helpers.S3VolumeContext;
import org.apache.hadoop.ozone.om.helpers.ServiceInfo;
import org.apache.hadoop.ozone.om.helpers.ServiceInfoEx;
import org.apache.hadoop.ozone.om.helpers.SnapshotDiffJob;
import org.apache.hadoop.ozone.om.helpers.SnapshotInfo;
import org.apache.hadoop.ozone.om.helpers.TenantStateList;
import org.apache.hadoop.ozone.om.helpers.TenantUserInfoValue;
import org.apache.hadoop.ozone.om.helpers.TenantUserList;
import org.apache.hadoop.ozone.om.lock.OMLockDetails;
import org.apache.hadoop.ozone.om.lock.OzoneLockProvider;
import org.apache.hadoop.ozone.om.protocol.OMConfiguration;
import org.apache.hadoop.ozone.om.protocol.OMInterServiceProtocol;
import org.apache.hadoop.ozone.om.protocol.OzoneManagerProtocol;
import org.apache.hadoop.ozone.om.protocolPB.OMAdminProtocolClientSideImpl;
import org.apache.hadoop.ozone.om.protocolPB.OMAdminProtocolPB;
import org.apache.hadoop.ozone.om.protocolPB.OMInterServiceProtocolClientSideImpl;
import org.apache.hadoop.ozone.om.protocolPB.OMInterServiceProtocolPB;
import org.apache.hadoop.ozone.om.protocolPB.OzoneManagerProtocolPB;
import org.apache.hadoop.ozone.om.ratis.OzoneManagerRatisServer;
import org.apache.hadoop.ozone.om.ratis.utils.OzoneManagerRatisUtils;
import org.apache.hadoop.ozone.om.ratis_snapshot.OmRatisSnapshotProvider;
import org.apache.hadoop.ozone.om.request.OMClientRequest;
import org.apache.hadoop.ozone.om.s3.S3SecretCacheProvider;
import org.apache.hadoop.ozone.om.s3.S3SecretStoreProvider;
import org.apache.hadoop.ozone.om.service.CompactDBService;
import org.apache.hadoop.ozone.om.service.OMRangerBGSyncService;
import org.apache.hadoop.ozone.om.service.QuotaRepairTask;
import org.apache.hadoop.ozone.om.snapshot.OmSnapshotUtils;
import org.apache.hadoop.ozone.om.snapshot.ReferenceCounted;
import org.apache.hadoop.ozone.om.upgrade.OMLayoutFeature;
import org.apache.hadoop.ozone.om.upgrade.OMLayoutVersionManager;
import org.apache.hadoop.ozone.om.upgrade.OMUpgradeFinalizer;
import org.apache.hadoop.ozone.protocol.proto.OzoneManagerAdminProtocolProtos.OzoneManagerAdminService;
import org.apache.hadoop.ozone.protocol.proto.OzoneManagerProtocolProtos;
import org.apache.hadoop.ozone.protocol.proto.OzoneManagerProtocolProtos.DBUpdatesRequest;
import org.apache.hadoop.ozone.protocol.proto.OzoneManagerProtocolProtos.EchoRPCResponse;
import org.apache.hadoop.ozone.protocol.proto.OzoneManagerProtocolProtos.ExtendedUserAccessIdInfo;
import org.apache.hadoop.ozone.protocol.proto.OzoneManagerProtocolProtos.KeyArgs;
import org.apache.hadoop.ozone.protocol.proto.OzoneManagerProtocolProtos.OMRoleInfo;
import org.apache.hadoop.ozone.protocol.proto.OzoneManagerProtocolProtos.S3Authentication;
import org.apache.hadoop.ozone.protocol.proto.OzoneManagerProtocolProtos.ServicePort;
import org.apache.hadoop.ozone.protocol.proto.OzoneManagerProtocolProtos.TenantState;
import org.apache.hadoop.ozone.protocolPB.OMAdminProtocolServerSideImpl;
import org.apache.hadoop.ozone.protocolPB.OMInterServiceProtocolServerSideImpl;
import org.apache.hadoop.ozone.protocolPB.OzoneManagerProtocolServerSideTranslatorPB;
import org.apache.hadoop.ozone.security.OMCertificateClient;
import org.apache.hadoop.ozone.security.OzoneDelegationTokenSecretManager;
import org.apache.hadoop.ozone.security.OzoneTokenIdentifier;
import org.apache.hadoop.ozone.security.acl.IAccessAuthorizer;
import org.apache.hadoop.ozone.security.acl.IAccessAuthorizer.ACLIdentityType;
import org.apache.hadoop.ozone.security.acl.IAccessAuthorizer.ACLType;
import org.apache.hadoop.ozone.security.acl.OzoneAuthorizerFactory;
import org.apache.hadoop.ozone.security.acl.OzoneObj;
import org.apache.hadoop.ozone.security.acl.OzoneObj.ResourceType;
import org.apache.hadoop.ozone.security.acl.OzoneObj.StoreType;
import org.apache.hadoop.ozone.security.acl.OzoneObjInfo;
import org.apache.hadoop.ozone.security.acl.RequestContext;
import org.apache.hadoop.ozone.snapshot.CancelSnapshotDiffResponse;
import org.apache.hadoop.ozone.snapshot.ListSnapshotResponse;
import org.apache.hadoop.ozone.snapshot.SnapshotDiffResponse;
import org.apache.hadoop.ozone.storage.proto.OzoneManagerStorageProtos.PersistedUserVolumeInfo;
import org.apache.hadoop.ozone.upgrade.UpgradeFinalization.StatusAndMessages;
import org.apache.hadoop.ozone.upgrade.UpgradeFinalizer;
import org.apache.hadoop.ozone.util.OzoneNetUtils;
import org.apache.hadoop.ozone.util.OzoneVersionInfo;
import org.apache.hadoop.ozone.util.ShutdownHookManager;
import org.apache.hadoop.security.SecurityUtil;
import org.apache.hadoop.security.UserGroupInformation;
import org.apache.hadoop.security.UserGroupInformation.AuthenticationMethod;
import org.apache.hadoop.security.authentication.client.AuthenticationException;
import org.apache.hadoop.security.token.Token;
import org.apache.hadoop.util.KMSUtil;
import org.apache.hadoop.util.Time;
import org.apache.ozone.graph.PrintableGraph;
import org.apache.ratis.grpc.GrpcTlsConfig;
import org.apache.ratis.proto.RaftProtos.RaftPeerRole;
import org.apache.ratis.protocol.RaftGroupId;
import org.apache.ratis.protocol.RaftPeer;
import org.apache.ratis.protocol.RaftPeerId;
import org.apache.ratis.server.RaftServer;
import org.apache.ratis.server.protocol.TermIndex;
import org.apache.ratis.util.ExitUtils;
import org.apache.ratis.util.FileUtils;
import org.apache.ratis.util.LifeCycle;
import org.slf4j.Logger;
import org.slf4j.LoggerFactory;

/**
 * Ozone Manager is the metadata manager of ozone.
 */
@InterfaceAudience.LimitedPrivate({"HDFS", "CBLOCK", "OZONE", "HBASE"})
public final class OzoneManager extends ServiceRuntimeInfoImpl
    implements OzoneManagerProtocol, OMInterServiceProtocol, OMMXBean, Auditor {
  public static final Logger LOG =
      LoggerFactory.getLogger(OzoneManager.class);

  private static final AuditLogger AUDIT = new AuditLogger(
      AuditLoggerType.OMLOGGER);

  private static final AuditLogger SYSTEMAUDIT = new AuditLogger(
      AuditLoggerType.OMSYSTEMLOGGER);

  private static final String OM_DAEMON = "om";
  private static final String NO_LEADER_ERROR_MESSAGE =
          "There is no leader among the Ozone Manager servers. If this message " +
                  "persists, the service may be down. Possible cause: only one OM is up, or " +
                  "other OMs are unable to respond to Ratis leader vote messages";


  // This is set for read requests when OMRequest has S3Authentication set,
  // and it is reset when read request is processed.
  private static final ThreadLocal<S3Authentication> S3_AUTH =
      new ThreadLocal<>();

  private static boolean securityEnabled = false;

  private final ReconfigurationHandler reconfigurationHandler;
  private OzoneDelegationTokenSecretManager delegationTokenMgr;
  private OzoneBlockTokenSecretManager blockTokenMgr;
  private CertificateClient certClient;
  private SecretKeyClient secretKeyClient;
  private ScmTopologyClient scmTopologyClient;
  private final Text omRpcAddressTxt;
  private OzoneConfiguration configuration;
  private OmConfig config;
  private RPC.Server omRpcServer;
  private GrpcOzoneManagerServer omS3gGrpcServer;
  private final InetSocketAddress omRpcAddress;
  private final String omId;
  private final String threadPrefix;
  private ServiceInfoProvider serviceInfo;

  private OMMetadataManager metadataManager;
  private OMMultiTenantManager multiTenantManager;
  private VolumeManager volumeManager;
  private BucketManager bucketManager;
  private KeyManager keyManager;
  private PrefixManagerImpl prefixManager;
  private final UpgradeFinalizer<OzoneManager> upgradeFinalizer;

  /**
   * OM super user / admin list.
   */
  private final String omStarterUser;
  private final OzoneAdmins omAdmins;
  private final OzoneAdmins readOnlyAdmins;
  private final OzoneAdmins s3OzoneAdmins;

  private final OMMetrics metrics;
  private OMHAMetrics omhaMetrics;
  private final ProtocolMessageMetrics<ProtocolMessageEnum>
      omClientProtocolMetrics;
  private final DeletingServiceMetrics omDeletionMetrics;
  private OzoneManagerHttpServer httpServer;
  private final OMStorage omStorage;
  private ObjectName omInfoBeanName;
  private Timer metricsTimer;
  private ScheduleOMMetricsWriteTask scheduleOMMetricsWriteTask;
  private static final ObjectWriter WRITER =
      new ObjectMapper().writerWithDefaultPrettyPrinter();
  private static final ObjectReader READER =
      new ObjectMapper().readerFor(OmMetricsInfo.class);
  private static final int SHUTDOWN_HOOK_PRIORITY = 30;
  private final File omMetaDir;
  private boolean isAclEnabled;
  private final boolean isSpnegoEnabled;
  private final SecurityConfig secConfig;
  private S3SecretManager s3SecretManager;
  private final boolean isOmGrpcServerEnabled;
  private volatile boolean isOmRpcServerRunning = false;
  private volatile boolean isOmGrpcServerRunning = false;
  private String omComponent;
  private OzoneManagerProtocolServerSideTranslatorPB omServerProtocol;

  private OzoneManagerRatisServer omRatisServer;
  private OMExecutionFlow omExecutionFlow;
  private OmRatisSnapshotProvider omRatisSnapshotProvider;
  private OMNodeDetails omNodeDetails;
  private final Map<String, OMNodeDetails> peerNodesMap;
  private File omRatisSnapshotDir;
  private final AtomicReference<TransactionInfo> omTransactionInfo
      = new AtomicReference<>(TransactionInfo.DEFAULT_VALUE);
  private final Map<String, RatisDropwizardExports> ratisMetricsMap =
      new ConcurrentHashMap<>();
  private List<RatisDropwizardExports.MetricReporter> ratisReporterList = null;

  private KeyProviderCryptoExtension kmsProvider;
  private final OMLayoutVersionManager versionManager;

  private final ReplicationConfigValidator replicationConfigValidator;

  private boolean allowListAllVolumes;

  private int minMultipartUploadPartSize = OzoneConsts.OM_MULTIPART_MIN_SIZE;

  private final ScmClient scmClient;
  private final long scmBlockSize;
  private final int preallocateBlocksMax;
  private final boolean grpcBlockTokenEnabled;
  private final BucketLayout defaultBucketLayout;
  private ReplicationConfig defaultReplicationConfig;

  private final boolean isS3MultiTenancyEnabled;
  private final boolean isStrictS3;
  private ExitManager exitManager;

  private OzoneManagerPrepareState prepareState;

  private boolean isBootstrapping = false;
  private boolean isForcedBootstrapping = false;

  // Test flags
  private static boolean testReloadConfigFlag = false;
  private static boolean testSecureOmFlag = false;
  private static UserGroupInformation testUgi;

  private final OzoneLockProvider ozoneLockProvider;
  private final OMPerformanceMetrics perfMetrics;
  private final BucketUtilizationMetrics bucketUtilizationMetrics;

  private boolean fsSnapshotEnabled;

  private String omHostName;

  /**
   * OM Startup mode.
   */
  public enum StartupOption {
    REGUALR,
    BOOTSTRAP,
    FORCE_BOOTSTRAP
  }

  private enum State {
    INITIALIZED,
    BOOTSTRAPPING,
    RUNNING,
    STOPPED
  }

  // Used in MiniOzoneCluster testing
  private State omState;
  private Thread emptier;

  private static final int MSECS_PER_MINUTE = 60 * 1000;

  private final boolean isSecurityEnabled;

  private IAccessAuthorizer accessAuthorizer;
  // This metadata reader points to the active filesystem
  private OmMetadataReader omMetadataReader;
  // Wrap active DB metadata reader in ReferenceCounted once to avoid
  // instance creation every single time.
  private ReferenceCounted<IOmMetadataReader> rcOmMetadataReader;
  private OmSnapshotManager omSnapshotManager;

  @SuppressWarnings("methodlength")
  private OzoneManager(OzoneConfiguration conf, StartupOption startupOption)
      throws IOException, AuthenticationException {
    super(OzoneVersionInfo.OZONE_VERSION_INFO);
    Preconditions.checkNotNull(conf);
    setConfiguration(conf);
    // Load HA related configurations
    OMHANodeDetails omhaNodeDetails =
        OMHANodeDetails.loadOMHAConfig(configuration);

    this.isSecurityEnabled = OzoneSecurityUtil.isSecurityEnabled(conf);
    this.peerNodesMap = omhaNodeDetails.getPeerNodesMap();
    this.omNodeDetails = omhaNodeDetails.getLocalNodeDetails();
    omStorage = new OMStorage(conf);
    omStorage.validateOrPersistOmNodeId(omNodeDetails.getNodeId());
    omId = omStorage.getOmId();
    reconfigurationHandler =
        new ReconfigurationHandler("OM", conf, this::checkAdminUserPrivilege)
            .register(config)
            .register(OZONE_ADMINISTRATORS, this::reconfOzoneAdmins)
            .register(OZONE_READONLY_ADMINISTRATORS,
                this::reconfOzoneReadOnlyAdmins)
            .register(OZONE_OM_VOLUME_LISTALL_ALLOWED, this::reconfigureAllowListAllVolumes)
            .register(OZONE_KEY_DELETING_LIMIT_PER_TASK,
                this::reconfOzoneKeyDeletingLimitPerTask);

    versionManager = new OMLayoutVersionManager(omStorage.getLayoutVersion());
    upgradeFinalizer = new OMUpgradeFinalizer(versionManager);
    replicationConfigValidator =
        conf.getObject(ReplicationConfigValidator.class);

    exitManager = new ExitManager();

    // In case of single OM Node Service there will be no OM Node ID
    // specified, set it to value from om storage
    if (this.omNodeDetails.getNodeId() == null) {
      this.omNodeDetails = OMHANodeDetails.getOMNodeDetailsForNonHA(conf,
          omNodeDetails.getServiceId(),
          omStorage.getOmId(), omNodeDetails.getRpcAddress(),
          omNodeDetails.getRatisPort());
    }
    this.threadPrefix = omNodeDetails.threadNamePrefix();
    loginOMUserIfSecurityEnabled(conf);
    setInstanceVariablesFromConf();

    if (omStorage.getState() != StorageState.INITIALIZED) {
      throw new OMException("OM not initialized, current OM storage state: "
          + omStorage.getState().name() + ". Please ensure 'ozone om --init' "
          + "command is executed to generate all the required metadata to "
          + omStorage.getStorageDir()
          + " once before starting the OM service.",
          ResultCodes.OM_NOT_INITIALIZED);
    }
    omMetaDir = OMStorage.getOmDbDir(configuration);

    this.isSpnegoEnabled = conf.get(OZONE_OM_HTTP_AUTH_TYPE, "simple")
        .equals("kerberos");
    this.isOmGrpcServerEnabled = conf.getBoolean(
        OZONE_OM_S3_GPRC_SERVER_ENABLED,
        OZONE_OM_S3_GRPC_SERVER_ENABLED_DEFAULT);
    this.scmBlockSize = (long) conf.getStorageSize(OZONE_SCM_BLOCK_SIZE,
        OZONE_SCM_BLOCK_SIZE_DEFAULT, StorageUnit.BYTES);
    this.preallocateBlocksMax = conf.getInt(
        OZONE_KEY_PREALLOCATION_BLOCKS_MAX,
        OZONE_KEY_PREALLOCATION_BLOCKS_MAX_DEFAULT);
    this.grpcBlockTokenEnabled = conf.getBoolean(HDDS_BLOCK_TOKEN_ENABLED,
        HDDS_BLOCK_TOKEN_ENABLED_DEFAULT);
    this.isStrictS3 = conf.getBoolean(
        OZONE_OM_NAMESPACE_STRICT_S3,
        OZONE_OM_NAMESPACE_STRICT_S3_DEFAULT);

    String defaultBucketLayoutString =
        configuration.getTrimmed(OZONE_DEFAULT_BUCKET_LAYOUT,
            OZONE_DEFAULT_BUCKET_LAYOUT_DEFAULT);

    boolean bucketLayoutValid = Arrays.stream(BucketLayout.values())
        .anyMatch(layout -> layout.name().equals(defaultBucketLayoutString));
    if (bucketLayoutValid) {
      this.defaultBucketLayout =
          BucketLayout.fromString(defaultBucketLayoutString);

      if (!defaultBucketLayout.isLegacy() &&
          !versionManager.isAllowed(OMLayoutFeature.BUCKET_LAYOUT_SUPPORT)) {
        LOG.warn("{} configured to non-legacy bucket layout {} when Ozone " +
            "Manager is pre-finalized for bucket layout support. Legacy " +
            "buckets will be created by default until Ozone Manager is " +
            "finalized.", OZONE_DEFAULT_BUCKET_LAYOUT, defaultBucketLayout);
      }
    } else {
      throw new ConfigurationException(defaultBucketLayoutString +
          " is not a valid default bucket layout. Supported values are " +
          Arrays.stream(BucketLayout.values())
              .map(Enum::toString).collect(Collectors.joining(", ")));
    }

    // Validates the default server-side replication configs.
    setReplicationFromConfig();
    InetSocketAddress omNodeRpcAddr = omNodeDetails.getRpcAddress();
    // Honor property 'hadoop.security.token.service.use_ip'
    omRpcAddressTxt = new Text(SecurityUtil.buildTokenService(omNodeRpcAddr));

    final StorageContainerLocationProtocol scmContainerClient = getScmContainerClient(configuration);
    // verifies that the SCM info in the OM Version file is correct.
    final ScmBlockLocationProtocol scmBlockClient = getScmBlockClient(configuration);
    scmTopologyClient = new ScmTopologyClient(scmBlockClient);
    this.scmClient = new ScmClient(scmBlockClient, scmContainerClient,
        configuration);
    this.ozoneLockProvider = new OzoneLockProvider(getKeyPathLockEnabled(),
        getEnableFileSystemPaths());

    // For testing purpose only, not hit scm from om as Hadoop UGI can't login
    // two principals in the same JVM.
    ScmInfo scmInfo;
    if (!testSecureOmFlag) {
      scmInfo = getScmInfo(configuration);
      if (!scmInfo.getClusterId().equals(omStorage.getClusterID())) {
        logVersionMismatch(conf, scmInfo);
        throw new OMException("SCM version info mismatch.",
            ResultCodes.SCM_VERSION_MISMATCH_ERROR);
      }
    } else {
      scmInfo = new ScmInfo.Builder().setScmId("test").build();
    }

    RPC.setProtocolEngine(configuration, OzoneManagerProtocolPB.class,
        ProtobufRpcEngine.class);

    secConfig = new SecurityConfig(configuration);
    // Create the KMS Key Provider
    try {
      kmsProvider = createKeyProviderExt(configuration);
    } catch (IOException ioe) {
      kmsProvider = null;
      LOG.error("Fail to create Key Provider");
    }
    if (secConfig.isSecurityEnabled()) {
      omComponent = OM_DAEMON + "-" + omId;
      HddsProtos.OzoneManagerDetailsProto omInfo =
          getOmDetailsProto(conf, omStorage.getOmId());
      if (omStorage.getOmCertSerialId() == null) {
        throw new RuntimeException("OzoneManager started in secure mode but " +
            "doesn't have SCM signed certificate.");
      }
      SCMSecurityProtocolClientSideTranslatorPB scmSecurityClient =
          getScmSecurityClientWithMaxRetry(configuration, getCurrentUser());
      certClient = new OMCertificateClient(secConfig, scmSecurityClient,
          omStorage, omInfo, "",
          scmInfo == null ? null : scmInfo.getScmId(),
          this::saveNewCertId, this::terminateOM);

      SecretKeyProtocol secretKeyProtocol =
          HddsServerUtil.getSecretKeyClientForOm(conf);
      secretKeyClient = DefaultSecretKeyClient.create(
          conf, secretKeyProtocol, omNodeDetails.threadNamePrefix());
    }
    serviceInfo = new ServiceInfoProvider(secConfig, this, certClient,
        testSecureOmFlag);

    if (secConfig.isBlockTokenEnabled()) {
      blockTokenMgr = createBlockTokenSecretManager();
    }

    // Enable S3 multi-tenancy if config keys are set
    this.isS3MultiTenancyEnabled =
        OMMultiTenantManager.checkAndEnableMultiTenancy(this, conf);

    metrics = OMMetrics.create();
    perfMetrics = OMPerformanceMetrics.register();
    omDeletionMetrics = DeletingServiceMetrics.create();
    // Get admin list
    omStarterUser = UserGroupInformation.getCurrentUser().getShortUserName();
    omAdmins = OzoneAdmins.getOzoneAdmins(omStarterUser, conf);
    LOG.info("OM start with adminUsers: {}", omAdmins.getAdminUsernames());

    // Get read only admin list
    readOnlyAdmins = OzoneAdmins.getReadonlyAdmins(conf);

    s3OzoneAdmins = OzoneAdmins.getS3Admins(conf);
    instantiateServices(false);

    // Create special volume s3v which is required for S3G.
    addS3GVolumeToDB();

    if (startupOption == StartupOption.BOOTSTRAP) {
      isBootstrapping = true;
    } else if (startupOption == StartupOption.FORCE_BOOTSTRAP) {
      isForcedBootstrapping = true;
    }

    initializeRatisDirs(conf);
    initializeRatisServer(isBootstrapping || isForcedBootstrapping);

    omClientProtocolMetrics = ProtocolMessageMetrics
        .create("OmClientProtocol", "Ozone Manager RPC endpoint",
            OzoneManagerProtocolProtos.Type.values());

    // Start Om Rpc Server.
    omRpcServer = getRpcServer(configuration);
    omRpcAddress = updateRPCListenAddress(configuration,
        OZONE_OM_ADDRESS_KEY, omNodeRpcAddr, omRpcServer);

    // Start S3g Om gRPC Server.
    if (isOmGrpcServerEnabled) {
      omS3gGrpcServer = getOmS3gGrpcServer(configuration);
    }

    // init om execution flow for request
    omExecutionFlow = new OMExecutionFlow(this);

    ShutdownHookManager.get().addShutdownHook(this::saveOmMetrics,
        SHUTDOWN_HOOK_PRIORITY);

    if (isBootstrapping || isForcedBootstrapping) {
      omState = State.BOOTSTRAPPING;
    } else {
      omState = State.INITIALIZED;
    }

    bucketUtilizationMetrics = BucketUtilizationMetrics.create(metadataManager);
    omHostName = HddsUtils.getHostName(conf);
  }

  public boolean isStopped() {
    return omState == State.STOPPED;
  }

  /**
   * Set the {@link S3Authentication} for the current rpc handler thread.
   */
  public static void setS3Auth(S3Authentication val) {
    S3_AUTH.set(val);
  }

  /**
   * Returns the {@link S3Authentication} for the current rpc handler thread.
   */
  public static S3Authentication getS3Auth() {
    return S3_AUTH.get();
  }

  /** Returns the ThreadName prefix for the current OM. */
  public String getThreadNamePrefix() {
    return threadPrefix;
  }

  /**
   * This method is used to set selected instance variables in this class from
   * the passed in config. This allows these variable to be reset when the OM
   * instance is restarted (normally from a test mini-cluster). Note, not all
   * variables are added here as variables are selectively added as tests
   * require.
   */
  private void setInstanceVariablesFromConf() {
    this.isAclEnabled = configuration.getBoolean(OZONE_ACL_ENABLED,
        OZONE_ACL_ENABLED_DEFAULT);
    setAllowListAllVolumesFromConfig();
  }

  public void setAllowListAllVolumesFromConfig() {
    allowListAllVolumes = configuration.getBoolean(
        OZONE_OM_VOLUME_LISTALL_ALLOWED,
        OZONE_OM_VOLUME_LISTALL_ALLOWED_DEFAULT);
  }

  /**
   * Constructs OM instance based on the configuration.
   *
   * @param conf OzoneConfiguration
   * @return OM instance
   * @throws IOException AuthenticationException in case OM instance
   *                      creation fails,
   * @throws AuthenticationException
   */
  public static OzoneManager createOm(OzoneConfiguration conf)
      throws IOException, AuthenticationException {
    return new OzoneManager(conf, StartupOption.REGUALR);
  }

  public static OzoneManager createOm(OzoneConfiguration conf,
      StartupOption startupOption) throws IOException, AuthenticationException {
    return new OzoneManager(conf, startupOption);
  }

  private void logVersionMismatch(OzoneConfiguration conf, ScmInfo scmInfo) {
    List<SCMNodeInfo> scmNodeInfoList = SCMNodeInfo.buildNodeInfo(conf);
    StringBuilder scmBlockAddressBuilder = new StringBuilder();
    for (SCMNodeInfo scmNodeInfo : scmNodeInfoList) {
      scmBlockAddressBuilder.append(scmNodeInfo.getBlockClientAddress())
          .append(",");
    }
    String scmBlockAddress = scmBlockAddressBuilder.toString();
    if (!StringUtils.isBlank(scmBlockAddress)) {
      scmBlockAddress = scmBlockAddress.substring(0,
          scmBlockAddress.lastIndexOf(","));
    }
    if (!scmInfo.getClusterId().equals(omStorage.getClusterID())) {
      LOG.error("clusterId from {} is {}, but is {} in {}",
          scmBlockAddress, scmInfo.getClusterId(),
          omStorage.getClusterID(), omStorage.getVersionFile());
    }
  }

  /**
   * Instantiate services which are dependent on the OM DB state.
   * When OM state is reloaded, these services are re-initialized with the
   * new OM state.
   */
  private void instantiateServices(boolean withNewSnapshot) throws IOException {

    OmMetadataManagerImpl metadataManagerImpl =
        new OmMetadataManagerImpl(configuration, this);
    this.metadataManager = metadataManagerImpl;
    LOG.info("S3 Multi-Tenancy is {}",
        isS3MultiTenancyEnabled ? "enabled" : "disabled");
    if (isS3MultiTenancyEnabled) {
      multiTenantManager = new OMMultiTenantManagerImpl(this, configuration);
      OzoneAclUtils.setOMMultiTenantManager(multiTenantManager);
    }

    volumeManager = new VolumeManagerImpl(metadataManager);

    bucketManager = new BucketManagerImpl(this, metadataManager);

    Class<? extends S3SecretStoreProvider> storeProviderClass =
        configuration.getClass(
            S3_SECRET_STORAGE_TYPE,
            DEFAULT_SECRET_STORAGE_TYPE,
            S3SecretStoreProvider.class);
    S3SecretStore store;
    try {
      store = storeProviderClass == DEFAULT_SECRET_STORAGE_TYPE
              ? metadataManagerImpl
              : storeProviderClass
                  .getConstructor().newInstance().get(configuration);
    } catch (Exception e) {
      throw new IOException(e);
    }
    S3SecretCacheProvider secretCacheProvider = S3SecretCacheProvider.IN_MEMORY;

    s3SecretManager = new S3SecretLockedManager(
        new S3SecretManagerImpl(
            store,
            secretCacheProvider.get(configuration)
        ),
        metadataManager.getLock()
    );
    if (secConfig.isSecurityEnabled() || testSecureOmFlag) {
      delegationTokenMgr = createDelegationTokenSecretManager(configuration);
    }

    prefixManager = new PrefixManagerImpl(this, metadataManager, true);
    keyManager = new KeyManagerImpl(this, scmClient, configuration,
        perfMetrics);
    // If authorizer is not initialized or the authorizer is Native
    // re-initialize the authorizer, else for non-native authorizer
    // like ranger we can reuse previous value if it is initialized
    if (null == accessAuthorizer || accessAuthorizer.isNative()) {
      accessAuthorizer = OzoneAuthorizerFactory.forOM(this);
    }

    omMetadataReader = new OmMetadataReader(keyManager, prefixManager,
        this, LOG, AUDIT, metrics, accessAuthorizer);
    // Active DB's OmMetadataReader instance does not need to be reference
    // counted, but it still needs to be wrapped to be consistent.
    rcOmMetadataReader = new ReferenceCounted<>(omMetadataReader, true, null);

    // Reload snapshot feature config flag
    fsSnapshotEnabled = configuration.getBoolean(
        OMConfigKeys.OZONE_FILESYSTEM_SNAPSHOT_ENABLED_KEY,
        OMConfigKeys.OZONE_FILESYSTEM_SNAPSHOT_ENABLED_DEFAULT);
    omSnapshotManager = new OmSnapshotManager(this);

    // Snapshot metrics
    updateActiveSnapshotMetrics();

    if (withNewSnapshot) {
      Integer layoutVersionInDB = getLayoutVersionInDB();
      if (layoutVersionInDB != null &&
          versionManager.getMetadataLayoutVersion() < layoutVersionInDB) {
        LOG.info("New OM snapshot received with higher layout version {}. " +
            "Attempting to finalize current OM to that version.",
            layoutVersionInDB);
        OmUpgradeConfig uConf = configuration.getObject(OmUpgradeConfig.class);
        upgradeFinalizer.finalizeAndWaitForCompletion(
            "om-ratis-snapshot", this,
            uConf.getRatisBasedFinalizationTimeout());
        if (versionManager.getMetadataLayoutVersion() < layoutVersionInDB) {
          throw new IOException("Unable to finalize OM to the desired layout " +
              "version " + layoutVersionInDB + " present in the snapshot DB.");
        } else {
          updateLayoutVersionInDB(versionManager, metadataManager);
        }
      }

      instantiatePrepareStateAfterSnapshot();
    } else {
      // Prepare state depends on the transaction ID of metadataManager after a
      // restart.
      instantiatePrepareStateOnStartup();
    }
  }

  /**
   * Return scmClient.
   */
  public ScmClient getScmClient() {
    return scmClient;
  }

  /**
   * Return SecretManager for OM.
   */
  public OzoneBlockTokenSecretManager getBlockTokenSecretManager() {
    return blockTokenMgr;
  }

  /**
   * Return config value of {@link OzoneConfigKeys#OZONE_SCM_BLOCK_SIZE}.
   */
  public long getScmBlockSize() {
    return scmBlockSize;
  }

  /**
   * Return config value of
   * {@link OzoneConfigKeys#OZONE_KEY_PREALLOCATION_BLOCKS_MAX}.
   */
  public int getPreallocateBlocksMax() {
    return preallocateBlocksMax;
  }

  /**
   * Return config value of
   * {@link HddsConfigKeys#HDDS_BLOCK_TOKEN_ENABLED}.
   */
  public boolean isGrpcBlockTokenEnabled() {
    return grpcBlockTokenEnabled;
  }

  /**
   * Returns true if S3 multi-tenancy is enabled; false otherwise.
   */
  public boolean isS3MultiTenancyEnabled() {
    return isS3MultiTenancyEnabled;
  }

  public boolean isStrictS3() {
    return isStrictS3;
  }

  /**
   * Throws OMException FEATURE_NOT_ENABLED if S3 multi-tenancy is not enabled.
   */
  public void checkS3MultiTenancyEnabled() throws OMException {
    if (isS3MultiTenancyEnabled()) {
      return;
    }

    throw new OMException("S3 multi-tenancy feature is not enabled. Please "
        + "set ozone.om.multitenancy.enabled to true and restart all OMs.",
        FEATURE_NOT_ENABLED);
  }

  /**
   * Return config value of {@link OzoneConfigKeys#OZONE_SECURITY_ENABLED_KEY}.
   */
  public boolean isSecurityEnabled() {
    return isSecurityEnabled || testSecureOmFlag;
  }

  public boolean isTestSecureOmFlag() {
    return testSecureOmFlag;
  }

  private KeyProviderCryptoExtension createKeyProviderExt(
      OzoneConfiguration conf) throws IOException {
    KeyProvider keyProvider = KMSUtil.createKeyProvider(conf,
        CommonConfigurationKeysPublic.HADOOP_SECURITY_KEY_PROVIDER_PATH);
    if (keyProvider == null) {
      return null;
    }
    return KeyProviderCryptoExtension
        .createKeyProviderCryptoExtension(keyProvider);
  }

  @Override
  public void close() throws IOException {
    stop();
  }

  /**
   * Class which schedule saving metrics to a file.
   */
  private final class ScheduleOMMetricsWriteTask extends TimerTask {
    @Override
    public void run() {
      saveOmMetrics();
    }
  }

  private void saveOmMetrics() {
    try {
      File parent = getTempMetricsStorageFile().getParentFile();
      if (!parent.exists()) {
        Files.createDirectories(parent.toPath());
      }
      try (BufferedWriter writer = new BufferedWriter(
          new OutputStreamWriter(Files.newOutputStream(getTempMetricsStorageFile().toPath()), UTF_8))) {
        OmMetricsInfo metricsInfo = new OmMetricsInfo();
        metricsInfo.setNumKeys(metrics.getNumKeys());
        WRITER.writeValue(writer, metricsInfo);
      }

      Files.move(getTempMetricsStorageFile().toPath(),
          getMetricsStorageFile().toPath(), StandardCopyOption
              .ATOMIC_MOVE, StandardCopyOption.REPLACE_EXISTING);
    } catch (IOException ex) {
      LOG.error("Unable to write the om Metrics file", ex);
    }
  }

  /**
   * Returns temporary metrics storage file.
   *
   * @return File
   */
  private File getTempMetricsStorageFile() {
    return new File(omMetaDir, OM_METRICS_TEMP_FILE);
  }

  /**
   * Returns metrics storage file.
   *
   * @return File
   */
  private File getMetricsStorageFile() {
    return new File(omMetaDir, OM_METRICS_FILE);
  }

  private OzoneDelegationTokenSecretManager createDelegationTokenSecretManager(
      OzoneConfiguration conf) throws IOException {
    long tokenRemoverScanInterval =
        conf.getTimeDuration(OMConfigKeys.DELEGATION_REMOVER_SCAN_INTERVAL_KEY,
            OMConfigKeys.DELEGATION_REMOVER_SCAN_INTERVAL_DEFAULT,
            TimeUnit.MILLISECONDS);
    long tokenMaxLifetime =
        conf.getTimeDuration(OMConfigKeys.DELEGATION_TOKEN_MAX_LIFETIME_KEY,
            OMConfigKeys.DELEGATION_TOKEN_MAX_LIFETIME_DEFAULT,
            TimeUnit.MILLISECONDS);
    long tokenRenewInterval =
        conf.getTimeDuration(OMConfigKeys.DELEGATION_TOKEN_RENEW_INTERVAL_KEY,
            OMConfigKeys.DELEGATION_TOKEN_RENEW_INTERVAL_DEFAULT,
            TimeUnit.MILLISECONDS);
    long certificateGracePeriod = Duration.parse(
        conf.get(HddsConfigKeys.HDDS_X509_RENEW_GRACE_DURATION,
            HddsConfigKeys.HDDS_X509_RENEW_GRACE_DURATION_DEFAULT)).toMillis();
    boolean tokenSanityChecksEnabled = conf.getBoolean(
        HddsConfigKeys.HDDS_X509_GRACE_DURATION_TOKEN_CHECKS_ENABLED,
        HddsConfigKeys.HDDS_X509_GRACE_DURATION_TOKEN_CHECKS_ENABLED_DEFAULT);
    if (tokenSanityChecksEnabled && tokenMaxLifetime > certificateGracePeriod) {
      throw new IllegalArgumentException("Certificate grace period " +
          HddsConfigKeys.HDDS_X509_RENEW_GRACE_DURATION +
          " should be greater than maximum delegation token lifetime " +
          OMConfigKeys.DELEGATION_TOKEN_MAX_LIFETIME_KEY);
    }

    return new OzoneDelegationTokenSecretManager.Builder()
        .setConf(conf)
        .setTokenMaxLifetime(tokenMaxLifetime)
        .setTokenRenewInterval(tokenRenewInterval)
        .setTokenRemoverScanInterval(tokenRemoverScanInterval)
        .setService(omRpcAddressTxt)
        .setOzoneManager(this)
        .setS3SecretManager(s3SecretManager)
        .setCertificateClient(certClient)
        .setSecretKeyClient(secretKeyClient)
        .setOmServiceId(omNodeDetails.getServiceId())
        .build();
  }

  private OzoneBlockTokenSecretManager createBlockTokenSecretManager() {
    long expiryTime = configuration.getTimeDuration(
        HddsConfigKeys.HDDS_BLOCK_TOKEN_EXPIRY_TIME,
        HddsConfigKeys.HDDS_BLOCK_TOKEN_EXPIRY_TIME_DEFAULT,
        TimeUnit.MILLISECONDS);
    return new OzoneBlockTokenSecretManager(expiryTime, secretKeyClient);
  }

  private void stopSecretManager() {
    if (secretKeyClient != null) {
      LOG.info("Stopping secret key client.");
      secretKeyClient.stop();
    }

    if (delegationTokenMgr != null) {
      LOG.info("Stopping OM delegation token secret manager.");
      try {
        delegationTokenMgr.stop();
      } catch (IOException e) {
        LOG.error("Failed to stop delegation token manager", e);
      }
    }
  }

  @Override
  public UUID refetchSecretKey() {
    secretKeyClient.refetchSecretKey();
    return secretKeyClient.getCurrentSecretKey().getId();
  }

  @VisibleForTesting
  public void startSecretManager() {
    try {
      certClient.assertValidKeysAndCertificate();
    } catch (OzoneSecurityException e) {
      LOG.error("Unable to read key pair for OM.", e);
      throw new UncheckedIOException(e);
    }

    if (secConfig.isSecurityEnabled()) {
      LOG.info("Starting secret key client.");
      try {
        secretKeyClient.start(configuration);
      } catch (IOException e) {
        LOG.error("Unable to initialize secret key.", e);
        throw new UncheckedIOException(e);
      }
    }

    if (delegationTokenMgr != null) {
      try {
        LOG.info("Starting OM delegation token secret manager");
        delegationTokenMgr.start(certClient);
      } catch (IOException e) {
        // Unable to start secret manager.
        LOG.error("Error starting delegation token secret manager.", e);
        throw new UncheckedIOException(e);
      }
    }
  }

  /**
   * For testing purpose only.
   */
  @VisibleForTesting
  public void setCertClient(CertificateClient newClient) throws IOException {
    if (certClient != null) {
      certClient.close();
    }
    certClient = newClient;
    serviceInfo = new ServiceInfoProvider(secConfig, this, certClient);
  }

  /**
   * For testing purpose only. This allows setting up ScmBlockLocationClient
   * without having to fully setup a working cluster.
   */
  @VisibleForTesting
  public void setScmTopologyClient(
      ScmTopologyClient scmTopologyClient) {
    this.scmTopologyClient = scmTopologyClient;
  }

  public NetworkTopology getClusterMap() {
    return scmTopologyClient.getClusterMap();
  }

  /**
   * For testing purpose only. This allows testing token in integration test
   * without fully setting up a working secure cluster.
   */
  @VisibleForTesting
  public void setSecretKeyClient(SecretKeyClient secretKeyClient) {
    this.secretKeyClient = secretKeyClient;
    if (blockTokenMgr != null) {
      blockTokenMgr.setSecretKeyClient(secretKeyClient);
    }
    if (delegationTokenMgr != null) {
      delegationTokenMgr.setSecretKeyClient(secretKeyClient);
    }
  }

  /**
   * Login OM service user if security and Kerberos are enabled.
   */
  private static void loginOMUser(OzoneConfiguration conf)
      throws IOException, AuthenticationException {

    if (SecurityUtil.getAuthenticationMethod(conf).equals(
        AuthenticationMethod.KERBEROS)) {
      if (LOG.isDebugEnabled()) {
        LOG.debug("Ozone security is enabled. Attempting login for OM user. "
                + "Principal: {}, keytab: {}", conf.get(
            OZONE_OM_KERBEROS_PRINCIPAL_KEY),
            conf.get(OZONE_OM_KERBEROS_KEYTAB_FILE_KEY));
      }

      UserGroupInformation.setConfiguration(conf);

      InetSocketAddress socAddr = OmUtils.getOmAddress(conf);
      SecurityUtil.login(conf, OZONE_OM_KERBEROS_KEYTAB_FILE_KEY,
          OZONE_OM_KERBEROS_PRINCIPAL_KEY, socAddr.getHostName());
    } else {
      throw new AuthenticationException(SecurityUtil.getAuthenticationMethod(
          conf) + " authentication method not supported. OM user login "
          + "failed.");
    }
    LOG.info("Ozone Manager login successful.");
  }

  /**
   * Create a scm block client, used by putKey() and getKey().
   *
   * @return {@link ScmBlockLocationProtocol}
   */
  private static ScmBlockLocationProtocol getScmBlockClient(
      OzoneConfiguration conf) {
    return HAUtils.getScmBlockClient(conf);
  }

  /**
   * Returns a scm container client.
   *
   * @return {@link StorageContainerLocationProtocol}
   */
  private static StorageContainerLocationProtocol getScmContainerClient(
      OzoneConfiguration conf) {
    return HAUtils.getScmContainerClient(conf);
  }

  /**
   * Creates a new instance of rpc server. If an earlier instance is already
   * running then returns the same.
   */
  private RPC.Server getRpcServer(OzoneConfiguration conf) throws IOException {
    if (isOmRpcServerRunning) {
      return omRpcServer;
    }

    LOG.info("Creating RPC Server");
    InetSocketAddress omNodeRpcAddr = OmUtils.getOmAddress(conf);
    boolean flexibleFqdnResolutionEnabled = conf.getBoolean(
            OZONE_FLEXIBLE_FQDN_RESOLUTION_ENABLED,
            OZONE_FLEXIBLE_FQDN_RESOLUTION_ENABLED_DEFAULT);
    if (flexibleFqdnResolutionEnabled && omNodeRpcAddr.getAddress() == null) {
      omNodeRpcAddr =
              OzoneNetUtils.getAddressWithHostNameLocal(omNodeRpcAddr);
    }

    RPC.setProtocolEngine(configuration, OzoneManagerProtocolPB.class,
        ProtobufRpcEngine.class);

    this.omServerProtocol = new OzoneManagerProtocolServerSideTranslatorPB(
        this, omRatisServer, omClientProtocolMetrics);
    BlockingService omService =
        OzoneManagerService.newReflectiveBlockingService(omServerProtocol);

    OMInterServiceProtocolServerSideImpl omInterServerProtocol =
        new OMInterServiceProtocolServerSideImpl(this, omRatisServer);
    BlockingService omInterService =
        OzoneManagerInterService.newReflectiveBlockingService(
            omInterServerProtocol);

    OMAdminProtocolServerSideImpl omMetadataServerProtocol =
        new OMAdminProtocolServerSideImpl(this);
    BlockingService omAdminService =
        OzoneManagerAdminService.newReflectiveBlockingService(
            omMetadataServerProtocol);

    ReconfigureProtocolServerSideTranslatorPB reconfigureServerProtocol
        = new ReconfigureProtocolServerSideTranslatorPB(reconfigurationHandler);
    BlockingService reconfigureService =
        ReconfigureProtocolService.newReflectiveBlockingService(
            reconfigureServerProtocol);

    return startRpcServer(conf, omNodeRpcAddr, omService,
        omInterService, omAdminService, reconfigureService);
  }

  /**
   *
   * @param conf configuration
   * @param addr configured address of RPC server
   * @param clientProtocolService RPC protocol for client communication
   *                              (OzoneManagerProtocolPB impl)
   * @param interOMProtocolService RPC protocol for inter OM communication
   *                               (OMInterServiceProtocolPB impl)
   * @param reconfigureProtocolService RPC protocol for reconfigure
   *    *                              (ReconfigureProtocolPB impl)
   * @return RPC server
   * @throws IOException if there is an I/O error while creating RPC server
   */
  private RPC.Server startRpcServer(OzoneConfiguration conf,
      InetSocketAddress addr, BlockingService clientProtocolService,
      BlockingService interOMProtocolService,
      BlockingService omAdminProtocolService,
      BlockingService reconfigureProtocolService)
      throws IOException {

    final int handlerCount = conf.getInt(OZONE_OM_HANDLER_COUNT_KEY,
        OZONE_OM_HANDLER_COUNT_DEFAULT);
    final int readThreads = conf.getInt(OZONE_OM_READ_THREADPOOL_KEY,
        OZONE_OM_READ_THREADPOOL_DEFAULT);

    RPC.Server rpcServer = new RPC.Builder(conf)
        .setProtocol(OzoneManagerProtocolPB.class)
        .setInstance(clientProtocolService)
        .setBindAddress(addr.getHostString())
        .setPort(addr.getPort())
        .setNumHandlers(handlerCount)
        .setNumReaders(readThreads)
        .setVerbose(false)
        .setSecretManager(delegationTokenMgr)
        .build();

    HddsServerUtil.addPBProtocol(conf, OMInterServiceProtocolPB.class,
        interOMProtocolService, rpcServer);
    HddsServerUtil.addPBProtocol(conf, OMAdminProtocolPB.class,
        omAdminProtocolService, rpcServer);
    HddsServerUtil.addPBProtocol(conf, ReconfigureProtocolOmPB.class,
        reconfigureProtocolService, rpcServer);

    if (conf.getBoolean(CommonConfigurationKeys.HADOOP_SECURITY_AUTHORIZATION,
        false)) {
      rpcServer.refreshServiceAcl(conf, OMPolicyProvider.getInstance());
    }

    rpcServer.addSuppressedLoggingExceptions(OMNotLeaderException.class,
        OMLeaderNotReadyException.class);

    return rpcServer;
  }

  /**
   * Starts an s3g OmGrpc server.
   *
   * @param conf         configuration
   * @return gRPC server
   * @throws IOException if there is an I/O error while creating RPC server
   */
  private GrpcOzoneManagerServer startGrpcServer(OzoneConfiguration conf) {
    return new GrpcOzoneManagerServer(conf,
        this.omServerProtocol,
        this.delegationTokenMgr,
        this.certClient,
        this.threadPrefix);
  }

  private static boolean isOzoneSecurityEnabled() {
    return securityEnabled;
  }

  /**
   * Logs in the OM user if security is enabled in the configuration.
   *
   * @param conf OzoneConfiguration
   * @throws IOException, AuthenticationException in case login fails.
   */
  private static void loginOMUserIfSecurityEnabled(OzoneConfiguration conf)
      throws IOException, AuthenticationException {
    securityEnabled = OzoneSecurityUtil.isSecurityEnabled(conf);
    if (securityEnabled && testUgi == null) {
      // Checking certificate duration validity by using
      // validateCertificateValidityConfig() in SecurityConfig constructor.
      new SecurityConfig(conf);
      loginOMUser(conf);
    }
  }

  /**
   * Initializes the OM instance.
   *
   * @param conf OzoneConfiguration
   * @return true if OM initialization succeeds, false otherwise
   * @throws IOException in case ozone metadata directory path is not
   *                     accessible
   */
  @VisibleForTesting
  public static boolean omInit(OzoneConfiguration conf) throws IOException,
      AuthenticationException {
    OMHANodeDetails omhaNodeDetails = OMHANodeDetails.loadOMHAConfig(conf);
    String nodeId = omhaNodeDetails.getLocalNodeDetails().getNodeId();
    loginOMUserIfSecurityEnabled(conf);
    OMStorage omStorage = new OMStorage(conf);
    StorageState state = omStorage.getState();
    String scmId;
    try {
      ScmInfo scmInfo = getScmInfo(conf);
      scmId = scmInfo.getScmId();
      if (scmId == null || scmId.isEmpty()) {
        throw new IOException("Invalid SCM ID");
      }
      String clusterId = scmInfo.getClusterId();
      if (clusterId == null || clusterId.isEmpty()) {
        throw new IOException("Invalid Cluster ID");
      }

      if (state != StorageState.INITIALIZED) {
        omStorage.setOmNodeId(nodeId);
        omStorage.setClusterId(clusterId);
        omStorage.initialize();
        System.out.println(
            "OM initialization succeeded.Current cluster id for sd="
                + omStorage.getStorageDir() + ";cid=" + omStorage
                .getClusterID() + ";layoutVersion=" + omStorage
                .getLayoutVersion());
      } else {
        System.out.println(
            "OM already initialized.Reusing existing cluster id for sd="
                + omStorage.getStorageDir() + ";cid=" + omStorage
                .getClusterID() + ";layoutVersion=" + omStorage
                .getLayoutVersion());
      }
    } catch (IOException ioe) {
      LOG.error("Could not initialize OM version file", ioe);
      return false;
    }

    if (OzoneSecurityUtil.isSecurityEnabled(conf)) {
      LOG.info("OM storage initialized. Initializing security");
      initializeSecurity(conf, omStorage, scmId);
    }
    omStorage.persistCurrentState();
    return true;
  }

  /**
   * Initializes secure OzoneManager.
   */
  @VisibleForTesting
  public static void initializeSecurity(OzoneConfiguration conf,
      OMStorage omStore, String scmId) throws IOException {
    LOG.info("Initializing secure OzoneManager.");

    HddsProtos.OzoneManagerDetailsProto omInfo =
        getOmDetailsProto(conf, omStore.getOmId());

    SCMSecurityProtocolClientSideTranslatorPB scmSecurityClient =
        getScmSecurityClientWithMaxRetry(conf, getCurrentUser());

    OMCertificateClient certClient =
        new OMCertificateClient(
            new SecurityConfig(conf), scmSecurityClient, omStore, omInfo,
            "", scmId,
            certId -> {
              try {
                omStore.setOmCertSerialId(certId);
              } catch (IOException e) {
                LOG.error("Failed to set new certificate ID", e);
                throw new RuntimeException("Failed to set new certificate ID");
              }
            }, null);
    certClient.initWithRecovery();
  }

  private void initializeRatisDirs(OzoneConfiguration conf) throws IOException {
    // Create Ratis storage dir
    String omRatisDirectory =
        OzoneManagerRatisUtils.getOMRatisDirectory(conf);
    if (omRatisDirectory == null || omRatisDirectory.isEmpty()) {
      throw new IllegalArgumentException(HddsConfigKeys.OZONE_METADATA_DIRS +
          " must be defined.");
    }
    OmUtils.createOMDir(omRatisDirectory);

    String scmStorageDir = SCMHAUtils.getRatisStorageDir(conf);
    if (!Strings.isNullOrEmpty(omRatisDirectory) && !Strings
        .isNullOrEmpty(scmStorageDir) && omRatisDirectory
        .equals(scmStorageDir)) {
      throw new IOException(
          "Path of " + OMConfigKeys.OZONE_OM_RATIS_STORAGE_DIR + " and "
              + ScmConfigKeys.OZONE_SCM_HA_RATIS_STORAGE_DIR
              + " should not be co located. Please change atleast one path.");
    }

    // Create Ratis snapshot dir
    omRatisSnapshotDir = OmUtils.createOMDir(
        OzoneManagerRatisUtils.getOMRatisSnapshotDirectory(conf));

    // Before starting ratis server, check if previous installation has
    // snapshot directory in Ratis storage directory. if yes, move it to
    // new snapshot directory.

    File snapshotDir = new File(omRatisDirectory, OZONE_RATIS_SNAPSHOT_DIR);

    if (snapshotDir.isDirectory()) {
      FileUtils.moveDirectory(snapshotDir.toPath(),
          omRatisSnapshotDir.toPath());
    }

    File omRatisDir = new File(omRatisDirectory);
    String groupIDfromServiceID = RaftGroupId.valueOf(
        getRaftGroupIdFromOmServiceId(getOMServiceId())).getUuid().toString();

    // If a directory exists in ratis storage dir
    // Check the Ratis group Dir is same as the one generated from
    // om service id.

    // This will help to catch if some one has changed service id later on.
    File[] ratisDirFiles = omRatisDir.listFiles();
    if (ratisDirFiles != null) {
      for (File ratisGroupDir : ratisDirFiles) {
        if (ratisGroupDir.isDirectory()) {
          if (!ratisGroupDir.getName().equals(groupIDfromServiceID)) {
            throw new IOException("Ratis group Dir on disk "
                + ratisGroupDir.getName() + " does not match with RaftGroupID"
                + groupIDfromServiceID + " generated from service id "
                + getOMServiceId() + ". Looks like there is a change to " +
                OMConfigKeys.OZONE_OM_SERVICE_IDS_KEY + " value after the " +
                "cluster is setup. Currently change to this value is not " +
                "supported.");
          }
        } else {
          LOG.warn("Unknown file {} exists in ratis storage dir {}."
              + " It is recommended not to share the ratis storage dir.",
              ratisGroupDir, omRatisDir);
        }
      }
    }

    if (peerNodesMap != null && !peerNodesMap.isEmpty()) {
      this.omRatisSnapshotProvider = new OmRatisSnapshotProvider(
          configuration, omRatisSnapshotDir, peerNodesMap);
    }
  }

  /**
   * Builds a message for logging startup information about an RPC server.
   *
   * @param description RPC server description
   * @param addr        RPC server listening address
   * @return server startup message
   */
  private static String buildRpcServerStartMessage(String description,
      InetSocketAddress addr) {
    return addr != null
        ? String.format("%s is listening at %s", description, addr)
        : String.format("%s not started", description);
  }

  @VisibleForTesting
  public KeyManager getKeyManager() {
    return keyManager;
  }

  @VisibleForTesting
  public OMStorage getOmStorage() {
    return omStorage;
  }

  @VisibleForTesting
  public OzoneManagerRatisServer getOmRatisServer() {
    return omRatisServer;
  }

  @VisibleForTesting
  public OmRatisSnapshotProvider getOmSnapshotProvider() {
    return omRatisSnapshotProvider;
  }

  @VisibleForTesting
  public InetSocketAddress getOmRpcServerAddr() {
    return omRpcAddress;
  }

  @VisibleForTesting
  public LifeCycle.State getOmRatisServerState() {
    if (omRatisServer == null) {
      return null;
    } else {
      return omRatisServer.getServerState();
    }
  }

  @VisibleForTesting
  public KeyProviderCryptoExtension getKmsProvider() {
    return kmsProvider;
  }

  public PrefixManager getPrefixManager() {
    return prefixManager;
  }

  public VolumeManager getVolumeManager() {
    return volumeManager;
  }

  public BucketManager getBucketManager() {
    return bucketManager;
  }

  public IAccessAuthorizer getAccessAuthorizer() {
    return accessAuthorizer;
  }

  /**
   * Get metadata manager.
   *
   * @return metadata manager.
   */
  public OMMetadataManager getMetadataManager() {
    return metadataManager;
  }

  public S3SecretManager getS3SecretManager() {
    return s3SecretManager;
  }

  /**
   * Get snapshot manager.
   *
   * @return Om snapshot manager.
   */
  public OmSnapshotManager getOmSnapshotManager() {
    return omSnapshotManager;
  }

  /**
   * Get metadata manager.
   *
   * @return metadata manager.
   */
  public OMMultiTenantManager getMultiTenantManager() {
    return multiTenantManager;
  }

  public OzoneBlockTokenSecretManager getBlockTokenMgr() {
    return blockTokenMgr;
  }

  public OzoneManagerProtocolServerSideTranslatorPB getOmServerProtocol() {
    return omServerProtocol;
  }

  public OMMetrics getMetrics() {
    return metrics;
  }

  public OMPerformanceMetrics getPerfMetrics() {
    return perfMetrics;
  }
  public DeletingServiceMetrics getDeletionMetrics() {
    return omDeletionMetrics;
  }

  /**
   * Start service.
   */
  public void start() throws IOException {
    Map<String, String> auditMap = new HashMap();
    auditMap.put("OmState", omState.name());
    if (omState == State.BOOTSTRAPPING) {
      if (isBootstrapping) {
        auditMap.put("Bootstrap", "normal");
        // Check that all OM configs have been updated with the new OM info.
        checkConfigBeforeBootstrap();
      } else if (isForcedBootstrapping) {
        auditMap.put("Bootstrap", "force");
        LOG.warn("Skipped checking whether existing OM configs have been " +
            "updated with this OM information as force bootstrap is called.");
      }
    }

    omClientProtocolMetrics.register();
    HddsServerUtil.initializeMetrics(configuration, "OzoneManager");

    LOG.info(buildRpcServerStartMessage("OzoneManager RPC server",
        omRpcAddress));

    metadataManager.start(configuration);

    startSecretManagerIfNecessary();
    // Start Ratis services
    if (omRatisServer != null) {
      omRatisServer.start();
    }

    upgradeFinalizer.runPrefinalizeStateActions(omStorage, this);
    Integer layoutVersionInDB = getLayoutVersionInDB();
    if (layoutVersionInDB == null ||
        versionManager.getMetadataLayoutVersion() != layoutVersionInDB) {
      LOG.info("Version File has different layout " +
              "version ({}) than OM DB ({}). That is expected if this " +
              "OM has never been finalized to a newer layout version.",
          versionManager.getMetadataLayoutVersion(), layoutVersionInDB);
    }

    metrics.setNumVolumes(metadataManager
        .countEstimatedRowsInTable(metadataManager.getVolumeTable()));
    metrics.setNumBuckets(metadataManager
        .countEstimatedRowsInTable(metadataManager.getBucketTable()));

    if (getMetricsStorageFile().exists()) {
      OmMetricsInfo metricsInfo = READER.readValue(getMetricsStorageFile());
      metrics.setNumKeys(metricsInfo.getNumKeys());
    }

    // FSO(FILE_SYSTEM_OPTIMIZED)
    metrics.setNumDirs(metadataManager
        .countEstimatedRowsInTable(metadataManager.getDirectoryTable()));
    metrics.setNumFiles(metadataManager
        .countEstimatedRowsInTable(metadataManager.getFileTable()));

    // Schedule save metrics
    long period = configuration.getTimeDuration(OZONE_OM_METRICS_SAVE_INTERVAL,
        OZONE_OM_METRICS_SAVE_INTERVAL_DEFAULT, TimeUnit.MILLISECONDS);
    scheduleOMMetricsWriteTask = new ScheduleOMMetricsWriteTask();
    metricsTimer = new Timer();
    metricsTimer.schedule(scheduleOMMetricsWriteTask, 0, period);

    try {
      scmTopologyClient.start(configuration);
    } catch (IOException ex) {
      LOG.error("Unable to initialize network topology schema file. ", ex);
      throw new UncheckedIOException(ex);
    }

    keyManager.start(configuration);

    try {
      httpServer = new OzoneManagerHttpServer(configuration, this);
      httpServer.start();
    } catch (Exception ex) {
      // Allow OM to start as Http Server failure is not fatal.
      LOG.error("OM HttpServer failed to start.", ex);
    }

    omRpcServer.start();
    isOmRpcServerRunning = true;

    startTrashEmptier(configuration);
    if (isOmGrpcServerEnabled) {
      omS3gGrpcServer.start();
      isOmGrpcServerRunning = true;
    }
    registerMXBean();

    setStartTime();

    if (omState == State.BOOTSTRAPPING) {
      bootstrap(omNodeDetails);
    }

    omState = State.RUNNING;
    auditMap.put("NewOmState", omState.name());
    SYSTEMAUDIT.logWriteSuccess(buildAuditMessageForSuccess(OMSystemAction.STARTUP, auditMap));
  }

  /**
   * Restarts the service. This method re-initializes the rpc server.
   */
  public void restart() throws IOException {
    Map<String, String> auditMap = new HashMap();
    auditMap.put("OmState", omState.name());
    auditMap.put("Trigger", "restart");
    setInstanceVariablesFromConf();

    LOG.info(buildRpcServerStartMessage("OzoneManager RPC server",
        omRpcAddress));

    HddsServerUtil.initializeMetrics(configuration, "OzoneManager");

    instantiateServices(false);

    metadataManager.start(configuration);
    keyManager.start(configuration);
    startSecretManagerIfNecessary();

    // Set metrics and start metrics back ground thread
    metrics.setNumVolumes(metadataManager.countRowsInTable(metadataManager
        .getVolumeTable()));
    metrics.setNumBuckets(metadataManager.countRowsInTable(metadataManager
        .getBucketTable()));

    if (getMetricsStorageFile().exists()) {
      OmMetricsInfo metricsInfo = READER.readValue(getMetricsStorageFile());
      metrics.setNumKeys(metricsInfo.getNumKeys());
    }

    // FSO(FILE_SYSTEM_OPTIMIZED)
    metrics.setNumDirs(metadataManager
        .countEstimatedRowsInTable(metadataManager.getDirectoryTable()));
    metrics.setNumFiles(metadataManager
        .countEstimatedRowsInTable(metadataManager.getFileTable()));

    // Schedule save metrics
    long period = configuration.getTimeDuration(OZONE_OM_METRICS_SAVE_INTERVAL,
        OZONE_OM_METRICS_SAVE_INTERVAL_DEFAULT, TimeUnit.MILLISECONDS);
    scheduleOMMetricsWriteTask = new ScheduleOMMetricsWriteTask();
    metricsTimer = new Timer();
    metricsTimer.schedule(scheduleOMMetricsWriteTask, 0, period);

    initializeRatisServer(false);
    if (omRatisServer != null) {
      omRatisServer.start();
    }

    omRpcServer = getRpcServer(configuration);
    if (isOmGrpcServerEnabled) {
      omS3gGrpcServer = getOmS3gGrpcServer(configuration);
    }
    try {
      httpServer = new OzoneManagerHttpServer(configuration, this);
      httpServer.start();
    } catch (Exception ex) {
      // Allow OM to start as Http Server failure is not fatal.
      LOG.error("OM HttpServer failed to start.", ex);
    }
    omRpcServer.start();
    isOmRpcServerRunning = true;

    startTrashEmptier(configuration);
    registerMXBean();

    if (isOmGrpcServerEnabled) {
      omS3gGrpcServer.start();
      isOmGrpcServerRunning = true;
    }
    setStartTime();
    omState = State.RUNNING;
    auditMap.put("NewOmState", omState.name());
    SYSTEMAUDIT.logWriteSuccess(buildAuditMessageForSuccess(OMSystemAction.STARTUP, auditMap));
  }

  /**
   * Iterate the Snapshot table, check the status
   * for every snapshot and update OMMetrics.
   */
  private void updateActiveSnapshotMetrics()
      throws IOException {

    long activeGauge = 0;
    long deletedGauge = 0;

    try (TableIterator<String, ? extends
        KeyValue<String, SnapshotInfo>> keyIter =
             metadataManager.getSnapshotInfoTable().iterator()) {

      while (keyIter.hasNext()) {
        SnapshotInfo info = keyIter.next().getValue();

        SnapshotInfo.SnapshotStatus snapshotStatus =
            info.getSnapshotStatus();

        if (snapshotStatus == SnapshotInfo.SnapshotStatus.SNAPSHOT_ACTIVE) {
          activeGauge++;
        } else if (snapshotStatus ==
            SnapshotInfo.SnapshotStatus.SNAPSHOT_DELETED) {
          deletedGauge++;
        }
      }
    }

    metrics.setNumSnapshotActive(activeGauge);
    metrics.setNumSnapshotDeleted(deletedGauge);
  }

  private void checkConfigBeforeBootstrap() throws IOException {
    List<OMNodeDetails> omsWithoutNewConfig = new ArrayList<>();
    for (Map.Entry<String, OMNodeDetails> entry : peerNodesMap.entrySet()) {
      String remoteNodeId = entry.getKey();
      OMNodeDetails remoteNodeDetails = entry.getValue();
      try (OMAdminProtocolClientSideImpl omAdminProtocolClient =
               OMAdminProtocolClientSideImpl.createProxyForSingleOM(
                   configuration, getRemoteUser(), entry.getValue())) {

        OMConfiguration remoteOMConfiguration =
            omAdminProtocolClient.getOMConfiguration();
        checkRemoteOMConfig(remoteNodeId, remoteOMConfiguration);
      } catch (IOException ioe) {
        LOG.error("Remote OM config check failed on OM {}", remoteNodeId, ioe);
        omsWithoutNewConfig.add(remoteNodeDetails);
      }
    }
    if (!omsWithoutNewConfig.isEmpty()) {
      String errorMsg = OmUtils.getOMAddressListPrintString(omsWithoutNewConfig)
          + " do not have or have incorrect information of the bootstrapping " +
          "OM. Update their ozone-site.xml before proceeding.";
      exitManager.exitSystem(1, errorMsg, LOG);
    }
  }

  /**
   * Verify that the remote OM configuration is updated for the bootstrapping
   * OM.
   */
  private void checkRemoteOMConfig(String remoteNodeId,
      OMConfiguration remoteOMConfig) throws IOException {
    if (remoteOMConfig == null) {
      throw new IOException("Remote OM " + remoteNodeId + " configuration " +
          "returned null");
    }

    if (remoteOMConfig.getCurrentPeerList().contains(this.getOMNodeId())) {
      LOG.warn(
          "Remote OM {} already contains bootstrapping OM({}) as part of "
              + "its Raft group peers.",
          remoteNodeId, getOMNodeId());
    }

    OMNodeDetails omNodeDetailsInRemoteConfig = remoteOMConfig
        .getActiveOmNodesInNewConf().get(getOMNodeId());
    if (omNodeDetailsInRemoteConfig == null) {
      throw new IOException("Remote OM " + remoteNodeId + " does not have the" +
          " bootstrapping OM(" + getOMNodeId() + ") information on reloading " +
          "configs or it could not resolve the address.");
    }

    if (!omNodeDetailsInRemoteConfig.getRpcAddress().equals(
        this.omNodeDetails.getRpcAddress())) {
      throw new IOException("Remote OM " + remoteNodeId + " configuration has" +
          " bootstrapping OM(" + getOMNodeId() + ") address as " +
          omNodeDetailsInRemoteConfig.getRpcAddress() + " where the " +
          "bootstrapping OM address is " + omNodeDetails.getRpcAddress());
    }

    if (omNodeDetailsInRemoteConfig.isDecommissioned()) {
      throw new IOException("Remote OM " + remoteNodeId + " configuration has" +
          " bootstrapping OM(" + getOMNodeId() + ") in decommissioned " +
          "nodes list - " + OMConfigKeys.OZONE_OM_DECOMMISSIONED_NODES_KEY);
    }
  }

  @Override
  public void bootstrap(OMNodeDetails newOMNode) throws IOException {
    // Create InterOmServiceProtocol client to send request to other OMs
    try (OMInterServiceProtocolClientSideImpl omInterServiceProtocol =
             new OMInterServiceProtocolClientSideImpl(configuration,
                 getRemoteUser(), getOMServiceId())) {

      omInterServiceProtocol.bootstrap(omNodeDetails);

      LOG.info("Successfully bootstrapped OM {} and joined the Ratis group " +
          "{}", getOMNodeId(), omRatisServer.getRaftGroup());
    } catch (Exception e) {
      LOG.error("Failed to Bootstrap OM.");
      throw e;
    }
  }

  /**
   * When OMStateMachine receives a configuration change update, it calls
   * this function to update the peers list, if required. The configuration
   * change could be to add or to remove an OM from the ring.
   */
  public void updatePeerList(List<String> newPeers) {
    final Set<String> currentPeers = omRatisServer.getPeerIds();

    // NodeIds present in new node list and not in current peer list are the
    // bootstapped OMs and should be added to the peer list
    List<String> bootstrappedOMs = new ArrayList<>(newPeers);
    bootstrappedOMs.removeAll(currentPeers);

    // NodeIds present in current peer list but not in new node list are the
    // decommissioned OMs and should be removed from the peer list
    List<String> decommissionedOMs = new ArrayList<>(currentPeers);
    decommissionedOMs.removeAll(newPeers);

    // Add bootstrapped OMs to peer list
    for (String omNodeId : bootstrappedOMs) {
      // Check if its the local nodeId (bootstrapping OM)
      if (isCurrentNode(omNodeId)) {
        // For a Bootstrapping OM, none of the peers are added to it's
        // RatisServer's peer list and it needs to be updated here after
        // receiving the conf change notification from Ratis.
        for (String peerNodeId : newPeers) {
          if (peerNodeId.equals(omNodeId)) {
            omRatisServer.addRaftPeer(omNodeDetails);
          } else {
            omRatisServer.addRaftPeer(peerNodesMap.get(peerNodeId));
          }
        }
      } else {
        // For other nodes, add bootstrapping OM to OM peer list (which
        // internally adds to Ratis peer list too)
        try {
          addOMNodeToPeers(omNodeId);
        } catch (IOException e) {
          LOG.error("Fatal Error while adding bootstrapped node to " +
              "peer list. Shutting down the system as otherwise it " +
              "could lead to OM state divergence.", e);
          exitManager.forceExit(1, e, LOG);
        }
      }
    }

    // Remove decommissioned OMs from peer list
    for (String omNodeId : decommissionedOMs) {
      if (isCurrentNode(omNodeId)) {
        // Decommissioning Node should not receive the configuration change
        // request. It may receive the request if the newly added node id or
        // the decommissioned node id is same.
        LOG.warn("New OM node Id: {} is same as decommissioned earlier",
            omNodeId);
      } else {
        // Remove decommissioned node from peer list (which internally
        // removed from Ratis peer list too)
        try {
          removeOMNodeFromPeers(omNodeId);
        } catch (IOException e) {
          LOG.error("Fatal Error while removing decommissioned node from " +
              "peer list. Shutting down the system as otherwise it " +
              "could lead to OM state divergence.", e);
          exitManager.forceExit(1, e, LOG);
        }
      }
    }
  }

  /**
   * Check if the given nodeId is the current nodeId.
   */
  private boolean isCurrentNode(String omNodeID) {
    return getOMNodeId().equals(omNodeID);
  }

  /**
   * Add an OM Node to the peers list. This call comes from OMStateMachine
   * after a SetConfiguration request has been successfully executed by the
   * Ratis server.
   */
  private void addOMNodeToPeers(String newOMNodeId) throws IOException {
    OMNodeDetails newOMNodeDetails = null;
    try {
      newOMNodeDetails = OMNodeDetails.getOMNodeDetailsFromConf(
          getConfiguration(), getOMServiceId(), newOMNodeId);
      if (newOMNodeDetails == null) {
        // Load new configuration object to read in new peer information
        setConfiguration(reloadConfiguration());
        newOMNodeDetails = OMNodeDetails.getOMNodeDetailsFromConf(
            getConfiguration(), getOMServiceId(), newOMNodeId);

        if (newOMNodeDetails == null) {
          // If new node information is not present in the newly loaded
          // configuration also, throw an exception.
          // This case can also come when we have decommissioned a node and
          // ratis will apply previous transactions to add that node back.
          LOG.error(
              "There is no OM configuration for node ID {} in ozone-site.xml.",
              newOMNodeId);
          return;
        }
      }
    } catch (IOException e) {
      LOG.error("{}: Couldn't add OM {} to peer list.", getOMNodeId(),
          newOMNodeId);
      return;
    }

    if (omRatisSnapshotProvider == null) {
      omRatisSnapshotProvider = new OmRatisSnapshotProvider(
          configuration, omRatisSnapshotDir, peerNodesMap);
    } else {
      omRatisSnapshotProvider.addNewPeerNode(newOMNodeDetails);
    }
    omRatisServer.addRaftPeer(newOMNodeDetails);
    peerNodesMap.put(newOMNodeId, newOMNodeDetails);
    LOG.info("Added OM {} to the Peer list.", newOMNodeId);
  }

  /**
   * Remove an OM Node from the peers list. This call comes from OMStateMachine
   * after a SetConfiguration request has been successfully executed by the
   * Ratis server.
   */
  private void removeOMNodeFromPeers(String decommNodeId) throws IOException {
    OMNodeDetails decommOMNodeDetails = peerNodesMap.get(decommNodeId);
    if (decommOMNodeDetails == null) {
      throw new IOException("Decommissioned Node " + decommNodeId + " not " +
          "present in peer list");
    }

    omRatisSnapshotProvider.removeDecommissionedPeerNode(decommNodeId);
    omRatisServer.removeRaftPeer(decommOMNodeDetails);
    peerNodesMap.remove(decommNodeId);
    LOG.info("Removed OM {} from OM Peer Nodes.", decommNodeId);
  }

  /**
   * Check if the input nodeId exists in the peers list.
   * @return true if the nodeId is self or it exists in peer node list,
   *         false otherwise.
   */
  @VisibleForTesting
  public boolean doesPeerExist(String omNodeId) {
    if (getOMNodeId().equals(omNodeId)) {
      return true;
    }
    if (peerNodesMap != null && !peerNodesMap.isEmpty()) {
      return peerNodesMap.containsKey(omNodeId);
    }
    return false;
  }

  /**
   * Return list of all current OM peers (does not reload configuration from
   * disk to find newly configured OMs).
   */
  public List<OMNodeDetails> getAllOMNodesInMemory() {
    List<OMNodeDetails> peerNodes = getPeerNodes();
    // Add current node also to list
    peerNodes.add(omNodeDetails);
    return peerNodes;
  }

  /**
   * Reload configuration from disk and return all the OM nodes present in
   * the new conf under current serviceId.
   */
  public List<OMNodeDetails> getAllOMNodesInNewConf() {
    OzoneConfiguration newConf = reloadConfiguration();
    List<OMNodeDetails> allOMNodeDetails = OmUtils.getAllOMHAAddresses(
        newConf, getOMServiceId(), true);
    if (allOMNodeDetails.isEmpty()) {
      // There are no addresses configured for HA. Return only current OM
      // details.
      return Collections.singletonList(omNodeDetails);
    }
    return allOMNodeDetails;
  }

  /**
   * Starts a Trash Emptier thread that does an fs.trashRoots and performs
   * checkpointing & deletion.
   */
  private void startTrashEmptier(Configuration conf) throws IOException {
    if (emptier == null) {
      float hadoopTrashInterval =
          conf.getFloat(FS_TRASH_INTERVAL_KEY, FS_TRASH_INTERVAL_DEFAULT);
      // check whether user has configured ozone specific trash-interval
      // if not fall back to hadoop configuration
      long trashInterval =
          (long) (conf.getFloat(
              OMConfigKeys.OZONE_FS_TRASH_INTERVAL_KEY, hadoopTrashInterval)
              * MSECS_PER_MINUTE);
      if (trashInterval == 0) {
        LOG.info("Trash Interval set to 0. Files deleted won't move to trash");
        return;
      } else if (trashInterval < 0) {
        throw new IOException("Cannot start trash emptier with negative " +
            "interval. Set " + FS_TRASH_INTERVAL_KEY + " to a positive value.");
      }

      OzoneManager i = this;
      FileSystem fs = SecurityUtil.doAsLoginUser(
          (PrivilegedExceptionAction<FileSystem>)
              () -> new TrashOzoneFileSystem(i));
      this.emptier = new Thread(new OzoneTrash(fs, conf, this).
          getEmptier(), threadPrefix + "TrashEmptier");
      this.emptier.setDaemon(true);
      this.emptier.start();
    }
  }

  /**
   * Creates a new instance of gRPC OzoneManagerServiceGrpc transport server
   * for serving s3g OmRequests.  If an earlier instance is already running
   * then returns the same.
   */
  private GrpcOzoneManagerServer getOmS3gGrpcServer(OzoneConfiguration conf) {
    if (isOmGrpcServerRunning) {
      return omS3gGrpcServer;
    }
    return startGrpcServer(configuration);
  }

  /**
   * Creates an instance of ratis server.
   * @param shouldBootstrap If OM is started in Bootstrap mode, then Ratis
   *                        server will be initialized without adding self to
   *                        Ratis group
   */
  private void initializeRatisServer(boolean shouldBootstrap)
      throws IOException {
    if (omRatisServer == null) {
      // This needs to be done before initializing Ratis.
      ratisReporterList = RatisDropwizardExports.
          registerRatisMetricReporters(ratisMetricsMap, this::isStopped);
      omRatisServer = OzoneManagerRatisServer.newOMRatisServer(
          configuration, this, omNodeDetails, peerNodesMap,
          secConfig, certClient, shouldBootstrap);
    }
    LOG.info("OzoneManager Ratis server initialized at port {}",
        omRatisServer.getServerPort());
  }

  public long getObjectIdFromTxId(long trxnId) {
    return OmUtils.getObjectIdFromTxId(metadataManager.getOmEpoch(),
        trxnId);
  }

  /**
   *
   * @return Gets the stored layout version from the DB meta table.
   * @throws IOException on Error.
   */
  private Integer getLayoutVersionInDB() throws IOException {
    String layoutVersion =
        metadataManager.getMetaTable().get(LAYOUT_VERSION_KEY);
    return (layoutVersion == null) ? null : Integer.parseInt(layoutVersion);
  }

  public TransactionInfo getTransactionInfo() {
    return omTransactionInfo.get();
  }

  public void setTransactionInfo(TransactionInfo info) {
    omTransactionInfo.set(info);
  }

  public long getRatisSnapshotIndex() throws IOException {
    TransactionInfo dbTxnInfo =
        TransactionInfo.readTransactionInfo(metadataManager);
    if (dbTxnInfo == null) {
      // If there are no transactions in the database, it has applied index 0
      // only.
      return 0;
    } else {
      return dbTxnInfo.getTransactionIndex();
    }
  }

  /**
   * Stop service.
   */
  public boolean stop() {
    LOG.info("{}: Stopping Ozone Manager", omNodeDetails.getOMPrintInfo());
    if (isStopped()) {
      return false;
    }
    try {
      omState = State.STOPPED;
      // Cancel the metrics timer and set to null.
      if (metricsTimer != null) {
        metricsTimer.cancel();
        metricsTimer = null;
        scheduleOMMetricsWriteTask = null;
      }
      omRpcServer.stop();
      if (isOmGrpcServerEnabled) {
        omS3gGrpcServer.stop();
      }
      // When ratis is not enabled, we need to call stop() to stop
      // OzoneManageDoubleBuffer in OM server protocol.
      if (omRatisServer != null) {
        omRatisServer.stop();
        OMHAMetrics.unRegister();
      }
      isOmRpcServerRunning = false;
      if (isOmGrpcServerEnabled) {
        isOmGrpcServerRunning = false;
      }
      keyManager.stop();
      stopSecretManager();

      if (scmTopologyClient != null) {
        scmTopologyClient.stop();
      }

      if (httpServer != null) {
        httpServer.stop();
      }
      if (multiTenantManager != null) {
        multiTenantManager.stop();
      }
      stopTrashEmptier();
      metadataManager.stop();
      omSnapshotManager.close();
      metrics.unRegister();
      omClientProtocolMetrics.unregister();
      unregisterMXBean();
      if (omRatisSnapshotProvider != null) {
        omRatisSnapshotProvider.close();
      }
      DeletingServiceMetrics.unregister();
      OMPerformanceMetrics.unregister();
      RatisDropwizardExports.clear(ratisMetricsMap, ratisReporterList);
      scmClient.close();
      if (certClient != null) {
        certClient.close();
      }

      if (omhaMetrics != null) {
        OMHAMetrics.unRegister();
      }
      omRatisServer = null;

      if (bucketUtilizationMetrics != null) {
        bucketUtilizationMetrics.unRegister();
      }

      if (versionManager != null) {
        versionManager.close();
      }
      return true;
    } catch (Exception e) {
      LOG.error("OzoneManager stop failed.", e);
    }
    return false;
  }

  public void shutDown(String message) {
    stop();
    ExitUtils.terminate(0, message, LOG);
  }

  public void terminateOM() {
    stop();
    terminate(1);
  }

  /**
   * Wait until service has completed shutdown.
   */
  public void join() {
    try {
      omRpcServer.join();
    } catch (InterruptedException e) {
      Thread.currentThread().interrupt();
      LOG.info("Interrupted during OzoneManager join.", e);
    }
  }

  private void startSecretManagerIfNecessary() {
    boolean shouldRun = isOzoneSecurityEnabled();
    if (shouldRun) {
      boolean running = delegationTokenMgr.isRunning();
      if (!running) {
        startSecretManager();
      }
    }
  }

  /**
   * @return true if delegation token operation is allowed
   */
  private boolean isAllowedDelegationTokenOp() throws IOException {
    AuthenticationMethod authMethod = getConnectionAuthenticationMethod();
    return !UserGroupInformation.isSecurityEnabled()
        || (authMethod == AuthenticationMethod.KERBEROS)
        || (authMethod == AuthenticationMethod.KERBEROS_SSL)
        || (authMethod == AuthenticationMethod.CERTIFICATE);
  }

  /**
   * Returns authentication method used to establish the connection.
   *
   * @return AuthenticationMethod used to establish connection
   */
  private AuthenticationMethod getConnectionAuthenticationMethod()
      throws IOException {
    UserGroupInformation ugi = getRemoteUser();
    AuthenticationMethod authMethod = ugi.getAuthenticationMethod();
    if (authMethod == AuthenticationMethod.PROXY) {
      authMethod = ugi.getRealUser().getAuthenticationMethod();
    }
    return authMethod;
  }

  /**
   * Get delegation token from OzoneManager.
   *
   * @param renewer Renewer information
   * @return delegationToken DelegationToken signed by OzoneManager
   */
  @Override
  public Token<OzoneTokenIdentifier> getDelegationToken(Text renewer)
      throws OMException {
    try {
      if (!isAllowedDelegationTokenOp()) {
        throw new OMException("Delegation Token can be issued only with "
            + "kerberos or web authentication",
            INVALID_AUTH_METHOD);
      }
      if (delegationTokenMgr == null || !delegationTokenMgr.isRunning()) {
        LOG.warn("trying to get DT with no secret manager running in OM.");
        return null;
      }

      UserGroupInformation ugi = getRemoteUser();
      String user = ugi.getUserName();
      Text owner = new Text(user);
      Text realUser = null;
      if (ugi.getRealUser() != null) {
        realUser = new Text(ugi.getRealUser().getUserName());
      }

      return delegationTokenMgr.createToken(owner, renewer, realUser);
    } catch (OMException oex) {
      throw oex;
    } catch (IOException ex) {
      LOG.error("Get Delegation token failed, cause: {}", ex.getMessage());
      throw new OMException("Get Delegation token failed.", ex,
          TOKEN_ERROR_OTHER);
    }
  }

  /**
   * Method to renew a delegationToken issued by OzoneManager.
   *
   * @param token token to renew
   * @return new expiryTime of the token
   */
  @Override
  public long renewDelegationToken(Token<OzoneTokenIdentifier> token)
      throws OMException {
    long expiryTime;

    try {

      if (!isAllowedDelegationTokenOp()) {
        throw new OMException("Delegation Token can be renewed only with "
            + "kerberos or web authentication",
            INVALID_AUTH_METHOD);
      }
      String renewer = getRemoteUser().getShortUserName();
      expiryTime = delegationTokenMgr.renewToken(token, renewer);

    } catch (OMException oex) {
      throw oex;
    } catch (IOException ex) {
      OzoneTokenIdentifier id = null;
      try {
        id = OzoneTokenIdentifier.readProtoBuf(token.getIdentifier());
      } catch (IOException ignored) {
      }
      LOG.error("Delegation token renewal failed for dt id: {}, cause: {}",
          id, ex.getMessage());
      throw new OMException("Delegation token renewal failed for dt: " + token,
          ex, TOKEN_ERROR_OTHER);
    }
    return expiryTime;
  }

  /**
   * Cancels a delegation token.
   *
   * @param token token to cancel
   */
  @Override
  public void cancelDelegationToken(Token<OzoneTokenIdentifier> token)
      throws OMException {
    try {
      String canceller = getRemoteUser().getUserName();
      final OzoneTokenIdentifier id = delegationTokenMgr.cancelToken(token, canceller);
      LOG.trace("Delegation token cancelled for dt: {}", id);
    } catch (OMException oex) {
      throw oex;
    } catch (IOException ex) {
      LOG.error("Delegation token cancellation failed for dt id: {}, cause: {}",
          token.getIdentifier(), ex.getMessage());
      throw new OMException("Delegation token renewal failed for dt: " + token,
          ex, TOKEN_ERROR_OTHER);
    }
  }

  public boolean isOwner(UserGroupInformation callerUgi, String ownerName) {
    if (ownerName == null) {
      return false;
    }
    return callerUgi.getUserName().equals(ownerName) ||
        callerUgi.getShortUserName().equals(ownerName);
  }

  /**
   * A variant of checkAcls that doesn't throw exception if permission denied.
   *
   * @return true if permission granted, false if permission denied.
   */
  private boolean hasAcls(String userName, ResourceType resType,
      StoreType store, ACLType acl, String vol, String bucket, String key) {
    try {
      return checkAcls(resType, store, acl, vol, bucket, key,
          UserGroupInformation.createRemoteUser(userName),
          ProtobufRpcEngine.Server.getRemoteIp(),
          ProtobufRpcEngine.Server.getRemoteIp().getHostName(),
          false, getVolumeOwner(vol, acl, resType));
    } catch (OMException ex) {
      // Should not trigger exception here at all
      return false;
    }
  }

  public String getVolumeOwner(String vol, ACLType type, ResourceType resType)
      throws OMException {
    String volOwnerName = null;
    if (!vol.equals(OzoneConsts.OZONE_ROOT) &&
        !(type == ACLType.CREATE && resType == ResourceType.VOLUME)) {
      volOwnerName = getVolumeOwner(vol);
    }
    return volOwnerName;
  }

  private String getVolumeOwner(String volume) throws OMException {
    OMLockDetails omLockDetails = metadataManager.getLock().acquireReadLock(
        VOLUME_LOCK, volume);
    boolean lockAcquired = omLockDetails.isLockAcquired();
    String dbVolumeKey = metadataManager.getVolumeKey(volume);
    OmVolumeArgs volumeArgs;
    try {
      volumeArgs = metadataManager.getVolumeTable().get(dbVolumeKey);
    } catch (IOException ioe) {
      if (ioe instanceof OMException) {
        throw (OMException)ioe;
      } else {
        throw new OMException("getVolumeOwner for Volume " + volume + " failed",
            ResultCodes.INTERNAL_ERROR);
      }
    } finally {
      if (lockAcquired) {
        metadataManager.getLock().releaseReadLock(VOLUME_LOCK, volume);
      }
    }
    if (volumeArgs != null) {
      return volumeArgs.getOwnerName();
    } else {
      throw new OMException("Volume " + volume + " is not found",
          OMException.ResultCodes.VOLUME_NOT_FOUND);
    }
  }

  /**
   * Return the owner of a given bucket.
   *
   * @return String
   */
  public String getBucketOwner(String volume, String bucket, ACLType type,
       ResourceType resType) throws OMException {
    String bucketOwner = null;
    if ((resType != ResourceType.VOLUME) &&
        !(type == ACLType.CREATE && resType == ResourceType.BUCKET)) {
      bucketOwner = getBucketOwner(volume, bucket);
    }
    return bucketOwner;
  }

  private String getBucketOwner(String volume, String bucket)
      throws OMException {
    OmBucketInfo bucketInfo;

    OMLockDetails omLockDetails = metadataManager.getLock().acquireReadLock(
        BUCKET_LOCK, volume, bucket);
    boolean lockAcquired = omLockDetails.isLockAcquired();

    try {
      String dbBucketKey = metadataManager.getBucketKey(volume, bucket);
      bucketInfo = metadataManager.getBucketTable().get(dbBucketKey);
    } catch (IOException ioe) {
      if (ioe instanceof OMException) {
        throw (OMException)ioe;
      } else {
        throw new OMException("getBucketOwner for Bucket " + volume + "/" +
            bucket  + " failed: " + ioe.getMessage(),
            ResultCodes.INTERNAL_ERROR);
      }
    } finally {
      if (lockAcquired) {
        metadataManager.getLock().releaseReadLock(BUCKET_LOCK, volume, bucket);
      }
    }
    if (bucketInfo != null) {
      return bucketInfo.getOwner();
    } else {
      throw new OMException("Bucket not found", ResultCodes.BUCKET_NOT_FOUND);
    }
  }

  /**
   * CheckAcls for the ozone object.
   *
   * @return true if permission granted, false if permission denied.
   * @throws OMException ResultCodes.PERMISSION_DENIED if permission denied
   *                     and throwOnPermissionDenied set to true.
   */
  @SuppressWarnings("parameternumber")
  public boolean checkAcls(ResourceType resType, StoreType storeType,
      ACLType aclType, String vol, String bucket, String key,
      UserGroupInformation ugi, InetAddress remoteAddress, String hostName,
      boolean throwIfPermissionDenied, String owner)
      throws OMException {
    OzoneObj obj = OzoneObjInfo.Builder.newBuilder()
        .setResType(resType)
        .setStoreType(storeType)
        .setVolumeName(vol)
        .setBucketName(bucket)
        .setKeyName(key).build();
    RequestContext context = RequestContext.newBuilder()
        .setClientUgi(ugi)
        .setIp(remoteAddress)
        .setHost(hostName)
        .setAclType(ACLIdentityType.USER)
        .setAclRights(aclType)
        .setOwnerName(owner)
        .build();

    return omMetadataReader.checkAcls(obj, context, throwIfPermissionDenied);
  }



  /**
   * Return true if Ozone acl's are enabled, else false.
   *
   * @return boolean
   */
  public boolean getAclsEnabled() {
    return isAclEnabled;
  }

  public boolean getAllowListAllVolumes() {
    return allowListAllVolumes;
  }

  public ReferenceCounted<IOmMetadataReader> getOmMetadataReader() {
    return rcOmMetadataReader;
  }

  /**
   * Return true if SPNEGO auth is enabled for OM HTTP server, otherwise false.
   *
   * @return boolean
   */
  public boolean isSpnegoEnabled() {
    return isSpnegoEnabled;
  }

  /**
   * Gets the volume information.
   *
   * @param volume - Volume name.
   * @return VolumeArgs or exception is thrown.
   */
  @Override
  public OmVolumeArgs getVolumeInfo(String volume) throws IOException {
    boolean auditSuccess = true;
    Map<String, String> auditMap = buildAuditMap(volume);
    try {
      if (isAclEnabled) {
        omMetadataReader.checkAcls(ResourceType.VOLUME,
            StoreType.OZONE, ACLType.READ, volume,
            null, null);
      }
      metrics.incNumVolumeInfos();
      return volumeManager.getVolumeInfo(volume);
    } catch (Exception ex) {
      metrics.incNumVolumeInfoFails();
      auditSuccess = false;
      AUDIT.logReadFailure(buildAuditMessageForFailure(OMAction.READ_VOLUME,
          auditMap, ex));
      throw ex;
    } finally {
      if (auditSuccess) {
        AUDIT.logReadSuccess(buildAuditMessageForSuccess(OMAction.READ_VOLUME,
            auditMap));
      }
    }
  }

  /**
   * Lists volumes accessible by a specific user.
   *
   * @param userName - user name
   * @param prefix   - Filter prefix -- Return only entries that match this.
   * @param prevKey  - Previous key -- List starts from the next from the
   *                 prevkey
   * @param maxKeys  - Max number of keys to return.
   * @return List of Volumes.
   */
  @Override
  public List<OmVolumeArgs> listVolumeByUser(String userName, String prefix,
      String prevKey, int maxKeys) throws IOException {
    UserGroupInformation remoteUserUgi =
        ProtobufRpcEngine.Server.getRemoteUser();
    if (isAclEnabled) {
      if (remoteUserUgi == null) {
        LOG.error("Rpc user UGI is null. Authorization failed.");
        throw new OMException("Rpc user UGI is null. Authorization failed.",
            ResultCodes.PERMISSION_DENIED);
      }
    }
    boolean auditSuccess = true;
    Map<String, String> auditMap = new LinkedHashMap<>();
    auditMap.put(OzoneConsts.PREV_KEY, prevKey);
    auditMap.put(OzoneConsts.PREFIX, prefix);
    auditMap.put(OzoneConsts.MAX_KEYS, String.valueOf(maxKeys));
    auditMap.put(OzoneConsts.USERNAME, userName);
    try {
      metrics.incNumVolumeLists();
      if (isAclEnabled) {
        String remoteUserName = remoteUserUgi.getShortUserName();
        // if not admin nor list my own volumes, check ACL.
        if (!remoteUserName.equals(userName) && !isAdmin(remoteUserUgi)) {
          omMetadataReader.checkAcls(ResourceType.VOLUME,
              StoreType.OZONE, ACLType.LIST,
              OzoneConsts.OZONE_ROOT, null, null);
        }
        // List all volumes first
        List<OmVolumeArgs> listAllVolumes = volumeManager.listVolumes(
            null, prefix, prevKey, maxKeys);
        List<OmVolumeArgs> result = new ArrayList<>();
        // Filter all volumes by LIST ACL
        for (OmVolumeArgs volumeArgs : listAllVolumes) {
          if (hasAcls(userName, ResourceType.VOLUME, StoreType.OZONE,
              ACLType.LIST, volumeArgs.getVolume(), null, null)) {
            result.add(volumeArgs);
          }
        }
        return result;
      } else {
        // When ACL is not enabled, fallback to filter by owner
        return volumeManager.listVolumes(userName, prefix, prevKey, maxKeys);
      }
    } catch (Exception ex) {
      metrics.incNumVolumeListFails();
      auditSuccess = false;
      AUDIT.logReadFailure(buildAuditMessageForFailure(OMAction.LIST_VOLUMES,
          auditMap, ex));
      throw ex;
    } finally {
      if (auditSuccess) {
        AUDIT.logReadSuccess(buildAuditMessageForSuccess(OMAction.LIST_VOLUMES,
            auditMap));
      }
    }
  }

  /**
   * Lists volume all volumes in the cluster.
   *
   * @param prefix  - Filter prefix -- Return only entries that match this.
   * @param prevKey - Previous key -- List starts from the next from the
   *                prevkey
   * @param maxKeys - Max number of keys to return.
   * @return List of Volumes.
   */
  @Override
  public List<OmVolumeArgs> listAllVolumes(String prefix, String prevKey, int
      maxKeys) throws IOException {
    boolean auditSuccess = true;
    Map<String, String> auditMap = new LinkedHashMap<>();
    auditMap.put(OzoneConsts.PREV_KEY, prevKey);
    auditMap.put(OzoneConsts.PREFIX, prefix);
    auditMap.put(OzoneConsts.MAX_KEYS, String.valueOf(maxKeys));
    auditMap.put(OzoneConsts.USERNAME, null);
    try {
      metrics.incNumVolumeLists();
      if (isAclEnabled) {
        omMetadataReader.checkAcls(ResourceType.VOLUME,
            StoreType.OZONE, ACLType.LIST,
            OzoneConsts.OZONE_ROOT, null, null);
      }
      return volumeManager.listVolumes(null, prefix, prevKey, maxKeys);
    } catch (Exception ex) {
      metrics.incNumVolumeListFails();
      auditSuccess = false;
      AUDIT.logReadFailure(buildAuditMessageForFailure(OMAction.LIST_VOLUMES,
          auditMap, ex));
      throw ex;
    } finally {
      if (auditSuccess) {
        AUDIT.logReadSuccess(buildAuditMessageForSuccess(OMAction.LIST_VOLUMES,
            auditMap));
      }
    }
  }

  /**
   * {@inheritDoc}
   */
  @Override
  public List<OmBucketInfo> listBuckets(String volumeName, String startKey,
                                        String prefix, int maxNumOfBuckets,
                                        boolean hasSnapshot)
      throws IOException {
    boolean auditSuccess = true;
    Map<String, String> auditMap = buildAuditMap(volumeName);
    auditMap.put(OzoneConsts.START_KEY, startKey);
    auditMap.put(OzoneConsts.PREFIX, prefix);
    auditMap.put(OzoneConsts.MAX_NUM_OF_BUCKETS,
        String.valueOf(maxNumOfBuckets));
    auditMap.put(OzoneConsts.HAS_SNAPSHOT, String.valueOf(hasSnapshot));

    try {
      if (isAclEnabled) {
        omMetadataReader.checkAcls(ResourceType.VOLUME,
            StoreType.OZONE, ACLType.LIST,
            volumeName, null, null);
      }
      metrics.incNumBucketLists();
      return bucketManager.listBuckets(volumeName,
          startKey, prefix, maxNumOfBuckets, hasSnapshot);
    } catch (IOException ex) {
      metrics.incNumBucketListFails();
      auditSuccess = false;
      AUDIT.logReadFailure(buildAuditMessageForFailure(OMAction.LIST_BUCKETS,
          auditMap, ex));
      throw ex;
    } finally {
      if (auditSuccess) {
        AUDIT.logReadSuccess(buildAuditMessageForSuccess(OMAction.LIST_BUCKETS,
            auditMap));
      }
    }
  }

  /**
   * Gets the bucket information.
   *
   * @param volume - Volume name.
   * @param bucket - Bucket name.
   * @return OmBucketInfo or exception is thrown.
   */
  @Override
  public OmBucketInfo getBucketInfo(String volume, String bucket)
      throws IOException {
    boolean auditSuccess = true;
    Map<String, String> auditMap = buildAuditMap(volume);
    auditMap.put(OzoneConsts.BUCKET, bucket);
    try {
      if (isAclEnabled) {
        omMetadataReader.checkAcls(ResourceType.BUCKET,
            StoreType.OZONE, ACLType.READ, volume,
            bucket, null);
      }
      metrics.incNumBucketInfos();

      OmBucketInfo bucketInfo = bucketManager.getBucketInfo(volume, bucket);

      // No links - return the bucket info right away.
      if (!bucketInfo.isLink()) {
        return bucketInfo;
      }
      // Otherwise follow the links to find the real bucket.
      // We already know that `bucketInfo` is a linked one,
      // so we skip one `getBucketInfo` and start with the known link.
      ResolvedBucket resolvedBucket =
          resolveBucketLink(Pair.of(
                  bucketInfo.getSourceVolume(),
                  bucketInfo.getSourceBucket()),
              true);

      // If it is a dangling link it means no real bucket exists,
      // for example, it could have been deleted, but the links still present.
      if (!resolvedBucket.isDangling()) {
        OmBucketInfo realBucket =
            bucketManager.getBucketInfo(
                resolvedBucket.realVolume(),
                resolvedBucket.realBucket());
        // Pass the real bucket metadata in the link bucket info.
        return bucketInfo.toBuilder()
            .setDefaultReplicationConfig(
                realBucket.getDefaultReplicationConfig())
            .setIsVersionEnabled(realBucket.getIsVersionEnabled())
            .setStorageType(realBucket.getStorageType())
            .setQuotaInBytes(realBucket.getQuotaInBytes())
            .setQuotaInNamespace(realBucket.getQuotaInNamespace())
            .setUsedBytes(realBucket.getUsedBytes())
            .setUsedNamespace(realBucket.getUsedNamespace())
            .addAllMetadata(realBucket.getMetadata())
            .setBucketLayout(realBucket.getBucketLayout())
            .build();
      }
      // If no real bucket exists, return the requested one's info.
      return bucketInfo;
    } catch (Exception ex) {
      metrics.incNumBucketInfoFails();
      auditSuccess = false;
      AUDIT.logReadFailure(buildAuditMessageForFailure(OMAction.READ_BUCKET,
          auditMap, ex));
      throw ex;
    } finally {
      if (auditSuccess) {
        AUDIT.logReadSuccess(buildAuditMessageForSuccess(OMAction.READ_BUCKET,
            auditMap));
      }
    }
  }

  /**
   * {@inheritDoc}
   */
  @Override
  public OmKeyInfo lookupKey(OmKeyArgs args) throws IOException {
    try (ReferenceCounted<IOmMetadataReader> rcReader = getReader(args)) {
      return rcReader.get().lookupKey(args);
    }
  }

  /**
   * {@inheritDoc}
   */
  @Override
  public KeyInfoWithVolumeContext getKeyInfo(final OmKeyArgs args,
                                             boolean assumeS3Context)
      throws IOException {
    try (ReferenceCounted<IOmMetadataReader> rcReader = getReader(args)) {
      return rcReader.get().getKeyInfo(args, assumeS3Context);
    }
  }

  /**
   * {@inheritDoc}
   */
  @Override
  public ListKeysResult listKeys(String volumeName, String bucketName,
                                 String startKey, String keyPrefix, int maxKeys)
      throws IOException {
    try (ReferenceCounted<IOmMetadataReader> rcReader =
             getReader(volumeName, bucketName, keyPrefix)) {
      return rcReader.get().listKeys(
          volumeName, bucketName, startKey, keyPrefix, maxKeys);
    }
  }

  @Override
  public ListKeysLightResult listKeysLight(String volumeName,
                                           String bucketName,
                                           String startKey, String keyPrefix,
                                           int maxKeys) throws IOException {
    ListKeysResult listKeysResult =
        listKeys(volumeName, bucketName, startKey, keyPrefix, maxKeys);
    List<OmKeyInfo> keys = listKeysResult.getKeys();
    List<BasicOmKeyInfo> basicKeysList =
        keys.stream().map(BasicOmKeyInfo::fromOmKeyInfo)
            .collect(Collectors.toList());

    return new ListKeysLightResult(basicKeysList, listKeysResult.isTruncated());
  }

  @Override
  public SnapshotInfo getSnapshotInfo(String volumeName, String bucketName,
                                      String snapshotName) throws IOException {
    metrics.incNumSnapshotInfos();
    Map<String, String> auditMap = buildAuditMap(volumeName);
    auditMap.put(OzoneConsts.BUCKET, bucketName);
    try {
      // Updating the volumeName & bucketName in case the bucket is a linked bucket. We need to do this before a
      // permission check, since linked bucket permissions and source bucket permissions could be different.
      ResolvedBucket resolvedBucket = resolveBucketLink(Pair.of(volumeName, bucketName));
      auditMap = buildAuditMap(resolvedBucket.realVolume());
      auditMap.put(OzoneConsts.BUCKET, resolvedBucket.realBucket());
      SnapshotInfo snapshotInfo =
          metadataManager.getSnapshotInfo(resolvedBucket.realVolume(), resolvedBucket.realBucket(), snapshotName);

      AUDIT.logReadSuccess(buildAuditMessageForSuccess(
          OMAction.SNAPSHOT_INFO, auditMap));
      return snapshotInfo;
    } catch (Exception ex) {
      metrics.incNumSnapshotInfoFails();
      AUDIT.logReadFailure(buildAuditMessageForFailure(OMAction.SNAPSHOT_INFO,
          auditMap, ex));
      throw ex;
    }
  }

  @Override
  public ListSnapshotResponse listSnapshot(
      String volumeName, String bucketName, String snapshotPrefix,
      String prevSnapshot, int maxListResult) throws IOException {
    metrics.incNumSnapshotLists();
    Map<String, String> auditMap = buildAuditMap(volumeName);
    auditMap.put(OzoneConsts.BUCKET, bucketName);
    try {
      // Updating the volumeName & bucketName in case the bucket is a linked bucket. We need to do this before a
      // permission check, since linked bucket permissions and source bucket permissions could be different.
      ResolvedBucket resolvedBucket = resolveBucketLink(Pair.of(volumeName, bucketName));
      auditMap = buildAuditMap(resolvedBucket.realVolume());
      auditMap.put(OzoneConsts.BUCKET, resolvedBucket.realBucket());
      if (isAclEnabled) {
        omMetadataReader.checkAcls(ResourceType.BUCKET, StoreType.OZONE,
            ACLType.LIST, resolvedBucket.realVolume(), resolvedBucket.realBucket(), null);
      }
      ListSnapshotResponse listSnapshotResponse =
          metadataManager.listSnapshot(resolvedBucket.realVolume(), resolvedBucket.realBucket(),
              snapshotPrefix, prevSnapshot, maxListResult);

      AUDIT.logReadSuccess(buildAuditMessageForSuccess(
          OMAction.LIST_SNAPSHOT, auditMap));
      return listSnapshotResponse;
    } catch (Exception ex) {
      metrics.incNumSnapshotListFails();
      AUDIT.logReadFailure(buildAuditMessageForFailure(OMAction.LIST_SNAPSHOT,
          auditMap, ex));
      throw ex;
    }
  }

  private Map<String, String> buildAuditMap(String volume) {
    Map<String, String> auditMap = new LinkedHashMap<>();
    auditMap.put(OzoneConsts.VOLUME, volume);
    return auditMap;
  }

  public AuditLogger getAuditLogger() {
    return AUDIT;
  }

  public AuditLogger getSystemAuditLogger() {
    return SYSTEMAUDIT;
  }

  @Override
  public AuditMessage buildAuditMessageForSuccess(AuditAction op,
      Map<String, String> auditMap) {
    return omMetadataReader.buildAuditMessageForSuccess(op, auditMap);
  }

  @Override
  public AuditMessage buildAuditMessageForFailure(AuditAction op,
      Map<String, String> auditMap, Throwable throwable) {
    return omMetadataReader.buildAuditMessageForFailure(op,
        auditMap, throwable);
  }

  private void registerMXBean() {
    Map<String, String> jmxProperties = new HashMap<>();
    jmxProperties.put("component", "ServerRuntime");
    this.omInfoBeanName = HddsUtils.registerWithJmxProperties(
        "OzoneManager", "OzoneManagerInfo", jmxProperties, this);
  }

  private void unregisterMXBean() {
    if (this.omInfoBeanName != null) {
      MBeans.unregister(this.omInfoBeanName);
      this.omInfoBeanName = null;
    }
  }

  @Override
  public String getNamespace() {
    return omNodeDetails.getServiceId();
  }

  @Override
  public String getRpcPort() {
    return String.valueOf(omRpcAddress.getPort());
  }

  private static List<List<String>> getRatisRolesException(String exceptionString) {
    return Collections.singletonList(Collections.singletonList(exceptionString));
  }

  @Override
  public List<List<String>> getRatisRoles() {
    int port = omNodeDetails.getRatisPort();
    if (null == omRatisServer) {
      return getRatisRolesException("Server is shutting down");
    }
    String leaderReadiness = omRatisServer.checkLeaderStatus().name();
    final RaftPeerId leaderId = omRatisServer.getLeaderId();
    if (leaderId == null) {
      LOG.error(NO_LEADER_ERROR_MESSAGE);
      return getRatisRolesException(NO_LEADER_ERROR_MESSAGE);
    }

    final List<ServiceInfo> serviceList;
    try {
      serviceList = getServiceList();
    } catch (IOException e) {
      LOG.error("Failed to getServiceList", e);
      return getRatisRolesException("IO-Exception Occurred, " + e.getMessage());
    }
    return OmUtils.format(serviceList, port, leaderId.toString(), leaderReadiness);
  }

  /**
   * Create OMHAMetrics instance.
   */
  public void omHAMetricsInit(String leaderId) {
    // unregister, in case metrics already exist
    // so that the metrics will get updated.
    OMHAMetrics.unRegister();
    omhaMetrics = OMHAMetrics
        .create(getOMNodeId(), leaderId);
  }

  @VisibleForTesting
  public OMHAMetrics getOmhaMetrics() {
    return omhaMetrics;
  }

  @Override
  public String getRatisLogDirectory() {
    return  OzoneManagerRatisUtils.getOMRatisDirectory(configuration);
  }

  @Override
  public String getRocksDbDirectory() {
    return String.valueOf(OMStorage.getOmDbDir(configuration));
  }

  @Override
  public String getHostname() {
    return omHostName;
  }

  @VisibleForTesting
  public OzoneManagerHttpServer getHttpServer() {
    return httpServer;
  }

  @Override
  public List<ServiceInfo> getServiceList() throws IOException {
    // When we implement multi-home this call has to be handled properly.
    List<ServiceInfo> services = new ArrayList<>();
    ServiceInfo.Builder omServiceInfoBuilder = ServiceInfo.newBuilder()
        .setNodeType(HddsProtos.NodeType.OM)
        .setHostname(omRpcAddress.getHostName())
        .setOmVersion(OzoneManagerVersion.CURRENT)
        .addServicePort(ServicePort.newBuilder()
            .setType(ServicePort.Type.RPC)
            .setValue(omRpcAddress.getPort())
            .build());
    Configuration hadoopConfig =
        LegacyHadoopConfigurationSource.asHadoopConfiguration(configuration);
    URI keyProviderUri = KMSUtil.getKeyProviderUri(
        hadoopConfig,
        CommonConfigurationKeysPublic.HADOOP_SECURITY_KEY_PROVIDER_PATH);
    String keyProviderUriStr =
        (keyProviderUri != null) ? keyProviderUri.toString() : null;
    omServiceInfoBuilder.setServerDefaults(
        new OzoneFsServerDefaults(keyProviderUriStr));
    if (httpServer != null
        && httpServer.getHttpAddress() != null) {
      omServiceInfoBuilder.addServicePort(ServicePort.newBuilder()
          .setType(ServicePort.Type.HTTP)
          .setValue(httpServer.getHttpAddress().getPort())
          .build());
    }
    if (httpServer != null
        && httpServer.getHttpsAddress() != null) {
      omServiceInfoBuilder.addServicePort(ServicePort.newBuilder()
          .setType(ServicePort.Type.HTTPS)
          .setValue(httpServer.getHttpsAddress().getPort())
          .build());
    }

    // Since this OM is processing the request, we can assume it to be the
    // leader OM

    OMRoleInfo omRole = OMRoleInfo.newBuilder()
        .setNodeId(getOMNodeId())
        .setServerRole(RaftPeerRole.LEADER.name())
        .build();
    omServiceInfoBuilder.setOmRoleInfo(omRole);

    if (omRatisServer != null) {
      omServiceInfoBuilder.addServicePort(ServicePort.newBuilder()
          .setType(ServicePort.Type.RATIS)
          .setValue(omNodeDetails.getRatisPort())
          .build());
    }

    for (OMNodeDetails peerNode : peerNodesMap.values()) {
      ServiceInfo.Builder peerOmServiceInfoBuilder = ServiceInfo.newBuilder()
          .setNodeType(HddsProtos.NodeType.OM)
          .setHostname(peerNode.getHostName())
          // For now assume peer is at the same version.
          // This field needs to be fetched from peer when rolling upgrades
          // are implemented.
          .setOmVersion(OzoneManagerVersion.CURRENT)
          .addServicePort(ServicePort.newBuilder()
              .setType(ServicePort.Type.RPC)
              .setValue(peerNode.getRpcPort())
              .build());

      OMRoleInfo peerOmRole = OMRoleInfo.newBuilder()
          .setNodeId(peerNode.getNodeId())
          .setServerRole(RaftPeerRole.FOLLOWER.name())
          .build();
      peerOmServiceInfoBuilder.setOmRoleInfo(peerOmRole);

      services.add(peerOmServiceInfoBuilder.build());
    }

    services.add(omServiceInfoBuilder.build());

    // For client we have to return SCM with container protocol port,
    // not block protocol. This is information is being not used by
    // RpcClient, but for compatibility leaving as it is and also making sure
    // that this works for SCM HA.
    Collection<InetSocketAddress> scmAddresses = getScmAddressForClients(
        configuration);

    for (InetSocketAddress scmAddr : scmAddresses) {
      ServiceInfo.Builder scmServiceInfoBuilder = ServiceInfo.newBuilder()
          .setNodeType(HddsProtos.NodeType.SCM)
          .setHostname(scmAddr.getHostName())
          .addServicePort(ServicePort.newBuilder()
              .setType(ServicePort.Type.RPC)
              .setValue(scmAddr.getPort()).build());
      services.add(scmServiceInfoBuilder.build());
    }
    metrics.incNumGetServiceLists();
    // For now there is no exception that can can happen in this call,
    // so failure metrics is not handled. In future if there is any need to
    // handle exception in this method, we need to incorporate
    // metrics.incNumGetServiceListFails()
    AUDIT.logReadSuccess(
        buildAuditMessageForSuccess(OMAction.GET_SERVICE_LIST,
            new LinkedHashMap<>()));
    return services;
  }

  @Override
  public ServiceInfoEx getServiceInfo() throws IOException {
    return serviceInfo.provide();
  }

  @Override
  public ListOpenFilesResult listOpenFiles(String path,
                                           int maxKeys,
                                           String contToken)
      throws IOException {

    metrics.incNumListOpenFiles();
    checkAdminUserPrivilege("list open files.");

    // Using final to make sure they are assigned once and only once in
    // every branch.
    final String dbOpenKeyPrefix, dbContTokenPrefix;
    final String volumeName, bucketName;
    final BucketLayout bucketLayout;

    // Process path prefix
    if (path == null || path.isEmpty() || path.equals(OM_KEY_PREFIX)) {
      // path is root
      dbOpenKeyPrefix = "";
      volumeName = "";
      bucketName = "";
      // default to FSO's OpenFileTable. TODO: client option to pass OBS/LEGACY?
      bucketLayout = BucketLayout.FILE_SYSTEM_OPTIMIZED;
    } else {
      // path is bucket or key prefix, break it down to volume, bucket, prefix
      StringTokenizer tokenizer = new StringTokenizer(path, OM_KEY_PREFIX);
      // Validate path to avoid NoSuchElementException
      if (tokenizer.countTokens() < 2) {
        metrics.incNumListOpenFilesFails();
        throw new OMException("Invalid path: " + path + ". " +
            "Only root level or bucket level path is supported at this time",
            INVALID_PATH);
      }

      volumeName = tokenizer.nextToken();
      bucketName = tokenizer.nextToken();

      OmBucketInfo bucketInfo;
      try {
        // as expected, getBucketInfo throws if volume or bucket does not exist
        bucketInfo = getBucketInfo(volumeName, bucketName);
      } catch (OMException ex) {
        metrics.incNumListOpenFilesFails();
        throw ex;
      } catch (IOException ex) {
        // Wrap IOException in OMException
        metrics.incNumListOpenFilesFails();
        throw new OMException(ex.getMessage(), NOT_SUPPORTED_OPERATION);
      }

      final String keyPrefix;
      if (tokenizer.hasMoreTokens()) {
        // Collect the rest but trim the leading "/"
        keyPrefix = tokenizer.nextToken("").substring(1);
      } else {
        keyPrefix = "";
      }

      // Determine dbKey prefix based on the bucket type
      bucketLayout = bucketInfo.getBucketLayout();
      switch (bucketLayout) {
      case FILE_SYSTEM_OPTIMIZED:
        dbOpenKeyPrefix = metadataManager.getOzoneKeyFSO(
            volumeName, bucketName, keyPrefix);
        break;
      case OBJECT_STORE:
      case LEGACY:
        dbOpenKeyPrefix = metadataManager.getOzoneKey(
            volumeName, bucketName, keyPrefix);
        break;
      default:
        metrics.incNumListOpenFilesFails();
        throw new OMException("Unsupported bucket layout: " +
            bucketInfo.getBucketLayout(), NOT_SUPPORTED_OPERATION);
      }
    }

    // Process cont. token
    if (contToken == null || contToken.isEmpty()) {
      // if a continuation token is not specified
      dbContTokenPrefix = dbOpenKeyPrefix;
    } else {
      dbContTokenPrefix = contToken;
    }

    // arg processing done. call inner impl (table iteration)
    return metadataManager.listOpenFiles(
        bucketLayout, maxKeys, dbOpenKeyPrefix,
        !StringUtils.isEmpty(contToken), dbContTokenPrefix);
  }

  @Override
  public void transferLeadership(String newLeaderId)
      throws IOException {
    checkAdminUserPrivilege("transfer raft leadership.");
    boolean auditSuccess = true;
    Map<String, String> auditMap = new LinkedHashMap<>();
    auditMap.put("newLeaderId", newLeaderId);
    try {
      final RaftServer.Division division = omRatisServer.getServerDivision();
      final RaftPeerId targetPeerId;
      if (newLeaderId.isEmpty()) {
        final RaftPeerId curLeader = omRatisServer.getLeaderId();
        targetPeerId = division.getGroup().getPeers().stream()
            .map(RaftPeer::getId)
            .filter(id -> !id.equals(curLeader))
            .findFirst()
            .orElseThrow(() -> new IOException("Cannot find a new leader to transfer leadership."));
      } else {
        targetPeerId = RaftPeerId.valueOf(newLeaderId);
      }

      final GrpcTlsConfig tlsConfig =
          OzoneManagerRatisUtils.createServerTlsConfig(secConfig, certClient);

      RatisHelper.transferRatisLeadership(configuration, division.getGroup(),
          targetPeerId, tlsConfig);
    } catch (IOException ex) {
      auditSuccess = false;
      AUDIT.logReadFailure(
          buildAuditMessageForFailure(OMAction.TRANSFER_LEADERSHIP,
              auditMap, ex));
      throw ex;
    } finally {
      if (auditSuccess) {
        AUDIT.logReadSuccess(
            buildAuditMessageForSuccess(OMAction.TRANSFER_LEADERSHIP,
                auditMap));
      }
    }
  }

  @Override
  public boolean triggerRangerBGSync(boolean noWait) throws IOException {

    // OM should be leader and ready.
    // This check should always pass if called from a client since there
    // is a leader check somewhere before entering this method.
    if (!isLeaderReady()) {
      // And even if we could allow followers to trigger sync, checkLeader()
      // calls inside the sync would quit the sync anyway.
      throw new OMException("OM is not leader or not ready", INVALID_REQUEST);
    }

    final UserGroupInformation ugi = getRemoteUser();
    // Check Ozone admin privilege
    if (!isAdmin(ugi)) {
      throw new OMException("Only Ozone admins are allowed to trigger "
          + "Ranger background sync manually", PERMISSION_DENIED);
    }

    // Check if MT manager is inited
    final OMMultiTenantManager mtManager = getMultiTenantManager();
    if (mtManager == null) {
      throw new OMException("S3 Multi-Tenancy is not enabled",
          FEATURE_NOT_ENABLED);
    }

    // Check if Ranger BG sync task is inited
    final OMRangerBGSyncService bgSync = mtManager.getOMRangerBGSyncService();
    if (bgSync == null) {
      throw new OMException("Ranger background sync service is not initialized",
          FEATURE_NOT_ENABLED);
    }

    // Trigger Ranger BG Sync
    if (noWait) {
      final Thread t = new Thread(bgSync::triggerRangerSyncOnce,
          threadPrefix + "RangerSync");
      t.start();
      LOG.info("User '{}' manually triggered Multi-Tenancy Ranger Sync "
          + "in a new thread, tid={}", ugi, t.getId());
      return true;
    } else {
      LOG.info("User '{}' manually triggered Multi-Tenancy Ranger Sync", ugi);
      // Block in the handler thread
      return bgSync.triggerRangerSyncOnce();
    }
  }

  @Override
  public StatusAndMessages finalizeUpgrade(String upgradeClientID)
      throws IOException {
    return upgradeFinalizer.finalize(upgradeClientID, this);
  }

  @Override
  public StatusAndMessages queryUpgradeFinalizationProgress(
      String upgradeClientID, boolean takeover, boolean readonly
  ) throws IOException {
    if (readonly) {
      return new StatusAndMessages(upgradeFinalizer.getStatus(),
          Collections.emptyList());
    }
    return upgradeFinalizer.reportStatus(upgradeClientID, takeover);
  }

  /**
   * List tenants.
   */
  @Override
  public TenantStateList listTenant() throws IOException {

    metrics.incNumTenantLists();

    final UserGroupInformation ugi = getRemoteUser();
    if (!isAdmin(ugi)) {
      final OMException omEx = new OMException(
          "Only Ozone admins are allowed to list tenants.", PERMISSION_DENIED);
      AUDIT.logReadFailure(buildAuditMessageForFailure(
          OMAction.LIST_TENANT, new LinkedHashMap<>(), omEx));
      throw omEx;
    }

    final Table<String, OmDBTenantState> tenantStateTable =
        metadataManager.getTenantStateTable();

    // Won't iterate cache here, mainly because we can't acquire a read lock
    // for cache iteration: no tenant is specified, hence no volume name to
    // acquire VOLUME_LOCK on. There could be a few millis delay before entries
    // are flushed to the table. This should be acceptable for a list tenant
    // request.

    try (TableIterator<String, ? extends KeyValue<String, OmDBTenantState>>
        iterator = tenantStateTable.iterator()) {

      final List<TenantState> tenantStateList = new ArrayList<>();

      // Iterate table
      while (iterator.hasNext()) {
        final Table.KeyValue<String, OmDBTenantState> dbEntry = iterator.next();
        final String tenantId = dbEntry.getKey();
        final OmDBTenantState omDBTenantState = dbEntry.getValue();
        assert (tenantId.equals(omDBTenantState.getTenantId()));
        tenantStateList.add(TenantState.newBuilder()
            .setTenantId(omDBTenantState.getTenantId())
            .setBucketNamespaceName(omDBTenantState.getBucketNamespaceName())
            .setUserRoleName(omDBTenantState.getUserRoleName())
            .setAdminRoleName(omDBTenantState.getAdminRoleName())
            .setBucketNamespacePolicyName(
                omDBTenantState.getBucketNamespacePolicyName())
            .setBucketPolicyName(omDBTenantState.getBucketPolicyName())
            .build());
      }

      AUDIT.logReadSuccess(buildAuditMessageForSuccess(
          OMAction.LIST_TENANT, new LinkedHashMap<>()));

      return new TenantStateList(tenantStateList);
    }
  }

  /**
   * Tenant get user info.
   */
  @Override
  public TenantUserInfoValue tenantGetUserInfo(String userPrincipal)
      throws IOException {

    metrics.incNumTenantGetUserInfos();

    if (StringUtils.isEmpty(userPrincipal)) {
      return null;
    }

    final List<ExtendedUserAccessIdInfo> accessIdInfoList = new ArrayList<>();

    // Won't iterate cache here for a similar reason as in OM#listTenant
    //  tenantGetUserInfo lists all accessIds assigned to a user across
    //  multiple tenants.

    // Retrieve the list of accessIds associated to this user principal
    final OmDBUserPrincipalInfo kerberosPrincipalInfo =
        metadataManager.getPrincipalToAccessIdsTable().get(userPrincipal);
    if (kerberosPrincipalInfo == null) {
      return null;
    }
    final Set<String> accessIds = kerberosPrincipalInfo.getAccessIds();

    final Map<String, String> auditMap = new LinkedHashMap<>();
    auditMap.put("userPrincipal", userPrincipal);

    accessIds.forEach(accessId -> {
      try {
        final OmDBAccessIdInfo accessIdInfo =
            metadataManager.getTenantAccessIdTable().get(accessId);
        if (accessIdInfo == null) {
          // As we are not acquiring a lock, the accessId entry might have been
          //  removed from the TenantAccessIdTable already.
          //  Log a warning (shouldn't happen very often) and move on.
          LOG.warn("Expected accessId '{}' not found in TenantAccessIdTable. "
                  + "Might have been removed already.", accessId);
          return;
        }
        assert (accessIdInfo.getUserPrincipal().equals(userPrincipal));
        accessIdInfoList.add(ExtendedUserAccessIdInfo.newBuilder()
            .setUserPrincipal(userPrincipal)
            .setAccessId(accessId)
            .setTenantId(accessIdInfo.getTenantId())
            .setIsAdmin(accessIdInfo.getIsAdmin())
            .setIsDelegatedAdmin(accessIdInfo.getIsDelegatedAdmin())
            .build());
      } catch (IOException e) {
        LOG.error("Potential DB issue. Failed to retrieve OmDBAccessIdInfo "
            + "for accessId '{}' in TenantAccessIdTable.", accessId);
        // Audit
        auditMap.put("accessId", accessId);
        AUDIT.logWriteFailure(buildAuditMessageForFailure(
            OMAction.TENANT_GET_USER_INFO, auditMap, e));
        auditMap.remove("accessId");
      }
    });

    AUDIT.logReadSuccess(buildAuditMessageForSuccess(
        OMAction.TENANT_GET_USER_INFO, auditMap));

    return new TenantUserInfoValue(accessIdInfoList);
  }

  @Override
  public TenantUserList listUsersInTenant(String tenantId, String prefix)
      throws IOException {

    metrics.incNumTenantUserLists();

    if (StringUtils.isEmpty(tenantId)) {
      return null;
    }

    multiTenantManager.checkTenantExistence(tenantId);

    final String volumeName = multiTenantManager.getTenantVolumeName(tenantId);
    final Map<String, String> auditMap = new LinkedHashMap<>();
    auditMap.put(OzoneConsts.TENANT, tenantId);
    auditMap.put(OzoneConsts.VOLUME, volumeName);
    auditMap.put(OzoneConsts.USER_PREFIX, prefix);

    OMLockDetails omLockDetails =
        metadataManager.getLock().acquireReadLock(VOLUME_LOCK, volumeName);
    boolean lockAcquired = omLockDetails.isLockAcquired();
    try {
      final UserGroupInformation ugi = ProtobufRpcEngine.Server.getRemoteUser();
      if (!multiTenantManager.isTenantAdmin(ugi, tenantId, false)) {
        throw new OMException("Only tenant and ozone admins can access this " +
            "API. '" + ugi.getShortUserName() + "' is not an admin.",
            PERMISSION_DENIED);
      }
      final TenantUserList userList =
          multiTenantManager.listUsersInTenant(tenantId, prefix);
      AUDIT.logReadSuccess(buildAuditMessageForSuccess(
          OMAction.TENANT_LIST_USER, auditMap));
      return userList;
    } catch (IOException ex) {
      AUDIT.logReadFailure(buildAuditMessageForFailure(
          OMAction.TENANT_LIST_USER, auditMap, ex));
      throw ex;
    } finally {
      if (lockAcquired) {
        metadataManager.getLock().releaseReadLock(VOLUME_LOCK, volumeName);
      }
    }
  }

  @Override
  public S3VolumeContext getS3VolumeContext() throws IOException {
    return getS3VolumeContext(false);
  }

  S3VolumeContext getS3VolumeContext(boolean skipChecks) throws IOException {
    long start = Time.monotonicNowNanos();
    // Unless the OM request contains S3 authentication info with an access
    // ID that corresponds to a tenant volume, the request will be directed
    // to the default S3 volume.
    String s3Volume = HddsClientUtils.getDefaultS3VolumeName(configuration);
    S3Authentication s3Auth = getS3Auth();
    final String userPrincipal;

    if (s3Auth == null) {
      // This is the default user principal if request does not have S3Auth set
      userPrincipal = Server.getRemoteUser().getShortUserName();

      if (LOG.isDebugEnabled()) {
        // An old S3 gateway talking to a new OM may not attach the auth info.
        // This old version of s3g will also not have a client that supports
        // multi-tenancy, so we can direct requests to the default S3 volume.
        LOG.debug("S3 authentication was not attached to the OM request. " +
                "Directing requests to the default S3 volume {}.",
            s3Volume);
      }
    } else {
      String accessId = s3Auth.getAccessId();
      // If S3 Multi-Tenancy is not enabled, all S3 requests will be redirected
      // to the default s3v for compatibility
      final Optional<String> optionalTenantId = isS3MultiTenancyEnabled() ?
          multiTenantManager.getTenantForAccessID(accessId) : Optional.empty();

      if (!optionalTenantId.isPresent()) {
        final UserGroupInformation s3gUGI =
            UserGroupInformation.createRemoteUser(accessId);
        // When the accessId belongs to the default s3v (i.e. when the accessId
        // key pair is generated using the regular `ozone s3 getsecret`), the
        // user principal returned here should simply be the accessId's short
        // user name (processed by the auth_to_local rule)
        userPrincipal = s3gUGI.getShortUserName();

        if (LOG.isDebugEnabled()) {
          LOG.debug("No tenant found for access ID {}. Directing "
              + "requests to default s3 volume {}.", accessId, s3Volume);
        }
      } else {
        // S3 Multi-Tenancy is enabled, and the accessId is assigned to a tenant

        final String tenantId = optionalTenantId.get();

        OmDBTenantState tenantState =
            metadataManager.getTenantStateTable().get(tenantId);
        if (tenantState != null) {
          s3Volume = tenantState.getBucketNamespaceName();
        } else {
          String message = "Unable to find tenant '" + tenantId
              + "' details for access ID " + accessId
              + ". The tenant might have been removed during this operation, "
              + "or the OM DB is inconsistent";
          LOG.warn(message);
          throw new OMException(message, ResultCodes.TENANT_NOT_FOUND);
        }
        if (LOG.isDebugEnabled()) {
          LOG.debug("Get S3 volume request for access ID {} belonging to " +
                  "tenant {} is directed to the volume {}.", accessId, tenantId,
              s3Volume);
        }

        OMLockDetails omLockDetails = getMetadataManager().getLock()
            .acquireReadLock(VOLUME_LOCK, s3Volume);
        boolean acquiredVolumeLock = omLockDetails.isLockAcquired();

        try {
          // Inject user name to the response to be used for KMS on the client
          userPrincipal = OzoneAclUtils.accessIdToUserPrincipal(accessId);
        } finally {
          if (acquiredVolumeLock) {
            getMetadataManager().getLock().releaseReadLock(
                VOLUME_LOCK, s3Volume);
          }
        }
      }
    }


    final OmVolumeArgs volumeInfo;
    if (skipChecks) {
      // for internal usages, skip acl checks and metrics.
      volumeInfo = volumeManager.getVolumeInfo(s3Volume);
    } else {
      // for external usages, getVolumeInfo() performs acl checks
      // and metric updates.
      volumeInfo = getVolumeInfo(s3Volume);
    }

    final S3VolumeContext.Builder s3VolumeContext = S3VolumeContext.newBuilder()
        .setOmVolumeArgs(volumeInfo)
        .setUserPrincipal(userPrincipal);
    perfMetrics.addS3VolumeContextLatencyNs(Time.monotonicNowNanos() - start);
    return s3VolumeContext.build();
  }

  @Override
  public OmMultipartUploadListParts listParts(final String volumeName,
      final String bucketName, String keyName, String uploadID,
      int partNumberMarker, int maxParts)  throws IOException {

    ResolvedBucket bucket = resolveBucketLink(Pair.of(volumeName, bucketName));

    Map<String, String> auditMap = bucket.audit();
    auditMap.put(OzoneConsts.KEY, keyName);
    auditMap.put(OzoneConsts.UPLOAD_ID, uploadID);
    auditMap.put(OzoneConsts.PART_NUMBER_MARKER,
        Integer.toString(partNumberMarker));
    auditMap.put(OzoneConsts.MAX_PARTS, Integer.toString(maxParts));

    metrics.incNumListMultipartUploadParts();
    try {
      OmMultipartUploadListParts omMultipartUploadListParts =
          keyManager.listParts(bucket.realVolume(), bucket.realBucket(),
              keyName, uploadID, partNumberMarker, maxParts);
      AUDIT.logReadSuccess(buildAuditMessageForSuccess(OMAction
          .LIST_MULTIPART_UPLOAD_PARTS, auditMap));
      return omMultipartUploadListParts;
    } catch (IOException ex) {
      metrics.incNumListMultipartUploadPartFails();
      AUDIT.logReadFailure(buildAuditMessageForFailure(OMAction
          .LIST_MULTIPART_UPLOAD_PARTS, auditMap, ex));
      throw ex;
    }
  }

  @Override
  public OmMultipartUploadList listMultipartUploads(String volumeName,
      String bucketName,
      String prefix, String keyMarker, String uploadIdMarker, int maxUploads, boolean withPagination)
      throws IOException {

    ResolvedBucket bucket = resolveBucketLink(Pair.of(volumeName, bucketName));

    Map<String, String> auditMap = bucket.audit();
    auditMap.put(OzoneConsts.PREFIX, prefix);

    metrics.incNumListMultipartUploads();
    try {
      OmMultipartUploadList omMultipartUploadList = keyManager.listMultipartUploads(bucket.realVolume(),
          bucket.realBucket(), prefix, keyMarker, uploadIdMarker, maxUploads, withPagination);
      AUDIT.logReadSuccess(buildAuditMessageForSuccess(OMAction.LIST_MULTIPART_UPLOADS, auditMap));
      return omMultipartUploadList;

    } catch (IOException ex) {
      metrics.incNumListMultipartUploadFails();
      AUDIT.logReadFailure(buildAuditMessageForFailure(OMAction.LIST_MULTIPART_UPLOADS, auditMap, ex));
      throw ex;
    }

  }

  /**
   * {@inheritDoc}
   */
  @Override
  public OzoneFileStatus getFileStatus(OmKeyArgs args) throws IOException {
    try (ReferenceCounted<IOmMetadataReader> rcReader =
        getReader(args)) {
      return rcReader.get().getFileStatus(args);
    }
  }

  /**
   * {@inheritDoc}
   */
  @Override
  public OmKeyInfo lookupFile(OmKeyArgs args) throws IOException {
    try (ReferenceCounted<IOmMetadataReader> rcReader =
        getReader(args)) {
      return rcReader.get().lookupFile(args);
    }
  }

  /**
   * {@inheritDoc}
   */
  @Override
  public List<OzoneFileStatus> listStatus(OmKeyArgs args, boolean recursive,
                                          String startKey, long numEntries)
          throws IOException {
    return listStatus(args, recursive, startKey, numEntries, false);
  }

  @Override
  public List<OzoneFileStatus> listStatus(OmKeyArgs args, boolean recursive,
      String startKey, long numEntries, boolean allowPartialPrefixes)
      throws IOException {
    try (ReferenceCounted<IOmMetadataReader> rcReader =
        getReader(args)) {
      return rcReader.get().listStatus(
          args, recursive, startKey, numEntries, allowPartialPrefixes);
    }
  }

  @Override
  public List<OzoneFileStatusLight> listStatusLight(OmKeyArgs args,
      boolean recursive, String startKey, long numEntries,
      boolean allowPartialPrefixes) throws IOException {
    List<OzoneFileStatus> ozoneFileStatuses =
        listStatus(args, recursive, startKey, numEntries, allowPartialPrefixes);

    return ozoneFileStatuses.stream()
        .map(OzoneFileStatusLight::fromOzoneFileStatus)
        .collect(Collectors.toList());
  }

  /**
   * {@inheritDoc}
   */
  @Override
  public List<OzoneAcl> getAcl(OzoneObj obj) throws IOException {
    try (ReferenceCounted<IOmMetadataReader> rcReader =
        getReader(obj)) {
      return rcReader.get().getAcl(obj);
    }
  }

  /**
   * Download and install latest checkpoint from leader OM.
   *
   * @param leaderId peerNodeID of the leader OM
   * @return If checkpoint is installed successfully, return the
   *         corresponding termIndex. Otherwise, return null.
   */
  public synchronized TermIndex installSnapshotFromLeader(String leaderId) {
    if (omRatisSnapshotProvider == null) {
      LOG.error("OM Snapshot Provider is not configured as there are no peer " +
          "nodes.");
      return null;
    }

    DBCheckpoint omDBCheckpoint;
    try {
      omDBCheckpoint = omRatisSnapshotProvider.
          downloadDBSnapshotFromLeader(leaderId);
    } catch (IOException ex) {
      LOG.error("Failed to download snapshot from Leader {}.", leaderId,  ex);
      return null;
    }

    TermIndex termIndex = null;
    try {
      // Install hard links.
      OmSnapshotUtils.createHardLinks(omDBCheckpoint.getCheckpointLocation());
      termIndex = installCheckpoint(leaderId, omDBCheckpoint);
    } catch (Exception ex) {
      LOG.error("Failed to install snapshot from Leader OM.", ex);
    }
    return termIndex;
  }

  /**
   * Install checkpoint. If the checkpoint snapshot index is greater than
   * OM's last applied transaction index, then re-initialize the OM
   * state via this checkpoint. Before re-initializing OM state, the OM Ratis
   * server should be stopped so that no new transactions can be applied.
   */
  TermIndex installCheckpoint(String leaderId, DBCheckpoint omDBCheckpoint)
      throws Exception {

    Path checkpointLocation = omDBCheckpoint.getCheckpointLocation();
    TransactionInfo checkpointTrxnInfo = OzoneManagerRatisUtils
        .getTrxnInfoFromCheckpoint(configuration, checkpointLocation);

    LOG.info("Installing checkpoint with OMTransactionInfo {}",
        checkpointTrxnInfo);

    return installCheckpoint(leaderId, checkpointLocation, checkpointTrxnInfo);
  }

  TermIndex installCheckpoint(String leaderId, Path checkpointLocation,
      TransactionInfo checkpointTrxnInfo) throws Exception {
    long startTime = Time.monotonicNow();
    File oldDBLocation = metadataManager.getStore().getDbLocation();
    try {
      // Stop Background services
      keyManager.stop();
      stopSecretManager();
      stopTrashEmptier();
      omSnapshotManager.invalidateCache();
      // Pause the State Machine so that no new transactions can be applied.
      // This action also clears the OM Double Buffer so that if there are any
      // pending transactions in the buffer, they are discarded.
      omRatisServer.getOmStateMachine().pause();
    } catch (Exception e) {
      LOG.error("Failed to stop/ pause the services. Cannot proceed with " +
          "installing the new checkpoint.");
      // Stop the checkpoint install process and restart the services.
      keyManager.start(configuration);
      startSecretManagerIfNecessary();
      startTrashEmptier(configuration);
      throw e;
    }

    File dbBackup = null;
    TermIndex termIndex = omRatisServer.getLastAppliedTermIndex();
    long term = termIndex.getTerm();
    long lastAppliedIndex = termIndex.getIndex();

    // Check if current applied log index is smaller than the downloaded
    // checkpoint transaction index. If yes, proceed by stopping the ratis
    // server so that the OM state can be re-initialized. If no then do not
    // proceed with installSnapshot.
    boolean canProceed = OzoneManagerRatisUtils.verifyTransactionInfo(
        checkpointTrxnInfo, lastAppliedIndex, leaderId, checkpointLocation);

    boolean oldOmMetadataManagerStopped = false;
    boolean newMetadataManagerStarted = false;
    boolean omRpcServerStopped = false;
    long time = Time.monotonicNow();
    if (canProceed) {
      // Stop RPC server before stop metadataManager
      omRpcServer.stop();
      isOmRpcServerRunning = false;
      omRpcServerStopped = true;
      LOG.info("RPC server is stopped. Spend " +
          (Time.monotonicNow() - time) + " ms.");
      try {
        // Stop old metadataManager before replacing DB Dir
        time = Time.monotonicNow();
        metadataManager.stop();
        oldOmMetadataManagerStopped = true;
        LOG.info("metadataManager is stopped. Spend " +
            (Time.monotonicNow() - time) + " ms.");
      } catch (Exception e) {
        String errorMsg = "Failed to stop metadataManager. Cannot proceed " +
            "with installing the new checkpoint.";
        LOG.error(errorMsg);
        exitManager.exitSystem(1, errorMsg, e, LOG);
      }
      try {
        time = Time.monotonicNow();
        dbBackup = replaceOMDBWithCheckpoint(lastAppliedIndex,
            oldDBLocation, checkpointLocation);
        term = checkpointTrxnInfo.getTerm();
        lastAppliedIndex = checkpointTrxnInfo.getTransactionIndex();
        LOG.info("Replaced DB with checkpoint from OM: {}, term: {}, " +
            "index: {}, time: {} ms", leaderId, term, lastAppliedIndex,
            Time.monotonicNow() - time);
      } catch (Exception e) {
        LOG.error("Failed to install Snapshot from {} as OM failed to replace" +
            " DB with downloaded checkpoint. Reloading old OM state.",
            leaderId, e);
      }
    } else {
      LOG.warn("Cannot proceed with InstallSnapshot as OM is at TermIndex {} " +
          "and checkpoint has lower TermIndex {}. Reloading old state of OM.",
          termIndex, checkpointTrxnInfo.getTermIndex());
    }

    if (oldOmMetadataManagerStopped) {
      // Close snapDiff's rocksDB instance only if metadataManager gets closed.
      omSnapshotManager.close();
    }

    // Reload the OM DB store with the new checkpoint.
    // Restart (unpause) the state machine and update its last applied index
    // to the installed checkpoint's snapshot index.
    try {
      if (oldOmMetadataManagerStopped) {
        time = Time.monotonicNow();
        reloadOMState();
        setTransactionInfo(TransactionInfo.valueOf(termIndex));
        omRatisServer.getOmStateMachine().unpause(lastAppliedIndex, term);
        newMetadataManagerStarted = true;
        LOG.info("Reloaded OM state with Term: {} and Index: {}. Spend {} ms",
            term, lastAppliedIndex, Time.monotonicNow() - time);
      } else {
        // OM DB is not stopped. Start the services.
        keyManager.start(configuration);
        startSecretManagerIfNecessary();
        startTrashEmptier(configuration);
        omRatisServer.getOmStateMachine().unpause(lastAppliedIndex, term);
        LOG.info("OM DB is not stopped. Started services with Term: {} and " +
            "Index: {}", term, lastAppliedIndex);
      }
    } catch (Exception ex) {
      String errorMsg = "Failed to reload OM state and instantiate services.";
      exitManager.exitSystem(1, errorMsg, ex, LOG);
    }

    if (omRpcServerStopped && newMetadataManagerStarted) {
      // Start the RPC server. RPC server start requires metadataManager
      try {
        time = Time.monotonicNow();
        omRpcServer = getRpcServer(configuration);
        omRpcServer.start();
        isOmRpcServerRunning = true;
        LOG.info("RPC server is re-started. Spend " +
            (Time.monotonicNow() - time) + " ms.");
      } catch (Exception e) {
        String errorMsg = "Failed to start RPC Server.";
        exitManager.exitSystem(1, errorMsg, e, LOG);
      }
    }

    // Delete the backup DB
    try {
      if (dbBackup != null) {
        FileUtils.deleteFully(dbBackup);
      }
    } catch (Exception e) {
      LOG.error("Failed to delete the backup of the original DB {}",
          dbBackup, e);
    }

    if (lastAppliedIndex != checkpointTrxnInfo.getTransactionIndex()) {
      // Install Snapshot failed and old state was reloaded. Return null to
      // Ratis to indicate that installation failed.
      return null;
    }

    // TODO: We should only return the snpashotIndex to the leader.
    //  Should be fixed after RATIS-586
    TermIndex newTermIndex = TermIndex.valueOf(term, lastAppliedIndex);
    LOG.info("Install Checkpoint is finished with Term: {} and Index: {}. " +
        "Spend {} ms.", newTermIndex.getTerm(), newTermIndex.getIndex(),
        (Time.monotonicNow() - startTime));
    return newTermIndex;
  }

  private void stopTrashEmptier() {
    if (this.emptier != null) {
      emptier.interrupt();
      emptier = null;
    }
  }

  /**
   * Replace the current OM DB with the new DB checkpoint.
   *
   * @param lastAppliedIndex the last applied index in the current OM DB.
   * @param checkpointPath   path to the new DB checkpoint
   * @return location of backup of the original DB
   */
  File replaceOMDBWithCheckpoint(long lastAppliedIndex, File oldDB,
      Path checkpointPath) throws IOException {

    // Take a backup of the current DB
    String dbBackupName = OzoneConsts.OM_DB_BACKUP_PREFIX +
        lastAppliedIndex + "_" + System.currentTimeMillis();
    File dbDir = oldDB.getParentFile();

    // Backup the active fs and snapshot dirs.
    File dbBackupDir = new File(dbDir, dbBackupName);
    if (!dbBackupDir.mkdirs()) {
      throw new IOException("Failed to make db backup dir: " +
          dbBackupDir);
    }
    File dbBackup = new File(dbBackupDir, oldDB.getName());
    File dbSnapshotsDir = new File(dbDir, OM_SNAPSHOT_DIR);
    File dbSnapshotsBackup = new File(dbBackupDir, OM_SNAPSHOT_DIR);
    Files.move(oldDB.toPath(), dbBackup.toPath());
    if (dbSnapshotsDir.exists()) {
      Files.move(dbSnapshotsDir.toPath(),
          dbSnapshotsBackup.toPath());
    }

    moveCheckpointFiles(oldDB, checkpointPath, dbDir, dbBackup, dbSnapshotsDir,
        dbSnapshotsBackup);
    return dbBackupDir;
  }

  private void moveCheckpointFiles(File oldDB, Path checkpointPath, File dbDir,
                                   File dbBackup, File dbSnapshotsDir,
                                   File dbSnapshotsBackup) throws IOException {
    // Move the new DB checkpoint into the om metadata dir
    Path markerFile = new File(dbDir, DB_TRANSIENT_MARKER).toPath();
    try {
      // Create a Transient Marker file. This file will be deleted if the
      // checkpoint DB is successfully moved to the old DB location or if the
      // old DB backup is reset to its location. If not, then the OM DB is in
      // an inconsistent state and this marker file will fail OM from
      // starting up.
      Files.createFile(markerFile);
      // Link each of the candidate DB files to real DB directory.  This
      // preserves the links that already exist between files in the
      // candidate db.
      OmSnapshotUtils.linkFiles(checkpointPath.toFile(),
          oldDB);
      moveOmSnapshotData(oldDB.toPath(), dbSnapshotsDir.toPath());
      Files.deleteIfExists(markerFile);
    } catch (IOException e) {
      LOG.error("Failed to move downloaded DB checkpoint {} to metadata " +
              "directory {}. Exception: {}. Resetting to original DB.",
          checkpointPath, oldDB.toPath(), e);
      try {
        FileUtil.fullyDelete(oldDB);
        Files.move(dbBackup.toPath(), oldDB.toPath());
        if (dbSnapshotsBackup.exists()) {
          Files.move(dbSnapshotsBackup.toPath(), dbSnapshotsDir.toPath());
        }
        Files.deleteIfExists(markerFile);
      } catch (IOException ex) {
        String errorMsg = "Failed to reset to original DB. OM is in an " +
            "inconsistent state.";
        exitManager.exitSystem(1, errorMsg, ex, LOG);
      }
      throw e;
    }
  }

  // Move the new snapshot directory into place.
  private void moveOmSnapshotData(Path dbPath, Path dbSnapshotsDir)
      throws IOException {
    Path incomingSnapshotsDir = Paths.get(dbPath.toString(),
        OM_SNAPSHOT_DIR);
    if (incomingSnapshotsDir.toFile().exists()) {
      Files.move(incomingSnapshotsDir, dbSnapshotsDir);
    }
  }

  /**
   * Re-instantiate MetadataManager with new DB checkpoint.
   * All the classes which use/ store MetadataManager should also be updated
   * with the new MetadataManager instance.
   */
  private void reloadOMState() throws IOException {
    instantiateServices(true);

    // Restart required services
    metadataManager.start(configuration);
    keyManager.start(configuration);
    startSecretManagerIfNecessary();
    startTrashEmptier(configuration);

    // Set metrics and start metrics background thread
    metrics.setNumVolumes(metadataManager.countRowsInTable(metadataManager
        .getVolumeTable()));
    metrics.setNumBuckets(metadataManager.countRowsInTable(metadataManager
        .getBucketTable()));
    metrics.setNumKeys(metadataManager.countEstimatedRowsInTable(metadataManager
        .getKeyTable(getBucketLayout())));

    // FSO(FILE_SYSTEM_OPTIMIZED)
    metrics.setNumDirs(metadataManager
        .countEstimatedRowsInTable(metadataManager.getDirectoryTable()));
    metrics.setNumFiles(metadataManager
        .countEstimatedRowsInTable(metadataManager.getFileTable()));

    // Delete the omMetrics file if it exists and save a new metrics file
    // with new data
    Files.deleteIfExists(getMetricsStorageFile().toPath());
    saveOmMetrics();
  }

  public static Logger getLogger() {
    return LOG;
  }

  public OzoneConfiguration getConfiguration() {
    return configuration;
  }

  public OmConfig getConfig() {
    return config;
  }

  @VisibleForTesting
  public void setConfiguration(OzoneConfiguration conf) {
    this.configuration = conf;
    config = conf.getObject(OmConfig.class);
  }

  public OzoneConfiguration reloadConfiguration() {
    if (testReloadConfigFlag) {
      // If this flag is set, do not reload config
      return this.configuration;
    }
    return new OzoneConfiguration();
  }

  public static void setTestReloadConfigFlag(boolean testReloadConfigFlag) {
    OzoneManager.testReloadConfigFlag = testReloadConfigFlag;
  }

  public static void setTestSecureOmFlag(boolean testSecureOmFlag) {
    OzoneManager.testSecureOmFlag = testSecureOmFlag;
  }

  @VisibleForTesting
  public static void setUgi(UserGroupInformation user) {
    OzoneManager.testUgi = user;
  }

  public OMNodeDetails getNodeDetails() {
    return omNodeDetails;
  }

  public String getOMNodeId() {
    return omNodeDetails.getNodeId();
  }

  public String getOMServiceId() {
    return omNodeDetails.getServiceId();
  }

  @VisibleForTesting
  public List<OMNodeDetails> getPeerNodes() {
    return new ArrayList<>(peerNodesMap.values());
  }

  public OMNodeDetails getPeerNode(String nodeID) {
    return peerNodesMap.get(nodeID);
  }

  @VisibleForTesting
  public CertificateClient getCertificateClient() {
    return certClient;
  }

  public String getComponent() {
    return omComponent;
  }

  /**
   * Return maximum volumes count per user.
   *
   * @return maxUserVolumeCount
   */
  public long getMaxUserVolumeCount() {
    return config.getMaxUserVolumeCount();
  }
  /**
   * Return true, if the current OM node is leader and in ready state to
   * process the requests.
   *
   * If ratis is not enabled, then it always returns true.
   */
  public boolean isLeaderReady() {
    final OzoneManagerRatisServer ratisServer = omRatisServer;
    return ratisServer != null && ratisServer.checkLeaderStatus() == LEADER_AND_READY;
  }

  /**
   * Checks the leader status.  Does nothing if this OM is leader and is ready.
   * @throws OMLeaderNotReadyException  if leader, but not ready
   * @throws OMNotLeaderException       if not leader
   */
  public void checkLeaderStatus() throws OMNotLeaderException,
      OMLeaderNotReadyException {
    OzoneManagerRatisServer.RaftServerStatus raftServerStatus =
        omRatisServer.checkLeaderStatus();
    RaftPeerId raftPeerId = omRatisServer.getRaftPeerId();

    switch (raftServerStatus) {
    case LEADER_AND_READY: return;
    case LEADER_AND_NOT_READY:
      throw new OMLeaderNotReadyException(raftPeerId + " is Leader but not ready to process request yet.");
    case NOT_LEADER:
      throw omRatisServer.newOMNotLeaderException();
    default: throw new IllegalStateException(
        "Unknown Ratis Server state: " + raftServerStatus);
    }
  }

  /**
   * @return true if Ozone filesystem snapshot is enabled, false otherwise.
   */
  public boolean isFilesystemSnapshotEnabled() {
    return fsSnapshotEnabled;
  }

  /**
   * Get DB updates since a specific sequence number.
   *
   * @param dbUpdatesRequest request that encapsulates a sequence number.
   * @return Wrapper containing the updates.
   * @throws SequenceNumberNotFoundException if db is unable to read the data.
   */
  @Override
  public DBUpdates getDBUpdates(
      DBUpdatesRequest dbUpdatesRequest)
      throws IOException {
    long limitCount = Long.MAX_VALUE;
    if (dbUpdatesRequest.hasLimitCount()) {
      limitCount = dbUpdatesRequest.getLimitCount();
    }
    DBUpdatesWrapper updatesSince = metadataManager.getStore()
        .getUpdatesSince(dbUpdatesRequest.getSequenceNumber(), limitCount);
    DBUpdates dbUpdates = new DBUpdates(updatesSince.getData());
    dbUpdates.setCurrentSequenceNumber(updatesSince.getCurrentSequenceNumber());
    dbUpdates.setLatestSequenceNumber(updatesSince.getLatestSequenceNumber());
    dbUpdates.setDBUpdateSuccess(updatesSince.isDBUpdateSuccess());
    return dbUpdates;
  }

  public OzoneDelegationTokenSecretManager getDelegationTokenMgr() {
    return delegationTokenMgr;
  }

  /**
   * Return the list of Ozone administrators in effect.
   */
  public Collection<String> getOmAdminUsernames() {
    return omAdmins.getAdminUsernames();
  }

  public Collection<String> getOmReadOnlyAdminUsernames() {
    return readOnlyAdmins.getAdminUsernames();
  }

  public Collection<String> getOmAdminGroups() {
    return omAdmins.getAdminGroups();
  }

  /**
   * @param callerUgi Caller UserGroupInformation
   * @return return true if the {@code ugi} is a read-only OM admin
   */
  public boolean isReadOnlyAdmin(UserGroupInformation callerUgi) {
    return callerUgi != null && readOnlyAdmins.isAdmin(callerUgi);
  }

  /**
   * Return true if a UserGroupInformation is OM admin, false otherwise.
   * @param callerUgi Caller UserGroupInformation
   */
  public boolean isAdmin(UserGroupInformation callerUgi) {
    return callerUgi != null && omAdmins.isAdmin(callerUgi);
  }

  /**
   * Check ozone admin privilege, throws exception if not admin.
   */
  private void checkAdminUserPrivilege(String operation) throws IOException {
    final UserGroupInformation ugi = getRemoteUser();
    if (!isAdmin(ugi)) {
      throw new OMException("Only Ozone admins are allowed to " + operation,
          PERMISSION_DENIED);
    }
  }

  public boolean isS3Admin(UserGroupInformation callerUgi) {
    return OzoneAdmins.isS3Admin(callerUgi, s3OzoneAdmins);
  }

  @VisibleForTesting
  public boolean isRunning() {
    return omState == State.RUNNING;
  }

  public ResolvedBucket resolveBucketLink(KeyArgs args,
      OMClientRequest omClientRequest) throws IOException {
    return resolveBucketLink(
        Pair.of(args.getVolumeName(), args.getBucketName()), omClientRequest);
  }

  public ResolvedBucket resolveBucketLink(Pair<String, String> requested)
      throws IOException {
    return resolveBucketLink(requested, false);
  }

  public ResolvedBucket resolveBucketLink(OmKeyArgs args)
      throws IOException {
    return resolveBucketLink(
        Pair.of(args.getVolumeName(), args.getBucketName()));
  }

  public ResolvedBucket resolveBucketLink(Pair<String, String> requested,
      OMClientRequest omClientRequest)
      throws IOException {
    OmBucketInfo resolved;
    if (isAclEnabled) {
      resolved = resolveBucketLink(requested, new HashSet<>(),
              omClientRequest.createUGIForApi(),
              omClientRequest.getRemoteAddress(),
              omClientRequest.getHostName(),
              false);
    } else {
      resolved = resolveBucketLink(requested, new HashSet<>(),
          null, null, null, false);
    }
    return new ResolvedBucket(requested.getLeft(), requested.getRight(),
        resolved);
  }

  public ResolvedBucket resolveBucketLink(Pair<String, String> requested,
                                          boolean allowDanglingBuckets) throws IOException {
    return resolveBucketLink(requested, allowDanglingBuckets, isAclEnabled);
  }

  public ResolvedBucket resolveBucketLink(Pair<String, String> requested,
                                          boolean allowDanglingBuckets,
                                          boolean aclEnabled)
      throws IOException {
    OmBucketInfo resolved;
    if (aclEnabled) {
      UserGroupInformation ugi = getRemoteUser();
      if (getS3Auth() != null) {
        ugi = UserGroupInformation.createRemoteUser(
            OzoneAclUtils.accessIdToUserPrincipal(getS3Auth().getAccessId()));
      }
      InetAddress remoteIp = Server.getRemoteIp();
      resolved = resolveBucketLink(requested, new HashSet<>(),
          ugi,
          remoteIp != null ? remoteIp : omRpcAddress.getAddress(),
          remoteIp != null ? remoteIp.getHostName() :
              omRpcAddress.getHostName(), allowDanglingBuckets, aclEnabled);
    } else {
      resolved = resolveBucketLink(requested, new HashSet<>(),
          null, null, null, allowDanglingBuckets, aclEnabled);
    }
    return new ResolvedBucket(requested.getLeft(), requested.getRight(),
        resolved);
  }

  private OmBucketInfo resolveBucketLink(
      Pair<String, String> volumeAndBucket,
      Set<Pair<String, String>> visited,
      UserGroupInformation userGroupInformation,
      InetAddress remoteAddress,
      String hostName,
      boolean allowDanglingBuckets) throws IOException {
    return resolveBucketLink(volumeAndBucket, visited, userGroupInformation, remoteAddress, hostName,
        allowDanglingBuckets, isAclEnabled);
  }

  /**
   * Resolves bucket symlinks. Read permission is required for following links.
   *
   * @param volumeAndBucket the bucket to be resolved (if it is a link)
   * @param visited collects link buckets visited during the resolution to
   *   avoid infinite loops
   * @return bucket location possibly updated with its actual volume and bucket
   *   after following bucket links
   * @throws IOException (most likely OMException) if ACL check fails, bucket is
   *   not found, loop is detected in the links, etc.
   */
  private OmBucketInfo resolveBucketLink(
      Pair<String, String> volumeAndBucket,
      Set<Pair<String, String>> visited,
      UserGroupInformation userGroupInformation,
      InetAddress remoteAddress,
      String hostName,
      boolean allowDanglingBuckets,
      boolean aclEnabled) throws IOException {

    String volumeName = volumeAndBucket.getLeft();
    String bucketName = volumeAndBucket.getRight();
    OmBucketInfo info;
    try {
      info = bucketManager.getBucketInfo(volumeName, bucketName);
    } catch (OMException e) {
      LOG.warn("Bucket {} not found in volume {}", bucketName, volumeName);
      if (allowDanglingBuckets) {
        return null;
      }
      throw e;
    }
    if (!info.isLink()) {
      return info;
    }

    if (!visited.add(volumeAndBucket)) {
      throw new OMException("Detected loop in bucket links",
          DETECTED_LOOP_IN_BUCKET_LINKS);
    }

    if (aclEnabled) {
      final ACLType type = ACLType.READ;
      checkAcls(ResourceType.BUCKET, StoreType.OZONE, type,
          volumeName, bucketName, null, userGroupInformation,
          remoteAddress, hostName, true,
          getVolumeOwner(volumeName, type, ResourceType.BUCKET));
    }

    return resolveBucketLink(
        Pair.of(info.getSourceVolume(), info.getSourceBucket()),
        visited, userGroupInformation, remoteAddress, hostName,
        allowDanglingBuckets, aclEnabled);
  }

  @VisibleForTesting
  public void setExitManagerForTesting(ExitManager exitManagerForTesting) {
    exitManager = exitManagerForTesting;
  }

  public boolean getEnableFileSystemPaths() {
    return config.isFileSystemPathEnabled();
  }

  public boolean getKeyPathLockEnabled() {
    return configuration.getBoolean(OZONE_OM_KEY_PATH_LOCK_ENABLED,
        OZONE_OM_KEY_PATH_LOCK_ENABLED_DEFAULT);
  }

  public OzoneLockProvider getOzoneLockProvider() {
    return this.ozoneLockProvider;
  }

  public ReplicationConfig getDefaultReplicationConfig() {
    if (defaultReplicationConfig == null) {
      setReplicationFromConfig();
    }
    return defaultReplicationConfig;
  }

  public void setReplicationFromConfig() {
    final String replication = configuration.getTrimmed(
        OZONE_SERVER_DEFAULT_REPLICATION_KEY,
        OZONE_SERVER_DEFAULT_REPLICATION_DEFAULT);
    final String type = configuration.getTrimmed(
        OZONE_SERVER_DEFAULT_REPLICATION_TYPE_KEY,
        OZONE_SERVER_DEFAULT_REPLICATION_TYPE_DEFAULT);
    defaultReplicationConfig = ReplicationConfig.parse(ReplicationType.valueOf(type),
        replication, configuration);
    LOG.info("Set default replication in OM: {}/{} -> {}", type, replication, defaultReplicationConfig);
  }

  public BucketLayout getOMDefaultBucketLayout() {
    return this.defaultBucketLayout;
  }

  /**
   * Create volume which is required for S3Gateway operations.
   */
  private void addS3GVolumeToDB() throws IOException {
    String s3VolumeName = HddsClientUtils.getDefaultS3VolumeName(configuration);
    String dbVolumeKey = metadataManager.getVolumeKey(s3VolumeName);

    if (!s3VolumeName.equals(OzoneConfigKeys.OZONE_S3_VOLUME_NAME_DEFAULT)) {
      LOG.warn("Make sure that all S3Gateway use same volume name." +
          " Otherwise user need to manually create/configure Volume " +
          "configured by S3Gateway");
    }
    if (!metadataManager.getVolumeTable().isExist(dbVolumeKey)) {
      // the highest transaction ID is reserved for this operation.
      long transactionID = MAX_TRXN_ID + 1;
      long objectID = OmUtils.addEpochToTxId(metadataManager.getOmEpoch(),
          transactionID);
      String userName =
          UserGroupInformation.getCurrentUser().getShortUserName();

      // Add volume and user info to DB and cache.

      OmVolumeArgs omVolumeArgs = createS3VolumeContext(s3VolumeName, objectID);

      String dbUserKey = metadataManager.getUserKey(userName);
      PersistedUserVolumeInfo userVolumeInfo =
          PersistedUserVolumeInfo.newBuilder()
          .setObjectID(objectID)
          .setUpdateID(transactionID)
          .addVolumeNames(s3VolumeName).build();


      // Commit to DB.
      try (BatchOperation batchOperation =
          metadataManager.getStore().initBatchOperation()) {
        metadataManager.getVolumeTable().putWithBatch(batchOperation,
            dbVolumeKey, omVolumeArgs);

        metadataManager.getUserTable().putWithBatch(batchOperation, dbUserKey,
            userVolumeInfo);

        metadataManager.getStore().commitBatchOperation(batchOperation);
      }

      // Add to cache.
      metadataManager.getVolumeTable().addCacheEntry(
          new CacheKey<>(dbVolumeKey),
          CacheValue.get(transactionID, omVolumeArgs));
      metadataManager.getUserTable().addCacheEntry(
          new CacheKey<>(dbUserKey),
          CacheValue.get(transactionID, userVolumeInfo));
      LOG.info("Created Volume {} With Owner {} required for S3Gateway " +
              "operations.", s3VolumeName, userName);
    }
  }

  private OmVolumeArgs createS3VolumeContext(String s3Volume,
      long objectID) throws IOException {
    String userName = UserGroupInformation.getCurrentUser().getShortUserName();
    long time = Time.now();

    // We need to set the updateID to DEFAULT_OM_UPDATE_ID, because when
    // acl op on S3v volume during updateID check it will fail if we have a
    // value with maximum transactionID. Because updateID checks if new
    // new updateID is greater than previous updateID, otherwise it fails.

    OmVolumeArgs.Builder omVolumeArgs = new OmVolumeArgs.Builder()
        .setVolume(s3Volume)
        .setUpdateID(DEFAULT_OM_UPDATE_ID)
        .setObjectID(objectID)
        .setCreationTime(time)
        .setModificationTime(time)
        .setOwnerName(userName)
        .setAdminName(userName)
        .setQuotaInBytes(OzoneConsts.QUOTA_RESET);

    // Provide ACLType of ALL which is default acl rights for user and group.
    List<OzoneAcl> listOfAcls = new ArrayList<>();
    //User ACL
    listOfAcls.add(OzoneAcl.of(ACLIdentityType.USER,
        userName, ACCESS, ACLType.ALL));
    //Group ACLs of the User
    List<String> userGroups = Arrays.asList(UserGroupInformation
        .createRemoteUser(userName).getGroupNames());

    userGroups.forEach((group) -> listOfAcls.add(
        OzoneAcl.of(ACLIdentityType.GROUP, group, ACCESS, ACLType.ALL)));

    // Add ACLs
    for (OzoneAcl ozoneAcl : listOfAcls) {
      omVolumeArgs.addOzoneAcls(ozoneAcl);
    }

    return omVolumeArgs.build();
  }

  public OMLayoutVersionManager getVersionManager() {
    return versionManager;
  }

  public OzoneManagerPrepareState getPrepareState() {
    return prepareState;
  }

  /**
   * Determines if the prepare gate should be enabled on this OM after OM
   * is restarted.
   * This must be done after metadataManager is instantiated
   * and before the RPC server is started.
   */
  private void instantiatePrepareStateOnStartup()
      throws IOException {
    TransactionInfo txnInfo = metadataManager.getTransactionInfoTable()
        .get(TRANSACTION_INFO_KEY);
    if (txnInfo == null) {
      // No prepare request could be received if there are not transactions.
      prepareState = new OzoneManagerPrepareState(configuration);
    } else {
      prepareState = new OzoneManagerPrepareState(configuration,
          txnInfo.getTransactionIndex());
      TransactionInfo dbPrepareValue =
          metadataManager.getTransactionInfoTable().get(PREPARE_MARKER_KEY);

      boolean hasMarkerFile =
          (prepareState.getState().getStatus() ==
              PrepareStatus.PREPARE_COMPLETED);
      boolean hasDBMarker = (dbPrepareValue != null);

      if (hasDBMarker) {
        long dbPrepareIndex = dbPrepareValue.getTransactionIndex();

        if (hasMarkerFile) {
          long prepareFileIndex = prepareState.getState().getIndex();
          // If marker and DB prepare index do not match, use the DB value
          // since this is synced through Ratis, to avoid divergence.
          if (prepareFileIndex != dbPrepareIndex) {
            LOG.warn("Prepare marker file index {} does not match DB prepare " +
                "index {}. Writing DB index to prepare file and maintaining " +
                "prepared state.", prepareFileIndex, dbPrepareIndex);
            prepareState.finishPrepare(dbPrepareIndex);
          }
          // Else, marker and DB are present and match, so OM is prepared.
        } else {
          // Prepare cancelled with startup flag to remove marker file.
          // Persist this to the DB.
          // If the startup flag is used it should be used on all OMs to avoid
          // divergence.
          metadataManager.getTransactionInfoTable().delete(PREPARE_MARKER_KEY);
        }
      } else if (hasMarkerFile) {
        // Marker file present but no DB entry present.
        // This should never happen. If a prepare request fails partway
        // through, OM should replay it so both the DB and marker file exist.
        throw new OMException("Prepare marker file found on startup without " +
            "a corresponding database entry. Corrupt prepare state.",
            ResultCodes.PREPARE_FAILED);
      }
      // Else, no DB or marker file, OM is not prepared.
    }
  }

  /**
   * Determines if the prepare gate should be enabled on this OM after OM
   * receives a snapshot.
   */
  private void instantiatePrepareStateAfterSnapshot()
      throws IOException {
    TransactionInfo txnInfo = metadataManager.getTransactionInfoTable()
        .get(TRANSACTION_INFO_KEY);
    if (txnInfo == null) {
      // No prepare request could be received if there are not transactions.
      prepareState = new OzoneManagerPrepareState(configuration);
    } else {
      prepareState = new OzoneManagerPrepareState(configuration,
          txnInfo.getTransactionIndex());
      TransactionInfo dbPrepareValue =
          metadataManager.getTransactionInfoTable().get(PREPARE_MARKER_KEY);

      boolean hasDBMarker = (dbPrepareValue != null);

      if (hasDBMarker) {
        // Snapshot contained a prepare request to apply.
        // Update the in memory prepare gate and marker file index.
        // If we have already done this, the operation is idempotent.
        long dbPrepareIndex = dbPrepareValue.getTransactionIndex();
        prepareState.restorePrepareFromIndex(dbPrepareIndex,
            txnInfo.getTransactionIndex());
      } else {
        // No DB marker.
        // Deletes marker file if exists, otherwise does nothing if we were not
        // already prepared.
        prepareState.cancelPrepare();
      }
    }
  }

  public int getMinMultipartUploadPartSize() {
    return minMultipartUploadPartSize;
  }

  @VisibleForTesting
  public void setMinMultipartUploadPartSize(int partSizeForTest) {
    this.minMultipartUploadPartSize = partSizeForTest;
  }

  @VisibleForTesting
  public boolean isOmRpcServerRunning() {
    return isOmRpcServerRunning;
  }

  @Override
  public EchoRPCResponse echoRPCReq(byte[] payloadReq, int payloadSizeResp,
                                    boolean writeToRatis) {
    return null;
  }

  @Override
  public LeaseKeyInfo recoverLease(String volumeName, String bucketName, String keyName, boolean force) {
    return null;
  }

  @Override
  public void setTimes(OmKeyArgs keyArgs, long mtime, long atime)
      throws IOException {
  }

  @Override
  public boolean setSafeMode(SafeModeAction action, boolean isChecked)
      throws IOException {
    switch (action) {
    case ENTER:
      throw new OMException("Enter safe mode is unsupported",
          INTERNAL_ERROR);
    case FORCE_EXIT:
      return getScmClient().getContainerClient().forceExitSafeMode();
    case GET:
      return getScmClient().getContainerClient().inSafeMode();
    //case LEAVE:
    // TODO: support LEAVE in the future.
    default:
      throw new OMException("Unsupported safe mode action " + action,
          INTERNAL_ERROR);
    }
  }

  @Override
  public String getQuotaRepairStatus() throws IOException {
    checkAdminUserPrivilege("quota repair status");
    return QuotaRepairTask.getStatus();
  }

  @Override
  public void startQuotaRepair(List<String> buckets) throws IOException {
    checkAdminUserPrivilege("start quota repair");
    new QuotaRepairTask(this).repair(buckets);
  }

  @Override
  public Map<String, String> getObjectTagging(final OmKeyArgs args)
      throws IOException {
    try (ReferenceCounted<IOmMetadataReader> rcReader = getReader(args)) {
      return rcReader.get().getObjectTagging(args);
    }
  }


  /**
   * Write down Layout version of a finalized feature to DB on finalization.
   * @param lvm OMLayoutVersionManager
   * @param omMetadataManager omMetadataManager instance
   * @throws IOException on Error.
   */
  private void updateLayoutVersionInDB(OMLayoutVersionManager lvm,
                                       OMMetadataManager omMetadataManager)
      throws IOException {
    omMetadataManager.getMetaTable().put(LAYOUT_VERSION_KEY,
        String.valueOf(lvm.getMetadataLayoutVersion()));
  }

  private BucketLayout getBucketLayout() {
    return BucketLayout.DEFAULT;
  }

  void saveNewCertId(String certId) {
    try {
      omStorage.setOmCertSerialId(certId);
      omStorage.persistCurrentState();
    } catch (IOException ex) {
      // New cert ID cannot be persisted into VERSION file.
      LOG.error("Failed to persist new cert ID {} to VERSION file." +
          "Terminating OzoneManager...", certId, ex);
      shutDown("OzoneManage shutdown because VERSION file persist failure.");
    }
  }

  public static HddsProtos.OzoneManagerDetailsProto getOmDetailsProto(
      ConfigurationSource config, String omID) {
    boolean flexibleFqdnResolutionEnabled = config.getBoolean(
        OZONE_FLEXIBLE_FQDN_RESOLUTION_ENABLED,
        OZONE_FLEXIBLE_FQDN_RESOLUTION_ENABLED_DEFAULT);
    InetSocketAddress omRpcAdd = OmUtils.getOmAddress(config);
    String ip = null;

    boolean addressResolved = omRpcAdd != null && omRpcAdd.getAddress() != null;
    if (flexibleFqdnResolutionEnabled && !addressResolved && omRpcAdd != null) {
      InetSocketAddress omRpcAddWithHostName =
          OzoneNetUtils.getAddressWithHostNameLocal(omRpcAdd);
      if (omRpcAddWithHostName != null
          && omRpcAddWithHostName.getAddress() != null) {
        addressResolved = true;
        ip = omRpcAddWithHostName.getAddress().getHostAddress();
      }
    }

    if (!addressResolved) {
      LOG.error("Incorrect om rpc address. omRpcAdd:{}", omRpcAdd);
      throw new RuntimeException("Can't get SCM signed certificate. " +
          "omRpcAdd: " + omRpcAdd);
    }

    if (ip == null) {
      ip = omRpcAdd.getAddress().getHostAddress();
    }

    String hostname = omRpcAdd.getHostName();
    int port = omRpcAdd.getPort();

    HddsProtos.OzoneManagerDetailsProto.Builder omDetailsProtoBuilder =
        HddsProtos.OzoneManagerDetailsProto.newBuilder()
            .setHostName(hostname)
            .setIpAddress(ip)
            .setUuid(omID)
            .addPorts(HddsProtos.Port.newBuilder()
                .setName(RPC_PORT)
                .setValue(port)
                .build());

    HddsProtos.OzoneManagerDetailsProto omDetailsProto =
        omDetailsProtoBuilder.build();
    LOG.info("OzoneManager ports added:{}", omDetailsProto.getPortsList());
    return omDetailsProto;
  }

  /**
   * Get a referenced counted OmMetadataReader instance.
   * Caller is responsible of closing the return value.
   * Using try-with-resources is recommended.
   * @param keyArgs OmKeyArgs
   * @return ReferenceCounted<IOmMetadataReader, SnapshotCache>
   */
  private ReferenceCounted<IOmMetadataReader> getReader(OmKeyArgs keyArgs)
      throws IOException {
    return omSnapshotManager.getActiveFsMetadataOrSnapshot(
        keyArgs.getVolumeName(), keyArgs.getBucketName(), keyArgs.getKeyName());
  }

  /**
   * Get a referenced counted OmMetadataReader instance.
   * Caller is responsible of closing the return value.
   * Using try-with-resources is recommended.
   * @param volumeName volume name
   * @param bucketName bucket name
   * @param key key path
   * @return ReferenceCounted<IOmMetadataReader, SnapshotCache>
   */
  private ReferenceCounted<IOmMetadataReader> getReader(
          String volumeName, String bucketName, String key) throws IOException {
    return omSnapshotManager.getActiveFsMetadataOrSnapshot(
        volumeName, bucketName, key);
  }

  /**
   * Get a referenced counted OmMetadataReader instance.
   * Caller is responsible of closing the return value.
   * Using try-with-resources is recommended.
   * @param ozoneObj OzoneObj
   * @return ReferenceCounted<IOmMetadataReader, SnapshotCache>
   */
  private ReferenceCounted<IOmMetadataReader> getReader(OzoneObj ozoneObj)
      throws IOException {
    return omSnapshotManager.getActiveFsMetadataOrSnapshot(
        ozoneObj.getVolumeName(),
        ozoneObj.getBucketName(),
        ozoneObj.getKeyName());
  }

  @Override
  @SuppressWarnings("parameternumber")
  public SnapshotDiffResponse snapshotDiff(String volume,
                                           String bucket,
                                           String fromSnapshot,
                                           String toSnapshot,
                                           String token,
                                           int pageSize,
                                           boolean forceFullDiff,
                                           boolean disableNativeDiff)
      throws IOException {
    // Updating the volumeName & bucketName in case the bucket is a linked bucket. We need to do this before a
    // permission check, since linked bucket permissions and source bucket permissions could be different.
    ResolvedBucket resolvedBucket = resolveBucketLink(Pair.of(volume, bucket), false);
    return omSnapshotManager.getSnapshotDiffReport(resolvedBucket.realVolume(), resolvedBucket.realBucket(),
        fromSnapshot, toSnapshot, token, pageSize, forceFullDiff, disableNativeDiff);
  }

  @Override
  public CancelSnapshotDiffResponse cancelSnapshotDiff(String volume,
                                                       String bucket,
                                                       String fromSnapshot,
                                                       String toSnapshot)
      throws IOException {
    ResolvedBucket resolvedBucket = this.resolveBucketLink(Pair.of(volume, bucket), false);
    return omSnapshotManager.cancelSnapshotDiff(resolvedBucket.realVolume(), resolvedBucket.realBucket(),
        fromSnapshot, toSnapshot);
  }

  @Override
  public List<SnapshotDiffJob> listSnapshotDiffJobs(String volume,
                                                    String bucket,
                                                    String jobStatus,
                                                    boolean listAll)
      throws IOException {
    ResolvedBucket resolvedBucket = this.resolveBucketLink(Pair.of(volume, bucket), false);
    if (isAclEnabled) {
      omMetadataReader.checkAcls(ResourceType.BUCKET, StoreType.OZONE, ACLType.LIST, volume, bucket, null);
    }

    return omSnapshotManager.getSnapshotDiffList(resolvedBucket.realVolume(), resolvedBucket.realBucket(),
        jobStatus, listAll);
  }

  @Override
  public String printCompactionLogDag(String fileNamePrefix,
                                      String graphType)
      throws IOException {
    checkAdminUserPrivilege("print compaction DAG.");

    if (StringUtils.isBlank(fileNamePrefix)) {
      fileNamePrefix = "dag-";
    } else {
      fileNamePrefix = fileNamePrefix + "-";
    }
    File tempFile = File.createTempFile(fileNamePrefix, ".png");

    PrintableGraph.GraphType type;

    try {
      type = PrintableGraph.GraphType.valueOf(graphType);
    } catch (IllegalArgumentException e) {
      type = FILE_NAME;
    }

    getMetadataManager()
        .getStore()
        .getRocksDBCheckpointDiffer()
        .pngPrintMutableGraph(tempFile.getAbsolutePath(), type);

    return String.format("Graph was generated at '\\tmp\\%s' on OM " +
        "node '%s'.", tempFile.getName(), getOMNodeId());
  }

  private String reconfOzoneAdmins(String newVal) {
    getConfiguration().set(OZONE_ADMINISTRATORS, newVal);
    Collection<String> admins =
        OzoneAdmins.getOzoneAdminsFromConfig(getConfiguration(),
            omStarterUser);
    omAdmins.setAdminUsernames(admins);
    LOG.info("Load conf {} : {}, and now admins are: {}", OZONE_ADMINISTRATORS,
        newVal, admins);
    return String.valueOf(newVal);
  }

  private String reconfOzoneReadOnlyAdmins(String newVal) {
    getConfiguration().set(OZONE_READONLY_ADMINISTRATORS, newVal);
    Collection<String> pReadOnlyAdmins =
        OzoneAdmins.getOzoneReadOnlyAdminsFromConfig(getConfiguration());
    readOnlyAdmins.setAdminUsernames(pReadOnlyAdmins);
    LOG.info("Load conf {} : {}, and now readOnly admins are: {}",
        OZONE_READONLY_ADMINISTRATORS, newVal, pReadOnlyAdmins);
    return String.valueOf(newVal);
  }

  private String reconfOzoneKeyDeletingLimitPerTask(String newVal) {
    Preconditions.checkArgument(Integer.parseInt(newVal) >= 0,
        OZONE_KEY_DELETING_LIMIT_PER_TASK + " cannot be negative.");
    getConfiguration().set(OZONE_KEY_DELETING_LIMIT_PER_TASK, newVal);

    getKeyManager().getDeletingService()
        .setKeyLimitPerTask(Integer.parseInt(newVal));
    return newVal;
  }

  private String reconfigureAllowListAllVolumes(String newVal) {
    getConfiguration().set(OZONE_OM_VOLUME_LISTALL_ALLOWED, newVal);
    setAllowListAllVolumesFromConfig();
    return String.valueOf(allowListAllVolumes);
  }

  public void validateReplicationConfig(ReplicationConfig replicationConfig)
      throws OMException {
    try {
      getReplicationConfigValidator().validate(replicationConfig);
    } catch (IllegalArgumentException e) {
      throw new OMException("Invalid replication config: " + replicationConfig,
          OMException.ResultCodes.INVALID_REQUEST);
    }
  }

  @VisibleForTesting
  public ReplicationConfigValidator getReplicationConfigValidator() {
    return replicationConfigValidator;
  }

  @VisibleForTesting
  public ReconfigurationHandler getReconfigurationHandler() {
    return reconfigurationHandler;
  }

  /**
   * Wait until both buffers are flushed.  This is used in cases like
   * "follower bootstrap tarball creation" where the rocksDb for the active
   * fs needs to synchronized with the rocksdb's for the snapshots.
   */
  public void awaitDoubleBufferFlush() throws InterruptedException {
    getOmRatisServer().getOmStateMachine().awaitDoubleBufferFlush();
  }

  public void checkFeatureEnabled(OzoneManagerVersion feature) throws OMException {
    String disabledFeatures = configuration.get(OMConfigKeys.OZONE_OM_FEATURES_DISABLED, "");
    if (disabledFeatures.contains(feature.name())) {
      throw new OMException("Feature disabled: " + feature, OMException.ResultCodes.NOT_SUPPORTED_OPERATION);
    }
  }

<<<<<<< HEAD
  public void compactOMDB(String columnFamily) throws IOException {
    checkAdminUserPrivilege("compact column family " + columnFamily);
    new CompactDBService(this).compact(columnFamily);
=======
  public OMExecutionFlow getOmExecutionFlow() {
    return omExecutionFlow;
>>>>>>> 918bb980
  }
}<|MERGE_RESOLUTION|>--- conflicted
+++ resolved
@@ -5030,13 +5030,12 @@
     }
   }
 
-<<<<<<< HEAD
   public void compactOMDB(String columnFamily) throws IOException {
     checkAdminUserPrivilege("compact column family " + columnFamily);
     new CompactDBService(this).compact(columnFamily);
-=======
+  }
+
   public OMExecutionFlow getOmExecutionFlow() {
     return omExecutionFlow;
->>>>>>> 918bb980
   }
 }