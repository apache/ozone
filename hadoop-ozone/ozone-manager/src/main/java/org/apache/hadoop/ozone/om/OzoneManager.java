/**
 * Licensed to the Apache Software Foundation (ASF) under one or more
 * contributor license agreements.  See the NOTICE file distributed with this
 * work for additional information regarding copyright ownership.  The ASF
 * licenses this file to you under the Apache License, Version 2.0 (the
 * "License"); you may not use this file except in compliance with the License.
 * You may obtain a copy of the License at
 * <p>
 * http://www.apache.org/licenses/LICENSE-2.0
 * <p>
 * Unless required by applicable law or agreed to in writing, software
 * distributed under the License is distributed on an "AS IS" BASIS,WITHOUT
 * WARRANTIES OR CONDITIONS OF ANY KIND, either express or implied. See the
 * License for the specific language governing permissions and limitations under
 * the License.
 */

package org.apache.hadoop.ozone.om;

import javax.management.ObjectName;
import java.io.BufferedWriter;
import java.io.File;
import java.io.FileOutputStream;
import java.io.IOException;
import java.io.OutputStreamWriter;
import java.io.UncheckedIOException;
import java.net.InetAddress;
import java.net.InetSocketAddress;
import java.nio.charset.StandardCharsets;
import java.nio.file.Files;
import java.nio.file.Path;
import java.nio.file.Paths;
import java.nio.file.StandardCopyOption;
import java.security.PrivilegedExceptionAction;
import java.time.Duration;
import java.util.ArrayList;
import java.util.Arrays;
import java.util.Collection;
import java.util.Collections;
import java.util.HashMap;
import java.util.HashSet;
import java.util.LinkedHashMap;
import java.util.List;
import java.util.Map;
import java.util.Set;
import java.util.Timer;
import java.util.TimerTask;
import java.util.UUID;
import java.util.concurrent.ConcurrentHashMap;
import java.util.concurrent.TimeUnit;
import java.util.stream.Collectors;

import com.google.common.base.Optional;
import org.apache.hadoop.conf.Configuration;
import org.apache.hadoop.conf.StorageUnit;
import org.apache.hadoop.crypto.key.KeyProvider;
import org.apache.hadoop.crypto.key.KeyProviderCryptoExtension;
import org.apache.hadoop.fs.CommonConfigurationKeys;
import org.apache.hadoop.fs.CommonConfigurationKeysPublic;
import org.apache.hadoop.fs.FileSystem;
import org.apache.hadoop.fs.FileUtil;
import org.apache.hadoop.hdds.HddsConfigKeys;
import org.apache.hadoop.hdds.HddsUtils;
import org.apache.hadoop.hdds.annotation.InterfaceAudience;
import org.apache.hadoop.hdds.client.ReplicationConfig;
import org.apache.hadoop.hdds.client.ReplicationConfigValidator;
import org.apache.hadoop.hdds.client.ReplicationType;
import org.apache.hadoop.hdds.conf.ConfigurationException;
import org.apache.hadoop.hdds.conf.ConfigurationSource;
import org.apache.hadoop.hdds.conf.OzoneConfiguration;
import org.apache.hadoop.hdds.conf.ReconfigurationHandler;
import org.apache.hadoop.hdds.protocol.SecretKeyProtocol;
import org.apache.hadoop.hdds.protocol.proto.HddsProtos;
import org.apache.hadoop.hdds.protocol.proto.ReconfigureProtocolProtos.ReconfigureProtocolService;
import org.apache.hadoop.hdds.protocolPB.ReconfigureProtocolPB;
import org.apache.hadoop.hdds.protocolPB.ReconfigureProtocolServerSideTranslatorPB;
import org.apache.hadoop.hdds.ratis.RatisHelper;
import org.apache.hadoop.hdds.scm.ScmInfo;
import org.apache.hadoop.hdds.scm.client.HddsClientUtils;
import org.apache.hadoop.hdds.server.OzoneAdmins;
import org.apache.hadoop.hdds.utils.IOUtils;
import org.apache.hadoop.hdds.utils.db.Table;
import org.apache.hadoop.hdds.utils.db.Table.KeyValue;
import org.apache.hadoop.hdds.utils.db.TableIterator;
import org.apache.hadoop.ozone.OzoneManagerVersion;
import org.apache.hadoop.ozone.om.ratis_snapshot.OmRatisSnapshotProvider;
import org.apache.hadoop.ozone.om.ha.OMHAMetrics;
import org.apache.hadoop.ozone.om.helpers.KeyInfoWithVolumeContext;
import org.apache.hadoop.ozone.om.helpers.SnapshotInfo;
import org.apache.hadoop.ozone.om.request.OMClientRequest;
import org.apache.hadoop.ozone.om.s3.S3SecretCacheProvider;
import org.apache.hadoop.ozone.om.s3.S3SecretStoreProvider;
import org.apache.hadoop.ozone.om.service.OMRangerBGSyncService;
import org.apache.hadoop.ozone.om.snapshot.OmSnapshotUtils;
import org.apache.hadoop.ozone.om.upgrade.OMLayoutFeature;
import org.apache.hadoop.ozone.snapshot.SnapshotDiffResponse;
import org.apache.hadoop.ozone.util.OzoneNetUtils;
import org.apache.hadoop.ozone.om.helpers.BucketLayout;
import org.apache.hadoop.hdds.scm.ha.SCMNodeInfo;
import org.apache.hadoop.hdds.scm.protocol.ScmBlockLocationProtocol;
import org.apache.hadoop.hdds.scm.protocol.StorageContainerLocationProtocol;
import org.apache.hadoop.hdds.security.OzoneSecurityException;
import org.apache.hadoop.hdds.security.symmetric.SecretKeySignerClient;
import org.apache.hadoop.hdds.security.symmetric.DefaultSecretKeySignerClient;
import org.apache.hadoop.hdds.security.token.OzoneBlockTokenSecretManager;
import org.apache.hadoop.hdds.security.x509.SecurityConfig;
import org.apache.hadoop.hdds.security.x509.certificate.client.CertificateClient;
import org.apache.hadoop.ozone.security.OMCertificateClient;
import org.apache.hadoop.hdds.security.x509.certificate.utils.CertificateCodec;
import org.apache.hadoop.hdds.security.x509.certificate.utils.CertificateSignRequest;
import org.apache.hadoop.hdds.server.ServiceRuntimeInfoImpl;
import org.apache.hadoop.hdds.server.http.RatisDropwizardExports;
import org.apache.hadoop.hdds.utils.HAUtils;
import org.apache.hadoop.hdds.utils.HddsServerUtil;
import org.apache.hadoop.hdds.utils.ProtocolMessageMetrics;
import org.apache.hadoop.hdds.utils.db.BatchOperation;
import org.apache.hadoop.hdds.utils.db.DBCheckpoint;
import org.apache.hadoop.hdds.utils.db.DBUpdatesWrapper;
import org.apache.hadoop.hdds.utils.db.SequenceNumberNotFoundException;
import org.apache.hadoop.hdds.utils.db.cache.CacheKey;
import org.apache.hadoop.hdds.utils.db.cache.CacheValue;
import org.apache.hadoop.io.Text;
import org.apache.hadoop.ipc.ProtobufRpcEngine;
import org.apache.hadoop.ipc.RPC;
import org.apache.hadoop.ipc.Server;
import org.apache.hadoop.metrics2.util.MBeans;
import org.apache.hadoop.ozone.OmUtils;
import org.apache.hadoop.ozone.OzoneAcl;
import org.apache.hadoop.ozone.OzoneConfigKeys;
import org.apache.hadoop.ozone.OzoneConsts;
import org.apache.hadoop.ozone.OzoneSecurityUtil;
import org.apache.hadoop.ozone.audit.AuditAction;
import org.apache.hadoop.ozone.audit.AuditLogger;
import org.apache.hadoop.ozone.audit.AuditLoggerType;
import org.apache.hadoop.ozone.audit.AuditMessage;
import org.apache.hadoop.ozone.audit.Auditor;
import org.apache.hadoop.ozone.audit.OMAction;
import org.apache.hadoop.ozone.common.Storage.StorageState;
import org.apache.hadoop.ozone.om.exceptions.OMException;
import org.apache.hadoop.ozone.om.exceptions.OMException.ResultCodes;
import org.apache.hadoop.ozone.om.exceptions.OMLeaderNotReadyException;
import org.apache.hadoop.ozone.om.exceptions.OMNotLeaderException;
import org.apache.hadoop.ozone.om.ha.OMHANodeDetails;
import org.apache.hadoop.ozone.om.helpers.OMNodeDetails;
import org.apache.hadoop.ozone.om.helpers.DBUpdates;
import org.apache.hadoop.ozone.om.helpers.OmBucketInfo;
import org.apache.hadoop.ozone.om.helpers.OmDBAccessIdInfo;
import org.apache.hadoop.ozone.om.helpers.OmDBUserPrincipalInfo;
import org.apache.hadoop.ozone.om.helpers.OmDBTenantState;
import org.apache.hadoop.ozone.om.helpers.OmKeyArgs;
import org.apache.hadoop.ozone.om.helpers.OmKeyInfo;
import org.apache.hadoop.ozone.om.helpers.OmMultipartUploadList;
import org.apache.hadoop.ozone.om.helpers.OmMultipartUploadListParts;
import org.apache.hadoop.ozone.om.helpers.OmVolumeArgs;
import org.apache.hadoop.ozone.om.helpers.OzoneFileStatus;
import org.apache.hadoop.ozone.om.helpers.RepeatedOmKeyInfo;
import org.apache.hadoop.ozone.om.helpers.S3VolumeContext;
import org.apache.hadoop.ozone.om.helpers.ServiceInfo;
import org.apache.hadoop.ozone.om.helpers.ServiceInfoEx;
import org.apache.hadoop.ozone.om.helpers.TenantStateList;
import org.apache.hadoop.ozone.om.helpers.TenantUserInfoValue;
import org.apache.hadoop.ozone.om.helpers.TenantUserList;
import org.apache.hadoop.ozone.om.lock.OzoneLockProvider;
import org.apache.hadoop.ozone.om.protocol.OMInterServiceProtocol;
import org.apache.hadoop.ozone.om.protocol.OMConfiguration;
import org.apache.hadoop.ozone.om.protocolPB.OMInterServiceProtocolClientSideImpl;
import org.apache.hadoop.ozone.om.protocol.OzoneManagerProtocol;
import org.apache.hadoop.ozone.om.protocolPB.OMInterServiceProtocolPB;
import org.apache.hadoop.ozone.om.protocolPB.OMAdminProtocolClientSideImpl;
import org.apache.hadoop.ozone.om.protocolPB.OMAdminProtocolPB;
import org.apache.hadoop.ozone.om.protocolPB.OzoneManagerProtocolPB;
import org.apache.hadoop.ozone.common.ha.ratis.RatisSnapshotInfo;
import org.apache.hadoop.hdds.utils.TransactionInfo;
import org.apache.hadoop.ozone.om.ratis.OzoneManagerRatisServer;
import org.apache.hadoop.ozone.om.ratis.utils.OzoneManagerRatisUtils;
import org.apache.hadoop.ozone.om.upgrade.OMLayoutVersionManager;
import org.apache.hadoop.ozone.om.upgrade.OMUpgradeFinalizer;
import org.apache.hadoop.ozone.protocol.proto.OzoneManagerAdminProtocolProtos.OzoneManagerAdminService;
import org.apache.hadoop.ozone.protocol.proto.OzoneManagerProtocolProtos;
import org.apache.hadoop.ozone.protocol.proto.OzoneManagerProtocolProtos.DBUpdatesRequest;
import org.apache.hadoop.ozone.protocol.proto.OzoneManagerProtocolProtos.KeyArgs;
import org.apache.hadoop.ozone.protocol.proto.OzoneManagerProtocolProtos.OMRoleInfo;
import org.apache.hadoop.ozone.protocol.proto.OzoneManagerProtocolProtos.S3Authentication;
import org.apache.hadoop.ozone.protocol.proto.OzoneManagerProtocolProtos.ServicePort;
import org.apache.hadoop.ozone.protocol.proto.OzoneManagerProtocolProtos.ExtendedUserAccessIdInfo;
import org.apache.hadoop.ozone.protocol.proto.OzoneManagerProtocolProtos.TenantState;
import org.apache.hadoop.ozone.protocol.proto.OzoneManagerProtocolProtos.EchoRPCResponse;
import org.apache.hadoop.ozone.protocolPB.OMInterServiceProtocolServerSideImpl;
import org.apache.hadoop.ozone.protocolPB.OMAdminProtocolServerSideImpl;
import org.apache.hadoop.ozone.storage.proto.OzoneManagerStorageProtos.PersistedUserVolumeInfo;
import org.apache.hadoop.ozone.protocolPB.OzoneManagerProtocolServerSideTranslatorPB;
import org.apache.hadoop.ozone.security.OzoneDelegationTokenSecretManager;
import org.apache.hadoop.ozone.security.OzoneTokenIdentifier;
import org.apache.hadoop.ozone.security.acl.IAccessAuthorizer;
import org.apache.hadoop.ozone.security.acl.IAccessAuthorizer.ACLIdentityType;
import org.apache.hadoop.ozone.security.acl.IAccessAuthorizer.ACLType;
import org.apache.hadoop.ozone.security.acl.OzoneObj;
import org.apache.hadoop.ozone.security.acl.OzoneObj.ResourceType;
import org.apache.hadoop.ozone.security.acl.OzoneObj.StoreType;
import org.apache.hadoop.ozone.security.acl.OzoneObjInfo;
import org.apache.hadoop.ozone.security.acl.RequestContext;
import org.apache.hadoop.ozone.upgrade.UpgradeFinalizer;
import org.apache.hadoop.ozone.upgrade.UpgradeFinalizer.StatusAndMessages;
import org.apache.hadoop.hdds.ExitManager;
import org.apache.hadoop.ozone.util.OzoneVersionInfo;
import org.apache.hadoop.ozone.util.ShutdownHookManager;
import org.apache.hadoop.security.SecurityUtil;
import org.apache.hadoop.security.UserGroupInformation;
import org.apache.hadoop.security.UserGroupInformation.AuthenticationMethod;
import org.apache.hadoop.security.authentication.client.AuthenticationException;
import org.apache.hadoop.security.token.Token;
import org.apache.hadoop.util.KMSUtil;
import org.apache.hadoop.util.Time;

import com.fasterxml.jackson.databind.ObjectMapper;
import com.fasterxml.jackson.databind.ObjectReader;
import com.fasterxml.jackson.databind.ObjectWriter;
import com.google.common.annotations.VisibleForTesting;
import com.google.common.base.Preconditions;
import com.google.protobuf.BlockingService;
import com.google.protobuf.ProtocolMessageEnum;
import org.apache.commons.lang3.StringUtils;
import org.apache.commons.lang3.tuple.Pair;

import static org.apache.hadoop.fs.CommonConfigurationKeysPublic.FS_TRASH_INTERVAL_DEFAULT;
import static org.apache.hadoop.fs.CommonConfigurationKeysPublic.FS_TRASH_INTERVAL_KEY;
import static org.apache.hadoop.hdds.HddsConfigKeys.HDDS_BLOCK_TOKEN_ENABLED;
import static org.apache.hadoop.hdds.HddsConfigKeys.HDDS_BLOCK_TOKEN_ENABLED_DEFAULT;
import static org.apache.hadoop.hdds.HddsUtils.getScmAddressForClients;
import static org.apache.hadoop.hdds.HddsUtils.preserveThreadName;
import static org.apache.hadoop.hdds.ratis.RatisHelper.newJvmPauseMonitor;
import static org.apache.hadoop.hdds.server.ServerUtils.updateRPCListenAddress;
import static org.apache.hadoop.hdds.utils.HAUtils.getScmInfo;
import static org.apache.hadoop.hdds.utils.HddsServerUtil.getRemoteUser;
import static org.apache.hadoop.ozone.OmUtils.MAX_TRXN_ID;
import static org.apache.hadoop.ozone.OzoneAcl.AclScope.ACCESS;
import static org.apache.hadoop.ozone.OzoneConfigKeys.OZONE_ACL_ENABLED;
import static org.apache.hadoop.ozone.OzoneConfigKeys.OZONE_ACL_ENABLED_DEFAULT;
import static org.apache.hadoop.ozone.OzoneConfigKeys.OZONE_ADMINISTRATORS;
import static org.apache.hadoop.ozone.OzoneConfigKeys.OZONE_READONLY_ADMINISTRATORS;
import static org.apache.hadoop.ozone.OzoneConfigKeys.OZONE_FLEXIBLE_FQDN_RESOLUTION_ENABLED;
import static org.apache.hadoop.ozone.OzoneConfigKeys.OZONE_FLEXIBLE_FQDN_RESOLUTION_ENABLED_DEFAULT;
import static org.apache.hadoop.ozone.OzoneConfigKeys.OZONE_KEY_PREALLOCATION_BLOCKS_MAX;
import static org.apache.hadoop.ozone.OzoneConfigKeys.OZONE_KEY_PREALLOCATION_BLOCKS_MAX_DEFAULT;
import static org.apache.hadoop.ozone.OzoneConfigKeys.OZONE_SCM_BLOCK_SIZE;
import static org.apache.hadoop.ozone.OzoneConfigKeys.OZONE_SCM_BLOCK_SIZE_DEFAULT;
import static org.apache.hadoop.ozone.OzoneConsts.DB_TRANSIENT_MARKER;
import static org.apache.hadoop.ozone.OzoneConsts.DEFAULT_OM_UPDATE_ID;
import static org.apache.hadoop.ozone.OzoneConsts.LAYOUT_VERSION_KEY;
import static org.apache.hadoop.ozone.OzoneConsts.OM_METRICS_FILE;
import static org.apache.hadoop.ozone.OzoneConsts.OM_METRICS_TEMP_FILE;
import static org.apache.hadoop.ozone.OzoneConsts.OM_SNAPSHOT_DIR;
import static org.apache.hadoop.ozone.OzoneConsts.PREPARE_MARKER_KEY;
import static org.apache.hadoop.ozone.OzoneConsts.OM_RATIS_SNAPSHOT_DIR;
import static org.apache.hadoop.ozone.OzoneConsts.RPC_PORT;
import static org.apache.hadoop.ozone.OzoneConsts.TRANSACTION_INFO_KEY;
import static org.apache.hadoop.ozone.om.OMConfigKeys.OZONE_KEY_DELETING_LIMIT_PER_TASK;
import static org.apache.hadoop.ozone.om.OMConfigKeys.OZONE_OM_ADDRESS_KEY;
import static org.apache.hadoop.ozone.om.OMConfigKeys.OZONE_OM_ENABLE_FILESYSTEM_PATHS;
import static org.apache.hadoop.ozone.om.OMConfigKeys.OZONE_OM_ENABLE_FILESYSTEM_PATHS_DEFAULT;
import static org.apache.hadoop.ozone.om.OMConfigKeys.OZONE_OM_KEY_PATH_LOCK_ENABLED;
import static org.apache.hadoop.ozone.om.OMConfigKeys.OZONE_OM_KEY_PATH_LOCK_ENABLED_DEFAULT;
import static org.apache.hadoop.ozone.om.OMConfigKeys.OZONE_OM_HANDLER_COUNT_DEFAULT;
import static org.apache.hadoop.ozone.om.OMConfigKeys.OZONE_OM_HANDLER_COUNT_KEY;
import static org.apache.hadoop.ozone.om.OMConfigKeys.OZONE_OM_HTTP_AUTH_TYPE;
import static org.apache.hadoop.ozone.om.OMConfigKeys.OZONE_OM_KERBEROS_KEYTAB_FILE_KEY;
import static org.apache.hadoop.ozone.om.OMConfigKeys.OZONE_OM_KERBEROS_PRINCIPAL_KEY;
import static org.apache.hadoop.ozone.om.OMConfigKeys.OZONE_OM_METRICS_SAVE_INTERVAL;
import static org.apache.hadoop.ozone.om.OMConfigKeys.OZONE_OM_METRICS_SAVE_INTERVAL_DEFAULT;
import static org.apache.hadoop.ozone.om.OMConfigKeys.OZONE_OM_S3_GPRC_SERVER_ENABLED;
import static org.apache.hadoop.ozone.om.OMConfigKeys.OZONE_OM_S3_GRPC_SERVER_ENABLED_DEFAULT;
import static org.apache.hadoop.ozone.om.OMConfigKeys.OZONE_OM_NAMESPACE_STRICT_S3;
import static org.apache.hadoop.ozone.om.OMConfigKeys.OZONE_OM_NAMESPACE_STRICT_S3_DEFAULT;
import static org.apache.hadoop.ozone.om.OMConfigKeys.OZONE_OM_USER_MAX_VOLUME;
import static org.apache.hadoop.ozone.om.OMConfigKeys.OZONE_OM_USER_MAX_VOLUME_DEFAULT;
import static org.apache.hadoop.ozone.om.OMConfigKeys.OZONE_OM_VOLUME_LISTALL_ALLOWED;
import static org.apache.hadoop.ozone.om.OMConfigKeys.OZONE_OM_VOLUME_LISTALL_ALLOWED_DEFAULT;
import static org.apache.hadoop.ozone.om.OMConfigKeys.OZONE_DEFAULT_BUCKET_LAYOUT;
import static org.apache.hadoop.ozone.om.OMConfigKeys.OZONE_DEFAULT_BUCKET_LAYOUT_DEFAULT;
import static org.apache.hadoop.ozone.om.OMConfigKeys.OZONE_SERVER_DEFAULT_REPLICATION_DEFAULT;
import static org.apache.hadoop.ozone.om.OMConfigKeys.OZONE_SERVER_DEFAULT_REPLICATION_KEY;
import static org.apache.hadoop.ozone.om.OMConfigKeys.OZONE_SERVER_DEFAULT_REPLICATION_TYPE_DEFAULT;
import static org.apache.hadoop.ozone.om.OMConfigKeys.OZONE_SERVER_DEFAULT_REPLICATION_TYPE_KEY;
import static org.apache.hadoop.ozone.om.exceptions.OMException.ResultCodes.DETECTED_LOOP_IN_BUCKET_LINKS;
import static org.apache.hadoop.ozone.om.exceptions.OMException.ResultCodes.FEATURE_NOT_ENABLED;
import static org.apache.hadoop.ozone.om.exceptions.OMException.ResultCodes.INVALID_AUTH_METHOD;
import static org.apache.hadoop.ozone.om.exceptions.OMException.ResultCodes.INVALID_REQUEST;
import static org.apache.hadoop.ozone.om.exceptions.OMException.ResultCodes.PERMISSION_DENIED;
import static org.apache.hadoop.ozone.om.exceptions.OMException.ResultCodes.TOKEN_ERROR_OTHER;
import static org.apache.hadoop.ozone.om.s3.S3SecretStoreConfigurationKeys.DEFAULT_SECRET_STORAGE_TYPE;
import static org.apache.hadoop.ozone.om.s3.S3SecretStoreConfigurationKeys.S3_SECRET_STORAGE_TYPE;
import static org.apache.hadoop.util.ExitUtil.terminate;
import static org.apache.hadoop.ozone.om.lock.OzoneManagerLock.Resource.BUCKET_LOCK;
import static org.apache.hadoop.ozone.om.lock.OzoneManagerLock.Resource.VOLUME_LOCK;
import static org.apache.hadoop.ozone.om.ratis.OzoneManagerRatisServer.RaftServerStatus.LEADER_AND_READY;
import static org.apache.hadoop.ozone.om.ratis.OzoneManagerRatisServer.getRaftGroupIdFromOmServiceId;
import static org.apache.hadoop.ozone.protocol.proto.OzoneManagerInterServiceProtocolProtos.OzoneManagerInterService;
import static org.apache.hadoop.ozone.protocol.proto.OzoneManagerProtocolProtos.OzoneManagerService;
import static org.apache.hadoop.ozone.protocol.proto.OzoneManagerProtocolProtos.PrepareStatusResponse.PrepareStatus;

import org.apache.ratis.grpc.GrpcTlsConfig;
import org.apache.ratis.proto.RaftProtos.RaftPeerRole;
import org.apache.ratis.protocol.RaftGroupId;
import org.apache.ratis.protocol.RaftPeer;
import org.apache.ratis.protocol.RaftPeerId;
import org.apache.ratis.server.RaftServer;
import org.apache.ratis.server.protocol.TermIndex;
import org.apache.ratis.util.ExitUtils;
import org.apache.ratis.util.FileUtils;
import org.apache.ratis.util.JvmPauseMonitor;
import org.apache.ratis.util.LifeCycle;
import org.slf4j.Logger;
import org.slf4j.LoggerFactory;

/**
 * Ozone Manager is the metadata manager of ozone.
 */
@InterfaceAudience.LimitedPrivate({"HDFS", "CBLOCK", "OZONE", "HBASE"})
public final class OzoneManager extends ServiceRuntimeInfoImpl
    implements OzoneManagerProtocol, OMInterServiceProtocol, OMMXBean, Auditor {
  public static final Logger LOG =
      LoggerFactory.getLogger(OzoneManager.class);

  private static final AuditLogger AUDIT = new AuditLogger(
      AuditLoggerType.OMLOGGER);

  private static final String OM_DAEMON = "om";

  // This is set for read requests when OMRequest has S3Authentication set,
  // and it is reset when read request is processed.
  private static final ThreadLocal<S3Authentication> S3_AUTH =
      new ThreadLocal<>();

  private static boolean securityEnabled = false;

  private final ReconfigurationHandler reconfigurationHandler;
  private OzoneDelegationTokenSecretManager delegationTokenMgr;
  private OzoneBlockTokenSecretManager blockTokenMgr;
  private CertificateClient certClient;
  private SecretKeySignerClient secretKeyClient;
  private String caCertPem = null;
  private List<String> caCertPemList = new ArrayList<>();
  private final Text omRpcAddressTxt;
  private OzoneConfiguration configuration;
  private RPC.Server omRpcServer;
  private GrpcOzoneManagerServer omS3gGrpcServer;
  private final InetSocketAddress omRpcAddress;
  private final String omId;

  private OMMetadataManager metadataManager;
  private OMMultiTenantManager multiTenantManager;
  private VolumeManager volumeManager;
  private BucketManager bucketManager;
  private KeyManager keyManager;
  private PrefixManagerImpl prefixManager;
  private final UpgradeFinalizer<OzoneManager> upgradeFinalizer;

  /**
   * OM super user / admin list.
   */
  private final String omStarterUser;
  private final OzoneAdmins omAdmins;
  private final OzoneAdmins readOnlyAdmins;
  private final OzoneAdmins s3OzoneAdmins;

  private final OMMetrics metrics;
  private OMHAMetrics omhaMetrics;
  private final ProtocolMessageMetrics<ProtocolMessageEnum>
      omClientProtocolMetrics;
  private OzoneManagerHttpServer httpServer;
  private final OMStorage omStorage;
  private final ScmBlockLocationProtocol scmBlockClient;
  private final StorageContainerLocationProtocol scmContainerClient;
  private ObjectName omInfoBeanName;
  private Timer metricsTimer;
  private ScheduleOMMetricsWriteTask scheduleOMMetricsWriteTask;
  private static final ObjectWriter WRITER =
      new ObjectMapper().writerWithDefaultPrettyPrinter();
  private static final ObjectReader READER =
      new ObjectMapper().readerFor(OmMetricsInfo.class);
  private static final int SHUTDOWN_HOOK_PRIORITY = 30;
  private final File omMetaDir;
  private boolean isAclEnabled;
  private final boolean isSpnegoEnabled;
  private final JvmPauseMonitor jvmPauseMonitor;
  private final SecurityConfig secConfig;
  private S3SecretManager s3SecretManager;
  private final boolean isOmGrpcServerEnabled;
  private volatile boolean isOmRpcServerRunning = false;
  private volatile boolean isOmGrpcServerRunning = false;
  private String omComponent;
  private OzoneManagerProtocolServerSideTranslatorPB omServerProtocol;

  private final boolean isRatisEnabled;
  private OzoneManagerRatisServer omRatisServer;
  private OmRatisSnapshotProvider omRatisSnapshotProvider;
  private OMNodeDetails omNodeDetails;
  private final Map<String, OMNodeDetails> peerNodesMap;
  private File omRatisSnapshotDir;
  private final RatisSnapshotInfo omRatisSnapshotInfo;
  private final Map<String, RatisDropwizardExports> ratisMetricsMap =
      new ConcurrentHashMap<>();
  private List<RatisDropwizardExports.MetricReporter> ratisReporterList = null;

  private KeyProviderCryptoExtension kmsProvider;
  private final OMLayoutVersionManager versionManager;

  private final ReplicationConfigValidator replicationConfigValidator;

  private boolean allowListAllVolumes;
  // Adding parameters needed for VolumeRequests here, so that during request
  // execution, we can get from ozoneManager.
  private final long maxUserVolumeCount;

  private int minMultipartUploadPartSize = OzoneConsts.OM_MULTIPART_MIN_SIZE;

  private final ScmClient scmClient;
  private final long scmBlockSize;
  private final int preallocateBlocksMax;
  private final boolean grpcBlockTokenEnabled;
  private final BucketLayout defaultBucketLayout;
  private final ReplicationConfig defaultReplicationConfig;

  private final boolean isS3MultiTenancyEnabled;
  private final boolean isStrictS3;
  private ExitManager exitManager;

  private OzoneManagerPrepareState prepareState;

  private boolean isBootstrapping = false;
  private boolean isForcedBootstrapping = false;

  // Test flags
  private static boolean testReloadConfigFlag = false;
  private static boolean testSecureOmFlag = false;
  private static UserGroupInformation testUgi;

  private final OzoneLockProvider ozoneLockProvider;
  private final OMPerformanceMetrics perfMetrics;

  private final boolean fsSnapshotEnabled;

  /**
   * OM Startup mode.
   */
  public enum StartupOption {
    REGUALR,
    BOOTSTRAP,
    FORCE_BOOTSTRAP
  }

  private enum State {
    INITIALIZED,
    BOOTSTRAPPING,
    RUNNING,
    STOPPED
  }

  // Used in MiniOzoneCluster testing
  private State omState;
  private Thread emptier;

  private static final int MSECS_PER_MINUTE = 60 * 1000;

  private final boolean isSecurityEnabled;

  // This metadata reader points to the active filesystem
  private OmMetadataReader omMetadataReader;
  private OmSnapshotManager omSnapshotManager;

<<<<<<< HEAD
  /** A list of property that are reconfigurable at runtime. */
  private final SortedSet<String> reconfigurableProperties =
      ImmutableSortedSet.of(
          OZONE_ADMINISTRATORS,
          OZONE_READONLY_ADMINISTRATORS,
          OZONE_KEY_DELETING_LIMIT_PER_TASK
      );

=======
>>>>>>> b479a384
  @SuppressWarnings("methodlength")
  private OzoneManager(OzoneConfiguration conf, StartupOption startupOption)
      throws IOException, AuthenticationException {
    super(OzoneVersionInfo.OZONE_VERSION_INFO);
    Preconditions.checkNotNull(conf);
    setConfiguration(conf);
    // Load HA related configurations
    OMHANodeDetails omhaNodeDetails =
        OMHANodeDetails.loadOMHAConfig(configuration);

    this.isSecurityEnabled = OzoneSecurityUtil.isSecurityEnabled(conf);
    this.peerNodesMap = omhaNodeDetails.getPeerNodesMap();
    this.omNodeDetails = omhaNodeDetails.getLocalNodeDetails();

    omStorage = new OMStorage(conf);
    omStorage.validateOrPersistOmNodeId(omNodeDetails.getNodeId());
    omId = omStorage.getOmId();
    reconfigurationHandler =
        new ReconfigurationHandler("OM", conf, this::checkAdminUserPrivilege)
            .register(OZONE_ADMINISTRATORS, this::reconfOzoneAdmins)
            .register(OZONE_READONLY_ADMINISTRATORS,
                this::reconfOzoneReadOnlyAdmins);

    versionManager = new OMLayoutVersionManager(omStorage.getLayoutVersion());
    upgradeFinalizer = new OMUpgradeFinalizer(versionManager);
    replicationConfigValidator =
        conf.getObject(ReplicationConfigValidator.class);

    exitManager = new ExitManager();

    // In case of single OM Node Service there will be no OM Node ID
    // specified, set it to value from om storage
    if (this.omNodeDetails.getNodeId() == null) {
      this.omNodeDetails = OMHANodeDetails.getOMNodeDetailsForNonHA(conf,
          omNodeDetails.getServiceId(),
          omStorage.getOmId(), omNodeDetails.getRpcAddress(),
          omNodeDetails.getRatisPort());
    }

    loginOMUserIfSecurityEnabled(conf);
    setInstanceVariablesFromConf();
    this.maxUserVolumeCount = conf.getInt(OZONE_OM_USER_MAX_VOLUME,
        OZONE_OM_USER_MAX_VOLUME_DEFAULT);
    Preconditions.checkArgument(this.maxUserVolumeCount > 0,
        OZONE_OM_USER_MAX_VOLUME + " value should be greater than zero");

    if (omStorage.getState() != StorageState.INITIALIZED) {
      throw new OMException("OM not initialized, current OM storage state: "
          + omStorage.getState().name() + ". Please ensure 'ozone om --init' "
          + "command is executed to generate all the required metadata to "
          + omStorage.getStorageDir()
          + " once before starting the OM service.",
          ResultCodes.OM_NOT_INITIALIZED);
    }
    omMetaDir = OMStorage.getOmDbDir(configuration);

    this.isSpnegoEnabled = conf.get(OZONE_OM_HTTP_AUTH_TYPE, "simple")
        .equals("kerberos");
    this.isOmGrpcServerEnabled = conf.getBoolean(
        OZONE_OM_S3_GPRC_SERVER_ENABLED,
        OZONE_OM_S3_GRPC_SERVER_ENABLED_DEFAULT);
    this.scmBlockSize = (long) conf.getStorageSize(OZONE_SCM_BLOCK_SIZE,
        OZONE_SCM_BLOCK_SIZE_DEFAULT, StorageUnit.BYTES);
    this.preallocateBlocksMax = conf.getInt(
        OZONE_KEY_PREALLOCATION_BLOCKS_MAX,
        OZONE_KEY_PREALLOCATION_BLOCKS_MAX_DEFAULT);
    this.grpcBlockTokenEnabled = conf.getBoolean(HDDS_BLOCK_TOKEN_ENABLED,
        HDDS_BLOCK_TOKEN_ENABLED_DEFAULT);
    this.isStrictS3 = conf.getBoolean(
        OZONE_OM_NAMESPACE_STRICT_S3,
        OZONE_OM_NAMESPACE_STRICT_S3_DEFAULT);

    // TODO: This is a temporary check. Once fully implemented, all OM state
    //  change should go through Ratis - be it standalone (for non-HA) or
    //  replicated (for HA).
    isRatisEnabled = configuration.getBoolean(
        OMConfigKeys.OZONE_OM_RATIS_ENABLE_KEY,
        OMConfigKeys.OZONE_OM_RATIS_ENABLE_DEFAULT);

    // Ratis server comes with JvmPauseMonitor, no need to start another
    jvmPauseMonitor = !isRatisEnabled ? newJvmPauseMonitor(omId) : null;

    fsSnapshotEnabled = configuration.getBoolean(
        OMConfigKeys.OZONE_FILESYSTEM_SNAPSHOT_ENABLED_KEY,
        OMConfigKeys.OZONE_FILESYSTEM_SNAPSHOT_ENABLED_DEFAULT);

    String defaultBucketLayoutString =
        configuration.getTrimmed(OZONE_DEFAULT_BUCKET_LAYOUT,
            OZONE_DEFAULT_BUCKET_LAYOUT_DEFAULT);

    boolean bucketLayoutValid = Arrays.stream(BucketLayout.values())
        .anyMatch(layout -> layout.name().equals(defaultBucketLayoutString));
    if (bucketLayoutValid) {
      this.defaultBucketLayout =
          BucketLayout.fromString(defaultBucketLayoutString);

      if (!defaultBucketLayout.isLegacy() &&
          !versionManager.isAllowed(OMLayoutFeature.BUCKET_LAYOUT_SUPPORT)) {
        LOG.warn("{} configured to non-legacy bucket layout {} when Ozone " +
            "Manager is pre-finalized for bucket layout support. Legacy " +
            "buckets will be created by default until Ozone Manager is " +
            "finalized.", OZONE_DEFAULT_BUCKET_LAYOUT, defaultBucketLayout);
      }
    } else {
      throw new ConfigurationException(defaultBucketLayoutString +
          " is not a valid default bucket layout. Supported values are " +
          Arrays.stream(BucketLayout.values())
              .map(Enum::toString).collect(Collectors.joining(", ")));
    }

    // Validates the default server-side replication configs.
    this.defaultReplicationConfig = getDefaultReplicationConfig();
    InetSocketAddress omNodeRpcAddr = omNodeDetails.getRpcAddress();
    omRpcAddressTxt = new Text(omNodeDetails.getRpcAddressString());

    scmContainerClient = getScmContainerClient(configuration);
    // verifies that the SCM info in the OM Version file is correct.
    scmBlockClient = getScmBlockClient(configuration);
    this.scmClient = new ScmClient(scmBlockClient, scmContainerClient,
        configuration);
    this.ozoneLockProvider = new OzoneLockProvider(getKeyPathLockEnabled(),
        getEnableFileSystemPaths());

    // For testing purpose only, not hit scm from om as Hadoop UGI can't login
    // two principals in the same JVM.
    ScmInfo scmInfo;
    if (!testSecureOmFlag) {
      scmInfo = getScmInfo(configuration);
      if (!scmInfo.getClusterId().equals(omStorage.getClusterID())) {
        logVersionMismatch(conf, scmInfo);
        throw new OMException("SCM version info mismatch.",
            ResultCodes.SCM_VERSION_MISMATCH_ERROR);
      }
    } else {
      scmInfo = new ScmInfo.Builder().setScmId("test").build();
    }

    RPC.setProtocolEngine(configuration, OzoneManagerProtocolPB.class,
        ProtobufRpcEngine.class);

    secConfig = new SecurityConfig(configuration);
    // Create the KMS Key Provider
    try {
      kmsProvider = createKeyProviderExt(configuration);
    } catch (IOException ioe) {
      kmsProvider = null;
      LOG.error("Fail to create Key Provider");
    }
    if (secConfig.isSecurityEnabled()) {
      omComponent = OM_DAEMON + "-" + omId;
      if (omStorage.getOmCertSerialId() == null) {
        throw new RuntimeException("OzoneManager started in secure mode but " +
            "doesn't have SCM signed certificate.");
      }
      certClient = new OMCertificateClient(secConfig, omStorage,
          scmInfo == null ? null : scmInfo.getScmId(), this::saveNewCertId,
          this::terminateOM);
      SecretKeyProtocol secretKeyProtocol =
          HddsServerUtil.getSecretKeyClientForOm(conf);
      secretKeyClient = new DefaultSecretKeySignerClient(secretKeyProtocol);
    }
    if (secConfig.isBlockTokenEnabled()) {
      blockTokenMgr = createBlockTokenSecretManager();
    }

    // Enable S3 multi-tenancy if config keys are set
    this.isS3MultiTenancyEnabled =
        OMMultiTenantManager.checkAndEnableMultiTenancy(this, conf);

    metrics = OMMetrics.create();
    perfMetrics = OMPerformanceMetrics.register();
    // Get admin list
    omStarterUser = UserGroupInformation.getCurrentUser().getShortUserName();
    omAdmins = OzoneAdmins.getOzoneAdmins(omStarterUser, conf);
    LOG.info("OM start with adminUsers: {}", omAdmins.getAdminUsernames());

    // Get read only admin list
    readOnlyAdmins = OzoneAdmins.getReadonlyAdmins(conf);

    Collection<String> s3AdminUsernames =
            OzoneConfigUtil.getS3AdminsFromConfig(configuration);
    Collection<String> s3AdminGroups =
            OzoneConfigUtil.getS3AdminsGroupsFromConfig(configuration);
    s3OzoneAdmins = new OzoneAdmins(s3AdminUsernames, s3AdminGroups);
    instantiateServices(false);

    // Create special volume s3v which is required for S3G.
    addS3GVolumeToDB();

    if (startupOption == StartupOption.BOOTSTRAP) {
      isBootstrapping = true;
    } else if (startupOption == StartupOption.FORCE_BOOTSTRAP) {
      isForcedBootstrapping = true;
    }

    this.omRatisSnapshotInfo = new RatisSnapshotInfo();

    initializeRatisDirs(conf);
    initializeRatisServer(isBootstrapping || isForcedBootstrapping);

    omClientProtocolMetrics = ProtocolMessageMetrics
        .create("OmClientProtocol", "Ozone Manager RPC endpoint",
            OzoneManagerProtocolProtos.Type.values());

    // Start Om Rpc Server.
    omRpcServer = getRpcServer(configuration);
    omRpcAddress = updateRPCListenAddress(configuration,
        OZONE_OM_ADDRESS_KEY, omNodeRpcAddr, omRpcServer);

    // Start S3g Om gRPC Server.
    if (isOmGrpcServerEnabled) {
      omS3gGrpcServer = getOmS3gGrpcServer(configuration);
    }
    ShutdownHookManager.get().addShutdownHook(this::saveOmMetrics,
        SHUTDOWN_HOOK_PRIORITY);

    if (isBootstrapping || isForcedBootstrapping) {
      omState = State.BOOTSTRAPPING;
    } else {
      omState = State.INITIALIZED;
    }
  }

  public boolean isStopped() {
    return omState == State.STOPPED;
  }

  /**
   * Set the {@link S3Authentication} for the current rpc handler thread.
   */
  public static void setS3Auth(S3Authentication val) {
    S3_AUTH.set(val);
  }

  /**
   * Returns the {@link S3Authentication} for the current rpc handler thread.
   */
  public static S3Authentication getS3Auth() {
    return S3_AUTH.get();
  }

  /**
   * This method is used to set selected instance variables in this class from
   * the passed in config. This allows these variable to be reset when the OM
   * instance is restarted (normally from a test mini-cluster). Note, not all
   * variables are added here as variables are selectively added as tests
   * require.
   */
  private void setInstanceVariablesFromConf() {
    this.isAclEnabled = configuration.getBoolean(OZONE_ACL_ENABLED,
        OZONE_ACL_ENABLED_DEFAULT);
    this.allowListAllVolumes = configuration.getBoolean(
        OZONE_OM_VOLUME_LISTALL_ALLOWED,
        OZONE_OM_VOLUME_LISTALL_ALLOWED_DEFAULT);
  }

  /**
   * Constructs OM instance based on the configuration.
   *
   * @param conf OzoneConfiguration
   * @return OM instance
   * @throws IOException, AuthenticationException in case OM instance
   *                      creation fails.
   */
  public static OzoneManager createOm(OzoneConfiguration conf)
      throws IOException, AuthenticationException {
    return new OzoneManager(conf, StartupOption.REGUALR);
  }

  public static OzoneManager createOm(OzoneConfiguration conf,
      StartupOption startupOption) throws IOException, AuthenticationException {
    return new OzoneManager(conf, startupOption);
  }

  private void logVersionMismatch(OzoneConfiguration conf, ScmInfo scmInfo) {
    List<SCMNodeInfo> scmNodeInfoList = SCMNodeInfo.buildNodeInfo(conf);
    StringBuilder scmBlockAddressBuilder = new StringBuilder();
    for (SCMNodeInfo scmNodeInfo : scmNodeInfoList) {
      scmBlockAddressBuilder.append(scmNodeInfo.getBlockClientAddress())
          .append(",");
    }
    String scmBlockAddress = scmBlockAddressBuilder.toString();
    if (!StringUtils.isBlank(scmBlockAddress)) {
      scmBlockAddress = scmBlockAddress.substring(0,
          scmBlockAddress.lastIndexOf(","));
    }
    if (!scmInfo.getClusterId().equals(omStorage.getClusterID())) {
      LOG.error("clusterId from {} is {}, but is {} in {}",
          scmBlockAddress, scmInfo.getClusterId(),
          omStorage.getClusterID(), omStorage.getVersionFile());
    }
  }

  /**
   * Instantiate services which are dependent on the OM DB state.
   * When OM state is reloaded, these services are re-initialized with the
   * new OM state.
   */
  private void instantiateServices(boolean withNewSnapshot) throws IOException {

    OmMetadataManagerImpl metadataManagerImpl =
        new OmMetadataManagerImpl(configuration);
    this.metadataManager = metadataManagerImpl;
    LOG.info("S3 Multi-Tenancy is {}",
        isS3MultiTenancyEnabled ? "enabled" : "disabled");
    if (isS3MultiTenancyEnabled) {
      multiTenantManager = new OMMultiTenantManagerImpl(this, configuration);
      OzoneAclUtils.setOMMultiTenantManager(multiTenantManager);
    }
    volumeManager = new VolumeManagerImpl(metadataManager);

    bucketManager = new BucketManagerImpl(this, metadataManager);

    Class<? extends S3SecretStoreProvider> storeProviderClass =
        configuration.getClass(
            S3_SECRET_STORAGE_TYPE,
            DEFAULT_SECRET_STORAGE_TYPE,
            S3SecretStoreProvider.class);
    S3SecretStore store;
    try {
      store = storeProviderClass == DEFAULT_SECRET_STORAGE_TYPE
              ? metadataManagerImpl
              : storeProviderClass
                  .getConstructor().newInstance().get(configuration);
    } catch (Exception e) {
      throw new IOException(e);
    }
    S3SecretCacheProvider secretCacheProvider = S3SecretCacheProvider.IN_MEMORY;

    s3SecretManager = new S3SecretLockedManager(
        new S3SecretManagerImpl(
            store,
            secretCacheProvider.get(configuration)
        ),
        metadataManager.getLock()
    );
    if (secConfig.isSecurityEnabled() || testSecureOmFlag) {
      delegationTokenMgr = createDelegationTokenSecretManager(configuration);
    }

    prefixManager = new PrefixManagerImpl(metadataManager, isRatisEnabled);
    keyManager = new KeyManagerImpl(this, scmClient, configuration,
        perfMetrics);
    omMetadataReader = new OmMetadataReader(keyManager, prefixManager,
        this, LOG, AUDIT, metrics);

    // TODO: [SNAPSHOT] Revisit this in HDDS-8529.
    omSnapshotManager = new OmSnapshotManager(this);

    // Snapshot metrics
    updateActiveSnapshotMetrics();

    if (withNewSnapshot) {
      Integer layoutVersionInDB = getLayoutVersionInDB();
      if (layoutVersionInDB != null &&
          versionManager.getMetadataLayoutVersion() < layoutVersionInDB) {
        LOG.info("New OM snapshot received with higher layout version {}. " +
            "Attempting to finalize current OM to that version.",
            layoutVersionInDB);
        OmUpgradeConfig uConf = configuration.getObject(OmUpgradeConfig.class);
        upgradeFinalizer.finalizeAndWaitForCompletion(
            "om-ratis-snapshot", this,
            uConf.getRatisBasedFinalizationTimeout());
        if (versionManager.getMetadataLayoutVersion() < layoutVersionInDB) {
          throw new IOException("Unable to finalize OM to the desired layout " +
              "version " + layoutVersionInDB + " present in the snapshot DB.");
        } else {
          updateLayoutVersionInDB(versionManager, metadataManager);
        }
      }

      instantiatePrepareStateAfterSnapshot();
    } else {
      // Prepare state depends on the transaction ID of metadataManager after a
      // restart.
      instantiatePrepareStateOnStartup();
    }
  }

  /**
   * Return scmClient.
   */
  public ScmClient getScmClient() {
    return scmClient;
  }

  /**
   * Return SecretManager for OM.
   */
  public OzoneBlockTokenSecretManager getBlockTokenSecretManager() {
    return blockTokenMgr;
  }

  /**
   * Return config value of {@link OzoneConfigKeys#OZONE_SCM_BLOCK_SIZE}.
   */
  public long getScmBlockSize() {
    return scmBlockSize;
  }

  /**
   * Return config value of
   * {@link OzoneConfigKeys#OZONE_KEY_PREALLOCATION_BLOCKS_MAX}.
   */
  public int getPreallocateBlocksMax() {
    return preallocateBlocksMax;
  }

  /**
   * Return config value of
   * {@link HddsConfigKeys#HDDS_BLOCK_TOKEN_ENABLED}.
   */
  public boolean isGrpcBlockTokenEnabled() {
    return grpcBlockTokenEnabled;
  }

  /**
   * Returns true if S3 multi-tenancy is enabled; false otherwise.
   */
  public boolean isS3MultiTenancyEnabled() {
    return isS3MultiTenancyEnabled;
  }

  public boolean isStrictS3() {
    return isStrictS3;
  }

  /**
   * Throws OMException FEATURE_NOT_ENABLED if S3 multi-tenancy is not enabled.
   */
  public void checkS3MultiTenancyEnabled() throws OMException {
    if (isS3MultiTenancyEnabled()) {
      return;
    }

    throw new OMException("S3 multi-tenancy feature is not enabled. Please "
        + "set ozone.om.multitenancy.enabled to true and restart all OMs.",
        FEATURE_NOT_ENABLED);
  }

  /**
   * Return config value of {@link OzoneConfigKeys#OZONE_SECURITY_ENABLED_KEY}.
   */
  public boolean isSecurityEnabled() {
    return isSecurityEnabled || testSecureOmFlag;
  }

  public boolean isTestSecureOmFlag() {
    return testSecureOmFlag;
  }

  private KeyProviderCryptoExtension createKeyProviderExt(
      OzoneConfiguration conf) throws IOException {
    KeyProvider keyProvider = KMSUtil.createKeyProvider(conf,
        CommonConfigurationKeysPublic.HADOOP_SECURITY_KEY_PROVIDER_PATH);
    if (keyProvider == null) {
      return null;
    }
    return KeyProviderCryptoExtension
        .createKeyProviderCryptoExtension(keyProvider);
  }

  @Override
  public void close() throws IOException {
    stop();
  }

  /**
   * Class which schedule saving metrics to a file.
   */
  private class ScheduleOMMetricsWriteTask extends TimerTask {
    @Override
    public void run() {
      saveOmMetrics();
    }
  }

  private void saveOmMetrics() {
    try {
      File parent = getTempMetricsStorageFile().getParentFile();
      if (!parent.exists()) {
        Files.createDirectories(parent.toPath());
      }
      try (BufferedWriter writer = new BufferedWriter(
          new OutputStreamWriter(new FileOutputStream(
              getTempMetricsStorageFile()), StandardCharsets.UTF_8))) {
        OmMetricsInfo metricsInfo = new OmMetricsInfo();
        metricsInfo.setNumKeys(metrics.getNumKeys());
        WRITER.writeValue(writer, metricsInfo);
      }

      Files.move(getTempMetricsStorageFile().toPath(),
          getMetricsStorageFile().toPath(), StandardCopyOption
              .ATOMIC_MOVE, StandardCopyOption.REPLACE_EXISTING);
    } catch (IOException ex) {
      LOG.error("Unable to write the om Metrics file", ex);
    }
  }

  /**
   * Returns temporary metrics storage file.
   *
   * @return File
   */
  private File getTempMetricsStorageFile() {
    return new File(omMetaDir, OM_METRICS_TEMP_FILE);
  }

  /**
   * Returns metrics storage file.
   *
   * @return File
   */
  private File getMetricsStorageFile() {
    return new File(omMetaDir, OM_METRICS_FILE);
  }

  private OzoneDelegationTokenSecretManager createDelegationTokenSecretManager(
      OzoneConfiguration conf) throws IOException {
    long tokenRemoverScanInterval =
        conf.getTimeDuration(OMConfigKeys.DELEGATION_REMOVER_SCAN_INTERVAL_KEY,
            OMConfigKeys.DELEGATION_REMOVER_SCAN_INTERVAL_DEFAULT,
            TimeUnit.MILLISECONDS);
    long tokenMaxLifetime =
        conf.getTimeDuration(OMConfigKeys.DELEGATION_TOKEN_MAX_LIFETIME_KEY,
            OMConfigKeys.DELEGATION_TOKEN_MAX_LIFETIME_DEFAULT,
            TimeUnit.MILLISECONDS);
    long tokenRenewInterval =
        conf.getTimeDuration(OMConfigKeys.DELEGATION_TOKEN_RENEW_INTERVAL_KEY,
            OMConfigKeys.DELEGATION_TOKEN_RENEW_INTERVAL_DEFAULT,
            TimeUnit.MILLISECONDS);
    long certificateGracePeriod = Duration.parse(
        conf.get(HddsConfigKeys.HDDS_X509_RENEW_GRACE_DURATION,
            HddsConfigKeys.HDDS_X509_RENEW_GRACE_DURATION_DEFAULT)).toMillis();
    boolean tokenSanityChecksEnabled = conf.getBoolean(
        HddsConfigKeys.HDDS_X509_GRACE_DURATION_TOKEN_CHECKS_ENABLED,
        HddsConfigKeys.HDDS_X509_GRACE_DURATION_TOKEN_CHECKS_ENABLED_DEFAULT);
    if (tokenSanityChecksEnabled && tokenMaxLifetime > certificateGracePeriod) {
      throw new IllegalArgumentException("Certificate grace period " +
          HddsConfigKeys.HDDS_X509_RENEW_GRACE_DURATION +
          " should be greater than maximum delegation token lifetime " +
          OMConfigKeys.DELEGATION_TOKEN_MAX_LIFETIME_KEY);
    }

    return new OzoneDelegationTokenSecretManager.Builder()
        .setConf(conf)
        .setTokenMaxLifetime(tokenMaxLifetime)
        .setTokenRenewInterval(tokenRenewInterval)
        .setTokenRemoverScanInterval(tokenRemoverScanInterval)
        .setService(omRpcAddressTxt)
        .setOzoneManager(this)
        .setS3SecretManager(s3SecretManager)
        .setCertificateClient(certClient)
        .setOmServiceId(omNodeDetails.getServiceId())
        .build();
  }

  private OzoneBlockTokenSecretManager createBlockTokenSecretManager() {
    long expiryTime = configuration.getTimeDuration(
        HddsConfigKeys.HDDS_BLOCK_TOKEN_EXPIRY_TIME,
        HddsConfigKeys.HDDS_BLOCK_TOKEN_EXPIRY_TIME_DEFAULT,
        TimeUnit.MILLISECONDS);
    return new OzoneBlockTokenSecretManager(expiryTime, secretKeyClient);
  }

  private void stopSecretManager() {
    if (secretKeyClient != null) {
      LOG.info("Stopping secret key client.");
      secretKeyClient.stop();
    }

    if (delegationTokenMgr != null) {
      LOG.info("Stopping OM delegation token secret manager.");
      try {
        delegationTokenMgr.stop();
      } catch (IOException e) {
        LOG.error("Failed to stop delegation token manager", e);
      }
    }
  }

  public UUID refetchSecretKey() {
    secretKeyClient.refetchSecretKey();
    return secretKeyClient.getCurrentSecretKey().getId();
  }

  @VisibleForTesting
  public void startSecretManager() {
    try {
      certClient.assertValidKeysAndCertificate();
    } catch (OzoneSecurityException e) {
      LOG.error("Unable to read key pair for OM.", e);
      throw new UncheckedIOException(e);
    }

    if (secConfig.isBlockTokenEnabled() && blockTokenMgr != null) {
      LOG.info("Starting secret key client.");
      try {
        secretKeyClient.start(configuration);
      } catch (IOException e) {
        LOG.error("Unable to initialize secret key.", e);
        throw new UncheckedIOException(e);
      }
    }

    if (delegationTokenMgr != null) {
      try {
        LOG.info("Starting OM delegation token secret manager");
        delegationTokenMgr.start(certClient);
      } catch (IOException e) {
        // Unable to start secret manager.
        LOG.error("Error starting delegation token secret manager.", e);
        throw new UncheckedIOException(e);
      }
    }
  }

  /**
   * For testing purpose only.
   */
  @VisibleForTesting
  public void setCertClient(CertificateClient newClient) throws IOException {
    if (certClient != null) {
      certClient.close();
    }
    certClient = newClient;
  }

  /**
   * For testing purpose only. This allows testing token in integration test
   * without fully setting up a working secure cluster.
   */
  @VisibleForTesting
  public void setSecretKeyClient(
      SecretKeySignerClient secretKeyClient) {
    this.secretKeyClient = secretKeyClient;
    blockTokenMgr.setSecretKeyClient(secretKeyClient);
  }

  /**
   * Login OM service user if security and Kerberos are enabled.
   */
  private static void loginOMUser(OzoneConfiguration conf)
      throws IOException, AuthenticationException {

    if (SecurityUtil.getAuthenticationMethod(conf).equals(
        AuthenticationMethod.KERBEROS)) {
      if (LOG.isDebugEnabled()) {
        LOG.debug("Ozone security is enabled. Attempting login for OM user. "
                + "Principal: {}, keytab: {}", conf.get(
            OZONE_OM_KERBEROS_PRINCIPAL_KEY),
            conf.get(OZONE_OM_KERBEROS_KEYTAB_FILE_KEY));
      }

      UserGroupInformation.setConfiguration(conf);

      InetSocketAddress socAddr = OmUtils.getOmAddress(conf);
      SecurityUtil.login(conf, OZONE_OM_KERBEROS_KEYTAB_FILE_KEY,
          OZONE_OM_KERBEROS_PRINCIPAL_KEY, socAddr.getHostName());
    } else {
      throw new AuthenticationException(SecurityUtil.getAuthenticationMethod(
          conf) + " authentication method not supported. OM user login "
          + "failed.");
    }
    LOG.info("Ozone Manager login successful.");
  }

  /**
   * Create a scm block client, used by putKey() and getKey().
   *
   * @return {@link ScmBlockLocationProtocol}
   */
  private static ScmBlockLocationProtocol getScmBlockClient(
      OzoneConfiguration conf) {
    return HAUtils.getScmBlockClient(conf);
  }

  /**
   * Returns a scm container client.
   *
   * @return {@link StorageContainerLocationProtocol}
   */
  private static StorageContainerLocationProtocol getScmContainerClient(
      OzoneConfiguration conf) {
    return HAUtils.getScmContainerClient(conf);
  }

  /**
   * Creates a new instance of rpc server. If an earlier instance is already
   * running then returns the same.
   */
  private RPC.Server getRpcServer(OzoneConfiguration conf) throws IOException {
    if (isOmRpcServerRunning) {
      return omRpcServer;
    }

    LOG.info("Creating RPC Server");
    InetSocketAddress omNodeRpcAddr = OmUtils.getOmAddress(conf);
    boolean flexibleFqdnResolutionEnabled = conf.getBoolean(
            OZONE_FLEXIBLE_FQDN_RESOLUTION_ENABLED,
            OZONE_FLEXIBLE_FQDN_RESOLUTION_ENABLED_DEFAULT);
    if (flexibleFqdnResolutionEnabled && omNodeRpcAddr.getAddress() == null) {
      omNodeRpcAddr =
              OzoneNetUtils.getAddressWithHostNameLocal(omNodeRpcAddr);
    }

    final int handlerCount = conf.getInt(OZONE_OM_HANDLER_COUNT_KEY,
        OZONE_OM_HANDLER_COUNT_DEFAULT);
    RPC.setProtocolEngine(configuration, OzoneManagerProtocolPB.class,
        ProtobufRpcEngine.class);

    this.omServerProtocol = new OzoneManagerProtocolServerSideTranslatorPB(
        this, omRatisServer, omClientProtocolMetrics, isRatisEnabled,
        getLastTrxnIndexForNonRatis());
    BlockingService omService =
        OzoneManagerService.newReflectiveBlockingService(omServerProtocol);

    OMInterServiceProtocolServerSideImpl omInterServerProtocol =
        new OMInterServiceProtocolServerSideImpl(this, omRatisServer,
            isRatisEnabled);
    BlockingService omInterService =
        OzoneManagerInterService.newReflectiveBlockingService(
            omInterServerProtocol);

    OMAdminProtocolServerSideImpl omMetadataServerProtocol =
        new OMAdminProtocolServerSideImpl(this);
    BlockingService omAdminService =
        OzoneManagerAdminService.newReflectiveBlockingService(
            omMetadataServerProtocol);

    ReconfigureProtocolServerSideTranslatorPB reconfigureServerProtocol
        = new ReconfigureProtocolServerSideTranslatorPB(reconfigurationHandler);
    BlockingService reconfigureService =
        ReconfigureProtocolService.newReflectiveBlockingService(
            reconfigureServerProtocol);

    return startRpcServer(configuration, omNodeRpcAddr, omService,
        omInterService, omAdminService, reconfigureService, handlerCount);
  }

  /**
   *
   * @param conf configuration
   * @param addr configured address of RPC server
   * @param clientProtocolService RPC protocol for client communication
   *                              (OzoneManagerProtocolPB impl)
   * @param interOMProtocolService RPC protocol for inter OM communication
   *                               (OMInterServiceProtocolPB impl)
   * @param reconfigureProtocolService RPC protocol for reconfigure
   *    *                              (ReconfigureProtocolPB impl)
   * @param handlerCount RPC server handler count
   * @return RPC server
   * @throws IOException if there is an I/O error while creating RPC server
   */
  private RPC.Server startRpcServer(OzoneConfiguration conf,
      InetSocketAddress addr, BlockingService clientProtocolService,
      BlockingService interOMProtocolService,
      BlockingService omAdminProtocolService,
      BlockingService reconfigureProtocolService,
      int handlerCount)
      throws IOException {

    RPC.Server rpcServer = preserveThreadName(() -> new RPC.Builder(conf)
        .setProtocol(OzoneManagerProtocolPB.class)
        .setInstance(clientProtocolService)
        .setBindAddress(addr.getHostString())
        .setPort(addr.getPort())
        .setNumHandlers(handlerCount)
        .setVerbose(false)
        .setSecretManager(delegationTokenMgr)
        .build());

    HddsServerUtil.addPBProtocol(conf, OMInterServiceProtocolPB.class,
        interOMProtocolService, rpcServer);
    HddsServerUtil.addPBProtocol(conf, OMAdminProtocolPB.class,
        omAdminProtocolService, rpcServer);
    HddsServerUtil.addPBProtocol(conf, ReconfigureProtocolPB.class,
        reconfigureProtocolService, rpcServer);

    if (conf.getBoolean(CommonConfigurationKeys.HADOOP_SECURITY_AUTHORIZATION,
        false)) {
      rpcServer.refreshServiceAcl(conf, OMPolicyProvider.getInstance());
    }

    rpcServer.addSuppressedLoggingExceptions(OMNotLeaderException.class,
        OMLeaderNotReadyException.class);

    return rpcServer;
  }

  /**
   * Starts an s3g OmGrpc server.
   *
   * @param conf         configuration
   * @return gRPC server
   * @throws IOException if there is an I/O error while creating RPC server
   */
  private GrpcOzoneManagerServer startGrpcServer(OzoneConfiguration conf) {
    return new GrpcOzoneManagerServer(conf,
            this.omServerProtocol,
            this.delegationTokenMgr,
            this.certClient);
  }

  private static boolean isOzoneSecurityEnabled() {
    return securityEnabled;
  }

  /**
   * Logs in the OM user if security is enabled in the configuration.
   *
   * @param conf OzoneConfiguration
   * @throws IOException, AuthenticationException in case login fails.
   */
  private static void loginOMUserIfSecurityEnabled(OzoneConfiguration conf)
      throws IOException, AuthenticationException {
    securityEnabled = OzoneSecurityUtil.isSecurityEnabled(conf);
    if (securityEnabled && testUgi == null) {
      loginOMUser(conf);
    }
  }

  /**
   * Initializes the OM instance.
   *
   * @param conf OzoneConfiguration
   * @return true if OM initialization succeeds, false otherwise
   * @throws IOException in case ozone metadata directory path is not
   *                     accessible
   */
  @VisibleForTesting
  public static boolean omInit(OzoneConfiguration conf) throws IOException,
      AuthenticationException {
    OMHANodeDetails omhaNodeDetails = OMHANodeDetails.loadOMHAConfig(conf);
    String nodeId = omhaNodeDetails.getLocalNodeDetails().getNodeId();
    loginOMUserIfSecurityEnabled(conf);
    OMStorage omStorage = new OMStorage(conf);
    StorageState state = omStorage.getState();
    String scmId;
    try {
      ScmInfo scmInfo = getScmInfo(conf);
      scmId = scmInfo.getScmId();
      if (scmId == null || scmId.isEmpty()) {
        throw new IOException("Invalid SCM ID");
      }
      String clusterId = scmInfo.getClusterId();
      if (clusterId == null || clusterId.isEmpty()) {
        throw new IOException("Invalid Cluster ID");
      }

      if (state != StorageState.INITIALIZED) {
        omStorage.setOmNodeId(nodeId);
        omStorage.setClusterId(clusterId);
        omStorage.initialize();
        System.out.println(
            "OM initialization succeeded.Current cluster id for sd="
                + omStorage.getStorageDir() + ";cid=" + omStorage
                .getClusterID() + ";layoutVersion=" + omStorage
                .getLayoutVersion());
      } else {
        System.out.println(
            "OM already initialized.Reusing existing cluster id for sd="
                + omStorage.getStorageDir() + ";cid=" + omStorage
                .getClusterID() + ";layoutVersion=" + omStorage
                .getLayoutVersion());
      }
    } catch (IOException ioe) {
      LOG.error("Could not initialize OM version file", ioe);
      return false;
    }

    if (OzoneSecurityUtil.isSecurityEnabled(conf)) {
      LOG.info("OM storage initialized. Initializing security");
      initializeSecurity(conf, omStorage, scmId);
    }
    omStorage.persistCurrentState();
    return true;
  }

  /**
   * Initializes secure OzoneManager.
   */
  @VisibleForTesting
  public static void initializeSecurity(OzoneConfiguration conf,
      OMStorage omStore, String scmId) throws IOException {
    LOG.info("Initializing secure OzoneManager.");

    CertificateClient certClient =
        new OMCertificateClient(
            new SecurityConfig(conf), omStore, scmId, null, null);
    CertificateClient.InitResponse response = certClient.init();
    if (response.equals(CertificateClient.InitResponse.REINIT)) {
      LOG.info("Re-initialize certificate client.");
      omStore.unsetOmCertSerialId();
      omStore.persistCurrentState();
      IOUtils.close(LOG, certClient);
      certClient = new OMCertificateClient(
          new SecurityConfig(conf), omStore, scmId, null, null);
      response = certClient.init();
    }
    LOG.info("Init response: {}", response);
    switch (response) {
    case SUCCESS:
      LOG.info("Initialization successful.");
      break;
    case GETCERT:
      // Sign and persist OM cert.
      CertificateSignRequest.Builder builder = certClient.getCSRBuilder();
      omStore.setOmCertSerialId(
          certClient.signAndStoreCertificate(builder.build()));
      LOG.info("Successfully stored SCM signed certificate.");
      break;
    case FAILURE:
      LOG.error("OM security initialization failed.");
      throw new RuntimeException("OM security initialization failed.");
    case RECOVER:
      LOG.error("OM security initialization failed. OM certificate is " +
          "missing.");
      throw new RuntimeException("OM security initialization failed.");
    default:
      LOG.error("OM security initialization failed. Init response: {}",
          response);
      throw new RuntimeException("OM security initialization failed.");
    }
  }

  private void initializeRatisDirs(OzoneConfiguration conf) throws IOException {
    if (isRatisEnabled) {
      // Create Ratis storage dir
      String omRatisDirectory =
          OzoneManagerRatisUtils.getOMRatisDirectory(conf);
      if (omRatisDirectory == null || omRatisDirectory.isEmpty()) {
        throw new IllegalArgumentException(HddsConfigKeys.OZONE_METADATA_DIRS +
            " must be defined.");
      }
      OmUtils.createOMDir(omRatisDirectory);

      // Create Ratis snapshot dir
      omRatisSnapshotDir = OmUtils.createOMDir(
          OzoneManagerRatisUtils.getOMRatisSnapshotDirectory(conf));

      // Before starting ratis server, check if previous installation has
      // snapshot directory in Ratis storage directory. if yes, move it to
      // new snapshot directory.

      File snapshotDir = new File(omRatisDirectory, OM_RATIS_SNAPSHOT_DIR);

      if (snapshotDir.isDirectory()) {
        FileUtils.moveDirectory(snapshotDir.toPath(),
            omRatisSnapshotDir.toPath());
      }

      File omRatisDir = new File(omRatisDirectory);
      String groupIDfromServiceID = RaftGroupId.valueOf(
          getRaftGroupIdFromOmServiceId(getOMServiceId())).getUuid().toString();

      // If a directory exists in ratis storage dir
      // Check the Ratis group Dir is same as the one generated from
      // om service id.

      // This will help to catch if some one has changed service id later on.
      File[] ratisDirFiles = omRatisDir.listFiles();
      if (ratisDirFiles != null) {
        for (File ratisGroupDir : ratisDirFiles) {
          if (ratisGroupDir.isDirectory()) {
            if (!ratisGroupDir.getName().equals(groupIDfromServiceID)) {
              LOG.warn("Unknown directory {} exists in ratis storage dir {}."
                  + " It is recommended not to share the ratis storage dir.",
                  ratisGroupDir, omRatisDir);
            }
          } else {
            LOG.warn("Unknown file {} exists in ratis storage dir {}."
                + " It is recommended not to share the ratis storage dir.",
                ratisGroupDir, omRatisDir);
          }
        }
      }

      if (peerNodesMap != null && !peerNodesMap.isEmpty()) {
        this.omRatisSnapshotProvider = new OmRatisSnapshotProvider(
            configuration, omRatisSnapshotDir, peerNodesMap);
      }
    }
  }

  /**
   * Builds a message for logging startup information about an RPC server.
   *
   * @param description RPC server description
   * @param addr        RPC server listening address
   * @return server startup message
   */
  private static String buildRpcServerStartMessage(String description,
      InetSocketAddress addr) {
    return addr != null
        ? String.format("%s is listening at %s", description, addr)
        : String.format("%s not started", description);
  }

  @VisibleForTesting
  public KeyManager getKeyManager() {
    return keyManager;
  }

  @VisibleForTesting
  public OMStorage getOmStorage() {
    return omStorage;
  }

  @VisibleForTesting
  public OzoneManagerRatisServer getOmRatisServer() {
    return omRatisServer;
  }

  @VisibleForTesting
  public OmRatisSnapshotProvider getOmSnapshotProvider() {
    return omRatisSnapshotProvider;
  }

  @VisibleForTesting
  public InetSocketAddress getOmRpcServerAddr() {
    return omRpcAddress;
  }

  @VisibleForTesting
  public LifeCycle.State getOmRatisServerState() {
    if (omRatisServer == null) {
      return null;
    } else {
      return omRatisServer.getServerState();
    }
  }

  @VisibleForTesting
  public KeyProviderCryptoExtension getKmsProvider() {
    return kmsProvider;
  }

  public PrefixManager getPrefixManager() {
    return prefixManager;
  }

  public VolumeManager getVolumeManager() {
    return volumeManager;
  }

  public BucketManager getBucketManager() {
    return bucketManager;
  }

  public IAccessAuthorizer getAccessAuthorizer() {
    return omMetadataReader.getAccessAuthorizer();
  }

  /**
   * Get metadata manager.
   *
   * @return metadata manager.
   */
  public OMMetadataManager getMetadataManager() {
    return metadataManager;
  }

  public S3SecretManager getS3SecretManager() {
    return s3SecretManager;
  }

  /**
   * Get snapshot manager.
   *
   * @return Om snapshot manager.
   */
  public OmSnapshotManager getOmSnapshotManager() {
    return omSnapshotManager;
  }

  /**
   * Get metadata manager.
   *
   * @return metadata manager.
   */
  public OMMultiTenantManager getMultiTenantManager() {
    return multiTenantManager;
  }

  public OzoneBlockTokenSecretManager getBlockTokenMgr() {
    return blockTokenMgr;
  }

  public OzoneManagerProtocolServerSideTranslatorPB getOmServerProtocol() {
    return omServerProtocol;
  }

  public OMMetrics getMetrics() {
    return metrics;
  }

  public OMPerformanceMetrics getPerfMetrics() {
    return perfMetrics;
  }

  /**
   * Start service.
   */
  public void start() throws IOException {
    if (omState == State.BOOTSTRAPPING) {
      if (isBootstrapping) {
        // Check that all OM configs have been updated with the new OM info.
        checkConfigBeforeBootstrap();
      } else if (isForcedBootstrapping) {
        LOG.warn("Skipped checking whether existing OM configs have been " +
            "updated with this OM information as force bootstrap is called.");
      }
    }

    omClientProtocolMetrics.register();
    HddsServerUtil.initializeMetrics(configuration, "OzoneManager");

    LOG.info(buildRpcServerStartMessage("OzoneManager RPC server",
        omRpcAddress));

    metadataManager.start(configuration);

    // Start Ratis services
    if (omRatisServer != null) {
      omRatisServer.start();
    }

    startSecretManagerIfNecessary();

    upgradeFinalizer.runPrefinalizeStateActions(omStorage, this);
    Integer layoutVersionInDB = getLayoutVersionInDB();
    if (layoutVersionInDB == null ||
        versionManager.getMetadataLayoutVersion() != layoutVersionInDB) {
      LOG.info("Version File has different layout " +
              "version ({}) than OM DB ({}). That is expected if this " +
              "OM has never been finalized to a newer layout version.",
          versionManager.getMetadataLayoutVersion(), layoutVersionInDB);
    }

    // Perform this to make it work with old clients.
    if (certClient != null) {
      caCertPem =
          CertificateCodec.getPEMEncodedString(certClient.getCACertificate());
      caCertPemList = HAUtils.buildCAList(certClient, configuration);
    }

    // Set metrics and start metrics back ground thread
    metrics.setNumVolumes(metadataManager.countRowsInTable(metadataManager
        .getVolumeTable()));
    metrics.setNumBuckets(metadataManager.countRowsInTable(metadataManager
        .getBucketTable()));

    if (getMetricsStorageFile().exists()) {
      OmMetricsInfo metricsInfo = READER.readValue(getMetricsStorageFile());
      metrics.setNumKeys(metricsInfo.getNumKeys());
    }

    // FSO(FILE_SYSTEM_OPTIMIZED)
    metrics.setNumDirs(metadataManager
        .countEstimatedRowsInTable(metadataManager.getDirectoryTable()));
    metrics.setNumFiles(metadataManager
        .countEstimatedRowsInTable(metadataManager.getFileTable()));

    // Schedule save metrics
    long period = configuration.getTimeDuration(OZONE_OM_METRICS_SAVE_INTERVAL,
        OZONE_OM_METRICS_SAVE_INTERVAL_DEFAULT, TimeUnit.MILLISECONDS);
    scheduleOMMetricsWriteTask = new ScheduleOMMetricsWriteTask();
    metricsTimer = new Timer();
    metricsTimer.schedule(scheduleOMMetricsWriteTask, 0, period);

    keyManager.start(configuration);

    try {
      httpServer = new OzoneManagerHttpServer(configuration, this);
      httpServer.start();
    } catch (Exception ex) {
      // Allow OM to start as Http Server failure is not fatal.
      LOG.error("OM HttpServer failed to start.", ex);
    }

    omRpcServer.start();
    isOmRpcServerRunning = true;

    startTrashEmptier(configuration);
    if (isOmGrpcServerEnabled) {
      omS3gGrpcServer.start();
      isOmGrpcServerRunning = true;
    }
    registerMXBean();

    startJVMPauseMonitor();
    setStartTime();

    if (omState == State.BOOTSTRAPPING) {
      bootstrap(omNodeDetails);
    }

    omState = State.RUNNING;
  }

  /**
   * Restarts the service. This method re-initializes the rpc server.
   */
  public void restart() throws IOException {
    setInstanceVariablesFromConf();

    LOG.info(buildRpcServerStartMessage("OzoneManager RPC server",
        omRpcAddress));

    HddsServerUtil.initializeMetrics(configuration, "OzoneManager");

    instantiateServices(false);

    startSecretManagerIfNecessary();

    // Set metrics and start metrics back ground thread
    metrics.setNumVolumes(metadataManager.countRowsInTable(metadataManager
        .getVolumeTable()));
    metrics.setNumBuckets(metadataManager.countRowsInTable(metadataManager
        .getBucketTable()));

    if (getMetricsStorageFile().exists()) {
      OmMetricsInfo metricsInfo = READER.readValue(getMetricsStorageFile());
      metrics.setNumKeys(metricsInfo.getNumKeys());
    }

    // FSO(FILE_SYSTEM_OPTIMIZED)
    metrics.setNumDirs(metadataManager
        .countEstimatedRowsInTable(metadataManager.getDirectoryTable()));
    metrics.setNumFiles(metadataManager
        .countEstimatedRowsInTable(metadataManager.getFileTable()));

    // Schedule save metrics
    long period = configuration.getTimeDuration(OZONE_OM_METRICS_SAVE_INTERVAL,
        OZONE_OM_METRICS_SAVE_INTERVAL_DEFAULT, TimeUnit.MILLISECONDS);
    scheduleOMMetricsWriteTask = new ScheduleOMMetricsWriteTask();
    metricsTimer = new Timer();
    metricsTimer.schedule(scheduleOMMetricsWriteTask, 0, period);

    initializeRatisServer(false);
    if (omRatisServer != null) {
      omRatisServer.start();
    }

    omRpcServer = getRpcServer(configuration);
    if (isOmGrpcServerEnabled) {
      omS3gGrpcServer = getOmS3gGrpcServer(configuration);
    }
    try {
      httpServer = new OzoneManagerHttpServer(configuration, this);
      httpServer.start();
    } catch (Exception ex) {
      // Allow OM to start as Http Server failure is not fatal.
      LOG.error("OM HttpServer failed to start.", ex);
    }
    omRpcServer.start();
    isOmRpcServerRunning = true;

    startTrashEmptier(configuration);
    registerMXBean();

    if (isOmGrpcServerEnabled) {
      omS3gGrpcServer.start();
      isOmGrpcServerRunning = true;
    }
    startJVMPauseMonitor();
    setStartTime();
    omState = State.RUNNING;
  }

  /**
   * Iterate the Snapshot table, check the status
   * for every snapshot and update OMMetrics.
   */
  private void updateActiveSnapshotMetrics()
      throws IOException {

    long activeGauge = 0;
    long deletedGauge = 0;
    long reclaimedGauge = 0;

    try (TableIterator<String, ? extends
        KeyValue<String, SnapshotInfo>> keyIter =
             metadataManager.getSnapshotInfoTable().iterator()) {

      while (keyIter.hasNext()) {
        SnapshotInfo info = keyIter.next().getValue();

        SnapshotInfo.SnapshotStatus snapshotStatus =
            info.getSnapshotStatus();

        if (snapshotStatus.equals(SnapshotInfo
            .SnapshotStatus.SNAPSHOT_ACTIVE)) {
          activeGauge++;
        } else if (snapshotStatus.equals(SnapshotInfo
            .SnapshotStatus.SNAPSHOT_DELETED)) {
          deletedGauge++;
        } else if (snapshotStatus.equals(SnapshotInfo
            .SnapshotStatus.SNAPSHOT_RECLAIMED)) {
          reclaimedGauge++;
        }
      }
    }

    metrics.setNumSnapshotActive(activeGauge);
    metrics.setNumSnapshotDeleted(deletedGauge);
    metrics.setNumSnapshotReclaimed(reclaimedGauge);
  }

  private void checkConfigBeforeBootstrap() throws IOException {
    List<OMNodeDetails> omsWihtoutNewConfig = new ArrayList<>();
    for (Map.Entry<String, OMNodeDetails> entry : peerNodesMap.entrySet()) {
      String remoteNodeId = entry.getKey();
      OMNodeDetails remoteNodeDetails = entry.getValue();
      try (OMAdminProtocolClientSideImpl omAdminProtocolClient =
               OMAdminProtocolClientSideImpl.createProxyForSingleOM(
                   configuration, getRemoteUser(), entry.getValue())) {

        OMConfiguration remoteOMConfiguration =
            omAdminProtocolClient.getOMConfiguration();
        checkRemoteOMConfig(remoteNodeId, remoteOMConfiguration);
      } catch (IOException ioe) {
        LOG.error("Remote OM config check failed on OM {}", remoteNodeId, ioe);
        omsWihtoutNewConfig.add(remoteNodeDetails);
      }
    }
    if (!omsWihtoutNewConfig.isEmpty()) {
      String errorMsg = OmUtils.getOMAddressListPrintString(omsWihtoutNewConfig)
          + " do not have or have incorrect information of the bootstrapping " +
          "OM. Update their ozone-site.xml before proceeding.";
      exitManager.exitSystem(1, errorMsg, LOG);
    }
  }

  /**
   * Verify that the remote OM configuration is updated for the bootstrapping
   * OM.
   */
  private void checkRemoteOMConfig(String remoteNodeId,
      OMConfiguration remoteOMConfig) throws IOException {
    if (remoteOMConfig == null) {
      throw new IOException("Remote OM " + remoteNodeId + " configuration " +
          "returned null");
    }

    if (remoteOMConfig.getCurrentPeerList().contains(this.getOMNodeId())) {
      throw new IOException("Remote OM " + remoteNodeId + " already contains " +
          "bootstrapping OM(" + getOMNodeId() + ") as part of its Raft group " +
          "peers.");
    }

    OMNodeDetails omNodeDetailsInRemoteConfig = remoteOMConfig
        .getActiveOmNodesInNewConf().get(getOMNodeId());
    if (omNodeDetailsInRemoteConfig == null) {
      throw new IOException("Remote OM " + remoteNodeId + " does not have the" +
          " bootstrapping OM(" + getOMNodeId() + ") information on reloading " +
          "configs or it could not resolve the address.");
    }

    if (!omNodeDetailsInRemoteConfig.getRpcAddress().equals(
        this.omNodeDetails.getRpcAddress())) {
      throw new IOException("Remote OM " + remoteNodeId + " configuration has" +
          " bootstrapping OM(" + getOMNodeId() + ") address as " +
          omNodeDetailsInRemoteConfig.getRpcAddress() + " where the " +
          "bootstrapping OM address is " + omNodeDetails.getRpcAddress());
    }

    if (omNodeDetailsInRemoteConfig.isDecommissioned()) {
      throw new IOException("Remote OM " + remoteNodeId + " configuration has" +
          " bootstrapping OM(" + getOMNodeId() + ") in decommissioned " +
          "nodes list - " + OMConfigKeys.OZONE_OM_DECOMMISSIONED_NODES_KEY);
    }
  }

  @Override
  public void bootstrap(OMNodeDetails newOMNode) throws IOException {
    // Create InterOmServiceProtocol client to send request to other OMs
    if (isRatisEnabled) {
      try (OMInterServiceProtocolClientSideImpl omInterServiceProtocol =
               new OMInterServiceProtocolClientSideImpl(configuration,
                   getRemoteUser(), getOMServiceId())) {

        omInterServiceProtocol.bootstrap(omNodeDetails);

        LOG.info("Successfully bootstrapped OM {} and joined the Ratis group " +
            "{}", getOMNodeId(), omRatisServer.getRaftGroup());
      } catch (Exception e) {
        LOG.error("Failed to Bootstrap OM.");
        throw e;
      }
    } else {
      throw new IOException("OzoneManager can be bootstrapped only when ratis" +
          " is enabled and there is atleast one OzoneManager to bootstrap" +
          " from.");
    }
  }

  /**
   * When OMStateMachine receives a configuration change update, it calls
   * this function to update the peers list, if required. The configuration
   * change could be to add or to remove an OM from the ring.
   */
  public void updatePeerList(List<String> newPeers) {
    List<String> currentPeers = omRatisServer.getPeerIds();

    // NodeIds present in new node list and not in current peer list are the
    // bootstapped OMs and should be added to the peer list
    List<String> bootstrappedOMs = new ArrayList<>(newPeers);
    bootstrappedOMs.removeAll(currentPeers);

    // NodeIds present in current peer list but not in new node list are the
    // decommissioned OMs and should be removed from the peer list
    List<String> decommissionedOMs = new ArrayList<>(currentPeers);
    decommissionedOMs.removeAll(newPeers);

    // Add bootstrapped OMs to peer list
    for (String omNodeId : bootstrappedOMs) {
      // Check if its the local nodeId (bootstrapping OM)
      if (isCurrentNode(omNodeId)) {
        // For a Bootstrapping OM, none of the peers are added to it's
        // RatisServer's peer list and it needs to be updated here after
        // receiving the conf change notification from Ratis.
        for (String peerNodeId : newPeers) {
          if (peerNodeId.equals(omNodeId)) {
            omRatisServer.addRaftPeer(omNodeDetails);
          } else {
            omRatisServer.addRaftPeer(peerNodesMap.get(peerNodeId));
          }
        }
      } else {
        // For other nodes, add bootstrapping OM to OM peer list (which
        // internally adds to Ratis peer list too)
        try {
          addOMNodeToPeers(omNodeId);
        } catch (IOException e) {
          LOG.error("Fatal Error while adding bootstrapped node to " +
              "peer list. Shutting down the system as otherwise it " +
              "could lead to OM state divergence.", e);
          exitManager.forceExit(1, e, LOG);
        }
      }
    }

    // Remove decommissioned OMs from peer list
    for (String omNodeId : decommissionedOMs) {
      if (isCurrentNode(omNodeId)) {
        // Decommissioning Node should not receive the configuration change
        // request. It may receive the request if the newly added node id or
        // the decommissioned node id is same.
        LOG.warn("New OM node Id: {} is same as decommissioned earlier",
            omNodeId);
      } else {
        // Remove decommissioned node from peer list (which internally
        // removed from Ratis peer list too)
        try {
          removeOMNodeFromPeers(omNodeId);
        } catch (IOException e) {
          LOG.error("Fatal Error while removing decommissioned node from " +
              "peer list. Shutting down the system as otherwise it " +
              "could lead to OM state divergence.", e);
          exitManager.forceExit(1, e, LOG);
        }
      }
    }
  }

  /**
   * Check if the given nodeId is the current nodeId.
   */
  private boolean isCurrentNode(String omNodeID) {
    return getOMNodeId().equals(omNodeID);
  }

  /**
   * Add an OM Node to the peers list. This call comes from OMStateMachine
   * after a SetConfiguration request has been successfully executed by the
   * Ratis server.
   */
  private void addOMNodeToPeers(String newOMNodeId) throws IOException {
    OMNodeDetails newOMNodeDetails = null;
    try {
      newOMNodeDetails = OMNodeDetails.getOMNodeDetailsFromConf(
          getConfiguration(), getOMServiceId(), newOMNodeId);
      if (newOMNodeDetails == null) {
        // Load new configuration object to read in new peer information
        setConfiguration(reloadConfiguration());
        newOMNodeDetails = OMNodeDetails.getOMNodeDetailsFromConf(
            getConfiguration(), getOMServiceId(), newOMNodeId);

        if (newOMNodeDetails == null) {
          // If new node information is not present in the newly loaded
          // configuration also, throw an exception
          throw new IOException("There is no OM configuration for node ID "
              + newOMNodeId + " in ozone-site.xml.");
        }
      }
    } catch (IOException e) {
      LOG.error("{}: Couldn't add OM {} to peer list.", getOMNodeId(),
          newOMNodeId);
      exitManager.exitSystem(1, e.getLocalizedMessage(), e, LOG);
    }

    if (omRatisSnapshotProvider == null) {
      omRatisSnapshotProvider = new OmRatisSnapshotProvider(
          configuration, omRatisSnapshotDir, peerNodesMap);
    } else {
      omRatisSnapshotProvider.addNewPeerNode(newOMNodeDetails);
    }
    omRatisServer.addRaftPeer(newOMNodeDetails);
    peerNodesMap.put(newOMNodeId, newOMNodeDetails);
    LOG.info("Added OM {} to the Peer list.", newOMNodeId);
  }

  /**
   * Remove an OM Node from the peers list. This call comes from OMStateMachine
   * after a SetConfiguration request has been successfully executed by the
   * Ratis server.
   */
  private void removeOMNodeFromPeers(String decommNodeId) throws IOException {
    OMNodeDetails decommOMNodeDetails = peerNodesMap.get(decommNodeId);
    if (decommOMNodeDetails == null) {
      throw new IOException("Decommissioned Node " + decommNodeId + " not " +
          "present in peer list");
    }

    omRatisSnapshotProvider.removeDecommissionedPeerNode(decommNodeId);
    omRatisServer.removeRaftPeer(decommOMNodeDetails);
    peerNodesMap.remove(decommNodeId);
    LOG.info("Removed OM {} from OM Peer Nodes.", decommNodeId);
  }

  /**
   * Check if the input nodeId exists in the peers list.
   * @return true if the nodeId is self or it exists in peer node list,
   *         false otherwise.
   */
  @VisibleForTesting
  public boolean doesPeerExist(String omNodeId) {
    if (getOMNodeId().equals(omNodeId)) {
      return true;
    }
    if (peerNodesMap != null && !peerNodesMap.isEmpty()) {
      return peerNodesMap.containsKey(omNodeId);
    }
    return false;
  }

  /**
   * Return list of all current OM peers (does not reload configuration from
   * disk to find newly configured OMs).
   */
  public List<OMNodeDetails> getAllOMNodesInMemory() {
    List<OMNodeDetails> peerNodes = getPeerNodes();
    // Add current node also to list
    peerNodes.add(omNodeDetails);
    return peerNodes;
  }

  /**
   * Reload configuration from disk and return all the OM nodes present in
   * the new conf under current serviceId.
   */
  public List<OMNodeDetails> getAllOMNodesInNewConf() {
    OzoneConfiguration newConf = reloadConfiguration();
    List<OMNodeDetails> allOMNodeDetails = OmUtils.getAllOMHAAddresses(
        newConf, getOMServiceId(), true);
    if (allOMNodeDetails.isEmpty()) {
      // There are no addresses configured for HA. Return only current OM
      // details.
      return Collections.singletonList(omNodeDetails);
    }
    return allOMNodeDetails;
  }

  /**
   * Starts a Trash Emptier thread that does an fs.trashRoots and performs
   * checkpointing & deletion.
   */
  private void startTrashEmptier(Configuration conf) throws IOException {
    if (emptier == null) {
      float hadoopTrashInterval =
          conf.getFloat(FS_TRASH_INTERVAL_KEY, FS_TRASH_INTERVAL_DEFAULT);
      // check whether user has configured ozone specific trash-interval
      // if not fall back to hadoop configuration
      long trashInterval =
          (long) (conf.getFloat(
              OMConfigKeys.OZONE_FS_TRASH_INTERVAL_KEY, hadoopTrashInterval)
              * MSECS_PER_MINUTE);
      if (trashInterval == 0) {
        LOG.info("Trash Interval set to 0. Files deleted won't move to trash");
        return;
      } else if (trashInterval < 0) {
        throw new IOException("Cannot start trash emptier with negative " +
            "interval. Set " + FS_TRASH_INTERVAL_KEY + " to a positive value.");
      }

      OzoneManager i = this;
      FileSystem fs = SecurityUtil.doAsLoginUser(
          (PrivilegedExceptionAction<FileSystem>)
              () -> new TrashOzoneFileSystem(i));
      this.emptier = new Thread(new OzoneTrash(fs, conf, this).
          getEmptier(), "Trash Emptier");
      this.emptier.setDaemon(true);
      this.emptier.start();
    }
  }

  /**
   * Creates a new instance of gRPC OzoneManagerServiceGrpc transport server
   * for serving s3g OmRequests.  If an earlier instance is already running
   * then returns the same.
   */
  private GrpcOzoneManagerServer getOmS3gGrpcServer(OzoneConfiguration conf) {
    if (isOmGrpcServerRunning) {
      return omS3gGrpcServer;
    }
    return startGrpcServer(configuration);
  }

  /**
   * Creates an instance of ratis server.
   * @param shouldBootstrap If OM is started in Bootstrap mode, then Ratis
   *                        server will be initialized without adding self to
   *                        Ratis group
   */
  private void initializeRatisServer(boolean shouldBootstrap)
      throws IOException {
    if (isRatisEnabled) {
      if (omRatisServer == null) {
        // This needs to be done before initializing Ratis.
        ratisReporterList = RatisDropwizardExports.
            registerRatisMetricReporters(ratisMetricsMap, this::isStopped);
        omRatisServer = OzoneManagerRatisServer.newOMRatisServer(
            configuration, this, omNodeDetails, peerNodesMap,
            secConfig, certClient, shouldBootstrap);
      }
      LOG.info("OzoneManager Ratis server initialized at port {}",
          omRatisServer.getServerPort());
    } else {
      omRatisServer = null;
    }
  }

  public long getObjectIdFromTxId(long trxnId) {
    return OmUtils.getObjectIdFromTxId(metadataManager.getOmEpoch(),
        trxnId);
  }

  @VisibleForTesting
  long getLastTrxnIndexForNonRatis() throws IOException {
    TransactionInfo transactionInfo =
        TransactionInfo.readTransactionInfo(metadataManager);
    // If the OMTransactionInfo does not exist in DB or if the term is not -1
    // (corresponding to non-Ratis cluster), return 0 so that new incoming
    // requests can have transaction index starting from 1.
    if (transactionInfo == null || transactionInfo.getTerm() != -1) {
      return 0;
    }
    // If there exists a last transaction index in DB, the new incoming
    // requests in non-Ratis cluster must have transaction index
    // incrementally increasing from the stored transaction index onwards.
    return transactionInfo.getTransactionIndex();
  }

  /**
   *
   * @return Gets the stored layout version from the DB meta table.
   * @throws IOException on Error.
   */
  private Integer getLayoutVersionInDB() throws IOException {
    String layoutVersion =
        metadataManager.getMetaTable().get(LAYOUT_VERSION_KEY);
    return (layoutVersion == null) ? null : Integer.parseInt(layoutVersion);
  }

  public RatisSnapshotInfo getSnapshotInfo() {
    return omRatisSnapshotInfo;
  }

  public long getRatisSnapshotIndex() throws IOException {
    TransactionInfo dbTxnInfo =
        TransactionInfo.readTransactionInfo(metadataManager);
    if (dbTxnInfo == null) {
      // If there are no transactions in the database, it has applied index 0
      // only.
      return 0;
    } else {
      return dbTxnInfo.getTransactionIndex();
    }
  }

  /**
   * Stop service.
   */
  public void stop() {
    LOG.info("{}: Stopping Ozone Manager", omNodeDetails.getOMPrintInfo());
    if (isStopped()) {
      return;
    }
    try {
      omState = State.STOPPED;
      // Cancel the metrics timer and set to null.
      if (metricsTimer != null) {
        metricsTimer.cancel();
        metricsTimer = null;
        scheduleOMMetricsWriteTask = null;
      }
      omRpcServer.stop();
      if (isOmGrpcServerEnabled) {
        omS3gGrpcServer.stop();
      }
      // When ratis is not enabled, we need to call stop() to stop
      // OzoneManageDoubleBuffer in OM server protocol.
      if (!isRatisEnabled) {
        omServerProtocol.stop();
      }
      if (omRatisServer != null) {
        omRatisServer.stop();
        omRatisServer = null;
        OMHAMetrics.unRegister();
      }
      isOmRpcServerRunning = false;
      if (isOmGrpcServerEnabled) {
        isOmGrpcServerRunning = false;
      }
      keyManager.stop();
      stopSecretManager();
      if (httpServer != null) {
        httpServer.stop();
      }
      if (multiTenantManager != null) {
        multiTenantManager.stop();
      }
      stopTrashEmptier();
      metadataManager.stop();
      omSnapshotManager.close();
      metrics.unRegister();
      omClientProtocolMetrics.unregister();
      unregisterMXBean();
      if (jvmPauseMonitor != null) {
        jvmPauseMonitor.stop();
      }
      if (omRatisSnapshotProvider != null) {
        omRatisSnapshotProvider.close();
      }
      OMPerformanceMetrics.unregister();
      RatisDropwizardExports.clear(ratisMetricsMap, ratisReporterList);
      scmClient.close();
      if (certClient != null) {
        certClient.close();
      }

      if (omhaMetrics != null) {
        OMHAMetrics.unRegister();
      }
    } catch (Exception e) {
      LOG.error("OzoneManager stop failed.", e);
    }
  }

  public void shutDown(String message) {
    stop();
    ExitUtils.terminate(0, message, LOG);
  }

  public void terminateOM() {
    stop();
    terminate(1);
  }

  /**
   * Wait until service has completed shutdown.
   */
  public void join() {
    try {
      omRpcServer.join();
    } catch (InterruptedException e) {
      Thread.currentThread().interrupt();
      LOG.info("Interrupted during OzoneManager join.", e);
    }
  }

  private void startSecretManagerIfNecessary() {
    boolean shouldRun = isOzoneSecurityEnabled();
    if (shouldRun) {
      boolean running = delegationTokenMgr.isRunning();
      if (!running) {
        startSecretManager();
      }
    }
  }

  /**
   * @return true if delegation token operation is allowed
   */
  private boolean isAllowedDelegationTokenOp() throws IOException {
    AuthenticationMethod authMethod = getConnectionAuthenticationMethod();
    return !UserGroupInformation.isSecurityEnabled()
        || (authMethod == AuthenticationMethod.KERBEROS)
        || (authMethod == AuthenticationMethod.KERBEROS_SSL)
        || (authMethod == AuthenticationMethod.CERTIFICATE);
  }

  /**
   * Returns authentication method used to establish the connection.
   *
   * @return AuthenticationMethod used to establish connection
   */
  private AuthenticationMethod getConnectionAuthenticationMethod()
      throws IOException {
    UserGroupInformation ugi = getRemoteUser();
    AuthenticationMethod authMethod = ugi.getAuthenticationMethod();
    if (authMethod == AuthenticationMethod.PROXY) {
      authMethod = ugi.getRealUser().getAuthenticationMethod();
    }
    return authMethod;
  }

  /**
   * Get delegation token from OzoneManager.
   *
   * @param renewer Renewer information
   * @return delegationToken DelegationToken signed by OzoneManager
   */
  @Override
  public Token<OzoneTokenIdentifier> getDelegationToken(Text renewer)
      throws OMException {
    try {
      if (!isAllowedDelegationTokenOp()) {
        throw new OMException("Delegation Token can be issued only with "
            + "kerberos or web authentication",
            INVALID_AUTH_METHOD);
      }
      if (delegationTokenMgr == null || !delegationTokenMgr.isRunning()) {
        LOG.warn("trying to get DT with no secret manager running in OM.");
        return null;
      }

      UserGroupInformation ugi = getRemoteUser();
      String user = ugi.getUserName();
      Text owner = new Text(user);
      Text realUser = null;
      if (ugi.getRealUser() != null) {
        realUser = new Text(ugi.getRealUser().getUserName());
      }

      return delegationTokenMgr.createToken(owner, renewer, realUser);
    } catch (OMException oex) {
      throw oex;
    } catch (IOException ex) {
      LOG.error("Get Delegation token failed, cause: {}", ex.getMessage());
      throw new OMException("Get Delegation token failed.", ex,
          TOKEN_ERROR_OTHER);
    }
  }

  /**
   * Method to renew a delegationToken issued by OzoneManager.
   *
   * @param token token to renew
   * @return new expiryTime of the token
   */
  @Override
  public long renewDelegationToken(Token<OzoneTokenIdentifier> token)
      throws OMException {
    long expiryTime;

    try {

      if (!isAllowedDelegationTokenOp()) {
        throw new OMException("Delegation Token can be renewed only with "
            + "kerberos or web authentication",
            INVALID_AUTH_METHOD);
      }
      String renewer = getRemoteUser().getShortUserName();
      expiryTime = delegationTokenMgr.renewToken(token, renewer);

    } catch (OMException oex) {
      throw oex;
    } catch (IOException ex) {
      OzoneTokenIdentifier id = null;
      try {
        id = OzoneTokenIdentifier.readProtoBuf(token.getIdentifier());
      } catch (IOException ignored) {
      }
      LOG.error("Delegation token renewal failed for dt id: {}, cause: {}",
          id, ex.getMessage());
      throw new OMException("Delegation token renewal failed for dt: " + token,
          ex, TOKEN_ERROR_OTHER);
    }
    return expiryTime;
  }

  /**
   * Cancels a delegation token.
   *
   * @param token token to cancel
   */
  @Override
  public void cancelDelegationToken(Token<OzoneTokenIdentifier> token)
      throws OMException {
    OzoneTokenIdentifier id = null;
    try {
      String canceller = getRemoteUser().getUserName();
      id = delegationTokenMgr.cancelToken(token, canceller);
      LOG.trace("Delegation token cancelled for dt: {}", id);
    } catch (OMException oex) {
      throw oex;
    } catch (IOException ex) {
      LOG.error("Delegation token cancellation failed for dt id: {}, cause: {}",
          id, ex.getMessage());
      throw new OMException("Delegation token renewal failed for dt: " + token,
          ex, TOKEN_ERROR_OTHER);
    }
  }

  public boolean isOwner(UserGroupInformation callerUgi, String ownerName) {
    if (ownerName == null) {
      return false;
    }
    return callerUgi.getUserName().equals(ownerName) ||
        callerUgi.getShortUserName().equals(ownerName);
  }

  /**
   * A variant of checkAcls that doesn't throw exception if permission denied.
   *
   * @return true if permission granted, false if permission denied.
   */
  private boolean hasAcls(String userName, ResourceType resType,
      StoreType store, ACLType acl, String vol, String bucket, String key) {
    try {
      return checkAcls(resType, store, acl, vol, bucket, key,
          UserGroupInformation.createRemoteUser(userName),
          ProtobufRpcEngine.Server.getRemoteIp(),
          ProtobufRpcEngine.Server.getRemoteIp().getHostName(),
          false, getVolumeOwner(vol, acl, resType));
    } catch (OMException ex) {
      // Should not trigger exception here at all
      return false;
    }
  }

  public String getVolumeOwner(String vol, ACLType type, ResourceType resType)
      throws OMException {
    String volOwnerName = null;
    if (!vol.equals(OzoneConsts.OZONE_ROOT) &&
        !(type == ACLType.CREATE && resType == ResourceType.VOLUME)) {
      volOwnerName = getVolumeOwner(vol);
    }
    return volOwnerName;
  }

  private String getVolumeOwner(String volume) throws OMException {
    Boolean lockAcquired = metadataManager.getLock().acquireReadLock(
        VOLUME_LOCK, volume);
    String dbVolumeKey = metadataManager.getVolumeKey(volume);
    OmVolumeArgs volumeArgs;
    try {
      volumeArgs = metadataManager.getVolumeTable().get(dbVolumeKey);
    } catch (IOException ioe) {
      if (ioe instanceof OMException) {
        throw (OMException)ioe;
      } else {
        throw new OMException("getVolumeOwner for Volume " + volume + " failed",
            ResultCodes.INTERNAL_ERROR);
      }
    } finally {
      if (lockAcquired) {
        metadataManager.getLock().releaseReadLock(VOLUME_LOCK, volume);
      }
    }
    if (volumeArgs != null) {
      return volumeArgs.getOwnerName();
    } else {
      throw new OMException("Volume " + volume + " is not found",
          OMException.ResultCodes.VOLUME_NOT_FOUND);
    }
  }

  /**
   * Return the owner of a given bucket.
   *
   * @return String
   */
  public String getBucketOwner(String volume, String bucket, ACLType type,
       ResourceType resType) throws OMException {
    String bucketOwner = null;
    if ((resType != ResourceType.VOLUME) &&
        !(type == ACLType.CREATE && resType == ResourceType.BUCKET)) {
      bucketOwner = getBucketOwner(volume, bucket);
    }
    return bucketOwner;
  }

  private String getBucketOwner(String volume, String bucket)
      throws OMException {
    OmBucketInfo bucketInfo;

    boolean lockAcquired = metadataManager.getLock().acquireReadLock(
            BUCKET_LOCK, volume, bucket);
    try {
      String dbBucketKey = metadataManager.getBucketKey(volume, bucket);
      bucketInfo = metadataManager.getBucketTable().get(dbBucketKey);
    } catch (IOException ioe) {
      if (ioe instanceof OMException) {
        throw (OMException)ioe;
      } else {
        throw new OMException("getBucketOwner for Bucket " + volume + "/" +
            bucket  + " failed: " + ioe.getMessage(),
            ResultCodes.INTERNAL_ERROR);
      }
    } finally {
      if (lockAcquired) {
        metadataManager.getLock().releaseReadLock(BUCKET_LOCK, volume, bucket);
      }
    }
    if (bucketInfo != null) {
      return bucketInfo.getOwner();
    } else {
      throw new OMException("Bucket not found", ResultCodes.BUCKET_NOT_FOUND);
    }
  }

  /**
   * CheckAcls for the ozone object.
   *
   * @return true if permission granted, false if permission denied.
   * @throws OMException ResultCodes.PERMISSION_DENIED if permission denied
   *                     and throwOnPermissionDenied set to true.
   */
  @SuppressWarnings("parameternumber")
  public boolean checkAcls(ResourceType resType, StoreType storeType,
      ACLType aclType, String vol, String bucket, String key,
      UserGroupInformation ugi, InetAddress remoteAddress, String hostName,
      boolean throwIfPermissionDenied, String owner)
      throws OMException {
    OzoneObj obj = OzoneObjInfo.Builder.newBuilder()
        .setResType(resType)
        .setStoreType(storeType)
        .setVolumeName(vol)
        .setBucketName(bucket)
        .setKeyName(key).build();
    RequestContext context = RequestContext.newBuilder()
        .setClientUgi(ugi)
        .setIp(remoteAddress)
        .setHost(hostName)
        .setAclType(ACLIdentityType.USER)
        .setAclRights(aclType)
        .setOwnerName(owner)
        .build();

    return omMetadataReader.checkAcls(obj, context, throwIfPermissionDenied);
  }



  /**
   * Return true if Ozone acl's are enabled, else false.
   *
   * @return boolean
   */
  public boolean getAclsEnabled() {
    return isAclEnabled;
  }

  public boolean getAllowListAllVolumes() {
    return allowListAllVolumes;
  }

  public OmMetadataReader getOmMetadataReader() {
    return omMetadataReader;
  }

  /**
   * Return true if SPNEGO auth is enabled for OM HTTP server, otherwise false.
   *
   * @return boolean
   */
  public boolean isSpnegoEnabled() {
    return isSpnegoEnabled;
  }

  /**
   * Gets the volume information.
   *
   * @param volume - Volume name.
   * @return VolumeArgs or exception is thrown.
   */
  @Override
  public OmVolumeArgs getVolumeInfo(String volume) throws IOException {
    boolean auditSuccess = true;
    Map<String, String> auditMap = buildAuditMap(volume);
    try {
      if (isAclEnabled) {
        omMetadataReader.checkAcls(ResourceType.VOLUME,
            StoreType.OZONE, ACLType.READ, volume,
            null, null);
      }
      metrics.incNumVolumeInfos();
      return volumeManager.getVolumeInfo(volume);
    } catch (Exception ex) {
      metrics.incNumVolumeInfoFails();
      auditSuccess = false;
      AUDIT.logReadFailure(buildAuditMessageForFailure(OMAction.READ_VOLUME,
          auditMap, ex));
      throw ex;
    } finally {
      if (auditSuccess) {
        AUDIT.logReadSuccess(buildAuditMessageForSuccess(OMAction.READ_VOLUME,
            auditMap));
      }
    }
  }

  /**
   * Lists volumes accessible by a specific user.
   *
   * @param userName - user name
   * @param prefix   - Filter prefix -- Return only entries that match this.
   * @param prevKey  - Previous key -- List starts from the next from the
   *                 prevkey
   * @param maxKeys  - Max number of keys to return.
   * @return List of Volumes.
   */
  @Override
  public List<OmVolumeArgs> listVolumeByUser(String userName, String prefix,
      String prevKey, int maxKeys) throws IOException {
    UserGroupInformation remoteUserUgi =
        ProtobufRpcEngine.Server.getRemoteUser();
    if (isAclEnabled) {
      if (remoteUserUgi == null) {
        LOG.error("Rpc user UGI is null. Authorization failed.");
        throw new OMException("Rpc user UGI is null. Authorization failed.",
            ResultCodes.PERMISSION_DENIED);
      }
    }
    boolean auditSuccess = true;
    Map<String, String> auditMap = new LinkedHashMap<>();
    auditMap.put(OzoneConsts.PREV_KEY, prevKey);
    auditMap.put(OzoneConsts.PREFIX, prefix);
    auditMap.put(OzoneConsts.MAX_KEYS, String.valueOf(maxKeys));
    auditMap.put(OzoneConsts.USERNAME, userName);
    try {
      metrics.incNumVolumeLists();
      if (isAclEnabled) {
        String remoteUserName = remoteUserUgi.getShortUserName();
        // if not admin nor list my own volumes, check ACL.
        if (!remoteUserName.equals(userName) && !isAdmin(remoteUserUgi)) {
          omMetadataReader.checkAcls(ResourceType.VOLUME,
              StoreType.OZONE, ACLType.LIST,
              OzoneConsts.OZONE_ROOT, null, null);
        }
        // List all volumes first
        List<OmVolumeArgs> listAllVolumes = volumeManager.listVolumes(
            null, prefix, prevKey, maxKeys);
        List<OmVolumeArgs> result = new ArrayList<>();
        // Filter all volumes by LIST ACL
        for (OmVolumeArgs volumeArgs : listAllVolumes) {
          if (hasAcls(userName, ResourceType.VOLUME, StoreType.OZONE,
              ACLType.LIST, volumeArgs.getVolume(), null, null)) {
            result.add(volumeArgs);
          }
        }
        return result;
      } else {
        // When ACL is not enabled, fallback to filter by owner
        return volumeManager.listVolumes(userName, prefix, prevKey, maxKeys);
      }
    } catch (Exception ex) {
      metrics.incNumVolumeListFails();
      auditSuccess = false;
      AUDIT.logReadFailure(buildAuditMessageForFailure(OMAction.LIST_VOLUMES,
          auditMap, ex));
      throw ex;
    } finally {
      if (auditSuccess) {
        AUDIT.logReadSuccess(buildAuditMessageForSuccess(OMAction.LIST_VOLUMES,
            auditMap));
      }
    }
  }

  /**
   * Lists volume all volumes in the cluster.
   *
   * @param prefix  - Filter prefix -- Return only entries that match this.
   * @param prevKey - Previous key -- List starts from the next from the
   *                prevkey
   * @param maxKeys - Max number of keys to return.
   * @return List of Volumes.
   */
  @Override
  public List<OmVolumeArgs> listAllVolumes(String prefix, String prevKey, int
      maxKeys) throws IOException {
    boolean auditSuccess = true;
    Map<String, String> auditMap = new LinkedHashMap<>();
    auditMap.put(OzoneConsts.PREV_KEY, prevKey);
    auditMap.put(OzoneConsts.PREFIX, prefix);
    auditMap.put(OzoneConsts.MAX_KEYS, String.valueOf(maxKeys));
    auditMap.put(OzoneConsts.USERNAME, null);
    try {
      metrics.incNumVolumeLists();
      if (!allowListAllVolumes) {
        // Only admin can list all volumes when disallowed in config
        if (isAclEnabled) {
          omMetadataReader.checkAcls(ResourceType.VOLUME,
              StoreType.OZONE, ACLType.LIST,
              OzoneConsts.OZONE_ROOT, null, null);
        }
      }
      return volumeManager.listVolumes(null, prefix, prevKey, maxKeys);
    } catch (Exception ex) {
      metrics.incNumVolumeListFails();
      auditSuccess = false;
      AUDIT.logReadFailure(buildAuditMessageForFailure(OMAction.LIST_VOLUMES,
          auditMap, ex));
      throw ex;
    } finally {
      if (auditSuccess) {
        AUDIT.logReadSuccess(buildAuditMessageForSuccess(OMAction.LIST_VOLUMES,
            auditMap));
      }
    }
  }

  /**
   * {@inheritDoc}
   */
  @Override
  public List<OmBucketInfo> listBuckets(String volumeName, String startKey,
                                        String prefix, int maxNumOfBuckets,
                                        boolean hasSnapshot)
      throws IOException {
    boolean auditSuccess = true;
    Map<String, String> auditMap = buildAuditMap(volumeName);
    auditMap.put(OzoneConsts.START_KEY, startKey);
    auditMap.put(OzoneConsts.PREFIX, prefix);
    auditMap.put(OzoneConsts.MAX_NUM_OF_BUCKETS,
        String.valueOf(maxNumOfBuckets));
    auditMap.put(OzoneConsts.HAS_SNAPSHOT, String.valueOf(hasSnapshot));

    try {
      if (isAclEnabled) {
        omMetadataReader.checkAcls(ResourceType.VOLUME,
            StoreType.OZONE, ACLType.LIST,
            volumeName, null, null);
      }
      metrics.incNumBucketLists();
      return bucketManager.listBuckets(volumeName,
          startKey, prefix, maxNumOfBuckets, hasSnapshot);
    } catch (IOException ex) {
      metrics.incNumBucketListFails();
      auditSuccess = false;
      AUDIT.logReadFailure(buildAuditMessageForFailure(OMAction.LIST_BUCKETS,
          auditMap, ex));
      throw ex;
    } finally {
      if (auditSuccess) {
        AUDIT.logReadSuccess(buildAuditMessageForSuccess(OMAction.LIST_BUCKETS,
            auditMap));
      }
    }
  }

  /**
   * Gets the bucket information.
   *
   * @param volume - Volume name.
   * @param bucket - Bucket name.
   * @return OmBucketInfo or exception is thrown.
   */
  @Override
  public OmBucketInfo getBucketInfo(String volume, String bucket)
      throws IOException {
    boolean auditSuccess = true;
    Map<String, String> auditMap = buildAuditMap(volume);
    auditMap.put(OzoneConsts.BUCKET, bucket);
    try {
      if (isAclEnabled) {
        omMetadataReader.checkAcls(ResourceType.BUCKET,
            StoreType.OZONE, ACLType.READ, volume,
            bucket, null);
      }
      metrics.incNumBucketInfos();
      return bucketManager.getBucketInfo(volume, bucket);
    } catch (Exception ex) {
      metrics.incNumBucketInfoFails();
      auditSuccess = false;
      AUDIT.logReadFailure(buildAuditMessageForFailure(OMAction.READ_BUCKET,
          auditMap, ex));
      throw ex;
    } finally {
      if (auditSuccess) {
        AUDIT.logReadSuccess(buildAuditMessageForSuccess(OMAction.READ_BUCKET,
            auditMap));
      }
    }
  }

  /**
   * Lookup a key.
   *
   * @param args - attributes of the key.
   * @return OmKeyInfo - the info about the requested key.
   */
  @Override
  public OmKeyInfo lookupKey(OmKeyArgs args) throws IOException {
    return getReader(args).lookupKey(args);
  }

  @Override
  public KeyInfoWithVolumeContext getKeyInfo(final OmKeyArgs args,
                                             boolean assumeS3Context)
      throws IOException {
    return getReader(args).getKeyInfo(args, assumeS3Context);
  }

  @Override
  public List<OmKeyInfo> listKeys(String volumeName, String bucketName,
      String startKey, String keyPrefix, int maxKeys) throws IOException {

    return getReader(volumeName, bucketName, keyPrefix).listKeys(
            volumeName, bucketName, startKey, keyPrefix, maxKeys);
  }

  @Override
  public List<RepeatedOmKeyInfo> listTrash(String volumeName,
      String bucketName, String startKeyName, String keyPrefix, int maxKeys)
      throws IOException {
    boolean auditSuccess = true;
    Map<String, String> auditMap = buildAuditMap(volumeName);
    auditMap.put(OzoneConsts.BUCKET, bucketName);
    auditMap.put(OzoneConsts.START_KEY, startKeyName);
    auditMap.put(OzoneConsts.KEY_PREFIX, keyPrefix);
    auditMap.put(OzoneConsts.MAX_KEYS, String.valueOf(maxKeys));
    try {
      if (isAclEnabled) {
        omMetadataReader.checkAcls(ResourceType.BUCKET,
            StoreType.OZONE, ACLType.LIST,
            volumeName, bucketName, keyPrefix);
      }
      metrics.incNumTrashKeyLists();
      return keyManager.listTrash(volumeName, bucketName,
          startKeyName, keyPrefix, maxKeys);
    } catch (IOException ex) {
      metrics.incNumTrashKeyListFails();
      auditSuccess = false;
      AUDIT.logReadFailure(buildAuditMessageForFailure(OMAction.LIST_TRASH,
          auditMap, ex));
      throw ex;
    } finally {
      if (auditSuccess) {
        AUDIT.logReadSuccess(buildAuditMessageForSuccess(OMAction.LIST_TRASH,
            auditMap));
      }
    }
  }

  @Override
  public List<SnapshotInfo> listSnapshot(String volumeName, String bucketName)
      throws IOException {
    if (isAclEnabled) {
      omMetadataReader.checkAcls(ResourceType.BUCKET, StoreType.OZONE,
          ACLType.LIST, volumeName, bucketName, null);
    }
    boolean auditSuccess = true;
    Map<String, String> auditMap = buildAuditMap(volumeName);
    auditMap.put(OzoneConsts.BUCKET, bucketName);
    try {
      metrics.incNumSnapshotLists();
      return metadataManager.listSnapshot(volumeName, bucketName);
    } catch (Exception ex) {
      metrics.incNumSnapshotListFails();
      auditSuccess = false;
      AUDIT.logReadFailure(buildAuditMessageForFailure(OMAction.LIST_SNAPSHOT,
          auditMap, ex));
      throw ex;
    } finally {
      if (auditSuccess) {
        AUDIT.logReadSuccess(buildAuditMessageForSuccess(
            OMAction.LIST_SNAPSHOT, auditMap));
      }
    }
  }

  private Map<String, String> buildAuditMap(String volume) {
    Map<String, String> auditMap = new LinkedHashMap<>();
    auditMap.put(OzoneConsts.VOLUME, volume);
    return auditMap;
  }

  public AuditLogger getAuditLogger() {
    return AUDIT;
  }

  @Override
  public AuditMessage buildAuditMessageForSuccess(AuditAction op,
      Map<String, String> auditMap) {
    return omMetadataReader.buildAuditMessageForSuccess(op, auditMap);
  }

  @Override
  public AuditMessage buildAuditMessageForFailure(AuditAction op,
      Map<String, String> auditMap, Throwable throwable) {
    return omMetadataReader.buildAuditMessageForFailure(op,
        auditMap, throwable);
  }

  private void registerMXBean() {
    Map<String, String> jmxProperties = new HashMap<>();
    jmxProperties.put("component", "ServerRuntime");
    this.omInfoBeanName = HddsUtils.registerWithJmxProperties(
        "OzoneManager", "OzoneManagerInfo", jmxProperties, this);
  }

  private void unregisterMXBean() {
    if (this.omInfoBeanName != null) {
      MBeans.unregister(this.omInfoBeanName);
      this.omInfoBeanName = null;
    }
  }

  @Override
  public String getRpcPort() {
    return "" + omRpcAddress.getPort();
  }

  @Override
  public String getRatisRoles() {
    List<ServiceInfo> serviceList;
    int port = omNodeDetails.getRatisPort();
    RaftPeer leaderId;
    if (isRatisEnabled) {
      try {
        leaderId = omRatisServer.getLeader();
        if (leaderId == null) {
          LOG.error("No leader found");
          return "Exception: Not a leader";
        }
        serviceList = getServiceList();
      } catch (IOException e) {
        LOG.error("IO-Exception Occurred", e);
        return "Exception: " + e;
      }
      return OmUtils.format(serviceList, port, leaderId.getId().toString());
    } else {
      return "Ratis-Disabled";
    }
  }

  /**
   * Create OMHAMetrics instance.
   */
  public void omHAMetricsInit(String leaderId) {
    // unregister, in case metrics already exist
    // so that the metrics will get updated.
    OMHAMetrics.unRegister();
    omhaMetrics = OMHAMetrics
        .create(getOMNodeId(), leaderId);
  }

  @VisibleForTesting
  public OMHAMetrics getOmhaMetrics() {
    return omhaMetrics;
  }

  public String getRatisLogDirectory() {
    return  OzoneManagerRatisUtils.getOMRatisDirectory(configuration);
  }

  @Override
  public String getRocksDbDirectory() {
    return String.valueOf(OMStorage.getOmDbDir(configuration));
  }

  @VisibleForTesting
  public OzoneManagerHttpServer getHttpServer() {
    return httpServer;
  }

  @Override
  public List<ServiceInfo> getServiceList() throws IOException {
    // When we implement multi-home this call has to be handled properly.
    List<ServiceInfo> services = new ArrayList<>();
    ServiceInfo.Builder omServiceInfoBuilder = ServiceInfo.newBuilder()
        .setNodeType(HddsProtos.NodeType.OM)
        .setHostname(omRpcAddress.getHostName())
        .setOmVersion(OzoneManagerVersion.CURRENT)
        .addServicePort(ServicePort.newBuilder()
            .setType(ServicePort.Type.RPC)
            .setValue(omRpcAddress.getPort())
            .build());
    if (httpServer != null
        && httpServer.getHttpAddress() != null) {
      omServiceInfoBuilder.addServicePort(ServicePort.newBuilder()
          .setType(ServicePort.Type.HTTP)
          .setValue(httpServer.getHttpAddress().getPort())
          .build());
    }
    if (httpServer != null
        && httpServer.getHttpsAddress() != null) {
      omServiceInfoBuilder.addServicePort(ServicePort.newBuilder()
          .setType(ServicePort.Type.HTTPS)
          .setValue(httpServer.getHttpsAddress().getPort())
          .build());
    }

    // Since this OM is processing the request, we can assume it to be the
    // leader OM

    OMRoleInfo omRole = OMRoleInfo.newBuilder()
        .setNodeId(getOMNodeId())
        .setServerRole(RaftPeerRole.LEADER.name())
        .build();
    omServiceInfoBuilder.setOmRoleInfo(omRole);

    if (isRatisEnabled) {
      if (omRatisServer != null) {
        omServiceInfoBuilder.addServicePort(ServicePort.newBuilder()
            .setType(ServicePort.Type.RATIS)
            .setValue(omNodeDetails.getRatisPort())
            .build());
      }

      for (OMNodeDetails peerNode : peerNodesMap.values()) {
        ServiceInfo.Builder peerOmServiceInfoBuilder = ServiceInfo.newBuilder()
            .setNodeType(HddsProtos.NodeType.OM)
            .setHostname(peerNode.getHostName())
            // For now assume peer is at the same version.
            // This field needs to be fetched from peer when rolling upgrades
            // are implemented.
            .setOmVersion(OzoneManagerVersion.CURRENT)
            .addServicePort(ServicePort.newBuilder()
                .setType(ServicePort.Type.RPC)
                .setValue(peerNode.getRpcPort())
                .build());

        OMRoleInfo peerOmRole = OMRoleInfo.newBuilder()
            .setNodeId(peerNode.getNodeId())
            .setServerRole(RaftPeerRole.FOLLOWER.name())
            .build();
        peerOmServiceInfoBuilder.setOmRoleInfo(peerOmRole);

        services.add(peerOmServiceInfoBuilder.build());
      }
    }

    services.add(omServiceInfoBuilder.build());

    // For client we have to return SCM with container protocol port,
    // not block protocol. This is information is being not used by
    // RpcClient, but for compatibility leaving as it is and also making sure
    // that this works for SCM HA.
    Collection<InetSocketAddress> scmAddresses = getScmAddressForClients(
        configuration);

    for (InetSocketAddress scmAddr : scmAddresses) {
      ServiceInfo.Builder scmServiceInfoBuilder = ServiceInfo.newBuilder()
          .setNodeType(HddsProtos.NodeType.SCM)
          .setHostname(scmAddr.getHostName())
          .addServicePort(ServicePort.newBuilder()
              .setType(ServicePort.Type.RPC)
              .setValue(scmAddr.getPort()).build());
      services.add(scmServiceInfoBuilder.build());
    }
    metrics.incNumGetServiceLists();
    // For now there is no exception that can can happen in this call,
    // so failure metrics is not handled. In future if there is any need to
    // handle exception in this method, we need to incorporate
    // metrics.incNumGetServiceListFails()
    AUDIT.logReadSuccess(
        buildAuditMessageForSuccess(OMAction.GET_SERVICE_LIST,
            new LinkedHashMap<>()));
    return services;
  }

  @Override
  public ServiceInfoEx getServiceInfo() throws IOException {
    return new ServiceInfoEx(getServiceList(), caCertPem, caCertPemList);
  }

  @Override
  public void transferLeadership(String newLeaderId)
      throws IOException {
    final UserGroupInformation ugi = getRemoteUser();
    if (!isAdmin(ugi)) {
      throw new OMException(
          "Only Ozone admins are allowed to transfer raft leadership.",
          PERMISSION_DENIED);
    }
    if (!isRatisEnabled) {
      throw new IOException("OM HA not enabled.");
    }
    boolean auditSuccess = true;
    Map<String, String> auditMap = new LinkedHashMap<>();
    auditMap.put("newLeaderId", newLeaderId);
    try {
      RaftGroupId groupID = omRatisServer.getRaftGroup().getGroupId();
      RaftServer.Division division = omRatisServer.getServer()
          .getDivision(groupID);
      RaftPeerId targetPeerId;
      if (newLeaderId.isEmpty()) {
        RaftPeer curLeader = omRatisServer.getLeader();
        targetPeerId = division.getGroup()
            .getPeers().stream().filter(a -> !a.equals(curLeader)).findFirst()
            .map(RaftPeer::getId).orElseThrow(() -> new IOException("Cannot" +
                " find a new leader to transfer leadership."));
      } else {
        targetPeerId = RaftPeerId.valueOf(newLeaderId);
      }

      final GrpcTlsConfig tlsConfig =
          OzoneManagerRatisUtils.createServerTlsConfig(
              secConfig, certClient, true);

      RatisHelper.transferRatisLeadership(configuration, division.getGroup(),
          targetPeerId, tlsConfig);
    } catch (IOException ex) {
      auditSuccess = false;
      AUDIT.logReadFailure(
          buildAuditMessageForFailure(OMAction.TRANSFER_LEADERSHIP,
              auditMap, ex));
      throw ex;
    } finally {
      if (auditSuccess) {
        AUDIT.logReadSuccess(
            buildAuditMessageForSuccess(OMAction.TRANSFER_LEADERSHIP,
                auditMap));
      }
    }
  }

  @Override
  public boolean triggerRangerBGSync(boolean noWait) throws IOException {

    // OM should be leader and ready.
    // This check should always pass if called from a client since there
    // is a leader check somewhere before entering this method.
    if (!isLeaderReady()) {
      // And even if we could allow followers to trigger sync, checkLeader()
      // calls inside the sync would quit the sync anyway.
      throw new OMException("OM is not leader or not ready", INVALID_REQUEST);
    }

    final UserGroupInformation ugi = getRemoteUser();
    // Check Ozone admin privilege
    if (!isAdmin(ugi)) {
      throw new OMException("Only Ozone admins are allowed to trigger "
          + "Ranger background sync manually", PERMISSION_DENIED);
    }

    // Check if MT manager is inited
    final OMMultiTenantManager mtManager = getMultiTenantManager();
    if (mtManager == null) {
      throw new OMException("S3 Multi-Tenancy is not enabled",
          FEATURE_NOT_ENABLED);
    }

    // Check if Ranger BG sync task is inited
    final OMRangerBGSyncService bgSync = mtManager.getOMRangerBGSyncService();
    if (bgSync == null) {
      throw new OMException("Ranger background sync service is not initialized",
          FEATURE_NOT_ENABLED);
    }

    // Trigger Ranger BG Sync
    if (noWait) {
      final Thread t = new Thread(bgSync::triggerRangerSyncOnce);
      t.start();
      LOG.info("User '{}' manually triggered Multi-Tenancy Ranger Sync "
          + "in a new thread, tid={}", ugi, t.getId());
      return true;
    } else {
      LOG.info("User '{}' manually triggered Multi-Tenancy Ranger Sync", ugi);
      // Block in the handler thread
      return bgSync.triggerRangerSyncOnce();
    }
  }

  @Override
  public StatusAndMessages finalizeUpgrade(String upgradeClientID)
      throws IOException {
    return upgradeFinalizer.finalize(upgradeClientID, this);
  }

  @Override
  public StatusAndMessages queryUpgradeFinalizationProgress(
      String upgradeClientID, boolean takeover, boolean readonly
  ) throws IOException {
    if (readonly) {
      return new StatusAndMessages(upgradeFinalizer.getStatus(),
          Collections.emptyList());
    }
    return upgradeFinalizer.reportStatus(upgradeClientID, takeover);
  }

  /**
   * List tenants.
   */
  public TenantStateList listTenant() throws IOException {

    metrics.incNumTenantLists();

    final UserGroupInformation ugi = getRemoteUser();
    if (!isAdmin(ugi)) {
      final OMException omEx = new OMException(
          "Only Ozone admins are allowed to list tenants.", PERMISSION_DENIED);
      AUDIT.logWriteFailure(buildAuditMessageForFailure(
          OMAction.LIST_TENANT, new LinkedHashMap<>(), omEx));
      throw omEx;
    }

    final Table<String, OmDBTenantState> tenantStateTable =
        metadataManager.getTenantStateTable();

    // Won't iterate cache here, mainly because we can't acquire a read lock
    // for cache iteration: no tenant is specified, hence no volume name to
    // acquire VOLUME_LOCK on. There could be a few millis delay before entries
    // are flushed to the table. This should be acceptable for a list tenant
    // request.

    try (TableIterator<String, ? extends KeyValue<String, OmDBTenantState>>
        iterator = tenantStateTable.iterator()) {

      final List<TenantState> tenantStateList = new ArrayList<>();

      // Iterate table
      while (iterator.hasNext()) {
        final Table.KeyValue<String, OmDBTenantState> dbEntry = iterator.next();
        final String tenantId = dbEntry.getKey();
        final OmDBTenantState omDBTenantState = dbEntry.getValue();
        assert (tenantId.equals(omDBTenantState.getTenantId()));
        tenantStateList.add(TenantState.newBuilder()
            .setTenantId(omDBTenantState.getTenantId())
            .setBucketNamespaceName(omDBTenantState.getBucketNamespaceName())
            .setUserRoleName(omDBTenantState.getUserRoleName())
            .setAdminRoleName(omDBTenantState.getAdminRoleName())
            .setBucketNamespacePolicyName(
                omDBTenantState.getBucketNamespacePolicyName())
            .setBucketPolicyName(omDBTenantState.getBucketPolicyName())
            .build());
      }

      AUDIT.logReadSuccess(buildAuditMessageForSuccess(
          OMAction.LIST_TENANT, new LinkedHashMap<>()));

      return new TenantStateList(tenantStateList);
    }
  }

  /**
   * Tenant get user info.
   */
  public TenantUserInfoValue tenantGetUserInfo(String userPrincipal)
      throws IOException {

    metrics.incNumTenantGetUserInfos();

    if (StringUtils.isEmpty(userPrincipal)) {
      return null;
    }

    final List<ExtendedUserAccessIdInfo> accessIdInfoList = new ArrayList<>();

    // Won't iterate cache here for a similar reason as in OM#listTenant
    //  tenantGetUserInfo lists all accessIds assigned to a user across
    //  multiple tenants.

    // Retrieve the list of accessIds associated to this user principal
    final OmDBUserPrincipalInfo kerberosPrincipalInfo =
        metadataManager.getPrincipalToAccessIdsTable().get(userPrincipal);
    if (kerberosPrincipalInfo == null) {
      return null;
    }
    final Set<String> accessIds = kerberosPrincipalInfo.getAccessIds();

    final Map<String, String> auditMap = new LinkedHashMap<>();
    auditMap.put("userPrincipal", userPrincipal);

    accessIds.forEach(accessId -> {
      try {
        final OmDBAccessIdInfo accessIdInfo =
            metadataManager.getTenantAccessIdTable().get(accessId);
        if (accessIdInfo == null) {
          // As we are not acquiring a lock, the accessId entry might have been
          //  removed from the TenantAccessIdTable already.
          //  Log a warning (shouldn't happen very often) and move on.
          LOG.warn("Expected accessId '{}' not found in TenantAccessIdTable. "
                  + "Might have been removed already.", accessId);
          return;
        }
        assert (accessIdInfo.getUserPrincipal().equals(userPrincipal));
        accessIdInfoList.add(ExtendedUserAccessIdInfo.newBuilder()
            .setUserPrincipal(userPrincipal)
            .setAccessId(accessId)
            .setTenantId(accessIdInfo.getTenantId())
            .setIsAdmin(accessIdInfo.getIsAdmin())
            .setIsDelegatedAdmin(accessIdInfo.getIsDelegatedAdmin())
            .build());
      } catch (IOException e) {
        LOG.error("Potential DB issue. Failed to retrieve OmDBAccessIdInfo "
            + "for accessId '{}' in TenantAccessIdTable.", accessId);
        // Audit
        auditMap.put("accessId", accessId);
        AUDIT.logWriteFailure(buildAuditMessageForFailure(
            OMAction.TENANT_GET_USER_INFO, auditMap, e));
        auditMap.remove("accessId");
      }
    });

    AUDIT.logReadSuccess(buildAuditMessageForSuccess(
        OMAction.TENANT_GET_USER_INFO, auditMap));

    return new TenantUserInfoValue(accessIdInfoList);
  }

  @Override
  public TenantUserList listUsersInTenant(String tenantId, String prefix)
      throws IOException {

    metrics.incNumTenantUserLists();

    if (StringUtils.isEmpty(tenantId)) {
      return null;
    }

    multiTenantManager.checkTenantExistence(tenantId);

    final String volumeName = multiTenantManager.getTenantVolumeName(tenantId);
    final Map<String, String> auditMap = new LinkedHashMap<>();
    auditMap.put(OzoneConsts.TENANT, tenantId);
    auditMap.put(OzoneConsts.VOLUME, volumeName);
    auditMap.put(OzoneConsts.USER_PREFIX, prefix);

    boolean lockAcquired =
        metadataManager.getLock().acquireReadLock(VOLUME_LOCK, volumeName);
    try {
      final UserGroupInformation ugi = ProtobufRpcEngine.Server.getRemoteUser();
      if (!multiTenantManager.isTenantAdmin(ugi, tenantId, false)) {
        throw new OMException("Only tenant and ozone admins can access this " +
            "API. '" + ugi.getShortUserName() + "' is not an admin.",
            PERMISSION_DENIED);
      }
      final TenantUserList userList =
          multiTenantManager.listUsersInTenant(tenantId, prefix);
      AUDIT.logReadSuccess(buildAuditMessageForSuccess(
          OMAction.TENANT_LIST_USER, auditMap));
      return userList;
    } catch (IOException ex) {
      AUDIT.logReadFailure(buildAuditMessageForFailure(
          OMAction.TENANT_LIST_USER, auditMap, ex));
      throw ex;
    } finally {
      if (lockAcquired) {
        metadataManager.getLock().releaseReadLock(VOLUME_LOCK, volumeName);
      }
    }
  }

  @Override
  public S3VolumeContext getS3VolumeContext() throws IOException {
    long start = Time.monotonicNowNanos();
    // Unless the OM request contains S3 authentication info with an access
    // ID that corresponds to a tenant volume, the request will be directed
    // to the default S3 volume.
    String s3Volume = HddsClientUtils.getDefaultS3VolumeName(configuration);
    S3Authentication s3Auth = getS3Auth();
    final String userPrincipal;

    if (s3Auth == null) {
      // This is the default user principal if request does not have S3Auth set
      userPrincipal = Server.getRemoteUser().getShortUserName();

      if (LOG.isDebugEnabled()) {
        // An old S3 gateway talking to a new OM may not attach the auth info.
        // This old version of s3g will also not have a client that supports
        // multi-tenancy, so we can direct requests to the default S3 volume.
        LOG.debug("S3 authentication was not attached to the OM request. " +
                "Directing requests to the default S3 volume {}.",
            s3Volume);
      }
    } else {
      String accessId = s3Auth.getAccessId();
      // If S3 Multi-Tenancy is not enabled, all S3 requests will be redirected
      // to the default s3v for compatibility
      final Optional<String> optionalTenantId = isS3MultiTenancyEnabled() ?
          multiTenantManager.getTenantForAccessID(accessId) : Optional.absent();

      if (!optionalTenantId.isPresent()) {
        final UserGroupInformation s3gUGI =
            UserGroupInformation.createRemoteUser(accessId);
        // When the accessId belongs to the default s3v (i.e. when the accessId
        // key pair is generated using the regular `ozone s3 getsecret`), the
        // user principal returned here should simply be the accessId's short
        // user name (processed by the auth_to_local rule)
        userPrincipal = s3gUGI.getShortUserName();

        if (LOG.isDebugEnabled()) {
          LOG.debug("No tenant found for access ID {}. Directing "
              + "requests to default s3 volume {}.", accessId, s3Volume);
        }
      } else {
        // S3 Multi-Tenancy is enabled, and the accessId is assigned to a tenant

        final String tenantId = optionalTenantId.get();

        OmDBTenantState tenantState =
            metadataManager.getTenantStateTable().get(tenantId);
        if (tenantState != null) {
          s3Volume = tenantState.getBucketNamespaceName();
        } else {
          String message = "Unable to find tenant '" + tenantId
              + "' details for access ID " + accessId
              + ". The tenant might have been removed during this operation, "
              + "or the OM DB is inconsistent";
          LOG.warn(message);
          throw new OMException(message, ResultCodes.TENANT_NOT_FOUND);
        }
        if (LOG.isDebugEnabled()) {
          LOG.debug("Get S3 volume request for access ID {} belonging to " +
                  "tenant {} is directed to the volume {}.", accessId, tenantId,
              s3Volume);
        }

        boolean acquiredVolumeLock =
            getMetadataManager().getLock().acquireReadLock(
                VOLUME_LOCK, s3Volume);

        try {
          // Inject user name to the response to be used for KMS on the client
          userPrincipal = OzoneAclUtils.accessIdToUserPrincipal(accessId);
        } finally {
          if (acquiredVolumeLock) {
            getMetadataManager().getLock().releaseReadLock(
                VOLUME_LOCK, s3Volume);
          }
        }
      }
    }

    // getVolumeInfo() performs acl checks and checks volume existence.
    final S3VolumeContext.Builder s3VolumeContext = S3VolumeContext.newBuilder()
        .setOmVolumeArgs(getVolumeInfo(s3Volume))
        .setUserPrincipal(userPrincipal);
    perfMetrics.addS3VolumeContextLatencyNs(Time.monotonicNowNanos() - start);
    return s3VolumeContext.build();
  }

  @Override
  public OmMultipartUploadListParts listParts(final String volumeName,
      final String bucketName, String keyName, String uploadID,
      int partNumberMarker, int maxParts)  throws IOException {

    ResolvedBucket bucket = resolveBucketLink(Pair.of(volumeName, bucketName));

    Map<String, String> auditMap = bucket.audit();
    auditMap.put(OzoneConsts.KEY, keyName);
    auditMap.put(OzoneConsts.UPLOAD_ID, uploadID);
    auditMap.put(OzoneConsts.PART_NUMBER_MARKER,
        Integer.toString(partNumberMarker));
    auditMap.put(OzoneConsts.MAX_PARTS, Integer.toString(maxParts));

    metrics.incNumListMultipartUploadParts();
    try {
      OmMultipartUploadListParts omMultipartUploadListParts =
          keyManager.listParts(bucket.realVolume(), bucket.realBucket(),
              keyName, uploadID, partNumberMarker, maxParts);
      AUDIT.logReadSuccess(buildAuditMessageForSuccess(OMAction
          .LIST_MULTIPART_UPLOAD_PARTS, auditMap));
      return omMultipartUploadListParts;
    } catch (IOException ex) {
      metrics.incNumListMultipartUploadPartFails();
      AUDIT.logReadFailure(buildAuditMessageForFailure(OMAction
          .LIST_MULTIPART_UPLOAD_PARTS, auditMap, ex));
      throw ex;
    }
  }

  @Override
  public OmMultipartUploadList listMultipartUploads(String volumeName,
      String bucketName, String prefix) throws IOException {

    ResolvedBucket bucket = resolveBucketLink(Pair.of(volumeName, bucketName));

    Map<String, String> auditMap = bucket.audit();
    auditMap.put(OzoneConsts.PREFIX, prefix);

    metrics.incNumListMultipartUploads();
    try {
      OmMultipartUploadList omMultipartUploadList =
          keyManager.listMultipartUploads(bucket.realVolume(),
              bucket.realBucket(), prefix);
      AUDIT.logReadSuccess(buildAuditMessageForSuccess(OMAction
          .LIST_MULTIPART_UPLOADS, auditMap));
      return omMultipartUploadList;

    } catch (IOException ex) {
      metrics.incNumListMultipartUploadFails();
      AUDIT.logReadFailure(buildAuditMessageForFailure(OMAction
          .LIST_MULTIPART_UPLOADS, auditMap, ex));
      throw ex;
    }

  }

  @Override
  public OzoneFileStatus getFileStatus(OmKeyArgs args) throws IOException {
    return getReader(args).getFileStatus(args);
  }

  @Override
  public OmKeyInfo lookupFile(OmKeyArgs args) throws IOException {
    return getReader(args).lookupFile(args);
  }

  @Override
  public List<OzoneFileStatus> listStatus(OmKeyArgs args, boolean recursive,
                                          String startKey, long numEntries)
          throws IOException {
    return listStatus(args, recursive, startKey, numEntries, false);
  }

  public List<OzoneFileStatus> listStatus(OmKeyArgs args, boolean recursive,
      String startKey, long numEntries, boolean allowPartialPrefixes)
      throws IOException {

    return getReader(args).listStatus(args, recursive,
            startKey, numEntries, allowPartialPrefixes);
  }

  /**
   * Returns list of ACLs for given Ozone object.
   *
   * @param obj Ozone object.
   * @throws IOException if there is error.
   */
  @Override
  public List<OzoneAcl> getAcl(OzoneObj obj) throws IOException {
    return getReader(obj).getAcl(obj);
  }

  /**
   * Download and install latest checkpoint from leader OM.
   *
   * @param leaderId peerNodeID of the leader OM
   * @return If checkpoint is installed successfully, return the
   *         corresponding termIndex. Otherwise, return null.
   */
  public TermIndex installSnapshotFromLeader(String leaderId) {
    if (omRatisSnapshotProvider == null) {
      LOG.error("OM Snapshot Provider is not configured as there are no peer " +
          "nodes.");
      return null;
    }

    DBCheckpoint omDBCheckpoint;
    try {
      omDBCheckpoint = omRatisSnapshotProvider.
          downloadDBSnapshotFromLeader(leaderId);
    } catch (IOException ex) {
      LOG.error("Failed to download snapshot from Leader {}.", leaderId,  ex);
      return null;
    }

    TermIndex termIndex = null;
    try {
      termIndex = installCheckpoint(leaderId, omDBCheckpoint);
    } catch (Exception ex) {
      LOG.error("Failed to install snapshot from Leader OM.", ex);
    }
    return termIndex;
  }

  /**
   * Install checkpoint. If the checkpoint snapshot index is greater than
   * OM's last applied transaction index, then re-initialize the OM
   * state via this checkpoint. Before re-initializing OM state, the OM Ratis
   * server should be stopped so that no new transactions can be applied.
   */
  TermIndex installCheckpoint(String leaderId, DBCheckpoint omDBCheckpoint)
      throws Exception {

    Path checkpointLocation = omDBCheckpoint.getCheckpointLocation();
    TransactionInfo checkpointTrxnInfo = OzoneManagerRatisUtils
        .getTrxnInfoFromCheckpoint(configuration, checkpointLocation);

    LOG.info("Installing checkpoint with OMTransactionInfo {}",
        checkpointTrxnInfo);

    return installCheckpoint(leaderId, checkpointLocation, checkpointTrxnInfo);
  }

  TermIndex installCheckpoint(String leaderId, Path checkpointLocation,
      TransactionInfo checkpointTrxnInfo) throws Exception {
    long startTime = Time.monotonicNow();
    File oldDBLocation = metadataManager.getStore().getDbLocation();
    try {
      // Stop Background services
      keyManager.stop();
      stopSecretManager();
      stopTrashEmptier();

      // Pause the State Machine so that no new transactions can be applied.
      // This action also clears the OM Double Buffer so that if there are any
      // pending transactions in the buffer, they are discarded.
      omRatisServer.getOmStateMachine().pause();
    } catch (Exception e) {
      LOG.error("Failed to stop/ pause the services. Cannot proceed with " +
          "installing the new checkpoint.");
      // Stop the checkpoint install process and restart the services.
      keyManager.start(configuration);
      startSecretManagerIfNecessary();
      startTrashEmptier(configuration);
      throw e;
    }

    File dbBackup = null;
    TermIndex termIndex = omRatisServer.getLastAppliedTermIndex();
    long term = termIndex.getTerm();
    long lastAppliedIndex = termIndex.getIndex();

    // Check if current applied log index is smaller than the downloaded
    // checkpoint transaction index. If yes, proceed by stopping the ratis
    // server so that the OM state can be re-initialized. If no then do not
    // proceed with installSnapshot.
    boolean canProceed = OzoneManagerRatisUtils.verifyTransactionInfo(
        checkpointTrxnInfo, lastAppliedIndex, leaderId, checkpointLocation);

    boolean oldOmMetadataManagerStopped = false;
    boolean newMetadataManagerStarted = false;
    boolean omRpcServerStopped = false;
    long time = Time.monotonicNow();
    if (canProceed) {
      // Stop RPC server before stop metadataManager
      omRpcServer.stop();
      isOmRpcServerRunning = false;
      omRpcServerStopped = true;
      LOG.info("RPC server is stopped. Spend " +
          (Time.monotonicNow() - time) + " ms.");
      try {
        // Stop old metadataManager before replacing DB Dir
        time = Time.monotonicNow();
        metadataManager.stop();
        oldOmMetadataManagerStopped = true;
        LOG.info("metadataManager is stopped. Spend " +
            (Time.monotonicNow() - time) + " ms.");
      } catch (Exception e) {
        String errorMsg = "Failed to stop metadataManager. Cannot proceed " +
            "with installing the new checkpoint.";
        LOG.error(errorMsg);
        exitManager.exitSystem(1, errorMsg, e, LOG);
      }
      try {
        time = Time.monotonicNow();
        dbBackup = replaceOMDBWithCheckpoint(lastAppliedIndex,
            oldDBLocation, checkpointLocation);
        term = checkpointTrxnInfo.getTerm();
        lastAppliedIndex = checkpointTrxnInfo.getTransactionIndex();
        LOG.info("Replaced DB with checkpoint from OM: {}, term: {}, " +
            "index: {}, time: {} ms", leaderId, term, lastAppliedIndex,
            Time.monotonicNow() - time);
      } catch (Exception e) {
        LOG.error("Failed to install Snapshot from {} as OM failed to replace" +
            " DB with downloaded checkpoint. Reloading old OM state.",
            leaderId, e);
      }
    } else {
      LOG.warn("Cannot proceed with InstallSnapshot as OM is at TermIndex {} " +
          "and checkpoint has lower TermIndex {}. Reloading old state of OM.",
          termIndex, checkpointTrxnInfo.getTermIndex());
    }

    if (oldOmMetadataManagerStopped) {
      // Close snapDiff's rocksDB instance only if metadataManager gets closed.
      omSnapshotManager.close();
    }

    // Reload the OM DB store with the new checkpoint.
    // Restart (unpause) the state machine and update its last applied index
    // to the installed checkpoint's snapshot index.
    try {
      if (oldOmMetadataManagerStopped) {
        time = Time.monotonicNow();
        reloadOMState(lastAppliedIndex, term);
        omRatisServer.getOmStateMachine().unpause(lastAppliedIndex, term);
        newMetadataManagerStarted = true;
        LOG.info("Reloaded OM state with Term: {} and Index: {}. Spend {} ms",
            term, lastAppliedIndex, Time.monotonicNow() - time);
      } else {
        // OM DB is not stopped. Start the services.
        keyManager.start(configuration);
        startSecretManagerIfNecessary();
        startTrashEmptier(configuration);
        omRatisServer.getOmStateMachine().unpause(lastAppliedIndex, term);
        LOG.info("OM DB is not stopped. Started services with Term: {} and " +
            "Index: {}", term, lastAppliedIndex);
      }
    } catch (Exception ex) {
      String errorMsg = "Failed to reload OM state and instantiate services.";
      exitManager.exitSystem(1, errorMsg, ex, LOG);
    }

    if (omRpcServerStopped && newMetadataManagerStarted) {
      // Start the RPC server. RPC server start requires metadataManager
      try {
        time = Time.monotonicNow();
        omRpcServer = getRpcServer(configuration);
        omRpcServer.start();
        isOmRpcServerRunning = true;
        LOG.info("RPC server is re-started. Spend " +
            (Time.monotonicNow() - time) + " ms.");
      } catch (Exception e) {
        String errorMsg = "Failed to start RPC Server.";
        exitManager.exitSystem(1, errorMsg, e, LOG);
      }
    }

    // Delete the backup DB
    try {
      if (dbBackup != null) {
        FileUtils.deleteFully(dbBackup);
      }
    } catch (Exception e) {
      LOG.error("Failed to delete the backup of the original DB {}",
          dbBackup, e);
    }

    if (lastAppliedIndex != checkpointTrxnInfo.getTransactionIndex()) {
      // Install Snapshot failed and old state was reloaded. Return null to
      // Ratis to indicate that installation failed.
      return null;
    }

    // TODO: We should only return the snpashotIndex to the leader.
    //  Should be fixed after RATIS-586
    TermIndex newTermIndex = TermIndex.valueOf(term, lastAppliedIndex);
    LOG.info("Install Checkpoint is finished with Term: {} and Index: {}. " +
        "Spend {} ms.", newTermIndex.getTerm(), newTermIndex.getIndex(),
        (Time.monotonicNow() - startTime));
    return newTermIndex;
  }

  private void stopTrashEmptier() {
    if (this.emptier != null) {
      emptier.interrupt();
      emptier = null;
    }
  }

  /**
   * Replace the current OM DB with the new DB checkpoint.
   *
   * @param lastAppliedIndex the last applied index in the current OM DB.
   * @param checkpointPath   path to the new DB checkpoint
   * @return location of backup of the original DB
   */
  File replaceOMDBWithCheckpoint(long lastAppliedIndex, File oldDB,
      Path checkpointPath) throws IOException {

    // Take a backup of the current DB
    String dbBackupName = OzoneConsts.OM_DB_BACKUP_PREFIX +
        lastAppliedIndex + "_" + System.currentTimeMillis();
    File dbDir = oldDB.getParentFile();

    // Backup the active fs and snapshot dirs.
    File dbBackupDir = new File(dbDir, dbBackupName);
    if (!dbBackupDir.mkdirs()) {
      throw new IOException("Failed to make db backup dir: " +
          dbBackupDir);
    }
    File dbBackup = new File(dbBackupDir, oldDB.getName());
    File dbSnapshotsDir = new File(dbDir, OM_SNAPSHOT_DIR);
    File dbSnapshotsBackup = new File(dbBackupDir, OM_SNAPSHOT_DIR);
    Files.move(oldDB.toPath(), dbBackup.toPath());
    if (dbSnapshotsDir.exists()) {
      Files.move(dbSnapshotsDir.toPath(),
          dbSnapshotsBackup.toPath());
    }

    moveCheckpointFiles(oldDB, checkpointPath, dbDir, dbBackup, dbSnapshotsDir,
        dbSnapshotsBackup);
    return dbBackupDir;
  }

  private void moveCheckpointFiles(File oldDB, Path checkpointPath, File dbDir,
                                   File dbBackup, File dbSnapshotsDir,
                                   File dbSnapshotsBackup) throws IOException {
    // Move the new DB checkpoint into the om metadata dir
    Path markerFile = new File(dbDir, DB_TRANSIENT_MARKER).toPath();
    try {
      // Create a Transient Marker file. This file will be deleted if the
      // checkpoint DB is successfully moved to the old DB location or if the
      // old DB backup is reset to its location. If not, then the OM DB is in
      // an inconsistent state and this marker file will fail OM from
      // starting up.
      Files.createFile(markerFile);
      // Copy the candidate DB to real DB
      org.apache.commons.io.FileUtils.copyDirectory(checkpointPath.toFile(),
          oldDB);
      moveOmSnapshotData(oldDB.toPath(), dbSnapshotsDir.toPath());
      Files.deleteIfExists(markerFile);
    } catch (IOException e) {
      LOG.error("Failed to move downloaded DB checkpoint {} to metadata " +
              "directory {}. Resetting to original DB.", checkpointPath,
          oldDB.toPath());
      try {
        FileUtil.fullyDelete(oldDB);
        Files.move(dbBackup.toPath(), oldDB.toPath());
        if (dbSnapshotsBackup.exists()) {
          Files.move(dbSnapshotsBackup.toPath(), dbSnapshotsDir.toPath());
        }
        Files.deleteIfExists(markerFile);
      } catch (IOException ex) {
        String errorMsg = "Failed to reset to original DB. OM is in an " +
            "inconsistent state.";
        exitManager.exitSystem(1, errorMsg, ex, LOG);
      }
      throw e;
    }
  }

  // Move the new snapshot directory into place and create hard links.
  private void moveOmSnapshotData(Path dbPath, Path dbSnapshotsDir)
      throws IOException {
    Path incomingSnapshotsDir = Paths.get(dbPath.toString(),
        OM_SNAPSHOT_DIR);
    if (incomingSnapshotsDir.toFile().exists()) {
      Files.move(incomingSnapshotsDir, dbSnapshotsDir);
      OmSnapshotUtils.createHardLinks(dbPath);
    }
  }

  /**
   * Re-instantiate MetadataManager with new DB checkpoint.
   * All the classes which use/ store MetadataManager should also be updated
   * with the new MetadataManager instance.
   */
  void reloadOMState(long newSnapshotIndex, long newSnapshotTermIndex)
      throws IOException {

    instantiateServices(true);

    // Restart required services
    metadataManager.start(configuration);
    keyManager.start(configuration);
    startSecretManagerIfNecessary();
    startTrashEmptier(configuration);

    // Set metrics and start metrics back ground thread
    metrics.setNumVolumes(metadataManager.countRowsInTable(metadataManager
        .getVolumeTable()));
    metrics.setNumBuckets(metadataManager.countRowsInTable(metadataManager
        .getBucketTable()));
    metrics.setNumKeys(metadataManager.countEstimatedRowsInTable(metadataManager
        .getKeyTable(getBucketLayout())));

    // FSO(FILE_SYSTEM_OPTIMIZED)
    metrics.setNumDirs(metadataManager
        .countEstimatedRowsInTable(metadataManager.getDirectoryTable()));
    metrics.setNumFiles(metadataManager
        .countEstimatedRowsInTable(metadataManager.getFileTable()));

    // Delete the omMetrics file if it exists and save the a new metrics file
    // with new data
    Files.deleteIfExists(getMetricsStorageFile().toPath());
    saveOmMetrics();

    // Update OM snapshot index with the new snapshot index (from the new OM
    // DB state).
    omRatisSnapshotInfo.updateTermIndex(newSnapshotTermIndex, newSnapshotIndex);
  }

  public static Logger getLogger() {
    return LOG;
  }

  public OzoneConfiguration getConfiguration() {
    return configuration;
  }

  @VisibleForTesting
  public void setConfiguration(OzoneConfiguration conf) {
    this.configuration = conf;
  }

  public OzoneConfiguration reloadConfiguration() {
    if (testReloadConfigFlag) {
      // If this flag is set, do not reload config
      return this.configuration;
    }
    return new OzoneConfiguration();
  }

  public static void setTestReloadConfigFlag(boolean testReloadConfigFlag) {
    OzoneManager.testReloadConfigFlag = testReloadConfigFlag;
  }

  public static void setTestSecureOmFlag(boolean testSecureOmFlag) {
    OzoneManager.testSecureOmFlag = testSecureOmFlag;
  }

  @VisibleForTesting
  public static void setUgi(UserGroupInformation user) {
    OzoneManager.testUgi = user;
  }

  public OMNodeDetails getNodeDetails() {
    return omNodeDetails;
  }

  public String getOMNodeId() {
    return omNodeDetails.getNodeId();
  }

  public String getOMServiceId() {
    return omNodeDetails.getServiceId();
  }

  @VisibleForTesting
  public List<OMNodeDetails> getPeerNodes() {
    return new ArrayList<>(peerNodesMap.values());
  }

  public OMNodeDetails getPeerNode(String nodeID) {
    return peerNodesMap.get(nodeID);
  }

  @VisibleForTesting
  public CertificateClient getCertificateClient() {
    return certClient;
  }

  public String getComponent() {
    return omComponent;
  }

  /**
   * Return maximum volumes count per user.
   *
   * @return maxUserVolumeCount
   */
  public long getMaxUserVolumeCount() {
    return maxUserVolumeCount;
  }
  /**
   * Return true, if the current OM node is leader and in ready state to
   * process the requests.
   *
   * If ratis is not enabled, then it always returns true.
   */
  public boolean isLeaderReady() {
    return !isRatisEnabled
        || omRatisServer.checkLeaderStatus() == LEADER_AND_READY;
  }

  /**
   * Checks the leader status.  Does nothing if this OM is leader and is ready.
   * @throws OMLeaderNotReadyException  if leader, but not ready
   * @throws OMNotLeaderException       if not leader
   */
  public void checkLeaderStatus() throws OMNotLeaderException,
      OMLeaderNotReadyException {
    OzoneManagerRatisServer.RaftServerStatus raftServerStatus =
        omRatisServer.checkLeaderStatus();
    RaftPeerId raftPeerId = omRatisServer.getRaftPeerId();
    RaftPeerId raftLeaderId = omRatisServer.getRaftLeaderId();
    String raftLeaderAddress = omRatisServer.getRaftLeaderAddress();

    switch (raftServerStatus) {
    case LEADER_AND_READY: return;
    case LEADER_AND_NOT_READY:
      throw new OMLeaderNotReadyException(
        raftPeerId.toString() + " is Leader " +
            "but not ready to process request yet.");
    case NOT_LEADER:
      throw raftLeaderId == null ? new OMNotLeaderException(raftPeerId) :
          new OMNotLeaderException(raftPeerId, raftLeaderId,
              raftLeaderAddress);
    default: throw new IllegalStateException(
        "Unknown Ratis Server state: " + raftServerStatus);
    }
  }

  /**
   * Return if Ratis is enabled or not.
   */
  public boolean isRatisEnabled() {
    return isRatisEnabled;
  }

  /**
   * @return true if Ozone filesystem snapshot is enabled, false otherwise.
   */
  public boolean isFilesystemSnapshotEnabled() {
    return fsSnapshotEnabled;
  }

  /**
   * Get DB updates since a specific sequence number.
   *
   * @param dbUpdatesRequest request that encapsulates a sequence number.
   * @return Wrapper containing the updates.
   * @throws SequenceNumberNotFoundException if db is unable to read the data.
   */
  @Override
  public DBUpdates getDBUpdates(
      DBUpdatesRequest dbUpdatesRequest)
      throws SequenceNumberNotFoundException {
    long limitCount = Long.MAX_VALUE;
    if (dbUpdatesRequest.hasLimitCount()) {
      limitCount = dbUpdatesRequest.getLimitCount();
    }
    DBUpdatesWrapper updatesSince = metadataManager.getStore()
        .getUpdatesSince(dbUpdatesRequest.getSequenceNumber(), limitCount);
    DBUpdates dbUpdates = new DBUpdates(updatesSince.getData());
    dbUpdates.setCurrentSequenceNumber(updatesSince.getCurrentSequenceNumber());
    dbUpdates.setLatestSequenceNumber(updatesSince.getLatestSequenceNumber());
    dbUpdates.setDBUpdateSuccess(updatesSince.isDBUpdateSuccess());
    return dbUpdates;
  }

  public OzoneDelegationTokenSecretManager getDelegationTokenMgr() {
    return delegationTokenMgr;
  }

  /**
   * Return the list of Ozone administrators in effect.
   */
  public Collection<String> getOmAdminUsernames() {
    return omAdmins.getAdminUsernames();
  }

  public Collection<String> getOmReadOnlyAdminUsernames() {
    return readOnlyAdmins.getAdminUsernames();
  }

  public Collection<String> getOmAdminGroups() {
    return omAdmins.getAdminGroups();
  }

  /**
   * @param callerUgi Caller UserGroupInformation
   * @return return true if the {@code ugi} is a read-only OM admin
   */
  public boolean isReadOnlyAdmin(UserGroupInformation callerUgi) {
    return callerUgi != null && readOnlyAdmins.isAdmin(callerUgi);
  }

  /**
   * Return true if a UserGroupInformation is OM admin, false otherwise.
   * @param callerUgi Caller UserGroupInformation
   */
  public boolean isAdmin(UserGroupInformation callerUgi) {
    return callerUgi != null && omAdmins.isAdmin(callerUgi);
  }

  /**
   * Check ozone admin privilege, throws exception if not admin.
   */
  private void checkAdminUserPrivilege(String operation) throws IOException {
    final UserGroupInformation ugi = getRemoteUser();
    if (!isAdmin(ugi)) {
      throw new OMException("Only Ozone admins are allowed to " + operation,
          PERMISSION_DENIED);
    }
  }

  public boolean isS3Admin(UserGroupInformation callerUgi) {
    return callerUgi != null && s3OzoneAdmins.isAdmin(callerUgi);
  }

  @VisibleForTesting
  public boolean isRunning() {
    return omState == State.RUNNING;
  }

  private void startJVMPauseMonitor() {
    if (jvmPauseMonitor != null) {
      jvmPauseMonitor.start();
    }
  }

  public ResolvedBucket resolveBucketLink(KeyArgs args,
      OMClientRequest omClientRequest) throws IOException {
    return resolveBucketLink(
        Pair.of(args.getVolumeName(), args.getBucketName()), omClientRequest);
  }

  public ResolvedBucket resolveBucketLink(OmKeyArgs args)
      throws IOException {
    return resolveBucketLink(
        Pair.of(args.getVolumeName(), args.getBucketName()));
  }

  public ResolvedBucket resolveBucketLink(Pair<String, String> requested,
      OMClientRequest omClientRequest)
      throws IOException {
    Pair<String, String> resolved;
    if (isAclEnabled) {
      resolved = resolveBucketLink(requested, new HashSet<>(),
              omClientRequest.createUGI(), omClientRequest.getRemoteAddress(),
              omClientRequest.getHostName());
    } else {
      resolved = resolveBucketLink(requested, new HashSet<>(),
          null, null, null);
    }
    return new ResolvedBucket(requested, resolved);
  }

  public ResolvedBucket resolveBucketLink(Pair<String, String> requested)
      throws IOException {
    Pair<String, String> resolved;
    if (isAclEnabled) {
      UserGroupInformation ugi = getRemoteUser();
      if (getS3Auth() != null) {
        ugi = UserGroupInformation.createRemoteUser(
            OzoneAclUtils.accessIdToUserPrincipal(getS3Auth().getAccessId()));
      }
      InetAddress remoteIp = Server.getRemoteIp();
      resolved = resolveBucketLink(requested, new HashSet<>(),
          ugi,
          remoteIp != null ? remoteIp : omRpcAddress.getAddress(),
          remoteIp != null ? remoteIp.getHostName() :
              omRpcAddress.getHostName());
    } else {
      resolved = resolveBucketLink(requested, new HashSet<>(),
          null, null, null);
    }
    return new ResolvedBucket(requested, resolved);
  }

  /**
   * Resolves bucket symlinks. Read permission is required for following links.
   *
   * @param volumeAndBucket the bucket to be resolved (if it is a link)
   * @param visited collects link buckets visited during the resolution to
   *   avoid infinite loops
   * @return bucket location possibly updated with its actual volume and bucket
   *   after following bucket links
   * @throws IOException (most likely OMException) if ACL check fails, bucket is
   *   not found, loop is detected in the links, etc.
   */
  private Pair<String, String> resolveBucketLink(
      Pair<String, String> volumeAndBucket,
      Set<Pair<String, String>> visited,
      UserGroupInformation userGroupInformation,
      InetAddress remoteAddress,
      String hostName) throws IOException {

    String volumeName = volumeAndBucket.getLeft();
    String bucketName = volumeAndBucket.getRight();
    OmBucketInfo info = bucketManager.getBucketInfo(volumeName, bucketName);
    if (!info.isLink()) {
      return volumeAndBucket;
    }

    if (!visited.add(volumeAndBucket)) {
      throw new OMException("Detected loop in bucket links",
          DETECTED_LOOP_IN_BUCKET_LINKS);
    }

    if (isAclEnabled) {
      final ACLType type = ACLType.READ;
      checkAcls(ResourceType.BUCKET, StoreType.OZONE, type,
          volumeName, bucketName, null, userGroupInformation,
          remoteAddress, hostName, true,
          getVolumeOwner(volumeName, type, ResourceType.BUCKET));
    }

    return resolveBucketLink(
        Pair.of(info.getSourceVolume(), info.getSourceBucket()),
        visited, userGroupInformation, remoteAddress, hostName);
  }

  @VisibleForTesting
  public void setExitManagerForTesting(ExitManager exitManagerForTesting) {
    exitManager = exitManagerForTesting;
  }

  public boolean getEnableFileSystemPaths() {
    return configuration.getBoolean(OZONE_OM_ENABLE_FILESYSTEM_PATHS,
        OZONE_OM_ENABLE_FILESYSTEM_PATHS_DEFAULT);
  }

  public boolean getKeyPathLockEnabled() {
    return configuration.getBoolean(OZONE_OM_KEY_PATH_LOCK_ENABLED,
        OZONE_OM_KEY_PATH_LOCK_ENABLED_DEFAULT);
  }

  public OzoneLockProvider getOzoneLockProvider() {
    return this.ozoneLockProvider;
  }

  public ReplicationConfig getDefaultReplicationConfig() {
    if (this.defaultReplicationConfig != null) {
      return this.defaultReplicationConfig;
    }

    final String replication = configuration.getTrimmed(
        OZONE_SERVER_DEFAULT_REPLICATION_KEY,
        OZONE_SERVER_DEFAULT_REPLICATION_DEFAULT);
    final String type = configuration.getTrimmed(
        OZONE_SERVER_DEFAULT_REPLICATION_TYPE_KEY,
        OZONE_SERVER_DEFAULT_REPLICATION_TYPE_DEFAULT);
    return ReplicationConfig.parse(ReplicationType.valueOf(type),
        replication, configuration);
  }

  public BucketLayout getOMDefaultBucketLayout() {
    return this.defaultBucketLayout;
  }

  /**
   * Create volume which is required for S3Gateway operations.
   */
  private void addS3GVolumeToDB() throws IOException {
    String s3VolumeName = HddsClientUtils.getDefaultS3VolumeName(configuration);
    String dbVolumeKey = metadataManager.getVolumeKey(s3VolumeName);

    if (!s3VolumeName.equals(OzoneConfigKeys.OZONE_S3_VOLUME_NAME_DEFAULT)) {
      LOG.warn("Make sure that all S3Gateway use same volume name." +
          " Otherwise user need to manually create/configure Volume " +
          "configured by S3Gateway");
    }
    if (!metadataManager.getVolumeTable().isExist(dbVolumeKey)) {
      // the highest transaction ID is reserved for this operation.
      long transactionID = MAX_TRXN_ID + 1;
      long objectID = OmUtils.addEpochToTxId(metadataManager.getOmEpoch(),
          transactionID);
      String userName =
          UserGroupInformation.getCurrentUser().getShortUserName();

      // Add volume and user info to DB and cache.

      OmVolumeArgs omVolumeArgs = createS3VolumeContext(s3VolumeName, objectID);

      String dbUserKey = metadataManager.getUserKey(userName);
      PersistedUserVolumeInfo userVolumeInfo =
          PersistedUserVolumeInfo.newBuilder()
          .setObjectID(objectID)
          .setUpdateID(transactionID)
          .addVolumeNames(s3VolumeName).build();


      // Commit to DB.
      try (BatchOperation batchOperation =
          metadataManager.getStore().initBatchOperation()) {
        metadataManager.getVolumeTable().putWithBatch(batchOperation,
            dbVolumeKey, omVolumeArgs);

        metadataManager.getUserTable().putWithBatch(batchOperation, dbUserKey,
            userVolumeInfo);

        metadataManager.getStore().commitBatchOperation(batchOperation);
      }

      // Add to cache.
      metadataManager.getVolumeTable().addCacheEntry(
          new CacheKey<>(dbVolumeKey),
          CacheValue.get(transactionID, omVolumeArgs));
      metadataManager.getUserTable().addCacheEntry(
          new CacheKey<>(dbUserKey),
          CacheValue.get(transactionID, userVolumeInfo));
      LOG.info("Created Volume {} With Owner {} required for S3Gateway " +
              "operations.", s3VolumeName, userName);
    }
  }

  private OmVolumeArgs createS3VolumeContext(String s3Volume,
      long objectID) throws IOException {
    String userName = UserGroupInformation.getCurrentUser().getShortUserName();
    long time = Time.now();

    // We need to set the updateID to DEFAULT_OM_UPDATE_ID, because when
    // acl op on S3v volume during updateID check it will fail if we have a
    // value with maximum transactionID. Because updateID checks if new
    // new updateID is greater than previous updateID, otherwise it fails.

    OmVolumeArgs.Builder omVolumeArgs = new OmVolumeArgs.Builder()
        .setVolume(s3Volume)
        .setUpdateID(DEFAULT_OM_UPDATE_ID)
        .setObjectID(objectID)
        .setCreationTime(time)
        .setModificationTime(time)
        .setOwnerName(userName)
        .setAdminName(userName)
        .setQuotaInBytes(OzoneConsts.QUOTA_RESET);

    // Provide ACLType of ALL which is default acl rights for user and group.
    List<OzoneAcl> listOfAcls = new ArrayList<>();
    //User ACL
    listOfAcls.add(new OzoneAcl(ACLIdentityType.USER,
        userName, ACLType.ALL, ACCESS));
    //Group ACLs of the User
    List<String> userGroups = Arrays.asList(UserGroupInformation
        .createRemoteUser(userName).getGroupNames());

    userGroups.forEach((group) -> listOfAcls.add(
        new OzoneAcl(ACLIdentityType.GROUP, group, ACLType.ALL, ACCESS)));

    // Add ACLs
    for (OzoneAcl ozoneAcl : listOfAcls) {
      omVolumeArgs.addOzoneAcls(ozoneAcl);
    }

    return omVolumeArgs.build();
  }

  public OMLayoutVersionManager getVersionManager() {
    return versionManager;
  }

  public OzoneManagerPrepareState getPrepareState() {
    return prepareState;
  }

  /**
   * Determines if the prepare gate should be enabled on this OM after OM
   * is restarted.
   * This must be done after metadataManager is instantiated
   * and before the RPC server is started.
   */
  private void instantiatePrepareStateOnStartup()
      throws IOException {
    TransactionInfo txnInfo = metadataManager.getTransactionInfoTable()
        .get(TRANSACTION_INFO_KEY);
    if (txnInfo == null) {
      // No prepare request could be received if there are not transactions.
      prepareState = new OzoneManagerPrepareState(configuration);
    } else {
      prepareState = new OzoneManagerPrepareState(configuration,
          txnInfo.getTransactionIndex());
      TransactionInfo dbPrepareValue =
          metadataManager.getTransactionInfoTable().get(PREPARE_MARKER_KEY);

      boolean hasMarkerFile =
          (prepareState.getState().getStatus() ==
              PrepareStatus.PREPARE_COMPLETED);
      boolean hasDBMarker = (dbPrepareValue != null);

      if (hasDBMarker) {
        long dbPrepareIndex = dbPrepareValue.getTransactionIndex();

        if (hasMarkerFile) {
          long prepareFileIndex = prepareState.getState().getIndex();
          // If marker and DB prepare index do not match, use the DB value
          // since this is synced through Ratis, to avoid divergence.
          if (prepareFileIndex != dbPrepareIndex) {
            LOG.warn("Prepare marker file index {} does not match DB prepare " +
                "index {}. Writing DB index to prepare file and maintaining " +
                "prepared state.", prepareFileIndex, dbPrepareIndex);
            prepareState.finishPrepare(dbPrepareIndex);
          }
          // Else, marker and DB are present and match, so OM is prepared.
        } else {
          // Prepare cancelled with startup flag to remove marker file.
          // Persist this to the DB.
          // If the startup flag is used it should be used on all OMs to avoid
          // divergence.
          metadataManager.getTransactionInfoTable().delete(PREPARE_MARKER_KEY);
        }
      } else if (hasMarkerFile) {
        // Marker file present but no DB entry present.
        // This should never happen. If a prepare request fails partway
        // through, OM should replay it so both the DB and marker file exist.
        throw new OMException("Prepare marker file found on startup without " +
            "a corresponding database entry. Corrupt prepare state.",
            ResultCodes.PREPARE_FAILED);
      }
      // Else, no DB or marker file, OM is not prepared.
    }
  }

  /**
   * Determines if the prepare gate should be enabled on this OM after OM
   * receives a snapshot.
   */
  private void instantiatePrepareStateAfterSnapshot()
      throws IOException {
    TransactionInfo txnInfo = metadataManager.getTransactionInfoTable()
        .get(TRANSACTION_INFO_KEY);
    if (txnInfo == null) {
      // No prepare request could be received if there are not transactions.
      prepareState = new OzoneManagerPrepareState(configuration);
    } else {
      prepareState = new OzoneManagerPrepareState(configuration,
          txnInfo.getTransactionIndex());
      TransactionInfo dbPrepareValue =
          metadataManager.getTransactionInfoTable().get(PREPARE_MARKER_KEY);

      boolean hasDBMarker = (dbPrepareValue != null);

      if (hasDBMarker) {
        // Snapshot contained a prepare request to apply.
        // Update the in memory prepare gate and marker file index.
        // If we have already done this, the operation is idempotent.
        long dbPrepareIndex = dbPrepareValue.getTransactionIndex();
        prepareState.restorePrepareFromIndex(dbPrepareIndex,
            txnInfo.getTransactionIndex());
      } else {
        // No DB marker.
        // Deletes marker file if exists, otherwise does nothing if we were not
        // already prepared.
        prepareState.cancelPrepare();
      }
    }
  }

  public int getMinMultipartUploadPartSize() {
    return minMultipartUploadPartSize;
  }

  @VisibleForTesting
  public void setMinMultipartUploadPartSize(int partSizeForTest) {
    this.minMultipartUploadPartSize = partSizeForTest;
  }

  @VisibleForTesting
  public boolean isOmRpcServerRunning() {
    return isOmRpcServerRunning;
  }

  @Override
  public EchoRPCResponse echoRPCReq(byte[] payloadReq,
                                    int payloadSizeResp) {
    return null;
  }

  @Override
  public boolean recoverLease(String volumeName, String bucketName,
                              String keyName) {
    return false;
  }

  @Override
  public void setTimes(OmKeyArgs keyArgs, long mtime, long atime)
      throws IOException {
  }

  /**
   * Write down Layout version of a finalized feature to DB on finalization.
   * @param lvm OMLayoutVersionManager
   * @param omMetadataManager omMetadataManager instance
   * @throws IOException on Error.
   */
  private void updateLayoutVersionInDB(OMLayoutVersionManager lvm,
                                       OMMetadataManager omMetadataManager)
      throws IOException {
    omMetadataManager.getMetaTable().put(LAYOUT_VERSION_KEY,
        String.valueOf(lvm.getMetadataLayoutVersion()));
  }

  private BucketLayout getBucketLayout() {
    return BucketLayout.DEFAULT;
  }

  void saveNewCertId(String certId) {
    try {
      omStorage.setOmCertSerialId(certId);
      omStorage.persistCurrentState();
    } catch (IOException ex) {
      // New cert ID cannot be persisted into VERSION file.
      LOG.error("Failed to persist new cert ID {} to VERSION file." +
          "Terminating OzoneManager...", certId, ex);
      shutDown("OzoneManage shutdown because VERSION file persist failure.");
    }
  }

  public static HddsProtos.OzoneManagerDetailsProto getOmDetailsProto(
      ConfigurationSource config, String omID) {
    boolean flexibleFqdnResolutionEnabled = config.getBoolean(
        OZONE_FLEXIBLE_FQDN_RESOLUTION_ENABLED,
        OZONE_FLEXIBLE_FQDN_RESOLUTION_ENABLED_DEFAULT);
    InetSocketAddress omRpcAdd = OmUtils.getOmAddress(config);
    String ip = null;

    boolean addressResolved = omRpcAdd != null && omRpcAdd.getAddress() != null;
    if (flexibleFqdnResolutionEnabled && !addressResolved && omRpcAdd != null) {
      InetSocketAddress omRpcAddWithHostName =
          OzoneNetUtils.getAddressWithHostNameLocal(omRpcAdd);
      if (omRpcAddWithHostName != null
          && omRpcAddWithHostName.getAddress() != null) {
        addressResolved = true;
        ip = omRpcAddWithHostName.getAddress().getHostAddress();
      }
    }

    if (!addressResolved) {
      LOG.error("Incorrect om rpc address. omRpcAdd:{}", omRpcAdd);
      throw new RuntimeException("Can't get SCM signed certificate. " +
          "omRpcAdd: " + omRpcAdd);
    }

    if (ip == null) {
      ip = omRpcAdd.getAddress().getHostAddress();
    }

    String hostname = omRpcAdd.getHostName();
    int port = omRpcAdd.getPort();

    HddsProtos.OzoneManagerDetailsProto.Builder omDetailsProtoBuilder =
        HddsProtos.OzoneManagerDetailsProto.newBuilder()
            .setHostName(hostname)
            .setIpAddress(ip)
            .setUuid(omID)
            .addPorts(HddsProtos.Port.newBuilder()
                .setName(RPC_PORT)
                .setValue(port)
                .build());

    HddsProtos.OzoneManagerDetailsProto omDetailsProto =
        omDetailsProtoBuilder.build();
    LOG.info("OzoneManager ports added:{}", omDetailsProto.getPortsList());
    return omDetailsProto;
  }

  private IOmMetadataReader getReader(OmKeyArgs keyArgs) throws IOException {
    return omSnapshotManager.checkForSnapshot(
        keyArgs.getVolumeName(), keyArgs.getBucketName(), keyArgs.getKeyName(),
        false);
  }

  private IOmMetadataReader getReader(String volumeName, String bucketName,
      String key) throws IOException {
    return omSnapshotManager.checkForSnapshot(volumeName, bucketName, key,
        false);
  }

  private IOmMetadataReader getReader(OzoneObj ozoneObj) throws IOException {
    return omSnapshotManager.checkForSnapshot(
        ozoneObj.getVolumeName(), ozoneObj.getBucketName(),
        ozoneObj.getKeyName(), false);
  }

  public SnapshotDiffResponse snapshotDiff(String volume,
                                           String bucket,
                                           String fromSnapshot,
                                           String toSnapshot,
                                           String token,
                                           int pageSize,
                                           boolean forceFullDiff)
      throws IOException {
    return omSnapshotManager.getSnapshotDiffReport(volume, bucket,
        fromSnapshot, toSnapshot, token, pageSize, forceFullDiff);
  }

<<<<<<< HEAD
  @Override // ReconfigureProtocol
  public String getServerName() throws IOException {
    return "OM";
  }

  @Override // ReconfigureProtocol
  public void startReconfigure() throws IOException {
    String operationName = "startOmReconfiguration";
    checkAdminUserPrivilege(operationName);
    startReconfigurationTask();
  }

  @Override // ReconfigureProtocol
  public ReconfigurationTaskStatus getReconfigureStatus()
      throws IOException {
    String operationName = "getOmReconfigurationStatus";
    checkAdminUserPrivilege(operationName);
    return getReconfigurationTaskStatus();
  }

  @Override // ReconfigureProtocol
  public List<String> listReconfigureProperties() throws IOException {
    String operationName = "listOmReconfigurableProperties";
    checkAdminUserPrivilege(operationName);
    return Lists.newArrayList(getReconfigurableProperties());
  }

  @Override // ReconfigurableBase
  public Collection<String> getReconfigurableProperties() {
    return reconfigurableProperties;
  }

  @Override // ReconfigurableBase
  public String reconfigurePropertyImpl(String property, String newVal)
      throws ReconfigurationException {
    LOG.info("Reconfiguring {} to {}", property, newVal);
    switch (property) {
    case OZONE_ADMINISTRATORS:
      return reconfOzoneAdmins(newVal);
    case OZONE_READONLY_ADMINISTRATORS:
      return reconfOzoneReadOnlyAdmins(newVal);
    case OZONE_KEY_DELETING_LIMIT_PER_TASK:
      return reconfOzoneKeyDeletingLimitPerTask(newVal);
    default:
      LOG.warn("Attempted to reconfigure unknown property: " + property);
      throw new ReconfigurationException(property, newVal,
          getConfiguration().get(property));
    }
  }

=======
>>>>>>> b479a384
  private String reconfOzoneAdmins(String newVal) {
    getConfiguration().set(OZONE_ADMINISTRATORS, newVal);
    Collection<String> admins =
        OzoneAdmins.getOzoneAdminsFromConfig(getConfiguration(),
            omStarterUser);
    omAdmins.setAdminUsernames(admins);
    LOG.info("Load conf {} : {}, and now admins are: {}", OZONE_ADMINISTRATORS,
        newVal, admins);
    return String.valueOf(newVal);
  }

  private String reconfOzoneReadOnlyAdmins(String newVal) {
    getConfiguration().set(OZONE_READONLY_ADMINISTRATORS, newVal);
    Collection<String> pReadOnlyAdmins =
        OzoneAdmins.getOzoneReadOnlyAdminsFromConfig(getConfiguration());
    readOnlyAdmins.setAdminUsernames(pReadOnlyAdmins);
    LOG.info("Load conf {} : {}, and now readOnly admins are: {}",
        OZONE_READONLY_ADMINISTRATORS, newVal, pReadOnlyAdmins);
    return String.valueOf(newVal);
  }

  private String reconfOzoneKeyDeletingLimitPerTask(String newVal) {
    getConfiguration().set(OZONE_KEY_DELETING_LIMIT_PER_TASK, newVal);

    getKeyManager().getDeletingService()
        .setKeyLimitPerTask(Integer.parseInt(newVal));
    return newVal;
  }

  public void validateReplicationConfig(ReplicationConfig replicationConfig)
      throws OMException {
    try {
      getReplicationConfigValidator().validate(replicationConfig);
    } catch (IllegalArgumentException e) {
      throw new OMException("Invalid replication config: " + replicationConfig,
          OMException.ResultCodes.INVALID_REQUEST);
    }
  }

  @VisibleForTesting
  public ReplicationConfigValidator getReplicationConfigValidator() {
    return replicationConfigValidator;
  }

  @VisibleForTesting
  public ReconfigurationHandler getReconfigurationHandler() {
    return reconfigurationHandler;
  }
}<|MERGE_RESOLUTION|>--- conflicted
+++ resolved
@@ -468,17 +468,6 @@
   private OmMetadataReader omMetadataReader;
   private OmSnapshotManager omSnapshotManager;
 
-<<<<<<< HEAD
-  /** A list of property that are reconfigurable at runtime. */
-  private final SortedSet<String> reconfigurableProperties =
-      ImmutableSortedSet.of(
-          OZONE_ADMINISTRATORS,
-          OZONE_READONLY_ADMINISTRATORS,
-          OZONE_KEY_DELETING_LIMIT_PER_TASK
-      );
-
-=======
->>>>>>> b479a384
   @SuppressWarnings("methodlength")
   private OzoneManager(OzoneConfiguration conf, StartupOption startupOption)
       throws IOException, AuthenticationException {
@@ -500,7 +489,9 @@
         new ReconfigurationHandler("OM", conf, this::checkAdminUserPrivilege)
             .register(OZONE_ADMINISTRATORS, this::reconfOzoneAdmins)
             .register(OZONE_READONLY_ADMINISTRATORS,
-                this::reconfOzoneReadOnlyAdmins);
+                this::reconfOzoneReadOnlyAdmins)
+            .register(OZONE_KEY_DELETING_LIMIT_PER_TASK,
+                this::reconfOzoneKeyDeletingLimitPerTask);
 
     versionManager = new OMLayoutVersionManager(omStorage.getLayoutVersion());
     upgradeFinalizer = new OMUpgradeFinalizer(versionManager);
@@ -4527,59 +4518,6 @@
         fromSnapshot, toSnapshot, token, pageSize, forceFullDiff);
   }
 
-<<<<<<< HEAD
-  @Override // ReconfigureProtocol
-  public String getServerName() throws IOException {
-    return "OM";
-  }
-
-  @Override // ReconfigureProtocol
-  public void startReconfigure() throws IOException {
-    String operationName = "startOmReconfiguration";
-    checkAdminUserPrivilege(operationName);
-    startReconfigurationTask();
-  }
-
-  @Override // ReconfigureProtocol
-  public ReconfigurationTaskStatus getReconfigureStatus()
-      throws IOException {
-    String operationName = "getOmReconfigurationStatus";
-    checkAdminUserPrivilege(operationName);
-    return getReconfigurationTaskStatus();
-  }
-
-  @Override // ReconfigureProtocol
-  public List<String> listReconfigureProperties() throws IOException {
-    String operationName = "listOmReconfigurableProperties";
-    checkAdminUserPrivilege(operationName);
-    return Lists.newArrayList(getReconfigurableProperties());
-  }
-
-  @Override // ReconfigurableBase
-  public Collection<String> getReconfigurableProperties() {
-    return reconfigurableProperties;
-  }
-
-  @Override // ReconfigurableBase
-  public String reconfigurePropertyImpl(String property, String newVal)
-      throws ReconfigurationException {
-    LOG.info("Reconfiguring {} to {}", property, newVal);
-    switch (property) {
-    case OZONE_ADMINISTRATORS:
-      return reconfOzoneAdmins(newVal);
-    case OZONE_READONLY_ADMINISTRATORS:
-      return reconfOzoneReadOnlyAdmins(newVal);
-    case OZONE_KEY_DELETING_LIMIT_PER_TASK:
-      return reconfOzoneKeyDeletingLimitPerTask(newVal);
-    default:
-      LOG.warn("Attempted to reconfigure unknown property: " + property);
-      throw new ReconfigurationException(property, newVal,
-          getConfiguration().get(property));
-    }
-  }
-
-=======
->>>>>>> b479a384
   private String reconfOzoneAdmins(String newVal) {
     getConfiguration().set(OZONE_ADMINISTRATORS, newVal);
     Collection<String> admins =
