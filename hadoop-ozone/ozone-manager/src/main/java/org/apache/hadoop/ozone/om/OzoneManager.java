/**
 * Licensed to the Apache Software Foundation (ASF) under one or more
 * contributor license agreements.  See the NOTICE file distributed with this
 * work for additional information regarding copyright ownership.  The ASF
 * licenses this file to you under the Apache License, Version 2.0 (the
 * "License"); you may not use this file except in compliance with the License.
 * You may obtain a copy of the License at
 * <p>
 * http://www.apache.org/licenses/LICENSE-2.0
 * <p>
 * Unless required by applicable law or agreed to in writing, software
 * distributed under the License is distributed on an "AS IS" BASIS,WITHOUT
 * WARRANTIES OR CONDITIONS OF ANY KIND, either express or implied. See the
 * License for the specific language governing permissions and limitations under
 * the License.
 */

package org.apache.hadoop.ozone.om;

import javax.management.ObjectName;
import java.io.BufferedWriter;
import java.io.File;
import java.io.FileOutputStream;
import java.io.IOException;
import java.io.OutputStreamWriter;
import java.io.UncheckedIOException;
import java.net.InetAddress;
import java.net.InetSocketAddress;
import java.nio.charset.StandardCharsets;
import java.nio.file.Files;
import java.nio.file.Path;
import java.nio.file.Paths;
import java.nio.file.StandardCopyOption;
import java.security.PrivilegedExceptionAction;
import java.time.Duration;
import java.util.ArrayList;
import java.util.Arrays;
import java.util.Collection;
import java.util.Collections;
import java.util.HashMap;
import java.util.HashSet;
import java.util.LinkedHashMap;
import java.util.List;
import java.util.Map;
import java.util.Set;
import java.util.Timer;
import java.util.TimerTask;
import java.util.UUID;
import java.util.concurrent.ConcurrentHashMap;
import java.util.concurrent.TimeUnit;
import java.util.concurrent.atomic.AtomicReference;
import java.util.stream.Collectors;

import com.google.common.base.Optional;
import com.google.common.base.Strings;
import org.apache.hadoop.conf.Configuration;
import org.apache.hadoop.conf.StorageUnit;
import org.apache.hadoop.crypto.key.KeyProvider;
import org.apache.hadoop.crypto.key.KeyProviderCryptoExtension;
import org.apache.hadoop.fs.CommonConfigurationKeys;
import org.apache.hadoop.fs.CommonConfigurationKeysPublic;
import org.apache.hadoop.fs.FileSystem;
import org.apache.hadoop.fs.FileUtil;
import org.apache.hadoop.fs.SafeModeAction;
import org.apache.hadoop.hdds.HddsConfigKeys;
import org.apache.hadoop.hdds.HddsUtils;
import org.apache.hadoop.hdds.annotation.InterfaceAudience;
import org.apache.hadoop.hdds.client.ReplicationConfig;
import org.apache.hadoop.hdds.client.ReplicationConfigValidator;
import org.apache.hadoop.hdds.client.ReplicationType;
import org.apache.hadoop.hdds.conf.ConfigurationException;
import org.apache.hadoop.hdds.conf.ConfigurationSource;
import org.apache.hadoop.hdds.conf.OzoneConfiguration;
import org.apache.hadoop.hdds.conf.ReconfigurationHandler;
import org.apache.hadoop.hdds.protocol.SecretKeyProtocol;
import org.apache.hadoop.hdds.protocol.proto.HddsProtos;
import org.apache.hadoop.hdds.protocol.proto.ReconfigureProtocolProtos.ReconfigureProtocolService;
import org.apache.hadoop.hdds.protocolPB.ReconfigureProtocolPB;
import org.apache.hadoop.hdds.protocolPB.ReconfigureProtocolServerSideTranslatorPB;
import org.apache.hadoop.hdds.protocolPB.SCMSecurityProtocolClientSideTranslatorPB;
import org.apache.hadoop.hdds.ratis.RatisHelper;
import org.apache.hadoop.hdds.scm.ScmConfigKeys;
import org.apache.hadoop.hdds.scm.ScmInfo;
import org.apache.hadoop.hdds.scm.client.HddsClientUtils;
import org.apache.hadoop.hdds.scm.client.ScmTopologyClient;
import org.apache.hadoop.hdds.scm.ha.SCMHAUtils;
import org.apache.hadoop.hdds.scm.net.InnerNode;
import org.apache.hadoop.hdds.scm.net.NetworkTopology;
import org.apache.hadoop.hdds.scm.net.NetworkTopologyImpl;
import org.apache.hadoop.hdds.server.OzoneAdmins;
import org.apache.hadoop.hdds.utils.db.Table;
import org.apache.hadoop.hdds.utils.db.Table.KeyValue;
import org.apache.hadoop.hdds.utils.db.TableIterator;
import org.apache.hadoop.ozone.OzoneManagerVersion;
import org.apache.hadoop.ozone.om.helpers.SnapshotDiffJob;
import org.apache.hadoop.ozone.om.lock.OMLockDetails;
import org.apache.hadoop.ozone.om.ratis_snapshot.OmRatisSnapshotProvider;
import org.apache.hadoop.ozone.om.ha.OMHAMetrics;
import org.apache.hadoop.ozone.om.helpers.KeyInfoWithVolumeContext;
import org.apache.hadoop.ozone.om.helpers.SnapshotInfo;
import org.apache.hadoop.ozone.om.request.OMClientRequest;
import org.apache.hadoop.ozone.om.s3.S3SecretCacheProvider;
import org.apache.hadoop.ozone.om.s3.S3SecretStoreProvider;
import org.apache.hadoop.ozone.om.service.OMRangerBGSyncService;
import org.apache.hadoop.ozone.om.snapshot.OmSnapshotUtils;
import org.apache.hadoop.ozone.om.snapshot.ReferenceCounted;
import org.apache.hadoop.ozone.om.snapshot.SnapshotCache;
import org.apache.hadoop.ozone.om.upgrade.OMLayoutFeature;
import org.apache.hadoop.ozone.security.acl.OzoneAuthorizerFactory;
import org.apache.hadoop.ozone.snapshot.CancelSnapshotDiffResponse;
import org.apache.hadoop.ozone.snapshot.SnapshotDiffResponse;
import org.apache.hadoop.ozone.util.OzoneNetUtils;
import org.apache.hadoop.ozone.om.helpers.BucketLayout;
import org.apache.hadoop.hdds.scm.ha.SCMNodeInfo;
import org.apache.hadoop.hdds.scm.protocol.ScmBlockLocationProtocol;
import org.apache.hadoop.hdds.scm.protocol.StorageContainerLocationProtocol;
import org.apache.hadoop.hdds.security.SecurityConfig;
import org.apache.hadoop.hdds.security.symmetric.SecretKeySignerClient;
import org.apache.hadoop.hdds.security.symmetric.DefaultSecretKeySignerClient;
import org.apache.hadoop.hdds.security.token.OzoneBlockTokenSecretManager;
import org.apache.hadoop.hdds.security.x509.certificate.client.CertificateClient;
import org.apache.hadoop.hdds.server.ServiceRuntimeInfoImpl;
import org.apache.hadoop.hdds.server.http.RatisDropwizardExports;
import org.apache.hadoop.hdds.utils.HAUtils;
import org.apache.hadoop.hdds.utils.HddsServerUtil;
import org.apache.hadoop.hdds.utils.ProtocolMessageMetrics;
import org.apache.hadoop.hdds.utils.db.BatchOperation;
import org.apache.hadoop.hdds.utils.db.DBCheckpoint;
import org.apache.hadoop.hdds.utils.db.DBUpdatesWrapper;
import org.apache.hadoop.hdds.utils.db.SequenceNumberNotFoundException;
import org.apache.hadoop.hdds.utils.db.cache.CacheKey;
import org.apache.hadoop.hdds.utils.db.cache.CacheValue;
import org.apache.hadoop.io.Text;
import org.apache.hadoop.ipc.ProtobufRpcEngine;
import org.apache.hadoop.ipc.RPC;
import org.apache.hadoop.ipc.Server;
import org.apache.hadoop.metrics2.util.MBeans;
import org.apache.hadoop.ozone.OmUtils;
import org.apache.hadoop.ozone.OzoneAcl;
import org.apache.hadoop.ozone.OzoneConfigKeys;
import org.apache.hadoop.ozone.OzoneConsts;
import org.apache.hadoop.ozone.OzoneSecurityUtil;
import org.apache.hadoop.ozone.audit.AuditAction;
import org.apache.hadoop.ozone.audit.AuditLogger;
import org.apache.hadoop.ozone.audit.AuditLoggerType;
import org.apache.hadoop.ozone.audit.AuditMessage;
import org.apache.hadoop.ozone.audit.Auditor;
import org.apache.hadoop.ozone.audit.OMAction;
import org.apache.hadoop.ozone.common.Storage.StorageState;
import org.apache.hadoop.ozone.om.exceptions.OMException;
import org.apache.hadoop.ozone.om.exceptions.OMException.ResultCodes;
import org.apache.hadoop.ozone.om.exceptions.OMLeaderNotReadyException;
import org.apache.hadoop.ozone.om.exceptions.OMNotLeaderException;
import org.apache.hadoop.ozone.om.ha.OMHANodeDetails;
import org.apache.hadoop.ozone.om.helpers.OMNodeDetails;
import org.apache.hadoop.ozone.om.helpers.DBUpdates;
import org.apache.hadoop.ozone.om.helpers.OmBucketInfo;
import org.apache.hadoop.ozone.om.helpers.OmDBAccessIdInfo;
import org.apache.hadoop.ozone.om.helpers.OmDBUserPrincipalInfo;
import org.apache.hadoop.ozone.om.helpers.OmDBTenantState;
import org.apache.hadoop.ozone.om.helpers.OmKeyArgs;
import org.apache.hadoop.ozone.om.helpers.BasicOmKeyInfo;
import org.apache.hadoop.ozone.om.helpers.ListKeysResult;
import org.apache.hadoop.ozone.om.helpers.ListKeysLightResult;
import org.apache.hadoop.ozone.om.helpers.OmKeyInfo;
import org.apache.hadoop.ozone.om.helpers.OmMultipartUploadList;
import org.apache.hadoop.ozone.om.helpers.OmMultipartUploadListParts;
import org.apache.hadoop.ozone.om.helpers.OmVolumeArgs;
import org.apache.hadoop.ozone.om.helpers.OzoneFileStatus;
import org.apache.hadoop.ozone.om.helpers.OzoneFileStatusLight;
import org.apache.hadoop.ozone.om.helpers.RepeatedOmKeyInfo;
import org.apache.hadoop.ozone.om.helpers.S3VolumeContext;
import org.apache.hadoop.ozone.om.helpers.ServiceInfo;
import org.apache.hadoop.ozone.om.helpers.ServiceInfoEx;
import org.apache.hadoop.ozone.om.helpers.TenantStateList;
import org.apache.hadoop.ozone.om.helpers.TenantUserInfoValue;
import org.apache.hadoop.ozone.om.helpers.TenantUserList;
import org.apache.hadoop.ozone.om.lock.OzoneLockProvider;
import org.apache.hadoop.ozone.om.protocol.OMInterServiceProtocol;
import org.apache.hadoop.ozone.om.protocol.OMConfiguration;
import org.apache.hadoop.ozone.om.protocolPB.OMInterServiceProtocolClientSideImpl;
import org.apache.hadoop.ozone.om.protocol.OzoneManagerProtocol;
import org.apache.hadoop.ozone.om.protocolPB.OMInterServiceProtocolPB;
import org.apache.hadoop.ozone.om.protocolPB.OMAdminProtocolClientSideImpl;
import org.apache.hadoop.ozone.om.protocolPB.OMAdminProtocolPB;
import org.apache.hadoop.ozone.om.protocolPB.OzoneManagerProtocolPB;
import org.apache.hadoop.hdds.security.exception.OzoneSecurityException;
import org.apache.hadoop.hdds.utils.TransactionInfo;
import org.apache.hadoop.ozone.om.ratis.OzoneManagerRatisServer;
import org.apache.hadoop.ozone.om.ratis.utils.OzoneManagerRatisUtils;
import org.apache.hadoop.ozone.om.upgrade.OMLayoutVersionManager;
import org.apache.hadoop.ozone.om.upgrade.OMUpgradeFinalizer;
import org.apache.hadoop.ozone.protocol.proto.OzoneManagerAdminProtocolProtos.OzoneManagerAdminService;
import org.apache.hadoop.ozone.protocol.proto.OzoneManagerProtocolProtos;
import org.apache.hadoop.ozone.protocol.proto.OzoneManagerProtocolProtos.DBUpdatesRequest;
import org.apache.hadoop.ozone.protocol.proto.OzoneManagerProtocolProtos.KeyArgs;
import org.apache.hadoop.ozone.protocol.proto.OzoneManagerProtocolProtos.OMRoleInfo;
import org.apache.hadoop.ozone.protocol.proto.OzoneManagerProtocolProtos.S3Authentication;
import org.apache.hadoop.ozone.protocol.proto.OzoneManagerProtocolProtos.ServicePort;
import org.apache.hadoop.ozone.protocol.proto.OzoneManagerProtocolProtos.ExtendedUserAccessIdInfo;
import org.apache.hadoop.ozone.protocol.proto.OzoneManagerProtocolProtos.TenantState;
import org.apache.hadoop.ozone.protocol.proto.OzoneManagerProtocolProtos.EchoRPCResponse;
import org.apache.hadoop.ozone.protocolPB.OMInterServiceProtocolServerSideImpl;
import org.apache.hadoop.ozone.protocolPB.OMAdminProtocolServerSideImpl;
import org.apache.hadoop.ozone.storage.proto.OzoneManagerStorageProtos.PersistedUserVolumeInfo;
import org.apache.hadoop.ozone.protocolPB.OzoneManagerProtocolServerSideTranslatorPB;
import org.apache.hadoop.ozone.security.OMCertificateClient;
import org.apache.hadoop.ozone.security.OzoneDelegationTokenSecretManager;
import org.apache.hadoop.ozone.security.OzoneTokenIdentifier;
import org.apache.hadoop.ozone.security.acl.IAccessAuthorizer;
import org.apache.hadoop.ozone.security.acl.IAccessAuthorizer.ACLIdentityType;
import org.apache.hadoop.ozone.security.acl.IAccessAuthorizer.ACLType;
import org.apache.hadoop.ozone.security.acl.OzoneObj;
import org.apache.hadoop.ozone.security.acl.OzoneObj.ResourceType;
import org.apache.hadoop.ozone.security.acl.OzoneObj.StoreType;
import org.apache.hadoop.ozone.security.acl.OzoneObjInfo;
import org.apache.hadoop.ozone.security.acl.RequestContext;
import org.apache.hadoop.ozone.upgrade.UpgradeFinalizer;
import org.apache.hadoop.ozone.upgrade.UpgradeFinalizer.StatusAndMessages;
import org.apache.hadoop.hdds.ExitManager;
import org.apache.hadoop.ozone.util.OzoneVersionInfo;
import org.apache.hadoop.ozone.util.ShutdownHookManager;
import org.apache.hadoop.security.SecurityUtil;
import org.apache.hadoop.security.UserGroupInformation;
import org.apache.hadoop.security.UserGroupInformation.AuthenticationMethod;
import org.apache.hadoop.security.authentication.client.AuthenticationException;
import org.apache.hadoop.security.token.Token;
import org.apache.hadoop.util.KMSUtil;
import org.apache.hadoop.util.Time;

import com.fasterxml.jackson.databind.ObjectMapper;
import com.fasterxml.jackson.databind.ObjectReader;
import com.fasterxml.jackson.databind.ObjectWriter;
import com.google.common.annotations.VisibleForTesting;
import com.google.common.base.Preconditions;
import com.google.protobuf.BlockingService;
import com.google.protobuf.ProtocolMessageEnum;
import org.apache.commons.lang3.StringUtils;
import org.apache.commons.lang3.tuple.Pair;

import static org.apache.hadoop.fs.CommonConfigurationKeysPublic.FS_TRASH_INTERVAL_DEFAULT;
import static org.apache.hadoop.fs.CommonConfigurationKeysPublic.FS_TRASH_INTERVAL_KEY;
import static org.apache.hadoop.hdds.HddsConfigKeys.HDDS_BLOCK_TOKEN_ENABLED;
import static org.apache.hadoop.hdds.HddsConfigKeys.HDDS_BLOCK_TOKEN_ENABLED_DEFAULT;
import static org.apache.hadoop.hdds.HddsUtils.getScmAddressForClients;
import static org.apache.hadoop.hdds.HddsUtils.preserveThreadName;
import static org.apache.hadoop.hdds.ratis.RatisHelper.newJvmPauseMonitor;
import static org.apache.hadoop.hdds.server.ServerUtils.updateRPCListenAddress;
import static org.apache.hadoop.hdds.utils.HAUtils.getScmInfo;
import static org.apache.hadoop.hdds.utils.HddsServerUtil.getRemoteUser;
import static org.apache.hadoop.hdds.utils.HddsServerUtil.getScmSecurityClientWithMaxRetry;
import static org.apache.hadoop.ozone.OmUtils.MAX_TRXN_ID;
import static org.apache.hadoop.ozone.OzoneAcl.AclScope.ACCESS;
import static org.apache.hadoop.ozone.OzoneConfigKeys.OZONE_ACL_ENABLED;
import static org.apache.hadoop.ozone.OzoneConfigKeys.OZONE_ACL_ENABLED_DEFAULT;
import static org.apache.hadoop.ozone.OzoneConfigKeys.OZONE_ADMINISTRATORS;
import static org.apache.hadoop.ozone.OzoneConfigKeys.OZONE_READONLY_ADMINISTRATORS;
import static org.apache.hadoop.ozone.OzoneConfigKeys.OZONE_FLEXIBLE_FQDN_RESOLUTION_ENABLED;
import static org.apache.hadoop.ozone.OzoneConfigKeys.OZONE_FLEXIBLE_FQDN_RESOLUTION_ENABLED_DEFAULT;
import static org.apache.hadoop.ozone.OzoneConfigKeys.OZONE_KEY_PREALLOCATION_BLOCKS_MAX;
import static org.apache.hadoop.ozone.OzoneConfigKeys.OZONE_KEY_PREALLOCATION_BLOCKS_MAX_DEFAULT;
import static org.apache.hadoop.ozone.OzoneConfigKeys.OZONE_SCM_BLOCK_SIZE;
import static org.apache.hadoop.ozone.OzoneConfigKeys.OZONE_SCM_BLOCK_SIZE_DEFAULT;
import static org.apache.hadoop.ozone.OzoneConsts.DB_TRANSIENT_MARKER;
import static org.apache.hadoop.ozone.OzoneConsts.DEFAULT_OM_UPDATE_ID;
import static org.apache.hadoop.ozone.OzoneConsts.LAYOUT_VERSION_KEY;
import static org.apache.hadoop.ozone.OzoneConsts.OM_METRICS_FILE;
import static org.apache.hadoop.ozone.OzoneConsts.OM_METRICS_TEMP_FILE;
import static org.apache.hadoop.ozone.OzoneConsts.OM_SNAPSHOT_DIR;
import static org.apache.hadoop.ozone.OzoneConsts.PREPARE_MARKER_KEY;
import static org.apache.hadoop.ozone.OzoneConsts.OM_RATIS_SNAPSHOT_DIR;
import static org.apache.hadoop.ozone.OzoneConsts.RPC_PORT;
import static org.apache.hadoop.ozone.OzoneConsts.TRANSACTION_INFO_KEY;
import static org.apache.hadoop.ozone.om.OMConfigKeys.OZONE_KEY_DELETING_LIMIT_PER_TASK;
import static org.apache.hadoop.ozone.om.OMConfigKeys.OZONE_OM_ADDRESS_KEY;
import static org.apache.hadoop.ozone.om.OMConfigKeys.OZONE_OM_ENABLE_FILESYSTEM_PATHS;
import static org.apache.hadoop.ozone.om.OMConfigKeys.OZONE_OM_ENABLE_FILESYSTEM_PATHS_DEFAULT;
import static org.apache.hadoop.ozone.om.OMConfigKeys.OZONE_OM_KEY_PATH_LOCK_ENABLED;
import static org.apache.hadoop.ozone.om.OMConfigKeys.OZONE_OM_KEY_PATH_LOCK_ENABLED_DEFAULT;
import static org.apache.hadoop.ozone.om.OMConfigKeys.OZONE_OM_HANDLER_COUNT_DEFAULT;
import static org.apache.hadoop.ozone.om.OMConfigKeys.OZONE_OM_HANDLER_COUNT_KEY;
import static org.apache.hadoop.ozone.om.OMConfigKeys.OZONE_OM_HTTP_AUTH_TYPE;
import static org.apache.hadoop.ozone.om.OMConfigKeys.OZONE_OM_KERBEROS_KEYTAB_FILE_KEY;
import static org.apache.hadoop.ozone.om.OMConfigKeys.OZONE_OM_KERBEROS_PRINCIPAL_KEY;
import static org.apache.hadoop.ozone.om.OMConfigKeys.OZONE_OM_METRICS_SAVE_INTERVAL;
import static org.apache.hadoop.ozone.om.OMConfigKeys.OZONE_OM_METRICS_SAVE_INTERVAL_DEFAULT;
import static org.apache.hadoop.ozone.om.OMConfigKeys.OZONE_OM_S3_GPRC_SERVER_ENABLED;
import static org.apache.hadoop.ozone.om.OMConfigKeys.OZONE_OM_S3_GRPC_SERVER_ENABLED_DEFAULT;
import static org.apache.hadoop.ozone.om.OMConfigKeys.OZONE_OM_NAMESPACE_STRICT_S3;
import static org.apache.hadoop.ozone.om.OMConfigKeys.OZONE_OM_NAMESPACE_STRICT_S3_DEFAULT;
import static org.apache.hadoop.ozone.om.OMConfigKeys.OZONE_OM_USER_MAX_VOLUME;
import static org.apache.hadoop.ozone.om.OMConfigKeys.OZONE_OM_USER_MAX_VOLUME_DEFAULT;
import static org.apache.hadoop.ozone.om.OMConfigKeys.OZONE_OM_VOLUME_LISTALL_ALLOWED;
import static org.apache.hadoop.ozone.om.OMConfigKeys.OZONE_OM_VOLUME_LISTALL_ALLOWED_DEFAULT;
import static org.apache.hadoop.ozone.om.OMConfigKeys.OZONE_DEFAULT_BUCKET_LAYOUT;
import static org.apache.hadoop.ozone.om.OMConfigKeys.OZONE_DEFAULT_BUCKET_LAYOUT_DEFAULT;
import static org.apache.hadoop.ozone.om.OMConfigKeys.OZONE_SERVER_DEFAULT_REPLICATION_DEFAULT;
import static org.apache.hadoop.ozone.om.OMConfigKeys.OZONE_SERVER_DEFAULT_REPLICATION_KEY;
import static org.apache.hadoop.ozone.om.OMConfigKeys.OZONE_SERVER_DEFAULT_REPLICATION_TYPE_DEFAULT;
import static org.apache.hadoop.ozone.om.OMConfigKeys.OZONE_SERVER_DEFAULT_REPLICATION_TYPE_KEY;
import static org.apache.hadoop.ozone.om.exceptions.OMException.ResultCodes.DETECTED_LOOP_IN_BUCKET_LINKS;
import static org.apache.hadoop.ozone.om.exceptions.OMException.ResultCodes.FEATURE_NOT_ENABLED;
import static org.apache.hadoop.ozone.om.exceptions.OMException.ResultCodes.INTERNAL_ERROR;
import static org.apache.hadoop.ozone.om.exceptions.OMException.ResultCodes.INVALID_AUTH_METHOD;
import static org.apache.hadoop.ozone.om.exceptions.OMException.ResultCodes.INVALID_REQUEST;
import static org.apache.hadoop.ozone.om.exceptions.OMException.ResultCodes.PERMISSION_DENIED;
import static org.apache.hadoop.ozone.om.exceptions.OMException.ResultCodes.TOKEN_ERROR_OTHER;
import static org.apache.hadoop.ozone.om.s3.S3SecretStoreConfigurationKeys.DEFAULT_SECRET_STORAGE_TYPE;
import static org.apache.hadoop.ozone.om.s3.S3SecretStoreConfigurationKeys.S3_SECRET_STORAGE_TYPE;
import static org.apache.hadoop.security.UserGroupInformation.getCurrentUser;
import static org.apache.hadoop.util.ExitUtil.terminate;
import static org.apache.hadoop.ozone.om.lock.OzoneManagerLock.Resource.BUCKET_LOCK;
import static org.apache.hadoop.ozone.om.lock.OzoneManagerLock.Resource.VOLUME_LOCK;
import static org.apache.hadoop.ozone.om.ratis.OzoneManagerRatisServer.RaftServerStatus.LEADER_AND_READY;
import static org.apache.hadoop.ozone.om.ratis.OzoneManagerRatisServer.getRaftGroupIdFromOmServiceId;
import static org.apache.hadoop.ozone.protocol.proto.OzoneManagerInterServiceProtocolProtos.OzoneManagerInterService;
import static org.apache.hadoop.ozone.protocol.proto.OzoneManagerProtocolProtos.OzoneManagerService;
import static org.apache.hadoop.ozone.protocol.proto.OzoneManagerProtocolProtos.PrepareStatusResponse.PrepareStatus;
import static org.apache.ozone.graph.PrintableGraph.GraphType.FILE_NAME;

import org.apache.ozone.graph.PrintableGraph;
import org.apache.ratis.grpc.GrpcTlsConfig;
import org.apache.ratis.proto.RaftProtos.RaftPeerRole;
import org.apache.ratis.protocol.RaftGroupId;
import org.apache.ratis.protocol.RaftPeer;
import org.apache.ratis.protocol.RaftPeerId;
import org.apache.ratis.server.RaftServer;
import org.apache.ratis.server.protocol.TermIndex;
import org.apache.ratis.util.ExitUtils;
import org.apache.ratis.util.FileUtils;
import org.apache.ratis.util.JvmPauseMonitor;
import org.apache.ratis.util.LifeCycle;
import org.slf4j.Logger;
import org.slf4j.LoggerFactory;

/**
 * Ozone Manager is the metadata manager of ozone.
 */
@InterfaceAudience.LimitedPrivate({"HDFS", "CBLOCK", "OZONE", "HBASE"})
public final class OzoneManager extends ServiceRuntimeInfoImpl
    implements OzoneManagerProtocol, OMInterServiceProtocol, OMMXBean, Auditor {
  public static final Logger LOG =
      LoggerFactory.getLogger(OzoneManager.class);

  private static final AuditLogger AUDIT = new AuditLogger(
      AuditLoggerType.OMLOGGER);

  private static final String OM_DAEMON = "om";

  // This is set for read requests when OMRequest has S3Authentication set,
  // and it is reset when read request is processed.
  private static final ThreadLocal<S3Authentication> S3_AUTH =
      new ThreadLocal<>();

  private static boolean securityEnabled = false;

  private final ReconfigurationHandler reconfigurationHandler;
  private OzoneDelegationTokenSecretManager delegationTokenMgr;
  private OzoneBlockTokenSecretManager blockTokenMgr;
  private CertificateClient certClient;
  private SecretKeySignerClient secretKeyClient;
  private ScmTopologyClient scmTopologyClient;
  private final Text omRpcAddressTxt;
  private OzoneConfiguration configuration;
  private RPC.Server omRpcServer;
  private GrpcOzoneManagerServer omS3gGrpcServer;
  private final InetSocketAddress omRpcAddress;
  private final String omId;
  private final String threadPrefix;
  private ServiceInfoProvider serviceInfo;

  private OMMetadataManager metadataManager;
  private OMMultiTenantManager multiTenantManager;
  private VolumeManager volumeManager;
  private BucketManager bucketManager;
  private KeyManager keyManager;
  private PrefixManagerImpl prefixManager;
  private final UpgradeFinalizer<OzoneManager> upgradeFinalizer;

  /**
   * OM super user / admin list.
   */
  private final String omStarterUser;
  private final OzoneAdmins omAdmins;
  private final OzoneAdmins readOnlyAdmins;
  private final OzoneAdmins s3OzoneAdmins;

  private final OMMetrics metrics;
  private OMHAMetrics omhaMetrics;
  private final ProtocolMessageMetrics<ProtocolMessageEnum>
      omClientProtocolMetrics;
  private OzoneManagerHttpServer httpServer;
  private final OMStorage omStorage;
  private ObjectName omInfoBeanName;
  private NetworkTopology clusterMap;
  private Timer metricsTimer;
  private ScheduleOMMetricsWriteTask scheduleOMMetricsWriteTask;
  private static final ObjectWriter WRITER =
      new ObjectMapper().writerWithDefaultPrettyPrinter();
  private static final ObjectReader READER =
      new ObjectMapper().readerFor(OmMetricsInfo.class);
  private static final int SHUTDOWN_HOOK_PRIORITY = 30;
  private final File omMetaDir;
  private boolean isAclEnabled;
  private final boolean isSpnegoEnabled;
  private final JvmPauseMonitor jvmPauseMonitor;
  private final SecurityConfig secConfig;
  private S3SecretManager s3SecretManager;
  private final boolean isOmGrpcServerEnabled;
  private volatile boolean isOmRpcServerRunning = false;
  private volatile boolean isOmGrpcServerRunning = false;
  private String omComponent;
  private OzoneManagerProtocolServerSideTranslatorPB omServerProtocol;

  private final boolean isRatisEnabled;
  private OzoneManagerRatisServer omRatisServer;
  private OmRatisSnapshotProvider omRatisSnapshotProvider;
  private OMNodeDetails omNodeDetails;
  private final Map<String, OMNodeDetails> peerNodesMap;
  private File omRatisSnapshotDir;
  private final AtomicReference<TransactionInfo> omTransactionInfo
      = new AtomicReference<>(TransactionInfo.DEFAULT_VALUE);
  private final Map<String, RatisDropwizardExports> ratisMetricsMap =
      new ConcurrentHashMap<>();
  private List<RatisDropwizardExports.MetricReporter> ratisReporterList = null;

  private KeyProviderCryptoExtension kmsProvider;
  private final OMLayoutVersionManager versionManager;

  private final ReplicationConfigValidator replicationConfigValidator;

  private boolean allowListAllVolumes;
  // Adding parameters needed for VolumeRequests here, so that during request
  // execution, we can get from ozoneManager.
  private final long maxUserVolumeCount;

  private int minMultipartUploadPartSize = OzoneConsts.OM_MULTIPART_MIN_SIZE;

  private final ScmClient scmClient;
  private final long scmBlockSize;
  private final int preallocateBlocksMax;
  private final boolean grpcBlockTokenEnabled;
  private final BucketLayout defaultBucketLayout;
  private final ReplicationConfig defaultReplicationConfig;

  private final boolean isS3MultiTenancyEnabled;
  private final boolean isStrictS3;
  private ExitManager exitManager;

  private OzoneManagerPrepareState prepareState;

  private boolean isBootstrapping = false;
  private boolean isForcedBootstrapping = false;

  // Test flags
  private static boolean testReloadConfigFlag = false;
  private static boolean testSecureOmFlag = false;
  private static UserGroupInformation testUgi;

  private final OzoneLockProvider ozoneLockProvider;
  private final OMPerformanceMetrics perfMetrics;

  private boolean fsSnapshotEnabled;

  /**
   * OM Startup mode.
   */
  public enum StartupOption {
    REGUALR,
    BOOTSTRAP,
    FORCE_BOOTSTRAP
  }

  private enum State {
    INITIALIZED,
    BOOTSTRAPPING,
    RUNNING,
    STOPPED
  }

  // Used in MiniOzoneCluster testing
  private State omState;
  private Thread emptier;

  private static final int MSECS_PER_MINUTE = 60 * 1000;

  private final boolean isSecurityEnabled;

  private IAccessAuthorizer accessAuthorizer;
  // This metadata reader points to the active filesystem
  private OmMetadataReader omMetadataReader;
  // Wrap active DB metadata reader in ReferenceCounted once to avoid
  // instance creation every single time.
  private ReferenceCounted<IOmMetadataReader, SnapshotCache> rcOmMetadataReader;
  private OmSnapshotManager omSnapshotManager;

  @SuppressWarnings("methodlength")
  private OzoneManager(OzoneConfiguration conf, StartupOption startupOption)
      throws IOException, AuthenticationException {
    super(OzoneVersionInfo.OZONE_VERSION_INFO);
    Preconditions.checkNotNull(conf);
    setConfiguration(conf);
    // Load HA related configurations
    OMHANodeDetails omhaNodeDetails =
        OMHANodeDetails.loadOMHAConfig(configuration);

    this.isSecurityEnabled = OzoneSecurityUtil.isSecurityEnabled(conf);
    this.peerNodesMap = omhaNodeDetails.getPeerNodesMap();
    this.omNodeDetails = omhaNodeDetails.getLocalNodeDetails();
    omStorage = new OMStorage(conf);
    omStorage.validateOrPersistOmNodeId(omNodeDetails.getNodeId());
    omId = omStorage.getOmId();
    reconfigurationHandler =
        new ReconfigurationHandler("OM", conf, this::checkAdminUserPrivilege)
            .register(OZONE_ADMINISTRATORS, this::reconfOzoneAdmins)
            .register(OZONE_READONLY_ADMINISTRATORS,
                this::reconfOzoneReadOnlyAdmins)
            .register(OZONE_KEY_DELETING_LIMIT_PER_TASK,
                this::reconfOzoneKeyDeletingLimitPerTask);

    versionManager = new OMLayoutVersionManager(omStorage.getLayoutVersion());
    upgradeFinalizer = new OMUpgradeFinalizer(versionManager);
    replicationConfigValidator =
        conf.getObject(ReplicationConfigValidator.class);

    exitManager = new ExitManager();

    // In case of single OM Node Service there will be no OM Node ID
    // specified, set it to value from om storage
    if (this.omNodeDetails.getNodeId() == null) {
      this.omNodeDetails = OMHANodeDetails.getOMNodeDetailsForNonHA(conf,
          omNodeDetails.getServiceId(),
          omStorage.getOmId(), omNodeDetails.getRpcAddress(),
          omNodeDetails.getRatisPort());
    }
    this.threadPrefix = omNodeDetails.threadNamePrefix();
    loginOMUserIfSecurityEnabled(conf);
    setInstanceVariablesFromConf();
    this.maxUserVolumeCount = conf.getInt(OZONE_OM_USER_MAX_VOLUME,
        OZONE_OM_USER_MAX_VOLUME_DEFAULT);
    Preconditions.checkArgument(this.maxUserVolumeCount > 0,
        OZONE_OM_USER_MAX_VOLUME + " value should be greater than zero");

    if (omStorage.getState() != StorageState.INITIALIZED) {
      throw new OMException("OM not initialized, current OM storage state: "
          + omStorage.getState().name() + ". Please ensure 'ozone om --init' "
          + "command is executed to generate all the required metadata to "
          + omStorage.getStorageDir()
          + " once before starting the OM service.",
          ResultCodes.OM_NOT_INITIALIZED);
    }
    omMetaDir = OMStorage.getOmDbDir(configuration);

    this.isSpnegoEnabled = conf.get(OZONE_OM_HTTP_AUTH_TYPE, "simple")
        .equals("kerberos");
    this.isOmGrpcServerEnabled = conf.getBoolean(
        OZONE_OM_S3_GPRC_SERVER_ENABLED,
        OZONE_OM_S3_GRPC_SERVER_ENABLED_DEFAULT);
    this.scmBlockSize = (long) conf.getStorageSize(OZONE_SCM_BLOCK_SIZE,
        OZONE_SCM_BLOCK_SIZE_DEFAULT, StorageUnit.BYTES);
    this.preallocateBlocksMax = conf.getInt(
        OZONE_KEY_PREALLOCATION_BLOCKS_MAX,
        OZONE_KEY_PREALLOCATION_BLOCKS_MAX_DEFAULT);
    this.grpcBlockTokenEnabled = conf.getBoolean(HDDS_BLOCK_TOKEN_ENABLED,
        HDDS_BLOCK_TOKEN_ENABLED_DEFAULT);
    this.isStrictS3 = conf.getBoolean(
        OZONE_OM_NAMESPACE_STRICT_S3,
        OZONE_OM_NAMESPACE_STRICT_S3_DEFAULT);

    // TODO: This is a temporary check. Once fully implemented, all OM state
    //  change should go through Ratis - be it standalone (for non-HA) or
    //  replicated (for HA).
    isRatisEnabled = configuration.getBoolean(
        OMConfigKeys.OZONE_OM_RATIS_ENABLE_KEY,
        OMConfigKeys.OZONE_OM_RATIS_ENABLE_DEFAULT);

    // Ratis server comes with JvmPauseMonitor, no need to start another
    jvmPauseMonitor = !isRatisEnabled ? newJvmPauseMonitor(omId) : null;

    String defaultBucketLayoutString =
        configuration.getTrimmed(OZONE_DEFAULT_BUCKET_LAYOUT,
            OZONE_DEFAULT_BUCKET_LAYOUT_DEFAULT);

    boolean bucketLayoutValid = Arrays.stream(BucketLayout.values())
        .anyMatch(layout -> layout.name().equals(defaultBucketLayoutString));
    if (bucketLayoutValid) {
      this.defaultBucketLayout =
          BucketLayout.fromString(defaultBucketLayoutString);

      if (!defaultBucketLayout.isLegacy() &&
          !versionManager.isAllowed(OMLayoutFeature.BUCKET_LAYOUT_SUPPORT)) {
        LOG.warn("{} configured to non-legacy bucket layout {} when Ozone " +
            "Manager is pre-finalized for bucket layout support. Legacy " +
            "buckets will be created by default until Ozone Manager is " +
            "finalized.", OZONE_DEFAULT_BUCKET_LAYOUT, defaultBucketLayout);
      }
    } else {
      throw new ConfigurationException(defaultBucketLayoutString +
          " is not a valid default bucket layout. Supported values are " +
          Arrays.stream(BucketLayout.values())
              .map(Enum::toString).collect(Collectors.joining(", ")));
    }

    // Validates the default server-side replication configs.
    this.defaultReplicationConfig = getDefaultReplicationConfig();
    InetSocketAddress omNodeRpcAddr = omNodeDetails.getRpcAddress();
    // Honor property 'hadoop.security.token.service.use_ip'
    omRpcAddressTxt = new Text(SecurityUtil.buildTokenService(omNodeRpcAddr));

    final StorageContainerLocationProtocol scmContainerClient = getScmContainerClient(configuration);
    // verifies that the SCM info in the OM Version file is correct.
<<<<<<< HEAD
    scmBlockClient = getScmBlockClient(configuration);
    scmTopologyClient = new ScmTopologyClient(scmBlockClient);
=======
    final ScmBlockLocationProtocol scmBlockClient = getScmBlockClient(configuration);
>>>>>>> babed3cd
    this.scmClient = new ScmClient(scmBlockClient, scmContainerClient,
        configuration);
    this.ozoneLockProvider = new OzoneLockProvider(getKeyPathLockEnabled(),
        getEnableFileSystemPaths());

    // For testing purpose only, not hit scm from om as Hadoop UGI can't login
    // two principals in the same JVM.
    ScmInfo scmInfo;
    if (!testSecureOmFlag) {
      scmInfo = getScmInfo(configuration);
      if (!scmInfo.getClusterId().equals(omStorage.getClusterID())) {
        logVersionMismatch(conf, scmInfo);
        throw new OMException("SCM version info mismatch.",
            ResultCodes.SCM_VERSION_MISMATCH_ERROR);
      }
    } else {
      scmInfo = new ScmInfo.Builder().setScmId("test").build();
    }

    RPC.setProtocolEngine(configuration, OzoneManagerProtocolPB.class,
        ProtobufRpcEngine.class);

    secConfig = new SecurityConfig(configuration);
    // Create the KMS Key Provider
    try {
      kmsProvider = createKeyProviderExt(configuration);
    } catch (IOException ioe) {
      kmsProvider = null;
      LOG.error("Fail to create Key Provider");
    }
    if (secConfig.isSecurityEnabled()) {
      omComponent = OM_DAEMON + "-" + omId;
      HddsProtos.OzoneManagerDetailsProto omInfo =
          getOmDetailsProto(conf, omStorage.getOmId());
      if (omStorage.getOmCertSerialId() == null) {
        throw new RuntimeException("OzoneManager started in secure mode but " +
            "doesn't have SCM signed certificate.");
      }
      SCMSecurityProtocolClientSideTranslatorPB scmSecurityClient =
          getScmSecurityClientWithMaxRetry(configuration, getCurrentUser());
      certClient = new OMCertificateClient(secConfig, scmSecurityClient,
          omStorage, omInfo, "",
          scmInfo == null ? null : scmInfo.getScmId(),
          this::saveNewCertId, this::terminateOM);

      SecretKeyProtocol secretKeyProtocol =
          HddsServerUtil.getSecretKeyClientForOm(conf);
      secretKeyClient = new DefaultSecretKeySignerClient(secretKeyProtocol,
          omNodeDetails.threadNamePrefix());
    }
    serviceInfo = new ServiceInfoProvider(secConfig, this, certClient,
        testSecureOmFlag);

    if (secConfig.isBlockTokenEnabled()) {
      blockTokenMgr = createBlockTokenSecretManager();
    }

    // Enable S3 multi-tenancy if config keys are set
    this.isS3MultiTenancyEnabled =
        OMMultiTenantManager.checkAndEnableMultiTenancy(this, conf);

    metrics = OMMetrics.create();
    perfMetrics = OMPerformanceMetrics.register();
    // Get admin list
    omStarterUser = UserGroupInformation.getCurrentUser().getShortUserName();
    omAdmins = OzoneAdmins.getOzoneAdmins(omStarterUser, conf);
    LOG.info("OM start with adminUsers: {}", omAdmins.getAdminUsernames());

    // Get read only admin list
    readOnlyAdmins = OzoneAdmins.getReadonlyAdmins(conf);

    Collection<String> s3AdminUsernames =
            OzoneConfigUtil.getS3AdminsFromConfig(configuration);
    Collection<String> s3AdminGroups =
            OzoneConfigUtil.getS3AdminsGroupsFromConfig(configuration);
    s3OzoneAdmins = new OzoneAdmins(s3AdminUsernames, s3AdminGroups);
    instantiateServices(false);

    // Create special volume s3v which is required for S3G.
    addS3GVolumeToDB();

    if (startupOption == StartupOption.BOOTSTRAP) {
      isBootstrapping = true;
    } else if (startupOption == StartupOption.FORCE_BOOTSTRAP) {
      isForcedBootstrapping = true;
    }

    initializeRatisDirs(conf);
    initializeRatisServer(isBootstrapping || isForcedBootstrapping);

    omClientProtocolMetrics = ProtocolMessageMetrics
        .create("OmClientProtocol", "Ozone Manager RPC endpoint",
            OzoneManagerProtocolProtos.Type.values());

    // Start Om Rpc Server.
    omRpcServer = getRpcServer(configuration);
    omRpcAddress = updateRPCListenAddress(configuration,
        OZONE_OM_ADDRESS_KEY, omNodeRpcAddr, omRpcServer);

    // Start S3g Om gRPC Server.
    if (isOmGrpcServerEnabled) {
      omS3gGrpcServer = getOmS3gGrpcServer(configuration);
    }
    ShutdownHookManager.get().addShutdownHook(this::saveOmMetrics,
        SHUTDOWN_HOOK_PRIORITY);

    if (isBootstrapping || isForcedBootstrapping) {
      omState = State.BOOTSTRAPPING;
    } else {
      omState = State.INITIALIZED;
    }
  }

  public boolean isStopped() {
    return omState == State.STOPPED;
  }

  /**
   * Set the {@link S3Authentication} for the current rpc handler thread.
   */
  public static void setS3Auth(S3Authentication val) {
    S3_AUTH.set(val);
  }

  /**
   * Returns the {@link S3Authentication} for the current rpc handler thread.
   */
  public static S3Authentication getS3Auth() {
    return S3_AUTH.get();
  }

  /** Returns the ThreadName prefix for the current OM. */
  public String getThreadNamePrefix() {
    return threadPrefix;
  }

  /**
   * This method is used to set selected instance variables in this class from
   * the passed in config. This allows these variable to be reset when the OM
   * instance is restarted (normally from a test mini-cluster). Note, not all
   * variables are added here as variables are selectively added as tests
   * require.
   */
  private void setInstanceVariablesFromConf() {
    this.isAclEnabled = configuration.getBoolean(OZONE_ACL_ENABLED,
        OZONE_ACL_ENABLED_DEFAULT);
    this.allowListAllVolumes = configuration.getBoolean(
        OZONE_OM_VOLUME_LISTALL_ALLOWED,
        OZONE_OM_VOLUME_LISTALL_ALLOWED_DEFAULT);
  }

  /**
   * Constructs OM instance based on the configuration.
   *
   * @param conf OzoneConfiguration
   * @return OM instance
   * @throws IOException, AuthenticationException in case OM instance
   *                      creation fails.
   */
  public static OzoneManager createOm(OzoneConfiguration conf)
      throws IOException, AuthenticationException {
    return new OzoneManager(conf, StartupOption.REGUALR);
  }

  public static OzoneManager createOm(OzoneConfiguration conf,
      StartupOption startupOption) throws IOException, AuthenticationException {
    return new OzoneManager(conf, startupOption);
  }

  private void logVersionMismatch(OzoneConfiguration conf, ScmInfo scmInfo) {
    List<SCMNodeInfo> scmNodeInfoList = SCMNodeInfo.buildNodeInfo(conf);
    StringBuilder scmBlockAddressBuilder = new StringBuilder();
    for (SCMNodeInfo scmNodeInfo : scmNodeInfoList) {
      scmBlockAddressBuilder.append(scmNodeInfo.getBlockClientAddress())
          .append(",");
    }
    String scmBlockAddress = scmBlockAddressBuilder.toString();
    if (!StringUtils.isBlank(scmBlockAddress)) {
      scmBlockAddress = scmBlockAddress.substring(0,
          scmBlockAddress.lastIndexOf(","));
    }
    if (!scmInfo.getClusterId().equals(omStorage.getClusterID())) {
      LOG.error("clusterId from {} is {}, but is {} in {}",
          scmBlockAddress, scmInfo.getClusterId(),
          omStorage.getClusterID(), omStorage.getVersionFile());
    }
  }

  /**
   * Instantiate services which are dependent on the OM DB state.
   * When OM state is reloaded, these services are re-initialized with the
   * new OM state.
   */
  private void instantiateServices(boolean withNewSnapshot) throws IOException {

    OmMetadataManagerImpl metadataManagerImpl =
        new OmMetadataManagerImpl(configuration, this);
    this.metadataManager = metadataManagerImpl;
    LOG.info("S3 Multi-Tenancy is {}",
        isS3MultiTenancyEnabled ? "enabled" : "disabled");
    if (isS3MultiTenancyEnabled) {
      multiTenantManager = new OMMultiTenantManagerImpl(this, configuration);
      OzoneAclUtils.setOMMultiTenantManager(multiTenantManager);
    }

    volumeManager = new VolumeManagerImpl(metadataManager);

    bucketManager = new BucketManagerImpl(this, metadataManager);

    Class<? extends S3SecretStoreProvider> storeProviderClass =
        configuration.getClass(
            S3_SECRET_STORAGE_TYPE,
            DEFAULT_SECRET_STORAGE_TYPE,
            S3SecretStoreProvider.class);
    S3SecretStore store;
    try {
      store = storeProviderClass == DEFAULT_SECRET_STORAGE_TYPE
              ? metadataManagerImpl
              : storeProviderClass
                  .getConstructor().newInstance().get(configuration);
    } catch (Exception e) {
      throw new IOException(e);
    }
    S3SecretCacheProvider secretCacheProvider = S3SecretCacheProvider.IN_MEMORY;

    s3SecretManager = new S3SecretLockedManager(
        new S3SecretManagerImpl(
            store,
            secretCacheProvider.get(configuration)
        ),
        metadataManager.getLock()
    );
    if (secConfig.isSecurityEnabled() || testSecureOmFlag) {
      delegationTokenMgr = createDelegationTokenSecretManager(configuration);
    }

    prefixManager = new PrefixManagerImpl(metadataManager, isRatisEnabled);
    keyManager = new KeyManagerImpl(this, scmClient, configuration,
        perfMetrics);
    accessAuthorizer = OzoneAuthorizerFactory.forOM(this);
    omMetadataReader = new OmMetadataReader(keyManager, prefixManager,
        this, LOG, AUDIT, metrics, accessAuthorizer);
    // Active DB's OmMetadataReader instance does not need to be reference
    // counted, but it still needs to be wrapped to be consistent.
    rcOmMetadataReader = new ReferenceCounted<>(omMetadataReader, true, null);

    // Reload snapshot feature config flag
    fsSnapshotEnabled = configuration.getBoolean(
        OMConfigKeys.OZONE_FILESYSTEM_SNAPSHOT_ENABLED_KEY,
        OMConfigKeys.OZONE_FILESYSTEM_SNAPSHOT_ENABLED_DEFAULT);
    omSnapshotManager = new OmSnapshotManager(this);

    // Snapshot metrics
    updateActiveSnapshotMetrics();

    if (withNewSnapshot) {
      Integer layoutVersionInDB = getLayoutVersionInDB();
      if (layoutVersionInDB != null &&
          versionManager.getMetadataLayoutVersion() < layoutVersionInDB) {
        LOG.info("New OM snapshot received with higher layout version {}. " +
            "Attempting to finalize current OM to that version.",
            layoutVersionInDB);
        OmUpgradeConfig uConf = configuration.getObject(OmUpgradeConfig.class);
        upgradeFinalizer.finalizeAndWaitForCompletion(
            "om-ratis-snapshot", this,
            uConf.getRatisBasedFinalizationTimeout());
        if (versionManager.getMetadataLayoutVersion() < layoutVersionInDB) {
          throw new IOException("Unable to finalize OM to the desired layout " +
              "version " + layoutVersionInDB + " present in the snapshot DB.");
        } else {
          updateLayoutVersionInDB(versionManager, metadataManager);
        }
      }

      instantiatePrepareStateAfterSnapshot();
    } else {
      // Prepare state depends on the transaction ID of metadataManager after a
      // restart.
      instantiatePrepareStateOnStartup();
    }
  }

  /**
   * Return scmClient.
   */
  public ScmClient getScmClient() {
    return scmClient;
  }

  /**
   * Return SecretManager for OM.
   */
  public OzoneBlockTokenSecretManager getBlockTokenSecretManager() {
    return blockTokenMgr;
  }

  /**
   * Return config value of {@link OzoneConfigKeys#OZONE_SCM_BLOCK_SIZE}.
   */
  public long getScmBlockSize() {
    return scmBlockSize;
  }

  /**
   * Return config value of
   * {@link OzoneConfigKeys#OZONE_KEY_PREALLOCATION_BLOCKS_MAX}.
   */
  public int getPreallocateBlocksMax() {
    return preallocateBlocksMax;
  }

  /**
   * Return config value of
   * {@link HddsConfigKeys#HDDS_BLOCK_TOKEN_ENABLED}.
   */
  public boolean isGrpcBlockTokenEnabled() {
    return grpcBlockTokenEnabled;
  }

  /**
   * Returns true if S3 multi-tenancy is enabled; false otherwise.
   */
  public boolean isS3MultiTenancyEnabled() {
    return isS3MultiTenancyEnabled;
  }

  public boolean isStrictS3() {
    return isStrictS3;
  }

  /**
   * Throws OMException FEATURE_NOT_ENABLED if S3 multi-tenancy is not enabled.
   */
  public void checkS3MultiTenancyEnabled() throws OMException {
    if (isS3MultiTenancyEnabled()) {
      return;
    }

    throw new OMException("S3 multi-tenancy feature is not enabled. Please "
        + "set ozone.om.multitenancy.enabled to true and restart all OMs.",
        FEATURE_NOT_ENABLED);
  }

  /**
   * Return config value of {@link OzoneConfigKeys#OZONE_SECURITY_ENABLED_KEY}.
   */
  public boolean isSecurityEnabled() {
    return isSecurityEnabled || testSecureOmFlag;
  }

  public boolean isTestSecureOmFlag() {
    return testSecureOmFlag;
  }

  private KeyProviderCryptoExtension createKeyProviderExt(
      OzoneConfiguration conf) throws IOException {
    KeyProvider keyProvider = KMSUtil.createKeyProvider(conf,
        CommonConfigurationKeysPublic.HADOOP_SECURITY_KEY_PROVIDER_PATH);
    if (keyProvider == null) {
      return null;
    }
    return KeyProviderCryptoExtension
        .createKeyProviderCryptoExtension(keyProvider);
  }

  @Override
  public void close() throws IOException {
    stop();
  }

  /**
   * Class which schedule saving metrics to a file.
   */
  private class ScheduleOMMetricsWriteTask extends TimerTask {
    @Override
    public void run() {
      saveOmMetrics();
    }
  }

  private void saveOmMetrics() {
    try {
      File parent = getTempMetricsStorageFile().getParentFile();
      if (!parent.exists()) {
        Files.createDirectories(parent.toPath());
      }
      try (BufferedWriter writer = new BufferedWriter(
          new OutputStreamWriter(new FileOutputStream(
              getTempMetricsStorageFile()), StandardCharsets.UTF_8))) {
        OmMetricsInfo metricsInfo = new OmMetricsInfo();
        metricsInfo.setNumKeys(metrics.getNumKeys());
        WRITER.writeValue(writer, metricsInfo);
      }

      Files.move(getTempMetricsStorageFile().toPath(),
          getMetricsStorageFile().toPath(), StandardCopyOption
              .ATOMIC_MOVE, StandardCopyOption.REPLACE_EXISTING);
    } catch (IOException ex) {
      LOG.error("Unable to write the om Metrics file", ex);
    }
  }

  /**
   * Returns temporary metrics storage file.
   *
   * @return File
   */
  private File getTempMetricsStorageFile() {
    return new File(omMetaDir, OM_METRICS_TEMP_FILE);
  }

  /**
   * Returns metrics storage file.
   *
   * @return File
   */
  private File getMetricsStorageFile() {
    return new File(omMetaDir, OM_METRICS_FILE);
  }

  private OzoneDelegationTokenSecretManager createDelegationTokenSecretManager(
      OzoneConfiguration conf) throws IOException {
    long tokenRemoverScanInterval =
        conf.getTimeDuration(OMConfigKeys.DELEGATION_REMOVER_SCAN_INTERVAL_KEY,
            OMConfigKeys.DELEGATION_REMOVER_SCAN_INTERVAL_DEFAULT,
            TimeUnit.MILLISECONDS);
    long tokenMaxLifetime =
        conf.getTimeDuration(OMConfigKeys.DELEGATION_TOKEN_MAX_LIFETIME_KEY,
            OMConfigKeys.DELEGATION_TOKEN_MAX_LIFETIME_DEFAULT,
            TimeUnit.MILLISECONDS);
    long tokenRenewInterval =
        conf.getTimeDuration(OMConfigKeys.DELEGATION_TOKEN_RENEW_INTERVAL_KEY,
            OMConfigKeys.DELEGATION_TOKEN_RENEW_INTERVAL_DEFAULT,
            TimeUnit.MILLISECONDS);
    long certificateGracePeriod = Duration.parse(
        conf.get(HddsConfigKeys.HDDS_X509_RENEW_GRACE_DURATION,
            HddsConfigKeys.HDDS_X509_RENEW_GRACE_DURATION_DEFAULT)).toMillis();
    boolean tokenSanityChecksEnabled = conf.getBoolean(
        HddsConfigKeys.HDDS_X509_GRACE_DURATION_TOKEN_CHECKS_ENABLED,
        HddsConfigKeys.HDDS_X509_GRACE_DURATION_TOKEN_CHECKS_ENABLED_DEFAULT);
    if (tokenSanityChecksEnabled && tokenMaxLifetime > certificateGracePeriod) {
      throw new IllegalArgumentException("Certificate grace period " +
          HddsConfigKeys.HDDS_X509_RENEW_GRACE_DURATION +
          " should be greater than maximum delegation token lifetime " +
          OMConfigKeys.DELEGATION_TOKEN_MAX_LIFETIME_KEY);
    }

    return new OzoneDelegationTokenSecretManager.Builder()
        .setConf(conf)
        .setTokenMaxLifetime(tokenMaxLifetime)
        .setTokenRenewInterval(tokenRenewInterval)
        .setTokenRemoverScanInterval(tokenRemoverScanInterval)
        .setService(omRpcAddressTxt)
        .setOzoneManager(this)
        .setS3SecretManager(s3SecretManager)
        .setCertificateClient(certClient)
        .setOmServiceId(omNodeDetails.getServiceId())
        .build();
  }

  private OzoneBlockTokenSecretManager createBlockTokenSecretManager() {
    long expiryTime = configuration.getTimeDuration(
        HddsConfigKeys.HDDS_BLOCK_TOKEN_EXPIRY_TIME,
        HddsConfigKeys.HDDS_BLOCK_TOKEN_EXPIRY_TIME_DEFAULT,
        TimeUnit.MILLISECONDS);
    return new OzoneBlockTokenSecretManager(expiryTime, secretKeyClient);
  }

  private void stopSecretManager() {
    if (secretKeyClient != null) {
      LOG.info("Stopping secret key client.");
      secretKeyClient.stop();
    }

    if (delegationTokenMgr != null) {
      LOG.info("Stopping OM delegation token secret manager.");
      try {
        delegationTokenMgr.stop();
      } catch (IOException e) {
        LOG.error("Failed to stop delegation token manager", e);
      }
    }
  }

  public UUID refetchSecretKey() {
    secretKeyClient.refetchSecretKey();
    return secretKeyClient.getCurrentSecretKey().getId();
  }

  public InnerNode refetchClusterTree() {
    scmTopologyClient.refetchClusterTree();
    return scmTopologyClient.getClusterTree();
  }

  @VisibleForTesting
  public void startSecretManager() {
    try {
      certClient.assertValidKeysAndCertificate();
    } catch (OzoneSecurityException e) {
      LOG.error("Unable to read key pair for OM.", e);
      throw new UncheckedIOException(e);
    }

    if (secConfig.isBlockTokenEnabled() && blockTokenMgr != null) {
      LOG.info("Starting secret key client.");
      try {
        secretKeyClient.start(configuration);
      } catch (IOException e) {
        LOG.error("Unable to initialize secret key.", e);
        throw new UncheckedIOException(e);
      }
    }

    if (delegationTokenMgr != null) {
      try {
        LOG.info("Starting OM delegation token secret manager");
        delegationTokenMgr.start(certClient);
      } catch (IOException e) {
        // Unable to start secret manager.
        LOG.error("Error starting delegation token secret manager.", e);
        throw new UncheckedIOException(e);
      }
    }
  }

  /**
   * For testing purpose only.
   */
  @VisibleForTesting
  public void setCertClient(CertificateClient newClient) throws IOException {
    if (certClient != null) {
      certClient.close();
    }
    certClient = newClient;
    serviceInfo = new ServiceInfoProvider(secConfig, this, certClient);
  }

  /**
   * For testing purpose only. This allows setting up ScmBlockLocationClient
   * without having to fully setup a working cluster.
   */
  @VisibleForTesting
  public void setScmTopologyClient(
      ScmTopologyClient scmTopologyClient) {
    this.scmTopologyClient = scmTopologyClient;
  }

  public NetworkTopology getClusterMap() {

    InnerNode currentTree = scmTopologyClient.getClusterTree();
    InnerNode refetchedTree = refetchClusterTree();

    if (currentTree != refetchedTree) {
      return new NetworkTopologyImpl(configuration.get(
          ScmConfigKeys.OZONE_SCM_NETWORK_TOPOLOGY_SCHEMA_FILE,
          ScmConfigKeys.OZONE_SCM_NETWORK_TOPOLOGY_SCHEMA_FILE_DEFAULT),
          refetchedTree);
    } else {
      return clusterMap;
    }
  }

  /**
   * For testing purpose only. This allows testing token in integration test
   * without fully setting up a working secure cluster.
   */
  @VisibleForTesting
  public void setSecretKeyClient(
      SecretKeySignerClient secretKeyClient) {
    this.secretKeyClient = secretKeyClient;
    blockTokenMgr.setSecretKeyClient(secretKeyClient);
  }

  /**
   * Login OM service user if security and Kerberos are enabled.
   */
  private static void loginOMUser(OzoneConfiguration conf)
      throws IOException, AuthenticationException {

    if (SecurityUtil.getAuthenticationMethod(conf).equals(
        AuthenticationMethod.KERBEROS)) {
      if (LOG.isDebugEnabled()) {
        LOG.debug("Ozone security is enabled. Attempting login for OM user. "
                + "Principal: {}, keytab: {}", conf.get(
            OZONE_OM_KERBEROS_PRINCIPAL_KEY),
            conf.get(OZONE_OM_KERBEROS_KEYTAB_FILE_KEY));
      }

      UserGroupInformation.setConfiguration(conf);

      InetSocketAddress socAddr = OmUtils.getOmAddress(conf);
      SecurityUtil.login(conf, OZONE_OM_KERBEROS_KEYTAB_FILE_KEY,
          OZONE_OM_KERBEROS_PRINCIPAL_KEY, socAddr.getHostName());
    } else {
      throw new AuthenticationException(SecurityUtil.getAuthenticationMethod(
          conf) + " authentication method not supported. OM user login "
          + "failed.");
    }
    LOG.info("Ozone Manager login successful.");
  }

  /**
   * Create a scm block client, used by putKey() and getKey().
   *
   * @return {@link ScmBlockLocationProtocol}
   */
  private static ScmBlockLocationProtocol getScmBlockClient(
      OzoneConfiguration conf) {
    return HAUtils.getScmBlockClient(conf);
  }

  /**
   * Returns a scm container client.
   *
   * @return {@link StorageContainerLocationProtocol}
   */
  private static StorageContainerLocationProtocol getScmContainerClient(
      OzoneConfiguration conf) {
    return HAUtils.getScmContainerClient(conf);
  }

  /**
   * Creates a new instance of rpc server. If an earlier instance is already
   * running then returns the same.
   */
  private RPC.Server getRpcServer(OzoneConfiguration conf) throws IOException {
    if (isOmRpcServerRunning) {
      return omRpcServer;
    }

    LOG.info("Creating RPC Server");
    InetSocketAddress omNodeRpcAddr = OmUtils.getOmAddress(conf);
    boolean flexibleFqdnResolutionEnabled = conf.getBoolean(
            OZONE_FLEXIBLE_FQDN_RESOLUTION_ENABLED,
            OZONE_FLEXIBLE_FQDN_RESOLUTION_ENABLED_DEFAULT);
    if (flexibleFqdnResolutionEnabled && omNodeRpcAddr.getAddress() == null) {
      omNodeRpcAddr =
              OzoneNetUtils.getAddressWithHostNameLocal(omNodeRpcAddr);
    }

    final int handlerCount = conf.getInt(OZONE_OM_HANDLER_COUNT_KEY,
        OZONE_OM_HANDLER_COUNT_DEFAULT);
    RPC.setProtocolEngine(configuration, OzoneManagerProtocolPB.class,
        ProtobufRpcEngine.class);

    this.omServerProtocol = new OzoneManagerProtocolServerSideTranslatorPB(
        this, omRatisServer, omClientProtocolMetrics, isRatisEnabled,
        getLastTrxnIndexForNonRatis());
    BlockingService omService =
        OzoneManagerService.newReflectiveBlockingService(omServerProtocol);

    OMInterServiceProtocolServerSideImpl omInterServerProtocol =
        new OMInterServiceProtocolServerSideImpl(this, omRatisServer,
            isRatisEnabled);
    BlockingService omInterService =
        OzoneManagerInterService.newReflectiveBlockingService(
            omInterServerProtocol);

    OMAdminProtocolServerSideImpl omMetadataServerProtocol =
        new OMAdminProtocolServerSideImpl(this);
    BlockingService omAdminService =
        OzoneManagerAdminService.newReflectiveBlockingService(
            omMetadataServerProtocol);

    ReconfigureProtocolServerSideTranslatorPB reconfigureServerProtocol
        = new ReconfigureProtocolServerSideTranslatorPB(reconfigurationHandler);
    BlockingService reconfigureService =
        ReconfigureProtocolService.newReflectiveBlockingService(
            reconfigureServerProtocol);

    return startRpcServer(configuration, omNodeRpcAddr, omService,
        omInterService, omAdminService, reconfigureService, handlerCount);
  }

  /**
   *
   * @param conf configuration
   * @param addr configured address of RPC server
   * @param clientProtocolService RPC protocol for client communication
   *                              (OzoneManagerProtocolPB impl)
   * @param interOMProtocolService RPC protocol for inter OM communication
   *                               (OMInterServiceProtocolPB impl)
   * @param reconfigureProtocolService RPC protocol for reconfigure
   *    *                              (ReconfigureProtocolPB impl)
   * @param handlerCount RPC server handler count
   * @return RPC server
   * @throws IOException if there is an I/O error while creating RPC server
   */
  private RPC.Server startRpcServer(OzoneConfiguration conf,
      InetSocketAddress addr, BlockingService clientProtocolService,
      BlockingService interOMProtocolService,
      BlockingService omAdminProtocolService,
      BlockingService reconfigureProtocolService,
      int handlerCount)
      throws IOException {

    RPC.Server rpcServer = preserveThreadName(() -> new RPC.Builder(conf)
        .setProtocol(OzoneManagerProtocolPB.class)
        .setInstance(clientProtocolService)
        .setBindAddress(addr.getHostString())
        .setPort(addr.getPort())
        .setNumHandlers(handlerCount)
        .setVerbose(false)
        .setSecretManager(delegationTokenMgr)
        .build());

    HddsServerUtil.addPBProtocol(conf, OMInterServiceProtocolPB.class,
        interOMProtocolService, rpcServer);
    HddsServerUtil.addPBProtocol(conf, OMAdminProtocolPB.class,
        omAdminProtocolService, rpcServer);
    HddsServerUtil.addPBProtocol(conf, ReconfigureProtocolPB.class,
        reconfigureProtocolService, rpcServer);

    if (conf.getBoolean(CommonConfigurationKeys.HADOOP_SECURITY_AUTHORIZATION,
        false)) {
      rpcServer.refreshServiceAcl(conf, OMPolicyProvider.getInstance());
    }

    rpcServer.addSuppressedLoggingExceptions(OMNotLeaderException.class,
        OMLeaderNotReadyException.class);

    return rpcServer;
  }

  /**
   * Starts an s3g OmGrpc server.
   *
   * @param conf         configuration
   * @return gRPC server
   * @throws IOException if there is an I/O error while creating RPC server
   */
  private GrpcOzoneManagerServer startGrpcServer(OzoneConfiguration conf) {
    return new GrpcOzoneManagerServer(conf,
        this.omServerProtocol,
        this.delegationTokenMgr,
        this.certClient,
        this.threadPrefix);
  }

  private static boolean isOzoneSecurityEnabled() {
    return securityEnabled;
  }

  /**
   * Logs in the OM user if security is enabled in the configuration.
   *
   * @param conf OzoneConfiguration
   * @throws IOException, AuthenticationException in case login fails.
   */
  private static void loginOMUserIfSecurityEnabled(OzoneConfiguration conf)
      throws IOException, AuthenticationException {
    securityEnabled = OzoneSecurityUtil.isSecurityEnabled(conf);
    if (securityEnabled && testUgi == null) {
      // Checking certificate duration validity by using
      // validateCertificateValidityConfig() in SecurityConfig constructor.
      new SecurityConfig(conf);
      loginOMUser(conf);
    }
  }

  /**
   * Initializes the OM instance.
   *
   * @param conf OzoneConfiguration
   * @return true if OM initialization succeeds, false otherwise
   * @throws IOException in case ozone metadata directory path is not
   *                     accessible
   */
  @VisibleForTesting
  public static boolean omInit(OzoneConfiguration conf) throws IOException,
      AuthenticationException {
    OMHANodeDetails omhaNodeDetails = OMHANodeDetails.loadOMHAConfig(conf);
    String nodeId = omhaNodeDetails.getLocalNodeDetails().getNodeId();
    loginOMUserIfSecurityEnabled(conf);
    OMStorage omStorage = new OMStorage(conf);
    StorageState state = omStorage.getState();
    String scmId;
    try {
      ScmInfo scmInfo = getScmInfo(conf);
      scmId = scmInfo.getScmId();
      if (scmId == null || scmId.isEmpty()) {
        throw new IOException("Invalid SCM ID");
      }
      String clusterId = scmInfo.getClusterId();
      if (clusterId == null || clusterId.isEmpty()) {
        throw new IOException("Invalid Cluster ID");
      }

      if (state != StorageState.INITIALIZED) {
        omStorage.setOmNodeId(nodeId);
        omStorage.setClusterId(clusterId);
        omStorage.initialize();
        System.out.println(
            "OM initialization succeeded.Current cluster id for sd="
                + omStorage.getStorageDir() + ";cid=" + omStorage
                .getClusterID() + ";layoutVersion=" + omStorage
                .getLayoutVersion());
      } else {
        System.out.println(
            "OM already initialized.Reusing existing cluster id for sd="
                + omStorage.getStorageDir() + ";cid=" + omStorage
                .getClusterID() + ";layoutVersion=" + omStorage
                .getLayoutVersion());
      }
    } catch (IOException ioe) {
      LOG.error("Could not initialize OM version file", ioe);
      return false;
    }

    if (OzoneSecurityUtil.isSecurityEnabled(conf)) {
      LOG.info("OM storage initialized. Initializing security");
      initializeSecurity(conf, omStorage, scmId);
    }
    omStorage.persistCurrentState();
    return true;
  }

  /**
   * Initializes secure OzoneManager.
   */
  @VisibleForTesting
  public static void initializeSecurity(OzoneConfiguration conf,
      OMStorage omStore, String scmId) throws IOException {
    LOG.info("Initializing secure OzoneManager.");

    HddsProtos.OzoneManagerDetailsProto omInfo =
        getOmDetailsProto(conf, omStore.getOmId());

    SCMSecurityProtocolClientSideTranslatorPB scmSecurityClient =
        getScmSecurityClientWithMaxRetry(conf, getCurrentUser());

    OMCertificateClient certClient =
        new OMCertificateClient(
            new SecurityConfig(conf), scmSecurityClient, omStore, omInfo,
            "", scmId,
            certId -> {
              try {
                omStore.setOmCertSerialId(certId);
              } catch (IOException e) {
                LOG.error("Failed to set new certificate ID", e);
                throw new RuntimeException("Failed to set new certificate ID");
              }
            }, null);
    certClient.initWithRecovery();
  }

  private void initializeRatisDirs(OzoneConfiguration conf) throws IOException {
    if (isRatisEnabled) {
      // Create Ratis storage dir
      String omRatisDirectory =
          OzoneManagerRatisUtils.getOMRatisDirectory(conf);
      if (omRatisDirectory == null || omRatisDirectory.isEmpty()) {
        throw new IllegalArgumentException(HddsConfigKeys.OZONE_METADATA_DIRS +
            " must be defined.");
      }
      OmUtils.createOMDir(omRatisDirectory);

      String scmStorageDir = SCMHAUtils.getRatisStorageDir(conf);
      if (!Strings.isNullOrEmpty(omRatisDirectory) && !Strings
          .isNullOrEmpty(scmStorageDir) && omRatisDirectory
          .equals(scmStorageDir)) {
        throw new IOException(
            "Path of " + OMConfigKeys.OZONE_OM_RATIS_STORAGE_DIR + " and "
                + ScmConfigKeys.OZONE_SCM_HA_RATIS_STORAGE_DIR
                + " should not be co located. Please change atleast one path.");
      }

      // Create Ratis snapshot dir
      omRatisSnapshotDir = OmUtils.createOMDir(
          OzoneManagerRatisUtils.getOMRatisSnapshotDirectory(conf));

      // Before starting ratis server, check if previous installation has
      // snapshot directory in Ratis storage directory. if yes, move it to
      // new snapshot directory.

      File snapshotDir = new File(omRatisDirectory, OM_RATIS_SNAPSHOT_DIR);

      if (snapshotDir.isDirectory()) {
        FileUtils.moveDirectory(snapshotDir.toPath(),
            omRatisSnapshotDir.toPath());
      }

      File omRatisDir = new File(omRatisDirectory);
      String groupIDfromServiceID = RaftGroupId.valueOf(
          getRaftGroupIdFromOmServiceId(getOMServiceId())).getUuid().toString();

      // If a directory exists in ratis storage dir
      // Check the Ratis group Dir is same as the one generated from
      // om service id.

      // This will help to catch if some one has changed service id later on.
      File[] ratisDirFiles = omRatisDir.listFiles();
      if (ratisDirFiles != null) {
        for (File ratisGroupDir : ratisDirFiles) {
          if (ratisGroupDir.isDirectory()) {
            if (!ratisGroupDir.getName().equals(groupIDfromServiceID)) {
              throw new IOException("Ratis group Dir on disk "
                  + ratisGroupDir.getName() + " does not match with RaftGroupID"
                  + groupIDfromServiceID + " generated from service id "
                  + getOMServiceId() + ". Looks like there is a change to " +
                  OMConfigKeys.OZONE_OM_SERVICE_IDS_KEY + " value after the " +
                  "cluster is setup. Currently change to this value is not " +
                  "supported.");
            }
          } else {
            LOG.warn("Unknown file {} exists in ratis storage dir {}."
                + " It is recommended not to share the ratis storage dir.",
                ratisGroupDir, omRatisDir);
          }
        }
      }

      if (peerNodesMap != null && !peerNodesMap.isEmpty()) {
        this.omRatisSnapshotProvider = new OmRatisSnapshotProvider(
            configuration, omRatisSnapshotDir, peerNodesMap);
      }
    }
  }

  /**
   * Builds a message for logging startup information about an RPC server.
   *
   * @param description RPC server description
   * @param addr        RPC server listening address
   * @return server startup message
   */
  private static String buildRpcServerStartMessage(String description,
      InetSocketAddress addr) {
    return addr != null
        ? String.format("%s is listening at %s", description, addr)
        : String.format("%s not started", description);
  }

  @VisibleForTesting
  public KeyManager getKeyManager() {
    return keyManager;
  }

  @VisibleForTesting
  public OMStorage getOmStorage() {
    return omStorage;
  }

  @VisibleForTesting
  public OzoneManagerRatisServer getOmRatisServer() {
    return omRatisServer;
  }

  @VisibleForTesting
  public OmRatisSnapshotProvider getOmSnapshotProvider() {
    return omRatisSnapshotProvider;
  }

  @VisibleForTesting
  public InetSocketAddress getOmRpcServerAddr() {
    return omRpcAddress;
  }

  @VisibleForTesting
  public LifeCycle.State getOmRatisServerState() {
    if (omRatisServer == null) {
      return null;
    } else {
      return omRatisServer.getServerState();
    }
  }

  @VisibleForTesting
  public KeyProviderCryptoExtension getKmsProvider() {
    return kmsProvider;
  }

  public PrefixManager getPrefixManager() {
    return prefixManager;
  }

  public VolumeManager getVolumeManager() {
    return volumeManager;
  }

  public BucketManager getBucketManager() {
    return bucketManager;
  }

  public IAccessAuthorizer getAccessAuthorizer() {
    return accessAuthorizer;
  }

  /**
   * Get metadata manager.
   *
   * @return metadata manager.
   */
  public OMMetadataManager getMetadataManager() {
    return metadataManager;
  }

  public S3SecretManager getS3SecretManager() {
    return s3SecretManager;
  }

  /**
   * Get snapshot manager.
   *
   * @return Om snapshot manager.
   */
  public OmSnapshotManager getOmSnapshotManager() {
    return omSnapshotManager;
  }

  /**
   * Get metadata manager.
   *
   * @return metadata manager.
   */
  public OMMultiTenantManager getMultiTenantManager() {
    return multiTenantManager;
  }

  public OzoneBlockTokenSecretManager getBlockTokenMgr() {
    return blockTokenMgr;
  }

  public OzoneManagerProtocolServerSideTranslatorPB getOmServerProtocol() {
    return omServerProtocol;
  }

  public OMMetrics getMetrics() {
    return metrics;
  }

  public OMPerformanceMetrics getPerfMetrics() {
    return perfMetrics;
  }

  /**
   * Start service.
   */
  public void start() throws IOException {
    if (omState == State.BOOTSTRAPPING) {
      if (isBootstrapping) {
        // Check that all OM configs have been updated with the new OM info.
        checkConfigBeforeBootstrap();
      } else if (isForcedBootstrapping) {
        LOG.warn("Skipped checking whether existing OM configs have been " +
            "updated with this OM information as force bootstrap is called.");
      }
    }

    omClientProtocolMetrics.register();
    HddsServerUtil.initializeMetrics(configuration, "OzoneManager");

    LOG.info(buildRpcServerStartMessage("OzoneManager RPC server",
        omRpcAddress));

    metadataManager.start(configuration);

    // Start Ratis services
    if (omRatisServer != null) {
      omRatisServer.start();
    }

    startSecretManagerIfNecessary();

    upgradeFinalizer.runPrefinalizeStateActions(omStorage, this);
    Integer layoutVersionInDB = getLayoutVersionInDB();
    if (layoutVersionInDB == null ||
        versionManager.getMetadataLayoutVersion() != layoutVersionInDB) {
      LOG.info("Version File has different layout " +
              "version ({}) than OM DB ({}). That is expected if this " +
              "OM has never been finalized to a newer layout version.",
          versionManager.getMetadataLayoutVersion(), layoutVersionInDB);
    }

    // Set metrics and start metrics back ground thread
    metrics.setNumVolumes(metadataManager.countRowsInTable(metadataManager
        .getVolumeTable()));
    metrics.setNumBuckets(metadataManager.countRowsInTable(metadataManager
        .getBucketTable()));

    if (getMetricsStorageFile().exists()) {
      OmMetricsInfo metricsInfo = READER.readValue(getMetricsStorageFile());
      metrics.setNumKeys(metricsInfo.getNumKeys());
    }

    // FSO(FILE_SYSTEM_OPTIMIZED)
    metrics.setNumDirs(metadataManager
        .countEstimatedRowsInTable(metadataManager.getDirectoryTable()));
    metrics.setNumFiles(metadataManager
        .countEstimatedRowsInTable(metadataManager.getFileTable()));

    // Schedule save metrics
    long period = configuration.getTimeDuration(OZONE_OM_METRICS_SAVE_INTERVAL,
        OZONE_OM_METRICS_SAVE_INTERVAL_DEFAULT, TimeUnit.MILLISECONDS);
    scheduleOMMetricsWriteTask = new ScheduleOMMetricsWriteTask();
    metricsTimer = new Timer();
    metricsTimer.schedule(scheduleOMMetricsWriteTask, 0, period);

    keyManager.start(configuration);

    try {
      scmTopologyClient.start(configuration);
    } catch (IOException ex) {
      LOG.error("Unable to initialize network topology schema file. ", ex);
      throw new UncheckedIOException(ex);
    }

    clusterMap = new NetworkTopologyImpl(configuration.get(
        ScmConfigKeys.OZONE_SCM_NETWORK_TOPOLOGY_SCHEMA_FILE,
        ScmConfigKeys.OZONE_SCM_NETWORK_TOPOLOGY_SCHEMA_FILE_DEFAULT),
        scmTopologyClient.getClusterTree());

    try {
      httpServer = new OzoneManagerHttpServer(configuration, this);
      httpServer.start();
    } catch (Exception ex) {
      // Allow OM to start as Http Server failure is not fatal.
      LOG.error("OM HttpServer failed to start.", ex);
    }

    omRpcServer.start();
    isOmRpcServerRunning = true;

    startTrashEmptier(configuration);
    if (isOmGrpcServerEnabled) {
      omS3gGrpcServer.start();
      isOmGrpcServerRunning = true;
    }
    registerMXBean();

    startJVMPauseMonitor();
    setStartTime();

    if (omState == State.BOOTSTRAPPING) {
      bootstrap(omNodeDetails);
    }

    omState = State.RUNNING;
  }

  /**
   * Restarts the service. This method re-initializes the rpc server.
   */
  public void restart() throws IOException {
    setInstanceVariablesFromConf();

    LOG.info(buildRpcServerStartMessage("OzoneManager RPC server",
        omRpcAddress));

    HddsServerUtil.initializeMetrics(configuration, "OzoneManager");

    instantiateServices(false);

    metadataManager.start(configuration);
    keyManager.start(configuration);
    startSecretManagerIfNecessary();

    // Set metrics and start metrics back ground thread
    metrics.setNumVolumes(metadataManager.countRowsInTable(metadataManager
        .getVolumeTable()));
    metrics.setNumBuckets(metadataManager.countRowsInTable(metadataManager
        .getBucketTable()));

    if (getMetricsStorageFile().exists()) {
      OmMetricsInfo metricsInfo = READER.readValue(getMetricsStorageFile());
      metrics.setNumKeys(metricsInfo.getNumKeys());
    }

    // FSO(FILE_SYSTEM_OPTIMIZED)
    metrics.setNumDirs(metadataManager
        .countEstimatedRowsInTable(metadataManager.getDirectoryTable()));
    metrics.setNumFiles(metadataManager
        .countEstimatedRowsInTable(metadataManager.getFileTable()));

    // Schedule save metrics
    long period = configuration.getTimeDuration(OZONE_OM_METRICS_SAVE_INTERVAL,
        OZONE_OM_METRICS_SAVE_INTERVAL_DEFAULT, TimeUnit.MILLISECONDS);
    scheduleOMMetricsWriteTask = new ScheduleOMMetricsWriteTask();
    metricsTimer = new Timer();
    metricsTimer.schedule(scheduleOMMetricsWriteTask, 0, period);

    initializeRatisServer(false);
    if (omRatisServer != null) {
      omRatisServer.start();
    }

    omRpcServer = getRpcServer(configuration);
    if (isOmGrpcServerEnabled) {
      omS3gGrpcServer = getOmS3gGrpcServer(configuration);
    }
    try {
      httpServer = new OzoneManagerHttpServer(configuration, this);
      httpServer.start();
    } catch (Exception ex) {
      // Allow OM to start as Http Server failure is not fatal.
      LOG.error("OM HttpServer failed to start.", ex);
    }
    omRpcServer.start();
    isOmRpcServerRunning = true;

    startTrashEmptier(configuration);
    registerMXBean();

    if (isOmGrpcServerEnabled) {
      omS3gGrpcServer.start();
      isOmGrpcServerRunning = true;
    }
    startJVMPauseMonitor();
    setStartTime();
    omState = State.RUNNING;
  }

  /**
   * Iterate the Snapshot table, check the status
   * for every snapshot and update OMMetrics.
   */
  private void updateActiveSnapshotMetrics()
      throws IOException {

    long activeGauge = 0;
    long deletedGauge = 0;

    try (TableIterator<String, ? extends
        KeyValue<String, SnapshotInfo>> keyIter =
             metadataManager.getSnapshotInfoTable().iterator()) {

      while (keyIter.hasNext()) {
        SnapshotInfo info = keyIter.next().getValue();

        SnapshotInfo.SnapshotStatus snapshotStatus =
            info.getSnapshotStatus();

        if (snapshotStatus == SnapshotInfo.SnapshotStatus.SNAPSHOT_ACTIVE) {
          activeGauge++;
        } else if (snapshotStatus ==
            SnapshotInfo.SnapshotStatus.SNAPSHOT_DELETED) {
          deletedGauge++;
        }
      }
    }

    metrics.setNumSnapshotActive(activeGauge);
    metrics.setNumSnapshotDeleted(deletedGauge);
  }

  private void checkConfigBeforeBootstrap() throws IOException {
    List<OMNodeDetails> omsWithoutNewConfig = new ArrayList<>();
    for (Map.Entry<String, OMNodeDetails> entry : peerNodesMap.entrySet()) {
      String remoteNodeId = entry.getKey();
      OMNodeDetails remoteNodeDetails = entry.getValue();
      try (OMAdminProtocolClientSideImpl omAdminProtocolClient =
               OMAdminProtocolClientSideImpl.createProxyForSingleOM(
                   configuration, getRemoteUser(), entry.getValue())) {

        OMConfiguration remoteOMConfiguration =
            omAdminProtocolClient.getOMConfiguration();
        checkRemoteOMConfig(remoteNodeId, remoteOMConfiguration);
      } catch (IOException ioe) {
        LOG.error("Remote OM config check failed on OM {}", remoteNodeId, ioe);
        omsWithoutNewConfig.add(remoteNodeDetails);
      }
    }
    if (!omsWithoutNewConfig.isEmpty()) {
      String errorMsg = OmUtils.getOMAddressListPrintString(omsWithoutNewConfig)
          + " do not have or have incorrect information of the bootstrapping " +
          "OM. Update their ozone-site.xml before proceeding.";
      exitManager.exitSystem(1, errorMsg, LOG);
    }
  }

  /**
   * Verify that the remote OM configuration is updated for the bootstrapping
   * OM.
   */
  private void checkRemoteOMConfig(String remoteNodeId,
      OMConfiguration remoteOMConfig) throws IOException {
    if (remoteOMConfig == null) {
      throw new IOException("Remote OM " + remoteNodeId + " configuration " +
          "returned null");
    }

    if (remoteOMConfig.getCurrentPeerList().contains(this.getOMNodeId())) {
      LOG.warn(
          "Remote OM {} already contains bootstrapping OM({}) as part of "
              + "its Raft group peers.",
          remoteNodeId, getOMNodeId());
    }

    OMNodeDetails omNodeDetailsInRemoteConfig = remoteOMConfig
        .getActiveOmNodesInNewConf().get(getOMNodeId());
    if (omNodeDetailsInRemoteConfig == null) {
      throw new IOException("Remote OM " + remoteNodeId + " does not have the" +
          " bootstrapping OM(" + getOMNodeId() + ") information on reloading " +
          "configs or it could not resolve the address.");
    }

    if (!omNodeDetailsInRemoteConfig.getRpcAddress().equals(
        this.omNodeDetails.getRpcAddress())) {
      throw new IOException("Remote OM " + remoteNodeId + " configuration has" +
          " bootstrapping OM(" + getOMNodeId() + ") address as " +
          omNodeDetailsInRemoteConfig.getRpcAddress() + " where the " +
          "bootstrapping OM address is " + omNodeDetails.getRpcAddress());
    }

    if (omNodeDetailsInRemoteConfig.isDecommissioned()) {
      throw new IOException("Remote OM " + remoteNodeId + " configuration has" +
          " bootstrapping OM(" + getOMNodeId() + ") in decommissioned " +
          "nodes list - " + OMConfigKeys.OZONE_OM_DECOMMISSIONED_NODES_KEY);
    }
  }

  @Override
  public void bootstrap(OMNodeDetails newOMNode) throws IOException {
    // Create InterOmServiceProtocol client to send request to other OMs
    if (isRatisEnabled) {
      try (OMInterServiceProtocolClientSideImpl omInterServiceProtocol =
               new OMInterServiceProtocolClientSideImpl(configuration,
                   getRemoteUser(), getOMServiceId())) {

        omInterServiceProtocol.bootstrap(omNodeDetails);

        LOG.info("Successfully bootstrapped OM {} and joined the Ratis group " +
            "{}", getOMNodeId(), omRatisServer.getRaftGroup());
      } catch (Exception e) {
        LOG.error("Failed to Bootstrap OM.");
        throw e;
      }
    } else {
      throw new IOException("OzoneManager can be bootstrapped only when ratis" +
          " is enabled and there is atleast one OzoneManager to bootstrap" +
          " from.");
    }
  }

  /**
   * When OMStateMachine receives a configuration change update, it calls
   * this function to update the peers list, if required. The configuration
   * change could be to add or to remove an OM from the ring.
   */
  public void updatePeerList(List<String> newPeers) {
    final Set<String> currentPeers = omRatisServer.getPeerIds();

    // NodeIds present in new node list and not in current peer list are the
    // bootstapped OMs and should be added to the peer list
    List<String> bootstrappedOMs = new ArrayList<>(newPeers);
    bootstrappedOMs.removeAll(currentPeers);

    // NodeIds present in current peer list but not in new node list are the
    // decommissioned OMs and should be removed from the peer list
    List<String> decommissionedOMs = new ArrayList<>(currentPeers);
    decommissionedOMs.removeAll(newPeers);

    // Add bootstrapped OMs to peer list
    for (String omNodeId : bootstrappedOMs) {
      // Check if its the local nodeId (bootstrapping OM)
      if (isCurrentNode(omNodeId)) {
        // For a Bootstrapping OM, none of the peers are added to it's
        // RatisServer's peer list and it needs to be updated here after
        // receiving the conf change notification from Ratis.
        for (String peerNodeId : newPeers) {
          if (peerNodeId.equals(omNodeId)) {
            omRatisServer.addRaftPeer(omNodeDetails);
          } else {
            omRatisServer.addRaftPeer(peerNodesMap.get(peerNodeId));
          }
        }
      } else {
        // For other nodes, add bootstrapping OM to OM peer list (which
        // internally adds to Ratis peer list too)
        try {
          addOMNodeToPeers(omNodeId);
        } catch (IOException e) {
          LOG.error("Fatal Error while adding bootstrapped node to " +
              "peer list. Shutting down the system as otherwise it " +
              "could lead to OM state divergence.", e);
          exitManager.forceExit(1, e, LOG);
        }
      }
    }

    // Remove decommissioned OMs from peer list
    for (String omNodeId : decommissionedOMs) {
      if (isCurrentNode(omNodeId)) {
        // Decommissioning Node should not receive the configuration change
        // request. It may receive the request if the newly added node id or
        // the decommissioned node id is same.
        LOG.warn("New OM node Id: {} is same as decommissioned earlier",
            omNodeId);
      } else {
        // Remove decommissioned node from peer list (which internally
        // removed from Ratis peer list too)
        try {
          removeOMNodeFromPeers(omNodeId);
        } catch (IOException e) {
          LOG.error("Fatal Error while removing decommissioned node from " +
              "peer list. Shutting down the system as otherwise it " +
              "could lead to OM state divergence.", e);
          exitManager.forceExit(1, e, LOG);
        }
      }
    }
  }

  /**
   * Check if the given nodeId is the current nodeId.
   */
  private boolean isCurrentNode(String omNodeID) {
    return getOMNodeId().equals(omNodeID);
  }

  /**
   * Add an OM Node to the peers list. This call comes from OMStateMachine
   * after a SetConfiguration request has been successfully executed by the
   * Ratis server.
   */
  private void addOMNodeToPeers(String newOMNodeId) throws IOException {
    OMNodeDetails newOMNodeDetails = null;
    try {
      newOMNodeDetails = OMNodeDetails.getOMNodeDetailsFromConf(
          getConfiguration(), getOMServiceId(), newOMNodeId);
      if (newOMNodeDetails == null) {
        // Load new configuration object to read in new peer information
        setConfiguration(reloadConfiguration());
        newOMNodeDetails = OMNodeDetails.getOMNodeDetailsFromConf(
            getConfiguration(), getOMServiceId(), newOMNodeId);

        if (newOMNodeDetails == null) {
          // If new node information is not present in the newly loaded
          // configuration also, throw an exception.
          // This case can also come when we have decommissioned a node and
          // ratis will apply previous transactions to add that node back.
          LOG.error(
              "There is no OM configuration for node ID {} in ozone-site.xml.",
              newOMNodeId);
          return;
        }
      }
    } catch (IOException e) {
      LOG.error("{}: Couldn't add OM {} to peer list.", getOMNodeId(),
          newOMNodeId);
    }

    if (omRatisSnapshotProvider == null) {
      omRatisSnapshotProvider = new OmRatisSnapshotProvider(
          configuration, omRatisSnapshotDir, peerNodesMap);
    } else {
      omRatisSnapshotProvider.addNewPeerNode(newOMNodeDetails);
    }
    omRatisServer.addRaftPeer(newOMNodeDetails);
    peerNodesMap.put(newOMNodeId, newOMNodeDetails);
    LOG.info("Added OM {} to the Peer list.", newOMNodeId);
  }

  /**
   * Remove an OM Node from the peers list. This call comes from OMStateMachine
   * after a SetConfiguration request has been successfully executed by the
   * Ratis server.
   */
  private void removeOMNodeFromPeers(String decommNodeId) throws IOException {
    OMNodeDetails decommOMNodeDetails = peerNodesMap.get(decommNodeId);
    if (decommOMNodeDetails == null) {
      throw new IOException("Decommissioned Node " + decommNodeId + " not " +
          "present in peer list");
    }

    omRatisSnapshotProvider.removeDecommissionedPeerNode(decommNodeId);
    omRatisServer.removeRaftPeer(decommOMNodeDetails);
    peerNodesMap.remove(decommNodeId);
    LOG.info("Removed OM {} from OM Peer Nodes.", decommNodeId);
  }

  /**
   * Check if the input nodeId exists in the peers list.
   * @return true if the nodeId is self or it exists in peer node list,
   *         false otherwise.
   */
  @VisibleForTesting
  public boolean doesPeerExist(String omNodeId) {
    if (getOMNodeId().equals(omNodeId)) {
      return true;
    }
    if (peerNodesMap != null && !peerNodesMap.isEmpty()) {
      return peerNodesMap.containsKey(omNodeId);
    }
    return false;
  }

  /**
   * Return list of all current OM peers (does not reload configuration from
   * disk to find newly configured OMs).
   */
  public List<OMNodeDetails> getAllOMNodesInMemory() {
    List<OMNodeDetails> peerNodes = getPeerNodes();
    // Add current node also to list
    peerNodes.add(omNodeDetails);
    return peerNodes;
  }

  /**
   * Reload configuration from disk and return all the OM nodes present in
   * the new conf under current serviceId.
   */
  public List<OMNodeDetails> getAllOMNodesInNewConf() {
    OzoneConfiguration newConf = reloadConfiguration();
    List<OMNodeDetails> allOMNodeDetails = OmUtils.getAllOMHAAddresses(
        newConf, getOMServiceId(), true);
    if (allOMNodeDetails.isEmpty()) {
      // There are no addresses configured for HA. Return only current OM
      // details.
      return Collections.singletonList(omNodeDetails);
    }
    return allOMNodeDetails;
  }

  /**
   * Starts a Trash Emptier thread that does an fs.trashRoots and performs
   * checkpointing & deletion.
   */
  private void startTrashEmptier(Configuration conf) throws IOException {
    if (emptier == null) {
      float hadoopTrashInterval =
          conf.getFloat(FS_TRASH_INTERVAL_KEY, FS_TRASH_INTERVAL_DEFAULT);
      // check whether user has configured ozone specific trash-interval
      // if not fall back to hadoop configuration
      long trashInterval =
          (long) (conf.getFloat(
              OMConfigKeys.OZONE_FS_TRASH_INTERVAL_KEY, hadoopTrashInterval)
              * MSECS_PER_MINUTE);
      if (trashInterval == 0) {
        LOG.info("Trash Interval set to 0. Files deleted won't move to trash");
        return;
      } else if (trashInterval < 0) {
        throw new IOException("Cannot start trash emptier with negative " +
            "interval. Set " + FS_TRASH_INTERVAL_KEY + " to a positive value.");
      }

      OzoneManager i = this;
      FileSystem fs = SecurityUtil.doAsLoginUser(
          (PrivilegedExceptionAction<FileSystem>)
              () -> new TrashOzoneFileSystem(i));
      this.emptier = new Thread(new OzoneTrash(fs, conf, this).
          getEmptier(), threadPrefix + "TrashEmptier");
      this.emptier.setDaemon(true);
      this.emptier.start();
    }
  }

  /**
   * Creates a new instance of gRPC OzoneManagerServiceGrpc transport server
   * for serving s3g OmRequests.  If an earlier instance is already running
   * then returns the same.
   */
  private GrpcOzoneManagerServer getOmS3gGrpcServer(OzoneConfiguration conf) {
    if (isOmGrpcServerRunning) {
      return omS3gGrpcServer;
    }
    return startGrpcServer(configuration);
  }

  /**
   * Creates an instance of ratis server.
   * @param shouldBootstrap If OM is started in Bootstrap mode, then Ratis
   *                        server will be initialized without adding self to
   *                        Ratis group
   */
  private void initializeRatisServer(boolean shouldBootstrap)
      throws IOException {
    if (isRatisEnabled) {
      if (omRatisServer == null) {
        // This needs to be done before initializing Ratis.
        ratisReporterList = RatisDropwizardExports.
            registerRatisMetricReporters(ratisMetricsMap, this::isStopped);
        omRatisServer = OzoneManagerRatisServer.newOMRatisServer(
            configuration, this, omNodeDetails, peerNodesMap,
            secConfig, certClient, shouldBootstrap);
      }
      LOG.info("OzoneManager Ratis server initialized at port {}",
          omRatisServer.getServerPort());
    } else {
      omRatisServer = null;
    }
  }

  public long getObjectIdFromTxId(long trxnId) {
    return OmUtils.getObjectIdFromTxId(metadataManager.getOmEpoch(),
        trxnId);
  }

  @VisibleForTesting
  long getLastTrxnIndexForNonRatis() throws IOException {
    TransactionInfo transactionInfo =
        TransactionInfo.readTransactionInfo(metadataManager);
    // If the OMTransactionInfo does not exist in DB or if the term is not -1
    // (corresponding to non-Ratis cluster), return 0 so that new incoming
    // requests can have transaction index starting from 1.
    if (transactionInfo == null || transactionInfo.getTerm() != -1) {
      return 0;
    }
    // If there exists a last transaction index in DB, the new incoming
    // requests in non-Ratis cluster must have transaction index
    // incrementally increasing from the stored transaction index onwards.
    return transactionInfo.getTransactionIndex();
  }

  /**
   *
   * @return Gets the stored layout version from the DB meta table.
   * @throws IOException on Error.
   */
  private Integer getLayoutVersionInDB() throws IOException {
    String layoutVersion =
        metadataManager.getMetaTable().get(LAYOUT_VERSION_KEY);
    return (layoutVersion == null) ? null : Integer.parseInt(layoutVersion);
  }

  public TransactionInfo getTransactionInfo() {
    return omTransactionInfo.get();
  }

  public void setTransactionInfo(TransactionInfo info) {
    omTransactionInfo.set(info);
  }

  public long getRatisSnapshotIndex() throws IOException {
    TransactionInfo dbTxnInfo =
        TransactionInfo.readTransactionInfo(metadataManager);
    if (dbTxnInfo == null) {
      // If there are no transactions in the database, it has applied index 0
      // only.
      return 0;
    } else {
      return dbTxnInfo.getTransactionIndex();
    }
  }

  /**
   * Stop service.
   */
  public boolean stop() {
    LOG.info("{}: Stopping Ozone Manager", omNodeDetails.getOMPrintInfo());
    if (isStopped()) {
      return false;
    }
    try {
      omState = State.STOPPED;
      // Cancel the metrics timer and set to null.
      if (metricsTimer != null) {
        metricsTimer.cancel();
        metricsTimer = null;
        scheduleOMMetricsWriteTask = null;
      }
      omRpcServer.stop();
      if (isOmGrpcServerEnabled) {
        omS3gGrpcServer.stop();
      }
      // When ratis is not enabled, we need to call stop() to stop
      // OzoneManageDoubleBuffer in OM server protocol.
      if (!isRatisEnabled) {
        omServerProtocol.stop();
      }
      if (omRatisServer != null) {
        omRatisServer.stop();
        OMHAMetrics.unRegister();
      }
      isOmRpcServerRunning = false;
      if (isOmGrpcServerEnabled) {
        isOmGrpcServerRunning = false;
      }
      keyManager.stop();
      stopSecretManager();

      if (scmTopologyClient != null) {
        scmTopologyClient.stop();
      }

      if (httpServer != null) {
        httpServer.stop();
      }
      if (multiTenantManager != null) {
        multiTenantManager.stop();
      }
      stopTrashEmptier();
      metadataManager.stop();
      omSnapshotManager.close();
      metrics.unRegister();
      omClientProtocolMetrics.unregister();
      unregisterMXBean();
      if (jvmPauseMonitor != null) {
        jvmPauseMonitor.stop();
      }
      if (omRatisSnapshotProvider != null) {
        omRatisSnapshotProvider.close();
      }
      OMPerformanceMetrics.unregister();
      RatisDropwizardExports.clear(ratisMetricsMap, ratisReporterList);
      scmClient.close();
      if (certClient != null) {
        certClient.close();
      }

      if (omhaMetrics != null) {
        OMHAMetrics.unRegister();
      }
      omRatisServer = null;
      return true;
    } catch (Exception e) {
      LOG.error("OzoneManager stop failed.", e);
    }
    return false;
  }

  public void shutDown(String message) {
    stop();
    ExitUtils.terminate(0, message, LOG);
  }

  public void terminateOM() {
    stop();
    terminate(1);
  }

  /**
   * Wait until service has completed shutdown.
   */
  public void join() {
    try {
      omRpcServer.join();
    } catch (InterruptedException e) {
      Thread.currentThread().interrupt();
      LOG.info("Interrupted during OzoneManager join.", e);
    }
  }

  private void startSecretManagerIfNecessary() {
    boolean shouldRun = isOzoneSecurityEnabled();
    if (shouldRun) {
      boolean running = delegationTokenMgr.isRunning();
      if (!running) {
        startSecretManager();
      }
    }
  }

  /**
   * @return true if delegation token operation is allowed
   */
  private boolean isAllowedDelegationTokenOp() throws IOException {
    AuthenticationMethod authMethod = getConnectionAuthenticationMethod();
    return !UserGroupInformation.isSecurityEnabled()
        || (authMethod == AuthenticationMethod.KERBEROS)
        || (authMethod == AuthenticationMethod.KERBEROS_SSL)
        || (authMethod == AuthenticationMethod.CERTIFICATE);
  }

  /**
   * Returns authentication method used to establish the connection.
   *
   * @return AuthenticationMethod used to establish connection
   */
  private AuthenticationMethod getConnectionAuthenticationMethod()
      throws IOException {
    UserGroupInformation ugi = getRemoteUser();
    AuthenticationMethod authMethod = ugi.getAuthenticationMethod();
    if (authMethod == AuthenticationMethod.PROXY) {
      authMethod = ugi.getRealUser().getAuthenticationMethod();
    }
    return authMethod;
  }

  /**
   * Get delegation token from OzoneManager.
   *
   * @param renewer Renewer information
   * @return delegationToken DelegationToken signed by OzoneManager
   */
  @Override
  public Token<OzoneTokenIdentifier> getDelegationToken(Text renewer)
      throws OMException {
    try {
      if (!isAllowedDelegationTokenOp()) {
        throw new OMException("Delegation Token can be issued only with "
            + "kerberos or web authentication",
            INVALID_AUTH_METHOD);
      }
      if (delegationTokenMgr == null || !delegationTokenMgr.isRunning()) {
        LOG.warn("trying to get DT with no secret manager running in OM.");
        return null;
      }

      UserGroupInformation ugi = getRemoteUser();
      String user = ugi.getUserName();
      Text owner = new Text(user);
      Text realUser = null;
      if (ugi.getRealUser() != null) {
        realUser = new Text(ugi.getRealUser().getUserName());
      }

      return delegationTokenMgr.createToken(owner, renewer, realUser);
    } catch (OMException oex) {
      throw oex;
    } catch (IOException ex) {
      LOG.error("Get Delegation token failed, cause: {}", ex.getMessage());
      throw new OMException("Get Delegation token failed.", ex,
          TOKEN_ERROR_OTHER);
    }
  }

  /**
   * Method to renew a delegationToken issued by OzoneManager.
   *
   * @param token token to renew
   * @return new expiryTime of the token
   */
  @Override
  public long renewDelegationToken(Token<OzoneTokenIdentifier> token)
      throws OMException {
    long expiryTime;

    try {

      if (!isAllowedDelegationTokenOp()) {
        throw new OMException("Delegation Token can be renewed only with "
            + "kerberos or web authentication",
            INVALID_AUTH_METHOD);
      }
      String renewer = getRemoteUser().getShortUserName();
      expiryTime = delegationTokenMgr.renewToken(token, renewer);

    } catch (OMException oex) {
      throw oex;
    } catch (IOException ex) {
      OzoneTokenIdentifier id = null;
      try {
        id = OzoneTokenIdentifier.readProtoBuf(token.getIdentifier());
      } catch (IOException ignored) {
      }
      LOG.error("Delegation token renewal failed for dt id: {}, cause: {}",
          id, ex.getMessage());
      throw new OMException("Delegation token renewal failed for dt: " + token,
          ex, TOKEN_ERROR_OTHER);
    }
    return expiryTime;
  }

  /**
   * Cancels a delegation token.
   *
   * @param token token to cancel
   */
  @Override
  public void cancelDelegationToken(Token<OzoneTokenIdentifier> token)
      throws OMException {
    try {
      String canceller = getRemoteUser().getUserName();
      final OzoneTokenIdentifier id = delegationTokenMgr.cancelToken(token, canceller);
      LOG.trace("Delegation token cancelled for dt: {}", id);
    } catch (OMException oex) {
      throw oex;
    } catch (IOException ex) {
      LOG.error("Delegation token cancellation failed for dt id: {}, cause: {}",
          token.getIdentifier(), ex.getMessage());
      throw new OMException("Delegation token renewal failed for dt: " + token,
          ex, TOKEN_ERROR_OTHER);
    }
  }

  public boolean isOwner(UserGroupInformation callerUgi, String ownerName) {
    if (ownerName == null) {
      return false;
    }
    return callerUgi.getUserName().equals(ownerName) ||
        callerUgi.getShortUserName().equals(ownerName);
  }

  /**
   * A variant of checkAcls that doesn't throw exception if permission denied.
   *
   * @return true if permission granted, false if permission denied.
   */
  private boolean hasAcls(String userName, ResourceType resType,
      StoreType store, ACLType acl, String vol, String bucket, String key) {
    try {
      return checkAcls(resType, store, acl, vol, bucket, key,
          UserGroupInformation.createRemoteUser(userName),
          ProtobufRpcEngine.Server.getRemoteIp(),
          ProtobufRpcEngine.Server.getRemoteIp().getHostName(),
          false, getVolumeOwner(vol, acl, resType));
    } catch (OMException ex) {
      // Should not trigger exception here at all
      return false;
    }
  }

  public String getVolumeOwner(String vol, ACLType type, ResourceType resType)
      throws OMException {
    String volOwnerName = null;
    if (!vol.equals(OzoneConsts.OZONE_ROOT) &&
        !(type == ACLType.CREATE && resType == ResourceType.VOLUME)) {
      volOwnerName = getVolumeOwner(vol);
    }
    return volOwnerName;
  }

  private String getVolumeOwner(String volume) throws OMException {
    OMLockDetails omLockDetails = metadataManager.getLock().acquireReadLock(
        VOLUME_LOCK, volume);
    boolean lockAcquired = omLockDetails.isLockAcquired();
    String dbVolumeKey = metadataManager.getVolumeKey(volume);
    OmVolumeArgs volumeArgs;
    try {
      volumeArgs = metadataManager.getVolumeTable().get(dbVolumeKey);
    } catch (IOException ioe) {
      if (ioe instanceof OMException) {
        throw (OMException)ioe;
      } else {
        throw new OMException("getVolumeOwner for Volume " + volume + " failed",
            ResultCodes.INTERNAL_ERROR);
      }
    } finally {
      if (lockAcquired) {
        metadataManager.getLock().releaseReadLock(VOLUME_LOCK, volume);
      }
    }
    if (volumeArgs != null) {
      return volumeArgs.getOwnerName();
    } else {
      throw new OMException("Volume " + volume + " is not found",
          OMException.ResultCodes.VOLUME_NOT_FOUND);
    }
  }

  /**
   * Return the owner of a given bucket.
   *
   * @return String
   */
  public String getBucketOwner(String volume, String bucket, ACLType type,
       ResourceType resType) throws OMException {
    String bucketOwner = null;
    if ((resType != ResourceType.VOLUME) &&
        !(type == ACLType.CREATE && resType == ResourceType.BUCKET)) {
      bucketOwner = getBucketOwner(volume, bucket);
    }
    return bucketOwner;
  }

  private String getBucketOwner(String volume, String bucket)
      throws OMException {
    OmBucketInfo bucketInfo;

    OMLockDetails omLockDetails = metadataManager.getLock().acquireReadLock(
        BUCKET_LOCK, volume, bucket);
    boolean lockAcquired = omLockDetails.isLockAcquired();

    try {
      String dbBucketKey = metadataManager.getBucketKey(volume, bucket);
      bucketInfo = metadataManager.getBucketTable().get(dbBucketKey);
    } catch (IOException ioe) {
      if (ioe instanceof OMException) {
        throw (OMException)ioe;
      } else {
        throw new OMException("getBucketOwner for Bucket " + volume + "/" +
            bucket  + " failed: " + ioe.getMessage(),
            ResultCodes.INTERNAL_ERROR);
      }
    } finally {
      if (lockAcquired) {
        metadataManager.getLock().releaseReadLock(BUCKET_LOCK, volume, bucket);
      }
    }
    if (bucketInfo != null) {
      return bucketInfo.getOwner();
    } else {
      throw new OMException("Bucket not found", ResultCodes.BUCKET_NOT_FOUND);
    }
  }

  /**
   * CheckAcls for the ozone object.
   *
   * @return true if permission granted, false if permission denied.
   * @throws OMException ResultCodes.PERMISSION_DENIED if permission denied
   *                     and throwOnPermissionDenied set to true.
   */
  @SuppressWarnings("parameternumber")
  public boolean checkAcls(ResourceType resType, StoreType storeType,
      ACLType aclType, String vol, String bucket, String key,
      UserGroupInformation ugi, InetAddress remoteAddress, String hostName,
      boolean throwIfPermissionDenied, String owner)
      throws OMException {
    OzoneObj obj = OzoneObjInfo.Builder.newBuilder()
        .setResType(resType)
        .setStoreType(storeType)
        .setVolumeName(vol)
        .setBucketName(bucket)
        .setKeyName(key).build();
    RequestContext context = RequestContext.newBuilder()
        .setClientUgi(ugi)
        .setIp(remoteAddress)
        .setHost(hostName)
        .setAclType(ACLIdentityType.USER)
        .setAclRights(aclType)
        .setOwnerName(owner)
        .build();

    return omMetadataReader.checkAcls(obj, context, throwIfPermissionDenied);
  }



  /**
   * Return true if Ozone acl's are enabled, else false.
   *
   * @return boolean
   */
  public boolean getAclsEnabled() {
    return isAclEnabled;
  }

  public boolean getAllowListAllVolumes() {
    return allowListAllVolumes;
  }

  public ReferenceCounted<
      IOmMetadataReader, SnapshotCache> getOmMetadataReader() {
    return rcOmMetadataReader;
  }

  /**
   * Return true if SPNEGO auth is enabled for OM HTTP server, otherwise false.
   *
   * @return boolean
   */
  public boolean isSpnegoEnabled() {
    return isSpnegoEnabled;
  }

  /**
   * Gets the volume information.
   *
   * @param volume - Volume name.
   * @return VolumeArgs or exception is thrown.
   */
  @Override
  public OmVolumeArgs getVolumeInfo(String volume) throws IOException {
    boolean auditSuccess = true;
    Map<String, String> auditMap = buildAuditMap(volume);
    try {
      if (isAclEnabled) {
        omMetadataReader.checkAcls(ResourceType.VOLUME,
            StoreType.OZONE, ACLType.READ, volume,
            null, null);
      }
      metrics.incNumVolumeInfos();
      return volumeManager.getVolumeInfo(volume);
    } catch (Exception ex) {
      metrics.incNumVolumeInfoFails();
      auditSuccess = false;
      AUDIT.logReadFailure(buildAuditMessageForFailure(OMAction.READ_VOLUME,
          auditMap, ex));
      throw ex;
    } finally {
      if (auditSuccess) {
        AUDIT.logReadSuccess(buildAuditMessageForSuccess(OMAction.READ_VOLUME,
            auditMap));
      }
    }
  }

  /**
   * Lists volumes accessible by a specific user.
   *
   * @param userName - user name
   * @param prefix   - Filter prefix -- Return only entries that match this.
   * @param prevKey  - Previous key -- List starts from the next from the
   *                 prevkey
   * @param maxKeys  - Max number of keys to return.
   * @return List of Volumes.
   */
  @Override
  public List<OmVolumeArgs> listVolumeByUser(String userName, String prefix,
      String prevKey, int maxKeys) throws IOException {
    UserGroupInformation remoteUserUgi =
        ProtobufRpcEngine.Server.getRemoteUser();
    if (isAclEnabled) {
      if (remoteUserUgi == null) {
        LOG.error("Rpc user UGI is null. Authorization failed.");
        throw new OMException("Rpc user UGI is null. Authorization failed.",
            ResultCodes.PERMISSION_DENIED);
      }
    }
    boolean auditSuccess = true;
    Map<String, String> auditMap = new LinkedHashMap<>();
    auditMap.put(OzoneConsts.PREV_KEY, prevKey);
    auditMap.put(OzoneConsts.PREFIX, prefix);
    auditMap.put(OzoneConsts.MAX_KEYS, String.valueOf(maxKeys));
    auditMap.put(OzoneConsts.USERNAME, userName);
    try {
      metrics.incNumVolumeLists();
      if (isAclEnabled) {
        String remoteUserName = remoteUserUgi.getShortUserName();
        // if not admin nor list my own volumes, check ACL.
        if (!remoteUserName.equals(userName) && !isAdmin(remoteUserUgi)) {
          omMetadataReader.checkAcls(ResourceType.VOLUME,
              StoreType.OZONE, ACLType.LIST,
              OzoneConsts.OZONE_ROOT, null, null);
        }
        // List all volumes first
        List<OmVolumeArgs> listAllVolumes = volumeManager.listVolumes(
            null, prefix, prevKey, maxKeys);
        List<OmVolumeArgs> result = new ArrayList<>();
        // Filter all volumes by LIST ACL
        for (OmVolumeArgs volumeArgs : listAllVolumes) {
          if (hasAcls(userName, ResourceType.VOLUME, StoreType.OZONE,
              ACLType.LIST, volumeArgs.getVolume(), null, null)) {
            result.add(volumeArgs);
          }
        }
        return result;
      } else {
        // When ACL is not enabled, fallback to filter by owner
        return volumeManager.listVolumes(userName, prefix, prevKey, maxKeys);
      }
    } catch (Exception ex) {
      metrics.incNumVolumeListFails();
      auditSuccess = false;
      AUDIT.logReadFailure(buildAuditMessageForFailure(OMAction.LIST_VOLUMES,
          auditMap, ex));
      throw ex;
    } finally {
      if (auditSuccess) {
        AUDIT.logReadSuccess(buildAuditMessageForSuccess(OMAction.LIST_VOLUMES,
            auditMap));
      }
    }
  }

  /**
   * Lists volume all volumes in the cluster.
   *
   * @param prefix  - Filter prefix -- Return only entries that match this.
   * @param prevKey - Previous key -- List starts from the next from the
   *                prevkey
   * @param maxKeys - Max number of keys to return.
   * @return List of Volumes.
   */
  @Override
  public List<OmVolumeArgs> listAllVolumes(String prefix, String prevKey, int
      maxKeys) throws IOException {
    boolean auditSuccess = true;
    Map<String, String> auditMap = new LinkedHashMap<>();
    auditMap.put(OzoneConsts.PREV_KEY, prevKey);
    auditMap.put(OzoneConsts.PREFIX, prefix);
    auditMap.put(OzoneConsts.MAX_KEYS, String.valueOf(maxKeys));
    auditMap.put(OzoneConsts.USERNAME, null);
    try {
      metrics.incNumVolumeLists();
      if (isAclEnabled) {
        omMetadataReader.checkAcls(ResourceType.VOLUME,
            StoreType.OZONE, ACLType.LIST,
            OzoneConsts.OZONE_ROOT, null, null);
      }
      return volumeManager.listVolumes(null, prefix, prevKey, maxKeys);
    } catch (Exception ex) {
      metrics.incNumVolumeListFails();
      auditSuccess = false;
      AUDIT.logReadFailure(buildAuditMessageForFailure(OMAction.LIST_VOLUMES,
          auditMap, ex));
      throw ex;
    } finally {
      if (auditSuccess) {
        AUDIT.logReadSuccess(buildAuditMessageForSuccess(OMAction.LIST_VOLUMES,
            auditMap));
      }
    }
  }

  /**
   * {@inheritDoc}
   */
  @Override
  public List<OmBucketInfo> listBuckets(String volumeName, String startKey,
                                        String prefix, int maxNumOfBuckets,
                                        boolean hasSnapshot)
      throws IOException {
    boolean auditSuccess = true;
    Map<String, String> auditMap = buildAuditMap(volumeName);
    auditMap.put(OzoneConsts.START_KEY, startKey);
    auditMap.put(OzoneConsts.PREFIX, prefix);
    auditMap.put(OzoneConsts.MAX_NUM_OF_BUCKETS,
        String.valueOf(maxNumOfBuckets));
    auditMap.put(OzoneConsts.HAS_SNAPSHOT, String.valueOf(hasSnapshot));

    try {
      if (isAclEnabled) {
        omMetadataReader.checkAcls(ResourceType.VOLUME,
            StoreType.OZONE, ACLType.LIST,
            volumeName, null, null);
      }
      metrics.incNumBucketLists();
      return bucketManager.listBuckets(volumeName,
          startKey, prefix, maxNumOfBuckets, hasSnapshot);
    } catch (IOException ex) {
      metrics.incNumBucketListFails();
      auditSuccess = false;
      AUDIT.logReadFailure(buildAuditMessageForFailure(OMAction.LIST_BUCKETS,
          auditMap, ex));
      throw ex;
    } finally {
      if (auditSuccess) {
        AUDIT.logReadSuccess(buildAuditMessageForSuccess(OMAction.LIST_BUCKETS,
            auditMap));
      }
    }
  }

  /**
   * Gets the bucket information.
   *
   * @param volume - Volume name.
   * @param bucket - Bucket name.
   * @return OmBucketInfo or exception is thrown.
   */
  @Override
  public OmBucketInfo getBucketInfo(String volume, String bucket)
      throws IOException {
    boolean auditSuccess = true;
    Map<String, String> auditMap = buildAuditMap(volume);
    auditMap.put(OzoneConsts.BUCKET, bucket);
    try {
      if (isAclEnabled) {
        omMetadataReader.checkAcls(ResourceType.BUCKET,
            StoreType.OZONE, ACLType.READ, volume,
            bucket, null);
      }
      metrics.incNumBucketInfos();

      OmBucketInfo bucketInfo = bucketManager.getBucketInfo(volume, bucket);

      // No links - return the bucket info right away.
      if (!bucketInfo.isLink()) {
        return bucketInfo;
      }
      // Otherwise follow the links to find the real bucket.
      // We already know that `bucketInfo` is a linked one,
      // so we skip one `getBucketInfo` and start with the known link.
      ResolvedBucket resolvedBucket =
          resolveBucketLink(Pair.of(
                  bucketInfo.getSourceVolume(),
                  bucketInfo.getSourceBucket()),
              true);

      // If it is a dangling link it means no real bucket exists,
      // for example, it could have been deleted, but the links still present.
      if (!resolvedBucket.isDangling()) {
        OmBucketInfo realBucket =
            bucketManager.getBucketInfo(
                resolvedBucket.realVolume(),
                resolvedBucket.realBucket());
        // Pass the real bucket metadata in the link bucket info.
        return bucketInfo.toBuilder()
            .setDefaultReplicationConfig(
                realBucket.getDefaultReplicationConfig())
            .setIsVersionEnabled(realBucket.getIsVersionEnabled())
            .setStorageType(realBucket.getStorageType())
            .setQuotaInBytes(realBucket.getQuotaInBytes())
            .setQuotaInNamespace(realBucket.getQuotaInNamespace())
            .setUsedBytes(realBucket.getUsedBytes())
            .setUsedNamespace(realBucket.getUsedNamespace())
            .addAllMetadata(realBucket.getMetadata())
            .setBucketLayout(realBucket.getBucketLayout())
            .build();
      }
      // If no real bucket exists, return the requested one's info.
      return bucketInfo;
    } catch (Exception ex) {
      metrics.incNumBucketInfoFails();
      auditSuccess = false;
      AUDIT.logReadFailure(buildAuditMessageForFailure(OMAction.READ_BUCKET,
          auditMap, ex));
      throw ex;
    } finally {
      if (auditSuccess) {
        AUDIT.logReadSuccess(buildAuditMessageForSuccess(OMAction.READ_BUCKET,
            auditMap));
      }
    }
  }

  /**
   * {@inheritDoc}
   */
  @Override
  public OmKeyInfo lookupKey(OmKeyArgs args) throws IOException {
    try (ReferenceCounted<IOmMetadataReader, SnapshotCache>
        rcReader = getReader(args)) {
      return rcReader.get().lookupKey(args);
    }
  }

  /**
   * {@inheritDoc}
   */
  @Override
  public KeyInfoWithVolumeContext getKeyInfo(final OmKeyArgs args,
                                             boolean assumeS3Context)
      throws IOException {
    try (ReferenceCounted<IOmMetadataReader, SnapshotCache> rcReader =
        getReader(args)) {
      return rcReader.get().getKeyInfo(args, assumeS3Context);
    }
  }

  /**
   * {@inheritDoc}
   */
  @Override
  public ListKeysResult listKeys(String volumeName, String bucketName,
                                 String startKey, String keyPrefix, int maxKeys)
      throws IOException {
    try (ReferenceCounted<IOmMetadataReader, SnapshotCache> rcReader =
             getReader(volumeName, bucketName, keyPrefix)) {
      return rcReader.get().listKeys(
          volumeName, bucketName, startKey, keyPrefix, maxKeys);
    }
  }

  @Override
  public ListKeysLightResult listKeysLight(String volumeName,
                                           String bucketName,
                                           String startKey, String keyPrefix,
                                           int maxKeys) throws IOException {
    ListKeysResult listKeysResult =
        listKeys(volumeName, bucketName, startKey, keyPrefix, maxKeys);
    List<OmKeyInfo> keys = listKeysResult.getKeys();
    List<BasicOmKeyInfo> basicKeysList =
        keys.stream().map(BasicOmKeyInfo::fromOmKeyInfo)
            .collect(Collectors.toList());

    return new ListKeysLightResult(basicKeysList, listKeysResult.isTruncated());
  }

  @Override
  public List<RepeatedOmKeyInfo> listTrash(String volumeName,
      String bucketName, String startKeyName, String keyPrefix, int maxKeys)
      throws IOException {
    boolean auditSuccess = true;
    Map<String, String> auditMap = buildAuditMap(volumeName);
    auditMap.put(OzoneConsts.BUCKET, bucketName);
    auditMap.put(OzoneConsts.START_KEY, startKeyName);
    auditMap.put(OzoneConsts.KEY_PREFIX, keyPrefix);
    auditMap.put(OzoneConsts.MAX_KEYS, String.valueOf(maxKeys));
    try {
      if (isAclEnabled) {
        omMetadataReader.checkAcls(ResourceType.BUCKET,
            StoreType.OZONE, ACLType.LIST,
            volumeName, bucketName, keyPrefix);
      }
      metrics.incNumTrashKeyLists();
      return keyManager.listTrash(volumeName, bucketName,
          startKeyName, keyPrefix, maxKeys);
    } catch (IOException ex) {
      metrics.incNumTrashKeyListFails();
      auditSuccess = false;
      AUDIT.logReadFailure(buildAuditMessageForFailure(OMAction.LIST_TRASH,
          auditMap, ex));
      throw ex;
    } finally {
      if (auditSuccess) {
        AUDIT.logReadSuccess(buildAuditMessageForSuccess(OMAction.LIST_TRASH,
            auditMap));
      }
    }
  }

  @Override
  public SnapshotInfo getSnapshotInfo(String volumeName, String bucketName,
                                      String snapshotName) throws IOException {
    metrics.incNumSnapshotInfos();
    Map<String, String> auditMap = buildAuditMap(volumeName);
    auditMap.put(OzoneConsts.BUCKET, bucketName);
    try {
      if (isAclEnabled) {
        omMetadataReader.checkAcls(ResourceType.BUCKET, StoreType.OZONE,
            ACLType.READ, volumeName, bucketName, null);
      }
      SnapshotInfo snapshotInfo =
          metadataManager.getSnapshotInfo(volumeName, bucketName, snapshotName);

      AUDIT.logReadSuccess(buildAuditMessageForSuccess(
          OMAction.SNAPSHOT_INFO, auditMap));
      return snapshotInfo;
    } catch (Exception ex) {
      metrics.incNumSnapshotInfoFails();
      AUDIT.logReadFailure(buildAuditMessageForFailure(OMAction.SNAPSHOT_INFO,
          auditMap, ex));
      throw ex;
    }
  }

  @Override
  public List<SnapshotInfo> listSnapshot(
      String volumeName, String bucketName, String snapshotPrefix,
      String prevSnapshot, int maxListResult) throws IOException {
    metrics.incNumSnapshotLists();
    Map<String, String> auditMap = buildAuditMap(volumeName);
    auditMap.put(OzoneConsts.BUCKET, bucketName);
    try {
      if (isAclEnabled) {
        omMetadataReader.checkAcls(ResourceType.BUCKET, StoreType.OZONE,
            ACLType.LIST, volumeName, bucketName, null);
      }
      List<SnapshotInfo> snapshotInfoList =
          metadataManager.listSnapshot(volumeName, bucketName,
              snapshotPrefix, prevSnapshot, maxListResult);

      AUDIT.logReadSuccess(buildAuditMessageForSuccess(
          OMAction.LIST_SNAPSHOT, auditMap));
      return snapshotInfoList;
    } catch (Exception ex) {
      metrics.incNumSnapshotListFails();
      AUDIT.logReadFailure(buildAuditMessageForFailure(OMAction.LIST_SNAPSHOT,
          auditMap, ex));
      throw ex;
    }
  }

  private Map<String, String> buildAuditMap(String volume) {
    Map<String, String> auditMap = new LinkedHashMap<>();
    auditMap.put(OzoneConsts.VOLUME, volume);
    return auditMap;
  }

  public AuditLogger getAuditLogger() {
    return AUDIT;
  }

  @Override
  public AuditMessage buildAuditMessageForSuccess(AuditAction op,
      Map<String, String> auditMap) {
    return omMetadataReader.buildAuditMessageForSuccess(op, auditMap);
  }

  @Override
  public AuditMessage buildAuditMessageForFailure(AuditAction op,
      Map<String, String> auditMap, Throwable throwable) {
    return omMetadataReader.buildAuditMessageForFailure(op,
        auditMap, throwable);
  }

  private void registerMXBean() {
    Map<String, String> jmxProperties = new HashMap<>();
    jmxProperties.put("component", "ServerRuntime");
    this.omInfoBeanName = HddsUtils.registerWithJmxProperties(
        "OzoneManager", "OzoneManagerInfo", jmxProperties, this);
  }

  private void unregisterMXBean() {
    if (this.omInfoBeanName != null) {
      MBeans.unregister(this.omInfoBeanName);
      this.omInfoBeanName = null;
    }
  }

  @Override
  public String getRpcPort() {
    return "" + omRpcAddress.getPort();
  }

  private static List<List<String>> getRatisRolesException(String exceptionString) {
    return Collections.singletonList(Collections.singletonList(exceptionString));
  }

  @Override
  public List<List<String>> getRatisRoles() {
    int port = omNodeDetails.getRatisPort();
    if (!isRatisEnabled) {
      return getRatisRolesException("Ratis is disabled");
    }
    if (null == omRatisServer) {
      return getRatisRolesException("Server is shutting down");
    }
    final RaftPeerId leaderId = omRatisServer.getLeaderId();
    if (leaderId == null) {
      LOG.error("No leader found");
      return getRatisRolesException("No leader found");
    }

    final List<ServiceInfo> serviceList;
    try {
      serviceList = getServiceList();
    } catch (IOException e) {
      LOG.error("Failed to getServiceList", e);
      return getRatisRolesException("IO-Exception Occurred, " + e.getMessage());
    }
    return OmUtils.format(serviceList, port, leaderId.toString());
  }

  /**
   * Create OMHAMetrics instance.
   */
  public void omHAMetricsInit(String leaderId) {
    // unregister, in case metrics already exist
    // so that the metrics will get updated.
    OMHAMetrics.unRegister();
    omhaMetrics = OMHAMetrics
        .create(getOMNodeId(), leaderId);
  }

  @VisibleForTesting
  public OMHAMetrics getOmhaMetrics() {
    return omhaMetrics;
  }

  public String getRatisLogDirectory() {
    return  OzoneManagerRatisUtils.getOMRatisDirectory(configuration);
  }

  @Override
  public String getRocksDbDirectory() {
    return String.valueOf(OMStorage.getOmDbDir(configuration));
  }

  @VisibleForTesting
  public OzoneManagerHttpServer getHttpServer() {
    return httpServer;
  }

  @Override
  public List<ServiceInfo> getServiceList() throws IOException {
    // When we implement multi-home this call has to be handled properly.
    List<ServiceInfo> services = new ArrayList<>();
    ServiceInfo.Builder omServiceInfoBuilder = ServiceInfo.newBuilder()
        .setNodeType(HddsProtos.NodeType.OM)
        .setHostname(omRpcAddress.getHostName())
        .setOmVersion(OzoneManagerVersion.CURRENT)
        .addServicePort(ServicePort.newBuilder()
            .setType(ServicePort.Type.RPC)
            .setValue(omRpcAddress.getPort())
            .build());
    if (httpServer != null
        && httpServer.getHttpAddress() != null) {
      omServiceInfoBuilder.addServicePort(ServicePort.newBuilder()
          .setType(ServicePort.Type.HTTP)
          .setValue(httpServer.getHttpAddress().getPort())
          .build());
    }
    if (httpServer != null
        && httpServer.getHttpsAddress() != null) {
      omServiceInfoBuilder.addServicePort(ServicePort.newBuilder()
          .setType(ServicePort.Type.HTTPS)
          .setValue(httpServer.getHttpsAddress().getPort())
          .build());
    }

    // Since this OM is processing the request, we can assume it to be the
    // leader OM

    OMRoleInfo omRole = OMRoleInfo.newBuilder()
        .setNodeId(getOMNodeId())
        .setServerRole(RaftPeerRole.LEADER.name())
        .build();
    omServiceInfoBuilder.setOmRoleInfo(omRole);

    if (isRatisEnabled) {
      if (omRatisServer != null) {
        omServiceInfoBuilder.addServicePort(ServicePort.newBuilder()
            .setType(ServicePort.Type.RATIS)
            .setValue(omNodeDetails.getRatisPort())
            .build());
      }

      for (OMNodeDetails peerNode : peerNodesMap.values()) {
        ServiceInfo.Builder peerOmServiceInfoBuilder = ServiceInfo.newBuilder()
            .setNodeType(HddsProtos.NodeType.OM)
            .setHostname(peerNode.getHostName())
            // For now assume peer is at the same version.
            // This field needs to be fetched from peer when rolling upgrades
            // are implemented.
            .setOmVersion(OzoneManagerVersion.CURRENT)
            .addServicePort(ServicePort.newBuilder()
                .setType(ServicePort.Type.RPC)
                .setValue(peerNode.getRpcPort())
                .build());

        OMRoleInfo peerOmRole = OMRoleInfo.newBuilder()
            .setNodeId(peerNode.getNodeId())
            .setServerRole(RaftPeerRole.FOLLOWER.name())
            .build();
        peerOmServiceInfoBuilder.setOmRoleInfo(peerOmRole);

        services.add(peerOmServiceInfoBuilder.build());
      }
    }

    services.add(omServiceInfoBuilder.build());

    // For client we have to return SCM with container protocol port,
    // not block protocol. This is information is being not used by
    // RpcClient, but for compatibility leaving as it is and also making sure
    // that this works for SCM HA.
    Collection<InetSocketAddress> scmAddresses = getScmAddressForClients(
        configuration);

    for (InetSocketAddress scmAddr : scmAddresses) {
      ServiceInfo.Builder scmServiceInfoBuilder = ServiceInfo.newBuilder()
          .setNodeType(HddsProtos.NodeType.SCM)
          .setHostname(scmAddr.getHostName())
          .addServicePort(ServicePort.newBuilder()
              .setType(ServicePort.Type.RPC)
              .setValue(scmAddr.getPort()).build());
      services.add(scmServiceInfoBuilder.build());
    }
    metrics.incNumGetServiceLists();
    // For now there is no exception that can can happen in this call,
    // so failure metrics is not handled. In future if there is any need to
    // handle exception in this method, we need to incorporate
    // metrics.incNumGetServiceListFails()
    AUDIT.logReadSuccess(
        buildAuditMessageForSuccess(OMAction.GET_SERVICE_LIST,
            new LinkedHashMap<>()));
    return services;
  }

  @Override
  public ServiceInfoEx getServiceInfo() throws IOException {
    return serviceInfo.provide();
  }

  @Override
  public void transferLeadership(String newLeaderId)
      throws IOException {
    final UserGroupInformation ugi = getRemoteUser();
    if (!isAdmin(ugi)) {
      throw new OMException(
          "Only Ozone admins are allowed to transfer raft leadership.",
          PERMISSION_DENIED);
    }
    if (!isRatisEnabled) {
      throw new IOException("OM HA not enabled.");
    }
    boolean auditSuccess = true;
    Map<String, String> auditMap = new LinkedHashMap<>();
    auditMap.put("newLeaderId", newLeaderId);
    try {
      final RaftServer.Division division = omRatisServer.getServerDivision();
      final RaftPeerId targetPeerId;
      if (newLeaderId.isEmpty()) {
        final RaftPeerId curLeader = omRatisServer.getLeaderId();
        targetPeerId = division.getGroup().getPeers().stream()
            .map(RaftPeer::getId)
            .filter(id -> !id.equals(curLeader))
            .findFirst()
            .orElseThrow(() -> new IOException("Cannot find a new leader to transfer leadership."));
      } else {
        targetPeerId = RaftPeerId.valueOf(newLeaderId);
      }

      final GrpcTlsConfig tlsConfig =
          OzoneManagerRatisUtils.createServerTlsConfig(secConfig, certClient);

      RatisHelper.transferRatisLeadership(configuration, division.getGroup(),
          targetPeerId, tlsConfig);
    } catch (IOException ex) {
      auditSuccess = false;
      AUDIT.logReadFailure(
          buildAuditMessageForFailure(OMAction.TRANSFER_LEADERSHIP,
              auditMap, ex));
      throw ex;
    } finally {
      if (auditSuccess) {
        AUDIT.logReadSuccess(
            buildAuditMessageForSuccess(OMAction.TRANSFER_LEADERSHIP,
                auditMap));
      }
    }
  }

  @Override
  public boolean triggerRangerBGSync(boolean noWait) throws IOException {

    // OM should be leader and ready.
    // This check should always pass if called from a client since there
    // is a leader check somewhere before entering this method.
    if (!isLeaderReady()) {
      // And even if we could allow followers to trigger sync, checkLeader()
      // calls inside the sync would quit the sync anyway.
      throw new OMException("OM is not leader or not ready", INVALID_REQUEST);
    }

    final UserGroupInformation ugi = getRemoteUser();
    // Check Ozone admin privilege
    if (!isAdmin(ugi)) {
      throw new OMException("Only Ozone admins are allowed to trigger "
          + "Ranger background sync manually", PERMISSION_DENIED);
    }

    // Check if MT manager is inited
    final OMMultiTenantManager mtManager = getMultiTenantManager();
    if (mtManager == null) {
      throw new OMException("S3 Multi-Tenancy is not enabled",
          FEATURE_NOT_ENABLED);
    }

    // Check if Ranger BG sync task is inited
    final OMRangerBGSyncService bgSync = mtManager.getOMRangerBGSyncService();
    if (bgSync == null) {
      throw new OMException("Ranger background sync service is not initialized",
          FEATURE_NOT_ENABLED);
    }

    // Trigger Ranger BG Sync
    if (noWait) {
      final Thread t = new Thread(bgSync::triggerRangerSyncOnce,
          threadPrefix + "RangerSync");
      t.start();
      LOG.info("User '{}' manually triggered Multi-Tenancy Ranger Sync "
          + "in a new thread, tid={}", ugi, t.getId());
      return true;
    } else {
      LOG.info("User '{}' manually triggered Multi-Tenancy Ranger Sync", ugi);
      // Block in the handler thread
      return bgSync.triggerRangerSyncOnce();
    }
  }

  @Override
  public StatusAndMessages finalizeUpgrade(String upgradeClientID)
      throws IOException {
    return upgradeFinalizer.finalize(upgradeClientID, this);
  }

  @Override
  public StatusAndMessages queryUpgradeFinalizationProgress(
      String upgradeClientID, boolean takeover, boolean readonly
  ) throws IOException {
    if (readonly) {
      return new StatusAndMessages(upgradeFinalizer.getStatus(),
          Collections.emptyList());
    }
    return upgradeFinalizer.reportStatus(upgradeClientID, takeover);
  }

  /**
   * List tenants.
   */
  public TenantStateList listTenant() throws IOException {

    metrics.incNumTenantLists();

    final UserGroupInformation ugi = getRemoteUser();
    if (!isAdmin(ugi)) {
      final OMException omEx = new OMException(
          "Only Ozone admins are allowed to list tenants.", PERMISSION_DENIED);
      AUDIT.logWriteFailure(buildAuditMessageForFailure(
          OMAction.LIST_TENANT, new LinkedHashMap<>(), omEx));
      throw omEx;
    }

    final Table<String, OmDBTenantState> tenantStateTable =
        metadataManager.getTenantStateTable();

    // Won't iterate cache here, mainly because we can't acquire a read lock
    // for cache iteration: no tenant is specified, hence no volume name to
    // acquire VOLUME_LOCK on. There could be a few millis delay before entries
    // are flushed to the table. This should be acceptable for a list tenant
    // request.

    try (TableIterator<String, ? extends KeyValue<String, OmDBTenantState>>
        iterator = tenantStateTable.iterator()) {

      final List<TenantState> tenantStateList = new ArrayList<>();

      // Iterate table
      while (iterator.hasNext()) {
        final Table.KeyValue<String, OmDBTenantState> dbEntry = iterator.next();
        final String tenantId = dbEntry.getKey();
        final OmDBTenantState omDBTenantState = dbEntry.getValue();
        assert (tenantId.equals(omDBTenantState.getTenantId()));
        tenantStateList.add(TenantState.newBuilder()
            .setTenantId(omDBTenantState.getTenantId())
            .setBucketNamespaceName(omDBTenantState.getBucketNamespaceName())
            .setUserRoleName(omDBTenantState.getUserRoleName())
            .setAdminRoleName(omDBTenantState.getAdminRoleName())
            .setBucketNamespacePolicyName(
                omDBTenantState.getBucketNamespacePolicyName())
            .setBucketPolicyName(omDBTenantState.getBucketPolicyName())
            .build());
      }

      AUDIT.logReadSuccess(buildAuditMessageForSuccess(
          OMAction.LIST_TENANT, new LinkedHashMap<>()));

      return new TenantStateList(tenantStateList);
    }
  }

  /**
   * Tenant get user info.
   */
  public TenantUserInfoValue tenantGetUserInfo(String userPrincipal)
      throws IOException {

    metrics.incNumTenantGetUserInfos();

    if (StringUtils.isEmpty(userPrincipal)) {
      return null;
    }

    final List<ExtendedUserAccessIdInfo> accessIdInfoList = new ArrayList<>();

    // Won't iterate cache here for a similar reason as in OM#listTenant
    //  tenantGetUserInfo lists all accessIds assigned to a user across
    //  multiple tenants.

    // Retrieve the list of accessIds associated to this user principal
    final OmDBUserPrincipalInfo kerberosPrincipalInfo =
        metadataManager.getPrincipalToAccessIdsTable().get(userPrincipal);
    if (kerberosPrincipalInfo == null) {
      return null;
    }
    final Set<String> accessIds = kerberosPrincipalInfo.getAccessIds();

    final Map<String, String> auditMap = new LinkedHashMap<>();
    auditMap.put("userPrincipal", userPrincipal);

    accessIds.forEach(accessId -> {
      try {
        final OmDBAccessIdInfo accessIdInfo =
            metadataManager.getTenantAccessIdTable().get(accessId);
        if (accessIdInfo == null) {
          // As we are not acquiring a lock, the accessId entry might have been
          //  removed from the TenantAccessIdTable already.
          //  Log a warning (shouldn't happen very often) and move on.
          LOG.warn("Expected accessId '{}' not found in TenantAccessIdTable. "
                  + "Might have been removed already.", accessId);
          return;
        }
        assert (accessIdInfo.getUserPrincipal().equals(userPrincipal));
        accessIdInfoList.add(ExtendedUserAccessIdInfo.newBuilder()
            .setUserPrincipal(userPrincipal)
            .setAccessId(accessId)
            .setTenantId(accessIdInfo.getTenantId())
            .setIsAdmin(accessIdInfo.getIsAdmin())
            .setIsDelegatedAdmin(accessIdInfo.getIsDelegatedAdmin())
            .build());
      } catch (IOException e) {
        LOG.error("Potential DB issue. Failed to retrieve OmDBAccessIdInfo "
            + "for accessId '{}' in TenantAccessIdTable.", accessId);
        // Audit
        auditMap.put("accessId", accessId);
        AUDIT.logWriteFailure(buildAuditMessageForFailure(
            OMAction.TENANT_GET_USER_INFO, auditMap, e));
        auditMap.remove("accessId");
      }
    });

    AUDIT.logReadSuccess(buildAuditMessageForSuccess(
        OMAction.TENANT_GET_USER_INFO, auditMap));

    return new TenantUserInfoValue(accessIdInfoList);
  }

  @Override
  public TenantUserList listUsersInTenant(String tenantId, String prefix)
      throws IOException {

    metrics.incNumTenantUserLists();

    if (StringUtils.isEmpty(tenantId)) {
      return null;
    }

    multiTenantManager.checkTenantExistence(tenantId);

    final String volumeName = multiTenantManager.getTenantVolumeName(tenantId);
    final Map<String, String> auditMap = new LinkedHashMap<>();
    auditMap.put(OzoneConsts.TENANT, tenantId);
    auditMap.put(OzoneConsts.VOLUME, volumeName);
    auditMap.put(OzoneConsts.USER_PREFIX, prefix);

    OMLockDetails omLockDetails =
        metadataManager.getLock().acquireReadLock(VOLUME_LOCK, volumeName);
    boolean lockAcquired = omLockDetails.isLockAcquired();
    try {
      final UserGroupInformation ugi = ProtobufRpcEngine.Server.getRemoteUser();
      if (!multiTenantManager.isTenantAdmin(ugi, tenantId, false)) {
        throw new OMException("Only tenant and ozone admins can access this " +
            "API. '" + ugi.getShortUserName() + "' is not an admin.",
            PERMISSION_DENIED);
      }
      final TenantUserList userList =
          multiTenantManager.listUsersInTenant(tenantId, prefix);
      AUDIT.logReadSuccess(buildAuditMessageForSuccess(
          OMAction.TENANT_LIST_USER, auditMap));
      return userList;
    } catch (IOException ex) {
      AUDIT.logReadFailure(buildAuditMessageForFailure(
          OMAction.TENANT_LIST_USER, auditMap, ex));
      throw ex;
    } finally {
      if (lockAcquired) {
        metadataManager.getLock().releaseReadLock(VOLUME_LOCK, volumeName);
      }
    }
  }

  @Override
  public S3VolumeContext getS3VolumeContext() throws IOException {
    return getS3VolumeContext(false);
  }

  S3VolumeContext getS3VolumeContext(boolean skipChecks) throws IOException {
    long start = Time.monotonicNowNanos();
    // Unless the OM request contains S3 authentication info with an access
    // ID that corresponds to a tenant volume, the request will be directed
    // to the default S3 volume.
    String s3Volume = HddsClientUtils.getDefaultS3VolumeName(configuration);
    S3Authentication s3Auth = getS3Auth();
    final String userPrincipal;

    if (s3Auth == null) {
      // This is the default user principal if request does not have S3Auth set
      userPrincipal = Server.getRemoteUser().getShortUserName();

      if (LOG.isDebugEnabled()) {
        // An old S3 gateway talking to a new OM may not attach the auth info.
        // This old version of s3g will also not have a client that supports
        // multi-tenancy, so we can direct requests to the default S3 volume.
        LOG.debug("S3 authentication was not attached to the OM request. " +
                "Directing requests to the default S3 volume {}.",
            s3Volume);
      }
    } else {
      String accessId = s3Auth.getAccessId();
      // If S3 Multi-Tenancy is not enabled, all S3 requests will be redirected
      // to the default s3v for compatibility
      final Optional<String> optionalTenantId = isS3MultiTenancyEnabled() ?
          multiTenantManager.getTenantForAccessID(accessId) : Optional.absent();

      if (!optionalTenantId.isPresent()) {
        final UserGroupInformation s3gUGI =
            UserGroupInformation.createRemoteUser(accessId);
        // When the accessId belongs to the default s3v (i.e. when the accessId
        // key pair is generated using the regular `ozone s3 getsecret`), the
        // user principal returned here should simply be the accessId's short
        // user name (processed by the auth_to_local rule)
        userPrincipal = s3gUGI.getShortUserName();

        if (LOG.isDebugEnabled()) {
          LOG.debug("No tenant found for access ID {}. Directing "
              + "requests to default s3 volume {}.", accessId, s3Volume);
        }
      } else {
        // S3 Multi-Tenancy is enabled, and the accessId is assigned to a tenant

        final String tenantId = optionalTenantId.get();

        OmDBTenantState tenantState =
            metadataManager.getTenantStateTable().get(tenantId);
        if (tenantState != null) {
          s3Volume = tenantState.getBucketNamespaceName();
        } else {
          String message = "Unable to find tenant '" + tenantId
              + "' details for access ID " + accessId
              + ". The tenant might have been removed during this operation, "
              + "or the OM DB is inconsistent";
          LOG.warn(message);
          throw new OMException(message, ResultCodes.TENANT_NOT_FOUND);
        }
        if (LOG.isDebugEnabled()) {
          LOG.debug("Get S3 volume request for access ID {} belonging to " +
                  "tenant {} is directed to the volume {}.", accessId, tenantId,
              s3Volume);
        }

        OMLockDetails omLockDetails = getMetadataManager().getLock()
            .acquireReadLock(VOLUME_LOCK, s3Volume);
        boolean acquiredVolumeLock = omLockDetails.isLockAcquired();

        try {
          // Inject user name to the response to be used for KMS on the client
          userPrincipal = OzoneAclUtils.accessIdToUserPrincipal(accessId);
        } finally {
          if (acquiredVolumeLock) {
            getMetadataManager().getLock().releaseReadLock(
                VOLUME_LOCK, s3Volume);
          }
        }
      }
    }


    final OmVolumeArgs volumeInfo;
    if (skipChecks) {
      // for internal usages, skip acl checks and metrics.
      volumeInfo = volumeManager.getVolumeInfo(s3Volume);
    } else {
      // for external usages, getVolumeInfo() performs acl checks
      // and metric updates.
      volumeInfo = getVolumeInfo(s3Volume);
    }

    final S3VolumeContext.Builder s3VolumeContext = S3VolumeContext.newBuilder()
        .setOmVolumeArgs(volumeInfo)
        .setUserPrincipal(userPrincipal);
    perfMetrics.addS3VolumeContextLatencyNs(Time.monotonicNowNanos() - start);
    return s3VolumeContext.build();
  }

  @Override
  public OmMultipartUploadListParts listParts(final String volumeName,
      final String bucketName, String keyName, String uploadID,
      int partNumberMarker, int maxParts)  throws IOException {

    ResolvedBucket bucket = resolveBucketLink(Pair.of(volumeName, bucketName));

    Map<String, String> auditMap = bucket.audit();
    auditMap.put(OzoneConsts.KEY, keyName);
    auditMap.put(OzoneConsts.UPLOAD_ID, uploadID);
    auditMap.put(OzoneConsts.PART_NUMBER_MARKER,
        Integer.toString(partNumberMarker));
    auditMap.put(OzoneConsts.MAX_PARTS, Integer.toString(maxParts));

    metrics.incNumListMultipartUploadParts();
    try {
      OmMultipartUploadListParts omMultipartUploadListParts =
          keyManager.listParts(bucket.realVolume(), bucket.realBucket(),
              keyName, uploadID, partNumberMarker, maxParts);
      AUDIT.logReadSuccess(buildAuditMessageForSuccess(OMAction
          .LIST_MULTIPART_UPLOAD_PARTS, auditMap));
      return omMultipartUploadListParts;
    } catch (IOException ex) {
      metrics.incNumListMultipartUploadPartFails();
      AUDIT.logReadFailure(buildAuditMessageForFailure(OMAction
          .LIST_MULTIPART_UPLOAD_PARTS, auditMap, ex));
      throw ex;
    }
  }

  @Override
  public OmMultipartUploadList listMultipartUploads(String volumeName,
      String bucketName, String prefix) throws IOException {

    ResolvedBucket bucket = resolveBucketLink(Pair.of(volumeName, bucketName));

    Map<String, String> auditMap = bucket.audit();
    auditMap.put(OzoneConsts.PREFIX, prefix);

    metrics.incNumListMultipartUploads();
    try {
      OmMultipartUploadList omMultipartUploadList =
          keyManager.listMultipartUploads(bucket.realVolume(),
              bucket.realBucket(), prefix);
      AUDIT.logReadSuccess(buildAuditMessageForSuccess(OMAction
          .LIST_MULTIPART_UPLOADS, auditMap));
      return omMultipartUploadList;

    } catch (IOException ex) {
      metrics.incNumListMultipartUploadFails();
      AUDIT.logReadFailure(buildAuditMessageForFailure(OMAction
          .LIST_MULTIPART_UPLOADS, auditMap, ex));
      throw ex;
    }

  }

  /**
   * {@inheritDoc}
   */
  @Override
  public OzoneFileStatus getFileStatus(OmKeyArgs args) throws IOException {
    try (ReferenceCounted<IOmMetadataReader, SnapshotCache> rcReader =
        getReader(args)) {
      return rcReader.get().getFileStatus(args);
    }
  }

  /**
   * {@inheritDoc}
   */
  @Override
  public OmKeyInfo lookupFile(OmKeyArgs args) throws IOException {
    try (ReferenceCounted<IOmMetadataReader, SnapshotCache> rcReader =
        getReader(args)) {
      return rcReader.get().lookupFile(args);
    }
  }

  /**
   * {@inheritDoc}
   */
  @Override
  public List<OzoneFileStatus> listStatus(OmKeyArgs args, boolean recursive,
                                          String startKey, long numEntries)
          throws IOException {
    return listStatus(args, recursive, startKey, numEntries, false);
  }

  public List<OzoneFileStatus> listStatus(OmKeyArgs args, boolean recursive,
      String startKey, long numEntries, boolean allowPartialPrefixes)
      throws IOException {
    try (ReferenceCounted<IOmMetadataReader, SnapshotCache> rcReader =
        getReader(args)) {
      return rcReader.get().listStatus(
          args, recursive, startKey, numEntries, allowPartialPrefixes);
    }
  }

  @Override
  public List<OzoneFileStatusLight> listStatusLight(OmKeyArgs args,
      boolean recursive, String startKey, long numEntries,
      boolean allowPartialPrefixes) throws IOException {
    List<OzoneFileStatus> ozoneFileStatuses =
        listStatus(args, recursive, startKey, numEntries, allowPartialPrefixes);

    return ozoneFileStatuses.stream()
        .map(OzoneFileStatusLight::fromOzoneFileStatus)
        .collect(Collectors.toList());
  }

  /**
   * {@inheritDoc}
   */
  @Override
  public List<OzoneAcl> getAcl(OzoneObj obj) throws IOException {
    try (ReferenceCounted<IOmMetadataReader, SnapshotCache> rcReader =
        getReader(obj)) {
      return rcReader.get().getAcl(obj);
    }
  }

  /**
   * Download and install latest checkpoint from leader OM.
   *
   * @param leaderId peerNodeID of the leader OM
   * @return If checkpoint is installed successfully, return the
   *         corresponding termIndex. Otherwise, return null.
   */
  public synchronized TermIndex installSnapshotFromLeader(String leaderId) {
    if (omRatisSnapshotProvider == null) {
      LOG.error("OM Snapshot Provider is not configured as there are no peer " +
          "nodes.");
      return null;
    }

    DBCheckpoint omDBCheckpoint;
    try {
      omDBCheckpoint = omRatisSnapshotProvider.
          downloadDBSnapshotFromLeader(leaderId);
    } catch (IOException ex) {
      LOG.error("Failed to download snapshot from Leader {}.", leaderId,  ex);
      return null;
    }

    TermIndex termIndex = null;
    try {
      // Install hard links.
      OmSnapshotUtils.createHardLinks(omDBCheckpoint.getCheckpointLocation());
      termIndex = installCheckpoint(leaderId, omDBCheckpoint);
    } catch (Exception ex) {
      LOG.error("Failed to install snapshot from Leader OM.", ex);
    }
    return termIndex;
  }

  /**
   * Install checkpoint. If the checkpoint snapshot index is greater than
   * OM's last applied transaction index, then re-initialize the OM
   * state via this checkpoint. Before re-initializing OM state, the OM Ratis
   * server should be stopped so that no new transactions can be applied.
   */
  TermIndex installCheckpoint(String leaderId, DBCheckpoint omDBCheckpoint)
      throws Exception {

    Path checkpointLocation = omDBCheckpoint.getCheckpointLocation();
    TransactionInfo checkpointTrxnInfo = OzoneManagerRatisUtils
        .getTrxnInfoFromCheckpoint(configuration, checkpointLocation);

    LOG.info("Installing checkpoint with OMTransactionInfo {}",
        checkpointTrxnInfo);

    return installCheckpoint(leaderId, checkpointLocation, checkpointTrxnInfo);
  }

  TermIndex installCheckpoint(String leaderId, Path checkpointLocation,
      TransactionInfo checkpointTrxnInfo) throws Exception {
    long startTime = Time.monotonicNow();
    File oldDBLocation = metadataManager.getStore().getDbLocation();
    try {
      // Stop Background services
      keyManager.stop();
      stopSecretManager();
      stopTrashEmptier();
      omSnapshotManager.getSnapshotCache().invalidateAll();
      // Pause the State Machine so that no new transactions can be applied.
      // This action also clears the OM Double Buffer so that if there are any
      // pending transactions in the buffer, they are discarded.
      omRatisServer.getOmStateMachine().pause();
    } catch (Exception e) {
      LOG.error("Failed to stop/ pause the services. Cannot proceed with " +
          "installing the new checkpoint.");
      // Stop the checkpoint install process and restart the services.
      keyManager.start(configuration);
      startSecretManagerIfNecessary();
      startTrashEmptier(configuration);
      throw e;
    }

    File dbBackup = null;
    TermIndex termIndex = omRatisServer.getLastAppliedTermIndex();
    long term = termIndex.getTerm();
    long lastAppliedIndex = termIndex.getIndex();

    // Check if current applied log index is smaller than the downloaded
    // checkpoint transaction index. If yes, proceed by stopping the ratis
    // server so that the OM state can be re-initialized. If no then do not
    // proceed with installSnapshot.
    boolean canProceed = OzoneManagerRatisUtils.verifyTransactionInfo(
        checkpointTrxnInfo, lastAppliedIndex, leaderId, checkpointLocation);

    boolean oldOmMetadataManagerStopped = false;
    boolean newMetadataManagerStarted = false;
    boolean omRpcServerStopped = false;
    long time = Time.monotonicNow();
    if (canProceed) {
      // Stop RPC server before stop metadataManager
      omRpcServer.stop();
      isOmRpcServerRunning = false;
      omRpcServerStopped = true;
      LOG.info("RPC server is stopped. Spend " +
          (Time.monotonicNow() - time) + " ms.");
      try {
        // Stop old metadataManager before replacing DB Dir
        time = Time.monotonicNow();
        metadataManager.stop();
        oldOmMetadataManagerStopped = true;
        LOG.info("metadataManager is stopped. Spend " +
            (Time.monotonicNow() - time) + " ms.");
      } catch (Exception e) {
        String errorMsg = "Failed to stop metadataManager. Cannot proceed " +
            "with installing the new checkpoint.";
        LOG.error(errorMsg);
        exitManager.exitSystem(1, errorMsg, e, LOG);
      }
      try {
        time = Time.monotonicNow();
        dbBackup = replaceOMDBWithCheckpoint(lastAppliedIndex,
            oldDBLocation, checkpointLocation);
        term = checkpointTrxnInfo.getTerm();
        lastAppliedIndex = checkpointTrxnInfo.getTransactionIndex();
        LOG.info("Replaced DB with checkpoint from OM: {}, term: {}, " +
            "index: {}, time: {} ms", leaderId, term, lastAppliedIndex,
            Time.monotonicNow() - time);
      } catch (Exception e) {
        LOG.error("Failed to install Snapshot from {} as OM failed to replace" +
            " DB with downloaded checkpoint. Reloading old OM state.",
            leaderId, e);
      }
    } else {
      LOG.warn("Cannot proceed with InstallSnapshot as OM is at TermIndex {} " +
          "and checkpoint has lower TermIndex {}. Reloading old state of OM.",
          termIndex, checkpointTrxnInfo.getTermIndex());
    }

    if (oldOmMetadataManagerStopped) {
      // Close snapDiff's rocksDB instance only if metadataManager gets closed.
      omSnapshotManager.close();
    }

    // Reload the OM DB store with the new checkpoint.
    // Restart (unpause) the state machine and update its last applied index
    // to the installed checkpoint's snapshot index.
    try {
      if (oldOmMetadataManagerStopped) {
        time = Time.monotonicNow();
        reloadOMState();
        setTransactionInfo(TransactionInfo.valueOf(termIndex));
        omRatisServer.getOmStateMachine().unpause(lastAppliedIndex, term);
        newMetadataManagerStarted = true;
        LOG.info("Reloaded OM state with Term: {} and Index: {}. Spend {} ms",
            term, lastAppliedIndex, Time.monotonicNow() - time);
      } else {
        // OM DB is not stopped. Start the services.
        keyManager.start(configuration);
        startSecretManagerIfNecessary();
        startTrashEmptier(configuration);
        omRatisServer.getOmStateMachine().unpause(lastAppliedIndex, term);
        LOG.info("OM DB is not stopped. Started services with Term: {} and " +
            "Index: {}", term, lastAppliedIndex);
      }
    } catch (Exception ex) {
      String errorMsg = "Failed to reload OM state and instantiate services.";
      exitManager.exitSystem(1, errorMsg, ex, LOG);
    }

    if (omRpcServerStopped && newMetadataManagerStarted) {
      // Start the RPC server. RPC server start requires metadataManager
      try {
        time = Time.monotonicNow();
        omRpcServer = getRpcServer(configuration);
        omRpcServer.start();
        isOmRpcServerRunning = true;
        LOG.info("RPC server is re-started. Spend " +
            (Time.monotonicNow() - time) + " ms.");
      } catch (Exception e) {
        String errorMsg = "Failed to start RPC Server.";
        exitManager.exitSystem(1, errorMsg, e, LOG);
      }
    }

    // Delete the backup DB
    try {
      if (dbBackup != null) {
        FileUtils.deleteFully(dbBackup);
      }
    } catch (Exception e) {
      LOG.error("Failed to delete the backup of the original DB {}",
          dbBackup, e);
    }

    if (lastAppliedIndex != checkpointTrxnInfo.getTransactionIndex()) {
      // Install Snapshot failed and old state was reloaded. Return null to
      // Ratis to indicate that installation failed.
      return null;
    }

    // TODO: We should only return the snpashotIndex to the leader.
    //  Should be fixed after RATIS-586
    TermIndex newTermIndex = TermIndex.valueOf(term, lastAppliedIndex);
    LOG.info("Install Checkpoint is finished with Term: {} and Index: {}. " +
        "Spend {} ms.", newTermIndex.getTerm(), newTermIndex.getIndex(),
        (Time.monotonicNow() - startTime));
    return newTermIndex;
  }

  private void stopTrashEmptier() {
    if (this.emptier != null) {
      emptier.interrupt();
      emptier = null;
    }
  }

  /**
   * Replace the current OM DB with the new DB checkpoint.
   *
   * @param lastAppliedIndex the last applied index in the current OM DB.
   * @param checkpointPath   path to the new DB checkpoint
   * @return location of backup of the original DB
   */
  File replaceOMDBWithCheckpoint(long lastAppliedIndex, File oldDB,
      Path checkpointPath) throws IOException {

    // Take a backup of the current DB
    String dbBackupName = OzoneConsts.OM_DB_BACKUP_PREFIX +
        lastAppliedIndex + "_" + System.currentTimeMillis();
    File dbDir = oldDB.getParentFile();

    // Backup the active fs and snapshot dirs.
    File dbBackupDir = new File(dbDir, dbBackupName);
    if (!dbBackupDir.mkdirs()) {
      throw new IOException("Failed to make db backup dir: " +
          dbBackupDir);
    }
    File dbBackup = new File(dbBackupDir, oldDB.getName());
    File dbSnapshotsDir = new File(dbDir, OM_SNAPSHOT_DIR);
    File dbSnapshotsBackup = new File(dbBackupDir, OM_SNAPSHOT_DIR);
    Files.move(oldDB.toPath(), dbBackup.toPath());
    if (dbSnapshotsDir.exists()) {
      Files.move(dbSnapshotsDir.toPath(),
          dbSnapshotsBackup.toPath());
    }

    moveCheckpointFiles(oldDB, checkpointPath, dbDir, dbBackup, dbSnapshotsDir,
        dbSnapshotsBackup);
    return dbBackupDir;
  }

  private void moveCheckpointFiles(File oldDB, Path checkpointPath, File dbDir,
                                   File dbBackup, File dbSnapshotsDir,
                                   File dbSnapshotsBackup) throws IOException {
    // Move the new DB checkpoint into the om metadata dir
    Path markerFile = new File(dbDir, DB_TRANSIENT_MARKER).toPath();
    try {
      // Create a Transient Marker file. This file will be deleted if the
      // checkpoint DB is successfully moved to the old DB location or if the
      // old DB backup is reset to its location. If not, then the OM DB is in
      // an inconsistent state and this marker file will fail OM from
      // starting up.
      Files.createFile(markerFile);
      // Link each of the candidate DB files to real DB directory.  This
      // preserves the links that already exist between files in the
      // candidate db.
      OmSnapshotUtils.linkFiles(checkpointPath.toFile(),
          oldDB);
      moveOmSnapshotData(oldDB.toPath(), dbSnapshotsDir.toPath());
      Files.deleteIfExists(markerFile);
    } catch (IOException e) {
      LOG.error("Failed to move downloaded DB checkpoint {} to metadata " +
              "directory {}. Exception: {}. Resetting to original DB.",
          checkpointPath, oldDB.toPath(), e);
      try {
        FileUtil.fullyDelete(oldDB);
        Files.move(dbBackup.toPath(), oldDB.toPath());
        if (dbSnapshotsBackup.exists()) {
          Files.move(dbSnapshotsBackup.toPath(), dbSnapshotsDir.toPath());
        }
        Files.deleteIfExists(markerFile);
      } catch (IOException ex) {
        String errorMsg = "Failed to reset to original DB. OM is in an " +
            "inconsistent state.";
        exitManager.exitSystem(1, errorMsg, ex, LOG);
      }
      throw e;
    }
  }

  // Move the new snapshot directory into place.
  private void moveOmSnapshotData(Path dbPath, Path dbSnapshotsDir)
      throws IOException {
    Path incomingSnapshotsDir = Paths.get(dbPath.toString(),
        OM_SNAPSHOT_DIR);
    if (incomingSnapshotsDir.toFile().exists()) {
      Files.move(incomingSnapshotsDir, dbSnapshotsDir);
    }
  }

  /**
   * Re-instantiate MetadataManager with new DB checkpoint.
   * All the classes which use/ store MetadataManager should also be updated
   * with the new MetadataManager instance.
   */
  private void reloadOMState() throws IOException {
    instantiateServices(true);

    // Restart required services
    metadataManager.start(configuration);
    keyManager.start(configuration);
    startSecretManagerIfNecessary();
    startTrashEmptier(configuration);

    // Set metrics and start metrics back ground thread
    metrics.setNumVolumes(metadataManager.countRowsInTable(metadataManager
        .getVolumeTable()));
    metrics.setNumBuckets(metadataManager.countRowsInTable(metadataManager
        .getBucketTable()));
    metrics.setNumKeys(metadataManager.countEstimatedRowsInTable(metadataManager
        .getKeyTable(getBucketLayout())));

    // FSO(FILE_SYSTEM_OPTIMIZED)
    metrics.setNumDirs(metadataManager
        .countEstimatedRowsInTable(metadataManager.getDirectoryTable()));
    metrics.setNumFiles(metadataManager
        .countEstimatedRowsInTable(metadataManager.getFileTable()));

    // Delete the omMetrics file if it exists and save the a new metrics file
    // with new data
    Files.deleteIfExists(getMetricsStorageFile().toPath());
    saveOmMetrics();
  }

  public static Logger getLogger() {
    return LOG;
  }

  public OzoneConfiguration getConfiguration() {
    return configuration;
  }

  @VisibleForTesting
  public void setConfiguration(OzoneConfiguration conf) {
    this.configuration = conf;
  }

  public OzoneConfiguration reloadConfiguration() {
    if (testReloadConfigFlag) {
      // If this flag is set, do not reload config
      return this.configuration;
    }
    return new OzoneConfiguration();
  }

  public static void setTestReloadConfigFlag(boolean testReloadConfigFlag) {
    OzoneManager.testReloadConfigFlag = testReloadConfigFlag;
  }

  public static void setTestSecureOmFlag(boolean testSecureOmFlag) {
    OzoneManager.testSecureOmFlag = testSecureOmFlag;
  }

  @VisibleForTesting
  public static void setUgi(UserGroupInformation user) {
    OzoneManager.testUgi = user;
  }

  public OMNodeDetails getNodeDetails() {
    return omNodeDetails;
  }

  public String getOMNodeId() {
    return omNodeDetails.getNodeId();
  }

  public String getOMServiceId() {
    return omNodeDetails.getServiceId();
  }

  @VisibleForTesting
  public List<OMNodeDetails> getPeerNodes() {
    return new ArrayList<>(peerNodesMap.values());
  }

  public OMNodeDetails getPeerNode(String nodeID) {
    return peerNodesMap.get(nodeID);
  }

  @VisibleForTesting
  public CertificateClient getCertificateClient() {
    return certClient;
  }

  public String getComponent() {
    return omComponent;
  }

  /**
   * Return maximum volumes count per user.
   *
   * @return maxUserVolumeCount
   */
  public long getMaxUserVolumeCount() {
    return maxUserVolumeCount;
  }
  /**
   * Return true, if the current OM node is leader and in ready state to
   * process the requests.
   *
   * If ratis is not enabled, then it always returns true.
   */
  public boolean isLeaderReady() {
    final OzoneManagerRatisServer ratisServer = omRatisServer;
    return !isRatisEnabled
        || (ratisServer != null &&
            ratisServer.checkLeaderStatus() == LEADER_AND_READY);
  }

  /**
   * Checks the leader status.  Does nothing if this OM is leader and is ready.
   * @throws OMLeaderNotReadyException  if leader, but not ready
   * @throws OMNotLeaderException       if not leader
   */
  public void checkLeaderStatus() throws OMNotLeaderException,
      OMLeaderNotReadyException {
    OzoneManagerRatisServer.RaftServerStatus raftServerStatus =
        omRatisServer.checkLeaderStatus();
    RaftPeerId raftPeerId = omRatisServer.getRaftPeerId();

    switch (raftServerStatus) {
    case LEADER_AND_READY: return;
    case LEADER_AND_NOT_READY:
      throw new OMLeaderNotReadyException(raftPeerId + " is Leader but not ready to process request yet.");
    case NOT_LEADER:
      throw omRatisServer.newOMNotLeaderException();
    default: throw new IllegalStateException(
        "Unknown Ratis Server state: " + raftServerStatus);
    }
  }

  /**
   * Return if Ratis is enabled or not.
   */
  public boolean isRatisEnabled() {
    return isRatisEnabled;
  }

  /**
   * @return true if Ozone filesystem snapshot is enabled, false otherwise.
   */
  public boolean isFilesystemSnapshotEnabled() {
    return fsSnapshotEnabled;
  }

  /**
   * Get DB updates since a specific sequence number.
   *
   * @param dbUpdatesRequest request that encapsulates a sequence number.
   * @return Wrapper containing the updates.
   * @throws SequenceNumberNotFoundException if db is unable to read the data.
   */
  @Override
  public DBUpdates getDBUpdates(
      DBUpdatesRequest dbUpdatesRequest)
      throws IOException {
    long limitCount = Long.MAX_VALUE;
    if (dbUpdatesRequest.hasLimitCount()) {
      limitCount = dbUpdatesRequest.getLimitCount();
    }
    DBUpdatesWrapper updatesSince = metadataManager.getStore()
        .getUpdatesSince(dbUpdatesRequest.getSequenceNumber(), limitCount);
    DBUpdates dbUpdates = new DBUpdates(updatesSince.getData());
    dbUpdates.setCurrentSequenceNumber(updatesSince.getCurrentSequenceNumber());
    dbUpdates.setLatestSequenceNumber(updatesSince.getLatestSequenceNumber());
    dbUpdates.setDBUpdateSuccess(updatesSince.isDBUpdateSuccess());
    return dbUpdates;
  }

  public OzoneDelegationTokenSecretManager getDelegationTokenMgr() {
    return delegationTokenMgr;
  }

  /**
   * Return the list of Ozone administrators in effect.
   */
  public Collection<String> getOmAdminUsernames() {
    return omAdmins.getAdminUsernames();
  }

  public Collection<String> getOmReadOnlyAdminUsernames() {
    return readOnlyAdmins.getAdminUsernames();
  }

  public Collection<String> getOmAdminGroups() {
    return omAdmins.getAdminGroups();
  }

  /**
   * @param callerUgi Caller UserGroupInformation
   * @return return true if the {@code ugi} is a read-only OM admin
   */
  public boolean isReadOnlyAdmin(UserGroupInformation callerUgi) {
    return callerUgi != null && readOnlyAdmins.isAdmin(callerUgi);
  }

  /**
   * Return true if a UserGroupInformation is OM admin, false otherwise.
   * @param callerUgi Caller UserGroupInformation
   */
  public boolean isAdmin(UserGroupInformation callerUgi) {
    return callerUgi != null && omAdmins.isAdmin(callerUgi);
  }

  /**
   * Check ozone admin privilege, throws exception if not admin.
   */
  private void checkAdminUserPrivilege(String operation) throws IOException {
    final UserGroupInformation ugi = getRemoteUser();
    if (!isAdmin(ugi)) {
      throw new OMException("Only Ozone admins are allowed to " + operation,
          PERMISSION_DENIED);
    }
  }

  public boolean isS3Admin(UserGroupInformation callerUgi) {
    return callerUgi != null && s3OzoneAdmins.isAdmin(callerUgi);
  }

  @VisibleForTesting
  public boolean isRunning() {
    return omState == State.RUNNING;
  }

  private void startJVMPauseMonitor() {
    if (jvmPauseMonitor != null) {
      jvmPauseMonitor.start();
    }
  }

  public ResolvedBucket resolveBucketLink(KeyArgs args,
      OMClientRequest omClientRequest) throws IOException {
    return resolveBucketLink(
        Pair.of(args.getVolumeName(), args.getBucketName()), omClientRequest);
  }

  public ResolvedBucket resolveBucketLink(Pair<String, String> requested)
      throws IOException {
    return resolveBucketLink(requested, false);
  }

  public ResolvedBucket resolveBucketLink(OmKeyArgs args)
      throws IOException {
    return resolveBucketLink(
        Pair.of(args.getVolumeName(), args.getBucketName()));
  }

  public ResolvedBucket resolveBucketLink(Pair<String, String> requested,
      OMClientRequest omClientRequest)
      throws IOException {
    OmBucketInfo resolved;
    if (isAclEnabled) {
      resolved = resolveBucketLink(requested, new HashSet<>(),
              omClientRequest.createUGIForApi(),
              omClientRequest.getRemoteAddress(),
              omClientRequest.getHostName(),
              false);
    } else {
      resolved = resolveBucketLink(requested, new HashSet<>(),
          null, null, null, false);
    }
    return new ResolvedBucket(requested.getLeft(), requested.getRight(),
        resolved);
  }

  public ResolvedBucket resolveBucketLink(Pair<String, String> requested,
                                          boolean allowDanglingBuckets)
      throws IOException {
    OmBucketInfo resolved;
    if (isAclEnabled) {
      UserGroupInformation ugi = getRemoteUser();
      if (getS3Auth() != null) {
        ugi = UserGroupInformation.createRemoteUser(
            OzoneAclUtils.accessIdToUserPrincipal(getS3Auth().getAccessId()));
      }
      InetAddress remoteIp = Server.getRemoteIp();
      resolved = resolveBucketLink(requested, new HashSet<>(),
          ugi,
          remoteIp != null ? remoteIp : omRpcAddress.getAddress(),
          remoteIp != null ? remoteIp.getHostName() :
              omRpcAddress.getHostName(), allowDanglingBuckets);
    } else {
      resolved = resolveBucketLink(requested, new HashSet<>(),
          null, null, null, allowDanglingBuckets);
    }
    return new ResolvedBucket(requested.getLeft(), requested.getRight(),
        resolved);
  }

  /**
   * Resolves bucket symlinks. Read permission is required for following links.
   *
   * @param volumeAndBucket the bucket to be resolved (if it is a link)
   * @param visited collects link buckets visited during the resolution to
   *   avoid infinite loops
   * @return bucket location possibly updated with its actual volume and bucket
   *   after following bucket links
   * @throws IOException (most likely OMException) if ACL check fails, bucket is
   *   not found, loop is detected in the links, etc.
   */
  private OmBucketInfo resolveBucketLink(
      Pair<String, String> volumeAndBucket,
      Set<Pair<String, String>> visited,
      UserGroupInformation userGroupInformation,
      InetAddress remoteAddress,
      String hostName,
      boolean allowDanglingBuckets) throws IOException {

    String volumeName = volumeAndBucket.getLeft();
    String bucketName = volumeAndBucket.getRight();
    OmBucketInfo info;
    try {
      info = bucketManager.getBucketInfo(volumeName, bucketName);
    } catch (OMException e) {
      LOG.warn("Bucket {} not found in volume {}", bucketName, volumeName);
      if (allowDanglingBuckets) {
        return null;
      }
      throw e;
    }
    if (!info.isLink()) {
      return info;
    }

    if (!visited.add(volumeAndBucket)) {
      throw new OMException("Detected loop in bucket links",
          DETECTED_LOOP_IN_BUCKET_LINKS);
    }

    if (isAclEnabled) {
      final ACLType type = ACLType.READ;
      checkAcls(ResourceType.BUCKET, StoreType.OZONE, type,
          volumeName, bucketName, null, userGroupInformation,
          remoteAddress, hostName, true,
          getVolumeOwner(volumeName, type, ResourceType.BUCKET));
    }

    return resolveBucketLink(
        Pair.of(info.getSourceVolume(), info.getSourceBucket()),
        visited, userGroupInformation, remoteAddress, hostName,
        allowDanglingBuckets);
  }

  @VisibleForTesting
  public void setExitManagerForTesting(ExitManager exitManagerForTesting) {
    exitManager = exitManagerForTesting;
  }

  public boolean getEnableFileSystemPaths() {
    return configuration.getBoolean(OZONE_OM_ENABLE_FILESYSTEM_PATHS,
        OZONE_OM_ENABLE_FILESYSTEM_PATHS_DEFAULT);
  }

  public boolean getKeyPathLockEnabled() {
    return configuration.getBoolean(OZONE_OM_KEY_PATH_LOCK_ENABLED,
        OZONE_OM_KEY_PATH_LOCK_ENABLED_DEFAULT);
  }

  public OzoneLockProvider getOzoneLockProvider() {
    return this.ozoneLockProvider;
  }

  public ReplicationConfig getDefaultReplicationConfig() {
    if (this.defaultReplicationConfig != null) {
      return this.defaultReplicationConfig;
    }

    final String replication = configuration.getTrimmed(
        OZONE_SERVER_DEFAULT_REPLICATION_KEY,
        OZONE_SERVER_DEFAULT_REPLICATION_DEFAULT);
    final String type = configuration.getTrimmed(
        OZONE_SERVER_DEFAULT_REPLICATION_TYPE_KEY,
        OZONE_SERVER_DEFAULT_REPLICATION_TYPE_DEFAULT);
    return ReplicationConfig.parse(ReplicationType.valueOf(type),
        replication, configuration);
  }

  public BucketLayout getOMDefaultBucketLayout() {
    return this.defaultBucketLayout;
  }

  /**
   * Create volume which is required for S3Gateway operations.
   */
  private void addS3GVolumeToDB() throws IOException {
    String s3VolumeName = HddsClientUtils.getDefaultS3VolumeName(configuration);
    String dbVolumeKey = metadataManager.getVolumeKey(s3VolumeName);

    if (!s3VolumeName.equals(OzoneConfigKeys.OZONE_S3_VOLUME_NAME_DEFAULT)) {
      LOG.warn("Make sure that all S3Gateway use same volume name." +
          " Otherwise user need to manually create/configure Volume " +
          "configured by S3Gateway");
    }
    if (!metadataManager.getVolumeTable().isExist(dbVolumeKey)) {
      // the highest transaction ID is reserved for this operation.
      long transactionID = MAX_TRXN_ID + 1;
      long objectID = OmUtils.addEpochToTxId(metadataManager.getOmEpoch(),
          transactionID);
      String userName =
          UserGroupInformation.getCurrentUser().getShortUserName();

      // Add volume and user info to DB and cache.

      OmVolumeArgs omVolumeArgs = createS3VolumeContext(s3VolumeName, objectID);

      String dbUserKey = metadataManager.getUserKey(userName);
      PersistedUserVolumeInfo userVolumeInfo =
          PersistedUserVolumeInfo.newBuilder()
          .setObjectID(objectID)
          .setUpdateID(transactionID)
          .addVolumeNames(s3VolumeName).build();


      // Commit to DB.
      try (BatchOperation batchOperation =
          metadataManager.getStore().initBatchOperation()) {
        metadataManager.getVolumeTable().putWithBatch(batchOperation,
            dbVolumeKey, omVolumeArgs);

        metadataManager.getUserTable().putWithBatch(batchOperation, dbUserKey,
            userVolumeInfo);

        metadataManager.getStore().commitBatchOperation(batchOperation);
      }

      // Add to cache.
      metadataManager.getVolumeTable().addCacheEntry(
          new CacheKey<>(dbVolumeKey),
          CacheValue.get(transactionID, omVolumeArgs));
      metadataManager.getUserTable().addCacheEntry(
          new CacheKey<>(dbUserKey),
          CacheValue.get(transactionID, userVolumeInfo));
      LOG.info("Created Volume {} With Owner {} required for S3Gateway " +
              "operations.", s3VolumeName, userName);
    }
  }

  private OmVolumeArgs createS3VolumeContext(String s3Volume,
      long objectID) throws IOException {
    String userName = UserGroupInformation.getCurrentUser().getShortUserName();
    long time = Time.now();

    // We need to set the updateID to DEFAULT_OM_UPDATE_ID, because when
    // acl op on S3v volume during updateID check it will fail if we have a
    // value with maximum transactionID. Because updateID checks if new
    // new updateID is greater than previous updateID, otherwise it fails.

    OmVolumeArgs.Builder omVolumeArgs = new OmVolumeArgs.Builder()
        .setVolume(s3Volume)
        .setUpdateID(DEFAULT_OM_UPDATE_ID)
        .setObjectID(objectID)
        .setCreationTime(time)
        .setModificationTime(time)
        .setOwnerName(userName)
        .setAdminName(userName)
        .setQuotaInBytes(OzoneConsts.QUOTA_RESET);

    // Provide ACLType of ALL which is default acl rights for user and group.
    List<OzoneAcl> listOfAcls = new ArrayList<>();
    //User ACL
    listOfAcls.add(new OzoneAcl(ACLIdentityType.USER,
        userName, ACLType.ALL, ACCESS));
    //Group ACLs of the User
    List<String> userGroups = Arrays.asList(UserGroupInformation
        .createRemoteUser(userName).getGroupNames());

    userGroups.forEach((group) -> listOfAcls.add(
        new OzoneAcl(ACLIdentityType.GROUP, group, ACLType.ALL, ACCESS)));

    // Add ACLs
    for (OzoneAcl ozoneAcl : listOfAcls) {
      omVolumeArgs.addOzoneAcls(ozoneAcl);
    }

    return omVolumeArgs.build();
  }

  public OMLayoutVersionManager getVersionManager() {
    return versionManager;
  }

  public OzoneManagerPrepareState getPrepareState() {
    return prepareState;
  }

  /**
   * Determines if the prepare gate should be enabled on this OM after OM
   * is restarted.
   * This must be done after metadataManager is instantiated
   * and before the RPC server is started.
   */
  private void instantiatePrepareStateOnStartup()
      throws IOException {
    TransactionInfo txnInfo = metadataManager.getTransactionInfoTable()
        .get(TRANSACTION_INFO_KEY);
    if (txnInfo == null) {
      // No prepare request could be received if there are not transactions.
      prepareState = new OzoneManagerPrepareState(configuration);
    } else {
      prepareState = new OzoneManagerPrepareState(configuration,
          txnInfo.getTransactionIndex());
      TransactionInfo dbPrepareValue =
          metadataManager.getTransactionInfoTable().get(PREPARE_MARKER_KEY);

      boolean hasMarkerFile =
          (prepareState.getState().getStatus() ==
              PrepareStatus.PREPARE_COMPLETED);
      boolean hasDBMarker = (dbPrepareValue != null);

      if (hasDBMarker) {
        long dbPrepareIndex = dbPrepareValue.getTransactionIndex();

        if (hasMarkerFile) {
          long prepareFileIndex = prepareState.getState().getIndex();
          // If marker and DB prepare index do not match, use the DB value
          // since this is synced through Ratis, to avoid divergence.
          if (prepareFileIndex != dbPrepareIndex) {
            LOG.warn("Prepare marker file index {} does not match DB prepare " +
                "index {}. Writing DB index to prepare file and maintaining " +
                "prepared state.", prepareFileIndex, dbPrepareIndex);
            prepareState.finishPrepare(dbPrepareIndex);
          }
          // Else, marker and DB are present and match, so OM is prepared.
        } else {
          // Prepare cancelled with startup flag to remove marker file.
          // Persist this to the DB.
          // If the startup flag is used it should be used on all OMs to avoid
          // divergence.
          metadataManager.getTransactionInfoTable().delete(PREPARE_MARKER_KEY);
        }
      } else if (hasMarkerFile) {
        // Marker file present but no DB entry present.
        // This should never happen. If a prepare request fails partway
        // through, OM should replay it so both the DB and marker file exist.
        throw new OMException("Prepare marker file found on startup without " +
            "a corresponding database entry. Corrupt prepare state.",
            ResultCodes.PREPARE_FAILED);
      }
      // Else, no DB or marker file, OM is not prepared.
    }
  }

  /**
   * Determines if the prepare gate should be enabled on this OM after OM
   * receives a snapshot.
   */
  private void instantiatePrepareStateAfterSnapshot()
      throws IOException {
    TransactionInfo txnInfo = metadataManager.getTransactionInfoTable()
        .get(TRANSACTION_INFO_KEY);
    if (txnInfo == null) {
      // No prepare request could be received if there are not transactions.
      prepareState = new OzoneManagerPrepareState(configuration);
    } else {
      prepareState = new OzoneManagerPrepareState(configuration,
          txnInfo.getTransactionIndex());
      TransactionInfo dbPrepareValue =
          metadataManager.getTransactionInfoTable().get(PREPARE_MARKER_KEY);

      boolean hasDBMarker = (dbPrepareValue != null);

      if (hasDBMarker) {
        // Snapshot contained a prepare request to apply.
        // Update the in memory prepare gate and marker file index.
        // If we have already done this, the operation is idempotent.
        long dbPrepareIndex = dbPrepareValue.getTransactionIndex();
        prepareState.restorePrepareFromIndex(dbPrepareIndex,
            txnInfo.getTransactionIndex());
      } else {
        // No DB marker.
        // Deletes marker file if exists, otherwise does nothing if we were not
        // already prepared.
        prepareState.cancelPrepare();
      }
    }
  }

  public int getMinMultipartUploadPartSize() {
    return minMultipartUploadPartSize;
  }

  @VisibleForTesting
  public void setMinMultipartUploadPartSize(int partSizeForTest) {
    this.minMultipartUploadPartSize = partSizeForTest;
  }

  @VisibleForTesting
  public boolean isOmRpcServerRunning() {
    return isOmRpcServerRunning;
  }

  @Override
  public EchoRPCResponse echoRPCReq(byte[] payloadReq, int payloadSizeResp,
                                    boolean writeToRatis) {
    return null;
  }

  @Override
  public boolean recoverLease(String volumeName, String bucketName,
                              String keyName) {
    return false;
  }

  @Override
  public void setTimes(OmKeyArgs keyArgs, long mtime, long atime)
      throws IOException {
  }

  @Override
  public boolean setSafeMode(SafeModeAction action, boolean isChecked)
      throws IOException {
    switch (action) {
    case ENTER:
      throw new OMException("Enter safe mode is unsupported",
          INTERNAL_ERROR);
    case FORCE_EXIT:
      return getScmClient().getContainerClient().forceExitSafeMode();
    case GET:
      return getScmClient().getContainerClient().inSafeMode();
    //case LEAVE:
    // TODO: support LEAVE in the future.
    default:
      throw new OMException("Unsupported safe mode action " + action,
          INTERNAL_ERROR);
    }
  }

  /**
   * Write down Layout version of a finalized feature to DB on finalization.
   * @param lvm OMLayoutVersionManager
   * @param omMetadataManager omMetadataManager instance
   * @throws IOException on Error.
   */
  private void updateLayoutVersionInDB(OMLayoutVersionManager lvm,
                                       OMMetadataManager omMetadataManager)
      throws IOException {
    omMetadataManager.getMetaTable().put(LAYOUT_VERSION_KEY,
        String.valueOf(lvm.getMetadataLayoutVersion()));
  }

  private BucketLayout getBucketLayout() {
    return BucketLayout.DEFAULT;
  }

  void saveNewCertId(String certId) {
    try {
      omStorage.setOmCertSerialId(certId);
      omStorage.persistCurrentState();
    } catch (IOException ex) {
      // New cert ID cannot be persisted into VERSION file.
      LOG.error("Failed to persist new cert ID {} to VERSION file." +
          "Terminating OzoneManager...", certId, ex);
      shutDown("OzoneManage shutdown because VERSION file persist failure.");
    }
  }

  public static HddsProtos.OzoneManagerDetailsProto getOmDetailsProto(
      ConfigurationSource config, String omID) {
    boolean flexibleFqdnResolutionEnabled = config.getBoolean(
        OZONE_FLEXIBLE_FQDN_RESOLUTION_ENABLED,
        OZONE_FLEXIBLE_FQDN_RESOLUTION_ENABLED_DEFAULT);
    InetSocketAddress omRpcAdd = OmUtils.getOmAddress(config);
    String ip = null;

    boolean addressResolved = omRpcAdd != null && omRpcAdd.getAddress() != null;
    if (flexibleFqdnResolutionEnabled && !addressResolved && omRpcAdd != null) {
      InetSocketAddress omRpcAddWithHostName =
          OzoneNetUtils.getAddressWithHostNameLocal(omRpcAdd);
      if (omRpcAddWithHostName != null
          && omRpcAddWithHostName.getAddress() != null) {
        addressResolved = true;
        ip = omRpcAddWithHostName.getAddress().getHostAddress();
      }
    }

    if (!addressResolved) {
      LOG.error("Incorrect om rpc address. omRpcAdd:{}", omRpcAdd);
      throw new RuntimeException("Can't get SCM signed certificate. " +
          "omRpcAdd: " + omRpcAdd);
    }

    if (ip == null) {
      ip = omRpcAdd.getAddress().getHostAddress();
    }

    String hostname = omRpcAdd.getHostName();
    int port = omRpcAdd.getPort();

    HddsProtos.OzoneManagerDetailsProto.Builder omDetailsProtoBuilder =
        HddsProtos.OzoneManagerDetailsProto.newBuilder()
            .setHostName(hostname)
            .setIpAddress(ip)
            .setUuid(omID)
            .addPorts(HddsProtos.Port.newBuilder()
                .setName(RPC_PORT)
                .setValue(port)
                .build());

    HddsProtos.OzoneManagerDetailsProto omDetailsProto =
        omDetailsProtoBuilder.build();
    LOG.info("OzoneManager ports added:{}", omDetailsProto.getPortsList());
    return omDetailsProto;
  }

  /**
   * Get a referenced counted OmMetadataReader instance.
   * Caller is responsible of closing the return value.
   * Using try-with-resources is recommended.
   * @param keyArgs OmKeyArgs
   * @return ReferenceCounted<IOmMetadataReader, SnapshotCache>
   */
  private ReferenceCounted<
      IOmMetadataReader, SnapshotCache> getReader(OmKeyArgs keyArgs)
      throws IOException {
    return omSnapshotManager.checkForSnapshot(
        keyArgs.getVolumeName(), keyArgs.getBucketName(), keyArgs.getKeyName(),
        false);
  }

  /**
   * Get a referenced counted OmMetadataReader instance.
   * Caller is responsible of closing the return value.
   * Using try-with-resources is recommended.
   * @param volumeName volume name
   * @param bucketName bucket name
   * @param key key path
   * @return ReferenceCounted<IOmMetadataReader, SnapshotCache>
   */
  private ReferenceCounted<
      IOmMetadataReader, SnapshotCache> getReader(
          String volumeName, String bucketName, String key) throws IOException {
    return omSnapshotManager.checkForSnapshot(
        volumeName, bucketName, key, false);
  }

  /**
   * Get a referenced counted OmMetadataReader instance.
   * Caller is responsible of closing the return value.
   * Using try-with-resources is recommended.
   * @param ozoneObj OzoneObj
   * @return ReferenceCounted<IOmMetadataReader, SnapshotCache>
   */
  private ReferenceCounted<
      IOmMetadataReader, SnapshotCache> getReader(OzoneObj ozoneObj)
      throws IOException {
    return omSnapshotManager.checkForSnapshot(
        ozoneObj.getVolumeName(),
        ozoneObj.getBucketName(),
        ozoneObj.getKeyName(),
        false);
  }

  @SuppressWarnings("parameternumber")
  public SnapshotDiffResponse snapshotDiff(String volume,
                                           String bucket,
                                           String fromSnapshot,
                                           String toSnapshot,
                                           String token,
                                           int pageSize,
                                           boolean forceFullDiff,
                                           boolean disableNativeDiff)
      throws IOException {
    return omSnapshotManager.getSnapshotDiffReport(volume, bucket,
        fromSnapshot, toSnapshot, token, pageSize, forceFullDiff,
        disableNativeDiff);
  }

  public CancelSnapshotDiffResponse cancelSnapshotDiff(String volume,
                                                       String bucket,
                                                       String fromSnapshot,
                                                       String toSnapshot)
      throws IOException {
    return omSnapshotManager.cancelSnapshotDiff(volume, bucket,
        fromSnapshot, toSnapshot);
  }

  public List<SnapshotDiffJob> listSnapshotDiffJobs(String volume,
                                                    String bucket,
                                                    String jobStatus,
                                                    boolean listAll)
      throws IOException {
    return omSnapshotManager.getSnapshotDiffList(volume,
        bucket, jobStatus, listAll);
  }

  public String printCompactionLogDag(String fileNamePrefix,
                                      String graphType)
      throws IOException {

    final UserGroupInformation ugi = getRemoteUser();
    if (!isAdmin(ugi)) {
      throw new OMException(
          "Only Ozone admins are allowed to print compaction DAG.",
          PERMISSION_DENIED);
    }

    if (StringUtils.isBlank(fileNamePrefix)) {
      fileNamePrefix = "dag-";
    } else {
      fileNamePrefix = fileNamePrefix + "-";
    }
    File tempFile = File.createTempFile(fileNamePrefix, ".png");

    PrintableGraph.GraphType type;

    try {
      type = PrintableGraph.GraphType.valueOf(graphType);
    } catch (IllegalArgumentException e) {
      type = FILE_NAME;
    }

    getMetadataManager()
        .getStore()
        .getRocksDBCheckpointDiffer()
        .pngPrintMutableGraph(tempFile.getAbsolutePath(), type);

    return String.format("Graph was generated at '\\tmp\\%s' on OM " +
        "node '%s'.", tempFile.getName(), getOMNodeId());
  }

  private String reconfOzoneAdmins(String newVal) {
    getConfiguration().set(OZONE_ADMINISTRATORS, newVal);
    Collection<String> admins =
        OzoneAdmins.getOzoneAdminsFromConfig(getConfiguration(),
            omStarterUser);
    omAdmins.setAdminUsernames(admins);
    LOG.info("Load conf {} : {}, and now admins are: {}", OZONE_ADMINISTRATORS,
        newVal, admins);
    return String.valueOf(newVal);
  }

  private String reconfOzoneReadOnlyAdmins(String newVal) {
    getConfiguration().set(OZONE_READONLY_ADMINISTRATORS, newVal);
    Collection<String> pReadOnlyAdmins =
        OzoneAdmins.getOzoneReadOnlyAdminsFromConfig(getConfiguration());
    readOnlyAdmins.setAdminUsernames(pReadOnlyAdmins);
    LOG.info("Load conf {} : {}, and now readOnly admins are: {}",
        OZONE_READONLY_ADMINISTRATORS, newVal, pReadOnlyAdmins);
    return String.valueOf(newVal);
  }

  private String reconfOzoneKeyDeletingLimitPerTask(String newVal) {
    Preconditions.checkArgument(Integer.parseInt(newVal) >= 0,
        OZONE_KEY_DELETING_LIMIT_PER_TASK + " cannot be negative.");
    getConfiguration().set(OZONE_KEY_DELETING_LIMIT_PER_TASK, newVal);

    getKeyManager().getDeletingService()
        .setKeyLimitPerTask(Integer.parseInt(newVal));
    return newVal;
  }

  public void validateReplicationConfig(ReplicationConfig replicationConfig)
      throws OMException {
    try {
      getReplicationConfigValidator().validate(replicationConfig);
    } catch (IllegalArgumentException e) {
      throw new OMException("Invalid replication config: " + replicationConfig,
          OMException.ResultCodes.INVALID_REQUEST);
    }
  }

  @VisibleForTesting
  public ReplicationConfigValidator getReplicationConfigValidator() {
    return replicationConfigValidator;
  }

  @VisibleForTesting
  public ReconfigurationHandler getReconfigurationHandler() {
    return reconfigurationHandler;
  }

  /**
   * Wait until both buffers are flushed.  This is used in cases like
   * "follower bootstrap tarball creation" where the rocksDb for the active
   * fs needs to synchronized with the rocksdb's for the snapshots.
   */
  public void awaitDoubleBufferFlush() throws InterruptedException {
    if (isRatisEnabled()) {
      getOmRatisServer().getOmStateMachine().awaitDoubleBufferFlush();
    } else {
      getOmServerProtocol().awaitDoubleBufferFlush();
    }
  }
}<|MERGE_RESOLUTION|>--- conflicted
+++ resolved
@@ -609,12 +609,8 @@
 
     final StorageContainerLocationProtocol scmContainerClient = getScmContainerClient(configuration);
     // verifies that the SCM info in the OM Version file is correct.
-<<<<<<< HEAD
-    scmBlockClient = getScmBlockClient(configuration);
+    final ScmBlockLocationProtocol scmBlockClient = getScmBlockClient(configuration);
     scmTopologyClient = new ScmTopologyClient(scmBlockClient);
-=======
-    final ScmBlockLocationProtocol scmBlockClient = getScmBlockClient(configuration);
->>>>>>> babed3cd
     this.scmClient = new ScmClient(scmBlockClient, scmContainerClient,
         configuration);
     this.ozoneLockProvider = new OzoneLockProvider(getKeyPathLockEnabled(),
