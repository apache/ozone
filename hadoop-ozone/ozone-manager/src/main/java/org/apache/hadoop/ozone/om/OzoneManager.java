/**
 * Licensed to the Apache Software Foundation (ASF) under one or more
 * contributor license agreements.  See the NOTICE file distributed with this
 * work for additional information regarding copyright ownership.  The ASF
 * licenses this file to you under the Apache License, Version 2.0 (the
 * "License"); you may not use this file except in compliance with the License.
 * You may obtain a copy of the License at
 * <p>
 * http://www.apache.org/licenses/LICENSE-2.0
 * <p>
 * Unless required by applicable law or agreed to in writing, software
 * distributed under the License is distributed on an "AS IS" BASIS,WITHOUT
 * WARRANTIES OR CONDITIONS OF ANY KIND, either express or implied. See the
 * License for the specific language governing permissions and limitations under
 * the License.
 */

package org.apache.hadoop.ozone.om;

import javax.management.ObjectName;
import java.io.BufferedWriter;
import java.io.File;
import java.io.FileOutputStream;
import java.io.IOException;
import java.io.OutputStreamWriter;
import java.io.UncheckedIOException;
import java.net.InetAddress;
import java.net.InetSocketAddress;
import java.nio.charset.StandardCharsets;
import java.nio.file.Files;
import java.nio.file.Path;
import java.nio.file.Paths;
import java.nio.file.StandardCopyOption;
import java.security.PrivilegedExceptionAction;
import java.time.Duration;
import java.util.ArrayList;
import java.util.Arrays;
import java.util.Collection;
import java.util.Collections;
import java.util.HashMap;
import java.util.HashSet;
import java.util.LinkedHashMap;
import java.util.List;
import java.util.Map;
import java.util.Objects;
import java.util.Set;
import java.util.SortedSet;
import java.util.Timer;
import java.util.TimerTask;
import java.util.concurrent.ConcurrentHashMap;
import java.util.concurrent.TimeUnit;
import java.util.stream.Collectors;

import com.google.common.base.Optional;
import com.google.common.collect.ImmutableSortedSet;
import com.google.common.collect.Lists;
import org.apache.hadoop.conf.Configuration;
import org.apache.hadoop.conf.ReconfigurationException;
import org.apache.hadoop.conf.ReconfigurationTaskStatus;
import org.apache.hadoop.conf.StorageUnit;
import org.apache.hadoop.crypto.key.KeyProvider;
import org.apache.hadoop.crypto.key.KeyProviderCryptoExtension;
import org.apache.hadoop.fs.CommonConfigurationKeys;
import org.apache.hadoop.fs.CommonConfigurationKeysPublic;
import org.apache.hadoop.fs.FileSystem;
import org.apache.hadoop.hdds.HddsConfigKeys;
import org.apache.hadoop.hdds.HddsUtils;
import org.apache.hadoop.hdds.annotation.InterfaceAudience;
import org.apache.hadoop.hdds.client.ReplicationConfig;
import org.apache.hadoop.hdds.client.ReplicationConfigValidator;
import org.apache.hadoop.hdds.client.ReplicationType;
import org.apache.hadoop.hdds.conf.ConfigurationException;
import org.apache.hadoop.hdds.conf.ConfigurationSource;
import org.apache.hadoop.hdds.conf.OzoneConfiguration;
import org.apache.hadoop.hdds.protocol.ReconfigureProtocol;
import org.apache.hadoop.hdds.protocol.proto.HddsProtos;
import org.apache.hadoop.hdds.protocol.proto.ReconfigureProtocolProtos.ReconfigureProtocolService;
import org.apache.hadoop.hdds.protocolPB.ReconfigureProtocolPB;
import org.apache.hadoop.hdds.protocolPB.ReconfigureProtocolServerSideTranslatorPB;
import org.apache.hadoop.hdds.ratis.RatisHelper;
import org.apache.hadoop.hdds.scm.ScmInfo;
import org.apache.hadoop.hdds.scm.client.HddsClientUtils;
import org.apache.hadoop.hdds.server.OzoneAdmins;
import org.apache.hadoop.hdds.utils.db.Table;
import org.apache.hadoop.hdds.utils.db.Table.KeyValue;
import org.apache.hadoop.hdds.utils.db.TableIterator;
import org.apache.hadoop.ozone.OzoneManagerVersion;
import org.apache.hadoop.ozone.om.ratis_snapshot.OmRatisSnapshotProvider;
import org.apache.hadoop.ozone.om.ha.OMHAMetrics;
import org.apache.hadoop.ozone.om.helpers.KeyInfoWithVolumeContext;
import org.apache.hadoop.ozone.om.helpers.SnapshotInfo;
import org.apache.hadoop.ozone.om.request.OMClientRequest;
import org.apache.hadoop.ozone.om.service.OMRangerBGSyncService;
import org.apache.hadoop.ozone.om.snapshot.OmSnapshotUtils;
import org.apache.hadoop.ozone.om.upgrade.OMLayoutFeature;
import org.apache.hadoop.ozone.snapshot.SnapshotDiffResponse;
import org.apache.hadoop.ozone.util.OzoneNetUtils;
import org.apache.hadoop.ozone.om.helpers.BucketLayout;
import org.apache.hadoop.hdds.scm.ha.SCMNodeInfo;
import org.apache.hadoop.hdds.scm.protocol.ScmBlockLocationProtocol;
import org.apache.hadoop.hdds.scm.protocol.StorageContainerLocationProtocol;
import org.apache.hadoop.hdds.security.x509.SecurityConfig;
import org.apache.hadoop.hdds.security.x509.certificate.client.CertificateClient;
import org.apache.hadoop.ozone.security.OMCertificateClient;
import org.apache.hadoop.hdds.security.x509.certificate.utils.CertificateCodec;
import org.apache.hadoop.hdds.security.x509.certificate.utils.CertificateSignRequest;
import org.apache.hadoop.hdds.server.ServiceRuntimeInfoImpl;
import org.apache.hadoop.hdds.server.http.RatisDropwizardExports;
import org.apache.hadoop.hdds.utils.HAUtils;
import org.apache.hadoop.hdds.utils.HddsServerUtil;
import org.apache.hadoop.hdds.utils.ProtocolMessageMetrics;
import org.apache.hadoop.hdds.utils.db.BatchOperation;
import org.apache.hadoop.hdds.utils.db.DBCheckpoint;
import org.apache.hadoop.hdds.utils.db.DBUpdatesWrapper;
import org.apache.hadoop.hdds.utils.db.SequenceNumberNotFoundException;
import org.apache.hadoop.hdds.utils.db.cache.CacheKey;
import org.apache.hadoop.hdds.utils.db.cache.CacheValue;
import org.apache.hadoop.io.Text;
import org.apache.hadoop.ipc.ProtobufRpcEngine;
import org.apache.hadoop.ipc.RPC;
import org.apache.hadoop.ipc.Server;
import org.apache.hadoop.metrics2.util.MBeans;
import org.apache.hadoop.ozone.OmUtils;
import org.apache.hadoop.ozone.OzoneAcl;
import org.apache.hadoop.ozone.OzoneConfigKeys;
import org.apache.hadoop.ozone.OzoneConsts;
import org.apache.hadoop.ozone.OzoneSecurityUtil;
import org.apache.hadoop.ozone.audit.AuditAction;
import org.apache.hadoop.ozone.audit.AuditLogger;
import org.apache.hadoop.ozone.audit.AuditLoggerType;
import org.apache.hadoop.ozone.audit.AuditMessage;
import org.apache.hadoop.ozone.audit.Auditor;
import org.apache.hadoop.ozone.audit.OMAction;
import org.apache.hadoop.ozone.common.Storage.StorageState;
import org.apache.hadoop.ozone.om.exceptions.OMException;
import org.apache.hadoop.ozone.om.exceptions.OMException.ResultCodes;
import org.apache.hadoop.ozone.om.exceptions.OMLeaderNotReadyException;
import org.apache.hadoop.ozone.om.exceptions.OMNotLeaderException;
import org.apache.hadoop.ozone.om.ha.OMHANodeDetails;
import org.apache.hadoop.ozone.om.helpers.OMNodeDetails;
import org.apache.hadoop.ozone.om.helpers.DBUpdates;
import org.apache.hadoop.ozone.om.helpers.OmBucketInfo;
import org.apache.hadoop.ozone.om.helpers.OmDBAccessIdInfo;
import org.apache.hadoop.ozone.om.helpers.OmDBUserPrincipalInfo;
import org.apache.hadoop.ozone.om.helpers.OmDBTenantState;
import org.apache.hadoop.ozone.om.helpers.OmKeyArgs;
import org.apache.hadoop.ozone.om.helpers.OmKeyInfo;
import org.apache.hadoop.ozone.om.helpers.OmMultipartUploadList;
import org.apache.hadoop.ozone.om.helpers.OmMultipartUploadListParts;
import org.apache.hadoop.ozone.om.helpers.OmVolumeArgs;
import org.apache.hadoop.ozone.om.helpers.OzoneFileStatus;
import org.apache.hadoop.ozone.om.helpers.RepeatedOmKeyInfo;
import org.apache.hadoop.ozone.om.helpers.S3VolumeContext;
import org.apache.hadoop.ozone.om.helpers.ServiceInfo;
import org.apache.hadoop.ozone.om.helpers.ServiceInfoEx;
import org.apache.hadoop.ozone.om.helpers.TenantStateList;
import org.apache.hadoop.ozone.om.helpers.TenantUserInfoValue;
import org.apache.hadoop.ozone.om.helpers.TenantUserList;
import org.apache.hadoop.ozone.om.lock.OzoneLockProvider;
import org.apache.hadoop.ozone.om.protocol.OMInterServiceProtocol;
import org.apache.hadoop.ozone.om.protocol.OMConfiguration;
import org.apache.hadoop.ozone.om.protocolPB.OMInterServiceProtocolClientSideImpl;
import org.apache.hadoop.ozone.om.protocol.OzoneManagerProtocol;
import org.apache.hadoop.ozone.om.protocolPB.OMInterServiceProtocolPB;
import org.apache.hadoop.ozone.om.protocolPB.OMAdminProtocolClientSideImpl;
import org.apache.hadoop.ozone.om.protocolPB.OMAdminProtocolPB;
import org.apache.hadoop.ozone.om.protocolPB.OzoneManagerProtocolPB;
import org.apache.hadoop.ozone.common.ha.ratis.RatisSnapshotInfo;
import org.apache.hadoop.hdds.security.OzoneSecurityException;
import org.apache.hadoop.hdds.utils.TransactionInfo;
import org.apache.hadoop.ozone.om.ratis.OzoneManagerRatisServer;
import org.apache.hadoop.ozone.om.ratis.utils.OzoneManagerRatisUtils;
import org.apache.hadoop.ozone.om.upgrade.OMLayoutVersionManager;
import org.apache.hadoop.ozone.om.upgrade.OMUpgradeFinalizer;
import org.apache.hadoop.ozone.protocol.proto.OzoneManagerAdminProtocolProtos.OzoneManagerAdminService;
import org.apache.hadoop.ozone.protocol.proto.OzoneManagerProtocolProtos;
import org.apache.hadoop.ozone.protocol.proto.OzoneManagerProtocolProtos.DBUpdatesRequest;
import org.apache.hadoop.ozone.protocol.proto.OzoneManagerProtocolProtos.KeyArgs;
import org.apache.hadoop.ozone.protocol.proto.OzoneManagerProtocolProtos.OMRoleInfo;
import org.apache.hadoop.ozone.protocol.proto.OzoneManagerProtocolProtos.S3Authentication;
import org.apache.hadoop.ozone.protocol.proto.OzoneManagerProtocolProtos.ServicePort;
import org.apache.hadoop.ozone.protocol.proto.OzoneManagerProtocolProtos.ExtendedUserAccessIdInfo;
import org.apache.hadoop.ozone.protocol.proto.OzoneManagerProtocolProtos.TenantState;
import org.apache.hadoop.ozone.protocol.proto.OzoneManagerProtocolProtos.EchoRPCResponse;
import org.apache.hadoop.ozone.protocolPB.OMInterServiceProtocolServerSideImpl;
import org.apache.hadoop.ozone.protocolPB.OMAdminProtocolServerSideImpl;
import org.apache.hadoop.ozone.storage.proto.OzoneManagerStorageProtos.PersistedUserVolumeInfo;
import org.apache.hadoop.ozone.protocolPB.OzoneManagerProtocolServerSideTranslatorPB;
import org.apache.hadoop.hdds.security.token.OzoneBlockTokenSecretManager;
import org.apache.hadoop.ozone.security.OzoneDelegationTokenSecretManager;
import org.apache.hadoop.ozone.security.OzoneTokenIdentifier;
import org.apache.hadoop.ozone.security.acl.IAccessAuthorizer;
import org.apache.hadoop.ozone.security.acl.IAccessAuthorizer.ACLIdentityType;
import org.apache.hadoop.ozone.security.acl.IAccessAuthorizer.ACLType;
import org.apache.hadoop.ozone.security.acl.OzoneObj;
import org.apache.hadoop.ozone.security.acl.OzoneObj.ResourceType;
import org.apache.hadoop.ozone.security.acl.OzoneObj.StoreType;
import org.apache.hadoop.ozone.security.acl.OzoneObjInfo;
import org.apache.hadoop.ozone.security.acl.RequestContext;
import org.apache.hadoop.ozone.upgrade.UpgradeFinalizer;
import org.apache.hadoop.ozone.upgrade.UpgradeFinalizer.StatusAndMessages;
import org.apache.hadoop.hdds.ExitManager;
import org.apache.hadoop.ozone.util.OzoneVersionInfo;
import org.apache.hadoop.ozone.util.ShutdownHookManager;
import org.apache.hadoop.security.SecurityUtil;
import org.apache.hadoop.security.UserGroupInformation;
import org.apache.hadoop.security.UserGroupInformation.AuthenticationMethod;
import org.apache.hadoop.security.authentication.client.AuthenticationException;
import org.apache.hadoop.security.token.SecretManager.InvalidToken;
import org.apache.hadoop.security.token.Token;
import org.apache.hadoop.util.JvmPauseMonitor;
import org.apache.hadoop.util.KMSUtil;
import org.apache.hadoop.util.Time;

import com.fasterxml.jackson.databind.ObjectMapper;
import com.fasterxml.jackson.databind.ObjectReader;
import com.fasterxml.jackson.databind.ObjectWriter;
import com.google.common.annotations.VisibleForTesting;
import com.google.common.base.Preconditions;
import com.google.protobuf.BlockingService;
import com.google.protobuf.ProtocolMessageEnum;
import org.apache.commons.lang3.StringUtils;
import org.apache.commons.lang3.tuple.Pair;

import static org.apache.hadoop.fs.CommonConfigurationKeysPublic.FS_TRASH_INTERVAL_DEFAULT;
import static org.apache.hadoop.fs.CommonConfigurationKeysPublic.FS_TRASH_INTERVAL_KEY;
import static org.apache.hadoop.hdds.HddsConfigKeys.HDDS_BLOCK_TOKEN_ENABLED;
import static org.apache.hadoop.hdds.HddsConfigKeys.HDDS_BLOCK_TOKEN_ENABLED_DEFAULT;
import static org.apache.hadoop.hdds.HddsUtils.getScmAddressForClients;
import static org.apache.hadoop.hdds.server.ServerUtils.updateRPCListenAddress;
import static org.apache.hadoop.hdds.utils.HAUtils.getScmInfo;
import static org.apache.hadoop.ozone.OmUtils.MAX_TRXN_ID;
import static org.apache.hadoop.ozone.OzoneAcl.AclScope.ACCESS;
import static org.apache.hadoop.ozone.OzoneConfigKeys.DFS_CONTAINER_RATIS_ENABLED_DEFAULT;
import static org.apache.hadoop.ozone.OzoneConfigKeys.DFS_CONTAINER_RATIS_ENABLED_KEY;
import static org.apache.hadoop.ozone.OzoneConfigKeys.OZONE_ACL_ENABLED;
import static org.apache.hadoop.ozone.OzoneConfigKeys.OZONE_ACL_ENABLED_DEFAULT;
import static org.apache.hadoop.ozone.OzoneConfigKeys.OZONE_ADMINISTRATORS;
import static org.apache.hadoop.ozone.OzoneConfigKeys.OZONE_FLEXIBLE_FQDN_RESOLUTION_ENABLED;
import static org.apache.hadoop.ozone.OzoneConfigKeys.OZONE_FLEXIBLE_FQDN_RESOLUTION_ENABLED_DEFAULT;
import static org.apache.hadoop.ozone.OzoneConfigKeys.OZONE_KEY_PREALLOCATION_BLOCKS_MAX;
import static org.apache.hadoop.ozone.OzoneConfigKeys.OZONE_KEY_PREALLOCATION_BLOCKS_MAX_DEFAULT;
import static org.apache.hadoop.ozone.OzoneConfigKeys.OZONE_SCM_BLOCK_SIZE;
import static org.apache.hadoop.ozone.OzoneConfigKeys.OZONE_SCM_BLOCK_SIZE_DEFAULT;
import static org.apache.hadoop.ozone.OzoneConsts.DEFAULT_OM_UPDATE_ID;
import static org.apache.hadoop.ozone.OzoneConsts.LAYOUT_VERSION_KEY;
import static org.apache.hadoop.ozone.OzoneConsts.OM_METRICS_FILE;
import static org.apache.hadoop.ozone.OzoneConsts.OM_METRICS_TEMP_FILE;
import static org.apache.hadoop.ozone.OzoneConsts.OM_SNAPSHOT_DIR;
import static org.apache.hadoop.ozone.OzoneConsts.PREPARE_MARKER_KEY;
import static org.apache.hadoop.ozone.OzoneConsts.OM_RATIS_SNAPSHOT_DIR;
import static org.apache.hadoop.ozone.OzoneConsts.RPC_PORT;
import static org.apache.hadoop.ozone.OzoneConsts.TRANSACTION_INFO_KEY;
import static org.apache.hadoop.ozone.om.OMConfigKeys.OZONE_OM_ADDRESS_KEY;
import static org.apache.hadoop.ozone.om.OMConfigKeys.OZONE_OM_ENABLE_FILESYSTEM_PATHS;
import static org.apache.hadoop.ozone.om.OMConfigKeys.OZONE_OM_ENABLE_FILESYSTEM_PATHS_DEFAULT;
import static org.apache.hadoop.ozone.om.OMConfigKeys.OZONE_OM_KEY_PATH_LOCK_ENABLED;
import static org.apache.hadoop.ozone.om.OMConfigKeys.OZONE_OM_KEY_PATH_LOCK_ENABLED_DEFAULT;
import static org.apache.hadoop.ozone.om.OMConfigKeys.OZONE_OM_HANDLER_COUNT_DEFAULT;
import static org.apache.hadoop.ozone.om.OMConfigKeys.OZONE_OM_HANDLER_COUNT_KEY;
import static org.apache.hadoop.ozone.om.OMConfigKeys.OZONE_OM_HTTP_AUTH_TYPE;
import static org.apache.hadoop.ozone.om.OMConfigKeys.OZONE_OM_KERBEROS_KEYTAB_FILE_KEY;
import static org.apache.hadoop.ozone.om.OMConfigKeys.OZONE_OM_KERBEROS_PRINCIPAL_KEY;
import static org.apache.hadoop.ozone.om.OMConfigKeys.OZONE_OM_METRICS_SAVE_INTERVAL;
import static org.apache.hadoop.ozone.om.OMConfigKeys.OZONE_OM_METRICS_SAVE_INTERVAL_DEFAULT;
import static org.apache.hadoop.ozone.om.OMConfigKeys.OZONE_OM_S3_GPRC_SERVER_ENABLED;
import static org.apache.hadoop.ozone.om.OMConfigKeys.OZONE_OM_S3_GRPC_SERVER_ENABLED_DEFAULT;
import static org.apache.hadoop.ozone.om.OMConfigKeys.OZONE_OM_USER_MAX_VOLUME;
import static org.apache.hadoop.ozone.om.OMConfigKeys.OZONE_OM_USER_MAX_VOLUME_DEFAULT;
import static org.apache.hadoop.ozone.om.OMConfigKeys.OZONE_OM_VOLUME_LISTALL_ALLOWED;
import static org.apache.hadoop.ozone.om.OMConfigKeys.OZONE_OM_VOLUME_LISTALL_ALLOWED_DEFAULT;
import static org.apache.hadoop.ozone.om.OMConfigKeys.OZONE_DEFAULT_BUCKET_LAYOUT;
import static org.apache.hadoop.ozone.om.OMConfigKeys.OZONE_DEFAULT_BUCKET_LAYOUT_DEFAULT;
import static org.apache.hadoop.ozone.om.OMConfigKeys.OZONE_SERVER_DEFAULT_REPLICATION_DEFAULT;
import static org.apache.hadoop.ozone.om.OMConfigKeys.OZONE_SERVER_DEFAULT_REPLICATION_KEY;
import static org.apache.hadoop.ozone.om.OMConfigKeys.OZONE_SERVER_DEFAULT_REPLICATION_TYPE_DEFAULT;
import static org.apache.hadoop.ozone.om.OMConfigKeys.OZONE_SERVER_DEFAULT_REPLICATION_TYPE_KEY;
import static org.apache.hadoop.ozone.om.exceptions.OMException.ResultCodes.DETECTED_LOOP_IN_BUCKET_LINKS;
import static org.apache.hadoop.ozone.om.exceptions.OMException.ResultCodes.FEATURE_NOT_ENABLED;
import static org.apache.hadoop.ozone.om.exceptions.OMException.ResultCodes.INVALID_AUTH_METHOD;
import static org.apache.hadoop.ozone.om.exceptions.OMException.ResultCodes.INVALID_REQUEST;
import static org.apache.hadoop.ozone.om.exceptions.OMException.ResultCodes.PERMISSION_DENIED;
import static org.apache.hadoop.ozone.om.exceptions.OMException.ResultCodes.TOKEN_ERROR_OTHER;
import static org.apache.hadoop.util.ExitUtil.terminate;
import static org.apache.hadoop.ozone.om.lock.OzoneManagerLock.Resource.BUCKET_LOCK;
import static org.apache.hadoop.ozone.om.lock.OzoneManagerLock.Resource.VOLUME_LOCK;
import static org.apache.hadoop.ozone.om.ratis.OzoneManagerRatisServer.RaftServerStatus.LEADER_AND_READY;
import static org.apache.hadoop.ozone.om.ratis.OzoneManagerRatisServer.getRaftGroupIdFromOmServiceId;
import static org.apache.hadoop.ozone.protocol.proto.OzoneManagerInterServiceProtocolProtos.OzoneManagerInterService;
import static org.apache.hadoop.ozone.protocol.proto.OzoneManagerProtocolProtos.OzoneManagerService;
import static org.apache.hadoop.ozone.protocol.proto.OzoneManagerProtocolProtos.PrepareStatusResponse.PrepareStatus;

import org.apache.ratis.grpc.GrpcTlsConfig;
import org.apache.ratis.proto.RaftProtos.RaftPeerRole;
import org.apache.ratis.protocol.RaftGroupId;
import org.apache.ratis.protocol.RaftPeer;
import org.apache.ratis.protocol.RaftPeerId;
import org.apache.ratis.server.RaftServer;
import org.apache.ratis.server.protocol.TermIndex;
import org.apache.ratis.util.ExitUtils;
import org.apache.ratis.util.FileUtils;
import org.apache.ratis.util.LifeCycle;
import org.slf4j.Logger;
import org.slf4j.LoggerFactory;

/**
 * Ozone Manager is the metadata manager of ozone.
 */
@InterfaceAudience.LimitedPrivate({"HDFS", "CBLOCK", "OZONE", "HBASE"})
public final class OzoneManager extends ServiceRuntimeInfoImpl
    implements OzoneManagerProtocol, OMInterServiceProtocol,
    ReconfigureProtocol, OMMXBean, Auditor {
  public static final Logger LOG =
      LoggerFactory.getLogger(OzoneManager.class);

  private static final AuditLogger AUDIT = new AuditLogger(
      AuditLoggerType.OMLOGGER);

  private static final String OM_DAEMON = "om";

  // This is set for read requests when OMRequest has S3Authentication set,
  // and it is reset when read request is processed.
  private static final ThreadLocal<S3Authentication> S3_AUTH =
      new ThreadLocal<>();

  private static boolean securityEnabled = false;
  private OzoneDelegationTokenSecretManager delegationTokenMgr;
  private OzoneBlockTokenSecretManager blockTokenMgr;
  private CertificateClient certClient;
  private String caCertPem = null;
  private List<String> caCertPemList = new ArrayList<>();
  private final Text omRpcAddressTxt;
  private OzoneConfiguration configuration;
  private RPC.Server omRpcServer;
  private GrpcOzoneManagerServer omS3gGrpcServer;
  private InetSocketAddress omRpcAddress;
  private String omId;

  private OMMetadataManager metadataManager;
  private OMMultiTenantManager multiTenantManager;
  private VolumeManager volumeManager;
  private BucketManager bucketManager;
  private KeyManager keyManager;
  private PrefixManagerImpl prefixManager;
  private UpgradeFinalizer<OzoneManager> upgradeFinalizer;

  /**
   * OM super user / admin list.
   */
  private final String omStarterUser;
  private final OzoneAdmins omAdmins;
  private final OzoneAdmins s3OzoneAdmins;

  private final OMMetrics metrics;
  private OMHAMetrics omhaMetrics;
  private final ProtocolMessageMetrics<ProtocolMessageEnum>
      omClientProtocolMetrics;
  private OzoneManagerHttpServer httpServer;
  private final OMStorage omStorage;
  private final ScmBlockLocationProtocol scmBlockClient;
  private final StorageContainerLocationProtocol scmContainerClient;
  private ObjectName omInfoBeanName;
  private Timer metricsTimer;
  private ScheduleOMMetricsWriteTask scheduleOMMetricsWriteTask;
  private static final ObjectWriter WRITER =
      new ObjectMapper().writerWithDefaultPrettyPrinter();
  private static final ObjectReader READER =
      new ObjectMapper().readerFor(OmMetricsInfo.class);
  private static final int SHUTDOWN_HOOK_PRIORITY = 30;
  private final Runnable shutdownHook;
  private final File omMetaDir;
  private boolean isAclEnabled;
  private final boolean isSpnegoEnabled;
  private JvmPauseMonitor jvmPauseMonitor;
  private final SecurityConfig secConfig;
  private S3SecretManager s3SecretManager;
  private final boolean isOmGrpcServerEnabled;
  private volatile boolean isOmRpcServerRunning = false;
  private volatile boolean isOmGrpcServerRunning = false;
  private String omComponent;
  private OzoneManagerProtocolServerSideTranslatorPB omServerProtocol;

  private boolean isRatisEnabled;
  private OzoneManagerRatisServer omRatisServer;
  private OmRatisSnapshotProvider omRatisSnapshotProvider;
  private OMNodeDetails omNodeDetails;
  private Map<String, OMNodeDetails> peerNodesMap;
  private File omRatisSnapshotDir;
  private final RatisSnapshotInfo omRatisSnapshotInfo;
  private final Map<String, RatisDropwizardExports> ratisMetricsMap =
      new ConcurrentHashMap<>();
  private List<RatisDropwizardExports.MetricReporter> ratisReporterList = null;

  private KeyProviderCryptoExtension kmsProvider = null;
  private static String keyProviderUriKeyName =
      CommonConfigurationKeysPublic.HADOOP_SECURITY_KEY_PROVIDER_PATH;
  private OMLayoutVersionManager versionManager;

  private final ReplicationConfigValidator replicationConfigValidator;

  private boolean allowListAllVolumes;
  // Adding parameters needed for VolumeRequests here, so that during request
  // execution, we can get from ozoneManager.
  private long maxUserVolumeCount;

  private int minMultipartUploadPartSize = OzoneConsts.OM_MULTIPART_MIN_SIZE;

  private final ScmClient scmClient;
  private final long scmBlockSize;
  private final int preallocateBlocksMax;
  private final boolean grpcBlockTokenEnabled;
  private final boolean useRatisForReplication;
  private final BucketLayout defaultBucketLayout;
  private ReplicationConfig defaultReplicationConfig;

  private boolean isS3MultiTenancyEnabled;

  private ExitManager exitManager;

  private OzoneManagerPrepareState prepareState;

  private boolean isBootstrapping = false;
  private boolean isForcedBootstrapping = false;

  // Test flags
  private static boolean testReloadConfigFlag = false;
  private static boolean testSecureOmFlag = false;
  private static UserGroupInformation testUgi;

  private final OzoneLockProvider ozoneLockProvider;
  private OMPerformanceMetrics perfMetrics;

  /**
   * OM Startup mode.
   */
  public enum StartupOption {
    REGUALR,
    BOOTSTRAP,
    FORCE_BOOTSTRAP
  }

  private enum State {
    INITIALIZED,
    BOOTSTRAPPING,
    RUNNING,
    STOPPED
  }

  // Used in MiniOzoneCluster testing
  private State omState;
  private Thread emptier;

  private static final int MSECS_PER_MINUTE = 60 * 1000;

  private final boolean isSecurityEnabled;

  // This metadata reader points to the active filesystem
  private OmMetadataReader omMetadataReader;
  private OmSnapshotManager omSnapshotManager;

  /** A list of property that are reconfigurable at runtime. */
  private final SortedSet<String> reconfigurableProperties =
      ImmutableSortedSet.of(
          OZONE_ADMINISTRATORS
      );

  @SuppressWarnings("methodlength")
  private OzoneManager(OzoneConfiguration conf, StartupOption startupOption)
      throws IOException, AuthenticationException {
    super(OzoneVersionInfo.OZONE_VERSION_INFO);
    Preconditions.checkNotNull(conf);
    setConfiguration(conf);
    // Load HA related configurations
    OMHANodeDetails omhaNodeDetails =
        OMHANodeDetails.loadOMHAConfig(configuration);

    this.isSecurityEnabled = OzoneSecurityUtil.isSecurityEnabled(conf);
    this.peerNodesMap = omhaNodeDetails.getPeerNodesMap();
    this.omNodeDetails = omhaNodeDetails.getLocalNodeDetails();

    omStorage = new OMStorage(conf);
    omStorage.validateOrPersistOmNodeId(omNodeDetails.getNodeId());
    omId = omStorage.getOmId();

    versionManager = new OMLayoutVersionManager(omStorage.getLayoutVersion());
    upgradeFinalizer = new OMUpgradeFinalizer(versionManager);
    replicationConfigValidator =
        conf.getObject(ReplicationConfigValidator.class);

    exitManager = new ExitManager();

    // In case of single OM Node Service there will be no OM Node ID
    // specified, set it to value from om storage
    if (this.omNodeDetails.getNodeId() == null) {
      this.omNodeDetails = OMHANodeDetails.getOMNodeDetailsForNonHA(conf,
          omNodeDetails.getServiceId(),
          omStorage.getOmId(), omNodeDetails.getRpcAddress(),
          omNodeDetails.getRatisPort());
    }

    loginOMUserIfSecurityEnabled(conf);
    setInstanceVariablesFromConf();
    this.maxUserVolumeCount = conf.getInt(OZONE_OM_USER_MAX_VOLUME,
        OZONE_OM_USER_MAX_VOLUME_DEFAULT);
    Preconditions.checkArgument(this.maxUserVolumeCount > 0,
        OZONE_OM_USER_MAX_VOLUME + " value should be greater than zero");

    if (omStorage.getState() != StorageState.INITIALIZED) {
      throw new OMException("OM not initialized, current OM storage state: "
          + omStorage.getState().name() + ". Please ensure 'ozone om --init' "
          + "command is executed to generate all the required metadata to "
          + omStorage.getStorageDir()
          + " once before starting the OM service.",
          ResultCodes.OM_NOT_INITIALIZED);
    }
    omMetaDir = OMStorage.getOmDbDir(configuration);

    this.isSpnegoEnabled = conf.get(OZONE_OM_HTTP_AUTH_TYPE, "simple")
        .equals("kerberos");
    this.isOmGrpcServerEnabled = conf.getBoolean(
        OZONE_OM_S3_GPRC_SERVER_ENABLED,
        OZONE_OM_S3_GRPC_SERVER_ENABLED_DEFAULT);
    this.scmBlockSize = (long) conf.getStorageSize(OZONE_SCM_BLOCK_SIZE,
        OZONE_SCM_BLOCK_SIZE_DEFAULT, StorageUnit.BYTES);
    this.preallocateBlocksMax = conf.getInt(
        OZONE_KEY_PREALLOCATION_BLOCKS_MAX,
        OZONE_KEY_PREALLOCATION_BLOCKS_MAX_DEFAULT);
    this.grpcBlockTokenEnabled = conf.getBoolean(HDDS_BLOCK_TOKEN_ENABLED,
        HDDS_BLOCK_TOKEN_ENABLED_DEFAULT);
    this.useRatisForReplication = conf.getBoolean(
        DFS_CONTAINER_RATIS_ENABLED_KEY, DFS_CONTAINER_RATIS_ENABLED_DEFAULT);
    // TODO: This is a temporary check. Once fully implemented, all OM state
    //  change should go through Ratis - be it standalone (for non-HA) or
    //  replicated (for HA).
    isRatisEnabled = configuration.getBoolean(
        OMConfigKeys.OZONE_OM_RATIS_ENABLE_KEY,
        OMConfigKeys.OZONE_OM_RATIS_ENABLE_DEFAULT);

    String defaultBucketLayoutString =
        configuration.getTrimmed(OZONE_DEFAULT_BUCKET_LAYOUT,
            OZONE_DEFAULT_BUCKET_LAYOUT_DEFAULT);

    boolean bucketLayoutValid = Arrays.stream(BucketLayout.values())
        .anyMatch(layout -> layout.name().equals(defaultBucketLayoutString));
    if (bucketLayoutValid) {
      this.defaultBucketLayout =
          BucketLayout.fromString(defaultBucketLayoutString);

      if (!defaultBucketLayout.isLegacy() &&
          !versionManager.isAllowed(OMLayoutFeature.BUCKET_LAYOUT_SUPPORT)) {
        LOG.warn("{} configured to non-legacy bucket layout {} when Ozone " +
            "Manager is pre-finalized for bucket layout support. Legacy " +
            "buckets will be created by default until Ozone Manager is " +
            "finalized.", OZONE_DEFAULT_BUCKET_LAYOUT, defaultBucketLayout);
      }
    } else {
      throw new ConfigurationException(defaultBucketLayoutString +
          " is not a valid default bucket layout. Supported values are " +
          Arrays.stream(BucketLayout.values())
              .map(Enum::toString).collect(Collectors.joining(", ")));
    }

    // Validates the default server-side replication configs.
    this.defaultReplicationConfig = getDefaultReplicationConfig();
    InetSocketAddress omNodeRpcAddr = omNodeDetails.getRpcAddress();
    omRpcAddressTxt = new Text(omNodeDetails.getRpcAddressString());

    scmContainerClient = getScmContainerClient(configuration);
    // verifies that the SCM info in the OM Version file is correct.
    scmBlockClient = getScmBlockClient(configuration);
    this.scmClient = new ScmClient(scmBlockClient, scmContainerClient,
        configuration);
    this.ozoneLockProvider = new OzoneLockProvider(getKeyPathLockEnabled(),
        getEnableFileSystemPaths());

    // For testing purpose only, not hit scm from om as Hadoop UGI can't login
    // two principals in the same JVM.
    ScmInfo scmInfo;
    if (!testSecureOmFlag) {
      scmInfo = getScmInfo(configuration);
      if (!scmInfo.getClusterId().equals(omStorage.getClusterID())) {
        logVersionMismatch(conf, scmInfo);
        throw new OMException("SCM version info mismatch.",
            ResultCodes.SCM_VERSION_MISMATCH_ERROR);
      }
    } else {
      scmInfo = new ScmInfo.Builder().setScmId("test").build();
    }

    RPC.setProtocolEngine(configuration, OzoneManagerProtocolPB.class,
        ProtobufRpcEngine.class);

    secConfig = new SecurityConfig(configuration);
    // Create the KMS Key Provider
    try {
      kmsProvider = createKeyProviderExt(configuration);
    } catch (IOException ioe) {
      kmsProvider = null;
      LOG.error("Fail to create Key Provider");
    }
    if (secConfig.isSecurityEnabled()) {
      omComponent = OM_DAEMON + "-" + omId;
      if (omStorage.getOmCertSerialId() == null) {
        throw new RuntimeException("OzoneManager started in secure mode but " +
            "doesn't have SCM signed certificate.");
      }
      certClient = new OMCertificateClient(secConfig, omStorage,
          scmInfo == null ? null : scmInfo.getScmId(), this::saveNewCertId,
          this::terminateOM);
    }
    if (secConfig.isBlockTokenEnabled()) {
      blockTokenMgr = createBlockTokenSecretManager(configuration);
    }

    // Enable S3 multi-tenancy if config keys are set
    this.isS3MultiTenancyEnabled =
        OMMultiTenantManager.checkAndEnableMultiTenancy(this, conf);

    metrics = OMMetrics.create();
    // Get admin list
    omStarterUser = UserGroupInformation.getCurrentUser().getShortUserName();
    Collection<String> omAdminUsernames =
        OzoneConfigUtil.getOzoneAdminsFromConfig(configuration, omStarterUser);
    Collection<String> omAdminGroups =
        OzoneConfigUtil.getOzoneAdminsGroupsFromConfig(configuration);
    LOG.info("OM start with adminUsers: {}", omAdminUsernames);
    omAdmins = new OzoneAdmins(omAdminUsernames, omAdminGroups);

    Collection<String> s3AdminUsernames =
            OzoneConfigUtil.getS3AdminsFromConfig(configuration);
    Collection<String> s3AdminGroups =
            OzoneConfigUtil.getS3AdminsGroupsFromConfig(configuration);
    s3OzoneAdmins = new OzoneAdmins(s3AdminUsernames, s3AdminGroups);
    instantiateServices(false);

    // Create special volume s3v which is required for S3G.
    addS3GVolumeToDB();

    if (startupOption == StartupOption.BOOTSTRAP) {
      isBootstrapping = true;
    } else if (startupOption == StartupOption.FORCE_BOOTSTRAP) {
      isForcedBootstrapping = true;
    }

    this.omRatisSnapshotInfo = new RatisSnapshotInfo();

    initializeRatisDirs(conf);
    initializeRatisServer(isBootstrapping || isForcedBootstrapping);

    omClientProtocolMetrics = ProtocolMessageMetrics
        .create("OmClientProtocol", "Ozone Manager RPC endpoint",
            OzoneManagerProtocolProtos.Type.values());

    // Start Om Rpc Server.
    omRpcServer = getRpcServer(configuration);
    omRpcAddress = updateRPCListenAddress(configuration,
        OZONE_OM_ADDRESS_KEY, omNodeRpcAddr, omRpcServer);

    // Start S3g Om gRPC Server.
    if (isOmGrpcServerEnabled) {
      omS3gGrpcServer = getOmS3gGrpcServer(configuration);
    }
    shutdownHook = () -> {
      saveOmMetrics();
    };
    ShutdownHookManager.get().addShutdownHook(shutdownHook,
        SHUTDOWN_HOOK_PRIORITY);

    if (isBootstrapping || isForcedBootstrapping) {
      omState = State.BOOTSTRAPPING;
    } else {
      omState = State.INITIALIZED;
    }
  }

  public boolean isStopped() {
    return omState == State.STOPPED;
  }

  /**
   * Set the {@link S3Authentication} for the current rpc handler thread.
   */
  public static void setS3Auth(S3Authentication val) {
    S3_AUTH.set(val);
  }

  /**
   * Returns the {@link S3Authentication} for the current rpc handler thread.
   */
  public static S3Authentication getS3Auth() {
    return S3_AUTH.get();
  }

  /**
   * This method is used to set selected instance variables in this class from
   * the passed in config. This allows these variable to be reset when the OM
   * instance is restarted (normally from a test mini-cluster). Note, not all
   * variables are added here as variables are selectively added as tests
   * require.
   */
  private void setInstanceVariablesFromConf() {
    this.isAclEnabled = configuration.getBoolean(OZONE_ACL_ENABLED,
        OZONE_ACL_ENABLED_DEFAULT);
    this.allowListAllVolumes = configuration.getBoolean(
        OZONE_OM_VOLUME_LISTALL_ALLOWED,
        OZONE_OM_VOLUME_LISTALL_ALLOWED_DEFAULT);
  }

  /**
   * Constructs OM instance based on the configuration.
   *
   * @param conf OzoneConfiguration
   * @return OM instance
   * @throws IOException, AuthenticationException in case OM instance
   *                      creation fails.
   */
  public static OzoneManager createOm(OzoneConfiguration conf)
      throws IOException, AuthenticationException {
    return new OzoneManager(conf, StartupOption.REGUALR);
  }

  public static OzoneManager createOm(OzoneConfiguration conf,
      StartupOption startupOption) throws IOException, AuthenticationException {
    return new OzoneManager(conf, startupOption);
  }

  private void logVersionMismatch(OzoneConfiguration conf, ScmInfo scmInfo) {
    List<SCMNodeInfo> scmNodeInfoList = SCMNodeInfo.buildNodeInfo(conf);
    StringBuilder scmBlockAddressBuilder = new StringBuilder("");
    for (SCMNodeInfo scmNodeInfo : scmNodeInfoList) {
      scmBlockAddressBuilder.append(scmNodeInfo.getBlockClientAddress())
          .append(",");
    }
    String scmBlockAddress = scmBlockAddressBuilder.toString();
    if (!StringUtils.isBlank(scmBlockAddress)) {
      scmBlockAddress = scmBlockAddress.substring(0,
          scmBlockAddress.lastIndexOf(","));
    }
    if (!scmInfo.getClusterId().equals(omStorage.getClusterID())) {
      LOG.error("clusterId from {} is {}, but is {} in {}",
          scmBlockAddress, scmInfo.getClusterId(),
          omStorage.getClusterID(), omStorage.getVersionFile());
    }
  }

  /**
   * Instantiate services which are dependent on the OM DB state.
   * When OM state is reloaded, these services are re-initialized with the
   * new OM state.
   */
  private void instantiateServices(boolean withNewSnapshot) throws IOException {

    OmMetadataManagerImpl metadataManagerImpl =
        new OmMetadataManagerImpl(configuration);
    this.metadataManager = metadataManagerImpl;
    LOG.info("S3 Multi-Tenancy is {}",
        isS3MultiTenancyEnabled ? "enabled" : "disabled");
    if (isS3MultiTenancyEnabled) {
      multiTenantManager = new OMMultiTenantManagerImpl(this, configuration);
      OzoneAclUtils.setOMMultiTenantManager(multiTenantManager);
    }
    volumeManager = new VolumeManagerImpl(metadataManager);
    bucketManager = new BucketManagerImpl(metadataManager);
    s3SecretManager = new S3SecretLockedManager(
        new S3SecretManagerImpl(metadataManagerImpl, metadataManagerImpl),
        metadataManager.getLock()
    );
    if (secConfig.isSecurityEnabled() || testSecureOmFlag) {
      delegationTokenMgr = createDelegationTokenSecretManager(configuration);
    }

    prefixManager = new PrefixManagerImpl(metadataManager, isRatisEnabled);
    perfMetrics = OMPerformanceMetrics.register();
    keyManager = new KeyManagerImpl(this, scmClient, configuration,
        perfMetrics);
    omMetadataReader = new OmMetadataReader(keyManager, prefixManager,
        this, LOG, AUDIT, metrics);
    omSnapshotManager = new OmSnapshotManager(this);

    // Snapshot metrics
    updateActiveSnapshotMetrics();

    if (withNewSnapshot) {
      Integer layoutVersionInDB = getLayoutVersionInDB();
      if (layoutVersionInDB != null &&
          versionManager.getMetadataLayoutVersion() < layoutVersionInDB) {
        LOG.info("New OM snapshot received with higher layout version {}. " +
            "Attempting to finalize current OM to that version.",
            layoutVersionInDB);
        OmUpgradeConfig uConf = configuration.getObject(OmUpgradeConfig.class);
        upgradeFinalizer.finalizeAndWaitForCompletion(
            "om-ratis-snapshot", this,
            uConf.getRatisBasedFinalizationTimeout());
        if (versionManager.getMetadataLayoutVersion() < layoutVersionInDB) {
          throw new IOException("Unable to finalize OM to the desired layout " +
              "version " + layoutVersionInDB + " present in the snapshot DB.");
        } else {
          updateLayoutVersionInDB(versionManager, metadataManager);
        }
      }

      instantiatePrepareStateAfterSnapshot();
    } else {
      // Prepare state depends on the transaction ID of metadataManager after a
      // restart.
      instantiatePrepareStateOnStartup();
    }
  }

  /**
   * Return configuration value of
   * {@link OzoneConfigKeys#DFS_CONTAINER_RATIS_ENABLED_KEY}.
   */
  public boolean shouldUseRatis() {
    return useRatisForReplication;
  }

  /**
   * Return scmClient.
   */
  public ScmClient getScmClient() {
    return scmClient;
  }

  /**
   * Return SecretManager for OM.
   */
  public OzoneBlockTokenSecretManager getBlockTokenSecretManager() {
    return blockTokenMgr;
  }

  /**
   * Return config value of {@link OzoneConfigKeys#OZONE_SCM_BLOCK_SIZE}.
   */
  public long getScmBlockSize() {
    return scmBlockSize;
  }

  /**
   * Return config value of
   * {@link OzoneConfigKeys#OZONE_KEY_PREALLOCATION_BLOCKS_MAX}.
   */
  public int getPreallocateBlocksMax() {
    return preallocateBlocksMax;
  }

  /**
   * Return config value of
   * {@link HddsConfigKeys#HDDS_BLOCK_TOKEN_ENABLED}.
   */
  public boolean isGrpcBlockTokenEnabled() {
    return grpcBlockTokenEnabled;
  }

  /**
   * Returns true if S3 multi-tenancy is enabled; false otherwise.
   */
  public boolean isS3MultiTenancyEnabled() {
    return isS3MultiTenancyEnabled;
  }

  /**
   * Throws OMException FEATURE_NOT_ENABLED if S3 multi-tenancy is not enabled.
   */
  public void checkS3MultiTenancyEnabled() throws OMException {
    if (isS3MultiTenancyEnabled()) {
      return;
    }

    throw new OMException("S3 multi-tenancy feature is not enabled. Please "
        + "set ozone.om.multitenancy.enabled to true and restart all OMs.",
        FEATURE_NOT_ENABLED);
  }

  /**
   * Return config value of {@link OzoneConfigKeys#OZONE_SECURITY_ENABLED_KEY}.
   */
  public boolean isSecurityEnabled() {
    return isSecurityEnabled || testSecureOmFlag;
  }

  public boolean isTestSecureOmFlag() {
    return testSecureOmFlag;
  }

  private KeyProviderCryptoExtension createKeyProviderExt(
      OzoneConfiguration conf) throws IOException {
    KeyProvider keyProvider = KMSUtil.createKeyProvider(conf,
        keyProviderUriKeyName);
    if (keyProvider == null) {
      return null;
    }
    KeyProviderCryptoExtension cryptoProvider = KeyProviderCryptoExtension
        .createKeyProviderCryptoExtension(keyProvider);
    return cryptoProvider;
  }

  @Override
  public void close() throws IOException {
    stop();
  }

  /**
   * Class which schedule saving metrics to a file.
   */
  private class ScheduleOMMetricsWriteTask extends TimerTask {
    @Override
    public void run() {
      saveOmMetrics();
    }
  }

  private void saveOmMetrics() {
    try {
      boolean success;
      File parent = getTempMetricsStorageFile().getParentFile();
      if (!parent.exists()) {
        Files.createDirectories(parent.toPath());
      }
      try (BufferedWriter writer = new BufferedWriter(
          new OutputStreamWriter(new FileOutputStream(
              getTempMetricsStorageFile()), StandardCharsets.UTF_8))) {
        OmMetricsInfo metricsInfo = new OmMetricsInfo();
        metricsInfo.setNumKeys(metrics.getNumKeys());
        WRITER.writeValue(writer, metricsInfo);
        success = true;
      }

      if (success) {
        Files.move(getTempMetricsStorageFile().toPath(),
            getMetricsStorageFile().toPath(), StandardCopyOption
                .ATOMIC_MOVE, StandardCopyOption.REPLACE_EXISTING);
      }
    } catch (IOException ex) {
      LOG.error("Unable to write the om Metrics file", ex);
    }
  }

  /**
   * Returns temporary metrics storage file.
   *
   * @return File
   */
  private File getTempMetricsStorageFile() {
    return new File(omMetaDir, OM_METRICS_TEMP_FILE);
  }

  /**
   * Returns metrics storage file.
   *
   * @return File
   */
  private File getMetricsStorageFile() {
    return new File(omMetaDir, OM_METRICS_FILE);
  }

  private OzoneDelegationTokenSecretManager createDelegationTokenSecretManager(
      OzoneConfiguration conf) throws IOException {
    long tokenRemoverScanInterval =
        conf.getTimeDuration(OMConfigKeys.DELEGATION_REMOVER_SCAN_INTERVAL_KEY,
            OMConfigKeys.DELEGATION_REMOVER_SCAN_INTERVAL_DEFAULT,
            TimeUnit.MILLISECONDS);
    long tokenMaxLifetime =
        conf.getTimeDuration(OMConfigKeys.DELEGATION_TOKEN_MAX_LIFETIME_KEY,
            OMConfigKeys.DELEGATION_TOKEN_MAX_LIFETIME_DEFAULT,
            TimeUnit.MILLISECONDS);
    long tokenRenewInterval =
        conf.getTimeDuration(OMConfigKeys.DELEGATION_TOKEN_RENEW_INTERVAL_KEY,
            OMConfigKeys.DELEGATION_TOKEN_RENEW_INTERVAL_DEFAULT,
            TimeUnit.MILLISECONDS);
    long certificateGracePeriod = Duration.parse(
        conf.get(HddsConfigKeys.HDDS_X509_RENEW_GRACE_DURATION,
            HddsConfigKeys.HDDS_X509_RENEW_GRACE_DURATION_DEFAULT)).toMillis();
    if (tokenMaxLifetime > certificateGracePeriod) {
      throw new IllegalArgumentException("Certificate grace period " +
          HddsConfigKeys.HDDS_X509_RENEW_GRACE_DURATION +
          " should be greater than maximum delegation token lifetime " +
          OMConfigKeys.DELEGATION_TOKEN_MAX_LIFETIME_KEY);
    }

    return new OzoneDelegationTokenSecretManager.Builder()
        .setConf(conf)
        .setTokenMaxLifetime(tokenMaxLifetime)
        .setTokenRenewInterval(tokenRenewInterval)
        .setTokenRemoverScanInterval(tokenRemoverScanInterval)
        .setService(omRpcAddressTxt)
        .setOzoneManager(this)
        .setS3SecretManager(s3SecretManager)
        .setCertificateClient(certClient)
        .setOmServiceId(omNodeDetails.getServiceId())
        .build();
  }

  private OzoneBlockTokenSecretManager createBlockTokenSecretManager(
      OzoneConfiguration conf) {

    long expiryTime = conf.getTimeDuration(
        HddsConfigKeys.HDDS_BLOCK_TOKEN_EXPIRY_TIME,
        HddsConfigKeys.HDDS_BLOCK_TOKEN_EXPIRY_TIME_DEFAULT,
        TimeUnit.MILLISECONDS);
    long certificateGracePeriod = Duration.parse(
        conf.get(HddsConfigKeys.HDDS_X509_RENEW_GRACE_DURATION,
            HddsConfigKeys.HDDS_X509_RENEW_GRACE_DURATION_DEFAULT)).toMillis();
    if (expiryTime > certificateGracePeriod) {
      throw new IllegalArgumentException("Certificate grace period " +
          HddsConfigKeys.HDDS_X509_RENEW_GRACE_DURATION +
          " should be greater than maximum block token lifetime " +
          HddsConfigKeys.HDDS_BLOCK_TOKEN_EXPIRY_TIME);
    }
    // TODO: Pass OM cert serial ID.
    if (testSecureOmFlag) {
      return new OzoneBlockTokenSecretManager(secConfig, expiryTime);
    }
    Objects.requireNonNull(certClient);
    return new OzoneBlockTokenSecretManager(secConfig, expiryTime);
  }

  private void stopSecretManager() {
    if (blockTokenMgr != null) {
      LOG.info("Stopping OM block token manager.");
      try {
        blockTokenMgr.stop();
      } catch (IOException e) {
        LOG.error("Failed to stop block token manager", e);
      }
    }

    if (delegationTokenMgr != null) {
      LOG.info("Stopping OM delegation token secret manager.");
      try {
        delegationTokenMgr.stop();
      } catch (IOException e) {
        LOG.error("Failed to stop delegation token manager", e);
      }
    }
  }

  @VisibleForTesting
  public void startSecretManager() {
    try {
      certClient.assertValidKeysAndCertificate();
    } catch (OzoneSecurityException e) {
      LOG.error("Unable to read key pair for OM.", e);
      throw new UncheckedIOException(e);
    }
    if (secConfig.isBlockTokenEnabled() && blockTokenMgr != null) {
      try {
        LOG.info("Starting OM block token secret manager");
        blockTokenMgr.start(certClient);
      } catch (IOException e) {
        // Unable to start secret manager.
        LOG.error("Error starting block token secret manager.", e);
        throw new UncheckedIOException(e);
      }
    }

    if (delegationTokenMgr != null) {
      try {
        LOG.info("Starting OM delegation token secret manager");
        delegationTokenMgr.start(certClient);
      } catch (IOException e) {
        // Unable to start secret manager.
        LOG.error("Error starting delegation token secret manager.", e);
        throw new UncheckedIOException(e);
      }
    }
  }

  /**
   * For testing purpose only.
   */
  @VisibleForTesting
  public void setCertClient(CertificateClient newClient) throws IOException {
    if (certClient != null) {
      certClient.close();
    }
    certClient = newClient;
  }

  /**
   * Login OM service user if security and Kerberos are enabled.
   *
   * @param conf
   * @throws IOException, AuthenticationException
   */
  private static void loginOMUser(OzoneConfiguration conf)
      throws IOException, AuthenticationException {

    if (SecurityUtil.getAuthenticationMethod(conf).equals(
        AuthenticationMethod.KERBEROS)) {
      if (LOG.isDebugEnabled()) {
        LOG.debug("Ozone security is enabled. Attempting login for OM user. "
                + "Principal: {}, keytab: {}", conf.get(
            OZONE_OM_KERBEROS_PRINCIPAL_KEY),
            conf.get(OZONE_OM_KERBEROS_KEYTAB_FILE_KEY));
      }

      UserGroupInformation.setConfiguration(conf);

      InetSocketAddress socAddr = OmUtils.getOmAddress(conf);
      SecurityUtil.login(conf, OZONE_OM_KERBEROS_KEYTAB_FILE_KEY,
          OZONE_OM_KERBEROS_PRINCIPAL_KEY, socAddr.getHostName());
    } else {
      throw new AuthenticationException(SecurityUtil.getAuthenticationMethod(
          conf) + " authentication method not supported. OM user login "
          + "failed.");
    }
    LOG.info("Ozone Manager login successful.");
  }

  /**
   * Create a scm block client, used by putKey() and getKey().
   *
   * @return {@link ScmBlockLocationProtocol}
   * @throws IOException
   */
  private static ScmBlockLocationProtocol getScmBlockClient(
      OzoneConfiguration conf) throws IOException {
    return HAUtils.getScmBlockClient(conf);
  }

  /**
   * Returns a scm container client.
   *
   * @return {@link StorageContainerLocationProtocol}
   */
  private static StorageContainerLocationProtocol getScmContainerClient(
      OzoneConfiguration conf) {
    return HAUtils.getScmContainerClient(conf);
  }

  /**
   * Creates a new instance of rpc server. If an earlier instance is already
   * running then returns the same.
   */
  private RPC.Server getRpcServer(OzoneConfiguration conf) throws IOException {
    if (isOmRpcServerRunning) {
      return omRpcServer;
    }

    LOG.info("Creating RPC Server");
    InetSocketAddress omNodeRpcAddr = OmUtils.getOmAddress(conf);
    boolean flexibleFqdnResolutionEnabled = conf.getBoolean(
            OZONE_FLEXIBLE_FQDN_RESOLUTION_ENABLED,
            OZONE_FLEXIBLE_FQDN_RESOLUTION_ENABLED_DEFAULT);
    if (flexibleFqdnResolutionEnabled && omNodeRpcAddr.getAddress() == null) {
      omNodeRpcAddr =
              OzoneNetUtils.getAddressWithHostNameLocal(omNodeRpcAddr);
    }

    final int handlerCount = conf.getInt(OZONE_OM_HANDLER_COUNT_KEY,
        OZONE_OM_HANDLER_COUNT_DEFAULT);
    RPC.setProtocolEngine(configuration, OzoneManagerProtocolPB.class,
        ProtobufRpcEngine.class);

    this.omServerProtocol = new OzoneManagerProtocolServerSideTranslatorPB(
        this, omRatisServer, omClientProtocolMetrics, isRatisEnabled,
        getLastTrxnIndexForNonRatis());
    BlockingService omService =
        OzoneManagerService.newReflectiveBlockingService(omServerProtocol);

    OMInterServiceProtocolServerSideImpl omInterServerProtocol =
        new OMInterServiceProtocolServerSideImpl(this, omRatisServer,
            isRatisEnabled);
    BlockingService omInterService =
        OzoneManagerInterService.newReflectiveBlockingService(
            omInterServerProtocol);

    OMAdminProtocolServerSideImpl omMetadataServerProtocol =
        new OMAdminProtocolServerSideImpl(this);
    BlockingService omAdminService =
        OzoneManagerAdminService.newReflectiveBlockingService(
            omMetadataServerProtocol);

    ReconfigureProtocolServerSideTranslatorPB reconfigureServerProtocol
        = new ReconfigureProtocolServerSideTranslatorPB(this);
    BlockingService reconfigureService =
        ReconfigureProtocolService.newReflectiveBlockingService(
            reconfigureServerProtocol);

    return startRpcServer(configuration, omNodeRpcAddr, omService,
        omInterService, omAdminService, reconfigureService, handlerCount);
  }

  /**
   *
   * @param conf configuration
   * @param addr configured address of RPC server
   * @param clientProtocolService RPC protocol for client communication
   *                              (OzoneManagerProtocolPB impl)
   * @param interOMProtocolService RPC protocol for inter OM communication
   *                               (OMInterServiceProtocolPB impl)
   * @param reconfigureProtocolService RPC protocol for reconfigure
   *    *                              (ReconfigureProtocolPB impl)
   * @param handlerCount RPC server handler count
   * @return RPC server
   * @throws IOException if there is an I/O error while creating RPC server
   */
  private RPC.Server startRpcServer(OzoneConfiguration conf,
      InetSocketAddress addr, BlockingService clientProtocolService,
      BlockingService interOMProtocolService,
      BlockingService omAdminProtocolService,
      BlockingService reconfigureProtocolService,
      int handlerCount)
      throws IOException {
    RPC.Server rpcServer = new RPC.Builder(conf)
        .setProtocol(OzoneManagerProtocolPB.class)
        .setInstance(clientProtocolService)
        .setBindAddress(addr.getHostString())
        .setPort(addr.getPort())
        .setNumHandlers(handlerCount)
        .setVerbose(false)
        .setSecretManager(delegationTokenMgr)
        .build();

    HddsServerUtil.addPBProtocol(conf, OMInterServiceProtocolPB.class,
        interOMProtocolService, rpcServer);
    HddsServerUtil.addPBProtocol(conf, OMAdminProtocolPB.class,
        omAdminProtocolService, rpcServer);
    HddsServerUtil.addPBProtocol(conf, ReconfigureProtocolPB.class,
        reconfigureProtocolService, rpcServer);

    if (conf.getBoolean(CommonConfigurationKeys.HADOOP_SECURITY_AUTHORIZATION,
        false)) {
      rpcServer.refreshServiceAcl(conf, OMPolicyProvider.getInstance());
    }

    rpcServer.addSuppressedLoggingExceptions(OMNotLeaderException.class,
        OMLeaderNotReadyException.class);

    return rpcServer;
  }

  /**
   * Starts an s3g OmGrpc server.
   *
   * @param conf         configuration
   * @return gRPC server
   * @throws IOException if there is an I/O error while creating RPC server
   */
  private GrpcOzoneManagerServer startGrpcServer(OzoneConfiguration conf)
          throws IOException {
    return new GrpcOzoneManagerServer(conf,
            this.omServerProtocol,
            this.delegationTokenMgr,
            this.certClient);
  }

  private static boolean isOzoneSecurityEnabled() {
    return securityEnabled;
  }

  /**
   * Logs in the OM user if security is enabled in the configuration.
   *
   * @param conf OzoneConfiguration
   * @throws IOException, AuthenticationException in case login fails.
   */
  private static void loginOMUserIfSecurityEnabled(OzoneConfiguration conf)
      throws IOException, AuthenticationException {
    securityEnabled = OzoneSecurityUtil.isSecurityEnabled(conf);
    if (securityEnabled && testUgi == null) {
      loginOMUser(conf);
    }
  }

  /**
   * Initializes the OM instance.
   *
   * @param conf OzoneConfiguration
   * @return true if OM initialization succeeds, false otherwise
   * @throws IOException in case ozone metadata directory path is not
   *                     accessible
   */
  @VisibleForTesting
  public static boolean omInit(OzoneConfiguration conf) throws IOException,
      AuthenticationException {
    OMHANodeDetails omhaNodeDetails = OMHANodeDetails.loadOMHAConfig(conf);
    String nodeId = omhaNodeDetails.getLocalNodeDetails().getNodeId();
    loginOMUserIfSecurityEnabled(conf);
    OMStorage omStorage = new OMStorage(conf);
    StorageState state = omStorage.getState();
    String scmId = null;
    try {
      ScmInfo scmInfo = getScmInfo(conf);
      scmId = scmInfo.getScmId();
      if (scmId == null || scmId.isEmpty()) {
        throw new IOException("Invalid SCM ID");
      }
      String clusterId = scmInfo.getClusterId();
      if (clusterId == null || clusterId.isEmpty()) {
        throw new IOException("Invalid Cluster ID");
      }

      if (state != StorageState.INITIALIZED) {
        omStorage.setOmNodeId(nodeId);
        omStorage.setClusterId(clusterId);
        omStorage.initialize();
        System.out.println(
            "OM initialization succeeded.Current cluster id for sd="
                + omStorage.getStorageDir() + ";cid=" + omStorage
                .getClusterID() + ";layoutVersion=" + omStorage
                .getLayoutVersion());
      } else {
        System.out.println(
            "OM already initialized.Reusing existing cluster id for sd="
                + omStorage.getStorageDir() + ";cid=" + omStorage
                .getClusterID() + ";layoutVersion=" + omStorage
                .getLayoutVersion());
      }
    } catch (IOException ioe) {
      LOG.error("Could not initialize OM version file", ioe);
      return false;
    }

    if (OzoneSecurityUtil.isSecurityEnabled(conf)) {
      LOG.info("OM storage initialized. Initializing security");
      initializeSecurity(conf, omStorage, scmId);
    }
    omStorage.persistCurrentState();
    return true;
  }

  /**
   * Initializes secure OzoneManager.
   */
  @VisibleForTesting
  public static void initializeSecurity(OzoneConfiguration conf,
      OMStorage omStore, String scmId) throws IOException {
    LOG.info("Initializing secure OzoneManager.");

    CertificateClient certClient =
        new OMCertificateClient(
            new SecurityConfig(conf), omStore, scmId, null, null);
    CertificateClient.InitResponse response = certClient.init();
    if (response.equals(CertificateClient.InitResponse.REINIT)) {
      LOG.info("Re-initialize certificate client.");
      omStore.unsetOmCertSerialId();
      omStore.persistCurrentState();
      certClient = new OMCertificateClient(
          new SecurityConfig(conf), omStore, scmId, null, null);
      response = certClient.init();
    }
    LOG.info("Init response: {}", response);
    switch (response) {
    case SUCCESS:
      LOG.info("Initialization successful.");
      break;
    case GETCERT:
      // Sign and persist OM cert.
      CertificateSignRequest.Builder builder = certClient.getCSRBuilder();
      omStore.setOmCertSerialId(
          certClient.signAndStoreCertificate(builder.build()));
      LOG.info("Successfully stored SCM signed certificate.");
      break;
    case FAILURE:
      LOG.error("OM security initialization failed.");
      throw new RuntimeException("OM security initialization failed.");
    case RECOVER:
      LOG.error("OM security initialization failed. OM certificate is " +
          "missing.");
      throw new RuntimeException("OM security initialization failed.");
    default:
      LOG.error("OM security initialization failed. Init response: {}",
          response);
      throw new RuntimeException("OM security initialization failed.");
    }
  }

  private void initializeRatisDirs(OzoneConfiguration conf) throws IOException {
    if (isRatisEnabled) {
      // Create Ratis storage dir
      String omRatisDirectory =
          OzoneManagerRatisUtils.getOMRatisDirectory(conf);
      if (omRatisDirectory == null || omRatisDirectory.isEmpty()) {
        throw new IllegalArgumentException(HddsConfigKeys.OZONE_METADATA_DIRS +
            " must be defined.");
      }
      OmUtils.createOMDir(omRatisDirectory);

      // Create Ratis snapshot dir
      omRatisSnapshotDir = OmUtils.createOMDir(
          OzoneManagerRatisUtils.getOMRatisSnapshotDirectory(conf));

      // Before starting ratis server, check if previous installation has
      // snapshot directory in Ratis storage directory. if yes, move it to
      // new snapshot directory.

      File snapshotDir = new File(omRatisDirectory, OM_RATIS_SNAPSHOT_DIR);

      if (snapshotDir.isDirectory()) {
        FileUtils.moveDirectory(snapshotDir.toPath(),
            omRatisSnapshotDir.toPath());
      }

      File omRatisDir = new File(omRatisDirectory);
      String groupIDfromServiceID = RaftGroupId.valueOf(
          getRaftGroupIdFromOmServiceId(getOMServiceId())).getUuid().toString();

      // If a directory exists in ratis storage dir
      // Check the Ratis group Dir is same as the one generated from
      // om service id.

      // This will help to catch if some one has changed service id later on.
      File[] ratisDirFiles = omRatisDir.listFiles();
      if (ratisDirFiles != null) {
        for (File ratisGroupDir : ratisDirFiles) {
          if (ratisGroupDir.isDirectory()) {
            if (!ratisGroupDir.getName().equals(groupIDfromServiceID)) {
              LOG.warn("Unknown directory {} exists in ratis storage dir {}."
                  + " It is recommended not to share the ratis storage dir.",
                  ratisGroupDir, omRatisDir);
            }
          } else {
            LOG.warn("Unknown file {} exists in ratis storage dir {}."
                + " It is recommended not to share the ratis storage dir.",
                ratisGroupDir, omRatisDir);
          }
        }
      }

      if (peerNodesMap != null && !peerNodesMap.isEmpty()) {
        this.omRatisSnapshotProvider = new OmRatisSnapshotProvider(
            configuration, omRatisSnapshotDir, peerNodesMap);
      }
    }
  }

  /**
   * Builds a message for logging startup information about an RPC server.
   *
   * @param description RPC server description
   * @param addr        RPC server listening address
   * @return server startup message
   */
  private static String buildRpcServerStartMessage(String description,
      InetSocketAddress addr) {
    return addr != null ? String.format("%s is listening at %s",
        description, addr.toString()) :
        String.format("%s not started", description);
  }

  @VisibleForTesting
  public KeyManager getKeyManager() {
    return keyManager;
  }

  @VisibleForTesting
  public OMStorage getOmStorage() {
    return omStorage;
  }

  @VisibleForTesting
  public OzoneManagerRatisServer getOmRatisServer() {
    return omRatisServer;
  }

  @VisibleForTesting
  public OmRatisSnapshotProvider getOmSnapshotProvider() {
    return omRatisSnapshotProvider;
  }

  @VisibleForTesting
  public InetSocketAddress getOmRpcServerAddr() {
    return omRpcAddress;
  }

  @VisibleForTesting
  public LifeCycle.State getOmRatisServerState() {
    if (omRatisServer == null) {
      return null;
    } else {
      return omRatisServer.getServerState();
    }
  }

  @VisibleForTesting
  public KeyProviderCryptoExtension getKmsProvider() {
    return kmsProvider;
  }

  public PrefixManager getPrefixManager() {
    return prefixManager;
  }

  public VolumeManager getVolumeManager() {
    return volumeManager;
  }

  public BucketManager getBucketManager() {
    return bucketManager;
  }

  public IAccessAuthorizer getAccessAuthorizer() {
    return omMetadataReader.getAccessAuthorizer();
  }

  /**
   * Get metadata manager.
   *
   * @return metadata manager.
   */
  public OMMetadataManager getMetadataManager() {
    return metadataManager;
  }

  public S3SecretManager getS3SecretManager() {
    return s3SecretManager;
  }

  /**
   * Get snapshot manager.
   *
   * @return Om snapshot manager.
   */
  public OmSnapshotManager getOmSnapshotManager() {
    return omSnapshotManager;
  }

  /**
   * Get metadata manager.
   *
   * @return metadata manager.
   */
  public OMMultiTenantManager getMultiTenantManager() {
    return multiTenantManager;
  }

  public OzoneBlockTokenSecretManager getBlockTokenMgr() {
    return blockTokenMgr;
  }

  public OzoneManagerProtocolServerSideTranslatorPB getOmServerProtocol() {
    return omServerProtocol;
  }

  public OMMetrics getMetrics() {
    return metrics;
  }

  public OMPerformanceMetrics getPerfMetrics() {
    return perfMetrics;
  }

  /**
   * Start service.
   */
  public void start() throws IOException {
    if (omState == State.BOOTSTRAPPING) {
      if (isBootstrapping) {
        // Check that all OM configs have been updated with the new OM info.
        checkConfigBeforeBootstrap();
      } else if (isForcedBootstrapping) {
        LOG.warn("Skipped checking whether existing OM configs have been " +
            "updated with this OM information as force bootstrap is called.");
      }
    }

    omClientProtocolMetrics.register();
    HddsServerUtil.initializeMetrics(configuration, "OzoneManager");

    LOG.info(buildRpcServerStartMessage("OzoneManager RPC server",
        omRpcAddress));

    metadataManager.start(configuration);

    // Start Ratis services
    if (omRatisServer != null) {
      omRatisServer.start();
    }

    startSecretManagerIfNecessary();

    upgradeFinalizer.runPrefinalizeStateActions(omStorage, this);
    Integer layoutVersionInDB = getLayoutVersionInDB();
    if (layoutVersionInDB == null ||
        versionManager.getMetadataLayoutVersion() != layoutVersionInDB) {
      LOG.info("Version File has different layout " +
              "version ({}) than OM DB ({}). That is expected if this " +
              "OM has never been finalized to a newer layout version.",
          versionManager.getMetadataLayoutVersion(), layoutVersionInDB);
    }

    // Perform this to make it work with old clients.
    if (certClient != null) {
      caCertPem =
          CertificateCodec.getPEMEncodedString(certClient.getCACertificate());
      caCertPemList = HAUtils.buildCAList(certClient, configuration);
    }

    // Set metrics and start metrics back ground thread
    metrics.setNumVolumes(metadataManager.countRowsInTable(metadataManager
        .getVolumeTable()));
    metrics.setNumBuckets(metadataManager.countRowsInTable(metadataManager
        .getBucketTable()));

    if (getMetricsStorageFile().exists()) {
      OmMetricsInfo metricsInfo = READER.readValue(getMetricsStorageFile());
      metrics.setNumKeys(metricsInfo.getNumKeys());
    }

    // FSO(FILE_SYSTEM_OPTIMIZED)
    metrics.setNumDirs(metadataManager
        .countEstimatedRowsInTable(metadataManager.getDirectoryTable()));
    metrics.setNumFiles(metadataManager
        .countEstimatedRowsInTable(metadataManager.getFileTable()));

    // Schedule save metrics
    long period = configuration.getTimeDuration(OZONE_OM_METRICS_SAVE_INTERVAL,
        OZONE_OM_METRICS_SAVE_INTERVAL_DEFAULT, TimeUnit.MILLISECONDS);
    scheduleOMMetricsWriteTask = new ScheduleOMMetricsWriteTask();
    metricsTimer = new Timer();
    metricsTimer.schedule(scheduleOMMetricsWriteTask, 0, period);

    keyManager.start(configuration);

    try {
      httpServer = new OzoneManagerHttpServer(configuration, this);
      httpServer.start();
    } catch (Exception ex) {
      // Allow OM to start as Http Server failure is not fatal.
      LOG.error("OM HttpServer failed to start.", ex);
    }

    omRpcServer.start();
    isOmRpcServerRunning = true;

    startTrashEmptier(configuration);
    if (isOmGrpcServerEnabled) {
      omS3gGrpcServer.start();
      isOmGrpcServerRunning = true;
    }
    registerMXBean();

    startJVMPauseMonitor();
    setStartTime();

    if (omState == State.BOOTSTRAPPING) {
      bootstrap(omNodeDetails);
    }

    omState = State.RUNNING;
  }

  /**
   * Restarts the service. This method re-initializes the rpc server.
   */
  public void restart() throws IOException {
    setInstanceVariablesFromConf();

    LOG.info(buildRpcServerStartMessage("OzoneManager RPC server",
        omRpcAddress));

    HddsServerUtil.initializeMetrics(configuration, "OzoneManager");

    instantiateServices(false);

    startSecretManagerIfNecessary();

    // Set metrics and start metrics back ground thread
    metrics.setNumVolumes(metadataManager.countRowsInTable(metadataManager
        .getVolumeTable()));
    metrics.setNumBuckets(metadataManager.countRowsInTable(metadataManager
        .getBucketTable()));

    if (getMetricsStorageFile().exists()) {
      OmMetricsInfo metricsInfo = READER.readValue(getMetricsStorageFile());
      metrics.setNumKeys(metricsInfo.getNumKeys());
    }

    // FSO(FILE_SYSTEM_OPTIMIZED)
    metrics.setNumDirs(metadataManager
        .countEstimatedRowsInTable(metadataManager.getDirectoryTable()));
    metrics.setNumFiles(metadataManager
        .countEstimatedRowsInTable(metadataManager.getFileTable()));

    // Schedule save metrics
    long period = configuration.getTimeDuration(OZONE_OM_METRICS_SAVE_INTERVAL,
        OZONE_OM_METRICS_SAVE_INTERVAL_DEFAULT, TimeUnit.MILLISECONDS);
    scheduleOMMetricsWriteTask = new ScheduleOMMetricsWriteTask();
    metricsTimer = new Timer();
    metricsTimer.schedule(scheduleOMMetricsWriteTask, 0, period);

    initializeRatisServer(false);
    if (omRatisServer != null) {
      omRatisServer.start();
    }

    omRpcServer = getRpcServer(configuration);
    if (isOmGrpcServerEnabled) {
      omS3gGrpcServer = getOmS3gGrpcServer(configuration);
    }
    try {
      httpServer = new OzoneManagerHttpServer(configuration, this);
      httpServer.start();
    } catch (Exception ex) {
      // Allow OM to start as Http Server failure is not fatal.
      LOG.error("OM HttpServer failed to start.", ex);
    }
    omRpcServer.start();
    isOmRpcServerRunning = true;

    startTrashEmptier(configuration);
    registerMXBean();

    if (isOmGrpcServerEnabled) {
      omS3gGrpcServer.start();
      isOmGrpcServerRunning = true;
    }
    startJVMPauseMonitor();
    setStartTime();
    omState = State.RUNNING;
  }

  /**
   * Iterate the Snapshot table, check the status
   * for every snapshot and update OMMetrics.
   */
  private void updateActiveSnapshotMetrics()
      throws IOException {

    long activeGauge = 0;
    long deletedGauge = 0;
    long reclaimedGauge = 0;

    try (TableIterator<String, ? extends
        KeyValue<String, SnapshotInfo>> keyIter =
             metadataManager.getSnapshotInfoTable().iterator()) {

      while (keyIter.hasNext()) {
        SnapshotInfo info = keyIter.next().getValue();

        SnapshotInfo.SnapshotStatus snapshotStatus =
            info.getSnapshotStatus();

        if (snapshotStatus.equals(SnapshotInfo
            .SnapshotStatus.SNAPSHOT_ACTIVE)) {
          activeGauge++;
        } else if (snapshotStatus.equals(SnapshotInfo
            .SnapshotStatus.SNAPSHOT_DELETED)) {
          deletedGauge++;
        } else if (snapshotStatus.equals(SnapshotInfo
            .SnapshotStatus.SNAPSHOT_RECLAIMED)) {
          reclaimedGauge++;
        }
      }
    }

    metrics.setNumSnapshotActive(activeGauge);
    metrics.setNumSnapshotDeleted(deletedGauge);
    metrics.setNumSnapshotReclaimed(reclaimedGauge);
  }

  private void checkConfigBeforeBootstrap() throws IOException {
    List<OMNodeDetails> omsWihtoutNewConfig = new ArrayList<>();
    for (Map.Entry<String, OMNodeDetails> entry : peerNodesMap.entrySet()) {
      String remoteNodeId = entry.getKey();
      OMNodeDetails remoteNodeDetails = entry.getValue();
      try (OMAdminProtocolClientSideImpl omAdminProtocolClient =
               OMAdminProtocolClientSideImpl.createProxyForSingleOM(
                   configuration, getRemoteUser(), entry.getValue())) {

        OMConfiguration remoteOMConfiguration =
            omAdminProtocolClient.getOMConfiguration();
        checkRemoteOMConfig(remoteNodeId, remoteOMConfiguration);
      } catch (IOException ioe) {
        LOG.error("Remote OM config check failed on OM {}", remoteNodeId, ioe);
        omsWihtoutNewConfig.add(remoteNodeDetails);
      }
    }
    if (!omsWihtoutNewConfig.isEmpty()) {
      String errorMsg = OmUtils.getOMAddressListPrintString(omsWihtoutNewConfig)
          + " do not have or have incorrect information of the bootstrapping " +
          "OM. Update their ozone-site.xml before proceeding.";
      exitManager.exitSystem(1, errorMsg, LOG);
    }
  }

  /**
   * Verify that the remote OM configuration is updated for the bootstrapping
   * OM.
   */
  private void checkRemoteOMConfig(String remoteNodeId,
      OMConfiguration remoteOMConfig) throws IOException {
    if (remoteOMConfig == null) {
      throw new IOException("Remote OM " + remoteNodeId + " configuration " +
          "returned null");
    }

    if (remoteOMConfig.getCurrentPeerList().contains(this.getOMNodeId())) {
      throw new IOException("Remote OM " + remoteNodeId + " already contains " +
          "bootstrapping OM(" + getOMNodeId() + ") as part of its Raft group " +
          "peers.");
    }

    OMNodeDetails omNodeDetailsInRemoteConfig = remoteOMConfig
        .getActiveOmNodesInNewConf().get(getOMNodeId());
    if (omNodeDetailsInRemoteConfig == null) {
      throw new IOException("Remote OM " + remoteNodeId + " does not have the" +
          " bootstrapping OM(" + getOMNodeId() + ") information on reloading " +
          "configs or it could not resolve the address.");
    }

    if (!omNodeDetailsInRemoteConfig.getRpcAddress().equals(
        this.omNodeDetails.getRpcAddress())) {
      throw new IOException("Remote OM " + remoteNodeId + " configuration has" +
          " bootstrapping OM(" + getOMNodeId() + ") address as " +
          omNodeDetailsInRemoteConfig.getRpcAddress() + " where the " +
          "bootstrapping OM address is " + omNodeDetails.getRpcAddress());
    }

    if (omNodeDetailsInRemoteConfig.isDecommissioned()) {
      throw new IOException("Remote OM " + remoteNodeId + " configuration has" +
          " bootstrapping OM(" + getOMNodeId() + ") in decommissioned " +
          "nodes list - " + OMConfigKeys.OZONE_OM_DECOMMISSIONED_NODES_KEY);
    }
  }

  @Override
  public void bootstrap(OMNodeDetails newOMNode) throws IOException {
    // Create InterOmServiceProtocol client to send request to other OMs
    if (isRatisEnabled) {
      try (OMInterServiceProtocolClientSideImpl omInterServiceProtocol =
               new OMInterServiceProtocolClientSideImpl(configuration,
                   getRemoteUser(), getOMServiceId())) {

        omInterServiceProtocol.bootstrap(omNodeDetails);

        LOG.info("Successfully bootstrapped OM {} and joined the Ratis group " +
            "{}", getOMNodeId(), omRatisServer.getRaftGroup());
      } catch (Exception e) {
        LOG.error("Failed to Bootstrap OM.");
        throw e;
      }
    } else {
      throw new IOException("OzoneManager can be bootstrapped only when ratis" +
          " is enabled and there is atleast one OzoneManager to bootstrap" +
          " from.");
    }
  }

  /**
   * When OMStateMachine receives a configuration change update, it calls
   * this function to update the peers list, if required. The configuration
   * change could be to add or to remove an OM from the ring.
   */
  public void updatePeerList(List<String> newPeers) {
    List<String> currentPeers = omRatisServer.getPeerIds();

    // NodeIds present in new node list and not in current peer list are the
    // bootstapped OMs and should be added to the peer list
    List<String> bootstrappedOMs = new ArrayList<>();
    bootstrappedOMs.addAll(newPeers);
    bootstrappedOMs.removeAll(currentPeers);

    // NodeIds present in current peer list but not in new node list are the
    // decommissioned OMs and should be removed from the peer list
    List<String> decommissionedOMs = new ArrayList<>();
    decommissionedOMs.addAll(currentPeers);
    decommissionedOMs.removeAll(newPeers);

    // Add bootstrapped OMs to peer list
    for (String omNodeId : bootstrappedOMs) {
      // Check if its the local nodeId (bootstrapping OM)
      if (isCurrentNode(omNodeId)) {
        // For a Bootstrapping OM, none of the peers are added to it's
        // RatisServer's peer list and it needs to be updated here after
        // receiving the conf change notification from Ratis.
        for (String peerNodeId : newPeers) {
          if (peerNodeId.equals(omNodeId)) {
            omRatisServer.addRaftPeer(omNodeDetails);
          } else {
            omRatisServer.addRaftPeer(peerNodesMap.get(peerNodeId));
          }
        }
      } else {
        // For other nodes, add bootstrapping OM to OM peer list (which
        // internally adds to Ratis peer list too)
        try {
          addOMNodeToPeers(omNodeId);
        } catch (IOException e) {
          LOG.error("Fatal Error while adding bootstrapped node to " +
              "peer list. Shutting down the system as otherwise it " +
              "could lead to OM state divergence.", e);
          exitManager.forceExit(1, e, LOG);
        }
      }
    }

    // Remove decommissioned OMs from peer list
    for (String omNodeId : decommissionedOMs) {
      if (isCurrentNode(omNodeId)) {
        // Decommissioning Node should not receive the configuration change
        // request. It may receive the request if the newly added node id or
        // the decommissioned node id is same.
        LOG.warn("New OM node Id: {} is same as decommissioned earlier",
            omNodeId);
      } else {
        // Remove decommissioned node from peer list (which internally
        // removed from Ratis peer list too)
        try {
          removeOMNodeFromPeers(omNodeId);
        } catch (IOException e) {
          LOG.error("Fatal Error while removing decommissioned node from " +
              "peer list. Shutting down the system as otherwise it " +
              "could lead to OM state divergence.", e);
          exitManager.forceExit(1, e, LOG);
        }
      }
    }
  }

  /**
   * Check if the given nodeId is the current nodeId.
   */
  private boolean isCurrentNode(String omNodeID) {
    return getOMNodeId().equals(omNodeID);
  }

  /**
   * Add an OM Node to the peers list. This call comes from OMStateMachine
   * after a SetConfiguration request has been successfully executed by the
   * Ratis server.
   */
  private void addOMNodeToPeers(String newOMNodeId) throws IOException {
    OMNodeDetails newOMNodeDetails = null;
    try {
      newOMNodeDetails = OMNodeDetails.getOMNodeDetailsFromConf(
          getConfiguration(), getOMServiceId(), newOMNodeId);
      if (newOMNodeDetails == null) {
        // Load new configuration object to read in new peer information
        setConfiguration(reloadConfiguration());
        newOMNodeDetails = OMNodeDetails.getOMNodeDetailsFromConf(
            getConfiguration(), getOMServiceId(), newOMNodeId);

        if (newOMNodeDetails == null) {
          // If new node information is not present in the newly loaded
          // configuration also, throw an exception
          throw new IOException("There is no OM configuration for node ID "
              + newOMNodeId + " in ozone-site.xml.");
        }
      }
    } catch (IOException e) {
      LOG.error("{}: Couldn't add OM {} to peer list.", getOMNodeId(),
          newOMNodeId);
      exitManager.exitSystem(1, e.getLocalizedMessage(), e, LOG);
    }

    if (omRatisSnapshotProvider == null) {
      omRatisSnapshotProvider = new OmRatisSnapshotProvider(
          configuration, omRatisSnapshotDir, peerNodesMap);
    } else {
      omRatisSnapshotProvider.addNewPeerNode(newOMNodeDetails);
    }
    omRatisServer.addRaftPeer(newOMNodeDetails);
    peerNodesMap.put(newOMNodeId, newOMNodeDetails);
    LOG.info("Added OM {} to the Peer list.", newOMNodeId);
  }

  /**
   * Remove an OM Node from the peers list. This call comes from OMStateMachine
   * after a SetConfiguration request has been successfully executed by the
   * Ratis server.
   */
  private void removeOMNodeFromPeers(String decommNodeId) throws IOException {
    OMNodeDetails decommOMNodeDetails = peerNodesMap.get(decommNodeId);
    if (decommOMNodeDetails == null) {
      throw new IOException("Decommissioned Node " + decommNodeId + " not " +
          "present in peer list");
    }

    omRatisSnapshotProvider.removeDecommissionedPeerNode(decommNodeId);
    omRatisServer.removeRaftPeer(decommOMNodeDetails);
    peerNodesMap.remove(decommNodeId);
    LOG.info("Removed OM {} from OM Peer Nodes.", decommNodeId);
  }

  /**
   * Check if the input nodeId exists in the peers list.
   * @return true if the nodeId is self or it exists in peer node list,
   *         false otherwise.
   */
  @VisibleForTesting
  public boolean doesPeerExist(String omNodeId) {
    if (getOMNodeId().equals(omNodeId)) {
      return true;
    }
    if (peerNodesMap != null && !peerNodesMap.isEmpty()) {
      return peerNodesMap.containsKey(omNodeId);
    }
    return false;
  }

  /**
   * Return list of all current OM peers (does not reload configuration from
   * disk to find newly configured OMs).
   */
  public List<OMNodeDetails> getAllOMNodesInMemory() {
    List<OMNodeDetails> peerNodes = getPeerNodes();
    // Add current node also to list
    peerNodes.add(omNodeDetails);
    return peerNodes;
  }

  /**
   * Reload configuration from disk and return all the OM nodes present in
   * the new conf under current serviceId.
   */
  public List<OMNodeDetails> getAllOMNodesInNewConf() {
    OzoneConfiguration newConf = reloadConfiguration();
    List<OMNodeDetails> allOMNodeDetails = OmUtils.getAllOMHAAddresses(
        newConf, getOMServiceId(), true);
    if (allOMNodeDetails.isEmpty()) {
      // There are no addresses configured for HA. Return only current OM
      // details.
      return Collections.singletonList(omNodeDetails);
    }
    return allOMNodeDetails;
  }

  /**
   * Starts a Trash Emptier thread that does an fs.trashRoots and performs
   * checkpointing & deletion.
   * @param conf
   * @throws IOException
   */
  private void startTrashEmptier(Configuration conf) throws IOException {
    if (emptier == null) {
      float hadoopTrashInterval =
          conf.getFloat(FS_TRASH_INTERVAL_KEY, FS_TRASH_INTERVAL_DEFAULT);
      // check whether user has configured ozone specific trash-interval
      // if not fall back to hadoop configuration
      long trashInterval =
          (long) (conf.getFloat(
              OMConfigKeys.OZONE_FS_TRASH_INTERVAL_KEY, hadoopTrashInterval)
              * MSECS_PER_MINUTE);
      if (trashInterval == 0) {
        LOG.info("Trash Interval set to 0. Files deleted won't move to trash");
        return;
      } else if (trashInterval < 0) {
        throw new IOException("Cannot start trash emptier with negative " +
            "interval. Set " + FS_TRASH_INTERVAL_KEY + " to a positive value.");
      }

      OzoneManager i = this;
      FileSystem fs = SecurityUtil.doAsLoginUser(
          new PrivilegedExceptionAction<FileSystem>() {
            @Override
            public FileSystem run() throws IOException {
              return new TrashOzoneFileSystem(i);
            }
          });
      this.emptier = new Thread(new OzoneTrash(fs, conf, this).
          getEmptier(), "Trash Emptier");
      this.emptier.setDaemon(true);
      this.emptier.start();
    }
  }

  /**
   * Creates a new instance of gRPC OzoneManagerServiceGrpc transport server
   * for serving s3g OmRequests.  If an earlier instance is already running
   * then returns the same.
   */
  private GrpcOzoneManagerServer getOmS3gGrpcServer(OzoneConfiguration conf)
      throws IOException {
    if (isOmGrpcServerRunning) {
      return omS3gGrpcServer;
    }
    return startGrpcServer(configuration);
  }

  /**
   * Creates an instance of ratis server.
   */
  /**
   * Creates an instance of ratis server.
   * @param shouldBootstrap If OM is started in Bootstrap mode, then Ratis
   *                        server will be initialized without adding self to
   *                        Ratis group
   * @throws IOException
   */
  private void initializeRatisServer(boolean shouldBootstrap)
      throws IOException {
    if (isRatisEnabled) {
      if (omRatisServer == null) {
        // This needs to be done before initializing Ratis.
        ratisReporterList = RatisDropwizardExports.
            registerRatisMetricReporters(ratisMetricsMap, () -> isStopped());
        omRatisServer = OzoneManagerRatisServer.newOMRatisServer(
            configuration, this, omNodeDetails, peerNodesMap,
            secConfig, certClient, shouldBootstrap);
      }
      LOG.info("OzoneManager Ratis server initialized at port {}",
          omRatisServer.getServerPort());
    } else {
      omRatisServer = null;
    }
  }

  public long getObjectIdFromTxId(long trxnId) {
    return OmUtils.getObjectIdFromTxId(metadataManager.getOmEpoch(),
        trxnId);
  }

  @VisibleForTesting
  long getLastTrxnIndexForNonRatis() throws IOException {
    TransactionInfo transactionInfo =
        TransactionInfo.readTransactionInfo(metadataManager);
    // If the OMTransactionInfo does not exist in DB or if the term is not -1
    // (corresponding to non-Ratis cluster), return 0 so that new incoming
    // requests can have transaction index starting from 1.
    if (transactionInfo == null || transactionInfo.getTerm() != -1) {
      return 0;
    }
    // If there exists a last transaction index in DB, the new incoming
    // requests in non-Ratis cluster must have transaction index
    // incrementally increasing from the stored transaction index onwards.
    return transactionInfo.getTransactionIndex();
  }

  /**
   *
   * @return Gets the stored layout version from the DB meta table.
   * @throws IOException on Error.
   */
  private Integer getLayoutVersionInDB() throws IOException {
    String layoutVersion =
        metadataManager.getMetaTable().get(LAYOUT_VERSION_KEY);
    return (layoutVersion == null) ? null : Integer.parseInt(layoutVersion);
  }

  public RatisSnapshotInfo getSnapshotInfo() {
    return omRatisSnapshotInfo;
  }

  public long getRatisSnapshotIndex() throws IOException {
    TransactionInfo dbTxnInfo =
        TransactionInfo.readTransactionInfo(metadataManager);
    if (dbTxnInfo == null) {
      // If there are no transactions in the database, it has applied index 0
      // only.
      return 0;
    } else {
      return dbTxnInfo.getTransactionIndex();
    }
  }

  /**
   * Stop service.
   */
  public void stop() {
    LOG.info("{}: Stopping Ozone Manager", omNodeDetails.getOMPrintInfo());
    if (isStopped()) {
      return;
    }
    try {
      omState = State.STOPPED;
      // Cancel the metrics timer and set to null.
      if (metricsTimer != null) {
        metricsTimer.cancel();
        metricsTimer = null;
        scheduleOMMetricsWriteTask = null;
      }
      omRpcServer.stop();
      if (isOmGrpcServerEnabled) {
        omS3gGrpcServer.stop();
      }
      // When ratis is not enabled, we need to call stop() to stop
      // OzoneManageDoubleBuffer in OM server protocol.
      if (!isRatisEnabled) {
        omServerProtocol.stop();
      }
      if (omRatisServer != null) {
        omRatisServer.stop();
        omRatisServer = null;
        OMHAMetrics.unRegister();
      }
      isOmRpcServerRunning = false;
      if (isOmGrpcServerEnabled) {
        isOmGrpcServerRunning = false;
      }
      keyManager.stop();
      stopSecretManager();
      if (httpServer != null) {
        httpServer.stop();
      }
      if (multiTenantManager != null) {
        multiTenantManager.stop();
      }
      stopTrashEmptier();
      metadataManager.stop();
      omSnapshotManager.close();
      metrics.unRegister();
      omClientProtocolMetrics.unregister();
      unregisterMXBean();
      if (jvmPauseMonitor != null) {
        jvmPauseMonitor.stop();
      }
      if (omRatisSnapshotProvider != null) {
        omRatisSnapshotProvider.stop();
      }
      OMPerformanceMetrics.unregister();
      RatisDropwizardExports.clear(ratisMetricsMap, ratisReporterList);
      scmClient.close();
      if (certClient != null) {
        certClient.close();
      }

      if (omhaMetrics != null) {
        OMHAMetrics.unRegister();
      }
    } catch (Exception e) {
      LOG.error("OzoneManager stop failed.", e);
    }
  }

  public void shutDown(String message) {
    stop();
    ExitUtils.terminate(0, message, LOG);
  }

  public void terminateOM() {
    stop();
    terminate(1);
  }

  /**
   * Wait until service has completed shutdown.
   */
  public void join() {
    try {
      omRpcServer.join();
    } catch (InterruptedException e) {
      Thread.currentThread().interrupt();
      LOG.info("Interrupted during OzoneManager join.", e);
    }
  }

  private void startSecretManagerIfNecessary() {
    boolean shouldRun = isOzoneSecurityEnabled();
    if (shouldRun) {
      boolean running = delegationTokenMgr.isRunning()
          && blockTokenMgr.isRunning();
      if (!running) {
        startSecretManager();
      }
    }
  }

  /**
   * @return true if delegation token operation is allowed
   */
  private boolean isAllowedDelegationTokenOp() throws IOException {
    AuthenticationMethod authMethod = getConnectionAuthenticationMethod();
    if (UserGroupInformation.isSecurityEnabled()
        && (authMethod != AuthenticationMethod.KERBEROS)
        && (authMethod != AuthenticationMethod.KERBEROS_SSL)
        && (authMethod != AuthenticationMethod.CERTIFICATE)) {
      return false;
    }
    return true;
  }

  /**
   * Returns authentication method used to establish the connection.
   *
   * @return AuthenticationMethod used to establish connection
   * @throws IOException
   */
  private AuthenticationMethod getConnectionAuthenticationMethod()
      throws IOException {
    UserGroupInformation ugi = getRemoteUser();
    AuthenticationMethod authMethod = ugi.getAuthenticationMethod();
    if (authMethod == AuthenticationMethod.PROXY) {
      authMethod = ugi.getRealUser().getAuthenticationMethod();
    }
    return authMethod;
  }

  // optimize ugi lookup for RPC operations to avoid a trip through
  // UGI.getCurrentUser which is synch'ed
  private static UserGroupInformation getRemoteUser() throws IOException {
    UserGroupInformation ugi = Server.getRemoteUser();
    return (ugi != null) ? ugi : UserGroupInformation.getCurrentUser();
  }

  /**
   * Get delegation token from OzoneManager.
   *
   * @param renewer Renewer information
   * @return delegationToken DelegationToken signed by OzoneManager
   * @throws IOException on error
   */
  @Override
  public Token<OzoneTokenIdentifier> getDelegationToken(Text renewer)
      throws OMException {
    Token<OzoneTokenIdentifier> token;
    try {
      if (!isAllowedDelegationTokenOp()) {
        throw new OMException("Delegation Token can be issued only with "
            + "kerberos or web authentication",
            INVALID_AUTH_METHOD);
      }
      if (delegationTokenMgr == null || !delegationTokenMgr.isRunning()) {
        LOG.warn("trying to get DT with no secret manager running in OM.");
        return null;
      }

      UserGroupInformation ugi = getRemoteUser();
      String user = ugi.getUserName();
      Text owner = new Text(user);
      Text realUser = null;
      if (ugi.getRealUser() != null) {
        realUser = new Text(ugi.getRealUser().getUserName());
      }

      return delegationTokenMgr.createToken(owner, renewer, realUser);
    } catch (OMException oex) {
      throw oex;
    } catch (IOException ex) {
      LOG.error("Get Delegation token failed, cause: {}", ex.getMessage());
      throw new OMException("Get Delegation token failed.", ex,
          TOKEN_ERROR_OTHER);
    }
  }

  /**
   * Method to renew a delegationToken issued by OzoneManager.
   *
   * @param token token to renew
   * @return new expiryTime of the token
   * @throws InvalidToken if {@code token} is invalid
   * @throws IOException  on other errors
   */
  @Override
  public long renewDelegationToken(Token<OzoneTokenIdentifier> token)
      throws OMException {
    long expiryTime;

    try {

      if (!isAllowedDelegationTokenOp()) {
        throw new OMException("Delegation Token can be renewed only with "
            + "kerberos or web authentication",
            INVALID_AUTH_METHOD);
      }
      String renewer = getRemoteUser().getShortUserName();
      expiryTime = delegationTokenMgr.renewToken(token, renewer);

    } catch (OMException oex) {
      throw oex;
    } catch (IOException ex) {
      OzoneTokenIdentifier id = null;
      try {
        id = OzoneTokenIdentifier.readProtoBuf(token.getIdentifier());
      } catch (IOException exe) {
      }
      LOG.error("Delegation token renewal failed for dt id: {}, cause: {}",
          id, ex.getMessage());
      throw new OMException("Delegation token renewal failed for dt: " + token,
          ex, TOKEN_ERROR_OTHER);
    }
    return expiryTime;
  }

  /**
   * Cancels a delegation token.
   *
   * @param token token to cancel
   * @throws IOException on error
   */
  @Override
  public void cancelDelegationToken(Token<OzoneTokenIdentifier> token)
      throws OMException {
    OzoneTokenIdentifier id = null;
    try {
      String canceller = getRemoteUser().getUserName();
      id = delegationTokenMgr.cancelToken(token, canceller);
      LOG.trace("Delegation token cancelled for dt: {}", id);
    } catch (OMException oex) {
      throw oex;
    } catch (IOException ex) {
      LOG.error("Delegation token cancellation failed for dt id: {}, cause: {}",
          id, ex.getMessage());
      throw new OMException("Delegation token renewal failed for dt: " + token,
          ex, TOKEN_ERROR_OTHER);
    }
  }

  public boolean isOwner(UserGroupInformation callerUgi, String ownerName) {
    if (ownerName == null) {
      return false;
    }
    if (callerUgi.getUserName().equals(ownerName) ||
            callerUgi.getShortUserName().equals(ownerName)) {
      return true;
    }
    return false;
  }

  /**
   * A variant of checkAcls that doesn't throw exception if permission denied.
   *
   * @return true if permission granted, false if permission denied.
   */
  private boolean hasAcls(String userName, ResourceType resType,
      StoreType store, ACLType acl, String vol, String bucket, String key) {
    try {
      return checkAcls(resType, store, acl, vol, bucket, key,
          UserGroupInformation.createRemoteUser(userName),
          ProtobufRpcEngine.Server.getRemoteIp(),
          ProtobufRpcEngine.Server.getRemoteIp().getHostName(),
          false, getVolumeOwner(vol, acl, resType));
    } catch (OMException ex) {
      // Should not trigger exception here at all
      return false;
    }
  }

  public String getVolumeOwner(String vol, ACLType type, ResourceType resType)
      throws OMException {
    String volOwnerName = null;
    if (!vol.equals(OzoneConsts.OZONE_ROOT) &&
        !(type == ACLType.CREATE && resType == ResourceType.VOLUME)) {
      volOwnerName = getVolumeOwner(vol);
    }
    return volOwnerName;
  }

  private String getVolumeOwner(String volume) throws OMException {
    Boolean lockAcquired = metadataManager.getLock().acquireReadLock(
        VOLUME_LOCK, volume);
    String dbVolumeKey = metadataManager.getVolumeKey(volume);
    OmVolumeArgs volumeArgs = null;
    try {
      volumeArgs = metadataManager.getVolumeTable().get(dbVolumeKey);
    } catch (IOException ioe) {
      if (ioe instanceof OMException) {
        throw (OMException)ioe;
      } else {
        throw new OMException("getVolumeOwner for Volume " + volume + " failed",
            ResultCodes.INTERNAL_ERROR);
      }
    } finally {
      if (lockAcquired) {
        metadataManager.getLock().releaseReadLock(VOLUME_LOCK, volume);
      }
    }
    if (volumeArgs != null) {
      return volumeArgs.getOwnerName();
    } else {
      throw new OMException("Volume " + volume + " is not found",
          OMException.ResultCodes.VOLUME_NOT_FOUND);
    }
  }

  /**
   * Return the owner of a given bucket.
   *
   * @return String
   */
  public String getBucketOwner(String volume, String bucket, ACLType type,
       ResourceType resType) throws OMException {
    String bucketOwner = null;
    if ((resType != ResourceType.VOLUME) &&
        !(type == ACLType.CREATE && resType == ResourceType.BUCKET)) {
      bucketOwner = getBucketOwner(volume, bucket);
    }
    return bucketOwner;
  }

  private String getBucketOwner(String volume, String bucket)
      throws OMException {
    OmBucketInfo bucketInfo = null;

    boolean lockAcquired = metadataManager.getLock().acquireReadLock(
            BUCKET_LOCK, volume, bucket);
    try {
      String dbBucketKey = metadataManager.getBucketKey(volume, bucket);
      bucketInfo = metadataManager.getBucketTable().get(dbBucketKey);
    } catch (IOException ioe) {
      if (ioe instanceof OMException) {
        throw (OMException)ioe;
      } else {
        throw new OMException("getBucketOwner for Bucket " + volume + "/" +
            bucket  + " failed: " + ioe.getMessage(),
            ResultCodes.INTERNAL_ERROR);
      }
    } finally {
      if (lockAcquired) {
        metadataManager.getLock().releaseReadLock(BUCKET_LOCK, volume, bucket);
      }
    }
    if (bucketInfo != null) {
      return bucketInfo.getOwner();
    } else {
      throw new OMException("Bucket not found", ResultCodes.BUCKET_NOT_FOUND);
    }
  }

  /**
   * CheckAcls for the ozone object.
   *
   * @return true if permission granted, false if permission denied.
   * @throws OMException ResultCodes.PERMISSION_DENIED if permission denied
   *                     and throwOnPermissionDenied set to true.
   */
  @SuppressWarnings("parameternumber")
  public boolean checkAcls(ResourceType resType, StoreType storeType,
      ACLType aclType, String vol, String bucket, String key,
      UserGroupInformation ugi, InetAddress remoteAddress, String hostName,
      boolean throwIfPermissionDenied, String owner)
      throws OMException {
    OzoneObj obj = OzoneObjInfo.Builder.newBuilder()
        .setResType(resType)
        .setStoreType(storeType)
        .setVolumeName(vol)
        .setBucketName(bucket)
        .setKeyName(key).build();
    RequestContext context = RequestContext.newBuilder()
        .setClientUgi(ugi)
        .setIp(remoteAddress)
        .setHost(hostName)
        .setAclType(ACLIdentityType.USER)
        .setAclRights(aclType)
        .setOwnerName(owner)
        .build();

    return omMetadataReader.checkAcls(obj, context, throwIfPermissionDenied);
  }



  /**
   * Return true if Ozone acl's are enabled, else false.
   *
   * @return boolean
   */
  public boolean getAclsEnabled() {
    return isAclEnabled;
  }

  public boolean getAllowListAllVolumes() {
    return allowListAllVolumes;
  }

  public OmMetadataReader getOmMetadataReader() {
    return omMetadataReader;
  }

  /**
   * Return true if SPNEGO auth is enabled for OM HTTP server, otherwise false.
   *
   * @return boolean
   */
  public boolean isSpnegoEnabled() {
    return isSpnegoEnabled;
  }

  /**
   * Gets the volume information.
   *
   * @param volume - Volume name.
   * @return VolumeArgs or exception is thrown.
   * @throws IOException
   */
  @Override
  public OmVolumeArgs getVolumeInfo(String volume) throws IOException {
    boolean auditSuccess = true;
    Map<String, String> auditMap = buildAuditMap(volume);
    try {
      if (isAclEnabled) {
        omMetadataReader.checkAcls(ResourceType.VOLUME,
            StoreType.OZONE, ACLType.READ, volume,
            null, null);
      }
      metrics.incNumVolumeInfos();
      return volumeManager.getVolumeInfo(volume);
    } catch (Exception ex) {
      metrics.incNumVolumeInfoFails();
      auditSuccess = false;
      AUDIT.logReadFailure(buildAuditMessageForFailure(OMAction.READ_VOLUME,
          auditMap, ex));
      throw ex;
    } finally {
      if (auditSuccess) {
        AUDIT.logReadSuccess(buildAuditMessageForSuccess(OMAction.READ_VOLUME,
            auditMap));
      }
    }
  }

  /**
   * Lists volumes accessible by a specific user.
   *
   * @param userName - user name
   * @param prefix   - Filter prefix -- Return only entries that match this.
   * @param prevKey  - Previous key -- List starts from the next from the
   *                 prevkey
   * @param maxKeys  - Max number of keys to return.
   * @return List of Volumes.
   * @throws IOException
   */
  @Override
  public List<OmVolumeArgs> listVolumeByUser(String userName, String prefix,
      String prevKey, int maxKeys) throws IOException {
    UserGroupInformation remoteUserUgi =
        ProtobufRpcEngine.Server.getRemoteUser();
    if (isAclEnabled) {
      if (remoteUserUgi == null) {
        LOG.error("Rpc user UGI is null. Authorization failed.");
        throw new OMException("Rpc user UGI is null. Authorization failed.",
            ResultCodes.PERMISSION_DENIED);
      }
    }
    boolean auditSuccess = true;
    Map<String, String> auditMap = new LinkedHashMap<>();
    auditMap.put(OzoneConsts.PREV_KEY, prevKey);
    auditMap.put(OzoneConsts.PREFIX, prefix);
    auditMap.put(OzoneConsts.MAX_KEYS, String.valueOf(maxKeys));
    auditMap.put(OzoneConsts.USERNAME, userName);
    try {
      metrics.incNumVolumeLists();
      if (isAclEnabled) {
        String remoteUserName = remoteUserUgi.getShortUserName();
        // if not admin nor list my own volumes, check ACL.
        if (!remoteUserName.equals(userName) && !isAdmin(remoteUserUgi)) {
          omMetadataReader.checkAcls(ResourceType.VOLUME,
              StoreType.OZONE, ACLType.LIST,
              OzoneConsts.OZONE_ROOT, null, null);
        }
        // List all volumes first
        List<OmVolumeArgs> listAllVolumes = volumeManager.listVolumes(
            null, prefix, prevKey, maxKeys);
        List<OmVolumeArgs> result = new ArrayList<>();
        // Filter all volumes by LIST ACL
        for (OmVolumeArgs volumeArgs : listAllVolumes) {
          if (hasAcls(userName, ResourceType.VOLUME, StoreType.OZONE,
              ACLType.LIST, volumeArgs.getVolume(), null, null)) {
            result.add(volumeArgs);
          }
        }
        return result;
      } else {
        // When ACL is not enabled, fallback to filter by owner
        return volumeManager.listVolumes(userName, prefix, prevKey, maxKeys);
      }
    } catch (Exception ex) {
      metrics.incNumVolumeListFails();
      auditSuccess = false;
      AUDIT.logReadFailure(buildAuditMessageForFailure(OMAction.LIST_VOLUMES,
          auditMap, ex));
      throw ex;
    } finally {
      if (auditSuccess) {
        AUDIT.logReadSuccess(buildAuditMessageForSuccess(OMAction.LIST_VOLUMES,
            auditMap));
      }
    }
  }

  /**
   * Lists volume all volumes in the cluster.
   *
   * @param prefix  - Filter prefix -- Return only entries that match this.
   * @param prevKey - Previous key -- List starts from the next from the
   *                prevkey
   * @param maxKeys - Max number of keys to return.
   * @return List of Volumes.
   * @throws IOException
   */
  @Override
  public List<OmVolumeArgs> listAllVolumes(String prefix, String prevKey, int
      maxKeys) throws IOException {
    boolean auditSuccess = true;
    Map<String, String> auditMap = new LinkedHashMap<>();
    auditMap.put(OzoneConsts.PREV_KEY, prevKey);
    auditMap.put(OzoneConsts.PREFIX, prefix);
    auditMap.put(OzoneConsts.MAX_KEYS, String.valueOf(maxKeys));
    auditMap.put(OzoneConsts.USERNAME, null);
    try {
      metrics.incNumVolumeLists();
      if (!allowListAllVolumes) {
        // Only admin can list all volumes when disallowed in config
        if (isAclEnabled) {
          omMetadataReader.checkAcls(ResourceType.VOLUME,
              StoreType.OZONE, ACLType.LIST,
              OzoneConsts.OZONE_ROOT, null, null);
        }
      }
      return volumeManager.listVolumes(null, prefix, prevKey, maxKeys);
    } catch (Exception ex) {
      metrics.incNumVolumeListFails();
      auditSuccess = false;
      AUDIT.logReadFailure(buildAuditMessageForFailure(OMAction.LIST_VOLUMES,
          auditMap, ex));
      throw ex;
    } finally {
      if (auditSuccess) {
        AUDIT.logReadSuccess(buildAuditMessageForSuccess(OMAction.LIST_VOLUMES,
            auditMap));
      }
    }
  }

  /**
   * {@inheritDoc}
   */
  @Override
  public List<OmBucketInfo> listBuckets(String volumeName,
      String startKey, String prefix, int maxNumOfBuckets)
      throws IOException {
    boolean auditSuccess = true;
    Map<String, String> auditMap = buildAuditMap(volumeName);
    auditMap.put(OzoneConsts.START_KEY, startKey);
    auditMap.put(OzoneConsts.PREFIX, prefix);
    auditMap.put(OzoneConsts.MAX_NUM_OF_BUCKETS,
        String.valueOf(maxNumOfBuckets));
    try {
      if (isAclEnabled) {
        omMetadataReader.checkAcls(ResourceType.VOLUME,
            StoreType.OZONE, ACLType.LIST,
            volumeName, null, null);
      }
      metrics.incNumBucketLists();
      return bucketManager.listBuckets(volumeName,
          startKey, prefix, maxNumOfBuckets);
    } catch (IOException ex) {
      metrics.incNumBucketListFails();
      auditSuccess = false;
      AUDIT.logReadFailure(buildAuditMessageForFailure(OMAction.LIST_BUCKETS,
          auditMap, ex));
      throw ex;
    } finally {
      if (auditSuccess) {
        AUDIT.logReadSuccess(buildAuditMessageForSuccess(OMAction.LIST_BUCKETS,
            auditMap));
      }
    }
  }

  /**
   * Gets the bucket information.
   *
   * @param volume - Volume name.
   * @param bucket - Bucket name.
   * @return OmBucketInfo or exception is thrown.
   * @throws IOException
   */
  @Override
  public OmBucketInfo getBucketInfo(String volume, String bucket)
      throws IOException {
    boolean auditSuccess = true;
    Map<String, String> auditMap = buildAuditMap(volume);
    auditMap.put(OzoneConsts.BUCKET, bucket);
    try {
      if (isAclEnabled) {
        omMetadataReader.checkAcls(ResourceType.BUCKET,
            StoreType.OZONE, ACLType.READ, volume,
            bucket, null);
      }
      metrics.incNumBucketInfos();
      final OmBucketInfo bucketInfo =
          bucketManager.getBucketInfo(volume, bucket);
      return bucketInfo;
    } catch (Exception ex) {
      metrics.incNumBucketInfoFails();
      auditSuccess = false;
      AUDIT.logReadFailure(buildAuditMessageForFailure(OMAction.READ_BUCKET,
          auditMap, ex));
      throw ex;
    } finally {
      if (auditSuccess) {
        AUDIT.logReadSuccess(buildAuditMessageForSuccess(OMAction.READ_BUCKET,
            auditMap));
      }
    }
  }

  /**
   * Lookup a key.
   *
   * @param args - attributes of the key.
   * @return OmKeyInfo - the info about the requested key.
   * @throws IOException
   */
  @Override
  public OmKeyInfo lookupKey(OmKeyArgs args) throws IOException {
    return getReader(args).lookupKey(args);
  }

  @Override
  public KeyInfoWithVolumeContext getKeyInfo(final OmKeyArgs args,
                                             boolean assumeS3Context)
      throws IOException {
    return getReader(args).getKeyInfo(args, assumeS3Context);
  }

  @Override
  public List<OmKeyInfo> listKeys(String volumeName, String bucketName,
      String startKey, String keyPrefix, int maxKeys) throws IOException {

    return getReader(volumeName, bucketName, keyPrefix).listKeys(
            volumeName, bucketName, startKey, keyPrefix, maxKeys);
  }

  @Override
  public List<RepeatedOmKeyInfo> listTrash(String volumeName,
      String bucketName, String startKeyName, String keyPrefix, int maxKeys)
      throws IOException {
    boolean auditSuccess = true;
    Map<String, String> auditMap = buildAuditMap(volumeName);
    auditMap.put(OzoneConsts.BUCKET, bucketName);
    auditMap.put(OzoneConsts.START_KEY, startKeyName);
    auditMap.put(OzoneConsts.KEY_PREFIX, keyPrefix);
    auditMap.put(OzoneConsts.MAX_KEYS, String.valueOf(maxKeys));
    try {
      if (isAclEnabled) {
        omMetadataReader.checkAcls(ResourceType.BUCKET,
            StoreType.OZONE, ACLType.LIST,
            volumeName, bucketName, keyPrefix);
      }
      metrics.incNumTrashKeyLists();
      return keyManager.listTrash(volumeName, bucketName,
          startKeyName, keyPrefix, maxKeys);
    } catch (IOException ex) {
      metrics.incNumTrashKeyListFails();
      auditSuccess = false;
      AUDIT.logReadFailure(buildAuditMessageForFailure(OMAction.LIST_TRASH,
          auditMap, ex));
      throw ex;
    } finally {
      if (auditSuccess) {
        AUDIT.logReadSuccess(buildAuditMessageForSuccess(OMAction.LIST_TRASH,
            auditMap));
      }
    }
  }

  @Override
  public List<SnapshotInfo> listSnapshot(String volumeName, String bucketName)
      throws IOException {
    if (isAclEnabled) {
      omMetadataReader.checkAcls(ResourceType.BUCKET, StoreType.OZONE,
          ACLType.LIST, volumeName, bucketName, null);
    }
    boolean auditSuccess = true;
    Map<String, String> auditMap = buildAuditMap(volumeName);
    auditMap.put(OzoneConsts.BUCKET, bucketName);
    try {
      metrics.incNumSnapshotLists();
      return metadataManager.listSnapshot(volumeName, bucketName);
    } catch (Exception ex) {
      metrics.incNumSnapshotListFails();
      auditSuccess = false;
      AUDIT.logReadFailure(buildAuditMessageForFailure(OMAction.LIST_SNAPSHOT,
          auditMap, ex));
      throw ex;
    } finally {
      if (auditSuccess) {
        AUDIT.logReadSuccess(buildAuditMessageForSuccess(
            OMAction.LIST_SNAPSHOT, auditMap));
      }
    }
  }

  private Map<String, String> buildAuditMap(String volume) {
    Map<String, String> auditMap = new LinkedHashMap<>();
    auditMap.put(OzoneConsts.VOLUME, volume);
    return auditMap;
  }

  public AuditLogger getAuditLogger() {
    return AUDIT;
  }

  @Override
  public AuditMessage buildAuditMessageForSuccess(AuditAction op,
      Map<String, String> auditMap) {
    return omMetadataReader.buildAuditMessageForSuccess(op, auditMap);
  }

  @Override
  public AuditMessage buildAuditMessageForFailure(AuditAction op,
      Map<String, String> auditMap, Throwable throwable) {
    return omMetadataReader.buildAuditMessageForFailure(op,
        auditMap, throwable);
  }

  private void registerMXBean() {
    Map<String, String> jmxProperties = new HashMap<>();
    jmxProperties.put("component", "ServerRuntime");
    this.omInfoBeanName = HddsUtils.registerWithJmxProperties(
        "OzoneManager", "OzoneManagerInfo", jmxProperties, this);
  }

  private void unregisterMXBean() {
    if (this.omInfoBeanName != null) {
      MBeans.unregister(this.omInfoBeanName);
      this.omInfoBeanName = null;
    }
  }

  @Override
  public String getRpcPort() {
    return "" + omRpcAddress.getPort();
  }

  @Override
  public String getRatisRoles() {
    List<ServiceInfo> serviceList = null;
    int port = omNodeDetails.getRatisPort();
    RaftPeer leaderId;
    if (isRatisEnabled) {
      try {
        leaderId = omRatisServer.getLeader();
        if (leaderId == null) {
          LOG.error("No leader found");
          return "Exception: Not a leader";
        }
        serviceList = getServiceList();
      } catch (IOException e) {
        LOG.error("IO-Exception Occurred", e);
        return "Exception: " + e.toString();
      }
      return OmUtils.format(serviceList, port, leaderId.getId().toString());
    } else {
      return "Ratis-Disabled";
    }
  }

  /**
   * Create OMHAMetrics instance.
   */
  public void omHAMetricsInit(String leaderId) {
    // unregister, in case metrics already exist
    // so that the metrics will get updated.
    OMHAMetrics.unRegister();
    omhaMetrics = OMHAMetrics
        .create(getOMNodeId(), leaderId);
  }

  @VisibleForTesting
  public OMHAMetrics getOmhaMetrics() {
    return omhaMetrics;
  }

  public String getRatisLogDirectory() {
    return  OzoneManagerRatisUtils.getOMRatisDirectory(configuration);
  }

  @Override
  public String getRocksDbDirectory() {
    return String.valueOf(OMStorage.getOmDbDir(configuration));
  }

  @VisibleForTesting
  public OzoneManagerHttpServer getHttpServer() {
    return httpServer;
  }

  @Override
  public List<ServiceInfo> getServiceList() throws IOException {
    // When we implement multi-home this call has to be handled properly.
    List<ServiceInfo> services = new ArrayList<>();
    ServiceInfo.Builder omServiceInfoBuilder = ServiceInfo.newBuilder()
        .setNodeType(HddsProtos.NodeType.OM)
        .setHostname(omRpcAddress.getHostName())
        .setOmVersion(OzoneManagerVersion.CURRENT)
        .addServicePort(ServicePort.newBuilder()
            .setType(ServicePort.Type.RPC)
            .setValue(omRpcAddress.getPort())
            .build());
    if (httpServer != null
        && httpServer.getHttpAddress() != null) {
      omServiceInfoBuilder.addServicePort(ServicePort.newBuilder()
          .setType(ServicePort.Type.HTTP)
          .setValue(httpServer.getHttpAddress().getPort())
          .build());
    }
    if (httpServer != null
        && httpServer.getHttpsAddress() != null) {
      omServiceInfoBuilder.addServicePort(ServicePort.newBuilder()
          .setType(ServicePort.Type.HTTPS)
          .setValue(httpServer.getHttpsAddress().getPort())
          .build());
    }

    // Since this OM is processing the request, we can assume it to be the
    // leader OM

    OMRoleInfo omRole = OMRoleInfo.newBuilder()
        .setNodeId(getOMNodeId())
        .setServerRole(RaftPeerRole.LEADER.name())
        .build();
    omServiceInfoBuilder.setOmRoleInfo(omRole);

    if (isRatisEnabled) {
      if (omRatisServer != null) {
        omServiceInfoBuilder.addServicePort(ServicePort.newBuilder()
            .setType(ServicePort.Type.RATIS)
            .setValue(omNodeDetails.getRatisPort())
            .build());
      }

      for (OMNodeDetails peerNode : peerNodesMap.values()) {
        ServiceInfo.Builder peerOmServiceInfoBuilder = ServiceInfo.newBuilder()
            .setNodeType(HddsProtos.NodeType.OM)
            .setHostname(peerNode.getHostName())
            // For now assume peer is at the same version.
            // This field needs to be fetched from peer when rolling upgrades
            // are implemented.
            .setOmVersion(OzoneManagerVersion.CURRENT)
            .addServicePort(ServicePort.newBuilder()
                .setType(ServicePort.Type.RPC)
                .setValue(peerNode.getRpcPort())
                .build());

        OMRoleInfo peerOmRole = OMRoleInfo.newBuilder()
            .setNodeId(peerNode.getNodeId())
            .setServerRole(RaftPeerRole.FOLLOWER.name())
            .build();
        peerOmServiceInfoBuilder.setOmRoleInfo(peerOmRole);

        services.add(peerOmServiceInfoBuilder.build());
      }
    }

    services.add(omServiceInfoBuilder.build());

    // For client we have to return SCM with container protocol port,
    // not block protocol. This is information is being not used by
    // RpcClient, but for compatibility leaving as it is and also making sure
    // that this works for SCM HA.
    Collection<InetSocketAddress> scmAddresses = getScmAddressForClients(
        configuration);

    for (InetSocketAddress scmAddr : scmAddresses) {
      ServiceInfo.Builder scmServiceInfoBuilder = ServiceInfo.newBuilder()
          .setNodeType(HddsProtos.NodeType.SCM)
          .setHostname(scmAddr.getHostName())
          .addServicePort(ServicePort.newBuilder()
              .setType(ServicePort.Type.RPC)
              .setValue(scmAddr.getPort()).build());
      services.add(scmServiceInfoBuilder.build());
    }
    metrics.incNumGetServiceLists();
    // For now there is no exception that can can happen in this call,
    // so failure metrics is not handled. In future if there is any need to
    // handle exception in this method, we need to incorporate
    // metrics.incNumGetServiceListFails()
    AUDIT.logReadSuccess(
        buildAuditMessageForSuccess(OMAction.GET_SERVICE_LIST,
            new LinkedHashMap<>()));
    return services;
  }

  @Override
  public ServiceInfoEx getServiceInfo() throws IOException {
    return new ServiceInfoEx(getServiceList(), caCertPem, caCertPemList);
  }

  @Override
  public void transferLeadership(String newLeaderId)
      throws IOException {
    final UserGroupInformation ugi = getRemoteUser();
    if (!isAdmin(ugi)) {
      throw new OMException(
          "Only Ozone admins are allowed to transfer raft leadership.",
          PERMISSION_DENIED);
    }
    if (!isRatisEnabled) {
      throw new IOException("OM HA not enabled.");
    }
    boolean auditSuccess = true;
    Map<String, String> auditMap = new LinkedHashMap<>();
    auditMap.put("newLeaderId", newLeaderId);
    try {
      RaftGroupId groupID = omRatisServer.getRaftGroup().getGroupId();
      RaftServer.Division division = omRatisServer.getServer()
          .getDivision(groupID);
      RaftPeerId targetPeerId;
      if (newLeaderId.isEmpty()) {
        RaftPeer curLeader = omRatisServer.getLeader();
        targetPeerId = division.getGroup()
            .getPeers().stream().filter(a -> !a.equals(curLeader)).findFirst()
            .map(RaftPeer::getId).orElseThrow(() -> new IOException("Cannot" +
                " find a new leader to transfer leadership."));
      } else {
        targetPeerId = RaftPeerId.valueOf(newLeaderId);
      }

      final GrpcTlsConfig tlsConfig =
          OzoneManagerRatisUtils.createServerTlsConfig(
              secConfig, certClient, true);

      RatisHelper.transferRatisLeadership(configuration, division.getGroup(),
          targetPeerId, tlsConfig);
    } catch (IOException ex) {
      auditSuccess = false;
      AUDIT.logReadFailure(
          buildAuditMessageForFailure(OMAction.TRANSFER_LEADERSHIP,
              auditMap, ex));
      throw ex;
    } finally {
      if (auditSuccess) {
        AUDIT.logReadSuccess(
            buildAuditMessageForSuccess(OMAction.TRANSFER_LEADERSHIP,
                auditMap));
      }
    }
  }

  @Override
  public boolean triggerRangerBGSync(boolean noWait) throws IOException {

    // OM should be leader and ready.
    // This check should always pass if called from a client since there
    // is a leader check somewhere before entering this method.
    if (!isLeaderReady()) {
      // And even if we could allow followers to trigger sync, checkLeader()
      // calls inside the sync would quit the sync anyway.
      throw new OMException("OM is not leader or not ready", INVALID_REQUEST);
    }

    final UserGroupInformation ugi = getRemoteUser();
    // Check Ozone admin privilege
    if (!isAdmin(ugi)) {
      throw new OMException("Only Ozone admins are allowed to trigger "
          + "Ranger background sync manually", PERMISSION_DENIED);
    }

    // Check if MT manager is inited
    final OMMultiTenantManager mtManager = getMultiTenantManager();
    if (mtManager == null) {
      throw new OMException("S3 Multi-Tenancy is not enabled",
          FEATURE_NOT_ENABLED);
    }

    // Check if Ranger BG sync task is inited
    final OMRangerBGSyncService bgSync = mtManager.getOMRangerBGSyncService();
    if (bgSync == null) {
      throw new OMException("Ranger background sync service is not initialized",
          FEATURE_NOT_ENABLED);
    }

    // Trigger Ranger BG Sync
    if (noWait) {
      final Thread t = new Thread(bgSync::triggerRangerSyncOnce);
      t.start();
      LOG.info("User '{}' manually triggered Multi-Tenancy Ranger Sync "
          + "in a new thread, tid={}", ugi, t.getId());
      return true;
    } else {
      LOG.info("User '{}' manually triggered Multi-Tenancy Ranger Sync", ugi);
      // Block in the handler thread
      return bgSync.triggerRangerSyncOnce();
    }
  }

  @Override
  public StatusAndMessages finalizeUpgrade(String upgradeClientID)
      throws IOException {
    return upgradeFinalizer.finalize(upgradeClientID, this);
  }

  @Override
  public StatusAndMessages queryUpgradeFinalizationProgress(
      String upgradeClientID, boolean takeover, boolean readonly
  ) throws IOException {
    if (readonly) {
      return new StatusAndMessages(upgradeFinalizer.getStatus(),
          Collections.emptyList());
    }
    return upgradeFinalizer.reportStatus(upgradeClientID, takeover);
  }

  /**
   * List tenants.
   */
  public TenantStateList listTenant() throws IOException {

    metrics.incNumTenantLists();

    final UserGroupInformation ugi = getRemoteUser();
    if (!isAdmin(ugi)) {
      final OMException omEx = new OMException(
          "Only Ozone admins are allowed to list tenants.", PERMISSION_DENIED);
      AUDIT.logWriteFailure(buildAuditMessageForFailure(
          OMAction.LIST_TENANT, new LinkedHashMap<>(), omEx));
      throw omEx;
    }

    final Table<String, OmDBTenantState> tenantStateTable =
        metadataManager.getTenantStateTable();

    // Won't iterate cache here, mainly because we can't acquire a read lock
    // for cache iteration: no tenant is specified, hence no volume name to
    // acquire VOLUME_LOCK on. There could be a few millis delay before entries
    // are flushed to the table. This should be acceptable for a list tenant
    // request.

    try (TableIterator<String, ? extends KeyValue<String, OmDBTenantState>>
        iterator = tenantStateTable.iterator()) {

      final List<TenantState> tenantStateList = new ArrayList<>();

      // Iterate table
      while (iterator.hasNext()) {
        final Table.KeyValue<String, OmDBTenantState> dbEntry = iterator.next();
        final String tenantId = dbEntry.getKey();
        final OmDBTenantState omDBTenantState = dbEntry.getValue();
        assert (tenantId.equals(omDBTenantState.getTenantId()));
        tenantStateList.add(TenantState.newBuilder()
            .setTenantId(omDBTenantState.getTenantId())
            .setBucketNamespaceName(omDBTenantState.getBucketNamespaceName())
            .setUserRoleName(omDBTenantState.getUserRoleName())
            .setAdminRoleName(omDBTenantState.getAdminRoleName())
            .setBucketNamespacePolicyName(
                omDBTenantState.getBucketNamespacePolicyName())
            .setBucketPolicyName(omDBTenantState.getBucketPolicyName())
            .build());
      }

      AUDIT.logReadSuccess(buildAuditMessageForSuccess(
          OMAction.LIST_TENANT, new LinkedHashMap<>()));

      return new TenantStateList(tenantStateList);
    }
  }

  /**
   * Tenant get user info.
   */
  public TenantUserInfoValue tenantGetUserInfo(String userPrincipal)
      throws IOException {

    metrics.incNumTenantGetUserInfos();

    if (StringUtils.isEmpty(userPrincipal)) {
      return null;
    }

    final List<ExtendedUserAccessIdInfo> accessIdInfoList = new ArrayList<>();

    // Won't iterate cache here for a similar reason as in OM#listTenant
    //  tenantGetUserInfo lists all accessIds assigned to a user across
    //  multiple tenants.

    // Retrieve the list of accessIds associated to this user principal
    final OmDBUserPrincipalInfo kerberosPrincipalInfo =
        metadataManager.getPrincipalToAccessIdsTable().get(userPrincipal);
    if (kerberosPrincipalInfo == null) {
      return null;
    }
    final Set<String> accessIds = kerberosPrincipalInfo.getAccessIds();

    final Map<String, String> auditMap = new LinkedHashMap<>();
    auditMap.put("userPrincipal", userPrincipal);

    accessIds.forEach(accessId -> {
      try {
        final OmDBAccessIdInfo accessIdInfo =
            metadataManager.getTenantAccessIdTable().get(accessId);
        if (accessIdInfo == null) {
          // As we are not acquiring a lock, the accessId entry might have been
          //  removed from the TenantAccessIdTable already.
          //  Log a warning (shouldn't happen very often) and move on.
          LOG.warn("Expected accessId '{}' not found in TenantAccessIdTable. "
                  + "Might have been removed already.", accessId);
          return;
        }
        assert (accessIdInfo.getUserPrincipal().equals(userPrincipal));
        accessIdInfoList.add(ExtendedUserAccessIdInfo.newBuilder()
            .setUserPrincipal(userPrincipal)
            .setAccessId(accessId)
            .setTenantId(accessIdInfo.getTenantId())
            .setIsAdmin(accessIdInfo.getIsAdmin())
            .setIsDelegatedAdmin(accessIdInfo.getIsDelegatedAdmin())
            .build());
      } catch (IOException e) {
        LOG.error("Potential DB issue. Failed to retrieve OmDBAccessIdInfo "
            + "for accessId '{}' in TenantAccessIdTable.", accessId);
        // Audit
        auditMap.put("accessId", accessId);
        AUDIT.logWriteFailure(buildAuditMessageForFailure(
            OMAction.TENANT_GET_USER_INFO, auditMap, e));
        auditMap.remove("accessId");
      }
    });

    AUDIT.logReadSuccess(buildAuditMessageForSuccess(
        OMAction.TENANT_GET_USER_INFO, auditMap));

    return new TenantUserInfoValue(accessIdInfoList);
  }

  @Override
  public TenantUserList listUsersInTenant(String tenantId, String prefix)
      throws IOException {

    metrics.incNumTenantUserLists();

    if (StringUtils.isEmpty(tenantId)) {
      return null;
    }

    multiTenantManager.checkTenantExistence(tenantId);

    final String volumeName = multiTenantManager.getTenantVolumeName(tenantId);
    final Map<String, String> auditMap = new LinkedHashMap<>();
    auditMap.put(OzoneConsts.TENANT, tenantId);
    auditMap.put(OzoneConsts.VOLUME, volumeName);
    auditMap.put(OzoneConsts.USER_PREFIX, prefix);

    boolean lockAcquired =
        metadataManager.getLock().acquireReadLock(VOLUME_LOCK, volumeName);
    try {
      final UserGroupInformation ugi = ProtobufRpcEngine.Server.getRemoteUser();
      if (!multiTenantManager.isTenantAdmin(ugi, tenantId, false)) {
        throw new OMException("Only tenant and ozone admins can access this " +
            "API. '" + ugi.getShortUserName() + "' is not an admin.",
            PERMISSION_DENIED);
      }
      final TenantUserList userList =
          multiTenantManager.listUsersInTenant(tenantId, prefix);
      AUDIT.logReadSuccess(buildAuditMessageForSuccess(
          OMAction.TENANT_LIST_USER, auditMap));
      return userList;
    } catch (IOException ex) {
      AUDIT.logReadFailure(buildAuditMessageForFailure(
          OMAction.TENANT_LIST_USER, auditMap, ex));
      throw ex;
    } finally {
      if (lockAcquired) {
        metadataManager.getLock().releaseReadLock(VOLUME_LOCK, volumeName);
      }
    }
  }

  @Override
  public S3VolumeContext getS3VolumeContext() throws IOException {
    long start = Time.monotonicNowNanos();
    // Unless the OM request contains S3 authentication info with an access
    // ID that corresponds to a tenant volume, the request will be directed
    // to the default S3 volume.
    String s3Volume = HddsClientUtils.getDefaultS3VolumeName(configuration);
    S3Authentication s3Auth = getS3Auth();
    final String userPrincipal;

    if (s3Auth == null) {
      // This is the default user principal if request does not have S3Auth set
      userPrincipal = Server.getRemoteUser().getShortUserName();

      if (LOG.isDebugEnabled()) {
        // An old S3 gateway talking to a new OM may not attach the auth info.
        // This old version of s3g will also not have a client that supports
        // multi-tenancy, so we can direct requests to the default S3 volume.
        LOG.debug("S3 authentication was not attached to the OM request. " +
                "Directing requests to the default S3 volume {}.",
            s3Volume);
      }
    } else {
      String accessId = s3Auth.getAccessId();
      // If S3 Multi-Tenancy is not enabled, all S3 requests will be redirected
      // to the default s3v for compatibility
      final Optional<String> optionalTenantId = isS3MultiTenancyEnabled() ?
          multiTenantManager.getTenantForAccessID(accessId) : Optional.absent();

      if (!optionalTenantId.isPresent()) {
        final UserGroupInformation s3gUGI =
            UserGroupInformation.createRemoteUser(accessId);
        // When the accessId belongs to the default s3v (i.e. when the accessId
        // key pair is generated using the regular `ozone s3 getsecret`), the
        // user principal returned here should simply be the accessId's short
        // user name (processed by the auth_to_local rule)
        userPrincipal = s3gUGI.getShortUserName();

        if (LOG.isDebugEnabled()) {
          LOG.debug("No tenant found for access ID {}. Directing "
              + "requests to default s3 volume {}.", accessId, s3Volume);
        }
      } else {
        // S3 Multi-Tenancy is enabled, and the accessId is assigned to a tenant

        final String tenantId = optionalTenantId.get();

        OmDBTenantState tenantState =
            metadataManager.getTenantStateTable().get(tenantId);
        if (tenantState != null) {
          s3Volume = tenantState.getBucketNamespaceName();
        } else {
          String message = "Unable to find tenant '" + tenantId
              + "' details for access ID " + accessId
              + ". The tenant might have been removed during this operation, "
              + "or the OM DB is inconsistent";
          LOG.warn(message);
          throw new OMException(message, ResultCodes.TENANT_NOT_FOUND);
        }
        if (LOG.isDebugEnabled()) {
          LOG.debug("Get S3 volume request for access ID {} belonging to " +
                  "tenant {} is directed to the volume {}.", accessId, tenantId,
              s3Volume);
        }

        boolean acquiredVolumeLock =
            getMetadataManager().getLock().acquireReadLock(
                VOLUME_LOCK, s3Volume);

        try {
          // Inject user name to the response to be used for KMS on the client
          userPrincipal = OzoneAclUtils.accessIdToUserPrincipal(accessId);
        } finally {
          if (acquiredVolumeLock) {
            getMetadataManager().getLock().releaseReadLock(
                VOLUME_LOCK, s3Volume);
          }
        }
      }
    }

    // getVolumeInfo() performs acl checks and checks volume existence.
    final S3VolumeContext.Builder s3VolumeContext = S3VolumeContext.newBuilder()
        .setOmVolumeArgs(getVolumeInfo(s3Volume))
        .setUserPrincipal(userPrincipal);
    perfMetrics.addS3VolumeContextLatencyNs(Time.monotonicNowNanos() - start);
    return s3VolumeContext.build();
  }

  @Override
  public OmMultipartUploadListParts listParts(final String volumeName,
      final String bucketName, String keyName, String uploadID,
      int partNumberMarker, int maxParts)  throws IOException {

    ResolvedBucket bucket = resolveBucketLink(Pair.of(volumeName, bucketName));

    Map<String, String> auditMap = bucket.audit();
    auditMap.put(OzoneConsts.KEY, keyName);
    auditMap.put(OzoneConsts.UPLOAD_ID, uploadID);
    auditMap.put(OzoneConsts.PART_NUMBER_MARKER,
        Integer.toString(partNumberMarker));
    auditMap.put(OzoneConsts.MAX_PARTS, Integer.toString(maxParts));

    metrics.incNumListMultipartUploadParts();
    try {
      OmMultipartUploadListParts omMultipartUploadListParts =
          keyManager.listParts(bucket.realVolume(), bucket.realBucket(),
              keyName, uploadID, partNumberMarker, maxParts);
      AUDIT.logReadSuccess(buildAuditMessageForSuccess(OMAction
          .LIST_MULTIPART_UPLOAD_PARTS, auditMap));
      return omMultipartUploadListParts;
    } catch (IOException ex) {
      metrics.incNumListMultipartUploadPartFails();
      AUDIT.logReadFailure(buildAuditMessageForFailure(OMAction
          .LIST_MULTIPART_UPLOAD_PARTS, auditMap, ex));
      throw ex;
    }
  }

  @Override
  public OmMultipartUploadList listMultipartUploads(String volumeName,
      String bucketName, String prefix) throws IOException {

    ResolvedBucket bucket = resolveBucketLink(Pair.of(volumeName, bucketName));

    Map<String, String> auditMap = bucket.audit();
    auditMap.put(OzoneConsts.PREFIX, prefix);

    metrics.incNumListMultipartUploads();
    try {
      OmMultipartUploadList omMultipartUploadList =
          keyManager.listMultipartUploads(bucket.realVolume(),
              bucket.realBucket(), prefix);
      AUDIT.logReadSuccess(buildAuditMessageForSuccess(OMAction
          .LIST_MULTIPART_UPLOADS, auditMap));
      return omMultipartUploadList;

    } catch (IOException ex) {
      metrics.incNumListMultipartUploadFails();
      AUDIT.logReadFailure(buildAuditMessageForFailure(OMAction
          .LIST_MULTIPART_UPLOADS, auditMap, ex));
      throw ex;
    }

  }

  @Override
  public OzoneFileStatus getFileStatus(OmKeyArgs args) throws IOException {
    return getReader(args).getFileStatus(args);
  }

  @Override
  public OmKeyInfo lookupFile(OmKeyArgs args) throws IOException {
    return getReader(args).lookupFile(args);
  }

  @Override
  public List<OzoneFileStatus> listStatus(OmKeyArgs args, boolean recursive,
                                          String startKey, long numEntries)
          throws IOException {
    return listStatus(args, recursive, startKey, numEntries, false);
  }

  public List<OzoneFileStatus> listStatus(OmKeyArgs args, boolean recursive,
      String startKey, long numEntries, boolean allowPartialPrefixes)
      throws IOException {

    return getReader(args).listStatus(args, recursive,
            startKey, numEntries, allowPartialPrefixes);
  }

  /**
   * Returns list of ACLs for given Ozone object.
   *
   * @param obj Ozone object.
   * @throws IOException if there is error.
   */
  @Override
  public List<OzoneAcl> getAcl(OzoneObj obj) throws IOException {
    return getReader(obj).getAcl(obj);
  }

  /**
   * Download and install latest checkpoint from leader OM.
   *
   * Exception Process will be handled by
   * {@link org.apache.hadoop.ozone.om.ratis.OzoneManagerStateMachine#
   * notifySnapshotInstalled(InstallSnapshotResult, long, RaftPeer)};
   *
   * @param leaderId peerNodeID of the leader OM
   * @return If checkpoint is installed successfully, return the
   *         corresponding termIndex. Otherwise, return null.
   */
  public TermIndex installSnapshotFromLeader(String leaderId) {
    if (omRatisSnapshotProvider == null) {
      LOG.error("OM Snapshot Provider is not configured as there are no peer " +
          "nodes.");
      return null;
    }

<<<<<<< HEAD
=======
    DBCheckpoint omDBCheckpoint = getDBCheckpointFromLeader(leaderId);
    if (omDBCheckpoint == null) {
      return null;
    }
    LOG.info("Downloaded checkpoint from Leader {} to the location {}",
        leaderId, omDBCheckpoint.getCheckpointLocation());

>>>>>>> 05d9d85b
    TermIndex termIndex = null;
    try {
      DBCheckpoint omDBCheckpoint = getDBCheckpointFromLeader(leaderId);

      termIndex = installCheckpoint(leaderId, omDBCheckpoint);
    } catch (Exception ex) {
      LOG.error("Failed to install snapshot from Leader OM.", ex);
    }
    return termIndex;
  }

  /**
   * Install checkpoint. If the checkpoint snapshot index is greater than
   * OM's last applied transaction index, then re-initialize the OM
   * state via this checkpoint. Before re-initializing OM state, the OM Ratis
   * server should be stopped so that no new transactions can be applied.
   */
  TermIndex installCheckpoint(String leaderId, DBCheckpoint omDBCheckpoint)
      throws Exception {

    Path checkpointLocation = omDBCheckpoint.getCheckpointLocation();
    TransactionInfo checkpointTrxnInfo = OzoneManagerRatisUtils
        .getTrxnInfoFromCheckpoint(configuration, checkpointLocation);

    LOG.info("Installing checkpoint with OMTransactionInfo {}",
        checkpointTrxnInfo);

    return installCheckpoint(leaderId, checkpointLocation, checkpointTrxnInfo);
  }

  TermIndex installCheckpoint(String leaderId, Path checkpointLocation,
      TransactionInfo checkpointTrxnInfo) throws Exception {
    long startTime = Time.monotonicNow();
    File oldDBLocation = metadataManager.getStore().getDbLocation();
    try {
      // Stop Background services
      keyManager.stop();
      stopSecretManager();
      stopTrashEmptier();

      // Pause the State Machine so that no new transactions can be applied.
      // This action also clears the OM Double Buffer so that if there are any
      // pending transactions in the buffer, they are discarded.
      omRatisServer.getOmStateMachine().pause();
    } catch (Exception e) {
      LOG.error("Failed to stop/ pause the services. Cannot proceed with " +
          "installing the new checkpoint.");
      // Stop the checkpoint install process and restart the services.
      keyManager.start(configuration);
      startSecretManagerIfNecessary();
      startTrashEmptier(configuration);
      throw e;
    }

    File dbBackup = null;
    TermIndex termIndex = omRatisServer.getLastAppliedTermIndex();
    long term = termIndex.getTerm();
    long lastAppliedIndex = termIndex.getIndex();

    // Check if current applied log index is smaller than the downloaded
    // checkpoint transaction index. If yes, proceed by stopping the ratis
    // server so that the OM state can be re-initialized. If no then do not
    // proceed with installSnapshot.
    boolean canProceed = OzoneManagerRatisUtils.verifyTransactionInfo(
        checkpointTrxnInfo, lastAppliedIndex, leaderId, checkpointLocation);

    boolean oldOmMetadataManagerStopped = false;
    boolean newMetadataManagerStarted = false;
    boolean omRpcServerStopped = false;
    long time = Time.monotonicNow();
    if (canProceed) {
      // Stop RPC server before stop metadataManager
      omRpcServer.stop();
      isOmRpcServerRunning = false;
      omRpcServerStopped = true;
      LOG.info("RPC server is stopped. Spend " +
          (Time.monotonicNow() - time) + " ms.");
      try {
        // Stop old metadataManager before replacing DB Dir
        time = Time.monotonicNow();
        metadataManager.stop();
        oldOmMetadataManagerStopped = true;
        LOG.info("metadataManager is stopped. Spend " +
            (Time.monotonicNow() - time) + " ms.");
      } catch (Exception e) {
        String errorMsg = "Failed to stop metadataManager. Cannot proceed " +
            "with installing the new checkpoint.";
        LOG.error(errorMsg);
        exitManager.exitSystem(1, errorMsg, e, LOG);
      }
      try {
        time = Time.monotonicNow();
        dbBackup = HAUtils.replaceDBWithCheckpoint(lastAppliedIndex,
            oldDBLocation, checkpointLocation, OzoneConsts.OM_DB_BACKUP_PREFIX);
        term = checkpointTrxnInfo.getTerm();
        lastAppliedIndex = checkpointTrxnInfo.getTransactionIndex();
        LOG.info("Replaced DB with checkpoint from OM: {}, term: {}, " +
            "index: {}, time: {} ms", leaderId, term, lastAppliedIndex,
            Time.monotonicNow() - time);
      } catch (Exception e) {
        LOG.error("Failed to install Snapshot from {} as OM failed to replace" +
            " DB with downloaded checkpoint. Reloading old OM state.",
            leaderId, e);
      }
    } else {
      LOG.warn("Cannot proceed with InstallSnapshot as OM is at TermIndex {} " +
          "and checkpoint has lower TermIndex {}. Reloading old state of OM.",
          termIndex, checkpointTrxnInfo.getTermIndex());
    }

    if (oldOmMetadataManagerStopped) {
      // Close snapDiff's rocksDB instance only if metadataManager gets closed.
      omSnapshotManager.close();
    }

    // Reload the OM DB store with the new checkpoint.
    // Restart (unpause) the state machine and update its last applied index
    // to the installed checkpoint's snapshot index.
    try {
      if (oldOmMetadataManagerStopped) {
        time = Time.monotonicNow();
        reloadOMState(lastAppliedIndex, term);
        omRatisServer.getOmStateMachine().unpause(lastAppliedIndex, term);
        newMetadataManagerStarted = true;
        LOG.info("Reloaded OM state with Term: {} and Index: {}. Spend {} ms",
            term, lastAppliedIndex, Time.monotonicNow() - time);
      } else {
        // OM DB is not stopped. Start the services.
        keyManager.start(configuration);
        startSecretManagerIfNecessary();
        startTrashEmptier(configuration);
        omRatisServer.getOmStateMachine().unpause(lastAppliedIndex, term);
        LOG.info("OM DB is not stopped. Started services with Term: {} and " +
            "Index: {}", term, lastAppliedIndex);
      }
    } catch (Exception ex) {
      String errorMsg = "Failed to reload OM state and instantiate services.";
      exitManager.exitSystem(1, errorMsg, ex, LOG);
    }

    if (omRpcServerStopped && newMetadataManagerStarted) {
      // Start the RPC server. RPC server start requires metadataManager
      try {
        time = Time.monotonicNow();
        omRpcServer = getRpcServer(configuration);
        omRpcServer.start();
        isOmRpcServerRunning = true;
        LOG.info("RPC server is re-started. Spend " +
            (Time.monotonicNow() - time) + " ms.");
      } catch (Exception e) {
        String errorMsg = "Failed to start RPC Server.";
        exitManager.exitSystem(1, errorMsg, e, LOG);
      }
    }

    // Delete the backup DB
    try {
      if (dbBackup != null) {
        FileUtils.deleteFully(dbBackup);
      }
    } catch (Exception e) {
      LOG.error("Failed to delete the backup of the original DB {}",
          dbBackup, e);
    }

    if (lastAppliedIndex != checkpointTrxnInfo.getTransactionIndex()) {
      // Install Snapshot failed and old state was reloaded. Return null to
      // Ratis to indicate that installation failed.
      return null;
    }

    // TODO: We should only return the snpashotIndex to the leader.
    //  Should be fixed after RATIS-586
    TermIndex newTermIndex = TermIndex.valueOf(term, lastAppliedIndex);
    LOG.info("Install Checkpoint is finished with Term: {} and Index: {}. " +
        "Spend {} ms.", newTermIndex.getTerm(), newTermIndex.getIndex(),
        (Time.monotonicNow() - startTime));
    return newTermIndex;
  }


  /**
   * Download the latest OM DB checkpoint from the leader OM.
   *
   * @param leaderId OMNodeID of the leader OM node.
   * @return latest DB checkpoint from leader OM.
   * @throws IOException
   */
<<<<<<< HEAD
  private DBCheckpoint getDBCheckpointFromLeader(String leaderId)
      throws IOException {
    return omSnapshotProvider.downloadDBSnapshotFromLeader(leaderId);
=======
  private DBCheckpoint getDBCheckpointFromLeader(String leaderId) {
    LOG.info("Downloading checkpoint from leader OM {} and reloading state " +
        "from the checkpoint.", leaderId);

    try {
      return omRatisSnapshotProvider.getOzoneManagerDBSnapshot(leaderId);
    } catch (IOException e) {
      LOG.error("Failed to download checkpoint from OM leader {}", leaderId, e);
    }
    return null;
>>>>>>> 05d9d85b
  }

  private void stopTrashEmptier() {
    if (this.emptier != null) {
      emptier.interrupt();
      emptier = null;
    }
  }

  /**
<<<<<<< HEAD
=======
   * Replace the current OM DB with the new DB checkpoint.
   *
   * @param lastAppliedIndex the last applied index in the current OM DB.
   * @param checkpointPath   path to the new DB checkpoint
   * @return location of backup of the original DB
   * @throws Exception
   */
  File replaceOMDBWithCheckpoint(long lastAppliedIndex, File oldDB,
      Path checkpointPath) throws IOException {

    // Take a backup of the current DB
    String dbBackupName = OzoneConsts.OM_DB_BACKUP_PREFIX +
        lastAppliedIndex + "_" + System.currentTimeMillis();
    File dbDir = oldDB.getParentFile();

    // Backup the active fs and snapshot dirs.
    File dbBackupDir = new File(dbDir, dbBackupName);
    if (!dbBackupDir.mkdirs()) {
      throw new IOException("Failed to make db backup dir: " +
          dbBackupDir);
    }
    File dbBackup = new File(dbBackupDir, oldDB.getName());
    File dbSnapshotsDir = new File(dbDir, OM_SNAPSHOT_DIR);
    File dbSnapshotsBackup = new File(dbBackupDir, OM_SNAPSHOT_DIR);
    Files.move(oldDB.toPath(), dbBackup.toPath());
    if (dbSnapshotsDir.exists()) {
      Files.move(dbSnapshotsDir.toPath(),
          dbSnapshotsBackup.toPath());
    }

    moveCheckpointFiles(oldDB, checkpointPath, dbDir, dbBackup, dbSnapshotsDir,
        dbSnapshotsBackup);
    return dbBackupDir;
  }

  private void moveCheckpointFiles(File oldDB, Path checkpointPath, File dbDir,
                                   File dbBackup, File dbSnapshotsDir,
                                   File dbSnapshotsBackup) throws IOException {
    // Move the new DB checkpoint into the om metadata dir
    Path markerFile = new File(dbDir, DB_TRANSIENT_MARKER).toPath();
    try {
      // Create a Transient Marker file. This file will be deleted if the
      // checkpoint DB is successfully moved to the old DB location or if the
      // old DB backup is reset to its location. If not, then the OM DB is in
      // an inconsistent state and this marker file will fail OM from
      // starting up.
      Files.createFile(markerFile);
      FileUtils.moveDirectory(checkpointPath, oldDB.toPath());
      moveOmSnapshotData(oldDB.toPath(), dbSnapshotsDir.toPath());
      Files.deleteIfExists(markerFile);
    } catch (IOException e) {
      LOG.error("Failed to move downloaded DB checkpoint {} to metadata " +
              "directory {}. Resetting to original DB.", checkpointPath,
          oldDB.toPath());
      try {
        Files.move(dbBackup.toPath(), oldDB.toPath());
        if (dbSnapshotsBackup.exists()) {
          Files.move(dbSnapshotsBackup.toPath(), dbSnapshotsDir.toPath());
        }
        Files.deleteIfExists(markerFile);
      } catch (IOException ex) {
        String errorMsg = "Failed to reset to original DB. OM is in an " +
            "inconsistent state.";
        exitManager.exitSystem(1, errorMsg, ex, LOG);
      }
      throw e;
    }
  }

  // Move the new snapshot directory into place and create hard links.
  private void moveOmSnapshotData(Path dbPath, Path dbSnapshotsDir)
      throws IOException {
    Path incomingSnapshotsDir = Paths.get(dbPath.toString(),
        OM_SNAPSHOT_DIR);
    if (incomingSnapshotsDir.toFile().exists()) {
      Files.move(incomingSnapshotsDir, dbSnapshotsDir);
      OmSnapshotUtils.createHardLinks(dbPath);
    }
  }

  /**
>>>>>>> 05d9d85b
   * Re-instantiate MetadataManager with new DB checkpoint.
   * All the classes which use/ store MetadataManager should also be updated
   * with the new MetadataManager instance.
   */
  void reloadOMState(long newSnapshotIndex, long newSnapshotTermIndex)
      throws IOException {

    instantiateServices(true);

    // Restart required services
    metadataManager.start(configuration);
    keyManager.start(configuration);
    startSecretManagerIfNecessary();
    startTrashEmptier(configuration);

    // Set metrics and start metrics back ground thread
    metrics.setNumVolumes(metadataManager.countRowsInTable(metadataManager
        .getVolumeTable()));
    metrics.setNumBuckets(metadataManager.countRowsInTable(metadataManager
        .getBucketTable()));
    metrics.setNumKeys(metadataManager.countEstimatedRowsInTable(metadataManager
        .getKeyTable(getBucketLayout())));

    // FSO(FILE_SYSTEM_OPTIMIZED)
    metrics.setNumDirs(metadataManager
        .countEstimatedRowsInTable(metadataManager.getDirectoryTable()));
    metrics.setNumFiles(metadataManager
        .countEstimatedRowsInTable(metadataManager.getFileTable()));

    // Delete the omMetrics file if it exists and save the a new metrics file
    // with new data
    Files.deleteIfExists(getMetricsStorageFile().toPath());
    saveOmMetrics();

    // Update OM snapshot index with the new snapshot index (from the new OM
    // DB state).
    omRatisSnapshotInfo.updateTermIndex(newSnapshotTermIndex, newSnapshotIndex);
  }

  public static Logger getLogger() {
    return LOG;
  }

  // ReconfigurableBase get base configuration
  @Override
  public Configuration getConf() {
    return getConfiguration();
  }

  public OzoneConfiguration getConfiguration() {
    return configuration;
  }

  @VisibleForTesting
  public void setConfiguration(OzoneConfiguration conf) {
    this.configuration = conf;
  }

  public OzoneConfiguration reloadConfiguration() {
    if (testReloadConfigFlag) {
      // If this flag is set, do not reload config
      return this.configuration;
    }
    return new OzoneConfiguration();
  }

  public static void setTestReloadConfigFlag(boolean testReloadConfigFlag) {
    OzoneManager.testReloadConfigFlag = testReloadConfigFlag;
  }

  public static void setTestSecureOmFlag(boolean testSecureOmFlag) {
    OzoneManager.testSecureOmFlag = testSecureOmFlag;
  }

  @VisibleForTesting
  public static void setUgi(UserGroupInformation user) {
    OzoneManager.testUgi = user;
  }

  public OMNodeDetails getNodeDetails() {
    return omNodeDetails;
  }

  public String getOMNodeId() {
    return omNodeDetails.getNodeId();
  }

  public String getOMServiceId() {
    return omNodeDetails.getServiceId();
  }

  @VisibleForTesting
  public List<OMNodeDetails> getPeerNodes() {
    return new ArrayList<>(peerNodesMap.values());
  }

  public OMNodeDetails getPeerNode(String nodeID) {
    return peerNodesMap.get(nodeID);
  }

  @VisibleForTesting
  public CertificateClient getCertificateClient() {
    return certClient;
  }

  public String getComponent() {
    return omComponent;
  }

  /**
   * Return maximum volumes count per user.
   *
   * @return maxUserVolumeCount
   */
  public long getMaxUserVolumeCount() {
    return maxUserVolumeCount;
  }
  /**
   * Return true, if the current OM node is leader and in ready state to
   * process the requests.
   *
   * If ratis is not enabled, then it always returns true.
   * @return
   */
  public boolean isLeaderReady() {
    return isRatisEnabled ?
        omRatisServer.checkLeaderStatus() == LEADER_AND_READY : true;
  }

  /**
   * Check the leader status.
   *
   * @return null                       leader is ready
   *         OMLeaderNotReadyException  leader is not ready
   *         OMNotLeaderException       not leader
   */
  public void checkLeaderStatus() throws OMNotLeaderException,
      OMLeaderNotReadyException {
    OzoneManagerRatisServer.RaftServerStatus raftServerStatus =
        omRatisServer.checkLeaderStatus();
    RaftPeerId raftPeerId = omRatisServer.getRaftPeerId();
    RaftPeerId raftLeaderId = omRatisServer.getRaftLeaderId();
    String raftLeaderAddress = omRatisServer.getRaftLeaderAddress();

    switch (raftServerStatus) {
    case LEADER_AND_READY: return;
    case LEADER_AND_NOT_READY:
      throw new OMLeaderNotReadyException(
        raftPeerId.toString() + " is Leader " +
            "but not ready to process request yet.");
    case NOT_LEADER:
      throw raftLeaderId == null ? new OMNotLeaderException(raftPeerId) :
          new OMNotLeaderException(raftPeerId, raftLeaderId,
              raftLeaderAddress);
    default: throw new IllegalStateException(
        "Unknown Ratis Server state: " + raftServerStatus);
    }
  }

  /**
   * Return if Ratis is enabled or not.
   *
   * @return
   */
  public boolean isRatisEnabled() {
    return isRatisEnabled;
  }

  /**
   * Get DB updates since a specific sequence number.
   *
   * @param dbUpdatesRequest request that encapsulates a sequence number.
   * @return Wrapper containing the updates.
   * @throws SequenceNumberNotFoundException if db is unable to read the data.
   */
  @Override
  public DBUpdates getDBUpdates(
      DBUpdatesRequest dbUpdatesRequest)
      throws SequenceNumberNotFoundException {
    long limitCount = Long.MAX_VALUE;
    if (dbUpdatesRequest.hasLimitCount()) {
      limitCount = dbUpdatesRequest.getLimitCount();
    }
    DBUpdatesWrapper updatesSince = metadataManager.getStore()
        .getUpdatesSince(dbUpdatesRequest.getSequenceNumber(), limitCount);
    DBUpdates dbUpdates = new DBUpdates(updatesSince.getData());
    dbUpdates.setCurrentSequenceNumber(updatesSince.getCurrentSequenceNumber());
    dbUpdates.setLatestSequenceNumber(updatesSince.getLatestSequenceNumber());
    dbUpdates.setDBUpdateSuccess(updatesSince.isDBUpdateSuccess());
    return dbUpdates;
  }

  public OzoneDelegationTokenSecretManager getDelegationTokenMgr() {
    return delegationTokenMgr;
  }

  /**
   * Return the list of Ozone administrators in effect.
   */
  public Collection<String> getOmAdminUsernames() {
    return omAdmins.getAdminUsernames();
  }

  public Collection<String> getOmAdminGroups() {
    return omAdmins.getAdminGroups();
  }

  /**
   * Return true if a UserGroupInformation is OM admin, false otherwise.
   * @param callerUgi Caller UserGroupInformation
   */
  public boolean isAdmin(UserGroupInformation callerUgi) {
    return callerUgi != null && omAdmins.isAdmin(callerUgi);
  }

  /**
   * Check ozone admin privilege, throws exception if not admin.
   */
  public void checkAdminUserPrivilege(String operation) throws IOException {
    final UserGroupInformation ugi = getRemoteUser();
    if (!isAdmin(ugi)) {
      throw new OMException("Only Ozone admins are allowed to " + operation,
          PERMISSION_DENIED);
    }
  }

  public boolean isS3Admin(UserGroupInformation callerUgi) {
    return callerUgi != null && s3OzoneAdmins.isAdmin(callerUgi);
  }

  @VisibleForTesting
  public boolean isRunning() {
    return omState == State.RUNNING;
  }

  private void startJVMPauseMonitor() {
    // Start jvm monitor
    jvmPauseMonitor = new JvmPauseMonitor();
    jvmPauseMonitor.init(configuration);
    jvmPauseMonitor.start();
  }

  public ResolvedBucket resolveBucketLink(KeyArgs args,
      OMClientRequest omClientRequest) throws IOException {
    return resolveBucketLink(
        Pair.of(args.getVolumeName(), args.getBucketName()), omClientRequest);
  }

  public ResolvedBucket resolveBucketLink(OmKeyArgs args)
      throws IOException {
    return resolveBucketLink(
        Pair.of(args.getVolumeName(), args.getBucketName()));
  }

  public ResolvedBucket resolveBucketLink(Pair<String, String> requested,
      OMClientRequest omClientRequest)
      throws IOException {
    Pair<String, String> resolved;
    if (isAclEnabled) {
      resolved = resolveBucketLink(requested, new HashSet<>(),
              omClientRequest.createUGI(), omClientRequest.getRemoteAddress(),
              omClientRequest.getHostName());
    } else {
      resolved = resolveBucketLink(requested, new HashSet<>(),
          null, null, null);
    }
    return new ResolvedBucket(requested, resolved);
  }

  public ResolvedBucket resolveBucketLink(Pair<String, String> requested)
      throws IOException {
    Pair<String, String> resolved;
    if (isAclEnabled) {
      UserGroupInformation ugi = getRemoteUser();
      if (getS3Auth() != null) {
        ugi = UserGroupInformation.createRemoteUser(
            OzoneAclUtils.accessIdToUserPrincipal(getS3Auth().getAccessId()));
      }
      InetAddress remoteIp = Server.getRemoteIp();
      resolved = resolveBucketLink(requested, new HashSet<>(),
          ugi,
          remoteIp != null ? remoteIp : omRpcAddress.getAddress(),
          remoteIp != null ? remoteIp.getHostName() :
              omRpcAddress.getHostName());
    } else {
      resolved = resolveBucketLink(requested, new HashSet<>(),
          null, null, null);
    }
    return new ResolvedBucket(requested, resolved);
  }

  /**
   * Resolves bucket symlinks. Read permission is required for following links.
   *
   * @param volumeAndBucket the bucket to be resolved (if it is a link)
   * @param visited collects link buckets visited during the resolution to
   *   avoid infinite loops
   * @param {@link UserGroupInformation}
   * @param remoteAddress
   * @param hostName
   * @return bucket location possibly updated with its actual volume and bucket
   *   after following bucket links
   * @throws IOException (most likely OMException) if ACL check fails, bucket is
   *   not found, loop is detected in the links, etc.
   */
  private Pair<String, String> resolveBucketLink(
      Pair<String, String> volumeAndBucket,
      Set<Pair<String, String>> visited,
      UserGroupInformation userGroupInformation,
      InetAddress remoteAddress,
      String hostName) throws IOException {

    String volumeName = volumeAndBucket.getLeft();
    String bucketName = volumeAndBucket.getRight();
    OmBucketInfo info = bucketManager.getBucketInfo(volumeName, bucketName);
    if (!info.isLink()) {
      return volumeAndBucket;
    }

    if (!visited.add(volumeAndBucket)) {
      throw new OMException("Detected loop in bucket links",
          DETECTED_LOOP_IN_BUCKET_LINKS);
    }

    if (isAclEnabled) {
      final ACLType type = ACLType.READ;
      checkAcls(ResourceType.BUCKET, StoreType.OZONE, type,
          volumeName, bucketName, null, userGroupInformation,
          remoteAddress, hostName, true,
          getVolumeOwner(volumeName, type, ResourceType.BUCKET));
    }

    return resolveBucketLink(
        Pair.of(info.getSourceVolume(), info.getSourceBucket()),
        visited, userGroupInformation, remoteAddress, hostName);
  }

  @VisibleForTesting
  public void setExitManagerForTesting(ExitManager exitManagerForTesting) {
    exitManager = exitManagerForTesting;
  }

  public boolean getEnableFileSystemPaths() {
    return configuration.getBoolean(OZONE_OM_ENABLE_FILESYSTEM_PATHS,
        OZONE_OM_ENABLE_FILESYSTEM_PATHS_DEFAULT);
  }

  public boolean getKeyPathLockEnabled() {
    return configuration.getBoolean(OZONE_OM_KEY_PATH_LOCK_ENABLED,
        OZONE_OM_KEY_PATH_LOCK_ENABLED_DEFAULT);
  }

  public OzoneLockProvider getOzoneLockProvider() {
    return this.ozoneLockProvider;
  }

  public ReplicationConfig getDefaultReplicationConfig() {
    if (this.defaultReplicationConfig != null) {
      return this.defaultReplicationConfig;
    }

    final String replication = configuration.getTrimmed(
        OZONE_SERVER_DEFAULT_REPLICATION_KEY,
        OZONE_SERVER_DEFAULT_REPLICATION_DEFAULT);
    final String type = configuration.getTrimmed(
        OZONE_SERVER_DEFAULT_REPLICATION_TYPE_KEY,
        OZONE_SERVER_DEFAULT_REPLICATION_TYPE_DEFAULT);
    return ReplicationConfig.parse(ReplicationType.valueOf(type),
        replication, configuration);
  }

  public BucketLayout getOMDefaultBucketLayout() {
    return this.defaultBucketLayout;
  }

  /**
   * Create volume which is required for S3Gateway operations.
   * @throws IOException
   */
  private void addS3GVolumeToDB() throws IOException {
    String s3VolumeName = HddsClientUtils.getDefaultS3VolumeName(configuration);
    String dbVolumeKey = metadataManager.getVolumeKey(s3VolumeName);

    if (!s3VolumeName.equals(OzoneConfigKeys.OZONE_S3_VOLUME_NAME_DEFAULT)) {
      LOG.warn("Make sure that all S3Gateway use same volume name." +
          " Otherwise user need to manually create/configure Volume " +
          "configured by S3Gateway");
    }
    if (!metadataManager.getVolumeTable().isExist(dbVolumeKey)) {
      // the highest transaction ID is reserved for this operation.
      long transactionID = MAX_TRXN_ID + 1;
      long objectID = OmUtils.addEpochToTxId(metadataManager.getOmEpoch(),
          transactionID);
      String userName =
          UserGroupInformation.getCurrentUser().getShortUserName();

      // Add volume and user info to DB and cache.

      OmVolumeArgs omVolumeArgs = createS3VolumeContext(s3VolumeName, objectID);

      String dbUserKey = metadataManager.getUserKey(userName);
      PersistedUserVolumeInfo userVolumeInfo =
          PersistedUserVolumeInfo.newBuilder()
          .setObjectID(objectID)
          .setUpdateID(transactionID)
          .addVolumeNames(s3VolumeName).build();


      // Commit to DB.
      try (BatchOperation batchOperation =
          metadataManager.getStore().initBatchOperation()) {
        metadataManager.getVolumeTable().putWithBatch(batchOperation,
            dbVolumeKey, omVolumeArgs);

        metadataManager.getUserTable().putWithBatch(batchOperation, dbUserKey,
            userVolumeInfo);

        metadataManager.getStore().commitBatchOperation(batchOperation);
      }

      // Add to cache.
      metadataManager.getVolumeTable().addCacheEntry(
          new CacheKey<>(dbVolumeKey),
          CacheValue.get(transactionID, omVolumeArgs));
      metadataManager.getUserTable().addCacheEntry(
          new CacheKey<>(dbUserKey),
          CacheValue.get(transactionID, userVolumeInfo));
      LOG.info("Created Volume {} With Owner {} required for S3Gateway " +
              "operations.", s3VolumeName, userName);
    }
  }

  private OmVolumeArgs createS3VolumeContext(String s3Volume,
      long objectID) throws IOException {
    String userName = UserGroupInformation.getCurrentUser().getShortUserName();
    long time = Time.now();

    // We need to set the updateID to DEFAULT_OM_UPDATE_ID, because when
    // acl op on S3v volume during updateID check it will fail if we have a
    // value with maximum transactionID. Because updateID checks if new
    // new updateID is greater than previous updateID, otherwise it fails.

    OmVolumeArgs.Builder omVolumeArgs = new OmVolumeArgs.Builder()
        .setVolume(s3Volume)
        .setUpdateID(DEFAULT_OM_UPDATE_ID)
        .setObjectID(objectID)
        .setCreationTime(time)
        .setModificationTime(time)
        .setOwnerName(userName)
        .setAdminName(userName)
        .setQuotaInBytes(OzoneConsts.QUOTA_RESET);

    // Provide ACLType of ALL which is default acl rights for user and group.
    List<OzoneAcl> listOfAcls = new ArrayList<>();
    //User ACL
    listOfAcls.add(new OzoneAcl(ACLIdentityType.USER,
        userName, ACLType.ALL, ACCESS));
    //Group ACLs of the User
    List<String> userGroups = Arrays.asList(UserGroupInformation
        .createRemoteUser(userName).getGroupNames());

    userGroups.stream().forEach((group) -> listOfAcls.add(
        new OzoneAcl(ACLIdentityType.GROUP, group, ACLType.ALL, ACCESS)));

    // Add ACLs
    for (OzoneAcl ozoneAcl : listOfAcls) {
      omVolumeArgs.addOzoneAcls(ozoneAcl);
    }

    return omVolumeArgs.build();
  }

  public OMLayoutVersionManager getVersionManager() {
    return versionManager;
  }

  public OzoneManagerPrepareState getPrepareState() {
    return prepareState;
  }

  /**
   * Determines if the prepare gate should be enabled on this OM after OM
   * is restarted.
   * This must be done after metadataManager is instantiated
   * and before the RPC server is started.
   */
  private void instantiatePrepareStateOnStartup()
      throws IOException {
    TransactionInfo txnInfo = metadataManager.getTransactionInfoTable()
        .get(TRANSACTION_INFO_KEY);
    if (txnInfo == null) {
      // No prepare request could be received if there are not transactions.
      prepareState = new OzoneManagerPrepareState(configuration);
    } else {
      prepareState = new OzoneManagerPrepareState(configuration,
          txnInfo.getTransactionIndex());
      TransactionInfo dbPrepareValue =
          metadataManager.getTransactionInfoTable().get(PREPARE_MARKER_KEY);

      boolean hasMarkerFile =
          (prepareState.getState().getStatus() ==
              PrepareStatus.PREPARE_COMPLETED);
      boolean hasDBMarker = (dbPrepareValue != null);

      if (hasDBMarker) {
        long dbPrepareIndex = dbPrepareValue.getTransactionIndex();

        if (hasMarkerFile) {
          long prepareFileIndex = prepareState.getState().getIndex();
          // If marker and DB prepare index do not match, use the DB value
          // since this is synced through Ratis, to avoid divergence.
          if (prepareFileIndex != dbPrepareIndex) {
            LOG.warn("Prepare marker file index {} does not match DB prepare " +
                "index {}. Writing DB index to prepare file and maintaining " +
                "prepared state.", prepareFileIndex, dbPrepareIndex);
            prepareState.finishPrepare(dbPrepareIndex);
          }
          // Else, marker and DB are present and match, so OM is prepared.
        } else {
          // Prepare cancelled with startup flag to remove marker file.
          // Persist this to the DB.
          // If the startup flag is used it should be used on all OMs to avoid
          // divergence.
          metadataManager.getTransactionInfoTable().delete(PREPARE_MARKER_KEY);
        }
      } else if (hasMarkerFile) {
        // Marker file present but no DB entry present.
        // This should never happen. If a prepare request fails partway
        // through, OM should replay it so both the DB and marker file exist.
        throw new OMException("Prepare marker file found on startup without " +
            "a corresponding database entry. Corrupt prepare state.",
            ResultCodes.PREPARE_FAILED);
      }
      // Else, no DB or marker file, OM is not prepared.
    }
  }

  /**
   * Determines if the prepare gate should be enabled on this OM after OM
   * receives a snapshot.
   */
  private void instantiatePrepareStateAfterSnapshot()
      throws IOException {
    TransactionInfo txnInfo = metadataManager.getTransactionInfoTable()
        .get(TRANSACTION_INFO_KEY);
    if (txnInfo == null) {
      // No prepare request could be received if there are not transactions.
      prepareState = new OzoneManagerPrepareState(configuration);
    } else {
      prepareState = new OzoneManagerPrepareState(configuration,
          txnInfo.getTransactionIndex());
      TransactionInfo dbPrepareValue =
          metadataManager.getTransactionInfoTable().get(PREPARE_MARKER_KEY);

      boolean hasDBMarker = (dbPrepareValue != null);

      if (hasDBMarker) {
        // Snapshot contained a prepare request to apply.
        // Update the in memory prepare gate and marker file index.
        // If we have already done this, the operation is idempotent.
        long dbPrepareIndex = dbPrepareValue.getTransactionIndex();
        prepareState.restorePrepareFromIndex(dbPrepareIndex,
            txnInfo.getTransactionIndex());
      } else {
        // No DB marker.
        // Deletes marker file if exists, otherwise does nothing if we were not
        // already prepared.
        prepareState.cancelPrepare();
      }
    }
  }

  public int getMinMultipartUploadPartSize() {
    return minMultipartUploadPartSize;
  }

  @VisibleForTesting
  public void setMinMultipartUploadPartSize(int partSizeForTest) {
    this.minMultipartUploadPartSize = partSizeForTest;
  }

  @VisibleForTesting
  public boolean isOmRpcServerRunning() {
    return isOmRpcServerRunning;
  }

  @Override
  public EchoRPCResponse echoRPCReq(byte[] payloadReq,
                                    int payloadSizeResp)
          throws IOException {
    return null;
  }

  /**
   * Write down Layout version of a finalized feature to DB on finalization.
   * @param lvm OMLayoutVersionManager
   * @param omMetadataManager omMetadataManager instance
   * @throws IOException on Error.
   */
  private void updateLayoutVersionInDB(OMLayoutVersionManager lvm,
                                       OMMetadataManager omMetadataManager)
      throws IOException {
    omMetadataManager.getMetaTable().put(LAYOUT_VERSION_KEY,
        String.valueOf(lvm.getMetadataLayoutVersion()));
  }

  private BucketLayout getBucketLayout() {
    return BucketLayout.DEFAULT;
  }

  void saveNewCertId(String certId) {
    try {
      omStorage.setOmCertSerialId(certId);
      omStorage.persistCurrentState();
    } catch (IOException ex) {
      // New cert ID cannot be persisted into VERSION file.
      LOG.error("Failed to persist new cert ID {} to VERSION file." +
          "Terminating OzoneManager...", certId, ex);
      shutDown("OzoneManage shutdown because VERSION file persist failure.");
    }
  }

  public static HddsProtos.OzoneManagerDetailsProto getOmDetailsProto(
      ConfigurationSource config, String omID) {
    boolean flexibleFqdnResolutionEnabled = config.getBoolean(
        OZONE_FLEXIBLE_FQDN_RESOLUTION_ENABLED,
        OZONE_FLEXIBLE_FQDN_RESOLUTION_ENABLED_DEFAULT);
    InetSocketAddress omRpcAdd = OmUtils.getOmAddress(config);
    String ip = null;

    boolean addressResolved = omRpcAdd != null && omRpcAdd.getAddress() != null;
    if (flexibleFqdnResolutionEnabled && !addressResolved && omRpcAdd != null) {
      InetSocketAddress omRpcAddWithHostName =
          OzoneNetUtils.getAddressWithHostNameLocal(omRpcAdd);
      if (omRpcAddWithHostName != null
          && omRpcAddWithHostName.getAddress() != null) {
        addressResolved = true;
        ip = omRpcAddWithHostName.getAddress().getHostAddress();
      }
    }

    if (!addressResolved) {
      LOG.error("Incorrect om rpc address. omRpcAdd:{}", omRpcAdd);
      throw new RuntimeException("Can't get SCM signed certificate. " +
          "omRpcAdd: " + omRpcAdd);
    }

    if (ip == null) {
      ip = omRpcAdd.getAddress().getHostAddress();
    }

    String hostname = omRpcAdd.getHostName();
    int port = omRpcAdd.getPort();

    HddsProtos.OzoneManagerDetailsProto.Builder omDetailsProtoBuilder =
        HddsProtos.OzoneManagerDetailsProto.newBuilder()
            .setHostName(hostname)
            .setIpAddress(ip)
            .setUuid(omID)
            .addPorts(HddsProtos.Port.newBuilder()
                .setName(RPC_PORT)
                .setValue(port)
                .build());

    HddsProtos.OzoneManagerDetailsProto omDetailsProto =
        omDetailsProtoBuilder.build();
    LOG.info("OzoneManager ports added:{}", omDetailsProto.getPortsList());
    return omDetailsProto;
  }

  private IOmMetadataReader getReader(OmKeyArgs keyArgs) throws IOException {
    return omSnapshotManager.checkForSnapshot(
        keyArgs.getVolumeName(), keyArgs.getBucketName(), keyArgs.getKeyName());
  }

  private IOmMetadataReader getReader(String volumeName, String bucketName,
      String key) throws IOException {
    return omSnapshotManager.checkForSnapshot(volumeName, bucketName, key);
  }

  private IOmMetadataReader getReader(OzoneObj ozoneObj) throws IOException {
    return omSnapshotManager.checkForSnapshot(
        ozoneObj.getVolumeName(), ozoneObj.getBucketName(),
        ozoneObj.getKeyName());
  }

  public SnapshotDiffResponse snapshotDiff(String volume,
                                           String bucket,
                                           String fromSnapshot,
                                           String toSnapshot,
                                           String token,
                                           int pageSize,
                                           boolean forceFullDiff)
      throws IOException {
    return omSnapshotManager.getSnapshotDiffReport(volume, bucket,
        fromSnapshot, toSnapshot, token, pageSize, forceFullDiff);
  }

  @Override // ReconfigureProtocol
  public String getServerName() throws IOException {
    return "OM";
  }

  @Override // ReconfigureProtocol
  public void startReconfigure() throws IOException {
    String operationName = "startOmReconfiguration";
    checkAdminUserPrivilege(operationName);
    startReconfigurationTask();
  }

  @Override // ReconfigureProtocol
  public ReconfigurationTaskStatus getReconfigureStatus()
      throws IOException {
    String operationName = "getOmReconfigurationStatus";
    checkAdminUserPrivilege(operationName);
    return getReconfigurationTaskStatus();
  }

  @Override // ReconfigureProtocol
  public List<String> listReconfigureProperties() throws IOException {
    String operationName = "listOmReconfigurableProperties";
    checkAdminUserPrivilege(operationName);
    return Lists.newArrayList(getReconfigurableProperties());
  }

  @Override // ReconfigurableBase
  public Collection<String> getReconfigurableProperties() {
    return reconfigurableProperties;
  }

  @Override // ReconfigurableBase
  public String reconfigurePropertyImpl(String property, String newVal)
      throws ReconfigurationException {
    if (property.equals(OZONE_ADMINISTRATORS)) {
      return reconfOzoneAdmins(newVal);
    } else {
      throw new ReconfigurationException(property, newVal,
          getConfiguration().get(property));
    }
  }

  private String reconfOzoneAdmins(String newVal) {
    getConfiguration().set(OZONE_ADMINISTRATORS, newVal);
    Collection<String> admins =
        OzoneConfigUtil.getOzoneAdminsFromConfig(getConfiguration(),
            omStarterUser);
    omAdmins.setAdminUsernames(admins);
    LOG.info("Load conf {} : {}, and now admins are: {}", OZONE_ADMINISTRATORS,
        newVal, admins);
    return String.valueOf(newVal);
  }

  public void validateReplicationConfig(ReplicationConfig replicationConfig)
      throws OMException {
    try {
      getReplicationConfigValidator().validate(replicationConfig);
    } catch (IllegalArgumentException e) {
      throw new OMException("Invalid replication config: " + replicationConfig,
          OMException.ResultCodes.INVALID_REQUEST);
    }
  }

  @VisibleForTesting
  public ReplicationConfigValidator getReplicationConfigValidator() {
    return replicationConfigValidator;
  }
}<|MERGE_RESOLUTION|>--- conflicted
+++ resolved
@@ -242,6 +242,7 @@
 import static org.apache.hadoop.ozone.OzoneConfigKeys.OZONE_KEY_PREALLOCATION_BLOCKS_MAX_DEFAULT;
 import static org.apache.hadoop.ozone.OzoneConfigKeys.OZONE_SCM_BLOCK_SIZE;
 import static org.apache.hadoop.ozone.OzoneConfigKeys.OZONE_SCM_BLOCK_SIZE_DEFAULT;
+import static org.apache.hadoop.ozone.OzoneConsts.DB_TRANSIENT_MARKER;
 import static org.apache.hadoop.ozone.OzoneConsts.DEFAULT_OM_UPDATE_ID;
 import static org.apache.hadoop.ozone.OzoneConsts.LAYOUT_VERSION_KEY;
 import static org.apache.hadoop.ozone.OzoneConsts.OM_METRICS_FILE;
@@ -3524,10 +3525,6 @@
   /**
    * Download and install latest checkpoint from leader OM.
    *
-   * Exception Process will be handled by
-   * {@link org.apache.hadoop.ozone.om.ratis.OzoneManagerStateMachine#
-   * notifySnapshotInstalled(InstallSnapshotResult, long, RaftPeer)};
-   *
    * @param leaderId peerNodeID of the leader OM
    * @return If checkpoint is installed successfully, return the
    *         corresponding termIndex. Otherwise, return null.
@@ -3539,8 +3536,6 @@
       return null;
     }
 
-<<<<<<< HEAD
-=======
     DBCheckpoint omDBCheckpoint = getDBCheckpointFromLeader(leaderId);
     if (omDBCheckpoint == null) {
       return null;
@@ -3548,11 +3543,8 @@
     LOG.info("Downloaded checkpoint from Leader {} to the location {}",
         leaderId, omDBCheckpoint.getCheckpointLocation());
 
->>>>>>> 05d9d85b
     TermIndex termIndex = null;
     try {
-      DBCheckpoint omDBCheckpoint = getDBCheckpointFromLeader(leaderId);
-
       termIndex = installCheckpoint(leaderId, omDBCheckpoint);
     } catch (Exception ex) {
       LOG.error("Failed to install snapshot from Leader OM.", ex);
@@ -3737,22 +3729,9 @@
    * @return latest DB checkpoint from leader OM.
    * @throws IOException
    */
-<<<<<<< HEAD
   private DBCheckpoint getDBCheckpointFromLeader(String leaderId)
       throws IOException {
     return omSnapshotProvider.downloadDBSnapshotFromLeader(leaderId);
-=======
-  private DBCheckpoint getDBCheckpointFromLeader(String leaderId) {
-    LOG.info("Downloading checkpoint from leader OM {} and reloading state " +
-        "from the checkpoint.", leaderId);
-
-    try {
-      return omRatisSnapshotProvider.getOzoneManagerDBSnapshot(leaderId);
-    } catch (IOException e) {
-      LOG.error("Failed to download checkpoint from OM leader {}", leaderId, e);
-    }
-    return null;
->>>>>>> 05d9d85b
   }
 
   private void stopTrashEmptier() {
@@ -3763,8 +3742,6 @@
   }
 
   /**
-<<<<<<< HEAD
-=======
    * Replace the current OM DB with the new DB checkpoint.
    *
    * @param lastAppliedIndex the last applied index in the current OM DB.
@@ -3846,7 +3823,6 @@
   }
 
   /**
->>>>>>> 05d9d85b
    * Re-instantiate MetadataManager with new DB checkpoint.
    * All the classes which use/ store MetadataManager should also be updated
    * with the new MetadataManager instance.
