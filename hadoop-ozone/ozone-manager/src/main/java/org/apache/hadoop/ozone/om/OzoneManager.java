/**
 * Licensed to the Apache Software Foundation (ASF) under one or more
 * contributor license agreements.  See the NOTICE file distributed with this
 * work for additional information regarding copyright ownership.  The ASF
 * licenses this file to you under the Apache License, Version 2.0 (the
 * "License"); you may not use this file except in compliance with the License.
 * You may obtain a copy of the License at
 * <p>
 * http://www.apache.org/licenses/LICENSE-2.0
 * <p>
 * Unless required by applicable law or agreed to in writing, software
 * distributed under the License is distributed on an "AS IS" BASIS,WITHOUT
 * WARRANTIES OR CONDITIONS OF ANY KIND, either express or implied. See the
 * License for the specific language governing permissions and limitations under
 * the License.
 */

package org.apache.hadoop.ozone.om;

import javax.management.ObjectName;
import java.io.BufferedWriter;
import java.io.File;
import java.io.FileOutputStream;
import java.io.IOException;
import java.io.OutputStreamWriter;
import java.io.UncheckedIOException;
import java.net.InetAddress;
import java.net.InetSocketAddress;
import java.nio.charset.StandardCharsets;
import java.nio.file.Files;
import java.nio.file.Path;
import java.nio.file.StandardCopyOption;
import java.security.KeyPair;
import java.security.PrivilegedExceptionAction;
import java.security.cert.CertificateException;
import java.util.ArrayList;
import java.util.Arrays;
import java.util.Collection;
import java.util.Collections;
import java.util.HashMap;
import java.util.HashSet;
import java.util.LinkedHashMap;
import java.util.List;
import java.util.Map;
import java.util.Objects;
import java.util.Set;
import java.util.Timer;
import java.util.TimerTask;
import java.util.concurrent.ConcurrentHashMap;
import java.util.concurrent.TimeUnit;

import com.google.common.base.Optional;
import org.apache.hadoop.conf.Configuration;
import org.apache.hadoop.conf.StorageUnit;
import org.apache.hadoop.crypto.key.KeyProvider;
import org.apache.hadoop.crypto.key.KeyProviderCryptoExtension;
import org.apache.hadoop.fs.CommonConfigurationKeys;
import org.apache.hadoop.fs.CommonConfigurationKeysPublic;
import org.apache.hadoop.fs.FileSystem;
import org.apache.hadoop.hdds.HddsConfigKeys;
import org.apache.hadoop.hdds.HddsUtils;
import org.apache.hadoop.hdds.annotation.InterfaceAudience;
import org.apache.hadoop.hdds.conf.ConfigurationException;
import org.apache.hadoop.hdds.conf.OzoneConfiguration;
import org.apache.hadoop.hdds.protocol.proto.HddsProtos;
import org.apache.hadoop.hdds.protocol.proto.SCMSecurityProtocolProtos.SCMGetCertResponseProto;
import org.apache.hadoop.hdds.protocolPB.SCMSecurityProtocolClientSideTranslatorPB;
import org.apache.hadoop.hdds.scm.ScmInfo;
import org.apache.hadoop.hdds.scm.client.HddsClientUtils;
import org.apache.hadoop.hdds.utils.db.Table;
import org.apache.hadoop.hdds.utils.db.Table.KeyValue;
import org.apache.hadoop.hdds.utils.db.TableIterator;
import org.apache.hadoop.ozone.OzoneManagerVersion;
import org.apache.hadoop.ozone.om.helpers.BucketLayout;
import org.apache.hadoop.hdds.scm.ha.SCMNodeInfo;
import org.apache.hadoop.hdds.scm.protocol.ScmBlockLocationProtocol;
import org.apache.hadoop.hdds.scm.protocol.StorageContainerLocationProtocol;
import org.apache.hadoop.hdds.security.x509.SecurityConfig;
import org.apache.hadoop.hdds.security.x509.certificate.client.CertificateClient;
import org.apache.hadoop.hdds.security.x509.certificate.client.OMCertificateClient;
import org.apache.hadoop.hdds.security.x509.certificate.utils.CertificateCodec;
import org.apache.hadoop.hdds.security.x509.certificates.utils.CertificateSignRequest;
import org.apache.hadoop.hdds.server.ServiceRuntimeInfoImpl;
import org.apache.hadoop.hdds.server.http.RatisDropwizardExports;
import org.apache.hadoop.hdds.utils.HAUtils;
import org.apache.hadoop.hdds.utils.HddsServerUtil;
import org.apache.hadoop.hdds.utils.ProtocolMessageMetrics;
import org.apache.hadoop.hdds.utils.db.BatchOperation;
import org.apache.hadoop.hdds.utils.db.DBCheckpoint;
import org.apache.hadoop.hdds.utils.db.DBUpdatesWrapper;
import org.apache.hadoop.hdds.utils.db.SequenceNumberNotFoundException;
import org.apache.hadoop.hdds.utils.db.cache.CacheKey;
import org.apache.hadoop.hdds.utils.db.cache.CacheValue;
import org.apache.hadoop.io.Text;
import org.apache.hadoop.ipc.ProtobufRpcEngine;
import org.apache.hadoop.ipc.RPC;
import org.apache.hadoop.ipc.Server;
import org.apache.hadoop.metrics2.util.MBeans;
import org.apache.hadoop.ozone.OmUtils;
import org.apache.hadoop.ozone.OzoneAcl;
import org.apache.hadoop.ozone.OzoneConfigKeys;
import org.apache.hadoop.ozone.OzoneConsts;
import org.apache.hadoop.ozone.OzoneSecurityUtil;
import org.apache.hadoop.ozone.audit.AuditAction;
import org.apache.hadoop.ozone.audit.AuditEventStatus;
import org.apache.hadoop.ozone.audit.AuditLogger;
import org.apache.hadoop.ozone.audit.AuditLoggerType;
import org.apache.hadoop.ozone.audit.AuditMessage;
import org.apache.hadoop.ozone.audit.Auditor;
import org.apache.hadoop.ozone.audit.OMAction;
import org.apache.hadoop.ozone.common.Storage.StorageState;
import org.apache.hadoop.ozone.om.exceptions.OMException;
import org.apache.hadoop.ozone.om.exceptions.OMException.ResultCodes;
import org.apache.hadoop.ozone.om.exceptions.OMLeaderNotReadyException;
import org.apache.hadoop.ozone.om.exceptions.OMNotLeaderException;
import org.apache.hadoop.ozone.om.ha.OMHANodeDetails;
import org.apache.hadoop.ozone.om.helpers.OMNodeDetails;
import org.apache.hadoop.ozone.om.helpers.DBUpdates;
import org.apache.hadoop.ozone.om.helpers.OmBucketInfo;
import org.apache.hadoop.ozone.om.helpers.OmDBAccessIdInfo;
import org.apache.hadoop.ozone.om.helpers.OmDBUserPrincipalInfo;
import org.apache.hadoop.ozone.om.helpers.OmDBTenantState;
import org.apache.hadoop.ozone.om.helpers.OmKeyArgs;
import org.apache.hadoop.ozone.om.helpers.OmKeyInfo;
import org.apache.hadoop.ozone.om.helpers.OmMultipartUploadList;
import org.apache.hadoop.ozone.om.helpers.OmMultipartUploadListParts;
import org.apache.hadoop.ozone.om.helpers.OmVolumeArgs;
import org.apache.hadoop.ozone.om.helpers.OzoneFileStatus;
import org.apache.hadoop.ozone.om.helpers.RepeatedOmKeyInfo;
import org.apache.hadoop.ozone.om.helpers.S3VolumeContext;
import org.apache.hadoop.ozone.om.helpers.ServiceInfo;
import org.apache.hadoop.ozone.om.helpers.ServiceInfoEx;
import org.apache.hadoop.ozone.om.helpers.TenantStateList;
import org.apache.hadoop.ozone.om.helpers.TenantUserInfoValue;
import org.apache.hadoop.ozone.om.helpers.TenantUserList;
import org.apache.hadoop.ozone.om.protocol.OMInterServiceProtocol;
import org.apache.hadoop.ozone.om.protocol.OMConfiguration;
import org.apache.hadoop.ozone.om.protocolPB.OMInterServiceProtocolClientSideImpl;
import org.apache.hadoop.ozone.om.protocol.OzoneManagerProtocol;
import org.apache.hadoop.ozone.om.protocolPB.OMInterServiceProtocolPB;
import org.apache.hadoop.ozone.om.protocolPB.OMAdminProtocolClientSideImpl;
import org.apache.hadoop.ozone.om.protocolPB.OMAdminProtocolPB;
import org.apache.hadoop.ozone.om.protocolPB.OzoneManagerProtocolPB;
import org.apache.hadoop.ozone.common.ha.ratis.RatisSnapshotInfo;
import org.apache.hadoop.hdds.security.OzoneSecurityException;
import org.apache.hadoop.hdds.utils.TransactionInfo;
import org.apache.hadoop.ozone.om.ratis.OzoneManagerRatisServer;
import org.apache.hadoop.ozone.om.ratis.utils.OzoneManagerRatisUtils;
import org.apache.hadoop.ozone.om.request.OMClientRequest;
import org.apache.hadoop.ozone.om.snapshot.OzoneManagerSnapshotProvider;
import org.apache.hadoop.ozone.om.upgrade.OMLayoutVersionManager;
import org.apache.hadoop.ozone.om.upgrade.OMUpgradeFinalizer;
import org.apache.hadoop.ozone.protocol.proto.OzoneManagerAdminProtocolProtos.OzoneManagerAdminService;
import org.apache.hadoop.ozone.protocol.proto.OzoneManagerProtocolProtos;
import org.apache.hadoop.ozone.protocol.proto.OzoneManagerProtocolProtos.DBUpdatesRequest;
import org.apache.hadoop.ozone.protocol.proto.OzoneManagerProtocolProtos.KeyArgs;
import org.apache.hadoop.ozone.protocol.proto.OzoneManagerProtocolProtos.OMRoleInfo;
import org.apache.hadoop.ozone.protocol.proto.OzoneManagerProtocolProtos.S3Authentication;
import org.apache.hadoop.ozone.protocol.proto.OzoneManagerProtocolProtos.ServicePort;
import org.apache.hadoop.ozone.protocol.proto.OzoneManagerProtocolProtos.ExtendedUserAccessIdInfo;
import org.apache.hadoop.ozone.protocol.proto.OzoneManagerProtocolProtos.TenantState;
import org.apache.hadoop.ozone.protocolPB.OMInterServiceProtocolServerSideImpl;
import org.apache.hadoop.ozone.protocolPB.OMAdminProtocolServerSideImpl;
import org.apache.hadoop.ozone.storage.proto.OzoneManagerStorageProtos.PersistedUserVolumeInfo;
import org.apache.hadoop.ozone.protocolPB.OzoneManagerProtocolServerSideTranslatorPB;
import org.apache.hadoop.ozone.security.OzoneBlockTokenSecretManager;
import org.apache.hadoop.ozone.security.OzoneDelegationTokenSecretManager;
import org.apache.hadoop.ozone.security.OzoneTokenIdentifier;
import org.apache.hadoop.ozone.security.acl.IAccessAuthorizer;
import org.apache.hadoop.ozone.security.acl.IAccessAuthorizer.ACLIdentityType;
import org.apache.hadoop.ozone.security.acl.IAccessAuthorizer.ACLType;
import org.apache.hadoop.ozone.security.acl.OzoneAccessAuthorizer;
import org.apache.hadoop.ozone.security.acl.OzoneNativeAuthorizer;
import org.apache.hadoop.ozone.security.acl.OzoneObj;
import org.apache.hadoop.ozone.security.acl.OzoneObj.ResourceType;
import org.apache.hadoop.ozone.security.acl.OzoneObj.StoreType;
import org.apache.hadoop.ozone.security.acl.OzoneObjInfo;
import org.apache.hadoop.ozone.security.acl.RequestContext;
import org.apache.hadoop.ozone.upgrade.UpgradeFinalizer;
import org.apache.hadoop.ozone.upgrade.UpgradeFinalizer.StatusAndMessages;
import org.apache.hadoop.hdds.ExitManager;
import org.apache.hadoop.ozone.util.OzoneVersionInfo;
import org.apache.hadoop.ozone.util.ShutdownHookManager;
import org.apache.hadoop.security.SecurityUtil;
import org.apache.hadoop.security.UserGroupInformation;
import org.apache.hadoop.security.UserGroupInformation.AuthenticationMethod;
import org.apache.hadoop.security.authentication.client.AuthenticationException;
import org.apache.hadoop.security.token.SecretManager.InvalidToken;
import org.apache.hadoop.security.token.Token;
import org.apache.hadoop.util.JvmPauseMonitor;
import org.apache.hadoop.util.KMSUtil;
import org.apache.hadoop.util.ReflectionUtils;
import org.apache.hadoop.util.Time;

import com.fasterxml.jackson.databind.ObjectMapper;
import com.fasterxml.jackson.databind.ObjectReader;
import com.fasterxml.jackson.databind.ObjectWriter;
import com.google.common.annotations.VisibleForTesting;
import com.google.common.base.Preconditions;
import com.google.protobuf.BlockingService;
import com.google.protobuf.ProtocolMessageEnum;
import org.apache.commons.lang3.StringUtils;
import org.apache.commons.lang3.tuple.Pair;

import static org.apache.hadoop.fs.CommonConfigurationKeysPublic.FS_TRASH_INTERVAL_DEFAULT;
import static org.apache.hadoop.fs.CommonConfigurationKeysPublic.FS_TRASH_INTERVAL_KEY;
import static org.apache.hadoop.hdds.HddsConfigKeys.HDDS_BLOCK_TOKEN_ENABLED;
import static org.apache.hadoop.hdds.HddsConfigKeys.HDDS_BLOCK_TOKEN_ENABLED_DEFAULT;
import static org.apache.hadoop.hdds.HddsUtils.getScmAddressForClients;
import static org.apache.hadoop.hdds.security.x509.certificates.utils.CertificateSignRequest.getEncodedString;
import static org.apache.hadoop.hdds.server.ServerUtils.getRemoteUserName;
import static org.apache.hadoop.hdds.server.ServerUtils.updateRPCListenAddress;
import static org.apache.hadoop.hdds.utils.HAUtils.getScmInfo;
import static org.apache.hadoop.ozone.OmUtils.MAX_TRXN_ID;
import static org.apache.hadoop.ozone.OzoneAcl.AclScope.ACCESS;
import static org.apache.hadoop.ozone.OzoneConfigKeys.DFS_CONTAINER_RATIS_ENABLED_DEFAULT;
import static org.apache.hadoop.ozone.OzoneConfigKeys.DFS_CONTAINER_RATIS_ENABLED_KEY;
import static org.apache.hadoop.ozone.OzoneConfigKeys.OZONE_ACL_AUTHORIZER_CLASS;
import static org.apache.hadoop.ozone.OzoneConfigKeys.OZONE_ACL_ENABLED;
import static org.apache.hadoop.ozone.OzoneConfigKeys.OZONE_ACL_ENABLED_DEFAULT;
import static org.apache.hadoop.ozone.OzoneConfigKeys.OZONE_ADMINISTRATORS;
import static org.apache.hadoop.ozone.OzoneConfigKeys.OZONE_ADMINISTRATORS_WILDCARD;
import static org.apache.hadoop.ozone.OzoneConfigKeys.OZONE_KEY_PREALLOCATION_BLOCKS_MAX;
import static org.apache.hadoop.ozone.OzoneConfigKeys.OZONE_KEY_PREALLOCATION_BLOCKS_MAX_DEFAULT;
import static org.apache.hadoop.ozone.OzoneConfigKeys.OZONE_SCM_BLOCK_SIZE;
import static org.apache.hadoop.ozone.OzoneConfigKeys.OZONE_SCM_BLOCK_SIZE_DEFAULT;
import static org.apache.hadoop.ozone.OzoneConsts.DB_TRANSIENT_MARKER;
import static org.apache.hadoop.ozone.OzoneConsts.DEFAULT_OM_UPDATE_ID;
import static org.apache.hadoop.ozone.OzoneConsts.LAYOUT_VERSION_KEY;
import static org.apache.hadoop.ozone.OzoneConsts.OM_METRICS_FILE;
import static org.apache.hadoop.ozone.OzoneConsts.OM_METRICS_TEMP_FILE;
import static org.apache.hadoop.ozone.OzoneConsts.PREPARE_MARKER_KEY;
import static org.apache.hadoop.ozone.OzoneConsts.OM_RATIS_SNAPSHOT_DIR;
import static org.apache.hadoop.ozone.OzoneConsts.RPC_PORT;
import static org.apache.hadoop.ozone.OzoneConsts.TRANSACTION_INFO_KEY;
import static org.apache.hadoop.ozone.om.OMConfigKeys.OZONE_OM_ADDRESS_KEY;
import static org.apache.hadoop.ozone.om.OMConfigKeys.OZONE_OM_ENABLE_FILESYSTEM_PATHS;
import static org.apache.hadoop.ozone.om.OMConfigKeys.OZONE_OM_ENABLE_FILESYSTEM_PATHS_DEFAULT;
import static org.apache.hadoop.ozone.om.OMConfigKeys.OZONE_OM_HANDLER_COUNT_DEFAULT;
import static org.apache.hadoop.ozone.om.OMConfigKeys.OZONE_OM_HANDLER_COUNT_KEY;
import static org.apache.hadoop.ozone.om.OMConfigKeys.OZONE_OM_HTTP_AUTH_TYPE;
import static org.apache.hadoop.ozone.om.OMConfigKeys.OZONE_OM_KERBEROS_KEYTAB_FILE_KEY;
import static org.apache.hadoop.ozone.om.OMConfigKeys.OZONE_OM_KERBEROS_PRINCIPAL_KEY;
import static org.apache.hadoop.ozone.om.OMConfigKeys.OZONE_OM_METRICS_SAVE_INTERVAL;
import static org.apache.hadoop.ozone.om.OMConfigKeys.OZONE_OM_METRICS_SAVE_INTERVAL_DEFAULT;
import static org.apache.hadoop.ozone.om.OMConfigKeys.OZONE_OM_USER_MAX_VOLUME;
import static org.apache.hadoop.ozone.om.OMConfigKeys.OZONE_OM_USER_MAX_VOLUME_DEFAULT;
import static org.apache.hadoop.ozone.om.OMConfigKeys.OZONE_OM_VOLUME_LISTALL_ALLOWED;
import static org.apache.hadoop.ozone.om.OMConfigKeys.OZONE_OM_VOLUME_LISTALL_ALLOWED_DEFAULT;
import static org.apache.hadoop.ozone.om.OMConfigKeys.OZONE_DEFAULT_BUCKET_LAYOUT;
import static org.apache.hadoop.ozone.om.OMConfigKeys.OZONE_DEFAULT_BUCKET_LAYOUT_DEFAULT;
import static org.apache.hadoop.ozone.om.exceptions.OMException.ResultCodes.DETECTED_LOOP_IN_BUCKET_LINKS;
import static org.apache.hadoop.ozone.om.exceptions.OMException.ResultCodes.INVALID_AUTH_METHOD;
import static org.apache.hadoop.ozone.om.exceptions.OMException.ResultCodes.INVALID_REQUEST;
import static org.apache.hadoop.ozone.om.exceptions.OMException.ResultCodes.PERMISSION_DENIED;
import static org.apache.hadoop.ozone.om.exceptions.OMException.ResultCodes.TOKEN_ERROR_OTHER;
import static org.apache.hadoop.ozone.om.lock.OzoneManagerLock.Resource.BUCKET_LOCK;
import static org.apache.hadoop.ozone.om.lock.OzoneManagerLock.Resource.VOLUME_LOCK;
import static org.apache.hadoop.ozone.om.ratis.OzoneManagerRatisServer.RaftServerStatus.LEADER_AND_READY;
import static org.apache.hadoop.ozone.om.ratis.OzoneManagerRatisServer.getRaftGroupIdFromOmServiceId;
import static org.apache.hadoop.ozone.protocol.proto.OzoneManagerInterServiceProtocolProtos.OzoneManagerInterService;
import static org.apache.hadoop.ozone.protocol.proto.OzoneManagerProtocolProtos.OzoneManagerService;
import static org.apache.hadoop.ozone.protocol.proto.OzoneManagerProtocolProtos.PrepareStatusResponse.PrepareStatus;
import org.apache.ratis.proto.RaftProtos.RaftPeerRole;
import org.apache.ratis.protocol.RaftGroupId;
import org.apache.ratis.server.protocol.TermIndex;
import org.apache.ratis.util.ExitUtils;
import org.apache.ratis.util.FileUtils;
import org.apache.ratis.util.LifeCycle;
import org.bouncycastle.pkcs.PKCS10CertificationRequest;
import org.slf4j.Logger;
import org.slf4j.LoggerFactory;

/**
 * Ozone Manager is the metadata manager of ozone.
 */
@InterfaceAudience.LimitedPrivate({"HDFS", "CBLOCK", "OZONE", "HBASE"})
public final class OzoneManager extends ServiceRuntimeInfoImpl
    implements OzoneManagerProtocol, OMInterServiceProtocol,
    OMMXBean, Auditor {
  public static final Logger LOG =
      LoggerFactory.getLogger(OzoneManager.class);

  private static final AuditLogger AUDIT = new AuditLogger(
      AuditLoggerType.OMLOGGER);

  private static final String OM_DAEMON = "om";

  // This is set for read requests when OMRequest has S3Authentication set,
  // and it is reset when read request is processed.
  private static final ThreadLocal<S3Authentication> S3_AUTH =
      new ThreadLocal<>();

  private static boolean securityEnabled = false;
  private OzoneDelegationTokenSecretManager delegationTokenMgr;
  private OzoneBlockTokenSecretManager blockTokenMgr;
  private CertificateClient certClient;
  private String caCertPem = null;
  private List<String> caCertPemList = new ArrayList<>();
  private final Text omRpcAddressTxt;
  private OzoneConfiguration configuration;
  private RPC.Server omRpcServer;
  private InetSocketAddress omRpcAddress;
  private String omId;

  private OMMetadataManager metadataManager;
  private OMMultiTenantManager multiTenantManager;
  private VolumeManager volumeManager;
  private BucketManager bucketManager;
  private KeyManager keyManager;
  private PrefixManagerImpl prefixManager;
  private UpgradeFinalizer<OzoneManager> upgradeFinalizer;

  /**
   * OM super user / admin list.
   */
  private final Collection<String> omAdminUsernames;

  private final OMMetrics metrics;
  private final ProtocolMessageMetrics<ProtocolMessageEnum>
      omClientProtocolMetrics;
  private OzoneManagerHttpServer httpServer;
  private final OMStorage omStorage;
  private final ScmBlockLocationProtocol scmBlockClient;
  private final StorageContainerLocationProtocol scmContainerClient;
  private ObjectName omInfoBeanName;
  private Timer metricsTimer;
  private ScheduleOMMetricsWriteTask scheduleOMMetricsWriteTask;
  private static final ObjectWriter WRITER =
      new ObjectMapper().writerWithDefaultPrettyPrinter();
  private static final ObjectReader READER =
      new ObjectMapper().readerFor(OmMetricsInfo.class);
  private static final int SHUTDOWN_HOOK_PRIORITY = 30;
  private final Runnable shutdownHook;
  private final File omMetaDir;
  private boolean isAclEnabled;
  private final boolean isSpnegoEnabled;
  private IAccessAuthorizer accessAuthorizer;
  private JvmPauseMonitor jvmPauseMonitor;
  private final SecurityConfig secConfig;
  private S3SecretManager s3SecretManager;
  private volatile boolean isOmRpcServerRunning = false;
  private String omComponent;
  private OzoneManagerProtocolServerSideTranslatorPB omServerProtocol;

  private boolean isRatisEnabled;
  private OzoneManagerRatisServer omRatisServer;
  private OzoneManagerSnapshotProvider omSnapshotProvider;
  private OMNodeDetails omNodeDetails;
  private Map<String, OMNodeDetails> peerNodesMap;
  private File omRatisSnapshotDir;
  private final RatisSnapshotInfo omRatisSnapshotInfo;
  private final Map<String, RatisDropwizardExports> ratisMetricsMap =
      new ConcurrentHashMap<>();

  private KeyProviderCryptoExtension kmsProvider = null;
  private static String keyProviderUriKeyName =
      CommonConfigurationKeysPublic.HADOOP_SECURITY_KEY_PROVIDER_PATH;
  private OMLayoutVersionManager versionManager;

  private boolean allowListAllVolumes;
  // Adding parameters needed for VolumeRequests here, so that during request
  // execution, we can get from ozoneManager.
  private long maxUserVolumeCount;

  private int minMultipartUploadPartSize = OzoneConsts.OM_MULTIPART_MIN_SIZE;

  private final ScmClient scmClient;
  private final long scmBlockSize;
  private final int preallocateBlocksMax;
  private final boolean grpcBlockTokenEnabled;
  private final boolean useRatisForReplication;
  private final String defaultBucketLayout;

  private boolean isS3MultiTenancyEnabled;

  private boolean isNativeAuthorizerEnabled;

  private ExitManager exitManager;

  private OzoneManagerPrepareState prepareState;

  private boolean isBootstrapping = false;
  private boolean isForcedBootstrapping = false;

  // Test flags
  private static boolean testReloadConfigFlag = false;
  private static boolean testSecureOmFlag = false;

  /**
   * OM Startup mode.
   */
  public enum StartupOption {
    REGUALR,
    BOOTSTRAP,
    FORCE_BOOTSTRAP
  }

  private enum State {
    INITIALIZED,
    BOOTSTRAPPING,
    RUNNING,
    STOPPED
  }

  // Used in MiniOzoneCluster testing
  private State omState;
  private Thread emptier;

  private static final int MSECS_PER_MINUTE = 60 * 1000;

  private final boolean isSecurityEnabled;

  @SuppressWarnings("methodlength")
  private OzoneManager(OzoneConfiguration conf, StartupOption startupOption)
      throws IOException, AuthenticationException {
    super(OzoneVersionInfo.OZONE_VERSION_INFO);
    Preconditions.checkNotNull(conf);
    setConfiguration(conf);
    // Load HA related configurations
    OMHANodeDetails omhaNodeDetails =
        OMHANodeDetails.loadOMHAConfig(configuration);

    this.isSecurityEnabled = OzoneSecurityUtil.isSecurityEnabled(conf);
    this.peerNodesMap = omhaNodeDetails.getPeerNodesMap();
    this.omNodeDetails = omhaNodeDetails.getLocalNodeDetails();

    omStorage = new OMStorage(conf);
    omId = omStorage.getOmId();

    versionManager = new OMLayoutVersionManager(omStorage.getLayoutVersion());
    upgradeFinalizer = new OMUpgradeFinalizer(versionManager);

    exitManager = new ExitManager();

    // In case of single OM Node Service there will be no OM Node ID
    // specified, set it to value from om storage
    if (this.omNodeDetails.getNodeId() == null) {
      this.omNodeDetails = OMHANodeDetails.getOMNodeDetailsForNonHA(conf,
          omNodeDetails.getServiceId(),
          omStorage.getOmId(), omNodeDetails.getRpcAddress(),
          omNodeDetails.getRatisPort());
    }

    loginOMUserIfSecurityEnabled(conf);
    setInstanceVariablesFromConf();
    this.maxUserVolumeCount = conf.getInt(OZONE_OM_USER_MAX_VOLUME,
        OZONE_OM_USER_MAX_VOLUME_DEFAULT);
    Preconditions.checkArgument(this.maxUserVolumeCount > 0,
        OZONE_OM_USER_MAX_VOLUME + " value should be greater than zero");

    if (omStorage.getState() != StorageState.INITIALIZED) {
      throw new OMException("OM not initialized, current OM storage state: "
          + omStorage.getState().name() + ". Please ensure 'ozone om --init' "
          + "command is executed to generate all the required metadata to "
          + omStorage.getStorageDir()
          + " once before starting the OM service.",
          ResultCodes.OM_NOT_INITIALIZED);
    }
    omMetaDir = OMStorage.getOmDbDir(configuration);

    this.isSpnegoEnabled = conf.get(OZONE_OM_HTTP_AUTH_TYPE, "simple")
        .equals("kerberos");
    this.scmBlockSize = (long) conf.getStorageSize(OZONE_SCM_BLOCK_SIZE,
        OZONE_SCM_BLOCK_SIZE_DEFAULT, StorageUnit.BYTES);
    this.preallocateBlocksMax = conf.getInt(
        OZONE_KEY_PREALLOCATION_BLOCKS_MAX,
        OZONE_KEY_PREALLOCATION_BLOCKS_MAX_DEFAULT);
    this.grpcBlockTokenEnabled = conf.getBoolean(HDDS_BLOCK_TOKEN_ENABLED,
        HDDS_BLOCK_TOKEN_ENABLED_DEFAULT);
    this.useRatisForReplication = conf.getBoolean(
        DFS_CONTAINER_RATIS_ENABLED_KEY, DFS_CONTAINER_RATIS_ENABLED_DEFAULT);
    // TODO: This is a temporary check. Once fully implemented, all OM state
    //  change should go through Ratis - be it standalone (for non-HA) or
    //  replicated (for HA).
    isRatisEnabled = configuration.getBoolean(
        OMConfigKeys.OZONE_OM_RATIS_ENABLE_KEY,
        OMConfigKeys.OZONE_OM_RATIS_ENABLE_DEFAULT);

    this.defaultBucketLayout =
        configuration.getTrimmed(OZONE_DEFAULT_BUCKET_LAYOUT,
            OZONE_DEFAULT_BUCKET_LAYOUT_DEFAULT);

    if (!defaultBucketLayout.equals(
        BucketLayout.FILE_SYSTEM_OPTIMIZED.name()) &&
        !defaultBucketLayout.equals(BucketLayout.OBJECT_STORE.name()) &&
        !defaultBucketLayout.equals(BucketLayout.LEGACY.name())
    ) {
      throw new ConfigurationException(
          defaultBucketLayout +
              " is not a valid default bucket layout. Supported values are " +
              BucketLayout.FILE_SYSTEM_OPTIMIZED + ", " +
              BucketLayout.OBJECT_STORE + ", " + BucketLayout.LEGACY + ".");
    }

    InetSocketAddress omNodeRpcAddr = omNodeDetails.getRpcAddress();
    omRpcAddressTxt = new Text(omNodeDetails.getRpcAddressString());

    scmContainerClient = getScmContainerClient(configuration);
    // verifies that the SCM info in the OM Version file is correct.
    scmBlockClient = getScmBlockClient(configuration);
    this.scmClient = new ScmClient(scmBlockClient, scmContainerClient);

    // For testing purpose only, not hit scm from om as Hadoop UGI can't login
    // two principals in the same JVM.
    if (!testSecureOmFlag) {
      ScmInfo scmInfo = getScmInfo(configuration);
      if (!scmInfo.getClusterId().equals(omStorage.getClusterID())) {
        logVersionMismatch(conf, scmInfo);
        throw new OMException("SCM version info mismatch.",
            ResultCodes.SCM_VERSION_MISMATCH_ERROR);
      }
    }

    RPC.setProtocolEngine(configuration, OzoneManagerProtocolPB.class,
        ProtobufRpcEngine.class);

    secConfig = new SecurityConfig(configuration);
    // Create the KMS Key Provider
    try {
      kmsProvider = createKeyProviderExt(configuration);
    } catch (IOException ioe) {
      kmsProvider = null;
      LOG.error("Fail to create Key Provider");
    }
    if (secConfig.isSecurityEnabled()) {
      omComponent = OM_DAEMON + "-" + omId;
      if (omStorage.getOmCertSerialId() == null) {
        throw new RuntimeException("OzoneManager started in secure mode but " +
            "doesn't have SCM signed certificate.");
      }
      certClient = new OMCertificateClient(new SecurityConfig(conf),
          omStorage.getOmCertSerialId());
    }
    if (secConfig.isBlockTokenEnabled()) {
      blockTokenMgr = createBlockTokenSecretManager(configuration);
    }

    // Enable S3 multi-tenancy if config keys are set
    this.isS3MultiTenancyEnabled =
        OMMultiTenantManager.checkAndEnableMultiTenancy(this, conf);

    // Get admin list
    omAdminUsernames = getOzoneAdminsFromConfig(configuration);
    instantiateServices(false);

    // Create special volume s3v which is required for S3G.
    addS3GVolumeToDB();

    if (startupOption == StartupOption.BOOTSTRAP) {
      isBootstrapping = true;
    } else if (startupOption == StartupOption.FORCE_BOOTSTRAP) {
      isForcedBootstrapping = true;
    }

    this.omRatisSnapshotInfo = new RatisSnapshotInfo();

    initializeRatisDirs(conf);
    initializeRatisServer(isBootstrapping || isForcedBootstrapping);

    metrics = OMMetrics.create();
    omClientProtocolMetrics = ProtocolMessageMetrics
        .create("OmClientProtocol", "Ozone Manager RPC endpoint",
            OzoneManagerProtocolProtos.Type.values());

    // Start Om Rpc Server.
    omRpcServer = getRpcServer(configuration);
    omRpcAddress = updateRPCListenAddress(configuration,
        OZONE_OM_ADDRESS_KEY, omNodeRpcAddr, omRpcServer);

    shutdownHook = () -> {
      saveOmMetrics();
    };
    ShutdownHookManager.get().addShutdownHook(shutdownHook,
        SHUTDOWN_HOOK_PRIORITY);

    if (isBootstrapping || isForcedBootstrapping) {
      omState = State.BOOTSTRAPPING;
    } else {
      omState = State.INITIALIZED;
    }
  }

  public boolean isStopped() {
    return omState == State.STOPPED;
  }

  /**
   * Set the {@link S3Authentication} for the current rpc handler thread.
   */
  public static void setS3Auth(S3Authentication val) {
    S3_AUTH.set(val);
  }

  /**
   * Returns the {@link S3Authentication} for the current rpc handler thread.
   */
  public static S3Authentication getS3Auth() {
    return S3_AUTH.get();
  }

  /**
   * This method is used to set selected instance variables in this class from
   * the passed in config. This allows these variable to be reset when the OM
   * instance is restarted (normally from a test mini-cluster). Note, not all
   * variables are added here as variables are selectively added as tests
   * require.
   */
  private void setInstanceVariablesFromConf() {
    this.isAclEnabled = configuration.getBoolean(OZONE_ACL_ENABLED,
        OZONE_ACL_ENABLED_DEFAULT);
    this.allowListAllVolumes = configuration.getBoolean(
        OZONE_OM_VOLUME_LISTALL_ALLOWED,
        OZONE_OM_VOLUME_LISTALL_ALLOWED_DEFAULT);
  }

  /**
   * Constructs OM instance based on the configuration.
   *
   * @param conf OzoneConfiguration
   * @return OM instance
   * @throws IOException, AuthenticationException in case OM instance
   *                      creation fails.
   */
  public static OzoneManager createOm(OzoneConfiguration conf)
      throws IOException, AuthenticationException {
    return new OzoneManager(conf, StartupOption.REGUALR);
  }

  public static OzoneManager createOm(OzoneConfiguration conf,
      StartupOption startupOption) throws IOException, AuthenticationException {
    return new OzoneManager(conf, startupOption);
  }

  private void logVersionMismatch(OzoneConfiguration conf, ScmInfo scmInfo) {
    List<SCMNodeInfo> scmNodeInfoList = SCMNodeInfo.buildNodeInfo(conf);
    StringBuilder scmBlockAddressBuilder = new StringBuilder("");
    for (SCMNodeInfo scmNodeInfo : scmNodeInfoList) {
      scmBlockAddressBuilder.append(scmNodeInfo.getBlockClientAddress())
          .append(",");
    }
    String scmBlockAddress = scmBlockAddressBuilder.toString();
    if (!StringUtils.isBlank(scmBlockAddress)) {
      scmBlockAddress = scmBlockAddress.substring(0,
          scmBlockAddress.lastIndexOf(","));
    }
    if (!scmInfo.getClusterId().equals(omStorage.getClusterID())) {
      LOG.error("clusterId from {} is {}, but is {} in {}",
          scmBlockAddress, scmInfo.getClusterId(),
          omStorage.getClusterID(), omStorage.getVersionFile());
    }
  }

  /**
   * Instantiate services which are dependent on the OM DB state.
   * When OM state is reloaded, these services are re-initialized with the
   * new OM state.
   */
  private void instantiateServices(boolean withNewSnapshot) throws IOException {

    metadataManager = new OmMetadataManagerImpl(configuration);
<<<<<<< HEAD
    // TODO: HDDS-6612. Add config to enable or disable Multi-Tenancy feature
    multiTenantManager = new OMMultiTenantManagerImpl(this, configuration);
    OzoneAclUtils.setOMMultiTenantManager(multiTenantManager);
=======
    LOG.info("S3 Multi-Tenancy is {}",
        isS3MultiTenancyEnabled ? "enabled" : "disabled");
    if (isS3MultiTenancyEnabled) {
      multiTenantManager = new OMMultiTenantManagerImpl(this, configuration);
      OzoneAclUtils.setOMMultiTenantManager(multiTenantManager);
    }
>>>>>>> c55bd029
    volumeManager = new VolumeManagerImpl(metadataManager, configuration);
    bucketManager = new BucketManagerImpl(metadataManager, getKmsProvider(),
        isRatisEnabled);
    if (secConfig.isSecurityEnabled() || testSecureOmFlag) {
      s3SecretManager = new S3SecretManagerImpl(configuration, metadataManager);
      delegationTokenMgr = createDelegationTokenSecretManager(configuration);
    }

    prefixManager = new PrefixManagerImpl(metadataManager, isRatisEnabled);
    keyManager = new KeyManagerImpl(this, scmClient, configuration,
        omStorage.getOmId());

    if (withNewSnapshot) {
      Integer layoutVersionInDB = getLayoutVersionInDB();
      if (layoutVersionInDB != null &&
          versionManager.getMetadataLayoutVersion() < layoutVersionInDB) {
        LOG.info("New OM snapshot received with higher layout version {}. " +
            "Attempting to finalize current OM to that version.",
            layoutVersionInDB);
        OmUpgradeConfig uConf = configuration.getObject(OmUpgradeConfig.class);
        upgradeFinalizer.finalizeAndWaitForCompletion(
            "om-ratis-snapshot", this,
            uConf.getRatisBasedFinalizationTimeout());
        if (versionManager.getMetadataLayoutVersion() < layoutVersionInDB) {
          throw new IOException("Unable to finalize OM to the desired layout " +
              "version " + layoutVersionInDB + " present in the snapshot DB.");
        } else {
          updateLayoutVersionInDB(versionManager, metadataManager);
        }
      }

      instantiatePrepareStateAfterSnapshot();
    } else {
      // Prepare state depends on the transaction ID of metadataManager after a
      // restart.
      instantiatePrepareStateOnStartup();
    }

    if (isAclEnabled) {
      accessAuthorizer = getACLAuthorizerInstance(configuration);
      if (accessAuthorizer instanceof OzoneNativeAuthorizer) {
        OzoneNativeAuthorizer authorizer =
            (OzoneNativeAuthorizer) accessAuthorizer;
        isNativeAuthorizerEnabled = true;
        authorizer.setVolumeManager(volumeManager);
        authorizer.setBucketManager(bucketManager);
        authorizer.setKeyManager(keyManager);
        authorizer.setPrefixManager(prefixManager);
        authorizer.setOzoneAdmins(omAdminUsernames);
        authorizer.setAllowListAllVolumes(allowListAllVolumes);
      }
    } else {
      accessAuthorizer = null;
    }
  }

  /**
   * Return configuration value of
   * {@link OzoneConfigKeys#DFS_CONTAINER_RATIS_ENABLED_KEY}.
   */
  public boolean shouldUseRatis() {
    return useRatisForReplication;
  }

  /**
   * Return scmClient.
   */
  public ScmClient getScmClient() {
    return scmClient;
  }

  /**
   * Return SecretManager for OM.
   */
  public OzoneBlockTokenSecretManager getBlockTokenSecretManager() {
    return blockTokenMgr;
  }

  /**
   * Return config value of {@link OzoneConfigKeys#OZONE_SCM_BLOCK_SIZE}.
   */
  public long getScmBlockSize() {
    return scmBlockSize;
  }

  /**
   * Return config value of
   * {@link OzoneConfigKeys#OZONE_KEY_PREALLOCATION_BLOCKS_MAX}.
   */
  public int getPreallocateBlocksMax() {
    return preallocateBlocksMax;
  }

  /**
   * Return config value of
   * {@link HddsConfigKeys#HDDS_BLOCK_TOKEN_ENABLED}.
   */
  public boolean isGrpcBlockTokenEnabled() {
    return grpcBlockTokenEnabled;
  }

  /**
   * Returns true if S3 multi-tenancy is enabled; false otherwise.
   */
  public boolean isS3MultiTenancyEnabled() {
    return isS3MultiTenancyEnabled;
  }

  /**
   * Throws OMException FEATURE_NOT_ENABLED if S3 multi-tenancy is not enabled.
   */
  public void checkS3MultiTenancyEnabled() throws OMException {
    if (isS3MultiTenancyEnabled()) {
      return;
    }

    throw new OMException("S3 multi-tenancy feature is not enabled. Please "
        + "set ozone.om.multitenancy.enabled to true and restart all OMs.",
        ResultCodes.FEATURE_NOT_ENABLED);
  }

  /**
   * Return config value of {@link OzoneConfigKeys#OZONE_SECURITY_ENABLED_KEY}.
   */
  public boolean isSecurityEnabled() {
    return isSecurityEnabled || testSecureOmFlag;
  }

  public boolean isTestSecureOmFlag() {
    return testSecureOmFlag;
  }

  private KeyProviderCryptoExtension createKeyProviderExt(
      OzoneConfiguration conf) throws IOException {
    KeyProvider keyProvider = KMSUtil.createKeyProvider(conf,
        keyProviderUriKeyName);
    if (keyProvider == null) {
      return null;
    }
    KeyProviderCryptoExtension cryptoProvider = KeyProviderCryptoExtension
        .createKeyProviderCryptoExtension(keyProvider);
    return cryptoProvider;
  }

  /**
   * Returns an instance of {@link IAccessAuthorizer}.
   * Looks up the configuration to see if there is custom class specified.
   * Constructs the instance by passing the configuration directly to the
   * constructor to achieve thread safety using final fields.
   *
   * @param conf
   * @return IAccessAuthorizer
   */
  private IAccessAuthorizer getACLAuthorizerInstance(OzoneConfiguration conf) {
    Class<? extends IAccessAuthorizer> clazz = conf.getClass(
        OZONE_ACL_AUTHORIZER_CLASS, OzoneAccessAuthorizer.class,
        IAccessAuthorizer.class);
    return ReflectionUtils.newInstance(clazz, conf);
  }

  @Override
  public void close() throws IOException {
    stop();
  }

  /**
   * Class which schedule saving metrics to a file.
   */
  private class ScheduleOMMetricsWriteTask extends TimerTask {
    @Override
    public void run() {
      saveOmMetrics();
    }
  }

  private void saveOmMetrics() {
    try {
      boolean success;
      File parent = getTempMetricsStorageFile().getParentFile();
      if (!parent.exists()) {
        Files.createDirectories(parent.toPath());
      }
      try (BufferedWriter writer = new BufferedWriter(
          new OutputStreamWriter(new FileOutputStream(
              getTempMetricsStorageFile()), StandardCharsets.UTF_8))) {
        OmMetricsInfo metricsInfo = new OmMetricsInfo();
        metricsInfo.setNumKeys(metrics.getNumKeys());
        WRITER.writeValue(writer, metricsInfo);
        success = true;
      }

      if (success) {
        Files.move(getTempMetricsStorageFile().toPath(),
            getMetricsStorageFile().toPath(), StandardCopyOption
                .ATOMIC_MOVE, StandardCopyOption.REPLACE_EXISTING);
      }
    } catch (IOException ex) {
      LOG.error("Unable to write the om Metrics file", ex);
    }
  }

  /**
   * Returns temporary metrics storage file.
   *
   * @return File
   */
  private File getTempMetricsStorageFile() {
    return new File(omMetaDir, OM_METRICS_TEMP_FILE);
  }

  /**
   * Returns metrics storage file.
   *
   * @return File
   */
  private File getMetricsStorageFile() {
    return new File(omMetaDir, OM_METRICS_FILE);
  }

  private OzoneDelegationTokenSecretManager createDelegationTokenSecretManager(
      OzoneConfiguration conf) throws IOException {
    long tokenRemoverScanInterval =
        conf.getTimeDuration(OMConfigKeys.DELEGATION_REMOVER_SCAN_INTERVAL_KEY,
            OMConfigKeys.DELEGATION_REMOVER_SCAN_INTERVAL_DEFAULT,
            TimeUnit.MILLISECONDS);
    long tokenMaxLifetime =
        conf.getTimeDuration(OMConfigKeys.DELEGATION_TOKEN_MAX_LIFETIME_KEY,
            OMConfigKeys.DELEGATION_TOKEN_MAX_LIFETIME_DEFAULT,
            TimeUnit.MILLISECONDS);
    long tokenRenewInterval =
        conf.getTimeDuration(OMConfigKeys.DELEGATION_TOKEN_RENEW_INTERVAL_KEY,
            OMConfigKeys.DELEGATION_TOKEN_RENEW_INTERVAL_DEFAULT,
            TimeUnit.MILLISECONDS);

    return new OzoneDelegationTokenSecretManager.Builder()
        .setConf(conf)
        .setTokenMaxLifetime(tokenMaxLifetime)
        .setTokenRenewInterval(tokenRenewInterval)
        .setTokenRemoverScanInterval(tokenRemoverScanInterval)
        .setService(omRpcAddressTxt)
        .setS3SecretManager(s3SecretManager)
        .setCertificateClient(certClient)
        .setOmServiceId(omNodeDetails.getServiceId())
        .build();
  }

  private OzoneBlockTokenSecretManager createBlockTokenSecretManager(
      OzoneConfiguration conf) {

    long expiryTime = conf.getTimeDuration(
        HddsConfigKeys.HDDS_BLOCK_TOKEN_EXPIRY_TIME,
        HddsConfigKeys.HDDS_BLOCK_TOKEN_EXPIRY_TIME_DEFAULT,
        TimeUnit.MILLISECONDS);
    // TODO: Pass OM cert serial ID.
    if (testSecureOmFlag) {
      return new OzoneBlockTokenSecretManager(secConfig, expiryTime, "1");
    }
    Objects.requireNonNull(certClient);
    return new OzoneBlockTokenSecretManager(secConfig, expiryTime,
        certClient.getCertificate().getSerialNumber().toString());
  }

  private void stopSecretManager() {
    if (blockTokenMgr != null) {
      LOG.info("Stopping OM block token manager.");
      try {
        blockTokenMgr.stop();
      } catch (IOException e) {
        LOG.error("Failed to stop block token manager", e);
      }
    }

    if (delegationTokenMgr != null) {
      LOG.info("Stopping OM delegation token secret manager.");
      try {
        delegationTokenMgr.stop();
      } catch (IOException e) {
        LOG.error("Failed to stop delegation token manager", e);
      }
    }
  }

  @VisibleForTesting
  public void startSecretManager() {
    try {
      certClient.assertValidKeysAndCertificate();
    } catch (OzoneSecurityException e) {
      LOG.error("Unable to read key pair for OM.", e);
      throw new UncheckedIOException(e);
    }
    if (secConfig.isBlockTokenEnabled() && blockTokenMgr != null) {
      try {
        LOG.info("Starting OM block token secret manager");
        blockTokenMgr.start(certClient);
      } catch (IOException e) {
        // Unable to start secret manager.
        LOG.error("Error starting block token secret manager.", e);
        throw new UncheckedIOException(e);
      }
    }

    if (delegationTokenMgr != null) {
      try {
        LOG.info("Starting OM delegation token secret manager");
        delegationTokenMgr.start(certClient);
      } catch (IOException e) {
        // Unable to start secret manager.
        LOG.error("Error starting delegation token secret manager.", e);
        throw new UncheckedIOException(e);
      }
    }
  }

  /**
   * For testing purpose only.
   */
  public void setCertClient(CertificateClient certClient) {
    // TODO: Initialize it in constructor with implementation for certClient.
    this.certClient = certClient;
  }

  /**
   * Login OM service user if security and Kerberos are enabled.
   *
   * @param conf
   * @throws IOException, AuthenticationException
   */
  private static void loginOMUser(OzoneConfiguration conf)
      throws IOException, AuthenticationException {

    if (SecurityUtil.getAuthenticationMethod(conf).equals(
        AuthenticationMethod.KERBEROS)) {
      if (LOG.isDebugEnabled()) {
        LOG.debug("Ozone security is enabled. Attempting login for OM user. "
                + "Principal: {}, keytab: {}", conf.get(
            OZONE_OM_KERBEROS_PRINCIPAL_KEY),
            conf.get(OZONE_OM_KERBEROS_KEYTAB_FILE_KEY));
      }

      UserGroupInformation.setConfiguration(conf);

      InetSocketAddress socAddr = OmUtils.getOmAddress(conf);
      SecurityUtil.login(conf, OZONE_OM_KERBEROS_KEYTAB_FILE_KEY,
          OZONE_OM_KERBEROS_PRINCIPAL_KEY, socAddr.getHostName());
    } else {
      throw new AuthenticationException(SecurityUtil.getAuthenticationMethod(
          conf) + " authentication method not supported. OM user login "
          + "failed.");
    }
    LOG.info("Ozone Manager login successful.");
  }

  /**
   * Create a scm block client, used by putKey() and getKey().
   *
   * @return {@link ScmBlockLocationProtocol}
   * @throws IOException
   */
  private static ScmBlockLocationProtocol getScmBlockClient(
      OzoneConfiguration conf) throws IOException {
    return HAUtils.getScmBlockClient(conf);
  }

  /**
   * Returns a scm container client.
   *
   * @return {@link StorageContainerLocationProtocol}
   */
  private static StorageContainerLocationProtocol getScmContainerClient(
      OzoneConfiguration conf) {
    return HAUtils.getScmContainerClient(conf);
  }

  /**
   * Creates a new instance of rpc server. If an earlier instance is already
   * running then returns the same.
   */
  private RPC.Server getRpcServer(OzoneConfiguration conf) throws IOException {
    if (isOmRpcServerRunning) {
      return omRpcServer;
    }

    InetSocketAddress omNodeRpcAddr = OmUtils.getOmAddress(conf);

    final int handlerCount = conf.getInt(OZONE_OM_HANDLER_COUNT_KEY,
        OZONE_OM_HANDLER_COUNT_DEFAULT);
    RPC.setProtocolEngine(configuration, OzoneManagerProtocolPB.class,
        ProtobufRpcEngine.class);

    this.omServerProtocol = new OzoneManagerProtocolServerSideTranslatorPB(
        this, omRatisServer, omClientProtocolMetrics, isRatisEnabled,
        getLastTrxnIndexForNonRatis());
    BlockingService omService =
        OzoneManagerService.newReflectiveBlockingService(omServerProtocol);

    OMInterServiceProtocolServerSideImpl omInterServerProtocol =
        new OMInterServiceProtocolServerSideImpl(omRatisServer,
            isRatisEnabled);
    BlockingService omInterService =
        OzoneManagerInterService.newReflectiveBlockingService(
            omInterServerProtocol);

    OMAdminProtocolServerSideImpl omMetadataServerProtocol =
        new OMAdminProtocolServerSideImpl(this);
    BlockingService omAdminService =
        OzoneManagerAdminService.newReflectiveBlockingService(
            omMetadataServerProtocol);

    return startRpcServer(configuration, omNodeRpcAddr, omService,
        omInterService, omAdminService, handlerCount);
  }

  /**
   *
   * @param conf configuration
   * @param addr configured address of RPC server
   * @param clientProtocolService RPC protocol for client communication
   *                              (OzoneManagerProtocolPB impl)
   * @param interOMProtocolService RPC protocol for inter OM communication
   *                               (OMInterServiceProtocolPB impl)
   * @param handlerCount RPC server handler count
   * @return RPC server
   * @throws IOException if there is an I/O error while creating RPC server
   */
  private RPC.Server startRpcServer(OzoneConfiguration conf,
      InetSocketAddress addr, BlockingService clientProtocolService,
      BlockingService interOMProtocolService,
      BlockingService omAdminProtocolService,
      int handlerCount)
      throws IOException {
    RPC.Server rpcServer = new RPC.Builder(conf)
        .setProtocol(OzoneManagerProtocolPB.class)
        .setInstance(clientProtocolService)
        .setBindAddress(addr.getHostString())
        .setPort(addr.getPort())
        .setNumHandlers(handlerCount)
        .setVerbose(false)
        .setSecretManager(delegationTokenMgr)
        .build();

    HddsServerUtil.addPBProtocol(conf, OMInterServiceProtocolPB.class,
        interOMProtocolService, rpcServer);
    HddsServerUtil.addPBProtocol(conf, OMAdminProtocolPB.class,
        omAdminProtocolService, rpcServer);

    if (conf.getBoolean(CommonConfigurationKeys.HADOOP_SECURITY_AUTHORIZATION,
        false)) {
      rpcServer.refreshServiceAcl(conf, OMPolicyProvider.getInstance());
    }

    rpcServer.addSuppressedLoggingExceptions(OMNotLeaderException.class,
        OMLeaderNotReadyException.class);

    return rpcServer;
  }

  private static boolean isOzoneSecurityEnabled() {
    return securityEnabled;
  }

  /**
   * Logs in the OM user if security is enabled in the configuration.
   *
   * @param conf OzoneConfiguration
   * @throws IOException, AuthenticationException in case login fails.
   */
  private static void loginOMUserIfSecurityEnabled(OzoneConfiguration conf)
      throws IOException, AuthenticationException {
    securityEnabled = OzoneSecurityUtil.isSecurityEnabled(conf);
    if (securityEnabled) {
      loginOMUser(conf);
    }
  }

  /**
   * Initializes the OM instance.
   *
   * @param conf OzoneConfiguration
   * @return true if OM initialization succeeds, false otherwise
   * @throws IOException in case ozone metadata directory path is not
   *                     accessible
   */
  @VisibleForTesting
  public static boolean omInit(OzoneConfiguration conf) throws IOException,
      AuthenticationException {
    OMHANodeDetails.loadOMHAConfig(conf);
    loginOMUserIfSecurityEnabled(conf);
    OMStorage omStorage = new OMStorage(conf);
    StorageState state = omStorage.getState();
    if (state != StorageState.INITIALIZED) {
      try {
        ScmInfo scmInfo = getScmInfo(conf);
        String clusterId = scmInfo.getClusterId();
        String scmId = scmInfo.getScmId();
        if (clusterId == null || clusterId.isEmpty()) {
          throw new IOException("Invalid Cluster ID");
        }
        if (scmId == null || scmId.isEmpty()) {
          throw new IOException("Invalid SCM ID");
        }
        omStorage.setClusterId(clusterId);
        if (OzoneSecurityUtil.isSecurityEnabled(conf)) {
          initializeSecurity(conf, omStorage, scmId);
        }
        omStorage.initialize();
        System.out.println(
            "OM initialization succeeded.Current cluster id for sd="
                + omStorage.getStorageDir() + ";cid=" + omStorage
                .getClusterID() + ";layoutVersion=" + omStorage
                .getLayoutVersion());

        return true;
      } catch (IOException ioe) {
        LOG.error("Could not initialize OM version file", ioe);
        return false;
      }
    } else {
      if (OzoneSecurityUtil.isSecurityEnabled(conf) &&
          omStorage.getOmCertSerialId() == null) {
        ScmInfo scmInfo = HAUtils.getScmInfo(conf);
        String scmId = scmInfo.getScmId();
        if (scmId == null || scmId.isEmpty()) {
          throw new IOException("Invalid SCM ID");
        }
        LOG.info("OM storage is already initialized. Initializing security");
        initializeSecurity(conf, omStorage, scmId);
        omStorage.persistCurrentState();
      }
      System.out.println(
          "OM already initialized.Reusing existing cluster id for sd="
              + omStorage.getStorageDir() + ";cid=" + omStorage
              .getClusterID() + ";layoutVersion=" + omStorage
              .getLayoutVersion());
      return true;
    }
  }

  /**
   * Initializes secure OzoneManager.
   */
  @VisibleForTesting
  public static void initializeSecurity(OzoneConfiguration conf,
      OMStorage omStore, String scmId)
      throws IOException {
    LOG.info("Initializing secure OzoneManager.");

    CertificateClient certClient =
        new OMCertificateClient(new SecurityConfig(conf),
            omStore.getOmCertSerialId());
    CertificateClient.InitResponse response = certClient.init();
    LOG.info("Init response: {}", response);
    switch (response) {
    case SUCCESS:
      LOG.info("Initialization successful.");
      break;
    case GETCERT:
      getSCMSignedCert(certClient, conf, omStore, scmId);
      LOG.info("Successfully stored SCM signed certificate.");
      break;
    case FAILURE:
      LOG.error("OM security initialization failed.");
      throw new RuntimeException("OM security initialization failed.");
    case RECOVER:
      LOG.error("OM security initialization failed. OM certificate is " +
          "missing.");
      throw new RuntimeException("OM security initialization failed.");
    default:
      LOG.error("OM security initialization failed. Init response: {}",
          response);
      throw new RuntimeException("OM security initialization failed.");
    }
  }

  private void initializeRatisDirs(OzoneConfiguration conf) throws IOException {
    if (isRatisEnabled) {
      // Create Ratis storage dir
      String omRatisDirectory =
          OzoneManagerRatisUtils.getOMRatisDirectory(conf);
      if (omRatisDirectory == null || omRatisDirectory.isEmpty()) {
        throw new IllegalArgumentException(HddsConfigKeys.OZONE_METADATA_DIRS +
            " must be defined.");
      }
      OmUtils.createOMDir(omRatisDirectory);

      // Create Ratis snapshot dir
      omRatisSnapshotDir = OmUtils.createOMDir(
          OzoneManagerRatisUtils.getOMRatisSnapshotDirectory(conf));

      // Before starting ratis server, check if previous installation has
      // snapshot directory in Ratis storage directory. if yes, move it to
      // new snapshot directory.

      File snapshotDir = new File(omRatisDirectory, OM_RATIS_SNAPSHOT_DIR);

      if (snapshotDir.isDirectory()) {
        FileUtils.moveDirectory(snapshotDir.toPath(),
            omRatisSnapshotDir.toPath());
      }

      File omRatisDir = new File(omRatisDirectory);
      String groupIDfromServiceID = RaftGroupId.valueOf(
          getRaftGroupIdFromOmServiceId(getOMServiceId())).getUuid().toString();

      // If a directory exists in ratis storage dir
      // Check the Ratis group Dir is same as the one generated from
      // om service id.

      // This will help to catch if some one has changed service id later on.
      File[] ratisDirFiles = omRatisDir.listFiles();
      if (ratisDirFiles != null) {
        for (File ratisGroupDir : ratisDirFiles) {
          if (ratisGroupDir.isDirectory()) {
            if (!ratisGroupDir.getName().equals(groupIDfromServiceID)) {
              throw new IOException("Ratis group Dir on disk "
                  + ratisGroupDir.getName() + " does not match with RaftGroupID"
                  + groupIDfromServiceID + " generated from service id "
                  + getOMServiceId() + ". Looks like there is a change to " +
                  OMConfigKeys.OZONE_OM_SERVICE_IDS_KEY + " value after the " +
                  "cluster is setup. Currently change to this value is not " +
                  "supported.");
            }
          } else {
            LOG.warn("Unknown file {} exists in ratis storage dir {}",
                ratisGroupDir, omRatisDir);
          }
        }
      }

      if (peerNodesMap != null && !peerNodesMap.isEmpty()) {
        this.omSnapshotProvider = new OzoneManagerSnapshotProvider(
            configuration, omRatisSnapshotDir, peerNodesMap);
      }
    }
  }

  /**
   * Builds a message for logging startup information about an RPC server.
   *
   * @param description RPC server description
   * @param addr        RPC server listening address
   * @return server startup message
   */
  private static String buildRpcServerStartMessage(String description,
      InetSocketAddress addr) {
    return addr != null ? String.format("%s is listening at %s",
        description, addr.toString()) :
        String.format("%s not started", description);
  }

  @VisibleForTesting
  public KeyManager getKeyManager() {
    return keyManager;
  }

  @VisibleForTesting
  public OMStorage getOmStorage() {
    return omStorage;
  }

  @VisibleForTesting
  public OzoneManagerRatisServer getOmRatisServer() {
    return omRatisServer;
  }

  @VisibleForTesting
  public OzoneManagerSnapshotProvider getOmSnapshotProvider() {
    return omSnapshotProvider;
  }

  @VisibleForTesting
  public InetSocketAddress getOmRpcServerAddr() {
    return omRpcAddress;
  }

  @VisibleForTesting
  public LifeCycle.State getOmRatisServerState() {
    if (omRatisServer == null) {
      return null;
    } else {
      return omRatisServer.getServerState();
    }
  }

  @VisibleForTesting
  public KeyProviderCryptoExtension getKmsProvider() {
    return kmsProvider;
  }

  public PrefixManager getPrefixManager() {
    return prefixManager;
  }

  public IAccessAuthorizer getAccessAuthorizer() {
    return accessAuthorizer;
  }

  /**
   * Get metadata manager.
   *
   * @return metadata manager.
   */
  public OMMetadataManager getMetadataManager() {
    return metadataManager;
  }

  /**
   * Get metadata manager.
   *
   * @return metadata manager.
   */
  public OMMultiTenantManager getMultiTenantManager() {
    return multiTenantManager;
  }

  public OzoneBlockTokenSecretManager getBlockTokenMgr() {
    return blockTokenMgr;
  }

  public OzoneManagerProtocolServerSideTranslatorPB getOmServerProtocol() {
    return omServerProtocol;
  }

  public OMMetrics getMetrics() {
    return metrics;
  }

  /**
   * Start service.
   */
  public void start() throws IOException {
    if (omState == State.BOOTSTRAPPING) {
      if (isBootstrapping) {
        // Check that all OM configs have been updated with the new OM info.
        checkConfigBeforeBootstrap();
      } else if (isForcedBootstrapping) {
        LOG.warn("Skipped checking whether existing OM configs have been " +
            "updated with this OM information as force bootstrap is called.");
      }
    }

    omClientProtocolMetrics.register();
    HddsServerUtil.initializeMetrics(configuration, "OzoneManager");

    LOG.info(buildRpcServerStartMessage("OzoneManager RPC server",
        omRpcAddress));

    metadataManager.start(configuration);

    // Start Ratis services
    if (omRatisServer != null) {
      omRatisServer.start();
    }

    startSecretManagerIfNecessary();

    upgradeFinalizer.runPrefinalizeStateActions(omStorage, this);
    Integer layoutVersionInDB = getLayoutVersionInDB();
    if (layoutVersionInDB == null ||
        versionManager.getMetadataLayoutVersion() != layoutVersionInDB) {
      LOG.info("Version File has different layout " +
              "version ({}) than OM DB ({}). That is expected if this " +
              "OM has never been finalized to a newer layout version.",
          versionManager.getMetadataLayoutVersion(), layoutVersionInDB);
    }

    // Perform this to make it work with old clients.
    if (certClient != null) {
      caCertPem =
          CertificateCodec.getPEMEncodedString(certClient.getCACertificate());
      caCertPemList = HAUtils.buildCAList(certClient, configuration);
    }

    // Set metrics and start metrics back ground thread
    metrics.setNumVolumes(metadataManager.countRowsInTable(metadataManager
        .getVolumeTable()));
    metrics.setNumBuckets(metadataManager.countRowsInTable(metadataManager
        .getBucketTable()));

    if (getMetricsStorageFile().exists()) {
      OmMetricsInfo metricsInfo = READER.readValue(getMetricsStorageFile());
      metrics.setNumKeys(metricsInfo.getNumKeys());
    }

    // FSO(FILE_SYSTEM_OPTIMIZED)
    metrics.setNumDirs(metadataManager
        .countEstimatedRowsInTable(metadataManager.getDirectoryTable()));
    metrics.setNumFiles(metadataManager
        .countEstimatedRowsInTable(metadataManager.getFileTable()));

    // Schedule save metrics
    long period = configuration.getTimeDuration(OZONE_OM_METRICS_SAVE_INTERVAL,
        OZONE_OM_METRICS_SAVE_INTERVAL_DEFAULT, TimeUnit.MILLISECONDS);
    scheduleOMMetricsWriteTask = new ScheduleOMMetricsWriteTask();
    metricsTimer = new Timer();
    metricsTimer.schedule(scheduleOMMetricsWriteTask, 0, period);

    keyManager.start(configuration);

    try {
      httpServer = new OzoneManagerHttpServer(configuration, this);
      httpServer.start();
    } catch (Exception ex) {
      // Allow OM to start as Http Server failure is not fatal.
      LOG.error("OM HttpServer failed to start.", ex);
    }

    omRpcServer.start();
    isOmRpcServerRunning = true;

    startTrashEmptier(configuration);

    registerMXBean();

    startJVMPauseMonitor();
    setStartTime();

    if (omState == State.BOOTSTRAPPING) {
      bootstrap(omNodeDetails);
    }

    omState = State.RUNNING;
  }

  /**
   * Restarts the service. This method re-initializes the rpc server.
   */
  public void restart() throws IOException {
    setInstanceVariablesFromConf();

    LOG.info(buildRpcServerStartMessage("OzoneManager RPC server",
        omRpcAddress));

    HddsServerUtil.initializeMetrics(configuration, "OzoneManager");

    instantiateServices(false);

    startSecretManagerIfNecessary();

    // Set metrics and start metrics back ground thread
    metrics.setNumVolumes(metadataManager.countRowsInTable(metadataManager
        .getVolumeTable()));
    metrics.setNumBuckets(metadataManager.countRowsInTable(metadataManager
        .getBucketTable()));

    if (getMetricsStorageFile().exists()) {
      OmMetricsInfo metricsInfo = READER.readValue(getMetricsStorageFile());
      metrics.setNumKeys(metricsInfo.getNumKeys());
    }

    // FSO(FILE_SYSTEM_OPTIMIZED)
    metrics.setNumDirs(metadataManager
        .countEstimatedRowsInTable(metadataManager.getDirectoryTable()));
    metrics.setNumFiles(metadataManager
        .countEstimatedRowsInTable(metadataManager.getFileTable()));

    // Schedule save metrics
    long period = configuration.getTimeDuration(OZONE_OM_METRICS_SAVE_INTERVAL,
        OZONE_OM_METRICS_SAVE_INTERVAL_DEFAULT, TimeUnit.MILLISECONDS);
    scheduleOMMetricsWriteTask = new ScheduleOMMetricsWriteTask();
    metricsTimer = new Timer();
    metricsTimer.schedule(scheduleOMMetricsWriteTask, 0, period);

    initializeRatisServer(false);
    if (omRatisServer != null) {
      omRatisServer.start();
    }

    omRpcServer = getRpcServer(configuration);

    try {
      httpServer = new OzoneManagerHttpServer(configuration, this);
      httpServer.start();
    } catch (Exception ex) {
      // Allow OM to start as Http Server failure is not fatal.
      LOG.error("OM HttpServer failed to start.", ex);
    }
    omRpcServer.start();
    isOmRpcServerRunning = true;

    startTrashEmptier(configuration);
    registerMXBean();

    startJVMPauseMonitor();
    setStartTime();
    omState = State.RUNNING;
  }

  private void checkConfigBeforeBootstrap() throws IOException {
    List<OMNodeDetails> omsWihtoutNewConfig = new ArrayList<>();
    for (Map.Entry<String, OMNodeDetails> entry : peerNodesMap.entrySet()) {
      String remoteNodeId = entry.getKey();
      OMNodeDetails remoteNodeDetails = entry.getValue();
      try (OMAdminProtocolClientSideImpl omAdminProtocolClient =
               OMAdminProtocolClientSideImpl.createProxyForSingleOM(
                   configuration, getRemoteUser(), entry.getValue())) {

        OMConfiguration remoteOMConfiguration =
            omAdminProtocolClient.getOMConfiguration();
        checkRemoteOMConfig(remoteNodeId, remoteOMConfiguration);
      } catch (IOException ioe) {
        LOG.error("Remote OM config check failed on OM {}", remoteNodeId, ioe);
        omsWihtoutNewConfig.add(remoteNodeDetails);
      }
    }
    if (!omsWihtoutNewConfig.isEmpty()) {
      String errorMsg = OmUtils.getOMAddressListPrintString(omsWihtoutNewConfig)
          + " do not have or have incorrect information of the bootstrapping " +
          "OM. Update their ozone-site.xml before proceeding.";
      exitManager.exitSystem(1, errorMsg, LOG);
    }
  }

  /**
   * Verify that the remote OM configuration is updated for the bootstrapping
   * OM.
   */
  private void checkRemoteOMConfig(String remoteNodeId,
      OMConfiguration remoteOMConfig) throws IOException {
    if (remoteOMConfig == null) {
      throw new IOException("Remote OM " + remoteNodeId + " configuration " +
          "returned null");
    }

    if (remoteOMConfig.getCurrentPeerList().contains(this.getOMNodeId())) {
      throw new IOException("Remote OM " + remoteNodeId + " already contains " +
          "bootstrapping OM(" + getOMNodeId() + ") as part of its Raft group " +
          "peers.");
    }

    OMNodeDetails omNodeDetailsInRemoteConfig = remoteOMConfig
        .getActiveOmNodesInNewConf().get(getOMNodeId());
    if (omNodeDetailsInRemoteConfig == null) {
      throw new IOException("Remote OM " + remoteNodeId + " does not have the" +
          " bootstrapping OM(" + getOMNodeId() + ") information on reloading " +
          "configs or it could not resolve the address.");
    }

    if (!omNodeDetailsInRemoteConfig.getRpcAddress().equals(
        this.omNodeDetails.getRpcAddress())) {
      throw new IOException("Remote OM " + remoteNodeId + " configuration has" +
          " bootstrapping OM(" + getOMNodeId() + ") address as " +
          omNodeDetailsInRemoteConfig.getRpcAddress() + " where the " +
          "bootstrapping OM address is " + omNodeDetails.getRpcAddress());
    }

    if (omNodeDetailsInRemoteConfig.isDecommissioned()) {
      throw new IOException("Remote OM " + remoteNodeId + " configuration has" +
          " bootstrapping OM(" + getOMNodeId() + ") in decommissioned " +
          "nodes list - " + OMConfigKeys.OZONE_OM_DECOMMISSIONED_NODES_KEY);
    }
  }

  @Override
  public void bootstrap(OMNodeDetails newOMNode) throws IOException {
    // Create InterOmServiceProtocol client to send request to other OMs
    if (isRatisEnabled) {
      try (OMInterServiceProtocolClientSideImpl omInterServiceProtocol =
               new OMInterServiceProtocolClientSideImpl(configuration,
                   getRemoteUser(), getOMServiceId())) {

        omInterServiceProtocol.bootstrap(omNodeDetails);

        LOG.info("Successfully bootstrapped OM {} and joined the Ratis group " +
            "{}", getOMNodeId(), omRatisServer.getRaftGroup());
      } catch (Exception e) {
        LOG.error("Failed to Bootstrap OM.");
        throw e;
      }
    } else {
      throw new IOException("OzoneManager can be bootstrapped only when ratis" +
          " is enabled and there is atleast one OzoneManager to bootstrap" +
          " from.");
    }
  }

  /**
   * When OMStateMachine receives a configuration change update, it calls
   * this function to update the peers list, if required. The configuration
   * change could be to add or to remove an OM from the ring.
   */
  public void updatePeerList(List<String> newPeers) {
    List<String> currentPeers = omRatisServer.getPeerIds();

    // NodeIds present in new node list and not in current peer list are the
    // bootstapped OMs and should be added to the peer list
    List<String> bootstrappedOMs = new ArrayList<>();
    bootstrappedOMs.addAll(newPeers);
    bootstrappedOMs.removeAll(currentPeers);

    // NodeIds present in current peer list but not in new node list are the
    // decommissioned OMs and should be removed from the peer list
    List<String> decommissionedOMs = new ArrayList<>();
    decommissionedOMs.addAll(currentPeers);
    decommissionedOMs.removeAll(newPeers);

    // Add bootstrapped OMs to peer list
    for (String omNodeId : bootstrappedOMs) {
      // Check if its the local nodeId (bootstrapping OM)
      if (isCurrentNode(omNodeId)) {
        // For a Bootstrapping OM, none of the peers are added to it's
        // RatisServer's peer list and it needs to be updated here after
        // receiving the conf change notification from Ratis.
        for (String peerNodeId : newPeers) {
          if (peerNodeId.equals(omNodeId)) {
            omRatisServer.addRaftPeer(omNodeDetails);
          } else {
            omRatisServer.addRaftPeer(peerNodesMap.get(peerNodeId));
          }
        }
      } else {
        // For other nodes, add bootstrapping OM to OM peer list (which
        // internally adds to Ratis peer list too)
        try {
          addOMNodeToPeers(omNodeId);
        } catch (IOException e) {
          LOG.error("Fatal Error while adding bootstrapped node to " +
              "peer list. Shutting down the system as otherwise it " +
              "could lead to OM state divergence.", e);
          exitManager.forceExit(1, e, LOG);
        }
      }
    }

    // Remove decommissioned OMs from peer list
    for (String omNodeId : decommissionedOMs) {
      if (isCurrentNode(omNodeId)) {
        // Decommissioning Node should not receive the configuration change
        // request. Shut it down.
        String errorMsg = "Shutting down as OM has been decommissioned.";
        LOG.error("Fatal Error: {}", errorMsg);
        exitManager.forceExit(1, errorMsg, LOG);
      } else {
        // Remove decommissioned node from peer list (which internally
        // removed from Ratis peer list too)
        try {
          removeOMNodeFromPeers(omNodeId);
        } catch (IOException e) {
          LOG.error("Fatal Error while removing decommissioned node from " +
              "peer list. Shutting down the system as otherwise it " +
              "could lead to OM state divergence.", e);
          exitManager.forceExit(1, e, LOG);
        }
      }
    }
  }

  /**
   * Check if the given nodeId is the current nodeId.
   */
  private boolean isCurrentNode(String omNodeID) {
    return getOMNodeId().equals(omNodeID);
  }

  /**
   * Add an OM Node to the peers list. This call comes from OMStateMachine
   * after a SetConfiguration request has been successfully executed by the
   * Ratis server.
   */
  private void addOMNodeToPeers(String newOMNodeId) throws IOException {
    OMNodeDetails newOMNodeDetails = null;
    try {
      newOMNodeDetails = OMNodeDetails.getOMNodeDetailsFromConf(
          getConfiguration(), getOMServiceId(), newOMNodeId);
      if (newOMNodeDetails == null) {
        // Load new configuration object to read in new peer information
        setConfiguration(reloadConfiguration());
        newOMNodeDetails = OMNodeDetails.getOMNodeDetailsFromConf(
            getConfiguration(), getOMServiceId(), newOMNodeId);

        if (newOMNodeDetails == null) {
          // If new node information is not present in the newly loaded
          // configuration also, throw an exception
          throw new IOException("There is no OM configuration for node ID "
              + newOMNodeId + " in ozone-site.xml.");
        }
      }
    } catch (IOException e) {
      LOG.error("{}: Couldn't add OM {} to peer list.", getOMNodeId(),
          newOMNodeId);
      exitManager.exitSystem(1, e.getLocalizedMessage(), e, LOG);
    }

    if (omSnapshotProvider == null) {
      omSnapshotProvider = new OzoneManagerSnapshotProvider(
          configuration, omRatisSnapshotDir, peerNodesMap);
    } else {
      omSnapshotProvider.addNewPeerNode(newOMNodeDetails);
    }
    omRatisServer.addRaftPeer(newOMNodeDetails);
    peerNodesMap.put(newOMNodeId, newOMNodeDetails);
    LOG.info("Added OM {} to the Peer list.", newOMNodeId);
  }

  /**
   * Remove an OM Node from the peers list. This call comes from OMStateMachine
   * after a SetConfiguration request has been successfully executed by the
   * Ratis server.
   */
  private void removeOMNodeFromPeers(String decommNodeId) throws IOException {
    OMNodeDetails decommOMNodeDetails = peerNodesMap.get(decommNodeId);
    if (decommOMNodeDetails == null) {
      throw new IOException("Decommissioned Node " + decommNodeId + " not " +
          "present in peer list");
    }

    omSnapshotProvider.removeDecommissionedPeerNode(decommNodeId);
    omRatisServer.removeRaftPeer(decommOMNodeDetails);
    peerNodesMap.remove(decommNodeId);
    LOG.info("Removed OM {} from OM Peer Nodes.", decommNodeId);
  }

  /**
   * Check if the input nodeId exists in the peers list.
   * @return true if the nodeId is self or it exists in peer node list,
   *         false otherwise.
   */
  @VisibleForTesting
  public boolean doesPeerExist(String omNodeId) {
    if (getOMNodeId().equals(omNodeId)) {
      return true;
    }
    if (peerNodesMap != null && !peerNodesMap.isEmpty()) {
      return peerNodesMap.containsKey(omNodeId);
    }
    return false;
  }

  /**
   * Return list of all current OM peers (does not reload configuration from
   * disk to find newly configured OMs).
   */
  public List<OMNodeDetails> getAllOMNodesInMemory() {
    List<OMNodeDetails> peerNodes = getPeerNodes();
    // Add current node also to list
    peerNodes.add(omNodeDetails);
    return peerNodes;
  }

  /**
   * Reload configuration from disk and return all the OM nodes present in
   * the new conf under current serviceId.
   */
  public List<OMNodeDetails> getAllOMNodesInNewConf() {
    OzoneConfiguration newConf = reloadConfiguration();
    List<OMNodeDetails> allOMNodeDetails = OmUtils.getAllOMHAAddresses(
        newConf, getOMServiceId(), true);
    if (allOMNodeDetails.isEmpty()) {
      // There are no addresses configured for HA. Return only current OM
      // details.
      return Collections.singletonList(omNodeDetails);
    }
    return allOMNodeDetails;
  }

  /**
   * Starts a Trash Emptier thread that does an fs.trashRoots and performs
   * checkpointing & deletion.
   * @param conf
   * @throws IOException
   */
  private void startTrashEmptier(Configuration conf) throws IOException {
    float hadoopTrashInterval =
        conf.getFloat(FS_TRASH_INTERVAL_KEY, FS_TRASH_INTERVAL_DEFAULT);
    // check whether user has configured ozone specific trash-interval
    // if not fall back to hadoop configuration
    long trashInterval =
        (long)(conf.getFloat(
            OMConfigKeys.OZONE_FS_TRASH_INTERVAL_KEY, hadoopTrashInterval)
            * MSECS_PER_MINUTE);
    if (trashInterval == 0) {
      LOG.info("Trash Interval set to 0. Files deleted will not move to trash");
      return;
    } else if (trashInterval < 0) {
      throw new IOException("Cannot start trash emptier with negative interval."
              + " Set " + FS_TRASH_INTERVAL_KEY + " to a positive value.");
    }

    OzoneManager i = this;
    FileSystem fs = SecurityUtil.doAsLoginUser(
        new PrivilegedExceptionAction<FileSystem>() {
          @Override
          public FileSystem run() throws IOException {
            return new TrashOzoneFileSystem(i);
          }
        });
    this.emptier = new Thread(new OzoneTrash(fs, conf, this).
      getEmptier(), "Trash Emptier");
    this.emptier.setDaemon(true);
    this.emptier.start();
  }

  /**
   * Creates an instance of ratis server.
   */
  /**
   * Creates an instance of ratis server.
   * @param shouldBootstrap If OM is started in Bootstrap mode, then Ratis
   *                        server will be initialized without adding self to
   *                        Ratis group
   * @throws IOException
   */
  private void initializeRatisServer(boolean shouldBootstrap)
      throws IOException {
    if (isRatisEnabled) {
      if (omRatisServer == null) {
        // This needs to be done before initializing Ratis.
        RatisDropwizardExports.
            registerRatisMetricReporters(ratisMetricsMap);
        omRatisServer = OzoneManagerRatisServer.newOMRatisServer(
            configuration, this, omNodeDetails, peerNodesMap,
            secConfig, certClient, shouldBootstrap);
      }
      LOG.info("OzoneManager Ratis server initialized at port {}",
          omRatisServer.getServerPort());
    } else {
      omRatisServer = null;
    }
  }

  public long getObjectIdFromTxId(long trxnId) {
    return OmUtils.getObjectIdFromTxId(metadataManager.getOmEpoch(),
        trxnId);
  }

  @VisibleForTesting
  long getLastTrxnIndexForNonRatis() throws IOException {
    TransactionInfo transactionInfo =
        TransactionInfo.readTransactionInfo(metadataManager);
    // If the OMTransactionInfo does not exist in DB or if the term is not -1
    // (corresponding to non-Ratis cluster), return 0 so that new incoming
    // requests can have transaction index starting from 1.
    if (transactionInfo == null || transactionInfo.getTerm() != -1) {
      return 0;
    }
    // If there exists a last transaction index in DB, the new incoming
    // requests in non-Ratis cluster must have transaction index
    // incrementally increasing from the stored transaction index onwards.
    return transactionInfo.getTransactionIndex();
  }

  /**
   *
   * @return Gets the stored layout version from the DB meta table.
   * @throws IOException on Error.
   */
  private Integer getLayoutVersionInDB() throws IOException {
    String layoutVersion =
        metadataManager.getMetaTable().get(LAYOUT_VERSION_KEY);
    return (layoutVersion == null) ? null : Integer.parseInt(layoutVersion);
  }

  public RatisSnapshotInfo getSnapshotInfo() {
    return omRatisSnapshotInfo;
  }

  public long getRatisSnapshotIndex() throws IOException {
    TransactionInfo dbTxnInfo =
        TransactionInfo.readTransactionInfo(metadataManager);
    if (dbTxnInfo == null) {
      // If there are no transactions in the database, it has applied index 0
      // only.
      return 0;
    } else {
      return dbTxnInfo.getTransactionIndex();
    }
  }

  /**
   * Stop service.
   */
  public void stop() {
    LOG.info("{}: Stopping Ozone Manager", omNodeDetails.getOMPrintInfo());
    if (isStopped()) {
      return;
    }
    try {
      omState = State.STOPPED;
      // Cancel the metrics timer and set to null.
      if (metricsTimer != null) {
        metricsTimer.cancel();
        metricsTimer = null;
        scheduleOMMetricsWriteTask = null;
      }
      omRpcServer.stop();
      // When ratis is not enabled, we need to call stop() to stop
      // OzoneManageDoubleBuffer in OM server protocol.
      if (!isRatisEnabled) {
        omServerProtocol.stop();
      }
      if (omRatisServer != null) {
        omRatisServer.stop();
        omRatisServer = null;
      }
      isOmRpcServerRunning = false;
      keyManager.stop();
      stopSecretManager();
      if (httpServer != null) {
        httpServer.stop();
      }
      stopTrashEmptier();
      metadataManager.stop();
      metrics.unRegister();
      omClientProtocolMetrics.unregister();
      unregisterMXBean();
      if (jvmPauseMonitor != null) {
        jvmPauseMonitor.stop();
      }
      if (omSnapshotProvider != null) {
        omSnapshotProvider.stop();
      }
    } catch (Exception e) {
      LOG.error("OzoneManager stop failed.", e);
    }
  }

  public void shutDown(String message) {
    stop();
    ExitUtils.terminate(1, message, LOG);
  }

  /**
   * Wait until service has completed shutdown.
   */
  public void join() {
    try {
      omRpcServer.join();
    } catch (InterruptedException e) {
      Thread.currentThread().interrupt();
      LOG.info("Interrupted during OzoneManager join.", e);
    }
  }

  private void startSecretManagerIfNecessary() {
    boolean shouldRun = isOzoneSecurityEnabled();
    if (shouldRun) {
      boolean running = delegationTokenMgr.isRunning()
          && blockTokenMgr.isRunning();
      if (!running) {
        startSecretManager();
      }
    }
  }

  /**
   * Get SCM signed certificate and store it using certificate client.
   */
  private static void getSCMSignedCert(CertificateClient client,
      OzoneConfiguration config, OMStorage omStore, String scmId)
      throws IOException {
    CertificateSignRequest.Builder builder = client.getCSRBuilder();
    KeyPair keyPair = new KeyPair(client.getPublicKey(),
        client.getPrivateKey());
    InetSocketAddress omRpcAdd;
    omRpcAdd = OmUtils.getOmAddress(config);
    if (omRpcAdd == null || omRpcAdd.getAddress() == null) {
      LOG.error("Incorrect om rpc address. omRpcAdd:{}", omRpcAdd);
      throw new RuntimeException("Can't get SCM signed certificate. " +
          "omRpcAdd: " + omRpcAdd);
    }
    // Get host name.
    String hostname = omRpcAdd.getAddress().getHostName();
    String ip = omRpcAdd.getAddress().getHostAddress();

    String subject;
    if (builder.hasDnsName()) {
      subject = UserGroupInformation.getCurrentUser().getShortUserName()
          + "@" + hostname;
    } else {
      // With only IP in alt.name, certificate validation would fail if subject
      // isn't a hostname either, so omit username.
      subject = hostname;
    }

    builder.setCA(false)
        .setKey(keyPair)
        .setConfiguration(config)
        .setScmID(scmId)
        .setClusterID(omStore.getClusterID())
        .setSubject(subject);

    OMHANodeDetails haOMHANodeDetails = OMHANodeDetails.loadOMHAConfig(config);
    String serviceName =
        haOMHANodeDetails.getLocalNodeDetails().getServiceId();
    if (!StringUtils.isEmpty(serviceName)) {
      builder.addServiceName(serviceName);
    }

    LOG.info("Creating csr for OM->dns:{},ip:{},scmId:{},clusterId:{}," +
            "subject:{}", hostname, ip, scmId, omStore.getClusterID(), subject);

    HddsProtos.OzoneManagerDetailsProto.Builder omDetailsProtoBuilder =
        HddsProtos.OzoneManagerDetailsProto.newBuilder()
            .setHostName(omRpcAdd.getHostName())
            .setIpAddress(ip)
            .setUuid(omStore.getOmId())
            .addPorts(HddsProtos.Port.newBuilder()
                .setName(RPC_PORT)
                .setValue(omRpcAdd.getPort())
                .build());

    PKCS10CertificationRequest csr = builder.build();
    HddsProtos.OzoneManagerDetailsProto omDetailsProto =
        omDetailsProtoBuilder.build();
    LOG.info("OzoneManager ports added:{}", omDetailsProto.getPortsList());
    SCMSecurityProtocolClientSideTranslatorPB secureScmClient =
        HddsServerUtil.getScmSecurityClientWithFixedDuration(config);

    SCMGetCertResponseProto response = secureScmClient.
        getOMCertChain(omDetailsProto, getEncodedString(csr));
    String pemEncodedCert = response.getX509Certificate();

    try {

      // Store SCM CA certificate.
      if (response.hasX509CACertificate()) {
        String pemEncodedRootCert = response.getX509CACertificate();
        client.storeCertificate(pemEncodedRootCert, true, true);
        client.storeCertificate(pemEncodedCert, true);

        // Store Root CA certificate if available.
        if (response.hasX509RootCACertificate()) {
          client.storeRootCACertificate(response.getX509RootCACertificate(),
              true);
        }

        // Persist om cert serial id.
        omStore.setOmCertSerialId(CertificateCodec.
            getX509Certificate(pemEncodedCert).getSerialNumber().toString());
      } else {
        throw new RuntimeException("Unable to retrieve OM certificate " +
            "chain");
      }
    } catch (IOException | CertificateException e) {
      LOG.error("Error while storing SCM signed certificate.", e);
      throw new RuntimeException(e);
    }

  }

  /**
   * @return true if delegation token operation is allowed
   */
  private boolean isAllowedDelegationTokenOp() throws IOException {
    AuthenticationMethod authMethod = getConnectionAuthenticationMethod();
    if (UserGroupInformation.isSecurityEnabled()
        && (authMethod != AuthenticationMethod.KERBEROS)
        && (authMethod != AuthenticationMethod.KERBEROS_SSL)
        && (authMethod != AuthenticationMethod.CERTIFICATE)) {
      return false;
    }
    return true;
  }

  /**
   * Returns authentication method used to establish the connection.
   *
   * @return AuthenticationMethod used to establish connection
   * @throws IOException
   */
  private AuthenticationMethod getConnectionAuthenticationMethod()
      throws IOException {
    UserGroupInformation ugi = getRemoteUser();
    AuthenticationMethod authMethod = ugi.getAuthenticationMethod();
    if (authMethod == AuthenticationMethod.PROXY) {
      authMethod = ugi.getRealUser().getAuthenticationMethod();
    }
    return authMethod;
  }

  // optimize ugi lookup for RPC operations to avoid a trip through
  // UGI.getCurrentUser which is synch'ed
  private static UserGroupInformation getRemoteUser() throws IOException {
    UserGroupInformation ugi = Server.getRemoteUser();
    return (ugi != null) ? ugi : UserGroupInformation.getCurrentUser();
  }

  /**
   * Get delegation token from OzoneManager.
   *
   * @param renewer Renewer information
   * @return delegationToken DelegationToken signed by OzoneManager
   * @throws IOException on error
   */
  @Override
  public Token<OzoneTokenIdentifier> getDelegationToken(Text renewer)
      throws OMException {
    Token<OzoneTokenIdentifier> token;
    try {
      if (!isAllowedDelegationTokenOp()) {
        throw new OMException("Delegation Token can be issued only with "
            + "kerberos or web authentication",
            INVALID_AUTH_METHOD);
      }
      if (delegationTokenMgr == null || !delegationTokenMgr.isRunning()) {
        LOG.warn("trying to get DT with no secret manager running in OM.");
        return null;
      }

      UserGroupInformation ugi = getRemoteUser();
      String user = ugi.getUserName();
      Text owner = new Text(user);
      Text realUser = null;
      if (ugi.getRealUser() != null) {
        realUser = new Text(ugi.getRealUser().getUserName());
      }

      return delegationTokenMgr.createToken(owner, renewer, realUser);
    } catch (OMException oex) {
      throw oex;
    } catch (IOException ex) {
      LOG.error("Get Delegation token failed, cause: {}", ex.getMessage());
      throw new OMException("Get Delegation token failed.", ex,
          TOKEN_ERROR_OTHER);
    }
  }

  /**
   * Method to renew a delegationToken issued by OzoneManager.
   *
   * @param token token to renew
   * @return new expiryTime of the token
   * @throws InvalidToken if {@code token} is invalid
   * @throws IOException  on other errors
   */
  @Override
  public long renewDelegationToken(Token<OzoneTokenIdentifier> token)
      throws OMException {
    long expiryTime;

    try {

      if (!isAllowedDelegationTokenOp()) {
        throw new OMException("Delegation Token can be renewed only with "
            + "kerberos or web authentication",
            INVALID_AUTH_METHOD);
      }
      String renewer = getRemoteUser().getShortUserName();
      expiryTime = delegationTokenMgr.renewToken(token, renewer);

    } catch (OMException oex) {
      throw oex;
    } catch (IOException ex) {
      OzoneTokenIdentifier id = null;
      try {
        id = OzoneTokenIdentifier.readProtoBuf(token.getIdentifier());
      } catch (IOException exe) {
      }
      LOG.error("Delegation token renewal failed for dt id: {}, cause: {}",
          id, ex.getMessage());
      throw new OMException("Delegation token renewal failed for dt: " + token,
          ex, TOKEN_ERROR_OTHER);
    }
    return expiryTime;
  }

  /**
   * Cancels a delegation token.
   *
   * @param token token to cancel
   * @throws IOException on error
   */
  @Override
  public void cancelDelegationToken(Token<OzoneTokenIdentifier> token)
      throws OMException {
    OzoneTokenIdentifier id = null;
    try {
      String canceller = getRemoteUser().getUserName();
      id = delegationTokenMgr.cancelToken(token, canceller);
      LOG.trace("Delegation token cancelled for dt: {}", id);
    } catch (OMException oex) {
      throw oex;
    } catch (IOException ex) {
      LOG.error("Delegation token cancellation failed for dt id: {}, cause: {}",
          id, ex.getMessage());
      throw new OMException("Delegation token renewal failed for dt: " + token,
          ex, TOKEN_ERROR_OTHER);
    }
  }

  /**
   * Checks if current caller has acl permissions.
   *
   * @param resType - Type of ozone resource. Ex volume, bucket.
   * @param store   - Store type. i.e Ozone, S3.
   * @param acl     - type of access to be checked.
   * @param vol     - name of volume
   * @param bucket  - bucket name
   * @param key     - key
   * @throws OMException ResultCodes.PERMISSION_DENIED if permission denied.
   */
  private void checkAcls(ResourceType resType, StoreType store,
      ACLType acl, String vol, String bucket, String key)
      throws IOException {
    UserGroupInformation user;
    if (getS3Auth() != null) {
      String principal =
          OzoneAclUtils.accessIdToUserPrincipal(getS3Auth().getAccessId());
      user = UserGroupInformation.createRemoteUser(principal);
    } else {
      user = ProtobufRpcEngine.Server.getRemoteUser();
    }

    InetAddress remoteIp = ProtobufRpcEngine.Server.getRemoteIp();
    String volumeOwner = getVolumeOwner(vol, acl, resType);
    String bucketOwner = getBucketOwner(vol, bucket, acl, resType);

    OzoneAclUtils.checkAllAcls(this, resType, store, acl,
        vol, bucket, key, volumeOwner, bucketOwner,
        user != null ? user : getRemoteUser(),
        remoteIp != null ? remoteIp : omRpcAddress.getAddress(),
        remoteIp != null ? remoteIp.getHostName() : omRpcAddress.getHostName());
  }

  private boolean isOwner(UserGroupInformation callerUgi, String ownerName) {
    if (ownerName == null) {
      return false;
    }
    if (callerUgi.getUserName().equals(ownerName) ||
            callerUgi.getShortUserName().equals(ownerName)) {
      return true;
    }
    return false;
  }

  /**
   * A variant of checkAcls that doesn't throw exception if permission denied.
   *
   * @return true if permission granted, false if permission denied.
   */
  private boolean hasAcls(String userName, ResourceType resType,
      StoreType store, ACLType acl, String vol, String bucket, String key) {
    try {
      return checkAcls(resType, store, acl, vol, bucket, key,
          UserGroupInformation.createRemoteUser(userName),
          ProtobufRpcEngine.Server.getRemoteIp(),
          ProtobufRpcEngine.Server.getRemoteIp().getHostName(),
          false, getVolumeOwner(vol, acl, resType));
    } catch (OMException ex) {
      // Should not trigger exception here at all
      return false;
    }
  }

  public String getVolumeOwner(String vol, ACLType type, ResourceType resType)
      throws OMException {
    String volOwnerName = null;
    if (!vol.equals(OzoneConsts.OZONE_ROOT) &&
        !(type == ACLType.CREATE && resType == ResourceType.VOLUME)) {
      volOwnerName = getVolumeOwner(vol);
    }
    return volOwnerName;
  }

  private String getVolumeOwner(String volume) throws OMException {
    Boolean lockAcquired = metadataManager.getLock().acquireReadLock(
        VOLUME_LOCK, volume);
    String dbVolumeKey = metadataManager.getVolumeKey(volume);
    OmVolumeArgs volumeArgs = null;
    try {
      volumeArgs = metadataManager.getVolumeTable().get(dbVolumeKey);
    } catch (IOException ioe) {
      if (ioe instanceof OMException) {
        throw (OMException)ioe;
      } else {
        throw new OMException("getVolumeOwner for Volume " + volume + " failed",
            ResultCodes.INTERNAL_ERROR);
      }
    } finally {
      if (lockAcquired) {
        metadataManager.getLock().releaseReadLock(VOLUME_LOCK, volume);
      }
    }
    if (volumeArgs != null) {
      return volumeArgs.getOwnerName();
    } else {
      throw new OMException("Volume " + volume + " is not found",
          OMException.ResultCodes.VOLUME_NOT_FOUND);
    }
  }

  /**
   * Return the owner of a given bucket.
   *
   * @return String
   */
  public String getBucketOwner(String volume, String bucket, ACLType type,
       ResourceType resType) throws OMException {
    String bucketOwner = null;
    if ((resType != ResourceType.VOLUME) &&
        !(type == ACLType.CREATE && resType == ResourceType.BUCKET)) {
      bucketOwner = getBucketOwner(volume, bucket);
    }
    return bucketOwner;
  }

  private String getBucketOwner(String volume, String bucket)
      throws OMException {

    Boolean lockAcquired = metadataManager.getLock().acquireReadLock(
            BUCKET_LOCK, volume, bucket);
    String dbBucketKey = metadataManager.getBucketKey(volume, bucket);
    OmBucketInfo bucketInfo = null;
    try {
      bucketInfo = metadataManager.getBucketTable().get(dbBucketKey);
    } catch (IOException ioe) {
      if (ioe instanceof OMException) {
        throw (OMException)ioe;
      } else {
        throw new OMException("getBucketOwner for Bucket " + volume + "/" +
            bucket  + " failed: " + ioe.getMessage(),
            ResultCodes.INTERNAL_ERROR);
      }
    } finally {
      if (lockAcquired) {
        metadataManager.getLock().releaseReadLock(BUCKET_LOCK, volume, bucket);
      }
    }
    if (bucketInfo != null) {
      return bucketInfo.getOwner();
    } else {
      throw new OMException("Bucket not found", ResultCodes.BUCKET_NOT_FOUND);
    }
  }

  /**
   * CheckAcls for the ozone object.
   *
   * @return true if permission granted, false if permission denied.
   * @throws OMException ResultCodes.PERMISSION_DENIED if permission denied
   *                     and throwOnPermissionDenied set to true.
   */
  @SuppressWarnings("parameternumber")
  public boolean checkAcls(ResourceType resType, StoreType storeType,
      ACLType aclType, String vol, String bucket, String key,
      UserGroupInformation ugi, InetAddress remoteAddress, String hostName,
      boolean throwIfPermissionDenied, String owner)
      throws OMException {
    OzoneObj obj = OzoneObjInfo.Builder.newBuilder()
        .setResType(resType)
        .setStoreType(storeType)
        .setVolumeName(vol)
        .setBucketName(bucket)
        .setKeyName(key).build();
    RequestContext context = RequestContext.newBuilder()
        .setClientUgi(ugi)
        .setIp(remoteAddress)
        .setHost(hostName)
        .setAclType(ACLIdentityType.USER)
        .setAclRights(aclType)
        .setOwnerName(owner)
        .build();

    return checkAcls(obj, context, throwIfPermissionDenied);
  }

  /**
   * CheckAcls for the ozone object.
   *
   * @return true if permission granted, false if permission denied.
   * @throws OMException ResultCodes.PERMISSION_DENIED if permission denied
   *                     and throwOnPermissionDenied set to true.
   */
  public boolean checkAcls(OzoneObj obj, RequestContext context,
                           boolean throwIfPermissionDenied)
      throws OMException {

    if (!accessAuthorizer.checkAccess(obj, context)) {
      if (throwIfPermissionDenied) {
        String volumeName = obj.getVolumeName() != null ?
                "Volume:" + obj.getVolumeName() + " " : "";
        String bucketName = obj.getBucketName() != null ?
                "Bucket:" + obj.getBucketName() + " " : "";
        String keyName = obj.getKeyName() != null ?
                "Key:" + obj.getKeyName() : "";
        LOG.warn("User {} doesn't have {} permission to access {} {}{}{}",
            context.getClientUgi().getUserName(), context.getAclRights(),
            obj.getResourceType(), volumeName, bucketName, keyName);
        throw new OMException("User " + context.getClientUgi().getUserName() +
            " doesn't have " + context.getAclRights() +
            " permission to access " + obj.getResourceType() + " " +
            volumeName  + bucketName + keyName, ResultCodes.PERMISSION_DENIED);
      }
      return false;
    } else {
      return true;
    }
  }



  /**
   * Return true if Ozone acl's are enabled, else false.
   *
   * @return boolean
   */
  public boolean getAclsEnabled() {
    return isAclEnabled;
  }

  /**
   * Return true if SPNEGO auth is enabled for OM HTTP server, otherwise false.
   *
   * @return boolean
   */
  public boolean isSpnegoEnabled() {
    return isSpnegoEnabled;
  }

  /**
   * Gets the volume information.
   *
   * @param volume - Volume name.
   * @return VolumeArgs or exception is thrown.
   * @throws IOException
   */
  @Override
  public OmVolumeArgs getVolumeInfo(String volume) throws IOException {
    if (isAclEnabled) {
      checkAcls(ResourceType.VOLUME, StoreType.OZONE, ACLType.READ, volume,
          null, null);
    }

    boolean auditSuccess = true;
    Map<String, String> auditMap = buildAuditMap(volume);
    try {
      metrics.incNumVolumeInfos();
      return volumeManager.getVolumeInfo(volume);
    } catch (Exception ex) {
      metrics.incNumVolumeInfoFails();
      auditSuccess = false;
      AUDIT.logReadFailure(buildAuditMessageForFailure(OMAction.READ_VOLUME,
          auditMap, ex));
      throw ex;
    } finally {
      if (auditSuccess) {
        AUDIT.logReadSuccess(buildAuditMessageForSuccess(OMAction.READ_VOLUME,
            auditMap));
      }
    }
  }

  /**
   * Lists volumes accessible by a specific user.
   *
   * @param userName - user name
   * @param prefix   - Filter prefix -- Return only entries that match this.
   * @param prevKey  - Previous key -- List starts from the next from the
   *                 prevkey
   * @param maxKeys  - Max number of keys to return.
   * @return List of Volumes.
   * @throws IOException
   */
  @Override
  public List<OmVolumeArgs> listVolumeByUser(String userName, String prefix,
      String prevKey, int maxKeys) throws IOException {
    UserGroupInformation remoteUserUgi =
        ProtobufRpcEngine.Server.getRemoteUser();
    if (isAclEnabled) {
      if (remoteUserUgi == null) {
        LOG.error("Rpc user UGI is null. Authorization failed.");
        throw new OMException("Rpc user UGI is null. Authorization failed.",
            ResultCodes.PERMISSION_DENIED);
      }
    }
    boolean auditSuccess = true;
    Map<String, String> auditMap = new LinkedHashMap<>();
    auditMap.put(OzoneConsts.PREV_KEY, prevKey);
    auditMap.put(OzoneConsts.PREFIX, prefix);
    auditMap.put(OzoneConsts.MAX_KEYS, String.valueOf(maxKeys));
    auditMap.put(OzoneConsts.USERNAME, userName);
    try {
      metrics.incNumVolumeLists();
      if (isAclEnabled) {
        // List all volumes first
        List<OmVolumeArgs> listAllVolumes = volumeManager.listVolumes(
            null, prefix, prevKey, maxKeys);
        List<OmVolumeArgs> result = new ArrayList<>();
        // Filter all volumes by LIST ACL
        for (OmVolumeArgs volumeArgs : listAllVolumes) {
          if (hasAcls(userName, ResourceType.VOLUME, StoreType.OZONE,
              ACLType.LIST, volumeArgs.getVolume(), null, null)) {
            result.add(volumeArgs);
          }
        }
        return result;
      } else {
        // When ACL is not enabled, fallback to filter by owner
        return volumeManager.listVolumes(userName, prefix, prevKey, maxKeys);
      }
    } catch (Exception ex) {
      metrics.incNumVolumeListFails();
      auditSuccess = false;
      AUDIT.logReadFailure(buildAuditMessageForFailure(OMAction.LIST_VOLUMES,
          auditMap, ex));
      throw ex;
    } finally {
      if (auditSuccess) {
        AUDIT.logReadSuccess(buildAuditMessageForSuccess(OMAction.LIST_VOLUMES,
            auditMap));
      }
    }
  }

  /**
   * Lists volume all volumes in the cluster.
   *
   * @param prefix  - Filter prefix -- Return only entries that match this.
   * @param prevKey - Previous key -- List starts from the next from the
   *                prevkey
   * @param maxKeys - Max number of keys to return.
   * @return List of Volumes.
   * @throws IOException
   */
  @Override
  public List<OmVolumeArgs> listAllVolumes(String prefix, String prevKey, int
      maxKeys) throws IOException {
    boolean auditSuccess = true;
    Map<String, String> auditMap = new LinkedHashMap<>();
    auditMap.put(OzoneConsts.PREV_KEY, prevKey);
    auditMap.put(OzoneConsts.PREFIX, prefix);
    auditMap.put(OzoneConsts.MAX_KEYS, String.valueOf(maxKeys));
    auditMap.put(OzoneConsts.USERNAME, null);
    try {
      metrics.incNumVolumeLists();
      if (!allowListAllVolumes) {
        // Only admin can list all volumes when disallowed in config
        if (isAclEnabled) {
          checkAcls(ResourceType.VOLUME, StoreType.OZONE, ACLType.LIST,
              OzoneConsts.OZONE_ROOT, null, null);
        }
      }
      return volumeManager.listVolumes(null, prefix, prevKey, maxKeys);
    } catch (Exception ex) {
      metrics.incNumVolumeListFails();
      auditSuccess = false;
      AUDIT.logReadFailure(buildAuditMessageForFailure(OMAction.LIST_VOLUMES,
          auditMap, ex));
      throw ex;
    } finally {
      if (auditSuccess) {
        AUDIT.logReadSuccess(buildAuditMessageForSuccess(OMAction.LIST_VOLUMES,
            auditMap));
      }
    }
  }

  /**
   * {@inheritDoc}
   */
  @Override
  public List<OmBucketInfo> listBuckets(String volumeName,
      String startKey, String prefix, int maxNumOfBuckets)
      throws IOException {
    if (isAclEnabled) {
      checkAcls(ResourceType.VOLUME, StoreType.OZONE, ACLType.LIST, volumeName,
          null, null);
    }
    boolean auditSuccess = true;
    Map<String, String> auditMap = buildAuditMap(volumeName);
    auditMap.put(OzoneConsts.START_KEY, startKey);
    auditMap.put(OzoneConsts.PREFIX, prefix);
    auditMap.put(OzoneConsts.MAX_NUM_OF_BUCKETS,
        String.valueOf(maxNumOfBuckets));
    try {
      metrics.incNumBucketLists();
      return bucketManager.listBuckets(volumeName,
          startKey, prefix, maxNumOfBuckets);
    } catch (IOException ex) {
      metrics.incNumBucketListFails();
      auditSuccess = false;
      AUDIT.logReadFailure(buildAuditMessageForFailure(OMAction.LIST_BUCKETS,
          auditMap, ex));
      throw ex;
    } finally {
      if (auditSuccess) {
        AUDIT.logReadSuccess(buildAuditMessageForSuccess(OMAction.LIST_BUCKETS,
            auditMap));
      }
    }
  }

  /**
   * Gets the bucket information.
   *
   * @param volume - Volume name.
   * @param bucket - Bucket name.
   * @return OmBucketInfo or exception is thrown.
   * @throws IOException
   */
  @Override
  public OmBucketInfo getBucketInfo(String volume, String bucket)
      throws IOException {
    if (isAclEnabled) {
      checkAcls(ResourceType.BUCKET, StoreType.OZONE, ACLType.READ, volume,
          bucket, null);
    }
    boolean auditSuccess = true;
    Map<String, String> auditMap = buildAuditMap(volume);
    auditMap.put(OzoneConsts.BUCKET, bucket);
    try {
      metrics.incNumBucketInfos();
      return bucketManager.getBucketInfo(volume, bucket);
    } catch (Exception ex) {
      metrics.incNumBucketInfoFails();
      auditSuccess = false;
      AUDIT.logReadFailure(buildAuditMessageForFailure(OMAction.READ_BUCKET,
          auditMap, ex));
      throw ex;
    } finally {
      if (auditSuccess) {
        AUDIT.logReadSuccess(buildAuditMessageForSuccess(OMAction.READ_BUCKET,
            auditMap));
      }
    }
  }

  /**
   * Lookup a key.
   *
   * @param args - attributes of the key.
   * @return OmKeyInfo - the info about the requested key.
   * @throws IOException
   */
  @Override
  public OmKeyInfo lookupKey(OmKeyArgs args) throws IOException {
    ResolvedBucket bucket = resolveBucketLink(args);

    if (isAclEnabled) {
      checkAcls(ResourceType.KEY, StoreType.OZONE, ACLType.READ,
          bucket.realVolume(), bucket.realBucket(), args.getKeyName());
    }

    boolean auditSuccess = true;
    Map<String, String> auditMap = bucket.audit(args.toAuditMap());

    args = bucket.update(args);

    try {
      metrics.incNumKeyLookups();
      return keyManager.lookupKey(args, getClientAddress());
    } catch (Exception ex) {
      metrics.incNumKeyLookupFails();
      auditSuccess = false;
      AUDIT.logReadFailure(buildAuditMessageForFailure(OMAction.READ_KEY,
          auditMap, ex));
      throw ex;
    } finally {
      if (auditSuccess) {
        AUDIT.logReadSuccess(buildAuditMessageForSuccess(OMAction.READ_KEY,
            auditMap));
      }
    }
  }

  @Override
  public List<OmKeyInfo> listKeys(String volumeName, String bucketName,
      String startKey, String keyPrefix, int maxKeys) throws IOException {

    ResolvedBucket bucket = resolveBucketLink(Pair.of(volumeName, bucketName));

    if (isAclEnabled) {
      checkAcls(ResourceType.BUCKET, StoreType.OZONE, ACLType.LIST,
          bucket.realVolume(), bucket.realBucket(), keyPrefix);
    }

    boolean auditSuccess = true;
    Map<String, String> auditMap = bucket.audit();
    auditMap.put(OzoneConsts.START_KEY, startKey);
    auditMap.put(OzoneConsts.MAX_KEYS, String.valueOf(maxKeys));
    auditMap.put(OzoneConsts.KEY_PREFIX, keyPrefix);

    try {
      metrics.incNumKeyLists();
      return keyManager.listKeys(bucket.realVolume(), bucket.realBucket(),
          startKey, keyPrefix, maxKeys);
    } catch (IOException ex) {
      metrics.incNumKeyListFails();
      auditSuccess = false;
      AUDIT.logReadFailure(buildAuditMessageForFailure(OMAction.LIST_KEYS,
          auditMap, ex));
      throw ex;
    } finally {
      if (auditSuccess) {
        AUDIT.logReadSuccess(buildAuditMessageForSuccess(OMAction.LIST_KEYS,
            auditMap));
      }
    }
  }

  @Override
  public List<RepeatedOmKeyInfo> listTrash(String volumeName,
      String bucketName, String startKeyName, String keyPrefix, int maxKeys)
      throws IOException {

    // bucket links not supported

    if (isAclEnabled) {
      checkAcls(ResourceType.BUCKET, StoreType.OZONE, ACLType.LIST,
          volumeName, bucketName, keyPrefix);
    }

    boolean auditSuccess = true;
    Map<String, String> auditMap = buildAuditMap(volumeName);
    auditMap.put(OzoneConsts.BUCKET, bucketName);
    auditMap.put(OzoneConsts.START_KEY, startKeyName);
    auditMap.put(OzoneConsts.KEY_PREFIX, keyPrefix);
    auditMap.put(OzoneConsts.MAX_KEYS, String.valueOf(maxKeys));

    try {
      metrics.incNumTrashKeyLists();
      return keyManager.listTrash(volumeName, bucketName,
          startKeyName, keyPrefix, maxKeys);
    } catch (IOException ex) {
      metrics.incNumTrashKeyListFails();
      auditSuccess = false;
      AUDIT.logReadFailure(buildAuditMessageForFailure(OMAction.LIST_TRASH,
          auditMap, ex));
      throw ex;
    } finally {
      if (auditSuccess) {
        AUDIT.logReadSuccess(buildAuditMessageForSuccess(OMAction.LIST_TRASH,
            auditMap));
      }
    }
  }

  private Map<String, String> buildAuditMap(String volume) {
    Map<String, String> auditMap = new LinkedHashMap<>();
    auditMap.put(OzoneConsts.VOLUME, volume);
    return auditMap;
  }

  public AuditLogger getAuditLogger() {
    return AUDIT;
  }

  @Override
  public AuditMessage buildAuditMessageForSuccess(AuditAction op,
      Map<String, String> auditMap) {

    return new AuditMessage.Builder()
        .setUser(getRemoteUserName())
        .atIp(Server.getRemoteAddress())
        .forOperation(op)
        .withParams(auditMap)
        .withResult(AuditEventStatus.SUCCESS)
        .build();
  }

  @Override
  public AuditMessage buildAuditMessageForFailure(AuditAction op,
      Map<String, String> auditMap, Throwable throwable) {

    return new AuditMessage.Builder()
        .setUser(getRemoteUserName())
        .atIp(Server.getRemoteAddress())
        .forOperation(op)
        .withParams(auditMap)
        .withResult(AuditEventStatus.FAILURE)
        .withException(throwable)
        .build();
  }

  private void registerMXBean() {
    Map<String, String> jmxProperties = new HashMap<>();
    jmxProperties.put("component", "ServerRuntime");
    this.omInfoBeanName = HddsUtils.registerWithJmxProperties(
        "OzoneManager", "OzoneManagerInfo", jmxProperties, this);
  }

  private void unregisterMXBean() {
    if (this.omInfoBeanName != null) {
      MBeans.unregister(this.omInfoBeanName);
      this.omInfoBeanName = null;
    }
  }

  private static String getClientAddress() {
    String clientMachine = Server.getRemoteAddress();
    if (clientMachine == null) { //not a RPC client
      clientMachine = "";
    }
    return clientMachine;
  }

  @Override
  public String getRpcPort() {
    return "" + omRpcAddress.getPort();
  }

  @VisibleForTesting
  public OzoneManagerHttpServer getHttpServer() {
    return httpServer;
  }

  @Override
  public List<ServiceInfo> getServiceList() throws IOException {
    // When we implement multi-home this call has to be handled properly.
    List<ServiceInfo> services = new ArrayList<>();
    ServiceInfo.Builder omServiceInfoBuilder = ServiceInfo.newBuilder()
        .setNodeType(HddsProtos.NodeType.OM)
        .setHostname(omRpcAddress.getHostName())
        .setOmVersion(OzoneManagerVersion.CURRENT)
        .addServicePort(ServicePort.newBuilder()
            .setType(ServicePort.Type.RPC)
            .setValue(omRpcAddress.getPort())
            .build());
    if (httpServer != null
        && httpServer.getHttpAddress() != null) {
      omServiceInfoBuilder.addServicePort(ServicePort.newBuilder()
          .setType(ServicePort.Type.HTTP)
          .setValue(httpServer.getHttpAddress().getPort())
          .build());
    }
    if (httpServer != null
        && httpServer.getHttpsAddress() != null) {
      omServiceInfoBuilder.addServicePort(ServicePort.newBuilder()
          .setType(ServicePort.Type.HTTPS)
          .setValue(httpServer.getHttpsAddress().getPort())
          .build());
    }

    // Since this OM is processing the request, we can assume it to be the
    // leader OM

    OMRoleInfo omRole = OMRoleInfo.newBuilder()
        .setNodeId(getOMNodeId())
        .setServerRole(RaftPeerRole.LEADER.name())
        .build();
    omServiceInfoBuilder.setOmRoleInfo(omRole);

    if (isRatisEnabled) {
      if (omRatisServer != null) {
        omServiceInfoBuilder.addServicePort(ServicePort.newBuilder()
            .setType(ServicePort.Type.RATIS)
            .setValue(omNodeDetails.getRatisPort())
            .build());
      }

      for (OMNodeDetails peerNode : peerNodesMap.values()) {
        ServiceInfo.Builder peerOmServiceInfoBuilder = ServiceInfo.newBuilder()
            .setNodeType(HddsProtos.NodeType.OM)
            .setHostname(peerNode.getHostName())
            // For now assume peer is at the same version.
            // This field needs to be fetched from peer when rolling upgrades
            // are implemented.
            .setOmVersion(OzoneManagerVersion.CURRENT)
            .addServicePort(ServicePort.newBuilder()
                .setType(ServicePort.Type.RPC)
                .setValue(peerNode.getRpcPort())
                .build());

        OMRoleInfo peerOmRole = OMRoleInfo.newBuilder()
            .setNodeId(peerNode.getNodeId())
            .setServerRole(RaftPeerRole.FOLLOWER.name())
            .build();
        peerOmServiceInfoBuilder.setOmRoleInfo(peerOmRole);

        services.add(peerOmServiceInfoBuilder.build());
      }
    }

    services.add(omServiceInfoBuilder.build());

    // For client we have to return SCM with container protocol port,
    // not block protocol. This is information is being not used by
    // RpcClient, but for compatibility leaving as it is and also making sure
    // that this works for SCM HA.
    Collection<InetSocketAddress> scmAddresses = getScmAddressForClients(
        configuration);

    for (InetSocketAddress scmAddr : scmAddresses) {
      ServiceInfo.Builder scmServiceInfoBuilder = ServiceInfo.newBuilder()
          .setNodeType(HddsProtos.NodeType.SCM)
          .setHostname(scmAddr.getHostName())
          .addServicePort(ServicePort.newBuilder()
              .setType(ServicePort.Type.RPC)
              .setValue(scmAddr.getPort()).build());
      services.add(scmServiceInfoBuilder.build());
    }
    metrics.incNumGetServiceLists();
    // For now there is no exception that can can happen in this call,
    // so failure metrics is not handled. In future if there is any need to
    // handle exception in this method, we need to incorporate
    // metrics.incNumGetServiceListFails()
    AUDIT.logReadSuccess(
        buildAuditMessageForSuccess(OMAction.GET_SERVICE_LIST,
            new LinkedHashMap<>()));
    return services;
  }

  @Override
  public ServiceInfoEx getServiceInfo() throws IOException {
    return new ServiceInfoEx(getServiceList(), caCertPem, caCertPemList);
  }

  @Override
  public StatusAndMessages finalizeUpgrade(String upgradeClientID)
      throws IOException {
    return upgradeFinalizer.finalize(upgradeClientID, this);
  }

  @Override
  public StatusAndMessages queryUpgradeFinalizationProgress(
      String upgradeClientID, boolean takeover, boolean readonly
  ) throws IOException {
    if (readonly) {
      return new StatusAndMessages(upgradeFinalizer.getStatus(),
          Collections.emptyList());
    }
    return upgradeFinalizer.reportStatus(upgradeClientID, takeover);
  }

  /**
   * List tenants.
   */
  public TenantStateList listTenant() throws IOException {

    metrics.incNumTenantLists();

    final UserGroupInformation ugi = getRemoteUser();
    if (!isAdmin(ugi)) {
      final OMException omEx = new OMException(
          "Only Ozone admins are allowed to list tenants.", PERMISSION_DENIED);
      AUDIT.logWriteFailure(buildAuditMessageForFailure(
          OMAction.LIST_TENANT, new LinkedHashMap<>(), omEx));
      throw omEx;
    }

    final Table<String, OmDBTenantState> tenantStateTable =
        metadataManager.getTenantStateTable();

    // Won't iterate cache here, mainly because we can't acquire a read lock
    // for cache iteration: no tenant is specified, hence no volume name to
    // acquire VOLUME_LOCK on. There could be a few millis delay before entries
    // are flushed to the table. This should be acceptable for a list tenant
    // request.

    final TableIterator<String, ? extends KeyValue<String, OmDBTenantState>>
        iterator = tenantStateTable.iterator();

    final List<TenantState> tenantStateList = new ArrayList<>();

    // Iterate table
    while (iterator.hasNext()) {
      final Table.KeyValue<String, OmDBTenantState> dbEntry = iterator.next();
      final String tenantId = dbEntry.getKey();
      final OmDBTenantState omDBTenantState = dbEntry.getValue();
      assert (tenantId.equals(omDBTenantState.getTenantId()));
      tenantStateList.add(TenantState.newBuilder()
          .setTenantId(omDBTenantState.getTenantId())
          .setBucketNamespaceName(omDBTenantState.getBucketNamespaceName())
          .setUserRoleName(omDBTenantState.getUserRoleName())
          .setAdminRoleName(omDBTenantState.getAdminRoleName())
          .setBucketNamespacePolicyName(
              omDBTenantState.getBucketNamespacePolicyName())
          .setBucketPolicyName(omDBTenantState.getBucketPolicyName())
          .build());
    }

    AUDIT.logReadSuccess(buildAuditMessageForSuccess(
        OMAction.LIST_TENANT, new LinkedHashMap<>()));

    return new TenantStateList(tenantStateList);
  }

  /**
   * Tenant get user info.
   */
  public TenantUserInfoValue tenantGetUserInfo(String userPrincipal)
      throws IOException {

    metrics.incNumTenantGetUserInfos();

    if (StringUtils.isEmpty(userPrincipal)) {
      return null;
    }

    final List<ExtendedUserAccessIdInfo> accessIdInfoList = new ArrayList<>();

    // Won't iterate cache here for a similar reason as in OM#listTenant
    //  tenantGetUserInfo lists all accessIds assigned to a user across
    //  multiple tenants.

    // Retrieve the list of accessIds associated to this user principal
    final OmDBUserPrincipalInfo kerberosPrincipalInfo =
        metadataManager.getPrincipalToAccessIdsTable().get(userPrincipal);
    if (kerberosPrincipalInfo == null) {
      return null;
    }
    final Set<String> accessIds = kerberosPrincipalInfo.getAccessIds();

    final Map<String, String> auditMap = new LinkedHashMap<>();
    auditMap.put("userPrincipal", userPrincipal);

    accessIds.forEach(accessId -> {
      try {
        final OmDBAccessIdInfo accessIdInfo =
            metadataManager.getTenantAccessIdTable().get(accessId);
        if (accessIdInfo == null) {
          // As we are not acquiring a lock, the accessId entry might have been
          //  removed from the TenantAccessIdTable already.
          //  Log a warning (shouldn't happen very often) and move on.
          LOG.warn("Expected accessId '{}' not found in TenantAccessIdTable. "
                  + "Might have been removed already.", accessId);
          return;
        }
        assert (accessIdInfo.getUserPrincipal().equals(userPrincipal));
        accessIdInfoList.add(ExtendedUserAccessIdInfo.newBuilder()
            .setUserPrincipal(userPrincipal)
            .setAccessId(accessId)
            .setTenantId(accessIdInfo.getTenantId())
            .setIsAdmin(accessIdInfo.getIsAdmin())
            .setIsDelegatedAdmin(accessIdInfo.getIsDelegatedAdmin())
            .build());
      } catch (IOException e) {
        LOG.error("Potential DB issue. Failed to retrieve OmDBAccessIdInfo "
            + "for accessId '{}' in TenantAccessIdTable.", accessId);
        // Audit
        auditMap.put("accessId", accessId);
        AUDIT.logWriteFailure(buildAuditMessageForFailure(
            OMAction.TENANT_GET_USER_INFO, auditMap, e));
        auditMap.remove("accessId");
      }
    });

    AUDIT.logReadSuccess(buildAuditMessageForSuccess(
        OMAction.TENANT_GET_USER_INFO, auditMap));

    return new TenantUserInfoValue(accessIdInfoList);
  }

  @Override
  public TenantUserList listUsersInTenant(String tenantId, String prefix)
      throws IOException {

    metrics.incNumTenantUserLists();

    if (StringUtils.isEmpty(tenantId)) {
      return null;
    }

    multiTenantManager.checkTenantExistence(tenantId);

    final String volumeName = multiTenantManager.getTenantVolumeName(tenantId);
    final Map<String, String> auditMap = new LinkedHashMap<>();
    auditMap.put(OzoneConsts.TENANT, tenantId);
    auditMap.put(OzoneConsts.VOLUME, volumeName);
    auditMap.put(OzoneConsts.USER_PREFIX, prefix);

    boolean lockAcquired =
        metadataManager.getLock().acquireReadLock(VOLUME_LOCK, volumeName);
    try {
      final UserGroupInformation ugi = ProtobufRpcEngine.Server.getRemoteUser();
      if (!multiTenantManager.isTenantAdmin(ugi, tenantId, false)) {
        throw new OMException("Only tenant and ozone admins can access this " +
            "API. '" + ugi.getShortUserName() + "' is not an admin.",
            PERMISSION_DENIED);
      }
      final TenantUserList userList =
          multiTenantManager.listUsersInTenant(tenantId, prefix);
      AUDIT.logReadSuccess(buildAuditMessageForSuccess(
          OMAction.TENANT_LIST_USER, auditMap));
      return userList;
    } catch (IOException ex) {
      AUDIT.logReadFailure(buildAuditMessageForFailure(
          OMAction.TENANT_LIST_USER, auditMap, ex));
      throw ex;
    } finally {
      if (lockAcquired) {
        metadataManager.getLock().releaseReadLock(VOLUME_LOCK, volumeName);
      }
    }
  }

  @Override
  public S3VolumeContext getS3VolumeContext() throws IOException {
    // Unless the OM request contains S3 authentication info with an access
    // ID that corresponds to a tenant volume, the request will be directed
    // to the default S3 volume.
    String s3Volume = HddsClientUtils.getDefaultS3VolumeName(configuration);
    S3Authentication s3Auth = getS3Auth();
    final String userPrincipal;

    if (s3Auth == null) {
      // This is the default user principal if request does not have S3Auth set
      userPrincipal = Server.getRemoteUser().getShortUserName();

      if (LOG.isDebugEnabled()) {
        // An old S3 gateway talking to a new OM may not attach the auth info.
        // This old version of s3g will also not have a client that supports
        // multi-tenancy, so we can direct requests to the default S3 volume.
        LOG.debug("S3 authentication was not attached to the OM request. " +
                "Directing requests to the default S3 volume {}.",
            s3Volume);
      }
    } else {
      String accessId = s3Auth.getAccessId();
      // If S3 Multi-Tenancy is not enabled, all S3 requests will be redirected
      // to the default s3v for compatibility
      final Optional<String> optionalTenantId = isS3MultiTenancyEnabled() ?
          multiTenantManager.getTenantForAccessID(accessId) : Optional.absent();

      if (!optionalTenantId.isPresent()) {
        final UserGroupInformation s3gUGI =
            UserGroupInformation.createRemoteUser(accessId);
        // When the accessId belongs to the default s3v (i.e. when the accessId
        // key pair is generated using the regular `ozone s3 getsecret`), the
        // user principal returned here should simply be the accessId's short
        // user name (processed by the auth_to_local rule)
        userPrincipal = s3gUGI.getShortUserName();

        if (LOG.isDebugEnabled()) {
          LOG.debug("No tenant found for access ID {}. Directing "
              + "requests to default s3 volume {}.", accessId, s3Volume);
        }
      } else {
        // S3 Multi-Tenancy is enabled, and the accessId is assigned to a tenant

        final String tenantId = optionalTenantId.get();

        OmDBTenantState tenantState =
            metadataManager.getTenantStateTable().get(tenantId);
        if (tenantState != null) {
          s3Volume = tenantState.getBucketNamespaceName();
        } else {
          String message = "Unable to find tenant '" + tenantId
              + "' details for access ID " + accessId
              + ". The tenant might have been removed during this operation, "
              + "or the OM DB is inconsistent";
          LOG.warn(message);
          throw new OMException(message, ResultCodes.TENANT_NOT_FOUND);
        }
        if (LOG.isDebugEnabled()) {
          LOG.debug("Get S3 volume request for access ID {} belonging to " +
                  "tenant {} is directed to the volume {}.", accessId, tenantId,
              s3Volume);
        }

        boolean acquiredVolumeLock =
            getMetadataManager().getLock().acquireReadLock(
                VOLUME_LOCK, s3Volume);

        try {
          // Inject user name to the response to be used for KMS on the client
          userPrincipal = OzoneAclUtils.accessIdToUserPrincipal(accessId);
        } finally {
          if (acquiredVolumeLock) {
            getMetadataManager().getLock().releaseReadLock(
                VOLUME_LOCK, s3Volume);
          }
        }
      }
    }

    // getVolumeInfo() performs acl checks and checks volume existence.
    final S3VolumeContext.Builder s3VolumeContext = S3VolumeContext.newBuilder()
        .setOmVolumeArgs(getVolumeInfo(s3Volume))
        .setUserPrincipal(userPrincipal);

    return s3VolumeContext.build();
  }

  @Override
  public OmMultipartUploadListParts listParts(final String volumeName,
      final String bucketName, String keyName, String uploadID,
      int partNumberMarker, int maxParts)  throws IOException {

    ResolvedBucket bucket = resolveBucketLink(Pair.of(volumeName, bucketName));

    Map<String, String> auditMap = bucket.audit();
    auditMap.put(OzoneConsts.KEY, keyName);
    auditMap.put(OzoneConsts.UPLOAD_ID, uploadID);
    auditMap.put(OzoneConsts.PART_NUMBER_MARKER,
        Integer.toString(partNumberMarker));
    auditMap.put(OzoneConsts.MAX_PARTS, Integer.toString(maxParts));

    metrics.incNumListMultipartUploadParts();
    try {
      OmMultipartUploadListParts omMultipartUploadListParts =
          keyManager.listParts(bucket.realVolume(), bucket.realBucket(),
              keyName, uploadID, partNumberMarker, maxParts);
      AUDIT.logWriteSuccess(buildAuditMessageForSuccess(OMAction
          .LIST_MULTIPART_UPLOAD_PARTS, auditMap));
      return omMultipartUploadListParts;
    } catch (IOException ex) {
      metrics.incNumListMultipartUploadPartFails();
      AUDIT.logWriteFailure(buildAuditMessageForFailure(OMAction
          .LIST_MULTIPART_UPLOAD_PARTS, auditMap, ex));
      throw ex;
    }
  }

  @Override
  public OmMultipartUploadList listMultipartUploads(String volumeName,
      String bucketName, String prefix) throws IOException {

    ResolvedBucket bucket = resolveBucketLink(Pair.of(volumeName, bucketName));

    Map<String, String> auditMap = bucket.audit();
    auditMap.put(OzoneConsts.PREFIX, prefix);

    metrics.incNumListMultipartUploads();
    try {
      OmMultipartUploadList omMultipartUploadList =
          keyManager.listMultipartUploads(bucket.realVolume(),
              bucket.realBucket(), prefix);
      AUDIT.logWriteSuccess(buildAuditMessageForSuccess(OMAction
          .LIST_MULTIPART_UPLOADS, auditMap));
      return omMultipartUploadList;

    } catch (IOException ex) {
      metrics.incNumListMultipartUploadFails();
      AUDIT.logWriteFailure(buildAuditMessageForFailure(OMAction
          .LIST_MULTIPART_UPLOADS, auditMap, ex));
      throw ex;
    }

  }

  @Override
  public OzoneFileStatus getFileStatus(OmKeyArgs args) throws IOException {
    ResolvedBucket bucket = resolveBucketLink(args);

    boolean auditSuccess = true;
    Map<String, String> auditMap = bucket.audit(args.toAuditMap());

    args = bucket.update(args);

    try {
      metrics.incNumGetFileStatus();
      return keyManager.getFileStatus(args, getClientAddress());
    } catch (IOException ex) {
      metrics.incNumGetFileStatusFails();
      auditSuccess = false;
      AUDIT.logReadFailure(
          buildAuditMessageForFailure(OMAction.GET_FILE_STATUS, auditMap, ex));
      throw ex;
    } finally {
      if (auditSuccess) {
        AUDIT.logReadSuccess(
            buildAuditMessageForSuccess(OMAction.GET_FILE_STATUS, auditMap));
      }
    }
  }

  private ResourceType getResourceType(OmKeyArgs args) {
    if (args.getKeyName() == null || args.getKeyName().length() == 0) {
      return ResourceType.BUCKET;
    }
    return ResourceType.KEY;
  }

  @Override
  public OmKeyInfo lookupFile(OmKeyArgs args) throws IOException {
    ResolvedBucket bucket = resolveBucketLink(args);

    if (isAclEnabled) {
      checkAcls(ResourceType.KEY, StoreType.OZONE, ACLType.READ,
          bucket.realVolume(), bucket.realBucket(), args.getKeyName());
    }

    boolean auditSuccess = true;
    Map<String, String> auditMap = bucket.audit(args.toAuditMap());

    args = bucket.update(args);

    try {
      metrics.incNumLookupFile();
      return keyManager.lookupFile(args, getClientAddress());
    } catch (Exception ex) {
      metrics.incNumLookupFileFails();
      auditSuccess = false;
      AUDIT.logWriteFailure(buildAuditMessageForFailure(OMAction.LOOKUP_FILE,
          auditMap, ex));
      throw ex;
    } finally {
      if (auditSuccess) {
        AUDIT.logWriteSuccess(buildAuditMessageForSuccess(
            OMAction.LOOKUP_FILE, auditMap));
      }
    }
  }

  @Override
  public List<OzoneFileStatus> listStatus(OmKeyArgs args, boolean recursive,
      String startKey, long numEntries) throws IOException {

    ResolvedBucket bucket = resolveBucketLink(args);

    if (isAclEnabled) {
      checkAcls(getResourceType(args), StoreType.OZONE, ACLType.READ,
          bucket.realVolume(), bucket.realBucket(), args.getKeyName());
    }

    boolean auditSuccess = true;
    Map<String, String> auditMap = bucket.audit(args.toAuditMap());

    args = bucket.update(args);

    try {
      metrics.incNumListStatus();
      return keyManager.listStatus(args, recursive, startKey, numEntries,
              getClientAddress());
    } catch (Exception ex) {
      metrics.incNumListStatusFails();
      auditSuccess = false;
      AUDIT.logReadFailure(buildAuditMessageForFailure(OMAction.LIST_STATUS,
          auditMap, ex));
      throw ex;
    } finally {
      if (auditSuccess) {
        AUDIT.logReadSuccess(buildAuditMessageForSuccess(
            OMAction.LIST_STATUS, auditMap));
      }
    }
  }

  private void auditAcl(OzoneObj ozoneObj, List<OzoneAcl> ozoneAcl,
      OMAction omAction, Exception ex) {
    Map<String, String> auditMap = ozoneObj.toAuditMap();
    if (ozoneAcl != null) {
      auditMap.put(OzoneConsts.ACL, ozoneAcl.toString());
    }

    if (ex == null) {
      AUDIT.logWriteSuccess(
          buildAuditMessageForSuccess(omAction, auditMap));
    } else {
      AUDIT.logWriteFailure(
          buildAuditMessageForFailure(omAction, auditMap, ex));
    }
  }

  /**
   * Returns list of ACLs for given Ozone object.
   *
   * @param obj Ozone object.
   * @throws IOException if there is error.
   */
  @Override
  public List<OzoneAcl> getAcl(OzoneObj obj) throws IOException {
    boolean auditSuccess = true;

    try {
      if (isAclEnabled) {
        checkAcls(obj.getResourceType(), obj.getStoreType(), ACLType.READ_ACL,
            obj.getVolumeName(), obj.getBucketName(), obj.getKeyName());
      }
      metrics.incNumGetAcl();
      switch (obj.getResourceType()) {
      case VOLUME:
        return volumeManager.getAcl(obj);
      case BUCKET:
        return bucketManager.getAcl(obj);
      case KEY:
        return keyManager.getAcl(obj);
      case PREFIX:
        return prefixManager.getAcl(obj);

      default:
        throw new OMException("Unexpected resource type: " +
            obj.getResourceType(), INVALID_REQUEST);
      }
    } catch (Exception ex) {
      auditSuccess = false;
      auditAcl(obj, null, OMAction.GET_ACL, ex);
      throw ex;
    } finally {
      if (auditSuccess) {
        auditAcl(obj, null, OMAction.GET_ACL, null);
      }
    }
  }

  /**
   * Download and install latest checkpoint from leader OM.
   *
   * @param leaderId peerNodeID of the leader OM
   * @return If checkpoint is installed successfully, return the
   *         corresponding termIndex. Otherwise, return null.
   */
  public TermIndex installSnapshotFromLeader(String leaderId) {
    if (omSnapshotProvider == null) {
      LOG.error("OM Snapshot Provider is not configured as there are no peer " +
          "nodes.");
      return null;
    }

    DBCheckpoint omDBCheckpoint = getDBCheckpointFromLeader(leaderId);
    LOG.info("Downloaded checkpoint from Leader {} to the location {}",
        leaderId, omDBCheckpoint.getCheckpointLocation());

    TermIndex termIndex = null;
    try {
      termIndex = installCheckpoint(leaderId, omDBCheckpoint);
    } catch (Exception ex) {
      LOG.error("Failed to install snapshot from Leader OM.", ex);
    }
    return termIndex;
  }

  /**
   * Install checkpoint. If the checkpoints snapshot index is greater than
   * OM's last applied transaction index, then re-initialize the OM
   * state via this checkpoint. Before re-initializing OM state, the OM Ratis
   * server should be stopped so that no new transactions can be applied.
   */
  TermIndex installCheckpoint(String leaderId, DBCheckpoint omDBCheckpoint)
      throws Exception {

    Path checkpointLocation = omDBCheckpoint.getCheckpointLocation();
    TransactionInfo checkpointTrxnInfo = OzoneManagerRatisUtils
        .getTrxnInfoFromCheckpoint(configuration, checkpointLocation);

    LOG.info("Installing checkpoint with OMTransactionInfo {}",
        checkpointTrxnInfo);

    return installCheckpoint(leaderId, checkpointLocation, checkpointTrxnInfo);
  }

  TermIndex installCheckpoint(String leaderId, Path checkpointLocation,
      TransactionInfo checkpointTrxnInfo) throws Exception {

    File oldDBLocation = metadataManager.getStore().getDbLocation();
    try {
      // Stop Background services
      stopServices();

      // Pause the State Machine so that no new transactions can be applied.
      // This action also clears the OM Double Buffer so that if there are any
      // pending transactions in the buffer, they are discarded.
      omRatisServer.getOmStateMachine().pause();
    } catch (Exception e) {
      LOG.error("Failed to stop/ pause the services. Cannot proceed with " +
          "installing the new checkpoint.");
      // During stopServices, if KeyManager was stopped successfully and
      // OMMetadataManager stop failed, we should restart the KeyManager.
      keyManager.start(configuration);
      startTrashEmptier(configuration);
      throw e;
    }

    File dbBackup = null;
    TermIndex termIndex = omRatisServer.getLastAppliedTermIndex();
    long term = termIndex.getTerm();
    long lastAppliedIndex = termIndex.getIndex();

    // Check if current applied log index is smaller than the downloaded
    // checkpoint transaction index. If yes, proceed by stopping the ratis
    // server so that the OM state can be re-initialized. If no then do not
    // proceed with installSnapshot.
    boolean canProceed = OzoneManagerRatisUtils.verifyTransactionInfo(
        checkpointTrxnInfo, lastAppliedIndex, leaderId, checkpointLocation);

    if (canProceed) {
      try {
        dbBackup = replaceOMDBWithCheckpoint(lastAppliedIndex, oldDBLocation,
            checkpointLocation);
        term = checkpointTrxnInfo.getTerm();
        lastAppliedIndex = checkpointTrxnInfo.getTransactionIndex();
        LOG.info("Replaced DB with checkpoint from OM: {}, term: {}, index: {}",
            leaderId, term, lastAppliedIndex);
      } catch (Exception e) {
        LOG.error("Failed to install Snapshot from {} as OM failed to replace" +
            " DB with downloaded checkpoint. Reloading old OM state.", e);
      }
    } else {
      LOG.warn("Cannot proceed with InstallSnapshot as OM is at TermIndex {} " +
          "and checkpoint has lower TermIndex {}. Reloading old state of OM.",
          termIndex, checkpointTrxnInfo.getTermIndex());
    }

    // Reload the OM DB store with the new checkpoint.
    // Restart (unpause) the state machine and update its last applied index
    // to the installed checkpoint's snapshot index.
    try {
      reloadOMState(lastAppliedIndex, term);
      omRatisServer.getOmStateMachine().unpause(lastAppliedIndex, term);
      LOG.info("Reloaded OM state with Term: {} and Index: {}", term,
          lastAppliedIndex);
    } catch (Exception ex) {
      String errorMsg = "Failed to reload OM state and instantiate services.";
      exitManager.exitSystem(1, errorMsg, ex, LOG);
    }

    // Delete the backup DB
    try {
      if (dbBackup != null) {
        FileUtils.deleteFully(dbBackup);
      }
    } catch (Exception e) {
      LOG.error("Failed to delete the backup of the original DB {}", dbBackup);
    }

    if (lastAppliedIndex != checkpointTrxnInfo.getTransactionIndex()) {
      // Install Snapshot failed and old state was reloaded. Return null to
      // Ratis to indicate that installation failed.
      return null;
    }

    // TODO: We should only return the snpashotIndex to the leader.
    //  Should be fixed after RATIS-586
    TermIndex newTermIndex = TermIndex.valueOf(term, lastAppliedIndex);
    return newTermIndex;
  }


  /**
   * Download the latest OM DB checkpoint from the leader OM.
   *
   * @param leaderId OMNodeID of the leader OM node.
   * @return latest DB checkpoint from leader OM.
   */
  private DBCheckpoint getDBCheckpointFromLeader(String leaderId) {
    LOG.info("Downloading checkpoint from leader OM {} and reloading state " +
        "from the checkpoint.", leaderId);

    try {
      return omSnapshotProvider.getOzoneManagerDBSnapshot(leaderId);
    } catch (IOException e) {
      LOG.error("Failed to download checkpoint from OM leader {}", leaderId, e);
    }
    return null;
  }

  void stopServices() throws Exception {
    keyManager.stop();
    stopSecretManager();
    if (multiTenantManager != null) {
      multiTenantManager.stop();
    }
    metadataManager.stop();
    stopTrashEmptier();
  }

  private void stopTrashEmptier() {
    if (this.emptier != null) {
      emptier.interrupt();
      emptier = null;
    }
  }

  /**
   * Replace the current OM DB with the new DB checkpoint.
   *
   * @param lastAppliedIndex the last applied index in the current OM DB.
   * @param checkpointPath   path to the new DB checkpoint
   * @return location of backup of the original DB
   * @throws Exception
   */
  File replaceOMDBWithCheckpoint(long lastAppliedIndex, File oldDB,
      Path checkpointPath) throws IOException {

    // Take a backup of the current DB
    String dbBackupName = OzoneConsts.OM_DB_BACKUP_PREFIX +
        lastAppliedIndex + "_" + System.currentTimeMillis();
    File dbDir = oldDB.getParentFile();
    File dbBackup = new File(dbDir, dbBackupName);

    try {
      Files.move(oldDB.toPath(), dbBackup.toPath());
    } catch (IOException e) {
      LOG.error("Failed to create a backup of the current DB. Aborting " +
          "snapshot installation.");
      throw e;
    }

    // Move the new DB checkpoint into the om metadata dir
    Path markerFile = new File(dbDir, DB_TRANSIENT_MARKER).toPath();
    try {
      // Create a Transient Marker file. This file will be deleted if the
      // checkpoint DB is successfully moved to the old DB location or if the
      // old DB backup is reset to its location. If not, then the OM DB is in
      // an inconsistent state and this marker file will fail OM from
      // starting up.
      Files.createFile(markerFile);
      FileUtils.moveDirectory(checkpointPath, oldDB.toPath());
      Files.deleteIfExists(markerFile);
    } catch (IOException e) {
      LOG.error("Failed to move downloaded DB checkpoint {} to metadata " +
              "directory {}. Resetting to original DB.", checkpointPath,
          oldDB.toPath());
      try {
        Files.move(dbBackup.toPath(), oldDB.toPath());
        Files.deleteIfExists(markerFile);
      } catch (IOException ex) {
        String errorMsg = "Failed to reset to original DB. OM is in an " +
            "inconsistent state.";
        exitManager.exitSystem(1, errorMsg, ex, LOG);
      }
      throw e;
    }
    return dbBackup;
  }

  /**
   * Re-instantiate MetadataManager with new DB checkpoint.
   * All the classes which use/ store MetadataManager should also be updated
   * with the new MetadataManager instance.
   */
  void reloadOMState(long newSnapshotIndex, long newSnapshotTermIndex)
      throws IOException {

    instantiateServices(true);

    // Restart required services
    metadataManager.start(configuration);
    keyManager.start(configuration);
    startTrashEmptier(configuration);

    // Set metrics and start metrics back ground thread
    metrics.setNumVolumes(metadataManager.countRowsInTable(metadataManager
        .getVolumeTable()));
    metrics.setNumBuckets(metadataManager.countRowsInTable(metadataManager
        .getBucketTable()));
    metrics.setNumKeys(metadataManager.countEstimatedRowsInTable(metadataManager
        .getKeyTable(getBucketLayout())));

    // FSO(FILE_SYSTEM_OPTIMIZED)
    metrics.setNumDirs(metadataManager
        .countEstimatedRowsInTable(metadataManager.getDirectoryTable()));
    metrics.setNumFiles(metadataManager
        .countEstimatedRowsInTable(metadataManager.getFileTable()));

    // Delete the omMetrics file if it exists and save the a new metrics file
    // with new data
    Files.deleteIfExists(getMetricsStorageFile().toPath());
    saveOmMetrics();

    // Update OM snapshot index with the new snapshot index (from the new OM
    // DB state).
    omRatisSnapshotInfo.updateTermIndex(newSnapshotTermIndex, newSnapshotIndex);
  }

  public static Logger getLogger() {
    return LOG;
  }

  public OzoneConfiguration getConfiguration() {
    return configuration;
  }

  @VisibleForTesting
  public void setConfiguration(OzoneConfiguration conf) {
    this.configuration = conf;
  }

  public OzoneConfiguration reloadConfiguration() {
    if (testReloadConfigFlag) {
      // If this flag is set, do not reload config
      return this.configuration;
    }
    return new OzoneConfiguration();
  }

  public static void setTestReloadConfigFlag(boolean testReloadConfigFlag) {
    OzoneManager.testReloadConfigFlag = testReloadConfigFlag;
  }

  public static void setTestSecureOmFlag(boolean testSecureOmFlag) {
    OzoneManager.testSecureOmFlag = testSecureOmFlag;
  }

  public OMNodeDetails getNodeDetails() {
    return omNodeDetails;
  }

  public String getOMNodeId() {
    return omNodeDetails.getNodeId();
  }

  public String getOMServiceId() {
    return omNodeDetails.getServiceId();
  }

  @VisibleForTesting
  public List<OMNodeDetails> getPeerNodes() {
    return new ArrayList<>(peerNodesMap.values());
  }

  public OMNodeDetails getPeerNode(String nodeID) {
    return peerNodesMap.get(nodeID);
  }

  @VisibleForTesting
  public CertificateClient getCertificateClient() {
    return certClient;
  }

  public String getComponent() {
    return omComponent;
  }

  /**
   * Return maximum volumes count per user.
   *
   * @return maxUserVolumeCount
   */
  public long getMaxUserVolumeCount() {
    return maxUserVolumeCount;
  }
  /**
   * Return true, if the current OM node is leader and in ready state to
   * process the requests.
   *
   * If ratis is not enabled, then it always returns true.
   * @return
   */
  public boolean isLeaderReady() {
    return isRatisEnabled ?
        omRatisServer.checkLeaderStatus() == LEADER_AND_READY : true;
  }

  /**
   * Return if Ratis is enabled or not.
   *
   * @return
   */
  public boolean isRatisEnabled() {
    return isRatisEnabled;
  }

  /**
   * Get DB updates since a specific sequence number.
   *
   * @param dbUpdatesRequest request that encapsulates a sequence number.
   * @return Wrapper containing the updates.
   * @throws SequenceNumberNotFoundException if db is unable to read the data.
   */
  @Override
  public DBUpdates getDBUpdates(
      DBUpdatesRequest dbUpdatesRequest)
      throws SequenceNumberNotFoundException {
    long limitCount = Long.MAX_VALUE;
    if (dbUpdatesRequest.hasLimitCount()) {
      limitCount = dbUpdatesRequest.getLimitCount();
    }
    DBUpdatesWrapper updatesSince = metadataManager.getStore()
        .getUpdatesSince(dbUpdatesRequest.getSequenceNumber(), limitCount);
    DBUpdates dbUpdates = new DBUpdates(updatesSince.getData());
    dbUpdates.setCurrentSequenceNumber(updatesSince.getCurrentSequenceNumber());
    dbUpdates.setLatestSequenceNumber(updatesSince.getLatestSequenceNumber());
    return dbUpdates;
  }

  public OzoneDelegationTokenSecretManager getDelegationTokenMgr() {
    return delegationTokenMgr;
  }

  /**
   * Return list of OzoneAdministrators from config.
   */
  Collection<String> getOzoneAdminsFromConfig(OzoneConfiguration conf)
      throws IOException {
    Collection<String> ozAdmins =
        conf.getTrimmedStringCollection(OZONE_ADMINISTRATORS);
    String omSPN = UserGroupInformation.getCurrentUser().getShortUserName();
    if (!ozAdmins.contains(omSPN)) {
      ozAdmins.add(omSPN);
    }
    return ozAdmins;
  }

  /**
   * Return the list of Ozone administrators in effect.
   */
  Collection<String> getOmAdminUsernames() {
    return omAdminUsernames;
  }

  /**
   * Return true if a UserGroupInformation is OM admin, false otherwise.
   * @param callerUgi Caller UserGroupInformation
   */
  public boolean isAdmin(UserGroupInformation callerUgi) {
    if (callerUgi == null) {
      return false;
    } else {
      return isAdmin(callerUgi.getShortUserName())
          || isAdmin(callerUgi.getUserName());
    }
  }

  public boolean isAdmin(String username) {
    if (omAdminUsernames == null) {
      return false;
    } else {
      return omAdminUsernames.contains(OZONE_ADMINISTRATORS_WILDCARD) ||
          omAdminUsernames.contains(username);
    }
  }

  /**
   * Returns true if OzoneNativeAuthorizer is enabled and false if otherwise.
   *
   * @return if native authorizer is enabled.
   */
  public boolean isNativeAuthorizerEnabled() {
    return isNativeAuthorizerEnabled;
  }

  @VisibleForTesting
  public boolean isRunning() {
    return omState == State.RUNNING;
  }

  private void startJVMPauseMonitor() {
    // Start jvm monitor
    jvmPauseMonitor = new JvmPauseMonitor();
    jvmPauseMonitor.init(configuration);
    jvmPauseMonitor.start();
  }

  public ResolvedBucket resolveBucketLink(KeyArgs args,
      OMClientRequest omClientRequest) throws IOException {
    return resolveBucketLink(
        Pair.of(args.getVolumeName(), args.getBucketName()), omClientRequest);
  }

  public ResolvedBucket resolveBucketLink(OmKeyArgs args)
      throws IOException {
    return resolveBucketLink(
        Pair.of(args.getVolumeName(), args.getBucketName()));
  }

  public ResolvedBucket resolveBucketLink(Pair<String, String> requested,
      OMClientRequest omClientRequest)
      throws IOException {
    Pair<String, String> resolved;
    if (isAclEnabled) {
      resolved = resolveBucketLink(requested, new HashSet<>(),
              omClientRequest.createUGI(), omClientRequest.getRemoteAddress(),
              omClientRequest.getHostName());
    } else {
      resolved = resolveBucketLink(requested, new HashSet<>(),
          null, null, null);
    }
    return new ResolvedBucket(requested, resolved);
  }

  public ResolvedBucket resolveBucketLink(Pair<String, String> requested)
      throws IOException {

    Pair<String, String> resolved;
    if (isAclEnabled) {
      UserGroupInformation ugi = Server.getRemoteUser();
      if (getS3Auth() != null) {
        ugi = UserGroupInformation.createRemoteUser(
            OzoneAclUtils.accessIdToUserPrincipal(getS3Auth().getAccessId()));
      }
      InetAddress remoteIp = Server.getRemoteIp();
      resolved = resolveBucketLink(requested, new HashSet<>(),
          ugi,
          remoteIp,
          remoteIp != null ? remoteIp.getHostName() :
              omRpcAddress.getHostName());
    } else {
      resolved = resolveBucketLink(requested, new HashSet<>(),
          null, null, null);
    }
    return new ResolvedBucket(requested, resolved);
  }

  /**
   * Resolves bucket symlinks. Read permission is required for following links.
   *
   * @param volumeAndBucket the bucket to be resolved (if it is a link)
   * @param visited collects link buckets visited during the resolution to
   *   avoid infinite loops
   * @param {@link UserGroupInformation}
   * @param remoteAddress
   * @param hostName
   * @return bucket location possibly updated with its actual volume and bucket
   *   after following bucket links
   * @throws IOException (most likely OMException) if ACL check fails, bucket is
   *   not found, loop is detected in the links, etc.
   */
  private Pair<String, String> resolveBucketLink(
      Pair<String, String> volumeAndBucket,
      Set<Pair<String, String>> visited,
      UserGroupInformation userGroupInformation,
      InetAddress remoteAddress,
      String hostName) throws IOException {

    String volumeName = volumeAndBucket.getLeft();
    String bucketName = volumeAndBucket.getRight();
    OmBucketInfo info = bucketManager.getBucketInfo(volumeName, bucketName);
    if (!info.isLink()) {
      return volumeAndBucket;
    }

    if (!visited.add(volumeAndBucket)) {
      throw new OMException("Detected loop in bucket links",
          DETECTED_LOOP_IN_BUCKET_LINKS);
    }

    if (isAclEnabled) {
      final ACLType type = ACLType.READ;
      checkAcls(ResourceType.BUCKET, StoreType.OZONE, type,
          volumeName, bucketName, null, userGroupInformation,
          remoteAddress, hostName, true,
          getVolumeOwner(volumeName, type, ResourceType.BUCKET));
    }

    return resolveBucketLink(
        Pair.of(info.getSourceVolume(), info.getSourceBucket()),
        visited, userGroupInformation, remoteAddress, hostName);
  }

  @VisibleForTesting
  public void setExitManagerForTesting(ExitManager exitManagerForTesting) {
    exitManager = exitManagerForTesting;
  }

  public boolean getEnableFileSystemPaths() {
    return configuration.getBoolean(OZONE_OM_ENABLE_FILESYSTEM_PATHS,
        OZONE_OM_ENABLE_FILESYSTEM_PATHS_DEFAULT);
  }

  public String getOMDefaultBucketLayout() {
    return this.defaultBucketLayout;
  }

  /**
   * Create volume which is required for S3Gateway operations.
   * @throws IOException
   */
  private void addS3GVolumeToDB() throws IOException {
    String s3VolumeName = HddsClientUtils.getDefaultS3VolumeName(configuration);
    String dbVolumeKey = metadataManager.getVolumeKey(s3VolumeName);

    if (!s3VolumeName.equals(OzoneConfigKeys.OZONE_S3_VOLUME_NAME_DEFAULT)) {
      LOG.warn("Make sure that all S3Gateway use same volume name." +
          " Otherwise user need to manually create/configure Volume " +
          "configured by S3Gateway");
    }
    if (!metadataManager.getVolumeTable().isExist(dbVolumeKey)) {
      // the highest transaction ID is reserved for this operation.
      long transactionID = MAX_TRXN_ID + 1;
      long objectID = OmUtils.addEpochToTxId(metadataManager.getOmEpoch(),
          transactionID);
      String userName =
          UserGroupInformation.getCurrentUser().getShortUserName();

      // Add volume and user info to DB and cache.

      OmVolumeArgs omVolumeArgs = createS3VolumeContext(s3VolumeName, objectID);

      String dbUserKey = metadataManager.getUserKey(userName);
      PersistedUserVolumeInfo userVolumeInfo =
          PersistedUserVolumeInfo.newBuilder()
          .setObjectID(objectID)
          .setUpdateID(transactionID)
          .addVolumeNames(s3VolumeName).build();


      // Commit to DB.
      try (BatchOperation batchOperation =
          metadataManager.getStore().initBatchOperation()) {
        metadataManager.getVolumeTable().putWithBatch(batchOperation,
            dbVolumeKey, omVolumeArgs);

        metadataManager.getUserTable().putWithBatch(batchOperation, dbUserKey,
            userVolumeInfo);

        metadataManager.getStore().commitBatchOperation(batchOperation);
      }

      // Add to cache.
      metadataManager.getVolumeTable().addCacheEntry(
          new CacheKey<>(dbVolumeKey),
          new CacheValue<>(Optional.of(omVolumeArgs), transactionID));
      metadataManager.getUserTable().addCacheEntry(
          new CacheKey<>(dbUserKey),
          new CacheValue<>(Optional.of(userVolumeInfo), transactionID));
      LOG.info("Created Volume {} With Owner {} required for S3Gateway " +
              "operations.", s3VolumeName, userName);
    }
  }

  private OmVolumeArgs createS3VolumeContext(String s3Volume,
      long objectID) throws IOException {
    String userName = UserGroupInformation.getCurrentUser().getShortUserName();
    long time = Time.now();

    // We need to set the updateID to DEFAULT_OM_UPDATE_ID, because when
    // acl op on S3v volume during updateID check it will fail if we have a
    // value with maximum transactionID. Because updateID checks if new
    // new updateID is greater than previous updateID, otherwise it fails.

    OmVolumeArgs.Builder omVolumeArgs = new OmVolumeArgs.Builder()
        .setVolume(s3Volume)
        .setUpdateID(DEFAULT_OM_UPDATE_ID)
        .setObjectID(objectID)
        .setCreationTime(time)
        .setModificationTime(time)
        .setOwnerName(userName)
        .setAdminName(userName)
        .setQuotaInBytes(OzoneConsts.QUOTA_RESET);

    // Provide ACLType of ALL which is default acl rights for user and group.
    List<OzoneAcl> listOfAcls = new ArrayList<>();
    //User ACL
    listOfAcls.add(new OzoneAcl(ACLIdentityType.USER,
        userName, ACLType.ALL, ACCESS));
    //Group ACLs of the User
    List<String> userGroups = Arrays.asList(UserGroupInformation
        .createRemoteUser(userName).getGroupNames());

    userGroups.stream().forEach((group) -> listOfAcls.add(
        new OzoneAcl(ACLIdentityType.GROUP, group, ACLType.ALL, ACCESS)));

    // Add ACLs
    for (OzoneAcl ozoneAcl : listOfAcls) {
      omVolumeArgs.addOzoneAcls(ozoneAcl);
    }

    return omVolumeArgs.build();
  }

  public OMLayoutVersionManager getVersionManager() {
    return versionManager;
  }

  public OzoneManagerPrepareState getPrepareState() {
    return prepareState;
  }

  /**
   * Determines if the prepare gate should be enabled on this OM after OM
   * is restarted.
   * This must be done after metadataManager is instantiated
   * and before the RPC server is started.
   */
  private void instantiatePrepareStateOnStartup()
      throws IOException {
    TransactionInfo txnInfo = metadataManager.getTransactionInfoTable()
        .get(TRANSACTION_INFO_KEY);
    if (txnInfo == null) {
      // No prepare request could be received if there are not transactions.
      prepareState = new OzoneManagerPrepareState(configuration);
    } else {
      prepareState = new OzoneManagerPrepareState(configuration,
          txnInfo.getTransactionIndex());
      TransactionInfo dbPrepareValue =
          metadataManager.getTransactionInfoTable().get(PREPARE_MARKER_KEY);

      boolean hasMarkerFile =
          (prepareState.getState().getStatus() ==
              PrepareStatus.PREPARE_COMPLETED);
      boolean hasDBMarker = (dbPrepareValue != null);

      if (hasDBMarker) {
        long dbPrepareIndex = dbPrepareValue.getTransactionIndex();

        if (hasMarkerFile) {
          long prepareFileIndex = prepareState.getState().getIndex();
          // If marker and DB prepare index do not match, use the DB value
          // since this is synced through Ratis, to avoid divergence.
          if (prepareFileIndex != dbPrepareIndex) {
            LOG.warn("Prepare marker file index {} does not match DB prepare " +
                "index {}. Writing DB index to prepare file and maintaining " +
                "prepared state.", prepareFileIndex, dbPrepareIndex);
            prepareState.finishPrepare(dbPrepareIndex);
          }
          // Else, marker and DB are present and match, so OM is prepared.
        } else {
          // Prepare cancelled with startup flag to remove marker file.
          // Persist this to the DB.
          // If the startup flag is used it should be used on all OMs to avoid
          // divergence.
          metadataManager.getTransactionInfoTable().delete(PREPARE_MARKER_KEY);
        }
      } else if (hasMarkerFile) {
        // Marker file present but no DB entry present.
        // This should never happen. If a prepare request fails partway
        // through, OM should replay it so both the DB and marker file exist.
        throw new OMException("Prepare marker file found on startup without " +
            "a corresponding database entry. Corrupt prepare state.",
            ResultCodes.PREPARE_FAILED);
      }
      // Else, no DB or marker file, OM is not prepared.
    }
  }

  /**
   * Determines if the prepare gate should be enabled on this OM after OM
   * receives a snapshot.
   */
  private void instantiatePrepareStateAfterSnapshot()
      throws IOException {
    TransactionInfo txnInfo = metadataManager.getTransactionInfoTable()
        .get(TRANSACTION_INFO_KEY);
    if (txnInfo == null) {
      // No prepare request could be received if there are not transactions.
      prepareState = new OzoneManagerPrepareState(configuration);
    } else {
      prepareState = new OzoneManagerPrepareState(configuration,
          txnInfo.getTransactionIndex());
      TransactionInfo dbPrepareValue =
          metadataManager.getTransactionInfoTable().get(PREPARE_MARKER_KEY);

      boolean hasDBMarker = (dbPrepareValue != null);

      if (hasDBMarker) {
        // Snapshot contained a prepare request to apply.
        // Update the in memory prepare gate and marker file index.
        // If we have already done this, the operation is idempotent.
        long dbPrepareIndex = dbPrepareValue.getTransactionIndex();
        prepareState.restorePrepareFromIndex(dbPrepareIndex,
            txnInfo.getTransactionIndex());
      } else {
        // No DB marker.
        // Deletes marker file if exists, otherwise does nothing if we were not
        // already prepared.
        prepareState.cancelPrepare();
      }
    }
  }

  public int getMinMultipartUploadPartSize() {
    return minMultipartUploadPartSize;
  }

  @VisibleForTesting
  public void setMinMultipartUploadPartSize(int partSizeForTest) {
    this.minMultipartUploadPartSize = partSizeForTest;
  }


  /**
   * Write down Layout version of a finalized feature to DB on finalization.
   * @param lvm OMLayoutVersionManager
   * @param omMetadataManager omMetadataManager instance
   * @throws IOException on Error.
   */
  private void updateLayoutVersionInDB(OMLayoutVersionManager lvm,
                                       OMMetadataManager omMetadataManager)
      throws IOException {
    omMetadataManager.getMetaTable().put(LAYOUT_VERSION_KEY,
        String.valueOf(lvm.getMetadataLayoutVersion()));
  }

  private BucketLayout getBucketLayout() {
    return BucketLayout.DEFAULT;
  }
}<|MERGE_RESOLUTION|>--- conflicted
+++ resolved
@@ -659,18 +659,12 @@
   private void instantiateServices(boolean withNewSnapshot) throws IOException {
 
     metadataManager = new OmMetadataManagerImpl(configuration);
-<<<<<<< HEAD
-    // TODO: HDDS-6612. Add config to enable or disable Multi-Tenancy feature
-    multiTenantManager = new OMMultiTenantManagerImpl(this, configuration);
-    OzoneAclUtils.setOMMultiTenantManager(multiTenantManager);
-=======
     LOG.info("S3 Multi-Tenancy is {}",
         isS3MultiTenancyEnabled ? "enabled" : "disabled");
     if (isS3MultiTenancyEnabled) {
       multiTenantManager = new OMMultiTenantManagerImpl(this, configuration);
       OzoneAclUtils.setOMMultiTenantManager(multiTenantManager);
     }
->>>>>>> c55bd029
     volumeManager = new VolumeManagerImpl(metadataManager, configuration);
     bucketManager = new BucketManagerImpl(metadataManager, getKmsProvider(),
         isRatisEnabled);
