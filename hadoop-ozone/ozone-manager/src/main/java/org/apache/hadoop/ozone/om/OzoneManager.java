--- conflicted
+++ resolved
@@ -3001,7 +3001,6 @@
     // Then iterate table
     while (iterator.hasNext()) {
       final Table.KeyValue<String, OmDBTenantInfo> dbEntry = iterator.next();
-<<<<<<< HEAD
       final String tenantId = dbEntry.getKey();
       final OmDBTenantInfo tenantInfo = dbEntry.getValue();
       if (deletedTenantSet.contains(tenantId)) {
@@ -3015,10 +3014,6 @@
 
     // Generate result. Should be sorted by tenantId
     for (OmDBTenantInfo omDBTenantInfo : tenantInfoSet) {
-=======
-      final OmDBTenantInfo omDBTenantInfo = dbEntry.getValue();
-      assert (dbEntry.getKey().equals(omDBTenantInfo.getTenantId()));
->>>>>>> edcb2e19
       tenantInfoList.add(TenantInfo.newBuilder()
           .setTenantName(omDBTenantInfo.getTenantId())
           .setBucketNamespaceName(omDBTenantInfo.getBucketNamespaceName())
