--- conflicted
+++ resolved
@@ -1205,9 +1205,7 @@
     metadataManager.start(configuration);
     startSecretManagerIfNecessary();
 
-<<<<<<< HEAD
     upgradeFinalizer.runPrefinalizeStateActions(omStorage, this);
-=======
     Integer layoutVersionInDB = getLayoutVersionInDB();
     if (layoutVersionInDB == null ||
         versionManager.getMetadataLayoutVersion() != layoutVersionInDB) {
@@ -1216,7 +1214,6 @@
               "OM has never been finalized to a newer layout version.",
           versionManager.getMetadataLayoutVersion(), layoutVersionInDB);
     }
->>>>>>> f6a302a9
 
     if (certClient != null) {
       caCertPem = CertificateCodec.getPEMEncodedString(
