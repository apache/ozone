/**
 * Licensed to the Apache Software Foundation (ASF) under one or more
 * contributor license agreements.  See the NOTICE file distributed with this
 * work for additional information regarding copyright ownership.  The ASF
 * licenses this file to you under the Apache License, Version 2.0 (the
 * "License"); you may not use this file except in compliance with the License.
 * You may obtain a copy of the License at
 * <p>
 * http://www.apache.org/licenses/LICENSE-2.0
 * <p>
 * Unless required by applicable law or agreed to in writing, software
 * distributed under the License is distributed on an "AS IS" BASIS,WITHOUT
 * WARRANTIES OR CONDITIONS OF ANY KIND, either express or implied. See the
 * License for the specific language governing permissions and limitations under
 * the License.
 */

package org.apache.hadoop.ozone.om;

import javax.management.ObjectName;
import java.io.BufferedWriter;
import java.io.File;
import java.io.FileOutputStream;
import java.io.IOException;
import java.io.OutputStreamWriter;
import java.io.UncheckedIOException;
import java.net.InetAddress;
import java.net.InetSocketAddress;
import java.nio.charset.StandardCharsets;
import java.nio.file.Files;
import java.nio.file.Path;
import java.nio.file.Paths;
import java.nio.file.StandardCopyOption;
import java.security.PrivilegedExceptionAction;
import java.time.Duration;
import java.util.ArrayList;
import java.util.Arrays;
import java.util.Collection;
import java.util.Collections;
import java.util.HashMap;
import java.util.HashSet;
import java.util.LinkedHashMap;
import java.util.List;
import java.util.Map;
import java.util.Objects;
import java.util.Set;
import java.util.SortedSet;
import java.util.Timer;
import java.util.TimerTask;
import java.util.concurrent.ConcurrentHashMap;
import java.util.concurrent.TimeUnit;
import java.util.stream.Collectors;

import com.google.common.base.Optional;
import com.google.common.collect.ImmutableSortedSet;
import com.google.common.collect.Lists;
import org.apache.hadoop.conf.Configuration;
import org.apache.hadoop.conf.ReconfigurationException;
import org.apache.hadoop.conf.ReconfigurationTaskStatus;
import org.apache.hadoop.conf.StorageUnit;
import org.apache.hadoop.crypto.key.KeyProvider;
import org.apache.hadoop.crypto.key.KeyProviderCryptoExtension;
import org.apache.hadoop.fs.CommonConfigurationKeys;
import org.apache.hadoop.fs.CommonConfigurationKeysPublic;
import org.apache.hadoop.fs.FileSystem;
import org.apache.hadoop.fs.FileUtil;
import org.apache.hadoop.hdds.HddsConfigKeys;
import org.apache.hadoop.hdds.HddsUtils;
import org.apache.hadoop.hdds.annotation.InterfaceAudience;
import org.apache.hadoop.hdds.client.ReplicationConfig;
import org.apache.hadoop.hdds.client.ReplicationConfigValidator;
import org.apache.hadoop.hdds.client.ReplicationType;
import org.apache.hadoop.hdds.conf.ConfigurationException;
import org.apache.hadoop.hdds.conf.ConfigurationSource;
import org.apache.hadoop.hdds.conf.OzoneConfiguration;
import org.apache.hadoop.hdds.protocol.ReconfigureProtocol;
import org.apache.hadoop.hdds.protocol.proto.HddsProtos;
import org.apache.hadoop.hdds.protocol.proto.ReconfigureProtocolProtos.ReconfigureProtocolService;
import org.apache.hadoop.hdds.protocolPB.ReconfigureProtocolPB;
import org.apache.hadoop.hdds.protocolPB.ReconfigureProtocolServerSideTranslatorPB;
import org.apache.hadoop.hdds.ratis.RatisHelper;
import org.apache.hadoop.hdds.scm.ScmInfo;
import org.apache.hadoop.hdds.scm.client.HddsClientUtils;
import org.apache.hadoop.hdds.server.OzoneAdmins;
import org.apache.hadoop.hdds.utils.db.Table;
import org.apache.hadoop.hdds.utils.db.Table.KeyValue;
import org.apache.hadoop.hdds.utils.db.TableIterator;
import org.apache.hadoop.ozone.OzoneManagerVersion;
import org.apache.hadoop.ozone.om.ratis_snapshot.OmRatisSnapshotProvider;
import org.apache.hadoop.ozone.om.ha.OMHAMetrics;
import org.apache.hadoop.ozone.om.helpers.KeyInfoWithVolumeContext;
import org.apache.hadoop.ozone.om.helpers.SnapshotInfo;
import org.apache.hadoop.ozone.om.request.OMClientRequest;
import org.apache.hadoop.ozone.om.s3.S3SecretCacheProvider;
import org.apache.hadoop.ozone.om.s3.S3SecretStoreProvider;
import org.apache.hadoop.ozone.om.service.OMRangerBGSyncService;
import org.apache.hadoop.ozone.om.snapshot.OmSnapshotUtils;
import org.apache.hadoop.ozone.om.snapshot.ReferenceCounted;
import org.apache.hadoop.ozone.om.upgrade.OMLayoutFeature;
import org.apache.hadoop.ozone.snapshot.SnapshotDiffResponse;
import org.apache.hadoop.ozone.util.OzoneNetUtils;
import org.apache.hadoop.ozone.om.helpers.BucketLayout;
import org.apache.hadoop.hdds.scm.ha.SCMNodeInfo;
import org.apache.hadoop.hdds.scm.protocol.ScmBlockLocationProtocol;
import org.apache.hadoop.hdds.scm.protocol.StorageContainerLocationProtocol;
import org.apache.hadoop.hdds.security.x509.SecurityConfig;
import org.apache.hadoop.hdds.security.x509.certificate.client.CertificateClient;
import org.apache.hadoop.ozone.security.OMCertificateClient;
import org.apache.hadoop.hdds.security.x509.certificate.utils.CertificateCodec;
import org.apache.hadoop.hdds.security.x509.certificate.utils.CertificateSignRequest;
import org.apache.hadoop.hdds.server.ServiceRuntimeInfoImpl;
import org.apache.hadoop.hdds.server.http.RatisDropwizardExports;
import org.apache.hadoop.hdds.utils.HAUtils;
import org.apache.hadoop.hdds.utils.HddsServerUtil;
import org.apache.hadoop.hdds.utils.ProtocolMessageMetrics;
import org.apache.hadoop.hdds.utils.db.BatchOperation;
import org.apache.hadoop.hdds.utils.db.DBCheckpoint;
import org.apache.hadoop.hdds.utils.db.DBUpdatesWrapper;
import org.apache.hadoop.hdds.utils.db.SequenceNumberNotFoundException;
import org.apache.hadoop.hdds.utils.db.cache.CacheKey;
import org.apache.hadoop.hdds.utils.db.cache.CacheValue;
import org.apache.hadoop.io.Text;
import org.apache.hadoop.ipc.ProtobufRpcEngine;
import org.apache.hadoop.ipc.RPC;
import org.apache.hadoop.ipc.Server;
import org.apache.hadoop.metrics2.util.MBeans;
import org.apache.hadoop.ozone.OmUtils;
import org.apache.hadoop.ozone.OzoneAcl;
import org.apache.hadoop.ozone.OzoneConfigKeys;
import org.apache.hadoop.ozone.OzoneConsts;
import org.apache.hadoop.ozone.OzoneSecurityUtil;
import org.apache.hadoop.ozone.audit.AuditAction;
import org.apache.hadoop.ozone.audit.AuditLogger;
import org.apache.hadoop.ozone.audit.AuditLoggerType;
import org.apache.hadoop.ozone.audit.AuditMessage;
import org.apache.hadoop.ozone.audit.Auditor;
import org.apache.hadoop.ozone.audit.OMAction;
import org.apache.hadoop.ozone.common.Storage.StorageState;
import org.apache.hadoop.ozone.om.exceptions.OMException;
import org.apache.hadoop.ozone.om.exceptions.OMException.ResultCodes;
import org.apache.hadoop.ozone.om.exceptions.OMLeaderNotReadyException;
import org.apache.hadoop.ozone.om.exceptions.OMNotLeaderException;
import org.apache.hadoop.ozone.om.ha.OMHANodeDetails;
import org.apache.hadoop.ozone.om.helpers.OMNodeDetails;
import org.apache.hadoop.ozone.om.helpers.DBUpdates;
import org.apache.hadoop.ozone.om.helpers.OmBucketInfo;
import org.apache.hadoop.ozone.om.helpers.OmDBAccessIdInfo;
import org.apache.hadoop.ozone.om.helpers.OmDBUserPrincipalInfo;
import org.apache.hadoop.ozone.om.helpers.OmDBTenantState;
import org.apache.hadoop.ozone.om.helpers.OmKeyArgs;
import org.apache.hadoop.ozone.om.helpers.OmKeyInfo;
import org.apache.hadoop.ozone.om.helpers.OmMultipartUploadList;
import org.apache.hadoop.ozone.om.helpers.OmMultipartUploadListParts;
import org.apache.hadoop.ozone.om.helpers.OmVolumeArgs;
import org.apache.hadoop.ozone.om.helpers.OzoneFileStatus;
import org.apache.hadoop.ozone.om.helpers.RepeatedOmKeyInfo;
import org.apache.hadoop.ozone.om.helpers.S3VolumeContext;
import org.apache.hadoop.ozone.om.helpers.ServiceInfo;
import org.apache.hadoop.ozone.om.helpers.ServiceInfoEx;
import org.apache.hadoop.ozone.om.helpers.TenantStateList;
import org.apache.hadoop.ozone.om.helpers.TenantUserInfoValue;
import org.apache.hadoop.ozone.om.helpers.TenantUserList;
import org.apache.hadoop.ozone.om.lock.OzoneLockProvider;
import org.apache.hadoop.ozone.om.protocol.OMInterServiceProtocol;
import org.apache.hadoop.ozone.om.protocol.OMConfiguration;
import org.apache.hadoop.ozone.om.protocolPB.OMInterServiceProtocolClientSideImpl;
import org.apache.hadoop.ozone.om.protocol.OzoneManagerProtocol;
import org.apache.hadoop.ozone.om.protocolPB.OMInterServiceProtocolPB;
import org.apache.hadoop.ozone.om.protocolPB.OMAdminProtocolClientSideImpl;
import org.apache.hadoop.ozone.om.protocolPB.OMAdminProtocolPB;
import org.apache.hadoop.ozone.om.protocolPB.OzoneManagerProtocolPB;
import org.apache.hadoop.ozone.common.ha.ratis.RatisSnapshotInfo;
import org.apache.hadoop.hdds.security.OzoneSecurityException;
import org.apache.hadoop.hdds.utils.TransactionInfo;
import org.apache.hadoop.ozone.om.ratis.OzoneManagerRatisServer;
import org.apache.hadoop.ozone.om.ratis.utils.OzoneManagerRatisUtils;
import org.apache.hadoop.ozone.om.upgrade.OMLayoutVersionManager;
import org.apache.hadoop.ozone.om.upgrade.OMUpgradeFinalizer;
import org.apache.hadoop.ozone.protocol.proto.OzoneManagerAdminProtocolProtos.OzoneManagerAdminService;
import org.apache.hadoop.ozone.protocol.proto.OzoneManagerProtocolProtos;
import org.apache.hadoop.ozone.protocol.proto.OzoneManagerProtocolProtos.DBUpdatesRequest;
import org.apache.hadoop.ozone.protocol.proto.OzoneManagerProtocolProtos.KeyArgs;
import org.apache.hadoop.ozone.protocol.proto.OzoneManagerProtocolProtos.OMRoleInfo;
import org.apache.hadoop.ozone.protocol.proto.OzoneManagerProtocolProtos.S3Authentication;
import org.apache.hadoop.ozone.protocol.proto.OzoneManagerProtocolProtos.ServicePort;
import org.apache.hadoop.ozone.protocol.proto.OzoneManagerProtocolProtos.ExtendedUserAccessIdInfo;
import org.apache.hadoop.ozone.protocol.proto.OzoneManagerProtocolProtos.TenantState;
import org.apache.hadoop.ozone.protocol.proto.OzoneManagerProtocolProtos.EchoRPCResponse;
import org.apache.hadoop.ozone.protocolPB.OMInterServiceProtocolServerSideImpl;
import org.apache.hadoop.ozone.protocolPB.OMAdminProtocolServerSideImpl;
import org.apache.hadoop.ozone.storage.proto.OzoneManagerStorageProtos.PersistedUserVolumeInfo;
import org.apache.hadoop.ozone.protocolPB.OzoneManagerProtocolServerSideTranslatorPB;
import org.apache.hadoop.hdds.security.token.OzoneBlockTokenSecretManager;
import org.apache.hadoop.ozone.security.OzoneDelegationTokenSecretManager;
import org.apache.hadoop.ozone.security.OzoneTokenIdentifier;
import org.apache.hadoop.ozone.security.acl.IAccessAuthorizer;
import org.apache.hadoop.ozone.security.acl.IAccessAuthorizer.ACLIdentityType;
import org.apache.hadoop.ozone.security.acl.IAccessAuthorizer.ACLType;
import org.apache.hadoop.ozone.security.acl.OzoneObj;
import org.apache.hadoop.ozone.security.acl.OzoneObj.ResourceType;
import org.apache.hadoop.ozone.security.acl.OzoneObj.StoreType;
import org.apache.hadoop.ozone.security.acl.OzoneObjInfo;
import org.apache.hadoop.ozone.security.acl.RequestContext;
import org.apache.hadoop.ozone.upgrade.UpgradeFinalizer;
import org.apache.hadoop.ozone.upgrade.UpgradeFinalizer.StatusAndMessages;
import org.apache.hadoop.hdds.ExitManager;
import org.apache.hadoop.ozone.util.OzoneVersionInfo;
import org.apache.hadoop.ozone.util.ShutdownHookManager;
import org.apache.hadoop.security.SecurityUtil;
import org.apache.hadoop.security.UserGroupInformation;
import org.apache.hadoop.security.UserGroupInformation.AuthenticationMethod;
import org.apache.hadoop.security.authentication.client.AuthenticationException;
import org.apache.hadoop.security.token.SecretManager.InvalidToken;
import org.apache.hadoop.security.token.Token;
import org.apache.hadoop.util.JvmPauseMonitor;
import org.apache.hadoop.util.KMSUtil;
import org.apache.hadoop.util.Time;

import com.fasterxml.jackson.databind.ObjectMapper;
import com.fasterxml.jackson.databind.ObjectReader;
import com.fasterxml.jackson.databind.ObjectWriter;
import com.google.common.annotations.VisibleForTesting;
import com.google.common.base.Preconditions;
import com.google.protobuf.BlockingService;
import com.google.protobuf.ProtocolMessageEnum;
import org.apache.commons.lang3.StringUtils;
import org.apache.commons.lang3.tuple.Pair;

import static org.apache.hadoop.fs.CommonConfigurationKeysPublic.FS_TRASH_INTERVAL_DEFAULT;
import static org.apache.hadoop.fs.CommonConfigurationKeysPublic.FS_TRASH_INTERVAL_KEY;
import static org.apache.hadoop.hdds.HddsConfigKeys.HDDS_BLOCK_TOKEN_ENABLED;
import static org.apache.hadoop.hdds.HddsConfigKeys.HDDS_BLOCK_TOKEN_ENABLED_DEFAULT;
import static org.apache.hadoop.hdds.HddsUtils.getScmAddressForClients;
import static org.apache.hadoop.hdds.server.ServerUtils.updateRPCListenAddress;
import static org.apache.hadoop.hdds.utils.HAUtils.getScmInfo;
import static org.apache.hadoop.ozone.OmUtils.MAX_TRXN_ID;
import static org.apache.hadoop.ozone.OzoneAcl.AclScope.ACCESS;
import static org.apache.hadoop.ozone.OzoneConfigKeys.DFS_CONTAINER_RATIS_ENABLED_DEFAULT;
import static org.apache.hadoop.ozone.OzoneConfigKeys.DFS_CONTAINER_RATIS_ENABLED_KEY;
import static org.apache.hadoop.ozone.OzoneConfigKeys.OZONE_ACL_ENABLED;
import static org.apache.hadoop.ozone.OzoneConfigKeys.OZONE_ACL_ENABLED_DEFAULT;
import static org.apache.hadoop.ozone.OzoneConfigKeys.OZONE_ADMINISTRATORS;
import static org.apache.hadoop.ozone.OzoneConfigKeys.OZONE_READONLY_ADMINISTRATORS;
import static org.apache.hadoop.ozone.OzoneConfigKeys.OZONE_FLEXIBLE_FQDN_RESOLUTION_ENABLED;
import static org.apache.hadoop.ozone.OzoneConfigKeys.OZONE_FLEXIBLE_FQDN_RESOLUTION_ENABLED_DEFAULT;
import static org.apache.hadoop.ozone.OzoneConfigKeys.OZONE_KEY_PREALLOCATION_BLOCKS_MAX;
import static org.apache.hadoop.ozone.OzoneConfigKeys.OZONE_KEY_PREALLOCATION_BLOCKS_MAX_DEFAULT;
import static org.apache.hadoop.ozone.OzoneConfigKeys.OZONE_SCM_BLOCK_SIZE;
import static org.apache.hadoop.ozone.OzoneConfigKeys.OZONE_SCM_BLOCK_SIZE_DEFAULT;
import static org.apache.hadoop.ozone.OzoneConsts.DB_TRANSIENT_MARKER;
import static org.apache.hadoop.ozone.OzoneConsts.DEFAULT_OM_UPDATE_ID;
import static org.apache.hadoop.ozone.OzoneConsts.LAYOUT_VERSION_KEY;
import static org.apache.hadoop.ozone.OzoneConsts.OM_METRICS_FILE;
import static org.apache.hadoop.ozone.OzoneConsts.OM_METRICS_TEMP_FILE;
import static org.apache.hadoop.ozone.OzoneConsts.OM_SNAPSHOT_DIR;
import static org.apache.hadoop.ozone.OzoneConsts.PREPARE_MARKER_KEY;
import static org.apache.hadoop.ozone.OzoneConsts.OM_RATIS_SNAPSHOT_DIR;
import static org.apache.hadoop.ozone.OzoneConsts.RPC_PORT;
import static org.apache.hadoop.ozone.OzoneConsts.TRANSACTION_INFO_KEY;
import static org.apache.hadoop.ozone.om.OMConfigKeys.OZONE_OM_ADDRESS_KEY;
import static org.apache.hadoop.ozone.om.OMConfigKeys.OZONE_OM_ENABLE_FILESYSTEM_PATHS;
import static org.apache.hadoop.ozone.om.OMConfigKeys.OZONE_OM_ENABLE_FILESYSTEM_PATHS_DEFAULT;
import static org.apache.hadoop.ozone.om.OMConfigKeys.OZONE_OM_KEY_PATH_LOCK_ENABLED;
import static org.apache.hadoop.ozone.om.OMConfigKeys.OZONE_OM_KEY_PATH_LOCK_ENABLED_DEFAULT;
import static org.apache.hadoop.ozone.om.OMConfigKeys.OZONE_OM_HANDLER_COUNT_DEFAULT;
import static org.apache.hadoop.ozone.om.OMConfigKeys.OZONE_OM_HANDLER_COUNT_KEY;
import static org.apache.hadoop.ozone.om.OMConfigKeys.OZONE_OM_HTTP_AUTH_TYPE;
import static org.apache.hadoop.ozone.om.OMConfigKeys.OZONE_OM_KERBEROS_KEYTAB_FILE_KEY;
import static org.apache.hadoop.ozone.om.OMConfigKeys.OZONE_OM_KERBEROS_PRINCIPAL_KEY;
import static org.apache.hadoop.ozone.om.OMConfigKeys.OZONE_OM_METRICS_SAVE_INTERVAL;
import static org.apache.hadoop.ozone.om.OMConfigKeys.OZONE_OM_METRICS_SAVE_INTERVAL_DEFAULT;
import static org.apache.hadoop.ozone.om.OMConfigKeys.OZONE_OM_S3_GPRC_SERVER_ENABLED;
import static org.apache.hadoop.ozone.om.OMConfigKeys.OZONE_OM_S3_GRPC_SERVER_ENABLED_DEFAULT;
import static org.apache.hadoop.ozone.om.OMConfigKeys.OZONE_OM_NAMESPACE_STRICT_S3;
import static org.apache.hadoop.ozone.om.OMConfigKeys.OZONE_OM_NAMESPACE_STRICT_S3_DEFAULT;
import static org.apache.hadoop.ozone.om.OMConfigKeys.OZONE_OM_USER_MAX_VOLUME;
import static org.apache.hadoop.ozone.om.OMConfigKeys.OZONE_OM_USER_MAX_VOLUME_DEFAULT;
import static org.apache.hadoop.ozone.om.OMConfigKeys.OZONE_OM_VOLUME_LISTALL_ALLOWED;
import static org.apache.hadoop.ozone.om.OMConfigKeys.OZONE_OM_VOLUME_LISTALL_ALLOWED_DEFAULT;
import static org.apache.hadoop.ozone.om.OMConfigKeys.OZONE_DEFAULT_BUCKET_LAYOUT;
import static org.apache.hadoop.ozone.om.OMConfigKeys.OZONE_DEFAULT_BUCKET_LAYOUT_DEFAULT;
import static org.apache.hadoop.ozone.om.OMConfigKeys.OZONE_SERVER_DEFAULT_REPLICATION_DEFAULT;
import static org.apache.hadoop.ozone.om.OMConfigKeys.OZONE_SERVER_DEFAULT_REPLICATION_KEY;
import static org.apache.hadoop.ozone.om.OMConfigKeys.OZONE_SERVER_DEFAULT_REPLICATION_TYPE_DEFAULT;
import static org.apache.hadoop.ozone.om.OMConfigKeys.OZONE_SERVER_DEFAULT_REPLICATION_TYPE_KEY;
import static org.apache.hadoop.ozone.om.exceptions.OMException.ResultCodes.DETECTED_LOOP_IN_BUCKET_LINKS;
import static org.apache.hadoop.ozone.om.exceptions.OMException.ResultCodes.FEATURE_NOT_ENABLED;
import static org.apache.hadoop.ozone.om.exceptions.OMException.ResultCodes.INVALID_AUTH_METHOD;
import static org.apache.hadoop.ozone.om.exceptions.OMException.ResultCodes.INVALID_REQUEST;
import static org.apache.hadoop.ozone.om.exceptions.OMException.ResultCodes.PERMISSION_DENIED;
import static org.apache.hadoop.ozone.om.exceptions.OMException.ResultCodes.TOKEN_ERROR_OTHER;
import static org.apache.hadoop.ozone.om.s3.S3SecretStoreConfigurationKeys.DEFAULT_SECRET_STORAGE_TYPE;
import static org.apache.hadoop.ozone.om.s3.S3SecretStoreConfigurationKeys.S3_SECRET_STORAGE_TYPE;
import static org.apache.hadoop.util.ExitUtil.terminate;
import static org.apache.hadoop.ozone.om.lock.OzoneManagerLock.Resource.BUCKET_LOCK;
import static org.apache.hadoop.ozone.om.lock.OzoneManagerLock.Resource.VOLUME_LOCK;
import static org.apache.hadoop.ozone.om.ratis.OzoneManagerRatisServer.RaftServerStatus.LEADER_AND_READY;
import static org.apache.hadoop.ozone.om.ratis.OzoneManagerRatisServer.getRaftGroupIdFromOmServiceId;
import static org.apache.hadoop.ozone.protocol.proto.OzoneManagerInterServiceProtocolProtos.OzoneManagerInterService;
import static org.apache.hadoop.ozone.protocol.proto.OzoneManagerProtocolProtos.OzoneManagerService;
import static org.apache.hadoop.ozone.protocol.proto.OzoneManagerProtocolProtos.PrepareStatusResponse.PrepareStatus;

import org.apache.ratis.grpc.GrpcTlsConfig;
import org.apache.ratis.proto.RaftProtos.RaftPeerRole;
import org.apache.ratis.protocol.RaftGroupId;
import org.apache.ratis.protocol.RaftPeer;
import org.apache.ratis.protocol.RaftPeerId;
import org.apache.ratis.server.RaftServer;
import org.apache.ratis.server.protocol.TermIndex;
import org.apache.ratis.util.ExitUtils;
import org.apache.ratis.util.FileUtils;
import org.apache.ratis.util.LifeCycle;
import org.slf4j.Logger;
import org.slf4j.LoggerFactory;

/**
 * Ozone Manager is the metadata manager of ozone.
 */
@InterfaceAudience.LimitedPrivate({"HDFS", "CBLOCK", "OZONE", "HBASE"})
public final class OzoneManager extends ServiceRuntimeInfoImpl
    implements OzoneManagerProtocol, OMInterServiceProtocol,
    ReconfigureProtocol, OMMXBean, Auditor {
  public static final Logger LOG =
      LoggerFactory.getLogger(OzoneManager.class);

  private static final AuditLogger AUDIT = new AuditLogger(
      AuditLoggerType.OMLOGGER);

  private static final String OM_DAEMON = "om";

  // This is set for read requests when OMRequest has S3Authentication set,
  // and it is reset when read request is processed.
  private static final ThreadLocal<S3Authentication> S3_AUTH =
      new ThreadLocal<>();

  private static boolean securityEnabled = false;
  private OzoneDelegationTokenSecretManager delegationTokenMgr;
  private OzoneBlockTokenSecretManager blockTokenMgr;
  private CertificateClient certClient;
  private String caCertPem = null;
  private List<String> caCertPemList = new ArrayList<>();
  private final Text omRpcAddressTxt;
  private OzoneConfiguration configuration;
  private RPC.Server omRpcServer;
  private GrpcOzoneManagerServer omS3gGrpcServer;
  private InetSocketAddress omRpcAddress;
  private String omId;

  private OMMetadataManager metadataManager;
  private OMMultiTenantManager multiTenantManager;
  private VolumeManager volumeManager;
  private BucketManager bucketManager;
  private KeyManager keyManager;
  private PrefixManagerImpl prefixManager;
  private UpgradeFinalizer<OzoneManager> upgradeFinalizer;

  /**
   * OM super user / admin list.
   */
  private final String omStarterUser;
  private final OzoneAdmins omAdmins;
  private final OzoneAdmins readOnlyAdmins;
  private final OzoneAdmins s3OzoneAdmins;

  private final OMMetrics metrics;
  private OMHAMetrics omhaMetrics;
  private final ProtocolMessageMetrics<ProtocolMessageEnum>
      omClientProtocolMetrics;
  private OzoneManagerHttpServer httpServer;
  private final OMStorage omStorage;
  private final ScmBlockLocationProtocol scmBlockClient;
  private final StorageContainerLocationProtocol scmContainerClient;
  private ObjectName omInfoBeanName;
  private Timer metricsTimer;
  private ScheduleOMMetricsWriteTask scheduleOMMetricsWriteTask;
  private static final ObjectWriter WRITER =
      new ObjectMapper().writerWithDefaultPrettyPrinter();
  private static final ObjectReader READER =
      new ObjectMapper().readerFor(OmMetricsInfo.class);
  private static final int SHUTDOWN_HOOK_PRIORITY = 30;
  private final Runnable shutdownHook;
  private final File omMetaDir;
  private boolean isAclEnabled;
  private final boolean isSpnegoEnabled;
  private JvmPauseMonitor jvmPauseMonitor;
  private final SecurityConfig secConfig;
  private S3SecretManager s3SecretManager;
  private final boolean isOmGrpcServerEnabled;
  private volatile boolean isOmRpcServerRunning = false;
  private volatile boolean isOmGrpcServerRunning = false;
  private String omComponent;
  private OzoneManagerProtocolServerSideTranslatorPB omServerProtocol;

  private boolean isRatisEnabled;
  private OzoneManagerRatisServer omRatisServer;
  private OmRatisSnapshotProvider omRatisSnapshotProvider;
  private OMNodeDetails omNodeDetails;
  private Map<String, OMNodeDetails> peerNodesMap;
  private File omRatisSnapshotDir;
  private final RatisSnapshotInfo omRatisSnapshotInfo;
  private final Map<String, RatisDropwizardExports> ratisMetricsMap =
      new ConcurrentHashMap<>();
  private List<RatisDropwizardExports.MetricReporter> ratisReporterList = null;

  private KeyProviderCryptoExtension kmsProvider = null;
  private static String keyProviderUriKeyName =
      CommonConfigurationKeysPublic.HADOOP_SECURITY_KEY_PROVIDER_PATH;
  private OMLayoutVersionManager versionManager;

  private final ReplicationConfigValidator replicationConfigValidator;

  private boolean allowListAllVolumes;
  // Adding parameters needed for VolumeRequests here, so that during request
  // execution, we can get from ozoneManager.
  private long maxUserVolumeCount;

  private int minMultipartUploadPartSize = OzoneConsts.OM_MULTIPART_MIN_SIZE;

  private final ScmClient scmClient;
  private final long scmBlockSize;
  private final int preallocateBlocksMax;
  private final boolean grpcBlockTokenEnabled;
  private final boolean useRatisForReplication;
  private final BucketLayout defaultBucketLayout;
  private ReplicationConfig defaultReplicationConfig;

  private boolean isS3MultiTenancyEnabled;
  private boolean isStrictS3;
  private ExitManager exitManager;

  private OzoneManagerPrepareState prepareState;

  private boolean isBootstrapping = false;
  private boolean isForcedBootstrapping = false;

  // Test flags
  private static boolean testReloadConfigFlag = false;
  private static boolean testSecureOmFlag = false;
  private static UserGroupInformation testUgi;

  private final OzoneLockProvider ozoneLockProvider;
  private OMPerformanceMetrics perfMetrics;

  private boolean fsSnapshotEnabled;

  /**
   * OM Startup mode.
   */
  public enum StartupOption {
    REGUALR,
    BOOTSTRAP,
    FORCE_BOOTSTRAP
  }

  private enum State {
    INITIALIZED,
    BOOTSTRAPPING,
    RUNNING,
    STOPPED
  }

  // Used in MiniOzoneCluster testing
  private State omState;
  private Thread emptier;

  private static final int MSECS_PER_MINUTE = 60 * 1000;

  private final boolean isSecurityEnabled;

  // This metadata reader points to the active filesystem
  private OmMetadataReader omMetadataReader;
  // Wrap active DB metadata reader in ReferenceCounted once to avoid
  // instance creation every single time.
  private ReferenceCounted<IOmMetadataReader> rcOmMetadataReader;
  private OmSnapshotManager omSnapshotManager;

  /** A list of property that are reconfigurable at runtime. */
  private final SortedSet<String> reconfigurableProperties =
      ImmutableSortedSet.of(
          OZONE_ADMINISTRATORS,
          OZONE_READONLY_ADMINISTRATORS
      );

  @SuppressWarnings("methodlength")
  private OzoneManager(OzoneConfiguration conf, StartupOption startupOption)
      throws IOException, AuthenticationException {
    super(OzoneVersionInfo.OZONE_VERSION_INFO);
    Preconditions.checkNotNull(conf);
    setConfiguration(conf);
    // Load HA related configurations
    OMHANodeDetails omhaNodeDetails =
        OMHANodeDetails.loadOMHAConfig(configuration);

    this.isSecurityEnabled = OzoneSecurityUtil.isSecurityEnabled(conf);
    this.peerNodesMap = omhaNodeDetails.getPeerNodesMap();
    this.omNodeDetails = omhaNodeDetails.getLocalNodeDetails();

    omStorage = new OMStorage(conf);
    omStorage.validateOrPersistOmNodeId(omNodeDetails.getNodeId());
    omId = omStorage.getOmId();

    versionManager = new OMLayoutVersionManager(omStorage.getLayoutVersion());
    upgradeFinalizer = new OMUpgradeFinalizer(versionManager);
    replicationConfigValidator =
        conf.getObject(ReplicationConfigValidator.class);

    exitManager = new ExitManager();

    // In case of single OM Node Service there will be no OM Node ID
    // specified, set it to value from om storage
    if (this.omNodeDetails.getNodeId() == null) {
      this.omNodeDetails = OMHANodeDetails.getOMNodeDetailsForNonHA(conf,
          omNodeDetails.getServiceId(),
          omStorage.getOmId(), omNodeDetails.getRpcAddress(),
          omNodeDetails.getRatisPort());
    }

    loginOMUserIfSecurityEnabled(conf);
    setInstanceVariablesFromConf();
    this.maxUserVolumeCount = conf.getInt(OZONE_OM_USER_MAX_VOLUME,
        OZONE_OM_USER_MAX_VOLUME_DEFAULT);
    Preconditions.checkArgument(this.maxUserVolumeCount > 0,
        OZONE_OM_USER_MAX_VOLUME + " value should be greater than zero");

    if (omStorage.getState() != StorageState.INITIALIZED) {
      throw new OMException("OM not initialized, current OM storage state: "
          + omStorage.getState().name() + ". Please ensure 'ozone om --init' "
          + "command is executed to generate all the required metadata to "
          + omStorage.getStorageDir()
          + " once before starting the OM service.",
          ResultCodes.OM_NOT_INITIALIZED);
    }
    omMetaDir = OMStorage.getOmDbDir(configuration);

    this.isSpnegoEnabled = conf.get(OZONE_OM_HTTP_AUTH_TYPE, "simple")
        .equals("kerberos");
    this.isOmGrpcServerEnabled = conf.getBoolean(
        OZONE_OM_S3_GPRC_SERVER_ENABLED,
        OZONE_OM_S3_GRPC_SERVER_ENABLED_DEFAULT);
    this.scmBlockSize = (long) conf.getStorageSize(OZONE_SCM_BLOCK_SIZE,
        OZONE_SCM_BLOCK_SIZE_DEFAULT, StorageUnit.BYTES);
    this.preallocateBlocksMax = conf.getInt(
        OZONE_KEY_PREALLOCATION_BLOCKS_MAX,
        OZONE_KEY_PREALLOCATION_BLOCKS_MAX_DEFAULT);
    this.grpcBlockTokenEnabled = conf.getBoolean(HDDS_BLOCK_TOKEN_ENABLED,
        HDDS_BLOCK_TOKEN_ENABLED_DEFAULT);
    this.useRatisForReplication = conf.getBoolean(
        DFS_CONTAINER_RATIS_ENABLED_KEY, DFS_CONTAINER_RATIS_ENABLED_DEFAULT);
    this.isStrictS3 = conf.getBoolean(
        OZONE_OM_NAMESPACE_STRICT_S3,
        OZONE_OM_NAMESPACE_STRICT_S3_DEFAULT);

    // TODO: This is a temporary check. Once fully implemented, all OM state
    //  change should go through Ratis - be it standalone (for non-HA) or
    //  replicated (for HA).
    isRatisEnabled = configuration.getBoolean(
        OMConfigKeys.OZONE_OM_RATIS_ENABLE_KEY,
        OMConfigKeys.OZONE_OM_RATIS_ENABLE_DEFAULT);

    fsSnapshotEnabled = configuration.getBoolean(
        OMConfigKeys.OZONE_FILESYSTEM_SNAPSHOT_ENABLED_KEY,
        OMConfigKeys.OZONE_FILESYSTEM_SNAPSHOT_ENABLED_DEFAULT);

    String defaultBucketLayoutString =
        configuration.getTrimmed(OZONE_DEFAULT_BUCKET_LAYOUT,
            OZONE_DEFAULT_BUCKET_LAYOUT_DEFAULT);

    boolean bucketLayoutValid = Arrays.stream(BucketLayout.values())
        .anyMatch(layout -> layout.name().equals(defaultBucketLayoutString));
    if (bucketLayoutValid) {
      this.defaultBucketLayout =
          BucketLayout.fromString(defaultBucketLayoutString);

      if (!defaultBucketLayout.isLegacy() &&
          !versionManager.isAllowed(OMLayoutFeature.BUCKET_LAYOUT_SUPPORT)) {
        LOG.warn("{} configured to non-legacy bucket layout {} when Ozone " +
            "Manager is pre-finalized for bucket layout support. Legacy " +
            "buckets will be created by default until Ozone Manager is " +
            "finalized.", OZONE_DEFAULT_BUCKET_LAYOUT, defaultBucketLayout);
      }
    } else {
      throw new ConfigurationException(defaultBucketLayoutString +
          " is not a valid default bucket layout. Supported values are " +
          Arrays.stream(BucketLayout.values())
              .map(Enum::toString).collect(Collectors.joining(", ")));
    }

    // Validates the default server-side replication configs.
    this.defaultReplicationConfig = getDefaultReplicationConfig();
    InetSocketAddress omNodeRpcAddr = omNodeDetails.getRpcAddress();
    omRpcAddressTxt = new Text(omNodeDetails.getRpcAddressString());

    scmContainerClient = getScmContainerClient(configuration);
    // verifies that the SCM info in the OM Version file is correct.
    scmBlockClient = getScmBlockClient(configuration);
    this.scmClient = new ScmClient(scmBlockClient, scmContainerClient,
        configuration);
    this.ozoneLockProvider = new OzoneLockProvider(getKeyPathLockEnabled(),
        getEnableFileSystemPaths());

    // For testing purpose only, not hit scm from om as Hadoop UGI can't login
    // two principals in the same JVM.
    ScmInfo scmInfo;
    if (!testSecureOmFlag) {
      scmInfo = getScmInfo(configuration);
      if (!scmInfo.getClusterId().equals(omStorage.getClusterID())) {
        logVersionMismatch(conf, scmInfo);
        throw new OMException("SCM version info mismatch.",
            ResultCodes.SCM_VERSION_MISMATCH_ERROR);
      }
    } else {
      scmInfo = new ScmInfo.Builder().setScmId("test").build();
    }

    RPC.setProtocolEngine(configuration, OzoneManagerProtocolPB.class,
        ProtobufRpcEngine.class);

    secConfig = new SecurityConfig(configuration);
    // Create the KMS Key Provider
    try {
      kmsProvider = createKeyProviderExt(configuration);
    } catch (IOException ioe) {
      kmsProvider = null;
      LOG.error("Fail to create Key Provider");
    }
    if (secConfig.isSecurityEnabled()) {
      omComponent = OM_DAEMON + "-" + omId;
      if (omStorage.getOmCertSerialId() == null) {
        throw new RuntimeException("OzoneManager started in secure mode but " +
            "doesn't have SCM signed certificate.");
      }
      certClient = new OMCertificateClient(secConfig, omStorage,
          scmInfo == null ? null : scmInfo.getScmId(), this::saveNewCertId,
          this::terminateOM);
    }
    if (secConfig.isBlockTokenEnabled()) {
      blockTokenMgr = createBlockTokenSecretManager(configuration);
    }

    // Enable S3 multi-tenancy if config keys are set
    this.isS3MultiTenancyEnabled =
        OMMultiTenantManager.checkAndEnableMultiTenancy(this, conf);

    metrics = OMMetrics.create();
    perfMetrics = OMPerformanceMetrics.register();
    // Get admin list
    omStarterUser = UserGroupInformation.getCurrentUser().getShortUserName();
    Collection<String> omAdminUsernames =
        OzoneConfigUtil.getOzoneAdminsFromConfig(configuration, omStarterUser);
    Collection<String> omAdminGroups =
        OzoneConfigUtil.getOzoneAdminsGroupsFromConfig(configuration);
    LOG.info("OM start with adminUsers: {}", omAdminUsernames);
    omAdmins = new OzoneAdmins(omAdminUsernames, omAdminGroups);

    // Get read only admin list
    Collection<String> omReadOnlyAdmins =
        OzoneConfigUtil.getOzoneReadOnlyAdminsFromConfig(
            configuration);
    Collection<String> omReadOnlyAdminsGroups =
        OzoneConfigUtil.getOzoneReadOnlyAdminsGroupsFromConfig(
            configuration);

    readOnlyAdmins = new OzoneAdmins(omReadOnlyAdmins,
        omReadOnlyAdminsGroups);

    Collection<String> s3AdminUsernames =
            OzoneConfigUtil.getS3AdminsFromConfig(configuration);
    Collection<String> s3AdminGroups =
            OzoneConfigUtil.getS3AdminsGroupsFromConfig(configuration);
    s3OzoneAdmins = new OzoneAdmins(s3AdminUsernames, s3AdminGroups);
    instantiateServices(false);

    // Create special volume s3v which is required for S3G.
    addS3GVolumeToDB();

    if (startupOption == StartupOption.BOOTSTRAP) {
      isBootstrapping = true;
    } else if (startupOption == StartupOption.FORCE_BOOTSTRAP) {
      isForcedBootstrapping = true;
    }

    this.omRatisSnapshotInfo = new RatisSnapshotInfo();

    initializeRatisDirs(conf);
    initializeRatisServer(isBootstrapping || isForcedBootstrapping);

    omClientProtocolMetrics = ProtocolMessageMetrics
        .create("OmClientProtocol", "Ozone Manager RPC endpoint",
            OzoneManagerProtocolProtos.Type.values());

    // Start Om Rpc Server.
    omRpcServer = getRpcServer(configuration);
    omRpcAddress = updateRPCListenAddress(configuration,
        OZONE_OM_ADDRESS_KEY, omNodeRpcAddr, omRpcServer);

    // Start S3g Om gRPC Server.
    if (isOmGrpcServerEnabled) {
      omS3gGrpcServer = getOmS3gGrpcServer(configuration);
    }
    shutdownHook = () -> {
      saveOmMetrics();
    };
    ShutdownHookManager.get().addShutdownHook(shutdownHook,
        SHUTDOWN_HOOK_PRIORITY);

    if (isBootstrapping || isForcedBootstrapping) {
      omState = State.BOOTSTRAPPING;
    } else {
      omState = State.INITIALIZED;
    }
  }

  public boolean isStopped() {
    return omState == State.STOPPED;
  }

  /**
   * Set the {@link S3Authentication} for the current rpc handler thread.
   */
  public static void setS3Auth(S3Authentication val) {
    S3_AUTH.set(val);
  }

  /**
   * Returns the {@link S3Authentication} for the current rpc handler thread.
   */
  public static S3Authentication getS3Auth() {
    return S3_AUTH.get();
  }

  /**
   * This method is used to set selected instance variables in this class from
   * the passed in config. This allows these variable to be reset when the OM
   * instance is restarted (normally from a test mini-cluster). Note, not all
   * variables are added here as variables are selectively added as tests
   * require.
   */
  private void setInstanceVariablesFromConf() {
    this.isAclEnabled = configuration.getBoolean(OZONE_ACL_ENABLED,
        OZONE_ACL_ENABLED_DEFAULT);
    this.allowListAllVolumes = configuration.getBoolean(
        OZONE_OM_VOLUME_LISTALL_ALLOWED,
        OZONE_OM_VOLUME_LISTALL_ALLOWED_DEFAULT);
  }

  /**
   * Constructs OM instance based on the configuration.
   *
   * @param conf OzoneConfiguration
   * @return OM instance
   * @throws IOException, AuthenticationException in case OM instance
   *                      creation fails.
   */
  public static OzoneManager createOm(OzoneConfiguration conf)
      throws IOException, AuthenticationException {
    return new OzoneManager(conf, StartupOption.REGUALR);
  }

  public static OzoneManager createOm(OzoneConfiguration conf,
      StartupOption startupOption) throws IOException, AuthenticationException {
    return new OzoneManager(conf, startupOption);
  }

  private void logVersionMismatch(OzoneConfiguration conf, ScmInfo scmInfo) {
    List<SCMNodeInfo> scmNodeInfoList = SCMNodeInfo.buildNodeInfo(conf);
    StringBuilder scmBlockAddressBuilder = new StringBuilder("");
    for (SCMNodeInfo scmNodeInfo : scmNodeInfoList) {
      scmBlockAddressBuilder.append(scmNodeInfo.getBlockClientAddress())
          .append(",");
    }
    String scmBlockAddress = scmBlockAddressBuilder.toString();
    if (!StringUtils.isBlank(scmBlockAddress)) {
      scmBlockAddress = scmBlockAddress.substring(0,
          scmBlockAddress.lastIndexOf(","));
    }
    if (!scmInfo.getClusterId().equals(omStorage.getClusterID())) {
      LOG.error("clusterId from {} is {}, but is {} in {}",
          scmBlockAddress, scmInfo.getClusterId(),
          omStorage.getClusterID(), omStorage.getVersionFile());
    }
  }

  /**
   * Instantiate services which are dependent on the OM DB state.
   * When OM state is reloaded, these services are re-initialized with the
   * new OM state.
   */
  private void instantiateServices(boolean withNewSnapshot) throws IOException {

    OmMetadataManagerImpl metadataManagerImpl =
        new OmMetadataManagerImpl(configuration);
    this.metadataManager = metadataManagerImpl;
    LOG.info("S3 Multi-Tenancy is {}",
        isS3MultiTenancyEnabled ? "enabled" : "disabled");
    if (isS3MultiTenancyEnabled) {
      multiTenantManager = new OMMultiTenantManagerImpl(this, configuration);
      OzoneAclUtils.setOMMultiTenantManager(multiTenantManager);
    }
    volumeManager = new VolumeManagerImpl(metadataManager);

    bucketManager = new BucketManagerImpl(this, metadataManager);

    Class<? extends S3SecretStoreProvider> storeProviderClass =
        configuration.getClass(
            S3_SECRET_STORAGE_TYPE,
            DEFAULT_SECRET_STORAGE_TYPE,
            S3SecretStoreProvider.class);
    S3SecretStore store;
    try {
      store = storeProviderClass == DEFAULT_SECRET_STORAGE_TYPE
              ? metadataManagerImpl
              : storeProviderClass
                  .getConstructor().newInstance().get(configuration);
    } catch (Exception e) {
      throw new IOException(e);
    }
    S3SecretCacheProvider secretCacheProvider = S3SecretCacheProvider.IN_MEMORY;

    s3SecretManager = new S3SecretLockedManager(
        new S3SecretManagerImpl(
            store,
            secretCacheProvider.get(configuration)
        ),
        metadataManager.getLock()
    );
    if (secConfig.isSecurityEnabled() || testSecureOmFlag) {
      delegationTokenMgr = createDelegationTokenSecretManager(configuration);
    }

    prefixManager = new PrefixManagerImpl(metadataManager, isRatisEnabled);
    keyManager = new KeyManagerImpl(this, scmClient, configuration,
        perfMetrics);
    omMetadataReader = new OmMetadataReader(keyManager, prefixManager,
        this, LOG, AUDIT, metrics);
<<<<<<< HEAD
    rcOmMetadataReader = new ReferenceCounted<>(omMetadataReader);
=======

    // TODO: [SNAPSHOT] Revisit this in HDDS-8529.
>>>>>>> 0bf6cb5c
    omSnapshotManager = new OmSnapshotManager(this);

    // Snapshot metrics
    updateActiveSnapshotMetrics();

    if (withNewSnapshot) {
      Integer layoutVersionInDB = getLayoutVersionInDB();
      if (layoutVersionInDB != null &&
          versionManager.getMetadataLayoutVersion() < layoutVersionInDB) {
        LOG.info("New OM snapshot received with higher layout version {}. " +
            "Attempting to finalize current OM to that version.",
            layoutVersionInDB);
        OmUpgradeConfig uConf = configuration.getObject(OmUpgradeConfig.class);
        upgradeFinalizer.finalizeAndWaitForCompletion(
            "om-ratis-snapshot", this,
            uConf.getRatisBasedFinalizationTimeout());
        if (versionManager.getMetadataLayoutVersion() < layoutVersionInDB) {
          throw new IOException("Unable to finalize OM to the desired layout " +
              "version " + layoutVersionInDB + " present in the snapshot DB.");
        } else {
          updateLayoutVersionInDB(versionManager, metadataManager);
        }
      }

      instantiatePrepareStateAfterSnapshot();
    } else {
      // Prepare state depends on the transaction ID of metadataManager after a
      // restart.
      instantiatePrepareStateOnStartup();
    }
  }

  /**
   * Return configuration value of
   * {@link OzoneConfigKeys#DFS_CONTAINER_RATIS_ENABLED_KEY}.
   */
  public boolean shouldUseRatis() {
    return useRatisForReplication;
  }

  /**
   * Return scmClient.
   */
  public ScmClient getScmClient() {
    return scmClient;
  }

  /**
   * Return SecretManager for OM.
   */
  public OzoneBlockTokenSecretManager getBlockTokenSecretManager() {
    return blockTokenMgr;
  }

  /**
   * Return config value of {@link OzoneConfigKeys#OZONE_SCM_BLOCK_SIZE}.
   */
  public long getScmBlockSize() {
    return scmBlockSize;
  }

  /**
   * Return config value of
   * {@link OzoneConfigKeys#OZONE_KEY_PREALLOCATION_BLOCKS_MAX}.
   */
  public int getPreallocateBlocksMax() {
    return preallocateBlocksMax;
  }

  /**
   * Return config value of
   * {@link HddsConfigKeys#HDDS_BLOCK_TOKEN_ENABLED}.
   */
  public boolean isGrpcBlockTokenEnabled() {
    return grpcBlockTokenEnabled;
  }

  /**
   * Returns true if S3 multi-tenancy is enabled; false otherwise.
   */
  public boolean isS3MultiTenancyEnabled() {
    return isS3MultiTenancyEnabled;
  }

  public boolean isStrictS3() {
    return isStrictS3;
  }

  /**
   * Throws OMException FEATURE_NOT_ENABLED if S3 multi-tenancy is not enabled.
   */
  public void checkS3MultiTenancyEnabled() throws OMException {
    if (isS3MultiTenancyEnabled()) {
      return;
    }

    throw new OMException("S3 multi-tenancy feature is not enabled. Please "
        + "set ozone.om.multitenancy.enabled to true and restart all OMs.",
        FEATURE_NOT_ENABLED);
  }

  /**
   * Return config value of {@link OzoneConfigKeys#OZONE_SECURITY_ENABLED_KEY}.
   */
  public boolean isSecurityEnabled() {
    return isSecurityEnabled || testSecureOmFlag;
  }

  public boolean isTestSecureOmFlag() {
    return testSecureOmFlag;
  }

  private KeyProviderCryptoExtension createKeyProviderExt(
      OzoneConfiguration conf) throws IOException {
    KeyProvider keyProvider = KMSUtil.createKeyProvider(conf,
        keyProviderUriKeyName);
    if (keyProvider == null) {
      return null;
    }
    KeyProviderCryptoExtension cryptoProvider = KeyProviderCryptoExtension
        .createKeyProviderCryptoExtension(keyProvider);
    return cryptoProvider;
  }

  @Override
  public void close() throws IOException {
    stop();
  }

  /**
   * Class which schedule saving metrics to a file.
   */
  private class ScheduleOMMetricsWriteTask extends TimerTask {
    @Override
    public void run() {
      saveOmMetrics();
    }
  }

  private void saveOmMetrics() {
    try {
      boolean success;
      File parent = getTempMetricsStorageFile().getParentFile();
      if (!parent.exists()) {
        Files.createDirectories(parent.toPath());
      }
      try (BufferedWriter writer = new BufferedWriter(
          new OutputStreamWriter(new FileOutputStream(
              getTempMetricsStorageFile()), StandardCharsets.UTF_8))) {
        OmMetricsInfo metricsInfo = new OmMetricsInfo();
        metricsInfo.setNumKeys(metrics.getNumKeys());
        WRITER.writeValue(writer, metricsInfo);
        success = true;
      }

      if (success) {
        Files.move(getTempMetricsStorageFile().toPath(),
            getMetricsStorageFile().toPath(), StandardCopyOption
                .ATOMIC_MOVE, StandardCopyOption.REPLACE_EXISTING);
      }
    } catch (IOException ex) {
      LOG.error("Unable to write the om Metrics file", ex);
    }
  }

  /**
   * Returns temporary metrics storage file.
   *
   * @return File
   */
  private File getTempMetricsStorageFile() {
    return new File(omMetaDir, OM_METRICS_TEMP_FILE);
  }

  /**
   * Returns metrics storage file.
   *
   * @return File
   */
  private File getMetricsStorageFile() {
    return new File(omMetaDir, OM_METRICS_FILE);
  }

  private OzoneDelegationTokenSecretManager createDelegationTokenSecretManager(
      OzoneConfiguration conf) throws IOException {
    long tokenRemoverScanInterval =
        conf.getTimeDuration(OMConfigKeys.DELEGATION_REMOVER_SCAN_INTERVAL_KEY,
            OMConfigKeys.DELEGATION_REMOVER_SCAN_INTERVAL_DEFAULT,
            TimeUnit.MILLISECONDS);
    long tokenMaxLifetime =
        conf.getTimeDuration(OMConfigKeys.DELEGATION_TOKEN_MAX_LIFETIME_KEY,
            OMConfigKeys.DELEGATION_TOKEN_MAX_LIFETIME_DEFAULT,
            TimeUnit.MILLISECONDS);
    long tokenRenewInterval =
        conf.getTimeDuration(OMConfigKeys.DELEGATION_TOKEN_RENEW_INTERVAL_KEY,
            OMConfigKeys.DELEGATION_TOKEN_RENEW_INTERVAL_DEFAULT,
            TimeUnit.MILLISECONDS);
    long certificateGracePeriod = Duration.parse(
        conf.get(HddsConfigKeys.HDDS_X509_RENEW_GRACE_DURATION,
            HddsConfigKeys.HDDS_X509_RENEW_GRACE_DURATION_DEFAULT)).toMillis();
    if (tokenMaxLifetime > certificateGracePeriod) {
      throw new IllegalArgumentException("Certificate grace period " +
          HddsConfigKeys.HDDS_X509_RENEW_GRACE_DURATION +
          " should be greater than maximum delegation token lifetime " +
          OMConfigKeys.DELEGATION_TOKEN_MAX_LIFETIME_KEY);
    }

    return new OzoneDelegationTokenSecretManager.Builder()
        .setConf(conf)
        .setTokenMaxLifetime(tokenMaxLifetime)
        .setTokenRenewInterval(tokenRenewInterval)
        .setTokenRemoverScanInterval(tokenRemoverScanInterval)
        .setService(omRpcAddressTxt)
        .setOzoneManager(this)
        .setS3SecretManager(s3SecretManager)
        .setCertificateClient(certClient)
        .setOmServiceId(omNodeDetails.getServiceId())
        .build();
  }

  private OzoneBlockTokenSecretManager createBlockTokenSecretManager(
      OzoneConfiguration conf) {

    long expiryTime = conf.getTimeDuration(
        HddsConfigKeys.HDDS_BLOCK_TOKEN_EXPIRY_TIME,
        HddsConfigKeys.HDDS_BLOCK_TOKEN_EXPIRY_TIME_DEFAULT,
        TimeUnit.MILLISECONDS);
    long certificateGracePeriod = Duration.parse(
        conf.get(HddsConfigKeys.HDDS_X509_RENEW_GRACE_DURATION,
            HddsConfigKeys.HDDS_X509_RENEW_GRACE_DURATION_DEFAULT)).toMillis();
    if (expiryTime > certificateGracePeriod) {
      throw new IllegalArgumentException("Certificate grace period " +
          HddsConfigKeys.HDDS_X509_RENEW_GRACE_DURATION +
          " should be greater than maximum block token lifetime " +
          HddsConfigKeys.HDDS_BLOCK_TOKEN_EXPIRY_TIME);
    }
    // TODO: Pass OM cert serial ID.
    if (testSecureOmFlag) {
      return new OzoneBlockTokenSecretManager(secConfig, expiryTime);
    }
    Objects.requireNonNull(certClient);
    return new OzoneBlockTokenSecretManager(secConfig, expiryTime);
  }

  private void stopSecretManager() {
    if (blockTokenMgr != null) {
      LOG.info("Stopping OM block token manager.");
      try {
        blockTokenMgr.stop();
      } catch (IOException e) {
        LOG.error("Failed to stop block token manager", e);
      }
    }

    if (delegationTokenMgr != null) {
      LOG.info("Stopping OM delegation token secret manager.");
      try {
        delegationTokenMgr.stop();
      } catch (IOException e) {
        LOG.error("Failed to stop delegation token manager", e);
      }
    }
  }

  @VisibleForTesting
  public void startSecretManager() {
    try {
      certClient.assertValidKeysAndCertificate();
    } catch (OzoneSecurityException e) {
      LOG.error("Unable to read key pair for OM.", e);
      throw new UncheckedIOException(e);
    }
    if (secConfig.isBlockTokenEnabled() && blockTokenMgr != null) {
      try {
        LOG.info("Starting OM block token secret manager");
        blockTokenMgr.start(certClient);
      } catch (IOException e) {
        // Unable to start secret manager.
        LOG.error("Error starting block token secret manager.", e);
        throw new UncheckedIOException(e);
      }
    }

    if (delegationTokenMgr != null) {
      try {
        LOG.info("Starting OM delegation token secret manager");
        delegationTokenMgr.start(certClient);
      } catch (IOException e) {
        // Unable to start secret manager.
        LOG.error("Error starting delegation token secret manager.", e);
        throw new UncheckedIOException(e);
      }
    }
  }

  /**
   * For testing purpose only.
   */
  @VisibleForTesting
  public void setCertClient(CertificateClient newClient) throws IOException {
    if (certClient != null) {
      certClient.close();
    }
    certClient = newClient;
  }

  /**
   * Login OM service user if security and Kerberos are enabled.
   *
   * @param conf
   * @throws IOException, AuthenticationException
   */
  private static void loginOMUser(OzoneConfiguration conf)
      throws IOException, AuthenticationException {

    if (SecurityUtil.getAuthenticationMethod(conf).equals(
        AuthenticationMethod.KERBEROS)) {
      if (LOG.isDebugEnabled()) {
        LOG.debug("Ozone security is enabled. Attempting login for OM user. "
                + "Principal: {}, keytab: {}", conf.get(
            OZONE_OM_KERBEROS_PRINCIPAL_KEY),
            conf.get(OZONE_OM_KERBEROS_KEYTAB_FILE_KEY));
      }

      UserGroupInformation.setConfiguration(conf);

      InetSocketAddress socAddr = OmUtils.getOmAddress(conf);
      SecurityUtil.login(conf, OZONE_OM_KERBEROS_KEYTAB_FILE_KEY,
          OZONE_OM_KERBEROS_PRINCIPAL_KEY, socAddr.getHostName());
    } else {
      throw new AuthenticationException(SecurityUtil.getAuthenticationMethod(
          conf) + " authentication method not supported. OM user login "
          + "failed.");
    }
    LOG.info("Ozone Manager login successful.");
  }

  /**
   * Create a scm block client, used by putKey() and getKey().
   *
   * @return {@link ScmBlockLocationProtocol}
   * @throws IOException
   */
  private static ScmBlockLocationProtocol getScmBlockClient(
      OzoneConfiguration conf) throws IOException {
    return HAUtils.getScmBlockClient(conf);
  }

  /**
   * Returns a scm container client.
   *
   * @return {@link StorageContainerLocationProtocol}
   */
  private static StorageContainerLocationProtocol getScmContainerClient(
      OzoneConfiguration conf) {
    return HAUtils.getScmContainerClient(conf);
  }

  /**
   * Creates a new instance of rpc server. If an earlier instance is already
   * running then returns the same.
   */
  private RPC.Server getRpcServer(OzoneConfiguration conf) throws IOException {
    if (isOmRpcServerRunning) {
      return omRpcServer;
    }

    LOG.info("Creating RPC Server");
    InetSocketAddress omNodeRpcAddr = OmUtils.getOmAddress(conf);
    boolean flexibleFqdnResolutionEnabled = conf.getBoolean(
            OZONE_FLEXIBLE_FQDN_RESOLUTION_ENABLED,
            OZONE_FLEXIBLE_FQDN_RESOLUTION_ENABLED_DEFAULT);
    if (flexibleFqdnResolutionEnabled && omNodeRpcAddr.getAddress() == null) {
      omNodeRpcAddr =
              OzoneNetUtils.getAddressWithHostNameLocal(omNodeRpcAddr);
    }

    final int handlerCount = conf.getInt(OZONE_OM_HANDLER_COUNT_KEY,
        OZONE_OM_HANDLER_COUNT_DEFAULT);
    RPC.setProtocolEngine(configuration, OzoneManagerProtocolPB.class,
        ProtobufRpcEngine.class);

    this.omServerProtocol = new OzoneManagerProtocolServerSideTranslatorPB(
        this, omRatisServer, omClientProtocolMetrics, isRatisEnabled,
        getLastTrxnIndexForNonRatis());
    BlockingService omService =
        OzoneManagerService.newReflectiveBlockingService(omServerProtocol);

    OMInterServiceProtocolServerSideImpl omInterServerProtocol =
        new OMInterServiceProtocolServerSideImpl(this, omRatisServer,
            isRatisEnabled);
    BlockingService omInterService =
        OzoneManagerInterService.newReflectiveBlockingService(
            omInterServerProtocol);

    OMAdminProtocolServerSideImpl omMetadataServerProtocol =
        new OMAdminProtocolServerSideImpl(this);
    BlockingService omAdminService =
        OzoneManagerAdminService.newReflectiveBlockingService(
            omMetadataServerProtocol);

    ReconfigureProtocolServerSideTranslatorPB reconfigureServerProtocol
        = new ReconfigureProtocolServerSideTranslatorPB(this);
    BlockingService reconfigureService =
        ReconfigureProtocolService.newReflectiveBlockingService(
            reconfigureServerProtocol);

    return startRpcServer(configuration, omNodeRpcAddr, omService,
        omInterService, omAdminService, reconfigureService, handlerCount);
  }

  /**
   *
   * @param conf configuration
   * @param addr configured address of RPC server
   * @param clientProtocolService RPC protocol for client communication
   *                              (OzoneManagerProtocolPB impl)
   * @param interOMProtocolService RPC protocol for inter OM communication
   *                               (OMInterServiceProtocolPB impl)
   * @param reconfigureProtocolService RPC protocol for reconfigure
   *    *                              (ReconfigureProtocolPB impl)
   * @param handlerCount RPC server handler count
   * @return RPC server
   * @throws IOException if there is an I/O error while creating RPC server
   */
  private RPC.Server startRpcServer(OzoneConfiguration conf,
      InetSocketAddress addr, BlockingService clientProtocolService,
      BlockingService interOMProtocolService,
      BlockingService omAdminProtocolService,
      BlockingService reconfigureProtocolService,
      int handlerCount)
      throws IOException {
    RPC.Server rpcServer = new RPC.Builder(conf)
        .setProtocol(OzoneManagerProtocolPB.class)
        .setInstance(clientProtocolService)
        .setBindAddress(addr.getHostString())
        .setPort(addr.getPort())
        .setNumHandlers(handlerCount)
        .setVerbose(false)
        .setSecretManager(delegationTokenMgr)
        .build();

    HddsServerUtil.addPBProtocol(conf, OMInterServiceProtocolPB.class,
        interOMProtocolService, rpcServer);
    HddsServerUtil.addPBProtocol(conf, OMAdminProtocolPB.class,
        omAdminProtocolService, rpcServer);
    HddsServerUtil.addPBProtocol(conf, ReconfigureProtocolPB.class,
        reconfigureProtocolService, rpcServer);

    if (conf.getBoolean(CommonConfigurationKeys.HADOOP_SECURITY_AUTHORIZATION,
        false)) {
      rpcServer.refreshServiceAcl(conf, OMPolicyProvider.getInstance());
    }

    rpcServer.addSuppressedLoggingExceptions(OMNotLeaderException.class,
        OMLeaderNotReadyException.class);

    return rpcServer;
  }

  /**
   * Starts an s3g OmGrpc server.
   *
   * @param conf         configuration
   * @return gRPC server
   * @throws IOException if there is an I/O error while creating RPC server
   */
  private GrpcOzoneManagerServer startGrpcServer(OzoneConfiguration conf)
          throws IOException {
    return new GrpcOzoneManagerServer(conf,
            this.omServerProtocol,
            this.delegationTokenMgr,
            this.certClient);
  }

  private static boolean isOzoneSecurityEnabled() {
    return securityEnabled;
  }

  /**
   * Logs in the OM user if security is enabled in the configuration.
   *
   * @param conf OzoneConfiguration
   * @throws IOException, AuthenticationException in case login fails.
   */
  private static void loginOMUserIfSecurityEnabled(OzoneConfiguration conf)
      throws IOException, AuthenticationException {
    securityEnabled = OzoneSecurityUtil.isSecurityEnabled(conf);
    if (securityEnabled && testUgi == null) {
      loginOMUser(conf);
    }
  }

  /**
   * Initializes the OM instance.
   *
   * @param conf OzoneConfiguration
   * @return true if OM initialization succeeds, false otherwise
   * @throws IOException in case ozone metadata directory path is not
   *                     accessible
   */
  @VisibleForTesting
  public static boolean omInit(OzoneConfiguration conf) throws IOException,
      AuthenticationException {
    OMHANodeDetails omhaNodeDetails = OMHANodeDetails.loadOMHAConfig(conf);
    String nodeId = omhaNodeDetails.getLocalNodeDetails().getNodeId();
    loginOMUserIfSecurityEnabled(conf);
    OMStorage omStorage = new OMStorage(conf);
    StorageState state = omStorage.getState();
    String scmId = null;
    try {
      ScmInfo scmInfo = getScmInfo(conf);
      scmId = scmInfo.getScmId();
      if (scmId == null || scmId.isEmpty()) {
        throw new IOException("Invalid SCM ID");
      }
      String clusterId = scmInfo.getClusterId();
      if (clusterId == null || clusterId.isEmpty()) {
        throw new IOException("Invalid Cluster ID");
      }

      if (state != StorageState.INITIALIZED) {
        omStorage.setOmNodeId(nodeId);
        omStorage.setClusterId(clusterId);
        omStorage.initialize();
        System.out.println(
            "OM initialization succeeded.Current cluster id for sd="
                + omStorage.getStorageDir() + ";cid=" + omStorage
                .getClusterID() + ";layoutVersion=" + omStorage
                .getLayoutVersion());
      } else {
        System.out.println(
            "OM already initialized.Reusing existing cluster id for sd="
                + omStorage.getStorageDir() + ";cid=" + omStorage
                .getClusterID() + ";layoutVersion=" + omStorage
                .getLayoutVersion());
      }
    } catch (IOException ioe) {
      LOG.error("Could not initialize OM version file", ioe);
      return false;
    }

    if (OzoneSecurityUtil.isSecurityEnabled(conf)) {
      LOG.info("OM storage initialized. Initializing security");
      initializeSecurity(conf, omStorage, scmId);
    }
    omStorage.persistCurrentState();
    return true;
  }

  /**
   * Initializes secure OzoneManager.
   */
  @VisibleForTesting
  public static void initializeSecurity(OzoneConfiguration conf,
      OMStorage omStore, String scmId) throws IOException {
    LOG.info("Initializing secure OzoneManager.");

    CertificateClient certClient =
        new OMCertificateClient(
            new SecurityConfig(conf), omStore, scmId, null, null);
    CertificateClient.InitResponse response = certClient.init();
    if (response.equals(CertificateClient.InitResponse.REINIT)) {
      LOG.info("Re-initialize certificate client.");
      omStore.unsetOmCertSerialId();
      omStore.persistCurrentState();
      certClient = new OMCertificateClient(
          new SecurityConfig(conf), omStore, scmId, null, null);
      response = certClient.init();
    }
    LOG.info("Init response: {}", response);
    switch (response) {
    case SUCCESS:
      LOG.info("Initialization successful.");
      break;
    case GETCERT:
      // Sign and persist OM cert.
      CertificateSignRequest.Builder builder = certClient.getCSRBuilder();
      omStore.setOmCertSerialId(
          certClient.signAndStoreCertificate(builder.build()));
      LOG.info("Successfully stored SCM signed certificate.");
      break;
    case FAILURE:
      LOG.error("OM security initialization failed.");
      throw new RuntimeException("OM security initialization failed.");
    case RECOVER:
      LOG.error("OM security initialization failed. OM certificate is " +
          "missing.");
      throw new RuntimeException("OM security initialization failed.");
    default:
      LOG.error("OM security initialization failed. Init response: {}",
          response);
      throw new RuntimeException("OM security initialization failed.");
    }
  }

  private void initializeRatisDirs(OzoneConfiguration conf) throws IOException {
    if (isRatisEnabled) {
      // Create Ratis storage dir
      String omRatisDirectory =
          OzoneManagerRatisUtils.getOMRatisDirectory(conf);
      if (omRatisDirectory == null || omRatisDirectory.isEmpty()) {
        throw new IllegalArgumentException(HddsConfigKeys.OZONE_METADATA_DIRS +
            " must be defined.");
      }
      OmUtils.createOMDir(omRatisDirectory);

      // Create Ratis snapshot dir
      omRatisSnapshotDir = OmUtils.createOMDir(
          OzoneManagerRatisUtils.getOMRatisSnapshotDirectory(conf));

      // Before starting ratis server, check if previous installation has
      // snapshot directory in Ratis storage directory. if yes, move it to
      // new snapshot directory.

      File snapshotDir = new File(omRatisDirectory, OM_RATIS_SNAPSHOT_DIR);

      if (snapshotDir.isDirectory()) {
        FileUtils.moveDirectory(snapshotDir.toPath(),
            omRatisSnapshotDir.toPath());
      }

      File omRatisDir = new File(omRatisDirectory);
      String groupIDfromServiceID = RaftGroupId.valueOf(
          getRaftGroupIdFromOmServiceId(getOMServiceId())).getUuid().toString();

      // If a directory exists in ratis storage dir
      // Check the Ratis group Dir is same as the one generated from
      // om service id.

      // This will help to catch if some one has changed service id later on.
      File[] ratisDirFiles = omRatisDir.listFiles();
      if (ratisDirFiles != null) {
        for (File ratisGroupDir : ratisDirFiles) {
          if (ratisGroupDir.isDirectory()) {
            if (!ratisGroupDir.getName().equals(groupIDfromServiceID)) {
              LOG.warn("Unknown directory {} exists in ratis storage dir {}."
                  + " It is recommended not to share the ratis storage dir.",
                  ratisGroupDir, omRatisDir);
            }
          } else {
            LOG.warn("Unknown file {} exists in ratis storage dir {}."
                + " It is recommended not to share the ratis storage dir.",
                ratisGroupDir, omRatisDir);
          }
        }
      }

      if (peerNodesMap != null && !peerNodesMap.isEmpty()) {
        this.omRatisSnapshotProvider = new OmRatisSnapshotProvider(
            configuration, omRatisSnapshotDir, peerNodesMap);
      }
    }
  }

  /**
   * Builds a message for logging startup information about an RPC server.
   *
   * @param description RPC server description
   * @param addr        RPC server listening address
   * @return server startup message
   */
  private static String buildRpcServerStartMessage(String description,
      InetSocketAddress addr) {
    return addr != null ? String.format("%s is listening at %s",
        description, addr.toString()) :
        String.format("%s not started", description);
  }

  @VisibleForTesting
  public KeyManager getKeyManager() {
    return keyManager;
  }

  @VisibleForTesting
  public OMStorage getOmStorage() {
    return omStorage;
  }

  @VisibleForTesting
  public OzoneManagerRatisServer getOmRatisServer() {
    return omRatisServer;
  }

  @VisibleForTesting
  public OmRatisSnapshotProvider getOmSnapshotProvider() {
    return omRatisSnapshotProvider;
  }

  @VisibleForTesting
  public InetSocketAddress getOmRpcServerAddr() {
    return omRpcAddress;
  }

  @VisibleForTesting
  public LifeCycle.State getOmRatisServerState() {
    if (omRatisServer == null) {
      return null;
    } else {
      return omRatisServer.getServerState();
    }
  }

  @VisibleForTesting
  public KeyProviderCryptoExtension getKmsProvider() {
    return kmsProvider;
  }

  public PrefixManager getPrefixManager() {
    return prefixManager;
  }

  public VolumeManager getVolumeManager() {
    return volumeManager;
  }

  public BucketManager getBucketManager() {
    return bucketManager;
  }

  public IAccessAuthorizer getAccessAuthorizer() {
    return omMetadataReader.getAccessAuthorizer();
  }

  /**
   * Get metadata manager.
   *
   * @return metadata manager.
   */
  public OMMetadataManager getMetadataManager() {
    return metadataManager;
  }

  public S3SecretManager getS3SecretManager() {
    return s3SecretManager;
  }

  /**
   * Get snapshot manager.
   *
   * @return Om snapshot manager.
   */
  public OmSnapshotManager getOmSnapshotManager() {
    return omSnapshotManager;
  }

  /**
   * Get metadata manager.
   *
   * @return metadata manager.
   */
  public OMMultiTenantManager getMultiTenantManager() {
    return multiTenantManager;
  }

  public OzoneBlockTokenSecretManager getBlockTokenMgr() {
    return blockTokenMgr;
  }

  public OzoneManagerProtocolServerSideTranslatorPB getOmServerProtocol() {
    return omServerProtocol;
  }

  public OMMetrics getMetrics() {
    return metrics;
  }

  public OMPerformanceMetrics getPerfMetrics() {
    return perfMetrics;
  }

  /**
   * Start service.
   */
  public void start() throws IOException {
    if (omState == State.BOOTSTRAPPING) {
      if (isBootstrapping) {
        // Check that all OM configs have been updated with the new OM info.
        checkConfigBeforeBootstrap();
      } else if (isForcedBootstrapping) {
        LOG.warn("Skipped checking whether existing OM configs have been " +
            "updated with this OM information as force bootstrap is called.");
      }
    }

    omClientProtocolMetrics.register();
    HddsServerUtil.initializeMetrics(configuration, "OzoneManager");

    LOG.info(buildRpcServerStartMessage("OzoneManager RPC server",
        omRpcAddress));

    metadataManager.start(configuration);

    // Start Ratis services
    if (omRatisServer != null) {
      omRatisServer.start();
    }

    startSecretManagerIfNecessary();

    upgradeFinalizer.runPrefinalizeStateActions(omStorage, this);
    Integer layoutVersionInDB = getLayoutVersionInDB();
    if (layoutVersionInDB == null ||
        versionManager.getMetadataLayoutVersion() != layoutVersionInDB) {
      LOG.info("Version File has different layout " +
              "version ({}) than OM DB ({}). That is expected if this " +
              "OM has never been finalized to a newer layout version.",
          versionManager.getMetadataLayoutVersion(), layoutVersionInDB);
    }

    // Perform this to make it work with old clients.
    if (certClient != null) {
      caCertPem =
          CertificateCodec.getPEMEncodedString(certClient.getCACertificate());
      caCertPemList = HAUtils.buildCAList(certClient, configuration);
    }

    // Set metrics and start metrics back ground thread
    metrics.setNumVolumes(metadataManager.countRowsInTable(metadataManager
        .getVolumeTable()));
    metrics.setNumBuckets(metadataManager.countRowsInTable(metadataManager
        .getBucketTable()));

    if (getMetricsStorageFile().exists()) {
      OmMetricsInfo metricsInfo = READER.readValue(getMetricsStorageFile());
      metrics.setNumKeys(metricsInfo.getNumKeys());
    }

    // FSO(FILE_SYSTEM_OPTIMIZED)
    metrics.setNumDirs(metadataManager
        .countEstimatedRowsInTable(metadataManager.getDirectoryTable()));
    metrics.setNumFiles(metadataManager
        .countEstimatedRowsInTable(metadataManager.getFileTable()));

    // Schedule save metrics
    long period = configuration.getTimeDuration(OZONE_OM_METRICS_SAVE_INTERVAL,
        OZONE_OM_METRICS_SAVE_INTERVAL_DEFAULT, TimeUnit.MILLISECONDS);
    scheduleOMMetricsWriteTask = new ScheduleOMMetricsWriteTask();
    metricsTimer = new Timer();
    metricsTimer.schedule(scheduleOMMetricsWriteTask, 0, period);

    keyManager.start(configuration);

    try {
      httpServer = new OzoneManagerHttpServer(configuration, this);
      httpServer.start();
    } catch (Exception ex) {
      // Allow OM to start as Http Server failure is not fatal.
      LOG.error("OM HttpServer failed to start.", ex);
    }

    omRpcServer.start();
    isOmRpcServerRunning = true;

    startTrashEmptier(configuration);
    if (isOmGrpcServerEnabled) {
      omS3gGrpcServer.start();
      isOmGrpcServerRunning = true;
    }
    registerMXBean();

    startJVMPauseMonitor();
    setStartTime();

    if (omState == State.BOOTSTRAPPING) {
      bootstrap(omNodeDetails);
    }

    omState = State.RUNNING;
  }

  /**
   * Restarts the service. This method re-initializes the rpc server.
   */
  public void restart() throws IOException {
    setInstanceVariablesFromConf();

    LOG.info(buildRpcServerStartMessage("OzoneManager RPC server",
        omRpcAddress));

    HddsServerUtil.initializeMetrics(configuration, "OzoneManager");

    instantiateServices(false);

    startSecretManagerIfNecessary();

    // Set metrics and start metrics back ground thread
    metrics.setNumVolumes(metadataManager.countRowsInTable(metadataManager
        .getVolumeTable()));
    metrics.setNumBuckets(metadataManager.countRowsInTable(metadataManager
        .getBucketTable()));

    if (getMetricsStorageFile().exists()) {
      OmMetricsInfo metricsInfo = READER.readValue(getMetricsStorageFile());
      metrics.setNumKeys(metricsInfo.getNumKeys());
    }

    // FSO(FILE_SYSTEM_OPTIMIZED)
    metrics.setNumDirs(metadataManager
        .countEstimatedRowsInTable(metadataManager.getDirectoryTable()));
    metrics.setNumFiles(metadataManager
        .countEstimatedRowsInTable(metadataManager.getFileTable()));

    // Schedule save metrics
    long period = configuration.getTimeDuration(OZONE_OM_METRICS_SAVE_INTERVAL,
        OZONE_OM_METRICS_SAVE_INTERVAL_DEFAULT, TimeUnit.MILLISECONDS);
    scheduleOMMetricsWriteTask = new ScheduleOMMetricsWriteTask();
    metricsTimer = new Timer();
    metricsTimer.schedule(scheduleOMMetricsWriteTask, 0, period);

    initializeRatisServer(false);
    if (omRatisServer != null) {
      omRatisServer.start();
    }

    omRpcServer = getRpcServer(configuration);
    if (isOmGrpcServerEnabled) {
      omS3gGrpcServer = getOmS3gGrpcServer(configuration);
    }
    try {
      httpServer = new OzoneManagerHttpServer(configuration, this);
      httpServer.start();
    } catch (Exception ex) {
      // Allow OM to start as Http Server failure is not fatal.
      LOG.error("OM HttpServer failed to start.", ex);
    }
    omRpcServer.start();
    isOmRpcServerRunning = true;

    startTrashEmptier(configuration);
    registerMXBean();

    if (isOmGrpcServerEnabled) {
      omS3gGrpcServer.start();
      isOmGrpcServerRunning = true;
    }
    startJVMPauseMonitor();
    setStartTime();
    omState = State.RUNNING;
  }

  /**
   * Iterate the Snapshot table, check the status
   * for every snapshot and update OMMetrics.
   */
  private void updateActiveSnapshotMetrics()
      throws IOException {

    long activeGauge = 0;
    long deletedGauge = 0;
    long reclaimedGauge = 0;

    try (TableIterator<String, ? extends
        KeyValue<String, SnapshotInfo>> keyIter =
             metadataManager.getSnapshotInfoTable().iterator()) {

      while (keyIter.hasNext()) {
        SnapshotInfo info = keyIter.next().getValue();

        SnapshotInfo.SnapshotStatus snapshotStatus =
            info.getSnapshotStatus();

        if (snapshotStatus.equals(SnapshotInfo
            .SnapshotStatus.SNAPSHOT_ACTIVE)) {
          activeGauge++;
        } else if (snapshotStatus.equals(SnapshotInfo
            .SnapshotStatus.SNAPSHOT_DELETED)) {
          deletedGauge++;
        } else if (snapshotStatus.equals(SnapshotInfo
            .SnapshotStatus.SNAPSHOT_RECLAIMED)) {
          reclaimedGauge++;
        }
      }
    }

    metrics.setNumSnapshotActive(activeGauge);
    metrics.setNumSnapshotDeleted(deletedGauge);
    metrics.setNumSnapshotReclaimed(reclaimedGauge);
  }

  private void checkConfigBeforeBootstrap() throws IOException {
    List<OMNodeDetails> omsWihtoutNewConfig = new ArrayList<>();
    for (Map.Entry<String, OMNodeDetails> entry : peerNodesMap.entrySet()) {
      String remoteNodeId = entry.getKey();
      OMNodeDetails remoteNodeDetails = entry.getValue();
      try (OMAdminProtocolClientSideImpl omAdminProtocolClient =
               OMAdminProtocolClientSideImpl.createProxyForSingleOM(
                   configuration, getRemoteUser(), entry.getValue())) {

        OMConfiguration remoteOMConfiguration =
            omAdminProtocolClient.getOMConfiguration();
        checkRemoteOMConfig(remoteNodeId, remoteOMConfiguration);
      } catch (IOException ioe) {
        LOG.error("Remote OM config check failed on OM {}", remoteNodeId, ioe);
        omsWihtoutNewConfig.add(remoteNodeDetails);
      }
    }
    if (!omsWihtoutNewConfig.isEmpty()) {
      String errorMsg = OmUtils.getOMAddressListPrintString(omsWihtoutNewConfig)
          + " do not have or have incorrect information of the bootstrapping " +
          "OM. Update their ozone-site.xml before proceeding.";
      exitManager.exitSystem(1, errorMsg, LOG);
    }
  }

  /**
   * Verify that the remote OM configuration is updated for the bootstrapping
   * OM.
   */
  private void checkRemoteOMConfig(String remoteNodeId,
      OMConfiguration remoteOMConfig) throws IOException {
    if (remoteOMConfig == null) {
      throw new IOException("Remote OM " + remoteNodeId + " configuration " +
          "returned null");
    }

    if (remoteOMConfig.getCurrentPeerList().contains(this.getOMNodeId())) {
      throw new IOException("Remote OM " + remoteNodeId + " already contains " +
          "bootstrapping OM(" + getOMNodeId() + ") as part of its Raft group " +
          "peers.");
    }

    OMNodeDetails omNodeDetailsInRemoteConfig = remoteOMConfig
        .getActiveOmNodesInNewConf().get(getOMNodeId());
    if (omNodeDetailsInRemoteConfig == null) {
      throw new IOException("Remote OM " + remoteNodeId + " does not have the" +
          " bootstrapping OM(" + getOMNodeId() + ") information on reloading " +
          "configs or it could not resolve the address.");
    }

    if (!omNodeDetailsInRemoteConfig.getRpcAddress().equals(
        this.omNodeDetails.getRpcAddress())) {
      throw new IOException("Remote OM " + remoteNodeId + " configuration has" +
          " bootstrapping OM(" + getOMNodeId() + ") address as " +
          omNodeDetailsInRemoteConfig.getRpcAddress() + " where the " +
          "bootstrapping OM address is " + omNodeDetails.getRpcAddress());
    }

    if (omNodeDetailsInRemoteConfig.isDecommissioned()) {
      throw new IOException("Remote OM " + remoteNodeId + " configuration has" +
          " bootstrapping OM(" + getOMNodeId() + ") in decommissioned " +
          "nodes list - " + OMConfigKeys.OZONE_OM_DECOMMISSIONED_NODES_KEY);
    }
  }

  @Override
  public void bootstrap(OMNodeDetails newOMNode) throws IOException {
    // Create InterOmServiceProtocol client to send request to other OMs
    if (isRatisEnabled) {
      try (OMInterServiceProtocolClientSideImpl omInterServiceProtocol =
               new OMInterServiceProtocolClientSideImpl(configuration,
                   getRemoteUser(), getOMServiceId())) {

        omInterServiceProtocol.bootstrap(omNodeDetails);

        LOG.info("Successfully bootstrapped OM {} and joined the Ratis group " +
            "{}", getOMNodeId(), omRatisServer.getRaftGroup());
      } catch (Exception e) {
        LOG.error("Failed to Bootstrap OM.");
        throw e;
      }
    } else {
      throw new IOException("OzoneManager can be bootstrapped only when ratis" +
          " is enabled and there is atleast one OzoneManager to bootstrap" +
          " from.");
    }
  }

  /**
   * When OMStateMachine receives a configuration change update, it calls
   * this function to update the peers list, if required. The configuration
   * change could be to add or to remove an OM from the ring.
   */
  public void updatePeerList(List<String> newPeers) {
    List<String> currentPeers = omRatisServer.getPeerIds();

    // NodeIds present in new node list and not in current peer list are the
    // bootstapped OMs and should be added to the peer list
    List<String> bootstrappedOMs = new ArrayList<>();
    bootstrappedOMs.addAll(newPeers);
    bootstrappedOMs.removeAll(currentPeers);

    // NodeIds present in current peer list but not in new node list are the
    // decommissioned OMs and should be removed from the peer list
    List<String> decommissionedOMs = new ArrayList<>();
    decommissionedOMs.addAll(currentPeers);
    decommissionedOMs.removeAll(newPeers);

    // Add bootstrapped OMs to peer list
    for (String omNodeId : bootstrappedOMs) {
      // Check if its the local nodeId (bootstrapping OM)
      if (isCurrentNode(omNodeId)) {
        // For a Bootstrapping OM, none of the peers are added to it's
        // RatisServer's peer list and it needs to be updated here after
        // receiving the conf change notification from Ratis.
        for (String peerNodeId : newPeers) {
          if (peerNodeId.equals(omNodeId)) {
            omRatisServer.addRaftPeer(omNodeDetails);
          } else {
            omRatisServer.addRaftPeer(peerNodesMap.get(peerNodeId));
          }
        }
      } else {
        // For other nodes, add bootstrapping OM to OM peer list (which
        // internally adds to Ratis peer list too)
        try {
          addOMNodeToPeers(omNodeId);
        } catch (IOException e) {
          LOG.error("Fatal Error while adding bootstrapped node to " +
              "peer list. Shutting down the system as otherwise it " +
              "could lead to OM state divergence.", e);
          exitManager.forceExit(1, e, LOG);
        }
      }
    }

    // Remove decommissioned OMs from peer list
    for (String omNodeId : decommissionedOMs) {
      if (isCurrentNode(omNodeId)) {
        // Decommissioning Node should not receive the configuration change
        // request. It may receive the request if the newly added node id or
        // the decommissioned node id is same.
        LOG.warn("New OM node Id: {} is same as decommissioned earlier",
            omNodeId);
      } else {
        // Remove decommissioned node from peer list (which internally
        // removed from Ratis peer list too)
        try {
          removeOMNodeFromPeers(omNodeId);
        } catch (IOException e) {
          LOG.error("Fatal Error while removing decommissioned node from " +
              "peer list. Shutting down the system as otherwise it " +
              "could lead to OM state divergence.", e);
          exitManager.forceExit(1, e, LOG);
        }
      }
    }
  }

  /**
   * Check if the given nodeId is the current nodeId.
   */
  private boolean isCurrentNode(String omNodeID) {
    return getOMNodeId().equals(omNodeID);
  }

  /**
   * Add an OM Node to the peers list. This call comes from OMStateMachine
   * after a SetConfiguration request has been successfully executed by the
   * Ratis server.
   */
  private void addOMNodeToPeers(String newOMNodeId) throws IOException {
    OMNodeDetails newOMNodeDetails = null;
    try {
      newOMNodeDetails = OMNodeDetails.getOMNodeDetailsFromConf(
          getConfiguration(), getOMServiceId(), newOMNodeId);
      if (newOMNodeDetails == null) {
        // Load new configuration object to read in new peer information
        setConfiguration(reloadConfiguration());
        newOMNodeDetails = OMNodeDetails.getOMNodeDetailsFromConf(
            getConfiguration(), getOMServiceId(), newOMNodeId);

        if (newOMNodeDetails == null) {
          // If new node information is not present in the newly loaded
          // configuration also, throw an exception
          throw new IOException("There is no OM configuration for node ID "
              + newOMNodeId + " in ozone-site.xml.");
        }
      }
    } catch (IOException e) {
      LOG.error("{}: Couldn't add OM {} to peer list.", getOMNodeId(),
          newOMNodeId);
      exitManager.exitSystem(1, e.getLocalizedMessage(), e, LOG);
    }

    if (omRatisSnapshotProvider == null) {
      omRatisSnapshotProvider = new OmRatisSnapshotProvider(
          configuration, omRatisSnapshotDir, peerNodesMap);
    } else {
      omRatisSnapshotProvider.addNewPeerNode(newOMNodeDetails);
    }
    omRatisServer.addRaftPeer(newOMNodeDetails);
    peerNodesMap.put(newOMNodeId, newOMNodeDetails);
    LOG.info("Added OM {} to the Peer list.", newOMNodeId);
  }

  /**
   * Remove an OM Node from the peers list. This call comes from OMStateMachine
   * after a SetConfiguration request has been successfully executed by the
   * Ratis server.
   */
  private void removeOMNodeFromPeers(String decommNodeId) throws IOException {
    OMNodeDetails decommOMNodeDetails = peerNodesMap.get(decommNodeId);
    if (decommOMNodeDetails == null) {
      throw new IOException("Decommissioned Node " + decommNodeId + " not " +
          "present in peer list");
    }

    omRatisSnapshotProvider.removeDecommissionedPeerNode(decommNodeId);
    omRatisServer.removeRaftPeer(decommOMNodeDetails);
    peerNodesMap.remove(decommNodeId);
    LOG.info("Removed OM {} from OM Peer Nodes.", decommNodeId);
  }

  /**
   * Check if the input nodeId exists in the peers list.
   * @return true if the nodeId is self or it exists in peer node list,
   *         false otherwise.
   */
  @VisibleForTesting
  public boolean doesPeerExist(String omNodeId) {
    if (getOMNodeId().equals(omNodeId)) {
      return true;
    }
    if (peerNodesMap != null && !peerNodesMap.isEmpty()) {
      return peerNodesMap.containsKey(omNodeId);
    }
    return false;
  }

  /**
   * Return list of all current OM peers (does not reload configuration from
   * disk to find newly configured OMs).
   */
  public List<OMNodeDetails> getAllOMNodesInMemory() {
    List<OMNodeDetails> peerNodes = getPeerNodes();
    // Add current node also to list
    peerNodes.add(omNodeDetails);
    return peerNodes;
  }

  /**
   * Reload configuration from disk and return all the OM nodes present in
   * the new conf under current serviceId.
   */
  public List<OMNodeDetails> getAllOMNodesInNewConf() {
    OzoneConfiguration newConf = reloadConfiguration();
    List<OMNodeDetails> allOMNodeDetails = OmUtils.getAllOMHAAddresses(
        newConf, getOMServiceId(), true);
    if (allOMNodeDetails.isEmpty()) {
      // There are no addresses configured for HA. Return only current OM
      // details.
      return Collections.singletonList(omNodeDetails);
    }
    return allOMNodeDetails;
  }

  /**
   * Starts a Trash Emptier thread that does an fs.trashRoots and performs
   * checkpointing & deletion.
   * @param conf
   * @throws IOException
   */
  private void startTrashEmptier(Configuration conf) throws IOException {
    if (emptier == null) {
      float hadoopTrashInterval =
          conf.getFloat(FS_TRASH_INTERVAL_KEY, FS_TRASH_INTERVAL_DEFAULT);
      // check whether user has configured ozone specific trash-interval
      // if not fall back to hadoop configuration
      long trashInterval =
          (long) (conf.getFloat(
              OMConfigKeys.OZONE_FS_TRASH_INTERVAL_KEY, hadoopTrashInterval)
              * MSECS_PER_MINUTE);
      if (trashInterval == 0) {
        LOG.info("Trash Interval set to 0. Files deleted won't move to trash");
        return;
      } else if (trashInterval < 0) {
        throw new IOException("Cannot start trash emptier with negative " +
            "interval. Set " + FS_TRASH_INTERVAL_KEY + " to a positive value.");
      }

      OzoneManager i = this;
      FileSystem fs = SecurityUtil.doAsLoginUser(
          new PrivilegedExceptionAction<FileSystem>() {
            @Override
            public FileSystem run() throws IOException {
              return new TrashOzoneFileSystem(i);
            }
          });
      this.emptier = new Thread(new OzoneTrash(fs, conf, this).
          getEmptier(), "Trash Emptier");
      this.emptier.setDaemon(true);
      this.emptier.start();
    }
  }

  /**
   * Creates a new instance of gRPC OzoneManagerServiceGrpc transport server
   * for serving s3g OmRequests.  If an earlier instance is already running
   * then returns the same.
   */
  private GrpcOzoneManagerServer getOmS3gGrpcServer(OzoneConfiguration conf)
      throws IOException {
    if (isOmGrpcServerRunning) {
      return omS3gGrpcServer;
    }
    return startGrpcServer(configuration);
  }

  /**
   * Creates an instance of ratis server.
   */
  /**
   * Creates an instance of ratis server.
   * @param shouldBootstrap If OM is started in Bootstrap mode, then Ratis
   *                        server will be initialized without adding self to
   *                        Ratis group
   * @throws IOException
   */
  private void initializeRatisServer(boolean shouldBootstrap)
      throws IOException {
    if (isRatisEnabled) {
      if (omRatisServer == null) {
        // This needs to be done before initializing Ratis.
        ratisReporterList = RatisDropwizardExports.
            registerRatisMetricReporters(ratisMetricsMap, () -> isStopped());
        omRatisServer = OzoneManagerRatisServer.newOMRatisServer(
            configuration, this, omNodeDetails, peerNodesMap,
            secConfig, certClient, shouldBootstrap);
      }
      LOG.info("OzoneManager Ratis server initialized at port {}",
          omRatisServer.getServerPort());
    } else {
      omRatisServer = null;
    }
  }

  public long getObjectIdFromTxId(long trxnId) {
    return OmUtils.getObjectIdFromTxId(metadataManager.getOmEpoch(),
        trxnId);
  }

  @VisibleForTesting
  long getLastTrxnIndexForNonRatis() throws IOException {
    TransactionInfo transactionInfo =
        TransactionInfo.readTransactionInfo(metadataManager);
    // If the OMTransactionInfo does not exist in DB or if the term is not -1
    // (corresponding to non-Ratis cluster), return 0 so that new incoming
    // requests can have transaction index starting from 1.
    if (transactionInfo == null || transactionInfo.getTerm() != -1) {
      return 0;
    }
    // If there exists a last transaction index in DB, the new incoming
    // requests in non-Ratis cluster must have transaction index
    // incrementally increasing from the stored transaction index onwards.
    return transactionInfo.getTransactionIndex();
  }

  /**
   *
   * @return Gets the stored layout version from the DB meta table.
   * @throws IOException on Error.
   */
  private Integer getLayoutVersionInDB() throws IOException {
    String layoutVersion =
        metadataManager.getMetaTable().get(LAYOUT_VERSION_KEY);
    return (layoutVersion == null) ? null : Integer.parseInt(layoutVersion);
  }

  public RatisSnapshotInfo getSnapshotInfo() {
    return omRatisSnapshotInfo;
  }

  public long getRatisSnapshotIndex() throws IOException {
    TransactionInfo dbTxnInfo =
        TransactionInfo.readTransactionInfo(metadataManager);
    if (dbTxnInfo == null) {
      // If there are no transactions in the database, it has applied index 0
      // only.
      return 0;
    } else {
      return dbTxnInfo.getTransactionIndex();
    }
  }

  /**
   * Stop service.
   */
  public void stop() {
    LOG.info("{}: Stopping Ozone Manager", omNodeDetails.getOMPrintInfo());
    if (isStopped()) {
      return;
    }
    try {
      omState = State.STOPPED;
      // Cancel the metrics timer and set to null.
      if (metricsTimer != null) {
        metricsTimer.cancel();
        metricsTimer = null;
        scheduleOMMetricsWriteTask = null;
      }
      omRpcServer.stop();
      if (isOmGrpcServerEnabled) {
        omS3gGrpcServer.stop();
      }
      // When ratis is not enabled, we need to call stop() to stop
      // OzoneManageDoubleBuffer in OM server protocol.
      if (!isRatisEnabled) {
        omServerProtocol.stop();
      }
      if (omRatisServer != null) {
        omRatisServer.stop();
        omRatisServer = null;
        OMHAMetrics.unRegister();
      }
      isOmRpcServerRunning = false;
      if (isOmGrpcServerEnabled) {
        isOmGrpcServerRunning = false;
      }
      keyManager.stop();
      stopSecretManager();
      if (httpServer != null) {
        httpServer.stop();
      }
      if (multiTenantManager != null) {
        multiTenantManager.stop();
      }
      stopTrashEmptier();
      metadataManager.stop();
      omSnapshotManager.close();
      metrics.unRegister();
      omClientProtocolMetrics.unregister();
      unregisterMXBean();
      if (jvmPauseMonitor != null) {
        jvmPauseMonitor.stop();
      }
      if (omRatisSnapshotProvider != null) {
        omRatisSnapshotProvider.close();
      }
      OMPerformanceMetrics.unregister();
      RatisDropwizardExports.clear(ratisMetricsMap, ratisReporterList);
      scmClient.close();
      if (certClient != null) {
        certClient.close();
      }

      if (omhaMetrics != null) {
        OMHAMetrics.unRegister();
      }
    } catch (Exception e) {
      LOG.error("OzoneManager stop failed.", e);
    }
  }

  public void shutDown(String message) {
    stop();
    ExitUtils.terminate(0, message, LOG);
  }

  public void terminateOM() {
    stop();
    terminate(1);
  }

  /**
   * Wait until service has completed shutdown.
   */
  public void join() {
    try {
      omRpcServer.join();
    } catch (InterruptedException e) {
      Thread.currentThread().interrupt();
      LOG.info("Interrupted during OzoneManager join.", e);
    }
  }

  private void startSecretManagerIfNecessary() {
    boolean shouldRun = isOzoneSecurityEnabled();
    if (shouldRun) {
      boolean running = delegationTokenMgr.isRunning()
          && blockTokenMgr.isRunning();
      if (!running) {
        startSecretManager();
      }
    }
  }

  /**
   * @return true if delegation token operation is allowed
   */
  private boolean isAllowedDelegationTokenOp() throws IOException {
    AuthenticationMethod authMethod = getConnectionAuthenticationMethod();
    if (UserGroupInformation.isSecurityEnabled()
        && (authMethod != AuthenticationMethod.KERBEROS)
        && (authMethod != AuthenticationMethod.KERBEROS_SSL)
        && (authMethod != AuthenticationMethod.CERTIFICATE)) {
      return false;
    }
    return true;
  }

  /**
   * Returns authentication method used to establish the connection.
   *
   * @return AuthenticationMethod used to establish connection
   * @throws IOException
   */
  private AuthenticationMethod getConnectionAuthenticationMethod()
      throws IOException {
    UserGroupInformation ugi = getRemoteUser();
    AuthenticationMethod authMethod = ugi.getAuthenticationMethod();
    if (authMethod == AuthenticationMethod.PROXY) {
      authMethod = ugi.getRealUser().getAuthenticationMethod();
    }
    return authMethod;
  }

  // optimize ugi lookup for RPC operations to avoid a trip through
  // UGI.getCurrentUser which is synch'ed
  private static UserGroupInformation getRemoteUser() throws IOException {
    UserGroupInformation ugi = Server.getRemoteUser();
    return (ugi != null) ? ugi : UserGroupInformation.getCurrentUser();
  }

  /**
   * Get delegation token from OzoneManager.
   *
   * @param renewer Renewer information
   * @return delegationToken DelegationToken signed by OzoneManager
   * @throws IOException on error
   */
  @Override
  public Token<OzoneTokenIdentifier> getDelegationToken(Text renewer)
      throws OMException {
    Token<OzoneTokenIdentifier> token;
    try {
      if (!isAllowedDelegationTokenOp()) {
        throw new OMException("Delegation Token can be issued only with "
            + "kerberos or web authentication",
            INVALID_AUTH_METHOD);
      }
      if (delegationTokenMgr == null || !delegationTokenMgr.isRunning()) {
        LOG.warn("trying to get DT with no secret manager running in OM.");
        return null;
      }

      UserGroupInformation ugi = getRemoteUser();
      String user = ugi.getUserName();
      Text owner = new Text(user);
      Text realUser = null;
      if (ugi.getRealUser() != null) {
        realUser = new Text(ugi.getRealUser().getUserName());
      }

      return delegationTokenMgr.createToken(owner, renewer, realUser);
    } catch (OMException oex) {
      throw oex;
    } catch (IOException ex) {
      LOG.error("Get Delegation token failed, cause: {}", ex.getMessage());
      throw new OMException("Get Delegation token failed.", ex,
          TOKEN_ERROR_OTHER);
    }
  }

  /**
   * Method to renew a delegationToken issued by OzoneManager.
   *
   * @param token token to renew
   * @return new expiryTime of the token
   * @throws InvalidToken if {@code token} is invalid
   * @throws IOException  on other errors
   */
  @Override
  public long renewDelegationToken(Token<OzoneTokenIdentifier> token)
      throws OMException {
    long expiryTime;

    try {

      if (!isAllowedDelegationTokenOp()) {
        throw new OMException("Delegation Token can be renewed only with "
            + "kerberos or web authentication",
            INVALID_AUTH_METHOD);
      }
      String renewer = getRemoteUser().getShortUserName();
      expiryTime = delegationTokenMgr.renewToken(token, renewer);

    } catch (OMException oex) {
      throw oex;
    } catch (IOException ex) {
      OzoneTokenIdentifier id = null;
      try {
        id = OzoneTokenIdentifier.readProtoBuf(token.getIdentifier());
      } catch (IOException exe) {
      }
      LOG.error("Delegation token renewal failed for dt id: {}, cause: {}",
          id, ex.getMessage());
      throw new OMException("Delegation token renewal failed for dt: " + token,
          ex, TOKEN_ERROR_OTHER);
    }
    return expiryTime;
  }

  /**
   * Cancels a delegation token.
   *
   * @param token token to cancel
   * @throws IOException on error
   */
  @Override
  public void cancelDelegationToken(Token<OzoneTokenIdentifier> token)
      throws OMException {
    OzoneTokenIdentifier id = null;
    try {
      String canceller = getRemoteUser().getUserName();
      id = delegationTokenMgr.cancelToken(token, canceller);
      LOG.trace("Delegation token cancelled for dt: {}", id);
    } catch (OMException oex) {
      throw oex;
    } catch (IOException ex) {
      LOG.error("Delegation token cancellation failed for dt id: {}, cause: {}",
          id, ex.getMessage());
      throw new OMException("Delegation token renewal failed for dt: " + token,
          ex, TOKEN_ERROR_OTHER);
    }
  }

  public boolean isOwner(UserGroupInformation callerUgi, String ownerName) {
    if (ownerName == null) {
      return false;
    }
    if (callerUgi.getUserName().equals(ownerName) ||
            callerUgi.getShortUserName().equals(ownerName)) {
      return true;
    }
    return false;
  }

  /**
   * A variant of checkAcls that doesn't throw exception if permission denied.
   *
   * @return true if permission granted, false if permission denied.
   */
  private boolean hasAcls(String userName, ResourceType resType,
      StoreType store, ACLType acl, String vol, String bucket, String key) {
    try {
      return checkAcls(resType, store, acl, vol, bucket, key,
          UserGroupInformation.createRemoteUser(userName),
          ProtobufRpcEngine.Server.getRemoteIp(),
          ProtobufRpcEngine.Server.getRemoteIp().getHostName(),
          false, getVolumeOwner(vol, acl, resType));
    } catch (OMException ex) {
      // Should not trigger exception here at all
      return false;
    }
  }

  public String getVolumeOwner(String vol, ACLType type, ResourceType resType)
      throws OMException {
    String volOwnerName = null;
    if (!vol.equals(OzoneConsts.OZONE_ROOT) &&
        !(type == ACLType.CREATE && resType == ResourceType.VOLUME)) {
      volOwnerName = getVolumeOwner(vol);
    }
    return volOwnerName;
  }

  private String getVolumeOwner(String volume) throws OMException {
    Boolean lockAcquired = metadataManager.getLock().acquireReadLock(
        VOLUME_LOCK, volume);
    String dbVolumeKey = metadataManager.getVolumeKey(volume);
    OmVolumeArgs volumeArgs = null;
    try {
      volumeArgs = metadataManager.getVolumeTable().get(dbVolumeKey);
    } catch (IOException ioe) {
      if (ioe instanceof OMException) {
        throw (OMException)ioe;
      } else {
        throw new OMException("getVolumeOwner for Volume " + volume + " failed",
            ResultCodes.INTERNAL_ERROR);
      }
    } finally {
      if (lockAcquired) {
        metadataManager.getLock().releaseReadLock(VOLUME_LOCK, volume);
      }
    }
    if (volumeArgs != null) {
      return volumeArgs.getOwnerName();
    } else {
      throw new OMException("Volume " + volume + " is not found",
          OMException.ResultCodes.VOLUME_NOT_FOUND);
    }
  }

  /**
   * Return the owner of a given bucket.
   *
   * @return String
   */
  public String getBucketOwner(String volume, String bucket, ACLType type,
       ResourceType resType) throws OMException {
    String bucketOwner = null;
    if ((resType != ResourceType.VOLUME) &&
        !(type == ACLType.CREATE && resType == ResourceType.BUCKET)) {
      bucketOwner = getBucketOwner(volume, bucket);
    }
    return bucketOwner;
  }

  private String getBucketOwner(String volume, String bucket)
      throws OMException {
    OmBucketInfo bucketInfo = null;

    boolean lockAcquired = metadataManager.getLock().acquireReadLock(
            BUCKET_LOCK, volume, bucket);
    try {
      String dbBucketKey = metadataManager.getBucketKey(volume, bucket);
      bucketInfo = metadataManager.getBucketTable().get(dbBucketKey);
    } catch (IOException ioe) {
      if (ioe instanceof OMException) {
        throw (OMException)ioe;
      } else {
        throw new OMException("getBucketOwner for Bucket " + volume + "/" +
            bucket  + " failed: " + ioe.getMessage(),
            ResultCodes.INTERNAL_ERROR);
      }
    } finally {
      if (lockAcquired) {
        metadataManager.getLock().releaseReadLock(BUCKET_LOCK, volume, bucket);
      }
    }
    if (bucketInfo != null) {
      return bucketInfo.getOwner();
    } else {
      throw new OMException("Bucket not found", ResultCodes.BUCKET_NOT_FOUND);
    }
  }

  /**
   * CheckAcls for the ozone object.
   *
   * @return true if permission granted, false if permission denied.
   * @throws OMException ResultCodes.PERMISSION_DENIED if permission denied
   *                     and throwOnPermissionDenied set to true.
   */
  @SuppressWarnings("parameternumber")
  public boolean checkAcls(ResourceType resType, StoreType storeType,
      ACLType aclType, String vol, String bucket, String key,
      UserGroupInformation ugi, InetAddress remoteAddress, String hostName,
      boolean throwIfPermissionDenied, String owner)
      throws OMException {
    OzoneObj obj = OzoneObjInfo.Builder.newBuilder()
        .setResType(resType)
        .setStoreType(storeType)
        .setVolumeName(vol)
        .setBucketName(bucket)
        .setKeyName(key).build();
    RequestContext context = RequestContext.newBuilder()
        .setClientUgi(ugi)
        .setIp(remoteAddress)
        .setHost(hostName)
        .setAclType(ACLIdentityType.USER)
        .setAclRights(aclType)
        .setOwnerName(owner)
        .build();

    return omMetadataReader.checkAcls(obj, context, throwIfPermissionDenied);
  }



  /**
   * Return true if Ozone acl's are enabled, else false.
   *
   * @return boolean
   */
  public boolean getAclsEnabled() {
    return isAclEnabled;
  }

  public boolean getAllowListAllVolumes() {
    return allowListAllVolumes;
  }

  public ReferenceCounted<IOmMetadataReader> getOmMetadataReader() {
    return rcOmMetadataReader;
  }

  /**
   * Return true if SPNEGO auth is enabled for OM HTTP server, otherwise false.
   *
   * @return boolean
   */
  public boolean isSpnegoEnabled() {
    return isSpnegoEnabled;
  }

  /**
   * Gets the volume information.
   *
   * @param volume - Volume name.
   * @return VolumeArgs or exception is thrown.
   * @throws IOException
   */
  @Override
  public OmVolumeArgs getVolumeInfo(String volume) throws IOException {
    boolean auditSuccess = true;
    Map<String, String> auditMap = buildAuditMap(volume);
    try {
      if (isAclEnabled) {
        omMetadataReader.checkAcls(ResourceType.VOLUME,
            StoreType.OZONE, ACLType.READ, volume,
            null, null);
      }
      metrics.incNumVolumeInfos();
      return volumeManager.getVolumeInfo(volume);
    } catch (Exception ex) {
      metrics.incNumVolumeInfoFails();
      auditSuccess = false;
      AUDIT.logReadFailure(buildAuditMessageForFailure(OMAction.READ_VOLUME,
          auditMap, ex));
      throw ex;
    } finally {
      if (auditSuccess) {
        AUDIT.logReadSuccess(buildAuditMessageForSuccess(OMAction.READ_VOLUME,
            auditMap));
      }
    }
  }

  /**
   * Lists volumes accessible by a specific user.
   *
   * @param userName - user name
   * @param prefix   - Filter prefix -- Return only entries that match this.
   * @param prevKey  - Previous key -- List starts from the next from the
   *                 prevkey
   * @param maxKeys  - Max number of keys to return.
   * @return List of Volumes.
   * @throws IOException
   */
  @Override
  public List<OmVolumeArgs> listVolumeByUser(String userName, String prefix,
      String prevKey, int maxKeys) throws IOException {
    UserGroupInformation remoteUserUgi =
        ProtobufRpcEngine.Server.getRemoteUser();
    if (isAclEnabled) {
      if (remoteUserUgi == null) {
        LOG.error("Rpc user UGI is null. Authorization failed.");
        throw new OMException("Rpc user UGI is null. Authorization failed.",
            ResultCodes.PERMISSION_DENIED);
      }
    }
    boolean auditSuccess = true;
    Map<String, String> auditMap = new LinkedHashMap<>();
    auditMap.put(OzoneConsts.PREV_KEY, prevKey);
    auditMap.put(OzoneConsts.PREFIX, prefix);
    auditMap.put(OzoneConsts.MAX_KEYS, String.valueOf(maxKeys));
    auditMap.put(OzoneConsts.USERNAME, userName);
    try {
      metrics.incNumVolumeLists();
      if (isAclEnabled) {
        String remoteUserName = remoteUserUgi.getShortUserName();
        // if not admin nor list my own volumes, check ACL.
        if (!remoteUserName.equals(userName) && !isAdmin(remoteUserUgi)) {
          omMetadataReader.checkAcls(ResourceType.VOLUME,
              StoreType.OZONE, ACLType.LIST,
              OzoneConsts.OZONE_ROOT, null, null);
        }
        // List all volumes first
        List<OmVolumeArgs> listAllVolumes = volumeManager.listVolumes(
            null, prefix, prevKey, maxKeys);
        List<OmVolumeArgs> result = new ArrayList<>();
        // Filter all volumes by LIST ACL
        for (OmVolumeArgs volumeArgs : listAllVolumes) {
          if (hasAcls(userName, ResourceType.VOLUME, StoreType.OZONE,
              ACLType.LIST, volumeArgs.getVolume(), null, null)) {
            result.add(volumeArgs);
          }
        }
        return result;
      } else {
        // When ACL is not enabled, fallback to filter by owner
        return volumeManager.listVolumes(userName, prefix, prevKey, maxKeys);
      }
    } catch (Exception ex) {
      metrics.incNumVolumeListFails();
      auditSuccess = false;
      AUDIT.logReadFailure(buildAuditMessageForFailure(OMAction.LIST_VOLUMES,
          auditMap, ex));
      throw ex;
    } finally {
      if (auditSuccess) {
        AUDIT.logReadSuccess(buildAuditMessageForSuccess(OMAction.LIST_VOLUMES,
            auditMap));
      }
    }
  }

  /**
   * Lists volume all volumes in the cluster.
   *
   * @param prefix  - Filter prefix -- Return only entries that match this.
   * @param prevKey - Previous key -- List starts from the next from the
   *                prevkey
   * @param maxKeys - Max number of keys to return.
   * @return List of Volumes.
   * @throws IOException
   */
  @Override
  public List<OmVolumeArgs> listAllVolumes(String prefix, String prevKey, int
      maxKeys) throws IOException {
    boolean auditSuccess = true;
    Map<String, String> auditMap = new LinkedHashMap<>();
    auditMap.put(OzoneConsts.PREV_KEY, prevKey);
    auditMap.put(OzoneConsts.PREFIX, prefix);
    auditMap.put(OzoneConsts.MAX_KEYS, String.valueOf(maxKeys));
    auditMap.put(OzoneConsts.USERNAME, null);
    try {
      metrics.incNumVolumeLists();
      if (!allowListAllVolumes) {
        // Only admin can list all volumes when disallowed in config
        if (isAclEnabled) {
          omMetadataReader.checkAcls(ResourceType.VOLUME,
              StoreType.OZONE, ACLType.LIST,
              OzoneConsts.OZONE_ROOT, null, null);
        }
      }
      return volumeManager.listVolumes(null, prefix, prevKey, maxKeys);
    } catch (Exception ex) {
      metrics.incNumVolumeListFails();
      auditSuccess = false;
      AUDIT.logReadFailure(buildAuditMessageForFailure(OMAction.LIST_VOLUMES,
          auditMap, ex));
      throw ex;
    } finally {
      if (auditSuccess) {
        AUDIT.logReadSuccess(buildAuditMessageForSuccess(OMAction.LIST_VOLUMES,
            auditMap));
      }
    }
  }

  /**
   * {@inheritDoc}
   */
  @Override
  public List<OmBucketInfo> listBuckets(String volumeName, String startKey,
                                        String prefix, int maxNumOfBuckets,
                                        boolean hasSnapshot)
      throws IOException {
    boolean auditSuccess = true;
    Map<String, String> auditMap = buildAuditMap(volumeName);
    auditMap.put(OzoneConsts.START_KEY, startKey);
    auditMap.put(OzoneConsts.PREFIX, prefix);
    auditMap.put(OzoneConsts.MAX_NUM_OF_BUCKETS,
        String.valueOf(maxNumOfBuckets));
    auditMap.put(OzoneConsts.HAS_SNAPSHOT, String.valueOf(hasSnapshot));

    try {
      if (isAclEnabled) {
        omMetadataReader.checkAcls(ResourceType.VOLUME,
            StoreType.OZONE, ACLType.LIST,
            volumeName, null, null);
      }
      metrics.incNumBucketLists();
      return bucketManager.listBuckets(volumeName,
          startKey, prefix, maxNumOfBuckets, hasSnapshot);
    } catch (IOException ex) {
      metrics.incNumBucketListFails();
      auditSuccess = false;
      AUDIT.logReadFailure(buildAuditMessageForFailure(OMAction.LIST_BUCKETS,
          auditMap, ex));
      throw ex;
    } finally {
      if (auditSuccess) {
        AUDIT.logReadSuccess(buildAuditMessageForSuccess(OMAction.LIST_BUCKETS,
            auditMap));
      }
    }
  }

  /**
   * Gets the bucket information.
   *
   * @param volume - Volume name.
   * @param bucket - Bucket name.
   * @return OmBucketInfo or exception is thrown.
   * @throws IOException
   */
  @Override
  public OmBucketInfo getBucketInfo(String volume, String bucket)
      throws IOException {
    boolean auditSuccess = true;
    Map<String, String> auditMap = buildAuditMap(volume);
    auditMap.put(OzoneConsts.BUCKET, bucket);
    try {
      if (isAclEnabled) {
        omMetadataReader.checkAcls(ResourceType.BUCKET,
            StoreType.OZONE, ACLType.READ, volume,
            bucket, null);
      }
      metrics.incNumBucketInfos();
      final OmBucketInfo bucketInfo =
          bucketManager.getBucketInfo(volume, bucket);
      return bucketInfo;
    } catch (Exception ex) {
      metrics.incNumBucketInfoFails();
      auditSuccess = false;
      AUDIT.logReadFailure(buildAuditMessageForFailure(OMAction.READ_BUCKET,
          auditMap, ex));
      throw ex;
    } finally {
      if (auditSuccess) {
        AUDIT.logReadSuccess(buildAuditMessageForSuccess(OMAction.READ_BUCKET,
            auditMap));
      }
    }
  }

  /**
   * {@inheritDoc}
   */
  @Override
  public OmKeyInfo lookupKey(OmKeyArgs args) throws IOException {
    try (ReferenceCounted<IOmMetadataReader> rcReader = getReader(args)) {
      return rcReader.get().lookupKey(args);
    }
  }

  /**
   * {@inheritDoc}
   */
  @Override
  public KeyInfoWithVolumeContext getKeyInfo(final OmKeyArgs args,
                                             boolean assumeS3Context)
      throws IOException {
    try (ReferenceCounted<IOmMetadataReader> rcReader = getReader(args)) {
      return rcReader.get().getKeyInfo(args, assumeS3Context);
    }
  }

  /**
   * {@inheritDoc}
   */
  @Override
  public List<OmKeyInfo> listKeys(String volumeName, String bucketName,
      String startKey, String keyPrefix, int maxKeys) throws IOException {
    try (ReferenceCounted<IOmMetadataReader> rcReader =
        getReader(volumeName, bucketName, keyPrefix)) {
      return rcReader.get().listKeys(
          volumeName, bucketName, startKey, keyPrefix, maxKeys);
    }
  }

  @Override
  public List<RepeatedOmKeyInfo> listTrash(String volumeName,
      String bucketName, String startKeyName, String keyPrefix, int maxKeys)
      throws IOException {
    boolean auditSuccess = true;
    Map<String, String> auditMap = buildAuditMap(volumeName);
    auditMap.put(OzoneConsts.BUCKET, bucketName);
    auditMap.put(OzoneConsts.START_KEY, startKeyName);
    auditMap.put(OzoneConsts.KEY_PREFIX, keyPrefix);
    auditMap.put(OzoneConsts.MAX_KEYS, String.valueOf(maxKeys));
    try {
      if (isAclEnabled) {
        omMetadataReader.checkAcls(ResourceType.BUCKET,
            StoreType.OZONE, ACLType.LIST,
            volumeName, bucketName, keyPrefix);
      }
      metrics.incNumTrashKeyLists();
      return keyManager.listTrash(volumeName, bucketName,
          startKeyName, keyPrefix, maxKeys);
    } catch (IOException ex) {
      metrics.incNumTrashKeyListFails();
      auditSuccess = false;
      AUDIT.logReadFailure(buildAuditMessageForFailure(OMAction.LIST_TRASH,
          auditMap, ex));
      throw ex;
    } finally {
      if (auditSuccess) {
        AUDIT.logReadSuccess(buildAuditMessageForSuccess(OMAction.LIST_TRASH,
            auditMap));
      }
    }
  }

  @Override
  public List<SnapshotInfo> listSnapshot(String volumeName, String bucketName)
      throws IOException {
    if (isAclEnabled) {
      omMetadataReader.checkAcls(ResourceType.BUCKET, StoreType.OZONE,
          ACLType.LIST, volumeName, bucketName, null);
    }
    boolean auditSuccess = true;
    Map<String, String> auditMap = buildAuditMap(volumeName);
    auditMap.put(OzoneConsts.BUCKET, bucketName);
    try {
      metrics.incNumSnapshotLists();
      return metadataManager.listSnapshot(volumeName, bucketName);
    } catch (Exception ex) {
      metrics.incNumSnapshotListFails();
      auditSuccess = false;
      AUDIT.logReadFailure(buildAuditMessageForFailure(OMAction.LIST_SNAPSHOT,
          auditMap, ex));
      throw ex;
    } finally {
      if (auditSuccess) {
        AUDIT.logReadSuccess(buildAuditMessageForSuccess(
            OMAction.LIST_SNAPSHOT, auditMap));
      }
    }
  }

  private Map<String, String> buildAuditMap(String volume) {
    Map<String, String> auditMap = new LinkedHashMap<>();
    auditMap.put(OzoneConsts.VOLUME, volume);
    return auditMap;
  }

  public AuditLogger getAuditLogger() {
    return AUDIT;
  }

  @Override
  public AuditMessage buildAuditMessageForSuccess(AuditAction op,
      Map<String, String> auditMap) {
    return omMetadataReader.buildAuditMessageForSuccess(op, auditMap);
  }

  @Override
  public AuditMessage buildAuditMessageForFailure(AuditAction op,
      Map<String, String> auditMap, Throwable throwable) {
    return omMetadataReader.buildAuditMessageForFailure(op,
        auditMap, throwable);
  }

  private void registerMXBean() {
    Map<String, String> jmxProperties = new HashMap<>();
    jmxProperties.put("component", "ServerRuntime");
    this.omInfoBeanName = HddsUtils.registerWithJmxProperties(
        "OzoneManager", "OzoneManagerInfo", jmxProperties, this);
  }

  private void unregisterMXBean() {
    if (this.omInfoBeanName != null) {
      MBeans.unregister(this.omInfoBeanName);
      this.omInfoBeanName = null;
    }
  }

  @Override
  public String getRpcPort() {
    return "" + omRpcAddress.getPort();
  }

  @Override
  public String getRatisRoles() {
    List<ServiceInfo> serviceList = null;
    int port = omNodeDetails.getRatisPort();
    RaftPeer leaderId;
    if (isRatisEnabled) {
      try {
        leaderId = omRatisServer.getLeader();
        if (leaderId == null) {
          LOG.error("No leader found");
          return "Exception: Not a leader";
        }
        serviceList = getServiceList();
      } catch (IOException e) {
        LOG.error("IO-Exception Occurred", e);
        return "Exception: " + e.toString();
      }
      return OmUtils.format(serviceList, port, leaderId.getId().toString());
    } else {
      return "Ratis-Disabled";
    }
  }

  /**
   * Create OMHAMetrics instance.
   */
  public void omHAMetricsInit(String leaderId) {
    // unregister, in case metrics already exist
    // so that the metrics will get updated.
    OMHAMetrics.unRegister();
    omhaMetrics = OMHAMetrics
        .create(getOMNodeId(), leaderId);
  }

  @VisibleForTesting
  public OMHAMetrics getOmhaMetrics() {
    return omhaMetrics;
  }

  public String getRatisLogDirectory() {
    return  OzoneManagerRatisUtils.getOMRatisDirectory(configuration);
  }

  @Override
  public String getRocksDbDirectory() {
    return String.valueOf(OMStorage.getOmDbDir(configuration));
  }

  @VisibleForTesting
  public OzoneManagerHttpServer getHttpServer() {
    return httpServer;
  }

  @Override
  public List<ServiceInfo> getServiceList() throws IOException {
    // When we implement multi-home this call has to be handled properly.
    List<ServiceInfo> services = new ArrayList<>();
    ServiceInfo.Builder omServiceInfoBuilder = ServiceInfo.newBuilder()
        .setNodeType(HddsProtos.NodeType.OM)
        .setHostname(omRpcAddress.getHostName())
        .setOmVersion(OzoneManagerVersion.CURRENT)
        .addServicePort(ServicePort.newBuilder()
            .setType(ServicePort.Type.RPC)
            .setValue(omRpcAddress.getPort())
            .build());
    if (httpServer != null
        && httpServer.getHttpAddress() != null) {
      omServiceInfoBuilder.addServicePort(ServicePort.newBuilder()
          .setType(ServicePort.Type.HTTP)
          .setValue(httpServer.getHttpAddress().getPort())
          .build());
    }
    if (httpServer != null
        && httpServer.getHttpsAddress() != null) {
      omServiceInfoBuilder.addServicePort(ServicePort.newBuilder()
          .setType(ServicePort.Type.HTTPS)
          .setValue(httpServer.getHttpsAddress().getPort())
          .build());
    }

    // Since this OM is processing the request, we can assume it to be the
    // leader OM

    OMRoleInfo omRole = OMRoleInfo.newBuilder()
        .setNodeId(getOMNodeId())
        .setServerRole(RaftPeerRole.LEADER.name())
        .build();
    omServiceInfoBuilder.setOmRoleInfo(omRole);

    if (isRatisEnabled) {
      if (omRatisServer != null) {
        omServiceInfoBuilder.addServicePort(ServicePort.newBuilder()
            .setType(ServicePort.Type.RATIS)
            .setValue(omNodeDetails.getRatisPort())
            .build());
      }

      for (OMNodeDetails peerNode : peerNodesMap.values()) {
        ServiceInfo.Builder peerOmServiceInfoBuilder = ServiceInfo.newBuilder()
            .setNodeType(HddsProtos.NodeType.OM)
            .setHostname(peerNode.getHostName())
            // For now assume peer is at the same version.
            // This field needs to be fetched from peer when rolling upgrades
            // are implemented.
            .setOmVersion(OzoneManagerVersion.CURRENT)
            .addServicePort(ServicePort.newBuilder()
                .setType(ServicePort.Type.RPC)
                .setValue(peerNode.getRpcPort())
                .build());

        OMRoleInfo peerOmRole = OMRoleInfo.newBuilder()
            .setNodeId(peerNode.getNodeId())
            .setServerRole(RaftPeerRole.FOLLOWER.name())
            .build();
        peerOmServiceInfoBuilder.setOmRoleInfo(peerOmRole);

        services.add(peerOmServiceInfoBuilder.build());
      }
    }

    services.add(omServiceInfoBuilder.build());

    // For client we have to return SCM with container protocol port,
    // not block protocol. This is information is being not used by
    // RpcClient, but for compatibility leaving as it is and also making sure
    // that this works for SCM HA.
    Collection<InetSocketAddress> scmAddresses = getScmAddressForClients(
        configuration);

    for (InetSocketAddress scmAddr : scmAddresses) {
      ServiceInfo.Builder scmServiceInfoBuilder = ServiceInfo.newBuilder()
          .setNodeType(HddsProtos.NodeType.SCM)
          .setHostname(scmAddr.getHostName())
          .addServicePort(ServicePort.newBuilder()
              .setType(ServicePort.Type.RPC)
              .setValue(scmAddr.getPort()).build());
      services.add(scmServiceInfoBuilder.build());
    }
    metrics.incNumGetServiceLists();
    // For now there is no exception that can can happen in this call,
    // so failure metrics is not handled. In future if there is any need to
    // handle exception in this method, we need to incorporate
    // metrics.incNumGetServiceListFails()
    AUDIT.logReadSuccess(
        buildAuditMessageForSuccess(OMAction.GET_SERVICE_LIST,
            new LinkedHashMap<>()));
    return services;
  }

  @Override
  public ServiceInfoEx getServiceInfo() throws IOException {
    return new ServiceInfoEx(getServiceList(), caCertPem, caCertPemList);
  }

  @Override
  public void transferLeadership(String newLeaderId)
      throws IOException {
    final UserGroupInformation ugi = getRemoteUser();
    if (!isAdmin(ugi)) {
      throw new OMException(
          "Only Ozone admins are allowed to transfer raft leadership.",
          PERMISSION_DENIED);
    }
    if (!isRatisEnabled) {
      throw new IOException("OM HA not enabled.");
    }
    boolean auditSuccess = true;
    Map<String, String> auditMap = new LinkedHashMap<>();
    auditMap.put("newLeaderId", newLeaderId);
    try {
      RaftGroupId groupID = omRatisServer.getRaftGroup().getGroupId();
      RaftServer.Division division = omRatisServer.getServer()
          .getDivision(groupID);
      RaftPeerId targetPeerId;
      if (newLeaderId.isEmpty()) {
        RaftPeer curLeader = omRatisServer.getLeader();
        targetPeerId = division.getGroup()
            .getPeers().stream().filter(a -> !a.equals(curLeader)).findFirst()
            .map(RaftPeer::getId).orElseThrow(() -> new IOException("Cannot" +
                " find a new leader to transfer leadership."));
      } else {
        targetPeerId = RaftPeerId.valueOf(newLeaderId);
      }

      final GrpcTlsConfig tlsConfig =
          OzoneManagerRatisUtils.createServerTlsConfig(
              secConfig, certClient, true);

      RatisHelper.transferRatisLeadership(configuration, division.getGroup(),
          targetPeerId, tlsConfig);
    } catch (IOException ex) {
      auditSuccess = false;
      AUDIT.logReadFailure(
          buildAuditMessageForFailure(OMAction.TRANSFER_LEADERSHIP,
              auditMap, ex));
      throw ex;
    } finally {
      if (auditSuccess) {
        AUDIT.logReadSuccess(
            buildAuditMessageForSuccess(OMAction.TRANSFER_LEADERSHIP,
                auditMap));
      }
    }
  }

  @Override
  public boolean triggerRangerBGSync(boolean noWait) throws IOException {

    // OM should be leader and ready.
    // This check should always pass if called from a client since there
    // is a leader check somewhere before entering this method.
    if (!isLeaderReady()) {
      // And even if we could allow followers to trigger sync, checkLeader()
      // calls inside the sync would quit the sync anyway.
      throw new OMException("OM is not leader or not ready", INVALID_REQUEST);
    }

    final UserGroupInformation ugi = getRemoteUser();
    // Check Ozone admin privilege
    if (!isAdmin(ugi)) {
      throw new OMException("Only Ozone admins are allowed to trigger "
          + "Ranger background sync manually", PERMISSION_DENIED);
    }

    // Check if MT manager is inited
    final OMMultiTenantManager mtManager = getMultiTenantManager();
    if (mtManager == null) {
      throw new OMException("S3 Multi-Tenancy is not enabled",
          FEATURE_NOT_ENABLED);
    }

    // Check if Ranger BG sync task is inited
    final OMRangerBGSyncService bgSync = mtManager.getOMRangerBGSyncService();
    if (bgSync == null) {
      throw new OMException("Ranger background sync service is not initialized",
          FEATURE_NOT_ENABLED);
    }

    // Trigger Ranger BG Sync
    if (noWait) {
      final Thread t = new Thread(bgSync::triggerRangerSyncOnce);
      t.start();
      LOG.info("User '{}' manually triggered Multi-Tenancy Ranger Sync "
          + "in a new thread, tid={}", ugi, t.getId());
      return true;
    } else {
      LOG.info("User '{}' manually triggered Multi-Tenancy Ranger Sync", ugi);
      // Block in the handler thread
      return bgSync.triggerRangerSyncOnce();
    }
  }

  @Override
  public StatusAndMessages finalizeUpgrade(String upgradeClientID)
      throws IOException {
    return upgradeFinalizer.finalize(upgradeClientID, this);
  }

  @Override
  public StatusAndMessages queryUpgradeFinalizationProgress(
      String upgradeClientID, boolean takeover, boolean readonly
  ) throws IOException {
    if (readonly) {
      return new StatusAndMessages(upgradeFinalizer.getStatus(),
          Collections.emptyList());
    }
    return upgradeFinalizer.reportStatus(upgradeClientID, takeover);
  }

  /**
   * List tenants.
   */
  public TenantStateList listTenant() throws IOException {

    metrics.incNumTenantLists();

    final UserGroupInformation ugi = getRemoteUser();
    if (!isAdmin(ugi)) {
      final OMException omEx = new OMException(
          "Only Ozone admins are allowed to list tenants.", PERMISSION_DENIED);
      AUDIT.logWriteFailure(buildAuditMessageForFailure(
          OMAction.LIST_TENANT, new LinkedHashMap<>(), omEx));
      throw omEx;
    }

    final Table<String, OmDBTenantState> tenantStateTable =
        metadataManager.getTenantStateTable();

    // Won't iterate cache here, mainly because we can't acquire a read lock
    // for cache iteration: no tenant is specified, hence no volume name to
    // acquire VOLUME_LOCK on. There could be a few millis delay before entries
    // are flushed to the table. This should be acceptable for a list tenant
    // request.

    try (TableIterator<String, ? extends KeyValue<String, OmDBTenantState>>
        iterator = tenantStateTable.iterator()) {

      final List<TenantState> tenantStateList = new ArrayList<>();

      // Iterate table
      while (iterator.hasNext()) {
        final Table.KeyValue<String, OmDBTenantState> dbEntry = iterator.next();
        final String tenantId = dbEntry.getKey();
        final OmDBTenantState omDBTenantState = dbEntry.getValue();
        assert (tenantId.equals(omDBTenantState.getTenantId()));
        tenantStateList.add(TenantState.newBuilder()
            .setTenantId(omDBTenantState.getTenantId())
            .setBucketNamespaceName(omDBTenantState.getBucketNamespaceName())
            .setUserRoleName(omDBTenantState.getUserRoleName())
            .setAdminRoleName(omDBTenantState.getAdminRoleName())
            .setBucketNamespacePolicyName(
                omDBTenantState.getBucketNamespacePolicyName())
            .setBucketPolicyName(omDBTenantState.getBucketPolicyName())
            .build());
      }

      AUDIT.logReadSuccess(buildAuditMessageForSuccess(
          OMAction.LIST_TENANT, new LinkedHashMap<>()));

      return new TenantStateList(tenantStateList);
    }
  }

  /**
   * Tenant get user info.
   */
  public TenantUserInfoValue tenantGetUserInfo(String userPrincipal)
      throws IOException {

    metrics.incNumTenantGetUserInfos();

    if (StringUtils.isEmpty(userPrincipal)) {
      return null;
    }

    final List<ExtendedUserAccessIdInfo> accessIdInfoList = new ArrayList<>();

    // Won't iterate cache here for a similar reason as in OM#listTenant
    //  tenantGetUserInfo lists all accessIds assigned to a user across
    //  multiple tenants.

    // Retrieve the list of accessIds associated to this user principal
    final OmDBUserPrincipalInfo kerberosPrincipalInfo =
        metadataManager.getPrincipalToAccessIdsTable().get(userPrincipal);
    if (kerberosPrincipalInfo == null) {
      return null;
    }
    final Set<String> accessIds = kerberosPrincipalInfo.getAccessIds();

    final Map<String, String> auditMap = new LinkedHashMap<>();
    auditMap.put("userPrincipal", userPrincipal);

    accessIds.forEach(accessId -> {
      try {
        final OmDBAccessIdInfo accessIdInfo =
            metadataManager.getTenantAccessIdTable().get(accessId);
        if (accessIdInfo == null) {
          // As we are not acquiring a lock, the accessId entry might have been
          //  removed from the TenantAccessIdTable already.
          //  Log a warning (shouldn't happen very often) and move on.
          LOG.warn("Expected accessId '{}' not found in TenantAccessIdTable. "
                  + "Might have been removed already.", accessId);
          return;
        }
        assert (accessIdInfo.getUserPrincipal().equals(userPrincipal));
        accessIdInfoList.add(ExtendedUserAccessIdInfo.newBuilder()
            .setUserPrincipal(userPrincipal)
            .setAccessId(accessId)
            .setTenantId(accessIdInfo.getTenantId())
            .setIsAdmin(accessIdInfo.getIsAdmin())
            .setIsDelegatedAdmin(accessIdInfo.getIsDelegatedAdmin())
            .build());
      } catch (IOException e) {
        LOG.error("Potential DB issue. Failed to retrieve OmDBAccessIdInfo "
            + "for accessId '{}' in TenantAccessIdTable.", accessId);
        // Audit
        auditMap.put("accessId", accessId);
        AUDIT.logWriteFailure(buildAuditMessageForFailure(
            OMAction.TENANT_GET_USER_INFO, auditMap, e));
        auditMap.remove("accessId");
      }
    });

    AUDIT.logReadSuccess(buildAuditMessageForSuccess(
        OMAction.TENANT_GET_USER_INFO, auditMap));

    return new TenantUserInfoValue(accessIdInfoList);
  }

  @Override
  public TenantUserList listUsersInTenant(String tenantId, String prefix)
      throws IOException {

    metrics.incNumTenantUserLists();

    if (StringUtils.isEmpty(tenantId)) {
      return null;
    }

    multiTenantManager.checkTenantExistence(tenantId);

    final String volumeName = multiTenantManager.getTenantVolumeName(tenantId);
    final Map<String, String> auditMap = new LinkedHashMap<>();
    auditMap.put(OzoneConsts.TENANT, tenantId);
    auditMap.put(OzoneConsts.VOLUME, volumeName);
    auditMap.put(OzoneConsts.USER_PREFIX, prefix);

    boolean lockAcquired =
        metadataManager.getLock().acquireReadLock(VOLUME_LOCK, volumeName);
    try {
      final UserGroupInformation ugi = ProtobufRpcEngine.Server.getRemoteUser();
      if (!multiTenantManager.isTenantAdmin(ugi, tenantId, false)) {
        throw new OMException("Only tenant and ozone admins can access this " +
            "API. '" + ugi.getShortUserName() + "' is not an admin.",
            PERMISSION_DENIED);
      }
      final TenantUserList userList =
          multiTenantManager.listUsersInTenant(tenantId, prefix);
      AUDIT.logReadSuccess(buildAuditMessageForSuccess(
          OMAction.TENANT_LIST_USER, auditMap));
      return userList;
    } catch (IOException ex) {
      AUDIT.logReadFailure(buildAuditMessageForFailure(
          OMAction.TENANT_LIST_USER, auditMap, ex));
      throw ex;
    } finally {
      if (lockAcquired) {
        metadataManager.getLock().releaseReadLock(VOLUME_LOCK, volumeName);
      }
    }
  }

  @Override
  public S3VolumeContext getS3VolumeContext() throws IOException {
    long start = Time.monotonicNowNanos();
    // Unless the OM request contains S3 authentication info with an access
    // ID that corresponds to a tenant volume, the request will be directed
    // to the default S3 volume.
    String s3Volume = HddsClientUtils.getDefaultS3VolumeName(configuration);
    S3Authentication s3Auth = getS3Auth();
    final String userPrincipal;

    if (s3Auth == null) {
      // This is the default user principal if request does not have S3Auth set
      userPrincipal = Server.getRemoteUser().getShortUserName();

      if (LOG.isDebugEnabled()) {
        // An old S3 gateway talking to a new OM may not attach the auth info.
        // This old version of s3g will also not have a client that supports
        // multi-tenancy, so we can direct requests to the default S3 volume.
        LOG.debug("S3 authentication was not attached to the OM request. " +
                "Directing requests to the default S3 volume {}.",
            s3Volume);
      }
    } else {
      String accessId = s3Auth.getAccessId();
      // If S3 Multi-Tenancy is not enabled, all S3 requests will be redirected
      // to the default s3v for compatibility
      final Optional<String> optionalTenantId = isS3MultiTenancyEnabled() ?
          multiTenantManager.getTenantForAccessID(accessId) : Optional.absent();

      if (!optionalTenantId.isPresent()) {
        final UserGroupInformation s3gUGI =
            UserGroupInformation.createRemoteUser(accessId);
        // When the accessId belongs to the default s3v (i.e. when the accessId
        // key pair is generated using the regular `ozone s3 getsecret`), the
        // user principal returned here should simply be the accessId's short
        // user name (processed by the auth_to_local rule)
        userPrincipal = s3gUGI.getShortUserName();

        if (LOG.isDebugEnabled()) {
          LOG.debug("No tenant found for access ID {}. Directing "
              + "requests to default s3 volume {}.", accessId, s3Volume);
        }
      } else {
        // S3 Multi-Tenancy is enabled, and the accessId is assigned to a tenant

        final String tenantId = optionalTenantId.get();

        OmDBTenantState tenantState =
            metadataManager.getTenantStateTable().get(tenantId);
        if (tenantState != null) {
          s3Volume = tenantState.getBucketNamespaceName();
        } else {
          String message = "Unable to find tenant '" + tenantId
              + "' details for access ID " + accessId
              + ". The tenant might have been removed during this operation, "
              + "or the OM DB is inconsistent";
          LOG.warn(message);
          throw new OMException(message, ResultCodes.TENANT_NOT_FOUND);
        }
        if (LOG.isDebugEnabled()) {
          LOG.debug("Get S3 volume request for access ID {} belonging to " +
                  "tenant {} is directed to the volume {}.", accessId, tenantId,
              s3Volume);
        }

        boolean acquiredVolumeLock =
            getMetadataManager().getLock().acquireReadLock(
                VOLUME_LOCK, s3Volume);

        try {
          // Inject user name to the response to be used for KMS on the client
          userPrincipal = OzoneAclUtils.accessIdToUserPrincipal(accessId);
        } finally {
          if (acquiredVolumeLock) {
            getMetadataManager().getLock().releaseReadLock(
                VOLUME_LOCK, s3Volume);
          }
        }
      }
    }

    // getVolumeInfo() performs acl checks and checks volume existence.
    final S3VolumeContext.Builder s3VolumeContext = S3VolumeContext.newBuilder()
        .setOmVolumeArgs(getVolumeInfo(s3Volume))
        .setUserPrincipal(userPrincipal);
    perfMetrics.addS3VolumeContextLatencyNs(Time.monotonicNowNanos() - start);
    return s3VolumeContext.build();
  }

  @Override
  public OmMultipartUploadListParts listParts(final String volumeName,
      final String bucketName, String keyName, String uploadID,
      int partNumberMarker, int maxParts)  throws IOException {

    ResolvedBucket bucket = resolveBucketLink(Pair.of(volumeName, bucketName));

    Map<String, String> auditMap = bucket.audit();
    auditMap.put(OzoneConsts.KEY, keyName);
    auditMap.put(OzoneConsts.UPLOAD_ID, uploadID);
    auditMap.put(OzoneConsts.PART_NUMBER_MARKER,
        Integer.toString(partNumberMarker));
    auditMap.put(OzoneConsts.MAX_PARTS, Integer.toString(maxParts));

    metrics.incNumListMultipartUploadParts();
    try {
      OmMultipartUploadListParts omMultipartUploadListParts =
          keyManager.listParts(bucket.realVolume(), bucket.realBucket(),
              keyName, uploadID, partNumberMarker, maxParts);
      AUDIT.logReadSuccess(buildAuditMessageForSuccess(OMAction
          .LIST_MULTIPART_UPLOAD_PARTS, auditMap));
      return omMultipartUploadListParts;
    } catch (IOException ex) {
      metrics.incNumListMultipartUploadPartFails();
      AUDIT.logReadFailure(buildAuditMessageForFailure(OMAction
          .LIST_MULTIPART_UPLOAD_PARTS, auditMap, ex));
      throw ex;
    }
  }

  @Override
  public OmMultipartUploadList listMultipartUploads(String volumeName,
      String bucketName, String prefix) throws IOException {

    ResolvedBucket bucket = resolveBucketLink(Pair.of(volumeName, bucketName));

    Map<String, String> auditMap = bucket.audit();
    auditMap.put(OzoneConsts.PREFIX, prefix);

    metrics.incNumListMultipartUploads();
    try {
      OmMultipartUploadList omMultipartUploadList =
          keyManager.listMultipartUploads(bucket.realVolume(),
              bucket.realBucket(), prefix);
      AUDIT.logReadSuccess(buildAuditMessageForSuccess(OMAction
          .LIST_MULTIPART_UPLOADS, auditMap));
      return omMultipartUploadList;

    } catch (IOException ex) {
      metrics.incNumListMultipartUploadFails();
      AUDIT.logReadFailure(buildAuditMessageForFailure(OMAction
          .LIST_MULTIPART_UPLOADS, auditMap, ex));
      throw ex;
    }

  }

  /**
   * {@inheritDoc}
   */
  @Override
  public OzoneFileStatus getFileStatus(OmKeyArgs args) throws IOException {
    try (ReferenceCounted<IOmMetadataReader> rcReader = getReader(args)) {
      return rcReader.get().getFileStatus(args);
    }
  }

  /**
   * {@inheritDoc}
   */
  @Override
  public OmKeyInfo lookupFile(OmKeyArgs args) throws IOException {
    try (ReferenceCounted<IOmMetadataReader> rcReader = getReader(args)) {
      return rcReader.get().lookupFile(args);
    }
  }

  /**
   * {@inheritDoc}
   */
  @Override
  public List<OzoneFileStatus> listStatus(OmKeyArgs args, boolean recursive,
                                          String startKey, long numEntries)
          throws IOException {
    return listStatus(args, recursive, startKey, numEntries, false);
  }

  public List<OzoneFileStatus> listStatus(OmKeyArgs args, boolean recursive,
      String startKey, long numEntries, boolean allowPartialPrefixes)
      throws IOException {
    try (ReferenceCounted<IOmMetadataReader> rcReader = getReader(args)) {
      return rcReader.get().listStatus(
          args, recursive, startKey, numEntries, allowPartialPrefixes);
    }
  }

  /**
   * {@inheritDoc}
   */
  @Override
  public List<OzoneAcl> getAcl(OzoneObj obj) throws IOException {
    try (ReferenceCounted<IOmMetadataReader> rcReader = getReader(obj)) {
      return rcReader.get().getAcl(obj);
    }
  }

  /**
   * Download and install latest checkpoint from leader OM.
   *
   * @param leaderId peerNodeID of the leader OM
   * @return If checkpoint is installed successfully, return the
   *         corresponding termIndex. Otherwise, return null.
   */
  public TermIndex installSnapshotFromLeader(String leaderId) {
    if (omRatisSnapshotProvider == null) {
      LOG.error("OM Snapshot Provider is not configured as there are no peer " +
          "nodes.");
      return null;
    }

    DBCheckpoint omDBCheckpoint;
    try {
      omDBCheckpoint = omRatisSnapshotProvider.
          downloadDBSnapshotFromLeader(leaderId);
    } catch (IOException ex) {
      LOG.error("Failed to download snapshot from Leader {}.", leaderId,  ex);
      return null;
    }

    TermIndex termIndex = null;
    try {
      termIndex = installCheckpoint(leaderId, omDBCheckpoint);
    } catch (Exception ex) {
      LOG.error("Failed to install snapshot from Leader OM.", ex);
    }
    return termIndex;
  }

  /**
   * Install checkpoint. If the checkpoint snapshot index is greater than
   * OM's last applied transaction index, then re-initialize the OM
   * state via this checkpoint. Before re-initializing OM state, the OM Ratis
   * server should be stopped so that no new transactions can be applied.
   */
  TermIndex installCheckpoint(String leaderId, DBCheckpoint omDBCheckpoint)
      throws Exception {

    Path checkpointLocation = omDBCheckpoint.getCheckpointLocation();
    TransactionInfo checkpointTrxnInfo = OzoneManagerRatisUtils
        .getTrxnInfoFromCheckpoint(configuration, checkpointLocation);

    LOG.info("Installing checkpoint with OMTransactionInfo {}",
        checkpointTrxnInfo);

    return installCheckpoint(leaderId, checkpointLocation, checkpointTrxnInfo);
  }

  TermIndex installCheckpoint(String leaderId, Path checkpointLocation,
      TransactionInfo checkpointTrxnInfo) throws Exception {
    long startTime = Time.monotonicNow();
    File oldDBLocation = metadataManager.getStore().getDbLocation();
    try {
      // Stop Background services
      keyManager.stop();
      stopSecretManager();
      stopTrashEmptier();

      // Pause the State Machine so that no new transactions can be applied.
      // This action also clears the OM Double Buffer so that if there are any
      // pending transactions in the buffer, they are discarded.
      omRatisServer.getOmStateMachine().pause();
    } catch (Exception e) {
      LOG.error("Failed to stop/ pause the services. Cannot proceed with " +
          "installing the new checkpoint.");
      // Stop the checkpoint install process and restart the services.
      keyManager.start(configuration);
      startSecretManagerIfNecessary();
      startTrashEmptier(configuration);
      throw e;
    }

    File dbBackup = null;
    TermIndex termIndex = omRatisServer.getLastAppliedTermIndex();
    long term = termIndex.getTerm();
    long lastAppliedIndex = termIndex.getIndex();

    // Check if current applied log index is smaller than the downloaded
    // checkpoint transaction index. If yes, proceed by stopping the ratis
    // server so that the OM state can be re-initialized. If no then do not
    // proceed with installSnapshot.
    boolean canProceed = OzoneManagerRatisUtils.verifyTransactionInfo(
        checkpointTrxnInfo, lastAppliedIndex, leaderId, checkpointLocation);

    boolean oldOmMetadataManagerStopped = false;
    boolean newMetadataManagerStarted = false;
    boolean omRpcServerStopped = false;
    long time = Time.monotonicNow();
    if (canProceed) {
      // Stop RPC server before stop metadataManager
      omRpcServer.stop();
      isOmRpcServerRunning = false;
      omRpcServerStopped = true;
      LOG.info("RPC server is stopped. Spend " +
          (Time.monotonicNow() - time) + " ms.");
      try {
        // Stop old metadataManager before replacing DB Dir
        time = Time.monotonicNow();
        metadataManager.stop();
        oldOmMetadataManagerStopped = true;
        LOG.info("metadataManager is stopped. Spend " +
            (Time.monotonicNow() - time) + " ms.");
      } catch (Exception e) {
        String errorMsg = "Failed to stop metadataManager. Cannot proceed " +
            "with installing the new checkpoint.";
        LOG.error(errorMsg);
        exitManager.exitSystem(1, errorMsg, e, LOG);
      }
      try {
        time = Time.monotonicNow();
        dbBackup = replaceOMDBWithCheckpoint(lastAppliedIndex,
            oldDBLocation, checkpointLocation);
        term = checkpointTrxnInfo.getTerm();
        lastAppliedIndex = checkpointTrxnInfo.getTransactionIndex();
        LOG.info("Replaced DB with checkpoint from OM: {}, term: {}, " +
            "index: {}, time: {} ms", leaderId, term, lastAppliedIndex,
            Time.monotonicNow() - time);
      } catch (Exception e) {
        LOG.error("Failed to install Snapshot from {} as OM failed to replace" +
            " DB with downloaded checkpoint. Reloading old OM state.",
            leaderId, e);
      }
    } else {
      LOG.warn("Cannot proceed with InstallSnapshot as OM is at TermIndex {} " +
          "and checkpoint has lower TermIndex {}. Reloading old state of OM.",
          termIndex, checkpointTrxnInfo.getTermIndex());
    }

    if (oldOmMetadataManagerStopped) {
      // Close snapDiff's rocksDB instance only if metadataManager gets closed.
      omSnapshotManager.close();
    }

    // Reload the OM DB store with the new checkpoint.
    // Restart (unpause) the state machine and update its last applied index
    // to the installed checkpoint's snapshot index.
    try {
      if (oldOmMetadataManagerStopped) {
        time = Time.monotonicNow();
        reloadOMState(lastAppliedIndex, term);
        omRatisServer.getOmStateMachine().unpause(lastAppliedIndex, term);
        newMetadataManagerStarted = true;
        LOG.info("Reloaded OM state with Term: {} and Index: {}. Spend {} ms",
            term, lastAppliedIndex, Time.monotonicNow() - time);
      } else {
        // OM DB is not stopped. Start the services.
        keyManager.start(configuration);
        startSecretManagerIfNecessary();
        startTrashEmptier(configuration);
        omRatisServer.getOmStateMachine().unpause(lastAppliedIndex, term);
        LOG.info("OM DB is not stopped. Started services with Term: {} and " +
            "Index: {}", term, lastAppliedIndex);
      }
    } catch (Exception ex) {
      String errorMsg = "Failed to reload OM state and instantiate services.";
      exitManager.exitSystem(1, errorMsg, ex, LOG);
    }

    if (omRpcServerStopped && newMetadataManagerStarted) {
      // Start the RPC server. RPC server start requires metadataManager
      try {
        time = Time.monotonicNow();
        omRpcServer = getRpcServer(configuration);
        omRpcServer.start();
        isOmRpcServerRunning = true;
        LOG.info("RPC server is re-started. Spend " +
            (Time.monotonicNow() - time) + " ms.");
      } catch (Exception e) {
        String errorMsg = "Failed to start RPC Server.";
        exitManager.exitSystem(1, errorMsg, e, LOG);
      }
    }

    // Delete the backup DB
    try {
      if (dbBackup != null) {
        FileUtils.deleteFully(dbBackup);
      }
    } catch (Exception e) {
      LOG.error("Failed to delete the backup of the original DB {}",
          dbBackup, e);
    }

    if (lastAppliedIndex != checkpointTrxnInfo.getTransactionIndex()) {
      // Install Snapshot failed and old state was reloaded. Return null to
      // Ratis to indicate that installation failed.
      return null;
    }

    // TODO: We should only return the snpashotIndex to the leader.
    //  Should be fixed after RATIS-586
    TermIndex newTermIndex = TermIndex.valueOf(term, lastAppliedIndex);
    LOG.info("Install Checkpoint is finished with Term: {} and Index: {}. " +
        "Spend {} ms.", newTermIndex.getTerm(), newTermIndex.getIndex(),
        (Time.monotonicNow() - startTime));
    return newTermIndex;
  }

  private void stopTrashEmptier() {
    if (this.emptier != null) {
      emptier.interrupt();
      emptier = null;
    }
  }

  /**
   * Replace the current OM DB with the new DB checkpoint.
   *
   * @param lastAppliedIndex the last applied index in the current OM DB.
   * @param checkpointPath   path to the new DB checkpoint
   * @return location of backup of the original DB
   * @throws Exception
   */
  File replaceOMDBWithCheckpoint(long lastAppliedIndex, File oldDB,
      Path checkpointPath) throws IOException {

    // Take a backup of the current DB
    String dbBackupName = OzoneConsts.OM_DB_BACKUP_PREFIX +
        lastAppliedIndex + "_" + System.currentTimeMillis();
    File dbDir = oldDB.getParentFile();

    // Backup the active fs and snapshot dirs.
    File dbBackupDir = new File(dbDir, dbBackupName);
    if (!dbBackupDir.mkdirs()) {
      throw new IOException("Failed to make db backup dir: " +
          dbBackupDir);
    }
    File dbBackup = new File(dbBackupDir, oldDB.getName());
    File dbSnapshotsDir = new File(dbDir, OM_SNAPSHOT_DIR);
    File dbSnapshotsBackup = new File(dbBackupDir, OM_SNAPSHOT_DIR);
    Files.move(oldDB.toPath(), dbBackup.toPath());
    if (dbSnapshotsDir.exists()) {
      Files.move(dbSnapshotsDir.toPath(),
          dbSnapshotsBackup.toPath());
    }

    moveCheckpointFiles(oldDB, checkpointPath, dbDir, dbBackup, dbSnapshotsDir,
        dbSnapshotsBackup);
    return dbBackupDir;
  }

  private void moveCheckpointFiles(File oldDB, Path checkpointPath, File dbDir,
                                   File dbBackup, File dbSnapshotsDir,
                                   File dbSnapshotsBackup) throws IOException {
    // Move the new DB checkpoint into the om metadata dir
    Path markerFile = new File(dbDir, DB_TRANSIENT_MARKER).toPath();
    try {
      // Create a Transient Marker file. This file will be deleted if the
      // checkpoint DB is successfully moved to the old DB location or if the
      // old DB backup is reset to its location. If not, then the OM DB is in
      // an inconsistent state and this marker file will fail OM from
      // starting up.
      Files.createFile(markerFile);
      // Copy the candidate DB to real DB
      org.apache.commons.io.FileUtils.copyDirectory(checkpointPath.toFile(),
          oldDB);
      moveOmSnapshotData(oldDB.toPath(), dbSnapshotsDir.toPath());
      Files.deleteIfExists(markerFile);
    } catch (IOException e) {
      LOG.error("Failed to move downloaded DB checkpoint {} to metadata " +
              "directory {}. Resetting to original DB.", checkpointPath,
          oldDB.toPath());
      try {
        FileUtil.fullyDelete(oldDB);
        Files.move(dbBackup.toPath(), oldDB.toPath());
        if (dbSnapshotsBackup.exists()) {
          Files.move(dbSnapshotsBackup.toPath(), dbSnapshotsDir.toPath());
        }
        Files.deleteIfExists(markerFile);
      } catch (IOException ex) {
        String errorMsg = "Failed to reset to original DB. OM is in an " +
            "inconsistent state.";
        exitManager.exitSystem(1, errorMsg, ex, LOG);
      }
      throw e;
    }
  }

  // Move the new snapshot directory into place and create hard links.
  private void moveOmSnapshotData(Path dbPath, Path dbSnapshotsDir)
      throws IOException {
    Path incomingSnapshotsDir = Paths.get(dbPath.toString(),
        OM_SNAPSHOT_DIR);
    if (incomingSnapshotsDir.toFile().exists()) {
      Files.move(incomingSnapshotsDir, dbSnapshotsDir);
      OmSnapshotUtils.createHardLinks(dbPath);
    }
  }

  /**
   * Re-instantiate MetadataManager with new DB checkpoint.
   * All the classes which use/ store MetadataManager should also be updated
   * with the new MetadataManager instance.
   */
  void reloadOMState(long newSnapshotIndex, long newSnapshotTermIndex)
      throws IOException {

    instantiateServices(true);

    // Restart required services
    metadataManager.start(configuration);
    keyManager.start(configuration);
    startSecretManagerIfNecessary();
    startTrashEmptier(configuration);

    // Set metrics and start metrics back ground thread
    metrics.setNumVolumes(metadataManager.countRowsInTable(metadataManager
        .getVolumeTable()));
    metrics.setNumBuckets(metadataManager.countRowsInTable(metadataManager
        .getBucketTable()));
    metrics.setNumKeys(metadataManager.countEstimatedRowsInTable(metadataManager
        .getKeyTable(getBucketLayout())));

    // FSO(FILE_SYSTEM_OPTIMIZED)
    metrics.setNumDirs(metadataManager
        .countEstimatedRowsInTable(metadataManager.getDirectoryTable()));
    metrics.setNumFiles(metadataManager
        .countEstimatedRowsInTable(metadataManager.getFileTable()));

    // Delete the omMetrics file if it exists and save the a new metrics file
    // with new data
    Files.deleteIfExists(getMetricsStorageFile().toPath());
    saveOmMetrics();

    // Update OM snapshot index with the new snapshot index (from the new OM
    // DB state).
    omRatisSnapshotInfo.updateTermIndex(newSnapshotTermIndex, newSnapshotIndex);
  }

  public static Logger getLogger() {
    return LOG;
  }

  // ReconfigurableBase get base configuration
  @Override
  public Configuration getConf() {
    return getConfiguration();
  }

  public OzoneConfiguration getConfiguration() {
    return configuration;
  }

  @VisibleForTesting
  public void setConfiguration(OzoneConfiguration conf) {
    this.configuration = conf;
  }

  public OzoneConfiguration reloadConfiguration() {
    if (testReloadConfigFlag) {
      // If this flag is set, do not reload config
      return this.configuration;
    }
    return new OzoneConfiguration();
  }

  public static void setTestReloadConfigFlag(boolean testReloadConfigFlag) {
    OzoneManager.testReloadConfigFlag = testReloadConfigFlag;
  }

  public static void setTestSecureOmFlag(boolean testSecureOmFlag) {
    OzoneManager.testSecureOmFlag = testSecureOmFlag;
  }

  @VisibleForTesting
  public static void setUgi(UserGroupInformation user) {
    OzoneManager.testUgi = user;
  }

  public OMNodeDetails getNodeDetails() {
    return omNodeDetails;
  }

  public String getOMNodeId() {
    return omNodeDetails.getNodeId();
  }

  public String getOMServiceId() {
    return omNodeDetails.getServiceId();
  }

  @VisibleForTesting
  public List<OMNodeDetails> getPeerNodes() {
    return new ArrayList<>(peerNodesMap.values());
  }

  public OMNodeDetails getPeerNode(String nodeID) {
    return peerNodesMap.get(nodeID);
  }

  @VisibleForTesting
  public CertificateClient getCertificateClient() {
    return certClient;
  }

  public String getComponent() {
    return omComponent;
  }

  /**
   * Return maximum volumes count per user.
   *
   * @return maxUserVolumeCount
   */
  public long getMaxUserVolumeCount() {
    return maxUserVolumeCount;
  }
  /**
   * Return true, if the current OM node is leader and in ready state to
   * process the requests.
   *
   * If ratis is not enabled, then it always returns true.
   * @return
   */
  public boolean isLeaderReady() {
    return isRatisEnabled ?
        omRatisServer.checkLeaderStatus() == LEADER_AND_READY : true;
  }

  /**
   * Check the leader status.
   *
   * @return null                       leader is ready
   *         OMLeaderNotReadyException  leader is not ready
   *         OMNotLeaderException       not leader
   */
  public void checkLeaderStatus() throws OMNotLeaderException,
      OMLeaderNotReadyException {
    OzoneManagerRatisServer.RaftServerStatus raftServerStatus =
        omRatisServer.checkLeaderStatus();
    RaftPeerId raftPeerId = omRatisServer.getRaftPeerId();
    RaftPeerId raftLeaderId = omRatisServer.getRaftLeaderId();
    String raftLeaderAddress = omRatisServer.getRaftLeaderAddress();

    switch (raftServerStatus) {
    case LEADER_AND_READY: return;
    case LEADER_AND_NOT_READY:
      throw new OMLeaderNotReadyException(
        raftPeerId.toString() + " is Leader " +
            "but not ready to process request yet.");
    case NOT_LEADER:
      throw raftLeaderId == null ? new OMNotLeaderException(raftPeerId) :
          new OMNotLeaderException(raftPeerId, raftLeaderId,
              raftLeaderAddress);
    default: throw new IllegalStateException(
        "Unknown Ratis Server state: " + raftServerStatus);
    }
  }

  /**
   * Return if Ratis is enabled or not.
   *
   * @return
   */
  public boolean isRatisEnabled() {
    return isRatisEnabled;
  }

  /**
   * @return true if Ozone filesystem snapshot is enabled, false otherwise.
   */
  public boolean isFilesystemSnapshotEnabled() {
    return fsSnapshotEnabled;
  }

  /**
   * Get DB updates since a specific sequence number.
   *
   * @param dbUpdatesRequest request that encapsulates a sequence number.
   * @return Wrapper containing the updates.
   * @throws SequenceNumberNotFoundException if db is unable to read the data.
   */
  @Override
  public DBUpdates getDBUpdates(
      DBUpdatesRequest dbUpdatesRequest)
      throws SequenceNumberNotFoundException {
    long limitCount = Long.MAX_VALUE;
    if (dbUpdatesRequest.hasLimitCount()) {
      limitCount = dbUpdatesRequest.getLimitCount();
    }
    DBUpdatesWrapper updatesSince = metadataManager.getStore()
        .getUpdatesSince(dbUpdatesRequest.getSequenceNumber(), limitCount);
    DBUpdates dbUpdates = new DBUpdates(updatesSince.getData());
    dbUpdates.setCurrentSequenceNumber(updatesSince.getCurrentSequenceNumber());
    dbUpdates.setLatestSequenceNumber(updatesSince.getLatestSequenceNumber());
    dbUpdates.setDBUpdateSuccess(updatesSince.isDBUpdateSuccess());
    return dbUpdates;
  }

  public OzoneDelegationTokenSecretManager getDelegationTokenMgr() {
    return delegationTokenMgr;
  }

  /**
   * Return the list of Ozone administrators in effect.
   */
  public Collection<String> getOmAdminUsernames() {
    return omAdmins.getAdminUsernames();
  }

  public Collection<String> getOmReadOnlyAdminUsernames() {
    return readOnlyAdmins.getAdminUsernames();
  }

  public Collection<String> getOmAdminGroups() {
    return omAdmins.getAdminGroups();
  }

  /**
   * Return OzoneAdmins.
   */
  public OzoneAdmins getOmAdmins() {
    return omAdmins;
  }

  public OzoneAdmins getReadOnlyAdmins() {
    return readOnlyAdmins;
  }

  /**
   * Return true if a UserGroupInformation is OM admin, false otherwise.
   * @param callerUgi Caller UserGroupInformation
   */
  public boolean isAdmin(UserGroupInformation callerUgi) {
    return callerUgi != null && omAdmins.isAdmin(callerUgi);
  }

  /**
   * Check ozone admin privilege, throws exception if not admin.
   */
  public void checkAdminUserPrivilege(String operation) throws IOException {
    final UserGroupInformation ugi = getRemoteUser();
    if (!isAdmin(ugi)) {
      throw new OMException("Only Ozone admins are allowed to " + operation,
          PERMISSION_DENIED);
    }
  }

  public boolean isS3Admin(UserGroupInformation callerUgi) {
    return callerUgi != null && s3OzoneAdmins.isAdmin(callerUgi);
  }

  @VisibleForTesting
  public boolean isRunning() {
    return omState == State.RUNNING;
  }

  private void startJVMPauseMonitor() {
    // Start jvm monitor
    jvmPauseMonitor = new JvmPauseMonitor();
    jvmPauseMonitor.init(configuration);
    jvmPauseMonitor.start();
  }

  public ResolvedBucket resolveBucketLink(KeyArgs args,
      OMClientRequest omClientRequest) throws IOException {
    return resolveBucketLink(
        Pair.of(args.getVolumeName(), args.getBucketName()), omClientRequest);
  }

  public ResolvedBucket resolveBucketLink(OmKeyArgs args)
      throws IOException {
    return resolveBucketLink(
        Pair.of(args.getVolumeName(), args.getBucketName()));
  }

  public ResolvedBucket resolveBucketLink(Pair<String, String> requested,
      OMClientRequest omClientRequest)
      throws IOException {
    Pair<String, String> resolved;
    if (isAclEnabled) {
      resolved = resolveBucketLink(requested, new HashSet<>(),
              omClientRequest.createUGI(), omClientRequest.getRemoteAddress(),
              omClientRequest.getHostName());
    } else {
      resolved = resolveBucketLink(requested, new HashSet<>(),
          null, null, null);
    }
    return new ResolvedBucket(requested, resolved);
  }

  public ResolvedBucket resolveBucketLink(Pair<String, String> requested)
      throws IOException {
    Pair<String, String> resolved;
    if (isAclEnabled) {
      UserGroupInformation ugi = getRemoteUser();
      if (getS3Auth() != null) {
        ugi = UserGroupInformation.createRemoteUser(
            OzoneAclUtils.accessIdToUserPrincipal(getS3Auth().getAccessId()));
      }
      InetAddress remoteIp = Server.getRemoteIp();
      resolved = resolveBucketLink(requested, new HashSet<>(),
          ugi,
          remoteIp != null ? remoteIp : omRpcAddress.getAddress(),
          remoteIp != null ? remoteIp.getHostName() :
              omRpcAddress.getHostName());
    } else {
      resolved = resolveBucketLink(requested, new HashSet<>(),
          null, null, null);
    }
    return new ResolvedBucket(requested, resolved);
  }

  /**
   * Resolves bucket symlinks. Read permission is required for following links.
   *
   * @param volumeAndBucket the bucket to be resolved (if it is a link)
   * @param visited collects link buckets visited during the resolution to
   *   avoid infinite loops
   * @param {@link UserGroupInformation}
   * @param remoteAddress
   * @param hostName
   * @return bucket location possibly updated with its actual volume and bucket
   *   after following bucket links
   * @throws IOException (most likely OMException) if ACL check fails, bucket is
   *   not found, loop is detected in the links, etc.
   */
  private Pair<String, String> resolveBucketLink(
      Pair<String, String> volumeAndBucket,
      Set<Pair<String, String>> visited,
      UserGroupInformation userGroupInformation,
      InetAddress remoteAddress,
      String hostName) throws IOException {

    String volumeName = volumeAndBucket.getLeft();
    String bucketName = volumeAndBucket.getRight();
    OmBucketInfo info = bucketManager.getBucketInfo(volumeName, bucketName);
    if (!info.isLink()) {
      return volumeAndBucket;
    }

    if (!visited.add(volumeAndBucket)) {
      throw new OMException("Detected loop in bucket links",
          DETECTED_LOOP_IN_BUCKET_LINKS);
    }

    if (isAclEnabled) {
      final ACLType type = ACLType.READ;
      checkAcls(ResourceType.BUCKET, StoreType.OZONE, type,
          volumeName, bucketName, null, userGroupInformation,
          remoteAddress, hostName, true,
          getVolumeOwner(volumeName, type, ResourceType.BUCKET));
    }

    return resolveBucketLink(
        Pair.of(info.getSourceVolume(), info.getSourceBucket()),
        visited, userGroupInformation, remoteAddress, hostName);
  }

  @VisibleForTesting
  public void setExitManagerForTesting(ExitManager exitManagerForTesting) {
    exitManager = exitManagerForTesting;
  }

  public boolean getEnableFileSystemPaths() {
    return configuration.getBoolean(OZONE_OM_ENABLE_FILESYSTEM_PATHS,
        OZONE_OM_ENABLE_FILESYSTEM_PATHS_DEFAULT);
  }

  public boolean getKeyPathLockEnabled() {
    return configuration.getBoolean(OZONE_OM_KEY_PATH_LOCK_ENABLED,
        OZONE_OM_KEY_PATH_LOCK_ENABLED_DEFAULT);
  }

  public OzoneLockProvider getOzoneLockProvider() {
    return this.ozoneLockProvider;
  }

  public ReplicationConfig getDefaultReplicationConfig() {
    if (this.defaultReplicationConfig != null) {
      return this.defaultReplicationConfig;
    }

    final String replication = configuration.getTrimmed(
        OZONE_SERVER_DEFAULT_REPLICATION_KEY,
        OZONE_SERVER_DEFAULT_REPLICATION_DEFAULT);
    final String type = configuration.getTrimmed(
        OZONE_SERVER_DEFAULT_REPLICATION_TYPE_KEY,
        OZONE_SERVER_DEFAULT_REPLICATION_TYPE_DEFAULT);
    return ReplicationConfig.parse(ReplicationType.valueOf(type),
        replication, configuration);
  }

  public BucketLayout getOMDefaultBucketLayout() {
    return this.defaultBucketLayout;
  }

  /**
   * Create volume which is required for S3Gateway operations.
   * @throws IOException
   */
  private void addS3GVolumeToDB() throws IOException {
    String s3VolumeName = HddsClientUtils.getDefaultS3VolumeName(configuration);
    String dbVolumeKey = metadataManager.getVolumeKey(s3VolumeName);

    if (!s3VolumeName.equals(OzoneConfigKeys.OZONE_S3_VOLUME_NAME_DEFAULT)) {
      LOG.warn("Make sure that all S3Gateway use same volume name." +
          " Otherwise user need to manually create/configure Volume " +
          "configured by S3Gateway");
    }
    if (!metadataManager.getVolumeTable().isExist(dbVolumeKey)) {
      // the highest transaction ID is reserved for this operation.
      long transactionID = MAX_TRXN_ID + 1;
      long objectID = OmUtils.addEpochToTxId(metadataManager.getOmEpoch(),
          transactionID);
      String userName =
          UserGroupInformation.getCurrentUser().getShortUserName();

      // Add volume and user info to DB and cache.

      OmVolumeArgs omVolumeArgs = createS3VolumeContext(s3VolumeName, objectID);

      String dbUserKey = metadataManager.getUserKey(userName);
      PersistedUserVolumeInfo userVolumeInfo =
          PersistedUserVolumeInfo.newBuilder()
          .setObjectID(objectID)
          .setUpdateID(transactionID)
          .addVolumeNames(s3VolumeName).build();


      // Commit to DB.
      try (BatchOperation batchOperation =
          metadataManager.getStore().initBatchOperation()) {
        metadataManager.getVolumeTable().putWithBatch(batchOperation,
            dbVolumeKey, omVolumeArgs);

        metadataManager.getUserTable().putWithBatch(batchOperation, dbUserKey,
            userVolumeInfo);

        metadataManager.getStore().commitBatchOperation(batchOperation);
      }

      // Add to cache.
      metadataManager.getVolumeTable().addCacheEntry(
          new CacheKey<>(dbVolumeKey),
          CacheValue.get(transactionID, omVolumeArgs));
      metadataManager.getUserTable().addCacheEntry(
          new CacheKey<>(dbUserKey),
          CacheValue.get(transactionID, userVolumeInfo));
      LOG.info("Created Volume {} With Owner {} required for S3Gateway " +
              "operations.", s3VolumeName, userName);
    }
  }

  private OmVolumeArgs createS3VolumeContext(String s3Volume,
      long objectID) throws IOException {
    String userName = UserGroupInformation.getCurrentUser().getShortUserName();
    long time = Time.now();

    // We need to set the updateID to DEFAULT_OM_UPDATE_ID, because when
    // acl op on S3v volume during updateID check it will fail if we have a
    // value with maximum transactionID. Because updateID checks if new
    // new updateID is greater than previous updateID, otherwise it fails.

    OmVolumeArgs.Builder omVolumeArgs = new OmVolumeArgs.Builder()
        .setVolume(s3Volume)
        .setUpdateID(DEFAULT_OM_UPDATE_ID)
        .setObjectID(objectID)
        .setCreationTime(time)
        .setModificationTime(time)
        .setOwnerName(userName)
        .setAdminName(userName)
        .setQuotaInBytes(OzoneConsts.QUOTA_RESET);

    // Provide ACLType of ALL which is default acl rights for user and group.
    List<OzoneAcl> listOfAcls = new ArrayList<>();
    //User ACL
    listOfAcls.add(new OzoneAcl(ACLIdentityType.USER,
        userName, ACLType.ALL, ACCESS));
    //Group ACLs of the User
    List<String> userGroups = Arrays.asList(UserGroupInformation
        .createRemoteUser(userName).getGroupNames());

    userGroups.stream().forEach((group) -> listOfAcls.add(
        new OzoneAcl(ACLIdentityType.GROUP, group, ACLType.ALL, ACCESS)));

    // Add ACLs
    for (OzoneAcl ozoneAcl : listOfAcls) {
      omVolumeArgs.addOzoneAcls(ozoneAcl);
    }

    return omVolumeArgs.build();
  }

  public OMLayoutVersionManager getVersionManager() {
    return versionManager;
  }

  public OzoneManagerPrepareState getPrepareState() {
    return prepareState;
  }

  /**
   * Determines if the prepare gate should be enabled on this OM after OM
   * is restarted.
   * This must be done after metadataManager is instantiated
   * and before the RPC server is started.
   */
  private void instantiatePrepareStateOnStartup()
      throws IOException {
    TransactionInfo txnInfo = metadataManager.getTransactionInfoTable()
        .get(TRANSACTION_INFO_KEY);
    if (txnInfo == null) {
      // No prepare request could be received if there are not transactions.
      prepareState = new OzoneManagerPrepareState(configuration);
    } else {
      prepareState = new OzoneManagerPrepareState(configuration,
          txnInfo.getTransactionIndex());
      TransactionInfo dbPrepareValue =
          metadataManager.getTransactionInfoTable().get(PREPARE_MARKER_KEY);

      boolean hasMarkerFile =
          (prepareState.getState().getStatus() ==
              PrepareStatus.PREPARE_COMPLETED);
      boolean hasDBMarker = (dbPrepareValue != null);

      if (hasDBMarker) {
        long dbPrepareIndex = dbPrepareValue.getTransactionIndex();

        if (hasMarkerFile) {
          long prepareFileIndex = prepareState.getState().getIndex();
          // If marker and DB prepare index do not match, use the DB value
          // since this is synced through Ratis, to avoid divergence.
          if (prepareFileIndex != dbPrepareIndex) {
            LOG.warn("Prepare marker file index {} does not match DB prepare " +
                "index {}. Writing DB index to prepare file and maintaining " +
                "prepared state.", prepareFileIndex, dbPrepareIndex);
            prepareState.finishPrepare(dbPrepareIndex);
          }
          // Else, marker and DB are present and match, so OM is prepared.
        } else {
          // Prepare cancelled with startup flag to remove marker file.
          // Persist this to the DB.
          // If the startup flag is used it should be used on all OMs to avoid
          // divergence.
          metadataManager.getTransactionInfoTable().delete(PREPARE_MARKER_KEY);
        }
      } else if (hasMarkerFile) {
        // Marker file present but no DB entry present.
        // This should never happen. If a prepare request fails partway
        // through, OM should replay it so both the DB and marker file exist.
        throw new OMException("Prepare marker file found on startup without " +
            "a corresponding database entry. Corrupt prepare state.",
            ResultCodes.PREPARE_FAILED);
      }
      // Else, no DB or marker file, OM is not prepared.
    }
  }

  /**
   * Determines if the prepare gate should be enabled on this OM after OM
   * receives a snapshot.
   */
  private void instantiatePrepareStateAfterSnapshot()
      throws IOException {
    TransactionInfo txnInfo = metadataManager.getTransactionInfoTable()
        .get(TRANSACTION_INFO_KEY);
    if (txnInfo == null) {
      // No prepare request could be received if there are not transactions.
      prepareState = new OzoneManagerPrepareState(configuration);
    } else {
      prepareState = new OzoneManagerPrepareState(configuration,
          txnInfo.getTransactionIndex());
      TransactionInfo dbPrepareValue =
          metadataManager.getTransactionInfoTable().get(PREPARE_MARKER_KEY);

      boolean hasDBMarker = (dbPrepareValue != null);

      if (hasDBMarker) {
        // Snapshot contained a prepare request to apply.
        // Update the in memory prepare gate and marker file index.
        // If we have already done this, the operation is idempotent.
        long dbPrepareIndex = dbPrepareValue.getTransactionIndex();
        prepareState.restorePrepareFromIndex(dbPrepareIndex,
            txnInfo.getTransactionIndex());
      } else {
        // No DB marker.
        // Deletes marker file if exists, otherwise does nothing if we were not
        // already prepared.
        prepareState.cancelPrepare();
      }
    }
  }

  public int getMinMultipartUploadPartSize() {
    return minMultipartUploadPartSize;
  }

  @VisibleForTesting
  public void setMinMultipartUploadPartSize(int partSizeForTest) {
    this.minMultipartUploadPartSize = partSizeForTest;
  }

  @VisibleForTesting
  public boolean isOmRpcServerRunning() {
    return isOmRpcServerRunning;
  }

  @Override
  public EchoRPCResponse echoRPCReq(byte[] payloadReq,
                                    int payloadSizeResp)
          throws IOException {
    return null;
  }

  @Override
  public boolean recoverLease(String volumeName, String bucketName,
                              String keyName) throws IOException {
    return false;
  }

  /**
   * Write down Layout version of a finalized feature to DB on finalization.
   * @param lvm OMLayoutVersionManager
   * @param omMetadataManager omMetadataManager instance
   * @throws IOException on Error.
   */
  private void updateLayoutVersionInDB(OMLayoutVersionManager lvm,
                                       OMMetadataManager omMetadataManager)
      throws IOException {
    omMetadataManager.getMetaTable().put(LAYOUT_VERSION_KEY,
        String.valueOf(lvm.getMetadataLayoutVersion()));
  }

  private BucketLayout getBucketLayout() {
    return BucketLayout.DEFAULT;
  }

  void saveNewCertId(String certId) {
    try {
      omStorage.setOmCertSerialId(certId);
      omStorage.persistCurrentState();
    } catch (IOException ex) {
      // New cert ID cannot be persisted into VERSION file.
      LOG.error("Failed to persist new cert ID {} to VERSION file." +
          "Terminating OzoneManager...", certId, ex);
      shutDown("OzoneManage shutdown because VERSION file persist failure.");
    }
  }

  public static HddsProtos.OzoneManagerDetailsProto getOmDetailsProto(
      ConfigurationSource config, String omID) {
    boolean flexibleFqdnResolutionEnabled = config.getBoolean(
        OZONE_FLEXIBLE_FQDN_RESOLUTION_ENABLED,
        OZONE_FLEXIBLE_FQDN_RESOLUTION_ENABLED_DEFAULT);
    InetSocketAddress omRpcAdd = OmUtils.getOmAddress(config);
    String ip = null;

    boolean addressResolved = omRpcAdd != null && omRpcAdd.getAddress() != null;
    if (flexibleFqdnResolutionEnabled && !addressResolved && omRpcAdd != null) {
      InetSocketAddress omRpcAddWithHostName =
          OzoneNetUtils.getAddressWithHostNameLocal(omRpcAdd);
      if (omRpcAddWithHostName != null
          && omRpcAddWithHostName.getAddress() != null) {
        addressResolved = true;
        ip = omRpcAddWithHostName.getAddress().getHostAddress();
      }
    }

    if (!addressResolved) {
      LOG.error("Incorrect om rpc address. omRpcAdd:{}", omRpcAdd);
      throw new RuntimeException("Can't get SCM signed certificate. " +
          "omRpcAdd: " + omRpcAdd);
    }

    if (ip == null) {
      ip = omRpcAdd.getAddress().getHostAddress();
    }

    String hostname = omRpcAdd.getHostName();
    int port = omRpcAdd.getPort();

    HddsProtos.OzoneManagerDetailsProto.Builder omDetailsProtoBuilder =
        HddsProtos.OzoneManagerDetailsProto.newBuilder()
            .setHostName(hostname)
            .setIpAddress(ip)
            .setUuid(omID)
            .addPorts(HddsProtos.Port.newBuilder()
                .setName(RPC_PORT)
                .setValue(port)
                .build());

    HddsProtos.OzoneManagerDetailsProto omDetailsProto =
        omDetailsProtoBuilder.build();
    LOG.info("OzoneManager ports added:{}", omDetailsProto.getPortsList());
    return omDetailsProto;
  }

  /**
   * Get a referenced counted OmMetadataReader instance.
   * Caller is responsible of closing the return value.
   * Using try-with-resources is recommended.
   * @param keyArgs OmKeyArgs
   * @return ReferenceCounted<IOmMetadataReader>
   */
  private ReferenceCounted<IOmMetadataReader> getReader(OmKeyArgs keyArgs)
      throws IOException {
    return omSnapshotManager.checkForSnapshot(
        keyArgs.getVolumeName(), keyArgs.getBucketName(), keyArgs.getKeyName());
  }

  /**
   * Get a referenced counted OmMetadataReader instance.
   * Caller is responsible of closing the return value.
   * Using try-with-resources is recommended.
   * @param volumeName volume name
   * @param bucketName bucket name
   * @param key key path
   * @return ReferenceCounted<IOmMetadataReader>
   */
  private ReferenceCounted<IOmMetadataReader> getReader(String volumeName,
      String bucketName, String key) throws IOException {
    return omSnapshotManager.checkForSnapshot(volumeName, bucketName, key);
  }

  /**
   * Get a referenced counted OmMetadataReader instance.
   * Caller is responsible of closing the return value.
   * Using try-with-resources is recommended.
   * @param ozoneObj OzoneObj
   * @return ReferenceCounted<IOmMetadataReader>
   */
  private ReferenceCounted<IOmMetadataReader> getReader(OzoneObj ozoneObj)
      throws IOException {
    return omSnapshotManager.checkForSnapshot(
        ozoneObj.getVolumeName(),
        ozoneObj.getBucketName(),
        ozoneObj.getKeyName());
  }

  public SnapshotDiffResponse snapshotDiff(String volume,
                                           String bucket,
                                           String fromSnapshot,
                                           String toSnapshot,
                                           String token,
                                           int pageSize,
                                           boolean forceFullDiff)
      throws IOException {
    return omSnapshotManager.getSnapshotDiffReport(volume, bucket,
        fromSnapshot, toSnapshot, token, pageSize, forceFullDiff);
  }

  @Override // ReconfigureProtocol
  public String getServerName() {
    return "OM";
  }

  @Override // ReconfigureProtocol
  public void startReconfigure() throws IOException {
    String operationName = "startOmReconfiguration";
    checkAdminUserPrivilege(operationName);
    startReconfigurationTask();
  }

  @Override // ReconfigureProtocol
  public ReconfigurationTaskStatus getReconfigureStatus()
      throws IOException {
    String operationName = "getOmReconfigurationStatus";
    checkAdminUserPrivilege(operationName);
    return getReconfigurationTaskStatus();
  }

  @Override // ReconfigureProtocol
  public List<String> listReconfigureProperties() throws IOException {
    String operationName = "listOmReconfigurableProperties";
    checkAdminUserPrivilege(operationName);
    return Lists.newArrayList(getReconfigurableProperties());
  }

  @Override // ReconfigurableBase
  public Collection<String> getReconfigurableProperties() {
    return reconfigurableProperties;
  }

  @Override // ReconfigurableBase
  public String reconfigurePropertyImpl(String property, String newVal)
      throws ReconfigurationException {
    if (property.equals(OZONE_ADMINISTRATORS)) {
      return reconfOzoneAdmins(newVal);
    } else if (property.equals(OZONE_READONLY_ADMINISTRATORS)) {
      return reconfOzoneReadOnlyAdmins(newVal);
    } else {
      throw new ReconfigurationException(property, newVal,
          getConfiguration().get(property));
    }
  }

  private String reconfOzoneAdmins(String newVal) {
    getConfiguration().set(OZONE_ADMINISTRATORS, newVal);
    Collection<String> admins =
        OzoneConfigUtil.getOzoneAdminsFromConfig(getConfiguration(),
            omStarterUser);
    omAdmins.setAdminUsernames(admins);
    LOG.info("Load conf {} : {}, and now admins are: {}", OZONE_ADMINISTRATORS,
        newVal, admins);
    return String.valueOf(newVal);
  }

  private String reconfOzoneReadOnlyAdmins(String newVal) {
    getConfiguration().set(OZONE_READONLY_ADMINISTRATORS, newVal);
    Collection<String> pReadOnlyAdmins =
        OzoneConfigUtil.getOzoneReadOnlyAdminsFromConfig(getConfiguration());
    readOnlyAdmins.setAdminUsernames(pReadOnlyAdmins);
    LOG.info("Load conf {} : {}, and now readOnly admins are: {}",
        OZONE_READONLY_ADMINISTRATORS, newVal, pReadOnlyAdmins);
    return String.valueOf(newVal);
  }

  public void validateReplicationConfig(ReplicationConfig replicationConfig)
      throws OMException {
    try {
      getReplicationConfigValidator().validate(replicationConfig);
    } catch (IllegalArgumentException e) {
      throw new OMException("Invalid replication config: " + replicationConfig,
          OMException.ResultCodes.INVALID_REQUEST);
    }
  }

  @VisibleForTesting
  public ReplicationConfigValidator getReplicationConfigValidator() {
    return replicationConfigValidator;
  }
}<|MERGE_RESOLUTION|>--- conflicted
+++ resolved
@@ -832,12 +832,9 @@
         perfMetrics);
     omMetadataReader = new OmMetadataReader(keyManager, prefixManager,
         this, LOG, AUDIT, metrics);
-<<<<<<< HEAD
     rcOmMetadataReader = new ReferenceCounted<>(omMetadataReader);
-=======
 
     // TODO: [SNAPSHOT] Revisit this in HDDS-8529.
->>>>>>> 0bf6cb5c
     omSnapshotManager = new OmSnapshotManager(this);
 
     // Snapshot metrics
