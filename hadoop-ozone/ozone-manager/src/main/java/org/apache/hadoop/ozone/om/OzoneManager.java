--- conflicted
+++ resolved
@@ -3691,7 +3691,6 @@
         OZONE_OM_ENABLE_FILESYSTEM_PATHS_DEFAULT);
   }
 
-<<<<<<< HEAD
   public boolean getKeyPathLockEnabled() {
     return configuration.getBoolean(OZONE_OM_KEY_PATH_LOCK_ENABLED,
         OZONE_OM_KEY_PATH_LOCK_ENABLED_DEFAULT);
@@ -3699,7 +3698,8 @@
 
   public OzoneLockProvider getOzoneLockProvider() {
     return this.ozoneLockProvider;
-=======
+  }
+
   public ReplicationConfig getDefaultReplicationConfig() {
     final String replication = configuration.getTrimmed(
         OZONE_SERVER_DEFAULT_REPLICATION_KEY,
@@ -3709,7 +3709,6 @@
         OZONE_SERVER_DEFAULT_REPLICATION_TYPE_DEFAULT);
     return ReplicationConfig.parse(ReplicationType.valueOf(type),
         replication, configuration);
->>>>>>> 681d0a8f
   }
 
   public String getOMDefaultBucketLayout() {
