/**
 * Licensed to the Apache Software Foundation (ASF) under one or more
 * contributor license agreements.  See the NOTICE file distributed with this
 * work for additional information regarding copyright ownership.  The ASF
 * licenses this file to you under the Apache License, Version 2.0 (the
 * "License"); you may not use this file except in compliance with the License.
 * You may obtain a copy of the License at
 * <p>
 * http://www.apache.org/licenses/LICENSE-2.0
 * <p>
 * Unless required by applicable law or agreed to in writing, software
 * distributed under the License is distributed on an "AS IS" BASIS,WITHOUT
 * WARRANTIES OR CONDITIONS OF ANY KIND, either express or implied. See the
 * License for the specific language governing permissions and limitations under
 * the License.
 */

package org.apache.hadoop.ozone.om;

import javax.management.ObjectName;
import java.io.BufferedWriter;
import java.io.File;
import java.io.FileOutputStream;
import java.io.IOException;
import java.io.OutputStreamWriter;
import java.io.UncheckedIOException;
import java.net.InetAddress;
import java.net.InetSocketAddress;
import java.nio.charset.StandardCharsets;
import java.nio.file.Files;
import java.nio.file.Path;
import java.nio.file.Paths;
import java.nio.file.StandardCopyOption;
import java.security.PrivilegedExceptionAction;
import java.time.Duration;
import java.util.ArrayList;
import java.util.Arrays;
import java.util.Collection;
import java.util.Collections;
import java.util.HashMap;
import java.util.HashSet;
import java.util.LinkedHashMap;
import java.util.List;
import java.util.Map;
import java.util.Set;
import java.util.Timer;
import java.util.TimerTask;
import java.util.UUID;
import java.util.concurrent.ConcurrentHashMap;
import java.util.concurrent.TimeUnit;
import java.util.stream.Collectors;

import com.google.common.base.Optional;
import org.apache.hadoop.conf.Configuration;
import org.apache.hadoop.conf.StorageUnit;
import org.apache.hadoop.crypto.key.KeyProvider;
import org.apache.hadoop.crypto.key.KeyProviderCryptoExtension;
import org.apache.hadoop.fs.CommonConfigurationKeys;
import org.apache.hadoop.fs.CommonConfigurationKeysPublic;
import org.apache.hadoop.fs.FileSystem;
import org.apache.hadoop.fs.FileUtil;
import org.apache.hadoop.hdds.HddsConfigKeys;
import org.apache.hadoop.hdds.HddsUtils;
import org.apache.hadoop.hdds.annotation.InterfaceAudience;
import org.apache.hadoop.hdds.client.ReplicationConfig;
import org.apache.hadoop.hdds.client.ReplicationConfigValidator;
import org.apache.hadoop.hdds.client.ReplicationType;
import org.apache.hadoop.hdds.conf.ConfigurationException;
import org.apache.hadoop.hdds.conf.ConfigurationSource;
import org.apache.hadoop.hdds.conf.OzoneConfiguration;
import org.apache.hadoop.hdds.conf.ReconfigurationHandler;
import org.apache.hadoop.hdds.protocol.SecretKeyProtocol;
import org.apache.hadoop.hdds.protocol.proto.HddsProtos;
import org.apache.hadoop.hdds.protocol.proto.ReconfigureProtocolProtos.ReconfigureProtocolService;
import org.apache.hadoop.hdds.protocolPB.ReconfigureProtocolPB;
import org.apache.hadoop.hdds.protocolPB.ReconfigureProtocolServerSideTranslatorPB;
import org.apache.hadoop.hdds.protocolPB.SCMSecurityProtocolClientSideTranslatorPB;
import org.apache.hadoop.hdds.ratis.RatisHelper;
import org.apache.hadoop.hdds.scm.ScmInfo;
import org.apache.hadoop.hdds.scm.client.HddsClientUtils;
import org.apache.hadoop.hdds.server.OzoneAdmins;
import org.apache.hadoop.hdds.utils.IOUtils;
import org.apache.hadoop.hdds.utils.db.Table;
import org.apache.hadoop.hdds.utils.db.Table.KeyValue;
import org.apache.hadoop.hdds.utils.db.TableIterator;
import org.apache.hadoop.ozone.OzoneManagerVersion;
import org.apache.hadoop.ozone.om.helpers.SnapshotDiffJob;
import org.apache.hadoop.ozone.om.ratis_snapshot.OmRatisSnapshotProvider;
import org.apache.hadoop.ozone.om.ha.OMHAMetrics;
import org.apache.hadoop.ozone.om.helpers.KeyInfoWithVolumeContext;
import org.apache.hadoop.ozone.om.helpers.SnapshotInfo;
import org.apache.hadoop.ozone.om.request.OMClientRequest;
import org.apache.hadoop.ozone.om.s3.S3SecretCacheProvider;
import org.apache.hadoop.ozone.om.s3.S3SecretStoreProvider;
import org.apache.hadoop.ozone.om.service.OMRangerBGSyncService;
import org.apache.hadoop.ozone.om.snapshot.OmSnapshotUtils;
import org.apache.hadoop.ozone.om.upgrade.OMLayoutFeature;
import org.apache.hadoop.ozone.snapshot.SnapshotDiffResponse;
import org.apache.hadoop.ozone.util.OzoneNetUtils;
import org.apache.hadoop.ozone.om.helpers.BucketLayout;
import org.apache.hadoop.hdds.scm.ha.SCMNodeInfo;
import org.apache.hadoop.hdds.scm.protocol.ScmBlockLocationProtocol;
import org.apache.hadoop.hdds.scm.protocol.StorageContainerLocationProtocol;
import org.apache.hadoop.hdds.security.SecurityConfig;
import org.apache.hadoop.hdds.security.symmetric.SecretKeySignerClient;
import org.apache.hadoop.hdds.security.symmetric.DefaultSecretKeySignerClient;
import org.apache.hadoop.hdds.security.token.OzoneBlockTokenSecretManager;
import org.apache.hadoop.hdds.security.x509.certificate.client.CertificateClient;
import org.apache.hadoop.hdds.security.x509.certificate.utils.CertificateCodec;
import org.apache.hadoop.hdds.security.x509.certificate.utils.CertificateSignRequest;
import org.apache.hadoop.hdds.server.ServiceRuntimeInfoImpl;
import org.apache.hadoop.hdds.server.http.RatisDropwizardExports;
import org.apache.hadoop.hdds.utils.HAUtils;
import org.apache.hadoop.hdds.utils.HddsServerUtil;
import org.apache.hadoop.hdds.utils.ProtocolMessageMetrics;
import org.apache.hadoop.hdds.utils.db.BatchOperation;
import org.apache.hadoop.hdds.utils.db.DBCheckpoint;
import org.apache.hadoop.hdds.utils.db.DBUpdatesWrapper;
import org.apache.hadoop.hdds.utils.db.SequenceNumberNotFoundException;
import org.apache.hadoop.hdds.utils.db.cache.CacheKey;
import org.apache.hadoop.hdds.utils.db.cache.CacheValue;
import org.apache.hadoop.io.Text;
import org.apache.hadoop.ipc.ProtobufRpcEngine;
import org.apache.hadoop.ipc.RPC;
import org.apache.hadoop.ipc.Server;
import org.apache.hadoop.metrics2.util.MBeans;
import org.apache.hadoop.ozone.OmUtils;
import org.apache.hadoop.ozone.OzoneAcl;
import org.apache.hadoop.ozone.OzoneConfigKeys;
import org.apache.hadoop.ozone.OzoneConsts;
import org.apache.hadoop.ozone.OzoneSecurityUtil;
import org.apache.hadoop.ozone.audit.AuditAction;
import org.apache.hadoop.ozone.audit.AuditLogger;
import org.apache.hadoop.ozone.audit.AuditLoggerType;
import org.apache.hadoop.ozone.audit.AuditMessage;
import org.apache.hadoop.ozone.audit.Auditor;
import org.apache.hadoop.ozone.audit.OMAction;
import org.apache.hadoop.ozone.common.Storage.StorageState;
import org.apache.hadoop.ozone.om.exceptions.OMException;
import org.apache.hadoop.ozone.om.exceptions.OMException.ResultCodes;
import org.apache.hadoop.ozone.om.exceptions.OMLeaderNotReadyException;
import org.apache.hadoop.ozone.om.exceptions.OMNotLeaderException;
import org.apache.hadoop.ozone.om.ha.OMHANodeDetails;
import org.apache.hadoop.ozone.om.helpers.OMNodeDetails;
import org.apache.hadoop.ozone.om.helpers.DBUpdates;
import org.apache.hadoop.ozone.om.helpers.OmBucketInfo;
import org.apache.hadoop.ozone.om.helpers.OmDBAccessIdInfo;
import org.apache.hadoop.ozone.om.helpers.OmDBUserPrincipalInfo;
import org.apache.hadoop.ozone.om.helpers.OmDBTenantState;
import org.apache.hadoop.ozone.om.helpers.OmKeyArgs;
import org.apache.hadoop.ozone.om.helpers.OmKeyInfo;
import org.apache.hadoop.ozone.om.helpers.OmMultipartUploadList;
import org.apache.hadoop.ozone.om.helpers.OmMultipartUploadListParts;
import org.apache.hadoop.ozone.om.helpers.OmVolumeArgs;
import org.apache.hadoop.ozone.om.helpers.OzoneFileStatus;
import org.apache.hadoop.ozone.om.helpers.RepeatedOmKeyInfo;
import org.apache.hadoop.ozone.om.helpers.S3VolumeContext;
import org.apache.hadoop.ozone.om.helpers.ServiceInfo;
import org.apache.hadoop.ozone.om.helpers.ServiceInfoEx;
import org.apache.hadoop.ozone.om.helpers.TenantStateList;
import org.apache.hadoop.ozone.om.helpers.TenantUserInfoValue;
import org.apache.hadoop.ozone.om.helpers.TenantUserList;
import org.apache.hadoop.ozone.om.lock.OzoneLockProvider;
import org.apache.hadoop.ozone.om.protocol.OMInterServiceProtocol;
import org.apache.hadoop.ozone.om.protocol.OMConfiguration;
import org.apache.hadoop.ozone.om.protocolPB.OMInterServiceProtocolClientSideImpl;
import org.apache.hadoop.ozone.om.protocol.OzoneManagerProtocol;
import org.apache.hadoop.ozone.om.protocolPB.OMInterServiceProtocolPB;
import org.apache.hadoop.ozone.om.protocolPB.OMAdminProtocolClientSideImpl;
import org.apache.hadoop.ozone.om.protocolPB.OMAdminProtocolPB;
import org.apache.hadoop.ozone.om.protocolPB.OzoneManagerProtocolPB;
import org.apache.hadoop.ozone.common.ha.ratis.RatisSnapshotInfo;
import org.apache.hadoop.hdds.security.exception.OzoneSecurityException;
import org.apache.hadoop.hdds.utils.TransactionInfo;
import org.apache.hadoop.ozone.om.ratis.OzoneManagerRatisServer;
import org.apache.hadoop.ozone.om.ratis.utils.OzoneManagerRatisUtils;
import org.apache.hadoop.ozone.om.upgrade.OMLayoutVersionManager;
import org.apache.hadoop.ozone.om.upgrade.OMUpgradeFinalizer;
import org.apache.hadoop.ozone.protocol.proto.OzoneManagerAdminProtocolProtos.OzoneManagerAdminService;
import org.apache.hadoop.ozone.protocol.proto.OzoneManagerProtocolProtos;
import org.apache.hadoop.ozone.protocol.proto.OzoneManagerProtocolProtos.DBUpdatesRequest;
import org.apache.hadoop.ozone.protocol.proto.OzoneManagerProtocolProtos.KeyArgs;
import org.apache.hadoop.ozone.protocol.proto.OzoneManagerProtocolProtos.OMRoleInfo;
import org.apache.hadoop.ozone.protocol.proto.OzoneManagerProtocolProtos.S3Authentication;
import org.apache.hadoop.ozone.protocol.proto.OzoneManagerProtocolProtos.ServicePort;
import org.apache.hadoop.ozone.protocol.proto.OzoneManagerProtocolProtos.ExtendedUserAccessIdInfo;
import org.apache.hadoop.ozone.protocol.proto.OzoneManagerProtocolProtos.TenantState;
import org.apache.hadoop.ozone.protocol.proto.OzoneManagerProtocolProtos.EchoRPCResponse;
import org.apache.hadoop.ozone.protocolPB.OMInterServiceProtocolServerSideImpl;
import org.apache.hadoop.ozone.protocolPB.OMAdminProtocolServerSideImpl;
import org.apache.hadoop.ozone.storage.proto.OzoneManagerStorageProtos.PersistedUserVolumeInfo;
import org.apache.hadoop.ozone.protocolPB.OzoneManagerProtocolServerSideTranslatorPB;
import org.apache.hadoop.ozone.security.OMCertificateClient;
import org.apache.hadoop.ozone.security.OzoneDelegationTokenSecretManager;
import org.apache.hadoop.ozone.security.OzoneTokenIdentifier;
import org.apache.hadoop.ozone.security.acl.IAccessAuthorizer;
import org.apache.hadoop.ozone.security.acl.IAccessAuthorizer.ACLIdentityType;
import org.apache.hadoop.ozone.security.acl.IAccessAuthorizer.ACLType;
import org.apache.hadoop.ozone.security.acl.OzoneObj;
import org.apache.hadoop.ozone.security.acl.OzoneObj.ResourceType;
import org.apache.hadoop.ozone.security.acl.OzoneObj.StoreType;
import org.apache.hadoop.ozone.security.acl.OzoneObjInfo;
import org.apache.hadoop.ozone.security.acl.RequestContext;
import org.apache.hadoop.ozone.upgrade.UpgradeFinalizer;
import org.apache.hadoop.ozone.upgrade.UpgradeFinalizer.StatusAndMessages;
import org.apache.hadoop.hdds.ExitManager;
import org.apache.hadoop.ozone.util.OzoneVersionInfo;
import org.apache.hadoop.ozone.util.ShutdownHookManager;
import org.apache.hadoop.security.SecurityUtil;
import org.apache.hadoop.security.UserGroupInformation;
import org.apache.hadoop.security.UserGroupInformation.AuthenticationMethod;
import org.apache.hadoop.security.authentication.client.AuthenticationException;
import org.apache.hadoop.security.token.Token;
import org.apache.hadoop.util.KMSUtil;
import org.apache.hadoop.util.Time;

import com.fasterxml.jackson.databind.ObjectMapper;
import com.fasterxml.jackson.databind.ObjectReader;
import com.fasterxml.jackson.databind.ObjectWriter;
import com.google.common.annotations.VisibleForTesting;
import com.google.common.base.Preconditions;
import com.google.protobuf.BlockingService;
import com.google.protobuf.ProtocolMessageEnum;
import org.apache.commons.lang3.StringUtils;
import org.apache.commons.lang3.tuple.Pair;

import static org.apache.hadoop.fs.CommonConfigurationKeysPublic.FS_TRASH_INTERVAL_DEFAULT;
import static org.apache.hadoop.fs.CommonConfigurationKeysPublic.FS_TRASH_INTERVAL_KEY;
import static org.apache.hadoop.hdds.HddsConfigKeys.HDDS_BLOCK_TOKEN_ENABLED;
import static org.apache.hadoop.hdds.HddsConfigKeys.HDDS_BLOCK_TOKEN_ENABLED_DEFAULT;
import static org.apache.hadoop.hdds.HddsUtils.getScmAddressForClients;
import static org.apache.hadoop.hdds.HddsUtils.preserveThreadName;
import static org.apache.hadoop.hdds.ratis.RatisHelper.newJvmPauseMonitor;
import static org.apache.hadoop.hdds.server.ServerUtils.updateRPCListenAddress;
import static org.apache.hadoop.hdds.utils.HAUtils.getScmInfo;
import static org.apache.hadoop.hdds.utils.HddsServerUtil.getRemoteUser;
import static org.apache.hadoop.hdds.utils.HddsServerUtil.getScmSecurityClientWithMaxRetry;
import static org.apache.hadoop.ozone.OmUtils.MAX_TRXN_ID;
import static org.apache.hadoop.ozone.OzoneAcl.AclScope.ACCESS;
import static org.apache.hadoop.ozone.OzoneConfigKeys.OZONE_ACL_ENABLED;
import static org.apache.hadoop.ozone.OzoneConfigKeys.OZONE_ACL_ENABLED_DEFAULT;
import static org.apache.hadoop.ozone.OzoneConfigKeys.OZONE_ADMINISTRATORS;
import static org.apache.hadoop.ozone.OzoneConfigKeys.OZONE_READONLY_ADMINISTRATORS;
import static org.apache.hadoop.ozone.OzoneConfigKeys.OZONE_FLEXIBLE_FQDN_RESOLUTION_ENABLED;
import static org.apache.hadoop.ozone.OzoneConfigKeys.OZONE_FLEXIBLE_FQDN_RESOLUTION_ENABLED_DEFAULT;
import static org.apache.hadoop.ozone.OzoneConfigKeys.OZONE_KEY_PREALLOCATION_BLOCKS_MAX;
import static org.apache.hadoop.ozone.OzoneConfigKeys.OZONE_KEY_PREALLOCATION_BLOCKS_MAX_DEFAULT;
import static org.apache.hadoop.ozone.OzoneConfigKeys.OZONE_SCM_BLOCK_SIZE;
import static org.apache.hadoop.ozone.OzoneConfigKeys.OZONE_SCM_BLOCK_SIZE_DEFAULT;
import static org.apache.hadoop.ozone.OzoneConsts.DB_TRANSIENT_MARKER;
import static org.apache.hadoop.ozone.OzoneConsts.DEFAULT_OM_UPDATE_ID;
import static org.apache.hadoop.ozone.OzoneConsts.LAYOUT_VERSION_KEY;
import static org.apache.hadoop.ozone.OzoneConsts.OM_METRICS_FILE;
import static org.apache.hadoop.ozone.OzoneConsts.OM_METRICS_TEMP_FILE;
import static org.apache.hadoop.ozone.OzoneConsts.OM_SNAPSHOT_DIR;
import static org.apache.hadoop.ozone.OzoneConsts.PREPARE_MARKER_KEY;
import static org.apache.hadoop.ozone.OzoneConsts.OM_RATIS_SNAPSHOT_DIR;
import static org.apache.hadoop.ozone.OzoneConsts.RPC_PORT;
import static org.apache.hadoop.ozone.OzoneConsts.TRANSACTION_INFO_KEY;
import static org.apache.hadoop.ozone.om.OMConfigKeys.OZONE_OM_ADDRESS_KEY;
import static org.apache.hadoop.ozone.om.OMConfigKeys.OZONE_OM_ENABLE_FILESYSTEM_PATHS;
import static org.apache.hadoop.ozone.om.OMConfigKeys.OZONE_OM_ENABLE_FILESYSTEM_PATHS_DEFAULT;
import static org.apache.hadoop.ozone.om.OMConfigKeys.OZONE_OM_KEY_PATH_LOCK_ENABLED;
import static org.apache.hadoop.ozone.om.OMConfigKeys.OZONE_OM_KEY_PATH_LOCK_ENABLED_DEFAULT;
import static org.apache.hadoop.ozone.om.OMConfigKeys.OZONE_OM_HANDLER_COUNT_DEFAULT;
import static org.apache.hadoop.ozone.om.OMConfigKeys.OZONE_OM_HANDLER_COUNT_KEY;
import static org.apache.hadoop.ozone.om.OMConfigKeys.OZONE_OM_HTTP_AUTH_TYPE;
import static org.apache.hadoop.ozone.om.OMConfigKeys.OZONE_OM_KERBEROS_KEYTAB_FILE_KEY;
import static org.apache.hadoop.ozone.om.OMConfigKeys.OZONE_OM_KERBEROS_PRINCIPAL_KEY;
import static org.apache.hadoop.ozone.om.OMConfigKeys.OZONE_OM_METRICS_SAVE_INTERVAL;
import static org.apache.hadoop.ozone.om.OMConfigKeys.OZONE_OM_METRICS_SAVE_INTERVAL_DEFAULT;
import static org.apache.hadoop.ozone.om.OMConfigKeys.OZONE_OM_S3_GPRC_SERVER_ENABLED;
import static org.apache.hadoop.ozone.om.OMConfigKeys.OZONE_OM_S3_GRPC_SERVER_ENABLED_DEFAULT;
import static org.apache.hadoop.ozone.om.OMConfigKeys.OZONE_OM_NAMESPACE_STRICT_S3;
import static org.apache.hadoop.ozone.om.OMConfigKeys.OZONE_OM_NAMESPACE_STRICT_S3_DEFAULT;
import static org.apache.hadoop.ozone.om.OMConfigKeys.OZONE_OM_USER_MAX_VOLUME;
import static org.apache.hadoop.ozone.om.OMConfigKeys.OZONE_OM_USER_MAX_VOLUME_DEFAULT;
import static org.apache.hadoop.ozone.om.OMConfigKeys.OZONE_OM_VOLUME_LISTALL_ALLOWED;
import static org.apache.hadoop.ozone.om.OMConfigKeys.OZONE_OM_VOLUME_LISTALL_ALLOWED_DEFAULT;
import static org.apache.hadoop.ozone.om.OMConfigKeys.OZONE_DEFAULT_BUCKET_LAYOUT;
import static org.apache.hadoop.ozone.om.OMConfigKeys.OZONE_DEFAULT_BUCKET_LAYOUT_DEFAULT;
import static org.apache.hadoop.ozone.om.OMConfigKeys.OZONE_SERVER_DEFAULT_REPLICATION_DEFAULT;
import static org.apache.hadoop.ozone.om.OMConfigKeys.OZONE_SERVER_DEFAULT_REPLICATION_KEY;
import static org.apache.hadoop.ozone.om.OMConfigKeys.OZONE_SERVER_DEFAULT_REPLICATION_TYPE_DEFAULT;
import static org.apache.hadoop.ozone.om.OMConfigKeys.OZONE_SERVER_DEFAULT_REPLICATION_TYPE_KEY;
import static org.apache.hadoop.ozone.om.exceptions.OMException.ResultCodes.DETECTED_LOOP_IN_BUCKET_LINKS;
import static org.apache.hadoop.ozone.om.exceptions.OMException.ResultCodes.FEATURE_NOT_ENABLED;
import static org.apache.hadoop.ozone.om.exceptions.OMException.ResultCodes.INVALID_AUTH_METHOD;
import static org.apache.hadoop.ozone.om.exceptions.OMException.ResultCodes.INVALID_REQUEST;
import static org.apache.hadoop.ozone.om.exceptions.OMException.ResultCodes.PERMISSION_DENIED;
import static org.apache.hadoop.ozone.om.exceptions.OMException.ResultCodes.TOKEN_ERROR_OTHER;
import static org.apache.hadoop.ozone.om.s3.S3SecretStoreConfigurationKeys.DEFAULT_SECRET_STORAGE_TYPE;
import static org.apache.hadoop.ozone.om.s3.S3SecretStoreConfigurationKeys.S3_SECRET_STORAGE_TYPE;
import static org.apache.hadoop.security.UserGroupInformation.getCurrentUser;
import static org.apache.hadoop.util.ExitUtil.terminate;
import static org.apache.hadoop.ozone.om.lock.OzoneManagerLock.Resource.BUCKET_LOCK;
import static org.apache.hadoop.ozone.om.lock.OzoneManagerLock.Resource.VOLUME_LOCK;
import static org.apache.hadoop.ozone.om.ratis.OzoneManagerRatisServer.RaftServerStatus.LEADER_AND_READY;
import static org.apache.hadoop.ozone.om.ratis.OzoneManagerRatisServer.getRaftGroupIdFromOmServiceId;
import static org.apache.hadoop.ozone.protocol.proto.OzoneManagerInterServiceProtocolProtos.OzoneManagerInterService;
import static org.apache.hadoop.ozone.protocol.proto.OzoneManagerProtocolProtos.OzoneManagerService;
import static org.apache.hadoop.ozone.protocol.proto.OzoneManagerProtocolProtos.PrepareStatusResponse.PrepareStatus;

import org.apache.ratis.grpc.GrpcTlsConfig;
import org.apache.ratis.proto.RaftProtos.RaftPeerRole;
import org.apache.ratis.protocol.RaftGroupId;
import org.apache.ratis.protocol.RaftPeer;
import org.apache.ratis.protocol.RaftPeerId;
import org.apache.ratis.server.RaftServer;
import org.apache.ratis.server.protocol.TermIndex;
import org.apache.ratis.util.ExitUtils;
import org.apache.ratis.util.FileUtils;
import org.apache.ratis.util.JvmPauseMonitor;
import org.apache.ratis.util.LifeCycle;
import org.slf4j.Logger;
import org.slf4j.LoggerFactory;

/**
 * Ozone Manager is the metadata manager of ozone.
 */
@InterfaceAudience.LimitedPrivate({"HDFS", "CBLOCK", "OZONE", "HBASE"})
public final class OzoneManager extends ServiceRuntimeInfoImpl
    implements OzoneManagerProtocol, OMInterServiceProtocol, OMMXBean, Auditor {
  public static final Logger LOG =
      LoggerFactory.getLogger(OzoneManager.class);

  private static final AuditLogger AUDIT = new AuditLogger(
      AuditLoggerType.OMLOGGER);

  private static final String OM_DAEMON = "om";

  // This is set for read requests when OMRequest has S3Authentication set,
  // and it is reset when read request is processed.
  private static final ThreadLocal<S3Authentication> S3_AUTH =
      new ThreadLocal<>();

  private static boolean securityEnabled = false;

  private final ReconfigurationHandler reconfigurationHandler;
  private OzoneDelegationTokenSecretManager delegationTokenMgr;
  private OzoneBlockTokenSecretManager blockTokenMgr;
  private CertificateClient certClient;
  private SecretKeySignerClient secretKeyClient;
  private String caCertPem = null;
  private List<String> caCertPemList = new ArrayList<>();
  private final Text omRpcAddressTxt;
  private OzoneConfiguration configuration;
  private RPC.Server omRpcServer;
  private GrpcOzoneManagerServer omS3gGrpcServer;
  private final InetSocketAddress omRpcAddress;
  private final String omId;

  private OMMetadataManager metadataManager;
  private OMMultiTenantManager multiTenantManager;
  private VolumeManager volumeManager;
  private BucketManager bucketManager;
  private KeyManager keyManager;
  private PrefixManagerImpl prefixManager;
  private final UpgradeFinalizer<OzoneManager> upgradeFinalizer;

  /**
   * OM super user / admin list.
   */
  private final String omStarterUser;
  private final OzoneAdmins omAdmins;
  private final OzoneAdmins readOnlyAdmins;
  private final OzoneAdmins s3OzoneAdmins;

  private final OMMetrics metrics;
  private OMHAMetrics omhaMetrics;
  private final ProtocolMessageMetrics<ProtocolMessageEnum>
      omClientProtocolMetrics;
  private OzoneManagerHttpServer httpServer;
  private final OMStorage omStorage;
  private final ScmBlockLocationProtocol scmBlockClient;
  private final StorageContainerLocationProtocol scmContainerClient;
  private ObjectName omInfoBeanName;
  private Timer metricsTimer;
  private ScheduleOMMetricsWriteTask scheduleOMMetricsWriteTask;
  private static final ObjectWriter WRITER =
      new ObjectMapper().writerWithDefaultPrettyPrinter();
  private static final ObjectReader READER =
      new ObjectMapper().readerFor(OmMetricsInfo.class);
  private static final int SHUTDOWN_HOOK_PRIORITY = 30;
  private final File omMetaDir;
  private boolean isAclEnabled;
  private final boolean isSpnegoEnabled;
  private final JvmPauseMonitor jvmPauseMonitor;
  private final SecurityConfig secConfig;
  private S3SecretManager s3SecretManager;
  private final boolean isOmGrpcServerEnabled;
  private volatile boolean isOmRpcServerRunning = false;
  private volatile boolean isOmGrpcServerRunning = false;
  private String omComponent;
  private OzoneManagerProtocolServerSideTranslatorPB omServerProtocol;

  private final boolean isRatisEnabled;
  private OzoneManagerRatisServer omRatisServer;
  private OmRatisSnapshotProvider omRatisSnapshotProvider;
  private OMNodeDetails omNodeDetails;
  private final Map<String, OMNodeDetails> peerNodesMap;
  private File omRatisSnapshotDir;
  private final RatisSnapshotInfo omRatisSnapshotInfo;
  private final Map<String, RatisDropwizardExports> ratisMetricsMap =
      new ConcurrentHashMap<>();
  private List<RatisDropwizardExports.MetricReporter> ratisReporterList = null;

  private KeyProviderCryptoExtension kmsProvider;
  private final OMLayoutVersionManager versionManager;

  private final ReplicationConfigValidator replicationConfigValidator;

  private boolean allowListAllVolumes;
  // Adding parameters needed for VolumeRequests here, so that during request
  // execution, we can get from ozoneManager.
  private final long maxUserVolumeCount;

  private int minMultipartUploadPartSize = OzoneConsts.OM_MULTIPART_MIN_SIZE;

  private final ScmClient scmClient;
  private final long scmBlockSize;
  private final int preallocateBlocksMax;
  private final boolean grpcBlockTokenEnabled;
  private final BucketLayout defaultBucketLayout;
  private final ReplicationConfig defaultReplicationConfig;

  private final boolean isS3MultiTenancyEnabled;
  private final boolean isStrictS3;
  private ExitManager exitManager;

  private OzoneManagerPrepareState prepareState;

  private boolean isBootstrapping = false;
  private boolean isForcedBootstrapping = false;

  // Test flags
  private static boolean testReloadConfigFlag = false;
  private static boolean testSecureOmFlag = false;
  private static UserGroupInformation testUgi;

  private final OzoneLockProvider ozoneLockProvider;
  private final OMPerformanceMetrics perfMetrics;

  private final boolean fsSnapshotEnabled;

  /**
   * OM Startup mode.
   */
  public enum StartupOption {
    REGUALR,
    BOOTSTRAP,
    FORCE_BOOTSTRAP
  }

  private enum State {
    INITIALIZED,
    BOOTSTRAPPING,
    RUNNING,
    STOPPED
  }

  // Used in MiniOzoneCluster testing
  private State omState;
  private Thread emptier;

  private static final int MSECS_PER_MINUTE = 60 * 1000;

  private final boolean isSecurityEnabled;

  // This metadata reader points to the active filesystem
  private OmMetadataReader omMetadataReader;
  private OmSnapshotManager omSnapshotManager;

  @SuppressWarnings("methodlength")
  private OzoneManager(OzoneConfiguration conf, StartupOption startupOption)
      throws IOException, AuthenticationException {
    super(OzoneVersionInfo.OZONE_VERSION_INFO);
    Preconditions.checkNotNull(conf);
    setConfiguration(conf);
    // Load HA related configurations
    OMHANodeDetails omhaNodeDetails =
        OMHANodeDetails.loadOMHAConfig(configuration);

    this.isSecurityEnabled = OzoneSecurityUtil.isSecurityEnabled(conf);
    this.peerNodesMap = omhaNodeDetails.getPeerNodesMap();
    this.omNodeDetails = omhaNodeDetails.getLocalNodeDetails();

    omStorage = new OMStorage(conf);
    omStorage.validateOrPersistOmNodeId(omNodeDetails.getNodeId());
    omId = omStorage.getOmId();
    reconfigurationHandler =
        new ReconfigurationHandler("OM", conf, this::checkAdminUserPrivilege)
            .register(OZONE_ADMINISTRATORS, this::reconfOzoneAdmins)
            .register(OZONE_READONLY_ADMINISTRATORS,
                this::reconfOzoneReadOnlyAdmins);

    versionManager = new OMLayoutVersionManager(omStorage.getLayoutVersion());
    upgradeFinalizer = new OMUpgradeFinalizer(versionManager);
    replicationConfigValidator =
        conf.getObject(ReplicationConfigValidator.class);

    exitManager = new ExitManager();

    // In case of single OM Node Service there will be no OM Node ID
    // specified, set it to value from om storage
    if (this.omNodeDetails.getNodeId() == null) {
      this.omNodeDetails = OMHANodeDetails.getOMNodeDetailsForNonHA(conf,
          omNodeDetails.getServiceId(),
          omStorage.getOmId(), omNodeDetails.getRpcAddress(),
          omNodeDetails.getRatisPort());
    }

    loginOMUserIfSecurityEnabled(conf);
    setInstanceVariablesFromConf();
    this.maxUserVolumeCount = conf.getInt(OZONE_OM_USER_MAX_VOLUME,
        OZONE_OM_USER_MAX_VOLUME_DEFAULT);
    Preconditions.checkArgument(this.maxUserVolumeCount > 0,
        OZONE_OM_USER_MAX_VOLUME + " value should be greater than zero");

    if (omStorage.getState() != StorageState.INITIALIZED) {
      throw new OMException("OM not initialized, current OM storage state: "
          + omStorage.getState().name() + ". Please ensure 'ozone om --init' "
          + "command is executed to generate all the required metadata to "
          + omStorage.getStorageDir()
          + " once before starting the OM service.",
          ResultCodes.OM_NOT_INITIALIZED);
    }
    omMetaDir = OMStorage.getOmDbDir(configuration);

    this.isSpnegoEnabled = conf.get(OZONE_OM_HTTP_AUTH_TYPE, "simple")
        .equals("kerberos");
    this.isOmGrpcServerEnabled = conf.getBoolean(
        OZONE_OM_S3_GPRC_SERVER_ENABLED,
        OZONE_OM_S3_GRPC_SERVER_ENABLED_DEFAULT);
    this.scmBlockSize = (long) conf.getStorageSize(OZONE_SCM_BLOCK_SIZE,
        OZONE_SCM_BLOCK_SIZE_DEFAULT, StorageUnit.BYTES);
    this.preallocateBlocksMax = conf.getInt(
        OZONE_KEY_PREALLOCATION_BLOCKS_MAX,
        OZONE_KEY_PREALLOCATION_BLOCKS_MAX_DEFAULT);
    this.grpcBlockTokenEnabled = conf.getBoolean(HDDS_BLOCK_TOKEN_ENABLED,
        HDDS_BLOCK_TOKEN_ENABLED_DEFAULT);
    this.isStrictS3 = conf.getBoolean(
        OZONE_OM_NAMESPACE_STRICT_S3,
        OZONE_OM_NAMESPACE_STRICT_S3_DEFAULT);

    // TODO: This is a temporary check. Once fully implemented, all OM state
    //  change should go through Ratis - be it standalone (for non-HA) or
    //  replicated (for HA).
    isRatisEnabled = configuration.getBoolean(
        OMConfigKeys.OZONE_OM_RATIS_ENABLE_KEY,
        OMConfigKeys.OZONE_OM_RATIS_ENABLE_DEFAULT);

    // Ratis server comes with JvmPauseMonitor, no need to start another
    jvmPauseMonitor = !isRatisEnabled ? newJvmPauseMonitor(omId) : null;

    fsSnapshotEnabled = configuration.getBoolean(
        OMConfigKeys.OZONE_FILESYSTEM_SNAPSHOT_ENABLED_KEY,
        OMConfigKeys.OZONE_FILESYSTEM_SNAPSHOT_ENABLED_DEFAULT);

    String defaultBucketLayoutString =
        configuration.getTrimmed(OZONE_DEFAULT_BUCKET_LAYOUT,
            OZONE_DEFAULT_BUCKET_LAYOUT_DEFAULT);

    boolean bucketLayoutValid = Arrays.stream(BucketLayout.values())
        .anyMatch(layout -> layout.name().equals(defaultBucketLayoutString));
    if (bucketLayoutValid) {
      this.defaultBucketLayout =
          BucketLayout.fromString(defaultBucketLayoutString);

      if (!defaultBucketLayout.isLegacy() &&
          !versionManager.isAllowed(OMLayoutFeature.BUCKET_LAYOUT_SUPPORT)) {
        LOG.warn("{} configured to non-legacy bucket layout {} when Ozone " +
            "Manager is pre-finalized for bucket layout support. Legacy " +
            "buckets will be created by default until Ozone Manager is " +
            "finalized.", OZONE_DEFAULT_BUCKET_LAYOUT, defaultBucketLayout);
      }
    } else {
      throw new ConfigurationException(defaultBucketLayoutString +
          " is not a valid default bucket layout. Supported values are " +
          Arrays.stream(BucketLayout.values())
              .map(Enum::toString).collect(Collectors.joining(", ")));
    }

    // Validates the default server-side replication configs.
    this.defaultReplicationConfig = getDefaultReplicationConfig();
    InetSocketAddress omNodeRpcAddr = omNodeDetails.getRpcAddress();
    omRpcAddressTxt = new Text(omNodeDetails.getRpcAddressString());

    scmContainerClient = getScmContainerClient(configuration);
    // verifies that the SCM info in the OM Version file is correct.
    scmBlockClient = getScmBlockClient(configuration);
    this.scmClient = new ScmClient(scmBlockClient, scmContainerClient,
        configuration);
    this.ozoneLockProvider = new OzoneLockProvider(getKeyPathLockEnabled(),
        getEnableFileSystemPaths());

    // For testing purpose only, not hit scm from om as Hadoop UGI can't login
    // two principals in the same JVM.
    ScmInfo scmInfo;
    if (!testSecureOmFlag) {
      scmInfo = getScmInfo(configuration);
      if (!scmInfo.getClusterId().equals(omStorage.getClusterID())) {
        logVersionMismatch(conf, scmInfo);
        throw new OMException("SCM version info mismatch.",
            ResultCodes.SCM_VERSION_MISMATCH_ERROR);
      }
    } else {
      scmInfo = new ScmInfo.Builder().setScmId("test").build();
    }

    RPC.setProtocolEngine(configuration, OzoneManagerProtocolPB.class,
        ProtobufRpcEngine.class);

    secConfig = new SecurityConfig(configuration);
    // Create the KMS Key Provider
    try {
      kmsProvider = createKeyProviderExt(configuration);
    } catch (IOException ioe) {
      kmsProvider = null;
      LOG.error("Fail to create Key Provider");
    }
    if (secConfig.isSecurityEnabled()) {
      omComponent = OM_DAEMON + "-" + omId;
      HddsProtos.OzoneManagerDetailsProto omInfo =
          getOmDetailsProto(conf, omStorage.getOmId());
      if (omStorage.getOmCertSerialId() == null) {
        throw new RuntimeException("OzoneManager started in secure mode but " +
            "doesn't have SCM signed certificate.");
      }
      SCMSecurityProtocolClientSideTranslatorPB scmSecurityClient =
          getScmSecurityClientWithMaxRetry(configuration, getCurrentUser());
      certClient = new OMCertificateClient(secConfig, scmSecurityClient,
          omStorage, omInfo, "",
          scmInfo == null ? null : scmInfo.getScmId(),
          this::saveNewCertId, this::terminateOM);

      SecretKeyProtocol secretKeyProtocol =
          HddsServerUtil.getSecretKeyClientForOm(conf);
      secretKeyClient = new DefaultSecretKeySignerClient(secretKeyProtocol);
    }
    if (secConfig.isBlockTokenEnabled()) {
      blockTokenMgr = createBlockTokenSecretManager();
    }

    // Enable S3 multi-tenancy if config keys are set
    this.isS3MultiTenancyEnabled =
        OMMultiTenantManager.checkAndEnableMultiTenancy(this, conf);

    metrics = OMMetrics.create();
    perfMetrics = OMPerformanceMetrics.register();
    // Get admin list
    omStarterUser = UserGroupInformation.getCurrentUser().getShortUserName();
    omAdmins = OzoneAdmins.getOzoneAdmins(omStarterUser, conf);
    LOG.info("OM start with adminUsers: {}", omAdmins.getAdminUsernames());

    // Get read only admin list
    readOnlyAdmins = OzoneAdmins.getReadonlyAdmins(conf);

    Collection<String> s3AdminUsernames =
            OzoneConfigUtil.getS3AdminsFromConfig(configuration);
    Collection<String> s3AdminGroups =
            OzoneConfigUtil.getS3AdminsGroupsFromConfig(configuration);
    s3OzoneAdmins = new OzoneAdmins(s3AdminUsernames, s3AdminGroups);
    instantiateServices(false);

    // Create special volume s3v which is required for S3G.
    addS3GVolumeToDB();

    if (startupOption == StartupOption.BOOTSTRAP) {
      isBootstrapping = true;
    } else if (startupOption == StartupOption.FORCE_BOOTSTRAP) {
      isForcedBootstrapping = true;
    }

    this.omRatisSnapshotInfo = new RatisSnapshotInfo();

    initializeRatisDirs(conf);
    initializeRatisServer(isBootstrapping || isForcedBootstrapping);

    omClientProtocolMetrics = ProtocolMessageMetrics
        .create("OmClientProtocol", "Ozone Manager RPC endpoint",
            OzoneManagerProtocolProtos.Type.values());

    // Start Om Rpc Server.
    omRpcServer = getRpcServer(configuration);
    omRpcAddress = updateRPCListenAddress(configuration,
        OZONE_OM_ADDRESS_KEY, omNodeRpcAddr, omRpcServer);

    // Start S3g Om gRPC Server.
    if (isOmGrpcServerEnabled) {
      omS3gGrpcServer = getOmS3gGrpcServer(configuration);
    }
    ShutdownHookManager.get().addShutdownHook(this::saveOmMetrics,
        SHUTDOWN_HOOK_PRIORITY);

    if (isBootstrapping || isForcedBootstrapping) {
      omState = State.BOOTSTRAPPING;
    } else {
      omState = State.INITIALIZED;
    }
  }

  public boolean isStopped() {
    return omState == State.STOPPED;
  }

  /**
   * Set the {@link S3Authentication} for the current rpc handler thread.
   */
  public static void setS3Auth(S3Authentication val) {
    S3_AUTH.set(val);
  }

  /**
   * Returns the {@link S3Authentication} for the current rpc handler thread.
   */
  public static S3Authentication getS3Auth() {
    return S3_AUTH.get();
  }

  /**
   * This method is used to set selected instance variables in this class from
   * the passed in config. This allows these variable to be reset when the OM
   * instance is restarted (normally from a test mini-cluster). Note, not all
   * variables are added here as variables are selectively added as tests
   * require.
   */
  private void setInstanceVariablesFromConf() {
    this.isAclEnabled = configuration.getBoolean(OZONE_ACL_ENABLED,
        OZONE_ACL_ENABLED_DEFAULT);
    this.allowListAllVolumes = configuration.getBoolean(
        OZONE_OM_VOLUME_LISTALL_ALLOWED,
        OZONE_OM_VOLUME_LISTALL_ALLOWED_DEFAULT);
  }

  /**
   * Constructs OM instance based on the configuration.
   *
   * @param conf OzoneConfiguration
   * @return OM instance
   * @throws IOException, AuthenticationException in case OM instance
   *                      creation fails.
   */
  public static OzoneManager createOm(OzoneConfiguration conf)
      throws IOException, AuthenticationException {
    return new OzoneManager(conf, StartupOption.REGUALR);
  }

  public static OzoneManager createOm(OzoneConfiguration conf,
      StartupOption startupOption) throws IOException, AuthenticationException {
    return new OzoneManager(conf, startupOption);
  }

  private void logVersionMismatch(OzoneConfiguration conf, ScmInfo scmInfo) {
    List<SCMNodeInfo> scmNodeInfoList = SCMNodeInfo.buildNodeInfo(conf);
    StringBuilder scmBlockAddressBuilder = new StringBuilder();
    for (SCMNodeInfo scmNodeInfo : scmNodeInfoList) {
      scmBlockAddressBuilder.append(scmNodeInfo.getBlockClientAddress())
          .append(",");
    }
    String scmBlockAddress = scmBlockAddressBuilder.toString();
    if (!StringUtils.isBlank(scmBlockAddress)) {
      scmBlockAddress = scmBlockAddress.substring(0,
          scmBlockAddress.lastIndexOf(","));
    }
    if (!scmInfo.getClusterId().equals(omStorage.getClusterID())) {
      LOG.error("clusterId from {} is {}, but is {} in {}",
          scmBlockAddress, scmInfo.getClusterId(),
          omStorage.getClusterID(), omStorage.getVersionFile());
    }
  }

  /**
   * Instantiate services which are dependent on the OM DB state.
   * When OM state is reloaded, these services are re-initialized with the
   * new OM state.
   */
  private void instantiateServices(boolean withNewSnapshot) throws IOException {

    OmMetadataManagerImpl metadataManagerImpl =
        new OmMetadataManagerImpl(configuration);
    this.metadataManager = metadataManagerImpl;
    LOG.info("S3 Multi-Tenancy is {}",
        isS3MultiTenancyEnabled ? "enabled" : "disabled");
    if (isS3MultiTenancyEnabled) {
      multiTenantManager = new OMMultiTenantManagerImpl(this, configuration);
      OzoneAclUtils.setOMMultiTenantManager(multiTenantManager);
    }
    volumeManager = new VolumeManagerImpl(metadataManager);

    bucketManager = new BucketManagerImpl(this, metadataManager);

    Class<? extends S3SecretStoreProvider> storeProviderClass =
        configuration.getClass(
            S3_SECRET_STORAGE_TYPE,
            DEFAULT_SECRET_STORAGE_TYPE,
            S3SecretStoreProvider.class);
    S3SecretStore store;
    try {
      store = storeProviderClass == DEFAULT_SECRET_STORAGE_TYPE
              ? metadataManagerImpl
              : storeProviderClass
                  .getConstructor().newInstance().get(configuration);
    } catch (Exception e) {
      throw new IOException(e);
    }
    S3SecretCacheProvider secretCacheProvider = S3SecretCacheProvider.IN_MEMORY;

    s3SecretManager = new S3SecretLockedManager(
        new S3SecretManagerImpl(
            store,
            secretCacheProvider.get(configuration)
        ),
        metadataManager.getLock()
    );
    if (secConfig.isSecurityEnabled() || testSecureOmFlag) {
      delegationTokenMgr = createDelegationTokenSecretManager(configuration);
    }

    prefixManager = new PrefixManagerImpl(metadataManager, isRatisEnabled);
    keyManager = new KeyManagerImpl(this, scmClient, configuration,
        perfMetrics);
    omMetadataReader = new OmMetadataReader(keyManager, prefixManager,
        this, LOG, AUDIT, metrics);

    // TODO: [SNAPSHOT] Revisit this in HDDS-8529.
    omSnapshotManager = new OmSnapshotManager(this);

    // Snapshot metrics
    updateActiveSnapshotMetrics();

    if (withNewSnapshot) {
      Integer layoutVersionInDB = getLayoutVersionInDB();
      if (layoutVersionInDB != null &&
          versionManager.getMetadataLayoutVersion() < layoutVersionInDB) {
        LOG.info("New OM snapshot received with higher layout version {}. " +
            "Attempting to finalize current OM to that version.",
            layoutVersionInDB);
        OmUpgradeConfig uConf = configuration.getObject(OmUpgradeConfig.class);
        upgradeFinalizer.finalizeAndWaitForCompletion(
            "om-ratis-snapshot", this,
            uConf.getRatisBasedFinalizationTimeout());
        if (versionManager.getMetadataLayoutVersion() < layoutVersionInDB) {
          throw new IOException("Unable to finalize OM to the desired layout " +
              "version " + layoutVersionInDB + " present in the snapshot DB.");
        } else {
          updateLayoutVersionInDB(versionManager, metadataManager);
        }
      }

      instantiatePrepareStateAfterSnapshot();
    } else {
      // Prepare state depends on the transaction ID of metadataManager after a
      // restart.
      instantiatePrepareStateOnStartup();
    }
  }

  /**
   * Return scmClient.
   */
  public ScmClient getScmClient() {
    return scmClient;
  }

  /**
   * Return SecretManager for OM.
   */
  public OzoneBlockTokenSecretManager getBlockTokenSecretManager() {
    return blockTokenMgr;
  }

  /**
   * Return config value of {@link OzoneConfigKeys#OZONE_SCM_BLOCK_SIZE}.
   */
  public long getScmBlockSize() {
    return scmBlockSize;
  }

  /**
   * Return config value of
   * {@link OzoneConfigKeys#OZONE_KEY_PREALLOCATION_BLOCKS_MAX}.
   */
  public int getPreallocateBlocksMax() {
    return preallocateBlocksMax;
  }

  /**
   * Return config value of
   * {@link HddsConfigKeys#HDDS_BLOCK_TOKEN_ENABLED}.
   */
  public boolean isGrpcBlockTokenEnabled() {
    return grpcBlockTokenEnabled;
  }

  /**
   * Returns true if S3 multi-tenancy is enabled; false otherwise.
   */
  public boolean isS3MultiTenancyEnabled() {
    return isS3MultiTenancyEnabled;
  }

  public boolean isStrictS3() {
    return isStrictS3;
  }

  /**
   * Throws OMException FEATURE_NOT_ENABLED if S3 multi-tenancy is not enabled.
   */
  public void checkS3MultiTenancyEnabled() throws OMException {
    if (isS3MultiTenancyEnabled()) {
      return;
    }

    throw new OMException("S3 multi-tenancy feature is not enabled. Please "
        + "set ozone.om.multitenancy.enabled to true and restart all OMs.",
        FEATURE_NOT_ENABLED);
  }

  /**
   * Return config value of {@link OzoneConfigKeys#OZONE_SECURITY_ENABLED_KEY}.
   */
  public boolean isSecurityEnabled() {
    return isSecurityEnabled || testSecureOmFlag;
  }

  public boolean isTestSecureOmFlag() {
    return testSecureOmFlag;
  }

  private KeyProviderCryptoExtension createKeyProviderExt(
      OzoneConfiguration conf) throws IOException {
    KeyProvider keyProvider = KMSUtil.createKeyProvider(conf,
        CommonConfigurationKeysPublic.HADOOP_SECURITY_KEY_PROVIDER_PATH);
    if (keyProvider == null) {
      return null;
    }
    return KeyProviderCryptoExtension
        .createKeyProviderCryptoExtension(keyProvider);
  }

  @Override
  public void close() throws IOException {
    stop();
  }

  /**
   * Class which schedule saving metrics to a file.
   */
  private class ScheduleOMMetricsWriteTask extends TimerTask {
    @Override
    public void run() {
      saveOmMetrics();
    }
  }

  private void saveOmMetrics() {
    try {
      File parent = getTempMetricsStorageFile().getParentFile();
      if (!parent.exists()) {
        Files.createDirectories(parent.toPath());
      }
      try (BufferedWriter writer = new BufferedWriter(
          new OutputStreamWriter(new FileOutputStream(
              getTempMetricsStorageFile()), StandardCharsets.UTF_8))) {
        OmMetricsInfo metricsInfo = new OmMetricsInfo();
        metricsInfo.setNumKeys(metrics.getNumKeys());
        WRITER.writeValue(writer, metricsInfo);
      }

      Files.move(getTempMetricsStorageFile().toPath(),
          getMetricsStorageFile().toPath(), StandardCopyOption
              .ATOMIC_MOVE, StandardCopyOption.REPLACE_EXISTING);
    } catch (IOException ex) {
      LOG.error("Unable to write the om Metrics file", ex);
    }
  }

  /**
   * Returns temporary metrics storage file.
   *
   * @return File
   */
  private File getTempMetricsStorageFile() {
    return new File(omMetaDir, OM_METRICS_TEMP_FILE);
  }

  /**
   * Returns metrics storage file.
   *
   * @return File
   */
  private File getMetricsStorageFile() {
    return new File(omMetaDir, OM_METRICS_FILE);
  }

  private OzoneDelegationTokenSecretManager createDelegationTokenSecretManager(
      OzoneConfiguration conf) throws IOException {
    long tokenRemoverScanInterval =
        conf.getTimeDuration(OMConfigKeys.DELEGATION_REMOVER_SCAN_INTERVAL_KEY,
            OMConfigKeys.DELEGATION_REMOVER_SCAN_INTERVAL_DEFAULT,
            TimeUnit.MILLISECONDS);
    long tokenMaxLifetime =
        conf.getTimeDuration(OMConfigKeys.DELEGATION_TOKEN_MAX_LIFETIME_KEY,
            OMConfigKeys.DELEGATION_TOKEN_MAX_LIFETIME_DEFAULT,
            TimeUnit.MILLISECONDS);
    long tokenRenewInterval =
        conf.getTimeDuration(OMConfigKeys.DELEGATION_TOKEN_RENEW_INTERVAL_KEY,
            OMConfigKeys.DELEGATION_TOKEN_RENEW_INTERVAL_DEFAULT,
            TimeUnit.MILLISECONDS);
    long certificateGracePeriod = Duration.parse(
        conf.get(HddsConfigKeys.HDDS_X509_RENEW_GRACE_DURATION,
            HddsConfigKeys.HDDS_X509_RENEW_GRACE_DURATION_DEFAULT)).toMillis();
    boolean tokenSanityChecksEnabled = conf.getBoolean(
        HddsConfigKeys.HDDS_X509_GRACE_DURATION_TOKEN_CHECKS_ENABLED,
        HddsConfigKeys.HDDS_X509_GRACE_DURATION_TOKEN_CHECKS_ENABLED_DEFAULT);
    if (tokenSanityChecksEnabled && tokenMaxLifetime > certificateGracePeriod) {
      throw new IllegalArgumentException("Certificate grace period " +
          HddsConfigKeys.HDDS_X509_RENEW_GRACE_DURATION +
          " should be greater than maximum delegation token lifetime " +
          OMConfigKeys.DELEGATION_TOKEN_MAX_LIFETIME_KEY);
    }

    return new OzoneDelegationTokenSecretManager.Builder()
        .setConf(conf)
        .setTokenMaxLifetime(tokenMaxLifetime)
        .setTokenRenewInterval(tokenRenewInterval)
        .setTokenRemoverScanInterval(tokenRemoverScanInterval)
        .setService(omRpcAddressTxt)
        .setOzoneManager(this)
        .setS3SecretManager(s3SecretManager)
        .setCertificateClient(certClient)
        .setOmServiceId(omNodeDetails.getServiceId())
        .build();
  }

  private OzoneBlockTokenSecretManager createBlockTokenSecretManager() {
    long expiryTime = configuration.getTimeDuration(
        HddsConfigKeys.HDDS_BLOCK_TOKEN_EXPIRY_TIME,
        HddsConfigKeys.HDDS_BLOCK_TOKEN_EXPIRY_TIME_DEFAULT,
        TimeUnit.MILLISECONDS);
    return new OzoneBlockTokenSecretManager(expiryTime, secretKeyClient);
  }

  private void stopSecretManager() {
    if (secretKeyClient != null) {
      LOG.info("Stopping secret key client.");
      secretKeyClient.stop();
    }

    if (delegationTokenMgr != null) {
      LOG.info("Stopping OM delegation token secret manager.");
      try {
        delegationTokenMgr.stop();
      } catch (IOException e) {
        LOG.error("Failed to stop delegation token manager", e);
      }
    }
  }

  public UUID refetchSecretKey() {
    secretKeyClient.refetchSecretKey();
    return secretKeyClient.getCurrentSecretKey().getId();
  }

  @VisibleForTesting
  public void startSecretManager() {
    try {
      certClient.assertValidKeysAndCertificate();
    } catch (OzoneSecurityException e) {
      LOG.error("Unable to read key pair for OM.", e);
      throw new UncheckedIOException(e);
    }

    if (secConfig.isBlockTokenEnabled() && blockTokenMgr != null) {
      LOG.info("Starting secret key client.");
      try {
        secretKeyClient.start(configuration);
      } catch (IOException e) {
        LOG.error("Unable to initialize secret key.", e);
        throw new UncheckedIOException(e);
      }
    }

    if (delegationTokenMgr != null) {
      try {
        LOG.info("Starting OM delegation token secret manager");
        delegationTokenMgr.start(certClient);
      } catch (IOException e) {
        // Unable to start secret manager.
        LOG.error("Error starting delegation token secret manager.", e);
        throw new UncheckedIOException(e);
      }
    }
  }

  /**
   * For testing purpose only.
   */
  @VisibleForTesting
  public void setCertClient(CertificateClient newClient) throws IOException {
    if (certClient != null) {
      certClient.close();
    }
    certClient = newClient;
  }

  /**
   * For testing purpose only. This allows testing token in integration test
   * without fully setting up a working secure cluster.
   */
  @VisibleForTesting
  public void setSecretKeyClient(
      SecretKeySignerClient secretKeyClient) {
    this.secretKeyClient = secretKeyClient;
    blockTokenMgr.setSecretKeyClient(secretKeyClient);
  }

  /**
   * Login OM service user if security and Kerberos are enabled.
   */
  private static void loginOMUser(OzoneConfiguration conf)
      throws IOException, AuthenticationException {

    if (SecurityUtil.getAuthenticationMethod(conf).equals(
        AuthenticationMethod.KERBEROS)) {
      if (LOG.isDebugEnabled()) {
        LOG.debug("Ozone security is enabled. Attempting login for OM user. "
                + "Principal: {}, keytab: {}", conf.get(
            OZONE_OM_KERBEROS_PRINCIPAL_KEY),
            conf.get(OZONE_OM_KERBEROS_KEYTAB_FILE_KEY));
      }

      UserGroupInformation.setConfiguration(conf);

      InetSocketAddress socAddr = OmUtils.getOmAddress(conf);
      SecurityUtil.login(conf, OZONE_OM_KERBEROS_KEYTAB_FILE_KEY,
          OZONE_OM_KERBEROS_PRINCIPAL_KEY, socAddr.getHostName());
    } else {
      throw new AuthenticationException(SecurityUtil.getAuthenticationMethod(
          conf) + " authentication method not supported. OM user login "
          + "failed.");
    }
    LOG.info("Ozone Manager login successful.");
  }

  /**
   * Create a scm block client, used by putKey() and getKey().
   *
   * @return {@link ScmBlockLocationProtocol}
   */
  private static ScmBlockLocationProtocol getScmBlockClient(
      OzoneConfiguration conf) {
    return HAUtils.getScmBlockClient(conf);
  }

  /**
   * Returns a scm container client.
   *
   * @return {@link StorageContainerLocationProtocol}
   */
  private static StorageContainerLocationProtocol getScmContainerClient(
      OzoneConfiguration conf) {
    return HAUtils.getScmContainerClient(conf);
  }

  /**
   * Creates a new instance of rpc server. If an earlier instance is already
   * running then returns the same.
   */
  private RPC.Server getRpcServer(OzoneConfiguration conf) throws IOException {
    if (isOmRpcServerRunning) {
      return omRpcServer;
    }

    LOG.info("Creating RPC Server");
    InetSocketAddress omNodeRpcAddr = OmUtils.getOmAddress(conf);
    boolean flexibleFqdnResolutionEnabled = conf.getBoolean(
            OZONE_FLEXIBLE_FQDN_RESOLUTION_ENABLED,
            OZONE_FLEXIBLE_FQDN_RESOLUTION_ENABLED_DEFAULT);
    if (flexibleFqdnResolutionEnabled && omNodeRpcAddr.getAddress() == null) {
      omNodeRpcAddr =
              OzoneNetUtils.getAddressWithHostNameLocal(omNodeRpcAddr);
    }

    final int handlerCount = conf.getInt(OZONE_OM_HANDLER_COUNT_KEY,
        OZONE_OM_HANDLER_COUNT_DEFAULT);
    RPC.setProtocolEngine(configuration, OzoneManagerProtocolPB.class,
        ProtobufRpcEngine.class);

    this.omServerProtocol = new OzoneManagerProtocolServerSideTranslatorPB(
        this, omRatisServer, omClientProtocolMetrics, isRatisEnabled,
        getLastTrxnIndexForNonRatis());
    BlockingService omService =
        OzoneManagerService.newReflectiveBlockingService(omServerProtocol);

    OMInterServiceProtocolServerSideImpl omInterServerProtocol =
        new OMInterServiceProtocolServerSideImpl(this, omRatisServer,
            isRatisEnabled);
    BlockingService omInterService =
        OzoneManagerInterService.newReflectiveBlockingService(
            omInterServerProtocol);

    OMAdminProtocolServerSideImpl omMetadataServerProtocol =
        new OMAdminProtocolServerSideImpl(this);
    BlockingService omAdminService =
        OzoneManagerAdminService.newReflectiveBlockingService(
            omMetadataServerProtocol);

    ReconfigureProtocolServerSideTranslatorPB reconfigureServerProtocol
        = new ReconfigureProtocolServerSideTranslatorPB(reconfigurationHandler);
    BlockingService reconfigureService =
        ReconfigureProtocolService.newReflectiveBlockingService(
            reconfigureServerProtocol);

    return startRpcServer(configuration, omNodeRpcAddr, omService,
        omInterService, omAdminService, reconfigureService, handlerCount);
  }

  /**
   *
   * @param conf configuration
   * @param addr configured address of RPC server
   * @param clientProtocolService RPC protocol for client communication
   *                              (OzoneManagerProtocolPB impl)
   * @param interOMProtocolService RPC protocol for inter OM communication
   *                               (OMInterServiceProtocolPB impl)
   * @param reconfigureProtocolService RPC protocol for reconfigure
   *    *                              (ReconfigureProtocolPB impl)
   * @param handlerCount RPC server handler count
   * @return RPC server
   * @throws IOException if there is an I/O error while creating RPC server
   */
  private RPC.Server startRpcServer(OzoneConfiguration conf,
      InetSocketAddress addr, BlockingService clientProtocolService,
      BlockingService interOMProtocolService,
      BlockingService omAdminProtocolService,
      BlockingService reconfigureProtocolService,
      int handlerCount)
      throws IOException {

    RPC.Server rpcServer = preserveThreadName(() -> new RPC.Builder(conf)
        .setProtocol(OzoneManagerProtocolPB.class)
        .setInstance(clientProtocolService)
        .setBindAddress(addr.getHostString())
        .setPort(addr.getPort())
        .setNumHandlers(handlerCount)
        .setVerbose(false)
        .setSecretManager(delegationTokenMgr)
        .build());

    HddsServerUtil.addPBProtocol(conf, OMInterServiceProtocolPB.class,
        interOMProtocolService, rpcServer);
    HddsServerUtil.addPBProtocol(conf, OMAdminProtocolPB.class,
        omAdminProtocolService, rpcServer);
    HddsServerUtil.addPBProtocol(conf, ReconfigureProtocolPB.class,
        reconfigureProtocolService, rpcServer);

    if (conf.getBoolean(CommonConfigurationKeys.HADOOP_SECURITY_AUTHORIZATION,
        false)) {
      rpcServer.refreshServiceAcl(conf, OMPolicyProvider.getInstance());
    }

    rpcServer.addSuppressedLoggingExceptions(OMNotLeaderException.class,
        OMLeaderNotReadyException.class);

    return rpcServer;
  }

  /**
   * Starts an s3g OmGrpc server.
   *
   * @param conf         configuration
   * @return gRPC server
   * @throws IOException if there is an I/O error while creating RPC server
   */
  private GrpcOzoneManagerServer startGrpcServer(OzoneConfiguration conf) {
    return new GrpcOzoneManagerServer(conf,
            this.omServerProtocol,
            this.delegationTokenMgr,
            this.certClient);
  }

  private static boolean isOzoneSecurityEnabled() {
    return securityEnabled;
  }

  /**
   * Logs in the OM user if security is enabled in the configuration.
   *
   * @param conf OzoneConfiguration
   * @throws IOException, AuthenticationException in case login fails.
   */
  private static void loginOMUserIfSecurityEnabled(OzoneConfiguration conf)
      throws IOException, AuthenticationException {
    securityEnabled = OzoneSecurityUtil.isSecurityEnabled(conf);
    if (securityEnabled && testUgi == null) {
      loginOMUser(conf);
    }
  }

  /**
   * Initializes the OM instance.
   *
   * @param conf OzoneConfiguration
   * @return true if OM initialization succeeds, false otherwise
   * @throws IOException in case ozone metadata directory path is not
   *                     accessible
   */
  @VisibleForTesting
  public static boolean omInit(OzoneConfiguration conf) throws IOException,
      AuthenticationException {
    OMHANodeDetails omhaNodeDetails = OMHANodeDetails.loadOMHAConfig(conf);
    String nodeId = omhaNodeDetails.getLocalNodeDetails().getNodeId();
    loginOMUserIfSecurityEnabled(conf);
    OMStorage omStorage = new OMStorage(conf);
    StorageState state = omStorage.getState();
    String scmId;
    try {
      ScmInfo scmInfo = getScmInfo(conf);
      scmId = scmInfo.getScmId();
      if (scmId == null || scmId.isEmpty()) {
        throw new IOException("Invalid SCM ID");
      }
      String clusterId = scmInfo.getClusterId();
      if (clusterId == null || clusterId.isEmpty()) {
        throw new IOException("Invalid Cluster ID");
      }

      if (state != StorageState.INITIALIZED) {
        omStorage.setOmNodeId(nodeId);
        omStorage.setClusterId(clusterId);
        omStorage.initialize();
        System.out.println(
            "OM initialization succeeded.Current cluster id for sd="
                + omStorage.getStorageDir() + ";cid=" + omStorage
                .getClusterID() + ";layoutVersion=" + omStorage
                .getLayoutVersion());
      } else {
        System.out.println(
            "OM already initialized.Reusing existing cluster id for sd="
                + omStorage.getStorageDir() + ";cid=" + omStorage
                .getClusterID() + ";layoutVersion=" + omStorage
                .getLayoutVersion());
      }
    } catch (IOException ioe) {
      LOG.error("Could not initialize OM version file", ioe);
      return false;
    }

    if (OzoneSecurityUtil.isSecurityEnabled(conf)) {
      LOG.info("OM storage initialized. Initializing security");
      initializeSecurity(conf, omStorage, scmId);
    }
    omStorage.persistCurrentState();
    return true;
  }

  /**
   * Initializes secure OzoneManager.
   */
  @VisibleForTesting
  public static void initializeSecurity(OzoneConfiguration conf,
      OMStorage omStore, String scmId) throws IOException {
    LOG.info("Initializing secure OzoneManager.");

    HddsProtos.OzoneManagerDetailsProto omInfo =
        getOmDetailsProto(conf, omStore.getOmId());

    SCMSecurityProtocolClientSideTranslatorPB scmSecurityClient =
        getScmSecurityClientWithMaxRetry(conf, getCurrentUser());

    CertificateClient certClient =
        new OMCertificateClient(
            new SecurityConfig(conf), scmSecurityClient, omStore, omInfo,
            "", scmId, null, null);
    CertificateClient.InitResponse response = certClient.init();
    if (response.equals(CertificateClient.InitResponse.REINIT)) {
      LOG.info("Re-initialize certificate client.");
      omStore.unsetOmCertSerialId();
      omStore.persistCurrentState();
      IOUtils.close(LOG, certClient);
      certClient = new OMCertificateClient(
          new SecurityConfig(conf), scmSecurityClient, omStore, omInfo,
          "", scmId, null, null);
      response = certClient.init();
    }
    LOG.info("Init response: {}", response);
    switch (response) {
    case SUCCESS:
      LOG.info("Initialization successful.");
      break;
    case GETCERT:
      // Sign and persist OM cert.
      CertificateSignRequest.Builder builder = certClient.getCSRBuilder();
      omStore.setOmCertSerialId(
          certClient.signAndStoreCertificate(builder.build()));
      LOG.info("Successfully stored SCM signed certificate.");
      break;
    case FAILURE:
      LOG.error("OM security initialization failed.");
      throw new RuntimeException("OM security initialization failed.");
    case RECOVER:
      LOG.error("OM security initialization failed. OM certificate is " +
          "missing.");
      throw new RuntimeException("OM security initialization failed.");
    default:
      LOG.error("OM security initialization failed. Init response: {}",
          response);
      throw new RuntimeException("OM security initialization failed.");
    }
  }

  private void initializeRatisDirs(OzoneConfiguration conf) throws IOException {
    if (isRatisEnabled) {
      // Create Ratis storage dir
      String omRatisDirectory =
          OzoneManagerRatisUtils.getOMRatisDirectory(conf);
      if (omRatisDirectory == null || omRatisDirectory.isEmpty()) {
        throw new IllegalArgumentException(HddsConfigKeys.OZONE_METADATA_DIRS +
            " must be defined.");
      }
      OmUtils.createOMDir(omRatisDirectory);

      // Create Ratis snapshot dir
      omRatisSnapshotDir = OmUtils.createOMDir(
          OzoneManagerRatisUtils.getOMRatisSnapshotDirectory(conf));

      // Before starting ratis server, check if previous installation has
      // snapshot directory in Ratis storage directory. if yes, move it to
      // new snapshot directory.

      File snapshotDir = new File(omRatisDirectory, OM_RATIS_SNAPSHOT_DIR);

      if (snapshotDir.isDirectory()) {
        FileUtils.moveDirectory(snapshotDir.toPath(),
            omRatisSnapshotDir.toPath());
      }

      File omRatisDir = new File(omRatisDirectory);
      String groupIDfromServiceID = RaftGroupId.valueOf(
          getRaftGroupIdFromOmServiceId(getOMServiceId())).getUuid().toString();

      // If a directory exists in ratis storage dir
      // Check the Ratis group Dir is same as the one generated from
      // om service id.

      // This will help to catch if some one has changed service id later on.
      File[] ratisDirFiles = omRatisDir.listFiles();
      if (ratisDirFiles != null) {
        for (File ratisGroupDir : ratisDirFiles) {
          if (ratisGroupDir.isDirectory()) {
            if (!ratisGroupDir.getName().equals(groupIDfromServiceID)) {
              LOG.warn("Unknown directory {} exists in ratis storage dir {}."
                  + " It is recommended not to share the ratis storage dir.",
                  ratisGroupDir, omRatisDir);
            }
          } else {
            LOG.warn("Unknown file {} exists in ratis storage dir {}."
                + " It is recommended not to share the ratis storage dir.",
                ratisGroupDir, omRatisDir);
          }
        }
      }

      if (peerNodesMap != null && !peerNodesMap.isEmpty()) {
        this.omRatisSnapshotProvider = new OmRatisSnapshotProvider(
            configuration, omRatisSnapshotDir, peerNodesMap);
      }
    }
  }

  /**
   * Builds a message for logging startup information about an RPC server.
   *
   * @param description RPC server description
   * @param addr        RPC server listening address
   * @return server startup message
   */
  private static String buildRpcServerStartMessage(String description,
      InetSocketAddress addr) {
    return addr != null
        ? String.format("%s is listening at %s", description, addr)
        : String.format("%s not started", description);
  }

  @VisibleForTesting
  public KeyManager getKeyManager() {
    return keyManager;
  }

  @VisibleForTesting
  public OMStorage getOmStorage() {
    return omStorage;
  }

  @VisibleForTesting
  public OzoneManagerRatisServer getOmRatisServer() {
    return omRatisServer;
  }

  @VisibleForTesting
  public OmRatisSnapshotProvider getOmSnapshotProvider() {
    return omRatisSnapshotProvider;
  }

  @VisibleForTesting
  public InetSocketAddress getOmRpcServerAddr() {
    return omRpcAddress;
  }

  @VisibleForTesting
  public LifeCycle.State getOmRatisServerState() {
    if (omRatisServer == null) {
      return null;
    } else {
      return omRatisServer.getServerState();
    }
  }

  @VisibleForTesting
  public KeyProviderCryptoExtension getKmsProvider() {
    return kmsProvider;
  }

  public PrefixManager getPrefixManager() {
    return prefixManager;
  }

  public VolumeManager getVolumeManager() {
    return volumeManager;
  }

  public BucketManager getBucketManager() {
    return bucketManager;
  }

  public IAccessAuthorizer getAccessAuthorizer() {
    return omMetadataReader.getAccessAuthorizer();
  }

  /**
   * Get metadata manager.
   *
   * @return metadata manager.
   */
  public OMMetadataManager getMetadataManager() {
    return metadataManager;
  }

  public S3SecretManager getS3SecretManager() {
    return s3SecretManager;
  }

  /**
   * Get snapshot manager.
   *
   * @return Om snapshot manager.
   */
  public OmSnapshotManager getOmSnapshotManager() {
    return omSnapshotManager;
  }

  /**
   * Get metadata manager.
   *
   * @return metadata manager.
   */
  public OMMultiTenantManager getMultiTenantManager() {
    return multiTenantManager;
  }

  public OzoneBlockTokenSecretManager getBlockTokenMgr() {
    return blockTokenMgr;
  }

  public OzoneManagerProtocolServerSideTranslatorPB getOmServerProtocol() {
    return omServerProtocol;
  }

  public OMMetrics getMetrics() {
    return metrics;
  }

  public OMPerformanceMetrics getPerfMetrics() {
    return perfMetrics;
  }

  /**
   * Start service.
   */
  public void start() throws IOException {
    if (omState == State.BOOTSTRAPPING) {
      if (isBootstrapping) {
        // Check that all OM configs have been updated with the new OM info.
        checkConfigBeforeBootstrap();
      } else if (isForcedBootstrapping) {
        LOG.warn("Skipped checking whether existing OM configs have been " +
            "updated with this OM information as force bootstrap is called.");
      }
    }

    omClientProtocolMetrics.register();
    HddsServerUtil.initializeMetrics(configuration, "OzoneManager");

    LOG.info(buildRpcServerStartMessage("OzoneManager RPC server",
        omRpcAddress));

    metadataManager.start(configuration);

    // Start Ratis services
    if (omRatisServer != null) {
      omRatisServer.start();
    }

    startSecretManagerIfNecessary();

    upgradeFinalizer.runPrefinalizeStateActions(omStorage, this);
    Integer layoutVersionInDB = getLayoutVersionInDB();
    if (layoutVersionInDB == null ||
        versionManager.getMetadataLayoutVersion() != layoutVersionInDB) {
      LOG.info("Version File has different layout " +
              "version ({}) than OM DB ({}). That is expected if this " +
              "OM has never been finalized to a newer layout version.",
          versionManager.getMetadataLayoutVersion(), layoutVersionInDB);
    }

    // Perform this to make it work with old clients.
    if (certClient != null) {
      caCertPem =
          CertificateCodec.getPEMEncodedString(certClient.getCACertificate());
      caCertPemList = HAUtils.buildCAList(certClient, configuration);
    }

    // Set metrics and start metrics back ground thread
    metrics.setNumVolumes(metadataManager.countRowsInTable(metadataManager
        .getVolumeTable()));
    metrics.setNumBuckets(metadataManager.countRowsInTable(metadataManager
        .getBucketTable()));

    if (getMetricsStorageFile().exists()) {
      OmMetricsInfo metricsInfo = READER.readValue(getMetricsStorageFile());
      metrics.setNumKeys(metricsInfo.getNumKeys());
    }

    // FSO(FILE_SYSTEM_OPTIMIZED)
    metrics.setNumDirs(metadataManager
        .countEstimatedRowsInTable(metadataManager.getDirectoryTable()));
    metrics.setNumFiles(metadataManager
        .countEstimatedRowsInTable(metadataManager.getFileTable()));

    // Schedule save metrics
    long period = configuration.getTimeDuration(OZONE_OM_METRICS_SAVE_INTERVAL,
        OZONE_OM_METRICS_SAVE_INTERVAL_DEFAULT, TimeUnit.MILLISECONDS);
    scheduleOMMetricsWriteTask = new ScheduleOMMetricsWriteTask();
    metricsTimer = new Timer();
    metricsTimer.schedule(scheduleOMMetricsWriteTask, 0, period);

    keyManager.start(configuration);

    try {
      httpServer = new OzoneManagerHttpServer(configuration, this);
      httpServer.start();
    } catch (Exception ex) {
      // Allow OM to start as Http Server failure is not fatal.
      LOG.error("OM HttpServer failed to start.", ex);
    }

    omRpcServer.start();
    isOmRpcServerRunning = true;

    startTrashEmptier(configuration);
    if (isOmGrpcServerEnabled) {
      omS3gGrpcServer.start();
      isOmGrpcServerRunning = true;
    }
    registerMXBean();

    startJVMPauseMonitor();
    setStartTime();

    if (omState == State.BOOTSTRAPPING) {
      bootstrap(omNodeDetails);
    }

    omState = State.RUNNING;
  }

  /**
   * Restarts the service. This method re-initializes the rpc server.
   */
  public void restart() throws IOException {
    setInstanceVariablesFromConf();

    LOG.info(buildRpcServerStartMessage("OzoneManager RPC server",
        omRpcAddress));

    HddsServerUtil.initializeMetrics(configuration, "OzoneManager");

    instantiateServices(false);

    startSecretManagerIfNecessary();

    // Set metrics and start metrics back ground thread
    metrics.setNumVolumes(metadataManager.countRowsInTable(metadataManager
        .getVolumeTable()));
    metrics.setNumBuckets(metadataManager.countRowsInTable(metadataManager
        .getBucketTable()));

    if (getMetricsStorageFile().exists()) {
      OmMetricsInfo metricsInfo = READER.readValue(getMetricsStorageFile());
      metrics.setNumKeys(metricsInfo.getNumKeys());
    }

    // FSO(FILE_SYSTEM_OPTIMIZED)
    metrics.setNumDirs(metadataManager
        .countEstimatedRowsInTable(metadataManager.getDirectoryTable()));
    metrics.setNumFiles(metadataManager
        .countEstimatedRowsInTable(metadataManager.getFileTable()));

    // Schedule save metrics
    long period = configuration.getTimeDuration(OZONE_OM_METRICS_SAVE_INTERVAL,
        OZONE_OM_METRICS_SAVE_INTERVAL_DEFAULT, TimeUnit.MILLISECONDS);
    scheduleOMMetricsWriteTask = new ScheduleOMMetricsWriteTask();
    metricsTimer = new Timer();
    metricsTimer.schedule(scheduleOMMetricsWriteTask, 0, period);

    initializeRatisServer(false);
    if (omRatisServer != null) {
      omRatisServer.start();
    }

    omRpcServer = getRpcServer(configuration);
    if (isOmGrpcServerEnabled) {
      omS3gGrpcServer = getOmS3gGrpcServer(configuration);
    }
    try {
      httpServer = new OzoneManagerHttpServer(configuration, this);
      httpServer.start();
    } catch (Exception ex) {
      // Allow OM to start as Http Server failure is not fatal.
      LOG.error("OM HttpServer failed to start.", ex);
    }
    omRpcServer.start();
    isOmRpcServerRunning = true;

    startTrashEmptier(configuration);
    registerMXBean();

    if (isOmGrpcServerEnabled) {
      omS3gGrpcServer.start();
      isOmGrpcServerRunning = true;
    }
    startJVMPauseMonitor();
    setStartTime();
    omState = State.RUNNING;
  }

  /**
   * Iterate the Snapshot table, check the status
   * for every snapshot and update OMMetrics.
   */
  private void updateActiveSnapshotMetrics()
      throws IOException {

    long activeGauge = 0;
    long deletedGauge = 0;
    long reclaimedGauge = 0;

    try (TableIterator<String, ? extends
        KeyValue<String, SnapshotInfo>> keyIter =
             metadataManager.getSnapshotInfoTable().iterator()) {

      while (keyIter.hasNext()) {
        SnapshotInfo info = keyIter.next().getValue();

        SnapshotInfo.SnapshotStatus snapshotStatus =
            info.getSnapshotStatus();

        if (snapshotStatus == SnapshotInfo.SnapshotStatus.SNAPSHOT_ACTIVE) {
          activeGauge++;
        } else if (snapshotStatus ==
            SnapshotInfo.SnapshotStatus.SNAPSHOT_DELETED) {
          deletedGauge++;
        } else if (snapshotStatus ==
            SnapshotInfo.SnapshotStatus.SNAPSHOT_RECLAIMED) {
          reclaimedGauge++;
        }
      }
    }

    metrics.setNumSnapshotActive(activeGauge);
    metrics.setNumSnapshotDeleted(deletedGauge);
    metrics.setNumSnapshotReclaimed(reclaimedGauge);
  }

  private void checkConfigBeforeBootstrap() throws IOException {
    List<OMNodeDetails> omsWihtoutNewConfig = new ArrayList<>();
    for (Map.Entry<String, OMNodeDetails> entry : peerNodesMap.entrySet()) {
      String remoteNodeId = entry.getKey();
      OMNodeDetails remoteNodeDetails = entry.getValue();
      try (OMAdminProtocolClientSideImpl omAdminProtocolClient =
               OMAdminProtocolClientSideImpl.createProxyForSingleOM(
                   configuration, getRemoteUser(), entry.getValue())) {

        OMConfiguration remoteOMConfiguration =
            omAdminProtocolClient.getOMConfiguration();
        checkRemoteOMConfig(remoteNodeId, remoteOMConfiguration);
      } catch (IOException ioe) {
        LOG.error("Remote OM config check failed on OM {}", remoteNodeId, ioe);
        omsWihtoutNewConfig.add(remoteNodeDetails);
      }
    }
    if (!omsWihtoutNewConfig.isEmpty()) {
      String errorMsg = OmUtils.getOMAddressListPrintString(omsWihtoutNewConfig)
          + " do not have or have incorrect information of the bootstrapping " +
          "OM. Update their ozone-site.xml before proceeding.";
      exitManager.exitSystem(1, errorMsg, LOG);
    }
  }

  /**
   * Verify that the remote OM configuration is updated for the bootstrapping
   * OM.
   */
  private void checkRemoteOMConfig(String remoteNodeId,
      OMConfiguration remoteOMConfig) throws IOException {
    if (remoteOMConfig == null) {
      throw new IOException("Remote OM " + remoteNodeId + " configuration " +
          "returned null");
    }

    if (remoteOMConfig.getCurrentPeerList().contains(this.getOMNodeId())) {
      LOG.warn(
          "Remote OM {} already contains bootstrapping OM({}) as part of "
              + "its Raft group peers.",
          remoteNodeId, getOMNodeId());
    }

    OMNodeDetails omNodeDetailsInRemoteConfig = remoteOMConfig
        .getActiveOmNodesInNewConf().get(getOMNodeId());
    if (omNodeDetailsInRemoteConfig == null) {
      throw new IOException("Remote OM " + remoteNodeId + " does not have the" +
          " bootstrapping OM(" + getOMNodeId() + ") information on reloading " +
          "configs or it could not resolve the address.");
    }

    if (!omNodeDetailsInRemoteConfig.getRpcAddress().equals(
        this.omNodeDetails.getRpcAddress())) {
      throw new IOException("Remote OM " + remoteNodeId + " configuration has" +
          " bootstrapping OM(" + getOMNodeId() + ") address as " +
          omNodeDetailsInRemoteConfig.getRpcAddress() + " where the " +
          "bootstrapping OM address is " + omNodeDetails.getRpcAddress());
    }

    if (omNodeDetailsInRemoteConfig.isDecommissioned()) {
      throw new IOException("Remote OM " + remoteNodeId + " configuration has" +
          " bootstrapping OM(" + getOMNodeId() + ") in decommissioned " +
          "nodes list - " + OMConfigKeys.OZONE_OM_DECOMMISSIONED_NODES_KEY);
    }
  }

  @Override
  public void bootstrap(OMNodeDetails newOMNode) throws IOException {
    // Create InterOmServiceProtocol client to send request to other OMs
    if (isRatisEnabled) {
      try (OMInterServiceProtocolClientSideImpl omInterServiceProtocol =
               new OMInterServiceProtocolClientSideImpl(configuration,
                   getRemoteUser(), getOMServiceId())) {

        omInterServiceProtocol.bootstrap(omNodeDetails);

        LOG.info("Successfully bootstrapped OM {} and joined the Ratis group " +
            "{}", getOMNodeId(), omRatisServer.getRaftGroup());
      } catch (Exception e) {
        LOG.error("Failed to Bootstrap OM.");
        throw e;
      }
    } else {
      throw new IOException("OzoneManager can be bootstrapped only when ratis" +
          " is enabled and there is atleast one OzoneManager to bootstrap" +
          " from.");
    }
  }

  /**
   * When OMStateMachine receives a configuration change update, it calls
   * this function to update the peers list, if required. The configuration
   * change could be to add or to remove an OM from the ring.
   */
  public void updatePeerList(List<String> newPeers) {
    List<String> currentPeers = omRatisServer.getPeerIds();

    // NodeIds present in new node list and not in current peer list are the
    // bootstapped OMs and should be added to the peer list
    List<String> bootstrappedOMs = new ArrayList<>(newPeers);
    bootstrappedOMs.removeAll(currentPeers);

    // NodeIds present in current peer list but not in new node list are the
    // decommissioned OMs and should be removed from the peer list
    List<String> decommissionedOMs = new ArrayList<>(currentPeers);
    decommissionedOMs.removeAll(newPeers);

    // Add bootstrapped OMs to peer list
    for (String omNodeId : bootstrappedOMs) {
      // Check if its the local nodeId (bootstrapping OM)
      if (isCurrentNode(omNodeId)) {
        // For a Bootstrapping OM, none of the peers are added to it's
        // RatisServer's peer list and it needs to be updated here after
        // receiving the conf change notification from Ratis.
        for (String peerNodeId : newPeers) {
          if (peerNodeId.equals(omNodeId)) {
            omRatisServer.addRaftPeer(omNodeDetails);
          } else {
            omRatisServer.addRaftPeer(peerNodesMap.get(peerNodeId));
          }
        }
      } else {
        // For other nodes, add bootstrapping OM to OM peer list (which
        // internally adds to Ratis peer list too)
        try {
          addOMNodeToPeers(omNodeId);
        } catch (IOException e) {
          LOG.error("Fatal Error while adding bootstrapped node to " +
              "peer list. Shutting down the system as otherwise it " +
              "could lead to OM state divergence.", e);
          exitManager.forceExit(1, e, LOG);
        }
      }
    }

    // Remove decommissioned OMs from peer list
    for (String omNodeId : decommissionedOMs) {
      if (isCurrentNode(omNodeId)) {
        // Decommissioning Node should not receive the configuration change
        // request. It may receive the request if the newly added node id or
        // the decommissioned node id is same.
        LOG.warn("New OM node Id: {} is same as decommissioned earlier",
            omNodeId);
      } else {
        // Remove decommissioned node from peer list (which internally
        // removed from Ratis peer list too)
        try {
          removeOMNodeFromPeers(omNodeId);
        } catch (IOException e) {
          LOG.error("Fatal Error while removing decommissioned node from " +
              "peer list. Shutting down the system as otherwise it " +
              "could lead to OM state divergence.", e);
          exitManager.forceExit(1, e, LOG);
        }
      }
    }
  }

  /**
   * Check if the given nodeId is the current nodeId.
   */
  private boolean isCurrentNode(String omNodeID) {
    return getOMNodeId().equals(omNodeID);
  }

  /**
   * Add an OM Node to the peers list. This call comes from OMStateMachine
   * after a SetConfiguration request has been successfully executed by the
   * Ratis server.
   */
  private void addOMNodeToPeers(String newOMNodeId) throws IOException {
    OMNodeDetails newOMNodeDetails = null;
    try {
      newOMNodeDetails = OMNodeDetails.getOMNodeDetailsFromConf(
          getConfiguration(), getOMServiceId(), newOMNodeId);
      if (newOMNodeDetails == null) {
        // Load new configuration object to read in new peer information
        setConfiguration(reloadConfiguration());
        newOMNodeDetails = OMNodeDetails.getOMNodeDetailsFromConf(
            getConfiguration(), getOMServiceId(), newOMNodeId);

        if (newOMNodeDetails == null) {
          // If new node information is not present in the newly loaded
          // configuration also, throw an exception.
          // This case can also come when we have decommissioned a node and
          // ratis will apply previous transactions to add that node back.
          LOG.error(
              "There is no OM configuration for node ID {} in ozone-site.xml.",
              newOMNodeId);
          return;
        }
      }
    } catch (IOException e) {
      LOG.error("{}: Couldn't add OM {} to peer list.", getOMNodeId(),
          newOMNodeId);
    }

    if (omRatisSnapshotProvider == null) {
      omRatisSnapshotProvider = new OmRatisSnapshotProvider(
          configuration, omRatisSnapshotDir, peerNodesMap);
    } else {
      omRatisSnapshotProvider.addNewPeerNode(newOMNodeDetails);
    }
    omRatisServer.addRaftPeer(newOMNodeDetails);
    peerNodesMap.put(newOMNodeId, newOMNodeDetails);
    LOG.info("Added OM {} to the Peer list.", newOMNodeId);
  }

  /**
   * Remove an OM Node from the peers list. This call comes from OMStateMachine
   * after a SetConfiguration request has been successfully executed by the
   * Ratis server.
   */
  private void removeOMNodeFromPeers(String decommNodeId) throws IOException {
    OMNodeDetails decommOMNodeDetails = peerNodesMap.get(decommNodeId);
    if (decommOMNodeDetails == null) {
      throw new IOException("Decommissioned Node " + decommNodeId + " not " +
          "present in peer list");
    }

    omRatisSnapshotProvider.removeDecommissionedPeerNode(decommNodeId);
    omRatisServer.removeRaftPeer(decommOMNodeDetails);
    peerNodesMap.remove(decommNodeId);
    LOG.info("Removed OM {} from OM Peer Nodes.", decommNodeId);
  }

  /**
   * Check if the input nodeId exists in the peers list.
   * @return true if the nodeId is self or it exists in peer node list,
   *         false otherwise.
   */
  @VisibleForTesting
  public boolean doesPeerExist(String omNodeId) {
    if (getOMNodeId().equals(omNodeId)) {
      return true;
    }
    if (peerNodesMap != null && !peerNodesMap.isEmpty()) {
      return peerNodesMap.containsKey(omNodeId);
    }
    return false;
  }

  /**
   * Return list of all current OM peers (does not reload configuration from
   * disk to find newly configured OMs).
   */
  public List<OMNodeDetails> getAllOMNodesInMemory() {
    List<OMNodeDetails> peerNodes = getPeerNodes();
    // Add current node also to list
    peerNodes.add(omNodeDetails);
    return peerNodes;
  }

  /**
   * Reload configuration from disk and return all the OM nodes present in
   * the new conf under current serviceId.
   */
  public List<OMNodeDetails> getAllOMNodesInNewConf() {
    OzoneConfiguration newConf = reloadConfiguration();
    List<OMNodeDetails> allOMNodeDetails = OmUtils.getAllOMHAAddresses(
        newConf, getOMServiceId(), true);
    if (allOMNodeDetails.isEmpty()) {
      // There are no addresses configured for HA. Return only current OM
      // details.
      return Collections.singletonList(omNodeDetails);
    }
    return allOMNodeDetails;
  }

  /**
   * Starts a Trash Emptier thread that does an fs.trashRoots and performs
   * checkpointing & deletion.
   */
  private void startTrashEmptier(Configuration conf) throws IOException {
    if (emptier == null) {
      float hadoopTrashInterval =
          conf.getFloat(FS_TRASH_INTERVAL_KEY, FS_TRASH_INTERVAL_DEFAULT);
      // check whether user has configured ozone specific trash-interval
      // if not fall back to hadoop configuration
      long trashInterval =
          (long) (conf.getFloat(
              OMConfigKeys.OZONE_FS_TRASH_INTERVAL_KEY, hadoopTrashInterval)
              * MSECS_PER_MINUTE);
      if (trashInterval == 0) {
        LOG.info("Trash Interval set to 0. Files deleted won't move to trash");
        return;
      } else if (trashInterval < 0) {
        throw new IOException("Cannot start trash emptier with negative " +
            "interval. Set " + FS_TRASH_INTERVAL_KEY + " to a positive value.");
      }

      OzoneManager i = this;
      FileSystem fs = SecurityUtil.doAsLoginUser(
          (PrivilegedExceptionAction<FileSystem>)
              () -> new TrashOzoneFileSystem(i));
      this.emptier = new Thread(new OzoneTrash(fs, conf, this).
          getEmptier(), "Trash Emptier");
      this.emptier.setDaemon(true);
      this.emptier.start();
    }
  }

  /**
   * Creates a new instance of gRPC OzoneManagerServiceGrpc transport server
   * for serving s3g OmRequests.  If an earlier instance is already running
   * then returns the same.
   */
  private GrpcOzoneManagerServer getOmS3gGrpcServer(OzoneConfiguration conf) {
    if (isOmGrpcServerRunning) {
      return omS3gGrpcServer;
    }
    return startGrpcServer(configuration);
  }

  /**
   * Creates an instance of ratis server.
   * @param shouldBootstrap If OM is started in Bootstrap mode, then Ratis
   *                        server will be initialized without adding self to
   *                        Ratis group
   */
  private void initializeRatisServer(boolean shouldBootstrap)
      throws IOException {
    if (isRatisEnabled) {
      if (omRatisServer == null) {
        // This needs to be done before initializing Ratis.
        ratisReporterList = RatisDropwizardExports.
            registerRatisMetricReporters(ratisMetricsMap, this::isStopped);
        omRatisServer = OzoneManagerRatisServer.newOMRatisServer(
            configuration, this, omNodeDetails, peerNodesMap,
            secConfig, certClient, shouldBootstrap);
      }
      LOG.info("OzoneManager Ratis server initialized at port {}",
          omRatisServer.getServerPort());
    } else {
      omRatisServer = null;
    }
  }

  public long getObjectIdFromTxId(long trxnId) {
    return OmUtils.getObjectIdFromTxId(metadataManager.getOmEpoch(),
        trxnId);
  }

  @VisibleForTesting
  long getLastTrxnIndexForNonRatis() throws IOException {
    TransactionInfo transactionInfo =
        TransactionInfo.readTransactionInfo(metadataManager);
    // If the OMTransactionInfo does not exist in DB or if the term is not -1
    // (corresponding to non-Ratis cluster), return 0 so that new incoming
    // requests can have transaction index starting from 1.
    if (transactionInfo == null || transactionInfo.getTerm() != -1) {
      return 0;
    }
    // If there exists a last transaction index in DB, the new incoming
    // requests in non-Ratis cluster must have transaction index
    // incrementally increasing from the stored transaction index onwards.
    return transactionInfo.getTransactionIndex();
  }

  /**
   *
   * @return Gets the stored layout version from the DB meta table.
   * @throws IOException on Error.
   */
  private Integer getLayoutVersionInDB() throws IOException {
    String layoutVersion =
        metadataManager.getMetaTable().get(LAYOUT_VERSION_KEY);
    return (layoutVersion == null) ? null : Integer.parseInt(layoutVersion);
  }

  public RatisSnapshotInfo getSnapshotInfo() {
    return omRatisSnapshotInfo;
  }

  public long getRatisSnapshotIndex() throws IOException {
    TransactionInfo dbTxnInfo =
        TransactionInfo.readTransactionInfo(metadataManager);
    if (dbTxnInfo == null) {
      // If there are no transactions in the database, it has applied index 0
      // only.
      return 0;
    } else {
      return dbTxnInfo.getTransactionIndex();
    }
  }

  /**
   * Stop service.
   */
  public void stop() {
    LOG.info("{}: Stopping Ozone Manager", omNodeDetails.getOMPrintInfo());
    if (isStopped()) {
      return;
    }
    try {
      omState = State.STOPPED;
      // Cancel the metrics timer and set to null.
      if (metricsTimer != null) {
        metricsTimer.cancel();
        metricsTimer = null;
        scheduleOMMetricsWriteTask = null;
      }
      omRpcServer.stop();
      if (isOmGrpcServerEnabled) {
        omS3gGrpcServer.stop();
      }
      // When ratis is not enabled, we need to call stop() to stop
      // OzoneManageDoubleBuffer in OM server protocol.
      if (!isRatisEnabled) {
        omServerProtocol.stop();
      }
      if (omRatisServer != null) {
        omRatisServer.stop();
        omRatisServer = null;
        OMHAMetrics.unRegister();
      }
      isOmRpcServerRunning = false;
      if (isOmGrpcServerEnabled) {
        isOmGrpcServerRunning = false;
      }
      keyManager.stop();
      stopSecretManager();
      if (httpServer != null) {
        httpServer.stop();
      }
      if (multiTenantManager != null) {
        multiTenantManager.stop();
      }
      stopTrashEmptier();
      metadataManager.stop();
      omSnapshotManager.close();
      metrics.unRegister();
      omClientProtocolMetrics.unregister();
      unregisterMXBean();
      if (jvmPauseMonitor != null) {
        jvmPauseMonitor.stop();
      }
      if (omRatisSnapshotProvider != null) {
        omRatisSnapshotProvider.close();
      }
      OMPerformanceMetrics.unregister();
      RatisDropwizardExports.clear(ratisMetricsMap, ratisReporterList);
      scmClient.close();
      if (certClient != null) {
        certClient.close();
      }

      if (omhaMetrics != null) {
        OMHAMetrics.unRegister();
      }
    } catch (Exception e) {
      LOG.error("OzoneManager stop failed.", e);
    }
  }

  public void shutDown(String message) {
    stop();
    ExitUtils.terminate(0, message, LOG);
  }

  public void terminateOM() {
    stop();
    terminate(1);
  }

  /**
   * Wait until service has completed shutdown.
   */
  public void join() {
    try {
      omRpcServer.join();
    } catch (InterruptedException e) {
      Thread.currentThread().interrupt();
      LOG.info("Interrupted during OzoneManager join.", e);
    }
  }

  private void startSecretManagerIfNecessary() {
    boolean shouldRun = isOzoneSecurityEnabled();
    if (shouldRun) {
      boolean running = delegationTokenMgr.isRunning();
      if (!running) {
        startSecretManager();
      }
    }
  }

  /**
   * @return true if delegation token operation is allowed
   */
  private boolean isAllowedDelegationTokenOp() throws IOException {
    AuthenticationMethod authMethod = getConnectionAuthenticationMethod();
    return !UserGroupInformation.isSecurityEnabled()
        || (authMethod == AuthenticationMethod.KERBEROS)
        || (authMethod == AuthenticationMethod.KERBEROS_SSL)
        || (authMethod == AuthenticationMethod.CERTIFICATE);
  }

  /**
   * Returns authentication method used to establish the connection.
   *
   * @return AuthenticationMethod used to establish connection
   */
  private AuthenticationMethod getConnectionAuthenticationMethod()
      throws IOException {
    UserGroupInformation ugi = getRemoteUser();
    AuthenticationMethod authMethod = ugi.getAuthenticationMethod();
    if (authMethod == AuthenticationMethod.PROXY) {
      authMethod = ugi.getRealUser().getAuthenticationMethod();
    }
    return authMethod;
  }

  /**
   * Get delegation token from OzoneManager.
   *
   * @param renewer Renewer information
   * @return delegationToken DelegationToken signed by OzoneManager
   */
  @Override
  public Token<OzoneTokenIdentifier> getDelegationToken(Text renewer)
      throws OMException {
    try {
      if (!isAllowedDelegationTokenOp()) {
        throw new OMException("Delegation Token can be issued only with "
            + "kerberos or web authentication",
            INVALID_AUTH_METHOD);
      }
      if (delegationTokenMgr == null || !delegationTokenMgr.isRunning()) {
        LOG.warn("trying to get DT with no secret manager running in OM.");
        return null;
      }

      UserGroupInformation ugi = getRemoteUser();
      String user = ugi.getUserName();
      Text owner = new Text(user);
      Text realUser = null;
      if (ugi.getRealUser() != null) {
        realUser = new Text(ugi.getRealUser().getUserName());
      }

      return delegationTokenMgr.createToken(owner, renewer, realUser);
    } catch (OMException oex) {
      throw oex;
    } catch (IOException ex) {
      LOG.error("Get Delegation token failed, cause: {}", ex.getMessage());
      throw new OMException("Get Delegation token failed.", ex,
          TOKEN_ERROR_OTHER);
    }
  }

  /**
   * Method to renew a delegationToken issued by OzoneManager.
   *
   * @param token token to renew
   * @return new expiryTime of the token
   */
  @Override
  public long renewDelegationToken(Token<OzoneTokenIdentifier> token)
      throws OMException {
    long expiryTime;

    try {

      if (!isAllowedDelegationTokenOp()) {
        throw new OMException("Delegation Token can be renewed only with "
            + "kerberos or web authentication",
            INVALID_AUTH_METHOD);
      }
      String renewer = getRemoteUser().getShortUserName();
      expiryTime = delegationTokenMgr.renewToken(token, renewer);

    } catch (OMException oex) {
      throw oex;
    } catch (IOException ex) {
      OzoneTokenIdentifier id = null;
      try {
        id = OzoneTokenIdentifier.readProtoBuf(token.getIdentifier());
      } catch (IOException ignored) {
      }
      LOG.error("Delegation token renewal failed for dt id: {}, cause: {}",
          id, ex.getMessage());
      throw new OMException("Delegation token renewal failed for dt: " + token,
          ex, TOKEN_ERROR_OTHER);
    }
    return expiryTime;
  }

  /**
   * Cancels a delegation token.
   *
   * @param token token to cancel
   */
  @Override
  public void cancelDelegationToken(Token<OzoneTokenIdentifier> token)
      throws OMException {
    OzoneTokenIdentifier id = null;
    try {
      String canceller = getRemoteUser().getUserName();
      id = delegationTokenMgr.cancelToken(token, canceller);
      LOG.trace("Delegation token cancelled for dt: {}", id);
    } catch (OMException oex) {
      throw oex;
    } catch (IOException ex) {
      LOG.error("Delegation token cancellation failed for dt id: {}, cause: {}",
          id, ex.getMessage());
      throw new OMException("Delegation token renewal failed for dt: " + token,
          ex, TOKEN_ERROR_OTHER);
    }
  }

  public boolean isOwner(UserGroupInformation callerUgi, String ownerName) {
    if (ownerName == null) {
      return false;
    }
    return callerUgi.getUserName().equals(ownerName) ||
        callerUgi.getShortUserName().equals(ownerName);
  }

  /**
   * A variant of checkAcls that doesn't throw exception if permission denied.
   *
   * @return true if permission granted, false if permission denied.
   */
  private boolean hasAcls(String userName, ResourceType resType,
      StoreType store, ACLType acl, String vol, String bucket, String key) {
    try {
      return checkAcls(resType, store, acl, vol, bucket, key,
          UserGroupInformation.createRemoteUser(userName),
          ProtobufRpcEngine.Server.getRemoteIp(),
          ProtobufRpcEngine.Server.getRemoteIp().getHostName(),
          false, getVolumeOwner(vol, acl, resType));
    } catch (OMException ex) {
      // Should not trigger exception here at all
      return false;
    }
  }

  public String getVolumeOwner(String vol, ACLType type, ResourceType resType)
      throws OMException {
    String volOwnerName = null;
    if (!vol.equals(OzoneConsts.OZONE_ROOT) &&
        !(type == ACLType.CREATE && resType == ResourceType.VOLUME)) {
      volOwnerName = getVolumeOwner(vol);
    }
    return volOwnerName;
  }

  private String getVolumeOwner(String volume) throws OMException {
    Boolean lockAcquired = metadataManager.getLock().acquireReadLock(
        VOLUME_LOCK, volume);
    String dbVolumeKey = metadataManager.getVolumeKey(volume);
    OmVolumeArgs volumeArgs;
    try {
      volumeArgs = metadataManager.getVolumeTable().get(dbVolumeKey);
    } catch (IOException ioe) {
      if (ioe instanceof OMException) {
        throw (OMException)ioe;
      } else {
        throw new OMException("getVolumeOwner for Volume " + volume + " failed",
            ResultCodes.INTERNAL_ERROR);
      }
    } finally {
      if (lockAcquired) {
        metadataManager.getLock().releaseReadLock(VOLUME_LOCK, volume);
      }
    }
    if (volumeArgs != null) {
      return volumeArgs.getOwnerName();
    } else {
      throw new OMException("Volume " + volume + " is not found",
          OMException.ResultCodes.VOLUME_NOT_FOUND);
    }
  }

  /**
   * Return the owner of a given bucket.
   *
   * @return String
   */
  public String getBucketOwner(String volume, String bucket, ACLType type,
       ResourceType resType) throws OMException {
    String bucketOwner = null;
    if ((resType != ResourceType.VOLUME) &&
        !(type == ACLType.CREATE && resType == ResourceType.BUCKET)) {
      bucketOwner = getBucketOwner(volume, bucket);
    }
    return bucketOwner;
  }

  private String getBucketOwner(String volume, String bucket)
      throws OMException {
    OmBucketInfo bucketInfo;

    boolean lockAcquired = metadataManager.getLock().acquireReadLock(
            BUCKET_LOCK, volume, bucket);
    try {
      String dbBucketKey = metadataManager.getBucketKey(volume, bucket);
      bucketInfo = metadataManager.getBucketTable().get(dbBucketKey);
    } catch (IOException ioe) {
      if (ioe instanceof OMException) {
        throw (OMException)ioe;
      } else {
        throw new OMException("getBucketOwner for Bucket " + volume + "/" +
            bucket  + " failed: " + ioe.getMessage(),
            ResultCodes.INTERNAL_ERROR);
      }
    } finally {
      if (lockAcquired) {
        metadataManager.getLock().releaseReadLock(BUCKET_LOCK, volume, bucket);
      }
    }
    if (bucketInfo != null) {
      return bucketInfo.getOwner();
    } else {
      throw new OMException("Bucket not found", ResultCodes.BUCKET_NOT_FOUND);
    }
  }

  /**
   * CheckAcls for the ozone object.
   *
   * @return true if permission granted, false if permission denied.
   * @throws OMException ResultCodes.PERMISSION_DENIED if permission denied
   *                     and throwOnPermissionDenied set to true.
   */
  @SuppressWarnings("parameternumber")
  public boolean checkAcls(ResourceType resType, StoreType storeType,
      ACLType aclType, String vol, String bucket, String key,
      UserGroupInformation ugi, InetAddress remoteAddress, String hostName,
      boolean throwIfPermissionDenied, String owner)
      throws OMException {
    OzoneObj obj = OzoneObjInfo.Builder.newBuilder()
        .setResType(resType)
        .setStoreType(storeType)
        .setVolumeName(vol)
        .setBucketName(bucket)
        .setKeyName(key).build();
    RequestContext context = RequestContext.newBuilder()
        .setClientUgi(ugi)
        .setIp(remoteAddress)
        .setHost(hostName)
        .setAclType(ACLIdentityType.USER)
        .setAclRights(aclType)
        .setOwnerName(owner)
        .build();

    return omMetadataReader.checkAcls(obj, context, throwIfPermissionDenied);
  }



  /**
   * Return true if Ozone acl's are enabled, else false.
   *
   * @return boolean
   */
  public boolean getAclsEnabled() {
    return isAclEnabled;
  }

  public boolean getAllowListAllVolumes() {
    return allowListAllVolumes;
  }

  public OmMetadataReader getOmMetadataReader() {
    return omMetadataReader;
  }

  /**
   * Return true if SPNEGO auth is enabled for OM HTTP server, otherwise false.
   *
   * @return boolean
   */
  public boolean isSpnegoEnabled() {
    return isSpnegoEnabled;
  }

  /**
   * Gets the volume information.
   *
   * @param volume - Volume name.
   * @return VolumeArgs or exception is thrown.
   */
  @Override
  public OmVolumeArgs getVolumeInfo(String volume) throws IOException {
    boolean auditSuccess = true;
    Map<String, String> auditMap = buildAuditMap(volume);
    try {
      if (isAclEnabled) {
        omMetadataReader.checkAcls(ResourceType.VOLUME,
            StoreType.OZONE, ACLType.READ, volume,
            null, null);
      }
      metrics.incNumVolumeInfos();
      return volumeManager.getVolumeInfo(volume);
    } catch (Exception ex) {
      metrics.incNumVolumeInfoFails();
      auditSuccess = false;
      AUDIT.logReadFailure(buildAuditMessageForFailure(OMAction.READ_VOLUME,
          auditMap, ex));
      throw ex;
    } finally {
      if (auditSuccess) {
        AUDIT.logReadSuccess(buildAuditMessageForSuccess(OMAction.READ_VOLUME,
            auditMap));
      }
    }
  }

  /**
   * Lists volumes accessible by a specific user.
   *
   * @param userName - user name
   * @param prefix   - Filter prefix -- Return only entries that match this.
   * @param prevKey  - Previous key -- List starts from the next from the
   *                 prevkey
   * @param maxKeys  - Max number of keys to return.
   * @return List of Volumes.
   */
  @Override
  public List<OmVolumeArgs> listVolumeByUser(String userName, String prefix,
      String prevKey, int maxKeys) throws IOException {
    UserGroupInformation remoteUserUgi =
        ProtobufRpcEngine.Server.getRemoteUser();
    if (isAclEnabled) {
      if (remoteUserUgi == null) {
        LOG.error("Rpc user UGI is null. Authorization failed.");
        throw new OMException("Rpc user UGI is null. Authorization failed.",
            ResultCodes.PERMISSION_DENIED);
      }
    }
    boolean auditSuccess = true;
    Map<String, String> auditMap = new LinkedHashMap<>();
    auditMap.put(OzoneConsts.PREV_KEY, prevKey);
    auditMap.put(OzoneConsts.PREFIX, prefix);
    auditMap.put(OzoneConsts.MAX_KEYS, String.valueOf(maxKeys));
    auditMap.put(OzoneConsts.USERNAME, userName);
    try {
      metrics.incNumVolumeLists();
      if (isAclEnabled) {
        String remoteUserName = remoteUserUgi.getShortUserName();
        // if not admin nor list my own volumes, check ACL.
        if (!remoteUserName.equals(userName) && !isAdmin(remoteUserUgi)) {
          omMetadataReader.checkAcls(ResourceType.VOLUME,
              StoreType.OZONE, ACLType.LIST,
              OzoneConsts.OZONE_ROOT, null, null);
        }
        // List all volumes first
        List<OmVolumeArgs> listAllVolumes = volumeManager.listVolumes(
            null, prefix, prevKey, maxKeys);
        List<OmVolumeArgs> result = new ArrayList<>();
        // Filter all volumes by LIST ACL
        for (OmVolumeArgs volumeArgs : listAllVolumes) {
          if (hasAcls(userName, ResourceType.VOLUME, StoreType.OZONE,
              ACLType.LIST, volumeArgs.getVolume(), null, null)) {
            result.add(volumeArgs);
          }
        }
        return result;
      } else {
        // When ACL is not enabled, fallback to filter by owner
        return volumeManager.listVolumes(userName, prefix, prevKey, maxKeys);
      }
    } catch (Exception ex) {
      metrics.incNumVolumeListFails();
      auditSuccess = false;
      AUDIT.logReadFailure(buildAuditMessageForFailure(OMAction.LIST_VOLUMES,
          auditMap, ex));
      throw ex;
    } finally {
      if (auditSuccess) {
        AUDIT.logReadSuccess(buildAuditMessageForSuccess(OMAction.LIST_VOLUMES,
            auditMap));
      }
    }
  }

  /**
   * Lists volume all volumes in the cluster.
   *
   * @param prefix  - Filter prefix -- Return only entries that match this.
   * @param prevKey - Previous key -- List starts from the next from the
   *                prevkey
   * @param maxKeys - Max number of keys to return.
   * @return List of Volumes.
   */
  @Override
  public List<OmVolumeArgs> listAllVolumes(String prefix, String prevKey, int
      maxKeys) throws IOException {
    boolean auditSuccess = true;
    Map<String, String> auditMap = new LinkedHashMap<>();
    auditMap.put(OzoneConsts.PREV_KEY, prevKey);
    auditMap.put(OzoneConsts.PREFIX, prefix);
    auditMap.put(OzoneConsts.MAX_KEYS, String.valueOf(maxKeys));
    auditMap.put(OzoneConsts.USERNAME, null);
    try {
      metrics.incNumVolumeLists();
      if (!allowListAllVolumes) {
        // Only admin can list all volumes when disallowed in config
        if (isAclEnabled) {
          omMetadataReader.checkAcls(ResourceType.VOLUME,
              StoreType.OZONE, ACLType.LIST,
              OzoneConsts.OZONE_ROOT, null, null);
        }
      }
      return volumeManager.listVolumes(null, prefix, prevKey, maxKeys);
    } catch (Exception ex) {
      metrics.incNumVolumeListFails();
      auditSuccess = false;
      AUDIT.logReadFailure(buildAuditMessageForFailure(OMAction.LIST_VOLUMES,
          auditMap, ex));
      throw ex;
    } finally {
      if (auditSuccess) {
        AUDIT.logReadSuccess(buildAuditMessageForSuccess(OMAction.LIST_VOLUMES,
            auditMap));
      }
    }
  }

  /**
   * {@inheritDoc}
   */
  @Override
  public List<OmBucketInfo> listBuckets(String volumeName, String startKey,
                                        String prefix, int maxNumOfBuckets,
                                        boolean hasSnapshot)
      throws IOException {
    boolean auditSuccess = true;
    Map<String, String> auditMap = buildAuditMap(volumeName);
    auditMap.put(OzoneConsts.START_KEY, startKey);
    auditMap.put(OzoneConsts.PREFIX, prefix);
    auditMap.put(OzoneConsts.MAX_NUM_OF_BUCKETS,
        String.valueOf(maxNumOfBuckets));
    auditMap.put(OzoneConsts.HAS_SNAPSHOT, String.valueOf(hasSnapshot));

    try {
      if (isAclEnabled) {
        omMetadataReader.checkAcls(ResourceType.VOLUME,
            StoreType.OZONE, ACLType.LIST,
            volumeName, null, null);
      }
      metrics.incNumBucketLists();
      return bucketManager.listBuckets(volumeName,
          startKey, prefix, maxNumOfBuckets, hasSnapshot);
    } catch (IOException ex) {
      metrics.incNumBucketListFails();
      auditSuccess = false;
      AUDIT.logReadFailure(buildAuditMessageForFailure(OMAction.LIST_BUCKETS,
          auditMap, ex));
      throw ex;
    } finally {
      if (auditSuccess) {
        AUDIT.logReadSuccess(buildAuditMessageForSuccess(OMAction.LIST_BUCKETS,
            auditMap));
      }
    }
  }

  /**
   * Gets the bucket information.
   *
   * @param volume - Volume name.
   * @param bucket - Bucket name.
   * @return OmBucketInfo or exception is thrown.
   */
  @Override
  public OmBucketInfo getBucketInfo(String volume, String bucket)
      throws IOException {
    boolean auditSuccess = true;
    Map<String, String> auditMap = buildAuditMap(volume);
    auditMap.put(OzoneConsts.BUCKET, bucket);
    try {
      if (isAclEnabled) {
        omMetadataReader.checkAcls(ResourceType.BUCKET,
            StoreType.OZONE, ACLType.READ, volume,
            bucket, null);
      }
      metrics.incNumBucketInfos();
      return bucketManager.getBucketInfo(volume, bucket);
    } catch (Exception ex) {
      metrics.incNumBucketInfoFails();
      auditSuccess = false;
      AUDIT.logReadFailure(buildAuditMessageForFailure(OMAction.READ_BUCKET,
          auditMap, ex));
      throw ex;
    } finally {
      if (auditSuccess) {
        AUDIT.logReadSuccess(buildAuditMessageForSuccess(OMAction.READ_BUCKET,
            auditMap));
      }
    }
  }

  /**
   * Lookup a key.
   *
   * @param args - attributes of the key.
   * @return OmKeyInfo - the info about the requested key.
   */
  @Override
  public OmKeyInfo lookupKey(OmKeyArgs args) throws IOException {
    return getReader(args).lookupKey(args);
  }

  @Override
  public KeyInfoWithVolumeContext getKeyInfo(final OmKeyArgs args,
                                             boolean assumeS3Context)
      throws IOException {
    return getReader(args).getKeyInfo(args, assumeS3Context);
  }

  @Override
  public List<OmKeyInfo> listKeys(String volumeName, String bucketName,
      String startKey, String keyPrefix, int maxKeys) throws IOException {

    return getReader(volumeName, bucketName, keyPrefix).listKeys(
            volumeName, bucketName, startKey, keyPrefix, maxKeys);
  }

  @Override
  public List<RepeatedOmKeyInfo> listTrash(String volumeName,
      String bucketName, String startKeyName, String keyPrefix, int maxKeys)
      throws IOException {
    boolean auditSuccess = true;
    Map<String, String> auditMap = buildAuditMap(volumeName);
    auditMap.put(OzoneConsts.BUCKET, bucketName);
    auditMap.put(OzoneConsts.START_KEY, startKeyName);
    auditMap.put(OzoneConsts.KEY_PREFIX, keyPrefix);
    auditMap.put(OzoneConsts.MAX_KEYS, String.valueOf(maxKeys));
    try {
      if (isAclEnabled) {
        omMetadataReader.checkAcls(ResourceType.BUCKET,
            StoreType.OZONE, ACLType.LIST,
            volumeName, bucketName, keyPrefix);
      }
      metrics.incNumTrashKeyLists();
      return keyManager.listTrash(volumeName, bucketName,
          startKeyName, keyPrefix, maxKeys);
    } catch (IOException ex) {
      metrics.incNumTrashKeyListFails();
      auditSuccess = false;
      AUDIT.logReadFailure(buildAuditMessageForFailure(OMAction.LIST_TRASH,
          auditMap, ex));
      throw ex;
    } finally {
      if (auditSuccess) {
        AUDIT.logReadSuccess(buildAuditMessageForSuccess(OMAction.LIST_TRASH,
            auditMap));
      }
    }
  }

  @Override
  public List<SnapshotInfo> listSnapshot(
      String volumeName, String bucketName, String snapshotPrefix,
      String prevSnapshot, int maxListResult) throws IOException {
    metrics.incNumSnapshotLists();
    Map<String, String> auditMap = buildAuditMap(volumeName);
    auditMap.put(OzoneConsts.BUCKET, bucketName);
    try {
      if (isAclEnabled) {
        omMetadataReader.checkAcls(ResourceType.BUCKET, StoreType.OZONE,
            ACLType.LIST, volumeName, bucketName, null);
      }
      List<SnapshotInfo> snapshotInfoList =
          metadataManager.listSnapshot(volumeName, bucketName,
              snapshotPrefix, prevSnapshot, maxListResult);

      AUDIT.logReadSuccess(buildAuditMessageForSuccess(
          OMAction.LIST_SNAPSHOT, auditMap));
      return snapshotInfoList;
    } catch (Exception ex) {
      metrics.incNumSnapshotListFails();
      AUDIT.logReadFailure(buildAuditMessageForFailure(OMAction.LIST_SNAPSHOT,
          auditMap, ex));
      throw ex;
    }
  }

  private Map<String, String> buildAuditMap(String volume) {
    Map<String, String> auditMap = new LinkedHashMap<>();
    auditMap.put(OzoneConsts.VOLUME, volume);
    return auditMap;
  }

  public AuditLogger getAuditLogger() {
    return AUDIT;
  }

  @Override
  public AuditMessage buildAuditMessageForSuccess(AuditAction op,
      Map<String, String> auditMap) {
    return omMetadataReader.buildAuditMessageForSuccess(op, auditMap);
  }

  @Override
  public AuditMessage buildAuditMessageForFailure(AuditAction op,
      Map<String, String> auditMap, Throwable throwable) {
    return omMetadataReader.buildAuditMessageForFailure(op,
        auditMap, throwable);
  }

  private void registerMXBean() {
    Map<String, String> jmxProperties = new HashMap<>();
    jmxProperties.put("component", "ServerRuntime");
    this.omInfoBeanName = HddsUtils.registerWithJmxProperties(
        "OzoneManager", "OzoneManagerInfo", jmxProperties, this);
  }

  private void unregisterMXBean() {
    if (this.omInfoBeanName != null) {
      MBeans.unregister(this.omInfoBeanName);
      this.omInfoBeanName = null;
    }
  }

  @Override
  public String getRpcPort() {
    return "" + omRpcAddress.getPort();
  }

  @Override
  public String getRatisRoles() {
    List<ServiceInfo> serviceList;
    int port = omNodeDetails.getRatisPort();
    RaftPeer leaderId;
    if (isRatisEnabled) {
      try {
        leaderId = omRatisServer.getLeader();
        if (leaderId == null) {
          LOG.error("No leader found");
          return "Exception: Not a leader";
        }
        serviceList = getServiceList();
      } catch (IOException e) {
        LOG.error("IO-Exception Occurred", e);
        return "Exception: " + e;
      }
      return OmUtils.format(serviceList, port, leaderId.getId().toString());
    } else {
      return "Ratis-Disabled";
    }
  }

  /**
   * Create OMHAMetrics instance.
   */
  public void omHAMetricsInit(String leaderId) {
    // unregister, in case metrics already exist
    // so that the metrics will get updated.
    OMHAMetrics.unRegister();
    omhaMetrics = OMHAMetrics
        .create(getOMNodeId(), leaderId);
  }

  @VisibleForTesting
  public OMHAMetrics getOmhaMetrics() {
    return omhaMetrics;
  }

  public String getRatisLogDirectory() {
    return  OzoneManagerRatisUtils.getOMRatisDirectory(configuration);
  }

  @Override
  public String getRocksDbDirectory() {
    return String.valueOf(OMStorage.getOmDbDir(configuration));
  }

  @VisibleForTesting
  public OzoneManagerHttpServer getHttpServer() {
    return httpServer;
  }

  @Override
  public List<ServiceInfo> getServiceList() throws IOException {
    // When we implement multi-home this call has to be handled properly.
    List<ServiceInfo> services = new ArrayList<>();
    ServiceInfo.Builder omServiceInfoBuilder = ServiceInfo.newBuilder()
        .setNodeType(HddsProtos.NodeType.OM)
        .setHostname(omRpcAddress.getHostName())
        .setOmVersion(OzoneManagerVersion.CURRENT)
        .addServicePort(ServicePort.newBuilder()
            .setType(ServicePort.Type.RPC)
            .setValue(omRpcAddress.getPort())
            .build());
    if (httpServer != null
        && httpServer.getHttpAddress() != null) {
      omServiceInfoBuilder.addServicePort(ServicePort.newBuilder()
          .setType(ServicePort.Type.HTTP)
          .setValue(httpServer.getHttpAddress().getPort())
          .build());
    }
    if (httpServer != null
        && httpServer.getHttpsAddress() != null) {
      omServiceInfoBuilder.addServicePort(ServicePort.newBuilder()
          .setType(ServicePort.Type.HTTPS)
          .setValue(httpServer.getHttpsAddress().getPort())
          .build());
    }

    // Since this OM is processing the request, we can assume it to be the
    // leader OM

    OMRoleInfo omRole = OMRoleInfo.newBuilder()
        .setNodeId(getOMNodeId())
        .setServerRole(RaftPeerRole.LEADER.name())
        .build();
    omServiceInfoBuilder.setOmRoleInfo(omRole);

    if (isRatisEnabled) {
      if (omRatisServer != null) {
        omServiceInfoBuilder.addServicePort(ServicePort.newBuilder()
            .setType(ServicePort.Type.RATIS)
            .setValue(omNodeDetails.getRatisPort())
            .build());
      }

      for (OMNodeDetails peerNode : peerNodesMap.values()) {
        ServiceInfo.Builder peerOmServiceInfoBuilder = ServiceInfo.newBuilder()
            .setNodeType(HddsProtos.NodeType.OM)
            .setHostname(peerNode.getHostName())
            // For now assume peer is at the same version.
            // This field needs to be fetched from peer when rolling upgrades
            // are implemented.
            .setOmVersion(OzoneManagerVersion.CURRENT)
            .addServicePort(ServicePort.newBuilder()
                .setType(ServicePort.Type.RPC)
                .setValue(peerNode.getRpcPort())
                .build());

        OMRoleInfo peerOmRole = OMRoleInfo.newBuilder()
            .setNodeId(peerNode.getNodeId())
            .setServerRole(RaftPeerRole.FOLLOWER.name())
            .build();
        peerOmServiceInfoBuilder.setOmRoleInfo(peerOmRole);

        services.add(peerOmServiceInfoBuilder.build());
      }
    }

    services.add(omServiceInfoBuilder.build());

    // For client we have to return SCM with container protocol port,
    // not block protocol. This is information is being not used by
    // RpcClient, but for compatibility leaving as it is and also making sure
    // that this works for SCM HA.
    Collection<InetSocketAddress> scmAddresses = getScmAddressForClients(
        configuration);

    for (InetSocketAddress scmAddr : scmAddresses) {
      ServiceInfo.Builder scmServiceInfoBuilder = ServiceInfo.newBuilder()
          .setNodeType(HddsProtos.NodeType.SCM)
          .setHostname(scmAddr.getHostName())
          .addServicePort(ServicePort.newBuilder()
              .setType(ServicePort.Type.RPC)
              .setValue(scmAddr.getPort()).build());
      services.add(scmServiceInfoBuilder.build());
    }
    metrics.incNumGetServiceLists();
    // For now there is no exception that can can happen in this call,
    // so failure metrics is not handled. In future if there is any need to
    // handle exception in this method, we need to incorporate
    // metrics.incNumGetServiceListFails()
    AUDIT.logReadSuccess(
        buildAuditMessageForSuccess(OMAction.GET_SERVICE_LIST,
            new LinkedHashMap<>()));
    return services;
  }

  @Override
  public ServiceInfoEx getServiceInfo() throws IOException {
    return new ServiceInfoEx(getServiceList(), caCertPem, caCertPemList);
  }

  @Override
  public void transferLeadership(String newLeaderId)
      throws IOException {
    final UserGroupInformation ugi = getRemoteUser();
    if (!isAdmin(ugi)) {
      throw new OMException(
          "Only Ozone admins are allowed to transfer raft leadership.",
          PERMISSION_DENIED);
    }
    if (!isRatisEnabled) {
      throw new IOException("OM HA not enabled.");
    }
    boolean auditSuccess = true;
    Map<String, String> auditMap = new LinkedHashMap<>();
    auditMap.put("newLeaderId", newLeaderId);
    try {
      RaftGroupId groupID = omRatisServer.getRaftGroup().getGroupId();
      RaftServer.Division division = omRatisServer.getServer()
          .getDivision(groupID);
      RaftPeerId targetPeerId;
      if (newLeaderId.isEmpty()) {
        RaftPeer curLeader = omRatisServer.getLeader();
        targetPeerId = division.getGroup()
            .getPeers().stream().filter(a -> !a.equals(curLeader)).findFirst()
            .map(RaftPeer::getId).orElseThrow(() -> new IOException("Cannot" +
                " find a new leader to transfer leadership."));
      } else {
        targetPeerId = RaftPeerId.valueOf(newLeaderId);
      }

      final GrpcTlsConfig tlsConfig =
          OzoneManagerRatisUtils.createServerTlsConfig(secConfig, certClient);

      RatisHelper.transferRatisLeadership(configuration, division.getGroup(),
          targetPeerId, tlsConfig);
    } catch (IOException ex) {
      auditSuccess = false;
      AUDIT.logReadFailure(
          buildAuditMessageForFailure(OMAction.TRANSFER_LEADERSHIP,
              auditMap, ex));
      throw ex;
    } finally {
      if (auditSuccess) {
        AUDIT.logReadSuccess(
            buildAuditMessageForSuccess(OMAction.TRANSFER_LEADERSHIP,
                auditMap));
      }
    }
  }

  @Override
  public boolean triggerRangerBGSync(boolean noWait) throws IOException {

    // OM should be leader and ready.
    // This check should always pass if called from a client since there
    // is a leader check somewhere before entering this method.
    if (!isLeaderReady()) {
      // And even if we could allow followers to trigger sync, checkLeader()
      // calls inside the sync would quit the sync anyway.
      throw new OMException("OM is not leader or not ready", INVALID_REQUEST);
    }

    final UserGroupInformation ugi = getRemoteUser();
    // Check Ozone admin privilege
    if (!isAdmin(ugi)) {
      throw new OMException("Only Ozone admins are allowed to trigger "
          + "Ranger background sync manually", PERMISSION_DENIED);
    }

    // Check if MT manager is inited
    final OMMultiTenantManager mtManager = getMultiTenantManager();
    if (mtManager == null) {
      throw new OMException("S3 Multi-Tenancy is not enabled",
          FEATURE_NOT_ENABLED);
    }

    // Check if Ranger BG sync task is inited
    final OMRangerBGSyncService bgSync = mtManager.getOMRangerBGSyncService();
    if (bgSync == null) {
      throw new OMException("Ranger background sync service is not initialized",
          FEATURE_NOT_ENABLED);
    }

    // Trigger Ranger BG Sync
    if (noWait) {
      final Thread t = new Thread(bgSync::triggerRangerSyncOnce);
      t.start();
      LOG.info("User '{}' manually triggered Multi-Tenancy Ranger Sync "
          + "in a new thread, tid={}", ugi, t.getId());
      return true;
    } else {
      LOG.info("User '{}' manually triggered Multi-Tenancy Ranger Sync", ugi);
      // Block in the handler thread
      return bgSync.triggerRangerSyncOnce();
    }
  }

  @Override
  public StatusAndMessages finalizeUpgrade(String upgradeClientID)
      throws IOException {
    return upgradeFinalizer.finalize(upgradeClientID, this);
  }

  @Override
  public StatusAndMessages queryUpgradeFinalizationProgress(
      String upgradeClientID, boolean takeover, boolean readonly
  ) throws IOException {
    if (readonly) {
      return new StatusAndMessages(upgradeFinalizer.getStatus(),
          Collections.emptyList());
    }
    return upgradeFinalizer.reportStatus(upgradeClientID, takeover);
  }

  /**
   * List tenants.
   */
  public TenantStateList listTenant() throws IOException {

    metrics.incNumTenantLists();

    final UserGroupInformation ugi = getRemoteUser();
    if (!isAdmin(ugi)) {
      final OMException omEx = new OMException(
          "Only Ozone admins are allowed to list tenants.", PERMISSION_DENIED);
      AUDIT.logWriteFailure(buildAuditMessageForFailure(
          OMAction.LIST_TENANT, new LinkedHashMap<>(), omEx));
      throw omEx;
    }

    final Table<String, OmDBTenantState> tenantStateTable =
        metadataManager.getTenantStateTable();

    // Won't iterate cache here, mainly because we can't acquire a read lock
    // for cache iteration: no tenant is specified, hence no volume name to
    // acquire VOLUME_LOCK on. There could be a few millis delay before entries
    // are flushed to the table. This should be acceptable for a list tenant
    // request.

    try (TableIterator<String, ? extends KeyValue<String, OmDBTenantState>>
        iterator = tenantStateTable.iterator()) {

      final List<TenantState> tenantStateList = new ArrayList<>();

      // Iterate table
      while (iterator.hasNext()) {
        final Table.KeyValue<String, OmDBTenantState> dbEntry = iterator.next();
        final String tenantId = dbEntry.getKey();
        final OmDBTenantState omDBTenantState = dbEntry.getValue();
        assert (tenantId.equals(omDBTenantState.getTenantId()));
        tenantStateList.add(TenantState.newBuilder()
            .setTenantId(omDBTenantState.getTenantId())
            .setBucketNamespaceName(omDBTenantState.getBucketNamespaceName())
            .setUserRoleName(omDBTenantState.getUserRoleName())
            .setAdminRoleName(omDBTenantState.getAdminRoleName())
            .setBucketNamespacePolicyName(
                omDBTenantState.getBucketNamespacePolicyName())
            .setBucketPolicyName(omDBTenantState.getBucketPolicyName())
            .build());
      }

      AUDIT.logReadSuccess(buildAuditMessageForSuccess(
          OMAction.LIST_TENANT, new LinkedHashMap<>()));

      return new TenantStateList(tenantStateList);
    }
  }

  /**
   * Tenant get user info.
   */
  public TenantUserInfoValue tenantGetUserInfo(String userPrincipal)
      throws IOException {

    metrics.incNumTenantGetUserInfos();

    if (StringUtils.isEmpty(userPrincipal)) {
      return null;
    }

    final List<ExtendedUserAccessIdInfo> accessIdInfoList = new ArrayList<>();

    // Won't iterate cache here for a similar reason as in OM#listTenant
    //  tenantGetUserInfo lists all accessIds assigned to a user across
    //  multiple tenants.

    // Retrieve the list of accessIds associated to this user principal
    final OmDBUserPrincipalInfo kerberosPrincipalInfo =
        metadataManager.getPrincipalToAccessIdsTable().get(userPrincipal);
    if (kerberosPrincipalInfo == null) {
      return null;
    }
    final Set<String> accessIds = kerberosPrincipalInfo.getAccessIds();

    final Map<String, String> auditMap = new LinkedHashMap<>();
    auditMap.put("userPrincipal", userPrincipal);

    accessIds.forEach(accessId -> {
      try {
        final OmDBAccessIdInfo accessIdInfo =
            metadataManager.getTenantAccessIdTable().get(accessId);
        if (accessIdInfo == null) {
          // As we are not acquiring a lock, the accessId entry might have been
          //  removed from the TenantAccessIdTable already.
          //  Log a warning (shouldn't happen very often) and move on.
          LOG.warn("Expected accessId '{}' not found in TenantAccessIdTable. "
                  + "Might have been removed already.", accessId);
          return;
        }
        assert (accessIdInfo.getUserPrincipal().equals(userPrincipal));
        accessIdInfoList.add(ExtendedUserAccessIdInfo.newBuilder()
            .setUserPrincipal(userPrincipal)
            .setAccessId(accessId)
            .setTenantId(accessIdInfo.getTenantId())
            .setIsAdmin(accessIdInfo.getIsAdmin())
            .setIsDelegatedAdmin(accessIdInfo.getIsDelegatedAdmin())
            .build());
      } catch (IOException e) {
        LOG.error("Potential DB issue. Failed to retrieve OmDBAccessIdInfo "
            + "for accessId '{}' in TenantAccessIdTable.", accessId);
        // Audit
        auditMap.put("accessId", accessId);
        AUDIT.logWriteFailure(buildAuditMessageForFailure(
            OMAction.TENANT_GET_USER_INFO, auditMap, e));
        auditMap.remove("accessId");
      }
    });

    AUDIT.logReadSuccess(buildAuditMessageForSuccess(
        OMAction.TENANT_GET_USER_INFO, auditMap));

    return new TenantUserInfoValue(accessIdInfoList);
  }

  @Override
  public TenantUserList listUsersInTenant(String tenantId, String prefix)
      throws IOException {

    metrics.incNumTenantUserLists();

    if (StringUtils.isEmpty(tenantId)) {
      return null;
    }

    multiTenantManager.checkTenantExistence(tenantId);

    final String volumeName = multiTenantManager.getTenantVolumeName(tenantId);
    final Map<String, String> auditMap = new LinkedHashMap<>();
    auditMap.put(OzoneConsts.TENANT, tenantId);
    auditMap.put(OzoneConsts.VOLUME, volumeName);
    auditMap.put(OzoneConsts.USER_PREFIX, prefix);

    boolean lockAcquired =
        metadataManager.getLock().acquireReadLock(VOLUME_LOCK, volumeName);
    try {
      final UserGroupInformation ugi = ProtobufRpcEngine.Server.getRemoteUser();
      if (!multiTenantManager.isTenantAdmin(ugi, tenantId, false)) {
        throw new OMException("Only tenant and ozone admins can access this " +
            "API. '" + ugi.getShortUserName() + "' is not an admin.",
            PERMISSION_DENIED);
      }
      final TenantUserList userList =
          multiTenantManager.listUsersInTenant(tenantId, prefix);
      AUDIT.logReadSuccess(buildAuditMessageForSuccess(
          OMAction.TENANT_LIST_USER, auditMap));
      return userList;
    } catch (IOException ex) {
      AUDIT.logReadFailure(buildAuditMessageForFailure(
          OMAction.TENANT_LIST_USER, auditMap, ex));
      throw ex;
    } finally {
      if (lockAcquired) {
        metadataManager.getLock().releaseReadLock(VOLUME_LOCK, volumeName);
      }
    }
  }

  @Override
  public S3VolumeContext getS3VolumeContext() throws IOException {
    long start = Time.monotonicNowNanos();
    // Unless the OM request contains S3 authentication info with an access
    // ID that corresponds to a tenant volume, the request will be directed
    // to the default S3 volume.
    String s3Volume = HddsClientUtils.getDefaultS3VolumeName(configuration);
    S3Authentication s3Auth = getS3Auth();
    final String userPrincipal;

    if (s3Auth == null) {
      // This is the default user principal if request does not have S3Auth set
      userPrincipal = Server.getRemoteUser().getShortUserName();

      if (LOG.isDebugEnabled()) {
        // An old S3 gateway talking to a new OM may not attach the auth info.
        // This old version of s3g will also not have a client that supports
        // multi-tenancy, so we can direct requests to the default S3 volume.
        LOG.debug("S3 authentication was not attached to the OM request. " +
                "Directing requests to the default S3 volume {}.",
            s3Volume);
      }
    } else {
      String accessId = s3Auth.getAccessId();
      // If S3 Multi-Tenancy is not enabled, all S3 requests will be redirected
      // to the default s3v for compatibility
      final Optional<String> optionalTenantId = isS3MultiTenancyEnabled() ?
          multiTenantManager.getTenantForAccessID(accessId) : Optional.absent();

      if (!optionalTenantId.isPresent()) {
        final UserGroupInformation s3gUGI =
            UserGroupInformation.createRemoteUser(accessId);
        // When the accessId belongs to the default s3v (i.e. when the accessId
        // key pair is generated using the regular `ozone s3 getsecret`), the
        // user principal returned here should simply be the accessId's short
        // user name (processed by the auth_to_local rule)
        userPrincipal = s3gUGI.getShortUserName();

        if (LOG.isDebugEnabled()) {
          LOG.debug("No tenant found for access ID {}. Directing "
              + "requests to default s3 volume {}.", accessId, s3Volume);
        }
      } else {
        // S3 Multi-Tenancy is enabled, and the accessId is assigned to a tenant

        final String tenantId = optionalTenantId.get();

        OmDBTenantState tenantState =
            metadataManager.getTenantStateTable().get(tenantId);
        if (tenantState != null) {
          s3Volume = tenantState.getBucketNamespaceName();
        } else {
          String message = "Unable to find tenant '" + tenantId
              + "' details for access ID " + accessId
              + ". The tenant might have been removed during this operation, "
              + "or the OM DB is inconsistent";
          LOG.warn(message);
          throw new OMException(message, ResultCodes.TENANT_NOT_FOUND);
        }
        if (LOG.isDebugEnabled()) {
          LOG.debug("Get S3 volume request for access ID {} belonging to " +
                  "tenant {} is directed to the volume {}.", accessId, tenantId,
              s3Volume);
        }

        boolean acquiredVolumeLock =
            getMetadataManager().getLock().acquireReadLock(
                VOLUME_LOCK, s3Volume);

        try {
          // Inject user name to the response to be used for KMS on the client
          userPrincipal = OzoneAclUtils.accessIdToUserPrincipal(accessId);
        } finally {
          if (acquiredVolumeLock) {
            getMetadataManager().getLock().releaseReadLock(
                VOLUME_LOCK, s3Volume);
          }
        }
      }
    }

    // getVolumeInfo() performs acl checks and checks volume existence.
    final S3VolumeContext.Builder s3VolumeContext = S3VolumeContext.newBuilder()
        .setOmVolumeArgs(getVolumeInfo(s3Volume))
        .setUserPrincipal(userPrincipal);
    perfMetrics.addS3VolumeContextLatencyNs(Time.monotonicNowNanos() - start);
    return s3VolumeContext.build();
  }

  @Override
  public OmMultipartUploadListParts listParts(final String volumeName,
      final String bucketName, String keyName, String uploadID,
      int partNumberMarker, int maxParts)  throws IOException {

    ResolvedBucket bucket = resolveBucketLink(Pair.of(volumeName, bucketName));

    Map<String, String> auditMap = bucket.audit();
    auditMap.put(OzoneConsts.KEY, keyName);
    auditMap.put(OzoneConsts.UPLOAD_ID, uploadID);
    auditMap.put(OzoneConsts.PART_NUMBER_MARKER,
        Integer.toString(partNumberMarker));
    auditMap.put(OzoneConsts.MAX_PARTS, Integer.toString(maxParts));

    metrics.incNumListMultipartUploadParts();
    try {
      OmMultipartUploadListParts omMultipartUploadListParts =
          keyManager.listParts(bucket.realVolume(), bucket.realBucket(),
              keyName, uploadID, partNumberMarker, maxParts);
      AUDIT.logReadSuccess(buildAuditMessageForSuccess(OMAction
          .LIST_MULTIPART_UPLOAD_PARTS, auditMap));
      return omMultipartUploadListParts;
    } catch (IOException ex) {
      metrics.incNumListMultipartUploadPartFails();
      AUDIT.logReadFailure(buildAuditMessageForFailure(OMAction
          .LIST_MULTIPART_UPLOAD_PARTS, auditMap, ex));
      throw ex;
    }
  }

  @Override
  public OmMultipartUploadList listMultipartUploads(String volumeName,
      String bucketName, String prefix) throws IOException {

    ResolvedBucket bucket = resolveBucketLink(Pair.of(volumeName, bucketName));

    Map<String, String> auditMap = bucket.audit();
    auditMap.put(OzoneConsts.PREFIX, prefix);

    metrics.incNumListMultipartUploads();
    try {
      OmMultipartUploadList omMultipartUploadList =
          keyManager.listMultipartUploads(bucket.realVolume(),
              bucket.realBucket(), prefix);
      AUDIT.logReadSuccess(buildAuditMessageForSuccess(OMAction
          .LIST_MULTIPART_UPLOADS, auditMap));
      return omMultipartUploadList;

    } catch (IOException ex) {
      metrics.incNumListMultipartUploadFails();
      AUDIT.logReadFailure(buildAuditMessageForFailure(OMAction
          .LIST_MULTIPART_UPLOADS, auditMap, ex));
      throw ex;
    }

  }

  @Override
  public OzoneFileStatus getFileStatus(OmKeyArgs args) throws IOException {
    return getReader(args).getFileStatus(args);
  }

  @Override
  public OmKeyInfo lookupFile(OmKeyArgs args) throws IOException {
    return getReader(args).lookupFile(args);
  }

  @Override
  public List<OzoneFileStatus> listStatus(OmKeyArgs args, boolean recursive,
                                          String startKey, long numEntries)
          throws IOException {
    return listStatus(args, recursive, startKey, numEntries, false);
  }

  public List<OzoneFileStatus> listStatus(OmKeyArgs args, boolean recursive,
      String startKey, long numEntries, boolean allowPartialPrefixes)
      throws IOException {

    return getReader(args).listStatus(args, recursive,
            startKey, numEntries, allowPartialPrefixes);
  }

  /**
   * Returns list of ACLs for given Ozone object.
   *
   * @param obj Ozone object.
   * @throws IOException if there is error.
   */
  @Override
  public List<OzoneAcl> getAcl(OzoneObj obj) throws IOException {
    return getReader(obj).getAcl(obj);
  }

  /**
   * Download and install latest checkpoint from leader OM.
   *
   * @param leaderId peerNodeID of the leader OM
   * @return If checkpoint is installed successfully, return the
   *         corresponding termIndex. Otherwise, return null.
   */
  public TermIndex installSnapshotFromLeader(String leaderId) {
    if (omRatisSnapshotProvider == null) {
      LOG.error("OM Snapshot Provider is not configured as there are no peer " +
          "nodes.");
      return null;
    }

    DBCheckpoint omDBCheckpoint;
    try {
      omDBCheckpoint = omRatisSnapshotProvider.
          downloadDBSnapshotFromLeader(leaderId);
    } catch (IOException ex) {
      LOG.error("Failed to download snapshot from Leader {}.", leaderId,  ex);
      return null;
    }

    TermIndex termIndex = null;
    try {
      // Install hard links.
      OmSnapshotUtils.createHardLinks(omDBCheckpoint.getCheckpointLocation());
      termIndex = installCheckpoint(leaderId, omDBCheckpoint);
    } catch (Exception ex) {
      LOG.error("Failed to install snapshot from Leader OM.", ex);
    }
    return termIndex;
  }

  /**
   * Install checkpoint. If the checkpoint snapshot index is greater than
   * OM's last applied transaction index, then re-initialize the OM
   * state via this checkpoint. Before re-initializing OM state, the OM Ratis
   * server should be stopped so that no new transactions can be applied.
   */
  TermIndex installCheckpoint(String leaderId, DBCheckpoint omDBCheckpoint)
      throws Exception {

    Path checkpointLocation = omDBCheckpoint.getCheckpointLocation();
    TransactionInfo checkpointTrxnInfo = OzoneManagerRatisUtils
        .getTrxnInfoFromCheckpoint(configuration, checkpointLocation);

    LOG.info("Installing checkpoint with OMTransactionInfo {}",
        checkpointTrxnInfo);

    return installCheckpoint(leaderId, checkpointLocation, checkpointTrxnInfo);
  }

  TermIndex installCheckpoint(String leaderId, Path checkpointLocation,
      TransactionInfo checkpointTrxnInfo) throws Exception {
    long startTime = Time.monotonicNow();
    File oldDBLocation = metadataManager.getStore().getDbLocation();
    try {
      // Stop Background services
      keyManager.stop();
      stopSecretManager();
      stopTrashEmptier();

      // Pause the State Machine so that no new transactions can be applied.
      // This action also clears the OM Double Buffer so that if there are any
      // pending transactions in the buffer, they are discarded.
      omRatisServer.getOmStateMachine().pause();
    } catch (Exception e) {
      LOG.error("Failed to stop/ pause the services. Cannot proceed with " +
          "installing the new checkpoint.");
      // Stop the checkpoint install process and restart the services.
      keyManager.start(configuration);
      startSecretManagerIfNecessary();
      startTrashEmptier(configuration);
      throw e;
    }

    File dbBackup = null;
    TermIndex termIndex = omRatisServer.getLastAppliedTermIndex();
    long term = termIndex.getTerm();
    long lastAppliedIndex = termIndex.getIndex();

    // Check if current applied log index is smaller than the downloaded
    // checkpoint transaction index. If yes, proceed by stopping the ratis
    // server so that the OM state can be re-initialized. If no then do not
    // proceed with installSnapshot.
    boolean canProceed = OzoneManagerRatisUtils.verifyTransactionInfo(
        checkpointTrxnInfo, lastAppliedIndex, leaderId, checkpointLocation);

    boolean oldOmMetadataManagerStopped = false;
    boolean newMetadataManagerStarted = false;
    boolean omRpcServerStopped = false;
    long time = Time.monotonicNow();
    if (canProceed) {
      // Stop RPC server before stop metadataManager
      omRpcServer.stop();
      isOmRpcServerRunning = false;
      omRpcServerStopped = true;
      LOG.info("RPC server is stopped. Spend " +
          (Time.monotonicNow() - time) + " ms.");
      try {
        // Stop old metadataManager before replacing DB Dir
        time = Time.monotonicNow();
        metadataManager.stop();
        oldOmMetadataManagerStopped = true;
        LOG.info("metadataManager is stopped. Spend " +
            (Time.monotonicNow() - time) + " ms.");
      } catch (Exception e) {
        String errorMsg = "Failed to stop metadataManager. Cannot proceed " +
            "with installing the new checkpoint.";
        LOG.error(errorMsg);
        exitManager.exitSystem(1, errorMsg, e, LOG);
      }
      try {
        time = Time.monotonicNow();
        dbBackup = replaceOMDBWithCheckpoint(lastAppliedIndex,
            oldDBLocation, checkpointLocation);
        term = checkpointTrxnInfo.getTerm();
        lastAppliedIndex = checkpointTrxnInfo.getTransactionIndex();
        LOG.info("Replaced DB with checkpoint from OM: {}, term: {}, " +
            "index: {}, time: {} ms", leaderId, term, lastAppliedIndex,
            Time.monotonicNow() - time);
      } catch (Exception e) {
        LOG.error("Failed to install Snapshot from {} as OM failed to replace" +
            " DB with downloaded checkpoint. Reloading old OM state.",
            leaderId, e);
      }
    } else {
      LOG.warn("Cannot proceed with InstallSnapshot as OM is at TermIndex {} " +
          "and checkpoint has lower TermIndex {}. Reloading old state of OM.",
          termIndex, checkpointTrxnInfo.getTermIndex());
    }

    if (oldOmMetadataManagerStopped) {
      // Close snapDiff's rocksDB instance only if metadataManager gets closed.
      omSnapshotManager.close();
    }

    // Reload the OM DB store with the new checkpoint.
    // Restart (unpause) the state machine and update its last applied index
    // to the installed checkpoint's snapshot index.
    try {
      if (oldOmMetadataManagerStopped) {
        time = Time.monotonicNow();
        reloadOMState(lastAppliedIndex, term);
        omRatisServer.getOmStateMachine().unpause(lastAppliedIndex, term);
        newMetadataManagerStarted = true;
        LOG.info("Reloaded OM state with Term: {} and Index: {}. Spend {} ms",
            term, lastAppliedIndex, Time.monotonicNow() - time);
      } else {
        // OM DB is not stopped. Start the services.
        keyManager.start(configuration);
        startSecretManagerIfNecessary();
        startTrashEmptier(configuration);
        omRatisServer.getOmStateMachine().unpause(lastAppliedIndex, term);
        LOG.info("OM DB is not stopped. Started services with Term: {} and " +
            "Index: {}", term, lastAppliedIndex);
      }
    } catch (Exception ex) {
      String errorMsg = "Failed to reload OM state and instantiate services.";
      exitManager.exitSystem(1, errorMsg, ex, LOG);
    }

    if (omRpcServerStopped && newMetadataManagerStarted) {
      // Start the RPC server. RPC server start requires metadataManager
      try {
        time = Time.monotonicNow();
        omRpcServer = getRpcServer(configuration);
        omRpcServer.start();
        isOmRpcServerRunning = true;
        LOG.info("RPC server is re-started. Spend " +
            (Time.monotonicNow() - time) + " ms.");
      } catch (Exception e) {
        String errorMsg = "Failed to start RPC Server.";
        exitManager.exitSystem(1, errorMsg, e, LOG);
      }
    }

    // Delete the backup DB
    try {
      if (dbBackup != null) {
        FileUtils.deleteFully(dbBackup);
      }
    } catch (Exception e) {
      LOG.error("Failed to delete the backup of the original DB {}",
          dbBackup, e);
    }

    if (lastAppliedIndex != checkpointTrxnInfo.getTransactionIndex()) {
      // Install Snapshot failed and old state was reloaded. Return null to
      // Ratis to indicate that installation failed.
      return null;
    }

    // TODO: We should only return the snpashotIndex to the leader.
    //  Should be fixed after RATIS-586
    TermIndex newTermIndex = TermIndex.valueOf(term, lastAppliedIndex);
    LOG.info("Install Checkpoint is finished with Term: {} and Index: {}. " +
        "Spend {} ms.", newTermIndex.getTerm(), newTermIndex.getIndex(),
        (Time.monotonicNow() - startTime));
    return newTermIndex;
  }

  private void stopTrashEmptier() {
    if (this.emptier != null) {
      emptier.interrupt();
      emptier = null;
    }
  }

  /**
   * Replace the current OM DB with the new DB checkpoint.
   *
   * @param lastAppliedIndex the last applied index in the current OM DB.
   * @param checkpointPath   path to the new DB checkpoint
   * @return location of backup of the original DB
   */
  File replaceOMDBWithCheckpoint(long lastAppliedIndex, File oldDB,
      Path checkpointPath) throws IOException {

    // Take a backup of the current DB
    String dbBackupName = OzoneConsts.OM_DB_BACKUP_PREFIX +
        lastAppliedIndex + "_" + System.currentTimeMillis();
    File dbDir = oldDB.getParentFile();

    // Backup the active fs and snapshot dirs.
    File dbBackupDir = new File(dbDir, dbBackupName);
    if (!dbBackupDir.mkdirs()) {
      throw new IOException("Failed to make db backup dir: " +
          dbBackupDir);
    }
    File dbBackup = new File(dbBackupDir, oldDB.getName());
    File dbSnapshotsDir = new File(dbDir, OM_SNAPSHOT_DIR);
    File dbSnapshotsBackup = new File(dbBackupDir, OM_SNAPSHOT_DIR);
    Files.move(oldDB.toPath(), dbBackup.toPath());
    if (dbSnapshotsDir.exists()) {
      Files.move(dbSnapshotsDir.toPath(),
          dbSnapshotsBackup.toPath());
    }

    moveCheckpointFiles(oldDB, checkpointPath, dbDir, dbBackup, dbSnapshotsDir,
        dbSnapshotsBackup);
    return dbBackupDir;
  }

  private void moveCheckpointFiles(File oldDB, Path checkpointPath, File dbDir,
                                   File dbBackup, File dbSnapshotsDir,
                                   File dbSnapshotsBackup) throws IOException {
    // Move the new DB checkpoint into the om metadata dir
    Path markerFile = new File(dbDir, DB_TRANSIENT_MARKER).toPath();
    try {
      // Create a Transient Marker file. This file will be deleted if the
      // checkpoint DB is successfully moved to the old DB location or if the
      // old DB backup is reset to its location. If not, then the OM DB is in
      // an inconsistent state and this marker file will fail OM from
      // starting up.
      Files.createFile(markerFile);
      // Link each of the candidate DB files to real DB directory.  This
      // preserves the links that already exist between files in the
      // candidate db.
      OmSnapshotUtils.linkFiles(checkpointPath.toFile(),
          oldDB);
      moveOmSnapshotData(oldDB.toPath(), dbSnapshotsDir.toPath());
      Files.deleteIfExists(markerFile);
    } catch (IOException e) {
      LOG.error("Failed to move downloaded DB checkpoint {} to metadata " +
              "directory {}. Exception: {}. Resetting to original DB.",
          checkpointPath, oldDB.toPath(), e);
      try {
        FileUtil.fullyDelete(oldDB);
        Files.move(dbBackup.toPath(), oldDB.toPath());
        if (dbSnapshotsBackup.exists()) {
          Files.move(dbSnapshotsBackup.toPath(), dbSnapshotsDir.toPath());
        }
        Files.deleteIfExists(markerFile);
      } catch (IOException ex) {
        String errorMsg = "Failed to reset to original DB. OM is in an " +
            "inconsistent state.";
        exitManager.exitSystem(1, errorMsg, ex, LOG);
      }
      throw e;
    }
  }

  // Move the new snapshot directory into place.
  private void moveOmSnapshotData(Path dbPath, Path dbSnapshotsDir)
      throws IOException {
    Path incomingSnapshotsDir = Paths.get(dbPath.toString(),
        OM_SNAPSHOT_DIR);
    if (incomingSnapshotsDir.toFile().exists()) {
      Files.move(incomingSnapshotsDir, dbSnapshotsDir);
    }
  }

  /**
   * Re-instantiate MetadataManager with new DB checkpoint.
   * All the classes which use/ store MetadataManager should also be updated
   * with the new MetadataManager instance.
   */
  void reloadOMState(long newSnapshotIndex, long newSnapshotTermIndex)
      throws IOException {

    instantiateServices(true);

    // Restart required services
    metadataManager.start(configuration);
    keyManager.start(configuration);
    startSecretManagerIfNecessary();
    startTrashEmptier(configuration);

    // Set metrics and start metrics back ground thread
    metrics.setNumVolumes(metadataManager.countRowsInTable(metadataManager
        .getVolumeTable()));
    metrics.setNumBuckets(metadataManager.countRowsInTable(metadataManager
        .getBucketTable()));
    metrics.setNumKeys(metadataManager.countEstimatedRowsInTable(metadataManager
        .getKeyTable(getBucketLayout())));

    // FSO(FILE_SYSTEM_OPTIMIZED)
    metrics.setNumDirs(metadataManager
        .countEstimatedRowsInTable(metadataManager.getDirectoryTable()));
    metrics.setNumFiles(metadataManager
        .countEstimatedRowsInTable(metadataManager.getFileTable()));

    // Delete the omMetrics file if it exists and save the a new metrics file
    // with new data
    Files.deleteIfExists(getMetricsStorageFile().toPath());
    saveOmMetrics();

    // Update OM snapshot index with the new snapshot index (from the new OM
    // DB state).
    omRatisSnapshotInfo.updateTermIndex(newSnapshotTermIndex, newSnapshotIndex);
  }

  public static Logger getLogger() {
    return LOG;
  }

  public OzoneConfiguration getConfiguration() {
    return configuration;
  }

  @VisibleForTesting
  public void setConfiguration(OzoneConfiguration conf) {
    this.configuration = conf;
  }

  public OzoneConfiguration reloadConfiguration() {
    if (testReloadConfigFlag) {
      // If this flag is set, do not reload config
      return this.configuration;
    }
    return new OzoneConfiguration();
  }

  public static void setTestReloadConfigFlag(boolean testReloadConfigFlag) {
    OzoneManager.testReloadConfigFlag = testReloadConfigFlag;
  }

  public static void setTestSecureOmFlag(boolean testSecureOmFlag) {
    OzoneManager.testSecureOmFlag = testSecureOmFlag;
  }

  @VisibleForTesting
  public static void setUgi(UserGroupInformation user) {
    OzoneManager.testUgi = user;
  }

  public OMNodeDetails getNodeDetails() {
    return omNodeDetails;
  }

  public String getOMNodeId() {
    return omNodeDetails.getNodeId();
  }

  public String getOMServiceId() {
    return omNodeDetails.getServiceId();
  }

  @VisibleForTesting
  public List<OMNodeDetails> getPeerNodes() {
    return new ArrayList<>(peerNodesMap.values());
  }

  public OMNodeDetails getPeerNode(String nodeID) {
    return peerNodesMap.get(nodeID);
  }

  @VisibleForTesting
  public CertificateClient getCertificateClient() {
    return certClient;
  }

  public String getComponent() {
    return omComponent;
  }

  /**
   * Return maximum volumes count per user.
   *
   * @return maxUserVolumeCount
   */
  public long getMaxUserVolumeCount() {
    return maxUserVolumeCount;
  }
  /**
   * Return true, if the current OM node is leader and in ready state to
   * process the requests.
   *
   * If ratis is not enabled, then it always returns true.
   */
  public boolean isLeaderReady() {
    return !isRatisEnabled
        || omRatisServer.checkLeaderStatus() == LEADER_AND_READY;
  }

  /**
   * Checks the leader status.  Does nothing if this OM is leader and is ready.
   * @throws OMLeaderNotReadyException  if leader, but not ready
   * @throws OMNotLeaderException       if not leader
   */
  public void checkLeaderStatus() throws OMNotLeaderException,
      OMLeaderNotReadyException {
    OzoneManagerRatisServer.RaftServerStatus raftServerStatus =
        omRatisServer.checkLeaderStatus();
    RaftPeerId raftPeerId = omRatisServer.getRaftPeerId();
    RaftPeerId raftLeaderId = omRatisServer.getRaftLeaderId();
    String raftLeaderAddress = omRatisServer.getRaftLeaderAddress();

    switch (raftServerStatus) {
    case LEADER_AND_READY: return;
    case LEADER_AND_NOT_READY:
      throw new OMLeaderNotReadyException(
        raftPeerId.toString() + " is Leader " +
            "but not ready to process request yet.");
    case NOT_LEADER:
      throw raftLeaderId == null ? new OMNotLeaderException(raftPeerId) :
          new OMNotLeaderException(raftPeerId, raftLeaderId,
              raftLeaderAddress);
    default: throw new IllegalStateException(
        "Unknown Ratis Server state: " + raftServerStatus);
    }
  }

  /**
   * Return if Ratis is enabled or not.
   */
  public boolean isRatisEnabled() {
    return isRatisEnabled;
  }

  /**
   * @return true if Ozone filesystem snapshot is enabled, false otherwise.
   */
  public boolean isFilesystemSnapshotEnabled() {
    return fsSnapshotEnabled;
  }

  /**
   * Get DB updates since a specific sequence number.
   *
   * @param dbUpdatesRequest request that encapsulates a sequence number.
   * @return Wrapper containing the updates.
   * @throws SequenceNumberNotFoundException if db is unable to read the data.
   */
  @Override
  public DBUpdates getDBUpdates(
      DBUpdatesRequest dbUpdatesRequest)
      throws SequenceNumberNotFoundException {
    long limitCount = Long.MAX_VALUE;
    if (dbUpdatesRequest.hasLimitCount()) {
      limitCount = dbUpdatesRequest.getLimitCount();
    }
    DBUpdatesWrapper updatesSince = metadataManager.getStore()
        .getUpdatesSince(dbUpdatesRequest.getSequenceNumber(), limitCount);
    DBUpdates dbUpdates = new DBUpdates(updatesSince.getData());
    dbUpdates.setCurrentSequenceNumber(updatesSince.getCurrentSequenceNumber());
    dbUpdates.setLatestSequenceNumber(updatesSince.getLatestSequenceNumber());
    dbUpdates.setDBUpdateSuccess(updatesSince.isDBUpdateSuccess());
    return dbUpdates;
  }

  public OzoneDelegationTokenSecretManager getDelegationTokenMgr() {
    return delegationTokenMgr;
  }

  /**
   * Return the list of Ozone administrators in effect.
   */
  public Collection<String> getOmAdminUsernames() {
    return omAdmins.getAdminUsernames();
  }

  public Collection<String> getOmReadOnlyAdminUsernames() {
    return readOnlyAdmins.getAdminUsernames();
  }

  public Collection<String> getOmAdminGroups() {
    return omAdmins.getAdminGroups();
  }

  /**
   * @param callerUgi Caller UserGroupInformation
   * @return return true if the {@code ugi} is a read-only OM admin
   */
  public boolean isReadOnlyAdmin(UserGroupInformation callerUgi) {
    return callerUgi != null && readOnlyAdmins.isAdmin(callerUgi);
  }

  /**
   * Return true if a UserGroupInformation is OM admin, false otherwise.
   * @param callerUgi Caller UserGroupInformation
   */
  public boolean isAdmin(UserGroupInformation callerUgi) {
    return callerUgi != null && omAdmins.isAdmin(callerUgi);
  }

  /**
   * Check ozone admin privilege, throws exception if not admin.
   */
  private void checkAdminUserPrivilege(String operation) throws IOException {
    final UserGroupInformation ugi = getRemoteUser();
    if (!isAdmin(ugi)) {
      throw new OMException("Only Ozone admins are allowed to " + operation,
          PERMISSION_DENIED);
    }
  }

  public boolean isS3Admin(UserGroupInformation callerUgi) {
    return callerUgi != null && s3OzoneAdmins.isAdmin(callerUgi);
  }

  @VisibleForTesting
  public boolean isRunning() {
    return omState == State.RUNNING;
  }

  private void startJVMPauseMonitor() {
    if (jvmPauseMonitor != null) {
      jvmPauseMonitor.start();
    }
  }

  public ResolvedBucket resolveBucketLink(KeyArgs args,
      OMClientRequest omClientRequest) throws IOException {
    return resolveBucketLink(
        Pair.of(args.getVolumeName(), args.getBucketName()), omClientRequest);
  }

  public ResolvedBucket resolveBucketLink(OmKeyArgs args)
      throws IOException {
    return resolveBucketLink(
        Pair.of(args.getVolumeName(), args.getBucketName()));
  }

  public ResolvedBucket resolveBucketLink(Pair<String, String> requested,
      OMClientRequest omClientRequest)
      throws IOException {
    Pair<String, String> resolved;
    if (isAclEnabled) {
      resolved = resolveBucketLink(requested, new HashSet<>(),
              omClientRequest.createUGI(), omClientRequest.getRemoteAddress(),
              omClientRequest.getHostName());
    } else {
      resolved = resolveBucketLink(requested, new HashSet<>(),
          null, null, null);
    }
    return new ResolvedBucket(requested, resolved);
  }

  public ResolvedBucket resolveBucketLink(Pair<String, String> requested)
      throws IOException {
    Pair<String, String> resolved;
    if (isAclEnabled) {
      UserGroupInformation ugi = getRemoteUser();
      if (getS3Auth() != null) {
        ugi = UserGroupInformation.createRemoteUser(
            OzoneAclUtils.accessIdToUserPrincipal(getS3Auth().getAccessId()));
      }
      InetAddress remoteIp = Server.getRemoteIp();
      resolved = resolveBucketLink(requested, new HashSet<>(),
          ugi,
          remoteIp != null ? remoteIp : omRpcAddress.getAddress(),
          remoteIp != null ? remoteIp.getHostName() :
              omRpcAddress.getHostName());
    } else {
      resolved = resolveBucketLink(requested, new HashSet<>(),
          null, null, null);
    }
    return new ResolvedBucket(requested, resolved);
  }

  /**
   * Resolves bucket symlinks. Read permission is required for following links.
   *
   * @param volumeAndBucket the bucket to be resolved (if it is a link)
   * @param visited collects link buckets visited during the resolution to
   *   avoid infinite loops
   * @return bucket location possibly updated with its actual volume and bucket
   *   after following bucket links
   * @throws IOException (most likely OMException) if ACL check fails, bucket is
   *   not found, loop is detected in the links, etc.
   */
  private Pair<String, String> resolveBucketLink(
      Pair<String, String> volumeAndBucket,
      Set<Pair<String, String>> visited,
      UserGroupInformation userGroupInformation,
      InetAddress remoteAddress,
      String hostName) throws IOException {

    String volumeName = volumeAndBucket.getLeft();
    String bucketName = volumeAndBucket.getRight();
    OmBucketInfo info = bucketManager.getBucketInfo(volumeName, bucketName);
    if (!info.isLink()) {
      return volumeAndBucket;
    }

    if (!visited.add(volumeAndBucket)) {
      throw new OMException("Detected loop in bucket links",
          DETECTED_LOOP_IN_BUCKET_LINKS);
    }

    if (isAclEnabled) {
      final ACLType type = ACLType.READ;
      checkAcls(ResourceType.BUCKET, StoreType.OZONE, type,
          volumeName, bucketName, null, userGroupInformation,
          remoteAddress, hostName, true,
          getVolumeOwner(volumeName, type, ResourceType.BUCKET));
    }

    return resolveBucketLink(
        Pair.of(info.getSourceVolume(), info.getSourceBucket()),
        visited, userGroupInformation, remoteAddress, hostName);
  }

  @VisibleForTesting
  public void setExitManagerForTesting(ExitManager exitManagerForTesting) {
    exitManager = exitManagerForTesting;
  }

  public boolean getEnableFileSystemPaths() {
    return configuration.getBoolean(OZONE_OM_ENABLE_FILESYSTEM_PATHS,
        OZONE_OM_ENABLE_FILESYSTEM_PATHS_DEFAULT);
  }

  public boolean getKeyPathLockEnabled() {
    return configuration.getBoolean(OZONE_OM_KEY_PATH_LOCK_ENABLED,
        OZONE_OM_KEY_PATH_LOCK_ENABLED_DEFAULT);
  }

  public OzoneLockProvider getOzoneLockProvider() {
    return this.ozoneLockProvider;
  }

  public ReplicationConfig getDefaultReplicationConfig() {
    if (this.defaultReplicationConfig != null) {
      return this.defaultReplicationConfig;
    }

    final String replication = configuration.getTrimmed(
        OZONE_SERVER_DEFAULT_REPLICATION_KEY,
        OZONE_SERVER_DEFAULT_REPLICATION_DEFAULT);
    final String type = configuration.getTrimmed(
        OZONE_SERVER_DEFAULT_REPLICATION_TYPE_KEY,
        OZONE_SERVER_DEFAULT_REPLICATION_TYPE_DEFAULT);
    return ReplicationConfig.parse(ReplicationType.valueOf(type),
        replication, configuration);
  }

  public BucketLayout getOMDefaultBucketLayout() {
    return this.defaultBucketLayout;
  }

  /**
   * Create volume which is required for S3Gateway operations.
   */
  private void addS3GVolumeToDB() throws IOException {
    String s3VolumeName = HddsClientUtils.getDefaultS3VolumeName(configuration);
    String dbVolumeKey = metadataManager.getVolumeKey(s3VolumeName);

    if (!s3VolumeName.equals(OzoneConfigKeys.OZONE_S3_VOLUME_NAME_DEFAULT)) {
      LOG.warn("Make sure that all S3Gateway use same volume name." +
          " Otherwise user need to manually create/configure Volume " +
          "configured by S3Gateway");
    }
    if (!metadataManager.getVolumeTable().isExist(dbVolumeKey)) {
      // the highest transaction ID is reserved for this operation.
      long transactionID = MAX_TRXN_ID + 1;
      long objectID = OmUtils.addEpochToTxId(metadataManager.getOmEpoch(),
          transactionID);
      String userName =
          UserGroupInformation.getCurrentUser().getShortUserName();

      // Add volume and user info to DB and cache.

      OmVolumeArgs omVolumeArgs = createS3VolumeContext(s3VolumeName, objectID);

      String dbUserKey = metadataManager.getUserKey(userName);
      PersistedUserVolumeInfo userVolumeInfo =
          PersistedUserVolumeInfo.newBuilder()
          .setObjectID(objectID)
          .setUpdateID(transactionID)
          .addVolumeNames(s3VolumeName).build();


      // Commit to DB.
      try (BatchOperation batchOperation =
          metadataManager.getStore().initBatchOperation()) {
        metadataManager.getVolumeTable().putWithBatch(batchOperation,
            dbVolumeKey, omVolumeArgs);

        metadataManager.getUserTable().putWithBatch(batchOperation, dbUserKey,
            userVolumeInfo);

        metadataManager.getStore().commitBatchOperation(batchOperation);
      }

      // Add to cache.
      metadataManager.getVolumeTable().addCacheEntry(
          new CacheKey<>(dbVolumeKey),
          CacheValue.get(transactionID, omVolumeArgs));
      metadataManager.getUserTable().addCacheEntry(
          new CacheKey<>(dbUserKey),
          CacheValue.get(transactionID, userVolumeInfo));
      LOG.info("Created Volume {} With Owner {} required for S3Gateway " +
              "operations.", s3VolumeName, userName);
    }
  }

  private OmVolumeArgs createS3VolumeContext(String s3Volume,
      long objectID) throws IOException {
    String userName = UserGroupInformation.getCurrentUser().getShortUserName();
    long time = Time.now();

    // We need to set the updateID to DEFAULT_OM_UPDATE_ID, because when
    // acl op on S3v volume during updateID check it will fail if we have a
    // value with maximum transactionID. Because updateID checks if new
    // new updateID is greater than previous updateID, otherwise it fails.

    OmVolumeArgs.Builder omVolumeArgs = new OmVolumeArgs.Builder()
        .setVolume(s3Volume)
        .setUpdateID(DEFAULT_OM_UPDATE_ID)
        .setObjectID(objectID)
        .setCreationTime(time)
        .setModificationTime(time)
        .setOwnerName(userName)
        .setAdminName(userName)
        .setQuotaInBytes(OzoneConsts.QUOTA_RESET);

    // Provide ACLType of ALL which is default acl rights for user and group.
    List<OzoneAcl> listOfAcls = new ArrayList<>();
    //User ACL
    listOfAcls.add(new OzoneAcl(ACLIdentityType.USER,
        userName, ACLType.ALL, ACCESS));
    //Group ACLs of the User
    List<String> userGroups = Arrays.asList(UserGroupInformation
        .createRemoteUser(userName).getGroupNames());

    userGroups.forEach((group) -> listOfAcls.add(
        new OzoneAcl(ACLIdentityType.GROUP, group, ACLType.ALL, ACCESS)));

    // Add ACLs
    for (OzoneAcl ozoneAcl : listOfAcls) {
      omVolumeArgs.addOzoneAcls(ozoneAcl);
    }

    return omVolumeArgs.build();
  }

  public OMLayoutVersionManager getVersionManager() {
    return versionManager;
  }

  public OzoneManagerPrepareState getPrepareState() {
    return prepareState;
  }

  /**
   * Determines if the prepare gate should be enabled on this OM after OM
   * is restarted.
   * This must be done after metadataManager is instantiated
   * and before the RPC server is started.
   */
  private void instantiatePrepareStateOnStartup()
      throws IOException {
    TransactionInfo txnInfo = metadataManager.getTransactionInfoTable()
        .get(TRANSACTION_INFO_KEY);
    if (txnInfo == null) {
      // No prepare request could be received if there are not transactions.
      prepareState = new OzoneManagerPrepareState(configuration);
    } else {
      prepareState = new OzoneManagerPrepareState(configuration,
          txnInfo.getTransactionIndex());
      TransactionInfo dbPrepareValue =
          metadataManager.getTransactionInfoTable().get(PREPARE_MARKER_KEY);

      boolean hasMarkerFile =
          (prepareState.getState().getStatus() ==
              PrepareStatus.PREPARE_COMPLETED);
      boolean hasDBMarker = (dbPrepareValue != null);

      if (hasDBMarker) {
        long dbPrepareIndex = dbPrepareValue.getTransactionIndex();

        if (hasMarkerFile) {
          long prepareFileIndex = prepareState.getState().getIndex();
          // If marker and DB prepare index do not match, use the DB value
          // since this is synced through Ratis, to avoid divergence.
          if (prepareFileIndex != dbPrepareIndex) {
            LOG.warn("Prepare marker file index {} does not match DB prepare " +
                "index {}. Writing DB index to prepare file and maintaining " +
                "prepared state.", prepareFileIndex, dbPrepareIndex);
            prepareState.finishPrepare(dbPrepareIndex);
          }
          // Else, marker and DB are present and match, so OM is prepared.
        } else {
          // Prepare cancelled with startup flag to remove marker file.
          // Persist this to the DB.
          // If the startup flag is used it should be used on all OMs to avoid
          // divergence.
          metadataManager.getTransactionInfoTable().delete(PREPARE_MARKER_KEY);
        }
      } else if (hasMarkerFile) {
        // Marker file present but no DB entry present.
        // This should never happen. If a prepare request fails partway
        // through, OM should replay it so both the DB and marker file exist.
        throw new OMException("Prepare marker file found on startup without " +
            "a corresponding database entry. Corrupt prepare state.",
            ResultCodes.PREPARE_FAILED);
      }
      // Else, no DB or marker file, OM is not prepared.
    }
  }

  /**
   * Determines if the prepare gate should be enabled on this OM after OM
   * receives a snapshot.
   */
  private void instantiatePrepareStateAfterSnapshot()
      throws IOException {
    TransactionInfo txnInfo = metadataManager.getTransactionInfoTable()
        .get(TRANSACTION_INFO_KEY);
    if (txnInfo == null) {
      // No prepare request could be received if there are not transactions.
      prepareState = new OzoneManagerPrepareState(configuration);
    } else {
      prepareState = new OzoneManagerPrepareState(configuration,
          txnInfo.getTransactionIndex());
      TransactionInfo dbPrepareValue =
          metadataManager.getTransactionInfoTable().get(PREPARE_MARKER_KEY);

      boolean hasDBMarker = (dbPrepareValue != null);

      if (hasDBMarker) {
        // Snapshot contained a prepare request to apply.
        // Update the in memory prepare gate and marker file index.
        // If we have already done this, the operation is idempotent.
        long dbPrepareIndex = dbPrepareValue.getTransactionIndex();
        prepareState.restorePrepareFromIndex(dbPrepareIndex,
            txnInfo.getTransactionIndex());
      } else {
        // No DB marker.
        // Deletes marker file if exists, otherwise does nothing if we were not
        // already prepared.
        prepareState.cancelPrepare();
      }
    }
  }

  public int getMinMultipartUploadPartSize() {
    return minMultipartUploadPartSize;
  }

  @VisibleForTesting
  public void setMinMultipartUploadPartSize(int partSizeForTest) {
    this.minMultipartUploadPartSize = partSizeForTest;
  }

  @VisibleForTesting
  public boolean isOmRpcServerRunning() {
    return isOmRpcServerRunning;
  }

  @Override
  public EchoRPCResponse echoRPCReq(byte[] payloadReq,
                                    int payloadSizeResp) {
    return null;
  }

  @Override
  public boolean recoverLease(String volumeName, String bucketName,
                              String keyName) {
    return false;
  }

  @Override
  public void setTimes(OmKeyArgs keyArgs, long mtime, long atime)
      throws IOException {
  }

  /**
   * Write down Layout version of a finalized feature to DB on finalization.
   * @param lvm OMLayoutVersionManager
   * @param omMetadataManager omMetadataManager instance
   * @throws IOException on Error.
   */
  private void updateLayoutVersionInDB(OMLayoutVersionManager lvm,
                                       OMMetadataManager omMetadataManager)
      throws IOException {
    omMetadataManager.getMetaTable().put(LAYOUT_VERSION_KEY,
        String.valueOf(lvm.getMetadataLayoutVersion()));
  }

  private BucketLayout getBucketLayout() {
    return BucketLayout.DEFAULT;
  }

  void saveNewCertId(String certId) {
    try {
      omStorage.setOmCertSerialId(certId);
      omStorage.persistCurrentState();
    } catch (IOException ex) {
      // New cert ID cannot be persisted into VERSION file.
      LOG.error("Failed to persist new cert ID {} to VERSION file." +
          "Terminating OzoneManager...", certId, ex);
      shutDown("OzoneManage shutdown because VERSION file persist failure.");
    }
  }

  public static HddsProtos.OzoneManagerDetailsProto getOmDetailsProto(
      ConfigurationSource config, String omID) {
    boolean flexibleFqdnResolutionEnabled = config.getBoolean(
        OZONE_FLEXIBLE_FQDN_RESOLUTION_ENABLED,
        OZONE_FLEXIBLE_FQDN_RESOLUTION_ENABLED_DEFAULT);
    InetSocketAddress omRpcAdd = OmUtils.getOmAddress(config);
    String ip = null;

    boolean addressResolved = omRpcAdd != null && omRpcAdd.getAddress() != null;
    if (flexibleFqdnResolutionEnabled && !addressResolved && omRpcAdd != null) {
      InetSocketAddress omRpcAddWithHostName =
          OzoneNetUtils.getAddressWithHostNameLocal(omRpcAdd);
      if (omRpcAddWithHostName != null
          && omRpcAddWithHostName.getAddress() != null) {
        addressResolved = true;
        ip = omRpcAddWithHostName.getAddress().getHostAddress();
      }
    }

    if (!addressResolved) {
      LOG.error("Incorrect om rpc address. omRpcAdd:{}", omRpcAdd);
      throw new RuntimeException("Can't get SCM signed certificate. " +
          "omRpcAdd: " + omRpcAdd);
    }

    if (ip == null) {
      ip = omRpcAdd.getAddress().getHostAddress();
    }

    String hostname = omRpcAdd.getHostName();
    int port = omRpcAdd.getPort();

    HddsProtos.OzoneManagerDetailsProto.Builder omDetailsProtoBuilder =
        HddsProtos.OzoneManagerDetailsProto.newBuilder()
            .setHostName(hostname)
            .setIpAddress(ip)
            .setUuid(omID)
            .addPorts(HddsProtos.Port.newBuilder()
                .setName(RPC_PORT)
                .setValue(port)
                .build());

    HddsProtos.OzoneManagerDetailsProto omDetailsProto =
        omDetailsProtoBuilder.build();
    LOG.info("OzoneManager ports added:{}", omDetailsProto.getPortsList());
    return omDetailsProto;
  }

  private IOmMetadataReader getReader(OmKeyArgs keyArgs) throws IOException {
    return omSnapshotManager.checkForSnapshot(
        keyArgs.getVolumeName(), keyArgs.getBucketName(), keyArgs.getKeyName(),
        false);
  }

  private IOmMetadataReader getReader(String volumeName, String bucketName,
      String key) throws IOException {
    return omSnapshotManager.checkForSnapshot(volumeName, bucketName, key,
        false);
  }

  private IOmMetadataReader getReader(OzoneObj ozoneObj) throws IOException {
    return omSnapshotManager.checkForSnapshot(
        ozoneObj.getVolumeName(), ozoneObj.getBucketName(),
        ozoneObj.getKeyName(), false);
  }

  @SuppressWarnings("parameternumber")
  public SnapshotDiffResponse snapshotDiff(String volume,
                                           String bucket,
                                           String fromSnapshot,
                                           String toSnapshot,
                                           String token,
                                           int pageSize,
                                           boolean forceFullDiff,
<<<<<<< HEAD
                                           boolean forceNonNativeDiff)
      throws IOException {
    return omSnapshotManager.getSnapshotDiffReport(volume, bucket,
        fromSnapshot, toSnapshot, token, pageSize, forceFullDiff,
        forceNonNativeDiff);
=======
                                           boolean cancel)
      throws IOException {
    if (cancel) {
      return omSnapshotManager.cancelSnapshotDiff(volume, bucket,
          fromSnapshot, toSnapshot);
    } else {
      return omSnapshotManager.getSnapshotDiffReport(volume, bucket,
          fromSnapshot, toSnapshot, token, pageSize, forceFullDiff);
    }
  }

  public List<SnapshotDiffJob> listSnapshotDiffJobs(String volume,
                                                    String bucket,
                                                    String jobStatus,
                                                    boolean listAll)
      throws IOException {
    return omSnapshotManager.getSnapshotDiffList(volume,
        bucket, jobStatus, listAll);
>>>>>>> 05c1e859
  }

  private String reconfOzoneAdmins(String newVal) {
    getConfiguration().set(OZONE_ADMINISTRATORS, newVal);
    Collection<String> admins =
        OzoneAdmins.getOzoneAdminsFromConfig(getConfiguration(),
            omStarterUser);
    omAdmins.setAdminUsernames(admins);
    LOG.info("Load conf {} : {}, and now admins are: {}", OZONE_ADMINISTRATORS,
        newVal, admins);
    return String.valueOf(newVal);
  }

  private String reconfOzoneReadOnlyAdmins(String newVal) {
    getConfiguration().set(OZONE_READONLY_ADMINISTRATORS, newVal);
    Collection<String> pReadOnlyAdmins =
        OzoneAdmins.getOzoneReadOnlyAdminsFromConfig(getConfiguration());
    readOnlyAdmins.setAdminUsernames(pReadOnlyAdmins);
    LOG.info("Load conf {} : {}, and now readOnly admins are: {}",
        OZONE_READONLY_ADMINISTRATORS, newVal, pReadOnlyAdmins);
    return String.valueOf(newVal);
  }

  public void validateReplicationConfig(ReplicationConfig replicationConfig)
      throws OMException {
    try {
      getReplicationConfigValidator().validate(replicationConfig);
    } catch (IllegalArgumentException e) {
      throw new OMException("Invalid replication config: " + replicationConfig,
          OMException.ResultCodes.INVALID_REQUEST);
    }
  }

  @VisibleForTesting
  public ReplicationConfigValidator getReplicationConfigValidator() {
    return replicationConfigValidator;
  }

  @VisibleForTesting
  public ReconfigurationHandler getReconfigurationHandler() {
    return reconfigurationHandler;
  }
}<|MERGE_RESOLUTION|>--- conflicted
+++ resolved
@@ -4534,21 +4534,16 @@
                                            String token,
                                            int pageSize,
                                            boolean forceFullDiff,
-<<<<<<< HEAD
+                                           boolean cancel,
                                            boolean forceNonNativeDiff)
-      throws IOException {
-    return omSnapshotManager.getSnapshotDiffReport(volume, bucket,
-        fromSnapshot, toSnapshot, token, pageSize, forceFullDiff,
-        forceNonNativeDiff);
-=======
-                                           boolean cancel)
       throws IOException {
     if (cancel) {
       return omSnapshotManager.cancelSnapshotDiff(volume, bucket,
           fromSnapshot, toSnapshot);
     } else {
       return omSnapshotManager.getSnapshotDiffReport(volume, bucket,
-          fromSnapshot, toSnapshot, token, pageSize, forceFullDiff);
+          fromSnapshot, toSnapshot, token, pageSize, forceFullDiff,
+          forceNonNativeDiff);
     }
   }
 
@@ -4559,7 +4554,6 @@
       throws IOException {
     return omSnapshotManager.getSnapshotDiffList(volume,
         bucket, jobStatus, listAll);
->>>>>>> 05c1e859
   }
 
   private String reconfOzoneAdmins(String newVal) {
