/*
 * Licensed to the Apache Software Foundation (ASF) under one or more
 * contributor license agreements. See the NOTICE file distributed with
 * this work for additional information regarding copyright ownership.
 * The ASF licenses this file to You under the Apache License, Version 2.0
 * (the "License"); you may not use this file except in compliance with
 * the License. You may obtain a copy of the License at
 *
 *      http://www.apache.org/licenses/LICENSE-2.0
 *
 * Unless required by applicable law or agreed to in writing, software
 * distributed under the License is distributed on an "AS IS" BASIS,
 * WITHOUT WARRANTIES OR CONDITIONS OF ANY KIND, either express or implied.
 * See the License for the specific language governing permissions and
 * limitations under the License.
 */

package org.apache.hadoop.ozone.om;

import static java.nio.charset.StandardCharsets.UTF_8;
import static org.apache.hadoop.fs.CommonConfigurationKeysPublic.FS_TRASH_INTERVAL_DEFAULT;
import static org.apache.hadoop.fs.CommonConfigurationKeysPublic.FS_TRASH_INTERVAL_KEY;
import static org.apache.hadoop.hdds.HddsConfigKeys.HDDS_BLOCK_TOKEN_ENABLED;
import static org.apache.hadoop.hdds.HddsConfigKeys.HDDS_BLOCK_TOKEN_ENABLED_DEFAULT;
import static org.apache.hadoop.hdds.HddsUtils.getScmAddressForClients;
import static org.apache.hadoop.hdds.server.ServerUtils.updateRPCListenAddress;
import static org.apache.hadoop.hdds.utils.HAUtils.getScmInfo;
import static org.apache.hadoop.hdds.utils.HddsServerUtil.getRemoteUser;
import static org.apache.hadoop.hdds.utils.HddsServerUtil.getScmSecurityClientWithMaxRetry;
import static org.apache.hadoop.ozone.OmUtils.MAX_TRXN_ID;
import static org.apache.hadoop.ozone.OzoneAcl.AclScope.ACCESS;
import static org.apache.hadoop.ozone.OzoneConfigKeys.OZONE_ACL_ENABLED;
import static org.apache.hadoop.ozone.OzoneConfigKeys.OZONE_ACL_ENABLED_DEFAULT;
import static org.apache.hadoop.ozone.OzoneConfigKeys.OZONE_ADMINISTRATORS;
import static org.apache.hadoop.ozone.OzoneConfigKeys.OZONE_FLEXIBLE_FQDN_RESOLUTION_ENABLED;
import static org.apache.hadoop.ozone.OzoneConfigKeys.OZONE_FLEXIBLE_FQDN_RESOLUTION_ENABLED_DEFAULT;
import static org.apache.hadoop.ozone.OzoneConfigKeys.OZONE_KEY_PREALLOCATION_BLOCKS_MAX;
import static org.apache.hadoop.ozone.OzoneConfigKeys.OZONE_KEY_PREALLOCATION_BLOCKS_MAX_DEFAULT;
import static org.apache.hadoop.ozone.OzoneConfigKeys.OZONE_READONLY_ADMINISTRATORS;
import static org.apache.hadoop.ozone.OzoneConfigKeys.OZONE_SCM_BLOCK_SIZE;
import static org.apache.hadoop.ozone.OzoneConfigKeys.OZONE_SCM_BLOCK_SIZE_DEFAULT;
import static org.apache.hadoop.ozone.OzoneConsts.DB_TRANSIENT_MARKER;
import static org.apache.hadoop.ozone.OzoneConsts.DEFAULT_OM_UPDATE_ID;
import static org.apache.hadoop.ozone.OzoneConsts.LAYOUT_VERSION_KEY;
import static org.apache.hadoop.ozone.OzoneConsts.OM_KEY_PREFIX;
import static org.apache.hadoop.ozone.OzoneConsts.OM_METRICS_FILE;
import static org.apache.hadoop.ozone.OzoneConsts.OM_METRICS_TEMP_FILE;
import static org.apache.hadoop.ozone.OzoneConsts.OM_SNAPSHOT_DIR;
import static org.apache.hadoop.ozone.OzoneConsts.OZONE_RATIS_SNAPSHOT_DIR;
import static org.apache.hadoop.ozone.OzoneConsts.PREPARE_MARKER_KEY;
import static org.apache.hadoop.ozone.OzoneConsts.RPC_PORT;
import static org.apache.hadoop.ozone.OzoneConsts.TRANSACTION_INFO_KEY;
import static org.apache.hadoop.ozone.om.OMConfigKeys.OZONE_DEFAULT_BUCKET_LAYOUT;
import static org.apache.hadoop.ozone.om.OMConfigKeys.OZONE_DEFAULT_BUCKET_LAYOUT_DEFAULT;
import static org.apache.hadoop.ozone.om.OMConfigKeys.OZONE_DIR_DELETING_SERVICE_INTERVAL;
import static org.apache.hadoop.ozone.om.OMConfigKeys.OZONE_KEY_DELETING_LIMIT_PER_TASK;
import static org.apache.hadoop.ozone.om.OMConfigKeys.OZONE_OM_ADDRESS_KEY;
import static org.apache.hadoop.ozone.om.OMConfigKeys.OZONE_OM_EDEKCACHELOADER_INITIAL_DELAY_MS_DEFAULT;
import static org.apache.hadoop.ozone.om.OMConfigKeys.OZONE_OM_EDEKCACHELOADER_INITIAL_DELAY_MS_KEY;
import static org.apache.hadoop.ozone.om.OMConfigKeys.OZONE_OM_EDEKCACHELOADER_INTERVAL_MS_DEFAULT;
import static org.apache.hadoop.ozone.om.OMConfigKeys.OZONE_OM_EDEKCACHELOADER_INTERVAL_MS_KEY;
import static org.apache.hadoop.ozone.om.OMConfigKeys.OZONE_OM_EDEKCACHELOADER_MAX_RETRIES_DEFAULT;
import static org.apache.hadoop.ozone.om.OMConfigKeys.OZONE_OM_EDEKCACHELOADER_MAX_RETRIES_KEY;
import static org.apache.hadoop.ozone.om.OMConfigKeys.OZONE_OM_HANDLER_COUNT_DEFAULT;
import static org.apache.hadoop.ozone.om.OMConfigKeys.OZONE_OM_HANDLER_COUNT_KEY;
import static org.apache.hadoop.ozone.om.OMConfigKeys.OZONE_OM_HTTP_AUTH_TYPE;
import static org.apache.hadoop.ozone.om.OMConfigKeys.OZONE_OM_KERBEROS_KEYTAB_FILE_KEY;
import static org.apache.hadoop.ozone.om.OMConfigKeys.OZONE_OM_KERBEROS_PRINCIPAL_KEY;
import static org.apache.hadoop.ozone.om.OMConfigKeys.OZONE_OM_KEY_PATH_LOCK_ENABLED;
import static org.apache.hadoop.ozone.om.OMConfigKeys.OZONE_OM_KEY_PATH_LOCK_ENABLED_DEFAULT;
import static org.apache.hadoop.ozone.om.OMConfigKeys.OZONE_OM_METRICS_SAVE_INTERVAL;
import static org.apache.hadoop.ozone.om.OMConfigKeys.OZONE_OM_METRICS_SAVE_INTERVAL_DEFAULT;
import static org.apache.hadoop.ozone.om.OMConfigKeys.OZONE_OM_NAMESPACE_STRICT_S3;
import static org.apache.hadoop.ozone.om.OMConfigKeys.OZONE_OM_NAMESPACE_STRICT_S3_DEFAULT;
import static org.apache.hadoop.ozone.om.OMConfigKeys.OZONE_OM_READ_THREADPOOL_DEFAULT;
import static org.apache.hadoop.ozone.om.OMConfigKeys.OZONE_OM_READ_THREADPOOL_KEY;
import static org.apache.hadoop.ozone.om.OMConfigKeys.OZONE_OM_S3_GPRC_SERVER_ENABLED;
import static org.apache.hadoop.ozone.om.OMConfigKeys.OZONE_OM_S3_GRPC_SERVER_ENABLED_DEFAULT;
import static org.apache.hadoop.ozone.om.OMConfigKeys.OZONE_OM_VOLUME_LISTALL_ALLOWED;
import static org.apache.hadoop.ozone.om.OMConfigKeys.OZONE_OM_VOLUME_LISTALL_ALLOWED_DEFAULT;
import static org.apache.hadoop.ozone.om.OMConfigKeys.OZONE_SERVER_DEFAULT_REPLICATION_DEFAULT;
import static org.apache.hadoop.ozone.om.OMConfigKeys.OZONE_SERVER_DEFAULT_REPLICATION_KEY;
import static org.apache.hadoop.ozone.om.OMConfigKeys.OZONE_SERVER_DEFAULT_REPLICATION_TYPE_DEFAULT;
import static org.apache.hadoop.ozone.om.OMConfigKeys.OZONE_SERVER_DEFAULT_REPLICATION_TYPE_KEY;
import static org.apache.hadoop.ozone.om.OMConfigKeys.OZONE_THREAD_NUMBER_DIR_DELETION;
import static org.apache.hadoop.ozone.om.exceptions.OMException.ResultCodes.DETECTED_LOOP_IN_BUCKET_LINKS;
import static org.apache.hadoop.ozone.om.exceptions.OMException.ResultCodes.FEATURE_NOT_ENABLED;
import static org.apache.hadoop.ozone.om.exceptions.OMException.ResultCodes.INTERNAL_ERROR;
import static org.apache.hadoop.ozone.om.exceptions.OMException.ResultCodes.INVALID_AUTH_METHOD;
import static org.apache.hadoop.ozone.om.exceptions.OMException.ResultCodes.INVALID_PATH;
import static org.apache.hadoop.ozone.om.exceptions.OMException.ResultCodes.INVALID_REQUEST;
import static org.apache.hadoop.ozone.om.exceptions.OMException.ResultCodes.NOT_SUPPORTED_OPERATION;
import static org.apache.hadoop.ozone.om.exceptions.OMException.ResultCodes.PERMISSION_DENIED;
import static org.apache.hadoop.ozone.om.exceptions.OMException.ResultCodes.TOKEN_ERROR_OTHER;
import static org.apache.hadoop.ozone.om.lock.OzoneManagerLock.LeveledResource.BUCKET_LOCK;
import static org.apache.hadoop.ozone.om.lock.OzoneManagerLock.LeveledResource.VOLUME_LOCK;
import static org.apache.hadoop.ozone.om.ratis.OzoneManagerRatisServer.RaftServerStatus.LEADER_AND_READY;
import static org.apache.hadoop.ozone.om.ratis.OzoneManagerRatisServer.getRaftGroupIdFromOmServiceId;
import static org.apache.hadoop.ozone.om.s3.S3SecretStoreConfigurationKeys.DEFAULT_SECRET_STORAGE_TYPE;
import static org.apache.hadoop.ozone.om.s3.S3SecretStoreConfigurationKeys.S3_SECRET_STORAGE_TYPE;
import static org.apache.hadoop.ozone.protocol.proto.OzoneManagerInterServiceProtocolProtos.OzoneManagerInterService;
import static org.apache.hadoop.ozone.protocol.proto.OzoneManagerProtocolProtos.OzoneManagerService;
import static org.apache.hadoop.ozone.protocol.proto.OzoneManagerProtocolProtos.PrepareStatusResponse.PrepareStatus;
import static org.apache.hadoop.security.UserGroupInformation.getCurrentUser;
import static org.apache.hadoop.util.ExitUtil.terminate;
import static org.apache.hadoop.util.Time.monotonicNow;

import com.fasterxml.jackson.databind.ObjectMapper;
import com.fasterxml.jackson.databind.ObjectReader;
import com.fasterxml.jackson.databind.ObjectWriter;
import com.google.common.annotations.VisibleForTesting;
import com.google.common.base.Preconditions;
import com.google.common.base.Strings;
import com.google.common.util.concurrent.ThreadFactoryBuilder;
import com.google.protobuf.BlockingService;
import com.google.protobuf.ProtocolMessageEnum;
import java.io.BufferedWriter;
import java.io.File;
import java.io.IOException;
import java.io.OutputStreamWriter;
import java.io.UncheckedIOException;
import java.net.InetAddress;
import java.net.InetSocketAddress;
import java.net.URI;
import java.nio.file.Files;
import java.nio.file.Path;
import java.nio.file.Paths;
import java.nio.file.StandardCopyOption;
import java.security.PrivilegedExceptionAction;
import java.time.Duration;
import java.util.ArrayList;
import java.util.Arrays;
import java.util.Collection;
import java.util.Collections;
import java.util.HashMap;
import java.util.HashSet;
import java.util.LinkedHashMap;
import java.util.List;
import java.util.Map;
import java.util.Optional;
import java.util.Set;
import java.util.StringTokenizer;
import java.util.Timer;
import java.util.TimerTask;
import java.util.UUID;
import java.util.concurrent.ConcurrentHashMap;
import java.util.concurrent.ExecutorService;
import java.util.concurrent.Executors;
import java.util.concurrent.TimeUnit;
import java.util.concurrent.atomic.AtomicReference;
import java.util.stream.Collectors;
import javax.management.ObjectName;
import org.apache.commons.lang3.StringUtils;
import org.apache.commons.lang3.tuple.Pair;
import org.apache.hadoop.conf.Configuration;
import org.apache.hadoop.conf.StorageUnit;
import org.apache.hadoop.crypto.key.KeyProvider;
import org.apache.hadoop.crypto.key.KeyProviderCryptoExtension;
import org.apache.hadoop.fs.CommonConfigurationKeys;
import org.apache.hadoop.fs.CommonConfigurationKeysPublic;
import org.apache.hadoop.fs.FileSystem;
import org.apache.hadoop.fs.FileUtil;
import org.apache.hadoop.fs.SafeModeAction;
import org.apache.hadoop.hdds.ExitManager;
import org.apache.hadoop.hdds.HddsConfigKeys;
import org.apache.hadoop.hdds.HddsUtils;
import org.apache.hadoop.hdds.annotation.InterfaceAudience;
import org.apache.hadoop.hdds.client.ReplicationConfig;
import org.apache.hadoop.hdds.client.ReplicationConfigValidator;
import org.apache.hadoop.hdds.client.ReplicationType;
import org.apache.hadoop.hdds.conf.ConfigurationException;
import org.apache.hadoop.hdds.conf.ConfigurationSource;
import org.apache.hadoop.hdds.conf.OzoneConfiguration;
import org.apache.hadoop.hdds.conf.ReconfigurationHandler;
import org.apache.hadoop.hdds.protocol.SecretKeyProtocol;
import org.apache.hadoop.hdds.protocol.proto.HddsProtos;
import org.apache.hadoop.hdds.protocol.proto.ReconfigureProtocolProtos.ReconfigureProtocolService;
import org.apache.hadoop.hdds.protocolPB.ReconfigureProtocolOmPB;
import org.apache.hadoop.hdds.protocolPB.ReconfigureProtocolServerSideTranslatorPB;
import org.apache.hadoop.hdds.protocolPB.SCMSecurityProtocolClientSideTranslatorPB;
import org.apache.hadoop.hdds.ratis.RatisHelper;
import org.apache.hadoop.hdds.scm.ScmConfigKeys;
import org.apache.hadoop.hdds.scm.ScmInfo;
import org.apache.hadoop.hdds.scm.client.HddsClientUtils;
import org.apache.hadoop.hdds.scm.client.ScmTopologyClient;
import org.apache.hadoop.hdds.scm.ha.SCMHAUtils;
import org.apache.hadoop.hdds.scm.ha.SCMNodeInfo;
import org.apache.hadoop.hdds.scm.net.NetworkTopology;
import org.apache.hadoop.hdds.scm.protocol.ScmBlockLocationProtocol;
import org.apache.hadoop.hdds.scm.protocol.StorageContainerLocationProtocol;
import org.apache.hadoop.hdds.security.SecurityConfig;
import org.apache.hadoop.hdds.security.exception.OzoneSecurityException;
import org.apache.hadoop.hdds.security.symmetric.DefaultSecretKeyClient;
import org.apache.hadoop.hdds.security.symmetric.SecretKeyClient;
import org.apache.hadoop.hdds.security.token.OzoneBlockTokenSecretManager;
import org.apache.hadoop.hdds.security.x509.certificate.client.CertificateClient;
import org.apache.hadoop.hdds.server.OzoneAdmins;
import org.apache.hadoop.hdds.server.ServiceRuntimeInfoImpl;
import org.apache.hadoop.hdds.server.http.RatisDropwizardExports;
import org.apache.hadoop.hdds.utils.HAUtils;
import org.apache.hadoop.hdds.utils.HddsServerUtil;
import org.apache.hadoop.hdds.utils.LegacyHadoopConfigurationSource;
import org.apache.hadoop.hdds.utils.ProtocolMessageMetrics;
import org.apache.hadoop.hdds.utils.TransactionInfo;
import org.apache.hadoop.hdds.utils.db.BatchOperation;
import org.apache.hadoop.hdds.utils.db.DBCheckpoint;
import org.apache.hadoop.hdds.utils.db.DBUpdatesWrapper;
import org.apache.hadoop.hdds.utils.db.SequenceNumberNotFoundException;
import org.apache.hadoop.hdds.utils.db.Table;
import org.apache.hadoop.hdds.utils.db.Table.KeyValue;
import org.apache.hadoop.hdds.utils.db.TableIterator;
import org.apache.hadoop.hdds.utils.db.cache.CacheKey;
import org.apache.hadoop.hdds.utils.db.cache.CacheValue;
import org.apache.hadoop.io.Text;
import org.apache.hadoop.ipc.ProtobufRpcEngine;
import org.apache.hadoop.ipc.RPC;
import org.apache.hadoop.ipc.Server;
import org.apache.hadoop.metrics2.util.MBeans;
import org.apache.hadoop.ozone.OmUtils;
import org.apache.hadoop.ozone.OzoneAcl;
import org.apache.hadoop.ozone.OzoneConfigKeys;
import org.apache.hadoop.ozone.OzoneConsts;
import org.apache.hadoop.ozone.OzoneFsServerDefaults;
import org.apache.hadoop.ozone.OzoneManagerVersion;
import org.apache.hadoop.ozone.OzoneSecurityUtil;
import org.apache.hadoop.ozone.audit.AuditAction;
import org.apache.hadoop.ozone.audit.AuditLogger;
import org.apache.hadoop.ozone.audit.AuditLoggerType;
import org.apache.hadoop.ozone.audit.AuditMessage;
import org.apache.hadoop.ozone.audit.Auditor;
import org.apache.hadoop.ozone.audit.OMAction;
import org.apache.hadoop.ozone.audit.OMSystemAction;
import org.apache.hadoop.ozone.common.Storage.StorageState;
import org.apache.hadoop.ozone.om.exceptions.OMException;
import org.apache.hadoop.ozone.om.exceptions.OMException.ResultCodes;
import org.apache.hadoop.ozone.om.exceptions.OMLeaderNotReadyException;
import org.apache.hadoop.ozone.om.exceptions.OMNotLeaderException;
import org.apache.hadoop.ozone.om.execution.OMExecutionFlow;
import org.apache.hadoop.ozone.om.ha.OMHAMetrics;
import org.apache.hadoop.ozone.om.ha.OMHANodeDetails;
import org.apache.hadoop.ozone.om.helpers.BasicOmKeyInfo;
import org.apache.hadoop.ozone.om.helpers.BucketLayout;
import org.apache.hadoop.ozone.om.helpers.DBUpdates;
import org.apache.hadoop.ozone.om.helpers.KeyInfoWithVolumeContext;
import org.apache.hadoop.ozone.om.helpers.LeaseKeyInfo;
import org.apache.hadoop.ozone.om.helpers.ListKeysLightResult;
import org.apache.hadoop.ozone.om.helpers.ListKeysResult;
import org.apache.hadoop.ozone.om.helpers.ListOpenFilesResult;
import org.apache.hadoop.ozone.om.helpers.OMNodeDetails;
import org.apache.hadoop.ozone.om.helpers.OmBucketInfo;
import org.apache.hadoop.ozone.om.helpers.OmDBAccessIdInfo;
import org.apache.hadoop.ozone.om.helpers.OmDBTenantState;
import org.apache.hadoop.ozone.om.helpers.OmDBUserPrincipalInfo;
import org.apache.hadoop.ozone.om.helpers.OmKeyArgs;
import org.apache.hadoop.ozone.om.helpers.OmKeyInfo;
import org.apache.hadoop.ozone.om.helpers.OmMultipartUploadList;
import org.apache.hadoop.ozone.om.helpers.OmMultipartUploadListParts;
import org.apache.hadoop.ozone.om.helpers.OmVolumeArgs;
import org.apache.hadoop.ozone.om.helpers.OzoneFileStatus;
import org.apache.hadoop.ozone.om.helpers.OzoneFileStatusLight;
import org.apache.hadoop.ozone.om.helpers.S3VolumeContext;
import org.apache.hadoop.ozone.om.helpers.ServiceInfo;
import org.apache.hadoop.ozone.om.helpers.ServiceInfoEx;
import org.apache.hadoop.ozone.om.helpers.SnapshotInfo;
import org.apache.hadoop.ozone.om.helpers.TenantStateList;
import org.apache.hadoop.ozone.om.helpers.TenantUserInfoValue;
import org.apache.hadoop.ozone.om.helpers.TenantUserList;
import org.apache.hadoop.ozone.om.lock.OMLockDetails;
import org.apache.hadoop.ozone.om.lock.OzoneLockProvider;
import org.apache.hadoop.ozone.om.protocol.OMConfiguration;
import org.apache.hadoop.ozone.om.protocol.OMInterServiceProtocol;
import org.apache.hadoop.ozone.om.protocol.OzoneManagerProtocol;
import org.apache.hadoop.ozone.om.protocolPB.OMAdminProtocolClientSideImpl;
import org.apache.hadoop.ozone.om.protocolPB.OMAdminProtocolPB;
import org.apache.hadoop.ozone.om.protocolPB.OMInterServiceProtocolClientSideImpl;
import org.apache.hadoop.ozone.om.protocolPB.OMInterServiceProtocolPB;
import org.apache.hadoop.ozone.om.protocolPB.OzoneManagerProtocolPB;
import org.apache.hadoop.ozone.om.ratis.OzoneManagerRatisServer;
import org.apache.hadoop.ozone.om.ratis.utils.OzoneManagerRatisUtils;
import org.apache.hadoop.ozone.om.ratis_snapshot.OmRatisSnapshotProvider;
import org.apache.hadoop.ozone.om.request.OMClientRequest;
import org.apache.hadoop.ozone.om.s3.S3SecretCacheProvider;
import org.apache.hadoop.ozone.om.s3.S3SecretStoreProvider;
import org.apache.hadoop.ozone.om.service.CompactDBService;
import org.apache.hadoop.ozone.om.service.DirectoryDeletingService;
import org.apache.hadoop.ozone.om.service.OMRangerBGSyncService;
import org.apache.hadoop.ozone.om.service.QuotaRepairTask;
import org.apache.hadoop.ozone.om.snapshot.OmSnapshotUtils;
import org.apache.hadoop.ozone.om.upgrade.OMLayoutFeature;
import org.apache.hadoop.ozone.om.upgrade.OMLayoutVersionManager;
import org.apache.hadoop.ozone.om.upgrade.OMUpgradeFinalizer;
import org.apache.hadoop.ozone.protocol.proto.OzoneManagerAdminProtocolProtos.OzoneManagerAdminService;
import org.apache.hadoop.ozone.protocol.proto.OzoneManagerProtocolProtos;
import org.apache.hadoop.ozone.protocol.proto.OzoneManagerProtocolProtos.DBUpdatesRequest;
import org.apache.hadoop.ozone.protocol.proto.OzoneManagerProtocolProtos.EchoRPCResponse;
import org.apache.hadoop.ozone.protocol.proto.OzoneManagerProtocolProtos.ExtendedUserAccessIdInfo;
import org.apache.hadoop.ozone.protocol.proto.OzoneManagerProtocolProtos.KeyArgs;
import org.apache.hadoop.ozone.protocol.proto.OzoneManagerProtocolProtos.OMRoleInfo;
import org.apache.hadoop.ozone.protocol.proto.OzoneManagerProtocolProtos.S3Authentication;
import org.apache.hadoop.ozone.protocol.proto.OzoneManagerProtocolProtos.ServicePort;
import org.apache.hadoop.ozone.protocol.proto.OzoneManagerProtocolProtos.TenantState;
import org.apache.hadoop.ozone.protocolPB.OMAdminProtocolServerSideImpl;
import org.apache.hadoop.ozone.protocolPB.OMInterServiceProtocolServerSideImpl;
import org.apache.hadoop.ozone.protocolPB.OzoneManagerProtocolServerSideTranslatorPB;
import org.apache.hadoop.ozone.security.OMCertificateClient;
import org.apache.hadoop.ozone.security.OzoneDelegationTokenSecretManager;
import org.apache.hadoop.ozone.security.OzoneTokenIdentifier;
import org.apache.hadoop.ozone.security.acl.IAccessAuthorizer;
import org.apache.hadoop.ozone.security.acl.IAccessAuthorizer.ACLIdentityType;
import org.apache.hadoop.ozone.security.acl.IAccessAuthorizer.ACLType;
import org.apache.hadoop.ozone.security.acl.OzoneAuthorizerFactory;
import org.apache.hadoop.ozone.security.acl.OzoneObj;
import org.apache.hadoop.ozone.security.acl.OzoneObj.ResourceType;
import org.apache.hadoop.ozone.security.acl.OzoneObj.StoreType;
import org.apache.hadoop.ozone.security.acl.OzoneObjInfo;
import org.apache.hadoop.ozone.security.acl.RequestContext;
import org.apache.hadoop.ozone.snapshot.CancelSnapshotDiffResponse;
import org.apache.hadoop.ozone.snapshot.ListSnapshotDiffJobResponse;
import org.apache.hadoop.ozone.snapshot.ListSnapshotResponse;
import org.apache.hadoop.ozone.snapshot.SnapshotDiffResponse;
import org.apache.hadoop.ozone.storage.proto.OzoneManagerStorageProtos.PersistedUserVolumeInfo;
import org.apache.hadoop.ozone.upgrade.UpgradeFinalization.StatusAndMessages;
import org.apache.hadoop.ozone.upgrade.UpgradeFinalizer;
import org.apache.hadoop.ozone.util.OzoneNetUtils;
import org.apache.hadoop.ozone.util.OzoneVersionInfo;
import org.apache.hadoop.ozone.util.ShutdownHookManager;
import org.apache.hadoop.security.SecurityUtil;
import org.apache.hadoop.security.UserGroupInformation;
import org.apache.hadoop.security.UserGroupInformation.AuthenticationMethod;
import org.apache.hadoop.security.authentication.client.AuthenticationException;
import org.apache.hadoop.security.token.Token;
import org.apache.hadoop.util.KMSUtil;
import org.apache.hadoop.util.Time;
import org.apache.ratis.grpc.GrpcTlsConfig;
import org.apache.ratis.proto.RaftProtos.RaftPeerRole;
import org.apache.ratis.protocol.RaftGroupId;
import org.apache.ratis.protocol.RaftPeer;
import org.apache.ratis.protocol.RaftPeerId;
import org.apache.ratis.server.RaftServer;
import org.apache.ratis.server.protocol.TermIndex;
import org.apache.ratis.util.ExitUtils;
import org.apache.ratis.util.FileUtils;
import org.apache.ratis.util.LifeCycle;
import org.apache.ratis.util.function.UncheckedAutoCloseableSupplier;
import org.slf4j.Logger;
import org.slf4j.LoggerFactory;

/**
 * Ozone Manager is the metadata manager of ozone.
 */
@InterfaceAudience.LimitedPrivate({"HDFS", "CBLOCK", "OZONE", "HBASE"})
public final class OzoneManager extends ServiceRuntimeInfoImpl
    implements OzoneManagerProtocol, OMInterServiceProtocol, OMMXBean, Auditor {
  public static final Logger LOG =
      LoggerFactory.getLogger(OzoneManager.class);

  private static final AuditLogger AUDIT = new AuditLogger(
      AuditLoggerType.OMLOGGER);

  private static final AuditLogger SYSTEMAUDIT = new AuditLogger(
      AuditLoggerType.OMSYSTEMLOGGER);

  private static final String OM_DAEMON = "om";
  private static final String NO_LEADER_ERROR_MESSAGE =
          "There is no leader among the Ozone Manager servers. If this message " +
                  "persists, the service may be down. Possible cause: only one OM is up, or " +
                  "other OMs are unable to respond to Ratis leader vote messages";

  // This is set for read requests when OMRequest has S3Authentication set,
  // and it is reset when read request is processed.
  private static final ThreadLocal<S3Authentication> S3_AUTH =
      new ThreadLocal<>();

  private static boolean securityEnabled = false;

  private final ReconfigurationHandler reconfigurationHandler;
  private OzoneDelegationTokenSecretManager delegationTokenMgr;
  private OzoneBlockTokenSecretManager blockTokenMgr;
  private CertificateClient certClient;
  private SecretKeyClient secretKeyClient;
  private ScmTopologyClient scmTopologyClient;
  private final Text omRpcAddressTxt;
  private OzoneConfiguration configuration;
  private OmConfig config;
  private RPC.Server omRpcServer;
  private GrpcOzoneManagerServer omS3gGrpcServer;
  private final InetSocketAddress omRpcAddress;
  private final String omId;
  private final String threadPrefix;
  private ServiceInfoProvider serviceInfo;

  private OMMetadataManager metadataManager;
  private OMMultiTenantManager multiTenantManager;
  private VolumeManager volumeManager;
  private BucketManager bucketManager;
  private KeyManager keyManager;
  private PrefixManagerImpl prefixManager;
  private final UpgradeFinalizer<OzoneManager> upgradeFinalizer;
  private ExecutorService edekCacheLoader = null;

  /**
   * OM super user / admin list.
   */
  private final String omStarterUser;
  private final OzoneAdmins omAdmins;
  private final OzoneAdmins readOnlyAdmins;
  private final OzoneAdmins s3OzoneAdmins;

  private final OMMetrics metrics;
  private OMHAMetrics omhaMetrics;
  private final ProtocolMessageMetrics<ProtocolMessageEnum>
      omClientProtocolMetrics;
  private final DeletingServiceMetrics omDeletionMetrics;
  private OzoneManagerHttpServer httpServer;
  private final OMStorage omStorage;
  private ObjectName omInfoBeanName;
  private Timer metricsTimer;
  private ScheduleOMMetricsWriteTask scheduleOMMetricsWriteTask;
  private static final ObjectWriter WRITER =
      new ObjectMapper().writerWithDefaultPrettyPrinter();
  private static final ObjectReader READER =
      new ObjectMapper().readerFor(OmMetricsInfo.class);
  private static final int SHUTDOWN_HOOK_PRIORITY = 30;
  private final File omMetaDir;
  private boolean isAclEnabled;
  private final boolean isSpnegoEnabled;
  private final SecurityConfig secConfig;
  private S3SecretManager s3SecretManager;
  private final boolean isOmGrpcServerEnabled;
  private volatile boolean isOmRpcServerRunning = false;
  private volatile boolean isOmGrpcServerRunning = false;
  private String omComponent;
  private OzoneManagerProtocolServerSideTranslatorPB omServerProtocol;

  private OzoneManagerRatisServer omRatisServer;
  private OMExecutionFlow omExecutionFlow;
  private OmRatisSnapshotProvider omRatisSnapshotProvider;
  private OMNodeDetails omNodeDetails;
  private final Map<String, OMNodeDetails> peerNodesMap;
  private File omRatisSnapshotDir;
  private final AtomicReference<TransactionInfo> omTransactionInfo
      = new AtomicReference<>(TransactionInfo.DEFAULT_VALUE);
  private final Map<String, RatisDropwizardExports> ratisMetricsMap =
      new ConcurrentHashMap<>();
  private List<RatisDropwizardExports.MetricReporter> ratisReporterList = null;

  private KeyProviderCryptoExtension kmsProvider;
  private final OMLayoutVersionManager versionManager;

  private final ReplicationConfigValidator replicationConfigValidator;

  private boolean allowListAllVolumes;

  private int minMultipartUploadPartSize = OzoneConsts.OM_MULTIPART_MIN_SIZE;

  private final ScmClient scmClient;
  private final long scmBlockSize;
  private final int preallocateBlocksMax;
  private final boolean grpcBlockTokenEnabled;
  private final BucketLayout defaultBucketLayout;
  private ReplicationConfig defaultReplicationConfig;

  private final boolean isS3MultiTenancyEnabled;
  private final boolean isStrictS3;
  private ExitManager exitManager;

  private OzoneManagerPrepareState prepareState;

  private boolean isBootstrapping = false;
  private boolean isForcedBootstrapping = false;

  // Test flags
  private static boolean testReloadConfigFlag = false;
  private static boolean testSecureOmFlag = false;
  private static UserGroupInformation testUgi;

  private final OzoneLockProvider ozoneLockProvider;
  private final OMPerformanceMetrics perfMetrics;
  private final BucketUtilizationMetrics bucketUtilizationMetrics;

  private boolean fsSnapshotEnabled;

  private String omHostName;

  // Used in MiniOzoneCluster testing
  private State omState;
  private Thread emptier;

  private static final int MSECS_PER_MINUTE = 60 * 1000;

  private final boolean isSecurityEnabled;

  private IAccessAuthorizer accessAuthorizer;
  // This metadata reader points to the active filesystem
  private OmMetadataReader omMetadataReader;
  // Wrap active DB metadata reader in UncheckedAutoCloseableSupplier once to avoid
  // instance creation every single time.
  private UncheckedAutoCloseableSupplier<IOmMetadataReader> rcOmMetadataReader;
  private OmSnapshotManager omSnapshotManager;
  private volatile DirectoryDeletingService dirDeletingService;

  @SuppressWarnings("methodlength")
  private OzoneManager(OzoneConfiguration conf, StartupOption startupOption)
      throws IOException, AuthenticationException {
    super(OzoneVersionInfo.OZONE_VERSION_INFO);
    Preconditions.checkNotNull(conf);
    setConfiguration(conf);
    // Load HA related configurations
    OMHANodeDetails omhaNodeDetails =
        OMHANodeDetails.loadOMHAConfig(configuration);

    this.isSecurityEnabled = OzoneSecurityUtil.isSecurityEnabled(conf);
    this.peerNodesMap = omhaNodeDetails.getPeerNodesMap();
    this.omNodeDetails = omhaNodeDetails.getLocalNodeDetails();
    omStorage = new OMStorage(conf);
    omStorage.validateOrPersistOmNodeId(omNodeDetails.getNodeId());
    omId = omStorage.getOmId();
    reconfigurationHandler =
        new ReconfigurationHandler("OM", conf, this::checkAdminUserPrivilege)
            .register(config)
            .register(OZONE_ADMINISTRATORS, this::reconfOzoneAdmins)
            .register(OZONE_READONLY_ADMINISTRATORS,
                this::reconfOzoneReadOnlyAdmins)
            .register(OZONE_OM_VOLUME_LISTALL_ALLOWED, this::reconfigureAllowListAllVolumes)
            .register(OZONE_KEY_DELETING_LIMIT_PER_TASK,
                this::reconfOzoneKeyDeletingLimitPerTask)
<<<<<<< HEAD
            .register(OZONE_DIR_DELETING_SERVICE_INTERVAL, this::reconfOzoneDirDeletingServiceInterval)
            .register(OZONE_THREAD_NUMBER_DIR_DELETION, this::reconfOzoneThreadNumberDirDeletion);
=======
            .register(OZONE_DIR_DELETING_SERVICE_INTERVAL, this::reconfOzoneDirDeletingServiceInterval);

    reconfigurationHandler.setReconfigurationCompleteCallback(reconfigurationHandler.defaultLoggingCallback());
>>>>>>> f388317a

    versionManager = new OMLayoutVersionManager(omStorage.getLayoutVersion());
    upgradeFinalizer = new OMUpgradeFinalizer(versionManager);
    replicationConfigValidator =
        conf.getObject(ReplicationConfigValidator.class);

    exitManager = new ExitManager();

    // In case of single OM Node Service there will be no OM Node ID
    // specified, set it to value from om storage
    if (this.omNodeDetails.getNodeId() == null) {
      this.omNodeDetails = OMHANodeDetails.getOMNodeDetailsForNonHA(conf,
          omNodeDetails.getServiceId(),
          omStorage.getOmId(), omNodeDetails.getRpcAddress(),
          omNodeDetails.getRatisPort());
    }
    this.threadPrefix = omNodeDetails.threadNamePrefix();
    loginOMUserIfSecurityEnabled(conf);
    setInstanceVariablesFromConf();

    if (omStorage.getState() != StorageState.INITIALIZED) {
      throw new OMException("OM not initialized, current OM storage state: "
          + omStorage.getState().name() + ". Please ensure 'ozone om --init' "
          + "command is executed to generate all the required metadata to "
          + omStorage.getStorageDir()
          + " once before starting the OM service.",
          ResultCodes.OM_NOT_INITIALIZED);
    }
    omMetaDir = OMStorage.getOmDbDir(configuration);

    this.isSpnegoEnabled = conf.get(OZONE_OM_HTTP_AUTH_TYPE, "simple")
        .equals("kerberos");
    this.isOmGrpcServerEnabled = conf.getBoolean(
        OZONE_OM_S3_GPRC_SERVER_ENABLED,
        OZONE_OM_S3_GRPC_SERVER_ENABLED_DEFAULT);
    this.scmBlockSize = (long) conf.getStorageSize(OZONE_SCM_BLOCK_SIZE,
        OZONE_SCM_BLOCK_SIZE_DEFAULT, StorageUnit.BYTES);
    this.preallocateBlocksMax = conf.getInt(
        OZONE_KEY_PREALLOCATION_BLOCKS_MAX,
        OZONE_KEY_PREALLOCATION_BLOCKS_MAX_DEFAULT);
    this.grpcBlockTokenEnabled = conf.getBoolean(HDDS_BLOCK_TOKEN_ENABLED,
        HDDS_BLOCK_TOKEN_ENABLED_DEFAULT);
    this.isStrictS3 = conf.getBoolean(
        OZONE_OM_NAMESPACE_STRICT_S3,
        OZONE_OM_NAMESPACE_STRICT_S3_DEFAULT);

    String defaultBucketLayoutString =
        configuration.getTrimmed(OZONE_DEFAULT_BUCKET_LAYOUT,
            OZONE_DEFAULT_BUCKET_LAYOUT_DEFAULT);

    boolean bucketLayoutValid = Arrays.stream(BucketLayout.values())
        .anyMatch(layout -> layout.name().equals(defaultBucketLayoutString));
    if (bucketLayoutValid) {
      this.defaultBucketLayout =
          BucketLayout.fromString(defaultBucketLayoutString);

      if (!defaultBucketLayout.isLegacy() &&
          !versionManager.isAllowed(OMLayoutFeature.BUCKET_LAYOUT_SUPPORT)) {
        LOG.warn("{} configured to non-legacy bucket layout {} when Ozone " +
            "Manager is pre-finalized for bucket layout support. Legacy " +
            "buckets will be created by default until Ozone Manager is " +
            "finalized.", OZONE_DEFAULT_BUCKET_LAYOUT, defaultBucketLayout);
      }
    } else {
      throw new ConfigurationException(defaultBucketLayoutString +
          " is not a valid default bucket layout. Supported values are " +
          Arrays.stream(BucketLayout.values())
              .map(Enum::toString).collect(Collectors.joining(", ")));
    }

    // Validates the default server-side replication configs.
    setReplicationFromConfig();
    InetSocketAddress omNodeRpcAddr = omNodeDetails.getRpcAddress();
    // Honor property 'hadoop.security.token.service.use_ip'
    omRpcAddressTxt = new Text(SecurityUtil.buildTokenService(omNodeRpcAddr));

    final StorageContainerLocationProtocol scmContainerClient = getScmContainerClient(configuration);
    // verifies that the SCM info in the OM Version file is correct.
    final ScmBlockLocationProtocol scmBlockClient = getScmBlockClient(configuration);
    scmTopologyClient = new ScmTopologyClient(scmBlockClient);
    this.scmClient = new ScmClient(scmBlockClient, scmContainerClient,
        configuration);
    this.ozoneLockProvider = new OzoneLockProvider(getKeyPathLockEnabled(),
        getEnableFileSystemPaths());

    // For testing purpose only, not hit scm from om as Hadoop UGI can't login
    // two principals in the same JVM.
    ScmInfo scmInfo;
    if (!testSecureOmFlag) {
      scmInfo = getScmInfo(configuration);
      if (!scmInfo.getClusterId().equals(omStorage.getClusterID())) {
        logVersionMismatch(conf, scmInfo);
        throw new OMException("SCM version info mismatch.",
            ResultCodes.SCM_VERSION_MISMATCH_ERROR);
      }
    } else {
      scmInfo = new ScmInfo.Builder().setScmId("test").build();
    }

    RPC.setProtocolEngine(configuration, OzoneManagerProtocolPB.class,
        ProtobufRpcEngine.class);

    secConfig = new SecurityConfig(configuration);
    // Create the KMS Key Provider
    try {
      kmsProvider = createKeyProviderExt(configuration);
    } catch (IOException ioe) {
      kmsProvider = null;
      LOG.error("Fail to create Key Provider");
    }
    if (secConfig.isSecurityEnabled()) {
      omComponent = OM_DAEMON + "-" + omId;
      HddsProtos.OzoneManagerDetailsProto omInfo =
          getOmDetailsProto(conf, omStorage.getOmId());
      if (omStorage.getOmCertSerialId() == null) {
        throw new RuntimeException("OzoneManager started in secure mode but " +
            "doesn't have SCM signed certificate.");
      }
      SCMSecurityProtocolClientSideTranslatorPB scmSecurityClient =
          getScmSecurityClientWithMaxRetry(configuration, getCurrentUser());
      certClient = new OMCertificateClient(secConfig, scmSecurityClient,
          omStorage, omInfo, "",
          scmInfo == null ? null : scmInfo.getScmId(),
          this::saveNewCertId, this::terminateOM);

      SecretKeyProtocol secretKeyProtocol =
          HddsServerUtil.getSecretKeyClientForOm(conf);
      secretKeyClient = DefaultSecretKeyClient.create(
          conf, secretKeyProtocol, omNodeDetails.threadNamePrefix());
    }
    serviceInfo = new ServiceInfoProvider(secConfig, this, certClient,
        testSecureOmFlag);

    if (secConfig.isBlockTokenEnabled()) {
      blockTokenMgr = createBlockTokenSecretManager();
    }

    // Enable S3 multi-tenancy if config keys are set
    this.isS3MultiTenancyEnabled =
        OMMultiTenantManager.checkAndEnableMultiTenancy(this, conf);

    metrics = OMMetrics.create();
    perfMetrics = OMPerformanceMetrics.register();
    omDeletionMetrics = DeletingServiceMetrics.create();
    // Get admin list
    omStarterUser = UserGroupInformation.getCurrentUser().getShortUserName();
    omAdmins = OzoneAdmins.getOzoneAdmins(omStarterUser, conf);
    LOG.info("OM start with adminUsers: {}", omAdmins.getAdminUsernames());

    // Get read only admin list
    readOnlyAdmins = OzoneAdmins.getReadonlyAdmins(conf);

    s3OzoneAdmins = OzoneAdmins.getS3Admins(conf);
    instantiateServices(false);

    // Create special volume s3v which is required for S3G.
    addS3GVolumeToDB();

    if (startupOption == StartupOption.BOOTSTRAP) {
      isBootstrapping = true;
    } else if (startupOption == StartupOption.FORCE_BOOTSTRAP) {
      isForcedBootstrapping = true;
    }

    initializeRatisDirs(conf);
    initializeRatisServer(isBootstrapping || isForcedBootstrapping);

    omClientProtocolMetrics = ProtocolMessageMetrics
        .create("OmClientProtocol", "Ozone Manager RPC endpoint",
            OzoneManagerProtocolProtos.Type.values());

    // Start Om Rpc Server.
    omRpcServer = getRpcServer(configuration);
    omRpcAddress = updateRPCListenAddress(configuration,
        OZONE_OM_ADDRESS_KEY, omNodeRpcAddr, omRpcServer);

    // Start S3g Om gRPC Server.
    if (isOmGrpcServerEnabled) {
      omS3gGrpcServer = getOmS3gGrpcServer(configuration);
    }

    // init om execution flow for request
    omExecutionFlow = new OMExecutionFlow(this);

    ShutdownHookManager.get().addShutdownHook(this::saveOmMetrics,
        SHUTDOWN_HOOK_PRIORITY);

    if (isBootstrapping || isForcedBootstrapping) {
      omState = State.BOOTSTRAPPING;
    } else {
      omState = State.INITIALIZED;
    }

    bucketUtilizationMetrics = BucketUtilizationMetrics.create(metadataManager);
    omHostName = HddsUtils.getHostName(conf);
  }

  public void initializeEdekCache(OzoneConfiguration conf) {
    int edekCacheLoaderDelay =
        conf.getInt(OZONE_OM_EDEKCACHELOADER_INITIAL_DELAY_MS_KEY, OZONE_OM_EDEKCACHELOADER_INITIAL_DELAY_MS_DEFAULT);
    int edekCacheLoaderInterval =
        conf.getInt(OZONE_OM_EDEKCACHELOADER_INTERVAL_MS_KEY, OZONE_OM_EDEKCACHELOADER_INTERVAL_MS_DEFAULT);
    int edekCacheLoaderMaxRetries =
        conf.getInt(OZONE_OM_EDEKCACHELOADER_MAX_RETRIES_KEY, OZONE_OM_EDEKCACHELOADER_MAX_RETRIES_DEFAULT);
    if (kmsProvider != null) {
      edekCacheLoader = Executors.newSingleThreadExecutor(
          new ThreadFactoryBuilder().setDaemon(true)
              .setNameFormat("Warm Up EDEK Cache Thread #%d")
              .build());
      warmUpEdekCache(edekCacheLoader, edekCacheLoaderDelay, edekCacheLoaderInterval, edekCacheLoaderMaxRetries);
    }
  }

  static class EDEKCacheLoader implements Runnable {
    private final String[] keyNames;
    private final KeyProviderCryptoExtension kp;
    private int initialDelay;
    private int retryInterval;
    private int maxRetries;

    EDEKCacheLoader(final String[] names, final KeyProviderCryptoExtension kp,
        final int delay, final int interval, final int maxRetries) {
      this.keyNames = names;
      this.kp = kp;
      this.initialDelay = delay;
      this.retryInterval = interval;
      this.maxRetries = maxRetries;
    }

    @Override
    public void run() {
      LOG.info("Warming up {} EDEKs... (initialDelay={}, "
              + "retryInterval={}, maxRetries={})", keyNames.length, initialDelay, retryInterval,
          maxRetries);
      try {
        Thread.sleep(initialDelay);
      } catch (InterruptedException ie) {
        LOG.info("EDEKCacheLoader interrupted before warming up.");
        return;
      }

      boolean success = false;
      int retryCount = 0;
      IOException lastSeenIOE = null;
      long warmUpEDEKStartTime = monotonicNow();

      while (!success && retryCount < maxRetries) {
        try {
          kp.warmUpEncryptedKeys(keyNames);
          LOG.info("Successfully warmed up {} EDEKs.", keyNames.length);
          success = true;
        } catch (IOException ioe) {
          lastSeenIOE = ioe;
          LOG.info("Failed to warm up EDEKs.", ioe);
        } catch (Exception e) {
          LOG.error("Cannot warm up EDEKs.", e);
          throw e;
        }

        if (!success) {
          try {
            Thread.sleep(retryInterval);
          } catch (InterruptedException ie) {
            LOG.info("EDEKCacheLoader interrupted during retry.");
            break;
          }
          retryCount++;
        }
      }

      long warmUpEDEKTime = monotonicNow() - warmUpEDEKStartTime;
      LOG.debug("Time taken to load EDEK keys to the cache: {}", warmUpEDEKTime);
      if (!success) {
        LOG.warn("Max retry {} reached, unable to warm up EDEKs.", maxRetries);
        if (lastSeenIOE != null) {
          LOG.warn("Last seen exception:", lastSeenIOE);
        }
      }
    }
  }

  public void warmUpEdekCache(final ExecutorService executor, final int delay, final int interval, int maxRetries) {
    Set<String> keys = new HashSet<>();
    try (
        TableIterator<String, ? extends Table.KeyValue<String, OmBucketInfo>> iterator =
            metadataManager.getBucketTable().iterator()) {
      while (iterator.hasNext()) {
        Table.KeyValue<String, OmBucketInfo> entry = iterator.next();
        if (entry.getValue().getEncryptionKeyInfo() != null) {
          String encKey = entry.getValue().getEncryptionKeyInfo().getKeyName();
          keys.add(encKey);
        }
      }
    } catch (IOException ex) {
      LOG.error("Error while retrieving encryption keys for warming up EDEK cache", ex);
    }
    String[] edeks = new String[keys.size()];
    edeks = keys.toArray(edeks);
    executor.execute(new EDEKCacheLoader(edeks, getKmsProvider(), delay, interval, maxRetries));
  }

  public boolean isStopped() {
    return omState == State.STOPPED;
  }

  /**
   * Set the {@link S3Authentication} for the current rpc handler thread.
   */
  public static void setS3Auth(S3Authentication val) {
    S3_AUTH.set(val);
  }

  /**
   * Returns the {@link S3Authentication} for the current rpc handler thread.
   */
  public static S3Authentication getS3Auth() {
    return S3_AUTH.get();
  }

  /** Returns the ThreadName prefix for the current OM. */
  public String getThreadNamePrefix() {
    return threadPrefix;
  }

  /**
   * This method is used to set selected instance variables in this class from
   * the passed in config. This allows these variable to be reset when the OM
   * instance is restarted (normally from a test mini-cluster). Note, not all
   * variables are added here as variables are selectively added as tests
   * require.
   */
  private void setInstanceVariablesFromConf() {
    this.isAclEnabled = configuration.getBoolean(OZONE_ACL_ENABLED,
        OZONE_ACL_ENABLED_DEFAULT);
    setAllowListAllVolumesFromConfig();
  }

  public void setAllowListAllVolumesFromConfig() {
    allowListAllVolumes = configuration.getBoolean(
        OZONE_OM_VOLUME_LISTALL_ALLOWED,
        OZONE_OM_VOLUME_LISTALL_ALLOWED_DEFAULT);
  }

  /**
   * Constructs OM instance based on the configuration.
   *
   * @param conf OzoneConfiguration
   * @return OM instance
   * @throws IOException AuthenticationException in case OM instance
   *                      creation fails,
   * @throws AuthenticationException
   */
  public static OzoneManager createOm(OzoneConfiguration conf)
      throws IOException, AuthenticationException {
    return new OzoneManager(conf, StartupOption.REGUALR);
  }

  public static OzoneManager createOm(OzoneConfiguration conf,
      StartupOption startupOption) throws IOException, AuthenticationException {
    return new OzoneManager(conf, startupOption);
  }

  private void logVersionMismatch(OzoneConfiguration conf, ScmInfo scmInfo) {
    List<SCMNodeInfo> scmNodeInfoList = SCMNodeInfo.buildNodeInfo(conf);
    StringBuilder scmBlockAddressBuilder = new StringBuilder();
    for (SCMNodeInfo scmNodeInfo : scmNodeInfoList) {
      scmBlockAddressBuilder.append(scmNodeInfo.getBlockClientAddress())
          .append(',');
    }
    String scmBlockAddress = scmBlockAddressBuilder.toString();
    if (!StringUtils.isBlank(scmBlockAddress)) {
      scmBlockAddress = scmBlockAddress.substring(0,
          scmBlockAddress.lastIndexOf(","));
    }
    if (!scmInfo.getClusterId().equals(omStorage.getClusterID())) {
      LOG.error("clusterId from {} is {}, but is {} in {}",
          scmBlockAddress, scmInfo.getClusterId(),
          omStorage.getClusterID(), omStorage.getVersionFile());
    }
  }

  /**
   * Instantiate services which are dependent on the OM DB state.
   * When OM state is reloaded, these services are re-initialized with the
   * new OM state.
   */
  private void instantiateServices(boolean withNewSnapshot) throws IOException {

    OmMetadataManagerImpl metadataManagerImpl =
        new OmMetadataManagerImpl(configuration, this);
    this.metadataManager = metadataManagerImpl;
    LOG.info("S3 Multi-Tenancy is {}",
        isS3MultiTenancyEnabled ? "enabled" : "disabled");
    if (isS3MultiTenancyEnabled) {
      multiTenantManager = new OMMultiTenantManagerImpl(this, configuration);
      OzoneAclUtils.setOMMultiTenantManager(multiTenantManager);
    }

    volumeManager = new VolumeManagerImpl(metadataManager);

    bucketManager = new BucketManagerImpl(this, metadataManager);

    Class<? extends S3SecretStoreProvider> storeProviderClass =
        configuration.getClass(
            S3_SECRET_STORAGE_TYPE,
            DEFAULT_SECRET_STORAGE_TYPE,
            S3SecretStoreProvider.class);
    S3SecretStore store;
    try {
      store = storeProviderClass == DEFAULT_SECRET_STORAGE_TYPE
              ? metadataManagerImpl
              : storeProviderClass
                  .getConstructor().newInstance().get(configuration);
    } catch (Exception e) {
      throw new IOException(e);
    }
    S3SecretCacheProvider secretCacheProvider = S3SecretCacheProvider.IN_MEMORY;

    s3SecretManager = new S3SecretLockedManager(
        new S3SecretManagerImpl(
            store,
            secretCacheProvider.get(configuration)
        ),
        metadataManager.getLock()
    );
    if (secConfig.isSecurityEnabled() || testSecureOmFlag) {
      delegationTokenMgr = createDelegationTokenSecretManager(configuration);
    }

    prefixManager = new PrefixManagerImpl(this, metadataManager, true);
    keyManager = new KeyManagerImpl(this, scmClient, configuration,
        perfMetrics);
    // If authorizer is not initialized or the authorizer is Native
    // re-initialize the authorizer, else for non-native authorizer
    // like ranger we can reuse previous value if it is initialized
    if (null == accessAuthorizer || accessAuthorizer.isNative()) {
      accessAuthorizer = OzoneAuthorizerFactory.forOM(this);
    }

    omMetadataReader = new OmMetadataReader(keyManager, prefixManager,
        this, LOG, AUDIT, metrics, accessAuthorizer);
    // Active DB's OmMetadataReader instance does not need to be reference
    // counted, but it still needs to be wrapped to be consistent.
    rcOmMetadataReader = new UncheckedAutoCloseableSupplier<IOmMetadataReader>() {
      @Override
      public IOmMetadataReader get() {
        return omMetadataReader;
      }

      @Override
      public void close() {

      }
    };

    // Reload snapshot feature config flag
    fsSnapshotEnabled = configuration.getBoolean(
        OMConfigKeys.OZONE_FILESYSTEM_SNAPSHOT_ENABLED_KEY,
        OMConfigKeys.OZONE_FILESYSTEM_SNAPSHOT_ENABLED_DEFAULT);
    omSnapshotManager = new OmSnapshotManager(this);

    // Snapshot metrics
    updateActiveSnapshotMetrics();

    if (withNewSnapshot) {
      Integer layoutVersionInDB = getLayoutVersionInDB();
      if (layoutVersionInDB != null &&
          versionManager.getMetadataLayoutVersion() < layoutVersionInDB) {
        LOG.info("New OM snapshot received with higher layout version {}. " +
            "Attempting to finalize current OM to that version.",
            layoutVersionInDB);
        upgradeFinalizer.finalizeAndWaitForCompletion(
            "om-ratis-snapshot", this,
            config.getRatisBasedFinalizationTimeout());
        if (versionManager.getMetadataLayoutVersion() < layoutVersionInDB) {
          throw new IOException("Unable to finalize OM to the desired layout " +
              "version " + layoutVersionInDB + " present in the snapshot DB.");
        } else {
          updateLayoutVersionInDB(versionManager, metadataManager);
        }
      }

      instantiatePrepareStateAfterSnapshot();
    } else {
      // Prepare state depends on the transaction ID of metadataManager after a
      // restart.
      instantiatePrepareStateOnStartup();
    }
  }

  /**
   * Return scmClient.
   */
  public ScmClient getScmClient() {
    return scmClient;
  }

  /**
   * Return SecretManager for OM.
   */
  public OzoneBlockTokenSecretManager getBlockTokenSecretManager() {
    return blockTokenMgr;
  }

  /**
   * Return config value of {@link OzoneConfigKeys#OZONE_SCM_BLOCK_SIZE}.
   */
  public long getScmBlockSize() {
    return scmBlockSize;
  }

  /**
   * Return config value of
   * {@link OzoneConfigKeys#OZONE_KEY_PREALLOCATION_BLOCKS_MAX}.
   */
  public int getPreallocateBlocksMax() {
    return preallocateBlocksMax;
  }

  /**
   * Return config value of
   * {@link HddsConfigKeys#HDDS_BLOCK_TOKEN_ENABLED}.
   */
  public boolean isGrpcBlockTokenEnabled() {
    return grpcBlockTokenEnabled;
  }

  /**
   * Returns true if S3 multi-tenancy is enabled; false otherwise.
   */
  public boolean isS3MultiTenancyEnabled() {
    return isS3MultiTenancyEnabled;
  }

  public boolean isStrictS3() {
    return isStrictS3;
  }

  /**
   * Throws OMException FEATURE_NOT_ENABLED if S3 multi-tenancy is not enabled.
   */
  public void checkS3MultiTenancyEnabled() throws OMException {
    if (isS3MultiTenancyEnabled()) {
      return;
    }

    throw new OMException("S3 multi-tenancy feature is not enabled. Please "
        + "set ozone.om.multitenancy.enabled to true and restart all OMs.",
        FEATURE_NOT_ENABLED);
  }

  /**
   * Return config value of {@link OzoneConfigKeys#OZONE_SECURITY_ENABLED_KEY}.
   */
  public boolean isSecurityEnabled() {
    return isSecurityEnabled || testSecureOmFlag;
  }

  public boolean isTestSecureOmFlag() {
    return testSecureOmFlag;
  }

  private KeyProviderCryptoExtension createKeyProviderExt(
      OzoneConfiguration conf) throws IOException {
    KeyProvider keyProvider = KMSUtil.createKeyProvider(conf,
        CommonConfigurationKeysPublic.HADOOP_SECURITY_KEY_PROVIDER_PATH);
    if (keyProvider == null) {
      return null;
    }
    return KeyProviderCryptoExtension
        .createKeyProviderCryptoExtension(keyProvider);
  }

  @Override
  public void close() throws IOException {
    stop();
  }

  /**
   * Class which schedule saving metrics to a file.
   */
  private final class ScheduleOMMetricsWriteTask extends TimerTask {
    @Override
    public void run() {
      saveOmMetrics();
    }
  }

  private void saveOmMetrics() {
    try {
      File parent = getTempMetricsStorageFile().getParentFile();
      if (!parent.exists()) {
        Files.createDirectories(parent.toPath());
      }
      try (BufferedWriter writer = new BufferedWriter(
          new OutputStreamWriter(Files.newOutputStream(getTempMetricsStorageFile().toPath()), UTF_8))) {
        OmMetricsInfo metricsInfo = new OmMetricsInfo();
        metricsInfo.setNumKeys(metrics.getNumKeys());
        WRITER.writeValue(writer, metricsInfo);
      }

      Files.move(getTempMetricsStorageFile().toPath(),
          getMetricsStorageFile().toPath(), StandardCopyOption
              .ATOMIC_MOVE, StandardCopyOption.REPLACE_EXISTING);
    } catch (IOException ex) {
      LOG.error("Unable to write the om Metrics file", ex);
    }
  }

  /**
   * Returns temporary metrics storage file.
   *
   * @return File
   */
  private File getTempMetricsStorageFile() {
    return new File(omMetaDir, OM_METRICS_TEMP_FILE);
  }

  /**
   * Returns metrics storage file.
   *
   * @return File
   */
  private File getMetricsStorageFile() {
    return new File(omMetaDir, OM_METRICS_FILE);
  }

  private OzoneDelegationTokenSecretManager createDelegationTokenSecretManager(
      OzoneConfiguration conf) throws IOException {
    long tokenRemoverScanInterval =
        conf.getTimeDuration(OMConfigKeys.DELEGATION_REMOVER_SCAN_INTERVAL_KEY,
            OMConfigKeys.DELEGATION_REMOVER_SCAN_INTERVAL_DEFAULT,
            TimeUnit.MILLISECONDS);
    long tokenMaxLifetime =
        conf.getTimeDuration(OMConfigKeys.DELEGATION_TOKEN_MAX_LIFETIME_KEY,
            OMConfigKeys.DELEGATION_TOKEN_MAX_LIFETIME_DEFAULT,
            TimeUnit.MILLISECONDS);
    long tokenRenewInterval =
        conf.getTimeDuration(OMConfigKeys.DELEGATION_TOKEN_RENEW_INTERVAL_KEY,
            OMConfigKeys.DELEGATION_TOKEN_RENEW_INTERVAL_DEFAULT,
            TimeUnit.MILLISECONDS);
    long certificateGracePeriod = Duration.parse(
        conf.get(HddsConfigKeys.HDDS_X509_RENEW_GRACE_DURATION,
            HddsConfigKeys.HDDS_X509_RENEW_GRACE_DURATION_DEFAULT)).toMillis();
    boolean tokenSanityChecksEnabled = conf.getBoolean(
        HddsConfigKeys.HDDS_X509_GRACE_DURATION_TOKEN_CHECKS_ENABLED,
        HddsConfigKeys.HDDS_X509_GRACE_DURATION_TOKEN_CHECKS_ENABLED_DEFAULT);
    if (tokenSanityChecksEnabled && tokenMaxLifetime > certificateGracePeriod) {
      throw new IllegalArgumentException("Certificate grace period " +
          HddsConfigKeys.HDDS_X509_RENEW_GRACE_DURATION +
          " should be greater than maximum delegation token lifetime " +
          OMConfigKeys.DELEGATION_TOKEN_MAX_LIFETIME_KEY);
    }

    return new OzoneDelegationTokenSecretManager.Builder()
        .setConf(conf)
        .setTokenMaxLifetime(tokenMaxLifetime)
        .setTokenRenewInterval(tokenRenewInterval)
        .setTokenRemoverScanInterval(tokenRemoverScanInterval)
        .setService(omRpcAddressTxt)
        .setOzoneManager(this)
        .setS3SecretManager(s3SecretManager)
        .setCertificateClient(certClient)
        .setSecretKeyClient(secretKeyClient)
        .setOmServiceId(omNodeDetails.getServiceId())
        .build();
  }

  private OzoneBlockTokenSecretManager createBlockTokenSecretManager() {
    long expiryTime = configuration.getTimeDuration(
        HddsConfigKeys.HDDS_BLOCK_TOKEN_EXPIRY_TIME,
        HddsConfigKeys.HDDS_BLOCK_TOKEN_EXPIRY_TIME_DEFAULT,
        TimeUnit.MILLISECONDS);
    return new OzoneBlockTokenSecretManager(expiryTime, secretKeyClient);
  }

  private void stopSecretManager() {
    if (secretKeyClient != null) {
      LOG.info("Stopping secret key client.");
      secretKeyClient.stop();
    }

    if (delegationTokenMgr != null) {
      LOG.info("Stopping OM delegation token secret manager.");
      try {
        delegationTokenMgr.stop();
      } catch (IOException e) {
        LOG.error("Failed to stop delegation token manager", e);
      }
    }
  }

  @Override
  public UUID refetchSecretKey() {
    secretKeyClient.refetchSecretKey();
    return secretKeyClient.getCurrentSecretKey().getId();
  }

  @VisibleForTesting
  public void startSecretManager() {
    try {
      certClient.assertValidKeysAndCertificate();
    } catch (OzoneSecurityException e) {
      LOG.error("Unable to read key pair for OM.", e);
      throw new UncheckedIOException(e);
    }

    if (secConfig.isSecurityEnabled()) {
      LOG.info("Starting secret key client.");
      try {
        secretKeyClient.start(configuration);
      } catch (IOException e) {
        LOG.error("Unable to initialize secret key.", e);
        throw new UncheckedIOException(e);
      }
    }

    if (delegationTokenMgr != null) {
      try {
        LOG.info("Starting OM delegation token secret manager");
        delegationTokenMgr.start(certClient);
      } catch (IOException e) {
        // Unable to start secret manager.
        LOG.error("Error starting delegation token secret manager.", e);
        throw new UncheckedIOException(e);
      }
    }
  }

  /**
   * For testing purpose only.
   */
  @VisibleForTesting
  public void setCertClient(CertificateClient newClient) throws IOException {
    if (certClient != null) {
      certClient.close();
    }
    certClient = newClient;
    serviceInfo = new ServiceInfoProvider(secConfig, this, certClient);
  }

  /**
   * For testing purpose only. This allows setting up ScmBlockLocationClient
   * without having to fully setup a working cluster.
   */
  @VisibleForTesting
  public void setScmTopologyClient(
      ScmTopologyClient scmTopologyClient) {
    this.scmTopologyClient = scmTopologyClient;
  }

  public NetworkTopology getClusterMap() {
    return scmTopologyClient.getClusterMap();
  }

  /**
   * For testing purpose only. This allows testing token in integration test
   * without fully setting up a working secure cluster.
   */
  @VisibleForTesting
  public void setSecretKeyClient(SecretKeyClient secretKeyClient) {
    this.secretKeyClient = secretKeyClient;
    if (blockTokenMgr != null) {
      blockTokenMgr.setSecretKeyClient(secretKeyClient);
    }
    if (delegationTokenMgr != null) {
      delegationTokenMgr.setSecretKeyClient(secretKeyClient);
    }
  }

  /**
   * Login OM service user if security and Kerberos are enabled.
   */
  private static void loginOMUser(OzoneConfiguration conf)
      throws IOException, AuthenticationException {

    if (SecurityUtil.getAuthenticationMethod(conf).equals(
        AuthenticationMethod.KERBEROS)) {
      if (LOG.isDebugEnabled()) {
        LOG.debug("Ozone security is enabled. Attempting login for OM user. "
                + "Principal: {}, keytab: {}", conf.get(
            OZONE_OM_KERBEROS_PRINCIPAL_KEY),
            conf.get(OZONE_OM_KERBEROS_KEYTAB_FILE_KEY));
      }

      UserGroupInformation.setConfiguration(conf);

      InetSocketAddress socAddr = OmUtils.getOmAddress(conf);
      SecurityUtil.login(conf, OZONE_OM_KERBEROS_KEYTAB_FILE_KEY,
          OZONE_OM_KERBEROS_PRINCIPAL_KEY, socAddr.getHostName());
    } else {
      throw new AuthenticationException(SecurityUtil.getAuthenticationMethod(
          conf) + " authentication method not supported. OM user login "
          + "failed.");
    }
    LOG.info("Ozone Manager login successful.");
  }

  /**
   * Create a scm block client, used by putKey() and getKey().
   *
   * @return {@link ScmBlockLocationProtocol}
   */
  private static ScmBlockLocationProtocol getScmBlockClient(
      OzoneConfiguration conf) {
    return HAUtils.getScmBlockClient(conf);
  }

  /**
   * Returns a scm container client.
   *
   * @return {@link StorageContainerLocationProtocol}
   */
  private static StorageContainerLocationProtocol getScmContainerClient(
      OzoneConfiguration conf) {
    return HAUtils.getScmContainerClient(conf);
  }

  /**
   * Creates a new instance of rpc server. If an earlier instance is already
   * running then returns the same.
   */
  private RPC.Server getRpcServer(OzoneConfiguration conf) throws IOException {
    if (isOmRpcServerRunning) {
      return omRpcServer;
    }

    LOG.info("Creating RPC Server");
    InetSocketAddress omNodeRpcAddr = OmUtils.getOmAddress(conf);
    boolean flexibleFqdnResolutionEnabled = conf.getBoolean(
            OZONE_FLEXIBLE_FQDN_RESOLUTION_ENABLED,
            OZONE_FLEXIBLE_FQDN_RESOLUTION_ENABLED_DEFAULT);
    if (flexibleFqdnResolutionEnabled && omNodeRpcAddr.getAddress() == null) {
      omNodeRpcAddr =
              OzoneNetUtils.getAddressWithHostNameLocal(omNodeRpcAddr);
    }

    RPC.setProtocolEngine(configuration, OzoneManagerProtocolPB.class,
        ProtobufRpcEngine.class);

    this.omServerProtocol = new OzoneManagerProtocolServerSideTranslatorPB(
        this, omRatisServer, omClientProtocolMetrics);
    BlockingService omService =
        OzoneManagerService.newReflectiveBlockingService(omServerProtocol);

    OMInterServiceProtocolServerSideImpl omInterServerProtocol =
        new OMInterServiceProtocolServerSideImpl(this, omRatisServer);
    BlockingService omInterService =
        OzoneManagerInterService.newReflectiveBlockingService(
            omInterServerProtocol);

    OMAdminProtocolServerSideImpl omMetadataServerProtocol =
        new OMAdminProtocolServerSideImpl(this);
    BlockingService omAdminService =
        OzoneManagerAdminService.newReflectiveBlockingService(
            omMetadataServerProtocol);

    ReconfigureProtocolServerSideTranslatorPB reconfigureServerProtocol
        = new ReconfigureProtocolServerSideTranslatorPB(reconfigurationHandler);
    BlockingService reconfigureService =
        ReconfigureProtocolService.newReflectiveBlockingService(
            reconfigureServerProtocol);

    return startRpcServer(conf, omNodeRpcAddr, omService,
        omInterService, omAdminService, reconfigureService);
  }

  /**
   *
   * @param conf configuration
   * @param addr configured address of RPC server
   * @param clientProtocolService RPC protocol for client communication
   *                              (OzoneManagerProtocolPB impl)
   * @param interOMProtocolService RPC protocol for inter OM communication
   *                               (OMInterServiceProtocolPB impl)
   * @param reconfigureProtocolService RPC protocol for reconfigure
   *    *                              (ReconfigureProtocolPB impl)
   * @return RPC server
   * @throws IOException if there is an I/O error while creating RPC server
   */
  private RPC.Server startRpcServer(OzoneConfiguration conf,
      InetSocketAddress addr, BlockingService clientProtocolService,
      BlockingService interOMProtocolService,
      BlockingService omAdminProtocolService,
      BlockingService reconfigureProtocolService)
      throws IOException {

    final int handlerCount = conf.getInt(OZONE_OM_HANDLER_COUNT_KEY,
        OZONE_OM_HANDLER_COUNT_DEFAULT);
    final int readThreads = conf.getInt(OZONE_OM_READ_THREADPOOL_KEY,
        OZONE_OM_READ_THREADPOOL_DEFAULT);

    RPC.Server rpcServer = new RPC.Builder(conf)
        .setProtocol(OzoneManagerProtocolPB.class)
        .setInstance(clientProtocolService)
        .setBindAddress(addr.getHostString())
        .setPort(addr.getPort())
        .setNumHandlers(handlerCount)
        .setNumReaders(readThreads)
        .setVerbose(false)
        .setSecretManager(delegationTokenMgr)
        .build();

    HddsServerUtil.addPBProtocol(conf, OMInterServiceProtocolPB.class,
        interOMProtocolService, rpcServer);
    HddsServerUtil.addPBProtocol(conf, OMAdminProtocolPB.class,
        omAdminProtocolService, rpcServer);
    HddsServerUtil.addPBProtocol(conf, ReconfigureProtocolOmPB.class,
        reconfigureProtocolService, rpcServer);

    if (conf.getBoolean(CommonConfigurationKeys.HADOOP_SECURITY_AUTHORIZATION,
        false)) {
      rpcServer.refreshServiceAcl(conf, OMPolicyProvider.getInstance());
    }

    rpcServer.addSuppressedLoggingExceptions(OMNotLeaderException.class,
        OMLeaderNotReadyException.class);

    return rpcServer;
  }

  /**
   * Starts an s3g OmGrpc server.
   *
   * @param conf         configuration
   * @return gRPC server
   * @throws IOException if there is an I/O error while creating RPC server
   */
  private GrpcOzoneManagerServer startGrpcServer(OzoneConfiguration conf) {
    return new GrpcOzoneManagerServer(conf,
        this.omServerProtocol,
        this.delegationTokenMgr,
        this.certClient,
        this.threadPrefix);
  }

  private static boolean isOzoneSecurityEnabled() {
    return securityEnabled;
  }

  /**
   * Logs in the OM user if security is enabled in the configuration.
   *
   * @param conf OzoneConfiguration
   * @throws IOException, AuthenticationException in case login fails.
   */
  private static void loginOMUserIfSecurityEnabled(OzoneConfiguration conf)
      throws IOException, AuthenticationException {
    securityEnabled = OzoneSecurityUtil.isSecurityEnabled(conf);
    if (securityEnabled && testUgi == null) {
      // Checking certificate duration validity by using
      // validateCertificateValidityConfig() in SecurityConfig constructor.
      new SecurityConfig(conf);
      loginOMUser(conf);
    }
  }

  /**
   * Initializes the OM instance.
   *
   * @param conf OzoneConfiguration
   * @return true if OM initialization succeeds, false otherwise
   * @throws IOException in case ozone metadata directory path is not
   *                     accessible
   */
  @VisibleForTesting
  public static boolean omInit(OzoneConfiguration conf) throws IOException,
      AuthenticationException {
    OMHANodeDetails omhaNodeDetails = OMHANodeDetails.loadOMHAConfig(conf);
    String nodeId = omhaNodeDetails.getLocalNodeDetails().getNodeId();
    loginOMUserIfSecurityEnabled(conf);
    OMStorage omStorage = new OMStorage(conf);
    StorageState state = omStorage.getState();
    String scmId;
    try {
      ScmInfo scmInfo = getScmInfo(conf);
      scmId = scmInfo.getScmId();
      if (scmId == null || scmId.isEmpty()) {
        throw new IOException("Invalid SCM ID");
      }
      String clusterId = scmInfo.getClusterId();
      if (clusterId == null || clusterId.isEmpty()) {
        throw new IOException("Invalid Cluster ID");
      }

      if (state != StorageState.INITIALIZED) {
        omStorage.setOmNodeId(nodeId);
        omStorage.setClusterId(clusterId);
        omStorage.initialize();
        System.out.println(
            "OM initialization succeeded.Current cluster id for sd="
                + omStorage.getStorageDir() + ";cid=" + omStorage
                .getClusterID() + ";layoutVersion=" + omStorage
                .getLayoutVersion());
      } else {
        System.out.println(
            "OM already initialized.Reusing existing cluster id for sd="
                + omStorage.getStorageDir() + ";cid=" + omStorage
                .getClusterID() + ";layoutVersion=" + omStorage
                .getLayoutVersion());
      }
    } catch (IOException ioe) {
      LOG.error("Could not initialize OM version file", ioe);
      return false;
    }

    if (OzoneSecurityUtil.isSecurityEnabled(conf)) {
      LOG.info("OM storage initialized. Initializing security");
      initializeSecurity(conf, omStorage, scmId);
    }
    omStorage.persistCurrentState();
    return true;
  }

  /**
   * Initializes secure OzoneManager.
   */
  @VisibleForTesting
  public static void initializeSecurity(OzoneConfiguration conf,
      OMStorage omStore, String scmId) throws IOException {
    LOG.info("Initializing secure OzoneManager.");

    HddsProtos.OzoneManagerDetailsProto omInfo =
        getOmDetailsProto(conf, omStore.getOmId());

    SCMSecurityProtocolClientSideTranslatorPB scmSecurityClient =
        getScmSecurityClientWithMaxRetry(conf, getCurrentUser());

    OMCertificateClient certClient =
        new OMCertificateClient(
            new SecurityConfig(conf), scmSecurityClient, omStore, omInfo,
            "", scmId,
            certId -> {
              try {
                omStore.setOmCertSerialId(certId);
              } catch (IOException e) {
                LOG.error("Failed to set new certificate ID", e);
                throw new RuntimeException("Failed to set new certificate ID");
              }
            }, null);
    certClient.initWithRecovery();
  }

  private void initializeRatisDirs(OzoneConfiguration conf) throws IOException {
    // Create Ratis storage dir
    String omRatisDirectory =
        OzoneManagerRatisUtils.getOMRatisDirectory(conf);
    if (omRatisDirectory == null || omRatisDirectory.isEmpty()) {
      throw new IllegalArgumentException(HddsConfigKeys.OZONE_METADATA_DIRS +
          " must be defined.");
    }
    OmUtils.createOMDir(omRatisDirectory);

    String scmStorageDir = SCMHAUtils.getRatisStorageDir(conf);
    if (!Strings.isNullOrEmpty(omRatisDirectory) && !Strings
        .isNullOrEmpty(scmStorageDir) && omRatisDirectory
        .equals(scmStorageDir)) {
      throw new IOException(
          "Path of " + OMConfigKeys.OZONE_OM_RATIS_STORAGE_DIR + " and "
              + ScmConfigKeys.OZONE_SCM_HA_RATIS_STORAGE_DIR
              + " should not be co located. Please change at least one path.");
    }

    // Create Ratis snapshot dir
    omRatisSnapshotDir = OmUtils.createOMDir(
        OzoneManagerRatisUtils.getOMRatisSnapshotDirectory(conf));

    // Before starting ratis server, check if previous installation has
    // snapshot directory in Ratis storage directory. if yes, move it to
    // new snapshot directory.

    File snapshotDir = new File(omRatisDirectory, OZONE_RATIS_SNAPSHOT_DIR);

    if (snapshotDir.isDirectory()) {
      FileUtils.moveDirectory(snapshotDir.toPath(),
          omRatisSnapshotDir.toPath());
    }

    File omRatisDir = new File(omRatisDirectory);
    String groupIDfromServiceID = RaftGroupId.valueOf(
        getRaftGroupIdFromOmServiceId(getOMServiceId())).getUuid().toString();

    // If a directory exists in ratis storage dir
    // Check the Ratis group Dir is same as the one generated from
    // om service id.

    // This will help to catch if some one has changed service id later on.
    File[] ratisDirFiles = omRatisDir.listFiles();
    if (ratisDirFiles != null) {
      for (File ratisGroupDir : ratisDirFiles) {
        if (ratisGroupDir.isDirectory()) {
          if (!ratisGroupDir.getName().equals(groupIDfromServiceID)) {
            throw new IOException("Ratis group Dir on disk "
                + ratisGroupDir.getName() + " does not match with RaftGroupID"
                + groupIDfromServiceID + " generated from service id "
                + getOMServiceId() + ". Looks like there is a change to " +
                OMConfigKeys.OZONE_OM_SERVICE_IDS_KEY + " value after the " +
                "cluster is setup. Currently change to this value is not " +
                "supported.");
          }
        } else {
          LOG.warn("Unknown file {} exists in ratis storage dir {}."
              + " It is recommended not to share the ratis storage dir.",
              ratisGroupDir, omRatisDir);
        }
      }
    }

    if (peerNodesMap != null && !peerNodesMap.isEmpty()) {
      this.omRatisSnapshotProvider = new OmRatisSnapshotProvider(
          configuration, omRatisSnapshotDir, peerNodesMap);
    }
  }

  /**
   * Builds a message for logging startup information about an RPC server.
   *
   * @param description RPC server description
   * @param addr        RPC server listening address
   * @return server startup message
   */
  private static String buildRpcServerStartMessage(String description,
      InetSocketAddress addr) {
    return addr != null
        ? String.format("%s is listening at %s", description, addr)
        : String.format("%s not started", description);
  }

  @VisibleForTesting
  public KeyManager getKeyManager() {
    return keyManager;
  }

  @VisibleForTesting
  public OMStorage getOmStorage() {
    return omStorage;
  }

  @VisibleForTesting
  public OzoneManagerRatisServer getOmRatisServer() {
    return omRatisServer;
  }

  @VisibleForTesting
  public OmRatisSnapshotProvider getOmSnapshotProvider() {
    return omRatisSnapshotProvider;
  }

  @VisibleForTesting
  public InetSocketAddress getOmRpcServerAddr() {
    return omRpcAddress;
  }

  @VisibleForTesting
  public LifeCycle.State getOmRatisServerState() {
    if (omRatisServer == null) {
      return null;
    } else {
      return omRatisServer.getServerState();
    }
  }

  @VisibleForTesting
  public KeyProviderCryptoExtension getKmsProvider() {
    return kmsProvider;
  }

  public PrefixManager getPrefixManager() {
    return prefixManager;
  }

  public VolumeManager getVolumeManager() {
    return volumeManager;
  }

  public BucketManager getBucketManager() {
    return bucketManager;
  }

  public IAccessAuthorizer getAccessAuthorizer() {
    return accessAuthorizer;
  }

  /**
   * Get metadata manager.
   *
   * @return metadata manager.
   */
  public OMMetadataManager getMetadataManager() {
    return metadataManager;
  }

  public S3SecretManager getS3SecretManager() {
    return s3SecretManager;
  }

  /**
   * Get snapshot manager.
   *
   * @return Om snapshot manager.
   */
  public OmSnapshotManager getOmSnapshotManager() {
    return omSnapshotManager;
  }

  /**
   * Get metadata manager.
   *
   * @return metadata manager.
   */
  public OMMultiTenantManager getMultiTenantManager() {
    return multiTenantManager;
  }

  public OzoneBlockTokenSecretManager getBlockTokenMgr() {
    return blockTokenMgr;
  }

  public OzoneManagerProtocolServerSideTranslatorPB getOmServerProtocol() {
    return omServerProtocol;
  }

  public OMMetrics getMetrics() {
    return metrics;
  }

  public OMPerformanceMetrics getPerfMetrics() {
    return perfMetrics;
  }

  public DeletingServiceMetrics getDeletionMetrics() {
    return omDeletionMetrics;
  }

  /**
   * Start service.
   */
  public void start() throws IOException {
    Map<String, String> auditMap = new HashMap();
    auditMap.put("OmState", omState.name());
    if (omState == State.BOOTSTRAPPING) {
      if (isBootstrapping) {
        auditMap.put("Bootstrap", "normal");
        // Check that all OM configs have been updated with the new OM info.
        checkConfigBeforeBootstrap();
      } else if (isForcedBootstrapping) {
        auditMap.put("Bootstrap", "force");
        LOG.warn("Skipped checking whether existing OM configs have been " +
            "updated with this OM information as force bootstrap is called.");
      }
    }

    omClientProtocolMetrics.register();
    HddsServerUtil.initializeMetrics(configuration, "OzoneManager");

    LOG.info(buildRpcServerStartMessage("OzoneManager RPC server",
        omRpcAddress));

    metadataManager.start(configuration);

    startSecretManagerIfNecessary();
    // Start Ratis services
    if (omRatisServer != null) {
      omRatisServer.start();
    }

    upgradeFinalizer.runPrefinalizeStateActions(omStorage, this);
    Integer layoutVersionInDB = getLayoutVersionInDB();
    if (layoutVersionInDB == null ||
        versionManager.getMetadataLayoutVersion() != layoutVersionInDB) {
      LOG.info("Version File has different layout " +
              "version ({}) than OM DB ({}). That is expected if this " +
              "OM has never been finalized to a newer layout version.",
          versionManager.getMetadataLayoutVersion(), layoutVersionInDB);
    }

    metrics.setNumVolumes(metadataManager
        .countEstimatedRowsInTable(metadataManager.getVolumeTable()));
    metrics.setNumBuckets(metadataManager
        .countEstimatedRowsInTable(metadataManager.getBucketTable()));

    if (getMetricsStorageFile().exists()) {
      OmMetricsInfo metricsInfo = READER.readValue(getMetricsStorageFile());
      metrics.setNumKeys(metricsInfo.getNumKeys());
    }

    // FSO(FILE_SYSTEM_OPTIMIZED)
    metrics.setNumDirs(metadataManager
        .countEstimatedRowsInTable(metadataManager.getDirectoryTable()));
    metrics.setNumFiles(metadataManager
        .countEstimatedRowsInTable(metadataManager.getFileTable()));

    // Schedule save metrics
    long period = configuration.getTimeDuration(OZONE_OM_METRICS_SAVE_INTERVAL,
        OZONE_OM_METRICS_SAVE_INTERVAL_DEFAULT, TimeUnit.MILLISECONDS);
    scheduleOMMetricsWriteTask = new ScheduleOMMetricsWriteTask();
    metricsTimer = new Timer();
    metricsTimer.schedule(scheduleOMMetricsWriteTask, 0, period);

    try {
      scmTopologyClient.start(configuration);
    } catch (IOException ex) {
      LOG.error("Unable to initialize network topology schema file. ", ex);
      throw new UncheckedIOException(ex);
    }

    keyManager.start(configuration);

    try {
      httpServer = new OzoneManagerHttpServer(configuration, this);
      httpServer.start();
    } catch (Exception ex) {
      // Allow OM to start as Http Server failure is not fatal.
      LOG.error("OM HttpServer failed to start.", ex);
    }

    omRpcServer.start();
    isOmRpcServerRunning = true;

    startTrashEmptier(configuration);
    if (isOmGrpcServerEnabled) {
      omS3gGrpcServer.start();
      isOmGrpcServerRunning = true;
    }
    registerMXBean();

    setStartTime();

    if (omState == State.BOOTSTRAPPING) {
      bootstrap(omNodeDetails);
    }

    omState = State.RUNNING;
    auditMap.put("NewOmState", omState.name());
    SYSTEMAUDIT.logWriteSuccess(buildAuditMessageForSuccess(OMSystemAction.STARTUP, auditMap));
  }

  /**
   * Restarts the service. This method re-initializes the rpc server.
   */
  public void restart() throws IOException {
    Map<String, String> auditMap = new HashMap();
    auditMap.put("OmState", omState.name());
    auditMap.put("Trigger", "restart");
    setInstanceVariablesFromConf();

    LOG.info(buildRpcServerStartMessage("OzoneManager RPC server",
        omRpcAddress));

    HddsServerUtil.initializeMetrics(configuration, "OzoneManager");

    instantiateServices(false);

    metadataManager.start(configuration);
    keyManager.start(configuration);
    startSecretManagerIfNecessary();

    // Set metrics and start metrics back ground thread
    metrics.setNumVolumes(metadataManager.countRowsInTable(metadataManager
        .getVolumeTable()));
    metrics.setNumBuckets(metadataManager.countRowsInTable(metadataManager
        .getBucketTable()));

    if (getMetricsStorageFile().exists()) {
      OmMetricsInfo metricsInfo = READER.readValue(getMetricsStorageFile());
      metrics.setNumKeys(metricsInfo.getNumKeys());
    }

    // FSO(FILE_SYSTEM_OPTIMIZED)
    metrics.setNumDirs(metadataManager
        .countEstimatedRowsInTable(metadataManager.getDirectoryTable()));
    metrics.setNumFiles(metadataManager
        .countEstimatedRowsInTable(metadataManager.getFileTable()));

    // Schedule save metrics
    long period = configuration.getTimeDuration(OZONE_OM_METRICS_SAVE_INTERVAL,
        OZONE_OM_METRICS_SAVE_INTERVAL_DEFAULT, TimeUnit.MILLISECONDS);
    scheduleOMMetricsWriteTask = new ScheduleOMMetricsWriteTask();
    metricsTimer = new Timer();
    metricsTimer.schedule(scheduleOMMetricsWriteTask, 0, period);

    initializeRatisServer(false);
    if (omRatisServer != null) {
      omRatisServer.start();
    }

    omRpcServer = getRpcServer(configuration);
    if (isOmGrpcServerEnabled) {
      omS3gGrpcServer = getOmS3gGrpcServer(configuration);
    }
    try {
      httpServer = new OzoneManagerHttpServer(configuration, this);
      httpServer.start();
    } catch (Exception ex) {
      // Allow OM to start as Http Server failure is not fatal.
      LOG.error("OM HttpServer failed to start.", ex);
    }
    omRpcServer.start();
    isOmRpcServerRunning = true;

    startTrashEmptier(configuration);
    registerMXBean();

    if (isOmGrpcServerEnabled) {
      omS3gGrpcServer.start();
      isOmGrpcServerRunning = true;
    }
    setStartTime();
    omState = State.RUNNING;
    auditMap.put("NewOmState", omState.name());
    SYSTEMAUDIT.logWriteSuccess(buildAuditMessageForSuccess(OMSystemAction.STARTUP, auditMap));
  }

  /**
   * Iterate the Snapshot table, check the status
   * for every snapshot and update OMMetrics.
   */
  private void updateActiveSnapshotMetrics()
      throws IOException {

    long activeGauge = 0;
    long deletedGauge = 0;

    try (TableIterator<String, ? extends
        KeyValue<String, SnapshotInfo>> keyIter =
             metadataManager.getSnapshotInfoTable().iterator()) {

      while (keyIter.hasNext()) {
        SnapshotInfo info = keyIter.next().getValue();

        SnapshotInfo.SnapshotStatus snapshotStatus =
            info.getSnapshotStatus();

        if (snapshotStatus == SnapshotInfo.SnapshotStatus.SNAPSHOT_ACTIVE) {
          activeGauge++;
        } else if (snapshotStatus ==
            SnapshotInfo.SnapshotStatus.SNAPSHOT_DELETED) {
          deletedGauge++;
        }
      }
    }

    metrics.setNumSnapshotActive(activeGauge);
    metrics.setNumSnapshotDeleted(deletedGauge);
  }

  private void checkConfigBeforeBootstrap() throws IOException {
    List<OMNodeDetails> omsWithoutNewConfig = new ArrayList<>();
    for (Map.Entry<String, OMNodeDetails> entry : peerNodesMap.entrySet()) {
      String remoteNodeId = entry.getKey();
      OMNodeDetails remoteNodeDetails = entry.getValue();
      try (OMAdminProtocolClientSideImpl omAdminProtocolClient =
               OMAdminProtocolClientSideImpl.createProxyForSingleOM(
                   configuration, getRemoteUser(), entry.getValue())) {

        OMConfiguration remoteOMConfiguration =
            omAdminProtocolClient.getOMConfiguration();
        checkRemoteOMConfig(remoteNodeId, remoteOMConfiguration);
      } catch (IOException ioe) {
        LOG.error("Remote OM config check failed on OM {}", remoteNodeId, ioe);
        omsWithoutNewConfig.add(remoteNodeDetails);
      }
    }
    if (!omsWithoutNewConfig.isEmpty()) {
      String errorMsg = OmUtils.getOMAddressListPrintString(omsWithoutNewConfig)
          + " do not have or have incorrect information of the bootstrapping " +
          "OM. Update their ozone-site.xml before proceeding.";
      exitManager.exitSystem(1, errorMsg, LOG);
    }
  }

  /**
   * Verify that the remote OM configuration is updated for the bootstrapping
   * OM.
   */
  private void checkRemoteOMConfig(String remoteNodeId,
      OMConfiguration remoteOMConfig) throws IOException {
    if (remoteOMConfig == null) {
      throw new IOException("Remote OM " + remoteNodeId + " configuration " +
          "returned null");
    }

    if (remoteOMConfig.getCurrentPeerList().contains(this.getOMNodeId())) {
      LOG.warn(
          "Remote OM {} already contains bootstrapping OM({}) as part of "
              + "its Raft group peers.",
          remoteNodeId, getOMNodeId());
    }

    OMNodeDetails omNodeDetailsInRemoteConfig = remoteOMConfig
        .getActiveOmNodesInNewConf().get(getOMNodeId());
    if (omNodeDetailsInRemoteConfig == null) {
      throw new IOException("Remote OM " + remoteNodeId + " does not have the" +
          " bootstrapping OM(" + getOMNodeId() + ") information on reloading " +
          "configs or it could not resolve the address.");
    }

    if (!omNodeDetailsInRemoteConfig.getRpcAddress().equals(
        this.omNodeDetails.getRpcAddress())) {
      throw new IOException("Remote OM " + remoteNodeId + " configuration has" +
          " bootstrapping OM(" + getOMNodeId() + ") address as " +
          omNodeDetailsInRemoteConfig.getRpcAddress() + " where the " +
          "bootstrapping OM address is " + omNodeDetails.getRpcAddress());
    }

    if (omNodeDetailsInRemoteConfig.isDecommissioned()) {
      throw new IOException("Remote OM " + remoteNodeId + " configuration has" +
          " bootstrapping OM(" + getOMNodeId() + ") in decommissioned " +
          "nodes list - " + OMConfigKeys.OZONE_OM_DECOMMISSIONED_NODES_KEY);
    }
  }

  @Override
  public void bootstrap(OMNodeDetails newOMNode) throws IOException {
    // Create InterOmServiceProtocol client to send request to other OMs
    try (OMInterServiceProtocolClientSideImpl omInterServiceProtocol =
             new OMInterServiceProtocolClientSideImpl(configuration,
                 getRemoteUser(), getOMServiceId())) {

      omInterServiceProtocol.bootstrap(omNodeDetails);

      LOG.info("Successfully bootstrapped OM {} and joined the Ratis group " +
          "{}", getOMNodeId(), omRatisServer.getRaftGroup());
    } catch (Exception e) {
      LOG.error("Failed to Bootstrap OM.");
      throw e;
    }
  }

  /**
   * When OMStateMachine receives a configuration change update, it calls
   * this function to update the peers list, if required. The configuration
   * change could be to add or to remove an OM from the ring.
   */
  public void updatePeerList(List<String> newPeers) {
    final Set<String> currentPeers = omRatisServer.getPeerIds();

    // NodeIds present in new node list and not in current peer list are the
    // bootstapped OMs and should be added to the peer list
    List<String> bootstrappedOMs = new ArrayList<>(newPeers);
    bootstrappedOMs.removeAll(currentPeers);

    // NodeIds present in current peer list but not in new node list are the
    // decommissioned OMs and should be removed from the peer list
    List<String> decommissionedOMs = new ArrayList<>(currentPeers);
    decommissionedOMs.removeAll(newPeers);

    // Add bootstrapped OMs to peer list
    for (String omNodeId : bootstrappedOMs) {
      // Check if its the local nodeId (bootstrapping OM)
      if (isCurrentNode(omNodeId)) {
        // For a Bootstrapping OM, none of the peers are added to it's
        // RatisServer's peer list and it needs to be updated here after
        // receiving the conf change notification from Ratis.
        for (String peerNodeId : newPeers) {
          if (peerNodeId.equals(omNodeId)) {
            omRatisServer.addRaftPeer(omNodeDetails);
          } else {
            omRatisServer.addRaftPeer(peerNodesMap.get(peerNodeId));
          }
        }
      } else {
        // For other nodes, add bootstrapping OM to OM peer list (which
        // internally adds to Ratis peer list too)
        try {
          addOMNodeToPeers(omNodeId);
        } catch (IOException e) {
          LOG.error("Fatal Error while adding bootstrapped node to " +
              "peer list. Shutting down the system as otherwise it " +
              "could lead to OM state divergence.", e);
          exitManager.forceExit(1, e, LOG);
        }
      }
    }

    // Remove decommissioned OMs from peer list
    for (String omNodeId : decommissionedOMs) {
      if (isCurrentNode(omNodeId)) {
        // Decommissioning Node should not receive the configuration change
        // request. It may receive the request if the newly added node id or
        // the decommissioned node id is same.
        LOG.warn("New OM node Id: {} is same as decommissioned earlier",
            omNodeId);
      } else {
        // Remove decommissioned node from peer list (which internally
        // removed from Ratis peer list too)
        try {
          removeOMNodeFromPeers(omNodeId);
        } catch (IOException e) {
          LOG.error("Fatal Error while removing decommissioned node from " +
              "peer list. Shutting down the system as otherwise it " +
              "could lead to OM state divergence.", e);
          exitManager.forceExit(1, e, LOG);
        }
      }
    }
  }

  /**
   * Check if the given nodeId is the current nodeId.
   */
  private boolean isCurrentNode(String omNodeID) {
    return getOMNodeId().equals(omNodeID);
  }

  /**
   * Add an OM Node to the peers list. This call comes from OMStateMachine
   * after a SetConfiguration request has been successfully executed by the
   * Ratis server.
   */
  private void addOMNodeToPeers(String newOMNodeId) throws IOException {
    OMNodeDetails newOMNodeDetails = null;
    try {
      newOMNodeDetails = OMNodeDetails.getOMNodeDetailsFromConf(
          getConfiguration(), getOMServiceId(), newOMNodeId);
      if (newOMNodeDetails == null) {
        // Load new configuration object to read in new peer information
        setConfiguration(reloadConfiguration());
        newOMNodeDetails = OMNodeDetails.getOMNodeDetailsFromConf(
            getConfiguration(), getOMServiceId(), newOMNodeId);

        if (newOMNodeDetails == null) {
          // If new node information is not present in the newly loaded
          // configuration also, throw an exception.
          // This case can also come when we have decommissioned a node and
          // ratis will apply previous transactions to add that node back.
          LOG.error(
              "There is no OM configuration for node ID {} in ozone-site.xml.",
              newOMNodeId);
          return;
        }
      }
    } catch (IOException e) {
      LOG.error("{}: Couldn't add OM {} to peer list.", getOMNodeId(),
          newOMNodeId);
      return;
    }

    if (omRatisSnapshotProvider == null) {
      omRatisSnapshotProvider = new OmRatisSnapshotProvider(
          configuration, omRatisSnapshotDir, peerNodesMap);
    } else {
      omRatisSnapshotProvider.addNewPeerNode(newOMNodeDetails);
    }
    omRatisServer.addRaftPeer(newOMNodeDetails);
    peerNodesMap.put(newOMNodeId, newOMNodeDetails);
    LOG.info("Added OM {} to the Peer list.", newOMNodeId);
  }

  /**
   * Remove an OM Node from the peers list. This call comes from OMStateMachine
   * after a SetConfiguration request has been successfully executed by the
   * Ratis server.
   */
  private void removeOMNodeFromPeers(String decommNodeId) throws IOException {
    OMNodeDetails decommOMNodeDetails = peerNodesMap.get(decommNodeId);
    if (decommOMNodeDetails == null) {
      throw new IOException("Decommissioned Node " + decommNodeId + " not " +
          "present in peer list");
    }

    omRatisSnapshotProvider.removeDecommissionedPeerNode(decommNodeId);
    omRatisServer.removeRaftPeer(decommOMNodeDetails);
    peerNodesMap.remove(decommNodeId);
    LOG.info("Removed OM {} from OM Peer Nodes.", decommNodeId);
  }

  /**
   * Check if the input nodeId exists in the peers list.
   * @return true if the nodeId is self or it exists in peer node list,
   *         false otherwise.
   */
  @VisibleForTesting
  public boolean doesPeerExist(String omNodeId) {
    if (getOMNodeId().equals(omNodeId)) {
      return true;
    }
    if (peerNodesMap != null && !peerNodesMap.isEmpty()) {
      return peerNodesMap.containsKey(omNodeId);
    }
    return false;
  }

  /**
   * Return list of all current OM peers (does not reload configuration from
   * disk to find newly configured OMs).
   */
  public List<OMNodeDetails> getAllOMNodesInMemory() {
    List<OMNodeDetails> peerNodes = getPeerNodes();
    // Add current node also to list
    peerNodes.add(omNodeDetails);
    return peerNodes;
  }

  /**
   * Reload configuration from disk and return all the OM nodes present in
   * the new conf under current serviceId.
   */
  public List<OMNodeDetails> getAllOMNodesInNewConf() {
    OzoneConfiguration newConf = reloadConfiguration();
    List<OMNodeDetails> allOMNodeDetails = OmUtils.getAllOMHAAddresses(
        newConf, getOMServiceId(), true);
    if (allOMNodeDetails.isEmpty()) {
      // There are no addresses configured for HA. Return only current OM
      // details.
      return Collections.singletonList(omNodeDetails);
    }
    return allOMNodeDetails;
  }

  /**
   * Starts a Trash Emptier thread that does an fs.trashRoots and performs
   * checkpointing & deletion.
   */
  private void startTrashEmptier(Configuration conf) throws IOException {
    if (emptier == null) {
      float hadoopTrashInterval =
          conf.getFloat(FS_TRASH_INTERVAL_KEY, FS_TRASH_INTERVAL_DEFAULT);
      // check whether user has configured ozone specific trash-interval
      // if not fall back to hadoop configuration
      long trashInterval =
          (long) (conf.getFloat(
              OMConfigKeys.OZONE_FS_TRASH_INTERVAL_KEY, hadoopTrashInterval)
              * MSECS_PER_MINUTE);
      if (trashInterval == 0) {
        LOG.info("Trash Interval set to 0. Files deleted won't move to trash");
        return;
      } else if (trashInterval < 0) {
        throw new IOException("Cannot start trash emptier with negative " +
            "interval. Set " + FS_TRASH_INTERVAL_KEY + " to a positive value.");
      }

      OzoneManager i = this;
      FileSystem fs = SecurityUtil.doAsLoginUser(
          (PrivilegedExceptionAction<FileSystem>)
              () -> new TrashOzoneFileSystem(i));
      this.emptier = new Thread(new OzoneTrash(fs, conf, this).
          getEmptier(), threadPrefix + "TrashEmptier");
      this.emptier.setDaemon(true);
      this.emptier.start();
    }
  }

  /**
   * Creates a new instance of gRPC OzoneManagerServiceGrpc transport server
   * for serving s3g OmRequests.  If an earlier instance is already running
   * then returns the same.
   */
  private GrpcOzoneManagerServer getOmS3gGrpcServer(OzoneConfiguration conf) {
    if (isOmGrpcServerRunning) {
      return omS3gGrpcServer;
    }
    return startGrpcServer(configuration);
  }

  /**
   * Creates an instance of ratis server.
   * @param shouldBootstrap If OM is started in Bootstrap mode, then Ratis
   *                        server will be initialized without adding self to
   *                        Ratis group
   */
  private void initializeRatisServer(boolean shouldBootstrap)
      throws IOException {
    if (omRatisServer == null) {
      // This needs to be done before initializing Ratis.
      ratisReporterList = RatisDropwizardExports.
          registerRatisMetricReporters(ratisMetricsMap, this::isStopped);
      omRatisServer = OzoneManagerRatisServer.newOMRatisServer(
          configuration, this, omNodeDetails, peerNodesMap,
          secConfig, certClient, shouldBootstrap);
    }
    LOG.info("OzoneManager Ratis server initialized at port {}",
        omRatisServer.getServerPort());
  }

  public long getObjectIdFromTxId(long trxnId) {
    return OmUtils.getObjectIdFromTxId(metadataManager.getOmEpoch(),
        trxnId);
  }

  /**
   *
   * @return Gets the stored layout version from the DB meta table.
   * @throws IOException on Error.
   */
  private Integer getLayoutVersionInDB() throws IOException {
    String layoutVersion =
        metadataManager.getMetaTable().get(LAYOUT_VERSION_KEY);
    return (layoutVersion == null) ? null : Integer.parseInt(layoutVersion);
  }

  public TransactionInfo getTransactionInfo() {
    return omTransactionInfo.get();
  }

  public void setTransactionInfo(TransactionInfo info) {
    omTransactionInfo.set(info);
  }

  public long getRatisSnapshotIndex() throws IOException {
    TransactionInfo dbTxnInfo =
        TransactionInfo.readTransactionInfo(metadataManager);
    if (dbTxnInfo == null) {
      // If there are no transactions in the database, it has applied index 0
      // only.
      return 0;
    } else {
      return dbTxnInfo.getTransactionIndex();
    }
  }

  /**
   * Stop service.
   */
  public boolean stop() {
    LOG.info("{}: Stopping Ozone Manager", omNodeDetails.getOMPrintInfo());
    if (isStopped()) {
      return false;
    }
    try {
      omState = State.STOPPED;
      // Cancel the metrics timer and set to null.
      if (metricsTimer != null) {
        metricsTimer.cancel();
        metricsTimer = null;
        scheduleOMMetricsWriteTask = null;
      }
      omRpcServer.stop();
      if (isOmGrpcServerEnabled) {
        omS3gGrpcServer.stop();
      }
      // When ratis is not enabled, we need to call stop() to stop
      // OzoneManageDoubleBuffer in OM server protocol.
      if (omRatisServer != null) {
        omRatisServer.stop();
        OMHAMetrics.unRegister();
      }
      isOmRpcServerRunning = false;
      if (isOmGrpcServerEnabled) {
        isOmGrpcServerRunning = false;
      }
      keyManager.stop();
      stopSecretManager();

      if (scmTopologyClient != null) {
        scmTopologyClient.stop();
      }

      if (httpServer != null) {
        httpServer.stop();
      }
      if (multiTenantManager != null) {
        multiTenantManager.stop();
      }
      stopTrashEmptier();
      metadataManager.stop();
      omSnapshotManager.close();
      metrics.unRegister();
      omClientProtocolMetrics.unregister();
      unregisterMXBean();
      if (omRatisSnapshotProvider != null) {
        omRatisSnapshotProvider.close();
      }
      DeletingServiceMetrics.unregister();
      OMPerformanceMetrics.unregister();
      RatisDropwizardExports.clear(ratisMetricsMap, ratisReporterList);
      scmClient.close();
      if (certClient != null) {
        certClient.close();
      }

      if (omhaMetrics != null) {
        OMHAMetrics.unRegister();
      }
      omRatisServer = null;

      if (bucketUtilizationMetrics != null) {
        bucketUtilizationMetrics.unRegister();
      }

      if (versionManager != null) {
        versionManager.close();
      }

      if (edekCacheLoader != null) {
        edekCacheLoader.shutdown();
      }
      return true;
    } catch (Exception e) {
      LOG.error("OzoneManager stop failed.", e);
    }
    return false;
  }

  public void shutDown(String message) {
    stop();
    ExitUtils.terminate(0, message, LOG);
  }

  public void terminateOM() {
    stop();
    terminate(1);
  }

  /**
   * Wait until service has completed shutdown.
   */
  public void join() {
    try {
      omRpcServer.join();
    } catch (InterruptedException e) {
      Thread.currentThread().interrupt();
      LOG.info("Interrupted during OzoneManager join.", e);
    }
  }

  private void startSecretManagerIfNecessary() {
    boolean shouldRun = isOzoneSecurityEnabled();
    if (shouldRun) {
      boolean running = delegationTokenMgr.isRunning();
      if (!running) {
        startSecretManager();
      }
    }
  }

  /**
   * @return true if delegation token operation is allowed
   */
  private boolean isAllowedDelegationTokenOp() throws IOException {
    AuthenticationMethod authMethod = getConnectionAuthenticationMethod();
    return !UserGroupInformation.isSecurityEnabled()
        || (authMethod == AuthenticationMethod.KERBEROS)
        || (authMethod == AuthenticationMethod.KERBEROS_SSL)
        || (authMethod == AuthenticationMethod.CERTIFICATE);
  }

  /**
   * Returns authentication method used to establish the connection.
   *
   * @return AuthenticationMethod used to establish connection
   */
  private AuthenticationMethod getConnectionAuthenticationMethod()
      throws IOException {
    UserGroupInformation ugi = getRemoteUser();
    AuthenticationMethod authMethod = ugi.getAuthenticationMethod();
    if (authMethod == AuthenticationMethod.PROXY) {
      authMethod = ugi.getRealUser().getAuthenticationMethod();
    }
    return authMethod;
  }

  /**
   * Get delegation token from OzoneManager.
   *
   * @param renewer Renewer information
   * @return delegationToken DelegationToken signed by OzoneManager
   */
  @Override
  public Token<OzoneTokenIdentifier> getDelegationToken(Text renewer)
      throws OMException {
    try {
      if (!isAllowedDelegationTokenOp()) {
        throw new OMException("Delegation Token can be issued only with "
            + "kerberos or web authentication",
            INVALID_AUTH_METHOD);
      }
      if (delegationTokenMgr == null || !delegationTokenMgr.isRunning()) {
        LOG.warn("trying to get DT with no secret manager running in OM.");
        return null;
      }

      UserGroupInformation ugi = getRemoteUser();
      String user = ugi.getUserName();
      Text owner = new Text(user);
      Text realUser = null;
      if (ugi.getRealUser() != null) {
        realUser = new Text(ugi.getRealUser().getUserName());
      }

      return delegationTokenMgr.createToken(owner, renewer, realUser);
    } catch (OMException oex) {
      throw oex;
    } catch (IOException ex) {
      LOG.error("Get Delegation token failed, cause: {}", ex.getMessage());
      throw new OMException("Get Delegation token failed.", ex,
          TOKEN_ERROR_OTHER);
    }
  }

  /**
   * Method to renew a delegationToken issued by OzoneManager.
   *
   * @param token token to renew
   * @return new expiryTime of the token
   */
  @Override
  public long renewDelegationToken(Token<OzoneTokenIdentifier> token)
      throws OMException {
    long expiryTime;

    try {

      if (!isAllowedDelegationTokenOp()) {
        throw new OMException("Delegation Token can be renewed only with "
            + "kerberos or web authentication",
            INVALID_AUTH_METHOD);
      }
      String renewer = getRemoteUser().getShortUserName();
      expiryTime = delegationTokenMgr.renewToken(token, renewer);

    } catch (OMException oex) {
      throw oex;
    } catch (IOException ex) {
      OzoneTokenIdentifier id = null;
      try {
        id = OzoneTokenIdentifier.readProtoBuf(token.getIdentifier());
      } catch (IOException ignored) {
      }
      LOG.error("Delegation token renewal failed for dt id: {}, cause: {}",
          id, ex.getMessage());
      throw new OMException("Delegation token renewal failed for dt: " + token,
          ex, TOKEN_ERROR_OTHER);
    }
    return expiryTime;
  }

  /**
   * Cancels a delegation token.
   *
   * @param token token to cancel
   */
  @Override
  public void cancelDelegationToken(Token<OzoneTokenIdentifier> token)
      throws OMException {
    try {
      String canceller = getRemoteUser().getUserName();
      final OzoneTokenIdentifier id = delegationTokenMgr.cancelToken(token, canceller);
      LOG.trace("Delegation token cancelled for dt: {}", id);
    } catch (OMException oex) {
      throw oex;
    } catch (IOException ex) {
      LOG.error("Delegation token cancellation failed for dt id: {}, cause: {}",
          token.getIdentifier(), ex.getMessage());
      throw new OMException("Delegation token renewal failed for dt: " + token,
          ex, TOKEN_ERROR_OTHER);
    }
  }

  public boolean isOwner(UserGroupInformation callerUgi, String ownerName) {
    if (ownerName == null) {
      return false;
    }
    return callerUgi.getUserName().equals(ownerName) ||
        callerUgi.getShortUserName().equals(ownerName);
  }

  /**
   * A variant of checkAcls that doesn't throw exception if permission denied.
   *
   * @return true if permission granted, false if permission denied.
   */
  private boolean hasAcls(String userName, ResourceType resType,
      StoreType store, ACLType acl, String vol, String bucket, String key) {
    try {
      return checkAcls(resType, store, acl, vol, bucket, key,
          UserGroupInformation.createRemoteUser(userName),
          ProtobufRpcEngine.Server.getRemoteIp(),
          ProtobufRpcEngine.Server.getRemoteIp().getHostName(),
          false, getVolumeOwner(vol, acl, resType));
    } catch (OMException ex) {
      // Should not trigger exception here at all
      return false;
    }
  }

  public String getVolumeOwner(String vol, ACLType type, ResourceType resType)
      throws OMException {
    String volOwnerName = null;
    if (!vol.equals(OzoneConsts.OZONE_ROOT) &&
        !(type == ACLType.CREATE && resType == ResourceType.VOLUME)) {
      volOwnerName = getVolumeOwner(vol);
    }
    return volOwnerName;
  }

  private String getVolumeOwner(String volume) throws OMException {
    OMLockDetails omLockDetails = metadataManager.getLock().acquireReadLock(
        VOLUME_LOCK, volume);
    boolean lockAcquired = omLockDetails.isLockAcquired();
    String dbVolumeKey = metadataManager.getVolumeKey(volume);
    OmVolumeArgs volumeArgs;
    try {
      volumeArgs = metadataManager.getVolumeTable().get(dbVolumeKey);
    } catch (IOException ioe) {
      if (ioe instanceof OMException) {
        throw (OMException)ioe;
      } else {
        throw new OMException("getVolumeOwner for Volume " + volume + " failed",
            ResultCodes.INTERNAL_ERROR);
      }
    } finally {
      if (lockAcquired) {
        metadataManager.getLock().releaseReadLock(VOLUME_LOCK, volume);
      }
    }
    if (volumeArgs != null) {
      return volumeArgs.getOwnerName();
    } else {
      throw new OMException("Volume " + volume + " is not found",
          OMException.ResultCodes.VOLUME_NOT_FOUND);
    }
  }

  /**
   * Return the owner of a given bucket.
   *
   * @return String
   */
  public String getBucketOwner(String volume, String bucket, ACLType type,
       ResourceType resType) throws OMException {
    String bucketOwner = null;
    if ((resType != ResourceType.VOLUME) &&
        !(type == ACLType.CREATE && resType == ResourceType.BUCKET)) {
      bucketOwner = getBucketOwner(volume, bucket);
    }
    return bucketOwner;
  }

  private String getBucketOwner(String volume, String bucket)
      throws OMException {
    OmBucketInfo bucketInfo;

    OMLockDetails omLockDetails = metadataManager.getLock().acquireReadLock(
        BUCKET_LOCK, volume, bucket);
    boolean lockAcquired = omLockDetails.isLockAcquired();

    try {
      String dbBucketKey = metadataManager.getBucketKey(volume, bucket);
      bucketInfo = metadataManager.getBucketTable().get(dbBucketKey);
    } catch (IOException ioe) {
      if (ioe instanceof OMException) {
        throw (OMException)ioe;
      } else {
        throw new OMException("getBucketOwner for Bucket " + volume + "/" +
            bucket  + " failed: " + ioe.getMessage(),
            ResultCodes.INTERNAL_ERROR);
      }
    } finally {
      if (lockAcquired) {
        metadataManager.getLock().releaseReadLock(BUCKET_LOCK, volume, bucket);
      }
    }
    if (bucketInfo != null) {
      return bucketInfo.getOwner();
    } else {
      throw new OMException("Bucket not found", ResultCodes.BUCKET_NOT_FOUND);
    }
  }

  /**
   * CheckAcls for the ozone object.
   *
   * @return true if permission granted, false if permission denied.
   * @throws OMException ResultCodes.PERMISSION_DENIED if permission denied
   *                     and throwOnPermissionDenied set to true.
   */
  @SuppressWarnings("parameternumber")
  public boolean checkAcls(ResourceType resType, StoreType storeType,
      ACLType aclType, String vol, String bucket, String key,
      UserGroupInformation ugi, InetAddress remoteAddress, String hostName,
      boolean throwIfPermissionDenied, String owner)
      throws OMException {
    OzoneObj obj = OzoneObjInfo.Builder.newBuilder()
        .setResType(resType)
        .setStoreType(storeType)
        .setVolumeName(vol)
        .setBucketName(bucket)
        .setKeyName(key).build();
    RequestContext context = RequestContext.newBuilder()
        .setClientUgi(ugi)
        .setIp(remoteAddress)
        .setHost(hostName)
        .setAclType(ACLIdentityType.USER)
        .setAclRights(aclType)
        .setOwnerName(owner)
        .build();

    return omMetadataReader.checkAcls(obj, context, throwIfPermissionDenied);
  }

  /**
   * Return true if Ozone acl's are enabled, else false.
   *
   * @return boolean
   */
  public boolean getAclsEnabled() {
    return isAclEnabled;
  }

  public boolean getAllowListAllVolumes() {
    return allowListAllVolumes;
  }

  public UncheckedAutoCloseableSupplier<IOmMetadataReader> getOmMetadataReader() {
    return rcOmMetadataReader;
  }

  /**
   * Return true if SPNEGO auth is enabled for OM HTTP server, otherwise false.
   *
   * @return boolean
   */
  public boolean isSpnegoEnabled() {
    return isSpnegoEnabled;
  }

  /**
   * Gets the volume information.
   *
   * @param volume - Volume name.
   * @return VolumeArgs or exception is thrown.
   */
  @Override
  public OmVolumeArgs getVolumeInfo(String volume) throws IOException {
    boolean auditSuccess = true;
    Map<String, String> auditMap = buildAuditMap(volume);
    try {
      if (isAclEnabled) {
        omMetadataReader.checkAcls(ResourceType.VOLUME,
            StoreType.OZONE, ACLType.READ, volume,
            null, null);
      }
      metrics.incNumVolumeInfos();
      return volumeManager.getVolumeInfo(volume);
    } catch (Exception ex) {
      metrics.incNumVolumeInfoFails();
      auditSuccess = false;
      AUDIT.logReadFailure(buildAuditMessageForFailure(OMAction.READ_VOLUME,
          auditMap, ex));
      throw ex;
    } finally {
      if (auditSuccess) {
        AUDIT.logReadSuccess(buildAuditMessageForSuccess(OMAction.READ_VOLUME,
            auditMap));
      }
    }
  }

  /**
   * Lists volumes accessible by a specific user.
   *
   * @param userName - user name
   * @param prefix   - Filter prefix -- Return only entries that match this.
   * @param prevKey  - Previous key -- List starts from the next from the
   *                 prevkey
   * @param maxKeys  - Max number of keys to return.
   * @return List of Volumes.
   */
  @Override
  public List<OmVolumeArgs> listVolumeByUser(String userName, String prefix,
      String prevKey, int maxKeys) throws IOException {
    UserGroupInformation remoteUserUgi =
        ProtobufRpcEngine.Server.getRemoteUser();
    if (isAclEnabled) {
      if (remoteUserUgi == null) {
        LOG.error("Rpc user UGI is null. Authorization failed.");
        throw new OMException("Rpc user UGI is null. Authorization failed.",
            ResultCodes.PERMISSION_DENIED);
      }
    }
    boolean auditSuccess = true;
    Map<String, String> auditMap = new LinkedHashMap<>();
    auditMap.put(OzoneConsts.PREV_KEY, prevKey);
    auditMap.put(OzoneConsts.PREFIX, prefix);
    auditMap.put(OzoneConsts.MAX_KEYS, String.valueOf(maxKeys));
    auditMap.put(OzoneConsts.USERNAME, userName);
    try {
      metrics.incNumVolumeLists();
      if (isAclEnabled) {
        String remoteUserName = remoteUserUgi.getShortUserName();
        // if not admin nor list my own volumes, check ACL.
        if (!remoteUserName.equals(userName) && !isAdmin(remoteUserUgi)) {
          omMetadataReader.checkAcls(ResourceType.VOLUME,
              StoreType.OZONE, ACLType.LIST,
              OzoneConsts.OZONE_ROOT, null, null);
        }
        // List all volumes first
        List<OmVolumeArgs> listAllVolumes = volumeManager.listVolumes(
            null, prefix, prevKey, maxKeys);
        List<OmVolumeArgs> result = new ArrayList<>();
        // Filter all volumes by LIST ACL
        for (OmVolumeArgs volumeArgs : listAllVolumes) {
          if (hasAcls(userName, ResourceType.VOLUME, StoreType.OZONE,
              ACLType.LIST, volumeArgs.getVolume(), null, null)) {
            result.add(volumeArgs);
          }
        }
        return result;
      } else {
        // When ACL is not enabled, fallback to filter by owner
        return volumeManager.listVolumes(userName, prefix, prevKey, maxKeys);
      }
    } catch (Exception ex) {
      metrics.incNumVolumeListFails();
      auditSuccess = false;
      AUDIT.logReadFailure(buildAuditMessageForFailure(OMAction.LIST_VOLUMES,
          auditMap, ex));
      throw ex;
    } finally {
      if (auditSuccess) {
        AUDIT.logReadSuccess(buildAuditMessageForSuccess(OMAction.LIST_VOLUMES,
            auditMap));
      }
    }
  }

  /**
   * Lists volume all volumes in the cluster.
   *
   * @param prefix  - Filter prefix -- Return only entries that match this.
   * @param prevKey - Previous key -- List starts from the next from the
   *                prevkey
   * @param maxKeys - Max number of keys to return.
   * @return List of Volumes.
   */
  @Override
  public List<OmVolumeArgs> listAllVolumes(String prefix, String prevKey, int
      maxKeys) throws IOException {
    boolean auditSuccess = true;
    Map<String, String> auditMap = new LinkedHashMap<>();
    auditMap.put(OzoneConsts.PREV_KEY, prevKey);
    auditMap.put(OzoneConsts.PREFIX, prefix);
    auditMap.put(OzoneConsts.MAX_KEYS, String.valueOf(maxKeys));
    auditMap.put(OzoneConsts.USERNAME, null);
    try {
      metrics.incNumVolumeLists();
      if (isAclEnabled) {
        omMetadataReader.checkAcls(ResourceType.VOLUME,
            StoreType.OZONE, ACLType.LIST,
            OzoneConsts.OZONE_ROOT, null, null);
      }
      return volumeManager.listVolumes(null, prefix, prevKey, maxKeys);
    } catch (Exception ex) {
      metrics.incNumVolumeListFails();
      auditSuccess = false;
      AUDIT.logReadFailure(buildAuditMessageForFailure(OMAction.LIST_VOLUMES,
          auditMap, ex));
      throw ex;
    } finally {
      if (auditSuccess) {
        AUDIT.logReadSuccess(buildAuditMessageForSuccess(OMAction.LIST_VOLUMES,
            auditMap));
      }
    }
  }

  /**
   * {@inheritDoc}
   */
  @Override
  public List<OmBucketInfo> listBuckets(String volumeName, String startKey,
                                        String prefix, int maxNumOfBuckets,
                                        boolean hasSnapshot)
      throws IOException {
    boolean auditSuccess = true;
    Map<String, String> auditMap = buildAuditMap(volumeName);
    auditMap.put(OzoneConsts.START_KEY, startKey);
    auditMap.put(OzoneConsts.PREFIX, prefix);
    auditMap.put(OzoneConsts.MAX_NUM_OF_BUCKETS,
        String.valueOf(maxNumOfBuckets));
    auditMap.put(OzoneConsts.HAS_SNAPSHOT, String.valueOf(hasSnapshot));

    try {
      if (isAclEnabled) {
        omMetadataReader.checkAcls(ResourceType.VOLUME,
            StoreType.OZONE, ACLType.LIST,
            volumeName, null, null);
      }
      metrics.incNumBucketLists();
      return bucketManager.listBuckets(volumeName,
          startKey, prefix, maxNumOfBuckets, hasSnapshot);
    } catch (IOException ex) {
      metrics.incNumBucketListFails();
      auditSuccess = false;
      AUDIT.logReadFailure(buildAuditMessageForFailure(OMAction.LIST_BUCKETS,
          auditMap, ex));
      throw ex;
    } finally {
      if (auditSuccess) {
        AUDIT.logReadSuccess(buildAuditMessageForSuccess(OMAction.LIST_BUCKETS,
            auditMap));
      }
    }
  }

  /**
   * Gets the bucket information.
   *
   * @param volume - Volume name.
   * @param bucket - Bucket name.
   * @return OmBucketInfo or exception is thrown.
   */
  @Override
  public OmBucketInfo getBucketInfo(String volume, String bucket)
      throws IOException {
    boolean auditSuccess = true;
    Map<String, String> auditMap = buildAuditMap(volume);
    auditMap.put(OzoneConsts.BUCKET, bucket);
    try {
      if (isAclEnabled) {
        omMetadataReader.checkAcls(ResourceType.BUCKET,
            StoreType.OZONE, ACLType.READ, volume,
            bucket, null);
      }
      metrics.incNumBucketInfos();

      OmBucketInfo bucketInfo = bucketManager.getBucketInfo(volume, bucket);

      // No links - return the bucket info right away.
      if (!bucketInfo.isLink()) {
        return bucketInfo;
      }
      // Otherwise follow the links to find the real bucket.
      // We already know that `bucketInfo` is a linked one,
      // so we skip one `getBucketInfo` and start with the known link.
      ResolvedBucket resolvedBucket =
          resolveBucketLink(Pair.of(
                  bucketInfo.getSourceVolume(),
                  bucketInfo.getSourceBucket()),
              true);

      // If it is a dangling link it means no real bucket exists,
      // for example, it could have been deleted, but the links still present.
      if (!resolvedBucket.isDangling()) {
        OmBucketInfo realBucket =
            bucketManager.getBucketInfo(
                resolvedBucket.realVolume(),
                resolvedBucket.realBucket());
        // Pass the real bucket metadata in the link bucket info.
        return bucketInfo.toBuilder()
            .setDefaultReplicationConfig(
                realBucket.getDefaultReplicationConfig())
            .setIsVersionEnabled(realBucket.getIsVersionEnabled())
            .setStorageType(realBucket.getStorageType())
            .setQuotaInBytes(realBucket.getQuotaInBytes())
            .setQuotaInNamespace(realBucket.getQuotaInNamespace())
            .setUsedBytes(realBucket.getUsedBytes())
            .setUsedNamespace(realBucket.getUsedNamespace())
            .addAllMetadata(realBucket.getMetadata())
            .setBucketLayout(realBucket.getBucketLayout())
            .build();
      }
      // If no real bucket exists, return the requested one's info.
      return bucketInfo;
    } catch (Exception ex) {
      metrics.incNumBucketInfoFails();
      auditSuccess = false;
      AUDIT.logReadFailure(buildAuditMessageForFailure(OMAction.READ_BUCKET,
          auditMap, ex));
      throw ex;
    } finally {
      if (auditSuccess) {
        AUDIT.logReadSuccess(buildAuditMessageForSuccess(OMAction.READ_BUCKET,
            auditMap));
      }
    }
  }

  /**
   * {@inheritDoc}
   */
  @Override
  public OmKeyInfo lookupKey(OmKeyArgs args) throws IOException {
    try (UncheckedAutoCloseableSupplier<IOmMetadataReader> rcReader = getReader(args)) {
      return rcReader.get().lookupKey(args);
    }
  }

  /**
   * {@inheritDoc}
   */
  @Override
  public KeyInfoWithVolumeContext getKeyInfo(final OmKeyArgs args,
                                             boolean assumeS3Context)
      throws IOException {
    try (UncheckedAutoCloseableSupplier<IOmMetadataReader> rcReader = getReader(args)) {
      return rcReader.get().getKeyInfo(args, assumeS3Context);
    }
  }

  /**
   * {@inheritDoc}
   */
  @Override
  public ListKeysResult listKeys(String volumeName, String bucketName,
                                 String startKey, String keyPrefix, int maxKeys)
      throws IOException {
    try (UncheckedAutoCloseableSupplier<IOmMetadataReader> rcReader =
             getReader(volumeName, bucketName, keyPrefix)) {
      return rcReader.get().listKeys(
          volumeName, bucketName, startKey, keyPrefix, maxKeys);
    }
  }

  @Override
  public ListKeysLightResult listKeysLight(String volumeName,
                                           String bucketName,
                                           String startKey, String keyPrefix,
                                           int maxKeys) throws IOException {
    ListKeysResult listKeysResult =
        listKeys(volumeName, bucketName, startKey, keyPrefix, maxKeys);
    List<OmKeyInfo> keys = listKeysResult.getKeys();
    List<BasicOmKeyInfo> basicKeysList =
        keys.stream().map(BasicOmKeyInfo::fromOmKeyInfo)
            .collect(Collectors.toList());

    return new ListKeysLightResult(basicKeysList, listKeysResult.isTruncated());
  }

  @Override
  public SnapshotInfo getSnapshotInfo(String volumeName, String bucketName,
                                      String snapshotName) throws IOException {
    metrics.incNumSnapshotInfos();
    Map<String, String> auditMap = buildAuditMap(volumeName);
    auditMap.put(OzoneConsts.BUCKET, bucketName);
    try {
      // Updating the volumeName & bucketName in case the bucket is a linked bucket. We need to do this before a
      // permission check, since linked bucket permissions and source bucket permissions could be different.
      ResolvedBucket resolvedBucket = resolveBucketLink(Pair.of(volumeName, bucketName));
      auditMap = buildAuditMap(resolvedBucket.realVolume());
      auditMap.put(OzoneConsts.BUCKET, resolvedBucket.realBucket());
      if (isAclEnabled) {
        omMetadataReader.checkAcls(ResourceType.BUCKET, StoreType.OZONE,
            ACLType.READ, resolvedBucket.realVolume(), resolvedBucket.realBucket(), null);
      }
      SnapshotInfo snapshotInfo =
          metadataManager.getSnapshotInfo(resolvedBucket.realVolume(), resolvedBucket.realBucket(), snapshotName);

      AUDIT.logReadSuccess(buildAuditMessageForSuccess(
          OMAction.SNAPSHOT_INFO, auditMap));
      return snapshotInfo;
    } catch (Exception ex) {
      metrics.incNumSnapshotInfoFails();
      AUDIT.logReadFailure(buildAuditMessageForFailure(OMAction.SNAPSHOT_INFO,
          auditMap, ex));
      throw ex;
    }
  }

  @Override
  public ListSnapshotResponse listSnapshot(
      String volumeName, String bucketName, String snapshotPrefix,
      String prevSnapshot, int maxListResult) throws IOException {
    metrics.incNumSnapshotLists();
    Map<String, String> auditMap = buildAuditMap(volumeName);
    auditMap.put(OzoneConsts.BUCKET, bucketName);
    try {
      // Updating the volumeName & bucketName in case the bucket is a linked bucket. We need to do this before a
      // permission check, since linked bucket permissions and source bucket permissions could be different.
      ResolvedBucket resolvedBucket = resolveBucketLink(Pair.of(volumeName, bucketName));
      auditMap = buildAuditMap(resolvedBucket.realVolume());
      auditMap.put(OzoneConsts.BUCKET, resolvedBucket.realBucket());
      if (isAclEnabled) {
        omMetadataReader.checkAcls(ResourceType.BUCKET, StoreType.OZONE,
            ACLType.LIST, resolvedBucket.realVolume(), resolvedBucket.realBucket(), null);
      }
      ListSnapshotResponse listSnapshotResponse =
          metadataManager.listSnapshot(resolvedBucket.realVolume(), resolvedBucket.realBucket(),
              snapshotPrefix, prevSnapshot, maxListResult);

      AUDIT.logReadSuccess(buildAuditMessageForSuccess(
          OMAction.LIST_SNAPSHOT, auditMap));
      return listSnapshotResponse;
    } catch (Exception ex) {
      metrics.incNumSnapshotListFails();
      AUDIT.logReadFailure(buildAuditMessageForFailure(OMAction.LIST_SNAPSHOT,
          auditMap, ex));
      throw ex;
    }
  }

  private Map<String, String> buildAuditMap(String volume) {
    Map<String, String> auditMap = new LinkedHashMap<>();
    auditMap.put(OzoneConsts.VOLUME, volume);
    return auditMap;
  }

  public AuditLogger getAuditLogger() {
    return AUDIT;
  }

  public AuditLogger getSystemAuditLogger() {
    return SYSTEMAUDIT;
  }

  @Override
  public AuditMessage buildAuditMessageForSuccess(AuditAction op,
      Map<String, String> auditMap) {
    return omMetadataReader.buildAuditMessageForSuccess(op, auditMap);
  }

  @Override
  public AuditMessage buildAuditMessageForFailure(AuditAction op,
      Map<String, String> auditMap, Throwable throwable) {
    return omMetadataReader.buildAuditMessageForFailure(op,
        auditMap, throwable);
  }

  private void registerMXBean() {
    Map<String, String> jmxProperties = new HashMap<>();
    jmxProperties.put("component", "ServerRuntime");
    this.omInfoBeanName = HddsUtils.registerWithJmxProperties(
        "OzoneManager", "OzoneManagerInfo", jmxProperties, this);
  }

  private void unregisterMXBean() {
    if (this.omInfoBeanName != null) {
      MBeans.unregister(this.omInfoBeanName);
      this.omInfoBeanName = null;
    }
  }

  @Override
  public String getNamespace() {
    return omNodeDetails.getServiceId();
  }

  @Override
  public String getRpcPort() {
    return String.valueOf(omRpcAddress.getPort());
  }

  private static List<List<String>> getRatisRolesException(String exceptionString) {
    return Collections.singletonList(Collections.singletonList(exceptionString));
  }

  @Override
  public List<List<String>> getRatisRoles() {
    int port = omNodeDetails.getRatisPort();
    if (null == omRatisServer) {
      return getRatisRolesException("Server is shutting down");
    }
    String leaderReadiness = omRatisServer.getLeaderStatus().name();
    final RaftPeerId leaderId = omRatisServer.getLeaderId();
    if (leaderId == null) {
      LOG.error(NO_LEADER_ERROR_MESSAGE);
      return getRatisRolesException(NO_LEADER_ERROR_MESSAGE);
    }

    final List<ServiceInfo> serviceList;
    try {
      serviceList = getServiceList();
    } catch (IOException e) {
      LOG.error("Failed to getServiceList", e);
      return getRatisRolesException("IO-Exception Occurred, " + e.getMessage());
    }
    return OmUtils.format(serviceList, port, leaderId.toString(), leaderReadiness);
  }

  /**
   * Create OMHAMetrics instance.
   */
  public void omHAMetricsInit(String leaderId) {
    // unregister, in case metrics already exist
    // so that the metrics will get updated.
    OMHAMetrics.unRegister();
    omhaMetrics = OMHAMetrics
        .create(getOMNodeId(), leaderId);
  }

  @VisibleForTesting
  public OMHAMetrics getOmhaMetrics() {
    return omhaMetrics;
  }

  @Override
  public String getRatisLogDirectory() {
    return  OzoneManagerRatisUtils.getOMRatisDirectory(configuration);
  }

  @Override
  public String getRocksDbDirectory() {
    return String.valueOf(OMStorage.getOmDbDir(configuration));
  }

  @Override
  public String getHostname() {
    return omHostName;
  }

  @VisibleForTesting
  public OzoneManagerHttpServer getHttpServer() {
    return httpServer;
  }

  @Override
  public List<ServiceInfo> getServiceList() throws IOException {
    // When we implement multi-home this call has to be handled properly.
    List<ServiceInfo> services = new ArrayList<>();
    ServiceInfo.Builder omServiceInfoBuilder = ServiceInfo.newBuilder()
        .setNodeType(HddsProtos.NodeType.OM)
        .setHostname(omRpcAddress.getHostName())
        .setOmVersion(OzoneManagerVersion.CURRENT)
        .addServicePort(ServicePort.newBuilder()
            .setType(ServicePort.Type.RPC)
            .setValue(omRpcAddress.getPort())
            .build());
    Configuration hadoopConfig =
        LegacyHadoopConfigurationSource.asHadoopConfiguration(configuration);
    URI keyProviderUri = KMSUtil.getKeyProviderUri(
        hadoopConfig,
        CommonConfigurationKeysPublic.HADOOP_SECURITY_KEY_PROVIDER_PATH);
    String keyProviderUriStr =
        (keyProviderUri != null) ? keyProviderUri.toString() : null;
    omServiceInfoBuilder.setServerDefaults(
        new OzoneFsServerDefaults(keyProviderUriStr));
    if (httpServer != null
        && httpServer.getHttpAddress() != null) {
      omServiceInfoBuilder.addServicePort(ServicePort.newBuilder()
          .setType(ServicePort.Type.HTTP)
          .setValue(httpServer.getHttpAddress().getPort())
          .build());
    }
    if (httpServer != null
        && httpServer.getHttpsAddress() != null) {
      omServiceInfoBuilder.addServicePort(ServicePort.newBuilder()
          .setType(ServicePort.Type.HTTPS)
          .setValue(httpServer.getHttpsAddress().getPort())
          .build());
    }

    // Since this OM is processing the request, we can assume it to be the
    // leader OM

    OMRoleInfo omRole = OMRoleInfo.newBuilder()
        .setNodeId(getOMNodeId())
        .setServerRole(RaftPeerRole.LEADER.name())
        .build();
    omServiceInfoBuilder.setOmRoleInfo(omRole);

    if (omRatisServer != null) {
      omServiceInfoBuilder.addServicePort(ServicePort.newBuilder()
          .setType(ServicePort.Type.RATIS)
          .setValue(omNodeDetails.getRatisPort())
          .build());
    }

    for (OMNodeDetails peerNode : peerNodesMap.values()) {
      ServiceInfo.Builder peerOmServiceInfoBuilder = ServiceInfo.newBuilder()
          .setNodeType(HddsProtos.NodeType.OM)
          .setHostname(peerNode.getHostName())
          // For now assume peer is at the same version.
          // This field needs to be fetched from peer when rolling upgrades
          // are implemented.
          .setOmVersion(OzoneManagerVersion.CURRENT)
          .addServicePort(ServicePort.newBuilder()
              .setType(ServicePort.Type.RPC)
              .setValue(peerNode.getRpcPort())
              .build());

      OMRoleInfo peerOmRole = OMRoleInfo.newBuilder()
          .setNodeId(peerNode.getNodeId())
          .setServerRole(RaftPeerRole.FOLLOWER.name())
          .build();
      peerOmServiceInfoBuilder.setOmRoleInfo(peerOmRole);

      services.add(peerOmServiceInfoBuilder.build());
    }

    services.add(omServiceInfoBuilder.build());

    // For client we have to return SCM with container protocol port,
    // not block protocol. This is information is being not used by
    // RpcClient, but for compatibility leaving as it is and also making sure
    // that this works for SCM HA.
    Collection<InetSocketAddress> scmAddresses = getScmAddressForClients(
        configuration);

    for (InetSocketAddress scmAddr : scmAddresses) {
      ServiceInfo.Builder scmServiceInfoBuilder = ServiceInfo.newBuilder()
          .setNodeType(HddsProtos.NodeType.SCM)
          .setHostname(scmAddr.getHostName())
          .addServicePort(ServicePort.newBuilder()
              .setType(ServicePort.Type.RPC)
              .setValue(scmAddr.getPort()).build());
      services.add(scmServiceInfoBuilder.build());
    }
    metrics.incNumGetServiceLists();
    // For now there is no exception that can can happen in this call,
    // so failure metrics is not handled. In future if there is any need to
    // handle exception in this method, we need to incorporate
    // metrics.incNumGetServiceListFails()
    AUDIT.logReadSuccess(
        buildAuditMessageForSuccess(OMAction.GET_SERVICE_LIST,
            new LinkedHashMap<>()));
    return services;
  }

  @Override
  public ServiceInfoEx getServiceInfo() throws IOException {
    return serviceInfo.provide();
  }

  @Override
  public ListOpenFilesResult listOpenFiles(String path,
                                           int maxKeys,
                                           String contToken)
      throws IOException {

    metrics.incNumListOpenFiles();
    checkAdminUserPrivilege("list open files.");

    // Using final to make sure they are assigned once and only once in
    // every branch.
    final String dbOpenKeyPrefix, dbContTokenPrefix;
    final String volumeName, bucketName;
    final BucketLayout bucketLayout;

    // Process path prefix
    if (path == null || path.isEmpty() || path.equals(OM_KEY_PREFIX)) {
      // path is root
      dbOpenKeyPrefix = "";
      volumeName = "";
      bucketName = "";
      // default to FSO's OpenFileTable. TODO: client option to pass OBS/LEGACY?
      bucketLayout = BucketLayout.FILE_SYSTEM_OPTIMIZED;
    } else {
      // path is bucket or key prefix, break it down to volume, bucket, prefix
      StringTokenizer tokenizer = new StringTokenizer(path, OM_KEY_PREFIX);
      // Validate path to avoid NoSuchElementException
      if (tokenizer.countTokens() < 2) {
        metrics.incNumListOpenFilesFails();
        throw new OMException("Invalid path: " + path + ". " +
            "Only root level or bucket level path is supported at this time",
            INVALID_PATH);
      }

      volumeName = tokenizer.nextToken();
      bucketName = tokenizer.nextToken();

      OmBucketInfo bucketInfo;
      try {
        // as expected, getBucketInfo throws if volume or bucket does not exist
        bucketInfo = getBucketInfo(volumeName, bucketName);
      } catch (OMException ex) {
        metrics.incNumListOpenFilesFails();
        throw ex;
      } catch (IOException ex) {
        // Wrap IOException in OMException
        metrics.incNumListOpenFilesFails();
        throw new OMException(ex.getMessage(), NOT_SUPPORTED_OPERATION);
      }

      final String keyPrefix;
      if (tokenizer.hasMoreTokens()) {
        // Collect the rest but trim the leading "/"
        keyPrefix = tokenizer.nextToken("").substring(1);
      } else {
        keyPrefix = "";
      }

      // Determine dbKey prefix based on the bucket type
      bucketLayout = bucketInfo.getBucketLayout();
      switch (bucketLayout) {
      case FILE_SYSTEM_OPTIMIZED:
        dbOpenKeyPrefix = metadataManager.getOzoneKeyFSO(
            volumeName, bucketName, keyPrefix);
        break;
      case OBJECT_STORE:
      case LEGACY:
        dbOpenKeyPrefix = metadataManager.getOzoneKey(
            volumeName, bucketName, keyPrefix);
        break;
      default:
        metrics.incNumListOpenFilesFails();
        throw new OMException("Unsupported bucket layout: " +
            bucketInfo.getBucketLayout(), NOT_SUPPORTED_OPERATION);
      }
    }

    // Process cont. token
    if (contToken == null || contToken.isEmpty()) {
      // if a continuation token is not specified
      dbContTokenPrefix = dbOpenKeyPrefix;
    } else {
      dbContTokenPrefix = contToken;
    }

    // arg processing done. call inner impl (table iteration)
    return metadataManager.listOpenFiles(
        bucketLayout, maxKeys, dbOpenKeyPrefix,
        !StringUtils.isEmpty(contToken), dbContTokenPrefix);
  }

  @Override
  public void transferLeadership(String newLeaderId)
      throws IOException {
    checkAdminUserPrivilege("transfer raft leadership.");
    boolean auditSuccess = true;
    Map<String, String> auditMap = new LinkedHashMap<>();
    auditMap.put("newLeaderId", newLeaderId);
    try {
      final RaftServer.Division division = omRatisServer.getServerDivision();
      final RaftPeerId targetPeerId;
      if (newLeaderId.isEmpty()) {
        final RaftPeerId curLeader = omRatisServer.getLeaderId();
        targetPeerId = division.getGroup().getPeers().stream()
            .map(RaftPeer::getId)
            .filter(id -> !id.equals(curLeader))
            .findFirst()
            .orElseThrow(() -> new IOException("Cannot find a new leader to transfer leadership."));
      } else {
        targetPeerId = RaftPeerId.valueOf(newLeaderId);
      }

      final GrpcTlsConfig tlsConfig =
          OzoneManagerRatisUtils.createServerTlsConfig(secConfig, certClient);

      RatisHelper.transferRatisLeadership(configuration, division.getGroup(),
          targetPeerId, tlsConfig);
    } catch (IOException ex) {
      auditSuccess = false;
      AUDIT.logReadFailure(
          buildAuditMessageForFailure(OMAction.TRANSFER_LEADERSHIP,
              auditMap, ex));
      throw ex;
    } finally {
      if (auditSuccess) {
        AUDIT.logReadSuccess(
            buildAuditMessageForSuccess(OMAction.TRANSFER_LEADERSHIP,
                auditMap));
      }
    }
  }

  @Override
  public boolean triggerRangerBGSync(boolean noWait) throws IOException {

    // OM should be leader and ready.
    // This check should always pass if called from a client since there
    // is a leader check somewhere before entering this method.
    if (!isLeaderReady()) {
      // And even if we could allow followers to trigger sync, checkLeader()
      // calls inside the sync would quit the sync anyway.
      throw new OMException("OM is not leader or not ready", INVALID_REQUEST);
    }

    final UserGroupInformation ugi = getRemoteUser();
    // Check Ozone admin privilege
    if (!isAdmin(ugi)) {
      throw new OMException("Only Ozone admins are allowed to trigger "
          + "Ranger background sync manually", PERMISSION_DENIED);
    }

    // Check if MT manager is inited
    final OMMultiTenantManager mtManager = getMultiTenantManager();
    if (mtManager == null) {
      throw new OMException("S3 Multi-Tenancy is not enabled",
          FEATURE_NOT_ENABLED);
    }

    // Check if Ranger BG sync task is inited
    final OMRangerBGSyncService bgSync = mtManager.getOMRangerBGSyncService();
    if (bgSync == null) {
      throw new OMException("Ranger background sync service is not initialized",
          FEATURE_NOT_ENABLED);
    }

    // Trigger Ranger BG Sync
    if (noWait) {
      final Thread t = new Thread(bgSync::triggerRangerSyncOnce,
          threadPrefix + "RangerSync");
      t.start();
      LOG.info("User '{}' manually triggered Multi-Tenancy Ranger Sync "
          + "in a new thread, tid={}", ugi, t.getId());
      return true;
    } else {
      LOG.info("User '{}' manually triggered Multi-Tenancy Ranger Sync", ugi);
      // Block in the handler thread
      return bgSync.triggerRangerSyncOnce();
    }
  }

  @Override
  public StatusAndMessages finalizeUpgrade(String upgradeClientID)
      throws IOException {
    return upgradeFinalizer.finalize(upgradeClientID, this);
  }

  @Override
  public StatusAndMessages queryUpgradeFinalizationProgress(
      String upgradeClientID, boolean takeover, boolean readonly
  ) throws IOException {
    if (readonly) {
      return new StatusAndMessages(upgradeFinalizer.getStatus(),
          Collections.emptyList());
    }
    return upgradeFinalizer.reportStatus(upgradeClientID, takeover);
  }

  /**
   * List tenants.
   */
  @Override
  public TenantStateList listTenant() throws IOException {

    metrics.incNumTenantLists();

    final UserGroupInformation ugi = getRemoteUser();
    if (!isAdmin(ugi)) {
      final OMException omEx = new OMException(
          "Only Ozone admins are allowed to list tenants.", PERMISSION_DENIED);
      AUDIT.logReadFailure(buildAuditMessageForFailure(
          OMAction.LIST_TENANT, new LinkedHashMap<>(), omEx));
      throw omEx;
    }

    final Table<String, OmDBTenantState> tenantStateTable =
        metadataManager.getTenantStateTable();

    // Won't iterate cache here, mainly because we can't acquire a read lock
    // for cache iteration: no tenant is specified, hence no volume name to
    // acquire VOLUME_LOCK on. There could be a few millis delay before entries
    // are flushed to the table. This should be acceptable for a list tenant
    // request.

    try (TableIterator<String, ? extends KeyValue<String, OmDBTenantState>>
        iterator = tenantStateTable.iterator()) {

      final List<TenantState> tenantStateList = new ArrayList<>();

      // Iterate table
      while (iterator.hasNext()) {
        final Table.KeyValue<String, OmDBTenantState> dbEntry = iterator.next();
        final String tenantId = dbEntry.getKey();
        final OmDBTenantState omDBTenantState = dbEntry.getValue();
        assert (tenantId.equals(omDBTenantState.getTenantId()));
        tenantStateList.add(TenantState.newBuilder()
            .setTenantId(omDBTenantState.getTenantId())
            .setBucketNamespaceName(omDBTenantState.getBucketNamespaceName())
            .setUserRoleName(omDBTenantState.getUserRoleName())
            .setAdminRoleName(omDBTenantState.getAdminRoleName())
            .setBucketNamespacePolicyName(
                omDBTenantState.getBucketNamespacePolicyName())
            .setBucketPolicyName(omDBTenantState.getBucketPolicyName())
            .build());
      }

      AUDIT.logReadSuccess(buildAuditMessageForSuccess(
          OMAction.LIST_TENANT, new LinkedHashMap<>()));

      return new TenantStateList(tenantStateList);
    }
  }

  /**
   * Tenant get user info.
   */
  @Override
  public TenantUserInfoValue tenantGetUserInfo(String userPrincipal)
      throws IOException {

    metrics.incNumTenantGetUserInfos();

    if (StringUtils.isEmpty(userPrincipal)) {
      return null;
    }

    final List<ExtendedUserAccessIdInfo> accessIdInfoList = new ArrayList<>();

    // Won't iterate cache here for a similar reason as in OM#listTenant
    //  tenantGetUserInfo lists all accessIds assigned to a user across
    //  multiple tenants.

    // Retrieve the list of accessIds associated to this user principal
    final OmDBUserPrincipalInfo kerberosPrincipalInfo =
        metadataManager.getPrincipalToAccessIdsTable().get(userPrincipal);
    if (kerberosPrincipalInfo == null) {
      return null;
    }
    final Set<String> accessIds = kerberosPrincipalInfo.getAccessIds();

    final Map<String, String> auditMap = new LinkedHashMap<>();
    auditMap.put("userPrincipal", userPrincipal);

    accessIds.forEach(accessId -> {
      try {
        final OmDBAccessIdInfo accessIdInfo =
            metadataManager.getTenantAccessIdTable().get(accessId);
        if (accessIdInfo == null) {
          // As we are not acquiring a lock, the accessId entry might have been
          //  removed from the TenantAccessIdTable already.
          //  Log a warning (shouldn't happen very often) and move on.
          LOG.warn("Expected accessId '{}' not found in TenantAccessIdTable. "
                  + "Might have been removed already.", accessId);
          return;
        }
        assert (accessIdInfo.getUserPrincipal().equals(userPrincipal));
        accessIdInfoList.add(ExtendedUserAccessIdInfo.newBuilder()
            .setUserPrincipal(userPrincipal)
            .setAccessId(accessId)
            .setTenantId(accessIdInfo.getTenantId())
            .setIsAdmin(accessIdInfo.getIsAdmin())
            .setIsDelegatedAdmin(accessIdInfo.getIsDelegatedAdmin())
            .build());
      } catch (IOException e) {
        LOG.error("Potential DB issue. Failed to retrieve OmDBAccessIdInfo "
            + "for accessId '{}' in TenantAccessIdTable.", accessId);
        // Audit
        auditMap.put("accessId", accessId);
        AUDIT.logWriteFailure(buildAuditMessageForFailure(
            OMAction.TENANT_GET_USER_INFO, auditMap, e));
        auditMap.remove("accessId");
      }
    });

    AUDIT.logReadSuccess(buildAuditMessageForSuccess(
        OMAction.TENANT_GET_USER_INFO, auditMap));

    return new TenantUserInfoValue(accessIdInfoList);
  }

  @Override
  public TenantUserList listUsersInTenant(String tenantId, String prefix)
      throws IOException {

    metrics.incNumTenantUserLists();

    if (StringUtils.isEmpty(tenantId)) {
      return null;
    }

    multiTenantManager.checkTenantExistence(tenantId);

    final String volumeName = multiTenantManager.getTenantVolumeName(tenantId);
    final Map<String, String> auditMap = new LinkedHashMap<>();
    auditMap.put(OzoneConsts.TENANT, tenantId);
    auditMap.put(OzoneConsts.VOLUME, volumeName);
    auditMap.put(OzoneConsts.USER_PREFIX, prefix);

    OMLockDetails omLockDetails =
        metadataManager.getLock().acquireReadLock(VOLUME_LOCK, volumeName);
    boolean lockAcquired = omLockDetails.isLockAcquired();
    try {
      final UserGroupInformation ugi = ProtobufRpcEngine.Server.getRemoteUser();
      if (!multiTenantManager.isTenantAdmin(ugi, tenantId, false)) {
        throw new OMException("Only tenant and ozone admins can access this " +
            "API. '" + ugi.getShortUserName() + "' is not an admin.",
            PERMISSION_DENIED);
      }
      final TenantUserList userList =
          multiTenantManager.listUsersInTenant(tenantId, prefix);
      AUDIT.logReadSuccess(buildAuditMessageForSuccess(
          OMAction.TENANT_LIST_USER, auditMap));
      return userList;
    } catch (IOException ex) {
      AUDIT.logReadFailure(buildAuditMessageForFailure(
          OMAction.TENANT_LIST_USER, auditMap, ex));
      throw ex;
    } finally {
      if (lockAcquired) {
        metadataManager.getLock().releaseReadLock(VOLUME_LOCK, volumeName);
      }
    }
  }

  @Override
  public S3VolumeContext getS3VolumeContext() throws IOException {
    return getS3VolumeContext(false);
  }

  S3VolumeContext getS3VolumeContext(boolean skipChecks) throws IOException {
    long start = Time.monotonicNowNanos();
    // Unless the OM request contains S3 authentication info with an access
    // ID that corresponds to a tenant volume, the request will be directed
    // to the default S3 volume.
    String s3Volume = HddsClientUtils.getDefaultS3VolumeName(configuration);
    S3Authentication s3Auth = getS3Auth();
    final String userPrincipal;

    if (s3Auth == null) {
      // This is the default user principal if request does not have S3Auth set
      userPrincipal = Server.getRemoteUser().getShortUserName();

      if (LOG.isDebugEnabled()) {
        // An old S3 gateway talking to a new OM may not attach the auth info.
        // This old version of s3g will also not have a client that supports
        // multi-tenancy, so we can direct requests to the default S3 volume.
        LOG.debug("S3 authentication was not attached to the OM request. " +
                "Directing requests to the default S3 volume {}.",
            s3Volume);
      }
    } else {
      String accessId = s3Auth.getAccessId();
      // If S3 Multi-Tenancy is not enabled, all S3 requests will be redirected
      // to the default s3v for compatibility
      final Optional<String> optionalTenantId = isS3MultiTenancyEnabled() ?
          multiTenantManager.getTenantForAccessID(accessId) : Optional.empty();

      if (!optionalTenantId.isPresent()) {
        final UserGroupInformation s3gUGI =
            UserGroupInformation.createRemoteUser(accessId);
        // When the accessId belongs to the default s3v (i.e. when the accessId
        // key pair is generated using the regular `ozone s3 getsecret`), the
        // user principal returned here should simply be the accessId's short
        // user name (processed by the auth_to_local rule)
        userPrincipal = s3gUGI.getShortUserName();

        if (LOG.isDebugEnabled()) {
          LOG.debug("No tenant found for access ID {}. Directing "
              + "requests to default s3 volume {}.", accessId, s3Volume);
        }
      } else {
        // S3 Multi-Tenancy is enabled, and the accessId is assigned to a tenant

        final String tenantId = optionalTenantId.get();

        OmDBTenantState tenantState =
            metadataManager.getTenantStateTable().get(tenantId);
        if (tenantState != null) {
          s3Volume = tenantState.getBucketNamespaceName();
        } else {
          String message = "Unable to find tenant '" + tenantId
              + "' details for access ID " + accessId
              + ". The tenant might have been removed during this operation, "
              + "or the OM DB is inconsistent";
          LOG.warn(message);
          throw new OMException(message, ResultCodes.TENANT_NOT_FOUND);
        }
        if (LOG.isDebugEnabled()) {
          LOG.debug("Get S3 volume request for access ID {} belonging to " +
                  "tenant {} is directed to the volume {}.", accessId, tenantId,
              s3Volume);
        }

        OMLockDetails omLockDetails = getMetadataManager().getLock()
            .acquireReadLock(VOLUME_LOCK, s3Volume);
        boolean acquiredVolumeLock = omLockDetails.isLockAcquired();

        try {
          // Inject user name to the response to be used for KMS on the client
          userPrincipal = OzoneAclUtils.accessIdToUserPrincipal(accessId);
        } finally {
          if (acquiredVolumeLock) {
            getMetadataManager().getLock().releaseReadLock(
                VOLUME_LOCK, s3Volume);
          }
        }
      }
    }


    final OmVolumeArgs volumeInfo;
    if (skipChecks) {
      // for internal usages, skip acl checks and metrics.
      volumeInfo = volumeManager.getVolumeInfo(s3Volume);
    } else {
      // for external usages, getVolumeInfo() performs acl checks
      // and metric updates.
      volumeInfo = getVolumeInfo(s3Volume);
    }

    final S3VolumeContext.Builder s3VolumeContext = S3VolumeContext.newBuilder()
        .setOmVolumeArgs(volumeInfo)
        .setUserPrincipal(userPrincipal);
    perfMetrics.addS3VolumeContextLatencyNs(Time.monotonicNowNanos() - start);
    return s3VolumeContext.build();
  }

  @Override
  public OmMultipartUploadListParts listParts(final String volumeName,
      final String bucketName, String keyName, String uploadID,
      int partNumberMarker, int maxParts)  throws IOException {

    ResolvedBucket bucket = resolveBucketLink(Pair.of(volumeName, bucketName));

    Map<String, String> auditMap = bucket.audit();
    auditMap.put(OzoneConsts.KEY, keyName);
    auditMap.put(OzoneConsts.UPLOAD_ID, uploadID);
    auditMap.put(OzoneConsts.PART_NUMBER_MARKER,
        Integer.toString(partNumberMarker));
    auditMap.put(OzoneConsts.MAX_PARTS, Integer.toString(maxParts));

    metrics.incNumListMultipartUploadParts();
    try {
      OmMultipartUploadListParts omMultipartUploadListParts =
          keyManager.listParts(bucket.realVolume(), bucket.realBucket(),
              keyName, uploadID, partNumberMarker, maxParts);
      AUDIT.logReadSuccess(buildAuditMessageForSuccess(OMAction
          .LIST_MULTIPART_UPLOAD_PARTS, auditMap));
      return omMultipartUploadListParts;
    } catch (IOException ex) {
      metrics.incNumListMultipartUploadPartFails();
      AUDIT.logReadFailure(buildAuditMessageForFailure(OMAction
          .LIST_MULTIPART_UPLOAD_PARTS, auditMap, ex));
      throw ex;
    }
  }

  @Override
  public OmMultipartUploadList listMultipartUploads(String volumeName,
      String bucketName,
      String prefix, String keyMarker, String uploadIdMarker, int maxUploads, boolean withPagination)
      throws IOException {

    ResolvedBucket bucket = resolveBucketLink(Pair.of(volumeName, bucketName));

    Map<String, String> auditMap = bucket.audit();
    auditMap.put(OzoneConsts.PREFIX, prefix);

    metrics.incNumListMultipartUploads();
    try {
      OmMultipartUploadList omMultipartUploadList = keyManager.listMultipartUploads(bucket.realVolume(),
          bucket.realBucket(), prefix, keyMarker, uploadIdMarker, maxUploads, withPagination);
      AUDIT.logReadSuccess(buildAuditMessageForSuccess(OMAction.LIST_MULTIPART_UPLOADS, auditMap));
      return omMultipartUploadList;

    } catch (IOException ex) {
      metrics.incNumListMultipartUploadFails();
      AUDIT.logReadFailure(buildAuditMessageForFailure(OMAction.LIST_MULTIPART_UPLOADS, auditMap, ex));
      throw ex;
    }

  }

  /**
   * {@inheritDoc}
   */
  @Override
  public OzoneFileStatus getFileStatus(OmKeyArgs args) throws IOException {
    try (UncheckedAutoCloseableSupplier<IOmMetadataReader> rcReader =
        getReader(args)) {
      return rcReader.get().getFileStatus(args);
    }
  }

  /**
   * {@inheritDoc}
   */
  @Override
  public OmKeyInfo lookupFile(OmKeyArgs args) throws IOException {
    try (UncheckedAutoCloseableSupplier<IOmMetadataReader> rcReader =
        getReader(args)) {
      return rcReader.get().lookupFile(args);
    }
  }

  /**
   * {@inheritDoc}
   */
  @Override
  public List<OzoneFileStatus> listStatus(OmKeyArgs args, boolean recursive,
                                          String startKey, long numEntries)
          throws IOException {
    return listStatus(args, recursive, startKey, numEntries, false);
  }

  @Override
  public List<OzoneFileStatus> listStatus(OmKeyArgs args, boolean recursive,
      String startKey, long numEntries, boolean allowPartialPrefixes)
      throws IOException {
    try (UncheckedAutoCloseableSupplier<IOmMetadataReader> rcReader =
        getReader(args)) {
      return rcReader.get().listStatus(
          args, recursive, startKey, numEntries, allowPartialPrefixes);
    }
  }

  @Override
  public List<OzoneFileStatusLight> listStatusLight(OmKeyArgs args,
      boolean recursive, String startKey, long numEntries,
      boolean allowPartialPrefixes) throws IOException {
    List<OzoneFileStatus> ozoneFileStatuses =
        listStatus(args, recursive, startKey, numEntries, allowPartialPrefixes);

    return ozoneFileStatuses.stream()
        .map(OzoneFileStatusLight::fromOzoneFileStatus)
        .collect(Collectors.toList());
  }

  /**
   * {@inheritDoc}
   */
  @Override
  public List<OzoneAcl> getAcl(OzoneObj obj) throws IOException {
    try (UncheckedAutoCloseableSupplier<IOmMetadataReader> rcReader =
        getReader(obj)) {
      return rcReader.get().getAcl(obj);
    }
  }

  /**
   * Download and install latest checkpoint from leader OM.
   *
   * @param leaderId peerNodeID of the leader OM
   * @return If checkpoint is installed successfully, return the
   *         corresponding termIndex. Otherwise, return null.
   */
  public synchronized TermIndex installSnapshotFromLeader(String leaderId) {
    if (omRatisSnapshotProvider == null) {
      LOG.error("OM Snapshot Provider is not configured as there are no peer " +
          "nodes.");
      return null;
    }

    DBCheckpoint omDBCheckpoint;
    try {
      omDBCheckpoint = omRatisSnapshotProvider.
          downloadDBSnapshotFromLeader(leaderId);
    } catch (IOException ex) {
      LOG.error("Failed to download snapshot from Leader {}.", leaderId,  ex);
      return null;
    }

    TermIndex termIndex = null;
    try {
      // Install hard links.
      OmSnapshotUtils.createHardLinks(omDBCheckpoint.getCheckpointLocation());
      termIndex = installCheckpoint(leaderId, omDBCheckpoint);
    } catch (Exception ex) {
      LOG.error("Failed to install snapshot from Leader OM.", ex);
    }
    return termIndex;
  }

  /**
   * Install checkpoint. If the checkpoint snapshot index is greater than
   * OM's last applied transaction index, then re-initialize the OM
   * state via this checkpoint. Before re-initializing OM state, the OM Ratis
   * server should be stopped so that no new transactions can be applied.
   */
  TermIndex installCheckpoint(String leaderId, DBCheckpoint omDBCheckpoint)
      throws Exception {

    Path checkpointLocation = omDBCheckpoint.getCheckpointLocation();
    TransactionInfo checkpointTrxnInfo = OzoneManagerRatisUtils
        .getTrxnInfoFromCheckpoint(configuration, checkpointLocation);

    LOG.info("Installing checkpoint with OMTransactionInfo {}",
        checkpointTrxnInfo);

    return installCheckpoint(leaderId, checkpointLocation, checkpointTrxnInfo);
  }

  TermIndex installCheckpoint(String leaderId, Path checkpointLocation,
      TransactionInfo checkpointTrxnInfo) throws Exception {
    long startTime = Time.monotonicNow();
    File oldDBLocation = metadataManager.getStore().getDbLocation();
    try {
      // Stop Background services
      keyManager.stop();
      stopSecretManager();
      stopTrashEmptier();
      omSnapshotManager.invalidateCache();
      // Pause the State Machine so that no new transactions can be applied.
      // This action also clears the OM Double Buffer so that if there are any
      // pending transactions in the buffer, they are discarded.
      omRatisServer.getOmStateMachine().pause();
    } catch (Exception e) {
      LOG.error("Failed to stop/ pause the services. Cannot proceed with " +
          "installing the new checkpoint.");
      // Stop the checkpoint install process and restart the services.
      keyManager.start(configuration);
      startSecretManagerIfNecessary();
      startTrashEmptier(configuration);
      throw e;
    }

    File dbBackup = null;
    TermIndex termIndex = omRatisServer.getLastAppliedTermIndex();
    long term = termIndex.getTerm();
    long lastAppliedIndex = termIndex.getIndex();

    // Check if current applied log index is smaller than the downloaded
    // checkpoint transaction index. If yes, proceed by stopping the ratis
    // server so that the OM state can be re-initialized. If no then do not
    // proceed with installSnapshot.
    boolean canProceed = OzoneManagerRatisUtils.verifyTransactionInfo(
        checkpointTrxnInfo, lastAppliedIndex, leaderId, checkpointLocation);

    boolean oldOmMetadataManagerStopped = false;
    boolean newMetadataManagerStarted = false;
    boolean omRpcServerStopped = false;
    long time = Time.monotonicNow();
    if (canProceed) {
      // Stop RPC server before stop metadataManager
      omRpcServer.stop();
      isOmRpcServerRunning = false;
      omRpcServerStopped = true;
      LOG.info("RPC server is stopped. Spend " +
          (Time.monotonicNow() - time) + " ms.");
      try {
        // Stop old metadataManager before replacing DB Dir
        time = Time.monotonicNow();
        metadataManager.stop();
        oldOmMetadataManagerStopped = true;
        LOG.info("metadataManager is stopped. Spend " +
            (Time.monotonicNow() - time) + " ms.");
      } catch (Exception e) {
        String errorMsg = "Failed to stop metadataManager. Cannot proceed " +
            "with installing the new checkpoint.";
        LOG.error(errorMsg);
        exitManager.exitSystem(1, errorMsg, e, LOG);
      }
      try {
        time = Time.monotonicNow();
        dbBackup = replaceOMDBWithCheckpoint(lastAppliedIndex,
            oldDBLocation, checkpointLocation);
        term = checkpointTrxnInfo.getTerm();
        lastAppliedIndex = checkpointTrxnInfo.getTransactionIndex();
        LOG.info("Replaced DB with checkpoint from OM: {}, term: {}, " +
            "index: {}, time: {} ms", leaderId, term, lastAppliedIndex,
            Time.monotonicNow() - time);
      } catch (Exception e) {
        LOG.error("Failed to install Snapshot from {} as OM failed to replace" +
            " DB with downloaded checkpoint. Reloading old OM state.",
            leaderId, e);
      }
    } else {
      LOG.warn("Cannot proceed with InstallSnapshot as OM is at TermIndex {} " +
          "and checkpoint has lower TermIndex {}. Reloading old state of OM.",
          termIndex, checkpointTrxnInfo.getTermIndex());
    }

    if (oldOmMetadataManagerStopped) {
      // Close snapDiff's rocksDB instance only if metadataManager gets closed.
      omSnapshotManager.close();
    }

    // Reload the OM DB store with the new checkpoint.
    // Restart (unpause) the state machine and update its last applied index
    // to the installed checkpoint's snapshot index.
    try {
      if (oldOmMetadataManagerStopped) {
        time = Time.monotonicNow();
        reloadOMState();
        setTransactionInfo(TransactionInfo.valueOf(termIndex));
        omRatisServer.getOmStateMachine().unpause(lastAppliedIndex, term);
        newMetadataManagerStarted = true;
        LOG.info("Reloaded OM state with Term: {} and Index: {}. Spend {} ms",
            term, lastAppliedIndex, Time.monotonicNow() - time);
      } else {
        // OM DB is not stopped. Start the services.
        keyManager.start(configuration);
        startSecretManagerIfNecessary();
        startTrashEmptier(configuration);
        omRatisServer.getOmStateMachine().unpause(lastAppliedIndex, term);
        LOG.info("OM DB is not stopped. Started services with Term: {} and " +
            "Index: {}", term, lastAppliedIndex);
      }
    } catch (Exception ex) {
      String errorMsg = "Failed to reload OM state and instantiate services.";
      exitManager.exitSystem(1, errorMsg, ex, LOG);
    }

    if (omRpcServerStopped && newMetadataManagerStarted) {
      // Start the RPC server. RPC server start requires metadataManager
      try {
        time = Time.monotonicNow();
        omRpcServer = getRpcServer(configuration);
        omRpcServer.start();
        isOmRpcServerRunning = true;
        LOG.info("RPC server is re-started. Spend " +
            (Time.monotonicNow() - time) + " ms.");
      } catch (Exception e) {
        String errorMsg = "Failed to start RPC Server.";
        exitManager.exitSystem(1, errorMsg, e, LOG);
      }
    }

    // Delete the backup DB
    try {
      if (dbBackup != null) {
        FileUtils.deleteFully(dbBackup);
      }
    } catch (Exception e) {
      LOG.error("Failed to delete the backup of the original DB {}",
          dbBackup, e);
    }

    if (lastAppliedIndex != checkpointTrxnInfo.getTransactionIndex()) {
      // Install Snapshot failed and old state was reloaded. Return null to
      // Ratis to indicate that installation failed.
      return null;
    }

    // TODO: We should only return the snpashotIndex to the leader.
    //  Should be fixed after RATIS-586
    TermIndex newTermIndex = TermIndex.valueOf(term, lastAppliedIndex);
    LOG.info("Install Checkpoint is finished with Term: {} and Index: {}. " +
        "Spend {} ms.", newTermIndex.getTerm(), newTermIndex.getIndex(),
        (Time.monotonicNow() - startTime));
    return newTermIndex;
  }

  private void stopTrashEmptier() {
    if (this.emptier != null) {
      emptier.interrupt();
      emptier = null;
    }
  }

  /**
   * Replace the current OM DB with the new DB checkpoint.
   *
   * @param lastAppliedIndex the last applied index in the current OM DB.
   * @param checkpointPath   path to the new DB checkpoint
   * @return location of backup of the original DB
   */
  File replaceOMDBWithCheckpoint(long lastAppliedIndex, File oldDB,
      Path checkpointPath) throws IOException {

    // Take a backup of the current DB
    String dbBackupName = OzoneConsts.OM_DB_BACKUP_PREFIX +
        lastAppliedIndex + "_" + System.currentTimeMillis();
    File dbDir = oldDB.getParentFile();

    // Backup the active fs and snapshot dirs.
    File dbBackupDir = new File(dbDir, dbBackupName);
    if (!dbBackupDir.mkdirs()) {
      throw new IOException("Failed to make db backup dir: " +
          dbBackupDir);
    }
    File dbBackup = new File(dbBackupDir, oldDB.getName());
    File dbSnapshotsDir = new File(dbDir, OM_SNAPSHOT_DIR);
    File dbSnapshotsBackup = new File(dbBackupDir, OM_SNAPSHOT_DIR);
    Files.move(oldDB.toPath(), dbBackup.toPath());
    if (dbSnapshotsDir.exists()) {
      Files.move(dbSnapshotsDir.toPath(),
          dbSnapshotsBackup.toPath());
    }

    moveCheckpointFiles(oldDB, checkpointPath, dbDir, dbBackup, dbSnapshotsDir,
        dbSnapshotsBackup);
    return dbBackupDir;
  }

  private void moveCheckpointFiles(File oldDB, Path checkpointPath, File dbDir,
                                   File dbBackup, File dbSnapshotsDir,
                                   File dbSnapshotsBackup) throws IOException {
    // Move the new DB checkpoint into the om metadata dir
    Path markerFile = new File(dbDir, DB_TRANSIENT_MARKER).toPath();
    try {
      // Create a Transient Marker file. This file will be deleted if the
      // checkpoint DB is successfully moved to the old DB location or if the
      // old DB backup is reset to its location. If not, then the OM DB is in
      // an inconsistent state and this marker file will fail OM from
      // starting up.
      Files.createFile(markerFile);
      // Link each of the candidate DB files to real DB directory.  This
      // preserves the links that already exist between files in the
      // candidate db.
      OmSnapshotUtils.linkFiles(checkpointPath.toFile(),
          oldDB);
      moveOmSnapshotData(oldDB.toPath(), dbSnapshotsDir.toPath());
      Files.deleteIfExists(markerFile);
    } catch (IOException e) {
      LOG.error("Failed to move downloaded DB checkpoint {} to metadata " +
              "directory {}. Exception: {}. Resetting to original DB.",
          checkpointPath, oldDB.toPath(), e);
      try {
        FileUtil.fullyDelete(oldDB);
        Files.move(dbBackup.toPath(), oldDB.toPath());
        if (dbSnapshotsBackup.exists()) {
          Files.move(dbSnapshotsBackup.toPath(), dbSnapshotsDir.toPath());
        }
        Files.deleteIfExists(markerFile);
      } catch (IOException ex) {
        String errorMsg = "Failed to reset to original DB. OM is in an " +
            "inconsistent state.";
        exitManager.exitSystem(1, errorMsg, ex, LOG);
      }
      throw e;
    }
  }

  // Move the new snapshot directory into place.
  private void moveOmSnapshotData(Path dbPath, Path dbSnapshotsDir)
      throws IOException {
    Path incomingSnapshotsDir = Paths.get(dbPath.toString(),
        OM_SNAPSHOT_DIR);
    if (incomingSnapshotsDir.toFile().exists()) {
      Files.move(incomingSnapshotsDir, dbSnapshotsDir);
    }
  }

  /**
   * Re-instantiate MetadataManager with new DB checkpoint.
   * All the classes which use/ store MetadataManager should also be updated
   * with the new MetadataManager instance.
   */
  private void reloadOMState() throws IOException {
    instantiateServices(true);

    // Restart required services
    metadataManager.start(configuration);
    keyManager.start(configuration);
    startSecretManagerIfNecessary();
    startTrashEmptier(configuration);

    // Set metrics and start metrics background thread
    metrics.setNumVolumes(metadataManager.countRowsInTable(metadataManager
        .getVolumeTable()));
    metrics.setNumBuckets(metadataManager.countRowsInTable(metadataManager
        .getBucketTable()));
    metrics.setNumKeys(metadataManager.countEstimatedRowsInTable(metadataManager
        .getKeyTable(getBucketLayout())));

    // FSO(FILE_SYSTEM_OPTIMIZED)
    metrics.setNumDirs(metadataManager
        .countEstimatedRowsInTable(metadataManager.getDirectoryTable()));
    metrics.setNumFiles(metadataManager
        .countEstimatedRowsInTable(metadataManager.getFileTable()));

    // Delete the omMetrics file if it exists and save a new metrics file
    // with new data
    Files.deleteIfExists(getMetricsStorageFile().toPath());
    saveOmMetrics();
  }

  public static Logger getLogger() {
    return LOG;
  }

  public OzoneConfiguration getConfiguration() {
    return configuration;
  }

  public OmConfig getConfig() {
    return config;
  }

  @VisibleForTesting
  public void setConfiguration(OzoneConfiguration conf) {
    this.configuration = conf;
    config = conf.getObject(OmConfig.class);
  }

  public OzoneConfiguration reloadConfiguration() {
    if (testReloadConfigFlag) {
      // If this flag is set, do not reload config
      return this.configuration;
    }
    return new OzoneConfiguration();
  }

  public static void setTestReloadConfigFlag(boolean testReloadConfigFlag) {
    OzoneManager.testReloadConfigFlag = testReloadConfigFlag;
  }

  public static void setTestSecureOmFlag(boolean testSecureOmFlag) {
    OzoneManager.testSecureOmFlag = testSecureOmFlag;
  }

  @VisibleForTesting
  public static void setUgi(UserGroupInformation user) {
    OzoneManager.testUgi = user;
  }

  public OMNodeDetails getNodeDetails() {
    return omNodeDetails;
  }

  public String getOMNodeId() {
    return omNodeDetails.getNodeId();
  }

  public String getOMServiceId() {
    return omNodeDetails.getServiceId();
  }

  @VisibleForTesting
  public List<OMNodeDetails> getPeerNodes() {
    return new ArrayList<>(peerNodesMap.values());
  }

  public OMNodeDetails getPeerNode(String nodeID) {
    return peerNodesMap.get(nodeID);
  }

  @VisibleForTesting
  public CertificateClient getCertificateClient() {
    return certClient;
  }

  public String getComponent() {
    return omComponent;
  }

  /**
   * Return maximum volumes count per user.
   *
   * @return maxUserVolumeCount
   */
  public long getMaxUserVolumeCount() {
    return config.getMaxUserVolumeCount();
  }

  /**
   * Return true, if the current OM node is leader and in ready state to
   * process the requests.
   *
   * If ratis is not enabled, then it always returns true.
   */
  public boolean isLeaderReady() {
    final OzoneManagerRatisServer ratisServer = omRatisServer;
    return ratisServer != null && ratisServer.getLeaderStatus() == LEADER_AND_READY;
  }

  /**
   * Checks the leader status.  Does nothing if this OM is leader and is ready.
   * @throws OMLeaderNotReadyException  if leader, but not ready
   * @throws OMNotLeaderException       if not leader
   */
  public void checkLeaderStatus() throws OMNotLeaderException,
      OMLeaderNotReadyException {
    OzoneManagerRatisServer.RaftServerStatus raftServerStatus =
        omRatisServer.getLeaderStatus();
    RaftPeerId raftPeerId = omRatisServer.getRaftPeerId();

    switch (raftServerStatus) {
    case LEADER_AND_READY: return;
    case LEADER_AND_NOT_READY:
      throw new OMLeaderNotReadyException(raftPeerId + " is Leader but not ready to process request yet.");
    case NOT_LEADER:
      throw omRatisServer.newOMNotLeaderException();
    default: throw new IllegalStateException(
        "Unknown Ratis Server state: " + raftServerStatus);
    }
  }

  /**
   * @return true if Ozone filesystem snapshot is enabled, false otherwise.
   */
  public boolean isFilesystemSnapshotEnabled() {
    return fsSnapshotEnabled;
  }

  /**
   * Get DB updates since a specific sequence number.
   *
   * @param dbUpdatesRequest request that encapsulates a sequence number.
   * @return Wrapper containing the updates.
   * @throws SequenceNumberNotFoundException if db is unable to read the data.
   */
  @Override
  public DBUpdates getDBUpdates(
      DBUpdatesRequest dbUpdatesRequest)
      throws IOException {
    long limitCount = Long.MAX_VALUE;
    if (dbUpdatesRequest.hasLimitCount()) {
      limitCount = dbUpdatesRequest.getLimitCount();
    }
    DBUpdatesWrapper updatesSince = metadataManager.getStore()
        .getUpdatesSince(dbUpdatesRequest.getSequenceNumber(), limitCount);
    DBUpdates dbUpdates = new DBUpdates(updatesSince.getData());
    dbUpdates.setCurrentSequenceNumber(updatesSince.getCurrentSequenceNumber());
    dbUpdates.setLatestSequenceNumber(updatesSince.getLatestSequenceNumber());
    dbUpdates.setDBUpdateSuccess(updatesSince.isDBUpdateSuccess());
    return dbUpdates;
  }

  public OzoneDelegationTokenSecretManager getDelegationTokenMgr() {
    return delegationTokenMgr;
  }

  /**
   * Return the list of Ozone administrators in effect.
   */
  public Collection<String> getOmAdminUsernames() {
    return omAdmins.getAdminUsernames();
  }

  public Collection<String> getOmReadOnlyAdminUsernames() {
    return readOnlyAdmins.getAdminUsernames();
  }

  public Collection<String> getOmAdminGroups() {
    return omAdmins.getAdminGroups();
  }

  /**
   * @param callerUgi Caller UserGroupInformation
   * @return return true if the {@code ugi} is a read-only OM admin
   */
  public boolean isReadOnlyAdmin(UserGroupInformation callerUgi) {
    return callerUgi != null && readOnlyAdmins.isAdmin(callerUgi);
  }

  /**
   * Return true if a UserGroupInformation is OM admin, false otherwise.
   * @param callerUgi Caller UserGroupInformation
   */
  public boolean isAdmin(UserGroupInformation callerUgi) {
    return callerUgi != null && omAdmins.isAdmin(callerUgi);
  }

  /**
   * Check ozone admin privilege, throws exception if not admin.
   */
  private void checkAdminUserPrivilege(String operation) throws IOException {
    final UserGroupInformation ugi = getRemoteUser();
    if (!isAdmin(ugi)) {
      throw new OMException("Only Ozone admins are allowed to " + operation,
          PERMISSION_DENIED);
    }
  }

  public boolean isS3Admin(UserGroupInformation callerUgi) {
    return OzoneAdmins.isS3Admin(callerUgi, s3OzoneAdmins);
  }

  @VisibleForTesting
  public boolean isRunning() {
    return omState == State.RUNNING;
  }

  public ResolvedBucket resolveBucketLink(KeyArgs args,
      OMClientRequest omClientRequest) throws IOException {
    return resolveBucketLink(
        Pair.of(args.getVolumeName(), args.getBucketName()), omClientRequest);
  }

  public ResolvedBucket resolveBucketLink(Pair<String, String> requested)
      throws IOException {
    return resolveBucketLink(requested, false);
  }

  public ResolvedBucket resolveBucketLink(OmKeyArgs args)
      throws IOException {
    return resolveBucketLink(
        Pair.of(args.getVolumeName(), args.getBucketName()));
  }

  public ResolvedBucket resolveBucketLink(Pair<String, String> requested,
      OMClientRequest omClientRequest)
      throws IOException {
    OmBucketInfo resolved;
    if (isAclEnabled) {
      resolved = resolveBucketLink(requested, new HashSet<>(),
              omClientRequest.createUGIForApi(),
              omClientRequest.getRemoteAddress(),
              omClientRequest.getHostName(),
              false);
    } else {
      resolved = resolveBucketLink(requested, new HashSet<>(),
          null, null, null, false);
    }
    return new ResolvedBucket(requested.getLeft(), requested.getRight(),
        resolved);
  }

  public ResolvedBucket resolveBucketLink(Pair<String, String> requested,
                                          boolean allowDanglingBuckets) throws IOException {
    return resolveBucketLink(requested, allowDanglingBuckets, isAclEnabled);
  }

  public ResolvedBucket resolveBucketLink(Pair<String, String> requested,
                                          boolean allowDanglingBuckets,
                                          boolean aclEnabled)
      throws IOException {
    OmBucketInfo resolved;
    if (aclEnabled) {
      UserGroupInformation ugi = getRemoteUser();
      if (getS3Auth() != null) {
        ugi = UserGroupInformation.createRemoteUser(
            OzoneAclUtils.accessIdToUserPrincipal(getS3Auth().getAccessId()));
      }
      InetAddress remoteIp = Server.getRemoteIp();
      resolved = resolveBucketLink(requested, new HashSet<>(),
          ugi,
          remoteIp != null ? remoteIp : omRpcAddress.getAddress(),
          remoteIp != null ? remoteIp.getHostName() :
              omRpcAddress.getHostName(), allowDanglingBuckets, aclEnabled);
    } else {
      resolved = resolveBucketLink(requested, new HashSet<>(),
          null, null, null, allowDanglingBuckets, aclEnabled);
    }
    return new ResolvedBucket(requested.getLeft(), requested.getRight(),
        resolved);
  }

  private OmBucketInfo resolveBucketLink(
      Pair<String, String> volumeAndBucket,
      Set<Pair<String, String>> visited,
      UserGroupInformation userGroupInformation,
      InetAddress remoteAddress,
      String hostName,
      boolean allowDanglingBuckets) throws IOException {
    return resolveBucketLink(volumeAndBucket, visited, userGroupInformation, remoteAddress, hostName,
        allowDanglingBuckets, isAclEnabled);
  }

  /**
   * Resolves bucket symlinks. Read permission is required for following links.
   *
   * @param volumeAndBucket the bucket to be resolved (if it is a link)
   * @param visited collects link buckets visited during the resolution to
   *   avoid infinite loops
   * @return bucket location possibly updated with its actual volume and bucket
   *   after following bucket links
   * @throws IOException (most likely OMException) if ACL check fails, bucket is
   *   not found, loop is detected in the links, etc.
   */
  private OmBucketInfo resolveBucketLink(
      Pair<String, String> volumeAndBucket,
      Set<Pair<String, String>> visited,
      UserGroupInformation userGroupInformation,
      InetAddress remoteAddress,
      String hostName,
      boolean allowDanglingBuckets,
      boolean aclEnabled) throws IOException {

    String volumeName = volumeAndBucket.getLeft();
    String bucketName = volumeAndBucket.getRight();
    OmBucketInfo info;
    try {
      info = bucketManager.getBucketInfo(volumeName, bucketName);
    } catch (OMException e) {
      LOG.warn("Bucket {} not found in volume {}", bucketName, volumeName);
      if (allowDanglingBuckets) {
        return null;
      }
      throw e;
    }
    if (!info.isLink()) {
      return info;
    }

    if (!visited.add(volumeAndBucket)) {
      throw new OMException("Detected loop in bucket links",
          DETECTED_LOOP_IN_BUCKET_LINKS);
    }

    if (aclEnabled) {
      final ACLType type = ACLType.READ;
      checkAcls(ResourceType.BUCKET, StoreType.OZONE, type,
          volumeName, bucketName, null, userGroupInformation,
          remoteAddress, hostName, true,
          getVolumeOwner(volumeName, type, ResourceType.BUCKET));
    }

    return resolveBucketLink(
        Pair.of(info.getSourceVolume(), info.getSourceBucket()),
        visited, userGroupInformation, remoteAddress, hostName,
        allowDanglingBuckets, aclEnabled);
  }

  @VisibleForTesting
  public void setExitManagerForTesting(ExitManager exitManagerForTesting) {
    exitManager = exitManagerForTesting;
  }

  public boolean getEnableFileSystemPaths() {
    return config.isFileSystemPathEnabled();
  }

  public boolean getKeyPathLockEnabled() {
    return configuration.getBoolean(OZONE_OM_KEY_PATH_LOCK_ENABLED,
        OZONE_OM_KEY_PATH_LOCK_ENABLED_DEFAULT);
  }

  public OzoneLockProvider getOzoneLockProvider() {
    return this.ozoneLockProvider;
  }

  public ReplicationConfig getDefaultReplicationConfig() {
    if (defaultReplicationConfig == null) {
      setReplicationFromConfig();
    }
    return defaultReplicationConfig;
  }

  public void setReplicationFromConfig() {
    final String replication = configuration.getTrimmed(
        OZONE_SERVER_DEFAULT_REPLICATION_KEY,
        OZONE_SERVER_DEFAULT_REPLICATION_DEFAULT);
    final String type = configuration.getTrimmed(
        OZONE_SERVER_DEFAULT_REPLICATION_TYPE_KEY,
        OZONE_SERVER_DEFAULT_REPLICATION_TYPE_DEFAULT);
    defaultReplicationConfig = ReplicationConfig.parse(ReplicationType.valueOf(type),
        replication, configuration);
    LOG.info("Set default replication in OM: {}/{} -> {}", type, replication, defaultReplicationConfig);
  }

  public BucketLayout getOMDefaultBucketLayout() {
    return this.defaultBucketLayout;
  }

  /**
   * Create volume which is required for S3Gateway operations.
   */
  private void addS3GVolumeToDB() throws IOException {
    String s3VolumeName = HddsClientUtils.getDefaultS3VolumeName(configuration);
    String dbVolumeKey = metadataManager.getVolumeKey(s3VolumeName);

    if (!s3VolumeName.equals(OzoneConfigKeys.OZONE_S3_VOLUME_NAME_DEFAULT)) {
      LOG.warn("Make sure that all S3Gateway use same volume name." +
          " Otherwise user need to manually create/configure Volume " +
          "configured by S3Gateway");
    }
    if (!metadataManager.getVolumeTable().isExist(dbVolumeKey)) {
      // the highest transaction ID is reserved for this operation.
      long transactionID = MAX_TRXN_ID + 1;
      long objectID = OmUtils.addEpochToTxId(metadataManager.getOmEpoch(),
          transactionID);
      String userName =
          UserGroupInformation.getCurrentUser().getShortUserName();

      // Add volume and user info to DB and cache.

      OmVolumeArgs omVolumeArgs = createS3VolumeContext(s3VolumeName, objectID);

      String dbUserKey = metadataManager.getUserKey(userName);
      PersistedUserVolumeInfo userVolumeInfo =
          PersistedUserVolumeInfo.newBuilder()
          .setObjectID(objectID)
          .setUpdateID(transactionID)
          .addVolumeNames(s3VolumeName).build();


      // Commit to DB.
      try (BatchOperation batchOperation =
          metadataManager.getStore().initBatchOperation()) {
        metadataManager.getVolumeTable().putWithBatch(batchOperation,
            dbVolumeKey, omVolumeArgs);

        metadataManager.getUserTable().putWithBatch(batchOperation, dbUserKey,
            userVolumeInfo);

        metadataManager.getStore().commitBatchOperation(batchOperation);
      }

      // Add to cache.
      metadataManager.getVolumeTable().addCacheEntry(
          new CacheKey<>(dbVolumeKey),
          CacheValue.get(transactionID, omVolumeArgs));
      metadataManager.getUserTable().addCacheEntry(
          new CacheKey<>(dbUserKey),
          CacheValue.get(transactionID, userVolumeInfo));
      LOG.info("Created Volume {} With Owner {} required for S3Gateway " +
              "operations.", s3VolumeName, userName);
    }
  }

  private OmVolumeArgs createS3VolumeContext(String s3Volume,
      long objectID) throws IOException {
    String userName = UserGroupInformation.getCurrentUser().getShortUserName();
    long time = Time.now();

    // We need to set the updateID to DEFAULT_OM_UPDATE_ID, because when
    // acl op on S3v volume during updateID check it will fail if we have a
    // value with maximum transactionID. Because updateID checks if new
    // new updateID is greater than previous updateID, otherwise it fails.

    OmVolumeArgs.Builder omVolumeArgs = new OmVolumeArgs.Builder()
        .setVolume(s3Volume)
        .setUpdateID(DEFAULT_OM_UPDATE_ID)
        .setObjectID(objectID)
        .setCreationTime(time)
        .setModificationTime(time)
        .setOwnerName(userName)
        .setAdminName(userName)
        .setQuotaInBytes(OzoneConsts.QUOTA_RESET);

    // Provide ACLType of ALL which is default acl rights for user and group.
    List<OzoneAcl> listOfAcls = new ArrayList<>();
    //User ACL
    listOfAcls.add(OzoneAcl.of(ACLIdentityType.USER,
        userName, ACCESS, ACLType.ALL));
    //Group ACLs of the User
    List<String> userGroups = Arrays.asList(UserGroupInformation
        .createRemoteUser(userName).getGroupNames());

    userGroups.forEach((group) -> listOfAcls.add(
        OzoneAcl.of(ACLIdentityType.GROUP, group, ACCESS, ACLType.ALL)));

    // Add ACLs
    for (OzoneAcl ozoneAcl : listOfAcls) {
      omVolumeArgs.addOzoneAcls(ozoneAcl);
    }

    return omVolumeArgs.build();
  }

  public OMLayoutVersionManager getVersionManager() {
    return versionManager;
  }

  public OzoneManagerPrepareState getPrepareState() {
    return prepareState;
  }

  /**
   * Determines if the prepare gate should be enabled on this OM after OM
   * is restarted.
   * This must be done after metadataManager is instantiated
   * and before the RPC server is started.
   */
  private void instantiatePrepareStateOnStartup()
      throws IOException {
    TransactionInfo txnInfo = metadataManager.getTransactionInfoTable()
        .get(TRANSACTION_INFO_KEY);
    if (txnInfo == null) {
      // No prepare request could be received if there are not transactions.
      prepareState = new OzoneManagerPrepareState(configuration);
    } else {
      prepareState = new OzoneManagerPrepareState(configuration,
          txnInfo.getTransactionIndex());
      TransactionInfo dbPrepareValue =
          metadataManager.getTransactionInfoTable().get(PREPARE_MARKER_KEY);

      boolean hasMarkerFile =
          (prepareState.getState().getStatus() ==
              PrepareStatus.PREPARE_COMPLETED);
      boolean hasDBMarker = (dbPrepareValue != null);

      if (hasDBMarker) {
        long dbPrepareIndex = dbPrepareValue.getTransactionIndex();

        if (hasMarkerFile) {
          long prepareFileIndex = prepareState.getState().getIndex();
          // If marker and DB prepare index do not match, use the DB value
          // since this is synced through Ratis, to avoid divergence.
          if (prepareFileIndex != dbPrepareIndex) {
            LOG.warn("Prepare marker file index {} does not match DB prepare " +
                "index {}. Writing DB index to prepare file and maintaining " +
                "prepared state.", prepareFileIndex, dbPrepareIndex);
            prepareState.finishPrepare(dbPrepareIndex);
          }
          // Else, marker and DB are present and match, so OM is prepared.
        } else {
          // Prepare cancelled with startup flag to remove marker file.
          // Persist this to the DB.
          // If the startup flag is used it should be used on all OMs to avoid
          // divergence.
          metadataManager.getTransactionInfoTable().delete(PREPARE_MARKER_KEY);
        }
      } else if (hasMarkerFile) {
        // Marker file present but no DB entry present.
        // This should never happen. If a prepare request fails partway
        // through, OM should replay it so both the DB and marker file exist.
        throw new OMException("Prepare marker file found on startup without " +
            "a corresponding database entry. Corrupt prepare state.",
            ResultCodes.PREPARE_FAILED);
      }
      // Else, no DB or marker file, OM is not prepared.
    }
  }

  /**
   * Determines if the prepare gate should be enabled on this OM after OM
   * receives a snapshot.
   */
  private void instantiatePrepareStateAfterSnapshot()
      throws IOException {
    TransactionInfo txnInfo = metadataManager.getTransactionInfoTable()
        .get(TRANSACTION_INFO_KEY);
    if (txnInfo == null) {
      // No prepare request could be received if there are not transactions.
      prepareState = new OzoneManagerPrepareState(configuration);
    } else {
      prepareState = new OzoneManagerPrepareState(configuration,
          txnInfo.getTransactionIndex());
      TransactionInfo dbPrepareValue =
          metadataManager.getTransactionInfoTable().get(PREPARE_MARKER_KEY);

      boolean hasDBMarker = (dbPrepareValue != null);

      if (hasDBMarker) {
        // Snapshot contained a prepare request to apply.
        // Update the in memory prepare gate and marker file index.
        // If we have already done this, the operation is idempotent.
        long dbPrepareIndex = dbPrepareValue.getTransactionIndex();
        prepareState.restorePrepareFromIndex(dbPrepareIndex,
            txnInfo.getTransactionIndex());
      } else {
        // No DB marker.
        // Deletes marker file if exists, otherwise does nothing if we were not
        // already prepared.
        prepareState.cancelPrepare();
      }
    }
  }

  public int getMinMultipartUploadPartSize() {
    return minMultipartUploadPartSize;
  }

  @VisibleForTesting
  public void setMinMultipartUploadPartSize(int partSizeForTest) {
    this.minMultipartUploadPartSize = partSizeForTest;
  }

  @VisibleForTesting
  public boolean isOmRpcServerRunning() {
    return isOmRpcServerRunning;
  }

  @Override
  public EchoRPCResponse echoRPCReq(byte[] payloadReq, int payloadSizeResp,
                                    boolean writeToRatis) {
    return null;
  }

  @Override
  public LeaseKeyInfo recoverLease(String volumeName, String bucketName, String keyName, boolean force) {
    return null;
  }

  @Override
  public void setTimes(OmKeyArgs keyArgs, long mtime, long atime)
      throws IOException {
  }

  @Override
  public boolean setSafeMode(SafeModeAction action, boolean isChecked)
      throws IOException {
    switch (action) {
    case ENTER:
      throw new OMException("Enter safe mode is unsupported",
          INTERNAL_ERROR);
    case FORCE_EXIT:
      return getScmClient().getContainerClient().forceExitSafeMode();
    case GET:
      return getScmClient().getContainerClient().inSafeMode();
    //case LEAVE:
    // TODO: support LEAVE in the future.
    default:
      throw new OMException("Unsupported safe mode action " + action,
          INTERNAL_ERROR);
    }
  }

  @Override
  public String getQuotaRepairStatus() throws IOException {
    checkAdminUserPrivilege("quota repair status");
    return QuotaRepairTask.getStatus();
  }

  @Override
  public void startQuotaRepair(List<String> buckets) throws IOException {
    checkAdminUserPrivilege("start quota repair");
    new QuotaRepairTask(this).repair(buckets);
  }

  @Override
  public Map<String, String> getObjectTagging(final OmKeyArgs args)
      throws IOException {
    try (UncheckedAutoCloseableSupplier<IOmMetadataReader> rcReader = getReader(args)) {
      return rcReader.get().getObjectTagging(args);
    }
  }

  /**
   * Write down Layout version of a finalized feature to DB on finalization.
   * @param lvm OMLayoutVersionManager
   * @param omMetadataManager omMetadataManager instance
   * @throws IOException on Error.
   */
  private void updateLayoutVersionInDB(OMLayoutVersionManager lvm,
                                       OMMetadataManager omMetadataManager)
      throws IOException {
    omMetadataManager.getMetaTable().put(LAYOUT_VERSION_KEY,
        String.valueOf(lvm.getMetadataLayoutVersion()));
  }

  private BucketLayout getBucketLayout() {
    return BucketLayout.DEFAULT;
  }

  void saveNewCertId(String certId) {
    try {
      omStorage.setOmCertSerialId(certId);
      omStorage.persistCurrentState();
    } catch (IOException ex) {
      // New cert ID cannot be persisted into VERSION file.
      LOG.error("Failed to persist new cert ID {} to VERSION file." +
          "Terminating OzoneManager...", certId, ex);
      shutDown("OzoneManage shutdown because VERSION file persist failure.");
    }
  }

  public static HddsProtos.OzoneManagerDetailsProto getOmDetailsProto(
      ConfigurationSource config, String omID) {
    boolean flexibleFqdnResolutionEnabled = config.getBoolean(
        OZONE_FLEXIBLE_FQDN_RESOLUTION_ENABLED,
        OZONE_FLEXIBLE_FQDN_RESOLUTION_ENABLED_DEFAULT);
    InetSocketAddress omRpcAdd = OmUtils.getOmAddress(config);
    String ip = null;

    boolean addressResolved = omRpcAdd != null && omRpcAdd.getAddress() != null;
    if (flexibleFqdnResolutionEnabled && !addressResolved && omRpcAdd != null) {
      InetSocketAddress omRpcAddWithHostName =
          OzoneNetUtils.getAddressWithHostNameLocal(omRpcAdd);
      if (omRpcAddWithHostName != null
          && omRpcAddWithHostName.getAddress() != null) {
        addressResolved = true;
        ip = omRpcAddWithHostName.getAddress().getHostAddress();
      }
    }

    if (!addressResolved) {
      LOG.error("Incorrect om rpc address. omRpcAdd:{}", omRpcAdd);
      throw new RuntimeException("Can't get SCM signed certificate. " +
          "omRpcAdd: " + omRpcAdd);
    }

    if (ip == null) {
      ip = omRpcAdd.getAddress().getHostAddress();
    }

    String hostname = omRpcAdd.getHostName();
    int port = omRpcAdd.getPort();

    HddsProtos.OzoneManagerDetailsProto.Builder omDetailsProtoBuilder =
        HddsProtos.OzoneManagerDetailsProto.newBuilder()
            .setHostName(hostname)
            .setIpAddress(ip)
            .setUuid(omID)
            .addPorts(HddsProtos.Port.newBuilder()
                .setName(RPC_PORT)
                .setValue(port)
                .build());

    HddsProtos.OzoneManagerDetailsProto omDetailsProto =
        omDetailsProtoBuilder.build();
    LOG.info("OzoneManager ports added:{}", omDetailsProto.getPortsList());
    return omDetailsProto;
  }

  /**
   * Get a referenced counted OmMetadataReader instance.
   * Caller is responsible of closing the return value.
   * Using try-with-resources is recommended.
   * @param keyArgs OmKeyArgs
   * @return UncheckedAutoCloseableSupplier<IOmMetadataReader, SnapshotCache>
   */
  private UncheckedAutoCloseableSupplier<IOmMetadataReader> getReader(OmKeyArgs keyArgs)
      throws IOException {
    return omSnapshotManager.getActiveFsMetadataOrSnapshot(
        keyArgs.getVolumeName(), keyArgs.getBucketName(), keyArgs.getKeyName());
  }

  /**
   * Get a referenced counted OmMetadataReader instance.
   * Caller is responsible of closing the return value.
   * Using try-with-resources is recommended.
   * @param volumeName volume name
   * @param bucketName bucket name
   * @param key key path
   * @return UncheckedAutoCloseableSupplier<IOmMetadataReader, SnapshotCache>
   */
  private UncheckedAutoCloseableSupplier<IOmMetadataReader> getReader(
          String volumeName, String bucketName, String key) throws IOException {
    return omSnapshotManager.getActiveFsMetadataOrSnapshot(
        volumeName, bucketName, key);
  }

  /**
   * Get a referenced counted OmMetadataReader instance.
   * Caller is responsible of closing the return value.
   * Using try-with-resources is recommended.
   * @param ozoneObj OzoneObj
   * @return UncheckedAutoCloseableSupplier<IOmMetadataReader, SnapshotCache>
   */
  private UncheckedAutoCloseableSupplier<IOmMetadataReader> getReader(OzoneObj ozoneObj)
      throws IOException {
    return omSnapshotManager.getActiveFsMetadataOrSnapshot(
        ozoneObj.getVolumeName(),
        ozoneObj.getBucketName(),
        ozoneObj.getKeyName());
  }

  @Override
  @SuppressWarnings("parameternumber")
  public SnapshotDiffResponse snapshotDiff(String volume,
                                           String bucket,
                                           String fromSnapshot,
                                           String toSnapshot,
                                           String token,
                                           int pageSize,
                                           boolean forceFullDiff,
                                           boolean disableNativeDiff)
      throws IOException {
    boolean auditSuccess = true;
    Map<String, String> auditMap = new LinkedHashMap<>();
    auditMap.put(OzoneConsts.VOLUME, volume);
    auditMap.put(OzoneConsts.BUCKET, bucket);
    auditMap.put(OzoneConsts.FROM_SNAPSHOT, fromSnapshot);
    auditMap.put(OzoneConsts.TO_SNAPSHOT, toSnapshot);
    auditMap.put(OzoneConsts.TOKEN, token);
    auditMap.put(OzoneConsts.PAGE_SIZE, String.valueOf(pageSize));
    auditMap.put(OzoneConsts.FORCE_FULL_DIFF, String.valueOf(forceFullDiff));
    auditMap.put(OzoneConsts.DISABLE_NATIVE_DIFF, String.valueOf(disableNativeDiff));

    try {
      // Updating the volumeName & bucketName in case the bucket is a linked bucket. We need to do this before a
      // permission check, since linked bucket permissions and source bucket permissions could be different.
      ResolvedBucket resolvedBucket = resolveBucketLink(Pair.of(volume, bucket), false);
      if (isAclEnabled) {
        omMetadataReader.checkAcls(ResourceType.BUCKET, StoreType.OZONE,
            ACLType.READ, resolvedBucket.realVolume(), resolvedBucket.realBucket(), null);
      }
      // do not increment snapshot diff job metrics here, since it is not
      // a job, but a request.
      return omSnapshotManager.getSnapshotDiffReport(resolvedBucket.realVolume(), resolvedBucket.realBucket(),
          fromSnapshot, toSnapshot, token, pageSize, forceFullDiff, disableNativeDiff);
    } catch (Exception ex) {
      auditSuccess = false;
      AUDIT.logReadFailure(buildAuditMessageForFailure(OMAction.GET_SNAPSHOT_DIFF_REPORT,
          auditMap, ex));
      throw ex;
    } finally {
      if (auditSuccess) {
        AUDIT.logReadSuccess(buildAuditMessageForSuccess(OMAction.GET_SNAPSHOT_DIFF_REPORT,
            auditMap));
      }
    }
  }

  @Override
  public CancelSnapshotDiffResponse cancelSnapshotDiff(String volume,
                                                       String bucket,
                                                       String fromSnapshot,
                                                       String toSnapshot)
      throws IOException {
    boolean auditSuccess = true;
    Map<String, String> auditMap = new LinkedHashMap<>();
    auditMap.put(OzoneConsts.VOLUME, volume);
    auditMap.put(OzoneConsts.BUCKET, bucket);
    auditMap.put(OzoneConsts.FROM_SNAPSHOT, fromSnapshot);
    auditMap.put(OzoneConsts.TO_SNAPSHOT, toSnapshot);

    try {
      ResolvedBucket resolvedBucket = this.resolveBucketLink(Pair.of(volume, bucket), false);
      if (isAclEnabled) {
        omMetadataReader.checkAcls(ResourceType.BUCKET, StoreType.OZONE,
            ACLType.READ, resolvedBucket.realVolume(), resolvedBucket.realBucket(), null);
      }
      return omSnapshotManager.cancelSnapshotDiff(resolvedBucket.realVolume(), resolvedBucket.realBucket(),
          fromSnapshot, toSnapshot);
    } catch (Exception ex) {
      auditSuccess = false;
      AUDIT.logReadFailure(buildAuditMessageForFailure(OMAction.CANCEL_SNAPSHOT_DIFF_JOBS,
          auditMap, ex));
      throw ex;
    } finally {
      if (auditSuccess) {
        AUDIT.logReadSuccess(buildAuditMessageForSuccess(OMAction.CANCEL_SNAPSHOT_DIFF_JOBS,
            auditMap));
      }
    }
  }

  @Override
  public ListSnapshotDiffJobResponse listSnapshotDiffJobs(
      String volume,
      String bucket,
      String jobStatus,
      boolean listAllStatus,
      String prevSnapshotDiffJob,
      int maxListResult) throws IOException {
    boolean auditSuccess = true;
    Map<String, String> auditMap = new LinkedHashMap<>();
    auditMap.put(OzoneConsts.VOLUME, volume);
    auditMap.put(OzoneConsts.BUCKET, bucket);
    auditMap.put(OzoneConsts.JOB_STATUS, jobStatus);

    try {
      ResolvedBucket resolvedBucket = this.resolveBucketLink(Pair.of(volume, bucket), false);
      if (isAclEnabled) {
        omMetadataReader.checkAcls(ResourceType.BUCKET, StoreType.OZONE, ACLType.LIST, volume, bucket, null);
      }

      return omSnapshotManager.getSnapshotDiffList(resolvedBucket.realVolume(), resolvedBucket.realBucket(),
          jobStatus, listAllStatus, prevSnapshotDiffJob, maxListResult);
    } catch (Exception ex) {
      auditSuccess = false;
      AUDIT.logReadFailure(buildAuditMessageForFailure(OMAction.LIST_SNAPSHOT_DIFF_JOBS,
          auditMap, ex));
      throw ex;
    } finally {
      if (auditSuccess) {
        AUDIT.logReadSuccess(buildAuditMessageForSuccess(OMAction.LIST_SNAPSHOT_DIFF_JOBS,
            auditMap));
      }
    }
  }

  private String reconfOzoneAdmins(String newVal) {
    getConfiguration().set(OZONE_ADMINISTRATORS, newVal);
    Collection<String> admins =
        OzoneAdmins.getOzoneAdminsFromConfig(getConfiguration(),
            omStarterUser);
    omAdmins.setAdminUsernames(admins);
    LOG.info("Load conf {} : {}, and now admins are: {}", OZONE_ADMINISTRATORS,
        newVal, admins);
    return String.valueOf(newVal);
  }

  private String reconfOzoneReadOnlyAdmins(String newVal) {
    getConfiguration().set(OZONE_READONLY_ADMINISTRATORS, newVal);
    Collection<String> pReadOnlyAdmins =
        OzoneAdmins.getOzoneReadOnlyAdminsFromConfig(getConfiguration());
    readOnlyAdmins.setAdminUsernames(pReadOnlyAdmins);
    LOG.info("Load conf {} : {}, and now readOnly admins are: {}",
        OZONE_READONLY_ADMINISTRATORS, newVal, pReadOnlyAdmins);
    return String.valueOf(newVal);
  }

  private String reconfOzoneKeyDeletingLimitPerTask(String newVal) {
    Preconditions.checkArgument(Integer.parseInt(newVal) >= 0,
        OZONE_KEY_DELETING_LIMIT_PER_TASK + " cannot be negative.");
    getConfiguration().set(OZONE_KEY_DELETING_LIMIT_PER_TASK, newVal);

    getKeyManager().getDeletingService()
        .setKeyLimitPerTask(Integer.parseInt(newVal));
    return newVal;
  }

  private String reconfigureAllowListAllVolumes(String newVal) {
    getConfiguration().set(OZONE_OM_VOLUME_LISTALL_ALLOWED, newVal);
    setAllowListAllVolumesFromConfig();
    return String.valueOf(allowListAllVolumes);
  }

  private String reconfOzoneDirDeletingServiceInterval(String newVal) {
    getConfiguration().set(OZONE_DIR_DELETING_SERVICE_INTERVAL, newVal);
<<<<<<< HEAD
    getKeyManager().getDirDeletingService().setDirDeletingServiceInterval(newVal);
    return newVal;
  }

  private String reconfOzoneThreadNumberDirDeletion(String newVal) {
    Preconditions.checkArgument(Integer.parseInt(newVal) >= 0,
        OZONE_THREAD_NUMBER_DIR_DELETION + " cannot be negative.");
    getConfiguration().set(OZONE_THREAD_NUMBER_DIR_DELETION, newVal);
    getKeyManager().getDirDeletingService().setThreadNumberDirDeletion(Integer.parseInt(newVal));
=======
>>>>>>> f388317a
    return newVal;
  }

  public void validateReplicationConfig(ReplicationConfig replicationConfig)
      throws OMException {
    try {
      getReplicationConfigValidator().validate(replicationConfig);
    } catch (IllegalArgumentException e) {
      throw new OMException("Invalid replication config: " + replicationConfig,
          OMException.ResultCodes.INVALID_REQUEST);
    }
  }

  @VisibleForTesting
  public ReplicationConfigValidator getReplicationConfigValidator() {
    return replicationConfigValidator;
  }

  @VisibleForTesting
  public ReconfigurationHandler getReconfigurationHandler() {
    return reconfigurationHandler;
  }

  /**
   * Wait until both buffers are flushed.  This is used in cases like
   * "follower bootstrap tarball creation" where the rocksDb for the active
   * fs needs to synchronized with the rocksdb's for the snapshots.
   */
  public void awaitDoubleBufferFlush() throws InterruptedException {
    getOmRatisServer().getOmStateMachine().awaitDoubleBufferFlush();
  }

  public void checkFeatureEnabled(OzoneManagerVersion feature) throws OMException {
    String disabledFeatures = configuration.get(OMConfigKeys.OZONE_OM_FEATURES_DISABLED, "");
    if (disabledFeatures.contains(feature.name())) {
      throw new OMException("Feature disabled: " + feature, OMException.ResultCodes.NOT_SUPPORTED_OPERATION);
    }
  }

  public void compactOMDB(String columnFamily) throws IOException {
    checkAdminUserPrivilege("compact column family " + columnFamily);
    new CompactDBService(this).compact(columnFamily);
  }

  public OMExecutionFlow getOmExecutionFlow() {
    return omExecutionFlow;
  }

  /**
   * OM Startup mode.
   */
  public enum StartupOption {
    REGUALR,
    BOOTSTRAP,
    FORCE_BOOTSTRAP
  }

  private enum State {
    INITIALIZED,
    BOOTSTRAPPING,
    RUNNING,
    STOPPED
  }
}<|MERGE_RESOLUTION|>--- conflicted
+++ resolved
@@ -82,7 +82,6 @@
 import static org.apache.hadoop.ozone.om.OMConfigKeys.OZONE_SERVER_DEFAULT_REPLICATION_KEY;
 import static org.apache.hadoop.ozone.om.OMConfigKeys.OZONE_SERVER_DEFAULT_REPLICATION_TYPE_DEFAULT;
 import static org.apache.hadoop.ozone.om.OMConfigKeys.OZONE_SERVER_DEFAULT_REPLICATION_TYPE_KEY;
-import static org.apache.hadoop.ozone.om.OMConfigKeys.OZONE_THREAD_NUMBER_DIR_DELETION;
 import static org.apache.hadoop.ozone.om.exceptions.OMException.ResultCodes.DETECTED_LOOP_IN_BUCKET_LINKS;
 import static org.apache.hadoop.ozone.om.exceptions.OMException.ResultCodes.FEATURE_NOT_ENABLED;
 import static org.apache.hadoop.ozone.om.exceptions.OMException.ResultCodes.INTERNAL_ERROR;
@@ -524,14 +523,9 @@
             .register(OZONE_OM_VOLUME_LISTALL_ALLOWED, this::reconfigureAllowListAllVolumes)
             .register(OZONE_KEY_DELETING_LIMIT_PER_TASK,
                 this::reconfOzoneKeyDeletingLimitPerTask)
-<<<<<<< HEAD
-            .register(OZONE_DIR_DELETING_SERVICE_INTERVAL, this::reconfOzoneDirDeletingServiceInterval)
-            .register(OZONE_THREAD_NUMBER_DIR_DELETION, this::reconfOzoneThreadNumberDirDeletion);
-=======
             .register(OZONE_DIR_DELETING_SERVICE_INTERVAL, this::reconfOzoneDirDeletingServiceInterval);
 
     reconfigurationHandler.setReconfigurationCompleteCallback(reconfigurationHandler.defaultLoggingCallback());
->>>>>>> f388317a
 
     versionManager = new OMLayoutVersionManager(omStorage.getLayoutVersion());
     upgradeFinalizer = new OMUpgradeFinalizer(versionManager);
@@ -5162,18 +5156,6 @@
 
   private String reconfOzoneDirDeletingServiceInterval(String newVal) {
     getConfiguration().set(OZONE_DIR_DELETING_SERVICE_INTERVAL, newVal);
-<<<<<<< HEAD
-    getKeyManager().getDirDeletingService().setDirDeletingServiceInterval(newVal);
-    return newVal;
-  }
-
-  private String reconfOzoneThreadNumberDirDeletion(String newVal) {
-    Preconditions.checkArgument(Integer.parseInt(newVal) >= 0,
-        OZONE_THREAD_NUMBER_DIR_DELETION + " cannot be negative.");
-    getConfiguration().set(OZONE_THREAD_NUMBER_DIR_DELETION, newVal);
-    getKeyManager().getDirDeletingService().setThreadNumberDirDeletion(Integer.parseInt(newVal));
-=======
->>>>>>> f388317a
     return newVal;
   }
 
