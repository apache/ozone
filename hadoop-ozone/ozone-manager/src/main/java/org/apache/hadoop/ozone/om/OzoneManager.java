/**
 * Licensed to the Apache Software Foundation (ASF) under one or more
 * contributor license agreements.  See the NOTICE file distributed with this
 * work for additional information regarding copyright ownership.  The ASF
 * licenses this file to you under the Apache License, Version 2.0 (the
 * "License"); you may not use this file except in compliance with the License.
 * You may obtain a copy of the License at
 * <p>
 * http://www.apache.org/licenses/LICENSE-2.0
 * <p>
 * Unless required by applicable law or agreed to in writing, software
 * distributed under the License is distributed on an "AS IS" BASIS,WITHOUT
 * WARRANTIES OR CONDITIONS OF ANY KIND, either express or implied. See the
 * License for the specific language governing permissions and limitations under
 * the License.
 */

package org.apache.hadoop.ozone.om;

import javax.management.ObjectName;
import java.io.BufferedWriter;
import java.io.File;
import java.io.FileOutputStream;
import java.io.IOException;
import java.io.OutputStreamWriter;
import java.net.InetAddress;
import java.net.InetSocketAddress;
import java.nio.file.Files;
import java.nio.file.Path;
import java.nio.file.StandardCopyOption;
import java.security.KeyPair;
import java.security.PrivateKey;
import java.security.PublicKey;
import java.security.cert.CertificateException;
import java.util.ArrayList;
import java.util.Arrays;
import java.util.Collection;
import java.util.HashMap;
import java.util.HashSet;
import java.util.LinkedHashMap;
import java.util.List;
import java.util.Map;
import java.util.Objects;
import java.util.Random;
import java.util.Set;
import java.util.Timer;
import java.util.TimerTask;
import java.util.concurrent.ConcurrentHashMap;
import java.util.concurrent.TimeUnit;

import com.google.common.base.Optional;
import org.apache.hadoop.conf.StorageUnit;
import org.apache.hadoop.crypto.key.KeyProvider;
import org.apache.hadoop.crypto.key.KeyProviderCryptoExtension;
import org.apache.hadoop.fs.CommonConfigurationKeys;
import org.apache.hadoop.fs.CommonConfigurationKeysPublic;
import org.apache.hadoop.hdds.HddsConfigKeys;
import org.apache.hadoop.hdds.HddsUtils;
import org.apache.hadoop.hdds.annotation.InterfaceAudience;
import org.apache.hadoop.hdds.conf.OzoneConfiguration;
import org.apache.hadoop.hdds.protocol.proto.HddsProtos;
import org.apache.hadoop.hdds.protocol.proto.SCMSecurityProtocolProtos.SCMGetCertResponseProto;
import org.apache.hadoop.hdds.protocolPB.SCMSecurityProtocolClientSideTranslatorPB;
import org.apache.hadoop.hdds.scm.ScmInfo;
import org.apache.hadoop.hdds.scm.client.HddsClientUtils;
import org.apache.hadoop.hdds.scm.container.common.helpers.ExcludeList;
import org.apache.hadoop.hdds.scm.protocol.ScmBlockLocationProtocol;
import org.apache.hadoop.hdds.scm.protocol.StorageContainerLocationProtocol;
import org.apache.hadoop.hdds.scm.protocolPB.ScmBlockLocationProtocolClientSideTranslatorPB;
import org.apache.hadoop.hdds.scm.protocolPB.ScmBlockLocationProtocolPB;
import org.apache.hadoop.hdds.scm.protocolPB.StorageContainerLocationProtocolClientSideTranslatorPB;
import org.apache.hadoop.hdds.scm.protocolPB.StorageContainerLocationProtocolPB;
import org.apache.hadoop.hdds.security.x509.SecurityConfig;
import org.apache.hadoop.hdds.security.x509.certificate.client.CertificateClient;
import org.apache.hadoop.hdds.security.x509.certificate.client.OMCertificateClient;
import org.apache.hadoop.hdds.security.x509.certificate.utils.CertificateCodec;
import org.apache.hadoop.hdds.security.x509.certificates.utils.CertificateSignRequest;
import org.apache.hadoop.hdds.server.ServiceRuntimeInfoImpl;
import org.apache.hadoop.hdds.server.http.RatisDropwizardExports;
import org.apache.hadoop.hdds.tracing.TracingUtil;
import org.apache.hadoop.hdds.utils.HddsServerUtil;
import org.apache.hadoop.hdds.utils.ProtocolMessageMetrics;
import org.apache.hadoop.hdds.utils.RetriableTask;
import org.apache.hadoop.hdds.utils.db.BatchOperation;
import org.apache.hadoop.hdds.utils.db.DBCheckpoint;
import org.apache.hadoop.hdds.utils.db.DBUpdatesWrapper;
import org.apache.hadoop.hdds.utils.db.SequenceNumberNotFoundException;
import org.apache.hadoop.hdds.utils.db.cache.CacheKey;
import org.apache.hadoop.hdds.utils.db.cache.CacheValue;
import org.apache.hadoop.io.Text;
import org.apache.hadoop.io.retry.RetryPolicy;
import org.apache.hadoop.ipc.Client;
import org.apache.hadoop.ipc.ProtobufRpcEngine;
import org.apache.hadoop.ipc.RPC;
import org.apache.hadoop.ipc.Server;
import org.apache.hadoop.metrics2.util.MBeans;
import org.apache.hadoop.net.NetUtils;
import org.apache.hadoop.ozone.OmUtils;
import org.apache.hadoop.ozone.OzoneAcl;
import org.apache.hadoop.ozone.OzoneConfigKeys;
import org.apache.hadoop.ozone.OzoneConsts;
import org.apache.hadoop.ozone.OzoneSecurityUtil;
import org.apache.hadoop.ozone.audit.AuditAction;
import org.apache.hadoop.ozone.audit.AuditEventStatus;
import org.apache.hadoop.ozone.audit.AuditLogger;
import org.apache.hadoop.ozone.audit.AuditLoggerType;
import org.apache.hadoop.ozone.audit.AuditMessage;
import org.apache.hadoop.ozone.audit.Auditor;
import org.apache.hadoop.ozone.audit.OMAction;
import org.apache.hadoop.ozone.common.Storage.StorageState;
import org.apache.hadoop.ozone.om.exceptions.OMException;
import org.apache.hadoop.ozone.om.exceptions.OMException.ResultCodes;
import org.apache.hadoop.ozone.om.ha.OMHANodeDetails;
import org.apache.hadoop.ozone.om.ha.OMNodeDetails;
import org.apache.hadoop.ozone.om.helpers.DBUpdates;
import org.apache.hadoop.ozone.om.helpers.OmBucketArgs;
import org.apache.hadoop.ozone.om.helpers.OmBucketInfo;
import org.apache.hadoop.ozone.om.helpers.OmDeleteKeys;
import org.apache.hadoop.ozone.om.helpers.OmKeyArgs;
import org.apache.hadoop.ozone.om.helpers.OmKeyInfo;
import org.apache.hadoop.ozone.om.helpers.OmKeyLocationInfo;
import org.apache.hadoop.ozone.om.helpers.OmMultipartCommitUploadPartInfo;
import org.apache.hadoop.ozone.om.helpers.OmMultipartInfo;
import org.apache.hadoop.ozone.om.helpers.OmMultipartUploadCompleteInfo;
import org.apache.hadoop.ozone.om.helpers.OmMultipartUploadCompleteList;
import org.apache.hadoop.ozone.om.helpers.OmMultipartUploadList;
import org.apache.hadoop.ozone.om.helpers.OmMultipartUploadListParts;
import org.apache.hadoop.ozone.om.helpers.OmRenameKeys;
import org.apache.hadoop.ozone.om.helpers.OmVolumeArgs;
import org.apache.hadoop.ozone.om.helpers.OpenKeySession;
import org.apache.hadoop.ozone.om.helpers.OzoneFileStatus;
import org.apache.hadoop.ozone.om.helpers.RepeatedOmKeyInfo;
import org.apache.hadoop.ozone.om.helpers.S3SecretValue;
import org.apache.hadoop.ozone.om.helpers.ServiceInfo;
import org.apache.hadoop.ozone.om.helpers.ServiceInfoEx;
import org.apache.hadoop.ozone.om.protocol.OzoneManagerProtocol;
import org.apache.hadoop.ozone.om.protocolPB.OzoneManagerProtocolPB;
import org.apache.hadoop.ozone.om.ratis.OMRatisSnapshotInfo;
import org.apache.hadoop.ozone.om.ratis.OMTransactionInfo;
import org.apache.hadoop.ozone.om.ratis.OzoneManagerRatisServer;
import org.apache.hadoop.ozone.om.ratis.utils.OzoneManagerRatisUtils;
import org.apache.hadoop.ozone.om.request.OMClientRequest;
import org.apache.hadoop.ozone.om.request.file.OMFileRequest;
import org.apache.hadoop.ozone.om.snapshot.OzoneManagerSnapshotProvider;
import org.apache.hadoop.ozone.om.upgrade.OMLayoutVersionManagerImpl;
import org.apache.hadoop.ozone.om.upgrade.OmLayoutVersionManager;
<<<<<<< HEAD
import org.apache.hadoop.ozone.om.upgrade.OMUpgradeFinalizer;
=======
>>>>>>> 8fe8a1fa
import org.apache.hadoop.ozone.protocol.proto.OzoneManagerProtocolProtos;
import org.apache.hadoop.ozone.protocol.proto.OzoneManagerProtocolProtos.DBUpdatesRequest;
import org.apache.hadoop.ozone.protocol.proto.OzoneManagerProtocolProtos.KeyArgs;
import org.apache.hadoop.ozone.protocol.proto.OzoneManagerProtocolProtos.OMRoleInfo;
import org.apache.hadoop.ozone.protocol.proto.OzoneManagerProtocolProtos.OzoneAclInfo;
import org.apache.hadoop.ozone.protocol.proto.OzoneManagerProtocolProtos.ServicePort;
import org.apache.hadoop.ozone.protocol.proto.OzoneManagerProtocolProtos.UserVolumeInfo;
import org.apache.hadoop.ozone.protocol.proto.OzoneManagerProtocolProtos.UpgradeFinalizationStatus;
import org.apache.hadoop.ozone.protocolPB.OzoneManagerProtocolServerSideTranslatorPB;
import org.apache.hadoop.ozone.security.OzoneBlockTokenSecretManager;
import org.apache.hadoop.ozone.security.OzoneDelegationTokenSecretManager;
import org.apache.hadoop.ozone.security.OzoneSecurityException;
import org.apache.hadoop.ozone.security.OzoneTokenIdentifier;
import org.apache.hadoop.ozone.security.acl.IAccessAuthorizer;
import org.apache.hadoop.ozone.security.acl.IAccessAuthorizer.ACLIdentityType;
import org.apache.hadoop.ozone.security.acl.IAccessAuthorizer.ACLType;
import org.apache.hadoop.ozone.security.acl.OzoneAccessAuthorizer;
import org.apache.hadoop.ozone.security.acl.OzoneNativeAuthorizer;
import org.apache.hadoop.ozone.security.acl.OzoneObj;
import org.apache.hadoop.ozone.security.acl.OzoneObj.ResourceType;
import org.apache.hadoop.ozone.security.acl.OzoneObj.StoreType;
import org.apache.hadoop.ozone.security.acl.OzoneObjInfo;
import org.apache.hadoop.ozone.security.acl.RequestContext;
import org.apache.hadoop.ozone.upgrade.UpgradeFinalizer;
import org.apache.hadoop.ozone.upgrade.UpgradeFinalizer.StatusAndMessages;
import org.apache.hadoop.ozone.util.ExitManager;
import org.apache.hadoop.ozone.util.OzoneVersionInfo;
import org.apache.hadoop.security.SecurityUtil;
import org.apache.hadoop.security.UserGroupInformation;
import org.apache.hadoop.security.UserGroupInformation.AuthenticationMethod;
import org.apache.hadoop.security.authentication.client.AuthenticationException;
import org.apache.hadoop.security.token.SecretManager.InvalidToken;
import org.apache.hadoop.security.token.Token;
import org.apache.hadoop.util.JvmPauseMonitor;
import org.apache.hadoop.util.KMSUtil;
import org.apache.hadoop.util.ReflectionUtils;
import org.apache.hadoop.util.ShutdownHookManager;
import com.fasterxml.jackson.databind.ObjectMapper;
import com.fasterxml.jackson.databind.ObjectReader;
import com.fasterxml.jackson.databind.ObjectWriter;
import com.google.common.annotations.VisibleForTesting;
import com.google.common.base.Preconditions;
import com.google.protobuf.BlockingService;
import com.google.protobuf.ProtocolMessageEnum;
import org.apache.commons.lang3.StringUtils;
import org.apache.commons.lang3.tuple.Pair;

import static org.apache.hadoop.hdds.HddsConfigKeys.HDDS_BLOCK_TOKEN_ENABLED;
import static org.apache.hadoop.hdds.HddsConfigKeys.HDDS_BLOCK_TOKEN_ENABLED_DEFAULT;
import static org.apache.hadoop.hdds.HddsUtils.getScmAddressForBlockClients;
import static org.apache.hadoop.hdds.HddsUtils.getScmAddressForClients;
import static org.apache.hadoop.hdds.ratis.RatisUpgradeUtils.waitForAllTxnsApplied;
import static org.apache.hadoop.hdds.security.x509.certificates.utils.CertificateSignRequest.getEncodedString;
import static org.apache.hadoop.hdds.server.ServerUtils.getRemoteUserName;
import static org.apache.hadoop.hdds.server.ServerUtils.updateRPCListenAddress;
import static org.apache.hadoop.io.retry.RetryPolicies.retryUpToMaximumCountWithFixedSleep;
import static org.apache.hadoop.ozone.OzoneAcl.AclScope.ACCESS;
import static org.apache.hadoop.ozone.OzoneConfigKeys.DFS_CONTAINER_RATIS_ENABLED_DEFAULT;
import static org.apache.hadoop.ozone.OzoneConfigKeys.DFS_CONTAINER_RATIS_ENABLED_KEY;
import static org.apache.hadoop.ozone.OzoneConfigKeys.OZONE_ACL_AUTHORIZER_CLASS;
import static org.apache.hadoop.ozone.OzoneConfigKeys.OZONE_ACL_ENABLED;
import static org.apache.hadoop.ozone.OzoneConfigKeys.OZONE_ACL_ENABLED_DEFAULT;
import static org.apache.hadoop.ozone.OzoneConfigKeys.OZONE_ADMINISTRATORS;
import static org.apache.hadoop.ozone.OzoneConfigKeys.OZONE_KEY_PREALLOCATION_BLOCKS_MAX;
import static org.apache.hadoop.ozone.OzoneConfigKeys.OZONE_KEY_PREALLOCATION_BLOCKS_MAX_DEFAULT;
import static org.apache.hadoop.ozone.OzoneConfigKeys.OZONE_SCM_BLOCK_SIZE;
import static org.apache.hadoop.ozone.OzoneConfigKeys.OZONE_SCM_BLOCK_SIZE_DEFAULT;
import static org.apache.hadoop.ozone.OzoneConsts.DB_TRANSIENT_MARKER;
import static org.apache.hadoop.ozone.OzoneConsts.OM_METRICS_FILE;
import static org.apache.hadoop.ozone.OzoneConsts.OM_METRICS_TEMP_FILE;
import static org.apache.hadoop.ozone.OzoneConsts.RPC_PORT;
import static org.apache.hadoop.ozone.om.OMConfigKeys.OZONE_OM_ADDRESS_KEY;
import static org.apache.hadoop.ozone.om.OMConfigKeys.OZONE_OM_ENABLE_FILESYSTEM_PATHS;
import static org.apache.hadoop.ozone.om.OMConfigKeys.OZONE_OM_ENABLE_FILESYSTEM_PATHS_DEFAULT;
import static org.apache.hadoop.ozone.om.OMConfigKeys.OZONE_OM_FLUSH_TXNS_RETRY_INTERVAL_SECONDS;
import static org.apache.hadoop.ozone.om.OMConfigKeys.OZONE_OM_HANDLER_COUNT_DEFAULT;
import static org.apache.hadoop.ozone.om.OMConfigKeys.OZONE_OM_HANDLER_COUNT_KEY;
import static org.apache.hadoop.ozone.om.OMConfigKeys.OZONE_OM_KERBEROS_KEYTAB_FILE_KEY;
import static org.apache.hadoop.ozone.om.OMConfigKeys.OZONE_OM_KERBEROS_PRINCIPAL_KEY;
import static org.apache.hadoop.ozone.om.OMConfigKeys.OZONE_OM_MAX_TIME_TO_WAIT_FLUSH_TXNS;
import static org.apache.hadoop.ozone.om.OMConfigKeys.OZONE_OM_METRICS_SAVE_INTERVAL;
import static org.apache.hadoop.ozone.om.OMConfigKeys.OZONE_OM_METRICS_SAVE_INTERVAL_DEFAULT;
import static org.apache.hadoop.ozone.om.OMConfigKeys.OZONE_OM_USER_MAX_VOLUME;
import static org.apache.hadoop.ozone.om.OMConfigKeys.OZONE_OM_USER_MAX_VOLUME_DEFAULT;
import static org.apache.hadoop.ozone.om.OMConfigKeys.OZONE_OM_VOLUME_LISTALL_ALLOWED;
import static org.apache.hadoop.ozone.om.OMConfigKeys.OZONE_OM_VOLUME_LISTALL_ALLOWED_DEFAULT;
import static org.apache.hadoop.ozone.om.exceptions.OMException.ResultCodes.DETECTED_LOOP_IN_BUCKET_LINKS;
import static org.apache.hadoop.ozone.om.exceptions.OMException.ResultCodes.INVALID_AUTH_METHOD;
import static org.apache.hadoop.ozone.om.exceptions.OMException.ResultCodes.INVALID_REQUEST;
import static org.apache.hadoop.ozone.om.exceptions.OMException.ResultCodes.KEY_NOT_FOUND;
import static org.apache.hadoop.ozone.om.exceptions.OMException.ResultCodes.TOKEN_ERROR_OTHER;
import static org.apache.hadoop.ozone.protocol.proto.OzoneManagerProtocolProtos.OzoneManagerService.newReflectiveBlockingService;

import org.apache.hadoop.util.Time;
import org.apache.ratis.proto.RaftProtos.RaftPeerRole;
import org.apache.ratis.server.impl.RaftServerProxy;
import org.apache.ratis.server.protocol.TermIndex;
import org.apache.ratis.util.ExitUtils;
import org.apache.ratis.util.FileUtils;
import org.apache.ratis.util.LifeCycle;
import org.bouncycastle.pkcs.PKCS10CertificationRequest;
import org.slf4j.Logger;
import org.slf4j.LoggerFactory;

/**
 * Ozone Manager is the metadata manager of ozone.
 */
@InterfaceAudience.LimitedPrivate({"HDFS", "CBLOCK", "OZONE", "HBASE"})
public final class OzoneManager extends ServiceRuntimeInfoImpl
    implements OzoneManagerProtocol, OMMXBean, Auditor {
  public static final Logger LOG =
      LoggerFactory.getLogger(OzoneManager.class);

  private static final AuditLogger AUDIT = new AuditLogger(
      AuditLoggerType.OMLOGGER);

  private static final String OM_DAEMON = "om";

  private static boolean securityEnabled = false;
  private OzoneDelegationTokenSecretManager delegationTokenMgr;
  private OzoneBlockTokenSecretManager blockTokenMgr;
  private CertificateClient certClient;
  private String caCertPem = null;
  private static boolean testSecureOmFlag = false;
  private final Text omRpcAddressTxt;
  private final OzoneConfiguration configuration;
  private RPC.Server omRpcServer;
  private InetSocketAddress omRpcAddress;
  private String omId;

  private OMMetadataManager metadataManager;
  private VolumeManager volumeManager;
  private BucketManager bucketManager;
  private KeyManager keyManager;
  private PrefixManagerImpl prefixManager;
  private UpgradeFinalizer upgradeFinalizer;

  private final OMMetrics metrics;
  private final ProtocolMessageMetrics<ProtocolMessageEnum>
      omClientProtocolMetrics;
  private OzoneManagerHttpServer httpServer;
  private final OMStorage omStorage;
  private final ScmBlockLocationProtocol scmBlockClient;
  private final StorageContainerLocationProtocol scmContainerClient;
  private ObjectName omInfoBeanName;
  private Timer metricsTimer;
  private ScheduleOMMetricsWriteTask scheduleOMMetricsWriteTask;
  private static final ObjectWriter WRITER =
      new ObjectMapper().writerWithDefaultPrettyPrinter();
  private static final ObjectReader READER =
      new ObjectMapper().readerFor(OmMetricsInfo.class);
  private static final int SHUTDOWN_HOOK_PRIORITY = 30;
  private final Runnable shutdownHook;
  private final File omMetaDir;
  private final boolean isAclEnabled;
  private IAccessAuthorizer accessAuthorizer;
  private JvmPauseMonitor jvmPauseMonitor;
  private final SecurityConfig secConfig;
  private S3SecretManager s3SecretManager;
  private volatile boolean isOmRpcServerRunning = false;
  private String omComponent;
  private OzoneManagerProtocolServerSideTranslatorPB omServerProtocol;

  private boolean isRatisEnabled;
  private OzoneManagerRatisServer omRatisServer;
  private OzoneManagerSnapshotProvider omSnapshotProvider;
  private OMNodeDetails omNodeDetails;
  private List<OMNodeDetails> peerNodes;
  private File omRatisSnapshotDir;
  private final OMRatisSnapshotInfo omRatisSnapshotInfo;
  private final Map<String, RatisDropwizardExports> ratisMetricsMap =
      new ConcurrentHashMap<>();

  private KeyProviderCryptoExtension kmsProvider = null;
  private static String keyProviderUriKeyName =
      CommonConfigurationKeysPublic.HADOOP_SECURITY_KEY_PROVIDER_PATH;
  private final OMLayoutVersionManagerImpl versionManager;

  private boolean allowListAllVolumes;
  // Adding parameters needed for VolumeRequests here, so that during request
  // execution, we can get from ozoneManager.
  private long maxUserVolumeCount;

  private final ScmClient scmClient;
  private final long scmBlockSize;
  private final int preallocateBlocksMax;
  private final boolean grpcBlockTokenEnabled;
  private final boolean useRatisForReplication;

  private boolean isNativeAuthorizerEnabled;
  private boolean prepareForUpgrade;

  private ExitManager exitManager;

  private enum State {
    INITIALIZED,
    RUNNING,
    PREPARING_FOR_UPGRADE,
    STOPPED
  }

  // Used in MiniOzoneCluster testing
  private State omState;

  private OzoneManager(OzoneConfiguration conf, boolean forUpgrade)
      throws IOException, AuthenticationException {
    super(OzoneVersionInfo.OZONE_VERSION_INFO);
    Preconditions.checkNotNull(conf);
    configuration = conf;
    // Load HA related configurations
    OMHANodeDetails omhaNodeDetails =
        OMHANodeDetails.loadOMHAConfig(configuration);

    this.peerNodes = omhaNodeDetails.getPeerNodeDetails();
    this.omNodeDetails = omhaNodeDetails.getLocalNodeDetails();

    omStorage = new OMStorage(conf);
    omId = omStorage.getOmId();

    versionManager = OMLayoutVersionManagerImpl.initialize(omStorage);
<<<<<<< HEAD
    upgradeFinalizer = new OMUpgradeFinalizer(versionManager);
=======
>>>>>>> 8fe8a1fa

    // In case of single OM Node Service there will be no OM Node ID
    // specified, set it to value from om storage
    if (this.omNodeDetails.getOMNodeId() == null) {
      this.omNodeDetails = OMHANodeDetails.getOMNodeDetails(conf,
          omNodeDetails.getOMServiceId(),
          omStorage.getOmId(), omNodeDetails.getRpcAddress(),
          omNodeDetails.getRatisPort());
    }

    loginOMUserIfSecurityEnabled(conf);

    this.allowListAllVolumes = conf.getBoolean(OZONE_OM_VOLUME_LISTALL_ALLOWED,
        OZONE_OM_VOLUME_LISTALL_ALLOWED_DEFAULT);
    this.maxUserVolumeCount = conf.getInt(OZONE_OM_USER_MAX_VOLUME,
        OZONE_OM_USER_MAX_VOLUME_DEFAULT);
    Preconditions.checkArgument(this.maxUserVolumeCount > 0,
        OZONE_OM_USER_MAX_VOLUME + " value should be greater than zero");

    if (omStorage.getState() != StorageState.INITIALIZED) {
      throw new OMException("OM not initialized, current OM storage state: "
          + omStorage.getState().name() + ". Please ensure 'ozone om --init' "
          + "command is executed to generate all the required metadata to "
          + omStorage.getStorageDir()
          + " once before starting the OM service.",
          ResultCodes.OM_NOT_INITIALIZED);
    }
    omMetaDir = OMStorage.getOmDbDir(configuration);
    this.isAclEnabled = conf.getBoolean(OZONE_ACL_ENABLED,
        OZONE_ACL_ENABLED_DEFAULT);
    this.scmBlockSize = (long) conf.getStorageSize(OZONE_SCM_BLOCK_SIZE,
        OZONE_SCM_BLOCK_SIZE_DEFAULT, StorageUnit.BYTES);
    this.preallocateBlocksMax = conf.getInt(
        OZONE_KEY_PREALLOCATION_BLOCKS_MAX,
        OZONE_KEY_PREALLOCATION_BLOCKS_MAX_DEFAULT);
    this.grpcBlockTokenEnabled = conf.getBoolean(HDDS_BLOCK_TOKEN_ENABLED,
        HDDS_BLOCK_TOKEN_ENABLED_DEFAULT);
    this.useRatisForReplication = conf.getBoolean(
        DFS_CONTAINER_RATIS_ENABLED_KEY, DFS_CONTAINER_RATIS_ENABLED_DEFAULT);
    // TODO: This is a temporary check. Once fully implemented, all OM state
    //  change should go through Ratis - be it standalone (for non-HA) or
    //  replicated (for HA).
    isRatisEnabled = configuration.getBoolean(
        OMConfigKeys.OZONE_OM_RATIS_ENABLE_KEY,
        OMConfigKeys.OZONE_OM_RATIS_ENABLE_DEFAULT);

    InetSocketAddress omNodeRpcAddr = omNodeDetails.getRpcAddress();
    omRpcAddressTxt = new Text(omNodeDetails.getRpcAddressString());

    scmContainerClient = getScmContainerClient(configuration);
    // verifies that the SCM info in the OM Version file is correct.
    scmBlockClient = getScmBlockClient(configuration);
    this.scmClient = new ScmClient(scmBlockClient, scmContainerClient);

    // For testing purpose only, not hit scm from om as Hadoop UGI can't login
    // two principals in the same JVM.
    if (!testSecureOmFlag) {
      ScmInfo scmInfo = getScmInfo(configuration);
      if (!(scmInfo.getClusterId().equals(omStorage.getClusterID()) && scmInfo
          .getScmId().equals(omStorage.getScmId()))) {
        logVersionMismatch(conf, scmInfo);
        throw new OMException("SCM version info mismatch.",
            ResultCodes.SCM_VERSION_MISMATCH_ERROR);
      }
    }

    RPC.setProtocolEngine(configuration, OzoneManagerProtocolPB.class,
        ProtobufRpcEngine.class);

    secConfig = new SecurityConfig(configuration);
    // Create the KMS Key Provider
    try {
      kmsProvider = createKeyProviderExt(configuration);
    } catch (IOException ioe) {
      kmsProvider = null;
      LOG.error("Fail to create Key Provider");
    }
    if (secConfig.isSecurityEnabled()) {
      omComponent = OM_DAEMON + "-" + omId;
      if (omStorage.getOmCertSerialId() == null) {
        throw new RuntimeException("OzoneManager started in secure mode but " +
            "doesn't have SCM signed certificate.");
      }
      certClient = new OMCertificateClient(new SecurityConfig(conf),
          omStorage.getOmCertSerialId());
    }
    if (secConfig.isBlockTokenEnabled()) {
      blockTokenMgr = createBlockTokenSecretManager(configuration);
    }

    instantiateServices();

    // Create special volume s3v which is required for S3G.
    addS3GVolumeToDB();

    this.omRatisSnapshotInfo = new OMRatisSnapshotInfo();
    initializeRatisServer();
    if (isRatisEnabled) {
      // Create Ratis storage dir
      String omRatisDirectory =
          OzoneManagerRatisServer.getOMRatisDirectory(configuration);
      if (omRatisDirectory == null || omRatisDirectory.isEmpty()) {
        throw new IllegalArgumentException(HddsConfigKeys.OZONE_METADATA_DIRS +
            " must be defined.");
      }
      OmUtils.createOMDir(omRatisDirectory);
      // Create Ratis snapshot dir
      omRatisSnapshotDir = OmUtils.createOMDir(
          OzoneManagerRatisServer.getOMRatisSnapshotDirectory(configuration));

      if (peerNodes != null && !peerNodes.isEmpty()) {
        this.omSnapshotProvider = new OzoneManagerSnapshotProvider(
            configuration, omRatisSnapshotDir, peerNodes);
      }
    }

    metrics = OMMetrics.create();
    omClientProtocolMetrics = ProtocolMessageMetrics
        .create("OmClientProtocol", "Ozone Manager RPC endpoint",
            OzoneManagerProtocolProtos.Type.values());

    // Start Om Rpc Server.
    omRpcServer = getRpcServer(configuration);
    omRpcAddress = updateRPCListenAddress(configuration,
        OZONE_OM_ADDRESS_KEY, omNodeRpcAddr, omRpcServer);

    shutdownHook = () -> {
      saveOmMetrics();
    };
    ShutdownHookManager.get().addShutdownHook(shutdownHook,
        SHUTDOWN_HOOK_PRIORITY);
    this.prepareForUpgrade = forUpgrade;
    omState = State.INITIALIZED;
  }

  private void logVersionMismatch(OzoneConfiguration conf, ScmInfo scmInfo) {
    InetSocketAddress scmBlockAddress =
        getScmAddressForBlockClients(conf);
    if (!scmInfo.getClusterId().equals(omStorage.getClusterID())) {
      LOG.error("clusterId from {} is {}, but is {} in {}",
          scmBlockAddress, scmInfo.getClusterId(),
          omStorage.getClusterID(), omStorage.getVersionFile());
    }
    if (!scmInfo.getScmId().equals(omStorage.getScmId())) {
      LOG.error("scmId from {} is {}, but is {} in {}",
          scmBlockAddress, scmInfo.getScmId(),
          omStorage.getScmId(), omStorage.getVersionFile());
    }
  }

  /**
   * Instantiate services which are dependent on the OM DB state.
   * When OM state is reloaded, these services are re-initialized with the
   * new OM state.
   */
  private void instantiateServices() throws IOException {

    metadataManager = new OmMetadataManagerImpl(configuration);
    volumeManager = new VolumeManagerImpl(metadataManager, configuration);
    bucketManager = new BucketManagerImpl(metadataManager, getKmsProvider(),
        isRatisEnabled);
    if (secConfig.isSecurityEnabled()) {
      s3SecretManager = new S3SecretManagerImpl(configuration, metadataManager);
      delegationTokenMgr = createDelegationTokenSecretManager(configuration);
    }

    prefixManager = new PrefixManagerImpl(metadataManager, isRatisEnabled);
    keyManager = new KeyManagerImpl(this, scmClient, configuration,
        omStorage.getOmId());

    if (isAclEnabled) {
      accessAuthorizer = getACLAuthorizerInstance(configuration);
      if (accessAuthorizer instanceof OzoneNativeAuthorizer) {
        OzoneNativeAuthorizer authorizer =
            (OzoneNativeAuthorizer) accessAuthorizer;
        isNativeAuthorizerEnabled = true;
        authorizer.setVolumeManager(volumeManager);
        authorizer.setBucketManager(bucketManager);
        authorizer.setKeyManager(keyManager);
        authorizer.setPrefixManager(prefixManager);
        authorizer.setOzoneAdmins(getOzoneAdmins(configuration));
      }
    } else {
      accessAuthorizer = null;
    }
  }

  /**
   * Return configuration value of
   * {@link OzoneConfigKeys#DFS_CONTAINER_RATIS_ENABLED_KEY}.
   */
  public boolean shouldUseRatis() {
    return useRatisForReplication;
  }

  /**
   * Return scmClient.
   */
  public ScmClient getScmClient() {
    return scmClient;
  }

  /**
   * Return SecretManager for OM.
   */
  public OzoneBlockTokenSecretManager getBlockTokenSecretManager() {
    return blockTokenMgr;
  }

  /**
   * Return config value of {@link OzoneConfigKeys#OZONE_SCM_BLOCK_SIZE}.
   */
  public long getScmBlockSize() {
    return scmBlockSize;
  }

  /**
   * Return config value of
   * {@link OzoneConfigKeys#OZONE_KEY_PREALLOCATION_BLOCKS_MAX}.
   */
  public int getPreallocateBlocksMax() {
    return preallocateBlocksMax;
  }

  /**
   * Return config value of
   * {@link HddsConfigKeys#HDDS_BLOCK_TOKEN_ENABLED}.
   */
  public boolean isGrpcBlockTokenEnabled() {
    return grpcBlockTokenEnabled;
  }

  private KeyProviderCryptoExtension createKeyProviderExt(
      OzoneConfiguration conf) throws IOException {
    KeyProvider keyProvider = KMSUtil.createKeyProvider(conf,
        keyProviderUriKeyName);
    if (keyProvider == null) {
      return null;
    }
    KeyProviderCryptoExtension cryptoProvider = KeyProviderCryptoExtension
        .createKeyProviderCryptoExtension(keyProvider);
    return cryptoProvider;
  }

  /**
   * Returns an instance of {@link IAccessAuthorizer}.
   * Looks up the configuration to see if there is custom class specified.
   * Constructs the instance by passing the configuration directly to the
   * constructor to achieve thread safety using final fields.
   *
   * @param conf
   * @return IAccessAuthorizer
   */
  private IAccessAuthorizer getACLAuthorizerInstance(OzoneConfiguration conf) {
    Class<? extends IAccessAuthorizer> clazz = conf.getClass(
        OZONE_ACL_AUTHORIZER_CLASS, OzoneAccessAuthorizer.class,
        IAccessAuthorizer.class);
    return ReflectionUtils.newInstance(clazz, conf);
  }

  @Override
  public void close() throws IOException {
    stop();
  }

  /**
   * Class which schedule saving metrics to a file.
   */
  private class ScheduleOMMetricsWriteTask extends TimerTask {
    public void run() {
      saveOmMetrics();
    }
  }

  private void saveOmMetrics() {
    try {
      boolean success;
      Files.createDirectories(
          getTempMetricsStorageFile().getParentFile().toPath());
      try (BufferedWriter writer = new BufferedWriter(
          new OutputStreamWriter(new FileOutputStream(
              getTempMetricsStorageFile()), "UTF-8"))) {
        OmMetricsInfo metricsInfo = new OmMetricsInfo();
        metricsInfo.setNumKeys(metrics.getNumKeys());
        WRITER.writeValue(writer, metricsInfo);
        success = true;
      }

      if (success) {
        Files.move(getTempMetricsStorageFile().toPath(),
            getMetricsStorageFile().toPath(), StandardCopyOption
                .ATOMIC_MOVE, StandardCopyOption.REPLACE_EXISTING);
      }
    } catch (IOException ex) {
      LOG.error("Unable to write the om Metrics file", ex);
    }
  }

  /**
   * Returns temporary metrics storage file.
   *
   * @return File
   */
  private File getTempMetricsStorageFile() {
    return new File(omMetaDir, OM_METRICS_TEMP_FILE);
  }

  /**
   * Returns metrics storage file.
   *
   * @return File
   */
  private File getMetricsStorageFile() {
    return new File(omMetaDir, OM_METRICS_FILE);
  }

  private OzoneDelegationTokenSecretManager createDelegationTokenSecretManager(
      OzoneConfiguration conf) throws IOException {
    long tokenRemoverScanInterval =
        conf.getTimeDuration(OMConfigKeys.DELEGATION_REMOVER_SCAN_INTERVAL_KEY,
            OMConfigKeys.DELEGATION_REMOVER_SCAN_INTERVAL_DEFAULT,
            TimeUnit.MILLISECONDS);
    long tokenMaxLifetime =
        conf.getTimeDuration(OMConfigKeys.DELEGATION_TOKEN_MAX_LIFETIME_KEY,
            OMConfigKeys.DELEGATION_TOKEN_MAX_LIFETIME_DEFAULT,
            TimeUnit.MILLISECONDS);
    long tokenRenewInterval =
        conf.getTimeDuration(OMConfigKeys.DELEGATION_TOKEN_RENEW_INTERVAL_KEY,
            OMConfigKeys.DELEGATION_TOKEN_RENEW_INTERVAL_DEFAULT,
            TimeUnit.MILLISECONDS);

    return new OzoneDelegationTokenSecretManager.Builder()
        .setConf(conf)
        .setTokenMaxLifetime(tokenMaxLifetime)
        .setTokenRenewInterval(tokenRenewInterval)
        .setTokenRemoverScanInterval(tokenRemoverScanInterval)
        .setService(omRpcAddressTxt)
        .setS3SecretManager(s3SecretManager)
        .setCertificateClient(certClient)
        .setOmServiceId(omNodeDetails.getOMServiceId())
        .build();
  }

  private OzoneBlockTokenSecretManager createBlockTokenSecretManager(
      OzoneConfiguration conf) {

    long expiryTime = conf.getTimeDuration(
        HddsConfigKeys.HDDS_BLOCK_TOKEN_EXPIRY_TIME,
        HddsConfigKeys.HDDS_BLOCK_TOKEN_EXPIRY_TIME_DEFAULT,
        TimeUnit.MILLISECONDS);
    // TODO: Pass OM cert serial ID.
    if (testSecureOmFlag) {
      return new OzoneBlockTokenSecretManager(secConfig, expiryTime, "1");
    }
    Objects.requireNonNull(certClient);
    return new OzoneBlockTokenSecretManager(secConfig, expiryTime,
        certClient.getCertificate().getSerialNumber().toString());
  }

  private void stopSecretManager() {
    if (blockTokenMgr != null) {
      LOG.info("Stopping OM block token manager.");
      try {
        blockTokenMgr.stop();
      } catch (IOException e) {
        LOG.error("Failed to stop block token manager", e);
      }
    }

    if (delegationTokenMgr != null) {
      LOG.info("Stopping OM delegation token secret manager.");
      try {
        delegationTokenMgr.stop();
      } catch (IOException e) {
        LOG.error("Failed to stop delegation token manager", e);
      }
    }
  }

  @VisibleForTesting
  public void startSecretManager() {
    try {
      readKeyPair();
    } catch (OzoneSecurityException e) {
      LOG.error("Unable to read key pair for OM.", e);
      throw new RuntimeException(e);
    }
    if (secConfig.isBlockTokenEnabled() && blockTokenMgr != null) {
      try {
        LOG.info("Starting OM block token secret manager");
        blockTokenMgr.start(certClient);
      } catch (IOException e) {
        // Unable to start secret manager.
        LOG.error("Error starting block token secret manager.", e);
        throw new RuntimeException(e);
      }
    }

    if (delegationTokenMgr != null) {
      try {
        LOG.info("Starting OM delegation token secret manager");
        delegationTokenMgr.start(certClient);
      } catch (IOException e) {
        // Unable to start secret manager.
        LOG.error("Error starting delegation token secret manager.", e);
        throw new RuntimeException(e);
      }
    }
  }

  /**
   * For testing purpose only.
   */
  public void setCertClient(CertificateClient certClient) {
    // TODO: Initialize it in constructor with implementation for certClient.
    this.certClient = certClient;
  }

  /**
   * Read private key from file.
   */
  private void readKeyPair() throws OzoneSecurityException {
    try {
      LOG.info("Reading keypair and certificate from file system.");
      PublicKey pubKey = certClient.getPublicKey();
      PrivateKey pvtKey = certClient.getPrivateKey();
      Objects.requireNonNull(pubKey);
      Objects.requireNonNull(pvtKey);
      Objects.requireNonNull(certClient.getCertificate());
    } catch (Exception e) {
      throw new OzoneSecurityException("Error reading keypair & certificate "
          + "OzoneManager.", e, OzoneSecurityException
          .ResultCodes.OM_PUBLIC_PRIVATE_KEY_FILE_NOT_EXIST);
    }
  }

  /**
   * Login OM service user if security and Kerberos are enabled.
   *
   * @param conf
   * @throws IOException, AuthenticationException
   */
  private static void loginOMUser(OzoneConfiguration conf)
      throws IOException, AuthenticationException {

    if (SecurityUtil.getAuthenticationMethod(conf).equals(
        AuthenticationMethod.KERBEROS)) {
      if (LOG.isDebugEnabled()) {
        LOG.debug("Ozone security is enabled. Attempting login for OM user. "
                + "Principal: {}, keytab: {}", conf.get(
            OZONE_OM_KERBEROS_PRINCIPAL_KEY),
            conf.get(OZONE_OM_KERBEROS_KEYTAB_FILE_KEY));
      }

      UserGroupInformation.setConfiguration(conf);

      InetSocketAddress socAddr = OmUtils.getOmAddress(conf);
      SecurityUtil.login(conf, OZONE_OM_KERBEROS_KEYTAB_FILE_KEY,
          OZONE_OM_KERBEROS_PRINCIPAL_KEY, socAddr.getHostName());
    } else {
      throw new AuthenticationException(SecurityUtil.getAuthenticationMethod(
          conf) + " authentication method not supported. OM user login "
          + "failed.");
    }
    LOG.info("Ozone Manager login successful.");
  }

  /**
   * Create a scm block client, used by putKey() and getKey().
   *
   * @return {@link ScmBlockLocationProtocol}
   * @throws IOException
   */
  private static ScmBlockLocationProtocol getScmBlockClient(
      OzoneConfiguration conf) throws IOException {
    RPC.setProtocolEngine(conf, ScmBlockLocationProtocolPB.class,
        ProtobufRpcEngine.class);
    long scmVersion =
        RPC.getProtocolVersion(ScmBlockLocationProtocolPB.class);
    InetSocketAddress scmBlockAddress =
        getScmAddressForBlockClients(conf);
    ScmBlockLocationProtocolClientSideTranslatorPB scmBlockLocationClient =
        new ScmBlockLocationProtocolClientSideTranslatorPB(
            RPC.getProxy(ScmBlockLocationProtocolPB.class, scmVersion,
                scmBlockAddress, UserGroupInformation.getCurrentUser(), conf,
                NetUtils.getDefaultSocketFactory(conf),
                Client.getRpcTimeout(conf)));
    return TracingUtil
        .createProxy(scmBlockLocationClient, ScmBlockLocationProtocol.class,
            conf);
  }

  /**
   * Returns a scm container client.
   *
   * @return {@link StorageContainerLocationProtocol}
   * @throws IOException
   */
  private static StorageContainerLocationProtocol getScmContainerClient(
      OzoneConfiguration conf) throws IOException {
    RPC.setProtocolEngine(conf, StorageContainerLocationProtocolPB.class,
        ProtobufRpcEngine.class);
    long scmVersion =
        RPC.getProtocolVersion(StorageContainerLocationProtocolPB.class);
    InetSocketAddress scmAddr = getScmAddressForClients(
        conf);
    StorageContainerLocationProtocol scmContainerClient =
        TracingUtil.createProxy(
            new StorageContainerLocationProtocolClientSideTranslatorPB(
                RPC.getProxy(StorageContainerLocationProtocolPB.class,
                    scmVersion,
                    scmAddr, UserGroupInformation.getCurrentUser(), conf,
                    NetUtils.getDefaultSocketFactory(conf),
                    Client.getRpcTimeout(conf))),
            StorageContainerLocationProtocol.class, conf);
    return scmContainerClient;
  }

  /**
   * Starts an RPC server, if configured.
   *
   * @param conf         configuration
   * @param addr         configured address of RPC server
   * @param protocol     RPC protocol provided by RPC server
   * @param instance     RPC protocol implementation instance
   * @param handlerCount RPC server handler count
   * @return RPC server
   * @throws IOException if there is an I/O error while creating RPC server
   */
  private RPC.Server startRpcServer(OzoneConfiguration conf,
      InetSocketAddress addr, Class<?> protocol, BlockingService instance,
      int handlerCount) throws IOException {
    RPC.Server rpcServer = new RPC.Builder(conf)
        .setProtocol(protocol)
        .setInstance(instance)
        .setBindAddress(addr.getHostString())
        .setPort(addr.getPort())
        .setNumHandlers(handlerCount)
        .setVerbose(false)
        .setSecretManager(delegationTokenMgr)
        .build();

    HddsServerUtil.addPBProtocol(conf, protocol, instance, rpcServer);

    if (conf.getBoolean(CommonConfigurationKeys.HADOOP_SECURITY_AUTHORIZATION,
        false)) {
      rpcServer.refreshServiceAcl(conf, OMPolicyProvider.getInstance());
    }
    return rpcServer;
  }

  private static boolean isOzoneSecurityEnabled() {
    return securityEnabled;
  }

  /**
   * Constructs OM instance based on the configuration.
   *
   * @param conf OzoneConfiguration
   * @return OM instance
   * @throws IOException, AuthenticationException in case OM instance
   *                      creation fails.
   */
  public static OzoneManager createOm(OzoneConfiguration conf)
      throws IOException, AuthenticationException {
    return new OzoneManager(conf, false);
  }

  public static OzoneManager createOmUpgradeMode(OzoneConfiguration conf)
      throws IOException, AuthenticationException {
    return new OzoneManager(conf, true);
  }

  /**
   * Logs in the OM user if security is enabled in the configuration.
   *
   * @param conf OzoneConfiguration
   * @throws IOException, AuthenticationException in case login fails.
   */
  private static void loginOMUserIfSecurityEnabled(OzoneConfiguration conf)
      throws IOException, AuthenticationException {
    securityEnabled = OzoneSecurityUtil.isSecurityEnabled(conf);
    if (securityEnabled) {
      loginOMUser(conf);
    }
  }

  /**
   * Initializes the OM instance.
   *
   * @param conf OzoneConfiguration
   * @return true if OM initialization succeeds, false otherwise
   * @throws IOException in case ozone metadata directory path is not
   *                     accessible
   */
  @VisibleForTesting
  public static boolean omInit(OzoneConfiguration conf) throws IOException,
      AuthenticationException {
    OMHANodeDetails.loadOMHAConfig(conf);
    loginOMUserIfSecurityEnabled(conf);
    OMStorage omStorage = new OMStorage(conf);
    StorageState state = omStorage.getState();
    if (state != StorageState.INITIALIZED) {
      try {
        ScmInfo scmInfo = getScmInfo(conf);
        String clusterId = scmInfo.getClusterId();
        String scmId = scmInfo.getScmId();
        if (clusterId == null || clusterId.isEmpty()) {
          throw new IOException("Invalid Cluster ID");
        }
        if (scmId == null || scmId.isEmpty()) {
          throw new IOException("Invalid SCM ID");
        }
        omStorage.setClusterId(clusterId);
        omStorage.setScmId(scmId);
        if (OzoneSecurityUtil.isSecurityEnabled(conf)) {
          initializeSecurity(conf, omStorage);
        }
        omStorage.initialize();
        System.out.println(
            "OM initialization succeeded.Current cluster id for sd="
                + omStorage.getStorageDir() + ";cid=" + omStorage
                .getClusterID() + ";layoutVersion=" + omStorage
                .getLayoutVersion());

        return true;
      } catch (IOException ioe) {
        LOG.error("Could not initialize OM version file", ioe);
        return false;
      }
    } else {
      if (OzoneSecurityUtil.isSecurityEnabled(conf) &&
          omStorage.getOmCertSerialId() == null) {
        LOG.info("OM storage is already initialized. Initializing security");
        initializeSecurity(conf, omStorage);
        omStorage.persistCurrentState();
      }
      System.out.println(
          "OM already initialized.Reusing existing cluster id for sd="
              + omStorage.getStorageDir() + ";cid=" + omStorage
              .getClusterID() + ";layoutVersion=" + omStorage
              .getLayoutVersion());
      return true;
    }
  }

  public boolean applyAllPendingTransactions()
      throws InterruptedException, IOException {

    if (!isRatisEnabled) {
      LOG.info("Ratis not enabled. Nothing to do.");
      return true;
    }

    waitForAllTxnsApplied(omRatisServer.getOmStateMachine(),
        omRatisServer.getRaftGroup(),
        (RaftServerProxy) omRatisServer.getServer(),
        OZONE_OM_MAX_TIME_TO_WAIT_FLUSH_TXNS,
        OZONE_OM_FLUSH_TXNS_RETRY_INTERVAL_SECONDS);

    long appliedIndexFromRatis =
        omRatisServer.getOmStateMachine().getLastAppliedTermIndex().getIndex();
    OMTransactionInfo omTransactionInfo =
        OMTransactionInfo.readTransactionInfo(metadataManager);
    long index = omTransactionInfo.getTermIndex().getIndex();
    if (index != appliedIndexFromRatis) {
      throw new IllegalStateException(
          String.format("Cannot prepare OM for Upgrade " +
          "since transaction info table index %d does not match ratis %s",
              index, appliedIndexFromRatis));
    }

    LOG.info("OM has been prepared for upgrade. All transactions " +
        "upto {} have been flushed to the state machine, " +
        "and a snapshot has been taken.",
        omRatisServer.getOmStateMachine().getLastAppliedTermIndex().getIndex());
    return true;
  }

  /**
   * Initializes secure OzoneManager.
   */
  @VisibleForTesting
  public static void initializeSecurity(OzoneConfiguration conf,
      OMStorage omStore)
      throws IOException {
    LOG.info("Initializing secure OzoneManager.");

    CertificateClient certClient =
        new OMCertificateClient(new SecurityConfig(conf),
            omStore.getOmCertSerialId());
    CertificateClient.InitResponse response = certClient.init();
    LOG.info("Init response: {}", response);
    switch (response) {
    case SUCCESS:
      LOG.info("Initialization successful.");
      break;
    case GETCERT:
      getSCMSignedCert(certClient, conf, omStore);
      LOG.info("Successfully stored SCM signed certificate.");
      break;
    case FAILURE:
      LOG.error("OM security initialization failed.");
      throw new RuntimeException("OM security initialization failed.");
    case RECOVER:
      LOG.error("OM security initialization failed. OM certificate is " +
          "missing.");
      throw new RuntimeException("OM security initialization failed.");
    default:
      LOG.error("OM security initialization failed. Init response: {}",
          response);
      throw new RuntimeException("OM security initialization failed.");
    }
  }

  private static ScmInfo getScmInfo(OzoneConfiguration conf)
      throws IOException {
    try {
      RetryPolicy retryPolicy = retryUpToMaximumCountWithFixedSleep(
          10, 5, TimeUnit.SECONDS);
      RetriableTask<ScmInfo> retriable = new RetriableTask<>(
          retryPolicy, "OM#getScmInfo",
          () -> getScmBlockClient(conf).getScmInfo());
      return retriable.call();
    } catch (IOException e) {
      throw e;
    } catch (Exception e) {
      throw new IOException("Failed to get SCM info", e);
    }
  }

  /**
   * Builds a message for logging startup information about an RPC server.
   *
   * @param description RPC server description
   * @param addr        RPC server listening address
   * @return server startup message
   */
  private static String buildRpcServerStartMessage(String description,
      InetSocketAddress addr) {
    return addr != null ? String.format("%s is listening at %s",
        description, addr.toString()) :
        String.format("%s not started", description);
  }

  @VisibleForTesting
  public KeyManager getKeyManager() {
    return keyManager;
  }

  @VisibleForTesting
  public ScmInfo getScmInfo() throws IOException {
    return scmBlockClient.getScmInfo();
  }

  @VisibleForTesting
  public OMStorage getOmStorage() {
    return omStorage;
  }

  @VisibleForTesting
  public OzoneManagerRatisServer getOmRatisServer() {
    return omRatisServer;
  }

  @VisibleForTesting
  public OzoneManagerSnapshotProvider getOmSnapshotProvider() {
    return omSnapshotProvider;
  }

  @VisibleForTesting
  public InetSocketAddress getOmRpcServerAddr() {
    return omRpcAddress;
  }

  @VisibleForTesting
  public LifeCycle.State getOmRatisServerState() {
    if (omRatisServer == null) {
      return null;
    } else {
      return omRatisServer.getServerState();
    }
  }

  @VisibleForTesting
  public KeyProviderCryptoExtension getKmsProvider() {
    return kmsProvider;
  }

  public PrefixManager getPrefixManager() {
    return prefixManager;
  }

  /**
   * Get metadata manager.
   *
   * @return metadata manager.
   */
  public OMMetadataManager getMetadataManager() {
    return metadataManager;
  }

  public OzoneBlockTokenSecretManager getBlockTokenMgr() {
    return blockTokenMgr;
  }

  public OzoneManagerProtocolServerSideTranslatorPB getOmServerProtocol() {
    return omServerProtocol;
  }

  public OMMetrics getMetrics() {
    return metrics;
  }

  /**
   * Start service.
   */
  public void start() throws IOException {
    omClientProtocolMetrics.register();
    HddsServerUtil.initializeMetrics(configuration, "OzoneManager");

    LOG.info(buildRpcServerStartMessage("OzoneManager RPC server",
        omRpcAddress));

    // Start Ratis services
    if (omRatisServer != null) {
      omRatisServer.start();
    }

    metadataManager.start(configuration);
    startSecretManagerIfNecessary();


    if (certClient != null) {
      caCertPem = CertificateCodec.getPEMEncodedString(
          certClient.getCACertificate());
    }
    // Set metrics and start metrics back ground thread
    metrics.setNumVolumes(metadataManager.countRowsInTable(metadataManager
        .getVolumeTable()));
    metrics.setNumBuckets(metadataManager.countRowsInTable(metadataManager
        .getBucketTable()));

    if (getMetricsStorageFile().exists()) {
      OmMetricsInfo metricsInfo = READER.readValue(getMetricsStorageFile());
      metrics.setNumKeys(metricsInfo.getNumKeys());
    }

    // Schedule save metrics
    long period = configuration.getTimeDuration(OZONE_OM_METRICS_SAVE_INTERVAL,
        OZONE_OM_METRICS_SAVE_INTERVAL_DEFAULT, TimeUnit.MILLISECONDS);
    scheduleOMMetricsWriteTask = new ScheduleOMMetricsWriteTask();
    metricsTimer = new Timer();
    metricsTimer.schedule(scheduleOMMetricsWriteTask, 0, period);

    keyManager.start(configuration);

    try {
      httpServer = new OzoneManagerHttpServer(configuration, this);
      httpServer.start();
    } catch (Exception ex) {
      // Allow OM to start as Http Server failure is not fatal.
      LOG.error("OM HttpServer failed to start.", ex);
    }

    if (!prepareForUpgrade) {
      omRpcServer.start();
      isOmRpcServerRunning = true;
    }
    registerMXBean();

    startJVMPauseMonitor();
    setStartTime();

    if (!prepareForUpgrade) {
      omState = State.RUNNING;
    } else {
      omState = State.PREPARING_FOR_UPGRADE;
      LOG.info("Started OM services in upgrade mode.");
    }
  }

  /**
   * Restarts the service. This method re-initializes the rpc server.
   */
  public void restart() throws IOException {
    LOG.info(buildRpcServerStartMessage("OzoneManager RPC server",
        omRpcAddress));

    HddsServerUtil.initializeMetrics(configuration, "OzoneManager");

    instantiateServices();

    startSecretManagerIfNecessary();

    // Set metrics and start metrics back ground thread
    metrics.setNumVolumes(metadataManager.countRowsInTable(metadataManager
        .getVolumeTable()));
    metrics.setNumBuckets(metadataManager.countRowsInTable(metadataManager
        .getBucketTable()));

    if (getMetricsStorageFile().exists()) {
      OmMetricsInfo metricsInfo = READER.readValue(getMetricsStorageFile());
      metrics.setNumKeys(metricsInfo.getNumKeys());
    }

    // Schedule save metrics
    long period = configuration.getTimeDuration(OZONE_OM_METRICS_SAVE_INTERVAL,
        OZONE_OM_METRICS_SAVE_INTERVAL_DEFAULT, TimeUnit.MILLISECONDS);
    scheduleOMMetricsWriteTask = new ScheduleOMMetricsWriteTask();
    metricsTimer = new Timer();
    metricsTimer.schedule(scheduleOMMetricsWriteTask, 0, period);

    initializeRatisServer();
    if (omRatisServer != null) {
      omRatisServer.start();
    }

    omRpcServer = getRpcServer(configuration);

    try {
      httpServer = new OzoneManagerHttpServer(configuration, this);
      httpServer.start();
    } catch (Exception ex) {
      // Allow OM to start as Http Server failure is not fatal.
      LOG.error("OM HttpServer failed to start.", ex);
    }

    omRpcServer.start();
    isOmRpcServerRunning = true;

    registerMXBean();

    startJVMPauseMonitor();
    setStartTime();
    omState = State.RUNNING;
  }

  /**
   * Creates a new instance of rpc server. If an earlier instance is already
   * running then returns the same.
   */
  private RPC.Server getRpcServer(OzoneConfiguration conf) throws IOException {
    if (isOmRpcServerRunning) {
      return omRpcServer;
    }

    InetSocketAddress omNodeRpcAddr = OmUtils.getOmAddress(conf);

    final int handlerCount = conf.getInt(OZONE_OM_HANDLER_COUNT_KEY,
        OZONE_OM_HANDLER_COUNT_DEFAULT);
    RPC.setProtocolEngine(configuration, OzoneManagerProtocolPB.class,
        ProtobufRpcEngine.class);
    this.omServerProtocol = new OzoneManagerProtocolServerSideTranslatorPB(
        this, omRatisServer, omClientProtocolMetrics, isRatisEnabled);

    BlockingService omService = newReflectiveBlockingService(omServerProtocol);

    return startRpcServer(configuration, omNodeRpcAddr,
        OzoneManagerProtocolPB.class, omService,
        handlerCount);
  }

  /**
   * Creates an instance of ratis server.
   */
  private void initializeRatisServer() throws IOException {
    if (isRatisEnabled) {
      if (omRatisServer == null) {
        // This needs to be done before initializing Ratis.
        RatisDropwizardExports.
            registerRatisMetricReporters(ratisMetricsMap);
        omRatisServer = OzoneManagerRatisServer.newOMRatisServer(
            configuration, this, omNodeDetails, peerNodes);
      }
      LOG.info("OzoneManager Ratis server initialized at port {}",
          omRatisServer.getServerPort());
    } else {
      omRatisServer = null;
    }
  }

  public OMRatisSnapshotInfo getSnapshotInfo() {
    return omRatisSnapshotInfo;
  }

  @VisibleForTesting
  public long getRatisSnapshotIndex() throws IOException {
    return OMTransactionInfo.readTransactionInfo(metadataManager)
        .getTransactionIndex();
  }

  /**
   * Stop service.
   */
  public void stop() {
    try {
      // Cancel the metrics timer and set to null.
      if (metricsTimer != null) {
        metricsTimer.cancel();
        metricsTimer = null;
        scheduleOMMetricsWriteTask = null;
      }
      omRpcServer.stop();
      // When ratis is not enabled, we need to call stop() to stop
      // OzoneManageDoubleBuffer in OM server protocol.
      if (!isRatisEnabled) {
        omServerProtocol.stop();
      }
      if (omRatisServer != null) {
        omRatisServer.stop();
        omRatisServer = null;
      }
      isOmRpcServerRunning = false;
      keyManager.stop();
      stopSecretManager();
      if (httpServer != null) {
        httpServer.stop();
      }
      metadataManager.stop();
      metrics.unRegister();
      omClientProtocolMetrics.unregister();
      unregisterMXBean();
      if (jvmPauseMonitor != null) {
        jvmPauseMonitor.stop();
      }
      if (omSnapshotProvider != null) {
        omSnapshotProvider.stop();
      }
      omState = State.STOPPED;
    } catch (Exception e) {
      LOG.error("OzoneManager stop failed.", e);
    }
  }

  /**
   * Wait until service has completed shutdown.
   */
  public void join() {
    try {
      omRpcServer.join();
    } catch (InterruptedException e) {
      Thread.currentThread().interrupt();
      LOG.info("Interrupted during OzoneManager join.", e);
    }
  }

  private void startSecretManagerIfNecessary() {
    boolean shouldRun = isOzoneSecurityEnabled();
    if (shouldRun) {
      boolean running = delegationTokenMgr.isRunning()
          && blockTokenMgr.isRunning();
      if (!running) {
        startSecretManager();
      }
    }
  }

  /**
   * Get SCM signed certificate and store it using certificate client.
   */
  private static void getSCMSignedCert(CertificateClient client,
      OzoneConfiguration config, OMStorage omStore) throws IOException {
    CertificateSignRequest.Builder builder = client.getCSRBuilder();
    KeyPair keyPair = new KeyPair(client.getPublicKey(),
        client.getPrivateKey());
    InetSocketAddress omRpcAdd;
    omRpcAdd = OmUtils.getOmAddress(config);
    if (omRpcAdd == null || omRpcAdd.getAddress() == null) {
      LOG.error("Incorrect om rpc address. omRpcAdd:{}", omRpcAdd);
      throw new RuntimeException("Can't get SCM signed certificate. " +
          "omRpcAdd: " + omRpcAdd);
    }
    // Get host name.
    String hostname = omRpcAdd.getAddress().getHostName();
    String ip = omRpcAdd.getAddress().getHostAddress();

    String subject = UserGroupInformation.getCurrentUser()
        .getShortUserName() + "@" + hostname;

    builder.setCA(false)
        .setKey(keyPair)
        .setConfiguration(config)
        .setScmID(omStore.getScmId())
        .setClusterID(omStore.getClusterID())
        .setSubject(subject);

    OMHANodeDetails haOMHANodeDetails = OMHANodeDetails.loadOMHAConfig(config);
    String serviceName =
        haOMHANodeDetails.getLocalNodeDetails().getOMServiceId();
    if (!StringUtils.isEmpty(serviceName)) {
      builder.addServiceName(serviceName);
    }

    LOG.info("Creating csr for OM->dns:{},ip:{},scmId:{},clusterId:{}," +
            "subject:{}", hostname, ip,
        omStore.getScmId(), omStore.getClusterID(), subject);

    HddsProtos.OzoneManagerDetailsProto.Builder omDetailsProtoBuilder =
        HddsProtos.OzoneManagerDetailsProto.newBuilder()
            .setHostName(omRpcAdd.getHostName())
            .setIpAddress(ip)
            .setUuid(omStore.getOmId())
            .addPorts(HddsProtos.Port.newBuilder()
                .setName(RPC_PORT)
                .setValue(omRpcAdd.getPort())
                .build());

    PKCS10CertificationRequest csr = builder.build();
    HddsProtos.OzoneManagerDetailsProto omDetailsProto =
        omDetailsProtoBuilder.build();
    LOG.info("OzoneManager ports added:{}", omDetailsProto.getPortsList());
    SCMSecurityProtocolClientSideTranslatorPB secureScmClient =
        HddsServerUtil.getScmSecurityClient(config);

    SCMGetCertResponseProto response = secureScmClient.
        getOMCertChain(omDetailsProto, getEncodedString(csr));
    String pemEncodedCert = response.getX509Certificate();

    try {

      // Store SCM CA certificate.
      if (response.hasX509CACertificate()) {
        String pemEncodedRootCert = response.getX509CACertificate();
        client.storeCertificate(pemEncodedRootCert, true, true);
        client.storeCertificate(pemEncodedCert, true);
        // Persist om cert serial id.
        omStore.setOmCertSerialId(CertificateCodec.
            getX509Certificate(pemEncodedCert).getSerialNumber().toString());
      } else {
        throw new RuntimeException("Unable to retrieve OM certificate " +
            "chain");
      }
    } catch (IOException | CertificateException e) {
      LOG.error("Error while storing SCM signed certificate.", e);
      throw new RuntimeException(e);
    }

  }

  /**
   * @return true if delegation token operation is allowed
   */
  private boolean isAllowedDelegationTokenOp() throws IOException {
    AuthenticationMethod authMethod = getConnectionAuthenticationMethod();
    if (UserGroupInformation.isSecurityEnabled()
        && (authMethod != AuthenticationMethod.KERBEROS)
        && (authMethod != AuthenticationMethod.KERBEROS_SSL)
        && (authMethod != AuthenticationMethod.CERTIFICATE)) {
      return false;
    }
    return true;
  }

  /**
   * Returns authentication method used to establish the connection.
   *
   * @return AuthenticationMethod used to establish connection
   * @throws IOException
   */
  private AuthenticationMethod getConnectionAuthenticationMethod()
      throws IOException {
    UserGroupInformation ugi = getRemoteUser();
    AuthenticationMethod authMethod = ugi.getAuthenticationMethod();
    if (authMethod == AuthenticationMethod.PROXY) {
      authMethod = ugi.getRealUser().getAuthenticationMethod();
    }
    return authMethod;
  }

  // optimize ugi lookup for RPC operations to avoid a trip through
  // UGI.getCurrentUser which is synch'ed
  private static UserGroupInformation getRemoteUser() throws IOException {
    UserGroupInformation ugi = Server.getRemoteUser();
    return (ugi != null) ? ugi : UserGroupInformation.getCurrentUser();
  }

  /**
   * Get delegation token from OzoneManager.
   *
   * @param renewer Renewer information
   * @return delegationToken DelegationToken signed by OzoneManager
   * @throws IOException on error
   */
  @Override
  public Token<OzoneTokenIdentifier> getDelegationToken(Text renewer)
      throws OMException {
    Token<OzoneTokenIdentifier> token;
    try {
      if (!isAllowedDelegationTokenOp()) {
        throw new OMException("Delegation Token can be issued only with "
            + "kerberos or web authentication",
            INVALID_AUTH_METHOD);
      }
      if (delegationTokenMgr == null || !delegationTokenMgr.isRunning()) {
        LOG.warn("trying to get DT with no secret manager running in OM.");
        return null;
      }

      UserGroupInformation ugi = getRemoteUser();
      String user = ugi.getUserName();
      Text owner = new Text(user);
      Text realUser = null;
      if (ugi.getRealUser() != null) {
        realUser = new Text(ugi.getRealUser().getUserName());
      }

      return delegationTokenMgr.createToken(owner, renewer, realUser);
    } catch (OMException oex) {
      throw oex;
    } catch (IOException ex) {
      LOG.error("Get Delegation token failed, cause: {}", ex.getMessage());
      throw new OMException("Get Delegation token failed.", ex,
          TOKEN_ERROR_OTHER);
    }
  }

  /**
   * Method to renew a delegationToken issued by OzoneManager.
   *
   * @param token token to renew
   * @return new expiryTime of the token
   * @throws InvalidToken if {@code token} is invalid
   * @throws IOException  on other errors
   */
  @Override
  public long renewDelegationToken(Token<OzoneTokenIdentifier> token)
      throws OMException {
    long expiryTime;

    try {

      if (!isAllowedDelegationTokenOp()) {
        throw new OMException("Delegation Token can be renewed only with "
            + "kerberos or web authentication",
            INVALID_AUTH_METHOD);
      }
      String renewer = getRemoteUser().getShortUserName();
      expiryTime = delegationTokenMgr.renewToken(token, renewer);

    } catch (OMException oex) {
      throw oex;
    } catch (IOException ex) {
      OzoneTokenIdentifier id = null;
      try {
        id = OzoneTokenIdentifier.readProtoBuf(token.getIdentifier());
      } catch (IOException exe) {
      }
      LOG.error("Delegation token renewal failed for dt id: {}, cause: {}",
          id, ex.getMessage());
      throw new OMException("Delegation token renewal failed for dt: " + token,
          ex, TOKEN_ERROR_OTHER);
    }
    return expiryTime;
  }

  /**
   * Cancels a delegation token.
   *
   * @param token token to cancel
   * @throws IOException on error
   */
  @Override
  public void cancelDelegationToken(Token<OzoneTokenIdentifier> token)
      throws OMException {
    OzoneTokenIdentifier id = null;
    try {
      String canceller = getRemoteUser().getUserName();
      id = delegationTokenMgr.cancelToken(token, canceller);
      LOG.trace("Delegation token cancelled for dt: {}", id);
    } catch (OMException oex) {
      throw oex;
    } catch (IOException ex) {
      LOG.error("Delegation token cancellation failed for dt id: {}, cause: {}",
          id, ex.getMessage());
      throw new OMException("Delegation token renewal failed for dt: " + token,
          ex, TOKEN_ERROR_OTHER);
    }
  }

  /**
   * Creates a volume.
   *
   * @param args - Arguments to create Volume.
   * @throws IOException
   */
  @Override
  public void createVolume(OmVolumeArgs args) throws IOException {
    try {
      metrics.incNumVolumeCreates();
      if (isAclEnabled) {
        checkAcls(ResourceType.VOLUME, StoreType.OZONE, ACLType.CREATE,
            args.getVolume(), null, null);
      }
      volumeManager.createVolume(args);
      AUDIT.logWriteSuccess(buildAuditMessageForSuccess(OMAction.CREATE_VOLUME,
          (args == null) ? null : args.toAuditMap()));
      metrics.incNumVolumes();
    } catch (Exception ex) {
      metrics.incNumVolumeCreateFails();
      AUDIT.logWriteFailure(
          buildAuditMessageForFailure(OMAction.CREATE_VOLUME,
              (args == null) ? null : args.toAuditMap(), ex)
      );
      throw ex;
    }
  }

  /**
   * Checks if current caller has acl permissions.
   *
   * @param resType - Type of ozone resource. Ex volume, bucket.
   * @param store   - Store type. i.e Ozone, S3.
   * @param acl     - type of access to be checked.
   * @param vol     - name of volume
   * @param bucket  - bucket name
   * @param key     - key
   * @throws OMException ResultCodes.PERMISSION_DENIED if permission denied.
   */
  private void checkAcls(ResourceType resType, StoreType store,
      ACLType acl, String vol, String bucket, String key)
      throws OMException {
    checkAcls(resType, store, acl, vol, bucket, key,
        ProtobufRpcEngine.Server.getRemoteUser(),
        ProtobufRpcEngine.Server.getRemoteIp(),
        ProtobufRpcEngine.Server.getRemoteIp().getHostName(),
        true);
  }

  /**
   * A variant of checkAcls that doesn't throw exception if permission denied.
   *
   * @return true if permission granted, false if permission denied.
   */
  private boolean hasAcls(String userName, ResourceType resType,
      StoreType store, ACLType acl, String vol, String bucket, String key) {
    try {
      return checkAcls(resType, store, acl, vol, bucket, key,
          UserGroupInformation.createRemoteUser(userName),
          ProtobufRpcEngine.Server.getRemoteIp(),
          ProtobufRpcEngine.Server.getRemoteIp().getHostName(),
          false);
    } catch (OMException ex) {
      // Should not trigger exception here at all
      return false;
    }
  }

  /**
   * CheckAcls for the ozone object.
   *
   * @throws OMException ResultCodes.PERMISSION_DENIED if permission denied.
   */
  @SuppressWarnings("parameternumber")
  public void checkAcls(ResourceType resType, StoreType storeType,
      ACLType aclType, String vol, String bucket, String key,
      UserGroupInformation ugi, InetAddress remoteAddress, String hostName)
      throws OMException {
    checkAcls(resType, storeType, aclType, vol, bucket, key,
        ugi, remoteAddress, hostName, true);
  }

  /**
   * CheckAcls for the ozone object.
   *
   * @return true if permission granted, false if permission denied.
   * @throws OMException ResultCodes.PERMISSION_DENIED if permission denied
   *                     and throwOnPermissionDenied set to true.
   */
  @SuppressWarnings("parameternumber")
  private boolean checkAcls(ResourceType resType, StoreType storeType,
      ACLType aclType, String vol, String bucket, String key,
      UserGroupInformation ugi, InetAddress remoteAddress, String hostName,
      boolean throwIfPermissionDenied)
      throws OMException {
    OzoneObj obj = OzoneObjInfo.Builder.newBuilder()
        .setResType(resType)
        .setStoreType(storeType)
        .setVolumeName(vol)
        .setBucketName(bucket)
        .setKeyName(key).build();
    RequestContext context = RequestContext.newBuilder()
        .setClientUgi(ugi)
        .setIp(remoteAddress)
        .setHost(hostName)
        .setAclType(ACLIdentityType.USER)
        .setAclRights(aclType)
        .build();
    if (!accessAuthorizer.checkAccess(obj, context)) {
      if (throwIfPermissionDenied) {
        LOG.warn("User {} doesn't have {} permission to access {} /{}/{}/{}",
            ugi.getUserName(), aclType, resType, vol, bucket, key);
        throw new OMException("User " + ugi.getUserName() + " doesn't have " +
            aclType + " permission to access " + resType,
            ResultCodes.PERMISSION_DENIED);
      }
      return false;
    } else {
      return true;
    }
  }

  /**
   * Return true if Ozone acl's are enabled, else false.
   *
   * @return boolean
   */
  public boolean getAclsEnabled() {
    return isAclEnabled;
  }

  /**
   * {@inheritDoc}
   */
  @Override
  public boolean setOwner(String volume, String owner) throws IOException {
    if (isAclEnabled) {
      checkAcls(ResourceType.VOLUME, StoreType.OZONE, ACLType.WRITE_ACL, volume,
          null, null);
    }
    Map<String, String> auditMap = buildAuditMap(volume);
    auditMap.put(OzoneConsts.OWNER, owner);
    try {
      metrics.incNumVolumeUpdates();
      volumeManager.setOwner(volume, owner);
      AUDIT.logWriteSuccess(buildAuditMessageForSuccess(OMAction.SET_OWNER,
          auditMap));
      return true;
    } catch (Exception ex) {
      metrics.incNumVolumeUpdateFails();
      AUDIT.logWriteFailure(buildAuditMessageForFailure(OMAction.SET_OWNER,
          auditMap, ex)
      );
      throw ex;
    }
  }

  /**
   * Changes the Quota on a volume.
   *
   * @param volume - Name of the volume.
   * @param quotaInCounts - Volume quota in counts.
   * @param quotaInBytes - Volume quota in bytes.
   * @throws IOException
   */
  @Override
  public void setQuota(String volume, long quotaInCounts,
                       long quotaInBytes) throws IOException {
    throw new UnsupportedOperationException("OzoneManager does not require " +
        "this to be implemented. As this requests use a new approach");
  }

  /**
   * Checks if the specified user can access this volume.
   *
   * @param volume  - volume
   * @param userAcl - user acls which needs to be checked for access
   * @return true if the user has required access for the volume, false
   * otherwise
   * @throws IOException
   */
  @Override
  public boolean checkVolumeAccess(String volume, OzoneAclInfo userAcl)
      throws IOException {
    if (isAclEnabled) {
      checkAcls(ResourceType.VOLUME, StoreType.OZONE,
          ACLType.READ, volume, null, null);
    }
    boolean auditSuccess = true;
    Map<String, String> auditMap = buildAuditMap(volume);
    auditMap.put(OzoneConsts.USER_ACL,
        (userAcl == null) ? null : userAcl.getName());
    try {
      metrics.incNumVolumeCheckAccesses();
      return volumeManager.checkVolumeAccess(volume, userAcl);
    } catch (Exception ex) {
      metrics.incNumVolumeCheckAccessFails();
      auditSuccess = false;
      AUDIT.logReadFailure(buildAuditMessageForFailure(
          OMAction.CHECK_VOLUME_ACCESS, auditMap, ex));
      throw ex;
    } finally {
      if (auditSuccess) {
        AUDIT.logReadSuccess(buildAuditMessageForSuccess(
            OMAction.CHECK_VOLUME_ACCESS, auditMap));
      }
    }
  }

  /**
   * Gets the volume information.
   *
   * @param volume - Volume name.
   * @return VolumeArgs or exception is thrown.
   * @throws IOException
   */
  @Override
  public OmVolumeArgs getVolumeInfo(String volume) throws IOException {
    if (isAclEnabled) {
      checkAcls(ResourceType.VOLUME, StoreType.OZONE, ACLType.READ, volume,
          null, null);
    }

    boolean auditSuccess = true;
    Map<String, String> auditMap = buildAuditMap(volume);
    try {
      metrics.incNumVolumeInfos();
      return volumeManager.getVolumeInfo(volume);
    } catch (Exception ex) {
      metrics.incNumVolumeInfoFails();
      auditSuccess = false;
      AUDIT.logReadFailure(buildAuditMessageForFailure(OMAction.READ_VOLUME,
          auditMap, ex));
      throw ex;
    } finally {
      if (auditSuccess) {
        AUDIT.logReadSuccess(buildAuditMessageForSuccess(OMAction.READ_VOLUME,
            auditMap));
      }
    }
  }

  /**
   * Deletes an existing empty volume.
   *
   * @param volume - Name of the volume.
   * @throws IOException
   */
  @Override
  public void deleteVolume(String volume) throws IOException {
    try {
      if (isAclEnabled) {
        checkAcls(ResourceType.VOLUME, StoreType.OZONE, ACLType.DELETE, volume,
            null, null);
      }
      metrics.incNumVolumeDeletes();
      volumeManager.deleteVolume(volume);
      AUDIT.logWriteSuccess(buildAuditMessageForSuccess(OMAction.DELETE_VOLUME,
          buildAuditMap(volume)));
      metrics.decNumVolumes();
    } catch (Exception ex) {
      metrics.incNumVolumeDeleteFails();
      AUDIT.logWriteFailure(buildAuditMessageForFailure(OMAction.DELETE_VOLUME,
          buildAuditMap(volume), ex));
      throw ex;
    }
  }

  /**
   * Lists volumes accessible by a specific user.
   *
   * @param userName - user name
   * @param prefix   - Filter prefix -- Return only entries that match this.
   * @param prevKey  - Previous key -- List starts from the next from the
   *                 prevkey
   * @param maxKeys  - Max number of keys to return.
   * @return List of Volumes.
   * @throws IOException
   */
  @Override
  public List<OmVolumeArgs> listVolumeByUser(String userName, String prefix,
      String prevKey, int maxKeys) throws IOException {
    UserGroupInformation remoteUserUgi =
        ProtobufRpcEngine.Server.getRemoteUser();
    if (isAclEnabled) {
      if (remoteUserUgi == null) {
        LOG.error("Rpc user UGI is null. Authorization failed.");
        throw new OMException("Rpc user UGI is null. Authorization failed.",
            ResultCodes.PERMISSION_DENIED);
      }
    }
    boolean auditSuccess = true;
    Map<String, String> auditMap = new LinkedHashMap<>();
    auditMap.put(OzoneConsts.PREV_KEY, prevKey);
    auditMap.put(OzoneConsts.PREFIX, prefix);
    auditMap.put(OzoneConsts.MAX_KEYS, String.valueOf(maxKeys));
    auditMap.put(OzoneConsts.USERNAME, userName);
    try {
      metrics.incNumVolumeLists();
      if (isAclEnabled) {
        // List all volumes first
        List<OmVolumeArgs> listAllVolumes = volumeManager.listVolumes(
            null, prefix, prevKey, maxKeys);
        List<OmVolumeArgs> result = new ArrayList<>();
        // Filter all volumes by LIST ACL
        for (OmVolumeArgs volumeArgs : listAllVolumes) {
          if (hasAcls(userName, ResourceType.VOLUME, StoreType.OZONE,
              ACLType.LIST, volumeArgs.getVolume(), null, null)) {
            result.add(volumeArgs);
          }
        }
        return result;
      } else {
        // When ACL is not enabled, fallback to filter by owner
        return volumeManager.listVolumes(userName, prefix, prevKey, maxKeys);
      }
    } catch (Exception ex) {
      metrics.incNumVolumeListFails();
      auditSuccess = false;
      AUDIT.logReadFailure(buildAuditMessageForFailure(OMAction.LIST_VOLUMES,
          auditMap, ex));
      throw ex;
    } finally {
      if (auditSuccess) {
        AUDIT.logReadSuccess(buildAuditMessageForSuccess(OMAction.LIST_VOLUMES,
            auditMap));
      }
    }
  }

  /**
   * Lists volume all volumes in the cluster.
   *
   * @param prefix  - Filter prefix -- Return only entries that match this.
   * @param prevKey - Previous key -- List starts from the next from the
   *                prevkey
   * @param maxKeys - Max number of keys to return.
   * @return List of Volumes.
   * @throws IOException
   */
  @Override
  public List<OmVolumeArgs> listAllVolumes(String prefix, String prevKey, int
      maxKeys) throws IOException {
    boolean auditSuccess = true;
    Map<String, String> auditMap = new LinkedHashMap<>();
    auditMap.put(OzoneConsts.PREV_KEY, prevKey);
    auditMap.put(OzoneConsts.PREFIX, prefix);
    auditMap.put(OzoneConsts.MAX_KEYS, String.valueOf(maxKeys));
    auditMap.put(OzoneConsts.USERNAME, null);
    try {
      metrics.incNumVolumeLists();
      if (!allowListAllVolumes) {
        // Only admin can list all volumes when disallowed in config
        if (isAclEnabled) {
          checkAcls(ResourceType.VOLUME, StoreType.OZONE, ACLType.LIST,
              OzoneConsts.OZONE_ROOT, null, null);
        }
      }
      return volumeManager.listVolumes(null, prefix, prevKey, maxKeys);
    } catch (Exception ex) {
      metrics.incNumVolumeListFails();
      auditSuccess = false;
      AUDIT.logReadFailure(buildAuditMessageForFailure(OMAction.LIST_VOLUMES,
          auditMap, ex));
      throw ex;
    } finally {
      if (auditSuccess) {
        AUDIT.logReadSuccess(buildAuditMessageForSuccess(OMAction.LIST_VOLUMES,
            auditMap));
      }
    }
  }

  /**
   * Creates a bucket.
   *
   * @param bucketInfo - BucketInfo to create bucket.
   * @throws IOException
   */
  @Override
  public void createBucket(OmBucketInfo bucketInfo) throws IOException {
    try {
      if (isAclEnabled) {
        checkAcls(ResourceType.VOLUME, StoreType.OZONE, ACLType.CREATE,
            bucketInfo.getVolumeName(), bucketInfo.getBucketName(), null);
      }
      metrics.incNumBucketCreates();
      bucketManager.createBucket(bucketInfo);
      AUDIT.logWriteSuccess(buildAuditMessageForSuccess(OMAction.CREATE_BUCKET,
          (bucketInfo == null) ? null : bucketInfo.toAuditMap()));
      metrics.incNumBuckets();
    } catch (Exception ex) {
      metrics.incNumBucketCreateFails();
      AUDIT.logWriteFailure(buildAuditMessageForFailure(OMAction.CREATE_BUCKET,
          (bucketInfo == null) ? null : bucketInfo.toAuditMap(), ex));
      throw ex;
    }
  }

  /**
   * {@inheritDoc}
   */
  @Override
  public List<OmBucketInfo> listBuckets(String volumeName,
      String startKey, String prefix, int maxNumOfBuckets)
      throws IOException {
    if (isAclEnabled) {
      checkAcls(ResourceType.VOLUME, StoreType.OZONE, ACLType.LIST, volumeName,
          null, null);
    }
    boolean auditSuccess = true;
    Map<String, String> auditMap = buildAuditMap(volumeName);
    auditMap.put(OzoneConsts.START_KEY, startKey);
    auditMap.put(OzoneConsts.PREFIX, prefix);
    auditMap.put(OzoneConsts.MAX_NUM_OF_BUCKETS,
        String.valueOf(maxNumOfBuckets));
    try {
      metrics.incNumBucketLists();
      return bucketManager.listBuckets(volumeName,
          startKey, prefix, maxNumOfBuckets);
    } catch (IOException ex) {
      metrics.incNumBucketListFails();
      auditSuccess = false;
      AUDIT.logReadFailure(buildAuditMessageForFailure(OMAction.LIST_BUCKETS,
          auditMap, ex));
      throw ex;
    } finally {
      if (auditSuccess) {
        AUDIT.logReadSuccess(buildAuditMessageForSuccess(OMAction.LIST_BUCKETS,
            auditMap));
      }
    }
  }

  /**
   * Gets the bucket information.
   *
   * @param volume - Volume name.
   * @param bucket - Bucket name.
   * @return OmBucketInfo or exception is thrown.
   * @throws IOException
   */
  @Override
  public OmBucketInfo getBucketInfo(String volume, String bucket)
      throws IOException {
    if (isAclEnabled) {
      checkAcls(ResourceType.BUCKET, StoreType.OZONE, ACLType.READ, volume,
          bucket, null);
    }
    boolean auditSuccess = true;
    Map<String, String> auditMap = buildAuditMap(volume);
    auditMap.put(OzoneConsts.BUCKET, bucket);
    try {
      metrics.incNumBucketInfos();
      return bucketManager.getBucketInfo(volume, bucket);
    } catch (Exception ex) {
      metrics.incNumBucketInfoFails();
      auditSuccess = false;
      AUDIT.logReadFailure(buildAuditMessageForFailure(OMAction.READ_BUCKET,
          auditMap, ex));
      throw ex;
    } finally {
      if (auditSuccess) {
        AUDIT.logReadSuccess(buildAuditMessageForSuccess(OMAction.READ_BUCKET,
            auditMap));
      }
    }
  }

  /**
   * Allocate a key.
   *
   * @param args - attributes of the key.
   * @return OpenKeySession - a handler to key that client uses to
   * talk to container.
   * @throws IOException
   */
  @Override
  public OpenKeySession openKey(OmKeyArgs args) throws IOException {
    ResolvedBucket bucket = resolveBucketLink(args);

    if (isAclEnabled) {
      try {
        checkAcls(ResourceType.KEY, StoreType.OZONE, ACLType.WRITE,
            bucket.realVolume(), bucket.realBucket(), args.getKeyName());
      } catch (OMException ex) {
        // For new keys key checkAccess call will fail as key doesn't exist.
        // Check user access for bucket.
        if (ex.getResult().equals(KEY_NOT_FOUND)) {
          checkAcls(ResourceType.BUCKET, StoreType.OZONE, ACLType.WRITE,
              bucket.realVolume(), bucket.realBucket(), args.getKeyName());
        } else {
          throw ex;
        }
      }
    }

    boolean auditSuccess = true;
    Map<String, String> auditMap = bucket.audit(args.toAuditMap());

    args = bucket.update(args);

    try {
      metrics.incNumKeyAllocates();
      return keyManager.openKey(args);
    } catch (Exception ex) {
      metrics.incNumKeyAllocateFails();
      auditSuccess = false;
      AUDIT.logWriteFailure(buildAuditMessageForFailure(OMAction.ALLOCATE_KEY,
          auditMap, ex));
      throw ex;
    } finally {
      if (auditSuccess) {
        AUDIT.logWriteSuccess(buildAuditMessageForSuccess(
            OMAction.ALLOCATE_KEY, auditMap));
      }
    }
  }

  @Override
  public void commitKey(OmKeyArgs args, long clientID)
      throws IOException {
    ResolvedBucket bucket = resolveBucketLink(args);

    if (isAclEnabled) {
      try {
        checkAcls(ResourceType.KEY, StoreType.OZONE, ACLType.WRITE,
            bucket.realVolume(), bucket.realBucket(), args.getKeyName());
      } catch (OMException ex) {
        // For new keys key checkAccess call will fail as key doesn't exist.
        // Check user access for bucket.
        if (ex.getResult().equals(KEY_NOT_FOUND)) {
          checkAcls(ResourceType.BUCKET, StoreType.OZONE, ACLType.WRITE,
              bucket.realVolume(), bucket.realBucket(), args.getKeyName());
        } else {
          throw ex;
        }
      }
    }

    Map<String, String> auditMap = bucket.audit(args.toAuditMap());
    auditMap.put(OzoneConsts.CLIENT_ID, String.valueOf(clientID));

    args = bucket.update(args);

    try {
      metrics.incNumKeyCommits();
      keyManager.commitKey(args, clientID);
      AUDIT.logWriteSuccess(buildAuditMessageForSuccess(OMAction.COMMIT_KEY,
          auditMap));
      // As when we commit the key it is visible, so we should increment here.
      // As key also can have multiple versions, we need to increment keys
      // only if version is 0. Currently we have not complete support of
      // versioning of keys. So, this can be revisited later.
      if (args.getLocationInfoList() != null &&
          args.getLocationInfoList().size() > 0 &&
          args.getLocationInfoList().get(0) != null &&
          args.getLocationInfoList().get(0).getCreateVersion() == 0) {
        metrics.incNumKeys();
      }
    } catch (Exception ex) {
      metrics.incNumKeyCommitFails();
      AUDIT.logWriteFailure(buildAuditMessageForFailure(OMAction.COMMIT_KEY,
          auditMap, ex));
      throw ex;
    }
  }

  @Override
  public OmKeyLocationInfo allocateBlock(OmKeyArgs args, long clientID,
      ExcludeList excludeList) throws IOException {
    ResolvedBucket bucket = resolveBucketLink(args);

    if (isAclEnabled) {
      try {
        checkAcls(ResourceType.KEY, StoreType.OZONE, ACLType.WRITE,
            bucket.realVolume(), bucket.realBucket(), args.getKeyName());
      } catch (OMException ex) {
        // For new keys key checkAccess call will fail as key doesn't exist.
        // Check user access for bucket.
        if (ex.getResult().equals(KEY_NOT_FOUND)) {
          checkAcls(ResourceType.BUCKET, StoreType.OZONE, ACLType.WRITE,
              bucket.realVolume(), bucket.realBucket(), args.getKeyName());
        } else {
          throw ex;
        }
      }
    }

    boolean auditSuccess = true;
    Map<String, String> auditMap = bucket.audit(args.toAuditMap());
    auditMap.put(OzoneConsts.CLIENT_ID, String.valueOf(clientID));

    args = bucket.update(args);

    try {
      metrics.incNumBlockAllocateCalls();
      return keyManager.allocateBlock(args, clientID, excludeList);
    } catch (Exception ex) {
      metrics.incNumBlockAllocateCallFails();
      auditSuccess = false;
      AUDIT.logWriteFailure(buildAuditMessageForFailure(OMAction.ALLOCATE_BLOCK,
          auditMap, ex));
      throw ex;
    } finally {
      if (auditSuccess) {
        AUDIT.logWriteSuccess(buildAuditMessageForSuccess(
            OMAction.ALLOCATE_BLOCK, auditMap));
      }
    }
  }

  /**
   * Lookup a key.
   *
   * @param args - attributes of the key.
   * @return OmKeyInfo - the info about the requested key.
   * @throws IOException
   */
  @Override
  public OmKeyInfo lookupKey(OmKeyArgs args) throws IOException {
    ResolvedBucket bucket = resolveBucketLink(args);

    if (isAclEnabled) {
      checkAcls(ResourceType.KEY, StoreType.OZONE, ACLType.READ,
          bucket.realVolume(), bucket.realBucket(), args.getKeyName());
    }

    boolean auditSuccess = true;
    Map<String, String> auditMap = bucket.audit(args.toAuditMap());

    args = bucket.update(args);

    try {
      metrics.incNumKeyLookups();
      return keyManager.lookupKey(args, getClientAddress());
    } catch (Exception ex) {
      metrics.incNumKeyLookupFails();
      auditSuccess = false;
      AUDIT.logReadFailure(buildAuditMessageForFailure(OMAction.READ_KEY,
          auditMap, ex));
      throw ex;
    } finally {
      if (auditSuccess) {
        AUDIT.logReadSuccess(buildAuditMessageForSuccess(OMAction.READ_KEY,
            auditMap));
      }
    }
  }


  @Override
  public void renameKeys(OmRenameKeys omRenameKeys)
      throws IOException {
    throw new UnsupportedOperationException("OzoneManager does not require " +
        "this to be implemented. As write requests use a new approach");
  }

  @Override
  public void renameKey(OmKeyArgs args, String toKeyName) throws IOException {
    Preconditions.checkNotNull(args);

    ResolvedBucket bucket = resolveBucketLink(args);

    if (isAclEnabled) {
      checkAcls(ResourceType.KEY, StoreType.OZONE, ACLType.WRITE,
          bucket.realVolume(), bucket.realBucket(), args.getKeyName());
    }

    Map<String, String> auditMap = bucket.audit(args.toAuditMap());
    auditMap.put(OzoneConsts.TO_KEY_NAME, toKeyName);

    args = bucket.update(args);

    try {
      metrics.incNumKeyRenames();
      keyManager.renameKey(args, toKeyName);
      AUDIT.logWriteSuccess(buildAuditMessageForSuccess(OMAction.RENAME_KEY,
          auditMap));
    } catch (IOException e) {
      metrics.incNumKeyRenameFails();
      AUDIT.logWriteFailure(buildAuditMessageForFailure(OMAction.RENAME_KEY,
          auditMap, e));
      throw e;
    }
  }

  /**
   * Deletes an existing key.
   *
   * @param args - attributes of the key.
   * @throws IOException
   */
  @Override
  public void deleteKey(OmKeyArgs args) throws IOException {
    Map<String, String> auditMap = args.toAuditMap();
    try {
      ResolvedBucket bucket = resolveBucketLink(args);
      args = bucket.update(args);

      if (isAclEnabled) {
        checkAcls(ResourceType.KEY, StoreType.OZONE, ACLType.DELETE,
            bucket.realVolume(), bucket.realBucket(), args.getKeyName());
      }

      metrics.incNumKeyDeletes();
      keyManager.deleteKey(args);
      AUDIT.logWriteSuccess(buildAuditMessageForSuccess(OMAction.DELETE_KEY,
          auditMap));
      metrics.decNumKeys();
    } catch (Exception ex) {
      metrics.incNumKeyDeleteFails();
      AUDIT.logWriteFailure(buildAuditMessageForFailure(OMAction.DELETE_KEY,
          auditMap, ex));
      throw ex;
    }
  }

  /**
   * Deletes an existing key.
   *
   * @param deleteKeys - List of keys to be deleted from volume and a bucket.
   * @throws IOException
   */
  @Override
  public void deleteKeys(OmDeleteKeys deleteKeys) throws IOException {
    throw new UnsupportedOperationException("OzoneManager does not require " +
        "this to be implemented. As write requests use a new approach");
  }

  @Override
  public List<OmKeyInfo> listKeys(String volumeName, String bucketName,
      String startKey, String keyPrefix, int maxKeys) throws IOException {

    ResolvedBucket bucket = resolveBucketLink(Pair.of(volumeName, bucketName));

    if (isAclEnabled) {
      checkAcls(ResourceType.BUCKET, StoreType.OZONE, ACLType.LIST,
          bucket.realVolume(), bucket.realBucket(), keyPrefix);
    }

    boolean auditSuccess = true;
    Map<String, String> auditMap = bucket.audit();
    auditMap.put(OzoneConsts.START_KEY, startKey);
    auditMap.put(OzoneConsts.MAX_KEYS, String.valueOf(maxKeys));
    auditMap.put(OzoneConsts.KEY_PREFIX, keyPrefix);

    try {
      metrics.incNumKeyLists();
      return keyManager.listKeys(bucket.realVolume(), bucket.realBucket(),
          startKey, keyPrefix, maxKeys);
    } catch (IOException ex) {
      metrics.incNumKeyListFails();
      auditSuccess = false;
      AUDIT.logReadFailure(buildAuditMessageForFailure(OMAction.LIST_KEYS,
          auditMap, ex));
      throw ex;
    } finally {
      if (auditSuccess) {
        AUDIT.logReadSuccess(buildAuditMessageForSuccess(OMAction.LIST_KEYS,
            auditMap));
      }
    }
  }

  @Override
  public List<RepeatedOmKeyInfo> listTrash(String volumeName,
      String bucketName, String startKeyName, String keyPrefix, int maxKeys)
      throws IOException {

    // bucket links not supported

    if (isAclEnabled) {
      checkAcls(ResourceType.BUCKET, StoreType.OZONE, ACLType.LIST,
          volumeName, bucketName, keyPrefix);
    }

    boolean auditSuccess = true;
    Map<String, String> auditMap = buildAuditMap(volumeName);
    auditMap.put(OzoneConsts.BUCKET, bucketName);
    auditMap.put(OzoneConsts.START_KEY, startKeyName);
    auditMap.put(OzoneConsts.KEY_PREFIX, keyPrefix);
    auditMap.put(OzoneConsts.MAX_KEYS, String.valueOf(maxKeys));

    try {
      metrics.incNumTrashKeyLists();
      return keyManager.listTrash(volumeName, bucketName,
          startKeyName, keyPrefix, maxKeys);
    } catch (IOException ex) {
      metrics.incNumTrashKeyListFails();
      auditSuccess = false;
      AUDIT.logReadFailure(buildAuditMessageForFailure(OMAction.LIST_TRASH,
          auditMap, ex));
      throw ex;
    } finally {
      if (auditSuccess) {
        AUDIT.logReadSuccess(buildAuditMessageForSuccess(OMAction.LIST_TRASH,
            auditMap));
      }
    }
  }

  /**
   * Sets bucket property from args.
   *
   * @param args - BucketArgs.
   * @throws IOException
   */
  @Override
  public void setBucketProperty(OmBucketArgs args)
      throws IOException {
    if (isAclEnabled) {
      checkAcls(ResourceType.BUCKET, StoreType.OZONE, ACLType.WRITE,
          args.getVolumeName(), args.getBucketName(), null);
    }
    try {
      metrics.incNumBucketUpdates();
      bucketManager.setBucketProperty(args);
      AUDIT.logWriteSuccess(buildAuditMessageForSuccess(OMAction.UPDATE_BUCKET,
          (args == null) ? null : args.toAuditMap()));
    } catch (Exception ex) {
      metrics.incNumBucketUpdateFails();
      AUDIT.logWriteFailure(buildAuditMessageForFailure(OMAction.UPDATE_BUCKET,
          (args == null) ? null : args.toAuditMap(), ex));
      throw ex;
    }
  }

  /**
   * Deletes an existing empty bucket from volume.
   *
   * @param volume - Name of the volume.
   * @param bucket - Name of the bucket.
   * @throws IOException
   */
  @Override
  public void deleteBucket(String volume, String bucket) throws IOException {
    if (isAclEnabled) {
      checkAcls(ResourceType.BUCKET, StoreType.OZONE, ACLType.WRITE, volume,
          bucket, null);
    }
    Map<String, String> auditMap = buildAuditMap(volume);
    auditMap.put(OzoneConsts.BUCKET, bucket);
    try {
      metrics.incNumBucketDeletes();
      bucketManager.deleteBucket(volume, bucket);
      AUDIT.logWriteSuccess(buildAuditMessageForSuccess(OMAction.DELETE_BUCKET,
          auditMap));
      metrics.decNumBuckets();
    } catch (Exception ex) {
      metrics.incNumBucketDeleteFails();
      AUDIT.logWriteFailure(buildAuditMessageForFailure(OMAction.DELETE_BUCKET,
          auditMap, ex));
      throw ex;
    }
  }

  private Map<String, String> buildAuditMap(String volume) {
    Map<String, String> auditMap = new LinkedHashMap<>();
    auditMap.put(OzoneConsts.VOLUME, volume);
    return auditMap;
  }

  public AuditLogger getAuditLogger() {
    return AUDIT;
  }

  @Override
  public AuditMessage buildAuditMessageForSuccess(AuditAction op,
      Map<String, String> auditMap) {

    return new AuditMessage.Builder()
        .setUser(getRemoteUserName())
        .atIp(Server.getRemoteAddress())
        .forOperation(op)
        .withParams(auditMap)
        .withResult(AuditEventStatus.SUCCESS)
        .build();
  }

  @Override
  public AuditMessage buildAuditMessageForFailure(AuditAction op,
      Map<String, String> auditMap, Throwable throwable) {

    return new AuditMessage.Builder()
        .setUser(getRemoteUserName())
        .atIp(Server.getRemoteAddress())
        .forOperation(op)
        .withParams(auditMap)
        .withResult(AuditEventStatus.FAILURE)
        .withException(throwable)
        .build();
  }

  private void registerMXBean() {
    Map<String, String> jmxProperties = new HashMap<>();
    jmxProperties.put("component", "ServerRuntime");
    this.omInfoBeanName = HddsUtils.registerWithJmxProperties(
        "OzoneManager", "OzoneManagerInfo", jmxProperties, this);
  }

  private void unregisterMXBean() {
    if (this.omInfoBeanName != null) {
      MBeans.unregister(this.omInfoBeanName);
      this.omInfoBeanName = null;
    }
  }

  private static String getClientAddress() {
    String clientMachine = Server.getRemoteAddress();
    if (clientMachine == null) { //not a RPC client
      clientMachine = "";
    }
    return clientMachine;
  }

  @Override
  public String getRpcPort() {
    return "" + omRpcAddress.getPort();
  }

  @VisibleForTesting
  public OzoneManagerHttpServer getHttpServer() {
    return httpServer;
  }

  @Override
  public List<ServiceInfo> getServiceList() throws IOException {
    // When we implement multi-home this call has to be handled properly.
    List<ServiceInfo> services = new ArrayList<>();
    ServiceInfo.Builder omServiceInfoBuilder = ServiceInfo.newBuilder()
        .setNodeType(HddsProtos.NodeType.OM)
        .setHostname(omRpcAddress.getHostName())
        .addServicePort(ServicePort.newBuilder()
            .setType(ServicePort.Type.RPC)
            .setValue(omRpcAddress.getPort())
            .build());
    if (httpServer != null
        && httpServer.getHttpAddress() != null) {
      omServiceInfoBuilder.addServicePort(ServicePort.newBuilder()
          .setType(ServicePort.Type.HTTP)
          .setValue(httpServer.getHttpAddress().getPort())
          .build());
    }
    if (httpServer != null
        && httpServer.getHttpsAddress() != null) {
      omServiceInfoBuilder.addServicePort(ServicePort.newBuilder()
          .setType(ServicePort.Type.HTTPS)
          .setValue(httpServer.getHttpsAddress().getPort())
          .build());
    }

    // Since this OM is processing the request, we can assume it to be the
    // leader OM

    OMRoleInfo omRole = OMRoleInfo.newBuilder()
        .setNodeId(getOMNodeId())
        .setServerRole(RaftPeerRole.LEADER.name())
        .build();
    omServiceInfoBuilder.setOmRoleInfo(omRole);

    if (isRatisEnabled) {
      if (omRatisServer != null) {
        omServiceInfoBuilder.addServicePort(ServicePort.newBuilder()
            .setType(ServicePort.Type.RATIS)
            .setValue(omNodeDetails.getRatisPort())
            .build());
      }

      for (OMNodeDetails peerNode : peerNodes) {
        ServiceInfo.Builder peerOmServiceInfoBuilder = ServiceInfo.newBuilder()
            .setNodeType(HddsProtos.NodeType.OM)
            .setHostname(peerNode.getHostName())
            .addServicePort(ServicePort.newBuilder()
                .setType(ServicePort.Type.RPC)
                .setValue(peerNode.getRpcPort())
                .build());

        OMRoleInfo peerOmRole = OMRoleInfo.newBuilder()
            .setNodeId(peerNode.getOMNodeId())
            .setServerRole(RaftPeerRole.FOLLOWER.name())
            .build();
        peerOmServiceInfoBuilder.setOmRoleInfo(peerOmRole);

        services.add(peerOmServiceInfoBuilder.build());
      }
    }

    services.add(omServiceInfoBuilder.build());

    // For client we have to return SCM with container protocol port,
    // not block protocol.
    InetSocketAddress scmAddr = getScmAddressForClients(
        configuration);
    ServiceInfo.Builder scmServiceInfoBuilder = ServiceInfo.newBuilder()
        .setNodeType(HddsProtos.NodeType.SCM)
        .setHostname(scmAddr.getHostName())
        .addServicePort(ServicePort.newBuilder()
            .setType(ServicePort.Type.RPC)
            .setValue(scmAddr.getPort()).build());
    services.add(scmServiceInfoBuilder.build());

    metrics.incNumGetServiceLists();
    // For now there is no exception that can can happen in this call,
    // so failure metrics is not handled. In future if there is any need to
    // handle exception in this method, we need to incorporate
    // metrics.incNumGetServiceListFails()
    return services;
  }

  @Override
  public ServiceInfoEx getServiceInfo() throws IOException {
    return new ServiceInfoEx(getServiceList(), caCertPem);
  }

  private final List<String> finalizationMsgs = new ArrayList<>();
  private UpgradeFinalizationStatus.Status finalizationStatus =
      UpgradeFinalizationStatus.Status.FINALIZATION_REQUIRED;

  @Override
  public UpgradeFinalizationStatus finalizeUpgrade(String upgradeClientID)
      throws IOException {
    if (!finalizationStatus
        .equals(UpgradeFinalizationStatus.Status.FINALIZATION_REQUIRED)){
      throw new OMException("Finalization is not needed.", INVALID_REQUEST);
    }
    finalizationStatus = UpgradeFinalizationStatus.Status.STARTING_FINALIZATION;
    UpgradeFinalizationStatus status = UpgradeFinalizationStatus.newBuilder()
        .setStatus(finalizationStatus)
        .build();
    LOG.info("FinalizeUpgrade initiated by client: {}.", upgradeClientID);
    if (isLeader()) {
      finalizationMsgs.add("Finalization started.");
      finalizationStatus =
          UpgradeFinalizationStatus.Status.FINALIZATION_IN_PROGRESS;

      new Thread(() -> {
        LOG.info("Finalization thread started.");
        int i = 0;
        Random random = new Random(0xafaf);
        while (i < 50) {
          int rand = random.nextInt(Math.min(10, 50 - i)) + 1;
          synchronized (finalizationMsgs) {
            LOG.info("Emitting {} messages", rand);
            for (int j = 0; j < rand; j++) {
              LOG.info("Upgrade MSG: {} - added.", "Message " + i + ".");
              finalizationMsgs.add("Message " + i + ".");
              i++;
            }
          }
          try {
            int sleep = random.nextInt(1200);
            LOG.info("Sleeping {}ms before emit messages again.", sleep);
            Thread.sleep(sleep);
          } catch (InterruptedException e) {
            LOG.info("Finalization thread interrupted.", e);
            return;
          }
        }
        LOG.info("Finalization done.");
        finalizationStatus = UpgradeFinalizationStatus.Status.FINALIZATION_DONE;
      }, "Finalization-Thread").start();
    }
    return status;
  }

  @Override
  public UpgradeFinalizationStatus queryUpgradeFinalizationProgress(
      String upgradeClientID, boolean takeover
  ) throws IOException {
    UpgradeFinalizationStatus.Builder builder =
        UpgradeFinalizationStatus.newBuilder();
    builder.setStatus(finalizationStatus);
    List<String> msgs = new ArrayList<>();
    synchronized (finalizationMsgs) {
      msgs.addAll(finalizationMsgs);
      finalizationMsgs.clear();
    }
    builder.addAllMessages(msgs);
    return builder.build();
  }

  @Override
  public StatusAndMessages finalizeUpgrade(String upgradeClientID)
      throws IOException {
    return upgradeFinalizer.finalize(upgradeClientID, this);
  }

  @Override
  public StatusAndMessages queryUpgradeFinalizationProgress(
      String upgradeClientID, boolean takeover
  ) throws IOException {
    return upgradeFinalizer.reportStatus(upgradeClientID, takeover);
  }

  @Override
  /**
   * {@inheritDoc}
   */
  public S3SecretValue getS3Secret(String kerberosID) throws IOException {
    UserGroupInformation user = ProtobufRpcEngine.Server.getRemoteUser();

    // Check whether user name passed is matching with the current user or not.
    if (!user.getUserName().equals(kerberosID)) {
      throw new OMException("User mismatch. Requested user name is " +
          "mismatched " + kerberosID + ", with current user " +
          user.getUserName(), OMException.ResultCodes.USER_MISMATCH);
    }
    return s3SecretManager.getS3Secret(kerberosID);
  }

  @Override
  public OmMultipartInfo initiateMultipartUpload(OmKeyArgs keyArgs) throws
      IOException {

    Preconditions.checkNotNull(keyArgs);
    ResolvedBucket bucket = resolveBucketLink(keyArgs);

    Map<String, String> auditMap = bucket.audit(keyArgs.toAuditMap());

    keyArgs = bucket.update(keyArgs);

    metrics.incNumInitiateMultipartUploads();
    try {
      OmMultipartInfo result = keyManager.initiateMultipartUpload(keyArgs);
      AUDIT.logWriteSuccess(buildAuditMessageForSuccess(
          OMAction.INITIATE_MULTIPART_UPLOAD, auditMap));
      return result;
    } catch (IOException ex) {
      AUDIT.logWriteFailure(buildAuditMessageForFailure(
          OMAction.INITIATE_MULTIPART_UPLOAD, auditMap, ex));
      metrics.incNumInitiateMultipartUploadFails();
      throw ex;
    }
  }

  @Override
  public OmMultipartCommitUploadPartInfo commitMultipartUploadPart(
      OmKeyArgs keyArgs, long clientID) throws IOException {

    Preconditions.checkNotNull(keyArgs);
    ResolvedBucket bucket = resolveBucketLink(keyArgs);

    Map<String, String> auditMap = bucket.audit(keyArgs.toAuditMap());

    keyArgs = bucket.update(keyArgs);

    metrics.incNumCommitMultipartUploadParts();
    try {
      OmMultipartCommitUploadPartInfo result =
          keyManager.commitMultipartUploadPart(keyArgs, clientID);
      AUDIT.logWriteSuccess(buildAuditMessageForSuccess(
          OMAction.COMMIT_MULTIPART_UPLOAD_PARTKEY, auditMap));
      return result;
    } catch (IOException ex) {
      AUDIT.logWriteFailure(buildAuditMessageForFailure(
          OMAction.INITIATE_MULTIPART_UPLOAD, auditMap, ex));
      metrics.incNumCommitMultipartUploadPartFails();
      throw ex;
    }
  }

  @Override
  public OmMultipartUploadCompleteInfo completeMultipartUpload(
      OmKeyArgs omKeyArgs, OmMultipartUploadCompleteList multipartUploadList)
      throws IOException {

    Preconditions.checkNotNull(omKeyArgs);
    ResolvedBucket bucket = resolveBucketLink(omKeyArgs);

    Map<String, String> auditMap = bucket.audit(omKeyArgs.toAuditMap());
    auditMap.put(OzoneConsts.MULTIPART_LIST, multipartUploadList
        .getMultipartMap().toString());

    omKeyArgs = bucket.update(omKeyArgs);

    metrics.incNumCompleteMultipartUploads();
    try {
      OmMultipartUploadCompleteInfo result = keyManager.completeMultipartUpload(
              omKeyArgs, multipartUploadList);
      AUDIT.logWriteSuccess(buildAuditMessageForSuccess(OMAction
          .COMPLETE_MULTIPART_UPLOAD, auditMap));
      return result;
    } catch (IOException ex) {
      metrics.incNumCompleteMultipartUploadFails();
      AUDIT.logWriteFailure(buildAuditMessageForFailure(OMAction
          .COMPLETE_MULTIPART_UPLOAD, auditMap, ex));
      throw ex;
    }
  }

  @Override
  public void abortMultipartUpload(OmKeyArgs omKeyArgs) throws IOException {

    Preconditions.checkNotNull(omKeyArgs);
    ResolvedBucket bucket = resolveBucketLink(omKeyArgs);

    Map<String, String> auditMap = bucket.audit(omKeyArgs.toAuditMap());

    omKeyArgs = bucket.update(omKeyArgs);

    metrics.incNumAbortMultipartUploads();
    try {
      keyManager.abortMultipartUpload(omKeyArgs);
      AUDIT.logWriteSuccess(buildAuditMessageForSuccess(OMAction
          .COMPLETE_MULTIPART_UPLOAD, auditMap));
    } catch (IOException ex) {
      metrics.incNumAbortMultipartUploadFails();
      AUDIT.logWriteFailure(buildAuditMessageForFailure(OMAction
          .COMPLETE_MULTIPART_UPLOAD, auditMap, ex));
      throw ex;
    }

  }

  @Override
  public OmMultipartUploadListParts listParts(final String volumeName,
      final String bucketName, String keyName, String uploadID,
      int partNumberMarker, int maxParts)  throws IOException {

    ResolvedBucket bucket = resolveBucketLink(Pair.of(volumeName, bucketName));

    Map<String, String> auditMap = bucket.audit();
    auditMap.put(OzoneConsts.KEY, keyName);
    auditMap.put(OzoneConsts.UPLOAD_ID, uploadID);
    auditMap.put(OzoneConsts.PART_NUMBER_MARKER,
        Integer.toString(partNumberMarker));
    auditMap.put(OzoneConsts.MAX_PARTS, Integer.toString(maxParts));

    metrics.incNumListMultipartUploadParts();
    try {
      OmMultipartUploadListParts omMultipartUploadListParts =
          keyManager.listParts(bucket.realVolume(), bucket.realBucket(),
              keyName, uploadID, partNumberMarker, maxParts);
      AUDIT.logWriteSuccess(buildAuditMessageForSuccess(OMAction
          .LIST_MULTIPART_UPLOAD_PARTS, auditMap));
      return omMultipartUploadListParts;
    } catch (IOException ex) {
      metrics.incNumListMultipartUploadPartFails();
      AUDIT.logWriteFailure(buildAuditMessageForFailure(OMAction
          .LIST_MULTIPART_UPLOAD_PARTS, auditMap, ex));
      throw ex;
    }
  }

  @Override
  public OmMultipartUploadList listMultipartUploads(String volumeName,
      String bucketName, String prefix) throws IOException {

    ResolvedBucket bucket = resolveBucketLink(Pair.of(volumeName, bucketName));

    Map<String, String> auditMap = bucket.audit();
    auditMap.put(OzoneConsts.PREFIX, prefix);

    metrics.incNumListMultipartUploads();
    try {
      OmMultipartUploadList omMultipartUploadList =
          keyManager.listMultipartUploads(bucket.realVolume(),
              bucket.realBucket(), prefix);
      AUDIT.logWriteSuccess(buildAuditMessageForSuccess(OMAction
          .LIST_MULTIPART_UPLOADS, auditMap));
      return omMultipartUploadList;

    } catch (IOException ex) {
      metrics.incNumListMultipartUploadFails();
      AUDIT.logWriteFailure(buildAuditMessageForFailure(OMAction
          .LIST_MULTIPART_UPLOADS, auditMap, ex));
      throw ex;
    }

  }

  @Override
  public OzoneFileStatus getFileStatus(OmKeyArgs args) throws IOException {
    ResolvedBucket bucket = resolveBucketLink(args);

    boolean auditSuccess = true;
    Map<String, String> auditMap = bucket.audit(args.toAuditMap());

    args = bucket.update(args);

    try {
      metrics.incNumGetFileStatus();
      return keyManager.getFileStatus(args, getClientAddress());
    } catch (IOException ex) {
      metrics.incNumGetFileStatusFails();
      auditSuccess = false;
      AUDIT.logReadFailure(
          buildAuditMessageForFailure(OMAction.GET_FILE_STATUS, auditMap, ex));
      throw ex;
    } finally {
      if (auditSuccess) {
        AUDIT.logReadSuccess(
            buildAuditMessageForSuccess(OMAction.GET_FILE_STATUS, auditMap));
      }
    }
  }

  private ResourceType getResourceType(OmKeyArgs args) {
    if (args.getKeyName() == null || args.getKeyName().length() == 0) {
      return ResourceType.BUCKET;
    }
    return ResourceType.KEY;
  }

  @Override
  public void createDirectory(OmKeyArgs args) throws IOException {
    ResolvedBucket bucket = resolveBucketLink(args);

    boolean auditSuccess = true;
    Map<String, String> auditMap = bucket.audit(args.toAuditMap());

    args = bucket.update(args);

    try {
      metrics.incNumCreateDirectory();
      keyManager.createDirectory(args);
    } catch (IOException ex) {
      metrics.incNumCreateDirectoryFails();
      auditSuccess = false;
      AUDIT.logWriteFailure(
          buildAuditMessageForFailure(OMAction.CREATE_DIRECTORY, auditMap, ex));
      throw ex;
    } finally {
      if (auditSuccess) {
        AUDIT.logWriteSuccess(
            buildAuditMessageForSuccess(OMAction.CREATE_DIRECTORY, auditMap));
      }
    }
  }

  @Override
  public OpenKeySession createFile(OmKeyArgs args, boolean overWrite,
      boolean recursive) throws IOException {
    ResolvedBucket bucket = resolveBucketLink(args);

    boolean auditSuccess = true;
    Map<String, String> auditMap = bucket.audit(args.toAuditMap());

    args = bucket.update(args);

    try {
      metrics.incNumCreateFile();
      return keyManager.createFile(args, overWrite, recursive);
    } catch (Exception ex) {
      metrics.incNumCreateFileFails();
      auditSuccess = false;
      AUDIT.logWriteFailure(buildAuditMessageForFailure(OMAction.CREATE_FILE,
          auditMap, ex));
      throw ex;
    } finally {
      if (auditSuccess) {
        AUDIT.logWriteSuccess(buildAuditMessageForSuccess(
            OMAction.CREATE_FILE, auditMap));
      }
    }
  }

  @Override
  public OmKeyInfo lookupFile(OmKeyArgs args) throws IOException {
    ResolvedBucket bucket = resolveBucketLink(args);

    if (isAclEnabled) {
      checkAcls(ResourceType.KEY, StoreType.OZONE, ACLType.READ,
          bucket.realVolume(), bucket.realBucket(), args.getKeyName());
    }

    boolean auditSuccess = true;
    Map<String, String> auditMap = bucket.audit(args.toAuditMap());

    args = bucket.update(args);

    try {
      metrics.incNumLookupFile();
      return keyManager.lookupFile(args, getClientAddress());
    } catch (Exception ex) {
      metrics.incNumLookupFileFails();
      auditSuccess = false;
      AUDIT.logWriteFailure(buildAuditMessageForFailure(OMAction.LOOKUP_FILE,
          auditMap, ex));
      throw ex;
    } finally {
      if (auditSuccess) {
        AUDIT.logWriteSuccess(buildAuditMessageForSuccess(
            OMAction.LOOKUP_FILE, auditMap));
      }
    }
  }

  @Override
  public List<OzoneFileStatus> listStatus(OmKeyArgs args, boolean recursive,
      String startKey, long numEntries) throws IOException {

    ResolvedBucket bucket = resolveBucketLink(args);

    if (isAclEnabled) {
      checkAcls(getResourceType(args), StoreType.OZONE, ACLType.READ,
          bucket.realVolume(), bucket.realBucket(), args.getKeyName());
    }

    boolean auditSuccess = true;
    Map<String, String> auditMap = bucket.audit(args.toAuditMap());

    args = bucket.update(args);

    try {
      metrics.incNumListStatus();
      return keyManager.listStatus(args, recursive, startKey, numEntries,
              getClientAddress());
    } catch (Exception ex) {
      metrics.incNumListStatusFails();
      auditSuccess = false;
      AUDIT.logReadFailure(buildAuditMessageForFailure(OMAction.LIST_STATUS,
          auditMap, ex));
      throw ex;
    } finally {
      if (auditSuccess) {
        AUDIT.logReadSuccess(buildAuditMessageForSuccess(
            OMAction.LIST_STATUS, auditMap));
      }
    }
  }

  private void auditAcl(OzoneObj ozoneObj, List<OzoneAcl> ozoneAcl,
      OMAction omAction, Exception ex) {
    Map<String, String> auditMap = ozoneObj.toAuditMap();
    if (ozoneAcl != null) {
      auditMap.put(OzoneConsts.ACL, ozoneAcl.toString());
    }

    if (ex == null) {
      AUDIT.logWriteSuccess(
          buildAuditMessageForSuccess(omAction, auditMap));
    } else {
      AUDIT.logWriteFailure(
          buildAuditMessageForFailure(omAction, auditMap, ex));
    }
  }

  /**
   * Add acl for Ozone object. Return true if acl is added successfully else
   * false.
   *
   * @param obj Ozone object for which acl should be added.
   * @param acl ozone acl to be added.
   * @throws IOException if there is error.
   */
  @Override
  public boolean addAcl(OzoneObj obj, OzoneAcl acl) throws IOException {
    boolean auditSuccess = true;

    try {
      if (isAclEnabled) {
        checkAcls(obj.getResourceType(), obj.getStoreType(), ACLType.WRITE_ACL,
            obj.getVolumeName(), obj.getBucketName(), obj.getKeyName());
      }
      switch (obj.getResourceType()) {
      case VOLUME:
        return volumeManager.addAcl(obj, acl);
      case BUCKET:
        return bucketManager.addAcl(obj, acl);
      case KEY:
        return keyManager.addAcl(obj, acl);
      case PREFIX:
        return prefixManager.addAcl(obj, acl);
      default:
        throw new OMException("Unexpected resource type: " +
            obj.getResourceType(), INVALID_REQUEST);
      }
    } catch (Exception ex) {
      auditSuccess = false;
      auditAcl(obj, Arrays.asList(acl), OMAction.ADD_ACL, ex);
      throw ex;
    } finally {
      if (auditSuccess) {
        auditAcl(obj, Arrays.asList(acl), OMAction.ADD_ACL, null);
      }
    }
  }

  /**
   * Remove acl for Ozone object. Return true if acl is removed successfully
   * else false.
   *
   * @param obj Ozone object.
   * @param acl Ozone acl to be removed.
   * @throws IOException if there is error.
   */
  @Override
  public boolean removeAcl(OzoneObj obj, OzoneAcl acl) throws IOException {
    boolean auditSuccess = true;

    try {
      if (isAclEnabled) {
        checkAcls(obj.getResourceType(), obj.getStoreType(), ACLType.WRITE_ACL,
            obj.getVolumeName(), obj.getBucketName(), obj.getKeyName());
      }
      switch (obj.getResourceType()) {
      case VOLUME:
        return volumeManager.removeAcl(obj, acl);
      case BUCKET:
        return bucketManager.removeAcl(obj, acl);
      case KEY:
        return keyManager.removeAcl(obj, acl);
      case PREFIX:
        return prefixManager.removeAcl(obj, acl);

      default:
        throw new OMException("Unexpected resource type: " +
            obj.getResourceType(), INVALID_REQUEST);
      }
    } catch (Exception ex) {
      auditSuccess = false;
      auditAcl(obj, Arrays.asList(acl), OMAction.REMOVE_ACL, ex);
      throw ex;
    } finally {
      if (auditSuccess) {
        auditAcl(obj, Arrays.asList(acl), OMAction.REMOVE_ACL, null);
      }
    }
  }

  /**
   * Acls to be set for given Ozone object. This operations reset ACL for given
   * object to list of ACLs provided in argument.
   *
   * @param obj  Ozone object.
   * @param acls List of acls.
   * @throws IOException if there is error.
   */
  @Override
  public boolean setAcl(OzoneObj obj, List<OzoneAcl> acls) throws IOException {
    boolean auditSuccess = true;

    try {
      if (isAclEnabled) {
        checkAcls(obj.getResourceType(), obj.getStoreType(), ACLType.WRITE_ACL,
            obj.getVolumeName(), obj.getBucketName(), obj.getKeyName());
      }
      switch (obj.getResourceType()) {
      case VOLUME:
        return volumeManager.setAcl(obj, acls);
      case BUCKET:
        return bucketManager.setAcl(obj, acls);
      case KEY:
        return keyManager.setAcl(obj, acls);
      case PREFIX:
        return prefixManager.setAcl(obj, acls);
      default:
        throw new OMException("Unexpected resource type: " +
            obj.getResourceType(), INVALID_REQUEST);
      }
    } catch (Exception ex) {
      auditSuccess = false;
      auditAcl(obj, acls, OMAction.SET_ACL, ex);
      throw ex;
    } finally {
      if (auditSuccess) {
        auditAcl(obj, acls, OMAction.SET_ACL, null);
      }
    }
  }

  /**
   * Returns list of ACLs for given Ozone object.
   *
   * @param obj Ozone object.
   * @throws IOException if there is error.
   */
  @Override
  public List<OzoneAcl> getAcl(OzoneObj obj) throws IOException {
    boolean auditSuccess = true;

    try {
      if (isAclEnabled) {
        checkAcls(obj.getResourceType(), obj.getStoreType(), ACLType.READ_ACL,
            obj.getVolumeName(), obj.getBucketName(), obj.getKeyName());
      }
      switch (obj.getResourceType()) {
      case VOLUME:
        return volumeManager.getAcl(obj);
      case BUCKET:
        return bucketManager.getAcl(obj);
      case KEY:
        return keyManager.getAcl(obj);
      case PREFIX:
        return prefixManager.getAcl(obj);

      default:
        throw new OMException("Unexpected resource type: " +
            obj.getResourceType(), INVALID_REQUEST);
      }
    } catch (Exception ex) {
      auditSuccess = false;
      auditAcl(obj, null, OMAction.GET_ACL, ex);
      throw ex;
    } finally {
      if (auditSuccess) {
        auditAcl(obj, null, OMAction.GET_ACL, null);
      }
    }
  }

  /**
   * Download and install latest checkpoint from leader OM.
   *
   * @param leaderId peerNodeID of the leader OM
   * @return If checkpoint is installed successfully, return the
   *         corresponding termIndex. Otherwise, return null.
   */
  public TermIndex installSnapshotFromLeader(String leaderId) {
    if (omSnapshotProvider == null) {
      LOG.error("OM Snapshot Provider is not configured as there are no peer " +
          "nodes.");
      return null;
    }

    DBCheckpoint omDBCheckpoint = getDBCheckpointFromLeader(leaderId);
    LOG.info("Downloaded checkpoint from Leader {} to the location {}",
        leaderId, omDBCheckpoint.getCheckpointLocation());

    TermIndex termIndex = null;
    try {
      termIndex = installCheckpoint(leaderId, omDBCheckpoint);
    } catch (Exception ex) {
      LOG.error("Failed to install snapshot from Leader OM.", ex);
    }
    return termIndex;
  }

  /**
   * Install checkpoint. If the checkpoints snapshot index is greater than
   * OM's last applied transaction index, then re-initialize the OM
   * state via this checkpoint. Before re-initializing OM state, the OM Ratis
   * server should be stopped so that no new transactions can be applied.
   */
  TermIndex installCheckpoint(String leaderId, DBCheckpoint omDBCheckpoint)
      throws Exception {

    Path checkpointLocation = omDBCheckpoint.getCheckpointLocation();
    OMTransactionInfo checkpointTrxnInfo = OzoneManagerRatisUtils
        .getTrxnInfoFromCheckpoint(configuration, checkpointLocation);

    LOG.info("Installing checkpoint with OMTransactionInfo {}",
        checkpointTrxnInfo);

    return installCheckpoint(leaderId, checkpointLocation, checkpointTrxnInfo);
  }

  TermIndex installCheckpoint(String leaderId, Path checkpointLocation,
      OMTransactionInfo checkpointTrxnInfo) throws Exception {

    File oldDBLocation = metadataManager.getStore().getDbLocation();
    try {
      // Stop Background services
      stopServices();

      // Pause the State Machine so that no new transactions can be applied.
      // This action also clears the OM Double Buffer so that if there are any
      // pending transactions in the buffer, they are discarded.
      omRatisServer.getOmStateMachine().pause();
    } catch (Exception e) {
      LOG.error("Failed to stop/ pause the services. Cannot proceed with " +
          "installing the new checkpoint.");
      // During stopServices, if KeyManager was stopped successfully and
      // OMMetadataManager stop failed, we should restart the KeyManager.
      keyManager.start(configuration);
      throw e;
    }

    File dbBackup = null;
    TermIndex termIndex = omRatisServer.getLastAppliedTermIndex();
    long term = termIndex.getTerm();
    long lastAppliedIndex = termIndex.getIndex();

    // Check if current applied log index is smaller than the downloaded
    // checkpoint transaction index. If yes, proceed by stopping the ratis
    // server so that the OM state can be re-initialized. If no then do not
    // proceed with installSnapshot.
    boolean canProceed = OzoneManagerRatisUtils.verifyTransactionInfo(
        checkpointTrxnInfo, lastAppliedIndex, leaderId, checkpointLocation);

    if (canProceed) {
      try {
        dbBackup = replaceOMDBWithCheckpoint(lastAppliedIndex, oldDBLocation,
            checkpointLocation);
        term = checkpointTrxnInfo.getTerm();
        lastAppliedIndex = checkpointTrxnInfo.getTransactionIndex();
        LOG.info("Replaced DB with checkpoint from OM: {}, term: {}, index: {}",
            leaderId, term, lastAppliedIndex);
      } catch (Exception e) {
        LOG.error("Failed to install Snapshot from {} as OM failed to replace" +
            " DB with downloaded checkpoint. Reloading old OM state.", e);
      }
    } else {
      LOG.warn("Cannot proceed with InstallSnapshot as OM is at TermIndex {} " +
          "and checkpoint has lower TermIndex {}. Reloading old state of OM.",
          termIndex, checkpointTrxnInfo.getTermIndex());
    }

    // Reload the OM DB store with the new checkpoint.
    // Restart (unpause) the state machine and update its last applied index
    // to the installed checkpoint's snapshot index.
    try {
      reloadOMState(lastAppliedIndex, term);
      omRatisServer.getOmStateMachine().unpause(lastAppliedIndex, term);
      LOG.info("Reloaded OM state with Term: {} and Index: {}", term,
          lastAppliedIndex);
    } catch (IOException ex) {
      String errorMsg = "Failed to reload OM state and instantiate services.";
      exitManager.exitSystem(1, errorMsg, ex, LOG);
    }

    // Delete the backup DB
    try {
      if (dbBackup != null) {
        FileUtils.deleteFully(dbBackup);
      }
    } catch (IOException e) {
      LOG.error("Failed to delete the backup of the original DB {}", dbBackup);
    }

    if (lastAppliedIndex != checkpointTrxnInfo.getTransactionIndex()) {
      // Install Snapshot failed and old state was reloaded. Return null to
      // Ratis to indicate that installation failed.
      return null;
    }

    // TODO: We should only return the snpashotIndex to the leader.
    //  Should be fixed after RATIS-586
    TermIndex newTermIndex = TermIndex.newTermIndex(term, lastAppliedIndex);
    return newTermIndex;
  }


  /**
   * Download the latest OM DB checkpoint from the leader OM.
   *
   * @param leaderId OMNodeID of the leader OM node.
   * @return latest DB checkpoint from leader OM.
   */
  private DBCheckpoint getDBCheckpointFromLeader(String leaderId) {
    LOG.info("Downloading checkpoint from leader OM {} and reloading state " +
        "from the checkpoint.", leaderId);

    try {
      return omSnapshotProvider.getOzoneManagerDBSnapshot(leaderId);
    } catch (IOException e) {
      LOG.error("Failed to download checkpoint from OM leader {}", leaderId, e);
    }
    return null;
  }

  void stopServices() throws Exception {
    keyManager.stop();
    stopSecretManager();
    metadataManager.stop();
  }

  /**
   * Replace the current OM DB with the new DB checkpoint.
   *
   * @param lastAppliedIndex the last applied index in the current OM DB.
   * @param checkpointPath   path to the new DB checkpoint
   * @return location of backup of the original DB
   * @throws Exception
   */
  File replaceOMDBWithCheckpoint(long lastAppliedIndex, File oldDB,
      Path checkpointPath) throws IOException {

    // Take a backup of the current DB
    String dbBackupName = OzoneConsts.OM_DB_BACKUP_PREFIX +
        lastAppliedIndex + "_" + System.currentTimeMillis();
    File dbDir = oldDB.getParentFile();
    File dbBackup = new File(dbDir, dbBackupName);

    try {
      Files.move(oldDB.toPath(), dbBackup.toPath());
    } catch (IOException e) {
      LOG.error("Failed to create a backup of the current DB. Aborting " +
          "snapshot installation.");
      throw e;
    }

    // Move the new DB checkpoint into the om metadata dir
    Path markerFile = new File(dbDir, DB_TRANSIENT_MARKER).toPath();
    try {
      // Create a Transient Marker file. This file will be deleted if the
      // checkpoint DB is successfully moved to the old DB location or if the
      // old DB backup is reset to its location. If not, then the OM DB is in
      // an inconsistent state and this marker file will fail OM from
      // starting up.
      Files.createFile(markerFile);
      Files.move(checkpointPath, oldDB.toPath());
      Files.deleteIfExists(markerFile);
    } catch (IOException e) {
      LOG.error("Failed to move downloaded DB checkpoint {} to metadata " +
              "directory {}. Resetting to original DB.", checkpointPath,
          oldDB.toPath());
      try {
        Files.move(dbBackup.toPath(), oldDB.toPath());
        Files.deleteIfExists(markerFile);
      } catch (IOException ex) {
        String errorMsg = "Failed to reset to original DB. OM is in an " +
            "inconsistent state.";
        ExitUtils.terminate(1, errorMsg, ex, LOG);
      }
      throw e;
    }
    return dbBackup;
  }

  /**
   * Re-instantiate MetadataManager with new DB checkpoint.
   * All the classes which use/ store MetadataManager should also be updated
   * with the new MetadataManager instance.
   */
  void reloadOMState(long newSnapshotIndex, long newSnapshotTermIndex)
      throws IOException {

    instantiateServices();

    // Restart required services
    metadataManager.start(configuration);
    keyManager.start(configuration);

    // Set metrics and start metrics back ground thread
    metrics.setNumVolumes(metadataManager.countRowsInTable(metadataManager
        .getVolumeTable()));
    metrics.setNumBuckets(metadataManager.countRowsInTable(metadataManager
        .getBucketTable()));
    metrics.setNumKeys(metadataManager.countEstimatedRowsInTable(metadataManager
        .getKeyTable()));

    // Delete the omMetrics file if it exists and save the a new metrics file
    // with new data
    Files.deleteIfExists(getMetricsStorageFile().toPath());
    saveOmMetrics();

    // Update OM snapshot index with the new snapshot index (from the new OM
    // DB state).
    omRatisSnapshotInfo.updateTermIndex(newSnapshotTermIndex, newSnapshotIndex);
  }

  public static Logger getLogger() {
    return LOG;
  }

  public OzoneConfiguration getConfiguration() {
    return configuration;
  }

  public static void setTestSecureOmFlag(boolean testSecureOmFlag) {
    OzoneManager.testSecureOmFlag = testSecureOmFlag;
  }

  public String getOMNodeId() {
    return omNodeDetails.getOMNodeId();
  }

  public String getOMServiceId() {
    return omNodeDetails.getOMServiceId();
  }

  @VisibleForTesting
  public List<OMNodeDetails> getPeerNodes() {
    return peerNodes;
  }

  @VisibleForTesting
  public CertificateClient getCertificateClient() {
    return certClient;
  }

  public String getComponent() {
    return omComponent;
  }

  /**
   * Return maximum volumes count per user.
   *
   * @return maxUserVolumeCount
   */
  public long getMaxUserVolumeCount() {
    return maxUserVolumeCount;
  }

  /**
   * Checks the Leader status of OM Ratis Server.
   * Note that this status has a small window of error. It should not be used
   * to determine the absolute leader status.
   * If it is the leader, the role status is cached till Ratis server
   * notifies of leader change. If it is not leader, the role information is
   * retrieved through by submitting a GroupInfoRequest to Ratis server.
   * <p>
   * If ratis is not enabled, then it always returns true.
   *
   * @return Return true if this node is the leader, false otherwsie.
   */
  public boolean isLeader() {
    return isRatisEnabled ? omRatisServer.isLeader() : true;
  }

  /**
   * Return if Ratis is enabled or not.
   *
   * @return
   */
  public boolean isRatisEnabled() {
    return isRatisEnabled;
  }

  /**
   * Get DB updates since a specific sequence number.
   *
   * @param dbUpdatesRequest request that encapsulates a sequence number.
   * @return Wrapper containing the updates.
   * @throws SequenceNumberNotFoundException if db is unable to read the data.
   */
  @Override
  public DBUpdates getDBUpdates(
      DBUpdatesRequest dbUpdatesRequest)
      throws SequenceNumberNotFoundException {
    DBUpdatesWrapper updatesSince = metadataManager.getStore()
        .getUpdatesSince(dbUpdatesRequest.getSequenceNumber());
    DBUpdates dbUpdates = new DBUpdates(updatesSince.getData());
    dbUpdates.setCurrentSequenceNumber(updatesSince.getCurrentSequenceNumber());
    return dbUpdates;
  }

  public OzoneDelegationTokenSecretManager getDelegationTokenMgr() {
    return delegationTokenMgr;
  }

  /**
   * Return list of OzoneAdministrators.
   */
  private Collection<String> getOzoneAdmins(OzoneConfiguration conf)
      throws IOException {
    Collection<String> ozAdmins =
        conf.getTrimmedStringCollection(OZONE_ADMINISTRATORS);
    String omSPN = UserGroupInformation.getCurrentUser().getShortUserName();
    if (!ozAdmins.contains(omSPN)) {
      ozAdmins.add(omSPN);
    }
    return ozAdmins;
  }

  /**
   * Returns true if OzoneNativeAuthorizer is enabled and false if otherwise.
   *
   * @return if native authorizer is enabled.
   */
  public boolean isNativeAuthorizerEnabled() {
    return isNativeAuthorizerEnabled;
  }

  @VisibleForTesting
  public boolean isRunning() {
    return omState == State.RUNNING;
  }

  private void startJVMPauseMonitor() {
    // Start jvm monitor
    jvmPauseMonitor = new JvmPauseMonitor();
    jvmPauseMonitor.init(configuration);
    jvmPauseMonitor.start();
  }

  public ResolvedBucket resolveBucketLink(KeyArgs args,
      OMClientRequest omClientRequest) throws IOException {
    return resolveBucketLink(
        Pair.of(args.getVolumeName(), args.getBucketName()), omClientRequest);
  }

  public ResolvedBucket resolveBucketLink(OmKeyArgs args)
      throws IOException {
    return resolveBucketLink(
        Pair.of(args.getVolumeName(), args.getBucketName()));
  }

  public ResolvedBucket resolveBucketLink(Pair<String, String> requested,
      OMClientRequest omClientRequest)
      throws IOException {
    Pair<String, String> resolved;
    if (isAclEnabled) {
      resolved = resolveBucketLink(requested, new HashSet<>(),
              omClientRequest.createUGI(), omClientRequest.getRemoteAddress(),
              omClientRequest.getHostName());
    } else {
      resolved = resolveBucketLink(requested, new HashSet<>(),
          null, null, null);
    }
    return new ResolvedBucket(requested, resolved);
  }


  public ResolvedBucket resolveBucketLink(Pair<String, String> requested)
      throws IOException {

    Pair<String, String> resolved;
    if (isAclEnabled) {
      resolved = resolveBucketLink(requested, new HashSet<>(),
              Server.getRemoteUser(),
              Server.getRemoteIp(),
              Server.getRemoteIp().getHostName());
    } else {
      resolved = resolveBucketLink(requested, new HashSet<>(),
          null, null, null);
    }
    return new ResolvedBucket(requested, resolved);
  }

  /**
   * Resolves bucket symlinks. Read permission is required for following links.
   *
   * @param volumeAndBucket the bucket to be resolved (if it is a link)
   * @param visited collects link buckets visited during the resolution to
   *   avoid infinite loops
   * @param {@link UserGroupInformation}
   * @param remoteAddress
   * @param hostName
   * @return bucket location possibly updated with its actual volume and bucket
   *   after following bucket links
   * @throws IOException (most likely OMException) if ACL check fails, bucket is
   *   not found, loop is detected in the links, etc.
   */
  private Pair<String, String> resolveBucketLink(
      Pair<String, String> volumeAndBucket,
      Set<Pair<String, String>> visited,
      UserGroupInformation userGroupInformation,
      InetAddress remoteAddress,
      String hostName) throws IOException {

    String volumeName = volumeAndBucket.getLeft();
    String bucketName = volumeAndBucket.getRight();
    OmBucketInfo info = bucketManager.getBucketInfo(volumeName, bucketName);
    if (!info.isLink()) {
      return volumeAndBucket;
    }

    if (!visited.add(volumeAndBucket)) {
      throw new OMException("Detected loop in bucket links",
          DETECTED_LOOP_IN_BUCKET_LINKS);
    }

    if (isAclEnabled) {
      checkAcls(ResourceType.BUCKET, StoreType.OZONE, ACLType.READ,
          volumeName, bucketName, null, userGroupInformation,
          remoteAddress, hostName);
    }

    return resolveBucketLink(
        Pair.of(info.getSourceVolume(), info.getSourceBucket()),
        visited, userGroupInformation, remoteAddress, hostName);
  }

  @VisibleForTesting
  void setExitManagerForTesting(ExitManager exitManagerForTesting) {
    this.exitManager = exitManagerForTesting;
  }


  public boolean getEnableFileSystemPaths() {
    return configuration.getBoolean(OZONE_OM_ENABLE_FILESYSTEM_PATHS,
        OZONE_OM_ENABLE_FILESYSTEM_PATHS_DEFAULT);
  }

  /**
   * Create volume which is required for S3Gateway operations.
   * @throws IOException
   */
  private void addS3GVolumeToDB() throws IOException {
    String s3VolumeName = HddsClientUtils.getS3VolumeName(configuration);
    String dbVolumeKey = metadataManager.getVolumeKey(s3VolumeName);

    if (!s3VolumeName.equals(OzoneConfigKeys.OZONE_S3_VOLUME_NAME_DEFAULT)) {
      LOG.warn("Make sure that all S3Gateway use same volume name." +
          " Otherwise user need to manually create/configure Volume " +
          "configured by S3Gateway");
    }
    if (!metadataManager.getVolumeTable().isExist(dbVolumeKey)) {
      long transactionID = (Long.MAX_VALUE - 1) >> 8;
      long objectID = OMFileRequest.getObjIDFromTxId(transactionID);
      String userName =
          UserGroupInformation.getCurrentUser().getShortUserName();

      // Add volume and user info to DB and cache.

      OmVolumeArgs omVolumeArgs = createS3VolumeInfo(s3VolumeName,
          transactionID, objectID);

      String dbUserKey = metadataManager.getUserKey(userName);
      UserVolumeInfo userVolumeInfo = UserVolumeInfo.newBuilder()
          .setObjectID(objectID)
          .setUpdateID(transactionID)
          .addVolumeNames(s3VolumeName).build();


      // Commit to DB.
      BatchOperation batchOperation =
          metadataManager.getStore().initBatchOperation();

      metadataManager.getVolumeTable().putWithBatch(batchOperation, dbVolumeKey,
          omVolumeArgs);
      metadataManager.getUserTable().putWithBatch(batchOperation, dbUserKey,
          userVolumeInfo);

      metadataManager.getStore().commitBatchOperation(batchOperation);

      // Add to cache.
      metadataManager.getVolumeTable().addCacheEntry(
          new CacheKey<>(dbVolumeKey),
          new CacheValue<>(Optional.of(omVolumeArgs), transactionID));
      metadataManager.getUserTable().addCacheEntry(
          new CacheKey<>(dbUserKey),
          new CacheValue<>(Optional.of(userVolumeInfo), transactionID));
      LOG.info("Created Volume {} With Owner {} required for S3Gateway " +
              "operations.", s3VolumeName, userName);
    }
  }

  private OmVolumeArgs createS3VolumeInfo(String s3Volume, long transactionID,
      long objectID) throws IOException {
    String userName = UserGroupInformation.getCurrentUser().getShortUserName();
    long time = Time.now();

    OmVolumeArgs.Builder omVolumeArgs = new OmVolumeArgs.Builder()
        .setVolume(s3Volume)
        .setUpdateID(transactionID)
        .setObjectID(objectID)
        .setCreationTime(time)
        .setModificationTime(time)
        .setOwnerName(userName)
        .setAdminName(userName)
        .setQuotaInBytes(OzoneConsts.QUOTA_RESET);

    // Provide ACLType of ALL which is default acl rights for user and group.
    List<OzoneAcl> listOfAcls = new ArrayList<>();
    //User ACL
    listOfAcls.add(new OzoneAcl(ACLIdentityType.USER,
        userName, ACLType.ALL, ACCESS));
    //Group ACLs of the User
    List<String> userGroups = Arrays.asList(UserGroupInformation
        .createRemoteUser(userName).getGroupNames());

    userGroups.stream().forEach((group) -> listOfAcls.add(
        new OzoneAcl(ACLIdentityType.GROUP, group, ACLType.ALL, ACCESS)));

    // Add ACLs
    for (OzoneAcl ozoneAcl : listOfAcls) {
      omVolumeArgs.addOzoneAcls(OzoneAcl.toProtobuf(ozoneAcl));
    }

    return omVolumeArgs.build();

  }

  public OmLayoutVersionManager getVersionManager() {
    return versionManager;
  }
}<|MERGE_RESOLUTION|>--- conflicted
+++ resolved
@@ -41,7 +41,6 @@
 import java.util.List;
 import java.util.Map;
 import java.util.Objects;
-import java.util.Random;
 import java.util.Set;
 import java.util.Timer;
 import java.util.TimerTask;
@@ -144,10 +143,7 @@
 import org.apache.hadoop.ozone.om.snapshot.OzoneManagerSnapshotProvider;
 import org.apache.hadoop.ozone.om.upgrade.OMLayoutVersionManagerImpl;
 import org.apache.hadoop.ozone.om.upgrade.OmLayoutVersionManager;
-<<<<<<< HEAD
 import org.apache.hadoop.ozone.om.upgrade.OMUpgradeFinalizer;
-=======
->>>>>>> 8fe8a1fa
 import org.apache.hadoop.ozone.protocol.proto.OzoneManagerProtocolProtos;
 import org.apache.hadoop.ozone.protocol.proto.OzoneManagerProtocolProtos.DBUpdatesRequest;
 import org.apache.hadoop.ozone.protocol.proto.OzoneManagerProtocolProtos.KeyArgs;
@@ -155,7 +151,6 @@
 import org.apache.hadoop.ozone.protocol.proto.OzoneManagerProtocolProtos.OzoneAclInfo;
 import org.apache.hadoop.ozone.protocol.proto.OzoneManagerProtocolProtos.ServicePort;
 import org.apache.hadoop.ozone.protocol.proto.OzoneManagerProtocolProtos.UserVolumeInfo;
-import org.apache.hadoop.ozone.protocol.proto.OzoneManagerProtocolProtos.UpgradeFinalizationStatus;
 import org.apache.hadoop.ozone.protocolPB.OzoneManagerProtocolServerSideTranslatorPB;
 import org.apache.hadoop.ozone.security.OzoneBlockTokenSecretManager;
 import org.apache.hadoop.ozone.security.OzoneDelegationTokenSecretManager;
@@ -368,10 +363,7 @@
     omId = omStorage.getOmId();
 
     versionManager = OMLayoutVersionManagerImpl.initialize(omStorage);
-<<<<<<< HEAD
     upgradeFinalizer = new OMUpgradeFinalizer(versionManager);
-=======
->>>>>>> 8fe8a1fa
 
     // In case of single OM Node Service there will be no OM Node ID
     // specified, set it to value from om storage
@@ -2667,73 +2659,6 @@
     return new ServiceInfoEx(getServiceList(), caCertPem);
   }
 
-  private final List<String> finalizationMsgs = new ArrayList<>();
-  private UpgradeFinalizationStatus.Status finalizationStatus =
-      UpgradeFinalizationStatus.Status.FINALIZATION_REQUIRED;
-
-  @Override
-  public UpgradeFinalizationStatus finalizeUpgrade(String upgradeClientID)
-      throws IOException {
-    if (!finalizationStatus
-        .equals(UpgradeFinalizationStatus.Status.FINALIZATION_REQUIRED)){
-      throw new OMException("Finalization is not needed.", INVALID_REQUEST);
-    }
-    finalizationStatus = UpgradeFinalizationStatus.Status.STARTING_FINALIZATION;
-    UpgradeFinalizationStatus status = UpgradeFinalizationStatus.newBuilder()
-        .setStatus(finalizationStatus)
-        .build();
-    LOG.info("FinalizeUpgrade initiated by client: {}.", upgradeClientID);
-    if (isLeader()) {
-      finalizationMsgs.add("Finalization started.");
-      finalizationStatus =
-          UpgradeFinalizationStatus.Status.FINALIZATION_IN_PROGRESS;
-
-      new Thread(() -> {
-        LOG.info("Finalization thread started.");
-        int i = 0;
-        Random random = new Random(0xafaf);
-        while (i < 50) {
-          int rand = random.nextInt(Math.min(10, 50 - i)) + 1;
-          synchronized (finalizationMsgs) {
-            LOG.info("Emitting {} messages", rand);
-            for (int j = 0; j < rand; j++) {
-              LOG.info("Upgrade MSG: {} - added.", "Message " + i + ".");
-              finalizationMsgs.add("Message " + i + ".");
-              i++;
-            }
-          }
-          try {
-            int sleep = random.nextInt(1200);
-            LOG.info("Sleeping {}ms before emit messages again.", sleep);
-            Thread.sleep(sleep);
-          } catch (InterruptedException e) {
-            LOG.info("Finalization thread interrupted.", e);
-            return;
-          }
-        }
-        LOG.info("Finalization done.");
-        finalizationStatus = UpgradeFinalizationStatus.Status.FINALIZATION_DONE;
-      }, "Finalization-Thread").start();
-    }
-    return status;
-  }
-
-  @Override
-  public UpgradeFinalizationStatus queryUpgradeFinalizationProgress(
-      String upgradeClientID, boolean takeover
-  ) throws IOException {
-    UpgradeFinalizationStatus.Builder builder =
-        UpgradeFinalizationStatus.newBuilder();
-    builder.setStatus(finalizationStatus);
-    List<String> msgs = new ArrayList<>();
-    synchronized (finalizationMsgs) {
-      msgs.addAll(finalizationMsgs);
-      finalizationMsgs.clear();
-    }
-    builder.addAllMessages(msgs);
-    return builder.build();
-  }
-
   @Override
   public StatusAndMessages finalizeUpgrade(String upgradeClientID)
       throws IOException {
