/**
 * Licensed to the Apache Software Foundation (ASF) under one or more
 * contributor license agreements.  See the NOTICE file distributed with this
 * work for additional information regarding copyright ownership.  The ASF
 * licenses this file to you under the Apache License, Version 2.0 (the
 * "License"); you may not use this file except in compliance with the License.
 * You may obtain a copy of the License at
 * <p>
 * http://www.apache.org/licenses/LICENSE-2.0
 * <p>
 * Unless required by applicable law or agreed to in writing, software
 * distributed under the License is distributed on an "AS IS" BASIS,WITHOUT
 * WARRANTIES OR CONDITIONS OF ANY KIND, either express or implied. See the
 * License for the specific language governing permissions and limitations under
 * the License.
 */

package org.apache.hadoop.ozone.om;

import javax.management.ObjectName;
import java.io.BufferedWriter;
import java.io.File;
import java.io.FileOutputStream;
import java.io.IOException;
import java.io.OutputStreamWriter;
import java.io.UncheckedIOException;
import java.net.InetAddress;
import java.net.InetSocketAddress;
import java.nio.charset.StandardCharsets;
import java.nio.file.Files;
import java.nio.file.Path;
import java.nio.file.StandardCopyOption;
import java.security.KeyPair;
import java.security.PrivilegedExceptionAction;
import java.security.cert.CertificateException;
import java.util.ArrayList;
import java.util.Arrays;
import java.util.Collection;
import java.util.Collections;
import java.util.HashMap;
import java.util.HashSet;
import java.util.LinkedHashMap;
import java.util.List;
import java.util.Map;
import java.util.Objects;
import java.util.Set;
import java.util.Timer;
import java.util.TimerTask;
import java.util.concurrent.ConcurrentHashMap;
import java.util.concurrent.TimeUnit;

import com.google.common.base.Optional;
import org.apache.commons.lang3.NotImplementedException;
import org.apache.hadoop.conf.Configuration;
import org.apache.hadoop.conf.StorageUnit;
import org.apache.hadoop.crypto.key.KeyProvider;
import org.apache.hadoop.crypto.key.KeyProviderCryptoExtension;
import org.apache.hadoop.fs.CommonConfigurationKeys;
import org.apache.hadoop.fs.CommonConfigurationKeysPublic;
import org.apache.hadoop.fs.FileSystem;
import org.apache.hadoop.hdds.HddsConfigKeys;
import org.apache.hadoop.hdds.HddsUtils;
import org.apache.hadoop.hdds.annotation.InterfaceAudience;
import org.apache.hadoop.hdds.conf.OzoneConfiguration;
import org.apache.hadoop.hdds.protocol.proto.HddsProtos;
import org.apache.hadoop.hdds.protocol.proto.SCMSecurityProtocolProtos.SCMGetCertResponseProto;
import org.apache.hadoop.hdds.protocolPB.SCMSecurityProtocolClientSideTranslatorPB;
import org.apache.hadoop.hdds.scm.ScmInfo;
import org.apache.hadoop.hdds.scm.client.HddsClientUtils;
import org.apache.hadoop.hdds.scm.container.common.helpers.ExcludeList;
import org.apache.hadoop.hdds.scm.ha.SCMNodeInfo;
import org.apache.hadoop.hdds.scm.protocol.ScmBlockLocationProtocol;
import org.apache.hadoop.hdds.scm.protocol.StorageContainerLocationProtocol;
import org.apache.hadoop.hdds.security.x509.SecurityConfig;
import org.apache.hadoop.hdds.security.x509.certificate.client.CertificateClient;
import org.apache.hadoop.hdds.security.x509.certificate.client.OMCertificateClient;
import org.apache.hadoop.hdds.security.x509.certificate.utils.CertificateCodec;
import org.apache.hadoop.hdds.security.x509.certificates.utils.CertificateSignRequest;
import org.apache.hadoop.hdds.server.ServiceRuntimeInfoImpl;
import org.apache.hadoop.hdds.server.http.RatisDropwizardExports;
import org.apache.hadoop.hdds.utils.HAUtils;
import org.apache.hadoop.hdds.utils.HddsServerUtil;
import org.apache.hadoop.hdds.utils.ProtocolMessageMetrics;
import org.apache.hadoop.hdds.utils.db.BatchOperation;
import org.apache.hadoop.hdds.utils.db.DBCheckpoint;
import org.apache.hadoop.hdds.utils.db.DBUpdatesWrapper;
import org.apache.hadoop.hdds.utils.db.SequenceNumberNotFoundException;
import org.apache.hadoop.hdds.utils.db.Table;
import org.apache.hadoop.hdds.utils.db.TableIterator;
import org.apache.hadoop.hdds.utils.db.cache.CacheKey;
import org.apache.hadoop.hdds.utils.db.cache.CacheValue;
import org.apache.hadoop.io.Text;
import org.apache.hadoop.ipc.ProtobufRpcEngine;
import org.apache.hadoop.ipc.RPC;
import org.apache.hadoop.ipc.Server;
import org.apache.hadoop.metrics2.util.MBeans;
import org.apache.hadoop.ozone.OmUtils;
import org.apache.hadoop.ozone.OzoneAcl;
import org.apache.hadoop.ozone.OzoneConfigKeys;
import org.apache.hadoop.ozone.OzoneConsts;
import org.apache.hadoop.ozone.OzoneIllegalArgumentException;
import org.apache.hadoop.ozone.OzoneSecurityUtil;
import org.apache.hadoop.ozone.audit.AuditAction;
import org.apache.hadoop.ozone.audit.AuditEventStatus;
import org.apache.hadoop.ozone.audit.AuditLogger;
import org.apache.hadoop.ozone.audit.AuditLoggerType;
import org.apache.hadoop.ozone.audit.AuditMessage;
import org.apache.hadoop.ozone.audit.Auditor;
import org.apache.hadoop.ozone.audit.OMAction;
import org.apache.hadoop.ozone.common.Storage.StorageState;
import org.apache.hadoop.ozone.om.exceptions.OMException;
import org.apache.hadoop.ozone.om.exceptions.OMException.ResultCodes;
import org.apache.hadoop.ozone.om.exceptions.OMLeaderNotReadyException;
import org.apache.hadoop.ozone.om.exceptions.OMNotLeaderException;
import org.apache.hadoop.ozone.om.ha.OMHANodeDetails;
import org.apache.hadoop.ozone.om.helpers.OMNodeDetails;
import org.apache.hadoop.ozone.om.helpers.DBUpdates;
import org.apache.hadoop.ozone.om.helpers.OmBucketArgs;
import org.apache.hadoop.ozone.om.helpers.OmBucketInfo;
import org.apache.hadoop.ozone.om.helpers.OmDBAccessIdInfo;
import org.apache.hadoop.ozone.om.helpers.OmDBKerberosPrincipalInfo;
import org.apache.hadoop.ozone.om.helpers.OmDeleteKeys;
import org.apache.hadoop.ozone.om.helpers.OmKeyArgs;
import org.apache.hadoop.ozone.om.helpers.OmKeyInfo;
import org.apache.hadoop.ozone.om.helpers.OmKeyLocationInfo;
import org.apache.hadoop.ozone.om.helpers.OmMultipartCommitUploadPartInfo;
import org.apache.hadoop.ozone.om.helpers.OmMultipartInfo;
import org.apache.hadoop.ozone.om.helpers.OmMultipartUploadCompleteInfo;
import org.apache.hadoop.ozone.om.helpers.OmMultipartUploadCompleteList;
import org.apache.hadoop.ozone.om.helpers.OmMultipartUploadList;
import org.apache.hadoop.ozone.om.helpers.OmMultipartUploadListParts;
import org.apache.hadoop.ozone.om.helpers.OmRenameKeys;
import org.apache.hadoop.ozone.om.helpers.OmVolumeArgs;
import org.apache.hadoop.ozone.om.helpers.OpenKeySession;
import org.apache.hadoop.ozone.om.helpers.OzoneFileStatus;
import org.apache.hadoop.ozone.om.helpers.RepeatedOmKeyInfo;
import org.apache.hadoop.ozone.om.helpers.S3SecretValue;
import org.apache.hadoop.ozone.om.helpers.ServiceInfo;
import org.apache.hadoop.ozone.om.helpers.ServiceInfoEx;
import org.apache.hadoop.ozone.om.helpers.TenantUserInfoValue;
import org.apache.hadoop.ozone.om.multitenant.BucketNameSpace;
import org.apache.hadoop.ozone.om.multitenant.Tenant;
import org.apache.hadoop.ozone.om.helpers.TenantUserList;
import org.apache.hadoop.ozone.om.protocol.OMInterServiceProtocol;
import org.apache.hadoop.ozone.om.protocolPB.OMInterServiceProtocolClientSideImpl;
import org.apache.hadoop.ozone.om.protocol.OzoneManagerProtocol;
import org.apache.hadoop.ozone.om.protocolPB.OMInterServiceProtocolPB;
import org.apache.hadoop.ozone.om.protocolPB.OzoneManagerProtocolPB;
import org.apache.hadoop.ozone.common.ha.ratis.RatisSnapshotInfo;
import org.apache.hadoop.hdds.security.OzoneSecurityException;
import org.apache.hadoop.hdds.utils.TransactionInfo;
import org.apache.hadoop.ozone.om.ratis.OzoneManagerRatisServer;
import org.apache.hadoop.ozone.om.ratis.utils.OzoneManagerRatisUtils;
import org.apache.hadoop.ozone.om.request.OMClientRequest;
import org.apache.hadoop.ozone.om.snapshot.OzoneManagerSnapshotProvider;
import org.apache.hadoop.ozone.om.upgrade.OMLayoutVersionManager;
import org.apache.hadoop.ozone.om.upgrade.OMUpgradeFinalizer;
import org.apache.hadoop.ozone.protocol.proto.OzoneManagerProtocolProtos;
import org.apache.hadoop.ozone.protocol.proto.OzoneManagerProtocolProtos.DBUpdatesRequest;
import org.apache.hadoop.ozone.protocol.proto.OzoneManagerProtocolProtos.KeyArgs;
import org.apache.hadoop.ozone.protocol.proto.OzoneManagerProtocolProtos.OMRoleInfo;
import org.apache.hadoop.ozone.protocol.proto.OzoneManagerProtocolProtos.OzoneAclInfo;
import org.apache.hadoop.ozone.protocol.proto.OzoneManagerProtocolProtos.ServicePort;
import org.apache.hadoop.ozone.protocol.proto.OzoneManagerProtocolProtos.TenantAccessIdInfo;
import org.apache.hadoop.ozone.protocolPB.OMInterServiceProtocolServerSideImpl;
import org.apache.hadoop.ozone.storage.proto.OzoneManagerStorageProtos.PersistedUserVolumeInfo;
import org.apache.hadoop.ozone.protocolPB.OzoneManagerProtocolServerSideTranslatorPB;
import org.apache.hadoop.ozone.security.OzoneBlockTokenSecretManager;
import org.apache.hadoop.ozone.security.OzoneDelegationTokenSecretManager;
import org.apache.hadoop.ozone.security.OzoneTokenIdentifier;
import org.apache.hadoop.ozone.security.acl.IAccessAuthorizer;
import org.apache.hadoop.ozone.security.acl.IAccessAuthorizer.ACLIdentityType;
import org.apache.hadoop.ozone.security.acl.IAccessAuthorizer.ACLType;
import org.apache.hadoop.ozone.security.acl.OzoneAccessAuthorizer;
import org.apache.hadoop.ozone.security.acl.OzoneNativeAuthorizer;
import org.apache.hadoop.ozone.security.acl.OzoneObj;
import org.apache.hadoop.ozone.security.acl.OzoneObj.ResourceType;
import org.apache.hadoop.ozone.security.acl.OzoneObj.StoreType;
import org.apache.hadoop.ozone.security.acl.OzoneObjInfo;
import org.apache.hadoop.ozone.security.acl.RequestContext;
import org.apache.hadoop.ozone.upgrade.UpgradeFinalizer;
import org.apache.hadoop.ozone.upgrade.UpgradeFinalizer.StatusAndMessages;
import org.apache.hadoop.hdds.ExitManager;
import org.apache.hadoop.ozone.util.OzoneVersionInfo;
import org.apache.hadoop.ozone.util.ShutdownHookManager;
import org.apache.hadoop.security.SecurityUtil;
import org.apache.hadoop.security.UserGroupInformation;
import org.apache.hadoop.security.UserGroupInformation.AuthenticationMethod;
import org.apache.hadoop.security.authentication.client.AuthenticationException;
import org.apache.hadoop.security.token.SecretManager.InvalidToken;
import org.apache.hadoop.security.token.Token;
import org.apache.hadoop.util.JvmPauseMonitor;
import org.apache.hadoop.util.KMSUtil;
import org.apache.hadoop.util.ReflectionUtils;
import org.apache.hadoop.util.Time;

import com.fasterxml.jackson.databind.ObjectMapper;
import com.fasterxml.jackson.databind.ObjectReader;
import com.fasterxml.jackson.databind.ObjectWriter;
import com.google.common.annotations.VisibleForTesting;
import com.google.common.base.Preconditions;
import com.google.protobuf.BlockingService;
import com.google.protobuf.ProtocolMessageEnum;
import org.apache.commons.lang3.StringUtils;
import org.apache.commons.lang3.tuple.Pair;

import static org.apache.hadoop.fs.CommonConfigurationKeysPublic.FS_TRASH_INTERVAL_DEFAULT;
import static org.apache.hadoop.fs.CommonConfigurationKeysPublic.FS_TRASH_INTERVAL_KEY;
import static org.apache.hadoop.hdds.HddsConfigKeys.HDDS_BLOCK_TOKEN_ENABLED;
import static org.apache.hadoop.hdds.HddsConfigKeys.HDDS_BLOCK_TOKEN_ENABLED_DEFAULT;
import static org.apache.hadoop.hdds.HddsUtils.getScmAddressForClients;
import static org.apache.hadoop.hdds.security.x509.certificates.utils.CertificateSignRequest.getEncodedString;
import static org.apache.hadoop.hdds.server.ServerUtils.getRemoteUserName;
import static org.apache.hadoop.hdds.server.ServerUtils.updateRPCListenAddress;
import static org.apache.hadoop.hdds.utils.HAUtils.getScmInfo;
import static org.apache.hadoop.ozone.OmUtils.MAX_TRXN_ID;
import static org.apache.hadoop.ozone.OzoneAcl.AclScope.ACCESS;
import static org.apache.hadoop.ozone.OzoneConfigKeys.DFS_CONTAINER_RATIS_ENABLED_DEFAULT;
import static org.apache.hadoop.ozone.OzoneConfigKeys.DFS_CONTAINER_RATIS_ENABLED_KEY;
import static org.apache.hadoop.ozone.OzoneConfigKeys.OZONE_ACL_AUTHORIZER_CLASS;
import static org.apache.hadoop.ozone.OzoneConfigKeys.OZONE_ACL_ENABLED;
import static org.apache.hadoop.ozone.OzoneConfigKeys.OZONE_ACL_ENABLED_DEFAULT;
import static org.apache.hadoop.ozone.OzoneConfigKeys.OZONE_ADMINISTRATORS;
import static org.apache.hadoop.ozone.OzoneConfigKeys.OZONE_ADMINISTRATORS_WILDCARD;
import static org.apache.hadoop.ozone.OzoneConfigKeys.OZONE_KEY_PREALLOCATION_BLOCKS_MAX;
import static org.apache.hadoop.ozone.OzoneConfigKeys.OZONE_KEY_PREALLOCATION_BLOCKS_MAX_DEFAULT;
import static org.apache.hadoop.ozone.OzoneConfigKeys.OZONE_SCM_BLOCK_SIZE;
import static org.apache.hadoop.ozone.OzoneConfigKeys.OZONE_SCM_BLOCK_SIZE_DEFAULT;
import static org.apache.hadoop.ozone.OzoneConsts.DB_TRANSIENT_MARKER;
import static org.apache.hadoop.ozone.OzoneConsts.DEFAULT_OM_UPDATE_ID;
import static org.apache.hadoop.ozone.OzoneConsts.LAYOUT_VERSION_KEY;
import static org.apache.hadoop.ozone.OzoneConsts.OM_METRICS_FILE;
import static org.apache.hadoop.ozone.OzoneConsts.OM_METRICS_TEMP_FILE;
import static org.apache.hadoop.ozone.OzoneConsts.PREPARE_MARKER_KEY;
import static org.apache.hadoop.ozone.OzoneConsts.OM_RATIS_SNAPSHOT_DIR;
import static org.apache.hadoop.ozone.OzoneConsts.RPC_PORT;
import static org.apache.hadoop.ozone.OzoneConsts.TRANSACTION_INFO_KEY;
import static org.apache.hadoop.ozone.om.OMConfigKeys.OZONE_OM_ADDRESS_KEY;
import static org.apache.hadoop.ozone.om.OMConfigKeys.OZONE_OM_ENABLE_FILESYSTEM_PATHS;
import static org.apache.hadoop.ozone.om.OMConfigKeys.OZONE_OM_ENABLE_FILESYSTEM_PATHS_DEFAULT;
import static org.apache.hadoop.ozone.om.OMConfigKeys.OZONE_OM_HANDLER_COUNT_DEFAULT;
import static org.apache.hadoop.ozone.om.OMConfigKeys.OZONE_OM_HANDLER_COUNT_KEY;
import static org.apache.hadoop.ozone.om.OMConfigKeys.OZONE_OM_HTTP_AUTH_TYPE;
import static org.apache.hadoop.ozone.om.OMConfigKeys.OZONE_OM_KERBEROS_KEYTAB_FILE_KEY;
import static org.apache.hadoop.ozone.om.OMConfigKeys.OZONE_OM_KERBEROS_PRINCIPAL_KEY;
import static org.apache.hadoop.ozone.om.OMConfigKeys.OZONE_OM_METADATA_LAYOUT;
import static org.apache.hadoop.ozone.om.OMConfigKeys.OZONE_OM_METADATA_LAYOUT_DEFAULT;
import static org.apache.hadoop.ozone.om.OMConfigKeys.OZONE_OM_METADATA_LAYOUT_PREFIX;
import static org.apache.hadoop.ozone.om.OMConfigKeys.OZONE_OM_METRICS_SAVE_INTERVAL;
import static org.apache.hadoop.ozone.om.OMConfigKeys.OZONE_OM_METRICS_SAVE_INTERVAL_DEFAULT;
import static org.apache.hadoop.ozone.om.OMConfigKeys.OZONE_OM_USER_MAX_VOLUME;
import static org.apache.hadoop.ozone.om.OMConfigKeys.OZONE_OM_USER_MAX_VOLUME_DEFAULT;
import static org.apache.hadoop.ozone.om.OMConfigKeys.OZONE_OM_VOLUME_LISTALL_ALLOWED;
import static org.apache.hadoop.ozone.om.OMConfigKeys.OZONE_OM_VOLUME_LISTALL_ALLOWED_DEFAULT;
import static org.apache.hadoop.ozone.om.exceptions.OMException.ResultCodes.DETECTED_LOOP_IN_BUCKET_LINKS;
import static org.apache.hadoop.ozone.om.exceptions.OMException.ResultCodes.INVALID_AUTH_METHOD;
import static org.apache.hadoop.ozone.om.exceptions.OMException.ResultCodes.INVALID_REQUEST;
import static org.apache.hadoop.ozone.om.exceptions.OMException.ResultCodes.KEY_NOT_FOUND;
import static org.apache.hadoop.ozone.om.exceptions.OMException.ResultCodes.TOKEN_ERROR_OTHER;
import static org.apache.hadoop.ozone.om.lock.OzoneManagerLock.Resource.VOLUME_LOCK;
import static org.apache.hadoop.ozone.om.ratis.OzoneManagerRatisServer.RaftServerStatus.LEADER_AND_READY;
import static org.apache.hadoop.ozone.om.ratis.OzoneManagerRatisServer.getRaftGroupIdFromOmServiceId;
import static org.apache.hadoop.ozone.protocol.proto.OzoneManagerInterServiceProtocolProtos.OzoneManagerInterService;
import static org.apache.hadoop.ozone.protocol.proto.OzoneManagerProtocolProtos.OzoneManagerService;
import static org.apache.hadoop.ozone.protocol.proto.OzoneManagerProtocolProtos.PrepareStatusResponse.PrepareStatus;
import org.apache.ratis.proto.RaftProtos.RaftPeerRole;
import org.apache.ratis.protocol.RaftGroupId;
import org.apache.ratis.server.protocol.TermIndex;
import org.apache.ratis.util.FileUtils;
import org.apache.ratis.util.LifeCycle;
import org.bouncycastle.pkcs.PKCS10CertificationRequest;
import org.slf4j.Logger;
import org.slf4j.LoggerFactory;

/**
 * Ozone Manager is the metadata manager of ozone.
 */
@InterfaceAudience.LimitedPrivate({"HDFS", "CBLOCK", "OZONE", "HBASE"})
public final class OzoneManager extends ServiceRuntimeInfoImpl
    implements OzoneManagerProtocol, OMInterServiceProtocol,
    OMMXBean, Auditor {
  public static final Logger LOG =
      LoggerFactory.getLogger(OzoneManager.class);

  private static final AuditLogger AUDIT = new AuditLogger(
      AuditLoggerType.OMLOGGER);

  private static final String OM_DAEMON = "om";

  private static boolean securityEnabled = false;
  private OzoneDelegationTokenSecretManager delegationTokenMgr;
  private OzoneBlockTokenSecretManager blockTokenMgr;
  private CertificateClient certClient;
  private String caCertPem = null;
  private List<String> caCertPemList = new ArrayList<>();
  private static boolean testSecureOmFlag = false;
  private final Text omRpcAddressTxt;
  private OzoneConfiguration configuration;
  private RPC.Server omRpcServer;
  private InetSocketAddress omRpcAddress;
  private String omId;

  private OMMetadataManager metadataManager;
  private OMMultiTenantManager multiTenantManagr;
  private VolumeManager volumeManager;
  private BucketManager bucketManager;
  private KeyManager keyManager;
  private PrefixManagerImpl prefixManager;
  private UpgradeFinalizer<OzoneManager> upgradeFinalizer;

  /**
   * OM super user / admin list.
   */
  private final Collection<String> omAdminUsernames;

  private final OMMetrics metrics;
  private final ProtocolMessageMetrics<ProtocolMessageEnum>
      omClientProtocolMetrics;
  private OzoneManagerHttpServer httpServer;
  private final OMStorage omStorage;
  private final ScmBlockLocationProtocol scmBlockClient;
  private final StorageContainerLocationProtocol scmContainerClient;
  private ObjectName omInfoBeanName;
  private Timer metricsTimer;
  private ScheduleOMMetricsWriteTask scheduleOMMetricsWriteTask;
  private static final ObjectWriter WRITER =
      new ObjectMapper().writerWithDefaultPrettyPrinter();
  private static final ObjectReader READER =
      new ObjectMapper().readerFor(OmMetricsInfo.class);
  private static final int SHUTDOWN_HOOK_PRIORITY = 30;
  private final Runnable shutdownHook;
  private final File omMetaDir;
  private boolean isAclEnabled;
  private final boolean isSpnegoEnabled;
  private IAccessAuthorizer accessAuthorizer;
  private JvmPauseMonitor jvmPauseMonitor;
  private final SecurityConfig secConfig;
  private S3SecretManager s3SecretManager;
  private volatile boolean isOmRpcServerRunning = false;
  private String omComponent;
  private OzoneManagerProtocolServerSideTranslatorPB omServerProtocol;

  private boolean isRatisEnabled;
  private OzoneManagerRatisServer omRatisServer;
  private OzoneManagerSnapshotProvider omSnapshotProvider;
  private OMNodeDetails omNodeDetails;
  private Map<String, OMNodeDetails> peerNodesMap;
  private File omRatisSnapshotDir;
  private final RatisSnapshotInfo omRatisSnapshotInfo;
  private final Map<String, RatisDropwizardExports> ratisMetricsMap =
      new ConcurrentHashMap<>();

  private KeyProviderCryptoExtension kmsProvider = null;
  private static String keyProviderUriKeyName =
      CommonConfigurationKeysPublic.HADOOP_SECURITY_KEY_PROVIDER_PATH;
  private OMLayoutVersionManager versionManager;

  private boolean allowListAllVolumes;
  // Adding parameters needed for VolumeRequests here, so that during request
  // execution, we can get from ozoneManager.
  private long maxUserVolumeCount;

  private int minMultipartUploadPartSize = OzoneConsts.OM_MULTIPART_MIN_SIZE;

  private final ScmClient scmClient;
  private final long scmBlockSize;
  private final int preallocateBlocksMax;
  private final boolean grpcBlockTokenEnabled;
  private final boolean useRatisForReplication;

  private boolean isNativeAuthorizerEnabled;

  private ExitManager exitManager;

  private OzoneManagerPrepareState prepareState;

  /**
   * OM Startup mode.
   */
  public enum StartupOption {
    REGUALR,
    BOOTSTRAP
  }

  private enum State {
    INITIALIZED,
    BOOTSTRAPPING,
    RUNNING,
    STOPPED
  }

  private boolean isBootstrapping = false;

  // Used in MiniOzoneCluster testing
  private State omState;
  private Thread emptier;

  private static final int MSECS_PER_MINUTE = 60 * 1000;

  @SuppressWarnings("methodlength")
  private OzoneManager(OzoneConfiguration conf, StartupOption startupOption)
      throws IOException, AuthenticationException {
    super(OzoneVersionInfo.OZONE_VERSION_INFO);
    Preconditions.checkNotNull(conf);
    setConfiguration(conf);
    // Load HA related configurations
    OMHANodeDetails omhaNodeDetails =
        OMHANodeDetails.loadOMHAConfig(configuration);

    this.peerNodesMap = omhaNodeDetails.getPeerNodesMap();
    this.omNodeDetails = omhaNodeDetails.getLocalNodeDetails();

    omStorage = new OMStorage(conf);
    omId = omStorage.getOmId();

    versionManager = new OMLayoutVersionManager(omStorage.getLayoutVersion());
    upgradeFinalizer = new OMUpgradeFinalizer(versionManager);

    exitManager = new ExitManager();

    // In case of single OM Node Service there will be no OM Node ID
    // specified, set it to value from om storage
    if (this.omNodeDetails.getNodeId() == null) {
      this.omNodeDetails = OMHANodeDetails.getOMNodeDetails(conf,
          omNodeDetails.getServiceId(),
          omStorage.getOmId(), omNodeDetails.getRpcAddress(),
          omNodeDetails.getRatisPort());
    }

    loginOMUserIfSecurityEnabled(conf);
    setInstanceVariablesFromConf();
    this.maxUserVolumeCount = conf.getInt(OZONE_OM_USER_MAX_VOLUME,
        OZONE_OM_USER_MAX_VOLUME_DEFAULT);
    Preconditions.checkArgument(this.maxUserVolumeCount > 0,
        OZONE_OM_USER_MAX_VOLUME + " value should be greater than zero");

    if (omStorage.getState() != StorageState.INITIALIZED) {
      throw new OMException("OM not initialized, current OM storage state: "
          + omStorage.getState().name() + ". Please ensure 'ozone om --init' "
          + "command is executed to generate all the required metadata to "
          + omStorage.getStorageDir()
          + " once before starting the OM service.",
          ResultCodes.OM_NOT_INITIALIZED);
    }
    omMetaDir = OMStorage.getOmDbDir(configuration);
    
    this.isSpnegoEnabled = conf.get(OZONE_OM_HTTP_AUTH_TYPE, "simple")
        .equals("kerberos");
    this.scmBlockSize = (long) conf.getStorageSize(OZONE_SCM_BLOCK_SIZE,
        OZONE_SCM_BLOCK_SIZE_DEFAULT, StorageUnit.BYTES);
    this.preallocateBlocksMax = conf.getInt(
        OZONE_KEY_PREALLOCATION_BLOCKS_MAX,
        OZONE_KEY_PREALLOCATION_BLOCKS_MAX_DEFAULT);
    this.grpcBlockTokenEnabled = conf.getBoolean(HDDS_BLOCK_TOKEN_ENABLED,
        HDDS_BLOCK_TOKEN_ENABLED_DEFAULT);
    this.useRatisForReplication = conf.getBoolean(
        DFS_CONTAINER_RATIS_ENABLED_KEY, DFS_CONTAINER_RATIS_ENABLED_DEFAULT);
    // TODO: This is a temporary check. Once fully implemented, all OM state
    //  change should go through Ratis - be it standalone (for non-HA) or
    //  replicated (for HA).
    isRatisEnabled = configuration.getBoolean(
        OMConfigKeys.OZONE_OM_RATIS_ENABLE_KEY,
        OMConfigKeys.OZONE_OM_RATIS_ENABLE_DEFAULT);

    InetSocketAddress omNodeRpcAddr = omNodeDetails.getRpcAddress();
    omRpcAddressTxt = new Text(omNodeDetails.getRpcAddressString());

    scmContainerClient = getScmContainerClient(configuration);
    // verifies that the SCM info in the OM Version file is correct.
    scmBlockClient = getScmBlockClient(configuration);
    this.scmClient = new ScmClient(scmBlockClient, scmContainerClient);

    // For testing purpose only, not hit scm from om as Hadoop UGI can't login
    // two principals in the same JVM.
    if (!testSecureOmFlag) {
      ScmInfo scmInfo = getScmInfo(configuration);
      if (!scmInfo.getClusterId().equals(omStorage.getClusterID())) {
        logVersionMismatch(conf, scmInfo);
        throw new OMException("SCM version info mismatch.",
            ResultCodes.SCM_VERSION_MISMATCH_ERROR);
      }
    }

    RPC.setProtocolEngine(configuration, OzoneManagerProtocolPB.class,
        ProtobufRpcEngine.class);

    secConfig = new SecurityConfig(configuration);
    // Create the KMS Key Provider
    try {
      kmsProvider = createKeyProviderExt(configuration);
    } catch (IOException ioe) {
      kmsProvider = null;
      LOG.error("Fail to create Key Provider");
    }
    if (secConfig.isSecurityEnabled()) {
      omComponent = OM_DAEMON + "-" + omId;
      if (omStorage.getOmCertSerialId() == null) {
        throw new RuntimeException("OzoneManager started in secure mode but " +
            "doesn't have SCM signed certificate.");
      }
      certClient = new OMCertificateClient(new SecurityConfig(conf),
          omStorage.getOmCertSerialId());
    }
    if (secConfig.isBlockTokenEnabled()) {
      blockTokenMgr = createBlockTokenSecretManager(configuration);
    }

    // Get admin list
    omAdminUsernames = getOzoneAdminsFromConfig(configuration);
    instantiateServices(false);

    // Create special volume s3v which is required for S3G.
    addS3GVolumeToDB();

    if (startupOption == StartupOption.BOOTSTRAP) {
      isBootstrapping = true;
    }

    this.omRatisSnapshotInfo = new RatisSnapshotInfo();

    initializeRatisDirs(conf);
    initializeRatisServer(isBootstrapping);

    metrics = OMMetrics.create();
    omClientProtocolMetrics = ProtocolMessageMetrics
        .create("OmClientProtocol", "Ozone Manager RPC endpoint",
            OzoneManagerProtocolProtos.Type.values());

    // Start Om Rpc Server.
    omRpcServer = getRpcServer(configuration);
    omRpcAddress = updateRPCListenAddress(configuration,
        OZONE_OM_ADDRESS_KEY, omNodeRpcAddr, omRpcServer);

    shutdownHook = () -> {
      saveOmMetrics();
    };
    ShutdownHookManager.get().addShutdownHook(shutdownHook,
        SHUTDOWN_HOOK_PRIORITY);
    omState = State.INITIALIZED;
  }

  /**
   * This method is used to set selected instance variables in this class from
   * the passed in config. This allows these variable to be reset when the OM
   * instance is restarted (normally from a test mini-cluster). Note, not all
   * variables are added here as variables are selectively added as tests
   * require.
   */
  private void setInstanceVariablesFromConf() {
    this.isAclEnabled = configuration.getBoolean(OZONE_ACL_ENABLED,
        OZONE_ACL_ENABLED_DEFAULT);
    this.allowListAllVolumes = configuration.getBoolean(
        OZONE_OM_VOLUME_LISTALL_ALLOWED,
        OZONE_OM_VOLUME_LISTALL_ALLOWED_DEFAULT);
  }

  /**
   * Constructs OM instance based on the configuration.
   *
   * @param conf OzoneConfiguration
   * @return OM instance
   * @throws IOException, AuthenticationException in case OM instance
   *                      creation fails.
   */
  public static OzoneManager createOm(OzoneConfiguration conf)
      throws IOException, AuthenticationException {
    return new OzoneManager(conf, StartupOption.REGUALR);
  }

  public static OzoneManager createOm(OzoneConfiguration conf,
      StartupOption startupOption) throws IOException, AuthenticationException {
    return new OzoneManager(conf, startupOption);
  }

  private void logVersionMismatch(OzoneConfiguration conf, ScmInfo scmInfo) {
    List<SCMNodeInfo> scmNodeInfoList = SCMNodeInfo.buildNodeInfo(conf);
    StringBuilder scmBlockAddressBuilder = new StringBuilder("");
    for (SCMNodeInfo scmNodeInfo : scmNodeInfoList) {
      scmBlockAddressBuilder.append(scmNodeInfo.getBlockClientAddress())
          .append(",");
    }
    String scmBlockAddress = scmBlockAddressBuilder.toString();
    if (!StringUtils.isBlank(scmBlockAddress)) {
      scmBlockAddress = scmBlockAddress.substring(0,
          scmBlockAddress.lastIndexOf(","));
    }
    if (!scmInfo.getClusterId().equals(omStorage.getClusterID())) {
      LOG.error("clusterId from {} is {}, but is {} in {}",
          scmBlockAddress, scmInfo.getClusterId(),
          omStorage.getClusterID(), omStorage.getVersionFile());
    }
  }

  /**
   * Instantiate services which are dependent on the OM DB state.
   * When OM state is reloaded, these services are re-initialized with the
   * new OM state.
   */
  private void instantiateServices(boolean withNewSnapshot) throws IOException {

    metadataManager = new OmMetadataManagerImpl(configuration);
    multiTenantManagr = new OMMultiTenantManagerImpl(metadataManager,
        configuration);
    volumeManager = new VolumeManagerImpl(metadataManager, configuration);
    bucketManager = new BucketManagerImpl(metadataManager, getKmsProvider(),
        isRatisEnabled);
    if (secConfig.isSecurityEnabled()) {
      s3SecretManager = new S3SecretManagerImpl(configuration, metadataManager);
      delegationTokenMgr = createDelegationTokenSecretManager(configuration);
    }

    prefixManager = new PrefixManagerImpl(metadataManager, isRatisEnabled);
    keyManager = new KeyManagerImpl(this, scmClient, configuration,
        omStorage.getOmId());

    if (withNewSnapshot) {
      Integer layoutVersionInDB = getLayoutVersionInDB();
      if (layoutVersionInDB != null &&
          versionManager.getMetadataLayoutVersion() < layoutVersionInDB) {
        LOG.info("New OM snapshot received with higher layout version {}. " +
            "Attempting to finalize current OM to that version.",
            layoutVersionInDB);
        OmUpgradeConfig uConf = configuration.getObject(OmUpgradeConfig.class);
        upgradeFinalizer.finalizeAndWaitForCompletion(
            "om-ratis-snapshot", this,
            uConf.getRatisBasedFinalizationTimeout());
        if (versionManager.getMetadataLayoutVersion() < layoutVersionInDB) {
          throw new IOException("Unable to finalize OM to the desired layout " +
              "version " + layoutVersionInDB + " present in the snapshot DB.");
        } else {
          updateLayoutVersionInDB(versionManager, metadataManager);
        }
      }

      instantiatePrepareStateAfterSnapshot();
    } else {
      // Prepare state depends on the transaction ID of metadataManager after a
      // restart.
      instantiatePrepareStateOnStartup();
    }

    if (isAclEnabled) {
      accessAuthorizer = getACLAuthorizerInstance(configuration);
      if (accessAuthorizer instanceof OzoneNativeAuthorizer) {
        OzoneNativeAuthorizer authorizer =
            (OzoneNativeAuthorizer) accessAuthorizer;
        isNativeAuthorizerEnabled = true;
        authorizer.setVolumeManager(volumeManager);
        authorizer.setBucketManager(bucketManager);
        authorizer.setKeyManager(keyManager);
        authorizer.setPrefixManager(prefixManager);
        authorizer.setOzoneAdmins(omAdminUsernames);
        authorizer.setAllowListAllVolumes(allowListAllVolumes);
      }
    } else {
      accessAuthorizer = null;
    }
  }

  /**
   * Return configuration value of
   * {@link OzoneConfigKeys#DFS_CONTAINER_RATIS_ENABLED_KEY}.
   */
  public boolean shouldUseRatis() {
    return useRatisForReplication;
  }

  /**
   * Return scmClient.
   */
  public ScmClient getScmClient() {
    return scmClient;
  }

  /**
   * Return SecretManager for OM.
   */
  public OzoneBlockTokenSecretManager getBlockTokenSecretManager() {
    return blockTokenMgr;
  }

  /**
   * Return config value of {@link OzoneConfigKeys#OZONE_SCM_BLOCK_SIZE}.
   */
  public long getScmBlockSize() {
    return scmBlockSize;
  }

  /**
   * Return config value of
   * {@link OzoneConfigKeys#OZONE_KEY_PREALLOCATION_BLOCKS_MAX}.
   */
  public int getPreallocateBlocksMax() {
    return preallocateBlocksMax;
  }

  /**
   * Return config value of
   * {@link HddsConfigKeys#HDDS_BLOCK_TOKEN_ENABLED}.
   */
  public boolean isGrpcBlockTokenEnabled() {
    return grpcBlockTokenEnabled;
  }

  private KeyProviderCryptoExtension createKeyProviderExt(
      OzoneConfiguration conf) throws IOException {
    KeyProvider keyProvider = KMSUtil.createKeyProvider(conf,
        keyProviderUriKeyName);
    if (keyProvider == null) {
      return null;
    }
    KeyProviderCryptoExtension cryptoProvider = KeyProviderCryptoExtension
        .createKeyProviderCryptoExtension(keyProvider);
    return cryptoProvider;
  }

  /**
   * Returns an instance of {@link IAccessAuthorizer}.
   * Looks up the configuration to see if there is custom class specified.
   * Constructs the instance by passing the configuration directly to the
   * constructor to achieve thread safety using final fields.
   *
   * @param conf
   * @return IAccessAuthorizer
   */
  private IAccessAuthorizer getACLAuthorizerInstance(OzoneConfiguration conf) {
    Class<? extends IAccessAuthorizer> clazz = conf.getClass(
        OZONE_ACL_AUTHORIZER_CLASS, OzoneAccessAuthorizer.class,
        IAccessAuthorizer.class);
    return ReflectionUtils.newInstance(clazz, conf);
  }

  @Override
  public void close() throws IOException {
    stop();
  }

  public void shutdown(Exception ex) throws IOException {
    if (omState != State.STOPPED) {
      stop();
      exitManager.exitSystem(1, ex.getLocalizedMessage(), ex, LOG);
    }
  }

  /**
   * Class which schedule saving metrics to a file.
   */
  private class ScheduleOMMetricsWriteTask extends TimerTask {
    @Override
    public void run() {
      saveOmMetrics();
    }
  }

  private void saveOmMetrics() {
    try {
      boolean success;
      File parent = getTempMetricsStorageFile().getParentFile();
      if (!parent.exists()) {
        Files.createDirectories(parent.toPath());
      }
      try (BufferedWriter writer = new BufferedWriter(
          new OutputStreamWriter(new FileOutputStream(
              getTempMetricsStorageFile()), StandardCharsets.UTF_8))) {
        OmMetricsInfo metricsInfo = new OmMetricsInfo();
        metricsInfo.setNumKeys(metrics.getNumKeys());
        WRITER.writeValue(writer, metricsInfo);
        success = true;
      }

      if (success) {
        Files.move(getTempMetricsStorageFile().toPath(),
            getMetricsStorageFile().toPath(), StandardCopyOption
                .ATOMIC_MOVE, StandardCopyOption.REPLACE_EXISTING);
      }
    } catch (IOException ex) {
      LOG.error("Unable to write the om Metrics file", ex);
    }
  }

  /**
   * Returns temporary metrics storage file.
   *
   * @return File
   */
  private File getTempMetricsStorageFile() {
    return new File(omMetaDir, OM_METRICS_TEMP_FILE);
  }

  /**
   * Returns metrics storage file.
   *
   * @return File
   */
  private File getMetricsStorageFile() {
    return new File(omMetaDir, OM_METRICS_FILE);
  }

  private OzoneDelegationTokenSecretManager createDelegationTokenSecretManager(
      OzoneConfiguration conf) throws IOException {
    long tokenRemoverScanInterval =
        conf.getTimeDuration(OMConfigKeys.DELEGATION_REMOVER_SCAN_INTERVAL_KEY,
            OMConfigKeys.DELEGATION_REMOVER_SCAN_INTERVAL_DEFAULT,
            TimeUnit.MILLISECONDS);
    long tokenMaxLifetime =
        conf.getTimeDuration(OMConfigKeys.DELEGATION_TOKEN_MAX_LIFETIME_KEY,
            OMConfigKeys.DELEGATION_TOKEN_MAX_LIFETIME_DEFAULT,
            TimeUnit.MILLISECONDS);
    long tokenRenewInterval =
        conf.getTimeDuration(OMConfigKeys.DELEGATION_TOKEN_RENEW_INTERVAL_KEY,
            OMConfigKeys.DELEGATION_TOKEN_RENEW_INTERVAL_DEFAULT,
            TimeUnit.MILLISECONDS);

    return new OzoneDelegationTokenSecretManager.Builder()
        .setConf(conf)
        .setTokenMaxLifetime(tokenMaxLifetime)
        .setTokenRenewInterval(tokenRenewInterval)
        .setTokenRemoverScanInterval(tokenRemoverScanInterval)
        .setService(omRpcAddressTxt)
        .setS3SecretManager(s3SecretManager)
        .setCertificateClient(certClient)
        .setOmServiceId(omNodeDetails.getServiceId())
        .setOMMultiTenantManager(multiTenantManagr)
        .build();
  }

  private OzoneBlockTokenSecretManager createBlockTokenSecretManager(
      OzoneConfiguration conf) {

    long expiryTime = conf.getTimeDuration(
        HddsConfigKeys.HDDS_BLOCK_TOKEN_EXPIRY_TIME,
        HddsConfigKeys.HDDS_BLOCK_TOKEN_EXPIRY_TIME_DEFAULT,
        TimeUnit.MILLISECONDS);
    // TODO: Pass OM cert serial ID.
    if (testSecureOmFlag) {
      return new OzoneBlockTokenSecretManager(secConfig, expiryTime, "1");
    }
    Objects.requireNonNull(certClient);
    return new OzoneBlockTokenSecretManager(secConfig, expiryTime,
        certClient.getCertificate().getSerialNumber().toString());
  }

  private void stopSecretManager() {
    if (blockTokenMgr != null) {
      LOG.info("Stopping OM block token manager.");
      try {
        blockTokenMgr.stop();
      } catch (IOException e) {
        LOG.error("Failed to stop block token manager", e);
      }
    }

    if (delegationTokenMgr != null) {
      LOG.info("Stopping OM delegation token secret manager.");
      try {
        delegationTokenMgr.stop();
      } catch (IOException e) {
        LOG.error("Failed to stop delegation token manager", e);
      }
    }
  }

  @VisibleForTesting
  public void startSecretManager() {
    try {
      certClient.assertValidKeysAndCertificate();
    } catch (OzoneSecurityException e) {
      LOG.error("Unable to read key pair for OM.", e);
      throw new UncheckedIOException(e);
    }
    if (secConfig.isBlockTokenEnabled() && blockTokenMgr != null) {
      try {
        LOG.info("Starting OM block token secret manager");
        blockTokenMgr.start(certClient);
      } catch (IOException e) {
        // Unable to start secret manager.
        LOG.error("Error starting block token secret manager.", e);
        throw new UncheckedIOException(e);
      }
    }

    if (delegationTokenMgr != null) {
      try {
        LOG.info("Starting OM delegation token secret manager");
        delegationTokenMgr.start(certClient);
      } catch (IOException e) {
        // Unable to start secret manager.
        LOG.error("Error starting delegation token secret manager.", e);
        throw new UncheckedIOException(e);
      }
    }
  }

  /**
   * For testing purpose only.
   */
  public void setCertClient(CertificateClient certClient) {
    // TODO: Initialize it in constructor with implementation for certClient.
    this.certClient = certClient;
  }

  /**
   * Login OM service user if security and Kerberos are enabled.
   *
   * @param conf
   * @throws IOException, AuthenticationException
   */
  private static void loginOMUser(OzoneConfiguration conf)
      throws IOException, AuthenticationException {

    if (SecurityUtil.getAuthenticationMethod(conf).equals(
        AuthenticationMethod.KERBEROS)) {
      if (LOG.isDebugEnabled()) {
        LOG.debug("Ozone security is enabled. Attempting login for OM user. "
                + "Principal: {}, keytab: {}", conf.get(
            OZONE_OM_KERBEROS_PRINCIPAL_KEY),
            conf.get(OZONE_OM_KERBEROS_KEYTAB_FILE_KEY));
      }

      UserGroupInformation.setConfiguration(conf);

      InetSocketAddress socAddr = OmUtils.getOmAddress(conf);
      SecurityUtil.login(conf, OZONE_OM_KERBEROS_KEYTAB_FILE_KEY,
          OZONE_OM_KERBEROS_PRINCIPAL_KEY, socAddr.getHostName());
    } else {
      throw new AuthenticationException(SecurityUtil.getAuthenticationMethod(
          conf) + " authentication method not supported. OM user login "
          + "failed.");
    }
    LOG.info("Ozone Manager login successful.");
  }

  /**
   * Create a scm block client, used by putKey() and getKey().
   *
   * @return {@link ScmBlockLocationProtocol}
   * @throws IOException
   */
  private static ScmBlockLocationProtocol getScmBlockClient(
      OzoneConfiguration conf) throws IOException {
    return HAUtils.getScmBlockClient(conf);
  }

  /**
   * Returns a scm container client.
   *
   * @return {@link StorageContainerLocationProtocol}
   */
  private static StorageContainerLocationProtocol getScmContainerClient(
      OzoneConfiguration conf) {
    return HAUtils.getScmContainerClient(conf);
  }

  /**
   * Creates a new instance of rpc server. If an earlier instance is already
   * running then returns the same.
   */
  private RPC.Server getRpcServer(OzoneConfiguration conf) throws IOException {
    if (isOmRpcServerRunning) {
      return omRpcServer;
    }

    InetSocketAddress omNodeRpcAddr = OmUtils.getOmAddress(conf);

    final int handlerCount = conf.getInt(OZONE_OM_HANDLER_COUNT_KEY,
        OZONE_OM_HANDLER_COUNT_DEFAULT);
    RPC.setProtocolEngine(configuration, OzoneManagerProtocolPB.class,
        ProtobufRpcEngine.class);

    this.omServerProtocol = new OzoneManagerProtocolServerSideTranslatorPB(
        this, omRatisServer, omClientProtocolMetrics, isRatisEnabled,
        getLastTrxnIndexForNonRatis());
    BlockingService omService =
        OzoneManagerService.newReflectiveBlockingService(omServerProtocol);

    OMInterServiceProtocolServerSideImpl omInterServerProtocol =
        new OMInterServiceProtocolServerSideImpl(omRatisServer,
            isRatisEnabled);
    BlockingService omInterService =
        OzoneManagerInterService.newReflectiveBlockingService(
            omInterServerProtocol);

    return startRpcServer(configuration, omNodeRpcAddr, omService,
        omInterService, handlerCount);
  }

  /**
   *
   * @param conf configuration
   * @param addr configured address of RPC server
   * @param clientProtocolService RPC protocol for client communication
   *                              (OzoneManagerProtocolPB impl)
   * @param interOMProtocolService RPC protocol for inter OM communication
   *                               (OMInterServiceProtocolPB impl)
   * @param handlerCount RPC server handler count
   * @return RPC server
   * @throws IOException if there is an I/O error while creating RPC server
   */
  private RPC.Server startRpcServer(OzoneConfiguration conf,
      InetSocketAddress addr, BlockingService clientProtocolService,
      BlockingService interOMProtocolService, int handlerCount)
      throws IOException {
    RPC.Server rpcServer = new RPC.Builder(conf)
        .setProtocol(OzoneManagerProtocolPB.class)
        .setInstance(clientProtocolService)
        .setBindAddress(addr.getHostString())
        .setPort(addr.getPort())
        .setNumHandlers(handlerCount)
        .setVerbose(false)
        .setSecretManager(delegationTokenMgr)
        .build();

    HddsServerUtil.addPBProtocol(conf, OMInterServiceProtocolPB.class,
        interOMProtocolService, rpcServer);

    if (conf.getBoolean(CommonConfigurationKeys.HADOOP_SECURITY_AUTHORIZATION,
        false)) {
      rpcServer.refreshServiceAcl(conf, OMPolicyProvider.getInstance());
    }

    rpcServer.addSuppressedLoggingExceptions(OMNotLeaderException.class,
        OMLeaderNotReadyException.class);

    return rpcServer;
  }

  private static boolean isOzoneSecurityEnabled() {
    return securityEnabled;
  }

  /**
   * Logs in the OM user if security is enabled in the configuration.
   *
   * @param conf OzoneConfiguration
   * @throws IOException, AuthenticationException in case login fails.
   */
  private static void loginOMUserIfSecurityEnabled(OzoneConfiguration conf)
      throws IOException, AuthenticationException {
    securityEnabled = OzoneSecurityUtil.isSecurityEnabled(conf);
    if (securityEnabled) {
      loginOMUser(conf);
    }
  }

  /**
   * Initializes the OM instance.
   *
   * @param conf OzoneConfiguration
   * @return true if OM initialization succeeds, false otherwise
   * @throws IOException in case ozone metadata directory path is not
   *                     accessible
   */
  @VisibleForTesting
  public static boolean omInit(OzoneConfiguration conf) throws IOException,
      AuthenticationException {
    OMHANodeDetails.loadOMHAConfig(conf);
    loginOMUserIfSecurityEnabled(conf);
    OMStorage omStorage = new OMStorage(conf);
    StorageState state = omStorage.getState();
    if (state != StorageState.INITIALIZED) {
      try {
        ScmInfo scmInfo = getScmInfo(conf);
        String clusterId = scmInfo.getClusterId();
        String scmId = scmInfo.getScmId();
        if (clusterId == null || clusterId.isEmpty()) {
          throw new IOException("Invalid Cluster ID");
        }
        if (scmId == null || scmId.isEmpty()) {
          throw new IOException("Invalid SCM ID");
        }
        omStorage.setClusterId(clusterId);
        if (OzoneSecurityUtil.isSecurityEnabled(conf)) {
          initializeSecurity(conf, omStorage, scmId);
        }
        omStorage.initialize();
        System.out.println(
            "OM initialization succeeded.Current cluster id for sd="
                + omStorage.getStorageDir() + ";cid=" + omStorage
                .getClusterID() + ";layoutVersion=" + omStorage
                .getLayoutVersion());

        return true;
      } catch (IOException ioe) {
        LOG.error("Could not initialize OM version file", ioe);
        return false;
      }
    } else {
      if (OzoneSecurityUtil.isSecurityEnabled(conf) &&
          omStorage.getOmCertSerialId() == null) {
        ScmInfo scmInfo = HAUtils.getScmInfo(conf);
        String scmId = scmInfo.getScmId();
        if (scmId == null || scmId.isEmpty()) {
          throw new IOException("Invalid SCM ID");
        }
        LOG.info("OM storage is already initialized. Initializing security");
        initializeSecurity(conf, omStorage, scmId);
        omStorage.persistCurrentState();
      }
      System.out.println(
          "OM already initialized.Reusing existing cluster id for sd="
              + omStorage.getStorageDir() + ";cid=" + omStorage
              .getClusterID() + ";layoutVersion=" + omStorage
              .getLayoutVersion());
      return true;
    }
  }

  /**
   * Initializes secure OzoneManager.
   */
  @VisibleForTesting
  public static void initializeSecurity(OzoneConfiguration conf,
      OMStorage omStore, String scmId)
      throws IOException {
    LOG.info("Initializing secure OzoneManager.");

    CertificateClient certClient =
        new OMCertificateClient(new SecurityConfig(conf),
            omStore.getOmCertSerialId());
    CertificateClient.InitResponse response = certClient.init();
    LOG.info("Init response: {}", response);
    switch (response) {
    case SUCCESS:
      LOG.info("Initialization successful.");
      break;
    case GETCERT:
      getSCMSignedCert(certClient, conf, omStore, scmId);
      LOG.info("Successfully stored SCM signed certificate.");
      break;
    case FAILURE:
      LOG.error("OM security initialization failed.");
      throw new RuntimeException("OM security initialization failed.");
    case RECOVER:
      LOG.error("OM security initialization failed. OM certificate is " +
          "missing.");
      throw new RuntimeException("OM security initialization failed.");
    default:
      LOG.error("OM security initialization failed. Init response: {}",
          response);
      throw new RuntimeException("OM security initialization failed.");
    }
  }

  private void initializeRatisDirs(OzoneConfiguration conf) throws IOException {
    if (isRatisEnabled) {
      // Create Ratis storage dir
      String omRatisDirectory =
          OzoneManagerRatisUtils.getOMRatisDirectory(conf);
      if (omRatisDirectory == null || omRatisDirectory.isEmpty()) {
        throw new IllegalArgumentException(HddsConfigKeys.OZONE_METADATA_DIRS +
            " must be defined.");
      }
      OmUtils.createOMDir(omRatisDirectory);

      // Create Ratis snapshot dir
      omRatisSnapshotDir = OmUtils.createOMDir(
          OzoneManagerRatisUtils.getOMRatisSnapshotDirectory(conf));

      // Before starting ratis server, check if previous installation has
      // snapshot directory in Ratis storage directory. if yes, move it to
      // new snapshot directory.

      File snapshotDir = new File(omRatisDirectory, OM_RATIS_SNAPSHOT_DIR);

      if (snapshotDir.isDirectory()) {
        FileUtils.moveDirectory(snapshotDir.toPath(),
            omRatisSnapshotDir.toPath());
      }

      File omRatisDir = new File(omRatisDirectory);
      String groupIDfromServiceID = RaftGroupId.valueOf(
          getRaftGroupIdFromOmServiceId(getOMServiceId())).getUuid().toString();

      // If a directory exists in ratis storage dir
      // Check the Ratis group Dir is same as the one generated from
      // om service id.

      // This will help to catch if some one has changed service id later on.
      File[] ratisDirFiles = omRatisDir.listFiles();
      if (ratisDirFiles != null) {
        for (File ratisGroupDir : ratisDirFiles) {
          if (ratisGroupDir.isDirectory()) {
            if (!ratisGroupDir.getName().equals(groupIDfromServiceID)) {
              throw new IOException("Ratis group Dir on disk "
                  + ratisGroupDir.getName() + " does not match with RaftGroupID"
                  + groupIDfromServiceID + " generated from service id "
                  + getOMServiceId() + ". Looks like there is a change to " +
                  OMConfigKeys.OZONE_OM_SERVICE_IDS_KEY + " value after the " +
                  "cluster is setup. Currently change to this value is not " +
                  "supported.");
            }
          } else {
            LOG.warn("Unknown file {} exists in ratis storage dir {}",
                ratisGroupDir, omRatisDir);
          }
        }
      }

      if (peerNodesMap != null && !peerNodesMap.isEmpty()) {
        this.omSnapshotProvider = new OzoneManagerSnapshotProvider(
            configuration, omRatisSnapshotDir, peerNodesMap);
      }
    }
  }

  /**
   * Builds a message for logging startup information about an RPC server.
   *
   * @param description RPC server description
   * @param addr        RPC server listening address
   * @return server startup message
   */
  private static String buildRpcServerStartMessage(String description,
      InetSocketAddress addr) {
    return addr != null ? String.format("%s is listening at %s",
        description, addr.toString()) :
        String.format("%s not started", description);
  }

  @VisibleForTesting
  public KeyManager getKeyManager() {
    return keyManager;
  }

  @VisibleForTesting
  public OMStorage getOmStorage() {
    return omStorage;
  }

  @VisibleForTesting
  public OzoneManagerRatisServer getOmRatisServer() {
    return omRatisServer;
  }

  @VisibleForTesting
  public OzoneManagerSnapshotProvider getOmSnapshotProvider() {
    return omSnapshotProvider;
  }

  @VisibleForTesting
  public InetSocketAddress getOmRpcServerAddr() {
    return omRpcAddress;
  }

  @VisibleForTesting
  public LifeCycle.State getOmRatisServerState() {
    if (omRatisServer == null) {
      return null;
    } else {
      return omRatisServer.getServerState();
    }
  }

  @VisibleForTesting
  public KeyProviderCryptoExtension getKmsProvider() {
    return kmsProvider;
  }

  public PrefixManager getPrefixManager() {
    return prefixManager;
  }

  /**
   * Get metadata manager.
   *
   * @return metadata manager.
   */
  public OMMetadataManager getMetadataManager() {
    return metadataManager;
  }

  /**
   * Get metadata manager.
   *
   * @return metadata manager.
   */
  public OMMultiTenantManager getMultiTenantManager() {
    return multiTenantManagr;
  }

  public OzoneBlockTokenSecretManager getBlockTokenMgr() {
    return blockTokenMgr;
  }

  public OzoneManagerProtocolServerSideTranslatorPB getOmServerProtocol() {
    return omServerProtocol;
  }

  public OMMetrics getMetrics() {
    return metrics;
  }

  /**
   * Start service.
   */
  public void start() throws IOException {
    initFSOLayout();

    omClientProtocolMetrics.register();
    HddsServerUtil.initializeMetrics(configuration, "OzoneManager");

    LOG.info(buildRpcServerStartMessage("OzoneManager RPC server",
        omRpcAddress));

    metadataManager.start(configuration);

    validatesBucketLayoutMismatches();

    // Start Ratis services
    if (omRatisServer != null) {
      omRatisServer.start();
    }

    startSecretManagerIfNecessary();

    upgradeFinalizer.runPrefinalizeStateActions(omStorage, this);
    Integer layoutVersionInDB = getLayoutVersionInDB();
    if (layoutVersionInDB == null ||
        versionManager.getMetadataLayoutVersion() != layoutVersionInDB) {
      LOG.info("Version File has different layout " +
              "version ({}) than OM DB ({}). That is expected if this " +
              "OM has never been finalized to a newer layout version.",
          versionManager.getMetadataLayoutVersion(), layoutVersionInDB);
    }

    // Perform this to make it work with old clients.
    if (certClient != null) {
      caCertPem =
          CertificateCodec.getPEMEncodedString(certClient.getCACertificate());
      caCertPemList = HAUtils.buildCAList(certClient, configuration);
    }

    // Set metrics and start metrics back ground thread
    metrics.setNumVolumes(metadataManager.countRowsInTable(metadataManager
        .getVolumeTable()));
    metrics.setNumBuckets(metadataManager.countRowsInTable(metadataManager
        .getBucketTable()));

    if (getMetricsStorageFile().exists()) {
      OmMetricsInfo metricsInfo = READER.readValue(getMetricsStorageFile());
      metrics.setNumKeys(metricsInfo.getNumKeys());
    }

    // Schedule save metrics
    long period = configuration.getTimeDuration(OZONE_OM_METRICS_SAVE_INTERVAL,
        OZONE_OM_METRICS_SAVE_INTERVAL_DEFAULT, TimeUnit.MILLISECONDS);
    scheduleOMMetricsWriteTask = new ScheduleOMMetricsWriteTask();
    metricsTimer = new Timer();
    metricsTimer.schedule(scheduleOMMetricsWriteTask, 0, period);

    keyManager.start(configuration);

    try {
      httpServer = new OzoneManagerHttpServer(configuration, this);
      httpServer.start();
    } catch (Exception ex) {
      // Allow OM to start as Http Server failure is not fatal.
      LOG.error("OM HttpServer failed to start.", ex);
    }

    omRpcServer.start();
    isOmRpcServerRunning = true;

    startTrashEmptier(configuration);

    registerMXBean();

    startJVMPauseMonitor();
    setStartTime();

    if (isBootstrapping) {
      omState = State.BOOTSTRAPPING;
      bootstrap(omNodeDetails);
    }

    omState = State.RUNNING;
  }

  /**
   * Restarts the service. This method re-initializes the rpc server.
   */
  public void restart() throws IOException {
    initFSOLayout();
    setInstanceVariablesFromConf();

    LOG.info(buildRpcServerStartMessage("OzoneManager RPC server",
        omRpcAddress));

    HddsServerUtil.initializeMetrics(configuration, "OzoneManager");

    instantiateServices(false);

    validatesBucketLayoutMismatches();

    startSecretManagerIfNecessary();

    // Set metrics and start metrics back ground thread
    metrics.setNumVolumes(metadataManager.countRowsInTable(metadataManager
        .getVolumeTable()));
    metrics.setNumBuckets(metadataManager.countRowsInTable(metadataManager
        .getBucketTable()));

    if (getMetricsStorageFile().exists()) {
      OmMetricsInfo metricsInfo = READER.readValue(getMetricsStorageFile());
      metrics.setNumKeys(metricsInfo.getNumKeys());
    }

    // Schedule save metrics
    long period = configuration.getTimeDuration(OZONE_OM_METRICS_SAVE_INTERVAL,
        OZONE_OM_METRICS_SAVE_INTERVAL_DEFAULT, TimeUnit.MILLISECONDS);
    scheduleOMMetricsWriteTask = new ScheduleOMMetricsWriteTask();
    metricsTimer = new Timer();
    metricsTimer.schedule(scheduleOMMetricsWriteTask, 0, period);

    initializeRatisServer(false);
    if (omRatisServer != null) {
      omRatisServer.start();
    }

    omRpcServer = getRpcServer(configuration);

    try {
      httpServer = new OzoneManagerHttpServer(configuration, this);
      httpServer.start();
    } catch (Exception ex) {
      // Allow OM to start as Http Server failure is not fatal.
      LOG.error("OM HttpServer failed to start.", ex);
    }
    omRpcServer.start();
    isOmRpcServerRunning = true;

    startTrashEmptier(configuration);
    registerMXBean();

    startJVMPauseMonitor();
    setStartTime();
    omState = State.RUNNING;
  }

  @Override
  public void bootstrap(OMNodeDetails newOMNode) throws IOException {
    // Create InterOmServiceProtocol client to send request to other OMs
    if (isRatisEnabled) {
      try (OMInterServiceProtocolClientSideImpl omInterServiceProtocol =
               new OMInterServiceProtocolClientSideImpl(configuration,
                   getRemoteUser(), getOMServiceId())) {

        omInterServiceProtocol.bootstrap(omNodeDetails);

        LOG.info("Successfully bootstrapped OM {} and joined the Ratis group " +
            "{}", getOMNodeId(), omRatisServer.getRaftGroup());
      }
    } else {
      throw new IOException("OzoneManager can be bootstrapped only when ratis" +
          " is enabled and there is atleast one OzoneManager to bootstrap" +
          " from.");
    }
  }

  /**
   * When OMStateMachine receives a configuration change update, it calls
   * this function to update the peers list, if required.
   */
  public void updatePeerList(List<String> omNodeIds) {
    List<String> ratisServerPeerIdsList = omRatisServer.getPeerIds();
    for (String omNodeId : omNodeIds) {
      // Check if the OM NodeID is already present in the peer list or its
      // the local NodeID.
      if (!peerNodesMap.containsKey(omNodeId) && !isCurrentNode(omNodeId)) {
        addOMNodeToPeers(omNodeId);
      } else {
        // Check if the OMNodeID is present in the RatisServer's peer list
        if (!ratisServerPeerIdsList.contains(omNodeId)) {
          // This can happen on a bootstrapping OM. The peer information
          // would be present in OzoneManager but OMRatisServer peer list
          // would not have the peers list. OMRatisServer peer list of
          // bootstrapping node should be updated after it gets the RaftConf
          // through Ratis.
          if (isCurrentNode(omNodeId)) {
            // OM Ratis server has the current node also in the peer list as
            // this is the Raft Group peers list. Hence, add the current node
            // also to Ratis peers list if not present.
            omRatisServer.addRaftPeer(omNodeDetails);
          } else {
            omRatisServer.addRaftPeer(peerNodesMap.get(omNodeId));
          }
        }
      }
    }
  }

  /**
   * Check if the given nodeId is the current nodeId.
   */
  private boolean isCurrentNode(String omNodeID) {
    return getOMNodeId().equals(omNodeID);
  }

  /**
   * Add an OM Node to the peers list. This call comes from OMStateMachine
   * after a SetConfiguration request has been successfully executed by the
   * Ratis server.
   */
  public void addOMNodeToPeers(String newOMNodeId) {
    OMNodeDetails newOMNodeDetails = OMNodeDetails.getOMNodeDetailsFromConf(
        getConfiguration(), getOMServiceId(), newOMNodeId);
    if (newOMNodeDetails == null) {
      // Load new configuration object to read in new peer information
      setConfiguration(new OzoneConfiguration());
      newOMNodeDetails = OMNodeDetails.getOMNodeDetailsFromConf(
          getConfiguration(), getOMServiceId(), newOMNodeId);

      if (newOMNodeDetails == null) {
        // If new node information is not present in the newly loaded
        // configuration also, throw an exception
        throw new OzoneIllegalArgumentException("There is no OM configuration "
            + "for node ID " + newOMNodeId + " in ozone-site.xml.");
      }
    }

    if (omSnapshotProvider == null) {
      omSnapshotProvider = new OzoneManagerSnapshotProvider(
          configuration, omRatisSnapshotDir, peerNodesMap);
    } else {
      omSnapshotProvider.addNewPeerNode(newOMNodeDetails);
    }
    omRatisServer.addRaftPeer(newOMNodeDetails);
    peerNodesMap.put(newOMNodeId, newOMNodeDetails);
    LOG.info("Added OM {} to the Peer list.", newOMNodeId);
  }

  /**
   * Check if the input nodeId exists in the peers list.
   * @return true if the nodeId is self or it exists in peer node list,
   *         false otherwise.
   */
  @VisibleForTesting
  public boolean doesPeerExist(String omNodeId) {
    if (getOMNodeId().equals(omNodeId)) {
      return true;
    }
    if (peerNodesMap != null && !peerNodesMap.isEmpty()) {
      return peerNodesMap.containsKey(omNodeId);
    }
    return false;
  }

  /**
   * Starts a Trash Emptier thread that does an fs.trashRoots and performs
   * checkpointing & deletion.
   * @param conf
   * @throws IOException
   */
  private void startTrashEmptier(Configuration conf) throws IOException {
    float hadoopTrashInterval =
        conf.getFloat(FS_TRASH_INTERVAL_KEY, FS_TRASH_INTERVAL_DEFAULT);
    // check whether user has configured ozone specific trash-interval
    // if not fall back to hadoop configuration
    long trashInterval =
        (long)(conf.getFloat(
            OMConfigKeys.OZONE_FS_TRASH_INTERVAL_KEY, hadoopTrashInterval)
            * MSECS_PER_MINUTE);
    if (trashInterval == 0) {
      LOG.info("Trash Interval set to 0. Files deleted will not move to trash");
      return;
    } else if (trashInterval < 0) {
      throw new IOException("Cannot start trash emptier with negative interval."
              + " Set " + FS_TRASH_INTERVAL_KEY + " to a positive value.");
    }

    OzoneManager i = this;
    FileSystem fs = SecurityUtil.doAsLoginUser(
        new PrivilegedExceptionAction<FileSystem>() {
          @Override
          public FileSystem run() throws IOException {
            return new TrashOzoneFileSystem(i);
          }
        });
    this.emptier = new Thread(new OzoneTrash(fs, conf, this).
      getEmptier(), "Trash Emptier");
    this.emptier.setDaemon(true);
    this.emptier.start();
  }

  /**
   * Creates an instance of ratis server.
   */
  /**
   * Creates an instance of ratis server.
   * @param shouldBootstrap If OM is started in Bootstrap mode, then Ratis
   *                        server will be initialized without adding self to
   *                        Ratis group
   * @throws IOException
   */
  private void initializeRatisServer(boolean shouldBootstrap)
      throws IOException {
    if (isRatisEnabled) {
      if (omRatisServer == null) {
        // This needs to be done before initializing Ratis.
        RatisDropwizardExports.
            registerRatisMetricReporters(ratisMetricsMap);
        omRatisServer = OzoneManagerRatisServer.newOMRatisServer(
            configuration, this, omNodeDetails, peerNodesMap,
            secConfig, certClient, shouldBootstrap);
      }
      LOG.info("OzoneManager Ratis server initialized at port {}",
          omRatisServer.getServerPort());
    } else {
      omRatisServer = null;
    }
  }

  public long getObjectIdFromTxId(long trxnId) {
    return OmUtils.getObjectIdFromTxId(metadataManager.getOmEpoch(),
        trxnId);
  }

  @VisibleForTesting
  long getLastTrxnIndexForNonRatis() throws IOException {
    TransactionInfo transactionInfo =
        TransactionInfo.readTransactionInfo(metadataManager);
    // If the OMTransactionInfo does not exist in DB or if the term is not -1
    // (corresponding to non-Ratis cluster), return 0 so that new incoming
    // requests can have transaction index starting from 1.
    if (transactionInfo == null || transactionInfo.getTerm() != -1) {
      return 0;
    }
    // If there exists a last transaction index in DB, the new incoming
    // requests in non-Ratis cluster must have transaction index
    // incrementally increasing from the stored transaction index onwards.
    return transactionInfo.getTransactionIndex();
  }

  /**
   *
   * @return Gets the stored layout version from the DB meta table.
   * @throws IOException on Error.
   */
  private Integer getLayoutVersionInDB() throws IOException {
    String layoutVersion =
        metadataManager.getMetaTable().get(LAYOUT_VERSION_KEY);
    return (layoutVersion == null) ? null : Integer.parseInt(layoutVersion);
  }

  public RatisSnapshotInfo getSnapshotInfo() {
    return omRatisSnapshotInfo;
  }

  public long getRatisSnapshotIndex() throws IOException {
    TransactionInfo dbTxnInfo =
        TransactionInfo.readTransactionInfo(metadataManager);
    if (dbTxnInfo == null) {
      // If there are no transactions in the database, it has applied index 0
      // only.
      return 0;
    } else {
      return dbTxnInfo.getTransactionIndex();
    }
  }

  /**
   * Stop service.
   */
  public void stop() {
    LOG.info("Stopping Ozone Manager");
    try {
      omState = State.STOPPED;
      // Cancel the metrics timer and set to null.
      if (metricsTimer != null) {
        metricsTimer.cancel();
        metricsTimer = null;
        scheduleOMMetricsWriteTask = null;
      }
      omRpcServer.stop();
      // When ratis is not enabled, we need to call stop() to stop
      // OzoneManageDoubleBuffer in OM server protocol.
      if (!isRatisEnabled) {
        omServerProtocol.stop();
      }
      if (omRatisServer != null) {
        omRatisServer.stop();
        omRatisServer = null;
      }
      isOmRpcServerRunning = false;
      keyManager.stop();
      stopSecretManager();
      if (httpServer != null) {
        httpServer.stop();
      }
      stopTrashEmptier();
      metadataManager.stop();
      metrics.unRegister();
      omClientProtocolMetrics.unregister();
      unregisterMXBean();
      if (jvmPauseMonitor != null) {
        jvmPauseMonitor.stop();
      }
      if (omSnapshotProvider != null) {
        omSnapshotProvider.stop();
      }
      omState = State.STOPPED;
    } catch (Exception e) {
      LOG.error("OzoneManager stop failed.", e);
    }
  }

  /**
   * Wait until service has completed shutdown.
   */
  public void join() {
    try {
      omRpcServer.join();
    } catch (InterruptedException e) {
      Thread.currentThread().interrupt();
      LOG.info("Interrupted during OzoneManager join.", e);
    }
  }

  private void startSecretManagerIfNecessary() {
    boolean shouldRun = isOzoneSecurityEnabled();
    if (shouldRun) {
      boolean running = delegationTokenMgr.isRunning()
          && blockTokenMgr.isRunning();
      if (!running) {
        startSecretManager();
      }
    }
  }

  /**
   * Get SCM signed certificate and store it using certificate client.
   */
  private static void getSCMSignedCert(CertificateClient client,
      OzoneConfiguration config, OMStorage omStore, String scmId)
      throws IOException {
    CertificateSignRequest.Builder builder = client.getCSRBuilder();
    KeyPair keyPair = new KeyPair(client.getPublicKey(),
        client.getPrivateKey());
    InetSocketAddress omRpcAdd;
    omRpcAdd = OmUtils.getOmAddress(config);
    if (omRpcAdd == null || omRpcAdd.getAddress() == null) {
      LOG.error("Incorrect om rpc address. omRpcAdd:{}", omRpcAdd);
      throw new RuntimeException("Can't get SCM signed certificate. " +
          "omRpcAdd: " + omRpcAdd);
    }
    // Get host name.
    String hostname = omRpcAdd.getAddress().getHostName();
    String ip = omRpcAdd.getAddress().getHostAddress();

    String subject;
    if (builder.hasDnsName()) {
      subject = UserGroupInformation.getCurrentUser().getShortUserName()
          + "@" + hostname;
    } else {
      // With only IP in alt.name, certificate validation would fail if subject
      // isn't a hostname either, so omit username.
      subject = hostname;
    }

    builder.setCA(false)
        .setKey(keyPair)
        .setConfiguration(config)
        .setScmID(scmId)
        .setClusterID(omStore.getClusterID())
        .setSubject(subject);

    OMHANodeDetails haOMHANodeDetails = OMHANodeDetails.loadOMHAConfig(config);
    String serviceName =
        haOMHANodeDetails.getLocalNodeDetails().getServiceId();
    if (!StringUtils.isEmpty(serviceName)) {
      builder.addServiceName(serviceName);
    }

    LOG.info("Creating csr for OM->dns:{},ip:{},scmId:{},clusterId:{}," +
            "subject:{}", hostname, ip, scmId, omStore.getClusterID(), subject);

    HddsProtos.OzoneManagerDetailsProto.Builder omDetailsProtoBuilder =
        HddsProtos.OzoneManagerDetailsProto.newBuilder()
            .setHostName(omRpcAdd.getHostName())
            .setIpAddress(ip)
            .setUuid(omStore.getOmId())
            .addPorts(HddsProtos.Port.newBuilder()
                .setName(RPC_PORT)
                .setValue(omRpcAdd.getPort())
                .build());

    PKCS10CertificationRequest csr = builder.build();
    HddsProtos.OzoneManagerDetailsProto omDetailsProto =
        omDetailsProtoBuilder.build();
    LOG.info("OzoneManager ports added:{}", omDetailsProto.getPortsList());
    SCMSecurityProtocolClientSideTranslatorPB secureScmClient =
        HddsServerUtil.getScmSecurityClientWithFixedDuration(config);

    SCMGetCertResponseProto response = secureScmClient.
        getOMCertChain(omDetailsProto, getEncodedString(csr));
    String pemEncodedCert = response.getX509Certificate();

    try {

      // Store SCM CA certificate.
      if (response.hasX509CACertificate()) {
        String pemEncodedRootCert = response.getX509CACertificate();
        client.storeCertificate(pemEncodedRootCert, true, true);
        client.storeCertificate(pemEncodedCert, true);

        // Store Root CA certificate if available.
        if (response.hasX509RootCACertificate()) {
          client.storeRootCACertificate(response.getX509RootCACertificate(),
              true);
        }

        // Persist om cert serial id.
        omStore.setOmCertSerialId(CertificateCodec.
            getX509Certificate(pemEncodedCert).getSerialNumber().toString());
      } else {
        throw new RuntimeException("Unable to retrieve OM certificate " +
            "chain");
      }
    } catch (IOException | CertificateException e) {
      LOG.error("Error while storing SCM signed certificate.", e);
      throw new RuntimeException(e);
    }

  }

  /**
   * @return true if delegation token operation is allowed
   */
  private boolean isAllowedDelegationTokenOp() throws IOException {
    AuthenticationMethod authMethod = getConnectionAuthenticationMethod();
    if (UserGroupInformation.isSecurityEnabled()
        && (authMethod != AuthenticationMethod.KERBEROS)
        && (authMethod != AuthenticationMethod.KERBEROS_SSL)
        && (authMethod != AuthenticationMethod.CERTIFICATE)) {
      return false;
    }
    return true;
  }

  /**
   * Returns authentication method used to establish the connection.
   *
   * @return AuthenticationMethod used to establish connection
   * @throws IOException
   */
  private AuthenticationMethod getConnectionAuthenticationMethod()
      throws IOException {
    UserGroupInformation ugi = getRemoteUser();
    AuthenticationMethod authMethod = ugi.getAuthenticationMethod();
    if (authMethod == AuthenticationMethod.PROXY) {
      authMethod = ugi.getRealUser().getAuthenticationMethod();
    }
    return authMethod;
  }

  // optimize ugi lookup for RPC operations to avoid a trip through
  // UGI.getCurrentUser which is synch'ed
  private static UserGroupInformation getRemoteUser() throws IOException {
    UserGroupInformation ugi = Server.getRemoteUser();
    return (ugi != null) ? ugi : UserGroupInformation.getCurrentUser();
  }

  /**
   * Get delegation token from OzoneManager.
   *
   * @param renewer Renewer information
   * @return delegationToken DelegationToken signed by OzoneManager
   * @throws IOException on error
   */
  @Override
  public Token<OzoneTokenIdentifier> getDelegationToken(Text renewer)
      throws OMException {
    Token<OzoneTokenIdentifier> token;
    try {
      if (!isAllowedDelegationTokenOp()) {
        throw new OMException("Delegation Token can be issued only with "
            + "kerberos or web authentication",
            INVALID_AUTH_METHOD);
      }
      if (delegationTokenMgr == null || !delegationTokenMgr.isRunning()) {
        LOG.warn("trying to get DT with no secret manager running in OM.");
        return null;
      }

      UserGroupInformation ugi = getRemoteUser();
      String user = ugi.getUserName();
      Text owner = new Text(user);
      Text realUser = null;
      if (ugi.getRealUser() != null) {
        realUser = new Text(ugi.getRealUser().getUserName());
      }

      return delegationTokenMgr.createToken(owner, renewer, realUser);
    } catch (OMException oex) {
      throw oex;
    } catch (IOException ex) {
      LOG.error("Get Delegation token failed, cause: {}", ex.getMessage());
      throw new OMException("Get Delegation token failed.", ex,
          TOKEN_ERROR_OTHER);
    }
  }

  /**
   * Method to renew a delegationToken issued by OzoneManager.
   *
   * @param token token to renew
   * @return new expiryTime of the token
   * @throws InvalidToken if {@code token} is invalid
   * @throws IOException  on other errors
   */
  @Override
  public long renewDelegationToken(Token<OzoneTokenIdentifier> token)
      throws OMException {
    long expiryTime;

    try {

      if (!isAllowedDelegationTokenOp()) {
        throw new OMException("Delegation Token can be renewed only with "
            + "kerberos or web authentication",
            INVALID_AUTH_METHOD);
      }
      String renewer = getRemoteUser().getShortUserName();
      expiryTime = delegationTokenMgr.renewToken(token, renewer);

    } catch (OMException oex) {
      throw oex;
    } catch (IOException ex) {
      OzoneTokenIdentifier id = null;
      try {
        id = OzoneTokenIdentifier.readProtoBuf(token.getIdentifier());
      } catch (IOException exe) {
      }
      LOG.error("Delegation token renewal failed for dt id: {}, cause: {}",
          id, ex.getMessage());
      throw new OMException("Delegation token renewal failed for dt: " + token,
          ex, TOKEN_ERROR_OTHER);
    }
    return expiryTime;
  }

  /**
   * Cancels a delegation token.
   *
   * @param token token to cancel
   * @throws IOException on error
   */
  @Override
  public void cancelDelegationToken(Token<OzoneTokenIdentifier> token)
      throws OMException {
    OzoneTokenIdentifier id = null;
    try {
      String canceller = getRemoteUser().getUserName();
      id = delegationTokenMgr.cancelToken(token, canceller);
      LOG.trace("Delegation token cancelled for dt: {}", id);
    } catch (OMException oex) {
      throw oex;
    } catch (IOException ex) {
      LOG.error("Delegation token cancellation failed for dt id: {}, cause: {}",
          id, ex.getMessage());
      throw new OMException("Delegation token renewal failed for dt: " + token,
          ex, TOKEN_ERROR_OTHER);
    }
  }

  /**
   * Creates a volume.
   *
   * @param args - Arguments to create Volume.
   * @throws IOException
   */
  @Override
  public void createVolume(OmVolumeArgs args) throws IOException {
    try {
      metrics.incNumVolumeCreates();
      if (isAclEnabled) {
        checkAcls(ResourceType.VOLUME, StoreType.OZONE, ACLType.CREATE,
            args.getVolume(), null, null);
      }
      volumeManager.createVolume(args);
      AUDIT.logWriteSuccess(buildAuditMessageForSuccess(OMAction.CREATE_VOLUME,
          (args == null) ? null : args.toAuditMap()));
      metrics.incNumVolumes();
    } catch (Exception ex) {
      metrics.incNumVolumeCreateFails();
      AUDIT.logWriteFailure(
          buildAuditMessageForFailure(OMAction.CREATE_VOLUME,
              (args == null) ? null : args.toAuditMap(), ex)
      );
      throw ex;
    }
  }

  /**
   * Checks if current caller has acl permissions.
   *
   * @param resType - Type of ozone resource. Ex volume, bucket.
   * @param store   - Store type. i.e Ozone, S3.
   * @param acl     - type of access to be checked.
   * @param vol     - name of volume
   * @param bucket  - bucket name
   * @param key     - key
   * @throws OMException ResultCodes.PERMISSION_DENIED if permission denied.
   */
  private void checkAcls(ResourceType resType, StoreType store,
      ACLType acl, String vol, String bucket, String key)
      throws IOException {
    UserGroupInformation user = ProtobufRpcEngine.Server.getRemoteUser();
    InetAddress remoteIp = ProtobufRpcEngine.Server.getRemoteIp();
    checkAcls(resType, store, acl, vol, bucket, key,
        user != null ? user : getRemoteUser(),
        remoteIp != null ? remoteIp : omRpcAddress.getAddress(),
        remoteIp != null ? remoteIp.getHostName() : omRpcAddress.getHostName(),
        true, getVolumeOwner(vol, acl, resType));
  }

  /**
   * A variant of checkAcls that doesn't throw exception if permission denied.
   *
   * @return true if permission granted, false if permission denied.
   */
  private boolean hasAcls(String userName, ResourceType resType,
      StoreType store, ACLType acl, String vol, String bucket, String key) {
    try {
      return checkAcls(resType, store, acl, vol, bucket, key,
          UserGroupInformation.createRemoteUser(userName),
          ProtobufRpcEngine.Server.getRemoteIp(),
          ProtobufRpcEngine.Server.getRemoteIp().getHostName(),
          false, getVolumeOwner(vol, acl, resType));
    } catch (OMException ex) {
      // Should not trigger exception here at all
      return false;
    }
  }

  public String getVolumeOwner(String vol, ACLType type, ResourceType resType)
      throws OMException {
    String volOwnerName = null;
    if (!vol.equals(OzoneConsts.OZONE_ROOT) &&
        !(type == ACLType.CREATE && resType == ResourceType.VOLUME)) {
      volOwnerName = getVolumeOwner(vol);
    }
    return volOwnerName;
  }

  private String getVolumeOwner(String volume) throws OMException {
    Boolean lockAcquired = metadataManager.getLock().acquireReadLock(
        VOLUME_LOCK, volume);
    String dbVolumeKey = metadataManager.getVolumeKey(volume);
    OmVolumeArgs volumeArgs = null;
    try {
      volumeArgs = metadataManager.getVolumeTable().get(dbVolumeKey);
    } catch (IOException ioe) {
      if (ioe instanceof OMException) {
        throw (OMException)ioe;
      } else {
        throw new OMException("getVolumeOwner for Volume " + volume + " failed",
            ResultCodes.INTERNAL_ERROR);
      }
    } finally {
      if (lockAcquired) {
        metadataManager.getLock().releaseReadLock(VOLUME_LOCK, volume);
      }
    }
    if (volumeArgs != null) {
      return volumeArgs.getOwnerName();
    } else {
      throw new OMException("Volume " + volume + " is not found",
          OMException.ResultCodes.VOLUME_NOT_FOUND);
    }
  }

  /**
   * CheckAcls for the ozone object.
   *
   * @return true if permission granted, false if permission denied.
   * @throws OMException ResultCodes.PERMISSION_DENIED if permission denied
   *                     and throwOnPermissionDenied set to true.
   */
  @SuppressWarnings("parameternumber")
  public boolean checkAcls(ResourceType resType, StoreType storeType,
      ACLType aclType, String vol, String bucket, String key,
      UserGroupInformation ugi, InetAddress remoteAddress, String hostName,
      boolean throwIfPermissionDenied, String volumeOwner)
      throws OMException {
    OzoneObj obj = OzoneObjInfo.Builder.newBuilder()
        .setResType(resType)
        .setStoreType(storeType)
        .setVolumeName(vol)
        .setBucketName(bucket)
        .setKeyName(key).build();
    RequestContext context = RequestContext.newBuilder()
        .setClientUgi(ugi)
        .setIp(remoteAddress)
        .setHost(hostName)
        .setAclType(ACLIdentityType.USER)
        .setAclRights(aclType)
        .setOwnerName(volumeOwner)
        .build();

    return checkAcls(obj, context, throwIfPermissionDenied);
  }

  /**
   * CheckAcls for the ozone object.
   *
   * @return true if permission granted, false if permission denied.
   * @throws OMException ResultCodes.PERMISSION_DENIED if permission denied
   *                     and throwOnPermissionDenied set to true.
   */
  public boolean checkAcls(OzoneObj obj, RequestContext context,
                           boolean throwIfPermissionDenied)
      throws OMException {

    if (!accessAuthorizer.checkAccess(obj, context)) {
      if (throwIfPermissionDenied) {
        LOG.warn("User {} doesn't have {} permission to access {} /{}/{}/{}",
            context.getClientUgi().getUserName(), context.getAclRights(),
            obj.getResourceType(), obj.getVolumeName(), obj.getBucketName(),
            obj.getKeyName());
        throw new OMException("User " + context.getClientUgi().getUserName() +
            " doesn't have " + context.getAclRights() +
            " permission to access " + obj.getResourceType() + " " +
            obj.getVolumeName() + " " + obj.getBucketName() + " " +
            obj.getKeyName(),
            ResultCodes.PERMISSION_DENIED);
      }
      return false;
    } else {
      return true;
    }
  }



  /**
   * Return true if Ozone acl's are enabled, else false.
   *
   * @return boolean
   */
  public boolean getAclsEnabled() {
    return isAclEnabled;
  }

  /**
   * Return true if SPNEGO auth is enabled for OM HTTP server, otherwise false.
   *
   * @return boolean
   */
  public boolean isSpnegoEnabled() {
    return isSpnegoEnabled;
  }

  /**
   * {@inheritDoc}
   */
  @Override
  public boolean setOwner(String volume, String owner) throws IOException {
    if (isAclEnabled) {
      checkAcls(ResourceType.VOLUME, StoreType.OZONE, ACLType.WRITE_ACL, volume,
          null, null);
    }
    Map<String, String> auditMap = buildAuditMap(volume);
    auditMap.put(OzoneConsts.OWNER, owner);
    try {
      metrics.incNumVolumeUpdates();
      volumeManager.setOwner(volume, owner);
      AUDIT.logWriteSuccess(buildAuditMessageForSuccess(OMAction.SET_OWNER,
          auditMap));
      return true;
    } catch (Exception ex) {
      metrics.incNumVolumeUpdateFails();
      AUDIT.logWriteFailure(buildAuditMessageForFailure(OMAction.SET_OWNER,
          auditMap, ex)
      );
      throw ex;
    }
  }

  /**
   * Changes the Quota on a volume.
   *
   * @param volume - Name of the volume.
   * @param quotaInNamespace - Volume quota in counts.
   * @param quotaInBytes - Volume quota in bytes.
   * @throws IOException
   */
  @Override
  public void setQuota(String volume, long quotaInNamespace,
                       long quotaInBytes) throws IOException {
    throw new UnsupportedOperationException("OzoneManager does not require " +
        "this to be implemented. As this requests use a new approach");
  }

  /**
   * Checks if the specified user can access this volume.
   *
   * @param volume  - volume
   * @param userAcl - user acls which needs to be checked for access
   * @return true if the user has required access for the volume, false
   * otherwise
   * @throws IOException
   */
  @Override
  public boolean checkVolumeAccess(String volume, OzoneAclInfo userAcl)
      throws IOException {
    if (isAclEnabled) {
      checkAcls(ResourceType.VOLUME, StoreType.OZONE,
          ACLType.READ, volume, null, null);
    }
    boolean auditSuccess = true;
    Map<String, String> auditMap = buildAuditMap(volume);
    auditMap.put(OzoneConsts.USER_ACL,
        (userAcl == null) ? null : userAcl.getName());
    try {
      metrics.incNumVolumeCheckAccesses();
      return volumeManager.checkVolumeAccess(volume, userAcl);
    } catch (Exception ex) {
      metrics.incNumVolumeCheckAccessFails();
      auditSuccess = false;
      AUDIT.logReadFailure(buildAuditMessageForFailure(
          OMAction.CHECK_VOLUME_ACCESS, auditMap, ex));
      throw ex;
    } finally {
      if (auditSuccess) {
        AUDIT.logReadSuccess(buildAuditMessageForSuccess(
            OMAction.CHECK_VOLUME_ACCESS, auditMap));
      }
    }
  }

  /**
   * Gets the volume information.
   *
   * @param volume - Volume name.
   * @return VolumeArgs or exception is thrown.
   * @throws IOException
   */
  @Override
  public OmVolumeArgs getVolumeInfo(String volume) throws IOException {
    if (isAclEnabled) {
      checkAcls(ResourceType.VOLUME, StoreType.OZONE, ACLType.READ, volume,
          null, null);
    }

    boolean auditSuccess = true;
    Map<String, String> auditMap = buildAuditMap(volume);
    try {
      metrics.incNumVolumeInfos();
      return volumeManager.getVolumeInfo(volume);
    } catch (Exception ex) {
      metrics.incNumVolumeInfoFails();
      auditSuccess = false;
      AUDIT.logReadFailure(buildAuditMessageForFailure(OMAction.READ_VOLUME,
          auditMap, ex));
      throw ex;
    } finally {
      if (auditSuccess) {
        AUDIT.logReadSuccess(buildAuditMessageForSuccess(OMAction.READ_VOLUME,
            auditMap));
      }
    }
  }

  /**
   * Deletes an existing empty volume.
   *
   * @param volume - Name of the volume.
   * @throws IOException
   */
  @Override
  public void deleteVolume(String volume) throws IOException {
    try {
      if (isAclEnabled) {
        checkAcls(ResourceType.VOLUME, StoreType.OZONE, ACLType.DELETE, volume,
            null, null);
      }
      metrics.incNumVolumeDeletes();
      volumeManager.deleteVolume(volume);
      AUDIT.logWriteSuccess(buildAuditMessageForSuccess(OMAction.DELETE_VOLUME,
          buildAuditMap(volume)));
      metrics.decNumVolumes();
    } catch (Exception ex) {
      metrics.incNumVolumeDeleteFails();
      AUDIT.logWriteFailure(buildAuditMessageForFailure(OMAction.DELETE_VOLUME,
          buildAuditMap(volume), ex));
      throw ex;
    }
  }

  /**
   * Lists volumes accessible by a specific user.
   *
   * @param userName - user name
   * @param prefix   - Filter prefix -- Return only entries that match this.
   * @param prevKey  - Previous key -- List starts from the next from the
   *                 prevkey
   * @param maxKeys  - Max number of keys to return.
   * @return List of Volumes.
   * @throws IOException
   */
  @Override
  public List<OmVolumeArgs> listVolumeByUser(String userName, String prefix,
      String prevKey, int maxKeys) throws IOException {
    UserGroupInformation remoteUserUgi =
        ProtobufRpcEngine.Server.getRemoteUser();
    if (isAclEnabled) {
      if (remoteUserUgi == null) {
        LOG.error("Rpc user UGI is null. Authorization failed.");
        throw new OMException("Rpc user UGI is null. Authorization failed.",
            ResultCodes.PERMISSION_DENIED);
      }
    }
    boolean auditSuccess = true;
    Map<String, String> auditMap = new LinkedHashMap<>();
    auditMap.put(OzoneConsts.PREV_KEY, prevKey);
    auditMap.put(OzoneConsts.PREFIX, prefix);
    auditMap.put(OzoneConsts.MAX_KEYS, String.valueOf(maxKeys));
    auditMap.put(OzoneConsts.USERNAME, userName);
    try {
      metrics.incNumVolumeLists();
      if (isAclEnabled) {
        // List all volumes first
        List<OmVolumeArgs> listAllVolumes = volumeManager.listVolumes(
            null, prefix, prevKey, maxKeys);
        List<OmVolumeArgs> result = new ArrayList<>();
        // Filter all volumes by LIST ACL
        for (OmVolumeArgs volumeArgs : listAllVolumes) {
          if (hasAcls(userName, ResourceType.VOLUME, StoreType.OZONE,
              ACLType.LIST, volumeArgs.getVolume(), null, null)) {
            result.add(volumeArgs);
          }
        }
        return result;
      } else {
        // When ACL is not enabled, fallback to filter by owner
        return volumeManager.listVolumes(userName, prefix, prevKey, maxKeys);
      }
    } catch (Exception ex) {
      metrics.incNumVolumeListFails();
      auditSuccess = false;
      AUDIT.logReadFailure(buildAuditMessageForFailure(OMAction.LIST_VOLUMES,
          auditMap, ex));
      throw ex;
    } finally {
      if (auditSuccess) {
        AUDIT.logReadSuccess(buildAuditMessageForSuccess(OMAction.LIST_VOLUMES,
            auditMap));
      }
    }
  }

  /**
   * Lists volume all volumes in the cluster.
   *
   * @param prefix  - Filter prefix -- Return only entries that match this.
   * @param prevKey - Previous key -- List starts from the next from the
   *                prevkey
   * @param maxKeys - Max number of keys to return.
   * @return List of Volumes.
   * @throws IOException
   */
  @Override
  public List<OmVolumeArgs> listAllVolumes(String prefix, String prevKey, int
      maxKeys) throws IOException {
    boolean auditSuccess = true;
    Map<String, String> auditMap = new LinkedHashMap<>();
    auditMap.put(OzoneConsts.PREV_KEY, prevKey);
    auditMap.put(OzoneConsts.PREFIX, prefix);
    auditMap.put(OzoneConsts.MAX_KEYS, String.valueOf(maxKeys));
    auditMap.put(OzoneConsts.USERNAME, null);
    try {
      metrics.incNumVolumeLists();
      if (!allowListAllVolumes) {
        // Only admin can list all volumes when disallowed in config
        if (isAclEnabled) {
          checkAcls(ResourceType.VOLUME, StoreType.OZONE, ACLType.LIST,
              OzoneConsts.OZONE_ROOT, null, null);
        }
      }
      return volumeManager.listVolumes(null, prefix, prevKey, maxKeys);
    } catch (Exception ex) {
      metrics.incNumVolumeListFails();
      auditSuccess = false;
      AUDIT.logReadFailure(buildAuditMessageForFailure(OMAction.LIST_VOLUMES,
          auditMap, ex));
      throw ex;
    } finally {
      if (auditSuccess) {
        AUDIT.logReadSuccess(buildAuditMessageForSuccess(OMAction.LIST_VOLUMES,
            auditMap));
      }
    }
  }

  /**
   * Creates a bucket.
   *
   * @param bucketInfo - BucketInfo to create bucket.
   * @throws IOException
   */
  @Override
  public void createBucket(OmBucketInfo bucketInfo) throws IOException {
    try {
      if (isAclEnabled) {
        checkAcls(ResourceType.VOLUME, StoreType.OZONE, ACLType.CREATE,
            bucketInfo.getVolumeName(), bucketInfo.getBucketName(), null);
      }
      metrics.incNumBucketCreates();
      bucketManager.createBucket(bucketInfo);
      AUDIT.logWriteSuccess(buildAuditMessageForSuccess(OMAction.CREATE_BUCKET,
          (bucketInfo == null) ? null : bucketInfo.toAuditMap()));
      metrics.incNumBuckets();
    } catch (Exception ex) {
      metrics.incNumBucketCreateFails();
      AUDIT.logWriteFailure(buildAuditMessageForFailure(OMAction.CREATE_BUCKET,
          (bucketInfo == null) ? null : bucketInfo.toAuditMap(), ex));
      throw ex;
    }
  }

  /**
   * {@inheritDoc}
   */
  @Override
  public List<OmBucketInfo> listBuckets(String volumeName,
      String startKey, String prefix, int maxNumOfBuckets)
      throws IOException {
    if (isAclEnabled) {
      checkAcls(ResourceType.VOLUME, StoreType.OZONE, ACLType.LIST, volumeName,
          null, null);
    }
    boolean auditSuccess = true;
    Map<String, String> auditMap = buildAuditMap(volumeName);
    auditMap.put(OzoneConsts.START_KEY, startKey);
    auditMap.put(OzoneConsts.PREFIX, prefix);
    auditMap.put(OzoneConsts.MAX_NUM_OF_BUCKETS,
        String.valueOf(maxNumOfBuckets));
    try {
      metrics.incNumBucketLists();
      return bucketManager.listBuckets(volumeName,
          startKey, prefix, maxNumOfBuckets);
    } catch (IOException ex) {
      metrics.incNumBucketListFails();
      auditSuccess = false;
      AUDIT.logReadFailure(buildAuditMessageForFailure(OMAction.LIST_BUCKETS,
          auditMap, ex));
      throw ex;
    } finally {
      if (auditSuccess) {
        AUDIT.logReadSuccess(buildAuditMessageForSuccess(OMAction.LIST_BUCKETS,
            auditMap));
      }
    }
  }

  /**
   * Gets the bucket information.
   *
   * @param volume - Volume name.
   * @param bucket - Bucket name.
   * @return OmBucketInfo or exception is thrown.
   * @throws IOException
   */
  @Override
  public OmBucketInfo getBucketInfo(String volume, String bucket)
      throws IOException {
    if (isAclEnabled) {
      checkAcls(ResourceType.BUCKET, StoreType.OZONE, ACLType.READ, volume,
          bucket, null);
    }
    boolean auditSuccess = true;
    Map<String, String> auditMap = buildAuditMap(volume);
    auditMap.put(OzoneConsts.BUCKET, bucket);
    try {
      metrics.incNumBucketInfos();
      return bucketManager.getBucketInfo(volume, bucket);
    } catch (Exception ex) {
      metrics.incNumBucketInfoFails();
      auditSuccess = false;
      AUDIT.logReadFailure(buildAuditMessageForFailure(OMAction.READ_BUCKET,
          auditMap, ex));
      throw ex;
    } finally {
      if (auditSuccess) {
        AUDIT.logReadSuccess(buildAuditMessageForSuccess(OMAction.READ_BUCKET,
            auditMap));
      }
    }
  }

  /**
   * Allocate a key.
   *
   * @param args - attributes of the key.
   * @return OpenKeySession - a handler to key that client uses to
   * talk to container.
   * @throws IOException
   */
  @Override
  public OpenKeySession openKey(OmKeyArgs args) throws IOException {
    ResolvedBucket bucket = resolveBucketLink(args);

    if (isAclEnabled) {
      try {
        checkAcls(ResourceType.KEY, StoreType.OZONE, ACLType.WRITE,
            bucket.realVolume(), bucket.realBucket(), args.getKeyName());
      } catch (OMException ex) {
        // For new keys key checkAccess call will fail as key doesn't exist.
        // Check user access for bucket.
        if (ex.getResult().equals(KEY_NOT_FOUND)) {
          checkAcls(ResourceType.BUCKET, StoreType.OZONE, ACLType.WRITE,
              bucket.realVolume(), bucket.realBucket(), args.getKeyName());
        } else {
          throw ex;
        }
      }
    }

    boolean auditSuccess = true;
    Map<String, String> auditMap = bucket.audit(args.toAuditMap());

    args = bucket.update(args);

    try {
      metrics.incNumKeyAllocates();
      return keyManager.openKey(args);
    } catch (Exception ex) {
      metrics.incNumKeyAllocateFails();
      auditSuccess = false;
      AUDIT.logWriteFailure(buildAuditMessageForFailure(OMAction.ALLOCATE_KEY,
          auditMap, ex));
      throw ex;
    } finally {
      if (auditSuccess) {
        AUDIT.logWriteSuccess(buildAuditMessageForSuccess(
            OMAction.ALLOCATE_KEY, auditMap));
      }
    }
  }

  @Override
  public void commitKey(OmKeyArgs args, long clientID)
      throws IOException {
    ResolvedBucket bucket = resolveBucketLink(args);

    if (isAclEnabled) {
      try {
        checkAcls(ResourceType.KEY, StoreType.OZONE, ACLType.WRITE,
            bucket.realVolume(), bucket.realBucket(), args.getKeyName());
      } catch (OMException ex) {
        // For new keys key checkAccess call will fail as key doesn't exist.
        // Check user access for bucket.
        if (ex.getResult().equals(KEY_NOT_FOUND)) {
          checkAcls(ResourceType.BUCKET, StoreType.OZONE, ACLType.WRITE,
              bucket.realVolume(), bucket.realBucket(), args.getKeyName());
        } else {
          throw ex;
        }
      }
    }

    Map<String, String> auditMap = bucket.audit(args.toAuditMap());
    auditMap.put(OzoneConsts.CLIENT_ID, String.valueOf(clientID));

    args = bucket.update(args);

    try {
      metrics.incNumKeyCommits();
      keyManager.commitKey(args, clientID);
      AUDIT.logWriteSuccess(buildAuditMessageForSuccess(OMAction.COMMIT_KEY,
          auditMap));
      // As when we commit the key it is visible, so we should increment here.
      // As key also can have multiple versions, we need to increment keys
      // only if version is 0. Currently we have not complete support of
      // versioning of keys. So, this can be revisited later.
      if (args.getLocationInfoList() != null &&
          args.getLocationInfoList().size() > 0 &&
          args.getLocationInfoList().get(0) != null &&
          args.getLocationInfoList().get(0).getCreateVersion() == 0) {
        metrics.incNumKeys();
      }
    } catch (Exception ex) {
      metrics.incNumKeyCommitFails();
      AUDIT.logWriteFailure(buildAuditMessageForFailure(OMAction.COMMIT_KEY,
          auditMap, ex));
      throw ex;
    }
  }

  @Override
  public OmKeyLocationInfo allocateBlock(OmKeyArgs args, long clientID,
      ExcludeList excludeList) throws IOException {
    ResolvedBucket bucket = resolveBucketLink(args);

    if (isAclEnabled) {
      try {
        checkAcls(ResourceType.KEY, StoreType.OZONE, ACLType.WRITE,
            bucket.realVolume(), bucket.realBucket(), args.getKeyName());
      } catch (OMException ex) {
        // For new keys key checkAccess call will fail as key doesn't exist.
        // Check user access for bucket.
        if (ex.getResult().equals(KEY_NOT_FOUND)) {
          checkAcls(ResourceType.BUCKET, StoreType.OZONE, ACLType.WRITE,
              bucket.realVolume(), bucket.realBucket(), args.getKeyName());
        } else {
          throw ex;
        }
      }
    }

    boolean auditSuccess = true;
    Map<String, String> auditMap = bucket.audit(args.toAuditMap());
    auditMap.put(OzoneConsts.CLIENT_ID, String.valueOf(clientID));

    args = bucket.update(args);

    try {
      metrics.incNumBlockAllocateCalls();
      return keyManager.allocateBlock(args, clientID, excludeList);
    } catch (Exception ex) {
      metrics.incNumBlockAllocateCallFails();
      auditSuccess = false;
      AUDIT.logWriteFailure(buildAuditMessageForFailure(OMAction.ALLOCATE_BLOCK,
          auditMap, ex));
      throw ex;
    } finally {
      if (auditSuccess) {
        AUDIT.logWriteSuccess(buildAuditMessageForSuccess(
            OMAction.ALLOCATE_BLOCK, auditMap));
      }
    }
  }

  /**
   * Lookup a key.
   *
   * @param args - attributes of the key.
   * @return OmKeyInfo - the info about the requested key.
   * @throws IOException
   */
  @Override
  public OmKeyInfo lookupKey(OmKeyArgs args) throws IOException {
    ResolvedBucket bucket = resolveBucketLink(args);

    if (isAclEnabled) {
      checkAcls(ResourceType.KEY, StoreType.OZONE, ACLType.READ,
          bucket.realVolume(), bucket.realBucket(), args.getKeyName());
    }

    boolean auditSuccess = true;
    Map<String, String> auditMap = bucket.audit(args.toAuditMap());

    args = bucket.update(args);

    try {
      metrics.incNumKeyLookups();
      return keyManager.lookupKey(args, getClientAddress());
    } catch (Exception ex) {
      metrics.incNumKeyLookupFails();
      auditSuccess = false;
      AUDIT.logReadFailure(buildAuditMessageForFailure(OMAction.READ_KEY,
          auditMap, ex));
      throw ex;
    } finally {
      if (auditSuccess) {
        AUDIT.logReadSuccess(buildAuditMessageForSuccess(OMAction.READ_KEY,
            auditMap));
      }
    }
  }


  @Override
  public void renameKeys(OmRenameKeys omRenameKeys)
      throws IOException {
    throw new UnsupportedOperationException("OzoneManager does not require " +
        "this to be implemented. As write requests use a new approach");
  }

  @Override
  public void renameKey(OmKeyArgs args, String toKeyName) throws IOException {
    Preconditions.checkNotNull(args);

    ResolvedBucket bucket = resolveBucketLink(args);

    if (isAclEnabled) {
      checkAcls(ResourceType.KEY, StoreType.OZONE, ACLType.WRITE,
          bucket.realVolume(), bucket.realBucket(), args.getKeyName());
    }

    Map<String, String> auditMap = bucket.audit(args.toAuditMap());
    auditMap.put(OzoneConsts.TO_KEY_NAME, toKeyName);

    args = bucket.update(args);

    try {
      metrics.incNumKeyRenames();
      keyManager.renameKey(args, toKeyName);
      AUDIT.logWriteSuccess(buildAuditMessageForSuccess(OMAction.RENAME_KEY,
          auditMap));
    } catch (IOException e) {
      metrics.incNumKeyRenameFails();
      AUDIT.logWriteFailure(buildAuditMessageForFailure(OMAction.RENAME_KEY,
          auditMap, e));
      throw e;
    }
  }

  /**
   * Deletes an existing key.
   *
   * @param args - attributes of the key.
   * @throws IOException
   */
  @Override
  public void deleteKey(OmKeyArgs args) throws IOException {
    Map<String, String> auditMap = args.toAuditMap();
    try {
      ResolvedBucket bucket = resolveBucketLink(args);
      args = bucket.update(args);

      if (isAclEnabled) {
        checkAcls(ResourceType.KEY, StoreType.OZONE, ACLType.DELETE,
            bucket.realVolume(), bucket.realBucket(), args.getKeyName());
      }

      metrics.incNumKeyDeletes();
      keyManager.deleteKey(args);
      AUDIT.logWriteSuccess(buildAuditMessageForSuccess(OMAction.DELETE_KEY,
          auditMap));
      metrics.decNumKeys();
    } catch (Exception ex) {
      metrics.incNumKeyDeleteFails();
      AUDIT.logWriteFailure(buildAuditMessageForFailure(OMAction.DELETE_KEY,
          auditMap, ex));
      throw ex;
    }
  }

  /**
   * Deletes an existing key.
   *
   * @param deleteKeys - List of keys to be deleted from volume and a bucket.
   * @throws IOException
   */
  @Override
  public void deleteKeys(OmDeleteKeys deleteKeys) throws IOException {
    throw new UnsupportedOperationException("OzoneManager does not require " +
        "this to be implemented. As write requests use a new approach");
  }

  @Override
  public List<OmKeyInfo> listKeys(String volumeName, String bucketName,
      String startKey, String keyPrefix, int maxKeys) throws IOException {

    ResolvedBucket bucket = resolveBucketLink(Pair.of(volumeName, bucketName));

    if (isAclEnabled) {
      checkAcls(ResourceType.BUCKET, StoreType.OZONE, ACLType.LIST,
          bucket.realVolume(), bucket.realBucket(), keyPrefix);
    }

    boolean auditSuccess = true;
    Map<String, String> auditMap = bucket.audit();
    auditMap.put(OzoneConsts.START_KEY, startKey);
    auditMap.put(OzoneConsts.MAX_KEYS, String.valueOf(maxKeys));
    auditMap.put(OzoneConsts.KEY_PREFIX, keyPrefix);

    try {
      metrics.incNumKeyLists();
      return keyManager.listKeys(bucket.realVolume(), bucket.realBucket(),
          startKey, keyPrefix, maxKeys);
    } catch (IOException ex) {
      metrics.incNumKeyListFails();
      auditSuccess = false;
      AUDIT.logReadFailure(buildAuditMessageForFailure(OMAction.LIST_KEYS,
          auditMap, ex));
      throw ex;
    } finally {
      if (auditSuccess) {
        AUDIT.logReadSuccess(buildAuditMessageForSuccess(OMAction.LIST_KEYS,
            auditMap));
      }
    }
  }

  @Override
  public List<RepeatedOmKeyInfo> listTrash(String volumeName,
      String bucketName, String startKeyName, String keyPrefix, int maxKeys)
      throws IOException {

    // bucket links not supported

    if (isAclEnabled) {
      checkAcls(ResourceType.BUCKET, StoreType.OZONE, ACLType.LIST,
          volumeName, bucketName, keyPrefix);
    }

    boolean auditSuccess = true;
    Map<String, String> auditMap = buildAuditMap(volumeName);
    auditMap.put(OzoneConsts.BUCKET, bucketName);
    auditMap.put(OzoneConsts.START_KEY, startKeyName);
    auditMap.put(OzoneConsts.KEY_PREFIX, keyPrefix);
    auditMap.put(OzoneConsts.MAX_KEYS, String.valueOf(maxKeys));

    try {
      metrics.incNumTrashKeyLists();
      return keyManager.listTrash(volumeName, bucketName,
          startKeyName, keyPrefix, maxKeys);
    } catch (IOException ex) {
      metrics.incNumTrashKeyListFails();
      auditSuccess = false;
      AUDIT.logReadFailure(buildAuditMessageForFailure(OMAction.LIST_TRASH,
          auditMap, ex));
      throw ex;
    } finally {
      if (auditSuccess) {
        AUDIT.logReadSuccess(buildAuditMessageForSuccess(OMAction.LIST_TRASH,
            auditMap));
      }
    }
  }

  /**
   * Sets bucket property from args.
   *
   * @param args - BucketArgs.
   * @throws IOException
   */
  @Override
  public void setBucketProperty(OmBucketArgs args)
      throws IOException {
    if (isAclEnabled) {
      checkAcls(ResourceType.BUCKET, StoreType.OZONE, ACLType.WRITE,
          args.getVolumeName(), args.getBucketName(), null);
    }
    try {
      metrics.incNumBucketUpdates();
      bucketManager.setBucketProperty(args);
      AUDIT.logWriteSuccess(buildAuditMessageForSuccess(OMAction.UPDATE_BUCKET,
          (args == null) ? null : args.toAuditMap()));
    } catch (Exception ex) {
      metrics.incNumBucketUpdateFails();
      AUDIT.logWriteFailure(buildAuditMessageForFailure(OMAction.UPDATE_BUCKET,
          (args == null) ? null : args.toAuditMap(), ex));
      throw ex;
    }
  }

  /**
   * Deletes an existing empty bucket from volume.
   *
   * @param volume - Name of the volume.
   * @param bucket - Name of the bucket.
   * @throws IOException
   */
  @Override
  public void deleteBucket(String volume, String bucket) throws IOException {
    if (isAclEnabled) {
      checkAcls(ResourceType.BUCKET, StoreType.OZONE, ACLType.WRITE, volume,
          bucket, null);
    }
    Map<String, String> auditMap = buildAuditMap(volume);
    auditMap.put(OzoneConsts.BUCKET, bucket);
    try {
      metrics.incNumBucketDeletes();
      bucketManager.deleteBucket(volume, bucket);
      AUDIT.logWriteSuccess(buildAuditMessageForSuccess(OMAction.DELETE_BUCKET,
          auditMap));
      metrics.decNumBuckets();
    } catch (Exception ex) {
      metrics.incNumBucketDeleteFails();
      AUDIT.logWriteFailure(buildAuditMessageForFailure(OMAction.DELETE_BUCKET,
          auditMap, ex));
      throw ex;
    }
  }

  private Map<String, String> buildAuditMap(String volume) {
    Map<String, String> auditMap = new LinkedHashMap<>();
    auditMap.put(OzoneConsts.VOLUME, volume);
    return auditMap;
  }

  public AuditLogger getAuditLogger() {
    return AUDIT;
  }

  @Override
  public AuditMessage buildAuditMessageForSuccess(AuditAction op,
      Map<String, String> auditMap) {

    return new AuditMessage.Builder()
        .setUser(getRemoteUserName())
        .atIp(Server.getRemoteAddress())
        .forOperation(op)
        .withParams(auditMap)
        .withResult(AuditEventStatus.SUCCESS)
        .build();
  }

  @Override
  public AuditMessage buildAuditMessageForFailure(AuditAction op,
      Map<String, String> auditMap, Throwable throwable) {

    return new AuditMessage.Builder()
        .setUser(getRemoteUserName())
        .atIp(Server.getRemoteAddress())
        .forOperation(op)
        .withParams(auditMap)
        .withResult(AuditEventStatus.FAILURE)
        .withException(throwable)
        .build();
  }

  private void registerMXBean() {
    Map<String, String> jmxProperties = new HashMap<>();
    jmxProperties.put("component", "ServerRuntime");
    this.omInfoBeanName = HddsUtils.registerWithJmxProperties(
        "OzoneManager", "OzoneManagerInfo", jmxProperties, this);
  }

  private void unregisterMXBean() {
    if (this.omInfoBeanName != null) {
      MBeans.unregister(this.omInfoBeanName);
      this.omInfoBeanName = null;
    }
  }

  private static String getClientAddress() {
    String clientMachine = Server.getRemoteAddress();
    if (clientMachine == null) { //not a RPC client
      clientMachine = "";
    }
    return clientMachine;
  }

  @Override
  public String getRpcPort() {
    return "" + omRpcAddress.getPort();
  }

  @VisibleForTesting
  public OzoneManagerHttpServer getHttpServer() {
    return httpServer;
  }

  @Override
  public List<ServiceInfo> getServiceList() throws IOException {
    // When we implement multi-home this call has to be handled properly.
    List<ServiceInfo> services = new ArrayList<>();
    ServiceInfo.Builder omServiceInfoBuilder = ServiceInfo.newBuilder()
        .setNodeType(HddsProtos.NodeType.OM)
        .setHostname(omRpcAddress.getHostName())
        .addServicePort(ServicePort.newBuilder()
            .setType(ServicePort.Type.RPC)
            .setValue(omRpcAddress.getPort())
            .build());
    if (httpServer != null
        && httpServer.getHttpAddress() != null) {
      omServiceInfoBuilder.addServicePort(ServicePort.newBuilder()
          .setType(ServicePort.Type.HTTP)
          .setValue(httpServer.getHttpAddress().getPort())
          .build());
    }
    if (httpServer != null
        && httpServer.getHttpsAddress() != null) {
      omServiceInfoBuilder.addServicePort(ServicePort.newBuilder()
          .setType(ServicePort.Type.HTTPS)
          .setValue(httpServer.getHttpsAddress().getPort())
          .build());
    }

    // Since this OM is processing the request, we can assume it to be the
    // leader OM

    OMRoleInfo omRole = OMRoleInfo.newBuilder()
        .setNodeId(getOMNodeId())
        .setServerRole(RaftPeerRole.LEADER.name())
        .build();
    omServiceInfoBuilder.setOmRoleInfo(omRole);

    if (isRatisEnabled) {
      if (omRatisServer != null) {
        omServiceInfoBuilder.addServicePort(ServicePort.newBuilder()
            .setType(ServicePort.Type.RATIS)
            .setValue(omNodeDetails.getRatisPort())
            .build());
      }

      for (OMNodeDetails peerNode : peerNodesMap.values()) {
        ServiceInfo.Builder peerOmServiceInfoBuilder = ServiceInfo.newBuilder()
            .setNodeType(HddsProtos.NodeType.OM)
            .setHostname(peerNode.getHostName())
            .addServicePort(ServicePort.newBuilder()
                .setType(ServicePort.Type.RPC)
                .setValue(peerNode.getRpcPort())
                .build());

        OMRoleInfo peerOmRole = OMRoleInfo.newBuilder()
            .setNodeId(peerNode.getNodeId())
            .setServerRole(RaftPeerRole.FOLLOWER.name())
            .build();
        peerOmServiceInfoBuilder.setOmRoleInfo(peerOmRole);

        services.add(peerOmServiceInfoBuilder.build());
      }
    }

    services.add(omServiceInfoBuilder.build());

    // For client we have to return SCM with container protocol port,
    // not block protocol. This is information is being not used by
    // RpcClient, but for compatibility leaving as it is and also making sure
    // that this works for SCM HA.
    Collection<InetSocketAddress> scmAddresses = getScmAddressForClients(
        configuration);

    for (InetSocketAddress scmAddr : scmAddresses) {
      ServiceInfo.Builder scmServiceInfoBuilder = ServiceInfo.newBuilder()
          .setNodeType(HddsProtos.NodeType.SCM)
          .setHostname(scmAddr.getHostName())
          .addServicePort(ServicePort.newBuilder()
              .setType(ServicePort.Type.RPC)
              .setValue(scmAddr.getPort()).build());
      services.add(scmServiceInfoBuilder.build());
    }
    metrics.incNumGetServiceLists();
    // For now there is no exception that can can happen in this call,
    // so failure metrics is not handled. In future if there is any need to
    // handle exception in this method, we need to incorporate
    // metrics.incNumGetServiceListFails()
    return services;
  }

  @Override
  public ServiceInfoEx getServiceInfo() throws IOException {
    return new ServiceInfoEx(getServiceList(), caCertPem, caCertPemList);
  }

  @Override
  public StatusAndMessages finalizeUpgrade(String upgradeClientID)
      throws IOException {
    return upgradeFinalizer.finalize(upgradeClientID, this);
  }

  @Override
  public StatusAndMessages queryUpgradeFinalizationProgress(
      String upgradeClientID, boolean takeover, boolean readonly
  ) throws IOException {
    if (readonly) {
      return new StatusAndMessages(upgradeFinalizer.getStatus(),
          Collections.emptyList());
    }
    return upgradeFinalizer.reportStatus(upgradeClientID, takeover);
  }

  @Override
  /**
   * {@inheritDoc}
   */
  public S3SecretValue getS3Secret(String kerberosID) throws IOException {
    UserGroupInformation user = ProtobufRpcEngine.Server.getRemoteUser();

    // Check whether user name passed is matching with the current user or not.
    if (!user.getUserName().equals(kerberosID)) {
      throw new OMException("User mismatch. Requested user name is " +
          "mismatched " + kerberosID + ", with current user " +
          user.getUserName(), OMException.ResultCodes.USER_MISMATCH);
    }
    return s3SecretManager.getS3Secret(kerberosID);
  }

  /**
   * Create tenant.
   */
  public void createTenant(String tenantName) throws IOException {
    throw new NotImplementedException(
        "non-Ratis createTenant() is not implemented");
  }

  // TODO: modify, delete

  /**
   * Assign user to tenant.
   */
  public S3SecretValue assignUserToTenant(
      String username, String tenantName, String accessId) throws IOException {
    throw new NotImplementedException(
        "non-Ratis assignUserToTenant() is not implemented");
  }

  /**
   * Tenant get user info.
   */
  public TenantUserInfoValue tenantGetUserInfo(String userPrincipal)
      throws IOException {

    if (StringUtils.isEmpty(userPrincipal)) {
      return null;
    }

    final List<TenantAccessIdInfo> accessIdInfoList = new ArrayList<>();

    // Retrieve a list of accessIds associates to this user principal
    final OmDBKerberosPrincipalInfo kerberosPrincipalInfo =
        metadataManager.getPrincipalToAccessIdsTable().get(userPrincipal);
    if (kerberosPrincipalInfo == null) {
      return null;
    }
    final Set<String> accessIds = kerberosPrincipalInfo.getAccessIds();

    final Map<String, String> auditMap = new LinkedHashMap<>();
    auditMap.put(OzoneConsts.TENANT, userPrincipal);

    accessIds.forEach(accessId -> {
      try {
        // Use get() intentionally, which throws if entry doesn't exist in table
        final OmDBAccessIdInfo accessIdInfo =
            metadataManager.getTenantAccessIdTable().get(accessId);
        // Sanity check
        assert(accessIdInfo.getKerberosPrincipal().equals(userPrincipal));
        // Build TenantAccessIdInfo instances from accessId and tenantName
        final String tenantName = accessIdInfo.getTenantId();
        accessIdInfoList.add(TenantAccessIdInfo.newBuilder()
            .setAccessId(accessId)
            .setTenantName(tenantName)
            .build());
      } catch (IOException e) {
        LOG.error("Found potential DB consistency issue! "
            + "accessId '" + "' is supposed to exist in TenantAccessIdTable.");
        AUDIT.logWriteFailure(buildAuditMessageForFailure(
            OMAction.TENANT_GET_USER_INFO, auditMap, e));
      }
    });

    AUDIT.logReadSuccess(buildAuditMessageForSuccess(
        OMAction.TENANT_GET_USER_INFO, auditMap));

    return new TenantUserInfoValue(userPrincipal, accessIdInfoList);
  }

  @Override
<<<<<<< HEAD
  public TenantUserList listUsersInTenant(String tenantName, String prefix)
      throws IOException {

    if (StringUtils.isEmpty(tenantName)) {
      return null;
    }

    final Map<String, String> auditMap = new LinkedHashMap<>();
    auditMap.put(OzoneConsts.TENANT, tenantName);
    auditMap.put(OzoneConsts.USER_PREFIX, prefix);
    try {
      String userName = getRemoteUser().getUserName();
      if (!multiTenantManagr.isTenantAdmin(userName, tenantName)
          && !omAdminUsernames.contains(userName)) {
        throw new IOException("Only tenant and ozone admins can access this " +
            "API. '" + userName + "' is not an admin.");
      }

      final TenantUserList userList =
          multiTenantManagr.listUsersInTenant(tenantName, prefix);
      AUDIT.logReadSuccess(buildAuditMessageForSuccess(
          OMAction.TENANT_LIST_USER, auditMap));
      return userList;
    } catch (IOException ex) {
      AUDIT.logReadFailure(buildAuditMessageForFailure(
          OMAction.TENANT_LIST_USER, auditMap, ex));
      throw ex;
    }
  }

  @Override
  public OmVolumeArgs getS3Volume(String accessID) throws IOException {
    String tenantName = multiTenantManagr.getTenantForAccessID(accessID);

    if (tenantName == null) {
    // If the user is not associated with a tenant, they will use the
    // default s3 volume.
=======
  public OmVolumeArgs getS3Volume(String accessID) throws IOException {
    String tenantName = multiTenantManagr.getTenantForAccessID(accessID);
    if (tenantName == null) {
      // If the user is not associated with a tenant, they will use the
      // default s3 volume.
>>>>>>> 7d63fe2d
      String defaultS3volume =
          HddsClientUtils.getDefaultS3VolumeName(configuration);

      if (LOG.isDebugEnabled()) {
        LOG.debug("No tenant found for access ID {}. Directing " +
            "requests to default s3 volume {}.", accessID, defaultS3volume);
      }
<<<<<<< HEAD

      return getVolumeInfo(defaultS3volume);
    } else {
      Tenant tenant = multiTenantManagr.getTenantInfo(tenantName);
      BucketNameSpace bucketNameSpace = tenant.getTenantBucketNameSpace();
      List<OzoneObj> nameSpaceObjs =
          bucketNameSpace.getBucketNameSpaceObjects();
      Preconditions.checkArgument(nameSpaceObjs.size() == 1,
          "Each S3 tenant currently only supports a single " +
              "volume in its bucket namespace.");
      String volumeName = nameSpaceObjs.get(0).getVolumeName();

      // This call performs acl checks and checks volume existence.
      return getVolumeInfo(volumeName);
=======
      return getVolumeInfo(defaultS3volume);
    } else {
      if (LOG.isDebugEnabled()) {
        LOG.debug("Get S3 volume request for access ID {} belonging to tenant" +
            " {} is directed to the volume {}.", accessID, tenantName,
            tenantName);
      }
      // This call performs acl checks and checks volume existence.
      return getVolumeInfo(tenantName);
>>>>>>> 7d63fe2d
    }
  }

  @Override
  /**
   * {@inheritDoc}
   */
  public void revokeS3Secret(String kerberosID) {
    throw new UnsupportedOperationException("OzoneManager does not require " +
            "this to be implemented. As write requests use a new approach");
  }

  @Override
  public OmMultipartInfo initiateMultipartUpload(OmKeyArgs keyArgs) throws
      IOException {

    Preconditions.checkNotNull(keyArgs);
    ResolvedBucket bucket = resolveBucketLink(keyArgs);

    Map<String, String> auditMap = bucket.audit(keyArgs.toAuditMap());

    keyArgs = bucket.update(keyArgs);

    metrics.incNumInitiateMultipartUploads();
    try {
      OmMultipartInfo result = keyManager.initiateMultipartUpload(keyArgs);
      AUDIT.logWriteSuccess(buildAuditMessageForSuccess(
          OMAction.INITIATE_MULTIPART_UPLOAD, auditMap));
      return result;
    } catch (IOException ex) {
      AUDIT.logWriteFailure(buildAuditMessageForFailure(
          OMAction.INITIATE_MULTIPART_UPLOAD, auditMap, ex));
      metrics.incNumInitiateMultipartUploadFails();
      throw ex;
    }
  }

  @Override
  public OmMultipartCommitUploadPartInfo commitMultipartUploadPart(
      OmKeyArgs keyArgs, long clientID) throws IOException {

    Preconditions.checkNotNull(keyArgs);
    ResolvedBucket bucket = resolveBucketLink(keyArgs);

    Map<String, String> auditMap = bucket.audit(keyArgs.toAuditMap());

    keyArgs = bucket.update(keyArgs);

    metrics.incNumCommitMultipartUploadParts();
    try {
      OmMultipartCommitUploadPartInfo result =
          keyManager.commitMultipartUploadPart(keyArgs, clientID);
      AUDIT.logWriteSuccess(buildAuditMessageForSuccess(
          OMAction.COMMIT_MULTIPART_UPLOAD_PARTKEY, auditMap));
      return result;
    } catch (IOException ex) {
      AUDIT.logWriteFailure(buildAuditMessageForFailure(
          OMAction.INITIATE_MULTIPART_UPLOAD, auditMap, ex));
      metrics.incNumCommitMultipartUploadPartFails();
      throw ex;
    }
  }

  @Override
  public OmMultipartUploadCompleteInfo completeMultipartUpload(
      OmKeyArgs omKeyArgs, OmMultipartUploadCompleteList multipartUploadList)
      throws IOException {

    Preconditions.checkNotNull(omKeyArgs);
    ResolvedBucket bucket = resolveBucketLink(omKeyArgs);

    Map<String, String> auditMap = bucket.audit(omKeyArgs.toAuditMap());
    auditMap.put(OzoneConsts.MULTIPART_LIST, multipartUploadList
        .getMultipartMap().toString());

    omKeyArgs = bucket.update(omKeyArgs);

    metrics.incNumCompleteMultipartUploads();
    try {
      OmMultipartUploadCompleteInfo result = keyManager.completeMultipartUpload(
              omKeyArgs, multipartUploadList);
      AUDIT.logWriteSuccess(buildAuditMessageForSuccess(OMAction
          .COMPLETE_MULTIPART_UPLOAD, auditMap));
      return result;
    } catch (IOException ex) {
      metrics.incNumCompleteMultipartUploadFails();
      AUDIT.logWriteFailure(buildAuditMessageForFailure(OMAction
          .COMPLETE_MULTIPART_UPLOAD, auditMap, ex));
      throw ex;
    }
  }

  @Override
  public void abortMultipartUpload(OmKeyArgs omKeyArgs) throws IOException {

    Preconditions.checkNotNull(omKeyArgs);
    ResolvedBucket bucket = resolveBucketLink(omKeyArgs);

    Map<String, String> auditMap = bucket.audit(omKeyArgs.toAuditMap());

    omKeyArgs = bucket.update(omKeyArgs);

    metrics.incNumAbortMultipartUploads();
    try {
      keyManager.abortMultipartUpload(omKeyArgs);
      AUDIT.logWriteSuccess(buildAuditMessageForSuccess(OMAction
          .COMPLETE_MULTIPART_UPLOAD, auditMap));
    } catch (IOException ex) {
      metrics.incNumAbortMultipartUploadFails();
      AUDIT.logWriteFailure(buildAuditMessageForFailure(OMAction
          .COMPLETE_MULTIPART_UPLOAD, auditMap, ex));
      throw ex;
    }

  }

  @Override
  public OmMultipartUploadListParts listParts(final String volumeName,
      final String bucketName, String keyName, String uploadID,
      int partNumberMarker, int maxParts)  throws IOException {

    ResolvedBucket bucket = resolveBucketLink(Pair.of(volumeName, bucketName));

    Map<String, String> auditMap = bucket.audit();
    auditMap.put(OzoneConsts.KEY, keyName);
    auditMap.put(OzoneConsts.UPLOAD_ID, uploadID);
    auditMap.put(OzoneConsts.PART_NUMBER_MARKER,
        Integer.toString(partNumberMarker));
    auditMap.put(OzoneConsts.MAX_PARTS, Integer.toString(maxParts));

    metrics.incNumListMultipartUploadParts();
    try {
      OmMultipartUploadListParts omMultipartUploadListParts =
          keyManager.listParts(bucket.realVolume(), bucket.realBucket(),
              keyName, uploadID, partNumberMarker, maxParts);
      AUDIT.logWriteSuccess(buildAuditMessageForSuccess(OMAction
          .LIST_MULTIPART_UPLOAD_PARTS, auditMap));
      return omMultipartUploadListParts;
    } catch (IOException ex) {
      metrics.incNumListMultipartUploadPartFails();
      AUDIT.logWriteFailure(buildAuditMessageForFailure(OMAction
          .LIST_MULTIPART_UPLOAD_PARTS, auditMap, ex));
      throw ex;
    }
  }

  @Override
  public OmMultipartUploadList listMultipartUploads(String volumeName,
      String bucketName, String prefix) throws IOException {

    ResolvedBucket bucket = resolveBucketLink(Pair.of(volumeName, bucketName));

    Map<String, String> auditMap = bucket.audit();
    auditMap.put(OzoneConsts.PREFIX, prefix);

    metrics.incNumListMultipartUploads();
    try {
      OmMultipartUploadList omMultipartUploadList =
          keyManager.listMultipartUploads(bucket.realVolume(),
              bucket.realBucket(), prefix);
      AUDIT.logWriteSuccess(buildAuditMessageForSuccess(OMAction
          .LIST_MULTIPART_UPLOADS, auditMap));
      return omMultipartUploadList;

    } catch (IOException ex) {
      metrics.incNumListMultipartUploadFails();
      AUDIT.logWriteFailure(buildAuditMessageForFailure(OMAction
          .LIST_MULTIPART_UPLOADS, auditMap, ex));
      throw ex;
    }

  }

  @Override
  public OzoneFileStatus getFileStatus(OmKeyArgs args) throws IOException {
    ResolvedBucket bucket = resolveBucketLink(args);

    boolean auditSuccess = true;
    Map<String, String> auditMap = bucket.audit(args.toAuditMap());

    args = bucket.update(args);

    try {
      metrics.incNumGetFileStatus();
      return keyManager.getFileStatus(args, getClientAddress());
    } catch (IOException ex) {
      metrics.incNumGetFileStatusFails();
      auditSuccess = false;
      AUDIT.logReadFailure(
          buildAuditMessageForFailure(OMAction.GET_FILE_STATUS, auditMap, ex));
      throw ex;
    } finally {
      if (auditSuccess) {
        AUDIT.logReadSuccess(
            buildAuditMessageForSuccess(OMAction.GET_FILE_STATUS, auditMap));
      }
    }
  }

  private ResourceType getResourceType(OmKeyArgs args) {
    if (args.getKeyName() == null || args.getKeyName().length() == 0) {
      return ResourceType.BUCKET;
    }
    return ResourceType.KEY;
  }

  @Override
  public void createDirectory(OmKeyArgs args) throws IOException {
    ResolvedBucket bucket = resolveBucketLink(args);

    boolean auditSuccess = true;
    Map<String, String> auditMap = bucket.audit(args.toAuditMap());

    args = bucket.update(args);

    try {
      metrics.incNumCreateDirectory();
      keyManager.createDirectory(args);
    } catch (IOException ex) {
      metrics.incNumCreateDirectoryFails();
      auditSuccess = false;
      AUDIT.logWriteFailure(
          buildAuditMessageForFailure(OMAction.CREATE_DIRECTORY, auditMap, ex));
      throw ex;
    } finally {
      if (auditSuccess) {
        AUDIT.logWriteSuccess(
            buildAuditMessageForSuccess(OMAction.CREATE_DIRECTORY, auditMap));
      }
    }
  }

  @Override
  public OpenKeySession createFile(OmKeyArgs args, boolean overWrite,
      boolean recursive) throws IOException {
    ResolvedBucket bucket = resolveBucketLink(args);

    boolean auditSuccess = true;
    Map<String, String> auditMap = bucket.audit(args.toAuditMap());

    args = bucket.update(args);

    try {
      metrics.incNumCreateFile();
      return keyManager.createFile(args, overWrite, recursive);
    } catch (Exception ex) {
      metrics.incNumCreateFileFails();
      auditSuccess = false;
      AUDIT.logWriteFailure(buildAuditMessageForFailure(OMAction.CREATE_FILE,
          auditMap, ex));
      throw ex;
    } finally {
      if (auditSuccess) {
        AUDIT.logWriteSuccess(buildAuditMessageForSuccess(
            OMAction.CREATE_FILE, auditMap));
      }
    }
  }

  @Override
  public OmKeyInfo lookupFile(OmKeyArgs args) throws IOException {
    ResolvedBucket bucket = resolveBucketLink(args);

    if (isAclEnabled) {
      checkAcls(ResourceType.KEY, StoreType.OZONE, ACLType.READ,
          bucket.realVolume(), bucket.realBucket(), args.getKeyName());
    }

    boolean auditSuccess = true;
    Map<String, String> auditMap = bucket.audit(args.toAuditMap());

    args = bucket.update(args);

    try {
      metrics.incNumLookupFile();
      return keyManager.lookupFile(args, getClientAddress());
    } catch (Exception ex) {
      metrics.incNumLookupFileFails();
      auditSuccess = false;
      AUDIT.logWriteFailure(buildAuditMessageForFailure(OMAction.LOOKUP_FILE,
          auditMap, ex));
      throw ex;
    } finally {
      if (auditSuccess) {
        AUDIT.logWriteSuccess(buildAuditMessageForSuccess(
            OMAction.LOOKUP_FILE, auditMap));
      }
    }
  }

  @Override
  public List<OzoneFileStatus> listStatus(OmKeyArgs args, boolean recursive,
      String startKey, long numEntries) throws IOException {

    ResolvedBucket bucket = resolveBucketLink(args);

    if (isAclEnabled) {
      checkAcls(getResourceType(args), StoreType.OZONE, ACLType.READ,
          bucket.realVolume(), bucket.realBucket(), args.getKeyName());
    }

    boolean auditSuccess = true;
    Map<String, String> auditMap = bucket.audit(args.toAuditMap());

    args = bucket.update(args);

    try {
      metrics.incNumListStatus();
      return keyManager.listStatus(args, recursive, startKey, numEntries,
              getClientAddress());
    } catch (Exception ex) {
      metrics.incNumListStatusFails();
      auditSuccess = false;
      AUDIT.logReadFailure(buildAuditMessageForFailure(OMAction.LIST_STATUS,
          auditMap, ex));
      throw ex;
    } finally {
      if (auditSuccess) {
        AUDIT.logReadSuccess(buildAuditMessageForSuccess(
            OMAction.LIST_STATUS, auditMap));
      }
    }
  }

  private void auditAcl(OzoneObj ozoneObj, List<OzoneAcl> ozoneAcl,
      OMAction omAction, Exception ex) {
    Map<String, String> auditMap = ozoneObj.toAuditMap();
    if (ozoneAcl != null) {
      auditMap.put(OzoneConsts.ACL, ozoneAcl.toString());
    }

    if (ex == null) {
      AUDIT.logWriteSuccess(
          buildAuditMessageForSuccess(omAction, auditMap));
    } else {
      AUDIT.logWriteFailure(
          buildAuditMessageForFailure(omAction, auditMap, ex));
    }
  }

  /**
   * Add acl for Ozone object. Return true if acl is added successfully else
   * false.
   *
   * @param obj Ozone object for which acl should be added.
   * @param acl ozone acl to be added.
   * @throws IOException if there is error.
   */
  @Override
  public boolean addAcl(OzoneObj obj, OzoneAcl acl) throws IOException {
    boolean auditSuccess = true;

    try {
      if (isAclEnabled) {
        checkAcls(obj.getResourceType(), obj.getStoreType(), ACLType.WRITE_ACL,
            obj.getVolumeName(), obj.getBucketName(), obj.getKeyName());
      }
      metrics.incNumAddAcl();
      switch (obj.getResourceType()) {
      case VOLUME:
        return volumeManager.addAcl(obj, acl);
      case BUCKET:
        return bucketManager.addAcl(obj, acl);
      case KEY:
        return keyManager.addAcl(obj, acl);
      case PREFIX:
        return prefixManager.addAcl(obj, acl);
      default:
        throw new OMException("Unexpected resource type: " +
            obj.getResourceType(), INVALID_REQUEST);
      }
    } catch (Exception ex) {
      auditSuccess = false;
      auditAcl(obj, Arrays.asList(acl), OMAction.ADD_ACL, ex);
      throw ex;
    } finally {
      if (auditSuccess) {
        auditAcl(obj, Arrays.asList(acl), OMAction.ADD_ACL, null);
      }
    }
  }

  /**
   * Remove acl for Ozone object. Return true if acl is removed successfully
   * else false.
   *
   * @param obj Ozone object.
   * @param acl Ozone acl to be removed.
   * @throws IOException if there is error.
   */
  @Override
  public boolean removeAcl(OzoneObj obj, OzoneAcl acl) throws IOException {
    boolean auditSuccess = true;

    try {
      if (isAclEnabled) {
        checkAcls(obj.getResourceType(), obj.getStoreType(), ACLType.WRITE_ACL,
            obj.getVolumeName(), obj.getBucketName(), obj.getKeyName());
      }
      metrics.incNumRemoveAcl();
      switch (obj.getResourceType()) {
      case VOLUME:
        return volumeManager.removeAcl(obj, acl);
      case BUCKET:
        return bucketManager.removeAcl(obj, acl);
      case KEY:
        return keyManager.removeAcl(obj, acl);
      case PREFIX:
        return prefixManager.removeAcl(obj, acl);

      default:
        throw new OMException("Unexpected resource type: " +
            obj.getResourceType(), INVALID_REQUEST);
      }
    } catch (Exception ex) {
      auditSuccess = false;
      auditAcl(obj, Arrays.asList(acl), OMAction.REMOVE_ACL, ex);
      throw ex;
    } finally {
      if (auditSuccess) {
        auditAcl(obj, Arrays.asList(acl), OMAction.REMOVE_ACL, null);
      }
    }
  }

  /**
   * Acls to be set for given Ozone object. This operations reset ACL for given
   * object to list of ACLs provided in argument.
   *
   * @param obj  Ozone object.
   * @param acls List of acls.
   * @throws IOException if there is error.
   */
  @Override
  public boolean setAcl(OzoneObj obj, List<OzoneAcl> acls) throws IOException {
    boolean auditSuccess = true;

    try {
      if (isAclEnabled) {
        checkAcls(obj.getResourceType(), obj.getStoreType(), ACLType.WRITE_ACL,
            obj.getVolumeName(), obj.getBucketName(), obj.getKeyName());
      }
      metrics.incNumSetAcl();
      switch (obj.getResourceType()) {
      case VOLUME:
        return volumeManager.setAcl(obj, acls);
      case BUCKET:
        return bucketManager.setAcl(obj, acls);
      case KEY:
        return keyManager.setAcl(obj, acls);
      case PREFIX:
        return prefixManager.setAcl(obj, acls);
      default:
        throw new OMException("Unexpected resource type: " +
            obj.getResourceType(), INVALID_REQUEST);
      }
    } catch (Exception ex) {
      auditSuccess = false;
      auditAcl(obj, acls, OMAction.SET_ACL, ex);
      throw ex;
    } finally {
      if (auditSuccess) {
        auditAcl(obj, acls, OMAction.SET_ACL, null);
      }
    }
  }

  /**
   * Returns list of ACLs for given Ozone object.
   *
   * @param obj Ozone object.
   * @throws IOException if there is error.
   */
  @Override
  public List<OzoneAcl> getAcl(OzoneObj obj) throws IOException {
    boolean auditSuccess = true;

    try {
      if (isAclEnabled) {
        checkAcls(obj.getResourceType(), obj.getStoreType(), ACLType.READ_ACL,
            obj.getVolumeName(), obj.getBucketName(), obj.getKeyName());
      }
      metrics.incNumGetAcl();
      switch (obj.getResourceType()) {
      case VOLUME:
        return volumeManager.getAcl(obj);
      case BUCKET:
        return bucketManager.getAcl(obj);
      case KEY:
        return keyManager.getAcl(obj);
      case PREFIX:
        return prefixManager.getAcl(obj);

      default:
        throw new OMException("Unexpected resource type: " +
            obj.getResourceType(), INVALID_REQUEST);
      }
    } catch (Exception ex) {
      auditSuccess = false;
      auditAcl(obj, null, OMAction.GET_ACL, ex);
      throw ex;
    } finally {
      if (auditSuccess) {
        auditAcl(obj, null, OMAction.GET_ACL, null);
      }
    }
  }

  /**
   * Download and install latest checkpoint from leader OM.
   *
   * @param leaderId peerNodeID of the leader OM
   * @return If checkpoint is installed successfully, return the
   *         corresponding termIndex. Otherwise, return null.
   */
  public TermIndex installSnapshotFromLeader(String leaderId) {
    if (omSnapshotProvider == null) {
      LOG.error("OM Snapshot Provider is not configured as there are no peer " +
          "nodes.");
      return null;
    }

    DBCheckpoint omDBCheckpoint = getDBCheckpointFromLeader(leaderId);
    LOG.info("Downloaded checkpoint from Leader {} to the location {}",
        leaderId, omDBCheckpoint.getCheckpointLocation());

    TermIndex termIndex = null;
    try {
      termIndex = installCheckpoint(leaderId, omDBCheckpoint);
    } catch (Exception ex) {
      LOG.error("Failed to install snapshot from Leader OM.", ex);
    }
    return termIndex;
  }

  /**
   * Install checkpoint. If the checkpoints snapshot index is greater than
   * OM's last applied transaction index, then re-initialize the OM
   * state via this checkpoint. Before re-initializing OM state, the OM Ratis
   * server should be stopped so that no new transactions can be applied.
   */
  TermIndex installCheckpoint(String leaderId, DBCheckpoint omDBCheckpoint)
      throws Exception {

    Path checkpointLocation = omDBCheckpoint.getCheckpointLocation();
    TransactionInfo checkpointTrxnInfo = OzoneManagerRatisUtils
        .getTrxnInfoFromCheckpoint(configuration, checkpointLocation);

    LOG.info("Installing checkpoint with OMTransactionInfo {}",
        checkpointTrxnInfo);

    return installCheckpoint(leaderId, checkpointLocation, checkpointTrxnInfo);
  }

  TermIndex installCheckpoint(String leaderId, Path checkpointLocation,
      TransactionInfo checkpointTrxnInfo) throws Exception {

    File oldDBLocation = metadataManager.getStore().getDbLocation();
    try {
      // Stop Background services
      stopServices();

      // Pause the State Machine so that no new transactions can be applied.
      // This action also clears the OM Double Buffer so that if there are any
      // pending transactions in the buffer, they are discarded.
      omRatisServer.getOmStateMachine().pause();
    } catch (Exception e) {
      LOG.error("Failed to stop/ pause the services. Cannot proceed with " +
          "installing the new checkpoint.");
      // During stopServices, if KeyManager was stopped successfully and
      // OMMetadataManager stop failed, we should restart the KeyManager.
      keyManager.start(configuration);
      startTrashEmptier(configuration);
      throw e;
    }

    File dbBackup = null;
    TermIndex termIndex = omRatisServer.getLastAppliedTermIndex();
    long term = termIndex.getTerm();
    long lastAppliedIndex = termIndex.getIndex();

    // Check if current applied log index is smaller than the downloaded
    // checkpoint transaction index. If yes, proceed by stopping the ratis
    // server so that the OM state can be re-initialized. If no then do not
    // proceed with installSnapshot.
    boolean canProceed = OzoneManagerRatisUtils.verifyTransactionInfo(
        checkpointTrxnInfo, lastAppliedIndex, leaderId, checkpointLocation);

    if (canProceed) {
      try {
        dbBackup = replaceOMDBWithCheckpoint(lastAppliedIndex, oldDBLocation,
            checkpointLocation);
        term = checkpointTrxnInfo.getTerm();
        lastAppliedIndex = checkpointTrxnInfo.getTransactionIndex();
        LOG.info("Replaced DB with checkpoint from OM: {}, term: {}, index: {}",
            leaderId, term, lastAppliedIndex);
      } catch (Exception e) {
        LOG.error("Failed to install Snapshot from {} as OM failed to replace" +
            " DB with downloaded checkpoint. Reloading old OM state.", e);
      }
    } else {
      LOG.warn("Cannot proceed with InstallSnapshot as OM is at TermIndex {} " +
          "and checkpoint has lower TermIndex {}. Reloading old state of OM.",
          termIndex, checkpointTrxnInfo.getTermIndex());
    }

    // Reload the OM DB store with the new checkpoint.
    // Restart (unpause) the state machine and update its last applied index
    // to the installed checkpoint's snapshot index.
    try {
      reloadOMState(lastAppliedIndex, term);
      omRatisServer.getOmStateMachine().unpause(lastAppliedIndex, term);
      LOG.info("Reloaded OM state with Term: {} and Index: {}", term,
          lastAppliedIndex);
    } catch (Exception ex) {
      String errorMsg = "Failed to reload OM state and instantiate services.";
      exitManager.exitSystem(1, errorMsg, ex, LOG);
    }

    // Delete the backup DB
    try {
      if (dbBackup != null) {
        FileUtils.deleteFully(dbBackup);
      }
    } catch (Exception e) {
      LOG.error("Failed to delete the backup of the original DB {}", dbBackup);
    }

    if (lastAppliedIndex != checkpointTrxnInfo.getTransactionIndex()) {
      // Install Snapshot failed and old state was reloaded. Return null to
      // Ratis to indicate that installation failed.
      return null;
    }

    // TODO: We should only return the snpashotIndex to the leader.
    //  Should be fixed after RATIS-586
    TermIndex newTermIndex = TermIndex.valueOf(term, lastAppliedIndex);
    return newTermIndex;
  }


  /**
   * Download the latest OM DB checkpoint from the leader OM.
   *
   * @param leaderId OMNodeID of the leader OM node.
   * @return latest DB checkpoint from leader OM.
   */
  private DBCheckpoint getDBCheckpointFromLeader(String leaderId) {
    LOG.info("Downloading checkpoint from leader OM {} and reloading state " +
        "from the checkpoint.", leaderId);

    try {
      return omSnapshotProvider.getOzoneManagerDBSnapshot(leaderId);
    } catch (IOException e) {
      LOG.error("Failed to download checkpoint from OM leader {}", leaderId, e);
    }
    return null;
  }

  void stopServices() throws Exception {
    keyManager.stop();
    stopSecretManager();
    metadataManager.stop();
    stopTrashEmptier();
  }

  private void stopTrashEmptier() {
    if (this.emptier != null) {
      emptier.interrupt();
      emptier = null;
    }
  }

  /**
   * Replace the current OM DB with the new DB checkpoint.
   *
   * @param lastAppliedIndex the last applied index in the current OM DB.
   * @param checkpointPath   path to the new DB checkpoint
   * @return location of backup of the original DB
   * @throws Exception
   */
  File replaceOMDBWithCheckpoint(long lastAppliedIndex, File oldDB,
      Path checkpointPath) throws IOException {

    // Take a backup of the current DB
    String dbBackupName = OzoneConsts.OM_DB_BACKUP_PREFIX +
        lastAppliedIndex + "_" + System.currentTimeMillis();
    File dbDir = oldDB.getParentFile();
    File dbBackup = new File(dbDir, dbBackupName);

    try {
      Files.move(oldDB.toPath(), dbBackup.toPath());
    } catch (IOException e) {
      LOG.error("Failed to create a backup of the current DB. Aborting " +
          "snapshot installation.");
      throw e;
    }

    // Move the new DB checkpoint into the om metadata dir
    Path markerFile = new File(dbDir, DB_TRANSIENT_MARKER).toPath();
    try {
      // Create a Transient Marker file. This file will be deleted if the
      // checkpoint DB is successfully moved to the old DB location or if the
      // old DB backup is reset to its location. If not, then the OM DB is in
      // an inconsistent state and this marker file will fail OM from
      // starting up.
      Files.createFile(markerFile);
      Files.move(checkpointPath, oldDB.toPath());
      Files.deleteIfExists(markerFile);
    } catch (IOException e) {
      LOG.error("Failed to move downloaded DB checkpoint {} to metadata " +
              "directory {}. Resetting to original DB.", checkpointPath,
          oldDB.toPath());
      try {
        Files.move(dbBackup.toPath(), oldDB.toPath());
        Files.deleteIfExists(markerFile);
      } catch (IOException ex) {
        String errorMsg = "Failed to reset to original DB. OM is in an " +
            "inconsistent state.";
        exitManager.exitSystem(1, errorMsg, ex, LOG);
      }
      throw e;
    }
    return dbBackup;
  }

  /**
   * Re-instantiate MetadataManager with new DB checkpoint.
   * All the classes which use/ store MetadataManager should also be updated
   * with the new MetadataManager instance.
   */
  void reloadOMState(long newSnapshotIndex, long newSnapshotTermIndex)
      throws IOException {

    instantiateServices(true);

    // Restart required services
    metadataManager.start(configuration);
    keyManager.start(configuration);
    startTrashEmptier(configuration);

    // Set metrics and start metrics back ground thread
    metrics.setNumVolumes(metadataManager.countRowsInTable(metadataManager
        .getVolumeTable()));
    metrics.setNumBuckets(metadataManager.countRowsInTable(metadataManager
        .getBucketTable()));
    metrics.setNumKeys(metadataManager.countEstimatedRowsInTable(metadataManager
        .getKeyTable()));

    // Delete the omMetrics file if it exists and save the a new metrics file
    // with new data
    Files.deleteIfExists(getMetricsStorageFile().toPath());
    saveOmMetrics();

    // Update OM snapshot index with the new snapshot index (from the new OM
    // DB state).
    omRatisSnapshotInfo.updateTermIndex(newSnapshotTermIndex, newSnapshotIndex);
  }

  public static Logger getLogger() {
    return LOG;
  }

  public OzoneConfiguration getConfiguration() {
    return configuration;
  }

  @VisibleForTesting
  public void setConfiguration(OzoneConfiguration conf) {
    this.configuration = conf;
  }

  public static void setTestSecureOmFlag(boolean testSecureOmFlag) {
    OzoneManager.testSecureOmFlag = testSecureOmFlag;
  }

  public String getOMNodeId() {
    return omNodeDetails.getNodeId();
  }

  public String getOMServiceId() {
    return omNodeDetails.getServiceId();
  }

  @VisibleForTesting
  public List<OMNodeDetails> getPeerNodes() {
    return new ArrayList<>(peerNodesMap.values());
  }

  @VisibleForTesting
  public CertificateClient getCertificateClient() {
    return certClient;
  }

  public String getComponent() {
    return omComponent;
  }

  /**
   * Return maximum volumes count per user.
   *
   * @return maxUserVolumeCount
   */
  public long getMaxUserVolumeCount() {
    return maxUserVolumeCount;
  }
  /**
   * Return true, if the current OM node is leader and in ready state to
   * process the requests.
   *
   * If ratis is not enabled, then it always returns true.
   * @return
   */
  public boolean isLeaderReady() {
    return isRatisEnabled ?
        omRatisServer.checkLeaderStatus() == LEADER_AND_READY : true;
  }

  /**
   * Return if Ratis is enabled or not.
   *
   * @return
   */
  public boolean isRatisEnabled() {
    return isRatisEnabled;
  }

  /**
   * Get DB updates since a specific sequence number.
   *
   * @param dbUpdatesRequest request that encapsulates a sequence number.
   * @return Wrapper containing the updates.
   * @throws SequenceNumberNotFoundException if db is unable to read the data.
   */
  @Override
  public DBUpdates getDBUpdates(
      DBUpdatesRequest dbUpdatesRequest)
      throws SequenceNumberNotFoundException {
    DBUpdatesWrapper updatesSince = metadataManager.getStore()
        .getUpdatesSince(dbUpdatesRequest.getSequenceNumber());
    DBUpdates dbUpdates = new DBUpdates(updatesSince.getData());
    dbUpdates.setCurrentSequenceNumber(updatesSince.getCurrentSequenceNumber());
    return dbUpdates;
  }

  public OzoneDelegationTokenSecretManager getDelegationTokenMgr() {
    return delegationTokenMgr;
  }

  /**
   * Return list of OzoneAdministrators from config.
   */
  Collection<String> getOzoneAdminsFromConfig(OzoneConfiguration conf)
      throws IOException {
    Collection<String> ozAdmins =
        conf.getTrimmedStringCollection(OZONE_ADMINISTRATORS);
    String omSPN = UserGroupInformation.getCurrentUser().getShortUserName();
    if (!ozAdmins.contains(omSPN)) {
      ozAdmins.add(omSPN);
    }
    return ozAdmins;
  }

  /**
   * Return the list of Ozone administrators in effect.
   */
  Collection<String> getOmAdminUsernames() {
    return omAdminUsernames;
  }

  /**
   * Return true if a UserGroupInformation is OM admin, false otherwise.
   * @param callerUgi Caller UserGroupInformation
   */
  public boolean isAdmin(UserGroupInformation callerUgi) {
    if (callerUgi == null) {
      return false;
    } else {
      return isAdmin(callerUgi.getShortUserName())
          || isAdmin(callerUgi.getUserName());
    }
  }

  public boolean isAdmin(String username) {
    if (omAdminUsernames == null) {
      return false;
    } else {
      return omAdminUsernames.contains(OZONE_ADMINISTRATORS_WILDCARD) ||
          omAdminUsernames.contains(username);
    }
  }

  /**
   * Returns true if OzoneNativeAuthorizer is enabled and false if otherwise.
   *
   * @return if native authorizer is enabled.
   */
  public boolean isNativeAuthorizerEnabled() {
    return isNativeAuthorizerEnabled;
  }

  @VisibleForTesting
  public boolean isRunning() {
    return omState == State.RUNNING;
  }

  private void startJVMPauseMonitor() {
    // Start jvm monitor
    jvmPauseMonitor = new JvmPauseMonitor();
    jvmPauseMonitor.init(configuration);
    jvmPauseMonitor.start();
  }

  public ResolvedBucket resolveBucketLink(KeyArgs args,
      OMClientRequest omClientRequest) throws IOException {
    return resolveBucketLink(
        Pair.of(args.getVolumeName(), args.getBucketName()), omClientRequest);
  }

  public ResolvedBucket resolveBucketLink(OmKeyArgs args)
      throws IOException {
    return resolveBucketLink(
        Pair.of(args.getVolumeName(), args.getBucketName()));
  }

  public ResolvedBucket resolveBucketLink(Pair<String, String> requested,
      OMClientRequest omClientRequest)
      throws IOException {
    Pair<String, String> resolved;
    if (isAclEnabled) {
      resolved = resolveBucketLink(requested, new HashSet<>(),
              omClientRequest.createUGI(), omClientRequest.getRemoteAddress(),
              omClientRequest.getHostName());
    } else {
      resolved = resolveBucketLink(requested, new HashSet<>(),
          null, null, null);
    }
    return new ResolvedBucket(requested, resolved);
  }

  public ResolvedBucket resolveBucketLink(Pair<String, String> requested)
      throws IOException {

    Pair<String, String> resolved;
    try {
      if (isAclEnabled) {
        InetAddress remoteIp = Server.getRemoteIp();
        resolved = resolveBucketLink(requested, new HashSet<>(),
            Server.getRemoteUser(),
            remoteIp,
            remoteIp != null ? remoteIp.getHostName() :
                omRpcAddress.getHostName());
      } else {
        resolved = resolveBucketLink(requested, new HashSet<>(),
            null, null, null);
      }
    } catch (Throwable t) {
      throw t;
    }
    return new ResolvedBucket(requested, resolved);
  }

  /**
   * Resolves bucket symlinks. Read permission is required for following links.
   *
   * @param volumeAndBucket the bucket to be resolved (if it is a link)
   * @param visited collects link buckets visited during the resolution to
   *   avoid infinite loops
   * @param {@link UserGroupInformation}
   * @param remoteAddress
   * @param hostName
   * @return bucket location possibly updated with its actual volume and bucket
   *   after following bucket links
   * @throws IOException (most likely OMException) if ACL check fails, bucket is
   *   not found, loop is detected in the links, etc.
   */
  private Pair<String, String> resolveBucketLink(
      Pair<String, String> volumeAndBucket,
      Set<Pair<String, String>> visited,
      UserGroupInformation userGroupInformation,
      InetAddress remoteAddress,
      String hostName) throws IOException {

    String volumeName = volumeAndBucket.getLeft();
    String bucketName = volumeAndBucket.getRight();
    OmBucketInfo info = bucketManager.getBucketInfo(volumeName, bucketName);
    if (!info.isLink()) {
      return volumeAndBucket;
    }

    if (!visited.add(volumeAndBucket)) {
      throw new OMException("Detected loop in bucket links",
          DETECTED_LOOP_IN_BUCKET_LINKS);
    }

    if (isAclEnabled) {
      final ACLType type = ACLType.READ;
      checkAcls(ResourceType.BUCKET, StoreType.OZONE, type,
          volumeName, bucketName, null, userGroupInformation,
          remoteAddress, hostName, true,
          getVolumeOwner(volumeName, type, ResourceType.BUCKET));
    }

    return resolveBucketLink(
        Pair.of(info.getSourceVolume(), info.getSourceBucket()),
        visited, userGroupInformation, remoteAddress, hostName);
  }

  @VisibleForTesting
  void setExitManagerForTesting(ExitManager exitManagerForTesting) {
    this.exitManager = exitManagerForTesting;
  }


  public boolean getEnableFileSystemPaths() {
    return configuration.getBoolean(OZONE_OM_ENABLE_FILESYSTEM_PATHS,
        OZONE_OM_ENABLE_FILESYSTEM_PATHS_DEFAULT);
  }

  public String getOMMetadataLayout() {
    return configuration
        .getTrimmed(OZONE_OM_METADATA_LAYOUT, OZONE_OM_METADATA_LAYOUT_DEFAULT);
  }

  /**
   * Create volume which is required for S3Gateway operations.
   * @throws IOException
   */
  private void addS3GVolumeToDB() throws IOException {
    String s3VolumeName = HddsClientUtils.getDefaultS3VolumeName(configuration);
    String dbVolumeKey = metadataManager.getVolumeKey(s3VolumeName);

    if (!s3VolumeName.equals(OzoneConfigKeys.OZONE_S3_VOLUME_NAME_DEFAULT)) {
      LOG.warn("Make sure that all S3Gateway use same volume name." +
          " Otherwise user need to manually create/configure Volume " +
          "configured by S3Gateway");
    }
    if (!metadataManager.getVolumeTable().isExist(dbVolumeKey)) {
      // the highest transaction ID is reserved for this operation.
      long transactionID = MAX_TRXN_ID + 1;
      long objectID = OmUtils.addEpochToTxId(metadataManager.getOmEpoch(),
          transactionID);
      String userName =
          UserGroupInformation.getCurrentUser().getShortUserName();

      // Add volume and user info to DB and cache.

      OmVolumeArgs omVolumeArgs = createS3VolumeInfo(s3VolumeName, objectID);

      String dbUserKey = metadataManager.getUserKey(userName);
      PersistedUserVolumeInfo userVolumeInfo =
          PersistedUserVolumeInfo.newBuilder()
          .setObjectID(objectID)
          .setUpdateID(transactionID)
          .addVolumeNames(s3VolumeName).build();


      // Commit to DB.
      try(BatchOperation batchOperation =
          metadataManager.getStore().initBatchOperation()) {
        metadataManager.getVolumeTable().putWithBatch(batchOperation,
            dbVolumeKey, omVolumeArgs);

        metadataManager.getUserTable().putWithBatch(batchOperation, dbUserKey,
            userVolumeInfo);

        metadataManager.getStore().commitBatchOperation(batchOperation);
      }

      // Add to cache.
      metadataManager.getVolumeTable().addCacheEntry(
          new CacheKey<>(dbVolumeKey),
          new CacheValue<>(Optional.of(omVolumeArgs), transactionID));
      metadataManager.getUserTable().addCacheEntry(
          new CacheKey<>(dbUserKey),
          new CacheValue<>(Optional.of(userVolumeInfo), transactionID));
      LOG.info("Created Volume {} With Owner {} required for S3Gateway " +
              "operations.", s3VolumeName, userName);
    }
  }

  private OmVolumeArgs createS3VolumeInfo(String s3Volume,
      long objectID) throws IOException {
    String userName = UserGroupInformation.getCurrentUser().getShortUserName();
    long time = Time.now();

    // We need to set the updateID to DEFAULT_OM_UPDATE_ID, because when
    // acl op on S3v volume during updateID check it will fail if we have a
    // value with maximum transactionID. Because updateID checks if new
    // new updateID is greater than previous updateID, otherwise it fails.

    OmVolumeArgs.Builder omVolumeArgs = new OmVolumeArgs.Builder()
        .setVolume(s3Volume)
        .setUpdateID(DEFAULT_OM_UPDATE_ID)
        .setObjectID(objectID)
        .setCreationTime(time)
        .setModificationTime(time)
        .setOwnerName(userName)
        .setAdminName(userName)
        .setQuotaInBytes(OzoneConsts.QUOTA_RESET);

    // Provide ACLType of ALL which is default acl rights for user and group.
    List<OzoneAcl> listOfAcls = new ArrayList<>();
    //User ACL
    listOfAcls.add(new OzoneAcl(ACLIdentityType.USER,
        userName, ACLType.ALL, ACCESS));
    //Group ACLs of the User
    List<String> userGroups = Arrays.asList(UserGroupInformation
        .createRemoteUser(userName).getGroupNames());

    userGroups.stream().forEach((group) -> listOfAcls.add(
        new OzoneAcl(ACLIdentityType.GROUP, group, ACLType.ALL, ACCESS)));

    // Add ACLs
    for (OzoneAcl ozoneAcl : listOfAcls) {
      omVolumeArgs.addOzoneAcls(ozoneAcl);
    }

    return omVolumeArgs.build();
  }

  public OMLayoutVersionManager getVersionManager() {
    return versionManager;
  }

  public OzoneManagerPrepareState getPrepareState() {
    return prepareState;
  }

  /**
   * Determines if the prepare gate should be enabled on this OM after OM
   * is restarted.
   * This must be done after metadataManager is instantiated
   * and before the RPC server is started.
   */
  private void instantiatePrepareStateOnStartup()
      throws IOException {
    TransactionInfo txnInfo = metadataManager.getTransactionInfoTable()
        .get(TRANSACTION_INFO_KEY);
    if (txnInfo == null) {
      // No prepare request could be received if there are not transactions.
      prepareState = new OzoneManagerPrepareState(configuration);
    } else {
      prepareState = new OzoneManagerPrepareState(configuration,
          txnInfo.getTransactionIndex());
      TransactionInfo dbPrepareValue =
          metadataManager.getTransactionInfoTable().get(PREPARE_MARKER_KEY);

      boolean hasMarkerFile =
          (prepareState.getState().getStatus() ==
              PrepareStatus.PREPARE_COMPLETED);
      boolean hasDBMarker = (dbPrepareValue != null);

      if (hasDBMarker) {
        long dbPrepareIndex = dbPrepareValue.getTransactionIndex();

        if (hasMarkerFile) {
          long prepareFileIndex = prepareState.getState().getIndex();
          // If marker and DB prepare index do not match, use the DB value
          // since this is synced through Ratis, to avoid divergence.
          if (prepareFileIndex != dbPrepareIndex) {
            LOG.warn("Prepare marker file index {} does not match DB prepare " +
                "index {}. Writing DB index to prepare file and maintaining " +
                "prepared state.", prepareFileIndex, dbPrepareIndex);
            prepareState.finishPrepare(dbPrepareIndex);
          }
          // Else, marker and DB are present and match, so OM is prepared.
        } else {
          // Prepare cancelled with startup flag to remove marker file.
          // Persist this to the DB.
          // If the startup flag is used it should be used on all OMs to avoid
          // divergence.
          metadataManager.getTransactionInfoTable().delete(PREPARE_MARKER_KEY);
        }
      } else if (hasMarkerFile) {
        // Marker file present but no DB entry present.
        // This should never happen. If a prepare request fails partway
        // through, OM should replay it so both the DB and marker file exist.
        throw new OMException("Prepare marker file found on startup without " +
            "a corresponding database entry. Corrupt prepare state.",
            ResultCodes.PREPARE_FAILED);
      }
      // Else, no DB or marker file, OM is not prepared.
    }
  }

  /**
   * Determines if the prepare gate should be enabled on this OM after OM
   * receives a snapshot.
   */
  private void instantiatePrepareStateAfterSnapshot()
      throws IOException {
    TransactionInfo txnInfo = metadataManager.getTransactionInfoTable()
        .get(TRANSACTION_INFO_KEY);
    if (txnInfo == null) {
      // No prepare request could be received if there are not transactions.
      prepareState = new OzoneManagerPrepareState(configuration);
    } else {
      prepareState = new OzoneManagerPrepareState(configuration,
          txnInfo.getTransactionIndex());
      TransactionInfo dbPrepareValue =
          metadataManager.getTransactionInfoTable().get(PREPARE_MARKER_KEY);

      boolean hasDBMarker = (dbPrepareValue != null);

      if (hasDBMarker) {
        // Snapshot contained a prepare request to apply.
        // Update the in memory prepare gate and marker file index.
        // If we have already done this, the operation is idempotent.
        long dbPrepareIndex = dbPrepareValue.getTransactionIndex();
        prepareState.restorePrepareFromIndex(dbPrepareIndex,
            txnInfo.getTransactionIndex());
      } else {
        // No DB marker.
        // Deletes marker file if exists, otherwise does nothing if we were not
        // already prepared.
        prepareState.cancelPrepare();
      }
    }
  }

  public int getMinMultipartUploadPartSize() {
    return minMultipartUploadPartSize;
  }

  @VisibleForTesting
  public void setMinMultipartUploadPartSize(int partSizeForTest) {
    this.minMultipartUploadPartSize = partSizeForTest;
  }


  /**
   * Write down Layout version of a finalized feature to DB on finalization.
   * @param lvm OMLayoutVersionManager
   * @param omMetadataManager omMetadataManager instance
   * @throws IOException on Error.
   */
  private void updateLayoutVersionInDB(OMLayoutVersionManager lvm,
                                       OMMetadataManager omMetadataManager)
      throws IOException {
    omMetadataManager.getMetaTable().put(LAYOUT_VERSION_KEY,
        String.valueOf(lvm.getMetadataLayoutVersion()));
  }

  private void initFSOLayout() {
    // TODO: Temporary workaround for OM upgrade path and will be replaced once
    //  upgrade HDDS-3698 story reaches consensus. Instead of cluster level
    //  configuration, OM needs to check this property on every bucket level.
    String metaLayout = getOMMetadataLayout();
    boolean omMetadataLayoutPrefix = StringUtils.equalsIgnoreCase(metaLayout,
        OZONE_OM_METADATA_LAYOUT_PREFIX);

    boolean omMetadataLayoutSimple = StringUtils.equalsIgnoreCase(metaLayout,
        OZONE_OM_METADATA_LAYOUT_DEFAULT);

    if (!(omMetadataLayoutPrefix || omMetadataLayoutSimple)) {
      StringBuilder msg = new StringBuilder();
      msg.append("Invalid Configuration. Failed to start OM in ");
      msg.append(metaLayout);
      msg.append(" layout format. Supported values are either ");
      msg.append(OZONE_OM_METADATA_LAYOUT_DEFAULT);
      msg.append(" or ");
      msg.append(OZONE_OM_METADATA_LAYOUT_PREFIX);

      LOG.error(msg.toString());
      throw new IllegalArgumentException(msg.toString());
    }

    if (omMetadataLayoutPrefix && !getEnableFileSystemPaths()) {
      StringBuilder msg = new StringBuilder();
      msg.append("Invalid Configuration. Failed to start OM in ");
      msg.append(OZONE_OM_METADATA_LAYOUT_PREFIX);
      msg.append(" layout format as '");
      msg.append(OZONE_OM_ENABLE_FILESYSTEM_PATHS);
      msg.append("' is false!");

      LOG.error(msg.toString());
      throw new IllegalArgumentException(msg.toString());
    }

    OzoneManagerRatisUtils.setBucketFSOptimized(omMetadataLayoutPrefix);
    String status = omMetadataLayoutPrefix ? "enabled" : "disabled";
    LOG.info("Configured {}={} and {} optimized OM FS operations",
        OZONE_OM_METADATA_LAYOUT, metaLayout, status);
  }

  private void validatesBucketLayoutMismatches() throws IOException {
    String clusterLevelMetaLayout = getOMMetadataLayout();

    TableIterator<String, ? extends Table.KeyValue<String, OmBucketInfo>>
        iterator = metadataManager.getBucketTable().iterator();

    while (iterator.hasNext()) {
      Map<String, String> bucketMeta = iterator.next().getValue().getMetadata();
      verifyBucketMetaLayout(clusterLevelMetaLayout, bucketMeta);
    }
  }

  private void verifyBucketMetaLayout(String clusterLevelMetaLayout,
      Map<String, String> bucketMetadata) throws IOException {
    String bucketMetaLayout = bucketMetadata.get(OZONE_OM_METADATA_LAYOUT);
    if (StringUtils.isBlank(bucketMetaLayout)) {
      // Defaulting to SIMPLE
      bucketMetaLayout = OZONE_OM_METADATA_LAYOUT_DEFAULT;
    }
    boolean supportedMetadataLayout =
        StringUtils.equalsIgnoreCase(clusterLevelMetaLayout, bucketMetaLayout);

    if (!supportedMetadataLayout) {
      StringBuilder msg = new StringBuilder();
      msg.append("Failed to start OM in ");
      msg.append(clusterLevelMetaLayout);
      msg.append(" layout format as existing bucket has a different layout ");
      msg.append(bucketMetaLayout);
      msg.append(" metadata format");

      LOG.error(msg.toString());
      throw new IOException(msg.toString());
    }
  }
}<|MERGE_RESOLUTION|>--- conflicted
+++ resolved
@@ -3142,7 +3142,6 @@
   }
 
   @Override
-<<<<<<< HEAD
   public TenantUserList listUsersInTenant(String tenantName, String prefix)
       throws IOException {
 
@@ -3176,17 +3175,9 @@
   @Override
   public OmVolumeArgs getS3Volume(String accessID) throws IOException {
     String tenantName = multiTenantManagr.getTenantForAccessID(accessID);
-
-    if (tenantName == null) {
-    // If the user is not associated with a tenant, they will use the
-    // default s3 volume.
-=======
-  public OmVolumeArgs getS3Volume(String accessID) throws IOException {
-    String tenantName = multiTenantManagr.getTenantForAccessID(accessID);
     if (tenantName == null) {
       // If the user is not associated with a tenant, they will use the
       // default s3 volume.
->>>>>>> 7d63fe2d
       String defaultS3volume =
           HddsClientUtils.getDefaultS3VolumeName(configuration);
 
@@ -3194,32 +3185,15 @@
         LOG.debug("No tenant found for access ID {}. Directing " +
             "requests to default s3 volume {}.", accessID, defaultS3volume);
       }
-<<<<<<< HEAD
-
-      return getVolumeInfo(defaultS3volume);
-    } else {
-      Tenant tenant = multiTenantManagr.getTenantInfo(tenantName);
-      BucketNameSpace bucketNameSpace = tenant.getTenantBucketNameSpace();
-      List<OzoneObj> nameSpaceObjs =
-          bucketNameSpace.getBucketNameSpaceObjects();
-      Preconditions.checkArgument(nameSpaceObjs.size() == 1,
-          "Each S3 tenant currently only supports a single " +
-              "volume in its bucket namespace.");
-      String volumeName = nameSpaceObjs.get(0).getVolumeName();
-
-      // This call performs acl checks and checks volume existence.
-      return getVolumeInfo(volumeName);
-=======
       return getVolumeInfo(defaultS3volume);
     } else {
       if (LOG.isDebugEnabled()) {
         LOG.debug("Get S3 volume request for access ID {} belonging to tenant" +
-            " {} is directed to the volume {}.", accessID, tenantName,
+                " {} is directed to the volume {}.", accessID, tenantName,
             tenantName);
       }
       // This call performs acl checks and checks volume existence.
       return getVolumeInfo(tenantName);
->>>>>>> 7d63fe2d
     }
   }
 
