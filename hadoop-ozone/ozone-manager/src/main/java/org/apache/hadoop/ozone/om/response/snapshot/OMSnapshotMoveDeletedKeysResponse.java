--- conflicted
+++ resolved
@@ -89,24 +89,14 @@
     OmSnapshotManager omSnapshotManager = ((OmMetadataManagerImpl) omMetadataManager)
         .getOzoneManager().getOmSnapshotManager();
 
-<<<<<<< HEAD
-    try (ReferenceCounted<OmSnapshot> rcOmFromSnapshot = omSnapshotManager.getSnapshot(
-        fromSnapshot.getVolumeName(), fromSnapshot.getBucketName(), fromSnapshot.getName())) {
-=======
     try (ReferenceCounted<OmSnapshot> rcOmFromSnapshot =
-        omSnapshotManager.getSnapshot(fromSnapshot.getSnapshotId())) {
->>>>>>> 3e1188aa
+             omSnapshotManager.getSnapshot(fromSnapshot.getSnapshotId())) {
 
       OmSnapshot fromOmSnapshot = rcOmFromSnapshot.get();
 
       if (nextSnapshot != null) {
-<<<<<<< HEAD
-        try (ReferenceCounted<OmSnapshot> rcOmNextSnapshot = omSnapshotManager.getSnapshot(
-            nextSnapshot.getVolumeName(), nextSnapshot.getBucketName(), nextSnapshot.getName())) {
-=======
         try (ReferenceCounted<OmSnapshot>
             rcOmNextSnapshot = omSnapshotManager.getSnapshot(nextSnapshot.getSnapshotId())) {
->>>>>>> 3e1188aa
 
           OmSnapshot nextOmSnapshot = rcOmNextSnapshot.get();
           RDBStore nextSnapshotStore = (RDBStore) nextOmSnapshot.getMetadataManager().getStore();
