/*
 * Licensed to the Apache Software Foundation (ASF) under one
 * or more contributor license agreements.  See the NOTICE file
 * distributed with this work for additional information
 * regarding copyright ownership.  The ASF licenses this file
 * to you under the Apache License, Version 2.0 (the
 * "License"); you may not use this file except in compliance
 *  with the License.  You may obtain a copy of the License at
 *
 *      http://www.apache.org/licenses/LICENSE-2.0
 *
 * Unless required by applicable law or agreed to in writing, software
 * distributed under the License is distributed on an "AS IS" BASIS,
 * WITHOUT WARRANTIES OR CONDITIONS OF ANY KIND, either express or implied.
 * See the License for the specific language governing permissions and
 * limitations under the License.
 *
 */
package org.apache.hadoop.ozone.om.response.snapshot;

import org.apache.hadoop.hdds.protocol.proto.HddsProtos;
import org.apache.hadoop.hdds.utils.db.BatchOperation;
import org.apache.hadoop.hdds.utils.db.DBStore;
import org.apache.hadoop.ozone.om.OMMetadataManager;
import org.apache.hadoop.ozone.om.OmSnapshot;
import org.apache.hadoop.ozone.om.helpers.OmKeyInfo;
import org.apache.hadoop.ozone.om.helpers.RepeatedOmKeyInfo;
import org.apache.hadoop.ozone.om.response.CleanupTableInfo;
import org.apache.hadoop.ozone.om.response.OMClientResponse;
import org.apache.hadoop.ozone.protocol.proto.OzoneManagerProtocolProtos.KeyInfo;
import org.apache.hadoop.ozone.protocol.proto.OzoneManagerProtocolProtos.SnapshotMoveKeyInfos;
import org.apache.hadoop.ozone.protocol.proto.OzoneManagerProtocolProtos.OMResponse;

import javax.annotation.Nonnull;
import java.io.IOException;
import java.util.List;

import static org.apache.hadoop.ozone.om.OmMetadataManagerImpl.SNAPSHOT_INFO_TABLE;

/**
 * Response for OMSnapshotMoveDeletedKeysRequest.
 */
@CleanupTableInfo(cleanupTables = {SNAPSHOT_INFO_TABLE})
public class OMSnapshotMoveDeletedKeysResponse extends OMClientResponse {

  private OmSnapshot fromSnapshot;
  private OmSnapshot nextSnapshot;
  private List<SnapshotMoveKeyInfos> nextDBKeysList;
  private List<SnapshotMoveKeyInfos> reclaimKeysList;
  private List<HddsProtos.KeyValue> renamedKeysList;
  private List<String> movedDirs;

  public OMSnapshotMoveDeletedKeysResponse(OMResponse omResponse,
       @Nonnull OmSnapshot omFromSnapshot, OmSnapshot omNextSnapshot,
       List<SnapshotMoveKeyInfos> nextDBKeysList,
       List<SnapshotMoveKeyInfos> reclaimKeysList,
       List<HddsProtos.KeyValue> renamedKeysList,
       List<String> movedDirs) {
    super(omResponse);
    this.fromSnapshot = omFromSnapshot;
    this.nextSnapshot = omNextSnapshot;
    this.nextDBKeysList = nextDBKeysList;
    this.reclaimKeysList = reclaimKeysList;
    this.renamedKeysList = renamedKeysList;
    this.movedDirs = movedDirs;
  }

  /**
   * For when the request is not successful.
   * For a successful request, the other constructor should be used.
   */
  public OMSnapshotMoveDeletedKeysResponse(@Nonnull OMResponse omResponse) {
    super(omResponse);
    checkStatusNotOK();
  }

  @Override
  protected void addToDBBatch(OMMetadataManager omMetadataManager,
      BatchOperation batchOperation) throws IOException {

    if (nextSnapshot != null) {
      DBStore nextSnapshotStore = nextSnapshot.getMetadataManager().getStore();
      // Init Batch Operation for snapshot db.
      try (BatchOperation writeBatch = nextSnapshotStore.initBatchOperation()) {
        processKeys(writeBatch, nextSnapshot.getMetadataManager(),
            nextDBKeysList);
        processDirs(writeBatch, nextSnapshot.getMetadataManager());
        nextSnapshotStore.commitBatchOperation(writeBatch);
      }
    } else {
      // Handle the case where there is no next Snapshot.
      processKeys(batchOperation, omMetadataManager, nextDBKeysList);
      processDirs(batchOperation, omMetadataManager);
    }

    // Update From Snapshot Deleted Table.
    DBStore fromSnapshotStore = fromSnapshot.getMetadataManager().getStore();
    try (BatchOperation fromSnapshotBatchOp =
             fromSnapshotStore.initBatchOperation()) {
      processReclaimKeys(fromSnapshotBatchOp,
          fromSnapshot.getMetadataManager());
      deleteDirsFromSnapshot(fromSnapshotBatchOp);
      fromSnapshotStore.commitBatchOperation(fromSnapshotBatchOp);
    }
  }

  private void deleteDirsFromSnapshot(BatchOperation batchOp)
      throws IOException {
    for (String movedDirsKey : movedDirs) {
      // Delete dirs from current snapshot that are moved to next snapshot.
      fromSnapshot.getMetadataManager().getDeletedDirTable()
          .deleteWithBatch(batchOp, movedDirsKey);
    }
  }

  private void processReclaimKeys(BatchOperation batchOp,
                                  OMMetadataManager metadataManager)
      throws IOException {
    for (SnapshotMoveKeyInfos dBKey : reclaimKeysList) {
      RepeatedOmKeyInfo omKeyInfos =
          createRepeatedOmKeyInfo(dBKey.getKeyInfosList());
      // omKeyInfos can be null, because everything from RepeatedOmKeyInfo
      // is moved to next snapshot which means this key can be deleted in
      // the current snapshot processed by SDS. The reclaim key here indicates
      // the key can be removed from the deleted current snapshot
      if (omKeyInfos == null) {
        metadataManager.getDeletedTable().deleteWithBatch(batchOp,
            dBKey.getKey());
        continue;
      }
      metadataManager.getDeletedTable().putWithBatch(batchOp,
          dBKey.getKey(), omKeyInfos);
    }
  }

  private void processDirs(BatchOperation batchOp,
                           OMMetadataManager omMetadataManager)
      throws IOException {
    for (String movedDirsKey : movedDirs) {
      OmKeyInfo keyInfo = fromSnapshot.getMetadataManager().getDeletedDirTable()
          .get(movedDirsKey);
      if (keyInfo == null) {
        continue;
      }
      // Move deleted dirs to next snapshot or active DB
      omMetadataManager.getDeletedDirTable().putWithBatch(
          batchOp, movedDirsKey, keyInfo);
    }
  }

  private void processKeys(BatchOperation batchOp,
      OMMetadataManager metadataManager,
      List<SnapshotMoveKeyInfos> keyList) throws IOException {

    // Move renamed keys to only the next snapshot or active DB.
<<<<<<< HEAD
    for (HddsProtos.KeyValue renamedKey: renamedKeysList) {
      metadataManager.getSnapshotRenamedKeyTable()
          .putWithBatch(batchOp, renamedKey.getKey(), renamedKey.getValue());
=======
    if (isNextDB) {
      for (HddsProtos.KeyValue renamedKey: renamedKeysList) {
        metadataManager.getSnapshotRenamedTable()
            .putWithBatch(batchOp, renamedKey.getKey(), renamedKey.getValue());
      }
>>>>>>> 4578a063
    }

    for (SnapshotMoveKeyInfos dBKey : keyList) {
      RepeatedOmKeyInfo omKeyInfos =
          createRepeatedOmKeyInfo(dBKey.getKeyInfosList());
      if (omKeyInfos == null) {
        continue;
      }
      metadataManager.getDeletedTable().putWithBatch(batchOp,
              dBKey.getKey(), omKeyInfos);
    }
  }

  private RepeatedOmKeyInfo createRepeatedOmKeyInfo(List<KeyInfo> keyInfoList)
      throws IOException {
    RepeatedOmKeyInfo result = null;

    for (KeyInfo keyInfo: keyInfoList) {
      if (result == null) {
        result = new RepeatedOmKeyInfo(OmKeyInfo.getFromProtobuf(keyInfo));
      } else {
        result.addOmKeyInfo(OmKeyInfo.getFromProtobuf(keyInfo));
      }
    }

    return result;
  }
}
<|MERGE_RESOLUTION|>--- conflicted
+++ resolved
@@ -153,17 +153,9 @@
       List<SnapshotMoveKeyInfos> keyList) throws IOException {
 
     // Move renamed keys to only the next snapshot or active DB.
-<<<<<<< HEAD
     for (HddsProtos.KeyValue renamedKey: renamedKeysList) {
-      metadataManager.getSnapshotRenamedKeyTable()
+      metadataManager.getSnapshotRenamedTable()
           .putWithBatch(batchOp, renamedKey.getKey(), renamedKey.getValue());
-=======
-    if (isNextDB) {
-      for (HddsProtos.KeyValue renamedKey: renamedKeysList) {
-        metadataManager.getSnapshotRenamedTable()
-            .putWithBatch(batchOp, renamedKey.getKey(), renamedKey.getValue());
-      }
->>>>>>> 4578a063
     }
 
     for (SnapshotMoveKeyInfos dBKey : keyList) {
