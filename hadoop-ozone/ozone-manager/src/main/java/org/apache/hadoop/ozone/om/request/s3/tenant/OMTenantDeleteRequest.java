/*
 * Licensed to the Apache Software Foundation (ASF) under one or more
 * contributor license agreements. See the NOTICE file distributed with
 * this work for additional information regarding copyright ownership.
 * The ASF licenses this file to You under the Apache License, Version 2.0
 * (the "License"); you may not use this file except in compliance with
 * the License. You may obtain a copy of the License at
 *
 *      http://www.apache.org/licenses/LICENSE-2.0
 *
 * Unless required by applicable law or agreed to in writing, software
 * distributed under the License is distributed on an "AS IS" BASIS,
 * WITHOUT WARRANTIES OR CONDITIONS OF ANY KIND, either express or implied.
 * See the License for the specific language governing permissions and
 * limitations under the License.
 */

package org.apache.hadoop.ozone.om.request.s3.tenant;

import static org.apache.hadoop.ozone.om.exceptions.OMException.ResultCodes.INVALID_REQUEST;
import static org.apache.hadoop.ozone.om.exceptions.OMException.ResultCodes.TENANT_NOT_EMPTY;
import static org.apache.hadoop.ozone.om.exceptions.OMException.ResultCodes.TENANT_NOT_FOUND;
import static org.apache.hadoop.ozone.om.lock.OzoneManagerLock.LeveledResource.VOLUME_LOCK;
import static org.apache.hadoop.ozone.om.upgrade.OMLayoutFeature.MULTITENANCY_SCHEMA;

import java.io.IOException;
import java.nio.file.InvalidPathException;
import java.util.HashMap;
import java.util.Map;
import java.util.Objects;
import org.apache.hadoop.hdds.utils.db.cache.CacheKey;
import org.apache.hadoop.hdds.utils.db.cache.CacheValue;
import org.apache.hadoop.ozone.OzoneConsts;
import org.apache.hadoop.ozone.audit.OMAction;
import org.apache.hadoop.ozone.om.OMMetadataManager;
import org.apache.hadoop.ozone.om.OMMetrics;
import org.apache.hadoop.ozone.om.OMMultiTenantManager;
import org.apache.hadoop.ozone.om.OzoneManager;
import org.apache.hadoop.ozone.om.exceptions.OMException;
import org.apache.hadoop.ozone.om.execution.flowcontrol.ExecutionContext;
import org.apache.hadoop.ozone.om.helpers.OmDBTenantState;
import org.apache.hadoop.ozone.om.helpers.OmVolumeArgs;
import org.apache.hadoop.ozone.om.multitenant.OzoneTenant;
import org.apache.hadoop.ozone.om.multitenant.Tenant;
import org.apache.hadoop.ozone.om.request.util.OmResponseUtil;
import org.apache.hadoop.ozone.om.request.volume.OMVolumeRequest;
import org.apache.hadoop.ozone.om.response.OMClientResponse;
import org.apache.hadoop.ozone.om.response.s3.tenant.OMTenantDeleteResponse;
import org.apache.hadoop.ozone.om.upgrade.DisallowedUntilLayoutVersion;
import org.apache.hadoop.ozone.protocol.proto.OzoneManagerProtocolProtos.DeleteTenantRequest;
import org.apache.hadoop.ozone.protocol.proto.OzoneManagerProtocolProtos.DeleteTenantResponse;
import org.apache.hadoop.ozone.protocol.proto.OzoneManagerProtocolProtos.OMRequest;
import org.apache.hadoop.ozone.protocol.proto.OzoneManagerProtocolProtos.OMResponse;
import org.apache.hadoop.ozone.security.acl.IAccessAuthorizer;
import org.apache.hadoop.ozone.security.acl.OzoneObj;
import org.slf4j.Logger;
import org.slf4j.LoggerFactory;

/**
 * Handles OMTenantDelete request.
 */
public class OMTenantDeleteRequest extends OMVolumeRequest {
  private static final Logger LOG =
      LoggerFactory.getLogger(OMTenantDeleteRequest.class);

  public OMTenantDeleteRequest(OMRequest omRequest) {
    super(omRequest);
  }

  @Override
  @DisallowedUntilLayoutVersion(MULTITENANCY_SCHEMA)
  public OMRequest preExecute(OzoneManager ozoneManager) throws IOException {

    final OMRequest omRequest = super.preExecute(ozoneManager);

    final OMMultiTenantManager multiTenantManager =
        ozoneManager.getMultiTenantManager();

    // Check Ozone cluster admin privilege
    multiTenantManager.checkAdmin();

    // First get tenant name
    final String tenantId = omRequest.getDeleteTenantRequest().getTenantId();
    Objects.requireNonNull(tenantId, "tenantId == null");

    // Check if there are any accessIds in the tenant.
    // This must be done before we attempt to delete policies from Ranger.
    if (!multiTenantManager.isTenantEmpty(tenantId)) {
      LOG.warn("tenant: '{}' is not empty. Unable to delete the tenant",
          tenantId);
      throw new OMException("Tenant '" + tenantId + "' is not empty. " +
          "All accessIds associated to this tenant must be revoked before " +
          "the tenant can be deleted. See `ozone tenant user revoke`",
          TENANT_NOT_EMPTY);
    }

    // Get tenant object by tenant name
    final Tenant tenantObj = multiTenantManager.getTenantFromDBById(tenantId);

    final OMMetadataManager omMetadataManager = ozoneManager.getMetadataManager();
    final OmDBTenantState dbTenantState =
        omMetadataManager.getTenantStateTable().get(tenantId);
    if (dbTenantState == null) {
      LOG.debug("tenant: '{}' does not exist", tenantId);
      throw new OMException("Tenant '" + tenantId + "' does not exist",
          TENANT_NOT_FOUND);
    }
    final String volumeName = dbTenantState.getBucketNamespaceName();
    Preconditions.checkNotNull(volumeName);
    if (volumeName.isEmpty()) {
      throw new OMException("Tenant '" + tenantId + "' has empty volume name",
          INVALID_REQUEST);
    }

    // Perform ACL check during preExecute (WRITE_ACL on volume if applicable)
    if (ozoneManager.getAclsEnabled()) {
      try {
        checkAcls(ozoneManager, OzoneObj.ResourceType.VOLUME,
            OzoneObj.StoreType.OZONE, IAccessAuthorizer.ACLType.WRITE_ACL,
            volumeName, null, null);
      } catch (IOException ex) {
        // Ensure audit log captures preExecute failures
        Map<String, String> auditMap = new HashMap<>();
        auditMap.put(OzoneConsts.TENANT, tenantId);
        markForAudit(ozoneManager.getAuditLogger(),
            buildAuditMessage(OMAction.DELETE_TENANT, auditMap, ex,
                omRequest.getUserInfo()));
        throw ex;
      }
    }

    // Acquire write lock to authorizer (Ranger)
    multiTenantManager.getAuthorizerLock().tryWriteLockInOMRequest();
    try {
      // Remove policies and roles from Ranger
      // TODO: Deactivate (disable) policies instead of delete?
      multiTenantManager.getAuthorizerOp().deleteTenant(tenantObj);
    } catch (Exception e) {
      multiTenantManager.getAuthorizerLock().unlockWriteInOMRequest();
      throw e;
    }

    return omRequest;
  }

  @Override
  @SuppressWarnings("methodlength")
  public OMClientResponse validateAndUpdateCache(OzoneManager ozoneManager, ExecutionContext context) {
    final long transactionLogIndex = context.getIndex();

    final OMMultiTenantManager multiTenantManager =
        ozoneManager.getMultiTenantManager();

    final OMMetrics omMetrics = ozoneManager.getMetrics();
    omMetrics.incNumTenantDeletes();

    OMClientResponse omClientResponse = null;
    final OMResponse.Builder omResponse =
        OmResponseUtil.getOMResponseBuilder(getOmRequest());
    boolean acquiredVolumeLock = false;
    final Map<String, String> auditMap = new HashMap<>();
    OMMetadataManager omMetadataManager = ozoneManager.getMetadataManager();
    final DeleteTenantRequest request = getOmRequest().getDeleteTenantRequest();
    final String tenantId = request.getTenantId();
    String volumeName = null;
    boolean decVolumeRefCount = true;

    Exception exception = null;
    OmVolumeArgs omVolumeArgs = null;

    try {
      // Check tenant existence in tenantStateTable
      if (!omMetadataManager.getTenantStateTable().isExist(tenantId)) {
        LOG.debug("tenant: {} does not exist", tenantId);
        throw new OMException("Tenant '" + tenantId + "' does not exist",
            TENANT_NOT_FOUND);
      }

      // Reading the TenantStateTable without lock as we don't have or need
      // a TENANT_LOCK. The assumption is that OmDBTenantState is read-only
      // once it is set during tenant creation.
      final OmDBTenantState dbTenantState =
          omMetadataManager.getTenantStateTable().get(tenantId);
      volumeName = dbTenantState.getBucketNamespaceName();
      Objects.requireNonNull(volumeName, "volumeName == null");

      LOG.debug("Tenant '{}' has volume '{}'", tenantId, volumeName);
      // decVolumeRefCount is true if volumeName is not empty string
      decVolumeRefCount = !volumeName.isEmpty();

      // Acquire the volume lock
      mergeOmLockDetails(omMetadataManager.getLock().acquireWriteLock(
          VOLUME_LOCK, volumeName));
      acquiredVolumeLock = getOmLockDetails().isLockAcquired();

      // Invalidate cache entry
      omMetadataManager.getTenantStateTable().addCacheEntry(
          new CacheKey<>(tenantId),
          CacheValue.get(transactionLogIndex));

      // Decrement volume refCount
      if (decVolumeRefCount) {
<<<<<<< HEAD
        omVolumeArgs = getVolumeInfo(omMetadataManager, volumeName);
        // Decrement volume ref count
        omVolumeArgs.decRefCount();
=======
        // Check Acl
        if (ozoneManager.getAclsEnabled()) {
          checkAcls(ozoneManager, OzoneObj.ResourceType.VOLUME,
              OzoneObj.StoreType.OZONE, IAccessAuthorizer.ACLType.WRITE_ACL,
              volumeName, null, null);
        }

        omVolumeArgs = getVolumeInfo(omMetadataManager, volumeName)
            .toBuilder()
            .decRefCount()
            .build();
>>>>>>> 5c904bb2

        // Update omVolumeArgs
        final String dbVolumeKey = omMetadataManager.getVolumeKey(volumeName);
        omMetadataManager.getVolumeTable().addCacheEntry(
            new CacheKey<>(dbVolumeKey),
            CacheValue.get(transactionLogIndex, omVolumeArgs));

        // TODO: Set response dbVolumeKey?
      }

      // Update tenant cache
      multiTenantManager.getCacheOp().deleteTenant(new OzoneTenant(tenantId));

      // Compose response
      //
      // If decVolumeRefCount is false, return -1 to the client, otherwise
      // return the actual volume refCount. Note if the actual volume refCount
      // becomes negative somehow, omVolumeArgs.decRefCount() would have thrown
      // earlier.
      final DeleteTenantResponse.Builder deleteTenantResponse =
          DeleteTenantResponse.newBuilder()
              .setVolumeName(volumeName)
              .setVolRefCount(omVolumeArgs == null ? -1 :
                  omVolumeArgs.getRefCount());

      omClientResponse = new OMTenantDeleteResponse(
          omResponse.setDeleteTenantResponse(deleteTenantResponse).build(),
          volumeName, omVolumeArgs, tenantId);

    } catch (IOException | InvalidPathException ex) {
      exception = ex;
      omClientResponse = new OMTenantDeleteResponse(
          createErrorOMResponse(omResponse, exception));
    } finally {
      if (acquiredVolumeLock) {
        mergeOmLockDetails(
            omMetadataManager.getLock().releaseWriteLock(VOLUME_LOCK,
                volumeName));
      }
      // Release authorizer write lock
      multiTenantManager.getAuthorizerLock().unlockWriteInOMRequest();
      if (omClientResponse != null) {
        omClientResponse.setOmLockDetails(getOmLockDetails());
      }
    }

    // Perform audit logging
    auditMap.put(OzoneConsts.TENANT, tenantId);
    // Audit tenant deletion
    markForAudit(ozoneManager.getAuditLogger(),
        buildAuditMessage(OMAction.DELETE_TENANT,
            auditMap, exception, getOmRequest().getUserInfo()));

    if (exception == null) {
      LOG.info("Deleted tenant '{}' and volume '{}'", tenantId, volumeName);
      omMetrics.decNumTenants();
    } else {
      LOG.error("Failed to delete tenant '{}'", tenantId, exception);
      omMetrics.incNumTenantDeleteFails();
    }
    return omClientResponse;
  }
}<|MERGE_RESOLUTION|>--- conflicted
+++ resolved
@@ -200,23 +200,10 @@
 
       // Decrement volume refCount
       if (decVolumeRefCount) {
-<<<<<<< HEAD
-        omVolumeArgs = getVolumeInfo(omMetadataManager, volumeName);
-        // Decrement volume ref count
-        omVolumeArgs.decRefCount();
-=======
-        // Check Acl
-        if (ozoneManager.getAclsEnabled()) {
-          checkAcls(ozoneManager, OzoneObj.ResourceType.VOLUME,
-              OzoneObj.StoreType.OZONE, IAccessAuthorizer.ACLType.WRITE_ACL,
-              volumeName, null, null);
-        }
-
         omVolumeArgs = getVolumeInfo(omMetadataManager, volumeName)
             .toBuilder()
             .decRefCount()
             .build();
->>>>>>> 5c904bb2
 
         // Update omVolumeArgs
         final String dbVolumeKey = omMetadataManager.getVolumeKey(volumeName);
