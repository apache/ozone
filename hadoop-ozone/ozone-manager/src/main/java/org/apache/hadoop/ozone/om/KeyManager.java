--- conflicted
+++ resolved
@@ -129,17 +129,6 @@
       throws IOException;
 
   /**
-<<<<<<< HEAD
-   * Returns a PendingKeysDeletion. It has a list of pending deletion key info
-   * that ups to the given count.Each entry is a {@link BlockGroup}, which
-   * contains the info about the key name and all its associated block IDs.
-   * Second is a Mapping of Key-Value pair which is updated in the deletedTable.
-   *
-   * @param count max number of keys to return.
-   * @return a Pair of list of {@link BlockGroup} representing keys and blocks,
-   * and a hashmap for key-value pair to be updated in the deletedTable.
-   * @throws IOException
-=======
    * Retrieves the keys that are pending deletion in a specified bucket and volume.
    *
    * @param volume the name of the volume that contains the bucket.
@@ -151,7 +140,6 @@
    * @return a PendingKeysDeletion object containing the list of keys
    *         pending deletion based on the specified parameters.
    * @throws IOException if an I/O error occurs during the operation.
->>>>>>> 322ca93b
    */
   PendingKeysDeletion getPendingDeletionKeys(
       String volume, String bucket, String startKey,
