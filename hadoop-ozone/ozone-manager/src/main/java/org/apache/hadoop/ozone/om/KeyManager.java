/*
 * Licensed to the Apache Software Foundation (ASF) under one or more
 * contributor license agreements. See the NOTICE file distributed with
 * this work for additional information regarding copyright ownership.
 * The ASF licenses this file to You under the Apache License, Version 2.0
 * (the "License"); you may not use this file except in compliance with
 * the License. You may obtain a copy of the License at
 *
 *      http://www.apache.org/licenses/LICENSE-2.0
 *
 * Unless required by applicable law or agreed to in writing, software
 * distributed under the License is distributed on an "AS IS" BASIS,
 * WITHOUT WARRANTIES OR CONDITIONS OF ANY KIND, either express or implied.
 * See the License for the specific language governing permissions and
 * limitations under the License.
 */

package org.apache.hadoop.ozone.om;

import java.io.IOException;
import java.time.Duration;
import java.util.ArrayList;
import java.util.List;
import java.util.Map;
import org.apache.hadoop.hdds.conf.OzoneConfiguration;
import org.apache.hadoop.hdds.utils.BackgroundService;
import org.apache.hadoop.hdds.utils.db.Table;
import org.apache.hadoop.hdds.utils.db.TableIterator;
import org.apache.hadoop.ozone.common.BlockGroup;
import org.apache.hadoop.ozone.om.exceptions.OMException;
import org.apache.hadoop.ozone.om.fs.OzoneManagerFS;
import org.apache.hadoop.ozone.om.helpers.BucketLayout;
import org.apache.hadoop.ozone.om.helpers.ListKeysResult;
import org.apache.hadoop.ozone.om.helpers.OmBucketInfo;
import org.apache.hadoop.ozone.om.helpers.OmDirectoryInfo;
import org.apache.hadoop.ozone.om.helpers.OmKeyArgs;
import org.apache.hadoop.ozone.om.helpers.OmKeyInfo;
import org.apache.hadoop.ozone.om.helpers.OmMultipartUploadList;
import org.apache.hadoop.ozone.om.helpers.OmMultipartUploadListParts;
import org.apache.hadoop.ozone.om.service.CompactionService;
import org.apache.hadoop.ozone.om.service.DirectoryDeletingService;
import org.apache.hadoop.ozone.om.service.KeyDeletingService;
import org.apache.hadoop.ozone.om.service.SnapshotDeletingService;
import org.apache.hadoop.ozone.om.service.SnapshotDirectoryCleaningService;
import org.apache.hadoop.ozone.protocol.proto.OzoneManagerProtocolProtos.ExpiredMultipartUploadsBucket;
<<<<<<< HEAD
import org.apache.hadoop.ozone.util.CheckedFunction;
=======
import org.apache.ratis.util.function.CheckedFunction;
>>>>>>> 254297c7

/**
 * Handles key level commands.
 */
public interface KeyManager extends OzoneManagerFS, IOzoneAcl {

  /**
   * Start key manager.
   *
   * @param configuration
   */
  void start(OzoneConfiguration configuration);

  /**
   * Stop key manager.
   */
  void stop() throws IOException;

  /**
   * Look up an existing key. Return the info of the key to client side, which
   * DistributedStorageHandler will use to access the data on datanode.
   *
   * @param args the args of the key provided by client.
   * @param clientAddress a hint to key manager, order the datanode in returned
   *                      pipeline by distance between client and datanode.
   * @return a OmKeyInfo instance client uses to talk to container.
   * @throws IOException
   */
  OmKeyInfo lookupKey(OmKeyArgs args, ResolvedBucket bucketLayout,
      String clientAddress) throws IOException;

  /**
   * Return info of an existing key to client side to access to data on
   * datanodes.
   * @param args the args of the key provided by client.
   * @param clientAddress a hint to key manager, order the datanode in returned
   *                      pipeline by distance between client and datanode.
   * @return a OmKeyInfo instance client uses to talk to container.
   * @throws IOException
   */
  OmKeyInfo getKeyInfo(OmKeyArgs args, ResolvedBucket buctket,
      String clientAddress) throws IOException;

  /**
   * Returns a list of keys represented by {@link OmKeyInfo}
   * in the given bucket.
   *
   * @param volumeName
   *   the name of the volume.
   * @param bucketName
   *   the name of the bucket.
   * @param startKey
   *   the start key name, only the keys whose name is
   *   after this value will be included in the result.
   *   This key is excluded from the result.
   * @param keyPrefix
   *   key name prefix, only the keys whose name has
   *   this prefix will be included in the result.
   * @param maxKeys
   *   the maximum number of keys to return. It ensures
   *   the size of the result will not exceed this limit.
   * @return a list of keys.
   * @throws IOException
   */
  ListKeysResult listKeys(String volumeName, String bucketName, String startKey,
                          String keyPrefix, int maxKeys)
      throws IOException;

  /**
   * Returns a PendingKeysDeletion. It has a list of pending deletion key info
   * that ups to the given count.Each entry is a {@link BlockGroup}, which
   * contains the info about the key name and all its associated block IDs.
   * Second is a Mapping of Key-Value pair which is updated in the deletedTable.
   *
   * @param count max number of keys to return.
   * @return a Pair of list of {@link BlockGroup} representing keys and blocks,
   * and a hashmap for key-value pair to be updated in the deletedTable.
   * @throws IOException
   */
  PendingKeysDeletion getPendingDeletionKeys(int count) throws IOException;

  /**
   * Returns a list rename entries from the snapshotRenamedTable.
   *
   * @param size max number of keys to return.
   * @return a Pair of list of {@link org.apache.hadoop.hdds.utils.db.Table.KeyValue} representing the keys in the
   * underlying metadataManager.
   * @throws IOException
   */
  List<Table.KeyValue<String, String>> getRenamesKeyEntries(
      String volume, String bucket, String startKey, int size) throws IOException;


  /**
<<<<<<< HEAD
   * Returns the previous snapshot's ozone keyInfo corresponding for the object.
=======
   * Returns the previous snapshot's ozone directorInfo corresponding for the object.
>>>>>>> 254297c7
   */
  CheckedFunction<KeyManager, OmDirectoryInfo, IOException> getPreviousSnapshotOzoneDirInfo(
      long volumeId, OmBucketInfo bucketInfo, OmDirectoryInfo directoryInfo) throws IOException;

  /**
<<<<<<< HEAD
   * Returns the previous snapshot's ozone keyInfo corresponding for the object.
=======
   * Returns the previous snapshot's ozone directoryInfo corresponding for the object.
>>>>>>> 254297c7
   */
  CheckedFunction<KeyManager, OmDirectoryInfo, IOException> getPreviousSnapshotOzoneDirInfo(
      long volumeId, OmBucketInfo bucketInfo, OmKeyInfo directoryInfo) throws IOException;

  /**
<<<<<<< HEAD
   * Returns the previous snapshot's ozone keyInfo corresponding for the object.
   */
  CheckedFunction<KeyManager, OmKeyInfo, IOException> getPreviousSnapshotOzoneKeyInfo(
      long volumeId, OmBucketInfo bucketInfo, OmKeyInfo keyInfo) throws IOException;

  /**
=======
>>>>>>> 254297c7
   * Returns a list deleted entries from the deletedTable.
   *
   * @param size max number of keys to return.
   * @return a Pair of list of {@link org.apache.hadoop.hdds.utils.db.Table.KeyValue} representing the keys in the
   * underlying metadataManager.
   * @throws IOException
   */
  List<Table.KeyValue<String, List<OmKeyInfo>>> getDeletedKeyEntries(
      String volume, String bucket, String startKey, int size) throws IOException;

  /**
   * Returns the names of up to {@code count} open keys whose age is
   * greater than or equal to {@code expireThreshold}.
   *
   * @param count The maximum number of expired open keys to return.
   * @param expireThreshold The threshold of open key expiration age.
   * @param bucketLayout The type of open keys to get (e.g. DEFAULT or FSO).
   * @param leaseThreshold The threshold of hsync key.
   * @return the expired open keys.
   * @throws IOException
   */
  ExpiredOpenKeys getExpiredOpenKeys(Duration expireThreshold, int count,
      BucketLayout bucketLayout, Duration leaseThreshold) throws IOException;

  /**
   * Returns the MPU infos of up to {@code count} whose age is greater
   * than or equal to {@code expireThreshold}.
   *
   * @param expireThreshold The threshold of expired multipart uploads
   *                        to return.
   * @param maxParts The threshold of number of MPU parts to return.
   *                 This is a soft limit, which means if the last MPU has
   *                 parts that exceed this limit, it will be included
   *                 in the returned expired MPUs. This is to handle
   *                 situation where MPU that has more parts than
   *                 maxParts never get deleted.
   * @return a {@link List} of the expired
   *        {@link ExpiredMultipartUploadsBucket}, the expired multipart
   *        uploads, grouped by volume and bucket.
   */
  List<ExpiredMultipartUploadsBucket> getExpiredMultipartUploads(
      Duration expireThreshold, int maxParts) throws IOException;

  /**
   * Look up an existing key from the OM table and retrieve the tags from
   * the key info.
   *
   * @param args the args of the key provided by client.
   * @param bucket the resolved parent bucket of the key.
   * @return Map of the tag set associated with the key.
   * @throws IOException
   */
  Map<String, String> getObjectTagging(OmKeyArgs args, ResolvedBucket bucket) throws IOException;

  /**
   * Returns the metadataManager.
   * @return OMMetadataManager.
   */
  OMMetadataManager getMetadataManager();

  /**
   * Returns the instance of Deleting Service.
   * @return Background service.
   */
  KeyDeletingService getDeletingService();

  OmMultipartUploadList listMultipartUploads(String volumeName,
          String bucketName, String prefix,
          String keyMarker, String uploadIdMarker, int maxUploads, boolean withPagination) throws OMException;

  /**
   * Returns list of parts of a multipart upload key.
   * @param volumeName
   * @param bucketName
   * @param keyName
   * @param uploadID
   * @param partNumberMarker
   * @param maxParts
   * @return OmMultipartUploadListParts
   */
  OmMultipartUploadListParts listParts(String volumeName, String bucketName,
      String keyName, String uploadID, int partNumberMarker,
      int maxParts)  throws IOException;

  /**
   * Refresh the key block location information by get latest info from SCM.
   * @param key
   */
  void refresh(OmKeyInfo key) throws IOException;

  /**
   * Returns an iterator for pending deleted directories.
   * @throws IOException
   */
  TableIterator<String, ? extends Table.KeyValue<String, OmKeyInfo>> getDeletedDirEntries(
      String volume, String bucket) throws IOException;

  default List<Table.KeyValue<String, OmKeyInfo>> getDeletedDirEntries(String volume, String bucket, int size)
      throws IOException {
    List<Table.KeyValue<String, OmKeyInfo>> deletedDirEntries = new ArrayList<>(size);
    try (TableIterator<String, ? extends  Table.KeyValue<String, OmKeyInfo>> iterator =
             getDeletedDirEntries(volume, bucket)) {
      while (deletedDirEntries.size() < size && iterator.hasNext()) {
        Table.KeyValue<String, OmKeyInfo> kv = iterator.next();
        deletedDirEntries.add(Table.newKeyValue(kv.getKey(), kv.getValue()));
      }
      return deletedDirEntries;
    }
  }

  /**
   * Returns all sub directories under the given parent directory.
   *
   * @param parentInfo
   * @return list of dirs
   * @throws IOException
   */
  DeleteKeysResult getPendingDeletionSubDirs(long volumeId, long bucketId,
      OmKeyInfo parentInfo, long remainingBufLimit) throws IOException;

  /**
   * Returns all sub files under the given parent directory.
   *
   * @param parentInfo
   * @return list of files
   * @throws IOException
   */
  DeleteKeysResult getPendingDeletionSubFiles(long volumeId,
      long bucketId, OmKeyInfo parentInfo, long remainingBufLimit)
          throws IOException;

  /**
   * Returns the instance of Directory Deleting Service.
   * @return Background service.
   */
  DirectoryDeletingService getDirDeletingService();

  /**
   * Returns the instance of Open Key Cleanup Service.
   * @return Background service.
   */
  BackgroundService getOpenKeyCleanupService();

  /**
   * Returns the instance of Multipart Upload Cleanup Service.
   * @return Background service.
   */
  BackgroundService getMultipartUploadCleanupService();

  /**
   * Returns the instance of Snapshot SST Filtering service.
   * @return Background service.
   */
  SstFilteringService getSnapshotSstFilteringService();

  /**
   * Returns the instance of Snapshot Deleting service.
   * @return Background service.
   */
  SnapshotDeletingService getSnapshotDeletingService();

  /**
   * Returns the instance of Snapshot Directory service.
   * @return Background service.
   */
  SnapshotDirectoryCleaningService getSnapshotDirectoryService();

  /**
   * Returns the instance of CompactionService.
   * @return BackgroundService
   */
  CompactionService getCompactionService();
}<|MERGE_RESOLUTION|>--- conflicted
+++ resolved
@@ -43,11 +43,7 @@
 import org.apache.hadoop.ozone.om.service.SnapshotDeletingService;
 import org.apache.hadoop.ozone.om.service.SnapshotDirectoryCleaningService;
 import org.apache.hadoop.ozone.protocol.proto.OzoneManagerProtocolProtos.ExpiredMultipartUploadsBucket;
-<<<<<<< HEAD
-import org.apache.hadoop.ozone.util.CheckedFunction;
-=======
 import org.apache.ratis.util.function.CheckedFunction;
->>>>>>> 254297c7
 
 /**
  * Handles key level commands.
@@ -142,35 +138,24 @@
 
 
   /**
-<<<<<<< HEAD
-   * Returns the previous snapshot's ozone keyInfo corresponding for the object.
-=======
    * Returns the previous snapshot's ozone directorInfo corresponding for the object.
->>>>>>> 254297c7
    */
   CheckedFunction<KeyManager, OmDirectoryInfo, IOException> getPreviousSnapshotOzoneDirInfo(
       long volumeId, OmBucketInfo bucketInfo, OmDirectoryInfo directoryInfo) throws IOException;
 
   /**
-<<<<<<< HEAD
-   * Returns the previous snapshot's ozone keyInfo corresponding for the object.
-=======
    * Returns the previous snapshot's ozone directoryInfo corresponding for the object.
->>>>>>> 254297c7
    */
   CheckedFunction<KeyManager, OmDirectoryInfo, IOException> getPreviousSnapshotOzoneDirInfo(
       long volumeId, OmBucketInfo bucketInfo, OmKeyInfo directoryInfo) throws IOException;
 
   /**
-<<<<<<< HEAD
    * Returns the previous snapshot's ozone keyInfo corresponding for the object.
    */
   CheckedFunction<KeyManager, OmKeyInfo, IOException> getPreviousSnapshotOzoneKeyInfo(
       long volumeId, OmBucketInfo bucketInfo, OmKeyInfo keyInfo) throws IOException;
 
   /**
-=======
->>>>>>> 254297c7
    * Returns a list deleted entries from the deletedTable.
    *
    * @param size max number of keys to return.
