--- conflicted
+++ resolved
@@ -233,10 +233,7 @@
         GetS3VolumeResponse s3VolumeResponse =
             getS3Volume(request.getGetS3VolumeRequest());
         responseBuilder.setGetS3VolumeResponse(s3VolumeResponse);
-<<<<<<< HEAD
-=======
-        break;
->>>>>>> 7d63fe2d
+        break;
       case TenantGetUserInfo:
         TenantGetUserInfoResponse getUserInfoResponse = tenantGetUserInfo(
             request.getTenantGetUserInfoRequest());
