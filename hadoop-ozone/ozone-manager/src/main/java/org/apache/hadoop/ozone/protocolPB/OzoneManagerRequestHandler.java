/**
 * Licensed to the Apache Software Foundation (ASF) under one or more
 * contributor license agreements.  See the NOTICE file distributed with this
 * work for additional information regarding copyright ownership.  The ASF
 * licenses this file to you under the Apache License, Version 2.0 (the
 * "License"); you may not use this file except in compliance with the License.
 * You may obtain a copy of the License at
 * <p>
 * http://www.apache.org/licenses/LICENSE-2.0
 * <p>
 * Unless required by applicable law or agreed to in writing, software
 * distributed under the License is distributed on an "AS IS" BASIS,WITHOUT
 * WARRANTIES OR CONDITIONS OF ANY KIND, either express or implied. See the
 * License for the specific language governing permissions and limitations under
 * the License.
 */

package org.apache.hadoop.ozone.protocolPB;

import java.io.IOException;
import java.util.ArrayList;
import java.util.HashSet;
import java.util.List;
import java.util.UUID;
import java.util.stream.Collectors;

import com.google.protobuf.ByteString;
import com.google.protobuf.ServiceException;
import org.apache.commons.lang3.RandomUtils;
import org.apache.commons.lang3.StringUtils;
import org.apache.commons.lang3.tuple.ImmutablePair;
import org.apache.commons.lang3.tuple.Pair;
import org.apache.hadoop.hdds.client.ECReplicationConfig;
import org.apache.hadoop.hdds.protocol.proto.HddsProtos;
import org.apache.hadoop.hdds.protocol.proto.HddsProtos.TransferLeadershipRequestProto;
import org.apache.hadoop.hdds.protocol.proto.HddsProtos.TransferLeadershipResponseProto;
import org.apache.hadoop.hdds.protocol.proto.HddsProtos.UpgradeFinalizationStatus;
import org.apache.hadoop.hdds.client.ReplicationConfig;
import org.apache.hadoop.hdds.utils.db.SequenceNumberNotFoundException;
import org.apache.hadoop.ozone.OzoneAcl;
import org.apache.hadoop.ozone.om.OzoneManager;
import org.apache.hadoop.ozone.om.OzoneManagerPrepareState;
import org.apache.hadoop.ozone.om.exceptions.OMException;
import org.apache.hadoop.ozone.om.helpers.BucketLayout;
import org.apache.hadoop.ozone.om.helpers.DBUpdates;
import org.apache.hadoop.ozone.om.helpers.KeyInfoWithVolumeContext;
import org.apache.hadoop.ozone.om.helpers.OmBucketInfo;
import org.apache.hadoop.ozone.om.helpers.OmKeyArgs;
import org.apache.hadoop.ozone.om.helpers.OmKeyInfo;
import org.apache.hadoop.ozone.om.helpers.OmMultipartUploadList;
import org.apache.hadoop.ozone.om.helpers.OmMultipartUploadListParts;
import org.apache.hadoop.ozone.om.helpers.OmPartInfo;
import org.apache.hadoop.ozone.om.helpers.OmVolumeArgs;
import org.apache.hadoop.ozone.om.helpers.OzoneFileStatus;
import org.apache.hadoop.ozone.om.helpers.RepeatedOmKeyInfo;
import org.apache.hadoop.ozone.om.helpers.ServiceInfo;
import org.apache.hadoop.ozone.om.helpers.ServiceInfoEx;
import org.apache.hadoop.ozone.om.helpers.SnapshotDiffJob;
import org.apache.hadoop.ozone.om.helpers.SnapshotInfo;
import org.apache.hadoop.ozone.om.helpers.TenantStateList;
import org.apache.hadoop.ozone.om.helpers.TenantUserInfoValue;
import org.apache.hadoop.ozone.om.helpers.TenantUserList;
import org.apache.hadoop.ozone.om.ratis.OzoneManagerDoubleBuffer;
import org.apache.hadoop.ozone.om.ratis.utils.OzoneManagerRatisUtils;
import org.apache.hadoop.ozone.om.request.OMClientRequest;
import org.apache.hadoop.ozone.om.request.util.OmResponseUtil;
import org.apache.hadoop.ozone.om.request.validation.RequestFeatureValidator;
import org.apache.hadoop.ozone.om.request.validation.RequestProcessingPhase;
import org.apache.hadoop.ozone.om.request.validation.ValidationCondition;
import org.apache.hadoop.ozone.om.request.validation.ValidationContext;
import org.apache.hadoop.ozone.om.response.OMClientResponse;
import org.apache.hadoop.ozone.om.upgrade.DisallowedUntilLayoutVersion;
import org.apache.hadoop.ozone.protocol.proto.OzoneManagerProtocolProtos;
import org.apache.hadoop.ozone.protocol.proto.OzoneManagerProtocolProtos.CancelSnapshotDiffRequest;
import org.apache.hadoop.ozone.protocol.proto.OzoneManagerProtocolProtos.CancelSnapshotDiffResponse;
import org.apache.hadoop.ozone.protocol.proto.OzoneManagerProtocolProtos.ListSnapshotDiffJobRequest;
import org.apache.hadoop.ozone.protocol.proto.OzoneManagerProtocolProtos.ListSnapshotDiffJobResponse;
import org.apache.hadoop.ozone.protocol.proto.OzoneManagerProtocolProtos.CheckVolumeAccessRequest;
import org.apache.hadoop.ozone.protocol.proto.OzoneManagerProtocolProtos.CheckVolumeAccessResponse;
import org.apache.hadoop.ozone.protocol.proto.OzoneManagerProtocolProtos.EchoRPCRequest;
import org.apache.hadoop.ozone.protocol.proto.OzoneManagerProtocolProtos.EchoRPCResponse;
import org.apache.hadoop.ozone.protocol.proto.OzoneManagerProtocolProtos.FinalizeUpgradeProgressRequest;
import org.apache.hadoop.ozone.protocol.proto.OzoneManagerProtocolProtos.FinalizeUpgradeProgressResponse;
import org.apache.hadoop.ozone.protocol.proto.OzoneManagerProtocolProtos.GetFileStatusRequest;
import org.apache.hadoop.ozone.protocol.proto.OzoneManagerProtocolProtos.GetFileStatusResponse;
import org.apache.hadoop.ozone.protocol.proto.OzoneManagerProtocolProtos.GetKeyInfoRequest;
import org.apache.hadoop.ozone.protocol.proto.OzoneManagerProtocolProtos.GetKeyInfoResponse;
import org.apache.hadoop.ozone.protocol.proto.OzoneManagerProtocolProtos.RefetchSecretKeyResponse;
import org.apache.hadoop.ozone.protocol.proto.OzoneManagerProtocolProtos.InfoBucketRequest;
import org.apache.hadoop.ozone.protocol.proto.OzoneManagerProtocolProtos.InfoBucketResponse;
import org.apache.hadoop.ozone.protocol.proto.OzoneManagerProtocolProtos.InfoVolumeRequest;
import org.apache.hadoop.ozone.protocol.proto.OzoneManagerProtocolProtos.InfoVolumeResponse;
import org.apache.hadoop.ozone.protocol.proto.OzoneManagerProtocolProtos.KeyArgs;
import org.apache.hadoop.ozone.protocol.proto.OzoneManagerProtocolProtos.KeyInfo;
import org.apache.hadoop.ozone.protocol.proto.OzoneManagerProtocolProtos.ListBucketsRequest;
import org.apache.hadoop.ozone.protocol.proto.OzoneManagerProtocolProtos.ListBucketsResponse;
import org.apache.hadoop.ozone.protocol.proto.OzoneManagerProtocolProtos.ListKeysRequest;
import org.apache.hadoop.ozone.protocol.proto.OzoneManagerProtocolProtos.ListKeysResponse;
import org.apache.hadoop.ozone.protocol.proto.OzoneManagerProtocolProtos.ListTenantRequest;
import org.apache.hadoop.ozone.protocol.proto.OzoneManagerProtocolProtos.ListTenantResponse;
import org.apache.hadoop.ozone.protocol.proto.OzoneManagerProtocolProtos.ListTrashRequest;
import org.apache.hadoop.ozone.protocol.proto.OzoneManagerProtocolProtos.ListTrashResponse;
import org.apache.hadoop.ozone.protocol.proto.OzoneManagerProtocolProtos.ListVolumeRequest;
import org.apache.hadoop.ozone.protocol.proto.OzoneManagerProtocolProtos.ListVolumeResponse;
import org.apache.hadoop.ozone.protocol.proto.OzoneManagerProtocolProtos.LookupKeyRequest;
import org.apache.hadoop.ozone.protocol.proto.OzoneManagerProtocolProtos.LookupKeyResponse;
import org.apache.hadoop.ozone.protocol.proto.OzoneManagerProtocolProtos.MultipartUploadListPartsRequest;
import org.apache.hadoop.ozone.protocol.proto.OzoneManagerProtocolProtos.MultipartUploadListPartsResponse;
import org.apache.hadoop.ozone.protocol.proto.OzoneManagerProtocolProtos.OMRequest;
import org.apache.hadoop.ozone.protocol.proto.OzoneManagerProtocolProtos.OMResponse;
import org.apache.hadoop.ozone.protocol.proto.OzoneManagerProtocolProtos.OzoneFileStatusProto;
import org.apache.hadoop.ozone.protocol.proto.OzoneManagerProtocolProtos.PrepareStatusResponse;
import org.apache.hadoop.ozone.protocol.proto.OzoneManagerProtocolProtos.RangerBGSyncRequest;
import org.apache.hadoop.ozone.protocol.proto.OzoneManagerProtocolProtos.RangerBGSyncResponse;
import org.apache.hadoop.ozone.protocol.proto.OzoneManagerProtocolProtos.RepeatedKeyInfo;
import org.apache.hadoop.ozone.protocol.proto.OzoneManagerProtocolProtos.ServiceListRequest;
import org.apache.hadoop.ozone.protocol.proto.OzoneManagerProtocolProtos.ServiceListResponse;
import org.apache.hadoop.ozone.protocol.proto.OzoneManagerProtocolProtos.GetS3VolumeContextResponse;
import org.apache.hadoop.ozone.protocol.proto.OzoneManagerProtocolProtos.Status;
import org.apache.hadoop.ozone.protocol.proto.OzoneManagerProtocolProtos.SnapshotDiffRequest;
import org.apache.hadoop.ozone.protocol.proto.OzoneManagerProtocolProtos.SnapshotDiffResponse;
import org.apache.hadoop.ozone.protocol.proto.OzoneManagerProtocolProtos.TenantGetUserInfoRequest;
import org.apache.hadoop.ozone.protocol.proto.OzoneManagerProtocolProtos.TenantGetUserInfoResponse;
import org.apache.hadoop.ozone.protocol.proto.OzoneManagerProtocolProtos.TenantListUserRequest;
import org.apache.hadoop.ozone.protocol.proto.OzoneManagerProtocolProtos.TenantListUserResponse;
import org.apache.hadoop.ozone.protocol.proto.OzoneManagerProtocolProtos.Type;
import org.apache.hadoop.ozone.security.acl.OzoneObjInfo;

import com.google.common.collect.Lists;

import static org.apache.hadoop.ozone.om.upgrade.OMLayoutFeature.MULTITENANCY_SCHEMA;
import static org.apache.hadoop.ozone.om.upgrade.OMLayoutFeature.FILESYSTEM_SNAPSHOT;
import static org.apache.hadoop.ozone.protocol.proto.OzoneManagerProtocolProtos.DBUpdatesRequest;
import static org.apache.hadoop.ozone.protocol.proto.OzoneManagerProtocolProtos.DBUpdatesResponse;
import static org.apache.hadoop.ozone.protocol.proto.OzoneManagerProtocolProtos.GetAclRequest;
import static org.apache.hadoop.ozone.protocol.proto.OzoneManagerProtocolProtos.GetAclResponse;
import static org.apache.hadoop.ozone.protocol.proto.OzoneManagerProtocolProtos.ListMultipartUploadsRequest;
import static org.apache.hadoop.ozone.protocol.proto.OzoneManagerProtocolProtos.ListMultipartUploadsResponse;
import static org.apache.hadoop.ozone.protocol.proto.OzoneManagerProtocolProtos.ListStatusRequest;
import static org.apache.hadoop.ozone.protocol.proto.OzoneManagerProtocolProtos.ListStatusResponse;
import static org.apache.hadoop.ozone.protocol.proto.OzoneManagerProtocolProtos.LookupFileRequest;
import static org.apache.hadoop.ozone.protocol.proto.OzoneManagerProtocolProtos.LookupFileResponse;
import static org.apache.hadoop.ozone.protocol.proto.OzoneManagerProtocolProtos.MultipartUploadInfo;
import static org.apache.hadoop.ozone.protocol.proto.OzoneManagerProtocolProtos.OzoneAclInfo;
import static org.apache.hadoop.ozone.protocol.proto.OzoneManagerProtocolProtos.PartInfo;

import org.apache.hadoop.ozone.upgrade.UpgradeFinalizer.StatusAndMessages;
import org.apache.hadoop.util.ProtobufUtils;
import org.slf4j.Logger;
import org.slf4j.LoggerFactory;

/**
 * Command Handler for OM requests. OM State Machine calls this handler for
 * deserializing the client request and sending it to OM.
 */
public class OzoneManagerRequestHandler implements RequestHandler {
  static final Logger LOG =
      LoggerFactory.getLogger(OzoneManagerRequestHandler.class);
  private final OzoneManager impl;
  private OzoneManagerDoubleBuffer ozoneManagerDoubleBuffer;
  private static final int RPC_PAYLOAD_MULTIPLICATION_FACTOR = 1024;
  private static final int MAX_SIZE_KB = 2097151;

  public OzoneManagerRequestHandler(OzoneManager om,
      OzoneManagerDoubleBuffer ozoneManagerDoubleBuffer) {
    this.impl = om;
    this.ozoneManagerDoubleBuffer = ozoneManagerDoubleBuffer;
  }

  //TODO simplify it to make it shorter
  @SuppressWarnings("methodlength")
  @Override
  public OMResponse handleReadRequest(OMRequest request) {
    if (LOG.isDebugEnabled()) {
      LOG.debug("Received OMRequest: {}, ", request);
    }
    Type cmdType = request.getCmdType();
    OMResponse.Builder responseBuilder = OmResponseUtil.getOMResponseBuilder(
        request);
    try {
      switch (cmdType) {
      case CheckVolumeAccess:
        CheckVolumeAccessResponse checkVolumeAccessResponse = checkVolumeAccess(
            request.getCheckVolumeAccessRequest());
        responseBuilder.setCheckVolumeAccessResponse(checkVolumeAccessResponse);
        break;
      case InfoVolume:
        InfoVolumeResponse infoVolumeResponse = infoVolume(
            request.getInfoVolumeRequest());
        responseBuilder.setInfoVolumeResponse(infoVolumeResponse);
        break;
      case ListVolume:
        ListVolumeResponse listVolumeResponse = listVolumes(
            request.getListVolumeRequest());
        responseBuilder.setListVolumeResponse(listVolumeResponse);
        break;
      case InfoBucket:
        InfoBucketResponse infoBucketResponse = infoBucket(
            request.getInfoBucketRequest());
        responseBuilder.setInfoBucketResponse(infoBucketResponse);
        break;
      case ListBuckets:
        ListBucketsResponse listBucketsResponse = listBuckets(
            request.getListBucketsRequest());
        responseBuilder.setListBucketsResponse(listBucketsResponse);
        break;
      case LookupKey:
        LookupKeyResponse lookupKeyResponse = lookupKey(
            request.getLookupKeyRequest(), request.getVersion());
        responseBuilder.setLookupKeyResponse(lookupKeyResponse);
        break;
      case ListKeys:
        ListKeysResponse listKeysResponse = listKeys(
            request.getListKeysRequest(), request.getVersion());
        responseBuilder.setListKeysResponse(listKeysResponse);
        break;
      case ListTrash:
        ListTrashResponse listTrashResponse = listTrash(
            request.getListTrashRequest(), request.getVersion());
        responseBuilder.setListTrashResponse(listTrashResponse);
        break;
      case ListMultiPartUploadParts:
        MultipartUploadListPartsResponse listPartsResponse =
            listParts(request.getListMultipartUploadPartsRequest());
        responseBuilder.setListMultipartUploadPartsResponse(listPartsResponse);
        break;
      case ListMultipartUploads:
        ListMultipartUploadsResponse response =
            listMultipartUploads(request.getListMultipartUploadsRequest());
        responseBuilder.setListMultipartUploadsResponse(response);
        break;
      case ServiceList:
        ServiceListResponse serviceListResponse = getServiceList(
            request.getServiceListRequest());
        responseBuilder.setServiceListResponse(serviceListResponse);
        break;
      case RangerBGSync:
        RangerBGSyncResponse rangerBGSyncResponse = triggerRangerBGSync(
            request.getRangerBGSyncRequest());
        responseBuilder.setRangerBGSyncResponse(rangerBGSyncResponse);
        break;
      case DBUpdates:
        DBUpdatesResponse dbUpdatesResponse = getOMDBUpdates(
            request.getDbUpdatesRequest());
        responseBuilder.setDbUpdatesResponse(dbUpdatesResponse);
        break;
      case GetFileStatus:
        GetFileStatusResponse getFileStatusResponse = getOzoneFileStatus(
            request.getGetFileStatusRequest(), request.getVersion());
        responseBuilder.setGetFileStatusResponse(getFileStatusResponse);
        break;
      case LookupFile:
        LookupFileResponse lookupFileResponse =
            lookupFile(request.getLookupFileRequest(), request.getVersion());
        responseBuilder.setLookupFileResponse(lookupFileResponse);
        break;
      case ListStatus:
        ListStatusResponse listStatusResponse =
            listStatus(request.getListStatusRequest(), request.getVersion());
        responseBuilder.setListStatusResponse(listStatusResponse);
        break;
      case GetAcl:
        GetAclResponse getAclResponse =
            getAcl(request.getGetAclRequest());
        responseBuilder.setGetAclResponse(getAclResponse);
        break;
      case FinalizeUpgradeProgress:
        FinalizeUpgradeProgressResponse upgradeProgressResponse =
            reportUpgradeProgress(request.getFinalizeUpgradeProgressRequest());
        responseBuilder
            .setFinalizeUpgradeProgressResponse(upgradeProgressResponse);
        break;
      case PrepareStatus:
        PrepareStatusResponse prepareStatusResponse = getPrepareStatus();
        responseBuilder.setPrepareStatusResponse(prepareStatusResponse);
        break;
      case GetS3VolumeContext:
        GetS3VolumeContextResponse s3VolumeContextResponse =
            getS3VolumeContext();
        responseBuilder.setGetS3VolumeContextResponse(s3VolumeContextResponse);
        break;
      case TenantGetUserInfo:
        impl.checkS3MultiTenancyEnabled();
        TenantGetUserInfoResponse getUserInfoResponse = tenantGetUserInfo(
            request.getTenantGetUserInfoRequest());
        responseBuilder.setTenantGetUserInfoResponse(getUserInfoResponse);
        break;
      case ListTenant:
        impl.checkS3MultiTenancyEnabled();
        ListTenantResponse listTenantResponse = listTenant(
            request.getListTenantRequest());
        responseBuilder.setListTenantResponse(listTenantResponse);
        break;
      case TenantListUser:
        impl.checkS3MultiTenancyEnabled();
        TenantListUserResponse listUserResponse = tenantListUsers(
            request.getTenantListUserRequest());
        responseBuilder.setTenantListUserResponse(listUserResponse);
        break;
      case GetKeyInfo:
        responseBuilder.setGetKeyInfoResponse(
            getKeyInfo(request.getGetKeyInfoRequest(), request.getVersion()));
        break;
      case ListSnapshot:
        OzoneManagerProtocolProtos.ListSnapshotResponse listSnapshotResponse =
            getSnapshots(request.getListSnapshotRequest());
        responseBuilder.setListSnapshotResponse(listSnapshotResponse);
        break;
      case SnapshotDiff:
        SnapshotDiffResponse snapshotDiffReport = snapshotDiff(
            request.getSnapshotDiffRequest());
        responseBuilder.setSnapshotDiffResponse(snapshotDiffReport);
        break;
      case CancelSnapshotDiff:
        CancelSnapshotDiffResponse cancelSnapshotDiff = cancelSnapshotDiff(
                request.getCancelSnapshotDiffRequest());
        responseBuilder.setCancelSnapshotDiffResponse(cancelSnapshotDiff);
        break;
      case ListSnapshotDiffJobs:
        ListSnapshotDiffJobResponse listSnapDiffResponse =
            listSnapshotDiffJobs(request.getListSnapshotDiffJobRequest());
        responseBuilder.setListSnapshotDiffJobResponse(listSnapDiffResponse);
        break;
      case EchoRPC:
        EchoRPCResponse echoRPCResponse =
            echoRPC(request.getEchoRPCRequest());
        responseBuilder.setEchoRPCResponse(echoRPCResponse);
        break;
      case TransferLeadership:
        responseBuilder.setTransferOmLeadershipResponse(transferLeadership(
            request.getTransferOmLeadershipRequest()));
        break;
      case RefetchSecretKey:
        responseBuilder.setRefetchSecretKeyResponse(refetchSecretKey());
        break;
      default:
        responseBuilder.setSuccess(false);
        responseBuilder.setMessage("Unrecognized Command Type: " + cmdType);
        break;
      }
      responseBuilder.setSuccess(true);
    } catch (IOException ex) {
      responseBuilder.setSuccess(false);
      responseBuilder.setStatus(exceptionToResponseStatus(ex));
      if (ex.getMessage() != null) {
        responseBuilder.setMessage(ex.getMessage());
      }
    }
    return responseBuilder.build();
  }

  @Override
  public OMClientResponse handleWriteRequest(OMRequest omRequest,
      long transactionLogIndex) throws IOException {
    OMClientRequest omClientRequest = null;
    OMClientResponse omClientResponse = null;
    omClientRequest =
        OzoneManagerRatisUtils.createClientRequest(omRequest, impl);
    omClientResponse = omClientRequest
        .validateAndUpdateCache(getOzoneManager(), transactionLogIndex,
            ozoneManagerDoubleBuffer::add);
    return omClientResponse;
  }

  @Override
  public void updateDoubleBuffer(OzoneManagerDoubleBuffer omDoubleBuffer) {
    this.ozoneManagerDoubleBuffer = omDoubleBuffer;
  }

  private DBUpdatesResponse getOMDBUpdates(
      DBUpdatesRequest dbUpdatesRequest)
      throws SequenceNumberNotFoundException {

    DBUpdatesResponse.Builder builder = DBUpdatesResponse
        .newBuilder();
    DBUpdates dbUpdatesWrapper =
        impl.getDBUpdates(dbUpdatesRequest);
    for (int i = 0; i < dbUpdatesWrapper.getData().size(); i++) {
      builder.addData(OMPBHelper.getByteString(
          dbUpdatesWrapper.getData().get(i)));
    }
    builder.setSequenceNumber(dbUpdatesWrapper.getCurrentSequenceNumber());
    builder.setLatestSequenceNumber(dbUpdatesWrapper.getLatestSequenceNumber());
    builder.setDbUpdateSuccess(dbUpdatesWrapper.isDBUpdateSuccess());
    return builder.build();
  }

  private GetAclResponse getAcl(GetAclRequest req) throws IOException {
    List<OzoneAclInfo> acls = new ArrayList<>();
    List<OzoneAcl> aclList =
        impl.getAcl(OzoneObjInfo.fromProtobuf(req.getObj()));
    if (aclList != null) {
      aclList.forEach(a -> acls.add(OzoneAcl.toProtobuf(a)));
    }
    return GetAclResponse.newBuilder().addAllAcls(acls).build();
  }

  // Convert and exception to corresponding status code

  protected Status exceptionToResponseStatus(IOException ex) {
    if (ex instanceof OMException) {
      return Status.values()[((OMException) ex).getResult().ordinal()];
    } else {
      if (LOG.isDebugEnabled()) {
        LOG.debug("Unknown error occurs", ex);
      }
      return Status.INTERNAL_ERROR;
    }
  }
  /**
   * Validates that the incoming OM request has required parameters.
   * TODO: Add more validation checks before writing the request to Ratis log.
   *
   * @param omRequest client request to OM
   * @throws OMException thrown if required parameters are set to null.
   */
  @Override
  public void validateRequest(OMRequest omRequest) throws OMException {
    Type cmdType = omRequest.getCmdType();
    if (cmdType == null) {
      throw new OMException("CmdType is null",
          OMException.ResultCodes.INVALID_REQUEST);
    }
    if (omRequest.getClientId() == null) {
      throw new OMException("ClientId is null",
          OMException.ResultCodes.INVALID_REQUEST);
    }

    // Layout version should have been set up the leader while serializing
    // the request, and hence cannot be null. This version is used by each
    // node to identify which request handler version to use.
    if (omRequest.getLayoutVersion() == null) {
      throw new OMException("LayoutVersion for request is null.",
          OMException.ResultCodes.INTERNAL_ERROR);
    }
  }

  private CheckVolumeAccessResponse checkVolumeAccess(
      CheckVolumeAccessRequest request) throws IOException {
    CheckVolumeAccessResponse.Builder resp =
        CheckVolumeAccessResponse.newBuilder();
    boolean access = impl.checkVolumeAccess(request.getVolumeName(),
        request.getUserAcl());
    // if no access, set the response status as access denied

    if (!access) {
      throw new OMException(OMException.ResultCodes.ACCESS_DENIED);
    }

    return resp.build();
  }

  private InfoVolumeResponse infoVolume(InfoVolumeRequest request)
      throws IOException {
    InfoVolumeResponse.Builder resp = InfoVolumeResponse.newBuilder();
    String volume = request.getVolumeName();

    OmVolumeArgs ret = impl.getVolumeInfo(volume);
    resp.setVolumeInfo(ret.getProtobuf());

    return resp.build();
  }

  @DisallowedUntilLayoutVersion(MULTITENANCY_SCHEMA)
  private TenantGetUserInfoResponse tenantGetUserInfo(
      TenantGetUserInfoRequest request) throws IOException {

    final TenantGetUserInfoResponse.Builder resp =
        TenantGetUserInfoResponse.newBuilder();
    final String userPrincipal = request.getUserPrincipal();

    TenantUserInfoValue ret = impl.tenantGetUserInfo(userPrincipal);
    // Note impl.tenantGetUserInfo() throws if errs
    if (ret != null) {
      resp.addAllAccessIdInfo(ret.getAccessIdInfoList());
    }

    return resp.build();
  }

  @DisallowedUntilLayoutVersion(MULTITENANCY_SCHEMA)
  private TenantListUserResponse tenantListUsers(
      TenantListUserRequest request) throws IOException {
    TenantListUserResponse.Builder builder =
        TenantListUserResponse.newBuilder();
    TenantUserList usersInTenant =
        impl.listUsersInTenant(request.getTenantId(), request.getPrefix());
    // Note impl.listUsersInTenant() throws if errs
    if (usersInTenant != null) {
      builder.addAllUserAccessIdInfo(usersInTenant.getUserAccessIds());
    }
    return builder.build();
  }

  @DisallowedUntilLayoutVersion(MULTITENANCY_SCHEMA)
  private ListTenantResponse listTenant(
      ListTenantRequest request) throws IOException {

    final ListTenantResponse.Builder resp = ListTenantResponse.newBuilder();

    TenantStateList ret = impl.listTenant();
    resp.addAllTenantState(ret.getTenantStateList());

    return resp.build();
  }

  private ListVolumeResponse listVolumes(ListVolumeRequest request)
      throws IOException {
    ListVolumeResponse.Builder resp = ListVolumeResponse.newBuilder();
    List<OmVolumeArgs> result = Lists.newArrayList();

    if (request.getScope()
        == ListVolumeRequest.Scope.VOLUMES_BY_USER) {
      result = impl.listVolumeByUser(request.getUserName(),
          request.getPrefix(), request.getPrevKey(), request.getMaxKeys());
    } else if (request.getScope()
        == ListVolumeRequest.Scope.VOLUMES_BY_CLUSTER) {
      result =
          impl.listAllVolumes(request.getPrefix(), request.getPrevKey(),
              request.getMaxKeys());
    }

    result.forEach(item -> resp.addVolumeInfo(item.getProtobuf()));

    return resp.build();
  }

  private InfoBucketResponse infoBucket(InfoBucketRequest request)
      throws IOException {
    InfoBucketResponse.Builder resp =
        InfoBucketResponse.newBuilder();
    OmBucketInfo omBucketInfo = impl.getBucketInfo(
        request.getVolumeName(), request.getBucketName());
    resp.setBucketInfo(omBucketInfo.getProtobuf());

    return resp.build();
  }

  private LookupKeyResponse lookupKey(LookupKeyRequest request,
      int clientVersion) throws IOException {
    LookupKeyResponse.Builder resp =
        LookupKeyResponse.newBuilder();
    KeyArgs keyArgs = request.getKeyArgs();
    OmKeyArgs omKeyArgs = new OmKeyArgs.Builder()
        .setVolumeName(keyArgs.getVolumeName())
        .setBucketName(keyArgs.getBucketName())
        .setKeyName(keyArgs.getKeyName())
        .setLatestVersionLocation(keyArgs.getLatestVersionLocation())
        .setSortDatanodesInPipeline(keyArgs.getSortDatanodes())
        .setHeadOp(keyArgs.getHeadOp())
        .build();
    OmKeyInfo keyInfo = impl.lookupKey(omKeyArgs);

    resp.setKeyInfo(keyInfo.getProtobuf(keyArgs.getHeadOp(), clientVersion));

    return resp.build();
  }

  private GetKeyInfoResponse getKeyInfo(GetKeyInfoRequest request,
                                        int clientVersion) throws IOException {
    KeyArgs keyArgs = request.getKeyArgs();
    OmKeyArgs omKeyArgs = new OmKeyArgs.Builder()
        .setVolumeName(keyArgs.getVolumeName())
        .setBucketName(keyArgs.getBucketName())
        .setKeyName(keyArgs.getKeyName())
        .setLatestVersionLocation(keyArgs.getLatestVersionLocation())
        .setSortDatanodesInPipeline(keyArgs.getSortDatanodes())
        .setHeadOp(keyArgs.getHeadOp())
        .setForceUpdateContainerCacheFromSCM(
            keyArgs.getForceUpdateContainerCacheFromSCM())
        .build();
    KeyInfoWithVolumeContext keyInfo = impl.getKeyInfo(omKeyArgs,
        request.getAssumeS3Context());

    return keyInfo.toProtobuf(clientVersion);
  }

  @RequestFeatureValidator(
      conditions = ValidationCondition.OLDER_CLIENT_REQUESTS,
      processingPhase = RequestProcessingPhase.POST_PROCESS,
      requestType = Type.LookupKey
  )
  public static OMResponse disallowLookupKeyResponseWithECReplicationConfig(
      OMRequest req, OMResponse resp, ValidationContext ctx)
      throws ServiceException {
    if (!resp.hasLookupKeyResponse()) {
      return resp;
    }
    if (resp.getLookupKeyResponse().getKeyInfo().hasEcReplicationConfig()) {
      resp = resp.toBuilder()
          .setStatus(Status.NOT_SUPPORTED_OPERATION)
          .setMessage("Key is a key with Erasure Coded replication, which"
              + " the client can not understand.\n"
              + "Please upgrade the client before trying to read the key: "
              + req.getLookupKeyRequest().getKeyArgs().getVolumeName()
              + "/" + req.getLookupKeyRequest().getKeyArgs().getBucketName()
              + "/" + req.getLookupKeyRequest().getKeyArgs().getKeyName()
              + ".")
          .clearLookupKeyResponse()
          .build();
    }
    return resp;
  }

  @RequestFeatureValidator(
      conditions = ValidationCondition.OLDER_CLIENT_REQUESTS,
      processingPhase = RequestProcessingPhase.POST_PROCESS,
      requestType = Type.LookupKey
  )
  public static OMResponse disallowLookupKeyWithBucketLayout(
      OMRequest req, OMResponse resp, ValidationContext ctx)
      throws ServiceException, IOException {
    if (!resp.hasLookupKeyResponse()) {
      return resp;
    }
    KeyInfo keyInfo = resp.getLookupKeyResponse().getKeyInfo();
    // If the key is present inside a bucket using a non LEGACY bucket layout,
    // then the client needs to be upgraded before proceeding.
    if (keyInfo.hasVolumeName() && keyInfo.hasBucketName() &&
        !ctx.getBucketLayout(keyInfo.getVolumeName(), keyInfo.getBucketName())
            .equals(BucketLayout.LEGACY)) {
      resp = resp.toBuilder()
          .setStatus(Status.NOT_SUPPORTED_OPERATION)
          .setMessage("Key is present inside a bucket with bucket layout " +
              "features, which the client can not understand. Please upgrade" +
              " the client to a compatible version before trying to read the" +
              " key info for "
              + req.getLookupKeyRequest().getKeyArgs().getVolumeName()
              + "/" + req.getLookupKeyRequest().getKeyArgs().getBucketName()
              + "/" + req.getLookupKeyRequest().getKeyArgs().getKeyName()
              + ".")
          .clearLookupKeyResponse()
          .build();
    }
    return resp;
  }

  private ListBucketsResponse listBuckets(ListBucketsRequest request)
      throws IOException {
    ListBucketsResponse.Builder resp =
        ListBucketsResponse.newBuilder();

    List<OmBucketInfo> buckets = impl.listBuckets(
        request.getVolumeName(),
        request.getStartKey(),
        request.getPrefix(),
        request.getCount(),
        request.getHasSnapshot());
    for (OmBucketInfo bucket : buckets) {
      resp.addBucketInfo(bucket.getProtobuf());
    }

    return resp.build();
  }

  private ListKeysResponse listKeys(ListKeysRequest request, int clientVersion)
      throws IOException {
    ListKeysResponse.Builder resp =
        ListKeysResponse.newBuilder();

    List<OmKeyInfo> keys = impl.listKeys(
        request.getVolumeName(),
        request.getBucketName(),
        request.getStartKey(),
        request.getPrefix(),
        request.getCount());
    for (OmKeyInfo key : keys) {
      resp.addKeyInfo(key.getProtobuf(true, clientVersion));
    }

    return resp.build();
  }

  @RequestFeatureValidator(
      conditions = ValidationCondition.OLDER_CLIENT_REQUESTS,
      processingPhase = RequestProcessingPhase.POST_PROCESS,
      requestType = Type.ListKeys
  )
  public static OMResponse disallowListKeysResponseWithECReplicationConfig(
      OMRequest req, OMResponse resp, ValidationContext ctx)
      throws ServiceException {
    if (!resp.hasListKeysResponse()) {
      return resp;
    }
    List<KeyInfo> keys = resp.getListKeysResponse().getKeyInfoList();
    for (KeyInfo key : keys) {
      if (key.hasEcReplicationConfig()) {
        resp = resp.toBuilder()
            .setStatus(Status.NOT_SUPPORTED_OPERATION)
            .setMessage("The list of keys contains keys with Erasure Coded"
                + " replication set, hence the client is not able to"
                + " represent all the keys returned. Please upgrade the"
                + " client to get the list of keys.")
            .clearListKeysResponse()
            .build();
      }
    }
    return resp;
  }

  @RequestFeatureValidator(
      conditions = ValidationCondition.OLDER_CLIENT_REQUESTS,
      processingPhase = RequestProcessingPhase.POST_PROCESS,
      requestType = Type.ListKeys
  )
  public static OMResponse disallowListKeysWithBucketLayout(
      OMRequest req, OMResponse resp, ValidationContext ctx)
      throws ServiceException, IOException {
    if (!resp.hasListKeysResponse()) {
      return resp;
    }

    // Put volume and bucket pairs into a set to avoid duplicates.
    HashSet<Pair<String, String>> volumeBucketSet = new HashSet<>();
    List<KeyInfo> keys = resp.getListKeysResponse().getKeyInfoList();
    for (KeyInfo key : keys) {
      if (key.hasVolumeName() && key.hasBucketName()) {
        volumeBucketSet.add(
            new ImmutablePair<>(key.getVolumeName(), key.getBucketName()));
      }
    }

    for (Pair<String, String> volumeBucket : volumeBucketSet) {
      // If any of the buckets have a non legacy layout, then the client is
      // not compatible with the response.
      if (!ctx.getBucketLayout(volumeBucket.getLeft(), volumeBucket.getRight())
          .isLegacy()) {
        resp = resp.toBuilder()
            .setStatus(Status.NOT_SUPPORTED_OPERATION)
            .setMessage("The list of keys contains keys present inside bucket" +
                " with bucket layout features, hence the client is not able " +
                "to understand all the keys returned. Please upgrade the"
                + " client to get the list of keys.")
            .clearListKeysResponse()
            .build();
        break;
      }
    }
    return resp;
  }

  private ListTrashResponse listTrash(ListTrashRequest request,
      int clientVersion) throws IOException {

    ListTrashResponse.Builder resp =
        ListTrashResponse.newBuilder();

    List<RepeatedOmKeyInfo> deletedKeys = impl.listTrash(
        request.getVolumeName(),
        request.getBucketName(),
        request.getStartKeyName(),
        request.getKeyPrefix(),
        request.getMaxKeys());

    for (RepeatedOmKeyInfo key: deletedKeys) {
      resp.addDeletedKeys(key.getProto(false, clientVersion));
    }

    return resp.build();
  }

  @RequestFeatureValidator(
      conditions = ValidationCondition.OLDER_CLIENT_REQUESTS,
      processingPhase = RequestProcessingPhase.POST_PROCESS,
      requestType = Type.ListTrash
  )
  public static OMResponse disallowListTrashWithECReplicationConfig(
      OMRequest req, OMResponse resp, ValidationContext ctx)
      throws ServiceException {
    if (!resp.hasListTrashResponse()) {
      return resp;
    }
    List<RepeatedKeyInfo> repeatedKeys =
        resp.getListTrashResponse().getDeletedKeysList();
    for (RepeatedKeyInfo repeatedKey : repeatedKeys) {
      for (KeyInfo key : repeatedKey.getKeyInfoList()) {
        if (key.hasEcReplicationConfig()) {
          resp = resp.toBuilder()
              .setStatus(Status.NOT_SUPPORTED_OPERATION)
              .setMessage("The list of keys contains keys with Erasure Coded"
                  + " replication set, hence the client is not able to"
                  + " represent all the keys returned. Please upgrade the"
                  + " client to get the list of keys.")
              .clearListTrashResponse()
              .build();
        }
      }
    }
    return resp;
  }

  @RequestFeatureValidator(
      conditions = ValidationCondition.OLDER_CLIENT_REQUESTS,
      processingPhase = RequestProcessingPhase.POST_PROCESS,
      requestType = Type.ListTrash
  )
  public static OMResponse disallowListTrashWithBucketLayout(
      OMRequest req, OMResponse resp, ValidationContext ctx)
      throws ServiceException, IOException {
    if (!resp.hasListTrashResponse()) {
      return resp;
    }

    // Add the volume and bucket pairs to a set to avoid duplicates.
    List<RepeatedKeyInfo> repeatedKeys =
        resp.getListTrashResponse().getDeletedKeysList();
    HashSet<Pair<String, String>> volumeBucketSet = new HashSet<>();

    for (RepeatedKeyInfo repeatedKey : repeatedKeys) {
      for (KeyInfo key : repeatedKey.getKeyInfoList()) {
        if (key.hasVolumeName() && key.hasBucketName()) {
          volumeBucketSet.add(
              new ImmutablePair<>(key.getVolumeName(), key.getBucketName()));
        }
      }
    }

    // If any of the keys is present inside a bucket using a non LEGACY bucket
    // layout, then the client needs to be upgraded before proceeding.
    for (Pair<String, String> volumeBucket : volumeBucketSet) {
      if (!ctx.getBucketLayout(volumeBucket.getLeft(), volumeBucket.getRight())
          .isLegacy()) {
        resp = resp.toBuilder()
            .setStatus(Status.NOT_SUPPORTED_OPERATION)
            .setMessage("The list of keys contains keys present in buckets " +
                " using bucket layout features, hence the client is not able to"
                + " understand all the keys returned. Please upgrade the"
                + " client to get the list of keys.")
            .clearListTrashResponse()
            .build();
        break;
      }
    }
    return resp;
  }

  private ServiceListResponse getServiceList(ServiceListRequest request)
      throws IOException {
    ServiceListResponse.Builder resp = ServiceListResponse.newBuilder();

    ServiceInfoEx serviceInfoEx = impl.getServiceInfo();

    List<OzoneManagerProtocolProtos.ServiceInfo> serviceInfoProtos =
        new ArrayList<>();
    List<ServiceInfo> serviceInfos = serviceInfoEx.getServiceInfoList();
    for (ServiceInfo info : serviceInfos) {
      serviceInfoProtos.add(info.getProtobuf());
    }

    resp.addAllServiceInfo(serviceInfoProtos);
    if (serviceInfoEx.getCaCertificate() != null) {
      resp.setCaCertificate(serviceInfoEx.getCaCertificate());
    }

    for (String ca : serviceInfoEx.getCaCertPemList()) {
      resp.addCaCerts(ca);
    }

    return resp.build();
  }

  private MultipartUploadListPartsResponse listParts(
      MultipartUploadListPartsRequest multipartUploadListPartsRequest)
      throws IOException {

    MultipartUploadListPartsResponse.Builder response =
        MultipartUploadListPartsResponse.newBuilder();

    OmMultipartUploadListParts omMultipartUploadListParts =
        impl.listParts(multipartUploadListPartsRequest.getVolume(),
            multipartUploadListPartsRequest.getBucket(),
            multipartUploadListPartsRequest.getKey(),
            multipartUploadListPartsRequest.getUploadID(),
            multipartUploadListPartsRequest.getPartNumbermarker(),
            multipartUploadListPartsRequest.getMaxParts());

    List<OmPartInfo> omPartInfoList =
        omMultipartUploadListParts.getPartInfoList();

    List<PartInfo> partInfoList =
        new ArrayList<>();

    omPartInfoList.forEach(partInfo -> partInfoList.add(partInfo.getProto()));

    HddsProtos.ReplicationType repType = omMultipartUploadListParts
        .getReplicationConfig()
        .getReplicationType();
    response.setType(repType);
    if (repType == HddsProtos.ReplicationType.EC) {
      response.setEcReplicationConfig(
          ((ECReplicationConfig)omMultipartUploadListParts
              .getReplicationConfig()).toProto());
    } else {
      response.setFactor(ReplicationConfig.getLegacyFactor(
          omMultipartUploadListParts.getReplicationConfig()));
    }
    response.setNextPartNumberMarker(
        omMultipartUploadListParts.getNextPartNumberMarker());
    response.setIsTruncated(omMultipartUploadListParts.isTruncated());

    return response.addAllPartsList(partInfoList).build();


  }

  private ListMultipartUploadsResponse listMultipartUploads(
      ListMultipartUploadsRequest request)
      throws IOException {

    OmMultipartUploadList omMultipartUploadList =
        impl.listMultipartUploads(request.getVolume(), request.getBucket(),
            request.getPrefix());

    List<MultipartUploadInfo> info = omMultipartUploadList
        .getUploads()
        .stream()
        .map(upload -> {
          MultipartUploadInfo.Builder bldr = MultipartUploadInfo.newBuilder()
              .setVolumeName(upload.getVolumeName())
              .setBucketName(upload.getBucketName())
              .setKeyName(upload.getKeyName())
              .setUploadId(upload.getUploadId());

          HddsProtos.ReplicationType repType = upload.getReplicationConfig()
              .getReplicationType();
          bldr.setType(repType);
          if (repType == HddsProtos.ReplicationType.EC) {
            bldr.setEcReplicationConfig(
                ((ECReplicationConfig)upload.getReplicationConfig())
                    .toProto());
          } else {
            bldr.setFactor(ReplicationConfig.getLegacyFactor(
                upload.getReplicationConfig()));
          }
          bldr.setCreationTime(upload.getCreationTime().toEpochMilli());
          return bldr.build();
        })
        .collect(Collectors.toList());

    ListMultipartUploadsResponse response =
        ListMultipartUploadsResponse.newBuilder()
            .addAllUploadsList(info)
            .build();

    return response;
  }

  private GetFileStatusResponse getOzoneFileStatus(
      GetFileStatusRequest request, int clientVersion) throws IOException {
    KeyArgs keyArgs = request.getKeyArgs();
    OmKeyArgs omKeyArgs = new OmKeyArgs.Builder()
        .setVolumeName(keyArgs.getVolumeName())
        .setBucketName(keyArgs.getBucketName())
        .setKeyName(keyArgs.getKeyName())
        .build();

    GetFileStatusResponse.Builder rb = GetFileStatusResponse.newBuilder();
    rb.setStatus(impl.getFileStatus(omKeyArgs).getProtobuf(clientVersion));

    return rb.build();
  }

  private RangerBGSyncResponse triggerRangerBGSync(
      RangerBGSyncRequest rangerBGSyncRequest) throws IOException {

    boolean res = impl.triggerRangerBGSync(rangerBGSyncRequest.getNoWait());

    return RangerBGSyncResponse.newBuilder().setRunSuccess(res).build();
  }

  private RefetchSecretKeyResponse refetchSecretKey() {
    UUID uuid = impl.refetchSecretKey();
    RefetchSecretKeyResponse response =
        RefetchSecretKeyResponse.newBuilder()
            .setId(ProtobufUtils.toProtobuf(uuid)).build();
    return response;
  }

  @RequestFeatureValidator(
      conditions = ValidationCondition.OLDER_CLIENT_REQUESTS,
      processingPhase = RequestProcessingPhase.POST_PROCESS,
      requestType = Type.GetFileStatus
  )
  public static OMResponse disallowGetFileStatusWithECReplicationConfig(
      OMRequest req, OMResponse resp, ValidationContext ctx)
      throws ServiceException {
    if (!resp.hasGetFileStatusResponse()) {
      return resp;
    }
    if (resp.getGetFileStatusResponse().getStatus().getKeyInfo()
        .hasEcReplicationConfig()) {
      resp = resp.toBuilder()
          .setStatus(Status.NOT_SUPPORTED_OPERATION)
          .setMessage("Key is a key with Erasure Coded replication, which"
              + " the client can not understand."
              + " Please upgrade the client before trying to read the key info"
              + " for "
              + req.getGetFileStatusRequest().getKeyArgs().getVolumeName()
              + "/" + req.getGetFileStatusRequest().getKeyArgs().getBucketName()
              + "/" + req.getGetFileStatusRequest().getKeyArgs().getKeyName()
              + ".")
          .clearGetFileStatusResponse()
          .build();
    }
    return resp;
  }


  @RequestFeatureValidator(
      conditions = ValidationCondition.OLDER_CLIENT_REQUESTS,
      processingPhase = RequestProcessingPhase.POST_PROCESS,
      requestType = Type.GetFileStatus
  )
  public static OMResponse disallowGetFileStatusWithBucketLayout(
      OMRequest req, OMResponse resp, ValidationContext ctx)
      throws ServiceException, IOException {
    if (!resp.hasGetFileStatusResponse()) {
      return resp;
    }

    // If the File is present inside a bucket with non LEGACY layout,
    // then the client should be upgraded before proceeding.
    KeyInfo keyInfo = resp.getGetFileStatusResponse().getStatus().getKeyInfo();
    if (keyInfo.hasVolumeName() && keyInfo.hasBucketName() &&
        !ctx.getBucketLayout(keyInfo.getVolumeName(), keyInfo.getBucketName())
            .isLegacy()) {
      resp = resp.toBuilder()
          .setStatus(Status.NOT_SUPPORTED_OPERATION)
          .setMessage("Key is present in a bucket using bucket layout features"
              + " which the client can not understand."
              + " Please upgrade the client before trying to read the key info"
              + " for "
              + req.getGetFileStatusRequest().getKeyArgs().getVolumeName()
              + "/" + req.getGetFileStatusRequest().getKeyArgs().getBucketName()
              + "/" + req.getGetFileStatusRequest().getKeyArgs().getKeyName()
              + ".")
          .clearGetFileStatusResponse()
          .build();
    }
    return resp;
  }

  private LookupFileResponse lookupFile(LookupFileRequest request,
      int clientVersion) throws IOException {
    KeyArgs keyArgs = request.getKeyArgs();
    OmKeyArgs omKeyArgs = new OmKeyArgs.Builder()
        .setVolumeName(keyArgs.getVolumeName())
        .setBucketName(keyArgs.getBucketName())
        .setKeyName(keyArgs.getKeyName())
        .setSortDatanodesInPipeline(keyArgs.getSortDatanodes())
        .setLatestVersionLocation(keyArgs.getLatestVersionLocation())
        .build();
    return LookupFileResponse.newBuilder()
        .setKeyInfo(impl.lookupFile(omKeyArgs).getProtobuf(clientVersion))
        .build();
  }

  @RequestFeatureValidator(
      conditions = ValidationCondition.OLDER_CLIENT_REQUESTS,
      processingPhase = RequestProcessingPhase.POST_PROCESS,
      requestType = Type.LookupFile
  )
  public static OMResponse disallowLookupFileWithECReplicationConfig(
      OMRequest req, OMResponse resp, ValidationContext ctx)
      throws ServiceException {
    if (!resp.hasLookupFileResponse()) {
      return resp;
    }
    if (resp.getLookupFileResponse().getKeyInfo().hasEcReplicationConfig()) {
      resp = resp.toBuilder()
          .setStatus(Status.NOT_SUPPORTED_OPERATION)
          .setMessage("Key is a key with Erasure Coded replication, which the"
              + " client can not understand."
              + " Please upgrade the client before trying to read the key info"
              + " for "
              + req.getLookupFileRequest().getKeyArgs().getVolumeName()
              + "/" + req.getLookupFileRequest().getKeyArgs().getBucketName()
              + "/" + req.getLookupFileRequest().getKeyArgs().getKeyName()
              + ".")
          .clearLookupFileResponse()
          .build();
    }
    return resp;
  }

  @RequestFeatureValidator(
      conditions = ValidationCondition.OLDER_CLIENT_REQUESTS,
      processingPhase = RequestProcessingPhase.POST_PROCESS,
      requestType = Type.LookupFile
  )
  public static OMResponse disallowLookupFileWithBucketLayout(
      OMRequest req, OMResponse resp, ValidationContext ctx)
      throws ServiceException, IOException {
    if (!resp.hasLookupFileResponse()) {
      return resp;
    }
    KeyInfo keyInfo = resp.getLookupFileResponse().getKeyInfo();
    if (keyInfo.hasVolumeName() && keyInfo.hasBucketName() &&
        !ctx.getBucketLayout(keyInfo.getVolumeName(), keyInfo.getBucketName())
            .equals(BucketLayout.LEGACY)) {
      resp = resp.toBuilder()
          .setStatus(Status.NOT_SUPPORTED_OPERATION)
          .setMessage("File is present inside a bucket with bucket layout " +
              "features, which the client can not understand. Please upgrade" +
              " the client to a compatible version before trying to read the" +
              " key info for "
              + req.getLookupFileRequest().getKeyArgs().getVolumeName()
              + "/" + req.getLookupFileRequest().getKeyArgs().getBucketName()
              + "/" + req.getLookupFileRequest().getKeyArgs().getKeyName()
              + ".")
          .clearLookupFileResponse()
          .build();
    }
    return resp;
  }

  private ListStatusResponse listStatus(
      ListStatusRequest request, int clientVersion) throws IOException {
    KeyArgs keyArgs = request.getKeyArgs();
    OmKeyArgs omKeyArgs = new OmKeyArgs.Builder()
        .setVolumeName(keyArgs.getVolumeName())
        .setBucketName(keyArgs.getBucketName())
        .setKeyName(keyArgs.getKeyName())
        .setLatestVersionLocation(keyArgs.getLatestVersionLocation())
        .setHeadOp(keyArgs.getHeadOp())
        .build();
    boolean allowPartialPrefixes =
        request.hasAllowPartialPrefix() && request.getAllowPartialPrefix();
    List<OzoneFileStatus> statuses =
        impl.listStatus(omKeyArgs, request.getRecursive(),
            request.getStartKey(), request.getNumEntries(),
            allowPartialPrefixes);
    ListStatusResponse.Builder
        listStatusResponseBuilder =
        ListStatusResponse.newBuilder();
    for (OzoneFileStatus status : statuses) {
      listStatusResponseBuilder.addStatuses(status.getProtobuf(clientVersion));
    }
    return listStatusResponseBuilder.build();
  }

  @RequestFeatureValidator(
      conditions = ValidationCondition.OLDER_CLIENT_REQUESTS,
      processingPhase = RequestProcessingPhase.POST_PROCESS,
      requestType = Type.ListStatus
  )
  public static OMResponse disallowListStatusResponseWithECReplicationConfig(
      OMRequest req, OMResponse resp, ValidationContext ctx)
      throws ServiceException {
    if (!resp.hasListStatusResponse()) {
      return resp;
    }
    List<OzoneFileStatusProto> statuses =
        resp.getListStatusResponse().getStatusesList();
    for (OzoneFileStatusProto status : statuses) {
      if (status.getKeyInfo().hasEcReplicationConfig()) {
        resp = resp.toBuilder()
            .setStatus(Status.NOT_SUPPORTED_OPERATION)
            .setMessage("The list of keys contains keys with Erasure Coded"
                + " replication set, hence the client is not able to"
                + " represent all the keys returned."
                + " Please upgrade the client to get the list of keys.")
            .clearListStatusResponse()
            .build();
      }
    }
    return resp;
  }

  @RequestFeatureValidator(
      conditions = ValidationCondition.OLDER_CLIENT_REQUESTS,
      processingPhase = RequestProcessingPhase.POST_PROCESS,
      requestType = Type.ListStatus
  )
  public static OMResponse disallowListStatusResponseWithBucketLayout(
      OMRequest req, OMResponse resp, ValidationContext ctx)
      throws ServiceException, IOException {
    if (!resp.hasListStatusResponse()) {
      return resp;
    }

    // Add the volume and bucket pairs to a set to avoid duplicate entries.
    List<OzoneFileStatusProto> statuses =
        resp.getListStatusResponse().getStatusesList();
    HashSet<Pair<String, String>> volumeBucketSet = new HashSet<>();

    for (OzoneFileStatusProto status : statuses) {
      KeyInfo keyInfo = status.getKeyInfo();
      if (keyInfo.hasVolumeName() && keyInfo.hasBucketName()) {
        volumeBucketSet.add(
            new ImmutablePair<>(keyInfo.getVolumeName(),
                keyInfo.getBucketName()));
      }
    }

    // If any of the keys are present in a bucket with a non LEGACY bucket
    // layout, then the client needs to be upgraded before proceeding.
    for (Pair<String, String> volumeBucket : volumeBucketSet) {
      if (!ctx.getBucketLayout(volumeBucket.getLeft(),
          volumeBucket.getRight()).isLegacy()) {
        resp = resp.toBuilder()
            .setStatus(Status.NOT_SUPPORTED_OPERATION)
            .setMessage("The list of keys is present in a bucket using bucket"
                + " layout features, hence the client is not able to"
                + " represent all the keys returned."
                + " Please upgrade the client to get the list of keys.")
            .clearListStatusResponse()
            .build();
        break;
      }
    }

    return resp;
  }

  private FinalizeUpgradeProgressResponse reportUpgradeProgress(
      FinalizeUpgradeProgressRequest request) throws IOException {
    String upgradeClientId = request.getUpgradeClientId();
    boolean takeover = request.getTakeover();
    boolean readonly = request.getReadonly();

    StatusAndMessages progress =
        impl.queryUpgradeFinalizationProgress(upgradeClientId, takeover,
            readonly);

    UpgradeFinalizationStatus.Status protoStatus =
        UpgradeFinalizationStatus.Status.valueOf(progress.status().name());

    UpgradeFinalizationStatus response =
        UpgradeFinalizationStatus.newBuilder()
            .setStatus(protoStatus)
            .addAllMessages(progress.msgs())
            .build();

    return FinalizeUpgradeProgressResponse.newBuilder()
        .setStatus(response)
        .build();
  }

  private PrepareStatusResponse getPrepareStatus() {
    OzoneManagerPrepareState.State prepareState =
        impl.getPrepareState().getState();
    return PrepareStatusResponse.newBuilder()
        .setStatus(prepareState.getStatus())
        .setCurrentTxnIndex(prepareState.getIndex()).build();
  }

  private GetS3VolumeContextResponse getS3VolumeContext()
      throws IOException {
    return impl.getS3VolumeContext().getProtobuf();
  }

  @DisallowedUntilLayoutVersion(FILESYSTEM_SNAPSHOT)
  private SnapshotDiffResponse snapshotDiff(
      SnapshotDiffRequest snapshotDiffRequest) throws IOException {
    org.apache.hadoop.ozone.snapshot.SnapshotDiffResponse response =
        impl.snapshotDiff(
            snapshotDiffRequest.getVolumeName(),
            snapshotDiffRequest.getBucketName(),
            snapshotDiffRequest.getFromSnapshot(),
            snapshotDiffRequest.getToSnapshot(),
            snapshotDiffRequest.getToken(),
            snapshotDiffRequest.getPageSize(),
<<<<<<< HEAD
            snapshotDiffRequest.getForceFullDiff(),
            snapshotDiffRequest.getCancel(),
            snapshotDiffRequest.getForceNonNativeDiff());
=======
            snapshotDiffRequest.getForceFullDiff());
>>>>>>> 15365903

    SnapshotDiffResponse.Builder builder = SnapshotDiffResponse.newBuilder()
        .setJobStatus(response.getJobStatus().toProtobuf())
        .setWaitTimeInMs(response.getWaitTimeInMs());

    if (StringUtils.isNotEmpty(response.getReason())) {
      builder.setReason(response.getReason());
    }
    if (response.getSnapshotDiffReport() != null) {
      builder.setSnapshotDiffReport(
          response.getSnapshotDiffReport().toProtobuf());
    }

    return builder.build();
  }

  @DisallowedUntilLayoutVersion(FILESYSTEM_SNAPSHOT)
  private CancelSnapshotDiffResponse cancelSnapshotDiff(
      CancelSnapshotDiffRequest cancelSnapshotDiffRequest) throws IOException {

    org.apache.hadoop.ozone.snapshot.CancelSnapshotDiffResponse response =
        impl.cancelSnapshotDiff(
            cancelSnapshotDiffRequest.getVolumeName(),
            cancelSnapshotDiffRequest.getBucketName(),
            cancelSnapshotDiffRequest.getFromSnapshot(),
            cancelSnapshotDiffRequest.getToSnapshot());

    CancelSnapshotDiffResponse.Builder builder = CancelSnapshotDiffResponse
        .newBuilder();

    if (StringUtils.isNotEmpty(response.getMessage())) {
      builder.setReason(response.getMessage());
    }

    return builder.build();
  }

  private ListSnapshotDiffJobResponse listSnapshotDiffJobs(
      ListSnapshotDiffJobRequest listSnapshotDiffJobRequest)
      throws IOException {
    List<SnapshotDiffJob> snapshotDiffJobs =
        impl.listSnapshotDiffJobs(
            listSnapshotDiffJobRequest.getVolumeName(),
            listSnapshotDiffJobRequest.getBucketName(),
            listSnapshotDiffJobRequest.getJobStatus(),
            listSnapshotDiffJobRequest.getListAll());
    ListSnapshotDiffJobResponse.Builder builder =
        ListSnapshotDiffJobResponse.newBuilder();
    for (SnapshotDiffJob diffJob : snapshotDiffJobs) {
      builder.addSnapshotDiffJob(diffJob.toProtoBuf());
    }
    return builder.build();
  }


  public OzoneManager getOzoneManager() {
    return impl;
  }

  private EchoRPCResponse echoRPC(EchoRPCRequest req) {
    EchoRPCResponse.Builder builder =
            EchoRPCResponse.newBuilder();

    byte[] payloadBytes = new byte[0];
    int payloadRespSize = Math.min(
            req.getPayloadSizeResp()
                    * RPC_PAYLOAD_MULTIPLICATION_FACTOR, MAX_SIZE_KB);
    if (payloadRespSize > 0) {
      payloadBytes = RandomUtils.nextBytes(payloadRespSize);
    }
    builder.setPayload(ByteString.copyFrom(payloadBytes));
    return builder.build();
  }

  @DisallowedUntilLayoutVersion(FILESYSTEM_SNAPSHOT)
  private OzoneManagerProtocolProtos.ListSnapshotResponse getSnapshots(
      OzoneManagerProtocolProtos.ListSnapshotRequest request)
      throws IOException {
    List<SnapshotInfo> snapshotInfos = impl.listSnapshot(
        request.getVolumeName(), request.getBucketName(), request.getPrefix(),
        request.getPrevSnapshot(), request.getMaxListResult());
    List<OzoneManagerProtocolProtos.SnapshotInfo> snapshotInfoList =
        snapshotInfos.stream().map(SnapshotInfo::getProtobuf)
            .collect(Collectors.toList());
    return OzoneManagerProtocolProtos.ListSnapshotResponse.newBuilder()
        .addAllSnapshotInfo(snapshotInfoList).build();
  }

  private TransferLeadershipResponseProto transferLeadership(
      TransferLeadershipRequestProto req) throws IOException {
    String newLeaderId = req.getNewLeaderId();
    impl.transferLeadership(newLeaderId);
    return TransferLeadershipResponseProto.getDefaultInstance();
  }
}<|MERGE_RESOLUTION|>--- conflicted
+++ resolved
@@ -1261,13 +1261,8 @@
             snapshotDiffRequest.getToSnapshot(),
             snapshotDiffRequest.getToken(),
             snapshotDiffRequest.getPageSize(),
-<<<<<<< HEAD
             snapshotDiffRequest.getForceFullDiff(),
-            snapshotDiffRequest.getCancel(),
             snapshotDiffRequest.getForceNonNativeDiff());
-=======
-            snapshotDiffRequest.getForceFullDiff());
->>>>>>> 15365903
 
     SnapshotDiffResponse.Builder builder = SnapshotDiffResponse.newBuilder()
         .setJobStatus(response.getJobStatus().toProtobuf())
