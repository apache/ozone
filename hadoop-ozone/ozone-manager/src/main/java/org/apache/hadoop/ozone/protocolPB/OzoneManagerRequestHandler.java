--- conflicted
+++ resolved
@@ -848,32 +848,7 @@
     return resp;
   }
 
-<<<<<<< HEAD
-  private ListTrashResponse listTrash(ListTrashRequest request,
-      int clientVersion) throws IOException {
-
-    ListTrashResponse.Builder resp =
-        ListTrashResponse.newBuilder();
-
-    List<RepeatedOmKeyInfo> deletedKeys = impl.listTrash(
-        request.getVolumeName(),
-        request.getBucketName(),
-        request.getStartKeyName(),
-        request.getKeyPrefix(),
-        request.getMaxKeys());
-
-    for (RepeatedOmKeyInfo key: deletedKeys) {
-      resp.addDeletedKeys(key.getProto(false, clientVersion));
-    }
-
-    return resp.build();
-  }
-
   @OMClientVersionValidator(
-=======
-  @RequestFeatureValidator(
-      conditions = ValidationCondition.OLDER_CLIENT_REQUESTS,
->>>>>>> 1f29e05e
       processingPhase = RequestProcessingPhase.POST_PROCESS,
       requestType = Type.ListTrash,
       applyBefore = ClientVersion.VERSION_HANDLES_UNKNOWN_DN_PORTS
