/**
 * Licensed to the Apache Software Foundation (ASF) under one or more
 * contributor license agreements.  See the NOTICE file distributed with this
 * work for additional information regarding copyright ownership.  The ASF
 * licenses this file to you under the Apache License, Version 2.0 (the
 * "License"); you may not use this file except in compliance with the License.
 * You may obtain a copy of the License at
 * <p>
 * http://www.apache.org/licenses/LICENSE-2.0
 * <p>
 * Unless required by applicable law or agreed to in writing, software
 * distributed under the License is distributed on an "AS IS" BASIS,WITHOUT
 * WARRANTIES OR CONDITIONS OF ANY KIND, either express or implied. See the
 * License for the specific language governing permissions and limitations under
 * the License.
 */

package org.apache.hadoop.ozone.protocolPB;

import java.io.IOException;
import java.util.ArrayList;
import java.util.HashSet;
import java.util.List;
import java.util.UUID;
import java.util.stream.Collectors;

import com.google.protobuf.ByteString;
import com.google.protobuf.ServiceException;
import org.apache.commons.lang3.RandomUtils;
import org.apache.commons.lang3.tuple.ImmutablePair;
import org.apache.commons.lang3.tuple.Pair;
import org.apache.hadoop.hdds.client.ECReplicationConfig;
import org.apache.hadoop.hdds.protocol.proto.HddsProtos;
import org.apache.hadoop.hdds.protocol.proto.HddsProtos.TransferLeadershipRequestProto;
import org.apache.hadoop.hdds.protocol.proto.HddsProtos.TransferLeadershipResponseProto;
import org.apache.hadoop.hdds.protocol.proto.HddsProtos.UpgradeFinalizationStatus;
import org.apache.hadoop.hdds.client.ReplicationConfig;
import org.apache.hadoop.hdds.utils.db.SequenceNumberNotFoundException;
import org.apache.hadoop.ozone.OzoneAcl;
import org.apache.hadoop.ozone.om.OzoneManager;
import org.apache.hadoop.ozone.om.OzoneManagerPrepareState;
import org.apache.hadoop.ozone.om.exceptions.OMException;
import org.apache.hadoop.ozone.om.helpers.BucketLayout;
import org.apache.hadoop.ozone.om.helpers.DBUpdates;
import org.apache.hadoop.ozone.om.helpers.KeyInfoWithVolumeContext;
import org.apache.hadoop.ozone.om.helpers.OmBucketInfo;
import org.apache.hadoop.ozone.om.helpers.OmKeyArgs;
import org.apache.hadoop.ozone.om.helpers.OmKeyInfo;
import org.apache.hadoop.ozone.om.helpers.OmMultipartUploadList;
import org.apache.hadoop.ozone.om.helpers.OmMultipartUploadListParts;
import org.apache.hadoop.ozone.om.helpers.OmPartInfo;
import org.apache.hadoop.ozone.om.helpers.OmVolumeArgs;
import org.apache.hadoop.ozone.om.helpers.OzoneFileStatus;
import org.apache.hadoop.ozone.om.helpers.RepeatedOmKeyInfo;
import org.apache.hadoop.ozone.om.helpers.ServiceInfo;
import org.apache.hadoop.ozone.om.helpers.ServiceInfoEx;
import org.apache.hadoop.ozone.om.helpers.SnapshotDiffJob;
import org.apache.hadoop.ozone.om.helpers.SnapshotInfo;
import org.apache.hadoop.ozone.om.helpers.TenantStateList;
import org.apache.hadoop.ozone.om.helpers.TenantUserInfoValue;
import org.apache.hadoop.ozone.om.helpers.TenantUserList;
import org.apache.hadoop.ozone.om.ratis.OzoneManagerDoubleBuffer;
import org.apache.hadoop.ozone.om.ratis.utils.OzoneManagerRatisUtils;
import org.apache.hadoop.ozone.om.request.OMClientRequest;
import org.apache.hadoop.ozone.om.request.util.OmResponseUtil;
import org.apache.hadoop.ozone.om.request.validation.RequestFeatureValidator;
import org.apache.hadoop.ozone.om.request.validation.RequestProcessingPhase;
import org.apache.hadoop.ozone.om.request.validation.ValidationCondition;
import org.apache.hadoop.ozone.om.request.validation.ValidationContext;
import org.apache.hadoop.ozone.om.response.OMClientResponse;
import org.apache.hadoop.ozone.om.upgrade.DisallowedUntilLayoutVersion;
import org.apache.hadoop.ozone.protocol.proto.OzoneManagerProtocolProtos;
import org.apache.hadoop.ozone.protocol.proto.OzoneManagerProtocolProtos.ListSnapshotDiffJobRequest;
import org.apache.hadoop.ozone.protocol.proto.OzoneManagerProtocolProtos.ListSnapshotDiffJobResponse;
import org.apache.hadoop.ozone.protocol.proto.OzoneManagerProtocolProtos.CheckVolumeAccessRequest;
import org.apache.hadoop.ozone.protocol.proto.OzoneManagerProtocolProtos.CheckVolumeAccessResponse;
import org.apache.hadoop.ozone.protocol.proto.OzoneManagerProtocolProtos.EchoRPCRequest;
import org.apache.hadoop.ozone.protocol.proto.OzoneManagerProtocolProtos.EchoRPCResponse;
import org.apache.hadoop.ozone.protocol.proto.OzoneManagerProtocolProtos.FinalizeUpgradeProgressRequest;
import org.apache.hadoop.ozone.protocol.proto.OzoneManagerProtocolProtos.FinalizeUpgradeProgressResponse;
import org.apache.hadoop.ozone.protocol.proto.OzoneManagerProtocolProtos.GetFileStatusRequest;
import org.apache.hadoop.ozone.protocol.proto.OzoneManagerProtocolProtos.GetFileStatusResponse;
import org.apache.hadoop.ozone.protocol.proto.OzoneManagerProtocolProtos.GetKeyInfoRequest;
import org.apache.hadoop.ozone.protocol.proto.OzoneManagerProtocolProtos.GetKeyInfoResponse;
import org.apache.hadoop.ozone.protocol.proto.OzoneManagerProtocolProtos.RefetchSecretKeyResponse;
import org.apache.hadoop.ozone.protocol.proto.OzoneManagerProtocolProtos.InfoBucketRequest;
import org.apache.hadoop.ozone.protocol.proto.OzoneManagerProtocolProtos.InfoBucketResponse;
import org.apache.hadoop.ozone.protocol.proto.OzoneManagerProtocolProtos.InfoVolumeRequest;
import org.apache.hadoop.ozone.protocol.proto.OzoneManagerProtocolProtos.InfoVolumeResponse;
import org.apache.hadoop.ozone.protocol.proto.OzoneManagerProtocolProtos.KeyArgs;
import org.apache.hadoop.ozone.protocol.proto.OzoneManagerProtocolProtos.KeyInfo;
import org.apache.hadoop.ozone.protocol.proto.OzoneManagerProtocolProtos.ListBucketsRequest;
import org.apache.hadoop.ozone.protocol.proto.OzoneManagerProtocolProtos.ListBucketsResponse;
import org.apache.hadoop.ozone.protocol.proto.OzoneManagerProtocolProtos.ListKeysRequest;
import org.apache.hadoop.ozone.protocol.proto.OzoneManagerProtocolProtos.ListKeysResponse;
import org.apache.hadoop.ozone.protocol.proto.OzoneManagerProtocolProtos.ListTenantRequest;
import org.apache.hadoop.ozone.protocol.proto.OzoneManagerProtocolProtos.ListTenantResponse;
import org.apache.hadoop.ozone.protocol.proto.OzoneManagerProtocolProtos.ListTrashRequest;
import org.apache.hadoop.ozone.protocol.proto.OzoneManagerProtocolProtos.ListTrashResponse;
import org.apache.hadoop.ozone.protocol.proto.OzoneManagerProtocolProtos.ListVolumeRequest;
import org.apache.hadoop.ozone.protocol.proto.OzoneManagerProtocolProtos.ListVolumeResponse;
import org.apache.hadoop.ozone.protocol.proto.OzoneManagerProtocolProtos.LookupKeyRequest;
import org.apache.hadoop.ozone.protocol.proto.OzoneManagerProtocolProtos.LookupKeyResponse;
import org.apache.hadoop.ozone.protocol.proto.OzoneManagerProtocolProtos.MultipartUploadListPartsRequest;
import org.apache.hadoop.ozone.protocol.proto.OzoneManagerProtocolProtos.MultipartUploadListPartsResponse;
import org.apache.hadoop.ozone.protocol.proto.OzoneManagerProtocolProtos.OMRequest;
import org.apache.hadoop.ozone.protocol.proto.OzoneManagerProtocolProtos.OMResponse;
import org.apache.hadoop.ozone.protocol.proto.OzoneManagerProtocolProtos.OzoneFileStatusProto;
import org.apache.hadoop.ozone.protocol.proto.OzoneManagerProtocolProtos.PrepareStatusResponse;
import org.apache.hadoop.ozone.protocol.proto.OzoneManagerProtocolProtos.RangerBGSyncRequest;
import org.apache.hadoop.ozone.protocol.proto.OzoneManagerProtocolProtos.RangerBGSyncResponse;
import org.apache.hadoop.ozone.protocol.proto.OzoneManagerProtocolProtos.RepeatedKeyInfo;
import org.apache.hadoop.ozone.protocol.proto.OzoneManagerProtocolProtos.ServiceListRequest;
import org.apache.hadoop.ozone.protocol.proto.OzoneManagerProtocolProtos.ServiceListResponse;
import org.apache.hadoop.ozone.protocol.proto.OzoneManagerProtocolProtos.GetS3VolumeContextResponse;
import org.apache.hadoop.ozone.protocol.proto.OzoneManagerProtocolProtos.Status;
import org.apache.hadoop.ozone.protocol.proto.OzoneManagerProtocolProtos.SnapshotDiffRequest;
import org.apache.hadoop.ozone.protocol.proto.OzoneManagerProtocolProtos.SnapshotDiffResponse;
import org.apache.hadoop.ozone.protocol.proto.OzoneManagerProtocolProtos.TenantGetUserInfoRequest;
import org.apache.hadoop.ozone.protocol.proto.OzoneManagerProtocolProtos.TenantGetUserInfoResponse;
import org.apache.hadoop.ozone.protocol.proto.OzoneManagerProtocolProtos.TenantListUserRequest;
import org.apache.hadoop.ozone.protocol.proto.OzoneManagerProtocolProtos.TenantListUserResponse;
import org.apache.hadoop.ozone.protocol.proto.OzoneManagerProtocolProtos.Type;
import org.apache.hadoop.ozone.security.acl.OzoneObjInfo;

import com.google.common.collect.Lists;

import static org.apache.hadoop.ozone.om.upgrade.OMLayoutFeature.MULTITENANCY_SCHEMA;
import static org.apache.hadoop.ozone.om.upgrade.OMLayoutFeature.FILESYSTEM_SNAPSHOT;
import static org.apache.hadoop.ozone.protocol.proto.OzoneManagerProtocolProtos.DBUpdatesRequest;
import static org.apache.hadoop.ozone.protocol.proto.OzoneManagerProtocolProtos.DBUpdatesResponse;
import static org.apache.hadoop.ozone.protocol.proto.OzoneManagerProtocolProtos.GetAclRequest;
import static org.apache.hadoop.ozone.protocol.proto.OzoneManagerProtocolProtos.GetAclResponse;
import static org.apache.hadoop.ozone.protocol.proto.OzoneManagerProtocolProtos.ListMultipartUploadsRequest;
import static org.apache.hadoop.ozone.protocol.proto.OzoneManagerProtocolProtos.ListMultipartUploadsResponse;
import static org.apache.hadoop.ozone.protocol.proto.OzoneManagerProtocolProtos.ListStatusRequest;
import static org.apache.hadoop.ozone.protocol.proto.OzoneManagerProtocolProtos.ListStatusResponse;
import static org.apache.hadoop.ozone.protocol.proto.OzoneManagerProtocolProtos.LookupFileRequest;
import static org.apache.hadoop.ozone.protocol.proto.OzoneManagerProtocolProtos.LookupFileResponse;
import static org.apache.hadoop.ozone.protocol.proto.OzoneManagerProtocolProtos.MultipartUploadInfo;
import static org.apache.hadoop.ozone.protocol.proto.OzoneManagerProtocolProtos.OzoneAclInfo;
import static org.apache.hadoop.ozone.protocol.proto.OzoneManagerProtocolProtos.PartInfo;

import org.apache.hadoop.ozone.upgrade.UpgradeFinalizer.StatusAndMessages;
import org.apache.hadoop.util.ProtobufUtils;
import org.slf4j.Logger;
import org.slf4j.LoggerFactory;

/**
 * Command Handler for OM requests. OM State Machine calls this handler for
 * deserializing the client request and sending it to OM.
 */
public class OzoneManagerRequestHandler implements RequestHandler {
  static final Logger LOG =
      LoggerFactory.getLogger(OzoneManagerRequestHandler.class);
  private final OzoneManager impl;
  private OzoneManagerDoubleBuffer ozoneManagerDoubleBuffer;
  private static final int RPC_PAYLOAD_MULTIPLICATION_FACTOR = 1024;
  private static final int MAX_SIZE_KB = 2097151;

  public OzoneManagerRequestHandler(OzoneManager om,
      OzoneManagerDoubleBuffer ozoneManagerDoubleBuffer) {
    this.impl = om;
    this.ozoneManagerDoubleBuffer = ozoneManagerDoubleBuffer;
  }

  //TODO simplify it to make it shorter
  @SuppressWarnings("methodlength")
  @Override
  public OMResponse handleReadRequest(OMRequest request) {
    if (LOG.isDebugEnabled()) {
      LOG.debug("Received OMRequest: {}, ", request);
    }
    Type cmdType = request.getCmdType();
    OMResponse.Builder responseBuilder = OmResponseUtil.getOMResponseBuilder(
        request);
    try {
      switch (cmdType) {
      case CheckVolumeAccess:
        CheckVolumeAccessResponse checkVolumeAccessResponse = checkVolumeAccess(
            request.getCheckVolumeAccessRequest());
        responseBuilder.setCheckVolumeAccessResponse(checkVolumeAccessResponse);
        break;
      case InfoVolume:
        InfoVolumeResponse infoVolumeResponse = infoVolume(
            request.getInfoVolumeRequest());
        responseBuilder.setInfoVolumeResponse(infoVolumeResponse);
        break;
      case ListVolume:
        ListVolumeResponse listVolumeResponse = listVolumes(
            request.getListVolumeRequest());
        responseBuilder.setListVolumeResponse(listVolumeResponse);
        break;
      case InfoBucket:
        InfoBucketResponse infoBucketResponse = infoBucket(
            request.getInfoBucketRequest());
        responseBuilder.setInfoBucketResponse(infoBucketResponse);
        break;
      case ListBuckets:
        ListBucketsResponse listBucketsResponse = listBuckets(
            request.getListBucketsRequest());
        responseBuilder.setListBucketsResponse(listBucketsResponse);
        break;
      case LookupKey:
        LookupKeyResponse lookupKeyResponse = lookupKey(
            request.getLookupKeyRequest(), request.getVersion());
        responseBuilder.setLookupKeyResponse(lookupKeyResponse);
        break;
      case ListKeys:
        ListKeysResponse listKeysResponse = listKeys(
            request.getListKeysRequest(), request.getVersion());
        responseBuilder.setListKeysResponse(listKeysResponse);
        break;
      case ListTrash:
        ListTrashResponse listTrashResponse = listTrash(
            request.getListTrashRequest(), request.getVersion());
        responseBuilder.setListTrashResponse(listTrashResponse);
        break;
      case ListMultiPartUploadParts:
        MultipartUploadListPartsResponse listPartsResponse =
            listParts(request.getListMultipartUploadPartsRequest());
        responseBuilder.setListMultipartUploadPartsResponse(listPartsResponse);
        break;
      case ListMultipartUploads:
        ListMultipartUploadsResponse response =
            listMultipartUploads(request.getListMultipartUploadsRequest());
        responseBuilder.setListMultipartUploadsResponse(response);
        break;
      case ServiceList:
        ServiceListResponse serviceListResponse = getServiceList(
            request.getServiceListRequest());
        responseBuilder.setServiceListResponse(serviceListResponse);
        break;
      case RangerBGSync:
        RangerBGSyncResponse rangerBGSyncResponse = triggerRangerBGSync(
            request.getRangerBGSyncRequest());
        responseBuilder.setRangerBGSyncResponse(rangerBGSyncResponse);
        break;
      case DBUpdates:
        DBUpdatesResponse dbUpdatesResponse = getOMDBUpdates(
            request.getDbUpdatesRequest());
        responseBuilder.setDbUpdatesResponse(dbUpdatesResponse);
        break;
      case GetFileStatus:
        GetFileStatusResponse getFileStatusResponse = getOzoneFileStatus(
            request.getGetFileStatusRequest(), request.getVersion());
        responseBuilder.setGetFileStatusResponse(getFileStatusResponse);
        break;
      case LookupFile:
        LookupFileResponse lookupFileResponse =
            lookupFile(request.getLookupFileRequest(), request.getVersion());
        responseBuilder.setLookupFileResponse(lookupFileResponse);
        break;
      case ListStatus:
        ListStatusResponse listStatusResponse =
            listStatus(request.getListStatusRequest(), request.getVersion());
        responseBuilder.setListStatusResponse(listStatusResponse);
        break;
      case GetAcl:
        GetAclResponse getAclResponse =
            getAcl(request.getGetAclRequest());
        responseBuilder.setGetAclResponse(getAclResponse);
        break;
      case FinalizeUpgradeProgress:
        FinalizeUpgradeProgressResponse upgradeProgressResponse =
            reportUpgradeProgress(request.getFinalizeUpgradeProgressRequest());
        responseBuilder
            .setFinalizeUpgradeProgressResponse(upgradeProgressResponse);
        break;
      case PrepareStatus:
        PrepareStatusResponse prepareStatusResponse = getPrepareStatus();
        responseBuilder.setPrepareStatusResponse(prepareStatusResponse);
        break;
      case GetS3VolumeContext:
        GetS3VolumeContextResponse s3VolumeContextResponse =
            getS3VolumeContext();
        responseBuilder.setGetS3VolumeContextResponse(s3VolumeContextResponse);
        break;
      case TenantGetUserInfo:
        impl.checkS3MultiTenancyEnabled();
        TenantGetUserInfoResponse getUserInfoResponse = tenantGetUserInfo(
            request.getTenantGetUserInfoRequest());
        responseBuilder.setTenantGetUserInfoResponse(getUserInfoResponse);
        break;
      case ListTenant:
        impl.checkS3MultiTenancyEnabled();
        ListTenantResponse listTenantResponse = listTenant(
            request.getListTenantRequest());
        responseBuilder.setListTenantResponse(listTenantResponse);
        break;
      case TenantListUser:
        impl.checkS3MultiTenancyEnabled();
        TenantListUserResponse listUserResponse = tenantListUsers(
            request.getTenantListUserRequest());
        responseBuilder.setTenantListUserResponse(listUserResponse);
        break;
      case GetKeyInfo:
        responseBuilder.setGetKeyInfoResponse(
            getKeyInfo(request.getGetKeyInfoRequest(), request.getVersion()));
        break;
      case ListSnapshot:
        OzoneManagerProtocolProtos.ListSnapshotResponse listSnapshotResponse =
            getSnapshots(request.getListSnapshotRequest());
        responseBuilder.setListSnapshotResponse(listSnapshotResponse);
        break;
      case SnapshotDiff:
        SnapshotDiffResponse snapshotDiffReport = snapshotDiff(
            request.getSnapshotDiffRequest());
        responseBuilder.setSnapshotDiffResponse(snapshotDiffReport);
        break;
      case ListSnapshotDiffJobs:
        ListSnapshotDiffJobResponse listSnapDiffResponse =
            listSnapshotDiffJobs(request.getListSnapshotDiffJobRequest());
        responseBuilder.setListSnapshotDiffJobResponse(listSnapDiffResponse);
        break;
      case EchoRPC:
        EchoRPCResponse echoRPCResponse =
            echoRPC(request.getEchoRPCRequest());
        responseBuilder.setEchoRPCResponse(echoRPCResponse);
        break;
      case TransferLeadership:
        responseBuilder.setTransferOmLeadershipResponse(transferLeadership(
            request.getTransferOmLeadershipRequest()));
        break;
      case RefetchSecretKey:
        responseBuilder.setRefetchSecretKeyResponse(refetchSecretKey());
        break;
      default:
        responseBuilder.setSuccess(false);
        responseBuilder.setMessage("Unrecognized Command Type: " + cmdType);
        break;
      }
      responseBuilder.setSuccess(true);
    } catch (IOException ex) {
      responseBuilder.setSuccess(false);
      responseBuilder.setStatus(exceptionToResponseStatus(ex));
      if (ex.getMessage() != null) {
        responseBuilder.setMessage(ex.getMessage());
      }
    }
    return responseBuilder.build();
  }

  @Override
  public OMClientResponse handleWriteRequest(OMRequest omRequest,
      long transactionLogIndex) throws IOException {
    OMClientRequest omClientRequest = null;
    OMClientResponse omClientResponse = null;
    omClientRequest =
        OzoneManagerRatisUtils.createClientRequest(omRequest, impl);
    omClientResponse = omClientRequest
        .validateAndUpdateCache(getOzoneManager(), transactionLogIndex,
            ozoneManagerDoubleBuffer::add);
    return omClientResponse;
  }

  @Override
  public void updateDoubleBuffer(OzoneManagerDoubleBuffer omDoubleBuffer) {
    this.ozoneManagerDoubleBuffer = omDoubleBuffer;
  }

  private DBUpdatesResponse getOMDBUpdates(
      DBUpdatesRequest dbUpdatesRequest)
      throws SequenceNumberNotFoundException {

    DBUpdatesResponse.Builder builder = DBUpdatesResponse
        .newBuilder();
    DBUpdates dbUpdatesWrapper =
        impl.getDBUpdates(dbUpdatesRequest);
    for (int i = 0; i < dbUpdatesWrapper.getData().size(); i++) {
      builder.addData(OMPBHelper.getByteString(
          dbUpdatesWrapper.getData().get(i)));
    }
    builder.setSequenceNumber(dbUpdatesWrapper.getCurrentSequenceNumber());
    builder.setLatestSequenceNumber(dbUpdatesWrapper.getLatestSequenceNumber());
    builder.setDbUpdateSuccess(dbUpdatesWrapper.isDBUpdateSuccess());
    return builder.build();
  }

  private GetAclResponse getAcl(GetAclRequest req) throws IOException {
    List<OzoneAclInfo> acls = new ArrayList<>();
    List<OzoneAcl> aclList =
        impl.getAcl(OzoneObjInfo.fromProtobuf(req.getObj()));
    if (aclList != null) {
      aclList.forEach(a -> acls.add(OzoneAcl.toProtobuf(a)));
    }
    return GetAclResponse.newBuilder().addAllAcls(acls).build();
  }

  // Convert and exception to corresponding status code

  protected Status exceptionToResponseStatus(IOException ex) {
    if (ex instanceof OMException) {
      return Status.values()[((OMException) ex).getResult().ordinal()];
    } else {
      if (LOG.isDebugEnabled()) {
        LOG.debug("Unknown error occurs", ex);
      }
      return Status.INTERNAL_ERROR;
    }
  }
  /**
   * Validates that the incoming OM request has required parameters.
   * TODO: Add more validation checks before writing the request to Ratis log.
   *
   * @param omRequest client request to OM
   * @throws OMException thrown if required parameters are set to null.
   */
  @Override
  public void validateRequest(OMRequest omRequest) throws OMException {
    Type cmdType = omRequest.getCmdType();
    if (cmdType == null) {
      throw new OMException("CmdType is null",
          OMException.ResultCodes.INVALID_REQUEST);
    }
    if (omRequest.getClientId() == null) {
      throw new OMException("ClientId is null",
          OMException.ResultCodes.INVALID_REQUEST);
    }

    // Layout version should have been set up the leader while serializing
    // the request, and hence cannot be null. This version is used by each
    // node to identify which request handler version to use.
    if (omRequest.getLayoutVersion() == null) {
      throw new OMException("LayoutVersion for request is null.",
          OMException.ResultCodes.INTERNAL_ERROR);
    }
  }

  private CheckVolumeAccessResponse checkVolumeAccess(
      CheckVolumeAccessRequest request) throws IOException {
    CheckVolumeAccessResponse.Builder resp =
        CheckVolumeAccessResponse.newBuilder();
    boolean access = impl.checkVolumeAccess(request.getVolumeName(),
        request.getUserAcl());
    // if no access, set the response status as access denied

    if (!access) {
      throw new OMException(OMException.ResultCodes.ACCESS_DENIED);
    }

    return resp.build();
  }

  private InfoVolumeResponse infoVolume(InfoVolumeRequest request)
      throws IOException {
    InfoVolumeResponse.Builder resp = InfoVolumeResponse.newBuilder();
    String volume = request.getVolumeName();

    OmVolumeArgs ret = impl.getVolumeInfo(volume);
    resp.setVolumeInfo(ret.getProtobuf());

    return resp.build();
  }

  @DisallowedUntilLayoutVersion(MULTITENANCY_SCHEMA)
  private TenantGetUserInfoResponse tenantGetUserInfo(
      TenantGetUserInfoRequest request) throws IOException {

    final TenantGetUserInfoResponse.Builder resp =
        TenantGetUserInfoResponse.newBuilder();
    final String userPrincipal = request.getUserPrincipal();

    TenantUserInfoValue ret = impl.tenantGetUserInfo(userPrincipal);
    // Note impl.tenantGetUserInfo() throws if errs
    if (ret != null) {
      resp.addAllAccessIdInfo(ret.getAccessIdInfoList());
    }

    return resp.build();
  }

  @DisallowedUntilLayoutVersion(MULTITENANCY_SCHEMA)
  private TenantListUserResponse tenantListUsers(
      TenantListUserRequest request) throws IOException {
    TenantListUserResponse.Builder builder =
        TenantListUserResponse.newBuilder();
    TenantUserList usersInTenant =
        impl.listUsersInTenant(request.getTenantId(), request.getPrefix());
    // Note impl.listUsersInTenant() throws if errs
    if (usersInTenant != null) {
      builder.addAllUserAccessIdInfo(usersInTenant.getUserAccessIds());
    }
    return builder.build();
  }

  @DisallowedUntilLayoutVersion(MULTITENANCY_SCHEMA)
  private ListTenantResponse listTenant(
      ListTenantRequest request) throws IOException {

    final ListTenantResponse.Builder resp = ListTenantResponse.newBuilder();

    TenantStateList ret = impl.listTenant();
    resp.addAllTenantState(ret.getTenantStateList());

    return resp.build();
  }

  private ListVolumeResponse listVolumes(ListVolumeRequest request)
      throws IOException {
    ListVolumeResponse.Builder resp = ListVolumeResponse.newBuilder();
    List<OmVolumeArgs> result = Lists.newArrayList();

    if (request.getScope()
        == ListVolumeRequest.Scope.VOLUMES_BY_USER) {
      result = impl.listVolumeByUser(request.getUserName(),
          request.getPrefix(), request.getPrevKey(), request.getMaxKeys());
    } else if (request.getScope()
        == ListVolumeRequest.Scope.VOLUMES_BY_CLUSTER) {
      result =
          impl.listAllVolumes(request.getPrefix(), request.getPrevKey(),
              request.getMaxKeys());
    }

    result.forEach(item -> resp.addVolumeInfo(item.getProtobuf()));

    return resp.build();
  }

  private InfoBucketResponse infoBucket(InfoBucketRequest request)
      throws IOException {
    InfoBucketResponse.Builder resp =
        InfoBucketResponse.newBuilder();
    OmBucketInfo omBucketInfo = impl.getBucketInfo(
        request.getVolumeName(), request.getBucketName());
    resp.setBucketInfo(omBucketInfo.getProtobuf());

    return resp.build();
  }

  private LookupKeyResponse lookupKey(LookupKeyRequest request,
      int clientVersion) throws IOException {
    LookupKeyResponse.Builder resp =
        LookupKeyResponse.newBuilder();
    KeyArgs keyArgs = request.getKeyArgs();
    OmKeyArgs omKeyArgs = new OmKeyArgs.Builder()
        .setVolumeName(keyArgs.getVolumeName())
        .setBucketName(keyArgs.getBucketName())
        .setKeyName(keyArgs.getKeyName())
        .setLatestVersionLocation(keyArgs.getLatestVersionLocation())
        .setSortDatanodesInPipeline(keyArgs.getSortDatanodes())
        .setHeadOp(keyArgs.getHeadOp())
        .build();
    OmKeyInfo keyInfo = impl.lookupKey(omKeyArgs);

    resp.setKeyInfo(keyInfo.getProtobuf(keyArgs.getHeadOp(), clientVersion));

    return resp.build();
  }

  private GetKeyInfoResponse getKeyInfo(GetKeyInfoRequest request,
                                        int clientVersion) throws IOException {
    KeyArgs keyArgs = request.getKeyArgs();
    OmKeyArgs omKeyArgs = new OmKeyArgs.Builder()
        .setVolumeName(keyArgs.getVolumeName())
        .setBucketName(keyArgs.getBucketName())
        .setKeyName(keyArgs.getKeyName())
        .setLatestVersionLocation(keyArgs.getLatestVersionLocation())
        .setSortDatanodesInPipeline(keyArgs.getSortDatanodes())
        .setHeadOp(keyArgs.getHeadOp())
        .setForceUpdateContainerCacheFromSCM(
            keyArgs.getForceUpdateContainerCacheFromSCM())
        .build();
    KeyInfoWithVolumeContext keyInfo = impl.getKeyInfo(omKeyArgs,
        request.getAssumeS3Context());

    return keyInfo.toProtobuf(clientVersion);
  }

  @RequestFeatureValidator(
      conditions = ValidationCondition.OLDER_CLIENT_REQUESTS,
      processingPhase = RequestProcessingPhase.POST_PROCESS,
      requestType = Type.LookupKey
  )
  public static OMResponse disallowLookupKeyResponseWithECReplicationConfig(
      OMRequest req, OMResponse resp, ValidationContext ctx)
      throws ServiceException {
    if (!resp.hasLookupKeyResponse()) {
      return resp;
    }
    if (resp.getLookupKeyResponse().getKeyInfo().hasEcReplicationConfig()) {
      resp = resp.toBuilder()
          .setStatus(Status.NOT_SUPPORTED_OPERATION)
          .setMessage("Key is a key with Erasure Coded replication, which"
              + " the client can not understand.\n"
              + "Please upgrade the client before trying to read the key: "
              + req.getLookupKeyRequest().getKeyArgs().getVolumeName()
              + "/" + req.getLookupKeyRequest().getKeyArgs().getBucketName()
              + "/" + req.getLookupKeyRequest().getKeyArgs().getKeyName()
              + ".")
          .clearLookupKeyResponse()
          .build();
    }
    return resp;
  }

  @RequestFeatureValidator(
      conditions = ValidationCondition.OLDER_CLIENT_REQUESTS,
      processingPhase = RequestProcessingPhase.POST_PROCESS,
      requestType = Type.LookupKey
  )
  public static OMResponse disallowLookupKeyWithBucketLayout(
      OMRequest req, OMResponse resp, ValidationContext ctx)
      throws ServiceException, IOException {
    if (!resp.hasLookupKeyResponse()) {
      return resp;
    }
    KeyInfo keyInfo = resp.getLookupKeyResponse().getKeyInfo();
    // If the key is present inside a bucket using a non LEGACY bucket layout,
    // then the client needs to be upgraded before proceeding.
    if (keyInfo.hasVolumeName() && keyInfo.hasBucketName() &&
        !ctx.getBucketLayout(keyInfo.getVolumeName(), keyInfo.getBucketName())
            .equals(BucketLayout.LEGACY)) {
      resp = resp.toBuilder()
          .setStatus(Status.NOT_SUPPORTED_OPERATION)
          .setMessage("Key is present inside a bucket with bucket layout " +
              "features, which the client can not understand. Please upgrade" +
              " the client to a compatible version before trying to read the" +
              " key info for "
              + req.getLookupKeyRequest().getKeyArgs().getVolumeName()
              + "/" + req.getLookupKeyRequest().getKeyArgs().getBucketName()
              + "/" + req.getLookupKeyRequest().getKeyArgs().getKeyName()
              + ".")
          .clearLookupKeyResponse()
          .build();
    }
    return resp;
  }

  private ListBucketsResponse listBuckets(ListBucketsRequest request)
      throws IOException {
    ListBucketsResponse.Builder resp =
        ListBucketsResponse.newBuilder();

    List<OmBucketInfo> buckets = impl.listBuckets(
        request.getVolumeName(),
        request.getStartKey(),
        request.getPrefix(),
        request.getCount(),
        request.getHasSnapshot());
    for (OmBucketInfo bucket : buckets) {
      resp.addBucketInfo(bucket.getProtobuf());
    }

    return resp.build();
  }

  private ListKeysResponse listKeys(ListKeysRequest request, int clientVersion)
      throws IOException {
    ListKeysResponse.Builder resp =
        ListKeysResponse.newBuilder();

    List<OmKeyInfo> keys = impl.listKeys(
        request.getVolumeName(),
        request.getBucketName(),
        request.getStartKey(),
        request.getPrefix(),
        request.getCount());
    for (OmKeyInfo key : keys) {
      resp.addKeyInfo(key.getProtobuf(true, clientVersion));
    }

    return resp.build();
  }

  @RequestFeatureValidator(
      conditions = ValidationCondition.OLDER_CLIENT_REQUESTS,
      processingPhase = RequestProcessingPhase.POST_PROCESS,
      requestType = Type.ListKeys
  )
  public static OMResponse disallowListKeysResponseWithECReplicationConfig(
      OMRequest req, OMResponse resp, ValidationContext ctx)
      throws ServiceException {
    if (!resp.hasListKeysResponse()) {
      return resp;
    }
    List<KeyInfo> keys = resp.getListKeysResponse().getKeyInfoList();
    for (KeyInfo key : keys) {
      if (key.hasEcReplicationConfig()) {
        resp = resp.toBuilder()
            .setStatus(Status.NOT_SUPPORTED_OPERATION)
            .setMessage("The list of keys contains keys with Erasure Coded"
                + " replication set, hence the client is not able to"
                + " represent all the keys returned. Please upgrade the"
                + " client to get the list of keys.")
            .clearListKeysResponse()
            .build();
      }
    }
    return resp;
  }

  @RequestFeatureValidator(
      conditions = ValidationCondition.OLDER_CLIENT_REQUESTS,
      processingPhase = RequestProcessingPhase.POST_PROCESS,
      requestType = Type.ListKeys
  )
  public static OMResponse disallowListKeysWithBucketLayout(
      OMRequest req, OMResponse resp, ValidationContext ctx)
      throws ServiceException, IOException {
    if (!resp.hasListKeysResponse()) {
      return resp;
    }

    // Put volume and bucket pairs into a set to avoid duplicates.
    HashSet<Pair<String, String>> volumeBucketSet = new HashSet<>();
    List<KeyInfo> keys = resp.getListKeysResponse().getKeyInfoList();
    for (KeyInfo key : keys) {
      if (key.hasVolumeName() && key.hasBucketName()) {
        volumeBucketSet.add(
            new ImmutablePair<>(key.getVolumeName(), key.getBucketName()));
      }
    }

    for (Pair<String, String> volumeBucket : volumeBucketSet) {
      // If any of the buckets have a non legacy layout, then the client is
      // not compatible with the response.
      if (!ctx.getBucketLayout(volumeBucket.getLeft(), volumeBucket.getRight())
          .isLegacy()) {
        resp = resp.toBuilder()
            .setStatus(Status.NOT_SUPPORTED_OPERATION)
            .setMessage("The list of keys contains keys present inside bucket" +
                " with bucket layout features, hence the client is not able " +
                "to understand all the keys returned. Please upgrade the"
                + " client to get the list of keys.")
            .clearListKeysResponse()
            .build();
        break;
      }
    }
    return resp;
  }

  private ListTrashResponse listTrash(ListTrashRequest request,
      int clientVersion) throws IOException {

    ListTrashResponse.Builder resp =
        ListTrashResponse.newBuilder();

    List<RepeatedOmKeyInfo> deletedKeys = impl.listTrash(
        request.getVolumeName(),
        request.getBucketName(),
        request.getStartKeyName(),
        request.getKeyPrefix(),
        request.getMaxKeys());

    for (RepeatedOmKeyInfo key: deletedKeys) {
      resp.addDeletedKeys(key.getProto(false, clientVersion));
    }

    return resp.build();
  }

  @RequestFeatureValidator(
      conditions = ValidationCondition.OLDER_CLIENT_REQUESTS,
      processingPhase = RequestProcessingPhase.POST_PROCESS,
      requestType = Type.ListTrash
  )
  public static OMResponse disallowListTrashWithECReplicationConfig(
      OMRequest req, OMResponse resp, ValidationContext ctx)
      throws ServiceException {
    if (!resp.hasListTrashResponse()) {
      return resp;
    }
    List<RepeatedKeyInfo> repeatedKeys =
        resp.getListTrashResponse().getDeletedKeysList();
    for (RepeatedKeyInfo repeatedKey : repeatedKeys) {
      for (KeyInfo key : repeatedKey.getKeyInfoList()) {
        if (key.hasEcReplicationConfig()) {
          resp = resp.toBuilder()
              .setStatus(Status.NOT_SUPPORTED_OPERATION)
              .setMessage("The list of keys contains keys with Erasure Coded"
                  + " replication set, hence the client is not able to"
                  + " represent all the keys returned. Please upgrade the"
                  + " client to get the list of keys.")
              .clearListTrashResponse()
              .build();
        }
      }
    }
    return resp;
  }

  @RequestFeatureValidator(
      conditions = ValidationCondition.OLDER_CLIENT_REQUESTS,
      processingPhase = RequestProcessingPhase.POST_PROCESS,
      requestType = Type.ListTrash
  )
  public static OMResponse disallowListTrashWithBucketLayout(
      OMRequest req, OMResponse resp, ValidationContext ctx)
      throws ServiceException, IOException {
    if (!resp.hasListTrashResponse()) {
      return resp;
    }

    // Add the volume and bucket pairs to a set to avoid duplicates.
    List<RepeatedKeyInfo> repeatedKeys =
        resp.getListTrashResponse().getDeletedKeysList();
    HashSet<Pair<String, String>> volumeBucketSet = new HashSet<>();

    for (RepeatedKeyInfo repeatedKey : repeatedKeys) {
      for (KeyInfo key : repeatedKey.getKeyInfoList()) {
        if (key.hasVolumeName() && key.hasBucketName()) {
          volumeBucketSet.add(
              new ImmutablePair<>(key.getVolumeName(), key.getBucketName()));
        }
      }
    }

    // If any of the keys is present inside a bucket using a non LEGACY bucket
    // layout, then the client needs to be upgraded before proceeding.
    for (Pair<String, String> volumeBucket : volumeBucketSet) {
      if (!ctx.getBucketLayout(volumeBucket.getLeft(), volumeBucket.getRight())
          .isLegacy()) {
        resp = resp.toBuilder()
            .setStatus(Status.NOT_SUPPORTED_OPERATION)
            .setMessage("The list of keys contains keys present in buckets " +
                " using bucket layout features, hence the client is not able to"
                + " understand all the keys returned. Please upgrade the"
                + " client to get the list of keys.")
            .clearListTrashResponse()
            .build();
        break;
      }
    }
    return resp;
  }

  private ServiceListResponse getServiceList(ServiceListRequest request)
      throws IOException {
    ServiceListResponse.Builder resp = ServiceListResponse.newBuilder();

    ServiceInfoEx serviceInfoEx = impl.getServiceInfo();

    List<OzoneManagerProtocolProtos.ServiceInfo> serviceInfoProtos =
        new ArrayList<>();
    List<ServiceInfo> serviceInfos = serviceInfoEx.getServiceInfoList();
    for (ServiceInfo info : serviceInfos) {
      serviceInfoProtos.add(info.getProtobuf());
    }

    resp.addAllServiceInfo(serviceInfoProtos);
    if (serviceInfoEx.getCaCertificate() != null) {
      resp.setCaCertificate(serviceInfoEx.getCaCertificate());
    }

    for (String ca : serviceInfoEx.getCaCertPemList()) {
      resp.addCaCerts(ca);
    }

    return resp.build();
  }

  private MultipartUploadListPartsResponse listParts(
      MultipartUploadListPartsRequest multipartUploadListPartsRequest)
      throws IOException {

    MultipartUploadListPartsResponse.Builder response =
        MultipartUploadListPartsResponse.newBuilder();

    OmMultipartUploadListParts omMultipartUploadListParts =
        impl.listParts(multipartUploadListPartsRequest.getVolume(),
            multipartUploadListPartsRequest.getBucket(),
            multipartUploadListPartsRequest.getKey(),
            multipartUploadListPartsRequest.getUploadID(),
            multipartUploadListPartsRequest.getPartNumbermarker(),
            multipartUploadListPartsRequest.getMaxParts());

    List<OmPartInfo> omPartInfoList =
        omMultipartUploadListParts.getPartInfoList();

    List<PartInfo> partInfoList =
        new ArrayList<>();

    omPartInfoList.forEach(partInfo -> partInfoList.add(partInfo.getProto()));

    HddsProtos.ReplicationType repType = omMultipartUploadListParts
        .getReplicationConfig()
        .getReplicationType();
    response.setType(repType);
    if (repType == HddsProtos.ReplicationType.EC) {
      response.setEcReplicationConfig(
          ((ECReplicationConfig)omMultipartUploadListParts
              .getReplicationConfig()).toProto());
    } else {
      response.setFactor(ReplicationConfig.getLegacyFactor(
          omMultipartUploadListParts.getReplicationConfig()));
    }
    response.setNextPartNumberMarker(
        omMultipartUploadListParts.getNextPartNumberMarker());
    response.setIsTruncated(omMultipartUploadListParts.isTruncated());

    return response.addAllPartsList(partInfoList).build();


  }

  private ListMultipartUploadsResponse listMultipartUploads(
      ListMultipartUploadsRequest request)
      throws IOException {

    OmMultipartUploadList omMultipartUploadList =
        impl.listMultipartUploads(request.getVolume(), request.getBucket(),
            request.getPrefix());

    List<MultipartUploadInfo> info = omMultipartUploadList
        .getUploads()
        .stream()
        .map(upload -> {
          MultipartUploadInfo.Builder bldr = MultipartUploadInfo.newBuilder()
              .setVolumeName(upload.getVolumeName())
              .setBucketName(upload.getBucketName())
              .setKeyName(upload.getKeyName())
              .setUploadId(upload.getUploadId());

          HddsProtos.ReplicationType repType = upload.getReplicationConfig()
              .getReplicationType();
          bldr.setType(repType);
          if (repType == HddsProtos.ReplicationType.EC) {
            bldr.setEcReplicationConfig(
                ((ECReplicationConfig)upload.getReplicationConfig())
                    .toProto());
          } else {
            bldr.setFactor(ReplicationConfig.getLegacyFactor(
                upload.getReplicationConfig()));
          }
          bldr.setCreationTime(upload.getCreationTime().toEpochMilli());
          return bldr.build();
        })
        .collect(Collectors.toList());

    ListMultipartUploadsResponse response =
        ListMultipartUploadsResponse.newBuilder()
            .addAllUploadsList(info)
            .build();

    return response;
  }

  private GetFileStatusResponse getOzoneFileStatus(
      GetFileStatusRequest request, int clientVersion) throws IOException {
    KeyArgs keyArgs = request.getKeyArgs();
    OmKeyArgs omKeyArgs = new OmKeyArgs.Builder()
        .setVolumeName(keyArgs.getVolumeName())
        .setBucketName(keyArgs.getBucketName())
        .setKeyName(keyArgs.getKeyName())
        .build();

    GetFileStatusResponse.Builder rb = GetFileStatusResponse.newBuilder();
    rb.setStatus(impl.getFileStatus(omKeyArgs).getProtobuf(clientVersion));

    return rb.build();
  }

  private RangerBGSyncResponse triggerRangerBGSync(
      RangerBGSyncRequest rangerBGSyncRequest) throws IOException {

    boolean res = impl.triggerRangerBGSync(rangerBGSyncRequest.getNoWait());

    return RangerBGSyncResponse.newBuilder().setRunSuccess(res).build();
  }

  private RefetchSecretKeyResponse refetchSecretKey() {
    UUID uuid = impl.refetchSecretKey();
    RefetchSecretKeyResponse response =
        RefetchSecretKeyResponse.newBuilder()
            .setId(ProtobufUtils.toProtobuf(uuid)).build();
    return response;
  }

  @RequestFeatureValidator(
      conditions = ValidationCondition.OLDER_CLIENT_REQUESTS,
      processingPhase = RequestProcessingPhase.POST_PROCESS,
      requestType = Type.GetFileStatus
  )
  public static OMResponse disallowGetFileStatusWithECReplicationConfig(
      OMRequest req, OMResponse resp, ValidationContext ctx)
      throws ServiceException {
    if (!resp.hasGetFileStatusResponse()) {
      return resp;
    }
    if (resp.getGetFileStatusResponse().getStatus().getKeyInfo()
        .hasEcReplicationConfig()) {
      resp = resp.toBuilder()
          .setStatus(Status.NOT_SUPPORTED_OPERATION)
          .setMessage("Key is a key with Erasure Coded replication, which"
              + " the client can not understand."
              + " Please upgrade the client before trying to read the key info"
              + " for "
              + req.getGetFileStatusRequest().getKeyArgs().getVolumeName()
              + "/" + req.getGetFileStatusRequest().getKeyArgs().getBucketName()
              + "/" + req.getGetFileStatusRequest().getKeyArgs().getKeyName()
              + ".")
          .clearGetFileStatusResponse()
          .build();
    }
    return resp;
  }


  @RequestFeatureValidator(
      conditions = ValidationCondition.OLDER_CLIENT_REQUESTS,
      processingPhase = RequestProcessingPhase.POST_PROCESS,
      requestType = Type.GetFileStatus
  )
  public static OMResponse disallowGetFileStatusWithBucketLayout(
      OMRequest req, OMResponse resp, ValidationContext ctx)
      throws ServiceException, IOException {
    if (!resp.hasGetFileStatusResponse()) {
      return resp;
    }

    // If the File is present inside a bucket with non LEGACY layout,
    // then the client should be upgraded before proceeding.
    KeyInfo keyInfo = resp.getGetFileStatusResponse().getStatus().getKeyInfo();
    if (keyInfo.hasVolumeName() && keyInfo.hasBucketName() &&
        !ctx.getBucketLayout(keyInfo.getVolumeName(), keyInfo.getBucketName())
            .isLegacy()) {
      resp = resp.toBuilder()
          .setStatus(Status.NOT_SUPPORTED_OPERATION)
          .setMessage("Key is present in a bucket using bucket layout features"
              + " which the client can not understand."
              + " Please upgrade the client before trying to read the key info"
              + " for "
              + req.getGetFileStatusRequest().getKeyArgs().getVolumeName()
              + "/" + req.getGetFileStatusRequest().getKeyArgs().getBucketName()
              + "/" + req.getGetFileStatusRequest().getKeyArgs().getKeyName()
              + ".")
          .clearGetFileStatusResponse()
          .build();
    }
    return resp;
  }

  private LookupFileResponse lookupFile(LookupFileRequest request,
      int clientVersion) throws IOException {
    KeyArgs keyArgs = request.getKeyArgs();
    OmKeyArgs omKeyArgs = new OmKeyArgs.Builder()
        .setVolumeName(keyArgs.getVolumeName())
        .setBucketName(keyArgs.getBucketName())
        .setKeyName(keyArgs.getKeyName())
        .setSortDatanodesInPipeline(keyArgs.getSortDatanodes())
        .setLatestVersionLocation(keyArgs.getLatestVersionLocation())
        .build();
    return LookupFileResponse.newBuilder()
        .setKeyInfo(impl.lookupFile(omKeyArgs).getProtobuf(clientVersion))
        .build();
  }

  @RequestFeatureValidator(
      conditions = ValidationCondition.OLDER_CLIENT_REQUESTS,
      processingPhase = RequestProcessingPhase.POST_PROCESS,
      requestType = Type.LookupFile
  )
  public static OMResponse disallowLookupFileWithECReplicationConfig(
      OMRequest req, OMResponse resp, ValidationContext ctx)
      throws ServiceException {
    if (!resp.hasLookupFileResponse()) {
      return resp;
    }
    if (resp.getLookupFileResponse().getKeyInfo().hasEcReplicationConfig()) {
      resp = resp.toBuilder()
          .setStatus(Status.NOT_SUPPORTED_OPERATION)
          .setMessage("Key is a key with Erasure Coded replication, which the"
              + " client can not understand."
              + " Please upgrade the client before trying to read the key info"
              + " for "
              + req.getLookupFileRequest().getKeyArgs().getVolumeName()
              + "/" + req.getLookupFileRequest().getKeyArgs().getBucketName()
              + "/" + req.getLookupFileRequest().getKeyArgs().getKeyName()
              + ".")
          .clearLookupFileResponse()
          .build();
    }
    return resp;
  }

  @RequestFeatureValidator(
      conditions = ValidationCondition.OLDER_CLIENT_REQUESTS,
      processingPhase = RequestProcessingPhase.POST_PROCESS,
      requestType = Type.LookupFile
  )
  public static OMResponse disallowLookupFileWithBucketLayout(
      OMRequest req, OMResponse resp, ValidationContext ctx)
      throws ServiceException, IOException {
    if (!resp.hasLookupFileResponse()) {
      return resp;
    }
    KeyInfo keyInfo = resp.getLookupFileResponse().getKeyInfo();
    if (keyInfo.hasVolumeName() && keyInfo.hasBucketName() &&
        !ctx.getBucketLayout(keyInfo.getVolumeName(), keyInfo.getBucketName())
            .equals(BucketLayout.LEGACY)) {
      resp = resp.toBuilder()
          .setStatus(Status.NOT_SUPPORTED_OPERATION)
          .setMessage("File is present inside a bucket with bucket layout " +
              "features, which the client can not understand. Please upgrade" +
              " the client to a compatible version before trying to read the" +
              " key info for "
              + req.getLookupFileRequest().getKeyArgs().getVolumeName()
              + "/" + req.getLookupFileRequest().getKeyArgs().getBucketName()
              + "/" + req.getLookupFileRequest().getKeyArgs().getKeyName()
              + ".")
          .clearLookupFileResponse()
          .build();
    }
    return resp;
  }

  private ListStatusResponse listStatus(
      ListStatusRequest request, int clientVersion) throws IOException {
    KeyArgs keyArgs = request.getKeyArgs();
    OmKeyArgs omKeyArgs = new OmKeyArgs.Builder()
        .setVolumeName(keyArgs.getVolumeName())
        .setBucketName(keyArgs.getBucketName())
        .setKeyName(keyArgs.getKeyName())
        .setLatestVersionLocation(keyArgs.getLatestVersionLocation())
        .setHeadOp(keyArgs.getHeadOp())
        .build();
    boolean allowPartialPrefixes =
        request.hasAllowPartialPrefix() && request.getAllowPartialPrefix();
    List<OzoneFileStatus> statuses =
        impl.listStatus(omKeyArgs, request.getRecursive(),
            request.getStartKey(), request.getNumEntries(),
            allowPartialPrefixes);
    ListStatusResponse.Builder
        listStatusResponseBuilder =
        ListStatusResponse.newBuilder();
    for (OzoneFileStatus status : statuses) {
      listStatusResponseBuilder.addStatuses(status.getProtobuf(clientVersion));
    }
    return listStatusResponseBuilder.build();
  }

  @RequestFeatureValidator(
      conditions = ValidationCondition.OLDER_CLIENT_REQUESTS,
      processingPhase = RequestProcessingPhase.POST_PROCESS,
      requestType = Type.ListStatus
  )
  public static OMResponse disallowListStatusResponseWithECReplicationConfig(
      OMRequest req, OMResponse resp, ValidationContext ctx)
      throws ServiceException {
    if (!resp.hasListStatusResponse()) {
      return resp;
    }
    List<OzoneFileStatusProto> statuses =
        resp.getListStatusResponse().getStatusesList();
    for (OzoneFileStatusProto status : statuses) {
      if (status.getKeyInfo().hasEcReplicationConfig()) {
        resp = resp.toBuilder()
            .setStatus(Status.NOT_SUPPORTED_OPERATION)
            .setMessage("The list of keys contains keys with Erasure Coded"
                + " replication set, hence the client is not able to"
                + " represent all the keys returned."
                + " Please upgrade the client to get the list of keys.")
            .clearListStatusResponse()
            .build();
      }
    }
    return resp;
  }

  @RequestFeatureValidator(
      conditions = ValidationCondition.OLDER_CLIENT_REQUESTS,
      processingPhase = RequestProcessingPhase.POST_PROCESS,
      requestType = Type.ListStatus
  )
  public static OMResponse disallowListStatusResponseWithBucketLayout(
      OMRequest req, OMResponse resp, ValidationContext ctx)
      throws ServiceException, IOException {
    if (!resp.hasListStatusResponse()) {
      return resp;
    }

    // Add the volume and bucket pairs to a set to avoid duplicate entries.
    List<OzoneFileStatusProto> statuses =
        resp.getListStatusResponse().getStatusesList();
    HashSet<Pair<String, String>> volumeBucketSet = new HashSet<>();

    for (OzoneFileStatusProto status : statuses) {
      KeyInfo keyInfo = status.getKeyInfo();
      if (keyInfo.hasVolumeName() && keyInfo.hasBucketName()) {
        volumeBucketSet.add(
            new ImmutablePair<>(keyInfo.getVolumeName(),
                keyInfo.getBucketName()));
      }
    }

    // If any of the keys are present in a bucket with a non LEGACY bucket
    // layout, then the client needs to be upgraded before proceeding.
    for (Pair<String, String> volumeBucket : volumeBucketSet) {
      if (!ctx.getBucketLayout(volumeBucket.getLeft(),
          volumeBucket.getRight()).isLegacy()) {
        resp = resp.toBuilder()
            .setStatus(Status.NOT_SUPPORTED_OPERATION)
            .setMessage("The list of keys is present in a bucket using bucket"
                + " layout features, hence the client is not able to"
                + " represent all the keys returned."
                + " Please upgrade the client to get the list of keys.")
            .clearListStatusResponse()
            .build();
        break;
      }
    }

    return resp;
  }

  private FinalizeUpgradeProgressResponse reportUpgradeProgress(
      FinalizeUpgradeProgressRequest request) throws IOException {
    String upgradeClientId = request.getUpgradeClientId();
    boolean takeover = request.getTakeover();
    boolean readonly = request.getReadonly();

    StatusAndMessages progress =
        impl.queryUpgradeFinalizationProgress(upgradeClientId, takeover,
            readonly);

    UpgradeFinalizationStatus.Status protoStatus =
        UpgradeFinalizationStatus.Status.valueOf(progress.status().name());

    UpgradeFinalizationStatus response =
        UpgradeFinalizationStatus.newBuilder()
            .setStatus(protoStatus)
            .addAllMessages(progress.msgs())
            .build();

    return FinalizeUpgradeProgressResponse.newBuilder()
        .setStatus(response)
        .build();
  }

  private PrepareStatusResponse getPrepareStatus() {
    OzoneManagerPrepareState.State prepareState =
        impl.getPrepareState().getState();
    return PrepareStatusResponse.newBuilder()
        .setStatus(prepareState.getStatus())
        .setCurrentTxnIndex(prepareState.getIndex()).build();
  }

  private GetS3VolumeContextResponse getS3VolumeContext()
      throws IOException {
    return impl.getS3VolumeContext().getProtobuf();
  }

  @DisallowedUntilLayoutVersion(FILESYSTEM_SNAPSHOT)
  private SnapshotDiffResponse snapshotDiff(
      SnapshotDiffRequest snapshotDiffRequest) throws IOException {
    org.apache.hadoop.ozone.snapshot.SnapshotDiffResponse response =
        impl.snapshotDiff(
            snapshotDiffRequest.getVolumeName(),
            snapshotDiffRequest.getBucketName(),
            snapshotDiffRequest.getFromSnapshot(),
            snapshotDiffRequest.getToSnapshot(),
            snapshotDiffRequest.getToken(),
            snapshotDiffRequest.getPageSize(),
            snapshotDiffRequest.getForceFullDiff(),
<<<<<<< HEAD
            snapshotDiffRequest.getForceNonNativeDiff());
=======
            snapshotDiffRequest.getCancel());
>>>>>>> 05c1e859

    SnapshotDiffResponse.Builder builder = SnapshotDiffResponse.newBuilder()
        .setJobStatus(response.getJobStatus().toProtobuf())
        .setWaitTimeInMs(response.getWaitTimeInMs())
        .setJobCancelResult(response.getJobCancelResult().toProtobuf());

    if (response.getSnapshotDiffReport() != null) {
      builder.setSnapshotDiffReport(
          response.getSnapshotDiffReport().toProtobuf());
    }

    return builder.build();
  }

  private ListSnapshotDiffJobResponse listSnapshotDiffJobs(
      ListSnapshotDiffJobRequest listSnapshotDiffJobRequest)
      throws IOException {
    List<SnapshotDiffJob> snapshotDiffJobs =
        impl.listSnapshotDiffJobs(
            listSnapshotDiffJobRequest.getVolumeName(),
            listSnapshotDiffJobRequest.getBucketName(),
            listSnapshotDiffJobRequest.getJobStatus(),
            listSnapshotDiffJobRequest.getListAll());
    ListSnapshotDiffJobResponse.Builder builder =
        ListSnapshotDiffJobResponse.newBuilder();
    for (SnapshotDiffJob diffJob : snapshotDiffJobs) {
      builder.addSnapshotDiffJob(diffJob.toProtoBuf());
    }
    return builder.build();
  }


  public OzoneManager getOzoneManager() {
    return impl;
  }

  private EchoRPCResponse echoRPC(EchoRPCRequest req) {
    EchoRPCResponse.Builder builder =
            EchoRPCResponse.newBuilder();

    byte[] payloadBytes = new byte[0];
    int payloadRespSize = Math.min(
            req.getPayloadSizeResp()
                    * RPC_PAYLOAD_MULTIPLICATION_FACTOR, MAX_SIZE_KB);
    if (payloadRespSize > 0) {
      payloadBytes = RandomUtils.nextBytes(payloadRespSize);
    }
    builder.setPayload(ByteString.copyFrom(payloadBytes));
    return builder.build();
  }

  @DisallowedUntilLayoutVersion(FILESYSTEM_SNAPSHOT)
  private OzoneManagerProtocolProtos.ListSnapshotResponse getSnapshots(
      OzoneManagerProtocolProtos.ListSnapshotRequest request)
      throws IOException {
    List<SnapshotInfo> snapshotInfos = impl.listSnapshot(
        request.getVolumeName(), request.getBucketName(), request.getPrefix(),
        request.getPrevSnapshot(), request.getMaxListResult());
    List<OzoneManagerProtocolProtos.SnapshotInfo> snapshotInfoList =
        snapshotInfos.stream().map(SnapshotInfo::getProtobuf)
            .collect(Collectors.toList());
    return OzoneManagerProtocolProtos.ListSnapshotResponse.newBuilder()
        .addAllSnapshotInfo(snapshotInfoList).build();
  }

  private TransferLeadershipResponseProto transferLeadership(
      TransferLeadershipRequestProto req) throws IOException {
    String newLeaderId = req.getNewLeaderId();
    impl.transferLeadership(newLeaderId);
    return TransferLeadershipResponseProto.getDefaultInstance();
  }
}<|MERGE_RESOLUTION|>--- conflicted
+++ resolved
@@ -1254,11 +1254,8 @@
             snapshotDiffRequest.getToken(),
             snapshotDiffRequest.getPageSize(),
             snapshotDiffRequest.getForceFullDiff(),
-<<<<<<< HEAD
+            snapshotDiffRequest.getCancel(),
             snapshotDiffRequest.getForceNonNativeDiff());
-=======
-            snapshotDiffRequest.getCancel());
->>>>>>> 05c1e859
 
     SnapshotDiffResponse.Builder builder = SnapshotDiffResponse.newBuilder()
         .setJobStatus(response.getJobStatus().toProtobuf())
