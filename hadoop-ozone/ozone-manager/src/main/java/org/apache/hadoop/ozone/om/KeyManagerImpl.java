--- conflicted
+++ resolved
@@ -762,12 +762,8 @@
       while (delKeyIter.hasNext() && currentCount < count) {
         KeyValue<String, RepeatedOmKeyInfo> kv = delKeyIter.next();
         if (kv != null) {
-<<<<<<< HEAD
+          RepeatedOmKeyInfo notReclaimableKeyInfo = new RepeatedOmKeyInfo(kv.getValue().getBucketId());
           Map<String, PurgedKey> reclaimableKeys = Maps.newHashMap();
-=======
-          RepeatedOmKeyInfo notReclaimableKeyInfo = new RepeatedOmKeyInfo(kv.getValue().getBucketId());
-          List<BlockGroup> blockGroupList = Lists.newArrayList();
->>>>>>> eee61d2a
           // Multiple keys with the same path can be queued in one DB entry
           RepeatedOmKeyInfo infoList = kv.getValue();
           for (OmKeyInfo info : infoList.getOmKeyInfoList()) {
