--- conflicted
+++ resolved
@@ -1429,13 +1429,13 @@
             if (remainingKey.contains(OZONE_URI_DELIMITER)) {
               continue;
             }
-            cacheKeyMap.put(cacheKey, fileStatus);
+            cacheKeyMap.putIfAbsent(cacheKey, fileStatus);
           } else {
             String entryKeyName = cacheOmKeyInfo.getKeyName();
             String immediateChild = OzoneFSUtils.getImmediateChild(
                     entryKeyName, keyName);
             if (entryKeyName.equals(immediateChild)) {
-              cacheKeyMap.put(cacheKey, fileStatus);
+              cacheKeyMap.putIfAbsent(cacheKey, fileStatus);
             } else {
               //If immediateChild isn't equal entryKeyName, it is a fakeDir.
               OmKeyInfo fakeDirEntry = createDirectoryKey(
@@ -1443,25 +1443,19 @@
               String fakeDirKey = metadataManager.getOzoneDirKey(
                   fakeDirEntry.getVolumeName(), fakeDirEntry.getBucketName(),
                   immediateChild);
-              cacheKeyMap.put(fakeDirKey, new OzoneFileStatus(
+              cacheKeyMap.putIfAbsent(fakeDirKey, new OzoneFileStatus(
                       fakeDirEntry, scmBlockSize, true));
             }
           }
         } else {
-          cacheKeyMap.put(cacheKey, fileStatus);
-        }
-<<<<<<< HEAD
-=======
-        OzoneFileStatus fileStatus = new OzoneFileStatus(
-            cacheOmKeyInfo, scmBlockSize, !OzoneFSUtils.isFile(cacheKey));
-        cacheKeyMap.putIfAbsent(cacheKey, fileStatus);
+          cacheKeyMap.putIfAbsent(cacheKey, fileStatus);
+        }
         // This else block has been added to capture deleted entries in cache.
         // Adding deleted entries in cacheKeyMap as there is a possible race
         // condition where table cache iterator is flushed already when
         // using in the caller of this method.
       } else if (cacheOmKeyInfo == null && !cacheKeyMap.containsKey(cacheKey)) {
         cacheKeyMap.put(cacheKey, null);
->>>>>>> 350d9321
       }
     }
   }
@@ -1622,23 +1616,15 @@
         OmKeyInfo omKeyInfo = entry.getValue();
         String volumeName = omKeyInfo.getVolumeName();
         String bucketName = omKeyInfo.getBucketName();
-        if (!keyTable.isExist(entryInDb)) {
-          continue;
-        }
         if (entryInDb.startsWith(keyArgs)) {
           String entryKeyName = omKeyInfo.getKeyName();
           if (recursive) {
             // for recursive list all the entries
-<<<<<<< HEAD
-            cacheKeyMap.putIfAbsent(entryInDb, new OzoneFileStatus(omKeyInfo,
-                scmBlockSize, !OzoneFSUtils.isFile(entryKeyName)));
-=======
             if (!cacheKeyMap.containsKey(entryInDb)) {
               cacheKeyMap.put(entryInDb, new OzoneFileStatus(omKeyInfo,
                   scmBlockSize, !OzoneFSUtils.isFile(entryKeyName)));
               countEntries++;
             }
->>>>>>> 350d9321
           } else {
             // get the child of the directory to list from the entry. For
             // example if directory to list is /a and entry is /a/b/c where
@@ -1648,24 +1634,6 @@
                 .getImmediateChild(entryKeyName, keyName);
             boolean isFile = OzoneFSUtils.isFile(immediateChild);
             if (isFile) {
-<<<<<<< HEAD
-              cacheKeyMap.put(entryInDb,
-                  new OzoneFileStatus(omKeyInfo, scmBlockSize, !isFile));
-            } else {
-              // if entry is a directory
-              if (!entryKeyName.equals(immediateChild)) {
-                OmKeyInfo fakeDirEntry = createDirectoryKey(
-                    omKeyInfo, immediateChild);
-                String fakeDirKey = metadataManager.getOzoneDirKey(
-                    volumeName, bucketName, immediateChild);
-                cacheKeyMap.put(fakeDirKey,
-                    new OzoneFileStatus(fakeDirEntry,
-                        scmBlockSize, true));
-              } else {
-                // If entryKeyName matches dir name, we have the info
-                cacheKeyMap.put(entryInDb,
-                    new OzoneFileStatus(omKeyInfo, scmBlockSize, true));
-=======
               if (!cacheKeyMap.containsKey(entryInDb)) {
                 cacheKeyMap.put(entryInDb,
                     new OzoneFileStatus(omKeyInfo, scmBlockSize, !isFile));
@@ -1677,7 +1645,9 @@
                 if (!entryKeyName.equals(immediateChild)) {
                   OmKeyInfo fakeDirEntry = createDirectoryKey(
                       omKeyInfo, immediateChild);
-                  cacheKeyMap.put(entryInDb,
+                  String fakeDirKey = metadataManager.getOzoneDirKey(
+                      volumeName, bucketName, immediateChild);
+                  cacheKeyMap.put(fakeDirKey,
                       new OzoneFileStatus(fakeDirEntry,
                           scmBlockSize, true));
                 } else {
@@ -1686,14 +1656,12 @@
                       new OzoneFileStatus(omKeyInfo, 0, true));
                 }
                 countEntries++;
->>>>>>> 350d9321
               }
               // skip the other descendants of this child directory.
               iterator.seek(getNextGreaterString(volumeName, bucketName,
                   immediateChild));
             }
           }
-          countEntries++;
         } else {
           break;
         }
