/*
 * Licensed to the Apache Software Foundation (ASF) under one or more
 * contributor license agreements. See the NOTICE file distributed with
 * this work for additional information regarding copyright ownership.
 * The ASF licenses this file to You under the Apache License, Version 2.0
 * (the "License"); you may not use this file except in compliance with
 * the License. You may obtain a copy of the License at
 *
 *      http://www.apache.org/licenses/LICENSE-2.0
 *
 * Unless required by applicable law or agreed to in writing, software
 * distributed under the License is distributed on an "AS IS" BASIS,
 * WITHOUT WARRANTIES OR CONDITIONS OF ANY KIND, either express or implied.
 * See the License for the specific language governing permissions and
 * limitations under the License.
 */

package org.apache.hadoop.ozone.om;

import static java.lang.String.format;
import static org.apache.hadoop.fs.CommonConfigurationKeysPublic.HADOOP_SECURITY_KEY_PROVIDER_PATH;
import static org.apache.hadoop.hdds.HddsConfigKeys.HDDS_BLOCK_TOKEN_ENABLED;
import static org.apache.hadoop.hdds.HddsConfigKeys.HDDS_BLOCK_TOKEN_ENABLED_DEFAULT;
import static org.apache.hadoop.hdds.protocol.proto.HddsProtos.BlockTokenSecretProto.AccessModeProto.READ;
import static org.apache.hadoop.hdds.scm.net.NetConstants.NODE_COST_DEFAULT;
import static org.apache.hadoop.hdds.utils.HddsServerUtil.getRemoteUser;
import static org.apache.hadoop.ozone.OzoneConfigKeys.OZONE_BLOCK_DELETING_SERVICE_INTERVAL;
import static org.apache.hadoop.ozone.OzoneConfigKeys.OZONE_BLOCK_DELETING_SERVICE_INTERVAL_DEFAULT;
import static org.apache.hadoop.ozone.OzoneConfigKeys.OZONE_BLOCK_DELETING_SERVICE_TIMEOUT;
import static org.apache.hadoop.ozone.OzoneConfigKeys.OZONE_BLOCK_DELETING_SERVICE_TIMEOUT_DEFAULT;
import static org.apache.hadoop.ozone.OzoneConfigKeys.OZONE_SCM_BLOCK_SIZE;
import static org.apache.hadoop.ozone.OzoneConfigKeys.OZONE_SCM_BLOCK_SIZE_DEFAULT;
import static org.apache.hadoop.ozone.OzoneConfigKeys.OZONE_SNAPSHOT_DELETING_SERVICE_INTERVAL;
import static org.apache.hadoop.ozone.OzoneConfigKeys.OZONE_SNAPSHOT_DELETING_SERVICE_INTERVAL_DEFAULT;
import static org.apache.hadoop.ozone.OzoneConfigKeys.OZONE_SNAPSHOT_DELETING_SERVICE_TIMEOUT;
import static org.apache.hadoop.ozone.OzoneConfigKeys.OZONE_SNAPSHOT_DELETING_SERVICE_TIMEOUT_DEFAULT;
import static org.apache.hadoop.ozone.OzoneConfigKeys.OZONE_SNAPSHOT_SST_FILTERING_SERVICE_TIMEOUT;
import static org.apache.hadoop.ozone.OzoneConfigKeys.OZONE_SNAPSHOT_SST_FILTERING_SERVICE_TIMEOUT_DEFAULT;
import static org.apache.hadoop.ozone.OzoneConsts.ETAG;
import static org.apache.hadoop.ozone.OzoneConsts.OZONE_URI_DELIMITER;
import static org.apache.hadoop.ozone.om.OMConfigKeys.OZONE_DIR_DELETING_SERVICE_INTERVAL;
import static org.apache.hadoop.ozone.om.OMConfigKeys.OZONE_DIR_DELETING_SERVICE_INTERVAL_DEFAULT;
import static org.apache.hadoop.ozone.om.OMConfigKeys.OZONE_OM_COMPACTION_SERVICE_COLUMNFAMILIES;
import static org.apache.hadoop.ozone.om.OMConfigKeys.OZONE_OM_COMPACTION_SERVICE_COLUMNFAMILIES_DEFAULT;
import static org.apache.hadoop.ozone.om.OMConfigKeys.OZONE_OM_COMPACTION_SERVICE_ENABLED;
import static org.apache.hadoop.ozone.om.OMConfigKeys.OZONE_OM_COMPACTION_SERVICE_ENABLED_DEFAULT;
import static org.apache.hadoop.ozone.om.OMConfigKeys.OZONE_OM_COMPACTION_SERVICE_RUN_INTERVAL;
import static org.apache.hadoop.ozone.om.OMConfigKeys.OZONE_OM_COMPACTION_SERVICE_RUN_INTERVAL_DEFAULT;
import static org.apache.hadoop.ozone.om.OMConfigKeys.OZONE_OM_COMPACTION_SERVICE_TIMEOUT;
import static org.apache.hadoop.ozone.om.OMConfigKeys.OZONE_OM_COMPACTION_SERVICE_TIMEOUT_DEFAULT;
import static org.apache.hadoop.ozone.om.OMConfigKeys.OZONE_OM_MPU_CLEANUP_SERVICE_INTERVAL;
import static org.apache.hadoop.ozone.om.OMConfigKeys.OZONE_OM_MPU_CLEANUP_SERVICE_INTERVAL_DEFAULT;
import static org.apache.hadoop.ozone.om.OMConfigKeys.OZONE_OM_MPU_CLEANUP_SERVICE_TIMEOUT;
import static org.apache.hadoop.ozone.om.OMConfigKeys.OZONE_OM_MPU_CLEANUP_SERVICE_TIMEOUT_DEFAULT;
import static org.apache.hadoop.ozone.om.OMConfigKeys.OZONE_OM_OPEN_KEY_CLEANUP_SERVICE_INTERVAL;
import static org.apache.hadoop.ozone.om.OMConfigKeys.OZONE_OM_OPEN_KEY_CLEANUP_SERVICE_INTERVAL_DEFAULT;
import static org.apache.hadoop.ozone.om.OMConfigKeys.OZONE_OM_OPEN_KEY_CLEANUP_SERVICE_TIMEOUT;
import static org.apache.hadoop.ozone.om.OMConfigKeys.OZONE_OM_OPEN_KEY_CLEANUP_SERVICE_TIMEOUT_DEFAULT;
import static org.apache.hadoop.ozone.om.OMConfigKeys.OZONE_SNAPSHOT_DEEP_CLEANING_ENABLED;
import static org.apache.hadoop.ozone.om.OMConfigKeys.OZONE_SNAPSHOT_DEEP_CLEANING_ENABLED_DEFAULT;
import static org.apache.hadoop.ozone.om.OMConfigKeys.OZONE_SNAPSHOT_DIRECTORY_SERVICE_INTERVAL;
import static org.apache.hadoop.ozone.om.OMConfigKeys.OZONE_SNAPSHOT_DIRECTORY_SERVICE_INTERVAL_DEFAULT;
import static org.apache.hadoop.ozone.om.OMConfigKeys.OZONE_SNAPSHOT_DIRECTORY_SERVICE_TIMEOUT;
import static org.apache.hadoop.ozone.om.OMConfigKeys.OZONE_SNAPSHOT_DIRECTORY_SERVICE_TIMEOUT_DEFAULT;
import static org.apache.hadoop.ozone.om.OMConfigKeys.OZONE_SNAPSHOT_SST_FILTERING_SERVICE_INTERVAL;
import static org.apache.hadoop.ozone.om.OMConfigKeys.OZONE_SNAPSHOT_SST_FILTERING_SERVICE_INTERVAL_DEFAULT;
import static org.apache.hadoop.ozone.om.OMConfigKeys.OZONE_THREAD_NUMBER_DIR_DELETION;
import static org.apache.hadoop.ozone.om.OMConfigKeys.OZONE_THREAD_NUMBER_DIR_DELETION_DEFAULT;
import static org.apache.hadoop.ozone.om.OMConfigKeys.OZONE_THREAD_NUMBER_KEY_DELETION;
import static org.apache.hadoop.ozone.om.OMConfigKeys.OZONE_THREAD_NUMBER_KEY_DELETION_DEFAULT;
import static org.apache.hadoop.ozone.om.OzoneManagerUtils.getBucketLayout;
import static org.apache.hadoop.ozone.om.exceptions.OMException.ResultCodes.BUCKET_NOT_FOUND;
import static org.apache.hadoop.ozone.om.exceptions.OMException.ResultCodes.FILE_NOT_FOUND;
import static org.apache.hadoop.ozone.om.exceptions.OMException.ResultCodes.INTERNAL_ERROR;
import static org.apache.hadoop.ozone.om.exceptions.OMException.ResultCodes.INVALID_KMS_PROVIDER;
import static org.apache.hadoop.ozone.om.exceptions.OMException.ResultCodes.KEY_NOT_FOUND;
import static org.apache.hadoop.ozone.om.exceptions.OMException.ResultCodes.SCM_GET_PIPELINE_EXCEPTION;
import static org.apache.hadoop.ozone.om.exceptions.OMException.ResultCodes.VOLUME_NOT_FOUND;
import static org.apache.hadoop.ozone.om.lock.OzoneManagerLock.LeveledResource.BUCKET_LOCK;
import static org.apache.hadoop.ozone.security.acl.OzoneObj.ResourceType.KEY;
import static org.apache.hadoop.ozone.util.MetricUtil.captureLatencyNs;
import static org.apache.hadoop.util.Time.monotonicNow;

import com.google.common.annotations.VisibleForTesting;
import com.google.common.base.Preconditions;
import com.google.common.base.Strings;
import jakarta.annotation.Nonnull;
import java.io.IOException;
import java.security.GeneralSecurityException;
import java.security.PrivilegedExceptionAction;
import java.time.Duration;
import java.util.ArrayList;
import java.util.Arrays;
import java.util.Collection;
import java.util.Collections;
import java.util.EnumSet;
import java.util.HashMap;
import java.util.HashSet;
import java.util.Iterator;
import java.util.List;
import java.util.Map;
import java.util.Objects;
import java.util.Optional;
import java.util.Set;
import java.util.Stack;
import java.util.TreeMap;
import java.util.concurrent.TimeUnit;
import java.util.function.Function;
import java.util.stream.Collectors;
import java.util.stream.Stream;
import org.apache.commons.lang3.StringUtils;
import org.apache.commons.lang3.tuple.Pair;
import org.apache.hadoop.conf.StorageUnit;
import org.apache.hadoop.crypto.key.KeyProviderCryptoExtension;
import org.apache.hadoop.crypto.key.KeyProviderCryptoExtension.EncryptedKeyVersion;
import org.apache.hadoop.fs.FileEncryptionInfo;
import org.apache.hadoop.hdds.HddsConfigKeys;
import org.apache.hadoop.hdds.client.BlockID;
import org.apache.hadoop.hdds.client.ReplicationConfig;
import org.apache.hadoop.hdds.conf.OzoneConfiguration;
import org.apache.hadoop.hdds.protocol.DatanodeDetails;
import org.apache.hadoop.hdds.protocol.proto.HddsProtos;
import org.apache.hadoop.hdds.scm.ScmConfigKeys;
import org.apache.hadoop.hdds.scm.container.common.helpers.ContainerWithPipeline;
import org.apache.hadoop.hdds.scm.net.InnerNode;
import org.apache.hadoop.hdds.scm.net.Node;
import org.apache.hadoop.hdds.scm.net.NodeImpl;
import org.apache.hadoop.hdds.scm.pipeline.Pipeline;
import org.apache.hadoop.hdds.scm.storage.BlockLocationInfo;
import org.apache.hadoop.hdds.security.token.OzoneBlockTokenSecretManager;
import org.apache.hadoop.hdds.utils.BackgroundService;
import org.apache.hadoop.hdds.utils.db.StringCodec;
import org.apache.hadoop.hdds.utils.db.Table;
import org.apache.hadoop.hdds.utils.db.TableIterator;
import org.apache.hadoop.hdds.utils.db.cache.CacheKey;
import org.apache.hadoop.hdds.utils.db.cache.CacheValue;
import org.apache.hadoop.net.CachedDNSToSwitchMapping;
import org.apache.hadoop.net.DNSToSwitchMapping;
import org.apache.hadoop.net.TableMapping;
import org.apache.hadoop.ozone.OmUtils;
import org.apache.hadoop.ozone.OzoneAcl;
import org.apache.hadoop.ozone.common.BlockGroup;
import org.apache.hadoop.ozone.om.exceptions.OMException;
import org.apache.hadoop.ozone.om.exceptions.OMException.ResultCodes;
import org.apache.hadoop.ozone.om.helpers.BucketEncryptionKeyInfo;
import org.apache.hadoop.ozone.om.helpers.BucketLayout;
import org.apache.hadoop.ozone.om.helpers.ListKeysResult;
import org.apache.hadoop.ozone.om.helpers.OmBucketInfo;
import org.apache.hadoop.ozone.om.helpers.OmDirectoryInfo;
import org.apache.hadoop.ozone.om.helpers.OmKeyArgs;
import org.apache.hadoop.ozone.om.helpers.OmKeyInfo;
import org.apache.hadoop.ozone.om.helpers.OmKeyLocationInfo;
import org.apache.hadoop.ozone.om.helpers.OmKeyLocationInfoGroup;
import org.apache.hadoop.ozone.om.helpers.OmMultipartKeyInfo;
import org.apache.hadoop.ozone.om.helpers.OmMultipartUpload;
import org.apache.hadoop.ozone.om.helpers.OmMultipartUploadList;
import org.apache.hadoop.ozone.om.helpers.OmMultipartUploadListParts;
import org.apache.hadoop.ozone.om.helpers.OmPartInfo;
import org.apache.hadoop.ozone.om.helpers.OzoneAclUtil;
import org.apache.hadoop.ozone.om.helpers.OzoneFSUtils;
import org.apache.hadoop.ozone.om.helpers.OzoneFileStatus;
import org.apache.hadoop.ozone.om.helpers.RepeatedOmKeyInfo;
import org.apache.hadoop.ozone.om.request.OMClientRequest;
import org.apache.hadoop.ozone.om.request.file.OMFileRequest;
import org.apache.hadoop.ozone.om.request.util.OMMultipartUploadUtils;
import org.apache.hadoop.ozone.om.service.CompactionService;
import org.apache.hadoop.ozone.om.service.DirectoryDeletingService;
import org.apache.hadoop.ozone.om.service.KeyDeletingService;
import org.apache.hadoop.ozone.om.service.MultipartUploadCleanupService;
import org.apache.hadoop.ozone.om.service.OpenKeyCleanupService;
import org.apache.hadoop.ozone.om.service.SnapshotDeletingService;
import org.apache.hadoop.ozone.om.service.SnapshotDirectoryCleaningService;
import org.apache.hadoop.ozone.protocol.proto.OzoneManagerProtocolProtos.ExpiredMultipartUploadsBucket;
import org.apache.hadoop.ozone.protocol.proto.OzoneManagerProtocolProtos.PartKeyInfo;
import org.apache.hadoop.ozone.security.acl.IAccessAuthorizer;
import org.apache.hadoop.ozone.security.acl.OzoneObj;
import org.apache.hadoop.ozone.security.acl.RequestContext;
import org.apache.hadoop.security.SecurityUtil;
import org.apache.hadoop.util.Lists;
import org.apache.hadoop.util.ReflectionUtils;
import org.apache.hadoop.util.Time;
import org.apache.ratis.util.function.CheckedFunction;
import org.slf4j.Logger;
import org.slf4j.LoggerFactory;

/**
 * Implementation of keyManager.
 */
public class KeyManagerImpl implements KeyManager {
  private static final Logger LOG =
      LoggerFactory.getLogger(KeyManagerImpl.class);
  public static final int DISABLE_VALUE = -1;

  /**
   * A SCM block client, used to talk to SCM to allocate block during putKey.
   */
  private final OzoneManager ozoneManager;
  private final ScmClient scmClient;
  private final OMMetadataManager metadataManager;
  private final long scmBlockSize;
  private final OzoneBlockTokenSecretManager secretManager;
  private final boolean grpcBlockTokenEnabled;

  private KeyDeletingService keyDeletingService;

  private SstFilteringService snapshotSstFilteringService;
  private SnapshotDeletingService snapshotDeletingService;

  private final KeyProviderCryptoExtension kmsProvider;
  private DirectoryDeletingService dirDeletingService;
  private final OMPerformanceMetrics metrics;

  private BackgroundService openKeyCleanupService;
  private BackgroundService multipartUploadCleanupService;
  private SnapshotDirectoryCleaningService snapshotDirectoryCleaningService;
  private DNSToSwitchMapping dnsToSwitchMapping;
  private CompactionService compactionService;

  public KeyManagerImpl(OzoneManager om, ScmClient scmClient,
      OzoneConfiguration conf, OMPerformanceMetrics metrics) {
    this (om, scmClient, om.getMetadataManager(), conf,
        om.getBlockTokenMgr(), om.getKmsProvider(), metrics);
  }

  public KeyManagerImpl(OzoneManager om, ScmClient scmClient,
      OMMetadataManager metadataManager, OzoneConfiguration conf,
      OzoneBlockTokenSecretManager secretManager,
      KeyProviderCryptoExtension kmsProvider,
      OMPerformanceMetrics metrics) {
    this.scmBlockSize = (long) conf
        .getStorageSize(OZONE_SCM_BLOCK_SIZE, OZONE_SCM_BLOCK_SIZE_DEFAULT,
            StorageUnit.BYTES);
    this.grpcBlockTokenEnabled = conf.getBoolean(
        HDDS_BLOCK_TOKEN_ENABLED,
        HDDS_BLOCK_TOKEN_ENABLED_DEFAULT);

    this.ozoneManager = om;
    this.scmClient = scmClient;
    this.metadataManager = metadataManager;
    this.secretManager = secretManager;
    this.kmsProvider = kmsProvider;
    this.metrics = metrics;
  }

  @Override
  public void start(OzoneConfiguration configuration) {
    boolean isCompactionEnabled = configuration.getBoolean(OZONE_OM_COMPACTION_SERVICE_ENABLED,
        OZONE_OM_COMPACTION_SERVICE_ENABLED_DEFAULT);
    startCompactionService(configuration, isCompactionEnabled);

    boolean isSnapshotDeepCleaningEnabled = configuration.getBoolean(OZONE_SNAPSHOT_DEEP_CLEANING_ENABLED,
        OZONE_SNAPSHOT_DEEP_CLEANING_ENABLED_DEFAULT);
    if (keyDeletingService == null) {
      long blockDeleteInterval = configuration.getTimeDuration(
          OZONE_BLOCK_DELETING_SERVICE_INTERVAL,
          OZONE_BLOCK_DELETING_SERVICE_INTERVAL_DEFAULT,
          TimeUnit.MILLISECONDS);
      long serviceTimeout = configuration.getTimeDuration(
          OZONE_BLOCK_DELETING_SERVICE_TIMEOUT,
          OZONE_BLOCK_DELETING_SERVICE_TIMEOUT_DEFAULT,
          TimeUnit.MILLISECONDS);
      int keyDeletingServiceCorePoolSize =
          configuration.getInt(OZONE_THREAD_NUMBER_KEY_DELETION,
              OZONE_THREAD_NUMBER_KEY_DELETION_DEFAULT);
      if (keyDeletingServiceCorePoolSize <= 0) {
        keyDeletingServiceCorePoolSize = 1;
      }
      keyDeletingService = new KeyDeletingService(ozoneManager,
          scmClient.getBlockClient(), blockDeleteInterval,
          serviceTimeout, configuration, keyDeletingServiceCorePoolSize, isSnapshotDeepCleaningEnabled);
      keyDeletingService.start();
    }

    // Start directory deletion service for FSO buckets.
    if (dirDeletingService == null) {
      long dirDeleteInterval = configuration.getTimeDuration(
          OZONE_DIR_DELETING_SERVICE_INTERVAL,
          OZONE_DIR_DELETING_SERVICE_INTERVAL_DEFAULT,
          TimeUnit.MILLISECONDS);
      long serviceTimeout = configuration.getTimeDuration(
          OZONE_BLOCK_DELETING_SERVICE_TIMEOUT,
          OZONE_BLOCK_DELETING_SERVICE_TIMEOUT_DEFAULT,
          TimeUnit.MILLISECONDS);
      int dirDeletingServiceCorePoolSize =
          configuration.getInt(OZONE_THREAD_NUMBER_DIR_DELETION,
              OZONE_THREAD_NUMBER_DIR_DELETION_DEFAULT);
      if (dirDeletingServiceCorePoolSize <= 0) {
        dirDeletingServiceCorePoolSize = 1;
      }
      dirDeletingService =
          new DirectoryDeletingService(dirDeleteInterval, TimeUnit.MILLISECONDS,
              serviceTimeout, ozoneManager, configuration,
              dirDeletingServiceCorePoolSize);
      dirDeletingService.start();
    }

    if (openKeyCleanupService == null) {
      long serviceInterval = configuration.getTimeDuration(
          OZONE_OM_OPEN_KEY_CLEANUP_SERVICE_INTERVAL,
          OZONE_OM_OPEN_KEY_CLEANUP_SERVICE_INTERVAL_DEFAULT,
          TimeUnit.MILLISECONDS);
      long serviceTimeout = configuration.getTimeDuration(
          OZONE_OM_OPEN_KEY_CLEANUP_SERVICE_TIMEOUT,
          OZONE_OM_OPEN_KEY_CLEANUP_SERVICE_TIMEOUT_DEFAULT,
          TimeUnit.MILLISECONDS);
      openKeyCleanupService = new OpenKeyCleanupService(serviceInterval,
          TimeUnit.MILLISECONDS, serviceTimeout, ozoneManager, configuration);
      openKeyCleanupService.start();
    }

    if (snapshotSstFilteringService == null &&
        ozoneManager.isFilesystemSnapshotEnabled()) {

      long serviceInterval = configuration.getTimeDuration(
          OZONE_SNAPSHOT_SST_FILTERING_SERVICE_INTERVAL,
          OZONE_SNAPSHOT_SST_FILTERING_SERVICE_INTERVAL_DEFAULT,
          TimeUnit.MILLISECONDS);
      long serviceTimeout = configuration.getTimeDuration(
          OZONE_SNAPSHOT_SST_FILTERING_SERVICE_TIMEOUT,
          OZONE_SNAPSHOT_SST_FILTERING_SERVICE_TIMEOUT_DEFAULT,
          TimeUnit.MILLISECONDS);
      if (isSstFilteringSvcEnabled()) {
        snapshotSstFilteringService =
            new SstFilteringService(serviceInterval, TimeUnit.MILLISECONDS,
                serviceTimeout, ozoneManager, configuration);
        snapshotSstFilteringService.start();
      }
    }

    if (snapshotDeletingService == null &&
        ozoneManager.isFilesystemSnapshotEnabled()) {

      long snapshotServiceInterval = configuration.getTimeDuration(
          OZONE_SNAPSHOT_DELETING_SERVICE_INTERVAL,
          OZONE_SNAPSHOT_DELETING_SERVICE_INTERVAL_DEFAULT,
          TimeUnit.MILLISECONDS);
      long snapshotServiceTimeout = configuration.getTimeDuration(
          OZONE_SNAPSHOT_DELETING_SERVICE_TIMEOUT,
          OZONE_SNAPSHOT_DELETING_SERVICE_TIMEOUT_DEFAULT,
          TimeUnit.MILLISECONDS);
      try {
        snapshotDeletingService = new SnapshotDeletingService(
            snapshotServiceInterval, snapshotServiceTimeout,
            ozoneManager);
        snapshotDeletingService.start();
      } catch (IOException e) {
        LOG.error("Error starting Snapshot Deleting Service", e);
      }
    }

    if (isSnapshotDeepCleaningEnabled && snapshotDirectoryCleaningService == null &&
        ozoneManager.isFilesystemSnapshotEnabled()) {
      long dirDeleteInterval = configuration.getTimeDuration(
          OZONE_SNAPSHOT_DIRECTORY_SERVICE_INTERVAL,
          OZONE_SNAPSHOT_DIRECTORY_SERVICE_INTERVAL_DEFAULT,
          TimeUnit.MILLISECONDS);
      long serviceTimeout = configuration.getTimeDuration(
          OZONE_SNAPSHOT_DIRECTORY_SERVICE_TIMEOUT,
          OZONE_SNAPSHOT_DIRECTORY_SERVICE_TIMEOUT_DEFAULT,
          TimeUnit.MILLISECONDS);
      snapshotDirectoryCleaningService = new SnapshotDirectoryCleaningService(
          dirDeleteInterval, TimeUnit.MILLISECONDS, serviceTimeout,
          ozoneManager, scmClient.getBlockClient());
      snapshotDirectoryCleaningService.start();
    }

    if (multipartUploadCleanupService == null) {
      long serviceInterval = configuration.getTimeDuration(
          OZONE_OM_MPU_CLEANUP_SERVICE_INTERVAL,
          OZONE_OM_MPU_CLEANUP_SERVICE_INTERVAL_DEFAULT,
          TimeUnit.MILLISECONDS);
      long serviceTimeout = configuration.getTimeDuration(
          OZONE_OM_MPU_CLEANUP_SERVICE_TIMEOUT,
          OZONE_OM_MPU_CLEANUP_SERVICE_TIMEOUT_DEFAULT,
          TimeUnit.MILLISECONDS);
      multipartUploadCleanupService = new MultipartUploadCleanupService(
          serviceInterval, TimeUnit.MILLISECONDS, serviceTimeout,
          ozoneManager, configuration);
      multipartUploadCleanupService.start();
    }

    Class<? extends DNSToSwitchMapping> dnsToSwitchMappingClass =
        configuration.getClass(
            ScmConfigKeys.NET_TOPOLOGY_NODE_SWITCH_MAPPING_IMPL_KEY,
            TableMapping.class, DNSToSwitchMapping.class);
    DNSToSwitchMapping newInstance = ReflectionUtils.newInstance(
        dnsToSwitchMappingClass, configuration);
    dnsToSwitchMapping =
        ((newInstance instanceof CachedDNSToSwitchMapping) ? newInstance
            : new CachedDNSToSwitchMapping(newInstance));
  }

  private void startCompactionService(OzoneConfiguration configuration,
                                      boolean isCompactionServiceEnabled) {
    if (compactionService == null && isCompactionServiceEnabled) {
      long compactionInterval = configuration.getTimeDuration(
          OZONE_OM_COMPACTION_SERVICE_RUN_INTERVAL,
          OZONE_OM_COMPACTION_SERVICE_RUN_INTERVAL_DEFAULT,
          TimeUnit.MILLISECONDS);
      long serviceTimeout = configuration.getTimeDuration(
          OZONE_OM_COMPACTION_SERVICE_TIMEOUT,
          OZONE_OM_COMPACTION_SERVICE_TIMEOUT_DEFAULT,
          TimeUnit.MILLISECONDS);
      String compactionColumnFamilies = configuration.get(
          OZONE_OM_COMPACTION_SERVICE_COLUMNFAMILIES,
          OZONE_OM_COMPACTION_SERVICE_COLUMNFAMILIES_DEFAULT);
      String[] tables = compactionColumnFamilies.split(",");
      compactionService = new CompactionService(ozoneManager, TimeUnit.MILLISECONDS,
          compactionInterval, serviceTimeout, Arrays.asList(tables));
      compactionService.start();
    }
  }

  KeyProviderCryptoExtension getKMSProvider() {
    return kmsProvider;
  }

  @Override
  public void stop() throws IOException {
    if (keyDeletingService != null) {
      keyDeletingService.shutdown();
      keyDeletingService = null;
    }
    if (dirDeletingService != null) {
      dirDeletingService.shutdown();
      dirDeletingService = null;
    }
    if (openKeyCleanupService != null) {
      openKeyCleanupService.shutdown();
      openKeyCleanupService = null;
    }
    if (snapshotSstFilteringService != null) {
      snapshotSstFilteringService.shutdown();
      snapshotSstFilteringService = null;
    }
    if (snapshotDeletingService != null) {
      snapshotDeletingService.shutdown();
      snapshotDeletingService = null;
    }
    if (multipartUploadCleanupService != null) {
      multipartUploadCleanupService.shutdown();
      multipartUploadCleanupService = null;
    }
    if (snapshotDirectoryCleaningService != null) {
      snapshotDirectoryCleaningService.shutdown();
      snapshotDirectoryCleaningService = null;
    }
    if (compactionService != null) {
      compactionService.shutdown();
      compactionService = null;
    }
  }

  private OmBucketInfo getBucketInfo(String volumeName, String bucketName)
      throws IOException {
    String bucketKey = metadataManager.getBucketKey(volumeName, bucketName);
    return metadataManager.getBucketTable().get(bucketKey);
  }

  private EncryptedKeyVersion generateEDEK(
      final String ezKeyName) throws IOException {
    if (ezKeyName == null) {
      return null;
    }
    long generateEDEKStartTime = monotonicNow();
    EncryptedKeyVersion edek = SecurityUtil.doAsLoginUser(
        new PrivilegedExceptionAction<EncryptedKeyVersion>() {
          @Override
          public EncryptedKeyVersion run() throws IOException {
            try {
              return getKMSProvider().generateEncryptedKey(ezKeyName);
            } catch (GeneralSecurityException e) {
              throw new IOException(e);
            }
          }
        });
    long generateEDEKTime = monotonicNow() - generateEDEKStartTime;
    LOG.debug("generateEDEK takes {} ms", generateEDEKTime);
    Preconditions.checkNotNull(edek);
    return edek;
  }

  @Override
  public OmKeyInfo lookupKey(OmKeyArgs args, ResolvedBucket bucket,
      String clientAddress) throws IOException {
    Preconditions.checkNotNull(args);

    OmKeyInfo value = captureLatencyNs(metrics.getLookupReadKeyInfoLatencyNs(),
        () -> readKeyInfo(args, bucket.bucketLayout()));

    // If operation is head, do not perform any additional steps based on flags.
    // As head operation does not need any of those details.
    if (!args.isHeadOp()) {

      // add block token for read.
      captureLatencyNs(metrics.getLookupGenerateBlockTokenLatencyNs(),
          () -> addBlockToken4Read(value));

      // Refresh container pipeline info from SCM
      // based on OmKeyArgs.refreshPipeline flag
      // value won't be null as the check is done inside try/catch block.
      captureLatencyNs(metrics.getLookupRefreshLocationLatencyNs(),
          () -> refresh(value));

      if (args.getSortDatanodes()) {
        sortDatanodes(clientAddress, value);
      }
    }

    return value;
  }

  private OmKeyInfo readKeyInfo(OmKeyArgs args, BucketLayout bucketLayout)
      throws IOException {
    String volumeName = args.getVolumeName();
    String bucketName = args.getBucketName();
    String keyName = args.getKeyName();
    OmKeyInfo value = null;

    metadataManager.getLock().acquireReadLock(BUCKET_LOCK, volumeName,
        bucketName);
    try {
      keyName = OMClientRequest
          .validateAndNormalizeKey(ozoneManager.getEnableFileSystemPaths(), keyName,
              bucketLayout);

      if (bucketLayout.isFileSystemOptimized()) {
        value = getOmKeyInfoFSO(volumeName, bucketName, keyName);
      } else {
        value = getOmKeyInfo(volumeName, bucketName, keyName, bucketLayout);
        if (value != null) {
          // For Legacy & OBS buckets, any key is a file by default. This is to
          // keep getKeyInfo compatible with OFS clients.
          value.setFile(true);
        }
      }
    } catch (IOException ex) {
      if (ex instanceof OMException) {
        throw ex;
      }
      throw new OMException(
          format("Error reading key metadata: /%s/%s/%s",
              volumeName, bucketName, keyName),
          ex, INTERNAL_ERROR);
    } finally {
      metadataManager.getLock().releaseReadLock(BUCKET_LOCK, volumeName,
          bucketName);
    }

    if (value == null) {
      if (LOG.isDebugEnabled()) {
        LOG.debug("volume:{} bucket:{} Key:{} not found", volumeName,
            bucketName, keyName);
      }
      throw new OMException("Key:" + keyName + " not found", KEY_NOT_FOUND);
    }
    if (args.getLatestVersionLocation()) {
      slimLocationVersion(value);
    }
    int partNumberParam = args.getMultipartUploadPartNumber();
    if (partNumberParam > 0) {
      OmKeyLocationInfoGroup latestLocationVersion = value.getLatestVersionLocations();
      if (latestLocationVersion != null && latestLocationVersion.isMultipartKey()) {
        List<OmKeyLocationInfo> currentLocations = latestLocationVersion.getBlocksLatestVersionOnly()
                .stream()
                .filter(it -> it.getPartNumber() == partNumberParam)
                .collect(Collectors.toList());

        value.updateLocationInfoList(currentLocations, true, true);

        value.setDataSize(currentLocations.stream()
            .mapToLong(BlockLocationInfo::getLength)
            .sum());
      }
    }
    return value;
  }

  private OmKeyInfo getOmKeyInfo(String volumeName, String bucketName,
      String keyName, BucketLayout bucketLayout) throws IOException {
    String keyBytes =
        metadataManager.getOzoneKey(volumeName, bucketName, keyName);
    return metadataManager
        .getKeyTable(bucketLayout)
        .get(keyBytes);
  }

  /**
   * Look up will return only closed fileInfo. This will return null if the
   * keyName is a directory or if the keyName is still open for writing.
   */
  private OmKeyInfo getOmKeyInfoFSO(String volumeName, String bucketName,
                                   String keyName) throws IOException {
    OzoneFileStatus fileStatus = OMFileRequest.getOMKeyInfoIfExists(
        metadataManager, volumeName, bucketName, keyName, scmBlockSize,
        ozoneManager.getDefaultReplicationConfig(), false);
    if (fileStatus == null) {
      return null;
    }
    // Appended trailing slash to represent directory to the user
    if (fileStatus.isDirectory()) {
      String keyPath = OzoneFSUtils.addTrailingSlashIfNeeded(
          fileStatus.getKeyInfo().getKeyName());
      fileStatus.getKeyInfo().setKeyName(keyPath);
    }
    fileStatus.getKeyInfo().setFile(fileStatus.isFile());
    return fileStatus.getKeyInfo();
  }

  private void addBlockToken4Read(OmKeyInfo value) throws IOException {
    Preconditions.checkNotNull(value, "OMKeyInfo cannot be null");
    if (grpcBlockTokenEnabled) {
      String remoteUser = getRemoteUser().getShortUserName();
      for (OmKeyLocationInfoGroup key : value.getKeyLocationVersions()) {
        key.getLocationList().forEach(k -> {
          k.setToken(secretManager.generateToken(remoteUser, k.getBlockID(),
              EnumSet.of(READ), k.getLength()));
        });
      }
    }
  }

  /**
   * Refresh pipeline info in OM by asking SCM.
   * @param keyList a list of OmKeyInfo
   */
  @VisibleForTesting
  protected void refreshPipeline(List<OmKeyInfo> keyList) throws IOException {
    if (keyList == null || keyList.isEmpty()) {
      return;
    }

    Set<Long> containerIDs = new HashSet<>();
    for (OmKeyInfo keyInfo : keyList) {
      List<OmKeyLocationInfoGroup> locationInfoGroups =
          keyInfo.getKeyLocationVersions();

      for (OmKeyLocationInfoGroup key : locationInfoGroups) {
        for (List<OmKeyLocationInfo> omKeyLocationInfoList :
            key.getLocationLists()) {
          for (OmKeyLocationInfo omKeyLocationInfo : omKeyLocationInfoList) {
            containerIDs.add(omKeyLocationInfo.getContainerID());
          }
        }
      }
    }

    Map<Long, ContainerWithPipeline> containerWithPipelineMap =
        refreshPipeline(containerIDs);

    for (OmKeyInfo keyInfo : keyList) {
      List<OmKeyLocationInfoGroup> locationInfoGroups =
          keyInfo.getKeyLocationVersions();
      for (OmKeyLocationInfoGroup key : locationInfoGroups) {
        for (List<OmKeyLocationInfo> omKeyLocationInfoList :
            key.getLocationLists()) {
          for (OmKeyLocationInfo omKeyLocationInfo : omKeyLocationInfoList) {
            ContainerWithPipeline cp = containerWithPipelineMap.get(
                omKeyLocationInfo.getContainerID());
            if (cp != null &&
                !cp.getPipeline().equals(omKeyLocationInfo.getPipeline())) {
              omKeyLocationInfo.setPipeline(cp.getPipeline());
            }
          }
        }
      }
    }
  }

  /**
   * Refresh pipeline info in OM by asking SCM.
   * @param containerIDs a set of containerIDs
   */
  @VisibleForTesting
  protected Map<Long, ContainerWithPipeline> refreshPipeline(
      Set<Long> containerIDs) throws IOException {
    // TODO: fix Some tests that may not initialize container client
    // The production should always have containerClient initialized.
    if (scmClient.getContainerClient() == null ||
        containerIDs == null || containerIDs.isEmpty()) {
      return Collections.EMPTY_MAP;
    }

    Map<Long, ContainerWithPipeline> containerWithPipelineMap = new HashMap<>();

    try {
      List<ContainerWithPipeline> cpList = scmClient.getContainerClient().
          getContainerWithPipelineBatch(new ArrayList<>(containerIDs));
      for (ContainerWithPipeline cp : cpList) {
        containerWithPipelineMap.put(
            cp.getContainerInfo().getContainerID(), cp);
      }
      return containerWithPipelineMap;
    } catch (IOException ioEx) {
      LOG.debug("Get containerPipeline failed for {}",
          containerIDs, ioEx);
      throw new OMException(ioEx.getMessage(), SCM_GET_PIPELINE_EXCEPTION);
    }
  }

  @Override
  public ListKeysResult listKeys(String volumeName, String bucketName,
      String startKey, String keyPrefix,
      int maxKeys) throws IOException {
    Preconditions.checkNotNull(volumeName);
    Preconditions.checkNotNull(bucketName);
    OmBucketInfo omBucketInfo = getBucketInfo(volumeName, bucketName);
    if (omBucketInfo == null) {
      throw new OMException("Bucket " + bucketName + " not found.",
          ResultCodes.BUCKET_NOT_FOUND);
    }
    BucketLayout bucketLayout = omBucketInfo.getBucketLayout();
    // We don't take a lock in this path, since we walk the
    // underlying table using an iterator. That automatically creates a
    // snapshot of the data, so we don't need these locks at a higher level
    // when we iterate.
    if (bucketLayout.shouldNormalizePaths(ozoneManager.getEnableFileSystemPaths())) {
      startKey = OmUtils.normalizeKey(startKey, true);
      keyPrefix = OmUtils.normalizeKey(keyPrefix, true);
    }

    ListKeysResult listKeysResult =
        metadataManager.listKeys(volumeName, bucketName, startKey, keyPrefix,
            maxKeys);
    List<OmKeyInfo> keyList = listKeysResult.getKeys();

    // For listKeys, we return the latest Key Location by default
    for (OmKeyInfo omKeyInfo : keyList) {
      slimLocationVersion(omKeyInfo);
    }

    return listKeysResult;
  }

  @Override
  public PendingKeysDeletion getPendingDeletionKeys(
      final CheckedFunction<Table.KeyValue<String, OmKeyInfo>, Boolean, IOException> filter, final int count)
      throws IOException {
    return getPendingDeletionKeys(null, null, null, filter, count);
  }

  @Override
  public PendingKeysDeletion getPendingDeletionKeys(
      String volume, String bucket, String startKey,
      CheckedFunction<Table.KeyValue<String, OmKeyInfo>, Boolean, IOException> filter,
      int count) throws IOException {
    List<BlockGroup> keyBlocksList = Lists.newArrayList();
    Map<String, RepeatedOmKeyInfo> keysToModify = new HashMap<>();
    // Bucket prefix would be empty if volume is empty i.e. either null or "".
    Optional<String> bucketPrefix = getBucketPrefix(volume, bucket, false);
    try (TableIterator<String, ? extends Table.KeyValue<String, RepeatedOmKeyInfo>>
             delKeyIter = metadataManager.getDeletedTable().iterator(bucketPrefix.orElse(""))) {

      /* Seeking to the start key if it not null. The next key picked up would be ensured to start with the bucket
         prefix, {@link org.apache.hadoop.hdds.utils.db.Table#iterator(bucketPrefix)} would ensure this.
       */
      if (startKey != null) {
        delKeyIter.seek(startKey);
      }
      int currentCount = 0;
      while (delKeyIter.hasNext() && currentCount < count) {
        RepeatedOmKeyInfo notReclaimableKeyInfo = new RepeatedOmKeyInfo();
        Table.KeyValue<String, RepeatedOmKeyInfo> kv = delKeyIter.next();
        if (kv != null) {
          List<BlockGroup> blockGroupList = Lists.newArrayList();
          // Multiple keys with the same path can be queued in one DB entry
          RepeatedOmKeyInfo infoList = kv.getValue();
<<<<<<< HEAD
          for (OmKeyInfo info : infoList.cloneOmKeyInfoList()) {
=======
          for (OmKeyInfo info : infoList.getOmKeyInfoList()) {
>>>>>>> 322ca93b

            // Skip the key if the filter doesn't allow the file to be deleted.
            if (filter == null || filter.apply(Table.newKeyValue(kv.getKey(), info))) {
              List<BlockID> blockIDS = info.getKeyLocationVersions().stream()
                  .flatMap(versionLocations -> versionLocations.getLocationList().stream()
                      .map(b -> new BlockID(b.getContainerID(), b.getLocalID()))).collect(Collectors.toList());
              BlockGroup keyBlocks = BlockGroup.newBuilder().setKeyName(kv.getKey())
                  .addAllBlockIDs(blockIDS).build();
              blockGroupList.add(keyBlocks);
              currentCount++;
            } else {
              notReclaimableKeyInfo.addOmKeyInfo(info);
            }
          }

          List<OmKeyInfo> notReclaimableKeyInfoList = notReclaimableKeyInfo.getOmKeyInfoList();

          // If all the versions are not reclaimable, then modify key by just purging the key that can be purged.
<<<<<<< HEAD
          if (notReclaimableKeyInfoList.size() > 0 &&
=======
          if (!notReclaimableKeyInfoList.isEmpty() &&
>>>>>>> 322ca93b
              notReclaimableKeyInfoList.size() != infoList.getOmKeyInfoList().size()) {
            keysToModify.put(kv.getKey(), notReclaimableKeyInfo);
          }
          keyBlocksList.addAll(blockGroupList);
        }
      }
    }
    return new PendingKeysDeletion(keyBlocksList, keysToModify);
  }

  private <V, R> List<Table.KeyValue<String, R>> getTableEntries(String startKey,
          TableIterator<String, ? extends Table.KeyValue<String, V>> tableIterator,
          Function<V, R> valueFunction,
          CheckedFunction<Table.KeyValue<String, V>, Boolean, IOException> filter,
          int size) throws IOException {
    List<Table.KeyValue<String, R>> entries = new ArrayList<>();
    /* Seek to the start key if it's not null. The next key in queue is ensured to start with the bucket
         prefix, {@link org.apache.hadoop.hdds.utils.db.Table#iterator(bucketPrefix)} would ensure this.
    */
    if (startKey != null) {
      tableIterator.seek(startKey);
    } else {
      tableIterator.seekToFirst();
    }
    int currentCount = 0;
    while (tableIterator.hasNext() && currentCount < size) {
      Table.KeyValue<String, V> kv = tableIterator.next();
      if (kv != null && filter.apply(kv)) {
        entries.add(Table.newKeyValue(kv.getKey(), valueFunction.apply(kv.getValue())));
        currentCount++;
      }
    }
    return entries;
  }

  private Optional<String> getBucketPrefix(String volumeName, String bucketName, boolean isFSO) throws IOException {
    // Bucket prefix would be empty if both volume & bucket is empty i.e. either null or "".
    if (StringUtils.isEmpty(volumeName) && StringUtils.isEmpty(bucketName)) {
      return Optional.empty();
    } else if (StringUtils.isEmpty(bucketName) || StringUtils.isEmpty(volumeName)) {
      throw new IOException("One of volume : " + volumeName + ", bucket: " + bucketName + " is empty." +
          " Either both should be empty or none of the arguments should be empty");
    }
    return isFSO ? Optional.of(metadataManager.getBucketKeyPrefixFSO(volumeName, bucketName)) :
        Optional.of(metadataManager.getBucketKeyPrefix(volumeName, bucketName));
  }

  @Override
  public List<Table.KeyValue<String, String>> getRenamesKeyEntries(
      String volume, String bucket, String startKey,
      CheckedFunction<Table.KeyValue<String, String>, Boolean, IOException> filter, int size) throws IOException {
    Optional<String> bucketPrefix = getBucketPrefix(volume, bucket, false);
    try (TableIterator<String, ? extends Table.KeyValue<String, String>>
             renamedKeyIter = metadataManager.getSnapshotRenamedTable().iterator(bucketPrefix.orElse(""))) {
      return getTableEntries(startKey, renamedKeyIter, Function.identity(), filter, size);
    }
  }

  @Override
  public CheckedFunction<KeyManager, OmDirectoryInfo, IOException> getPreviousSnapshotOzoneDirInfo(
      long volumeId, OmBucketInfo bucketInfo, OmDirectoryInfo keyInfo) throws IOException {
    String currentKeyPath = metadataManager.getOzonePathKey(volumeId, bucketInfo.getObjectID(),
        keyInfo.getParentObjectID(), keyInfo.getName());
    return getPreviousSnapshotOzonePathInfo(bucketInfo, keyInfo.getObjectID(), currentKeyPath,
        (km) -> km.getMetadataManager().getDirectoryTable());
  }

  @Override
  public CheckedFunction<KeyManager, OmDirectoryInfo, IOException> getPreviousSnapshotOzoneDirInfo(
      long volumeId, OmBucketInfo bucketInfo, OmKeyInfo keyInfo) throws IOException {
    String currentKeyPath = metadataManager.getOzonePathKey(volumeId, bucketInfo.getObjectID(),
        keyInfo.getParentObjectID(), keyInfo.getFileName());
    return getPreviousSnapshotOzonePathInfo(bucketInfo, keyInfo.getObjectID(), currentKeyPath,
        (previousSnapshotKM) -> previousSnapshotKM.getMetadataManager().getDirectoryTable());
  }

  @Override
  public CheckedFunction<KeyManager, OmKeyInfo, IOException> getPreviousSnapshotOzoneKeyInfo(
      long volumeId, OmBucketInfo bucketInfo, OmKeyInfo keyInfo) throws IOException {
    String currentKeyPath = bucketInfo.getBucketLayout().isFileSystemOptimized()
        ? metadataManager.getOzonePathKey(volumeId, bucketInfo.getObjectID(), keyInfo.getParentObjectID(),
        keyInfo.getFileName()) : metadataManager.getOzoneKey(bucketInfo.getVolumeName(), bucketInfo.getBucketName(),
        keyInfo.getKeyName());
    return getPreviousSnapshotOzonePathInfo(bucketInfo, keyInfo.getObjectID(), currentKeyPath,
        (previousSnapshotKM) -> previousSnapshotKM.getMetadataManager().getKeyTable(bucketInfo.getBucketLayout()));
  }

  private <T> CheckedFunction<KeyManager, T, IOException> getPreviousSnapshotOzonePathInfo(
      OmBucketInfo bucketInfo, long objectId, String currentKeyPath,
      Function<KeyManager, Table<String, T>> table) throws IOException {
    String renameKey = metadataManager.getRenameKey(bucketInfo.getVolumeName(), bucketInfo.getBucketName(), objectId);
    String renamedKey = metadataManager.getSnapshotRenamedTable().getIfExist(renameKey);
    return (previousSnapshotKM) -> table.apply(previousSnapshotKM).get(
        renamedKey != null ? renamedKey : currentKeyPath);
  }

  @Override
  public List<Table.KeyValue<String, List<OmKeyInfo>>> getDeletedKeyEntries(
      String volume, String bucket, String startKey,
      CheckedFunction<Table.KeyValue<String, RepeatedOmKeyInfo>, Boolean, IOException> filter,
      int size) throws IOException {
    Optional<String> bucketPrefix = getBucketPrefix(volume, bucket, false);
    try (TableIterator<String, ? extends Table.KeyValue<String, RepeatedOmKeyInfo>>
             delKeyIter = metadataManager.getDeletedTable().iterator(bucketPrefix.orElse(""))) {
      return getTableEntries(startKey, delKeyIter, RepeatedOmKeyInfo::cloneOmKeyInfoList, filter, size);
    }
  }

  @Override
  public ExpiredOpenKeys getExpiredOpenKeys(Duration expireThreshold,
      int count, BucketLayout bucketLayout, Duration leaseThreshold) throws IOException {
    return metadataManager.getExpiredOpenKeys(expireThreshold, count,
        bucketLayout, leaseThreshold);
  }

  @Override
  public List<ExpiredMultipartUploadsBucket> getExpiredMultipartUploads(
      Duration expireThreshold, int maxParts)
      throws IOException {
    return metadataManager.getExpiredMultipartUploads(expireThreshold,
        maxParts);
  }

  @Override
  public Map<String, String> getObjectTagging(OmKeyArgs args, ResolvedBucket bucket) throws IOException {
    Preconditions.checkNotNull(args);

    OmKeyInfo value = captureLatencyNs(metrics.getLookupReadKeyInfoLatencyNs(),
        () -> readKeyInfo(args, bucket.bucketLayout()));

    return value.getTags();
  }

  @Override
  public OMMetadataManager getMetadataManager() {
    return metadataManager;
  }

  @Override
  public KeyDeletingService getDeletingService() {
    return keyDeletingService;
  }

  @Override
  public DirectoryDeletingService getDirDeletingService() {
    return dirDeletingService;
  }

  @Override
  public BackgroundService getOpenKeyCleanupService() {
    return openKeyCleanupService;
  }

  @Override
  public BackgroundService getMultipartUploadCleanupService() {
    return multipartUploadCleanupService;
  }

  @Override
  public SstFilteringService getSnapshotSstFilteringService() {
    return snapshotSstFilteringService;
  }

  @Override
  public SnapshotDeletingService getSnapshotDeletingService() {
    return snapshotDeletingService;
  }

  @Override
  public SnapshotDirectoryCleaningService getSnapshotDirectoryService() {
    return snapshotDirectoryCleaningService;
  }

  @Override
  public CompactionService getCompactionService() {
    return compactionService;
  }

  public boolean isSstFilteringSvcEnabled() {
    long serviceInterval = ozoneManager.getConfiguration()
        .getTimeDuration(OZONE_SNAPSHOT_SST_FILTERING_SERVICE_INTERVAL,
            OZONE_SNAPSHOT_SST_FILTERING_SERVICE_INTERVAL_DEFAULT,
            TimeUnit.MILLISECONDS);
    return serviceInterval != DISABLE_VALUE;
  }
  
  @Override
  public OmMultipartUploadList listMultipartUploads(String volumeName,
      String bucketName,
      String prefix, String keyMarker, String uploadIdMarker, int maxUploads, boolean withPagination)
      throws OMException {
    Preconditions.checkNotNull(volumeName);
    Preconditions.checkNotNull(bucketName);

    metadataManager.getLock().acquireReadLock(BUCKET_LOCK, volumeName,
        bucketName);
    try {
      List<OmMultipartUpload> multipartUploadKeys = metadataManager
          .getMultipartUploadKeys(volumeName, bucketName, prefix, keyMarker, uploadIdMarker, maxUploads,
              !withPagination);
      OmMultipartUploadList.Builder resultBuilder = OmMultipartUploadList.newBuilder();

      if (withPagination && multipartUploadKeys.size() == maxUploads + 1) {
        int lastIndex = multipartUploadKeys.size() - 1;
        OmMultipartUpload lastUpload = multipartUploadKeys.get(lastIndex);
        resultBuilder.setNextKeyMarker(lastUpload.getKeyName())
            .setNextUploadIdMarker(lastUpload.getUploadId())
            .setIsTruncated(true);

        // remove next upload from the list
        multipartUploadKeys.remove(lastIndex);
      }

      return resultBuilder
          .setUploads(multipartUploadKeys)
          .build();

    } catch (IOException ex) {
      LOG.error("List Multipart Uploads Failed: volume: " + volumeName +
          "bucket: " + bucketName + "prefix: " + prefix, ex);
      throw new OMException(ex.getMessage(), ResultCodes
          .LIST_MULTIPART_UPLOAD_PARTS_FAILED);
    } finally {
      metadataManager.getLock().releaseReadLock(BUCKET_LOCK, volumeName,
          bucketName);
    }
  }

  @Override
  public OmMultipartUploadListParts listParts(String volumeName,
      String bucketName, String keyName, String uploadID,
      int partNumberMarker, int maxParts)  throws IOException {
    Preconditions.checkNotNull(volumeName);
    Preconditions.checkNotNull(bucketName);
    Preconditions.checkNotNull(keyName);
    Preconditions.checkNotNull(uploadID);
    boolean isTruncated = false;
    int nextPartNumberMarker = 0;
    BucketLayout bucketLayout = BucketLayout.DEFAULT;

    String buckKey = metadataManager.
          getBucketKey(volumeName, bucketName);
    OmBucketInfo buckInfo =
          metadataManager.getBucketTable().get(buckKey);
    bucketLayout = buckInfo.getBucketLayout();

    metadataManager.getLock().acquireReadLock(BUCKET_LOCK, volumeName,
        bucketName);
    try {
      String multipartKey = metadataManager.getMultipartKey(volumeName,
          bucketName, keyName, uploadID);

      OmMultipartKeyInfo multipartKeyInfo =
          metadataManager.getMultipartInfoTable().get(multipartKey);

      if (multipartKeyInfo == null) {
        throw new OMException("No Such Multipart upload exists for this key.",
            ResultCodes.NO_SUCH_MULTIPART_UPLOAD_ERROR);
      } else {
        Iterator<PartKeyInfo> partKeyInfoMapIterator =
            multipartKeyInfo.getPartKeyInfoMap().iterator();

        ReplicationConfig replicationConfig = null;

        int count = 0;
        List<OmPartInfo> omPartInfoList = new ArrayList<>();

        while (count < maxParts && partKeyInfoMapIterator.hasNext()) {
          PartKeyInfo partKeyInfo = partKeyInfoMapIterator.next();
          nextPartNumberMarker = partKeyInfo.getPartNumber();
          // As we should return only parts with part number greater
          // than part number marker
          if (nextPartNumberMarker > partNumberMarker) {
            String partName = getPartName(partKeyInfo, volumeName, bucketName,
                keyName);
            // Before HDDS-9680, MPU part does not have eTag metadata, for
            // this case, we return null. The S3G will handle this case by
            // using the MPU part name as the eTag field instead.
            Optional<HddsProtos.KeyValue> eTag = partKeyInfo.getPartKeyInfo()
                .getMetadataList()
                .stream()
                .filter(keyValue -> keyValue.getKey().equals(ETAG))
                .findFirst();
            OmPartInfo omPartInfo = new OmPartInfo(partKeyInfo.getPartNumber(),
                partName,
                partKeyInfo.getPartKeyInfo().getModificationTime(),
                partKeyInfo.getPartKeyInfo().getDataSize(),
                eTag.map(HddsProtos.KeyValue::getValue).orElse(null));
            omPartInfoList.add(omPartInfo);

            //if there are parts, use replication type from one of the parts
            replicationConfig = ReplicationConfig.fromProto(
                partKeyInfo.getPartKeyInfo().getType(),
                partKeyInfo.getPartKeyInfo().getFactor(),
                partKeyInfo.getPartKeyInfo().getEcReplicationConfig());
            count++;
          }
        }

        if (replicationConfig == null) {
          //if there are no parts, use the replicationType from the open key.
          if (isBucketFSOptimized(volumeName, bucketName)) {
            multipartKey =
                    OMMultipartUploadUtils.getMultipartOpenKey(volumeName, bucketName, keyName, uploadID,
                            metadataManager, BucketLayout.FILE_SYSTEM_OPTIMIZED);
          }
          OmKeyInfo omKeyInfo =
              metadataManager.getOpenKeyTable(bucketLayout)
                  .get(multipartKey);

          if (omKeyInfo == null) {
            throw new IllegalStateException(
                "Open key is missing for multipart upload " + multipartKey);
          }

          replicationConfig = omKeyInfo.getReplicationConfig();
        }
        Preconditions.checkNotNull(replicationConfig,
            "ReplicationConfig can't be identified");

        if (partKeyInfoMapIterator.hasNext()) {
          isTruncated = true;
        } else {
          isTruncated = false;
          nextPartNumberMarker = 0;
        }
        OmMultipartUploadListParts omMultipartUploadListParts =
            new OmMultipartUploadListParts(replicationConfig,
                nextPartNumberMarker, isTruncated);
        omMultipartUploadListParts.addPartList(omPartInfoList);
        return omMultipartUploadListParts;
      }
    } catch (OMException ex) {
      throw ex;
    } catch (IOException ex) {
      LOG.error(
          "List Multipart Upload Parts Failed: volume: {}, bucket: {}, ,key: "
              + "{} ",
          volumeName, bucketName, keyName, ex);
      throw new OMException(ex.getMessage(), ResultCodes
              .LIST_MULTIPART_UPLOAD_PARTS_FAILED);
    } finally {
      metadataManager.getLock().releaseReadLock(BUCKET_LOCK, volumeName,
          bucketName);
    }
  }

  private String getPartName(PartKeyInfo partKeyInfo, String volName,
                             String buckName, String keyName)
      throws IOException {

    String partName = partKeyInfo.getPartName();

    if (isBucketFSOptimized(volName, buckName)) {
      String parentDir = OzoneFSUtils.getParentDir(keyName);
      String partFileName = OzoneFSUtils.getFileName(partKeyInfo.getPartName());

      StringBuilder fullKeyPartName = new StringBuilder();
      fullKeyPartName.append(OZONE_URI_DELIMITER);
      fullKeyPartName.append(volName);
      fullKeyPartName.append(OZONE_URI_DELIMITER);
      fullKeyPartName.append(buckName);
      if (StringUtils.isNotEmpty(parentDir)) {
        fullKeyPartName.append(OZONE_URI_DELIMITER);
        fullKeyPartName.append(parentDir);
      }
      fullKeyPartName.append(OZONE_URI_DELIMITER);
      fullKeyPartName.append(partFileName);

      return fullKeyPartName.toString();
    }
    return partName;
  }

  @Override
  public List<OzoneAcl> getAcl(OzoneObj obj) throws IOException {
    validateOzoneObj(obj);
    ResolvedBucket resolvedBucket = ozoneManager.resolveBucketLink(
        Pair.of(obj.getVolumeName(), obj.getBucketName()));
    String volume = resolvedBucket.realVolume();
    String bucket = resolvedBucket.realBucket();
    String keyName = obj.getKeyName();
    OmKeyInfo keyInfo;
    metadataManager.getLock().acquireReadLock(BUCKET_LOCK, volume, bucket);
    try {
      OMFileRequest.validateBucket(metadataManager, volume, bucket);
      String objectKey = metadataManager.getOzoneKey(volume, bucket, keyName);
      if (isBucketFSOptimized(volume, bucket)) {
        keyInfo = getOmKeyInfoFSO(volume, bucket, keyName);
      } else {
        keyInfo = getOmKeyInfo(volume, bucket, keyName,
            resolvedBucket.bucketLayout());
      }
      if (keyInfo == null) {
        throw new OMException("Key not found. Key:" + objectKey, KEY_NOT_FOUND);
      }

      return keyInfo.getAcls();
    } catch (IOException ex) {
      if (!(ex instanceof OMException)) {
        LOG.error("Get acl operation failed for key:{}/{}/{}", volume,
            bucket, keyName, ex);
      }
      throw ex;
    } finally {
      metadataManager.getLock().releaseReadLock(BUCKET_LOCK, volume, bucket);
    }
  }

  /**
   * Check access for given ozoneObject.
   *
   * @param ozObject object for which access needs to be checked.
   * @param context Context object encapsulating all user related information.
   * @return true if user has access else false.
   */
  @Override
  public boolean checkAccess(OzoneObj ozObject, RequestContext context)
      throws OMException {
    Objects.requireNonNull(ozObject);
    Objects.requireNonNull(context);
    Objects.requireNonNull(context.getClientUgi());

    ResolvedBucket resolvedBucket;
    try {
      resolvedBucket = ozoneManager.resolveBucketLink(
          Pair.of(ozObject.getVolumeName(), ozObject.getBucketName()));
    } catch (IOException e) {
      throw new OMException("Failed to resolveBucketLink:", e, INTERNAL_ERROR);
    }
    String volume = resolvedBucket.realVolume();
    String bucket = resolvedBucket.realBucket();
    String keyName = ozObject.getKeyName();
    String objectKey = metadataManager.getOzoneKey(volume, bucket, keyName);
    OmKeyArgs args = new OmKeyArgs.Builder()
        .setVolumeName(volume)
        .setBucketName(bucket)
        .setKeyName(keyName)
        .setHeadOp(true)
        .build();

    BucketLayout bucketLayout = BucketLayout.DEFAULT;
    String buckKey =
        metadataManager.getBucketKey(volume, bucket);
    OmBucketInfo buckInfo = null;
    try {
      buckInfo =
          metadataManager.getBucketTable().get(buckKey);
      bucketLayout = buckInfo.getBucketLayout();
    } catch (IOException e) {
      LOG.error("Failed to get bucket for the key: " + buckKey, e);
    }

    metadataManager.getLock().acquireReadLock(BUCKET_LOCK, volume, bucket);
    try {
      OMFileRequest.validateBucket(metadataManager, volume, bucket);
      OmKeyInfo keyInfo;

      // For Acl Type "WRITE", the key can only be found in
      // OpenKeyTable since appends to existing keys are not supported.
      if (context.getAclRights() == IAccessAuthorizer.ACLType.WRITE) {
        keyInfo =
            metadataManager.getOpenKeyTable(bucketLayout).get(objectKey);
      } else {
        // Recursive check is done only for ACL_TYPE DELETE
        // Rename and delete operations will send ACL_TYPE DELETE
        if (context.isRecursiveAccessCheck()
            && context.getAclRights() == IAccessAuthorizer.ACLType.DELETE) {
          return checkChildrenAcls(ozObject, context);
        }
        try {
          OzoneFileStatus fileStatus = getFileStatus(args);
          keyInfo = fileStatus.getKeyInfo();
        } catch (IOException e) {
          // OzoneFS will check whether the key exists when write a new key.
          // For Acl Type "READ", when the key is not exist return true.
          // To Avoid KEY_NOT_FOUND Exception.
          if (context.getAclRights() == IAccessAuthorizer.ACLType.READ) {
            return true;
          } else {
            throw new OMException(
                "Key not found, checkAccess failed. Key:" + objectKey,
                KEY_NOT_FOUND);
          }
        }
      }

      if (keyInfo == null) {
        // the key does not exist, but it is a parent "dir" of some key
        // let access be determined based on volume/bucket/prefix ACL
        LOG.debug("key:{} is non-existent parent, permit access to user:{}",
            keyName, context.getClientUgi());
        return true;
      }

      boolean hasAccess = OzoneAclUtil.checkAclRights(
          keyInfo.getAcls(), context);
      if (LOG.isDebugEnabled()) {
        LOG.debug("user:{} has access rights for key:{} :{} ",
            context.getClientUgi(), ozObject.getKeyName(), hasAccess);
      }
      return hasAccess;
    } catch (IOException ex) {
      if (ex instanceof OMException) {
        throw (OMException) ex;
      }
      LOG.error("CheckAccess operation failed for key:{}/{}/{}", volume,
          bucket, keyName, ex);
      throw new OMException("Check access operation failed for " +
          "key:" + keyName, ex, INTERNAL_ERROR);
    } finally {
      metadataManager.getLock().releaseReadLock(BUCKET_LOCK, volume, bucket);
    }
  }

  /**
   * check acls for all subpaths of a directory.
   *
   * @param ozObject
   * @param context
   * @return
   * @throws IOException
   */
  private boolean checkChildrenAcls(OzoneObj ozObject, RequestContext context)
      throws IOException {
    OmKeyInfo keyInfo;
    OzoneFileStatus ozoneFileStatus =
        ozObject.getOzonePrefixPathViewer().getOzoneFileStatus();
    keyInfo = ozoneFileStatus.getKeyInfo();
    // Using stack to check acls for subpaths
    Stack<OzoneFileStatus> directories = new Stack<>();
    // check whether given file/dir  has access
    boolean hasAccess = OzoneAclUtil.checkAclRights(keyInfo.getAcls(), context);
    if (LOG.isDebugEnabled()) {
      LOG.debug("user:{} has access rights for key:{} :{} ",
          context.getClientUgi(), ozObject.getKeyName(), hasAccess);
    }
    if (ozoneFileStatus.isDirectory() && hasAccess) {
      directories.add(ozoneFileStatus);
    }
    while (!directories.isEmpty() && hasAccess) {
      ozoneFileStatus = directories.pop();
      String keyPath = ozoneFileStatus.getTrimmedName();
      Iterator<? extends OzoneFileStatus> children =
          ozObject.getOzonePrefixPathViewer().getChildren(keyPath);
      while (hasAccess && children.hasNext()) {
        ozoneFileStatus = children.next();
        keyInfo = ozoneFileStatus.getKeyInfo();
        hasAccess = OzoneAclUtil.checkAclRights(keyInfo.getAcls(), context);
        if (LOG.isDebugEnabled()) {
          LOG.debug("user:{} has access rights for key:{} :{} ",
              context.getClientUgi(), keyInfo.getKeyName(), hasAccess);
        }
        if (hasAccess && ozoneFileStatus.isDirectory()) {
          directories.add(ozoneFileStatus);
        }
      }
    }
    return hasAccess;
  }

  /**
   * Helper method to validate ozone object.
   * @param obj
   * */
  private void validateOzoneObj(OzoneObj obj) throws OMException {
    Objects.requireNonNull(obj);

    if (!obj.getResourceType().equals(KEY)) {
      throw new IllegalArgumentException("Unexpected argument passed to " +
          "KeyManager. OzoneObj type:" + obj.getResourceType());
    }
    String volume = obj.getVolumeName();
    String bucket = obj.getBucketName();
    String keyName = obj.getKeyName();

    if (Strings.isNullOrEmpty(volume)) {
      throw new OMException("Volume name is required.", VOLUME_NOT_FOUND);
    }
    if (Strings.isNullOrEmpty(bucket)) {
      throw new OMException("Bucket name is required.", BUCKET_NOT_FOUND);
    }
    if (Strings.isNullOrEmpty(keyName)) {
      throw new OMException("Key name is required.", KEY_NOT_FOUND);
    }
  }

  /**
   * OzoneFS api to get file status for an entry.
   *
   * @param args Key args
   * @throws OMException if file does not exist
   *                     if bucket does not exist
   *                     if volume does not exist
   * @throws IOException if there is error in the db
   *                     invalid arguments
   */
  @Override
  public OzoneFileStatus getFileStatus(OmKeyArgs args) throws IOException {
    Preconditions.checkNotNull(args, "Key args can not be null");
    return getFileStatus(args, null);
  }

  /**
   * OzoneFS api to get file status for an entry.
   *
   * @param args Key args
   * @param clientAddress a hint to key manager, order the datanode in returned
   *                      pipeline by distance between client and datanode.
   * @throws OMException if file does not exist
   *                     if bucket does not exist
   *                     if volume does not exist
   * @throws IOException if there is error in the db
   *                     invalid arguments
   */
  @Override
  public OzoneFileStatus getFileStatus(OmKeyArgs args, String clientAddress)
          throws IOException {
    Preconditions.checkNotNull(args, "Key args can not be null");
    String volumeName = args.getVolumeName();
    String bucketName = args.getBucketName();

    if (isBucketFSOptimized(volumeName, bucketName)) {
      return getOzoneFileStatusFSO(args, clientAddress, false);
    }
    return getOzoneFileStatus(args, clientAddress);
  }

  private OzoneFileStatus getOzoneFileStatus(OmKeyArgs args,
      String clientAddress) throws IOException {

    Preconditions.checkNotNull(args, "Key args can not be null");
    final String volumeName = args.getVolumeName();
    final String bucketName = args.getBucketName();
    final String keyName = args.getKeyName();

    OmKeyInfo fileKeyInfo = null;
    OmKeyInfo dirKeyInfo = null;
    OmKeyInfo fakeDirKeyInfo = null;
    metadataManager.getLock().acquireReadLock(BUCKET_LOCK, volumeName,
        bucketName);
    try {
      // Check if this is the root of the filesystem.
      if (keyName.isEmpty()) {
        OMFileRequest.validateBucket(metadataManager, volumeName, bucketName);
        return new OzoneFileStatus();
      }

      // Check if the key is a file.
      String fileKeyBytes = metadataManager.getOzoneKey(
              volumeName, bucketName, keyName);
      BucketLayout layout =
          getBucketLayout(metadataManager, volumeName, bucketName);
      fileKeyInfo = metadataManager.getKeyTable(layout).get(fileKeyBytes);
      String dirKey = OzoneFSUtils.addTrailingSlashIfNeeded(keyName);

      // Check if the key is a directory.
      if (fileKeyInfo == null) {
        String dirKeyBytes = metadataManager.getOzoneKey(
                volumeName, bucketName, dirKey);
        dirKeyInfo = metadataManager.getKeyTable(layout).get(dirKeyBytes);
        if (dirKeyInfo == null) {
          fakeDirKeyInfo =
              createFakeDirIfShould(volumeName, bucketName, keyName, layout);
        }
      }
    } finally {
      metadataManager.getLock().releaseReadLock(BUCKET_LOCK, volumeName,
              bucketName);
      if (fileKeyInfo != null) {
        // if the key is a file
        // then do refresh pipeline info in OM by asking SCM
        if (args.getLatestVersionLocation()) {
          slimLocationVersion(fileKeyInfo);
        }
        // If operation is head, do not perform any additional steps
        // As head operation does not need any of those details.
        if (!args.isHeadOp()) {
          // refreshPipeline flag check has been removed as part of
          // https://issues.apache.org/jira/browse/HDDS-3658.
          // Please refer this jira for more details.
          refresh(fileKeyInfo);
          if (args.getSortDatanodes()) {
            sortDatanodes(clientAddress, fileKeyInfo);
          }
        }
      }
    }

    if (fileKeyInfo != null) {
      return new OzoneFileStatus(fileKeyInfo, scmBlockSize, false);
    }

    if (dirKeyInfo != null) {
      return new OzoneFileStatus(dirKeyInfo, scmBlockSize, true);
    }

    if (fakeDirKeyInfo != null) {
      return new OzoneFileStatus(fakeDirKeyInfo, scmBlockSize, true);
    }

    // Key is not found, throws exception
    if (LOG.isDebugEnabled()) {
      LOG.debug("Unable to get file status for the key: volume: {}, bucket:" +
                      " {}, key: {}, with error: No such file exists.",
              volumeName, bucketName, keyName);
    }
    throw new OMException("Unable to get file status: volume: " +
            volumeName + " bucket: " + bucketName + " key: " + keyName,
            FILE_NOT_FOUND);
  }

  /**
   * Create a fake directory if the key is a path prefix,
   * otherwise returns null.
   * Some keys may contain '/' Ozone will treat '/' as directory separator
   * such as : key name is 'a/b/c', 'a' and 'b' may not really exist,
   * but Ozone treats 'a' and 'b' as a directory.
   * we need create a fake directory 'a' or 'a/b'
   *
   * @return OmKeyInfo if the key is a path prefix, otherwise returns null.
   */
  private OmKeyInfo createFakeDirIfShould(String volume, String bucket,
      String keyName, BucketLayout layout) throws IOException {
    String dirKey = OzoneFSUtils.addTrailingSlashIfNeeded(keyName);
    String targetKey = OzoneFSUtils.addTrailingSlashIfNeeded(
        metadataManager.getOzoneKey(volume, bucket, keyName));

    Table<String, OmKeyInfo> keyTable = metadataManager.getKeyTable(layout);
    Iterator<Map.Entry<CacheKey<String>, CacheValue<OmKeyInfo>>> cacheIterator =
        keyTable.cacheIterator();
    Set<String> deletedKeys = new HashSet<>();
    while (cacheIterator.hasNext()) {
      Map.Entry<CacheKey<String>, CacheValue<OmKeyInfo>> cacheEntry =
          cacheIterator.next();
      String cacheKey = cacheEntry.getKey().getCacheKey();
      CacheValue<OmKeyInfo> cacheValue = cacheEntry.getValue();
      boolean exists = cacheValue != null && cacheValue.getCacheValue() != null;
      if (exists
          && cacheKey.startsWith(targetKey)
          && !Objects.equals(cacheKey, targetKey)) {
        LOG.debug("Fake dir {} required for {}", targetKey, cacheKey);
        return createDirectoryKey(cacheValue.getCacheValue(), dirKey);
      }
      // deletedKeys may contain deleted entry while iterating cache iterator
      // To avoid race condition of flush of cache while iterating
      // table iterator.
      if (!exists) {
        deletedKeys.add(cacheKey);
      }
    }

    try (TableIterator<String, ? extends Table.KeyValue<String, OmKeyInfo>>
        keyTblItr = keyTable.iterator(targetKey)) {
      while (keyTblItr.hasNext()) {
        Table.KeyValue<String, OmKeyInfo> keyValue = keyTblItr.next();
        if (keyValue != null) {
          String key = keyValue.getKey();
          // HDDS-7871: RocksIterator#seek() may position at the key
          // past the target, we should check the full dbKeyName.
          // For example, seeking "/vol1/bucket1/dir2/" may return a key
          // in different volume/bucket, such as "/vol1/bucket2/dir2/key2".
          if (key.startsWith(targetKey)) {
            if (!Objects.equals(key, targetKey)
                && !deletedKeys.contains(key)) {
              LOG.debug("Fake dir {} required for {}", targetKey, key);
              return createDirectoryKey(keyValue.getValue(), dirKey);
            }
          } else {
            break;
          }
        }
      }
    }

    return null;
  }

  private OzoneFileStatus getOzoneFileStatusFSO(OmKeyArgs args,
      String clientAddress, boolean skipFileNotFoundError) throws IOException {
    final String volumeName = args.getVolumeName();
    final String bucketName = args.getBucketName();
    final String keyName = args.getKeyName();
    OzoneFileStatus fileStatus = null;
    metadataManager.getLock().acquireReadLock(BUCKET_LOCK, volumeName,
            bucketName);
    try {
      // Check if this is the root of the filesystem.
      if (keyName.isEmpty()) {
        OMFileRequest.validateBucket(metadataManager, volumeName, bucketName);
        return new OzoneFileStatus();
      }

      fileStatus = OMFileRequest.getOMKeyInfoIfExists(metadataManager,
          volumeName, bucketName, keyName, scmBlockSize,
          ozoneManager.getDefaultReplicationConfig());

    } finally {
      metadataManager.getLock().releaseReadLock(BUCKET_LOCK, volumeName,
              bucketName);
    }

    if (fileStatus != null) {
      // if the key is a file then do refresh pipeline info in OM by asking SCM
      if (fileStatus.isFile()) {
        OmKeyInfo fileKeyInfo = fileStatus.getKeyInfo();
        if (args.getLatestVersionLocation()) {
          slimLocationVersion(fileKeyInfo);
        }

        if (!args.isHeadOp()) {
          // refreshPipeline flag check has been removed as part of
          // https://issues.apache.org/jira/browse/HDDS-3658.
          // Please refer this jira for more details.
          refresh(fileKeyInfo);

          if (args.getSortDatanodes()) {
            sortDatanodes(clientAddress, fileKeyInfo);
          }
        }
        return new OzoneFileStatus(fileKeyInfo, scmBlockSize, false);
      } else {
        return fileStatus;
      }
    }

    // Key not found.
    if (LOG.isDebugEnabled()) {
      LOG.debug("Unable to get file status for the key: volume: {}, bucket:" +
                      " {}, key: {}, with error: No such file exists.",
              volumeName, bucketName, keyName);
    }

    // don't throw exception if this flag is true.
    if (skipFileNotFoundError) {
      return fileStatus;
    }

    throw new OMException("Unable to get file status: volume: " +
            volumeName + " bucket: " + bucketName + " key: " + keyName,
            FILE_NOT_FOUND);
  }

  private OmKeyInfo createDirectoryKey(OmKeyInfo keyInfo, String keyName)
          throws IOException {
    // verify bucket exists
    OmBucketInfo bucketInfo = getBucketInfo(keyInfo.getVolumeName(),
            keyInfo.getBucketName());

    String dir = OzoneFSUtils.addTrailingSlashIfNeeded(keyName);
    FileEncryptionInfo encInfo = getFileEncryptionInfo(bucketInfo);
    return new OmKeyInfo.Builder()
        .setVolumeName(keyInfo.getVolumeName())
        .setBucketName(keyInfo.getBucketName())
        .setKeyName(dir)
        .setFileName(OzoneFSUtils.getFileName(keyName))
        .setOmKeyLocationInfos(Collections.singletonList(
            new OmKeyLocationInfoGroup(0, new ArrayList<>())))
        .setCreationTime(Time.now())
        .setModificationTime(Time.now())
        .setDataSize(0)
        .setReplicationConfig(keyInfo.getReplicationConfig())
        .setFileEncryptionInfo(encInfo)
        .setAcls(keyInfo.getAcls())
        .setOwnerName(keyInfo.getOwnerName())
        .build();
  }

  /**
   * OzoneFS api to lookup for a file.
   *
   * @param args Key args
   * @throws OMException if given key is not found or it is not a file
   *                     if bucket does not exist
   * @throws IOException if there is error in the db
   *                     invalid arguments
   */
  @Override
  public OmKeyInfo lookupFile(OmKeyArgs args, String clientAddress)
      throws IOException {
    Preconditions.checkNotNull(args, "Key args can not be null");
    String volumeName = args.getVolumeName();
    String bucketName = args.getBucketName();
    String keyName = args.getKeyName();
    OzoneFileStatus fileStatus;
    if (isBucketFSOptimized(volumeName, bucketName)) {
      fileStatus = getOzoneFileStatusFSO(args, clientAddress, false);
    } else {
      fileStatus = getOzoneFileStatus(args, clientAddress);
    }
    //if key is not of type file or if key is not found we throw an exception
    if (fileStatus.isFile()) {
      // add block token for read.
      if (!args.isHeadOp()) {
        addBlockToken4Read(fileStatus.getKeyInfo());
      }
      return fileStatus.getKeyInfo();
    }
    throw new OMException("Can not write to directory: " + keyName,
        ResultCodes.NOT_A_FILE);
  }

  /**
   * Refresh the key block location information by get latest info from SCM.
   * @param key
   */
  @Override
  public void refresh(OmKeyInfo key) throws IOException {
    Preconditions.checkNotNull(key, "Key info can not be null");
    refreshPipeline(Collections.singletonList(key));
  }

  /**
   * Helper function for listStatus to find key in TableCache.
   */
  private void listStatusFindKeyInTableCache(
      Iterator<Map.Entry<CacheKey<String>, CacheValue<OmKeyInfo>>> cacheIter,
      String keyArgs, String startCacheKey, boolean recursive,
      TreeMap<String, OzoneFileStatus> cacheKeyMap) throws IOException {

    Map<String, OmKeyInfo> remainingKeys = new HashMap<>();
    // extract the /volume/buck/ prefix from the startCacheKey
    int volBuckEndIndex = StringUtils.ordinalIndexOf(
        startCacheKey, OZONE_URI_DELIMITER, 3);
    String volumeBuckPrefix = startCacheKey.substring(0, volBuckEndIndex + 1);

    while (cacheIter.hasNext()) {
      Map.Entry<CacheKey<String>, CacheValue<OmKeyInfo>> entry =
          cacheIter.next();
      String cacheKey = entry.getKey().getCacheKey();
      if (cacheKey.equals(keyArgs)) {
        continue;
      }
      OmKeyInfo cacheOmKeyInfo = entry.getValue().getCacheValue();
      // cacheOmKeyInfo is null if an entry is deleted in cache
      if (cacheOmKeyInfo != null && cacheKey.startsWith(
          keyArgs) && cacheKey.compareTo(startCacheKey) >= 0) {
        if (!recursive) {
          String remainingKey = StringUtils.stripEnd(cacheKey.substring(
              keyArgs.length()), OZONE_URI_DELIMITER);
          // For non-recursive, the remaining part of key can't have '/'
          if (remainingKey.contains(OZONE_URI_DELIMITER)) {
            remainingKeys.put(cacheKey, cacheOmKeyInfo);
            continue;
          }
        }
        OzoneFileStatus fileStatus = new OzoneFileStatus(
            cacheOmKeyInfo, scmBlockSize, !OzoneFSUtils.isFile(cacheKey));
        cacheKeyMap.putIfAbsent(cacheKey, fileStatus);
        // This else block has been added to capture deleted entries in cache.
        // Adding deleted entries in cacheKeyMap as there is a possible race
        // condition where table cache iterator is flushed already when
        // using in the caller of this method.
      } else if (cacheOmKeyInfo == null && !cacheKeyMap.containsKey(cacheKey)) {
        cacheKeyMap.put(cacheKey, null);
      }
    }

    // let's say fsPaths is disabled, then creating a key like a/b/c
    // will not create intermediate keys in the keyTable so only entry
    // in the keyTable would be {a/b/c}. This would be skipped from getting
    // added to cacheKeyMap above as remainingKey would be {b/c} and it
    // contains the slash, In this case we track such keys which are not added
    // to the map, find the immediate child and check if they are present in
    // the map. If not create a fake dir and add it. This is similar to the
    // logic in findKeyInDbWithIterator.
    if (!recursive) {
      for (Map.Entry<String, OmKeyInfo> entry : remainingKeys.entrySet()) {
        String remainingKey = entry.getKey();
        String immediateChild =
            OzoneFSUtils.getImmediateChild(remainingKey, keyArgs);
        if (!cacheKeyMap.containsKey(immediateChild)) {
          // immediateChild contains volume/bucket prefix remove it.
          String immediateChildKeyName =
              immediateChild.replaceAll(volumeBuckPrefix, "");
          OmKeyInfo fakeDirEntry =
              createDirectoryKey(entry.getValue(), immediateChildKeyName);
          cacheKeyMap.put(immediateChild,
              new OzoneFileStatus(fakeDirEntry, scmBlockSize, true));
        }
      }
    }
  }

  /**
   * List the status for a file or a directory and its contents.
   *
   * @param args       Key args
   * @param recursive  For a directory if true all the descendants of a
   *                   particular directory are listed
   * @param startKey   Key from which listing needs to start. If startKey exists
   *                   its status is included in the final list.
   * @param numEntries Number of entries to list from the start key
   * @return list of file status
   */
  @Override
  public List<OzoneFileStatus> listStatus(OmKeyArgs args, boolean recursive,
                                          String startKey, long numEntries)
          throws IOException {
    return listStatus(args, recursive, startKey, numEntries, null);
  }

  @Override
  public List<OzoneFileStatus> listStatus(OmKeyArgs args, boolean recursive,
                                          String startKey, long numEntries,
                                          String clientAddress)
      throws IOException {
    return listStatus(args, recursive, startKey, numEntries,
        clientAddress, false);
  }

  /**
   * List the status for a file or a directory and its contents.
   *
   * @param args       Key args
   * @param recursive  For a directory if true all the descendants of a
   *                   particular directory are listed
   * @param startKey   Key from which listing needs to start. If startKey exists
   *                   its status is included in the final list.
   * @param numEntries Number of entries to list from the start key
   * @param clientAddress a hint to key manager, order the datanode in returned
   *                      pipeline by distance between client and datanode.
   * @return list of file status
   */
  @Override
  @SuppressWarnings("methodlength")
  public List<OzoneFileStatus> listStatus(OmKeyArgs args, boolean recursive,
      String startKey, long numEntries, String clientAddress,
      boolean allowPartialPrefixes) throws IOException {
    Preconditions.checkNotNull(args, "Key args can not be null");
    String volumeName = args.getVolumeName();
    String bucketName = args.getBucketName();
    String keyName = args.getKeyName();
    List<OzoneFileStatus> fileStatusList = new ArrayList<>();
    if (numEntries <= 0) {
      return fileStatusList;
    }

    if (isBucketFSOptimized(volumeName, bucketName)) {
      Preconditions.checkArgument(!recursive);
      OzoneListStatusHelper statusHelper =
          new OzoneListStatusHelper(metadataManager, scmBlockSize,
              this::getOzoneFileStatusFSO,
              ozoneManager.getDefaultReplicationConfig());
      Collection<OzoneFileStatus> statuses =
          statusHelper.listStatusFSO(args, startKey, numEntries,
          clientAddress, allowPartialPrefixes);
      return buildFinalStatusList(statuses, args, clientAddress);
    }

    // A map sorted by OmKey to combine results from TableCache and DB.
    TreeMap<String, OzoneFileStatus> cacheKeyMap = new TreeMap<>();

    if (Strings.isNullOrEmpty(startKey)) {
      OzoneFileStatus fileStatus = getFileStatus(args, clientAddress);
      if (fileStatus.isFile()) {
        return Collections.singletonList(fileStatus);
      }
      // keyName is a directory
      startKey = OzoneFSUtils.addTrailingSlashIfNeeded(keyName);
    }

    // Note: eliminating the case where startCacheKey could end with '//'
    String keyArgs = OzoneFSUtils.addTrailingSlashIfNeeded(
        metadataManager.getOzoneKey(volumeName, bucketName, keyName));

    TableIterator<String, ? extends Table.KeyValue<String, OmKeyInfo>> iterator;
    Table<String, OmKeyInfo> keyTable;
    metadataManager.getLock().acquireReadLock(BUCKET_LOCK, volumeName,
        bucketName);
    try {
      keyTable = metadataManager.getKeyTable(
          getBucketLayout(metadataManager, volumeName, bucketName));
      iterator = getIteratorForKeyInTableCache(recursive, startKey,
          volumeName, bucketName, cacheKeyMap, keyArgs, keyTable);
    } finally {
      metadataManager.getLock().releaseReadLock(BUCKET_LOCK, volumeName,
          bucketName);
    }

    try {
      findKeyInDbWithIterator(recursive, startKey, numEntries, volumeName,
          bucketName, keyName, cacheKeyMap, keyArgs, keyTable, iterator);
    } finally {
      iterator.close();
    }

    int countEntries;

    countEntries = 0;
    // Convert results in cacheKeyMap to List
    for (OzoneFileStatus fileStatus : cacheKeyMap.values()) {
      // Here need to check if a key is deleted as cacheKeyMap will contain
      // deleted entries as well. Adding deleted entries in cacheKeyMap is done
      // as there is a possible race condition where table cache iterator is
      // flushed already and isKeyDeleted check may not work as expected
      // before putting entries in cacheKeyMap in findKeyInDbWithIterator call.
      if (fileStatus == null) {
        continue;
      }
      fileStatusList.add(fileStatus);
      countEntries++;
      if (countEntries >= numEntries) {
        break;
      }
    }
    // Clean up temp map and set
    cacheKeyMap.clear();

    List<OmKeyInfo> keyInfoList = new ArrayList<>(fileStatusList.size());
    fileStatusList.stream().map(OzoneFileStatus::getKeyInfo).forEach(keyInfoList::add);
    if (args.getLatestVersionLocation()) {
      slimLocationVersion(keyInfoList.toArray(new OmKeyInfo[0]));
    }

    refreshPipelineFromCache(keyInfoList);

    if (args.getSortDatanodes()) {
      sortDatanodes(clientAddress, keyInfoList);
    }
    return fileStatusList;
  }

  private TableIterator<String, ? extends Table.KeyValue<String, OmKeyInfo>>
      getIteratorForKeyInTableCache(
      boolean recursive, String startKey, String volumeName, String bucketName,
      TreeMap<String, OzoneFileStatus> cacheKeyMap, String keyArgs,
      Table<String, OmKeyInfo> keyTable) throws IOException {
    TableIterator<String, ? extends Table.KeyValue<String, OmKeyInfo>> iterator;
    Iterator<Map.Entry<CacheKey<String>, CacheValue<OmKeyInfo>>>
        cacheIter = keyTable.cacheIterator();
    String startCacheKey = metadataManager.getOzoneKey(volumeName, bucketName, startKey);

    // First, find key in TableCache
    listStatusFindKeyInTableCache(cacheIter, keyArgs, startCacheKey,
        recursive, cacheKeyMap);
    iterator = keyTable.iterator();
    return iterator;
  }

  @SuppressWarnings("parameternumber")
  private void findKeyInDbWithIterator(boolean recursive, String startKey,
      long numEntries, String volumeName, String bucketName, String keyName,
      TreeMap<String, OzoneFileStatus> cacheKeyMap, String keyArgs,
      Table<String, OmKeyInfo> keyTable,
      TableIterator<String,
          ? extends Table.KeyValue<String, OmKeyInfo>> iterator)
      throws IOException {
    // Then, find key in DB
    String seekKeyInDb =
        metadataManager.getOzoneKey(volumeName, bucketName, startKey);
    Table.KeyValue<String, OmKeyInfo> entry = iterator.seek(seekKeyInDb);
    int countEntries = 0;
    if (iterator.hasNext()) {
      if (entry.getKey().equals(keyArgs)) {
        // Skip the key itself, since we are listing inside the directory
        iterator.next();
      }
      // Iterate through seek results
      while (iterator.hasNext() && numEntries - countEntries > 0) {
        entry = iterator.next();
        String entryInDb = entry.getKey();
        OmKeyInfo omKeyInfo = entry.getValue();
        if (entryInDb.startsWith(keyArgs)) {
          String entryKeyName = omKeyInfo.getKeyName();
          if (recursive) {
            // for recursive list all the entries
            if (!cacheKeyMap.containsKey(entryInDb)) {
              cacheKeyMap.put(entryInDb, new OzoneFileStatus(omKeyInfo,
                  scmBlockSize, !OzoneFSUtils.isFile(entryKeyName)));
              countEntries++;
            }
          } else {
            // get the child of the directory to list from the entry. For
            // example if directory to list is /a and entry is /a/b/c where
            // c is a file. The immediate child is b which is a directory. c
            // should not be listed as child of a.
            String immediateChild = OzoneFSUtils
                .getImmediateChild(entryKeyName, keyName);
            boolean isFile = OzoneFSUtils.isFile(immediateChild);
            if (isFile) {
              if (!cacheKeyMap.containsKey(entryInDb)) {
                cacheKeyMap.put(entryInDb,
                    new OzoneFileStatus(omKeyInfo, scmBlockSize, !isFile));
                countEntries++;
              }
            } else {
              // if entry is a directory
              if (!cacheKeyMap.containsKey(entryInDb)) {
                if (!entryKeyName.equals(immediateChild)) {
                  OmKeyInfo fakeDirEntry = createDirectoryKey(
                      omKeyInfo, immediateChild);
                  String fakeDirKey = ozoneManager.getMetadataManager()
                      .getOzoneKey(fakeDirEntry.getVolumeName(),
                          fakeDirEntry.getBucketName(),
                          fakeDirEntry.getKeyName());
                  cacheKeyMap.put(fakeDirKey,
                      new OzoneFileStatus(fakeDirEntry,
                          scmBlockSize, true));
                } else {
                  // If entryKeyName matches dir name, we have the info
                  cacheKeyMap.put(entryInDb,
                      new OzoneFileStatus(omKeyInfo, 0, true));
                }
                countEntries++;
              }
              // skip the other descendants of this child directory.
              iterator.seek(getNextGreaterString(volumeName, bucketName,
                  immediateChild));
            }
          }
        } else {
          break;
        }
      }
    }
  }

  private List<OzoneFileStatus> buildFinalStatusList(
      Collection<OzoneFileStatus> statusesCollection, OmKeyArgs omKeyArgs,
      String clientAddress)
      throws IOException {
    List<OzoneFileStatus> fileStatusFinalList = new ArrayList<>();
    List<OmKeyInfo> keyInfoList = new ArrayList<>();

    for (OzoneFileStatus fileStatus : statusesCollection) {
      if (fileStatus.isFile()) {
        keyInfoList.add(fileStatus.getKeyInfo());
      }
      fileStatusFinalList.add(fileStatus);
    }
    return sortPipelineInfo(fileStatusFinalList, keyInfoList,
        omKeyArgs, clientAddress);
  }

  private List<OzoneFileStatus> sortPipelineInfo(
      List<OzoneFileStatus> fileStatusFinalList, List<OmKeyInfo> keyInfoList,
      OmKeyArgs omKeyArgs, String clientAddress) throws IOException {
    if (omKeyArgs.getLatestVersionLocation()) {
      slimLocationVersion(keyInfoList.toArray(new OmKeyInfo[0]));
    }
    // refreshPipeline flag check has been removed as part of
    // https://issues.apache.org/jira/browse/HDDS-3658.
    // Please refer this jira for more details.
    refreshPipelineFromCache(keyInfoList);

    if (omKeyArgs.getSortDatanodes()) {
      sortDatanodes(clientAddress, keyInfoList);
    }

    return fileStatusFinalList;
  }

  private String getNextGreaterString(String volumeName, String bucketName,
      String keyPrefix) throws IOException {
    // Increment the last character of the string and return the new ozone key.
    Preconditions.checkArgument(!Strings.isNullOrEmpty(keyPrefix),
        "Key prefix is null or empty");
    final StringCodec codec = StringCodec.get();
    final byte[] keyPrefixInBytes = codec.toPersistedFormat(keyPrefix);
    keyPrefixInBytes[keyPrefixInBytes.length - 1]++;
    return metadataManager.getOzoneKey(volumeName, bucketName,
        codec.fromPersistedFormat(keyPrefixInBytes));
  }

  private FileEncryptionInfo getFileEncryptionInfo(OmBucketInfo bucketInfo)
      throws IOException {
    FileEncryptionInfo encInfo = null;
    BucketEncryptionKeyInfo ezInfo = bucketInfo.getEncryptionKeyInfo();
    if (ezInfo != null) {
      if (getKMSProvider() == null) {
        throw new OMException("Invalid KMS provider, check configuration " +
            HADOOP_SECURITY_KEY_PROVIDER_PATH,
            INVALID_KMS_PROVIDER);
      }

      final String ezKeyName = ezInfo.getKeyName();
      EncryptedKeyVersion edek = generateEDEK(ezKeyName);
      encInfo = new FileEncryptionInfo(ezInfo.getSuite(), ezInfo.getVersion(),
          edek.getEncryptedKeyVersion().getMaterial(),
          edek.getEncryptedKeyIv(),
          ezKeyName, edek.getEncryptionKeyVersionName());
    }
    return encInfo;
  }

  private void sortDatanodes(String clientMachine, OmKeyInfo keyInfo) {
    sortDatanodes(clientMachine, Collections.singletonList(keyInfo));
  }

  private void sortDatanodes(String clientMachine, List<OmKeyInfo> keyInfos) {
    if (keyInfos != null && clientMachine != null) {
      final Map<Set<String>, List<? extends DatanodeDetails>> sortedPipelines = new HashMap<>();
      for (OmKeyInfo keyInfo : keyInfos) {
        OmKeyLocationInfoGroup key = keyInfo.getLatestVersionLocations();
        if (key == null) {
          LOG.warn("No location for key {}", keyInfo);
          continue;
        }
        for (OmKeyLocationInfo k : key.getLocationList()) {
          Pipeline pipeline = k.getPipeline();
          List<DatanodeDetails> nodes = pipeline.getNodes();
          if (nodes.isEmpty()) {
            LOG.warn("No datanodes in pipeline {}", pipeline.getId());
            continue;
          }

          final Set<String> uuidSet = nodes.stream().map(DatanodeDetails::getUuidString)
              .collect(Collectors.toSet());

          List<? extends DatanodeDetails> sortedNodes = sortedPipelines.get(uuidSet);
          if (sortedNodes == null) {
            sortedNodes = sortDatanodes(nodes, clientMachine);
            if (sortedNodes != null) {
              sortedPipelines.put(uuidSet, sortedNodes);
            }
          } else if (LOG.isDebugEnabled()) {
            LOG.debug("Found sorted datanodes for pipeline {} and client {} "
                + "in cache", pipeline.getId(), clientMachine);
          }
          if (!Objects.equals(pipeline.getNodesInOrder(), sortedNodes)) {
            k.setPipeline(pipeline.copyWithNodesInOrder(sortedNodes));
          }
        }
      }
    }
  }

  @VisibleForTesting
  public List<? extends DatanodeDetails> sortDatanodes(List<? extends DatanodeDetails> nodes,
                                             String clientMachine) {
    final Node client = getClientNode(clientMachine, nodes);
    return ozoneManager.getClusterMap()
        .sortByDistanceCost(client, nodes, nodes.size());
  }

  private Node getClientNode(String clientMachine,
                             List<? extends DatanodeDetails> nodes) {
    List<DatanodeDetails> matchingNodes = new ArrayList<>();
    boolean useHostname = ozoneManager.getConfiguration().getBoolean(
        HddsConfigKeys.HDDS_DATANODE_USE_DN_HOSTNAME,
        HddsConfigKeys.HDDS_DATANODE_USE_DN_HOSTNAME_DEFAULT);
    for (DatanodeDetails node : nodes) {
      if ((useHostname ? node.getHostName() : node.getIpAddress()).equals(
          clientMachine)) {
        matchingNodes.add(node);
      }
    }
    return !matchingNodes.isEmpty() ? matchingNodes.get(0) :
        getOtherNode(clientMachine);
  }

  private Node getOtherNode(String clientMachine) {
    try {
      String clientLocation = resolveNodeLocation(clientMachine);
      if (clientLocation != null) {
        Node rack = ozoneManager.getClusterMap().getNode(clientLocation);
        if (rack instanceof InnerNode) {
          return new NodeImpl(clientMachine, clientLocation,
              (InnerNode) rack, rack.getLevel() + 1,
              NODE_COST_DEFAULT);
        }
      }
    } catch (Exception e) {
      LOG.info("Could not resolve client {}: {}",
          clientMachine, e.getMessage());
    }
    return null;
  }

  private String resolveNodeLocation(String hostname) {
    List<String> hosts = Collections.singletonList(hostname);
    List<String> resolvedHosts = dnsToSwitchMapping.resolve(hosts);
    if (resolvedHosts != null && !resolvedHosts.isEmpty()) {
      String location = resolvedHosts.get(0);
      LOG.debug("Node {} resolved to location {}", hostname, location);
      return location;
    } else {
      LOG.debug("Node resolution did not yield any result for {}", hostname);
      return null;
    }
  }

  private void slimLocationVersion(OmKeyInfo... keyInfos) {
    if (keyInfos != null) {
      for (OmKeyInfo keyInfo : keyInfos) {
        OmKeyLocationInfoGroup key = keyInfo.getLatestVersionLocations();
        if (key == null) {
          LOG.warn("No location version for key {}", keyInfo);
          continue;
        }
        int keyLocationVersionLength = keyInfo.getKeyLocationVersions().size();
        if (keyLocationVersionLength <= 1) {
          continue;
        }
        keyInfo.setKeyLocationVersions(keyInfo.getKeyLocationVersions()
            .subList(keyLocationVersionLength - 1, keyLocationVersionLength));
      }
    }
  }

  @Override
  public TableIterator<String, ? extends Table.KeyValue<String, OmKeyInfo>> getDeletedDirEntries(
      String volume, String bucket) throws IOException {
    Optional<String> bucketPrefix = getBucketPrefix(volume, bucket, true);
    return metadataManager.getDeletedDirTable().iterator(bucketPrefix.orElse(""));
  }

  @Override
  public DeleteKeysResult getPendingDeletionSubDirs(long volumeId, long bucketId,
      OmKeyInfo parentInfo, long remainingBufLimit) throws IOException {
    String seekDirInDB = metadataManager.getOzonePathKey(volumeId, bucketId,
        parentInfo.getObjectID(), "");
    long countEntries = 0;

    Table<String, OmDirectoryInfo> dirTable = metadataManager.getDirectoryTable();
    try (TableIterator<String,
        ? extends Table.KeyValue<String, OmDirectoryInfo>>
        iterator = dirTable.iterator(seekDirInDB)) {
      return gatherSubDirsWithIterator(parentInfo, countEntries, iterator, remainingBufLimit);
    }

  }

  private DeleteKeysResult gatherSubDirsWithIterator(OmKeyInfo parentInfo,
      long countEntries,
      TableIterator<String,
          ? extends Table.KeyValue<String, OmDirectoryInfo>> iterator, long remainingBufLimit)
      throws IOException {
    List<OmKeyInfo> directories = new ArrayList<>();
    long consumedSize = 0;
    boolean processedSubDirs = false;

    while (iterator.hasNext() && remainingBufLimit > 0) {
      Table.KeyValue<String, OmDirectoryInfo> entry = iterator.next();
      OmDirectoryInfo dirInfo = entry.getValue();
      long objectSerializedSize = entry.getRawSize();
      if (!OMFileRequest.isImmediateChild(dirInfo.getParentObjectID(),
          parentInfo.getObjectID())) {
        processedSubDirs = true;
        break;
      }
      if (!metadataManager.getDirectoryTable().isExist(entry.getKey())) {
        continue;
      }
      if (remainingBufLimit - objectSerializedSize < 0) {
        break;
      }
      String dirName = OMFileRequest.getAbsolutePath(parentInfo.getKeyName(),
          dirInfo.getName());
      OmKeyInfo omKeyInfo = OMFileRequest.getOmKeyInfo(
          parentInfo.getVolumeName(), parentInfo.getBucketName(), dirInfo,
          dirName);
      directories.add(omKeyInfo);
      countEntries++;
      remainingBufLimit -= objectSerializedSize;
      consumedSize += objectSerializedSize;
    }

    processedSubDirs = processedSubDirs || (!iterator.hasNext());

    return new DeleteKeysResult(directories, consumedSize, processedSubDirs);
  }

  @Override
  public DeleteKeysResult getPendingDeletionSubFiles(long volumeId,
      long bucketId, OmKeyInfo parentInfo, long remainingBufLimit)
          throws IOException {
    List<OmKeyInfo> files = new ArrayList<>();
    String seekFileInDB = metadataManager.getOzonePathKey(volumeId, bucketId,
        parentInfo.getObjectID(), "");
    long consumedSize = 0;
    boolean processedSubFiles = false;

    Table fileTable = metadataManager.getFileTable();
    try (TableIterator<String, ? extends Table.KeyValue<String, OmKeyInfo>>
        iterator = fileTable.iterator(seekFileInDB)) {

      while (iterator.hasNext() && remainingBufLimit > 0) {
        Table.KeyValue<String, OmKeyInfo> entry = iterator.next();
        OmKeyInfo fileInfo = entry.getValue();
        long objectSerializedSize = entry.getRawSize();
        if (!OMFileRequest.isImmediateChild(fileInfo.getParentObjectID(),
            parentInfo.getObjectID())) {
          processedSubFiles = true;
          break;
        }
        if (!metadataManager.getFileTable().isExist(entry.getKey())) {
          continue;
        }
        if (remainingBufLimit - objectSerializedSize < 0) {
          break;
        }
        fileInfo.setFileName(fileInfo.getKeyName());
        String fullKeyPath = OMFileRequest.getAbsolutePath(
            parentInfo.getKeyName(), fileInfo.getKeyName());
        fileInfo.setKeyName(fullKeyPath);

        files.add(fileInfo);
        remainingBufLimit -= objectSerializedSize;
        consumedSize += objectSerializedSize;
      }
      processedSubFiles = processedSubFiles || (!iterator.hasNext());
    }

    return new DeleteKeysResult(files, consumedSize, processedSubFiles);
  }

  public boolean isBucketFSOptimized(String volName, String buckName)
      throws IOException {
    String buckKey =
        metadataManager.getBucketKey(volName, buckName);
    OmBucketInfo buckInfo =
        metadataManager.getBucketTable().get(buckKey);
    if (buckInfo != null) {
      return buckInfo.getBucketLayout().isFileSystemOptimized();
    }
    return false;
  }

  @Override
  public OmKeyInfo getKeyInfo(OmKeyArgs args, ResolvedBucket bucket,
      String clientAddress) throws IOException {
    Preconditions.checkNotNull(args);

    OmKeyInfo value = captureLatencyNs(
        metrics.getGetKeyInfoReadKeyInfoLatencyNs(),
        () -> readKeyInfo(args, bucket.bucketLayout()));

    // If operation is head, do not perform any additional steps based on flags.
    // As head operation does not need any of those details.
    if (!args.isHeadOp()) {

      // add block token for read.
      captureLatencyNs(metrics.getGetKeyInfoGenerateBlockTokenLatencyNs(),
          () -> addBlockToken4Read(value));

      // get container pipeline info from cache.
      captureLatencyNs(metrics.getGetKeyInfoRefreshLocationLatencyNs(),
          () -> refreshPipelineFromCache(value,
              args.isForceUpdateContainerCacheFromSCM()));

      if (args.getSortDatanodes()) {
        captureLatencyNs(metrics.getGetKeyInfoSortDatanodesLatencyNs(),
            () -> sortDatanodes(clientAddress, value));
      }
    }
    return value;
  }

  private void refreshPipelineFromCache(Iterable<OmKeyInfo> keyInfos)
      throws IOException {
    Set<Long> containerIds = new HashSet<>();
    for (OmKeyInfo keyInfo : keyInfos) {
      extractContainerIDs(keyInfo).forEach(containerIds::add);
    }

    // List API never force cache refresh. If a client detects a block
    // location is outdated, it'll call getKeyInfo with cacheRefresh=true
    // to request cache refresh on individual container.
    Map<Long, Pipeline> containerLocations =
        scmClient.getContainerLocations(containerIds, false);

    for (OmKeyInfo keyInfo : keyInfos) {
      setUpdatedContainerLocation(keyInfo, containerLocations);
    }
  }

  protected void refreshPipelineFromCache(OmKeyInfo keyInfo,
                                          boolean forceRefresh)
      throws IOException {
    Set<Long> containerIds = extractContainerIDs(keyInfo)
        .collect(Collectors.toSet());

    metrics.setForceContainerCacheRefresh(forceRefresh);
    Map<Long, Pipeline> containerLocations =
        scmClient.getContainerLocations(containerIds, forceRefresh);

    setUpdatedContainerLocation(keyInfo, containerLocations);
  }

  private void setUpdatedContainerLocation(OmKeyInfo keyInfo,
                         Map<Long, Pipeline> containerLocations) {
    for (OmKeyLocationInfoGroup key : keyInfo.getKeyLocationVersions()) {
      for (List<OmKeyLocationInfo> omKeyLocationInfoList :
          key.getLocationLists()) {
        for (OmKeyLocationInfo omKeyLocationInfo : omKeyLocationInfoList) {
          Pipeline pipeline = containerLocations.get(
              omKeyLocationInfo.getContainerID());
          if (pipeline != null &&
              !pipeline.equals(omKeyLocationInfo.getPipeline())) {
            omKeyLocationInfo.setPipeline(pipeline);
          }
        }
      }
    }
  }

  @Nonnull
  private Stream<Long> extractContainerIDs(OmKeyInfo keyInfo) {
    return keyInfo.getKeyLocationVersions().stream()
        .flatMap(v -> v.getLocationList().stream())
        .map(BlockLocationInfo::getContainerID);
  }
}<|MERGE_RESOLUTION|>--- conflicted
+++ resolved
@@ -765,11 +765,7 @@
           List<BlockGroup> blockGroupList = Lists.newArrayList();
           // Multiple keys with the same path can be queued in one DB entry
           RepeatedOmKeyInfo infoList = kv.getValue();
-<<<<<<< HEAD
-          for (OmKeyInfo info : infoList.cloneOmKeyInfoList()) {
-=======
           for (OmKeyInfo info : infoList.getOmKeyInfoList()) {
->>>>>>> 322ca93b
 
             // Skip the key if the filter doesn't allow the file to be deleted.
             if (filter == null || filter.apply(Table.newKeyValue(kv.getKey(), info))) {
@@ -788,11 +784,7 @@
           List<OmKeyInfo> notReclaimableKeyInfoList = notReclaimableKeyInfo.getOmKeyInfoList();
 
           // If all the versions are not reclaimable, then modify key by just purging the key that can be purged.
-<<<<<<< HEAD
-          if (notReclaimableKeyInfoList.size() > 0 &&
-=======
           if (!notReclaimableKeyInfoList.isEmpty() &&
->>>>>>> 322ca93b
               notReclaimableKeyInfoList.size() != infoList.getOmKeyInfoList().size()) {
             keysToModify.put(kv.getKey(), notReclaimableKeyInfo);
           }
