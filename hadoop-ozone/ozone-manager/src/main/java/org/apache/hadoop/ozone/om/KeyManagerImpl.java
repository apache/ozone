/**
 * Licensed to the Apache Software Foundation (ASF) under one or more
 * contributor license agreements.  See the NOTICE file distributed with this
 * work for additional information regarding copyright ownership.  The ASF
 * licenses this file to you under the Apache License, Version 2.0 (the
 * "License"); you may not use this file except in compliance with the License.
 * You may obtain a copy of the License at
 * <p>
 * http://www.apache.org/licenses/LICENSE-2.0
 * <p>
 * Unless required by applicable law or agreed to in writing, software
 * distributed under the License is distributed on an "AS IS" BASIS,WITHOUT
 * WARRANTIES OR CONDITIONS OF ANY KIND, either express or implied. See the
 * License for the specific language governing permissions and limitations under
 * the License.
 */
package org.apache.hadoop.ozone.om;

import java.io.IOException;
import java.security.GeneralSecurityException;
import java.security.PrivilegedExceptionAction;
import java.time.Duration;
import java.time.Instant;
import java.util.ArrayList;
import java.util.Arrays;
import java.util.Collection;
import java.util.Collections;
import java.util.EnumSet;
import java.util.HashMap;
import java.util.HashSet;
import java.util.Iterator;
import java.util.List;
import java.util.Map;
import java.util.Objects;
import java.util.Optional;
import java.util.Set;
import java.util.Stack;
import java.util.TreeMap;
import java.util.concurrent.TimeUnit;
import java.util.function.Function;
import java.util.stream.Collectors;
import java.util.stream.Stream;

import com.google.common.annotations.VisibleForTesting;
import com.google.common.base.Preconditions;
import com.google.common.base.Strings;
import jakarta.annotation.Nonnull;
import org.apache.commons.lang3.StringUtils;
import org.apache.commons.lang3.tuple.Pair;
import org.apache.hadoop.conf.StorageUnit;
import org.apache.hadoop.crypto.key.KeyProviderCryptoExtension;
import org.apache.hadoop.crypto.key.KeyProviderCryptoExtension.EncryptedKeyVersion;
import org.apache.hadoop.fs.FileEncryptionInfo;
import org.apache.hadoop.hdds.DFSConfigKeysLegacy;
import org.apache.hadoop.hdds.client.ReplicationConfig;
import org.apache.hadoop.hdds.conf.OzoneConfiguration;
import org.apache.hadoop.hdds.protocol.DatanodeDetails;
import org.apache.hadoop.hdds.protocol.proto.HddsProtos;
import org.apache.hadoop.hdds.scm.container.common.helpers.ContainerWithPipeline;
import org.apache.hadoop.hdds.scm.net.InnerNode;
import org.apache.hadoop.hdds.scm.net.Node;
import org.apache.hadoop.hdds.scm.net.NodeImpl;
import org.apache.hadoop.hdds.scm.pipeline.Pipeline;
import org.apache.hadoop.hdds.scm.storage.BlockLocationInfo;
import org.apache.hadoop.hdds.security.token.OzoneBlockTokenSecretManager;
import org.apache.hadoop.hdds.utils.BackgroundService;
import org.apache.hadoop.hdds.utils.db.StringCodec;
import org.apache.hadoop.hdds.utils.db.Table;
import org.apache.hadoop.hdds.utils.db.TableIterator;
import org.apache.hadoop.hdds.utils.db.cache.CacheKey;
import org.apache.hadoop.hdds.utils.db.cache.CacheValue;
import org.apache.hadoop.net.CachedDNSToSwitchMapping;
import org.apache.hadoop.net.DNSToSwitchMapping;
import org.apache.hadoop.net.TableMapping;
import org.apache.hadoop.ozone.OmUtils;
import org.apache.hadoop.ozone.OzoneAcl;
import org.apache.hadoop.ozone.om.exceptions.OMException;
import org.apache.hadoop.ozone.om.exceptions.OMException.ResultCodes;
import org.apache.hadoop.ozone.om.helpers.BucketEncryptionKeyInfo;
import org.apache.hadoop.ozone.om.helpers.BucketLayout;
import org.apache.hadoop.ozone.om.helpers.ListKeysResult;
import org.apache.hadoop.ozone.om.helpers.OmBucketInfo;
import org.apache.hadoop.ozone.om.helpers.OmDirectoryInfo;
import org.apache.hadoop.ozone.om.helpers.OmKeyArgs;
import org.apache.hadoop.ozone.om.helpers.OmKeyInfo;
import org.apache.hadoop.ozone.om.helpers.OmKeyLocationInfo;
import org.apache.hadoop.ozone.om.helpers.OmKeyLocationInfoGroup;
import org.apache.hadoop.ozone.om.helpers.OmMultipartKeyInfo;
import org.apache.hadoop.ozone.om.helpers.OmMultipartUpload;
import org.apache.hadoop.ozone.om.helpers.OmMultipartUploadList;
import org.apache.hadoop.ozone.om.helpers.OmMultipartUploadListParts;
import org.apache.hadoop.ozone.om.helpers.OmPartInfo;
import org.apache.hadoop.ozone.om.helpers.OzoneAclUtil;
import org.apache.hadoop.ozone.om.helpers.OzoneFSUtils;
import org.apache.hadoop.ozone.om.helpers.OzoneFileStatus;
import org.apache.hadoop.ozone.om.helpers.RepeatedOmKeyInfo;
import org.apache.hadoop.ozone.om.request.OMClientRequest;
import org.apache.hadoop.ozone.om.request.file.OMFileRequest;
import org.apache.hadoop.ozone.om.request.util.OMMultipartUploadUtils;
import org.apache.hadoop.ozone.om.service.DirectoryDeletingService;
import org.apache.hadoop.ozone.om.service.KeyDeletingService;
import org.apache.hadoop.ozone.om.service.MultipartUploadCleanupService;
import org.apache.hadoop.ozone.om.service.OpenKeyCleanupService;
import org.apache.hadoop.ozone.om.service.SnapshotDeletingService;
import org.apache.hadoop.ozone.om.service.SnapshotDirectoryCleaningService;
import org.apache.hadoop.ozone.protocol.proto.OzoneManagerProtocolProtos.ExpiredMultipartUploadsBucket;
import org.apache.hadoop.ozone.protocol.proto.OzoneManagerProtocolProtos.PartKeyInfo;
import org.apache.hadoop.ozone.security.acl.IAccessAuthorizer;
import org.apache.hadoop.ozone.security.acl.OzoneObj;
import org.apache.hadoop.ozone.security.acl.RequestContext;
import org.apache.hadoop.security.SecurityUtil;
import org.apache.hadoop.util.ReflectionUtils;
import org.apache.hadoop.util.Time;
import org.slf4j.Logger;
import org.slf4j.LoggerFactory;

import static java.lang.String.format;
import static org.apache.hadoop.fs.CommonConfigurationKeysPublic.HADOOP_SECURITY_KEY_PROVIDER_PATH;
import static org.apache.hadoop.hdds.HddsConfigKeys.HDDS_BLOCK_TOKEN_ENABLED;
import static org.apache.hadoop.hdds.HddsConfigKeys.HDDS_BLOCK_TOKEN_ENABLED_DEFAULT;
import static org.apache.hadoop.hdds.protocol.proto.HddsProtos.BlockTokenSecretProto.AccessModeProto.READ;
import static org.apache.hadoop.hdds.scm.net.NetConstants.NODE_COST_DEFAULT;
import static org.apache.hadoop.hdds.utils.HddsServerUtil.getRemoteUser;
import static org.apache.hadoop.ozone.OzoneConfigKeys.OZONE_BLOCK_DELETING_SERVICE_INTERVAL;
import static org.apache.hadoop.ozone.OzoneConfigKeys.OZONE_BLOCK_DELETING_SERVICE_INTERVAL_DEFAULT;
import static org.apache.hadoop.ozone.OzoneConfigKeys.OZONE_BLOCK_DELETING_SERVICE_TIMEOUT;
import static org.apache.hadoop.ozone.OzoneConfigKeys.OZONE_BLOCK_DELETING_SERVICE_TIMEOUT_DEFAULT;
import static org.apache.hadoop.ozone.OzoneConfigKeys.OZONE_SCM_BLOCK_SIZE;
import static org.apache.hadoop.ozone.OzoneConfigKeys.OZONE_SCM_BLOCK_SIZE_DEFAULT;
import static org.apache.hadoop.ozone.OzoneConfigKeys.OZONE_SNAPSHOT_DELETING_SERVICE_INTERVAL;
import static org.apache.hadoop.ozone.OzoneConfigKeys.OZONE_SNAPSHOT_DELETING_SERVICE_INTERVAL_DEFAULT;
import static org.apache.hadoop.ozone.OzoneConfigKeys.OZONE_SNAPSHOT_DELETING_SERVICE_TIMEOUT;
import static org.apache.hadoop.ozone.OzoneConfigKeys.OZONE_SNAPSHOT_DELETING_SERVICE_TIMEOUT_DEFAULT;
import static org.apache.hadoop.ozone.OzoneConfigKeys.OZONE_SNAPSHOT_SST_FILTERING_SERVICE_TIMEOUT;
import static org.apache.hadoop.ozone.OzoneConfigKeys.OZONE_SNAPSHOT_SST_FILTERING_SERVICE_TIMEOUT_DEFAULT;
import static org.apache.hadoop.ozone.OzoneConsts.ETAG;
import static org.apache.hadoop.ozone.OzoneConsts.OZONE_URI_DELIMITER;
import static org.apache.hadoop.ozone.om.OMConfigKeys.OZONE_DIR_DELETING_SERVICE_INTERVAL;
import static org.apache.hadoop.ozone.om.OMConfigKeys.OZONE_DIR_DELETING_SERVICE_INTERVAL_DEFAULT;
import static org.apache.hadoop.ozone.om.OMConfigKeys.OZONE_OM_MPU_CLEANUP_SERVICE_INTERVAL;
import static org.apache.hadoop.ozone.om.OMConfigKeys.OZONE_OM_MPU_CLEANUP_SERVICE_INTERVAL_DEFAULT;
import static org.apache.hadoop.ozone.om.OMConfigKeys.OZONE_OM_MPU_CLEANUP_SERVICE_TIMEOUT;
import static org.apache.hadoop.ozone.om.OMConfigKeys.OZONE_OM_MPU_CLEANUP_SERVICE_TIMEOUT_DEFAULT;
import static org.apache.hadoop.ozone.om.OMConfigKeys.OZONE_OM_OPEN_KEY_CLEANUP_SERVICE_INTERVAL;
import static org.apache.hadoop.ozone.om.OMConfigKeys.OZONE_OM_OPEN_KEY_CLEANUP_SERVICE_INTERVAL_DEFAULT;
import static org.apache.hadoop.ozone.om.OMConfigKeys.OZONE_OM_OPEN_KEY_CLEANUP_SERVICE_TIMEOUT;
import static org.apache.hadoop.ozone.om.OMConfigKeys.OZONE_OM_OPEN_KEY_CLEANUP_SERVICE_TIMEOUT_DEFAULT;
import static org.apache.hadoop.ozone.om.OMConfigKeys.OZONE_SNAPSHOT_DEEP_CLEANING_ENABLED;
import static org.apache.hadoop.ozone.om.OMConfigKeys.OZONE_SNAPSHOT_DEEP_CLEANING_ENABLED_DEFAULT;
import static org.apache.hadoop.ozone.om.OMConfigKeys.OZONE_SNAPSHOT_DIRECTORY_SERVICE_INTERVAL;
import static org.apache.hadoop.ozone.om.OMConfigKeys.OZONE_SNAPSHOT_DIRECTORY_SERVICE_INTERVAL_DEFAULT;
import static org.apache.hadoop.ozone.om.OMConfigKeys.OZONE_SNAPSHOT_DIRECTORY_SERVICE_TIMEOUT;
import static org.apache.hadoop.ozone.om.OMConfigKeys.OZONE_SNAPSHOT_DIRECTORY_SERVICE_TIMEOUT_DEFAULT;
import static org.apache.hadoop.ozone.om.OMConfigKeys.OZONE_SNAPSHOT_SST_FILTERING_SERVICE_INTERVAL;
import static org.apache.hadoop.ozone.om.OMConfigKeys.OZONE_SNAPSHOT_SST_FILTERING_SERVICE_INTERVAL_DEFAULT;
import static org.apache.hadoop.ozone.om.OMConfigKeys.OZONE_THREAD_NUMBER_DIR_DELETION;
import static org.apache.hadoop.ozone.om.OMConfigKeys.OZONE_THREAD_NUMBER_DIR_DELETION_DEFAULT;
import static org.apache.hadoop.ozone.om.OzoneManagerUtils.getBucketLayout;
import static org.apache.hadoop.ozone.om.exceptions.OMException.ResultCodes.BUCKET_NOT_FOUND;
import static org.apache.hadoop.ozone.om.exceptions.OMException.ResultCodes.FILE_NOT_FOUND;
import static org.apache.hadoop.ozone.om.exceptions.OMException.ResultCodes.INTERNAL_ERROR;
import static org.apache.hadoop.ozone.om.exceptions.OMException.ResultCodes.INVALID_KMS_PROVIDER;
import static org.apache.hadoop.ozone.om.exceptions.OMException.ResultCodes.KEY_NOT_FOUND;
import static org.apache.hadoop.ozone.om.exceptions.OMException.ResultCodes.SCM_GET_PIPELINE_EXCEPTION;
import static org.apache.hadoop.ozone.om.exceptions.OMException.ResultCodes.VOLUME_NOT_FOUND;
import static org.apache.hadoop.ozone.om.lock.OzoneManagerLock.Resource.BUCKET_LOCK;
import static org.apache.hadoop.ozone.security.acl.OzoneObj.ResourceType.KEY;
import static org.apache.hadoop.ozone.util.MetricUtil.captureLatencyNs;
import static org.apache.hadoop.util.Time.monotonicNow;

/**
 * Implementation of keyManager.
 */
public class KeyManagerImpl implements KeyManager {
  private static final Logger LOG =
      LoggerFactory.getLogger(KeyManagerImpl.class);
  public static final int DISABLE_VALUE = -1;

  /**
   * A SCM block client, used to talk to SCM to allocate block during putKey.
   */
  private final OzoneManager ozoneManager;
  private final ScmClient scmClient;
  private final OMMetadataManager metadataManager;
  private final long scmBlockSize;
  private final OzoneBlockTokenSecretManager secretManager;
  private final boolean grpcBlockTokenEnabled;

  private KeyDeletingService keyDeletingService;

  private SstFilteringService snapshotSstFilteringService;
  private SnapshotDeletingService snapshotDeletingService;

  private final KeyProviderCryptoExtension kmsProvider;
  private final boolean enableFileSystemPaths;
  private DirectoryDeletingService dirDeletingService;
  private final OMPerformanceMetrics metrics;

  private BackgroundService openKeyCleanupService;
  private BackgroundService multipartUploadCleanupService;
  private SnapshotDirectoryCleaningService snapshotDirectoryCleaningService;
  private DNSToSwitchMapping dnsToSwitchMapping;

  public KeyManagerImpl(OzoneManager om, ScmClient scmClient,
      OzoneConfiguration conf, OMPerformanceMetrics metrics) {
    this (om, scmClient, om.getMetadataManager(), conf,
        om.getBlockTokenMgr(), om.getKmsProvider(), metrics);
  }

  public KeyManagerImpl(OzoneManager om, ScmClient scmClient,
      OMMetadataManager metadataManager, OzoneConfiguration conf,
      OzoneBlockTokenSecretManager secretManager,
      KeyProviderCryptoExtension kmsProvider,
      OMPerformanceMetrics metrics) {
    this.scmBlockSize = (long) conf
        .getStorageSize(OZONE_SCM_BLOCK_SIZE, OZONE_SCM_BLOCK_SIZE_DEFAULT,
            StorageUnit.BYTES);
    this.grpcBlockTokenEnabled = conf.getBoolean(
        HDDS_BLOCK_TOKEN_ENABLED,
        HDDS_BLOCK_TOKEN_ENABLED_DEFAULT);
    this.enableFileSystemPaths =
        conf.getBoolean(OMConfigKeys.OZONE_OM_ENABLE_FILESYSTEM_PATHS,
            OMConfigKeys.OZONE_OM_ENABLE_FILESYSTEM_PATHS_DEFAULT);

    this.ozoneManager = om;
    this.scmClient = scmClient;
    this.metadataManager = metadataManager;
    this.secretManager = secretManager;
    this.kmsProvider = kmsProvider;
    this.metrics = metrics;
  }

  @Override
  public void start(OzoneConfiguration configuration) {
    boolean isSnapshotDeepCleaningEnabled = configuration.getBoolean(OZONE_SNAPSHOT_DEEP_CLEANING_ENABLED,
        OZONE_SNAPSHOT_DEEP_CLEANING_ENABLED_DEFAULT);
    if (keyDeletingService == null) {
      long blockDeleteInterval = configuration.getTimeDuration(
          OZONE_BLOCK_DELETING_SERVICE_INTERVAL,
          OZONE_BLOCK_DELETING_SERVICE_INTERVAL_DEFAULT,
          TimeUnit.MILLISECONDS);
      long serviceTimeout = configuration.getTimeDuration(
          OZONE_BLOCK_DELETING_SERVICE_TIMEOUT,
          OZONE_BLOCK_DELETING_SERVICE_TIMEOUT_DEFAULT,
          TimeUnit.MILLISECONDS);
      keyDeletingService = new KeyDeletingService(ozoneManager,
          scmClient.getBlockClient(), this, blockDeleteInterval,
          serviceTimeout, configuration, isSnapshotDeepCleaningEnabled);
      keyDeletingService.start();
    }

    // Start directory deletion service for FSO buckets.
    if (dirDeletingService == null) {
      long dirDeleteInterval = configuration.getTimeDuration(
          OZONE_DIR_DELETING_SERVICE_INTERVAL,
          OZONE_DIR_DELETING_SERVICE_INTERVAL_DEFAULT,
          TimeUnit.MILLISECONDS);
      long serviceTimeout = configuration.getTimeDuration(
          OZONE_BLOCK_DELETING_SERVICE_TIMEOUT,
          OZONE_BLOCK_DELETING_SERVICE_TIMEOUT_DEFAULT,
          TimeUnit.MILLISECONDS);
      int dirDeletingServiceCorePoolSize =
          configuration.getInt(OZONE_THREAD_NUMBER_DIR_DELETION,
              OZONE_THREAD_NUMBER_DIR_DELETION_DEFAULT);
      if (dirDeletingServiceCorePoolSize <= 0) {
        dirDeletingServiceCorePoolSize = 1;
      }
      dirDeletingService =
          new DirectoryDeletingService(dirDeleteInterval, TimeUnit.MILLISECONDS,
              serviceTimeout, ozoneManager, configuration,
              dirDeletingServiceCorePoolSize);
      dirDeletingService.start();
    }

    if (openKeyCleanupService == null) {
      long serviceInterval = configuration.getTimeDuration(
          OZONE_OM_OPEN_KEY_CLEANUP_SERVICE_INTERVAL,
          OZONE_OM_OPEN_KEY_CLEANUP_SERVICE_INTERVAL_DEFAULT,
          TimeUnit.MILLISECONDS);
      long serviceTimeout = configuration.getTimeDuration(
          OZONE_OM_OPEN_KEY_CLEANUP_SERVICE_TIMEOUT,
          OZONE_OM_OPEN_KEY_CLEANUP_SERVICE_TIMEOUT_DEFAULT,
          TimeUnit.MILLISECONDS);
      openKeyCleanupService = new OpenKeyCleanupService(serviceInterval,
          TimeUnit.MILLISECONDS, serviceTimeout, ozoneManager, configuration);
      openKeyCleanupService.start();
    }

    if (snapshotSstFilteringService == null &&
        ozoneManager.isFilesystemSnapshotEnabled()) {

      long serviceInterval = configuration.getTimeDuration(
          OZONE_SNAPSHOT_SST_FILTERING_SERVICE_INTERVAL,
          OZONE_SNAPSHOT_SST_FILTERING_SERVICE_INTERVAL_DEFAULT,
          TimeUnit.MILLISECONDS);
      long serviceTimeout = configuration.getTimeDuration(
          OZONE_SNAPSHOT_SST_FILTERING_SERVICE_TIMEOUT,
          OZONE_SNAPSHOT_SST_FILTERING_SERVICE_TIMEOUT_DEFAULT,
          TimeUnit.MILLISECONDS);
      if (isSstFilteringSvcEnabled()) {
        snapshotSstFilteringService =
            new SstFilteringService(serviceInterval, TimeUnit.MILLISECONDS,
                serviceTimeout, ozoneManager, configuration);
        snapshotSstFilteringService.start();
      }
    }

    if (snapshotDeletingService == null &&
        ozoneManager.isFilesystemSnapshotEnabled()) {

      long snapshotServiceInterval = configuration.getTimeDuration(
          OZONE_SNAPSHOT_DELETING_SERVICE_INTERVAL,
          OZONE_SNAPSHOT_DELETING_SERVICE_INTERVAL_DEFAULT,
          TimeUnit.MILLISECONDS);
      long snapshotServiceTimeout = configuration.getTimeDuration(
          OZONE_SNAPSHOT_DELETING_SERVICE_TIMEOUT,
          OZONE_SNAPSHOT_DELETING_SERVICE_TIMEOUT_DEFAULT,
          TimeUnit.MILLISECONDS);
      try {
        snapshotDeletingService = new SnapshotDeletingService(
            snapshotServiceInterval, snapshotServiceTimeout,
            ozoneManager);
        snapshotDeletingService.start();
      } catch (IOException e) {
        LOG.error("Error starting Snapshot Deleting Service", e);
      }
    }

    if (isSnapshotDeepCleaningEnabled && snapshotDirectoryCleaningService == null &&
        ozoneManager.isFilesystemSnapshotEnabled()) {
      long dirDeleteInterval = configuration.getTimeDuration(
          OZONE_SNAPSHOT_DIRECTORY_SERVICE_INTERVAL,
          OZONE_SNAPSHOT_DIRECTORY_SERVICE_INTERVAL_DEFAULT,
          TimeUnit.MILLISECONDS);
      long serviceTimeout = configuration.getTimeDuration(
          OZONE_SNAPSHOT_DIRECTORY_SERVICE_TIMEOUT,
          OZONE_SNAPSHOT_DIRECTORY_SERVICE_TIMEOUT_DEFAULT,
          TimeUnit.MILLISECONDS);
      snapshotDirectoryCleaningService = new SnapshotDirectoryCleaningService(
          dirDeleteInterval, TimeUnit.MILLISECONDS, serviceTimeout,
          ozoneManager, scmClient.getBlockClient());
      snapshotDirectoryCleaningService.start();
    }

    if (multipartUploadCleanupService == null) {
      long serviceInterval = configuration.getTimeDuration(
          OZONE_OM_MPU_CLEANUP_SERVICE_INTERVAL,
          OZONE_OM_MPU_CLEANUP_SERVICE_INTERVAL_DEFAULT,
          TimeUnit.MILLISECONDS);
      long serviceTimeout = configuration.getTimeDuration(
          OZONE_OM_MPU_CLEANUP_SERVICE_TIMEOUT,
          OZONE_OM_MPU_CLEANUP_SERVICE_TIMEOUT_DEFAULT,
          TimeUnit.MILLISECONDS);
      multipartUploadCleanupService = new MultipartUploadCleanupService(
          serviceInterval, TimeUnit.MILLISECONDS, serviceTimeout,
          ozoneManager, configuration);
      multipartUploadCleanupService.start();
    }

    Class<? extends DNSToSwitchMapping> dnsToSwitchMappingClass =
        configuration.getClass(
            DFSConfigKeysLegacy.NET_TOPOLOGY_NODE_SWITCH_MAPPING_IMPL_KEY,
            TableMapping.class, DNSToSwitchMapping.class);
    DNSToSwitchMapping newInstance = ReflectionUtils.newInstance(
        dnsToSwitchMappingClass, configuration);
    dnsToSwitchMapping =
        ((newInstance instanceof CachedDNSToSwitchMapping) ? newInstance
            : new CachedDNSToSwitchMapping(newInstance));
  }

  KeyProviderCryptoExtension getKMSProvider() {
    return kmsProvider;
  }

  @Override
  public void stop() throws IOException {
    if (keyDeletingService != null) {
      keyDeletingService.shutdown();
      keyDeletingService = null;
    }
    if (dirDeletingService != null) {
      dirDeletingService.shutdown();
      dirDeletingService = null;
    }
    if (openKeyCleanupService != null) {
      openKeyCleanupService.shutdown();
      openKeyCleanupService = null;
    }
    if (snapshotSstFilteringService != null) {
      snapshotSstFilteringService.shutdown();
      snapshotSstFilteringService = null;
    }
    if (snapshotDeletingService != null) {
      snapshotDeletingService.shutdown();
      snapshotDeletingService = null;
    }
    if (multipartUploadCleanupService != null) {
      multipartUploadCleanupService.shutdown();
      multipartUploadCleanupService = null;
    }
    if (snapshotDirectoryCleaningService != null) {
      snapshotDirectoryCleaningService.shutdown();
      snapshotDirectoryCleaningService = null;
    }
  }

  private OmBucketInfo getBucketInfo(String volumeName, String bucketName)
      throws IOException {
    String bucketKey = metadataManager.getBucketKey(volumeName, bucketName);
    return metadataManager.getBucketTable().get(bucketKey);
  }

  private EncryptedKeyVersion generateEDEK(
      final String ezKeyName) throws IOException {
    if (ezKeyName == null) {
      return null;
    }
    long generateEDEKStartTime = monotonicNow();
    EncryptedKeyVersion edek = SecurityUtil.doAsLoginUser(
        new PrivilegedExceptionAction<EncryptedKeyVersion>() {
          @Override
          public EncryptedKeyVersion run() throws IOException {
            try {
              return getKMSProvider().generateEncryptedKey(ezKeyName);
            } catch (GeneralSecurityException e) {
              throw new IOException(e);
            }
          }
        });
    long generateEDEKTime = monotonicNow() - generateEDEKStartTime;
    LOG.debug("generateEDEK takes {} ms", generateEDEKTime);
    Preconditions.checkNotNull(edek);
    return edek;
  }
  @Override
  public OmKeyInfo lookupKey(OmKeyArgs args, ResolvedBucket bucket,
      String clientAddress) throws IOException {
    Preconditions.checkNotNull(args);

    OmKeyInfo value = captureLatencyNs(metrics.getLookupReadKeyInfoLatencyNs(),
        () -> readKeyInfo(args, bucket.bucketLayout()));

    // If operation is head, do not perform any additional steps based on flags.
    // As head operation does not need any of those details.
    if (!args.isHeadOp()) {

      // add block token for read.
      captureLatencyNs(metrics.getLookupGenerateBlockTokenLatencyNs(),
          () -> addBlockToken4Read(value));

      // Refresh container pipeline info from SCM
      // based on OmKeyArgs.refreshPipeline flag
      // value won't be null as the check is done inside try/catch block.
      captureLatencyNs(metrics.getLookupRefreshLocationLatencyNs(),
          () -> refresh(value));

      if (args.getSortDatanodes()) {
        sortDatanodes(clientAddress, value);
      }
    }

    return value;
  }

  private OmKeyInfo readKeyInfo(OmKeyArgs args, BucketLayout bucketLayout)
      throws IOException {
    String volumeName = args.getVolumeName();
    String bucketName = args.getBucketName();
    String keyName = args.getKeyName();
    OmKeyInfo value = null;

    metadataManager.getLock().acquireReadLock(BUCKET_LOCK, volumeName,
        bucketName);
    try {
      keyName = OMClientRequest
          .validateAndNormalizeKey(enableFileSystemPaths, keyName,
              bucketLayout);

      if (bucketLayout.isFileSystemOptimized()) {
        value = getOmKeyInfoFSO(volumeName, bucketName, keyName);
      } else {
        value = getOmKeyInfo(volumeName, bucketName, keyName, bucketLayout);
        if (value != null) {
          // For Legacy & OBS buckets, any key is a file by default. This is to
          // keep getKeyInfo compatible with OFS clients.
          value.setFile(true);
        }
      }
    } catch (IOException ex) {
      if (ex instanceof OMException) {
        throw ex;
      }
      throw new OMException(
          format("Error reading key metadata: /%s/%s/%s",
              volumeName, bucketName, keyName),
          ex, INTERNAL_ERROR);
    } finally {
      metadataManager.getLock().releaseReadLock(BUCKET_LOCK, volumeName,
          bucketName);
    }

    if (value == null) {
      if (LOG.isDebugEnabled()) {
        LOG.debug("volume:{} bucket:{} Key:{} not found", volumeName,
            bucketName, keyName);
      }
      throw new OMException("Key:" + keyName + " not found", KEY_NOT_FOUND);
    }
    if (args.getLatestVersionLocation()) {
      slimLocationVersion(value);
    }
    int partNumberParam = args.getMultipartUploadPartNumber();
    if (partNumberParam > 0) {
      OmKeyLocationInfoGroup latestLocationVersion = value.getLatestVersionLocations();
      if (latestLocationVersion != null && latestLocationVersion.isMultipartKey()) {
        List<OmKeyLocationInfo> currentLocations = latestLocationVersion.getBlocksLatestVersionOnly()
                .stream()
                .filter(it -> it.getPartNumber() == partNumberParam)
                .collect(Collectors.toList());

        value.updateLocationInfoList(currentLocations, true, true);

        value.setDataSize(currentLocations.stream()
            .mapToLong(BlockLocationInfo::getLength)
            .sum());
      }
    }
    return value;
  }

  private OmKeyInfo getOmKeyInfo(String volumeName, String bucketName,
      String keyName, BucketLayout bucketLayout) throws IOException {
    String keyBytes =
        metadataManager.getOzoneKey(volumeName, bucketName, keyName);
    return metadataManager
        .getKeyTable(bucketLayout)
        .get(keyBytes);
  }

  /**
   * Look up will return only closed fileInfo. This will return null if the
   * keyName is a directory or if the keyName is still open for writing.
   */
  private OmKeyInfo getOmKeyInfoFSO(String volumeName, String bucketName,
                                   String keyName) throws IOException {
    OzoneFileStatus fileStatus = OMFileRequest.getOMKeyInfoIfExists(
        metadataManager, volumeName, bucketName, keyName, scmBlockSize,
        ozoneManager.getDefaultReplicationConfig(), false);
    if (fileStatus == null) {
      return null;
    }
    // Appended trailing slash to represent directory to the user
    if (fileStatus.isDirectory()) {
      String keyPath = OzoneFSUtils.addTrailingSlashIfNeeded(
          fileStatus.getKeyInfo().getKeyName());
      fileStatus.getKeyInfo().setKeyName(keyPath);
    }
    fileStatus.getKeyInfo().setFile(fileStatus.isFile());
    return fileStatus.getKeyInfo();
  }

  private void addBlockToken4Read(OmKeyInfo value) throws IOException {
    Preconditions.checkNotNull(value, "OMKeyInfo cannot be null");
    if (grpcBlockTokenEnabled) {
      String remoteUser = getRemoteUser().getShortUserName();
      for (OmKeyLocationInfoGroup key : value.getKeyLocationVersions()) {
        key.getLocationList().forEach(k -> {
          k.setToken(secretManager.generateToken(remoteUser, k.getBlockID(),
              EnumSet.of(READ), k.getLength()));
        });
      }
    }
  }
  /**
   * Refresh pipeline info in OM by asking SCM.
   * @param keyList a list of OmKeyInfo
   */
  @VisibleForTesting
  protected void refreshPipeline(List<OmKeyInfo> keyList) throws IOException {
    if (keyList == null || keyList.isEmpty()) {
      return;
    }

    Set<Long> containerIDs = new HashSet<>();
    for (OmKeyInfo keyInfo : keyList) {
      List<OmKeyLocationInfoGroup> locationInfoGroups =
          keyInfo.getKeyLocationVersions();

      for (OmKeyLocationInfoGroup key : locationInfoGroups) {
        for (List<OmKeyLocationInfo> omKeyLocationInfoList :
            key.getLocationLists()) {
          for (OmKeyLocationInfo omKeyLocationInfo : omKeyLocationInfoList) {
            containerIDs.add(omKeyLocationInfo.getContainerID());
          }
        }
      }
    }

    Map<Long, ContainerWithPipeline> containerWithPipelineMap =
        refreshPipeline(containerIDs);

    for (OmKeyInfo keyInfo : keyList) {
      List<OmKeyLocationInfoGroup> locationInfoGroups =
          keyInfo.getKeyLocationVersions();
      for (OmKeyLocationInfoGroup key : locationInfoGroups) {
        for (List<OmKeyLocationInfo> omKeyLocationInfoList :
            key.getLocationLists()) {
          for (OmKeyLocationInfo omKeyLocationInfo : omKeyLocationInfoList) {
            ContainerWithPipeline cp = containerWithPipelineMap.get(
                omKeyLocationInfo.getContainerID());
            if (cp != null &&
                !cp.getPipeline().equals(omKeyLocationInfo.getPipeline())) {
              omKeyLocationInfo.setPipeline(cp.getPipeline());
            }
          }
        }
      }
    }
  }

  /**
   * Refresh pipeline info in OM by asking SCM.
   * @param containerIDs a set of containerIDs
   */
  @VisibleForTesting
  protected Map<Long, ContainerWithPipeline> refreshPipeline(
      Set<Long> containerIDs) throws IOException {
    // TODO: fix Some tests that may not initialize container client
    // The production should always have containerClient initialized.
    if (scmClient.getContainerClient() == null ||
        containerIDs == null || containerIDs.isEmpty()) {
      return Collections.EMPTY_MAP;
    }

    Map<Long, ContainerWithPipeline> containerWithPipelineMap = new HashMap<>();

    try {
      List<ContainerWithPipeline> cpList = scmClient.getContainerClient().
          getContainerWithPipelineBatch(new ArrayList<>(containerIDs));
      for (ContainerWithPipeline cp : cpList) {
        containerWithPipelineMap.put(
            cp.getContainerInfo().getContainerID(), cp);
      }
      return containerWithPipelineMap;
    } catch (IOException ioEx) {
      LOG.debug("Get containerPipeline failed for {}",
          containerIDs, ioEx);
      throw new OMException(ioEx.getMessage(), SCM_GET_PIPELINE_EXCEPTION);
    }
  }

  @Override
  public ListKeysResult listKeys(String volumeName, String bucketName,
      String startKey, String keyPrefix,
      int maxKeys) throws IOException {
    Preconditions.checkNotNull(volumeName);
    Preconditions.checkNotNull(bucketName);
    OmBucketInfo omBucketInfo = getBucketInfo(volumeName, bucketName);
    if (omBucketInfo == null) {
      throw new OMException("Bucket " + bucketName + " not found.",
          ResultCodes.BUCKET_NOT_FOUND);
    }
    BucketLayout bucketLayout = omBucketInfo.getBucketLayout();
    // We don't take a lock in this path, since we walk the
    // underlying table using an iterator. That automatically creates a
    // snapshot of the data, so we don't need these locks at a higher level
    // when we iterate.
    if (bucketLayout.shouldNormalizePaths(enableFileSystemPaths)) {
      startKey = OmUtils.normalizeKey(startKey, true);
      keyPrefix = OmUtils.normalizeKey(keyPrefix, true);
    }

    ListKeysResult listKeysResult =
        metadataManager.listKeys(volumeName, bucketName, startKey, keyPrefix,
            maxKeys);
    List<OmKeyInfo> keyList = listKeysResult.getKeys();

    // For listKeys, we return the latest Key Location by default
    for (OmKeyInfo omKeyInfo : keyList) {
      slimLocationVersion(omKeyInfo);
    }

    return listKeysResult;
  }

  @Override
  public PendingKeysDeletion getPendingDeletionKeys(final int count)
      throws IOException {
    OmMetadataManagerImpl omMetadataManager =
        (OmMetadataManagerImpl) metadataManager;
    return omMetadataManager
        .getPendingDeletionKeys(count, ozoneManager.getOmSnapshotManager());
  }

  private <V, R> List<Table.KeyValue<String, R>> getTableEntries(String startKey,
          TableIterator<String, ? extends Table.KeyValue<String, V>> tableIterator,
          Function<V, R> valueFunction, int size) throws IOException {
    List<Table.KeyValue<String, R>> entries = new ArrayList<>();
    /* Seek to the start key if it not null. The next key in queue is ensured to start with the bucket
         prefix, {@link org.apache.hadoop.hdds.utils.db.Table#iterator(bucketPrefix)} would ensure this.
    */
    if (startKey != null) {
      tableIterator.seek(startKey);
      tableIterator.seekToFirst();
    }
    int currentCount = 0;
    while (tableIterator.hasNext() && currentCount < size) {
      Table.KeyValue<String, V> kv = tableIterator.next();
      if (kv != null) {
        entries.add(Table.newKeyValue(kv.getKey(), valueFunction.apply(kv.getValue())));
        currentCount++;
      }
    }
    return entries;
  }

  private Optional<String> getBucketPrefix(String volumeName, String bucketName, boolean isFSO) throws IOException {
    // Bucket prefix would be empty if both volume & bucket is empty i.e. either null or "".
    if (StringUtils.isEmpty(volumeName) && StringUtils.isEmpty(bucketName)) {
      return Optional.empty();
    } else if (StringUtils.isEmpty(bucketName) || StringUtils.isEmpty(volumeName)) {
      throw new IOException("One of volume : " + volumeName + ", bucket: " + bucketName + " is empty." +
          " Either both should be empty or none of the arguments should be empty");
    }
    return isFSO ? Optional.of(metadataManager.getBucketKeyPrefixFSO(volumeName, bucketName)) :
        Optional.of(metadataManager.getBucketKeyPrefix(volumeName, bucketName));
  }

  @Override
  public List<Table.KeyValue<String, String>> getRenamesKeyEntries(
      String volume, String bucket, String startKey, int size) throws IOException {
    Optional<String> bucketPrefix = getBucketPrefix(volume, bucket, false);
    try (TableIterator<String, ? extends Table.KeyValue<String, String>>
             renamedKeyIter = metadataManager.getSnapshotRenamedTable().iterator(bucketPrefix.orElse(""))) {
      return getTableEntries(startKey, renamedKeyIter, Function.identity(), size);
    }
  }

  @Override
  public List<Table.KeyValue<String, List<OmKeyInfo>>> getDeletedKeyEntries(
      String volume, String bucket, String startKey, int size) throws IOException {
    Optional<String> bucketPrefix = getBucketPrefix(volume, bucket, false);
    try (TableIterator<String, ? extends Table.KeyValue<String, RepeatedOmKeyInfo>>
             delKeyIter = metadataManager.getDeletedTable().iterator(bucketPrefix.orElse(""))) {
      return getTableEntries(startKey, delKeyIter, RepeatedOmKeyInfo::cloneOmKeyInfoList, size);
    }
  }

  @Override
  public ExpiredOpenKeys getExpiredOpenKeys(Duration expireThreshold,
      int count, BucketLayout bucketLayout, Duration leaseThreshold) throws IOException {
    return metadataManager.getExpiredOpenKeys(expireThreshold, count,
        bucketLayout, leaseThreshold);
  }

  @Override
  public List<ExpiredMultipartUploadsBucket> getExpiredMultipartUploads(
      Duration expireThreshold, int maxParts)
      throws IOException {
    return metadataManager.getExpiredMultipartUploads(expireThreshold,
        maxParts);
  }

  @Override
  public Map<String, String> getObjectTagging(OmKeyArgs args, ResolvedBucket bucket) throws IOException {
    Preconditions.checkNotNull(args);

    OmKeyInfo value = captureLatencyNs(metrics.getLookupReadKeyInfoLatencyNs(),
        () -> readKeyInfo(args, bucket.bucketLayout()));

    return value.getTags();
  }

  @Override
  public OMMetadataManager getMetadataManager() {
    return metadataManager;
  }

  @Override
  public KeyDeletingService getDeletingService() {
    return keyDeletingService;
  }

  @Override
  public DirectoryDeletingService getDirDeletingService() {
    return dirDeletingService;
  }

  @Override
  public BackgroundService getOpenKeyCleanupService() {
    return openKeyCleanupService;
  }

  @Override
  public BackgroundService getMultipartUploadCleanupService() {
    return multipartUploadCleanupService;
  }

  @Override
  public SstFilteringService getSnapshotSstFilteringService() {
    return snapshotSstFilteringService;
  }

  @Override
  public SnapshotDeletingService getSnapshotDeletingService() {
    return snapshotDeletingService;
  }

  public SnapshotDirectoryCleaningService getSnapshotDirectoryService() {
    return snapshotDirectoryCleaningService;
  }

  public boolean isSstFilteringSvcEnabled() {
    long serviceInterval = ozoneManager.getConfiguration()
        .getTimeDuration(OZONE_SNAPSHOT_SST_FILTERING_SERVICE_INTERVAL,
            OZONE_SNAPSHOT_SST_FILTERING_SERVICE_INTERVAL_DEFAULT,
            TimeUnit.MILLISECONDS);
    return serviceInterval != DISABLE_VALUE;
  }
  
  @Override
  public OmMultipartUploadList listMultipartUploads(String volumeName,
      String bucketName, String prefix) throws OMException {
    Preconditions.checkNotNull(volumeName);
    Preconditions.checkNotNull(bucketName);

    metadataManager.getLock().acquireReadLock(BUCKET_LOCK, volumeName,
        bucketName);
    try {

      Set<String> multipartUploadKeys =
          metadataManager
              .getMultipartUploadKeys(volumeName, bucketName, prefix);

      List<OmMultipartUpload> collect = multipartUploadKeys.stream()
          .map(OmMultipartUpload::from)
          .peek(upload -> {
            try {
              Table<String, OmMultipartKeyInfo> keyInfoTable =
                  metadataManager.getMultipartInfoTable();

              OmMultipartKeyInfo multipartKeyInfo =
                  keyInfoTable.get(upload.getDbKey());

              upload.setCreationTime(
                  Instant.ofEpochMilli(multipartKeyInfo.getCreationTime()));
              upload.setReplicationConfig(
                      multipartKeyInfo.getReplicationConfig());
            } catch (IOException e) {
              LOG.warn(
                  "Open key entry for multipart upload record can be read  {}",
                  metadataManager.getOzoneKey(upload.getVolumeName(),
                          upload.getBucketName(), upload.getKeyName()));
            }
          })
          .collect(Collectors.toList());

      return new OmMultipartUploadList(collect);

    } catch (IOException ex) {
      LOG.error("List Multipart Uploads Failed: volume: " + volumeName +
          "bucket: " + bucketName + "prefix: " + prefix, ex);
      throw new OMException(ex.getMessage(), ResultCodes
          .LIST_MULTIPART_UPLOAD_PARTS_FAILED);
    } finally {
      metadataManager.getLock().releaseReadLock(BUCKET_LOCK, volumeName,
          bucketName);
    }
  }

  @Override
  public OmMultipartUploadListParts listParts(String volumeName,
      String bucketName, String keyName, String uploadID,
      int partNumberMarker, int maxParts)  throws IOException {
    Preconditions.checkNotNull(volumeName);
    Preconditions.checkNotNull(bucketName);
    Preconditions.checkNotNull(keyName);
    Preconditions.checkNotNull(uploadID);
    boolean isTruncated = false;
    int nextPartNumberMarker = 0;
    BucketLayout bucketLayout = BucketLayout.DEFAULT;

    String buckKey = metadataManager.
          getBucketKey(volumeName, bucketName);
    OmBucketInfo buckInfo =
          metadataManager.getBucketTable().get(buckKey);
    bucketLayout = buckInfo.getBucketLayout();

    metadataManager.getLock().acquireReadLock(BUCKET_LOCK, volumeName,
        bucketName);
    try {
      String multipartKey = metadataManager.getMultipartKey(volumeName,
          bucketName, keyName, uploadID);

      OmMultipartKeyInfo multipartKeyInfo =
          metadataManager.getMultipartInfoTable().get(multipartKey);

      if (multipartKeyInfo == null) {
        throw new OMException("No Such Multipart upload exists for this key.",
            ResultCodes.NO_SUCH_MULTIPART_UPLOAD_ERROR);
      } else {
        Iterator<PartKeyInfo> partKeyInfoMapIterator =
            multipartKeyInfo.getPartKeyInfoMap().iterator();

        ReplicationConfig replicationConfig = null;

        int count = 0;
        List<OmPartInfo> omPartInfoList = new ArrayList<>();

        while (count < maxParts && partKeyInfoMapIterator.hasNext()) {
          PartKeyInfo partKeyInfo = partKeyInfoMapIterator.next();
          nextPartNumberMarker = partKeyInfo.getPartNumber();
          // As we should return only parts with part number greater
          // than part number marker
          if (nextPartNumberMarker > partNumberMarker) {
            String partName = getPartName(partKeyInfo, volumeName, bucketName,
                keyName);
            // Before HDDS-9680, MPU part does not have eTag metadata, for
            // this case, we return null. The S3G will handle this case by
            // using the MPU part name as the eTag field instead.
            Optional<HddsProtos.KeyValue> eTag = partKeyInfo.getPartKeyInfo()
                .getMetadataList()
                .stream()
                .filter(keyValue -> keyValue.getKey().equals(ETAG))
                .findFirst();
            OmPartInfo omPartInfo = new OmPartInfo(partKeyInfo.getPartNumber(),
                partName,
                partKeyInfo.getPartKeyInfo().getModificationTime(),
                partKeyInfo.getPartKeyInfo().getDataSize(),
                eTag.map(HddsProtos.KeyValue::getValue).orElse(null));
            omPartInfoList.add(omPartInfo);

            //if there are parts, use replication type from one of the parts
            replicationConfig = ReplicationConfig.fromProto(
                partKeyInfo.getPartKeyInfo().getType(),
                partKeyInfo.getPartKeyInfo().getFactor(),
                partKeyInfo.getPartKeyInfo().getEcReplicationConfig());
            count++;
          }
        }

        if (replicationConfig == null) {
          //if there are no parts, use the replicationType from the open key.
          if (isBucketFSOptimized(volumeName, bucketName)) {
            multipartKey =
                    OMMultipartUploadUtils.getMultipartOpenKey(volumeName, bucketName, keyName, uploadID,
                            metadataManager, BucketLayout.FILE_SYSTEM_OPTIMIZED);
          }
          OmKeyInfo omKeyInfo =
              metadataManager.getOpenKeyTable(bucketLayout)
                  .get(multipartKey);

          if (omKeyInfo == null) {
            throw new IllegalStateException(
                "Open key is missing for multipart upload " + multipartKey);
          }

          replicationConfig = omKeyInfo.getReplicationConfig();
        }
        Preconditions.checkNotNull(replicationConfig,
            "ReplicationConfig can't be identified");

        if (partKeyInfoMapIterator.hasNext()) {
          isTruncated = true;
        } else {
          isTruncated = false;
          nextPartNumberMarker = 0;
        }
        OmMultipartUploadListParts omMultipartUploadListParts =
            new OmMultipartUploadListParts(replicationConfig,
                nextPartNumberMarker, isTruncated);
        omMultipartUploadListParts.addPartList(omPartInfoList);
        return omMultipartUploadListParts;
      }
    } catch (OMException ex) {
      throw ex;
    } catch (IOException ex) {
      LOG.error(
          "List Multipart Upload Parts Failed: volume: {}, bucket: {}, ,key: "
              + "{} ",
          volumeName, bucketName, keyName, ex);
      throw new OMException(ex.getMessage(), ResultCodes
              .LIST_MULTIPART_UPLOAD_PARTS_FAILED);
    } finally {
      metadataManager.getLock().releaseReadLock(BUCKET_LOCK, volumeName,
          bucketName);
    }
  }

  private String getPartName(PartKeyInfo partKeyInfo, String volName,
                             String buckName, String keyName)
      throws IOException {

    String partName = partKeyInfo.getPartName();

    if (isBucketFSOptimized(volName, buckName)) {
      String parentDir = OzoneFSUtils.getParentDir(keyName);
      String partFileName = OzoneFSUtils.getFileName(partKeyInfo.getPartName());

      StringBuilder fullKeyPartName = new StringBuilder();
      fullKeyPartName.append(OZONE_URI_DELIMITER);
      fullKeyPartName.append(volName);
      fullKeyPartName.append(OZONE_URI_DELIMITER);
      fullKeyPartName.append(buckName);
      if (StringUtils.isNotEmpty(parentDir)) {
        fullKeyPartName.append(OZONE_URI_DELIMITER);
        fullKeyPartName.append(parentDir);
      }
      fullKeyPartName.append(OZONE_URI_DELIMITER);
      fullKeyPartName.append(partFileName);

      return fullKeyPartName.toString();
    }
    return partName;
  }

  @Override
  public List<OzoneAcl> getAcl(OzoneObj obj) throws IOException {
    validateOzoneObj(obj);
    ResolvedBucket resolvedBucket = ozoneManager.resolveBucketLink(
        Pair.of(obj.getVolumeName(), obj.getBucketName()));
    String volume = resolvedBucket.realVolume();
    String bucket = resolvedBucket.realBucket();
    String keyName = obj.getKeyName();
    OmKeyInfo keyInfo;
    metadataManager.getLock().acquireReadLock(BUCKET_LOCK, volume, bucket);
    try {
      OMFileRequest.validateBucket(metadataManager, volume, bucket);
      String objectKey = metadataManager.getOzoneKey(volume, bucket, keyName);
      if (isBucketFSOptimized(volume, bucket)) {
        keyInfo = getOmKeyInfoFSO(volume, bucket, keyName);
      } else {
        keyInfo = getOmKeyInfo(volume, bucket, keyName,
            resolvedBucket.bucketLayout());
      }
      if (keyInfo == null) {
        throw new OMException("Key not found. Key:" + objectKey, KEY_NOT_FOUND);
      }

      return keyInfo.getAcls();
    } catch (IOException ex) {
      if (!(ex instanceof OMException)) {
        LOG.error("Get acl operation failed for key:{}/{}/{}", volume,
            bucket, keyName, ex);
      }
      throw ex;
    } finally {
      metadataManager.getLock().releaseReadLock(BUCKET_LOCK, volume, bucket);
    }
  }

  /**
   * Check access for given ozoneObject.
   *
   * @param ozObject object for which access needs to be checked.
   * @param context Context object encapsulating all user related information.
   * @return true if user has access else false.
   */
  @Override
  public boolean checkAccess(OzoneObj ozObject, RequestContext context)
      throws OMException {
    Objects.requireNonNull(ozObject);
    Objects.requireNonNull(context);
    Objects.requireNonNull(context.getClientUgi());

    ResolvedBucket resolvedBucket;
    try {
      resolvedBucket = ozoneManager.resolveBucketLink(
          Pair.of(ozObject.getVolumeName(), ozObject.getBucketName()));
    } catch (IOException e) {
      throw new OMException("Failed to resolveBucketLink:", e, INTERNAL_ERROR);
    }
    String volume = resolvedBucket.realVolume();
    String bucket = resolvedBucket.realBucket();
    String keyName = ozObject.getKeyName();
    String objectKey = metadataManager.getOzoneKey(volume, bucket, keyName);
    OmKeyArgs args = new OmKeyArgs.Builder()
        .setVolumeName(volume)
        .setBucketName(bucket)
        .setKeyName(keyName)
        .setHeadOp(true)
        .build();

    BucketLayout bucketLayout = BucketLayout.DEFAULT;
    String buckKey =
        metadataManager.getBucketKey(volume, bucket);
    OmBucketInfo buckInfo = null;
    try {
      buckInfo =
          metadataManager.getBucketTable().get(buckKey);
      bucketLayout = buckInfo.getBucketLayout();
    } catch (IOException e) {
      LOG.error("Failed to get bucket for the key: " + buckKey, e);
    }

    metadataManager.getLock().acquireReadLock(BUCKET_LOCK, volume, bucket);
    try {
      OMFileRequest.validateBucket(metadataManager, volume, bucket);
      OmKeyInfo keyInfo;

      // For Acl Type "WRITE", the key can only be found in
      // OpenKeyTable since appends to existing keys are not supported.
      if (context.getAclRights() == IAccessAuthorizer.ACLType.WRITE) {
        keyInfo =
            metadataManager.getOpenKeyTable(bucketLayout).get(objectKey);
      } else {
        // Recursive check is done only for ACL_TYPE DELETE
        // Rename and delete operations will send ACL_TYPE DELETE
        if (context.isRecursiveAccessCheck()
            && context.getAclRights() == IAccessAuthorizer.ACLType.DELETE) {
          return checkChildrenAcls(ozObject, context);
        }
        try {
          OzoneFileStatus fileStatus = getFileStatus(args);
          keyInfo = fileStatus.getKeyInfo();
        } catch (IOException e) {
          // OzoneFS will check whether the key exists when write a new key.
          // For Acl Type "READ", when the key is not exist return true.
          // To Avoid KEY_NOT_FOUND Exception.
          if (context.getAclRights() == IAccessAuthorizer.ACLType.READ) {
            return true;
          } else {
            throw new OMException(
                "Key not found, checkAccess failed. Key:" + objectKey,
                KEY_NOT_FOUND);
          }
        }
      }

      if (keyInfo == null) {
        // the key does not exist, but it is a parent "dir" of some key
        // let access be determined based on volume/bucket/prefix ACL
        LOG.debug("key:{} is non-existent parent, permit access to user:{}",
            keyName, context.getClientUgi());
        return true;
      }

      boolean hasAccess = OzoneAclUtil.checkAclRights(
          keyInfo.getAcls(), context);
      if (LOG.isDebugEnabled()) {
        LOG.debug("user:{} has access rights for key:{} :{} ",
            context.getClientUgi(), ozObject.getKeyName(), hasAccess);
      }
      return hasAccess;
    } catch (IOException ex) {
      if (ex instanceof OMException) {
        throw (OMException) ex;
      }
      LOG.error("CheckAccess operation failed for key:{}/{}/{}", volume,
          bucket, keyName, ex);
      throw new OMException("Check access operation failed for " +
          "key:" + keyName, ex, INTERNAL_ERROR);
    } finally {
      metadataManager.getLock().releaseReadLock(BUCKET_LOCK, volume, bucket);
    }
  }

  /**
   * check acls for all subpaths of a directory.
   *
   * @param ozObject
   * @param context
   * @return
   * @throws IOException
   */
  private boolean checkChildrenAcls(OzoneObj ozObject, RequestContext context)
      throws IOException {
    OmKeyInfo keyInfo;
    OzoneFileStatus ozoneFileStatus =
        ozObject.getOzonePrefixPathViewer().getOzoneFileStatus();
    keyInfo = ozoneFileStatus.getKeyInfo();
    // Using stack to check acls for subpaths
    Stack<OzoneFileStatus> directories = new Stack<>();
    // check whether given file/dir  has access
    boolean hasAccess = OzoneAclUtil.checkAclRights(keyInfo.getAcls(), context);
    if (LOG.isDebugEnabled()) {
      LOG.debug("user:{} has access rights for key:{} :{} ",
          context.getClientUgi(), ozObject.getKeyName(), hasAccess);
    }
    if (ozoneFileStatus.isDirectory() && hasAccess) {
      directories.add(ozoneFileStatus);
    }
    while (!directories.isEmpty() && hasAccess) {
      ozoneFileStatus = directories.pop();
      String keyPath = ozoneFileStatus.getTrimmedName();
      Iterator<? extends OzoneFileStatus> children =
          ozObject.getOzonePrefixPathViewer().getChildren(keyPath);
      while (hasAccess && children.hasNext()) {
        ozoneFileStatus = children.next();
        keyInfo = ozoneFileStatus.getKeyInfo();
        hasAccess = OzoneAclUtil.checkAclRights(keyInfo.getAcls(), context);
        if (LOG.isDebugEnabled()) {
          LOG.debug("user:{} has access rights for key:{} :{} ",
              context.getClientUgi(), keyInfo.getKeyName(), hasAccess);
        }
        if (hasAccess && ozoneFileStatus.isDirectory()) {
          directories.add(ozoneFileStatus);
        }
      }
    }
    return hasAccess;
  }

  /**
   * Helper method to validate ozone object.
   * @param obj
   * */
  private void validateOzoneObj(OzoneObj obj) throws OMException {
    Objects.requireNonNull(obj);

    if (!obj.getResourceType().equals(KEY)) {
      throw new IllegalArgumentException("Unexpected argument passed to " +
          "KeyManager. OzoneObj type:" + obj.getResourceType());
    }
    String volume = obj.getVolumeName();
    String bucket = obj.getBucketName();
    String keyName = obj.getKeyName();

    if (Strings.isNullOrEmpty(volume)) {
      throw new OMException("Volume name is required.", VOLUME_NOT_FOUND);
    }
    if (Strings.isNullOrEmpty(bucket)) {
      throw new OMException("Bucket name is required.", BUCKET_NOT_FOUND);
    }
    if (Strings.isNullOrEmpty(keyName)) {
      throw new OMException("Key name is required.", KEY_NOT_FOUND);
    }
  }

  /**
   * OzoneFS api to get file status for an entry.
   *
   * @param args Key args
   * @throws OMException if file does not exist
   *                     if bucket does not exist
   *                     if volume does not exist
   * @throws IOException if there is error in the db
   *                     invalid arguments
   */
  @Override
  public OzoneFileStatus getFileStatus(OmKeyArgs args) throws IOException {
    Preconditions.checkNotNull(args, "Key args can not be null");
    return getFileStatus(args, null);
  }

  /**
   * OzoneFS api to get file status for an entry.
   *
   * @param args Key args
   * @param clientAddress a hint to key manager, order the datanode in returned
   *                      pipeline by distance between client and datanode.
   * @throws OMException if file does not exist
   *                     if bucket does not exist
   *                     if volume does not exist
   * @throws IOException if there is error in the db
   *                     invalid arguments
   */
  @Override
  public OzoneFileStatus getFileStatus(OmKeyArgs args, String clientAddress)
          throws IOException {
    Preconditions.checkNotNull(args, "Key args can not be null");
    String volumeName = args.getVolumeName();
    String bucketName = args.getBucketName();

    if (isBucketFSOptimized(volumeName, bucketName)) {
      return getOzoneFileStatusFSO(args, clientAddress, false);
    }
    return getOzoneFileStatus(args, clientAddress);
  }

  private OzoneFileStatus getOzoneFileStatus(OmKeyArgs args,
      String clientAddress) throws IOException {

    Preconditions.checkNotNull(args, "Key args can not be null");
    final String volumeName = args.getVolumeName();
    final String bucketName = args.getBucketName();
    final String keyName = args.getKeyName();

    OmKeyInfo fileKeyInfo = null;
    OmKeyInfo dirKeyInfo = null;
    OmKeyInfo fakeDirKeyInfo = null;
    metadataManager.getLock().acquireReadLock(BUCKET_LOCK, volumeName,
        bucketName);
    try {
      // Check if this is the root of the filesystem.
      if (keyName.length() == 0) {
        OMFileRequest.validateBucket(metadataManager, volumeName, bucketName);
        return new OzoneFileStatus();
      }

      // Check if the key is a file.
      String fileKeyBytes = metadataManager.getOzoneKey(
              volumeName, bucketName, keyName);
      BucketLayout layout =
          getBucketLayout(metadataManager, volumeName, bucketName);
      fileKeyInfo = metadataManager.getKeyTable(layout).get(fileKeyBytes);
      String dirKey = OzoneFSUtils.addTrailingSlashIfNeeded(keyName);

      // Check if the key is a directory.
      if (fileKeyInfo == null) {
        String dirKeyBytes = metadataManager.getOzoneKey(
                volumeName, bucketName, dirKey);
        dirKeyInfo = metadataManager.getKeyTable(layout).get(dirKeyBytes);
        if (dirKeyInfo == null) {
          fakeDirKeyInfo =
              createFakeDirIfShould(volumeName, bucketName, keyName, layout);
        }
      }
    } finally {
      metadataManager.getLock().releaseReadLock(BUCKET_LOCK, volumeName,
              bucketName);
      if (fileKeyInfo != null) {
        // if the key is a file
        // then do refresh pipeline info in OM by asking SCM
        if (args.getLatestVersionLocation()) {
          slimLocationVersion(fileKeyInfo);
        }
        // If operation is head, do not perform any additional steps
        // As head operation does not need any of those details.
        if (!args.isHeadOp()) {
          // refreshPipeline flag check has been removed as part of
          // https://issues.apache.org/jira/browse/HDDS-3658.
          // Please refer this jira for more details.
          refresh(fileKeyInfo);
          if (args.getSortDatanodes()) {
            sortDatanodes(clientAddress, fileKeyInfo);
          }
        }
      }
    }

    if (fileKeyInfo != null) {
      return new OzoneFileStatus(fileKeyInfo, scmBlockSize, false);
    }

    if (dirKeyInfo != null) {
      return new OzoneFileStatus(dirKeyInfo, scmBlockSize, true);
    }

    if (fakeDirKeyInfo != null) {
      return new OzoneFileStatus(fakeDirKeyInfo, scmBlockSize, true);
    }

    // Key is not found, throws exception
    if (LOG.isDebugEnabled()) {
      LOG.debug("Unable to get file status for the key: volume: {}, bucket:" +
                      " {}, key: {}, with error: No such file exists.",
              volumeName, bucketName, keyName);
    }
    throw new OMException("Unable to get file status: volume: " +
            volumeName + " bucket: " + bucketName + " key: " + keyName,
            FILE_NOT_FOUND);
  }

  /**
   * Create a fake directory if the key is a path prefix,
   * otherwise returns null.
   * Some keys may contain '/' Ozone will treat '/' as directory separator
   * such as : key name is 'a/b/c', 'a' and 'b' may not really exist,
   * but Ozone treats 'a' and 'b' as a directory.
   * we need create a fake directory 'a' or 'a/b'
   *
   * @return OmKeyInfo if the key is a path prefix, otherwise returns null.
   */
  private OmKeyInfo createFakeDirIfShould(String volume, String bucket,
      String keyName, BucketLayout layout) throws IOException {
    String dirKey = OzoneFSUtils.addTrailingSlashIfNeeded(keyName);
    String targetKey = OzoneFSUtils.addTrailingSlashIfNeeded(
        metadataManager.getOzoneKey(volume, bucket, keyName));

    Table<String, OmKeyInfo> keyTable = metadataManager.getKeyTable(layout);
    Iterator<Map.Entry<CacheKey<String>, CacheValue<OmKeyInfo>>> cacheIterator =
        keyTable.cacheIterator();
    Set<String> deletedKeys = new HashSet<>();
    while (cacheIterator.hasNext()) {
      Map.Entry<CacheKey<String>, CacheValue<OmKeyInfo>> cacheEntry =
          cacheIterator.next();
      String cacheKey = cacheEntry.getKey().getCacheKey();
      CacheValue<OmKeyInfo> cacheValue = cacheEntry.getValue();
      boolean exists = cacheValue != null && cacheValue.getCacheValue() != null;
      if (exists
          && cacheKey.startsWith(targetKey)
          && !Objects.equals(cacheKey, targetKey)) {
        LOG.debug("Fake dir {} required for {}", targetKey, cacheKey);
        return createDirectoryKey(cacheValue.getCacheValue(), dirKey);
      }
      // deletedKeys may contain deleted entry while iterating cache iterator
      // To avoid race condition of flush of cache while iterating
      // table iterator.
      if (!exists) {
        deletedKeys.add(cacheKey);
      }
    }

    try (TableIterator<String, ? extends Table.KeyValue<String, OmKeyInfo>>
        keyTblItr = keyTable.iterator(targetKey)) {
      while (keyTblItr.hasNext()) {
        Table.KeyValue<String, OmKeyInfo> keyValue = keyTblItr.next();
        if (keyValue != null) {
          String key = keyValue.getKey();
          // HDDS-7871: RocksIterator#seek() may position at the key
          // past the target, we should check the full dbKeyName.
          // For example, seeking "/vol1/bucket1/dir2/" may return a key
          // in different volume/bucket, such as "/vol1/bucket2/dir2/key2".
          if (key.startsWith(targetKey)) {
            if (!Objects.equals(key, targetKey)
                && !deletedKeys.contains(key)) {
              LOG.debug("Fake dir {} required for {}", targetKey, key);
              return createDirectoryKey(keyValue.getValue(), dirKey);
            }
          } else {
            break;
          }
        }
      }
    }

    return null;
  }

  private OzoneFileStatus getOzoneFileStatusFSO(OmKeyArgs args,
      String clientAddress, boolean skipFileNotFoundError) throws IOException {
    final String volumeName = args.getVolumeName();
    final String bucketName = args.getBucketName();
    final String keyName = args.getKeyName();
    OzoneFileStatus fileStatus = null;
    metadataManager.getLock().acquireReadLock(BUCKET_LOCK, volumeName,
            bucketName);
    try {
      // Check if this is the root of the filesystem.
      if (keyName.length() == 0) {
        OMFileRequest.validateBucket(metadataManager, volumeName, bucketName);
        return new OzoneFileStatus();
      }

      fileStatus = OMFileRequest.getOMKeyInfoIfExists(metadataManager,
          volumeName, bucketName, keyName, scmBlockSize,
          ozoneManager.getDefaultReplicationConfig());

    } finally {
      metadataManager.getLock().releaseReadLock(BUCKET_LOCK, volumeName,
              bucketName);
    }

    if (fileStatus != null) {
      // if the key is a file then do refresh pipeline info in OM by asking SCM
      if (fileStatus.isFile()) {
        OmKeyInfo fileKeyInfo = fileStatus.getKeyInfo();
        if (args.getLatestVersionLocation()) {
          slimLocationVersion(fileKeyInfo);
        }

        if (!args.isHeadOp()) {
          // refreshPipeline flag check has been removed as part of
          // https://issues.apache.org/jira/browse/HDDS-3658.
          // Please refer this jira for more details.
          refresh(fileKeyInfo);

          if (args.getSortDatanodes()) {
            sortDatanodes(clientAddress, fileKeyInfo);
          }
        }
        return new OzoneFileStatus(fileKeyInfo, scmBlockSize, false);
      } else {
        return fileStatus;
      }
    }

    // Key not found.
    if (LOG.isDebugEnabled()) {
      LOG.debug("Unable to get file status for the key: volume: {}, bucket:" +
                      " {}, key: {}, with error: No such file exists.",
              volumeName, bucketName, keyName);
    }

    // don't throw exception if this flag is true.
    if (skipFileNotFoundError) {
      return fileStatus;
    }

    throw new OMException("Unable to get file status: volume: " +
            volumeName + " bucket: " + bucketName + " key: " + keyName,
            FILE_NOT_FOUND);
  }

  private OmKeyInfo createDirectoryKey(OmKeyInfo keyInfo, String keyName)
          throws IOException {
    // verify bucket exists
    OmBucketInfo bucketInfo = getBucketInfo(keyInfo.getVolumeName(),
            keyInfo.getBucketName());

    String dir = OzoneFSUtils.addTrailingSlashIfNeeded(keyName);
    FileEncryptionInfo encInfo = getFileEncryptionInfo(bucketInfo);
    return new OmKeyInfo.Builder()
        .setVolumeName(keyInfo.getVolumeName())
        .setBucketName(keyInfo.getBucketName())
        .setKeyName(dir)
        .setFileName(OzoneFSUtils.getFileName(keyName))
        .setOmKeyLocationInfos(Collections.singletonList(
            new OmKeyLocationInfoGroup(0, new ArrayList<>())))
        .setCreationTime(Time.now())
        .setModificationTime(Time.now())
        .setDataSize(0)
        .setReplicationConfig(keyInfo.getReplicationConfig())
        .setFileEncryptionInfo(encInfo)
        .setAcls(keyInfo.getAcls())
        .setOwnerName(keyInfo.getOwnerName())
        .build();
  }
  /**
   * OzoneFS api to lookup for a file.
   *
   * @param args Key args
   * @throws OMException if given key is not found or it is not a file
   *                     if bucket does not exist
   * @throws IOException if there is error in the db
   *                     invalid arguments
   */
  @Override
  public OmKeyInfo lookupFile(OmKeyArgs args, String clientAddress)
      throws IOException {
    Preconditions.checkNotNull(args, "Key args can not be null");
    String volumeName = args.getVolumeName();
    String bucketName = args.getBucketName();
    String keyName = args.getKeyName();
    OzoneFileStatus fileStatus;
    if (isBucketFSOptimized(volumeName, bucketName)) {
      fileStatus = getOzoneFileStatusFSO(args, clientAddress, false);
    } else {
      fileStatus = getOzoneFileStatus(args, clientAddress);
    }
    //if key is not of type file or if key is not found we throw an exception
    if (fileStatus.isFile()) {
      // add block token for read.
      if (!args.isHeadOp()) {
        addBlockToken4Read(fileStatus.getKeyInfo());
      }
      return fileStatus.getKeyInfo();
    }
    throw new OMException("Can not write to directory: " + keyName,
        ResultCodes.NOT_A_FILE);
  }

  /**
   * Refresh the key block location information by get latest info from SCM.
   * @param key
   */
  @Override
  public void refresh(OmKeyInfo key) throws IOException {
    Preconditions.checkNotNull(key, "Key info can not be null");
    refreshPipeline(Arrays.asList(key));
  }

  public static boolean isKeyDeleted(String key, Table keyTable) {
    CacheValue<OmKeyInfo> omKeyInfoCacheValue
        = keyTable.getCacheValue(new CacheKey(key));
    return omKeyInfoCacheValue != null
        && omKeyInfoCacheValue.getCacheValue() == null;
  }

  /**
   * Helper function for listStatus to find key in TableCache.
   */
  private void listStatusFindKeyInTableCache(
      Iterator<Map.Entry<CacheKey<String>, CacheValue<OmKeyInfo>>> cacheIter,
      String keyArgs, String startCacheKey, boolean recursive,
      TreeMap<String, OzoneFileStatus> cacheKeyMap) throws IOException {

    Map<String, OmKeyInfo> remainingKeys = new HashMap<>();
    // extract the /volume/buck/ prefix from the startCacheKey
    int volBuckEndIndex = StringUtils.ordinalIndexOf(
        startCacheKey, OZONE_URI_DELIMITER, 3);
    String volumeBuckPrefix = startCacheKey.substring(0, volBuckEndIndex + 1);

    while (cacheIter.hasNext()) {
      Map.Entry<CacheKey<String>, CacheValue<OmKeyInfo>> entry =
          cacheIter.next();
      String cacheKey = entry.getKey().getCacheKey();
      if (cacheKey.equals(keyArgs)) {
        continue;
      }
      OmKeyInfo cacheOmKeyInfo = entry.getValue().getCacheValue();
      // cacheOmKeyInfo is null if an entry is deleted in cache
      if (cacheOmKeyInfo != null && cacheKey.startsWith(
          keyArgs) && cacheKey.compareTo(startCacheKey) >= 0) {
        if (!recursive) {
          String remainingKey = StringUtils.stripEnd(cacheKey.substring(
              keyArgs.length()), OZONE_URI_DELIMITER);
          // For non-recursive, the remaining part of key can't have '/'
          if (remainingKey.contains(OZONE_URI_DELIMITER)) {
            remainingKeys.put(cacheKey, cacheOmKeyInfo);
            continue;
          }
        }
        OzoneFileStatus fileStatus = new OzoneFileStatus(
            cacheOmKeyInfo, scmBlockSize, !OzoneFSUtils.isFile(cacheKey));
        cacheKeyMap.putIfAbsent(cacheKey, fileStatus);
        // This else block has been added to capture deleted entries in cache.
        // Adding deleted entries in cacheKeyMap as there is a possible race
        // condition where table cache iterator is flushed already when
        // using in the caller of this method.
      } else if (cacheOmKeyInfo == null && !cacheKeyMap.containsKey(cacheKey)) {
        cacheKeyMap.put(cacheKey, null);
      }
    }

    // let's say fsPaths is disabled, then creating a key like a/b/c
    // will not create intermediate keys in the keyTable so only entry
    // in the keyTable would be {a/b/c}. This would be skipped from getting
    // added to cacheKeyMap above as remainingKey would be {b/c} and it
    // contains the slash, In this case we track such keys which are not added
    // to the map, find the immediate child and check if they are present in
    // the map. If not create a fake dir and add it. This is similar to the
    // logic in findKeyInDbWithIterator.
    if (!recursive) {
      for (Map.Entry<String, OmKeyInfo> entry : remainingKeys.entrySet()) {
        String remainingKey = entry.getKey();
        String immediateChild =
            OzoneFSUtils.getImmediateChild(remainingKey, keyArgs);
        if (!cacheKeyMap.containsKey(immediateChild)) {
          // immediateChild contains volume/bucket prefix remove it.
          String immediateChildKeyName =
              immediateChild.replaceAll(volumeBuckPrefix, "");
          OmKeyInfo fakeDirEntry =
              createDirectoryKey(entry.getValue(), immediateChildKeyName);
          cacheKeyMap.put(immediateChild,
              new OzoneFileStatus(fakeDirEntry, scmBlockSize, true));
        }
      }
    }
  }

  /**
   * List the status for a file or a directory and its contents.
   *
   * @param args       Key args
   * @param recursive  For a directory if true all the descendants of a
   *                   particular directory are listed
   * @param startKey   Key from which listing needs to start. If startKey exists
   *                   its status is included in the final list.
   * @param numEntries Number of entries to list from the start key
   * @return list of file status
   */
  @Override
  public List<OzoneFileStatus> listStatus(OmKeyArgs args, boolean recursive,
                                          String startKey, long numEntries)
          throws IOException {
    return listStatus(args, recursive, startKey, numEntries, null);
  }

  public List<OzoneFileStatus> listStatus(OmKeyArgs args, boolean recursive,
                                          String startKey, long numEntries,
                                          String clientAddress)
      throws IOException {
    return listStatus(args, recursive, startKey, numEntries,
        clientAddress, false);
  }

  /**
   * List the status for a file or a directory and its contents.
   *
   * @param args       Key args
   * @param recursive  For a directory if true all the descendants of a
   *                   particular directory are listed
   * @param startKey   Key from which listing needs to start. If startKey exists
   *                   its status is included in the final list.
   * @param numEntries Number of entries to list from the start key
   * @param clientAddress a hint to key manager, order the datanode in returned
   *                      pipeline by distance between client and datanode.
   * @return list of file status
   */
  @Override
  @SuppressWarnings("methodlength")
  public List<OzoneFileStatus> listStatus(OmKeyArgs args, boolean recursive,
      String startKey, long numEntries, String clientAddress,
      boolean allowPartialPrefixes) throws IOException {
    Preconditions.checkNotNull(args, "Key args can not be null");
    String volumeName = args.getVolumeName();
    String bucketName = args.getBucketName();
    String keyName = args.getKeyName();
    List<OzoneFileStatus> fileStatusList = new ArrayList<>();
    if (numEntries <= 0) {
      return fileStatusList;
    }

    if (isBucketFSOptimized(volumeName, bucketName)) {
      Preconditions.checkArgument(!recursive);
      OzoneListStatusHelper statusHelper =
          new OzoneListStatusHelper(metadataManager, scmBlockSize,
              this::getOzoneFileStatusFSO,
              ozoneManager.getDefaultReplicationConfig());
      Collection<OzoneFileStatus> statuses =
          statusHelper.listStatusFSO(args, startKey, numEntries,
          clientAddress, allowPartialPrefixes);
      return buildFinalStatusList(statuses, args, clientAddress);
    }

    // A map sorted by OmKey to combine results from TableCache and DB.
    TreeMap<String, OzoneFileStatus> cacheKeyMap = new TreeMap<>();

    if (Strings.isNullOrEmpty(startKey)) {
      OzoneFileStatus fileStatus = getFileStatus(args, clientAddress);
      if (fileStatus.isFile()) {
        return Collections.singletonList(fileStatus);
      }
      // keyName is a directory
      startKey = OzoneFSUtils.addTrailingSlashIfNeeded(keyName);
    }

    // Note: eliminating the case where startCacheKey could end with '//'
    String keyArgs = OzoneFSUtils.addTrailingSlashIfNeeded(
        metadataManager.getOzoneKey(volumeName, bucketName, keyName));

    TableIterator<String, ? extends Table.KeyValue<String, OmKeyInfo>> iterator;
    Table<String, OmKeyInfo> keyTable;
    metadataManager.getLock().acquireReadLock(BUCKET_LOCK, volumeName,
        bucketName);
    try {
      keyTable = metadataManager.getKeyTable(
          getBucketLayout(metadataManager, volumeName, bucketName));
      iterator = getIteratorForKeyInTableCache(recursive, startKey,
          volumeName, bucketName, cacheKeyMap, keyArgs, keyTable);
    } finally {
      metadataManager.getLock().releaseReadLock(BUCKET_LOCK, volumeName,
          bucketName);
    }

    try {
      findKeyInDbWithIterator(recursive, startKey, numEntries, volumeName,
          bucketName, keyName, cacheKeyMap, keyArgs, keyTable, iterator);
    } finally {
      iterator.close();
    }

    int countEntries;

    countEntries = 0;
    // Convert results in cacheKeyMap to List
    for (OzoneFileStatus fileStatus : cacheKeyMap.values()) {
      // Here need to check if a key is deleted as cacheKeyMap will contain
      // deleted entries as well. Adding deleted entries in cacheKeyMap is done
      // as there is a possible race condition where table cache iterator is
      // flushed already and isKeyDeleted check may not work as expected
      // before putting entries in cacheKeyMap in findKeyInDbWithIterator call.
      if (fileStatus == null) {
        continue;
      }
      fileStatusList.add(fileStatus);
      countEntries++;
      if (countEntries >= numEntries) {
        break;
      }
    }
    // Clean up temp map and set
    cacheKeyMap.clear();

    List<OmKeyInfo> keyInfoList = new ArrayList<>(fileStatusList.size());
    fileStatusList.stream().map(OzoneFileStatus::getKeyInfo).forEach(keyInfoList::add);
    if (args.getLatestVersionLocation()) {
      slimLocationVersion(keyInfoList.toArray(new OmKeyInfo[0]));
    }

    refreshPipelineFromCache(keyInfoList);

    if (args.getSortDatanodes()) {
      sortDatanodes(clientAddress, keyInfoList.toArray(new OmKeyInfo[0]));
    }
    return fileStatusList;
  }

  private TableIterator<String, ? extends Table.KeyValue<String, OmKeyInfo>>
      getIteratorForKeyInTableCache(
      boolean recursive, String startKey, String volumeName, String bucketName,
      TreeMap<String, OzoneFileStatus> cacheKeyMap, String keyArgs,
      Table<String, OmKeyInfo> keyTable) throws IOException {
    TableIterator<String, ? extends Table.KeyValue<String, OmKeyInfo>> iterator;
    Iterator<Map.Entry<CacheKey<String>, CacheValue<OmKeyInfo>>>
        cacheIter = keyTable.cacheIterator();
    String startCacheKey = metadataManager.getOzoneKey(volumeName, bucketName, startKey);

    // First, find key in TableCache
    listStatusFindKeyInTableCache(cacheIter, keyArgs, startCacheKey,
        recursive, cacheKeyMap);
    iterator = keyTable.iterator();
    return iterator;
  }

  @SuppressWarnings("parameternumber")
  private void findKeyInDbWithIterator(boolean recursive, String startKey,
      long numEntries, String volumeName, String bucketName, String keyName,
      TreeMap<String, OzoneFileStatus> cacheKeyMap, String keyArgs,
      Table<String, OmKeyInfo> keyTable,
      TableIterator<String,
          ? extends Table.KeyValue<String, OmKeyInfo>> iterator)
      throws IOException {
    // Then, find key in DB
    String seekKeyInDb =
        metadataManager.getOzoneKey(volumeName, bucketName, startKey);
    Table.KeyValue<String, OmKeyInfo> entry = iterator.seek(seekKeyInDb);
    int countEntries = 0;
    if (iterator.hasNext()) {
      if (entry.getKey().equals(keyArgs)) {
        // Skip the key itself, since we are listing inside the directory
        iterator.next();
      }
      // Iterate through seek results
      while (iterator.hasNext() && numEntries - countEntries > 0) {
        entry = iterator.next();
        String entryInDb = entry.getKey();
        OmKeyInfo omKeyInfo = entry.getValue();
        if (entryInDb.startsWith(keyArgs)) {
          String entryKeyName = omKeyInfo.getKeyName();
          if (recursive) {
            // for recursive list all the entries
            if (!cacheKeyMap.containsKey(entryInDb)) {
              cacheKeyMap.put(entryInDb, new OzoneFileStatus(omKeyInfo,
                  scmBlockSize, !OzoneFSUtils.isFile(entryKeyName)));
              countEntries++;
            }
          } else {
            // get the child of the directory to list from the entry. For
            // example if directory to list is /a and entry is /a/b/c where
            // c is a file. The immediate child is b which is a directory. c
            // should not be listed as child of a.
            String immediateChild = OzoneFSUtils
                .getImmediateChild(entryKeyName, keyName);
            boolean isFile = OzoneFSUtils.isFile(immediateChild);
            if (isFile) {
              if (!cacheKeyMap.containsKey(entryInDb)) {
                cacheKeyMap.put(entryInDb,
                    new OzoneFileStatus(omKeyInfo, scmBlockSize, !isFile));
                countEntries++;
              }
            } else {
              // if entry is a directory
              if (!cacheKeyMap.containsKey(entryInDb)) {
                if (!entryKeyName.equals(immediateChild)) {
                  OmKeyInfo fakeDirEntry = createDirectoryKey(
                      omKeyInfo, immediateChild);
                  String fakeDirKey = ozoneManager.getMetadataManager()
                      .getOzoneKey(fakeDirEntry.getVolumeName(),
                          fakeDirEntry.getBucketName(),
                          fakeDirEntry.getKeyName());
                  cacheKeyMap.put(fakeDirKey,
                      new OzoneFileStatus(fakeDirEntry,
                          scmBlockSize, true));
                } else {
                  // If entryKeyName matches dir name, we have the info
                  cacheKeyMap.put(entryInDb,
                      new OzoneFileStatus(omKeyInfo, 0, true));
                }
                countEntries++;
              }
              // skip the other descendants of this child directory.
              iterator.seek(getNextGreaterString(volumeName, bucketName,
                  immediateChild));
            }
          }
        } else {
          break;
        }
      }
    }
  }

  private List<OzoneFileStatus> buildFinalStatusList(
      Collection<OzoneFileStatus> statusesCollection, OmKeyArgs omKeyArgs,
      String clientAddress)
      throws IOException {
    List<OzoneFileStatus> fileStatusFinalList = new ArrayList<>();
    List<OmKeyInfo> keyInfoList = new ArrayList<>();

    for (OzoneFileStatus fileStatus : statusesCollection) {
      if (fileStatus.isFile()) {
        keyInfoList.add(fileStatus.getKeyInfo());
      }
      fileStatusFinalList.add(fileStatus);
    }
    return sortPipelineInfo(fileStatusFinalList, keyInfoList,
        omKeyArgs, clientAddress);
  }

  private List<OzoneFileStatus> sortPipelineInfo(
      List<OzoneFileStatus> fileStatusFinalList, List<OmKeyInfo> keyInfoList,
      OmKeyArgs omKeyArgs, String clientAddress) throws IOException {
    if (omKeyArgs.getLatestVersionLocation()) {
      slimLocationVersion(keyInfoList.toArray(new OmKeyInfo[0]));
    }
    // refreshPipeline flag check has been removed as part of
    // https://issues.apache.org/jira/browse/HDDS-3658.
    // Please refer this jira for more details.
    refreshPipelineFromCache(keyInfoList);

    if (omKeyArgs.getSortDatanodes()) {
      sortDatanodes(clientAddress, keyInfoList.toArray(new OmKeyInfo[0]));
    }

    return fileStatusFinalList;
  }

  private String getNextGreaterString(String volumeName, String bucketName,
      String keyPrefix) throws IOException {
    // Increment the last character of the string and return the new ozone key.
    Preconditions.checkArgument(!Strings.isNullOrEmpty(keyPrefix),
        "Key prefix is null or empty");
    final StringCodec codec = StringCodec.get();
    final byte[] keyPrefixInBytes = codec.toPersistedFormat(keyPrefix);
    keyPrefixInBytes[keyPrefixInBytes.length - 1]++;
    return metadataManager.getOzoneKey(volumeName, bucketName,
        codec.fromPersistedFormat(keyPrefixInBytes));
  }

  private FileEncryptionInfo getFileEncryptionInfo(OmBucketInfo bucketInfo)
      throws IOException {
    FileEncryptionInfo encInfo = null;
    BucketEncryptionKeyInfo ezInfo = bucketInfo.getEncryptionKeyInfo();
    if (ezInfo != null) {
      if (getKMSProvider() == null) {
        throw new OMException("Invalid KMS provider, check configuration " +
            HADOOP_SECURITY_KEY_PROVIDER_PATH,
            INVALID_KMS_PROVIDER);
      }

      final String ezKeyName = ezInfo.getKeyName();
      EncryptedKeyVersion edek = generateEDEK(ezKeyName);
      encInfo = new FileEncryptionInfo(ezInfo.getSuite(), ezInfo.getVersion(),
          edek.getEncryptedKeyVersion().getMaterial(),
          edek.getEncryptedKeyIv(),
          ezKeyName, edek.getEncryptionKeyVersionName());
    }
    return encInfo;
  }

  private void sortDatanodes(String clientMachine, OmKeyInfo... keyInfos) {
    if (keyInfos != null && clientMachine != null) {
      Map<Set<String>, List<DatanodeDetails>> sortedPipelines = new HashMap<>();
      for (OmKeyInfo keyInfo : keyInfos) {
        OmKeyLocationInfoGroup key = keyInfo.getLatestVersionLocations();
        if (key == null) {
          LOG.warn("No location for key {}", keyInfo);
          continue;
        }
        for (OmKeyLocationInfo k : key.getLocationList()) {
          Pipeline pipeline = k.getPipeline();
          List<DatanodeDetails> nodes = pipeline.getNodes();
          List<String> uuidList = toNodeUuid(nodes);
          Set<String> uuidSet = new HashSet<>(uuidList);
          List<DatanodeDetails> sortedNodes = sortedPipelines.get(uuidSet);
          if (sortedNodes == null) {
            if (nodes.isEmpty()) {
              LOG.warn("No datanodes in pipeline {}", pipeline.getId());
              continue;
            }
            sortedNodes = sortDatanodes(nodes, clientMachine);
            if (sortedNodes != null) {
              sortedPipelines.put(uuidSet, sortedNodes);
            }
          } else if (LOG.isDebugEnabled()) {
            LOG.debug("Found sorted datanodes for pipeline {} and client {} "
                + "in cache", pipeline.getId(), clientMachine);
          }
          if (!Objects.equals(pipeline.getNodesInOrder(), sortedNodes)) {
            k.setPipeline(pipeline.copyWithNodesInOrder(sortedNodes));
          }
        }
      }
    }
  }

  @VisibleForTesting
  public List<DatanodeDetails> sortDatanodes(List<DatanodeDetails> nodes,
                                             String clientMachine) {
    final Node client = getClientNode(clientMachine, nodes);
    return ozoneManager.getClusterMap()
        .sortByDistanceCost(client, nodes, nodes.size());
  }

  private Node getClientNode(String clientMachine,
                             List<DatanodeDetails> nodes) {
    List<DatanodeDetails> matchingNodes = new ArrayList<>();
    boolean useHostname = ozoneManager.getConfiguration().getBoolean(
        DFSConfigKeysLegacy.DFS_DATANODE_USE_DN_HOSTNAME,
        DFSConfigKeysLegacy.DFS_DATANODE_USE_DN_HOSTNAME_DEFAULT);
    for (DatanodeDetails node : nodes) {
      if ((useHostname ? node.getHostName() : node.getIpAddress()).equals(
          clientMachine)) {
        matchingNodes.add(node);
      }
    }
    return !matchingNodes.isEmpty() ? matchingNodes.get(0) :
        getOtherNode(clientMachine);
  }

  private Node getOtherNode(String clientMachine) {
    try {
      String clientLocation = resolveNodeLocation(clientMachine);
      if (clientLocation != null) {
        Node rack = ozoneManager.getClusterMap().getNode(clientLocation);
        if (rack instanceof InnerNode) {
          return new NodeImpl(clientMachine, clientLocation,
              (InnerNode) rack, rack.getLevel() + 1,
              NODE_COST_DEFAULT);
        }
      }
    } catch (Exception e) {
      LOG.info("Could not resolve client {}: {}",
          clientMachine, e.getMessage());
    }
    return null;
  }

  private String resolveNodeLocation(String hostname) {
    List<String> hosts = Collections.singletonList(hostname);
    List<String> resolvedHosts = dnsToSwitchMapping.resolve(hosts);
    if (resolvedHosts != null && !resolvedHosts.isEmpty()) {
      String location = resolvedHosts.get(0);
      LOG.debug("Node {} resolved to location {}", hostname, location);
      return location;
    } else {
      LOG.debug("Node resolution did not yield any result for {}", hostname);
      return null;
    }
  }

  private static List<String> toNodeUuid(Collection<DatanodeDetails> nodes) {
    List<String> nodeSet = new ArrayList<>(nodes.size());
    for (DatanodeDetails node : nodes) {
      nodeSet.add(node.getUuidString());
    }
    return nodeSet;
  }
  private void slimLocationVersion(OmKeyInfo... keyInfos) {
    if (keyInfos != null) {
      for (OmKeyInfo keyInfo : keyInfos) {
        OmKeyLocationInfoGroup key = keyInfo.getLatestVersionLocations();
        if (key == null) {
          LOG.warn("No location version for key {}", keyInfo);
          continue;
        }
        int keyLocationVersionLength = keyInfo.getKeyLocationVersions().size();
        if (keyLocationVersionLength <= 1) {
          continue;
        }
        keyInfo.setKeyLocationVersions(keyInfo.getKeyLocationVersions()
            .subList(keyLocationVersionLength - 1, keyLocationVersionLength));
      }
    }
  }

  @Override
  public Table.KeyValue<String, OmKeyInfo> getPendingDeletionDir()
          throws IOException {
    // TODO: Make the return type as OmDirectoryInfo after adding
    //  volumeId and bucketId to OmDirectoryInfo
    try (TableIterator<String, ? extends Table.KeyValue<String, OmKeyInfo>>
             deletedDirItr = metadataManager.getDeletedDirTable().iterator()) {
      if (deletedDirItr.hasNext()) {
        Table.KeyValue<String, OmKeyInfo> keyValue = deletedDirItr.next();
        if (keyValue != null) {
          return keyValue;
        }
      }
    }
    return null;
  }

  @Override
  public TableIterator<String, ? extends Table.KeyValue<String, OmKeyInfo>> getDeletedDirEntries(
      String volume, String bucket) throws IOException {
    Optional<String> bucketPrefix = getBucketPrefix(volume, bucket, true);
    return metadataManager.getDeletedDirTable().iterator(bucketPrefix.orElse(""));
  }

  @Override
  public DeleteKeysResult getPendingDeletionSubDirs(long volumeId, long bucketId,
      OmKeyInfo parentInfo, long remainingBufLimit) throws IOException {
    String seekDirInDB = metadataManager.getOzonePathKey(volumeId, bucketId,
        parentInfo.getObjectID(), "");
    long countEntries = 0;

    Table<String, OmDirectoryInfo> dirTable = metadataManager.getDirectoryTable();
    try (TableIterator<String,
        ? extends Table.KeyValue<String, OmDirectoryInfo>>
<<<<<<< HEAD
        iterator = dirTable.iterator(seekDirInDB)) {
      return gatherSubDirsWithIterator(parentInfo, numEntries, countEntries, iterator);
    }

  }

  private List<OmKeyInfo> gatherSubDirsWithIterator(OmKeyInfo parentInfo,
      long numEntries, long countEntries,
      TableIterator<String, ? extends Table.KeyValue<String, OmDirectoryInfo>> iterator)
      throws IOException {
    List<OmKeyInfo> directories = new ArrayList<>();
=======
        iterator = dirTable.iterator()) {
      return gatherSubDirsWithIterator(parentInfo,
          seekDirInDB, countEntries, iterator, remainingBufLimit);
    }

  }

  private DeleteKeysResult gatherSubDirsWithIterator(OmKeyInfo parentInfo,
       String seekDirInDB,
      long countEntries,
      TableIterator<String,
          ? extends Table.KeyValue<String, OmDirectoryInfo>> iterator, long remainingBufLimit)
      throws IOException {
    List<OmKeyInfo> directories = new ArrayList<>();
    iterator.seek(seekDirInDB);
    long consumedSize = 0;
    boolean processedSubDirs = false;
>>>>>>> 24aab04e

    while (iterator.hasNext() && remainingBufLimit > 0) {
      Table.KeyValue<String, OmDirectoryInfo> entry = iterator.next();
      OmDirectoryInfo dirInfo = entry.getValue();
      long objectSerializedSize = entry.getRawValue().length;
      if (!OMFileRequest.isImmediateChild(dirInfo.getParentObjectID(),
          parentInfo.getObjectID())) {
        processedSubDirs = true;
        break;
      }
      if (!metadataManager.getDirectoryTable().isExist(entry.getKey())) {
        continue;
      }
      if (remainingBufLimit - objectSerializedSize < 0) {
        break;
      }
      String dirName = OMFileRequest.getAbsolutePath(parentInfo.getKeyName(),
          dirInfo.getName());
      OmKeyInfo omKeyInfo = OMFileRequest.getOmKeyInfo(
          parentInfo.getVolumeName(), parentInfo.getBucketName(), dirInfo,
          dirName);
      directories.add(omKeyInfo);
      countEntries++;
      remainingBufLimit -= objectSerializedSize;
      consumedSize += objectSerializedSize;
    }

    processedSubDirs = processedSubDirs || (!iterator.hasNext());

    return new DeleteKeysResult(directories, consumedSize, processedSubDirs);
  }

  @Override
  public DeleteKeysResult getPendingDeletionSubFiles(long volumeId,
      long bucketId, OmKeyInfo parentInfo, long remainingBufLimit)
          throws IOException {
    List<OmKeyInfo> files = new ArrayList<>();
    String seekFileInDB = metadataManager.getOzonePathKey(volumeId, bucketId,
        parentInfo.getObjectID(), "");
    long consumedSize = 0;
    boolean processedSubFiles = false;

    Table fileTable = metadataManager.getFileTable();
    try (TableIterator<String, ? extends Table.KeyValue<String, OmKeyInfo>>
        iterator = fileTable.iterator(seekFileInDB)) {

      while (iterator.hasNext() && remainingBufLimit > 0) {
        Table.KeyValue<String, OmKeyInfo> entry = iterator.next();
        OmKeyInfo fileInfo = entry.getValue();
        long objectSerializedSize = entry.getRawValue().length;
        if (!OMFileRequest.isImmediateChild(fileInfo.getParentObjectID(),
            parentInfo.getObjectID())) {
          processedSubFiles = true;
          break;
        }
        if (!metadataManager.getFileTable().isExist(entry.getKey())) {
          continue;
        }
        if (remainingBufLimit - objectSerializedSize < 0) {
          break;
        }
        fileInfo.setFileName(fileInfo.getKeyName());
        String fullKeyPath = OMFileRequest.getAbsolutePath(
            parentInfo.getKeyName(), fileInfo.getKeyName());
        fileInfo.setKeyName(fullKeyPath);

        files.add(fileInfo);
        remainingBufLimit -= objectSerializedSize;
        consumedSize += objectSerializedSize;
      }
      processedSubFiles = processedSubFiles || (!iterator.hasNext());
    }

    return new DeleteKeysResult(files, consumedSize, processedSubFiles);
  }

  public boolean isBucketFSOptimized(String volName, String buckName)
      throws IOException {
    String buckKey =
        metadataManager.getBucketKey(volName, buckName);
    OmBucketInfo buckInfo =
        metadataManager.getBucketTable().get(buckKey);
    if (buckInfo != null) {
      return buckInfo.getBucketLayout().isFileSystemOptimized();
    }
    return false;
  }

  @Override
  public OmKeyInfo getKeyInfo(OmKeyArgs args, ResolvedBucket bucket,
      String clientAddress) throws IOException {
    Preconditions.checkNotNull(args);

    OmKeyInfo value = captureLatencyNs(
        metrics.getGetKeyInfoReadKeyInfoLatencyNs(),
        () -> readKeyInfo(args, bucket.bucketLayout()));

    // If operation is head, do not perform any additional steps based on flags.
    // As head operation does not need any of those details.
    if (!args.isHeadOp()) {

      // add block token for read.
      captureLatencyNs(metrics.getGetKeyInfoGenerateBlockTokenLatencyNs(),
          () -> addBlockToken4Read(value));

      // get container pipeline info from cache.
      captureLatencyNs(metrics.getGetKeyInfoRefreshLocationLatencyNs(),
          () -> refreshPipelineFromCache(value,
              args.isForceUpdateContainerCacheFromSCM()));

      if (args.getSortDatanodes()) {
        captureLatencyNs(metrics.getGetKeyInfoSortDatanodesLatencyNs(),
            () -> sortDatanodes(clientAddress, value));
      }
    }
    return value;
  }

  private void refreshPipelineFromCache(Iterable<OmKeyInfo> keyInfos)
      throws IOException {
    Set<Long> containerIds = new HashSet<>();
    for (OmKeyInfo keyInfo : keyInfos) {
      extractContainerIDs(keyInfo).forEach(containerIds::add);
    }

    // List API never force cache refresh. If a client detects a block
    // location is outdated, it'll call getKeyInfo with cacheRefresh=true
    // to request cache refresh on individual container.
    Map<Long, Pipeline> containerLocations =
        scmClient.getContainerLocations(containerIds, false);

    for (OmKeyInfo keyInfo : keyInfos) {
      setUpdatedContainerLocation(keyInfo, containerLocations);
    }
  }

  protected void refreshPipelineFromCache(OmKeyInfo keyInfo,
                                          boolean forceRefresh)
      throws IOException {
    Set<Long> containerIds = extractContainerIDs(keyInfo)
        .collect(Collectors.toSet());

    metrics.setForceContainerCacheRefresh(forceRefresh);
    Map<Long, Pipeline> containerLocations =
        scmClient.getContainerLocations(containerIds, forceRefresh);

    setUpdatedContainerLocation(keyInfo, containerLocations);
  }

  private void setUpdatedContainerLocation(OmKeyInfo keyInfo,
                         Map<Long, Pipeline> containerLocations) {
    for (OmKeyLocationInfoGroup key : keyInfo.getKeyLocationVersions()) {
      for (List<OmKeyLocationInfo> omKeyLocationInfoList :
          key.getLocationLists()) {
        for (OmKeyLocationInfo omKeyLocationInfo : omKeyLocationInfoList) {
          Pipeline pipeline = containerLocations.get(
              omKeyLocationInfo.getContainerID());
          if (pipeline != null &&
              !pipeline.equals(omKeyLocationInfo.getPipeline())) {
            omKeyLocationInfo.setPipeline(pipeline);
          }
        }
      }
    }
  }

  @Nonnull
  private Stream<Long> extractContainerIDs(OmKeyInfo keyInfo) {
    return keyInfo.getKeyLocationVersions().stream()
        .flatMap(v -> v.getLocationList().stream())
        .map(BlockLocationInfo::getContainerID);
  }
}<|MERGE_RESOLUTION|>--- conflicted
+++ resolved
@@ -2081,37 +2081,20 @@
     Table<String, OmDirectoryInfo> dirTable = metadataManager.getDirectoryTable();
     try (TableIterator<String,
         ? extends Table.KeyValue<String, OmDirectoryInfo>>
-<<<<<<< HEAD
         iterator = dirTable.iterator(seekDirInDB)) {
-      return gatherSubDirsWithIterator(parentInfo, numEntries, countEntries, iterator);
-    }
-
-  }
-
-  private List<OmKeyInfo> gatherSubDirsWithIterator(OmKeyInfo parentInfo,
-      long numEntries, long countEntries,
-      TableIterator<String, ? extends Table.KeyValue<String, OmDirectoryInfo>> iterator)
-      throws IOException {
-    List<OmKeyInfo> directories = new ArrayList<>();
-=======
-        iterator = dirTable.iterator()) {
-      return gatherSubDirsWithIterator(parentInfo,
-          seekDirInDB, countEntries, iterator, remainingBufLimit);
+      return gatherSubDirsWithIterator(parentInfo, countEntries, iterator, remainingBufLimit);
     }
 
   }
 
   private DeleteKeysResult gatherSubDirsWithIterator(OmKeyInfo parentInfo,
-       String seekDirInDB,
       long countEntries,
       TableIterator<String,
           ? extends Table.KeyValue<String, OmDirectoryInfo>> iterator, long remainingBufLimit)
       throws IOException {
     List<OmKeyInfo> directories = new ArrayList<>();
-    iterator.seek(seekDirInDB);
     long consumedSize = 0;
     boolean processedSubDirs = false;
->>>>>>> 24aab04e
 
     while (iterator.hasNext() && remainingBufLimit > 0) {
       Table.KeyValue<String, OmDirectoryInfo> entry = iterator.next();
