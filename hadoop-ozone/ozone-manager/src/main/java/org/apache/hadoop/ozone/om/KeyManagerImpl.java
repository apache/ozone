--- conflicted
+++ resolved
@@ -731,18 +731,17 @@
 
   @Override
   public PendingKeysDeletion getPendingDeletionKeys(
-      final CheckedFunction<KeyValue<String, OmKeyInfo>, Boolean, IOException> filter, final int count,
-      int ratisByteLimit) throws IOException {
-    return getPendingDeletionKeys(null, null, null, filter, count, ratisByteLimit);
+      final CheckedFunction<KeyValue<String, OmKeyInfo>, Boolean, IOException> filter, final int count)
+      throws IOException {
+    return getPendingDeletionKeys(null, null, null, filter, count);
   }
 
   @Override
   public PendingKeysDeletion getPendingDeletionKeys(
       String volume, String bucket, String startKey,
       CheckedFunction<KeyValue<String, OmKeyInfo>, Boolean, IOException> filter,
-      int count, int ratisByteLimit) throws IOException {
+      int count) throws IOException {
     List<BlockGroup> keyBlocksList = Lists.newArrayList();
-    long serializedSize = 0;
     Map<String, RepeatedOmKeyInfo> keysToModify = new HashMap<>();
     Map<String, Long> keyBlockReplicatedSize = new HashMap<>();
     int notReclaimableKeyCount = 0;
@@ -759,7 +758,6 @@
         delKeyIter.seek(startKey);
       }
       int currentCount = 0;
-      boolean maxReqSizeExceeded = false;
       while (delKeyIter.hasNext() && currentCount < count) {
         RepeatedOmKeyInfo notReclaimableKeyInfo = new RepeatedOmKeyInfo();
         KeyValue<String, RepeatedOmKeyInfo> kv = delKeyIter.next();
@@ -776,21 +774,6 @@
                       .map(b -> new BlockID(b.getContainerID(), b.getLocalID()))).collect(Collectors.toList());
               BlockGroup keyBlocks = BlockGroup.newBuilder().setKeyName(kv.getKey())
                   .addAllBlockIDs(blockIDS).build();
-<<<<<<< HEAD
-              int keyBlockSerializedSize = keyBlocks.getProto().getSerializedSize();
-              serializedSize += keyBlockSerializedSize;
-              if (serializedSize > ratisByteLimit) {
-                maxReqSizeExceeded = true;
-                if (LOG.isDebugEnabled()) {
-                  LOG.debug(
-                      "Total size of cumulative keys and rename entries in the snapshotRenamedTable in a cycle " +
-                          "crossed 90% ratis limit, serialized size of keys: {}",
-                      serializedSize);
-                }
-                break;
-              }
-=======
->>>>>>> c6c4279f
               keyBlockReplicatedSize.put(keyBlocks.getGroupID(), info.getReplicatedSize());
               blockGroupList.add(keyBlocks);
               currentCount++;
@@ -798,9 +781,6 @@
               notReclaimableKeyInfo.addOmKeyInfo(info);
             }
           }
-          if (maxReqSizeExceeded) {
-            break;
-          }
 
           List<OmKeyInfo> notReclaimableKeyInfoList = notReclaimableKeyInfo.getOmKeyInfoList();
 
@@ -821,9 +801,8 @@
           TableIterator<String, ? extends KeyValue<String, V>> tableIterator,
           Function<V, R> valueFunction,
           CheckedFunction<KeyValue<String, V>, Boolean, IOException> filter,
-          int size, int ratisLimit) throws IOException {
+          int size) throws IOException {
     List<KeyValue<String, R>> entries = new ArrayList<>();
-    int consumedSize = 0;
     /* Seek to the start key if it's not null. The next key in queue is ensured to start with the bucket
          prefix, {@link org.apache.hadoop.hdds.utils.db.Table#iterator(bucketPrefix)} would ensure this.
     */
@@ -836,13 +815,8 @@
     while (tableIterator.hasNext() && currentCount < size) {
       KeyValue<String, V> kv = tableIterator.next();
       if (kv != null && filter.apply(kv)) {
-        consumedSize += kv.getValueByteSize();
-        entries.add(Table.newKeyValue(kv.getKey(), valueFunction.apply(kv.getValue()), kv.getValueByteSize()));
+        entries.add(Table.newKeyValue(kv.getKey(), valueFunction.apply(kv.getValue())));
         currentCount++;
-        if (consumedSize > ratisLimit) {
-          LOG.info("Serialized size exceeded the ratis limit, current serailized size : {}", consumedSize);
-          break;
-        }
       }
     }
     return entries;
@@ -863,12 +837,11 @@
   @Override
   public List<KeyValue<String, String>> getRenamesKeyEntries(
       String volume, String bucket, String startKey,
-      CheckedFunction<KeyValue<String, String>, Boolean, IOException> filter, int size, int ratisLimit)
-      throws IOException {
+      CheckedFunction<KeyValue<String, String>, Boolean, IOException> filter, int size) throws IOException {
     Optional<String> bucketPrefix = getBucketPrefix(volume, bucket, false);
     try (TableIterator<String, ? extends KeyValue<String, String>>
              renamedKeyIter = metadataManager.getSnapshotRenamedTable().iterator(bucketPrefix.orElse(""))) {
-      return getTableEntries(startKey, renamedKeyIter, Function.identity(), filter, size, ratisLimit);
+      return getTableEntries(startKey, renamedKeyIter, Function.identity(), filter, size);
     }
   }
 
@@ -914,11 +887,11 @@
   public List<KeyValue<String, List<OmKeyInfo>>> getDeletedKeyEntries(
       String volume, String bucket, String startKey,
       CheckedFunction<KeyValue<String, RepeatedOmKeyInfo>, Boolean, IOException> filter,
-      int size, int ratisLimit) throws IOException {
+      int size) throws IOException {
     Optional<String> bucketPrefix = getBucketPrefix(volume, bucket, false);
     try (TableIterator<String, ? extends KeyValue<String, RepeatedOmKeyInfo>>
              delKeyIter = metadataManager.getDeletedTable().iterator(bucketPrefix.orElse(""))) {
-      return getTableEntries(startKey, delKeyIter, RepeatedOmKeyInfo::cloneOmKeyInfoList, filter, size, ratisLimit);
+      return getTableEntries(startKey, delKeyIter, RepeatedOmKeyInfo::cloneOmKeyInfoList, filter, size);
     }
   }
 
