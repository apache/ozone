--- conflicted
+++ resolved
@@ -745,7 +745,6 @@
       int count) throws IOException {
     List<PurgedKey> purgedKeys = Lists.newArrayList();
     Map<String, RepeatedOmKeyInfo> keysToModify = new HashMap<>();
-    Map<String, Long> keyBlockReplicatedSize = new HashMap<>();
     int notReclaimableKeyCount = 0;
 
     // Bucket prefix would be empty if volume is empty i.e. either null or "".
@@ -776,13 +775,8 @@
                       .map(b -> new BlockID(b.getContainerID(), b.getLocalID()))).collect(Collectors.toList());
               BlockGroup keyBlocks = BlockGroup.newBuilder().setKeyName(kv.getKey())
                   .addAllBlockIDs(blockIDS).build();
-<<<<<<< HEAD
               reclaimableKeys.add(new PurgedKey(info.getVolumeName(), info.getBucketName(), keyBlocks,
                   OMKeyRequest.sumBlockLengths(info), info.isDeletedKeyCommitted()));
-=======
-              keyBlockReplicatedSize.put(keyBlocks.getGroupID(), info.getReplicatedSize());
-              blockGroupList.add(keyBlocks);
->>>>>>> f0b285d0
               currentCount++;
             } else {
               notReclaimableKeyInfo.addOmKeyInfo(info);
@@ -796,20 +790,12 @@
               notReclaimableKeyInfoList.size() != infoList.getOmKeyInfoList().size()) {
             keysToModify.put(kv.getKey(), notReclaimableKeyInfo);
           }
-<<<<<<< HEAD
           purgedKeys.addAll(reclaimableKeys);
-        }
-      }
-    }
-    return new PendingKeysDeletion(purgedKeys, keysToModify);
-=======
-          keyBlocksList.addAll(blockGroupList);
           notReclaimableKeyCount += notReclaimableKeyInfoList.size();
         }
       }
     }
-    return new PendingKeysDeletion(keyBlocksList, keysToModify, keyBlockReplicatedSize, notReclaimableKeyCount);
->>>>>>> f0b285d0
+    return new PendingKeysDeletion(purgedKeys, keysToModify, notReclaimableKeyCount);
   }
 
   private <V, R> List<KeyValue<String, R>> getTableEntries(String startKey,
