--- conflicted
+++ resolved
@@ -1249,11 +1249,7 @@
           // in different volume/bucket, such as "/vol1/bucket2/dir2/key2".
           if (key.startsWith(targetKey)) {
             if (!Objects.equals(key, targetKey)
-<<<<<<< HEAD
-                && keyTable.isExist(key)) {
-=======
                 && !deletedKeys.contains(key)) {
->>>>>>> 2bac85f6
               LOG.debug("Fake dir {} required for {}", targetKey, key);
               return createDirectoryKey(keyValue.getValue(), dirKey);
             }
