/**
 * Licensed to the Apache Software Foundation (ASF) under one or more
 * contributor license agreements.  See the NOTICE file distributed with this
 * work for additional information regarding copyright ownership.  The ASF
 * licenses this file to you under the Apache License, Version 2.0 (the
 * "License"); you may not use this file except in compliance with the License.
 * You may obtain a copy of the License at
 * <p>
 * http://www.apache.org/licenses/LICENSE-2.0
 * <p>
 * Unless required by applicable law or agreed to in writing, software
 * distributed under the License is distributed on an "AS IS" BASIS,WITHOUT
 * WARRANTIES OR CONDITIONS OF ANY KIND, either express or implied. See the
 * License for the specific language governing permissions and limitations under
 * the License.
 */
package org.apache.hadoop.ozone.om;

import java.io.IOException;
import java.nio.file.Path;
import java.nio.file.Paths;
import java.security.GeneralSecurityException;
import java.security.PrivilegedExceptionAction;
import java.time.Duration;
import java.time.Instant;
import java.util.ArrayList;
import java.util.Arrays;
import java.util.Collection;
import java.util.Collections;
import java.util.EnumSet;
import java.util.HashMap;
import java.util.HashSet;
import java.util.Iterator;
import java.util.List;
import java.util.Map;
import java.util.Objects;
import java.util.Set;
import java.util.Stack;
import java.util.TreeMap;
import java.util.concurrent.TimeUnit;
import java.util.stream.Collectors;
import java.util.stream.Stream;

import org.apache.commons.lang3.tuple.Pair;
import org.apache.hadoop.conf.StorageUnit;
import org.apache.hadoop.crypto.key.KeyProviderCryptoExtension;
import org.apache.hadoop.crypto.key.KeyProviderCryptoExtension.EncryptedKeyVersion;
import org.apache.hadoop.fs.FileEncryptionInfo;
import org.apache.hadoop.hdds.client.ReplicationConfig;
import org.apache.hadoop.hdds.conf.OzoneConfiguration;
import org.apache.hadoop.hdds.protocol.DatanodeDetails;
import org.apache.hadoop.hdds.scm.container.common.helpers.ContainerWithPipeline;
import org.apache.hadoop.hdds.scm.pipeline.Pipeline;
import org.apache.hadoop.hdds.scm.storage.BlockLocationInfo;
import org.apache.hadoop.hdds.utils.BackgroundService;
import org.apache.hadoop.hdds.utils.db.StringCodec;
import org.apache.hadoop.hdds.utils.db.Table;
import org.apache.hadoop.hdds.utils.db.TableIterator;
import org.apache.hadoop.hdds.utils.db.cache.CacheKey;
import org.apache.hadoop.hdds.utils.db.cache.CacheValue;
import org.apache.hadoop.ozone.OmUtils;
import org.apache.hadoop.ozone.OzoneAcl;
import org.apache.hadoop.ozone.om.exceptions.OMException;
import org.apache.hadoop.ozone.om.exceptions.OMException.ResultCodes;
import org.apache.hadoop.ozone.om.helpers.BucketEncryptionKeyInfo;
import org.apache.hadoop.ozone.om.helpers.OmBucketInfo;
import org.apache.hadoop.ozone.om.helpers.OmDirectoryInfo;
import org.apache.hadoop.ozone.om.helpers.OmKeyArgs;
import org.apache.hadoop.ozone.om.helpers.OmKeyInfo;
import org.apache.hadoop.ozone.om.helpers.OmKeyLocationInfo;
import org.apache.hadoop.ozone.om.helpers.OmKeyLocationInfoGroup;
import org.apache.hadoop.ozone.om.helpers.OmMultipartKeyInfo;
import org.apache.hadoop.ozone.om.helpers.OmMultipartUpload;
import org.apache.hadoop.ozone.om.helpers.OmMultipartUploadList;
import org.apache.hadoop.ozone.om.helpers.OmMultipartUploadListParts;
import org.apache.hadoop.ozone.om.helpers.OmPartInfo;
import org.apache.hadoop.ozone.om.helpers.OzoneAclUtil;
import org.apache.hadoop.ozone.om.helpers.OzoneFSUtils;
import org.apache.hadoop.ozone.om.helpers.OzoneFileStatus;
import org.apache.hadoop.ozone.om.helpers.RepeatedOmKeyInfo;
import org.apache.hadoop.ozone.om.helpers.BucketLayout;
import org.apache.hadoop.ozone.om.request.OMClientRequest;
import org.apache.hadoop.ozone.om.request.file.OMFileRequest;
import org.apache.hadoop.ozone.om.service.DirectoryDeletingService;
import org.apache.hadoop.ozone.om.service.KeyDeletingService;
import org.apache.hadoop.ozone.om.service.OpenKeyCleanupService;
import org.apache.hadoop.ozone.om.service.SnapshotDeletingService;
import org.apache.hadoop.ozone.protocol.proto.OzoneManagerProtocolProtos.PartKeyInfo;
import org.apache.hadoop.hdds.security.token.OzoneBlockTokenSecretManager;
import org.apache.hadoop.ozone.security.acl.IAccessAuthorizer;
import org.apache.hadoop.ozone.security.acl.OzoneObj;
import org.apache.hadoop.ozone.security.acl.RequestContext;
import org.apache.hadoop.security.SecurityUtil;
import org.apache.hadoop.util.Time;

import com.google.common.annotations.VisibleForTesting;
import com.google.common.base.Preconditions;
import com.google.common.base.Strings;
import org.apache.commons.lang3.StringUtils;

import static java.lang.String.format;
import static org.apache.hadoop.fs.CommonConfigurationKeysPublic.HADOOP_SECURITY_KEY_PROVIDER_PATH;
import static org.apache.hadoop.hdds.HddsConfigKeys.HDDS_BLOCK_TOKEN_ENABLED;
import static org.apache.hadoop.hdds.HddsConfigKeys.HDDS_BLOCK_TOKEN_ENABLED_DEFAULT;
import static org.apache.hadoop.hdds.protocol.proto.HddsProtos.BlockTokenSecretProto.AccessModeProto.READ;
import static org.apache.hadoop.hdds.utils.HddsServerUtil.getRemoteUser;
import static org.apache.hadoop.ozone.OzoneConfigKeys.OZONE_BLOCK_DELETING_SERVICE_INTERVAL;
import static org.apache.hadoop.ozone.OzoneConfigKeys.OZONE_BLOCK_DELETING_SERVICE_INTERVAL_DEFAULT;
import static org.apache.hadoop.ozone.OzoneConfigKeys.OZONE_BLOCK_DELETING_SERVICE_TIMEOUT;
import static org.apache.hadoop.ozone.OzoneConfigKeys.OZONE_BLOCK_DELETING_SERVICE_TIMEOUT_DEFAULT;
import static org.apache.hadoop.ozone.OzoneConfigKeys.OZONE_CLIENT_LIST_TRASH_KEYS_MAX;
import static org.apache.hadoop.ozone.OzoneConfigKeys.OZONE_CLIENT_LIST_TRASH_KEYS_MAX_DEFAULT;
import static org.apache.hadoop.ozone.OzoneConfigKeys.OZONE_SCM_BLOCK_SIZE;
import static org.apache.hadoop.ozone.OzoneConfigKeys.OZONE_SCM_BLOCK_SIZE_DEFAULT;
import static org.apache.hadoop.ozone.OzoneConfigKeys.OZONE_SNAPSHOT_DELETING_SERVICE_INTERVAL;
import static org.apache.hadoop.ozone.OzoneConfigKeys.OZONE_SNAPSHOT_DELETING_SERVICE_INTERVAL_DEFAULT;
import static org.apache.hadoop.ozone.OzoneConfigKeys.OZONE_SNAPSHOT_DELETING_SERVICE_TIMEOUT;
import static org.apache.hadoop.ozone.OzoneConfigKeys.OZONE_SNAPSHOT_DELETING_SERVICE_TIMEOUT_DEFAULT;
import static org.apache.hadoop.ozone.OzoneConfigKeys.OZONE_SNAPSHOT_SST_FILTERING_SERVICE_TIMEOUT;
import static org.apache.hadoop.ozone.OzoneConfigKeys.OZONE_SNAPSHOT_SST_FILTERING_SERVICE_TIMEOUT_DEFAULT;
import static org.apache.hadoop.ozone.OzoneConsts.OZONE_URI_DELIMITER;
import static org.apache.hadoop.ozone.om.OMConfigKeys.OZONE_DIR_DELETING_SERVICE_INTERVAL;
import static org.apache.hadoop.ozone.om.OMConfigKeys.OZONE_DIR_DELETING_SERVICE_INTERVAL_DEFAULT;
import static org.apache.hadoop.ozone.om.OMConfigKeys.OZONE_OM_OPEN_KEY_CLEANUP_SERVICE_INTERVAL;
import static org.apache.hadoop.ozone.om.OMConfigKeys.OZONE_OM_OPEN_KEY_CLEANUP_SERVICE_INTERVAL_DEFAULT;
import static org.apache.hadoop.ozone.om.OMConfigKeys.OZONE_OM_OPEN_KEY_CLEANUP_SERVICE_TIMEOUT;
import static org.apache.hadoop.ozone.om.OMConfigKeys.OZONE_OM_OPEN_KEY_CLEANUP_SERVICE_TIMEOUT_DEFAULT;
import static org.apache.hadoop.ozone.om.OMConfigKeys.OZONE_SNAPSHOT_SST_FILTERING_SERVICE_INTERVAL;
import static org.apache.hadoop.ozone.om.OMConfigKeys.OZONE_SNAPSHOT_SST_FILTERING_SERVICE_INTERVAL_DEFAULT;
import static org.apache.hadoop.ozone.om.OzoneManagerUtils.getBucketLayout;
import static org.apache.hadoop.ozone.om.exceptions.OMException.ResultCodes.BUCKET_NOT_FOUND;
import static org.apache.hadoop.ozone.om.exceptions.OMException.ResultCodes.FILE_NOT_FOUND;
import static org.apache.hadoop.ozone.om.exceptions.OMException.ResultCodes.INTERNAL_ERROR;
import static org.apache.hadoop.ozone.om.exceptions.OMException.ResultCodes.INVALID_KMS_PROVIDER;
import static org.apache.hadoop.ozone.om.exceptions.OMException.ResultCodes.KEY_NOT_FOUND;
import static org.apache.hadoop.ozone.om.exceptions.OMException.ResultCodes.SCM_GET_PIPELINE_EXCEPTION;
import static org.apache.hadoop.ozone.om.exceptions.OMException.ResultCodes.VOLUME_NOT_FOUND;
import static org.apache.hadoop.util.MetricUtil.captureLatencyNs;
import static org.apache.hadoop.ozone.om.lock.OzoneManagerLock.Resource.BUCKET_LOCK;
import static org.apache.hadoop.ozone.security.acl.OzoneObj.ResourceType.KEY;
import static org.apache.hadoop.util.Time.monotonicNow;

import org.jetbrains.annotations.NotNull;
import org.slf4j.Logger;
import org.slf4j.LoggerFactory;

/**
 * Implementation of keyManager.
 */
public class KeyManagerImpl implements KeyManager {
  private static final Logger LOG =
      LoggerFactory.getLogger(KeyManagerImpl.class);
  public static final int DISABLE_VALUE = -1;

  /**
   * A SCM block client, used to talk to SCM to allocate block during putKey.
   */
  private final OzoneManager ozoneManager;
  private final ScmClient scmClient;
  private final OMMetadataManager metadataManager;
  private final long scmBlockSize;
  private final int listTrashKeysMax;
  private final OzoneBlockTokenSecretManager secretManager;
  private final boolean grpcBlockTokenEnabled;

  private KeyDeletingService keyDeletingService;

  private SstFilteringService snapshotSstFilteringService;
  private SnapshotDeletingService snapshotDeletingService;

  private final KeyProviderCryptoExtension kmsProvider;
  private final boolean enableFileSystemPaths;
  private BackgroundService dirDeletingService;
  private final OMPerformanceMetrics metrics;

  private BackgroundService openKeyCleanupService;

  public KeyManagerImpl(OzoneManager om, ScmClient scmClient,
      OzoneConfiguration conf, OMPerformanceMetrics metrics) {
    this (om, scmClient, om.getMetadataManager(), conf,
        om.getBlockTokenMgr(), om.getKmsProvider(), metrics);
  }

  public KeyManagerImpl(OzoneManager om, ScmClient scmClient,
      OMMetadataManager metadataManager, OzoneConfiguration conf,
      OzoneBlockTokenSecretManager secretManager,
      KeyProviderCryptoExtension kmsProvider,
      OMPerformanceMetrics metrics) {
    this.scmBlockSize = (long) conf
        .getStorageSize(OZONE_SCM_BLOCK_SIZE, OZONE_SCM_BLOCK_SIZE_DEFAULT,
            StorageUnit.BYTES);
    this.grpcBlockTokenEnabled = conf.getBoolean(
        HDDS_BLOCK_TOKEN_ENABLED,
        HDDS_BLOCK_TOKEN_ENABLED_DEFAULT);
    this.listTrashKeysMax = conf.getInt(
      OZONE_CLIENT_LIST_TRASH_KEYS_MAX,
      OZONE_CLIENT_LIST_TRASH_KEYS_MAX_DEFAULT);
    this.enableFileSystemPaths =
        conf.getBoolean(OMConfigKeys.OZONE_OM_ENABLE_FILESYSTEM_PATHS,
            OMConfigKeys.OZONE_OM_ENABLE_FILESYSTEM_PATHS_DEFAULT);

    this.ozoneManager = om;
    this.scmClient = scmClient;
    this.metadataManager = metadataManager;
    this.secretManager = secretManager;
    this.kmsProvider = kmsProvider;
    this.metrics = metrics;
  }

  @Override
  public void start(OzoneConfiguration configuration) {
    if (keyDeletingService == null) {
      long blockDeleteInterval = configuration.getTimeDuration(
          OZONE_BLOCK_DELETING_SERVICE_INTERVAL,
          OZONE_BLOCK_DELETING_SERVICE_INTERVAL_DEFAULT,
          TimeUnit.MILLISECONDS);
      long serviceTimeout = configuration.getTimeDuration(
          OZONE_BLOCK_DELETING_SERVICE_TIMEOUT,
          OZONE_BLOCK_DELETING_SERVICE_TIMEOUT_DEFAULT,
          TimeUnit.MILLISECONDS);
      keyDeletingService = new KeyDeletingService(ozoneManager,
          scmClient.getBlockClient(), this, blockDeleteInterval,
          serviceTimeout, configuration);
      keyDeletingService.start();
    }

    // Start directory deletion service for FSO buckets.
    if (dirDeletingService == null) {
      long dirDeleteInterval = configuration.getTimeDuration(
          OZONE_DIR_DELETING_SERVICE_INTERVAL,
          OZONE_DIR_DELETING_SERVICE_INTERVAL_DEFAULT,
          TimeUnit.MILLISECONDS);
      long serviceTimeout = configuration.getTimeDuration(
          OZONE_BLOCK_DELETING_SERVICE_TIMEOUT,
          OZONE_BLOCK_DELETING_SERVICE_TIMEOUT_DEFAULT,
          TimeUnit.MILLISECONDS);
      dirDeletingService = new DirectoryDeletingService(dirDeleteInterval,
          TimeUnit.MILLISECONDS, serviceTimeout, ozoneManager, configuration);
      dirDeletingService.start();
    }

    if (openKeyCleanupService == null) {
      long serviceInterval = configuration.getTimeDuration(
          OZONE_OM_OPEN_KEY_CLEANUP_SERVICE_INTERVAL,
          OZONE_OM_OPEN_KEY_CLEANUP_SERVICE_INTERVAL_DEFAULT,
          TimeUnit.MILLISECONDS);
      long serviceTimeout = configuration.getTimeDuration(
          OZONE_OM_OPEN_KEY_CLEANUP_SERVICE_TIMEOUT,
          OZONE_OM_OPEN_KEY_CLEANUP_SERVICE_TIMEOUT_DEFAULT,
          TimeUnit.MILLISECONDS);
      openKeyCleanupService = new OpenKeyCleanupService(serviceInterval,
          TimeUnit.MILLISECONDS, serviceTimeout, ozoneManager, configuration);
      openKeyCleanupService.start();
    }

    if (snapshotSstFilteringService == null &&
        ozoneManager.isFilesystemSnapshotEnabled()) {

      long serviceInterval = configuration.getTimeDuration(
          OZONE_SNAPSHOT_SST_FILTERING_SERVICE_INTERVAL,
          OZONE_SNAPSHOT_SST_FILTERING_SERVICE_INTERVAL_DEFAULT,
          TimeUnit.MILLISECONDS);
      long serviceTimeout = configuration.getTimeDuration(
          OZONE_SNAPSHOT_SST_FILTERING_SERVICE_TIMEOUT,
          OZONE_SNAPSHOT_SST_FILTERING_SERVICE_TIMEOUT_DEFAULT,
          TimeUnit.MILLISECONDS);
      if (isSstFilteringSvcEnabled()) {
        snapshotSstFilteringService =
            new SstFilteringService(serviceInterval, TimeUnit.MILLISECONDS,
                serviceTimeout, ozoneManager, configuration);
        snapshotSstFilteringService.start();
      }
    }

    if (snapshotDeletingService == null &&
        ozoneManager.isFilesystemSnapshotEnabled()) {

      long snapshotServiceInterval = configuration.getTimeDuration(
          OZONE_SNAPSHOT_DELETING_SERVICE_INTERVAL,
          OZONE_SNAPSHOT_DELETING_SERVICE_INTERVAL_DEFAULT,
          TimeUnit.MILLISECONDS);
      long snapshotServiceTimeout = configuration.getTimeDuration(
          OZONE_SNAPSHOT_DELETING_SERVICE_TIMEOUT,
          OZONE_SNAPSHOT_DELETING_SERVICE_TIMEOUT_DEFAULT,
          TimeUnit.MILLISECONDS);
      try {
        snapshotDeletingService = new SnapshotDeletingService(
            snapshotServiceInterval, snapshotServiceTimeout,
            ozoneManager, scmClient.getBlockClient());
        snapshotDeletingService.start();
      } catch (IOException e) {
        LOG.error("Error starting Snapshot Deleting Service", e);
      }
    }
  }

  KeyProviderCryptoExtension getKMSProvider() {
    return kmsProvider;
  }

  @Override
  public void stop() throws IOException {
    if (keyDeletingService != null) {
      keyDeletingService.shutdown();
      keyDeletingService = null;
    }
    if (dirDeletingService != null) {
      dirDeletingService.shutdown();
      dirDeletingService = null;
    }
    if (openKeyCleanupService != null) {
      openKeyCleanupService.shutdown();
      openKeyCleanupService = null;
    }
    if (snapshotSstFilteringService != null) {
      snapshotSstFilteringService.shutdown();
      snapshotSstFilteringService = null;
    }
    if (snapshotDeletingService != null) {
      snapshotDeletingService.shutdown();
      snapshotDeletingService = null;
    }
  }

  private OmBucketInfo getBucketInfo(String volumeName, String bucketName)
      throws IOException {
    String bucketKey = metadataManager.getBucketKey(volumeName, bucketName);
    return metadataManager.getBucketTable().get(bucketKey);
  }

  private EncryptedKeyVersion generateEDEK(
      final String ezKeyName) throws IOException {
    if (ezKeyName == null) {
      return null;
    }
    long generateEDEKStartTime = monotonicNow();
    EncryptedKeyVersion edek = SecurityUtil.doAsLoginUser(
        new PrivilegedExceptionAction<EncryptedKeyVersion>() {
          @Override
          public EncryptedKeyVersion run() throws IOException {
            try {
              return getKMSProvider().generateEncryptedKey(ezKeyName);
            } catch (GeneralSecurityException e) {
              throw new IOException(e);
            }
          }
        });
    long generateEDEKTime = monotonicNow() - generateEDEKStartTime;
    LOG.debug("generateEDEK takes {} ms", generateEDEKTime);
    Preconditions.checkNotNull(edek);
    return edek;
  }
  @Override
  public OmKeyInfo lookupKey(OmKeyArgs args, String clientAddress)
      throws IOException {
    Preconditions.checkNotNull(args);

    OmKeyInfo value = captureLatencyNs(metrics.getLookupReadKeyInfoLatencyNs(),
        () -> readKeyInfo(args));

    // If operation is head, do not perform any additional steps based on flags.
    // As head operation does not need any of those details.
    if (!args.isHeadOp()) {

      // add block token for read.
      captureLatencyNs(metrics.getLookupGenerateBlockTokenLatencyNs(),
          () -> addBlockToken4Read(value));

      // Refresh container pipeline info from SCM
      // based on OmKeyArgs.refreshPipeline flag
      // value won't be null as the check is done inside try/catch block.
      captureLatencyNs(metrics.getLookupRefreshLocationLatencyNs(),
          () -> refresh(value));

      if (args.getSortDatanodes()) {
        sortDatanodes(clientAddress, value);
      }
    }

    return value;
  }

  private OmKeyInfo readKeyInfo(OmKeyArgs args) throws IOException {
    String volumeName = args.getVolumeName();
    String bucketName = args.getBucketName();
    String keyName = args.getKeyName();
    OmKeyInfo value = null;

    metadataManager.getLock().acquireReadLock(BUCKET_LOCK, volumeName,
        bucketName);
    try {
      BucketLayout bucketLayout =
          getBucketLayout(metadataManager, args.getVolumeName(),
              args.getBucketName());
      keyName = OMClientRequest
          .validateAndNormalizeKey(enableFileSystemPaths, keyName,
              bucketLayout);

      if (bucketLayout.isFileSystemOptimized()) {
        value = getOmKeyInfoFSO(volumeName, bucketName, keyName);
      } else {
        value = getOmKeyInfo(volumeName, bucketName, keyName);
        if (value != null) {
          // For Legacy & OBS buckets, any key is a file by default. This is to
          // keep getKeyInfo compatible with OFS clients.
          value.setFile(true);
        }
      }
    } catch (IOException ex) {
      if (ex instanceof OMException) {
        throw ex;
      }
      throw new OMException(
          format("Error reading key metadata: /%s/%s/%s",
              volumeName, bucketName, keyName),
          ex, INTERNAL_ERROR);
    } finally {
      metadataManager.getLock().releaseReadLock(BUCKET_LOCK, volumeName,
          bucketName);
    }

    if (value == null) {
      if (LOG.isDebugEnabled()) {
        LOG.debug("volume:{} bucket:{} Key:{} not found", volumeName,
            bucketName, keyName);
      }
      throw new OMException("Key:" + keyName + " not found", KEY_NOT_FOUND);
    }
    if (args.getLatestVersionLocation()) {
      slimLocationVersion(value);
    }
    return value;
  }

  private OmKeyInfo getOmKeyInfo(String volumeName, String bucketName,
                                 String keyName) throws IOException {
    String keyBytes =
        metadataManager.getOzoneKey(volumeName, bucketName, keyName);
    BucketLayout bucketLayout = getBucketLayout(metadataManager, volumeName,
        bucketName);
    return metadataManager
        .getKeyTable(bucketLayout)
        .get(keyBytes);
  }

  /**
   * Look up will return only closed fileInfo. This will return null if the
   * keyName is a directory or if the keyName is still open for writing.
   */
  private OmKeyInfo getOmKeyInfoFSO(String volumeName, String bucketName,
                                   String keyName) throws IOException {
    OzoneFileStatus fileStatus = OMFileRequest.getOMKeyInfoIfExists(
        metadataManager, volumeName, bucketName, keyName, scmBlockSize,
        ozoneManager.getDefaultReplicationConfig());
    if (fileStatus == null) {
      return null;
    }
    // Appended trailing slash to represent directory to the user
    if (fileStatus.isDirectory()) {
      String keyPath = OzoneFSUtils.addTrailingSlashIfNeeded(
          fileStatus.getKeyInfo().getKeyName());
      fileStatus.getKeyInfo().setKeyName(keyPath);
    }
    fileStatus.getKeyInfo().setFile(fileStatus.isFile());
    return fileStatus.getKeyInfo();
  }

  private void addBlockToken4Read(OmKeyInfo value) throws IOException {
    Preconditions.checkNotNull(value, "OMKeyInfo cannot be null");
    if (grpcBlockTokenEnabled) {
      String remoteUser = getRemoteUser().getShortUserName();
      for (OmKeyLocationInfoGroup key : value.getKeyLocationVersions()) {
        key.getLocationList().forEach(k -> {
          k.setToken(secretManager.generateToken(remoteUser, k.getBlockID(),
              EnumSet.of(READ), k.getLength()));
        });
      }
    }
  }
  /**
   * Refresh pipeline info in OM by asking SCM.
   * @param keyList a list of OmKeyInfo
   */
  @VisibleForTesting
  protected void refreshPipeline(List<OmKeyInfo> keyList) throws IOException {
    if (keyList == null || keyList.isEmpty()) {
      return;
    }

    Set<Long> containerIDs = new HashSet<>();
    for (OmKeyInfo keyInfo : keyList) {
      List<OmKeyLocationInfoGroup> locationInfoGroups =
          keyInfo.getKeyLocationVersions();

      for (OmKeyLocationInfoGroup key : locationInfoGroups) {
        for (List<OmKeyLocationInfo> omKeyLocationInfoList :
            key.getLocationLists()) {
          for (OmKeyLocationInfo omKeyLocationInfo : omKeyLocationInfoList) {
            containerIDs.add(omKeyLocationInfo.getContainerID());
          }
        }
      }
    }

    Map<Long, ContainerWithPipeline> containerWithPipelineMap =
        refreshPipeline(containerIDs);

    for (OmKeyInfo keyInfo : keyList) {
      List<OmKeyLocationInfoGroup> locationInfoGroups =
          keyInfo.getKeyLocationVersions();
      for (OmKeyLocationInfoGroup key : locationInfoGroups) {
        for (List<OmKeyLocationInfo> omKeyLocationInfoList :
            key.getLocationLists()) {
          for (OmKeyLocationInfo omKeyLocationInfo : omKeyLocationInfoList) {
            ContainerWithPipeline cp = containerWithPipelineMap.get(
                omKeyLocationInfo.getContainerID());
            if (cp != null &&
                !cp.getPipeline().equals(omKeyLocationInfo.getPipeline())) {
              omKeyLocationInfo.setPipeline(cp.getPipeline());
            }
          }
        }
      }
    }
  }

  /**
   * Refresh pipeline info in OM by asking SCM.
   * @param containerIDs a set of containerIDs
   */
  @VisibleForTesting
  protected Map<Long, ContainerWithPipeline> refreshPipeline(
      Set<Long> containerIDs) throws IOException {
    // TODO: fix Some tests that may not initialize container client
    // The production should always have containerClient initialized.
    if (scmClient.getContainerClient() == null ||
        containerIDs == null || containerIDs.isEmpty()) {
      return Collections.EMPTY_MAP;
    }

    Map<Long, ContainerWithPipeline> containerWithPipelineMap = new HashMap<>();

    try {
      List<ContainerWithPipeline> cpList = scmClient.getContainerClient().
          getContainerWithPipelineBatch(new ArrayList<>(containerIDs));
      for (ContainerWithPipeline cp : cpList) {
        containerWithPipelineMap.put(
            cp.getContainerInfo().getContainerID(), cp);
      }
      return containerWithPipelineMap;
    } catch (IOException ioEx) {
      LOG.debug("Get containerPipeline failed for {}",
          containerIDs, ioEx);
      throw new OMException(ioEx.getMessage(), SCM_GET_PIPELINE_EXCEPTION);
    }
  }

  @Override
  public List<OmKeyInfo> listKeys(String volumeName, String bucketName,
      String startKey, String keyPrefix,
      int maxKeys) throws IOException {
    Preconditions.checkNotNull(volumeName);
    Preconditions.checkNotNull(bucketName);

    // We don't take a lock in this path, since we walk the
    // underlying table using an iterator. That automatically creates a
    // snapshot of the data, so we don't need these locks at a higher level
    // when we iterate.

    if (enableFileSystemPaths) {
      startKey = OmUtils.normalizeKey(startKey, true);
      keyPrefix = OmUtils.normalizeKey(keyPrefix, true);
    }

    List<OmKeyInfo> keyList = metadataManager.listKeys(volumeName, bucketName,
        startKey, keyPrefix, maxKeys);

    // For listKeys, we return the latest Key Location by default
    for (OmKeyInfo omKeyInfo : keyList) {
      slimLocationVersion(omKeyInfo);
    }

    return keyList;
  }

  @Override
  public List<RepeatedOmKeyInfo> listTrash(String volumeName,
      String bucketName, String startKeyName, String keyPrefix,
      int maxKeys) throws IOException {

    Preconditions.checkNotNull(volumeName);
    Preconditions.checkNotNull(bucketName);
    Preconditions.checkArgument(maxKeys <= listTrashKeysMax,
        "The max keys limit specified is not less than the cluster " +
          "allowed maximum limit.");

    return metadataManager.listTrash(volumeName, bucketName,
     startKeyName, keyPrefix, maxKeys);
  }

  @Override
  public PendingKeysDeletion getPendingDeletionKeys(final int count)
      throws IOException {
    OmMetadataManagerImpl omMetadataManager =
        (OmMetadataManagerImpl) metadataManager;
    return omMetadataManager
        .getPendingDeletionKeys(count, ozoneManager.getOmSnapshotManager());
  }

  @Override
  public ExpiredOpenKeys getExpiredOpenKeys(Duration expireThreshold,
      int count, BucketLayout bucketLayout) throws IOException {
    return metadataManager.getExpiredOpenKeys(expireThreshold, count,
        bucketLayout);
  }

  @Override
  public OMMetadataManager getMetadataManager() {
    return metadataManager;
  }

  @Override
  public KeyDeletingService getDeletingService() {
    return keyDeletingService;
  }

  @Override
  public BackgroundService getDirDeletingService() {
    return dirDeletingService;
  }

  public BackgroundService getOpenKeyCleanupService() {
    return openKeyCleanupService;
  }

  public SstFilteringService getSnapshotSstFilteringService() {
    return snapshotSstFilteringService;
  }

  public SnapshotDeletingService getSnapshotDeletingService() {
    return snapshotDeletingService;
  }

  public boolean isSstFilteringSvcEnabled() {
    long serviceInterval = ozoneManager.getConfiguration()
        .getTimeDuration(OZONE_SNAPSHOT_SST_FILTERING_SERVICE_INTERVAL,
            OZONE_SNAPSHOT_SST_FILTERING_SERVICE_INTERVAL_DEFAULT,
            TimeUnit.MILLISECONDS);
    return serviceInterval != DISABLE_VALUE;
  }


  @Override
  public OmMultipartUploadList listMultipartUploads(String volumeName,
      String bucketName, String prefix) throws OMException {
    Preconditions.checkNotNull(volumeName);
    Preconditions.checkNotNull(bucketName);

    metadataManager.getLock().acquireReadLock(BUCKET_LOCK, volumeName,
        bucketName);
    try {

      Set<String> multipartUploadKeys =
          metadataManager
              .getMultipartUploadKeys(volumeName, bucketName, prefix);

      List<OmMultipartUpload> collect = multipartUploadKeys.stream()
          .map(OmMultipartUpload::from)
          .peek(upload -> {
            try {
              Table<String, OmMultipartKeyInfo> keyInfoTable =
                  metadataManager.getMultipartInfoTable();

              OmMultipartKeyInfo multipartKeyInfo =
                  keyInfoTable.get(upload.getDbKey());

              upload.setCreationTime(
                  Instant.ofEpochMilli(multipartKeyInfo.getCreationTime()));
              upload.setReplicationConfig(
                      multipartKeyInfo.getReplicationConfig());
            } catch (IOException e) {
              LOG.warn(
                  "Open key entry for multipart upload record can be read  {}",
                  metadataManager.getOzoneKey(upload.getVolumeName(),
                          upload.getBucketName(), upload.getKeyName()));
            }
          })
          .collect(Collectors.toList());

      return new OmMultipartUploadList(collect);

    } catch (IOException ex) {
      LOG.error("List Multipart Uploads Failed: volume: " + volumeName +
          "bucket: " + bucketName + "prefix: " + prefix, ex);
      throw new OMException(ex.getMessage(), ResultCodes
          .LIST_MULTIPART_UPLOAD_PARTS_FAILED);
    } finally {
      metadataManager.getLock().releaseReadLock(BUCKET_LOCK, volumeName,
          bucketName);
    }
  }

  @Override
  public OmMultipartUploadListParts listParts(String volumeName,
      String bucketName, String keyName, String uploadID,
      int partNumberMarker, int maxParts)  throws IOException {
    Preconditions.checkNotNull(volumeName);
    Preconditions.checkNotNull(bucketName);
    Preconditions.checkNotNull(keyName);
    Preconditions.checkNotNull(uploadID);
    boolean isTruncated = false;
    int nextPartNumberMarker = 0;
    BucketLayout bucketLayout = BucketLayout.DEFAULT;

    String buckKey = metadataManager.
          getBucketKey(volumeName, bucketName);
    OmBucketInfo buckInfo =
          metadataManager.getBucketTable().get(buckKey);
    bucketLayout = buckInfo.getBucketLayout();

    metadataManager.getLock().acquireReadLock(BUCKET_LOCK, volumeName,
        bucketName);
    try {
      String multipartKey = metadataManager.getMultipartKey(volumeName,
          bucketName, keyName, uploadID);

      OmMultipartKeyInfo multipartKeyInfo =
          metadataManager.getMultipartInfoTable().get(multipartKey);

      if (multipartKeyInfo == null) {
        throw new OMException("No Such Multipart upload exists for this key.",
            ResultCodes.NO_SUCH_MULTIPART_UPLOAD_ERROR);
      } else {
        Iterator<PartKeyInfo> partKeyInfoMapIterator =
            multipartKeyInfo.getPartKeyInfoMap().iterator();

        ReplicationConfig replicationConfig = null;

        int count = 0;
        List<OmPartInfo> omPartInfoList = new ArrayList<>();

        while (count < maxParts && partKeyInfoMapIterator.hasNext()) {
          PartKeyInfo partKeyInfo = partKeyInfoMapIterator.next();
          nextPartNumberMarker = partKeyInfo.getPartNumber();
          // As we should return only parts with part number greater
          // than part number marker
          if (nextPartNumberMarker > partNumberMarker) {
            String partName = getPartName(partKeyInfo, volumeName, bucketName,
                keyName);
            OmPartInfo omPartInfo = new OmPartInfo(partKeyInfo.getPartNumber(),
                partName,
                partKeyInfo.getPartKeyInfo().getModificationTime(),
                partKeyInfo.getPartKeyInfo().getDataSize());
            omPartInfoList.add(omPartInfo);

            //if there are parts, use replication type from one of the parts
            replicationConfig = ReplicationConfig.fromProto(
                partKeyInfo.getPartKeyInfo().getType(),
                partKeyInfo.getPartKeyInfo().getFactor(),
                partKeyInfo.getPartKeyInfo().getEcReplicationConfig());
            count++;
          }
        }

        if (replicationConfig == null) {
          //if there are no parts, use the replicationType from the open key.
          if (isBucketFSOptimized(volumeName, bucketName)) {
            multipartKey =
                getMultipartOpenKeyFSO(volumeName, bucketName, keyName,
                    uploadID);
          }
          OmKeyInfo omKeyInfo =
              metadataManager.getOpenKeyTable(bucketLayout)
                  .get(multipartKey);

          if (omKeyInfo == null) {
            throw new IllegalStateException(
                "Open key is missing for multipart upload " + multipartKey);
          }

          replicationConfig = omKeyInfo.getReplicationConfig();
        }
        Preconditions.checkNotNull(replicationConfig,
            "ReplicationConfig can't be identified");

        if (partKeyInfoMapIterator.hasNext()) {
          isTruncated = true;
        } else {
          isTruncated = false;
          nextPartNumberMarker = 0;
        }
        OmMultipartUploadListParts omMultipartUploadListParts =
            new OmMultipartUploadListParts(replicationConfig,
                nextPartNumberMarker, isTruncated);
        omMultipartUploadListParts.addPartList(omPartInfoList);
        return omMultipartUploadListParts;
      }
    } catch (OMException ex) {
      throw ex;
    } catch (IOException ex) {
      LOG.error(
          "List Multipart Upload Parts Failed: volume: {}, bucket: {}, ,key: "
              + "{} ",
          volumeName, bucketName, keyName, ex);
      throw new OMException(ex.getMessage(), ResultCodes
              .LIST_MULTIPART_UPLOAD_PARTS_FAILED);
    } finally {
      metadataManager.getLock().releaseReadLock(BUCKET_LOCK, volumeName,
          bucketName);
    }
  }

  private String getPartName(PartKeyInfo partKeyInfo, String volName,
                             String buckName, String keyName)
      throws IOException {

    String partName = partKeyInfo.getPartName();

    if (isBucketFSOptimized(volName, buckName)) {
      String parentDir = OzoneFSUtils.getParentDir(keyName);
      String partFileName = OzoneFSUtils.getFileName(partKeyInfo.getPartName());

      StringBuilder fullKeyPartName = new StringBuilder();
      fullKeyPartName.append(OZONE_URI_DELIMITER);
      fullKeyPartName.append(volName);
      fullKeyPartName.append(OZONE_URI_DELIMITER);
      fullKeyPartName.append(buckName);
      if (StringUtils.isNotEmpty(parentDir)) {
        fullKeyPartName.append(OZONE_URI_DELIMITER);
        fullKeyPartName.append(parentDir);
      }
      fullKeyPartName.append(OZONE_URI_DELIMITER);
      fullKeyPartName.append(partFileName);

      return fullKeyPartName.toString();
    }
    return partName;
  }

  private String getMultipartOpenKeyFSO(String volumeName, String bucketName,
      String keyName, String uploadID) throws IOException {
    OMMetadataManager metaMgr = metadataManager;
    String fileName = OzoneFSUtils.getFileName(keyName);
    Iterator<Path> pathComponents = Paths.get(keyName).iterator();
    final long volumeId = metaMgr.getVolumeId(volumeName);
    final long bucketId = metaMgr.getBucketId(volumeName, bucketName);
    long parentID =
        OMFileRequest.getParentID(volumeId, bucketId, pathComponents,
                keyName, metaMgr);

    String multipartKey = metaMgr.getMultipartKey(volumeId, bucketId,
            parentID, fileName, uploadID);

    return multipartKey;
  }

  /**
   * Returns list of ACLs for given Ozone object.
   *
   * @param obj Ozone object.
   * @throws IOException if there is error.
   */
  @Override
  public List<OzoneAcl> getAcl(OzoneObj obj) throws IOException {
    validateOzoneObj(obj);
    ResolvedBucket resolvedBucket = ozoneManager.resolveBucketLink(
        Pair.of(obj.getVolumeName(), obj.getBucketName()));
    String volume = resolvedBucket.realVolume();
    String bucket = resolvedBucket.realBucket();
    String keyName = obj.getKeyName();
    OmKeyInfo keyInfo;
    metadataManager.getLock().acquireReadLock(BUCKET_LOCK, volume, bucket);
    try {
      OMFileRequest.validateBucket(metadataManager, volume, bucket);
      String objectKey = metadataManager.getOzoneKey(volume, bucket, keyName);
      if (isBucketFSOptimized(volume, bucket)) {
        keyInfo = getOmKeyInfoFSO(volume, bucket, keyName);
      } else {
        keyInfo = getOmKeyInfo(volume, bucket, keyName);
      }
      if (keyInfo == null) {
        throw new OMException("Key not found. Key:" + objectKey, KEY_NOT_FOUND);
      }

      return keyInfo.getAcls();
    } catch (IOException ex) {
      if (!(ex instanceof OMException)) {
        LOG.error("Get acl operation failed for key:{}/{}/{}", volume,
            bucket, keyName, ex);
      }
      throw ex;
    } finally {
      metadataManager.getLock().releaseReadLock(BUCKET_LOCK, volume, bucket);
    }
  }

  /**
   * Check access for given ozoneObject.
   *
   * @param ozObject object for which access needs to be checked.
   * @param context Context object encapsulating all user related information.
   * @return true if user has access else false.
   */
  @Override
  public boolean checkAccess(OzoneObj ozObject, RequestContext context)
      throws OMException {
    Objects.requireNonNull(ozObject);
    Objects.requireNonNull(context);
    Objects.requireNonNull(context.getClientUgi());

    ResolvedBucket resolvedBucket;
    try {
      resolvedBucket = ozoneManager.resolveBucketLink(
          Pair.of(ozObject.getVolumeName(), ozObject.getBucketName()));
    } catch (IOException e) {
      throw new OMException("Failed to resolveBucketLink:", e, INTERNAL_ERROR);
    }
    String volume = resolvedBucket.realVolume();
    String bucket = resolvedBucket.realBucket();
    String keyName = ozObject.getKeyName();
    String objectKey = metadataManager.getOzoneKey(volume, bucket, keyName);
    OmKeyArgs args = new OmKeyArgs.Builder()
        .setVolumeName(volume)
        .setBucketName(bucket)
        .setKeyName(keyName)
        .setHeadOp(true)
        .build();

    BucketLayout bucketLayout = BucketLayout.DEFAULT;
    String buckKey =
        metadataManager.getBucketKey(volume, bucket);
    OmBucketInfo buckInfo = null;
    try {
      buckInfo =
          metadataManager.getBucketTable().get(buckKey);
      bucketLayout = buckInfo.getBucketLayout();
    } catch (IOException e) {
      LOG.error("Failed to get bucket for the key: " + buckKey, e);
    }

    metadataManager.getLock().acquireReadLock(BUCKET_LOCK, volume, bucket);
    try {
      OMFileRequest.validateBucket(metadataManager, volume, bucket);
      OmKeyInfo keyInfo;

      // For Acl Type "WRITE", the key can only be found in
      // OpenKeyTable since appends to existing keys are not supported.
      if (context.getAclRights() == IAccessAuthorizer.ACLType.WRITE) {
        keyInfo =
            metadataManager.getOpenKeyTable(bucketLayout).get(objectKey);
      } else {
        // Recursive check is done only for ACL_TYPE DELETE
        // Rename and delete operations will send ACL_TYPE DELETE
        if (context.isRecursiveAccessCheck()
            && context.getAclRights() == IAccessAuthorizer.ACLType.DELETE) {
          return checkChildrenAcls(ozObject, context);
        }
        try {
          OzoneFileStatus fileStatus = getFileStatus(args);
          keyInfo = fileStatus.getKeyInfo();
        } catch (IOException e) {
          // OzoneFS will check whether the key exists when write a new key.
          // For Acl Type "READ", when the key is not exist return true.
          // To Avoid KEY_NOT_FOUND Exception.
          if (context.getAclRights() == IAccessAuthorizer.ACLType.READ) {
            return true;
          } else {
            throw new OMException(
                "Key not found, checkAccess failed. Key:" + objectKey,
                KEY_NOT_FOUND);
          }
        }
      }

      if (keyInfo == null) {
        // the key does not exist, but it is a parent "dir" of some key
        // let access be determined based on volume/bucket/prefix ACL
        LOG.debug("key:{} is non-existent parent, permit access to user:{}",
            keyName, context.getClientUgi());
        return true;
      }

      boolean hasAccess = OzoneAclUtil.checkAclRights(
          keyInfo.getAcls(), context);
      if (LOG.isDebugEnabled()) {
        LOG.debug("user:{} has access rights for key:{} :{} ",
            context.getClientUgi(), ozObject.getKeyName(), hasAccess);
      }
      return hasAccess;
    } catch (IOException ex) {
      if (ex instanceof OMException) {
        throw (OMException) ex;
      }
      LOG.error("CheckAccess operation failed for key:{}/{}/{}", volume,
          bucket, keyName, ex);
      throw new OMException("Check access operation failed for " +
          "key:" + keyName, ex, INTERNAL_ERROR);
    } finally {
      metadataManager.getLock().releaseReadLock(BUCKET_LOCK, volume, bucket);
    }
  }

  /**
   * check acls for all subpaths of a directory.
   *
   * @param ozObject
   * @param context
   * @return
   * @throws IOException
   */
  private boolean checkChildrenAcls(OzoneObj ozObject, RequestContext context)
      throws IOException {
    OmKeyInfo keyInfo;
    OzoneFileStatus ozoneFileStatus =
        ozObject.getOzonePrefixPathViewer().getOzoneFileStatus();
    keyInfo = ozoneFileStatus.getKeyInfo();
    // Using stack to check acls for subpaths
    Stack<OzoneFileStatus> directories = new Stack<>();
    // check whether given file/dir  has access
    boolean hasAccess = OzoneAclUtil.checkAclRights(keyInfo.getAcls(), context);
    if (LOG.isDebugEnabled()) {
      LOG.debug("user:{} has access rights for key:{} :{} ",
          context.getClientUgi(), ozObject.getKeyName(), hasAccess);
    }
    if (ozoneFileStatus.isDirectory() && hasAccess) {
      directories.add(ozoneFileStatus);
    }
    while (!directories.isEmpty() && hasAccess) {
      ozoneFileStatus = directories.pop();
      String keyPath = ozoneFileStatus.getTrimmedName();
      Iterator<? extends OzoneFileStatus> children =
          ozObject.getOzonePrefixPathViewer().getChildren(keyPath);
      while (hasAccess && children.hasNext()) {
        ozoneFileStatus = children.next();
        keyInfo = ozoneFileStatus.getKeyInfo();
        hasAccess = OzoneAclUtil.checkAclRights(keyInfo.getAcls(), context);
        if (LOG.isDebugEnabled()) {
          LOG.debug("user:{} has access rights for key:{} :{} ",
              context.getClientUgi(), keyInfo.getKeyName(), hasAccess);
        }
        if (hasAccess && ozoneFileStatus.isDirectory()) {
          directories.add(ozoneFileStatus);
        }
      }
    }
    return hasAccess;
  }

  /**
   * Helper method to validate ozone object.
   * @param obj
   * */
  private void validateOzoneObj(OzoneObj obj) throws OMException {
    Objects.requireNonNull(obj);

    if (!obj.getResourceType().equals(KEY)) {
      throw new IllegalArgumentException("Unexpected argument passed to " +
          "KeyManager. OzoneObj type:" + obj.getResourceType());
    }
    String volume = obj.getVolumeName();
    String bucket = obj.getBucketName();
    String keyName = obj.getKeyName();

    if (Strings.isNullOrEmpty(volume)) {
      throw new OMException("Volume name is required.", VOLUME_NOT_FOUND);
    }
    if (Strings.isNullOrEmpty(bucket)) {
      throw new OMException("Bucket name is required.", BUCKET_NOT_FOUND);
    }
    if (Strings.isNullOrEmpty(keyName)) {
      throw new OMException("Key name is required.", KEY_NOT_FOUND);
    }
  }

  /**
   * OzoneFS api to get file status for an entry.
   *
   * @param args Key args
   * @throws OMException if file does not exist
   *                     if bucket does not exist
   *                     if volume does not exist
   * @throws IOException if there is error in the db
   *                     invalid arguments
   */
  @Override
  public OzoneFileStatus getFileStatus(OmKeyArgs args) throws IOException {
    Preconditions.checkNotNull(args, "Key args can not be null");
    return getFileStatus(args, null);
  }

  /**
   * OzoneFS api to get file status for an entry.
   *
   * @param args Key args
   * @param clientAddress a hint to key manager, order the datanode in returned
   *                      pipeline by distance between client and datanode.
   * @throws OMException if file does not exist
   *                     if bucket does not exist
   *                     if volume does not exist
   * @throws IOException if there is error in the db
   *                     invalid arguments
   */
  @Override
  public OzoneFileStatus getFileStatus(OmKeyArgs args, String clientAddress)
          throws IOException {
    Preconditions.checkNotNull(args, "Key args can not be null");
    String volumeName = args.getVolumeName();
    String bucketName = args.getBucketName();

    if (isBucketFSOptimized(volumeName, bucketName)) {
      return getOzoneFileStatusFSO(args, clientAddress, false);
    }
    return getOzoneFileStatus(args, clientAddress);
  }

  private OzoneFileStatus getOzoneFileStatus(OmKeyArgs args,
      String clientAddress) throws IOException {

    Preconditions.checkNotNull(args, "Key args can not be null");
    final String volumeName = args.getVolumeName();
    final String bucketName = args.getBucketName();
    final String keyName = args.getKeyName();

    OmKeyInfo fileKeyInfo = null;
    OmKeyInfo dirKeyInfo = null;
    OmKeyInfo fakeDirKeyInfo = null;
    metadataManager.getLock().acquireReadLock(BUCKET_LOCK, volumeName,
        bucketName);
    try {
      // Check if this is the root of the filesystem.
      if (keyName.length() == 0) {
        OMFileRequest.validateBucket(metadataManager, volumeName, bucketName);
        return new OzoneFileStatus();
      }

      // Check if the key is a file.
      String fileKeyBytes = metadataManager.getOzoneKey(
              volumeName, bucketName, keyName);
      BucketLayout layout =
          getBucketLayout(metadataManager, volumeName, bucketName);
      fileKeyInfo = metadataManager.getKeyTable(layout).get(fileKeyBytes);
      String dirKey = OzoneFSUtils.addTrailingSlashIfNeeded(keyName);

      // Check if the key is a directory.
      if (fileKeyInfo == null) {
        String dirKeyBytes = metadataManager.getOzoneKey(
                volumeName, bucketName, dirKey);
        dirKeyInfo = metadataManager.getKeyTable(layout).get(dirKeyBytes);
        if (dirKeyInfo == null) {
          fakeDirKeyInfo =
              createFakeDirIfShould(volumeName, bucketName, keyName, layout);
        }
      }
    } finally {
      metadataManager.getLock().releaseReadLock(BUCKET_LOCK, volumeName,
              bucketName);
      if (fileKeyInfo != null) {
        // if the key is a file
        // then do refresh pipeline info in OM by asking SCM
        if (args.getLatestVersionLocation()) {
          slimLocationVersion(fileKeyInfo);
        }
        // If operation is head, do not perform any additional steps
        // As head operation does not need any of those details.
        if (!args.isHeadOp()) {
          // refreshPipeline flag check has been removed as part of
          // https://issues.apache.org/jira/browse/HDDS-3658.
          // Please refer this jira for more details.
          refresh(fileKeyInfo);
          if (args.getSortDatanodes()) {
            sortDatanodes(clientAddress, fileKeyInfo);
          }
        }
      }
    }

    if (fileKeyInfo != null) {
      return new OzoneFileStatus(fileKeyInfo, scmBlockSize, false);
    }

    if (dirKeyInfo != null) {
      return new OzoneFileStatus(dirKeyInfo, scmBlockSize, true);
    }

    if (fakeDirKeyInfo != null) {
      return new OzoneFileStatus(fakeDirKeyInfo, scmBlockSize, true);
    }

    // Key is not found, throws exception
    if (LOG.isDebugEnabled()) {
      LOG.debug("Unable to get file status for the key: volume: {}, bucket:" +
                      " {}, key: {}, with error: No such file exists.",
              volumeName, bucketName, keyName);
    }
    throw new OMException("Unable to get file status: volume: " +
            volumeName + " bucket: " + bucketName + " key: " + keyName,
            FILE_NOT_FOUND);
  }

  /**
   * Create a fake directory if the key is a path prefix,
   * otherwise returns null.
   * Some keys may contain '/' Ozone will treat '/' as directory separator
   * such as : key name is 'a/b/c', 'a' and 'b' may not really exist,
   * but Ozone treats 'a' and 'b' as a directory.
   * we need create a fake directory 'a' or 'a/b'
   *
   * @return OmKeyInfo if the key is a path prefix, otherwise returns null.
   */
  private OmKeyInfo createFakeDirIfShould(String volume, String bucket,
      String keyName, BucketLayout layout) throws IOException {
    String dirKey = OzoneFSUtils.addTrailingSlashIfNeeded(keyName);
    String targetKey = OzoneFSUtils.addTrailingSlashIfNeeded(
        metadataManager.getOzoneKey(volume, bucket, keyName));

    Table<String, OmKeyInfo> keyTable = metadataManager.getKeyTable(layout);
    Iterator<Map.Entry<CacheKey<String>, CacheValue<OmKeyInfo>>> cacheIterator =
        keyTable.cacheIterator();
    while (cacheIterator.hasNext()) {
      Map.Entry<CacheKey<String>, CacheValue<OmKeyInfo>> cacheEntry =
          cacheIterator.next();
      String cacheKey = cacheEntry.getKey().getCacheKey();
      CacheValue<OmKeyInfo> cacheValue = cacheEntry.getValue();
      boolean exists = cacheValue != null && cacheValue.getCacheValue() != null;
      if (exists
          && cacheKey.startsWith(targetKey)
          && !Objects.equals(cacheKey, targetKey)) {
        LOG.debug("Fake dir {} required for {}", targetKey, cacheKey);
        return createDirectoryKey(cacheValue.getCacheValue(), dirKey);
      }
    }

    try (TableIterator<String, ? extends Table.KeyValue<String, OmKeyInfo>>
        keyTblItr = keyTable.iterator(targetKey)) {
      while (keyTblItr.hasNext()) {
        Table.KeyValue<String, OmKeyInfo> keyValue = keyTblItr.next();
        if (keyValue != null) {
          String key = keyValue.getKey();
          // HDDS-7871: RocksIterator#seek() may position at the key
          // past the target, we should check the full dbKeyName.
          // For example, seeking "/vol1/bucket1/dir2/" may return a key
          // in different volume/bucket, such as "/vol1/bucket2/dir2/key2".
          if (key.startsWith(targetKey)) {
            if (!Objects.equals(key, targetKey)
                && !isKeyDeleted(key, keyTable)) {
              LOG.debug("Fake dir {} required for {}", targetKey, key);
              return createDirectoryKey(keyValue.getValue(), dirKey);
            }
          } else {
            break;
          }
        }
      }
    }

    return null;
  }


  private OzoneFileStatus getOzoneFileStatusFSO(OmKeyArgs args,
      String clientAddress, boolean skipFileNotFoundError) throws IOException {
    final String volumeName = args.getVolumeName();
    final String bucketName = args.getBucketName();
    final String keyName = args.getKeyName();
    OzoneFileStatus fileStatus = null;
    metadataManager.getLock().acquireReadLock(BUCKET_LOCK, volumeName,
            bucketName);
    try {
      // Check if this is the root of the filesystem.
      if (keyName.length() == 0) {
        OMFileRequest.validateBucket(metadataManager, volumeName, bucketName);
        return new OzoneFileStatus();
      }

      fileStatus = OMFileRequest.getOMKeyInfoIfExists(metadataManager,
          volumeName, bucketName, keyName, scmBlockSize,
          ozoneManager.getDefaultReplicationConfig());

    } finally {
      metadataManager.getLock().releaseReadLock(BUCKET_LOCK, volumeName,
              bucketName);
    }

    if (fileStatus != null) {
      // if the key is a file then do refresh pipeline info in OM by asking SCM
      if (fileStatus.isFile()) {
        OmKeyInfo fileKeyInfo = fileStatus.getKeyInfo();
        if (args.getLatestVersionLocation()) {
          slimLocationVersion(fileKeyInfo);
        }

        if (!args.isHeadOp()) {
          // refreshPipeline flag check has been removed as part of
          // https://issues.apache.org/jira/browse/HDDS-3658.
          // Please refer this jira for more details.
          refresh(fileKeyInfo);

          if (args.getSortDatanodes()) {
            sortDatanodes(clientAddress, fileKeyInfo);
          }
        }
        return new OzoneFileStatus(fileKeyInfo, scmBlockSize, false);
      } else {
        return fileStatus;
      }
    }

    // Key not found.
    if (LOG.isDebugEnabled()) {
      LOG.debug("Unable to get file status for the key: volume: {}, bucket:" +
                      " {}, key: {}, with error: No such file exists.",
              volumeName, bucketName, keyName);
    }

    // don't throw exception if this flag is true.
    if (skipFileNotFoundError) {
      return fileStatus;
    }

    throw new OMException("Unable to get file status: volume: " +
            volumeName + " bucket: " + bucketName + " key: " + keyName,
            FILE_NOT_FOUND);
  }

  private OmKeyInfo createDirectoryKey(OmKeyInfo keyInfo, String keyName)
          throws IOException {
    // verify bucket exists
    OmBucketInfo bucketInfo = getBucketInfo(keyInfo.getVolumeName(),
            keyInfo.getBucketName());

    String dir = OzoneFSUtils.addTrailingSlashIfNeeded(keyName);
    FileEncryptionInfo encInfo = getFileEncryptionInfo(bucketInfo);
    return new OmKeyInfo.Builder()
        .setVolumeName(keyInfo.getVolumeName())
        .setBucketName(keyInfo.getBucketName())
        .setKeyName(dir)
        .setFileName(OzoneFSUtils.getFileName(keyName))
        .setOmKeyLocationInfos(Collections.singletonList(
            new OmKeyLocationInfoGroup(0, new ArrayList<>())))
        .setCreationTime(Time.now())
        .setModificationTime(Time.now())
        .setDataSize(0)
        .setReplicationConfig(keyInfo.getReplicationConfig())
        .setFileEncryptionInfo(encInfo)
        .setAcls(keyInfo.getAcls())
        .build();
  }
  /**
   * OzoneFS api to lookup for a file.
   *
   * @param args Key args
   * @throws OMException if given key is not found or it is not a file
   *                     if bucket does not exist
   * @throws IOException if there is error in the db
   *                     invalid arguments
   */
  @Override
  public OmKeyInfo lookupFile(OmKeyArgs args, String clientAddress)
      throws IOException {
    Preconditions.checkNotNull(args, "Key args can not be null");
    String volumeName = args.getVolumeName();
    String bucketName = args.getBucketName();
    String keyName = args.getKeyName();
    OzoneFileStatus fileStatus;
    if (isBucketFSOptimized(volumeName, bucketName)) {
      fileStatus = getOzoneFileStatusFSO(args, clientAddress, false);
    } else {
      fileStatus = getOzoneFileStatus(args, clientAddress);
    }
    //if key is not of type file or if key is not found we throw an exception
    if (fileStatus.isFile()) {
      // add block token for read.
      if (!args.isHeadOp()) {
        addBlockToken4Read(fileStatus.getKeyInfo());
      }
      return fileStatus.getKeyInfo();
    }
    throw new OMException("Can not write to directory: " + keyName,
        ResultCodes.NOT_A_FILE);
  }

  /**
   * Refresh the key block location information by get latest info from SCM.
   * @param key
   */
  @Override
  public void refresh(OmKeyInfo key) throws IOException {
    Preconditions.checkNotNull(key, "Key info can not be null");
    refreshPipeline(Arrays.asList(key));
  }

  public static boolean isKeyDeleted(String key, Table keyTable) {
    CacheValue<OmKeyInfo> omKeyInfoCacheValue
        = keyTable.getCacheValue(new CacheKey(key));
    return omKeyInfoCacheValue != null
        && omKeyInfoCacheValue.getCacheValue() == null;
  }

  /**
   * Helper function for listStatus to find key in TableCache.
   * If enableFileSystemPaths is false, create a fakeDir and add to cacheKeyMap
   * @param recursive For a directory if true all the descendants of a
   *                  particular directory are listed
   * @param startKeyInTable Key from which listing needs to start. If startKey
   *                        exists its status is included in the final list.
   * @param keyName Key name of Key args.
   * @param cacheKeyMap A map of keys to list.
   * @param keyArgs A string converted from Key args.
   * @param keyTable Key table from metadata manager.
   */
  private void listStatusFindKeyInTableCache(
          boolean recursive, String startKeyInTable, String keyName,
          TreeMap<String, OzoneFileStatus> cacheKeyMap, String keyArgs,
          Table<String, OmKeyInfo> keyTable) throws IOException {
    Iterator<Map.Entry<CacheKey<String>, CacheValue<OmKeyInfo>>>
            cacheIter = keyTable.cacheIterator();
    while (cacheIter.hasNext()) {
      Map.Entry<CacheKey<String>, CacheValue<OmKeyInfo>> entry =
          cacheIter.next();
      String cacheKey = entry.getKey().getCacheKey();
      if (cacheKey.equals(keyArgs)) {
        continue;
      }
      OmKeyInfo cacheOmKeyInfo = entry.getValue().getCacheValue();
      // cacheOmKeyInfo is null if an entry is deleted in cache
      if (cacheOmKeyInfo != null
          && cacheKey.startsWith(keyArgs)
          && cacheKey.compareTo(startKeyInTable) >= 0) {
        OzoneFileStatus fileStatus = new OzoneFileStatus(
                cacheOmKeyInfo, scmBlockSize, !OzoneFSUtils.isFile(cacheKey));
        if (!recursive) {
          if (enableFileSystemPaths) {
            String remainingKey = StringUtils.stripEnd(cacheKey.substring(
                    keyArgs.length()), OZONE_URI_DELIMITER);
            // For non-recursive, the remaining part of key can't have '/'
            if (remainingKey.contains(OZONE_URI_DELIMITER)) {
              continue;
            }
            cacheKeyMap.put(cacheKey, fileStatus);
          } else {
            String entryKeyName = cacheOmKeyInfo.getKeyName();
            String immediateChild = OzoneFSUtils.getImmediateChild(
                    entryKeyName, keyName);
            if (entryKeyName.equals(immediateChild)) {
              cacheKeyMap.put(cacheKey, fileStatus);
            } else {
              //If immediateChild isn't equal entryKeyName, it is a fakeDir.
              OmKeyInfo fakeDirEntry = createDirectoryKey(
                      cacheOmKeyInfo, immediateChild);
              String fakeDirKey = metadataManager.getOzoneDirKey(
                  fakeDirEntry.getVolumeName(), fakeDirEntry.getBucketName(),
                  immediateChild);
              cacheKeyMap.put(fakeDirKey, new OzoneFileStatus(
                      fakeDirEntry, scmBlockSize, true));
            }
          }
        } else {
          cacheKeyMap.put(cacheKey, fileStatus);
        }
      }
    }
  }

  /**
   * List the status for a file or a directory and its contents.
   *
   * @param args       Key args
   * @param recursive  For a directory if true all the descendants of a
   *                   particular directory are listed
   * @param startKey   Key from which listing needs to start. If startKey exists
   *                   its status is included in the final list.
   * @param numEntries Number of entries to list from the start key
   * @return list of file status
   */
  @Override
  public List<OzoneFileStatus> listStatus(OmKeyArgs args, boolean recursive,
                                          String startKey, long numEntries)
          throws IOException {
    return listStatus(args, recursive, startKey, numEntries, null);
  }

  public List<OzoneFileStatus> listStatus(OmKeyArgs args, boolean recursive,
                                          String startKey, long numEntries,
                                          String clientAddress)
      throws IOException {
    return listStatus(args, recursive, startKey, numEntries,
        clientAddress, false);
  }

  /**
   * List the status for a file or a directory and its contents.
   *
   * @param args       Key args
   * @param recursive  For a directory if true all the descendants of a
   *                   particular directory are listed
   * @param startKey   Key from which listing needs to start. If startKey exists
   *                   its status is included in the final list.
   * @param numEntries Number of entries to list from the start key
   * @param clientAddress a hint to key manager, order the datanode in returned
   *                      pipeline by distance between client and datanode.
   * @return list of file status
   */
  @Override
  @SuppressWarnings("methodlength")
  public List<OzoneFileStatus> listStatus(OmKeyArgs args, boolean recursive,
      String startKey, long numEntries, String clientAddress,
      boolean allowPartialPrefixes) throws IOException {
    Preconditions.checkNotNull(args, "Key args can not be null");
    String volumeName = args.getVolumeName();
    String bucketName = args.getBucketName();
    String keyName = args.getKeyName();
    List<OzoneFileStatus> fileStatusList = new ArrayList<>();
    if (numEntries <= 0) {
      return fileStatusList;
    }

    if (isBucketFSOptimized(volumeName, bucketName)) {
      Preconditions.checkArgument(!recursive);
      OzoneListStatusHelper statusHelper =
          new OzoneListStatusHelper(metadataManager, scmBlockSize,
              this::getOzoneFileStatusFSO,
              ozoneManager.getDefaultReplicationConfig());
      Collection<OzoneFileStatus> statuses =
          statusHelper.listStatusFSO(args, startKey, numEntries,
          clientAddress, allowPartialPrefixes);
      return buildFinalStatusList(statuses, args, clientAddress);
    }

    // A map sorted by OmKey to combine results from TableCache and DB.
    TreeMap<String, OzoneFileStatus> cacheKeyMap = new TreeMap<>();

    if (Strings.isNullOrEmpty(startKey)) {
      OzoneFileStatus fileStatus = getFileStatus(args, clientAddress);
      if (fileStatus.isFile()) {
        return Collections.singletonList(fileStatus);
      }
      // keyName is a directory
      startKey = OzoneFSUtils.addTrailingSlashIfNeeded(keyName);
    }

    // Note: eliminating the case where startCacheKey could end with '//'
    String keyArgs = OzoneFSUtils.addTrailingSlashIfNeeded(
        metadataManager.getOzoneKey(volumeName, bucketName, keyName));

    metadataManager.getLock().acquireReadLock(BUCKET_LOCK, volumeName,
        bucketName);
    try {
      Table<String, OmKeyInfo> keyTable = metadataManager.getKeyTable(
              getBucketLayout(metadataManager, volumeName, bucketName));
      String startKeyInTable = metadataManager.getOzoneKey(
              volumeName, bucketName, startKey);
      listStatusFindKeyInTableCache(recursive, startKeyInTable, keyName,
              cacheKeyMap, keyArgs, keyTable);
      listStatusFindKeyInDb(recursive, startKeyInTable, numEntries,
          keyName, cacheKeyMap, keyArgs, keyTable);
    } finally {
      metadataManager.getLock().releaseReadLock(BUCKET_LOCK, volumeName,
              bucketName);
    }

    int countEntries;

    countEntries = 0;
    // Convert results in cacheKeyMap to List
    for (OzoneFileStatus fileStatus : cacheKeyMap.values()) {
      // No need to check if a key is deleted or not here, this is handled
      // when adding entries to cacheKeyMap from DB.
      fileStatusList.add(fileStatus);
      countEntries++;
      if (countEntries >= numEntries) {
        break;
      }
    }
    // Clean up temp map and set
    cacheKeyMap.clear();

    List<OmKeyInfo> keyInfoList = new ArrayList<>(fileStatusList.size());
    fileStatusList.stream().map(s -> s.getKeyInfo()).forEach(keyInfoList::add);
    if (args.getLatestVersionLocation()) {
      slimLocationVersion(keyInfoList.toArray(new OmKeyInfo[0]));
    }

    refreshPipelineFromCache(keyInfoList);

    if (args.getSortDatanodes()) {
      sortDatanodes(clientAddress, keyInfoList.toArray(new OmKeyInfo[0]));
    }
    return fileStatusList;
  }

  @SuppressWarnings("parameternumber")
  private void listStatusFindKeyInDb(
      boolean recursive, String seekKeyInDb, long numEntries, String keyName,
      TreeMap<String, OzoneFileStatus>
          cacheKeyMap, String keyArgs, Table<String, OmKeyInfo> keyTable)
      throws IOException {
    TableIterator<String, ? extends Table.KeyValue<String, OmKeyInfo>> iterator
            = keyTable.iterator();
    // Then, find key in DB
    Table.KeyValue<String, OmKeyInfo> entry = iterator.seek(seekKeyInDb);
    int countEntries = 0;
    if (iterator.hasNext()) {
      if (entry.getKey().equals(keyArgs)) {
        // Skip the key itself, since we are listing inside the directory
        iterator.next();
      }
      // Iterate through seek results
      while (iterator.hasNext() && numEntries - countEntries > 0) {
        entry = iterator.next();
        String entryInDb = entry.getKey();
        OmKeyInfo omKeyInfo = entry.getValue();
        String volumeName = omKeyInfo.getVolumeName();
        String bucketName = omKeyInfo.getBucketName();
        if (isKeyDeleted(entryInDb, keyTable)) {
          continue;
        }
        if (entryInDb.startsWith(keyArgs)) {
          String entryKeyName = omKeyInfo.getKeyName();
          if (recursive) {
            // for recursive list all the entries
<<<<<<< HEAD
            cacheKeyMap.put(entryInDb, new OzoneFileStatus(omKeyInfo,
                scmBlockSize, !OzoneFSUtils.isFile(entryKeyName)));
=======

            if (!isKeyDeleted(entryInDb, keyTable)) {
              cacheKeyMap.putIfAbsent(entryInDb, new OzoneFileStatus(omKeyInfo,
                  scmBlockSize, !OzoneFSUtils.isFile(entryKeyName)));
              countEntries++;
            }
>>>>>>> ee4d2971
          } else {
            // get the child of the directory to list from the entry. For
            // example if directory to list is /a and entry is /a/b/c where
            // c is a file. The immediate child is b which is a directory. c
            // should not be listed as child of a.
            String immediateChild = OzoneFSUtils
                .getImmediateChild(entryKeyName, keyName);
            boolean isFile = OzoneFSUtils.isFile(immediateChild);
            if (isFile) {
              cacheKeyMap.put(entryInDb,
                  new OzoneFileStatus(omKeyInfo, scmBlockSize, !isFile));
            } else {
              // if entry is a directory
              if (!entryKeyName.equals(immediateChild)) {
                OmKeyInfo fakeDirEntry = createDirectoryKey(
                    omKeyInfo, immediateChild);
                String fakeDirKey = metadataManager.getOzoneDirKey(
                    volumeName, bucketName, immediateChild);
                cacheKeyMap.put(fakeDirKey,
                    new OzoneFileStatus(fakeDirEntry,
                        scmBlockSize, true));
              } else {
                // If entryKeyName matches dir name, we have the info
                cacheKeyMap.put(entryInDb,
                    new OzoneFileStatus(omKeyInfo, scmBlockSize, true));
              }
              // skip the other descendants of this child directory.
              iterator.seek(getNextGreaterString(volumeName, bucketName,
                  immediateChild));
            }
          }
          countEntries++;
        } else {
          break;
        }
      }
    }
    iterator.close();
  }

  private List<OzoneFileStatus> buildFinalStatusList(
      Collection<OzoneFileStatus> statusesCollection, OmKeyArgs omKeyArgs,
      String clientAddress)
      throws IOException {
    List<OzoneFileStatus> fileStatusFinalList = new ArrayList<>();
    List<OmKeyInfo> keyInfoList = new ArrayList<>();

    for (OzoneFileStatus fileStatus : statusesCollection) {
      if (fileStatus.isFile()) {
        keyInfoList.add(fileStatus.getKeyInfo());
      }
      fileStatusFinalList.add(fileStatus);
    }

    return sortPipelineInfo(fileStatusFinalList, keyInfoList,
        omKeyArgs, clientAddress);
  }


  private List<OzoneFileStatus> sortPipelineInfo(
      List<OzoneFileStatus> fileStatusFinalList, List<OmKeyInfo> keyInfoList,
      OmKeyArgs omKeyArgs, String clientAddress) throws IOException {


    if (omKeyArgs.getLatestVersionLocation()) {
      slimLocationVersion(keyInfoList.toArray(new OmKeyInfo[0]));
    }
    // refreshPipeline flag check has been removed as part of
    // https://issues.apache.org/jira/browse/HDDS-3658.
    // Please refer this jira for more details.
    refreshPipelineFromCache(keyInfoList);

    if (omKeyArgs.getSortDatanodes()) {
      sortDatanodes(clientAddress, keyInfoList.toArray(new OmKeyInfo[0]));
    }

    return fileStatusFinalList;
  }

  private String getNextGreaterString(String volumeName, String bucketName,
      String keyPrefix) throws IOException {
    // Increment the last character of the string and return the new ozone key.
    Preconditions.checkArgument(!Strings.isNullOrEmpty(keyPrefix),
        "Key prefix is null or empty");
    final StringCodec codec = StringCodec.get();
    final byte[] keyPrefixInBytes = codec.toPersistedFormat(keyPrefix);
    keyPrefixInBytes[keyPrefixInBytes.length - 1]++;
    return metadataManager.getOzoneKey(volumeName, bucketName,
        codec.fromPersistedFormat(keyPrefixInBytes));
  }

  private FileEncryptionInfo getFileEncryptionInfo(OmBucketInfo bucketInfo)
      throws IOException {
    FileEncryptionInfo encInfo = null;
    BucketEncryptionKeyInfo ezInfo = bucketInfo.getEncryptionKeyInfo();
    if (ezInfo != null) {
      if (getKMSProvider() == null) {
        throw new OMException("Invalid KMS provider, check configuration " +
            HADOOP_SECURITY_KEY_PROVIDER_PATH,
            INVALID_KMS_PROVIDER);
      }

      final String ezKeyName = ezInfo.getKeyName();
      EncryptedKeyVersion edek = generateEDEK(ezKeyName);
      encInfo = new FileEncryptionInfo(ezInfo.getSuite(), ezInfo.getVersion(),
          edek.getEncryptedKeyVersion().getMaterial(),
          edek.getEncryptedKeyIv(),
          ezKeyName, edek.getEncryptionKeyVersionName());
    }
    return encInfo;
  }

  @VisibleForTesting
  void sortDatanodes(String clientMachine, OmKeyInfo... keyInfos) {
    if (keyInfos != null && clientMachine != null && !clientMachine.isEmpty()) {
      Map<Set<String>, List<DatanodeDetails>> sortedPipelines = new HashMap<>();
      for (OmKeyInfo keyInfo : keyInfos) {
        OmKeyLocationInfoGroup key = keyInfo.getLatestVersionLocations();
        if (key == null) {
          LOG.warn("No location for key {}", keyInfo);
          continue;
        }
        for (OmKeyLocationInfo k : key.getLocationList()) {
          Pipeline pipeline = k.getPipeline();
          List<DatanodeDetails> nodes = pipeline.getNodes();
          List<String> uuidList = toNodeUuid(nodes);
          Set<String> uuidSet = new HashSet<>(uuidList);
          List<DatanodeDetails> sortedNodes = sortedPipelines.get(uuidSet);
          if (sortedNodes == null) {
            if (nodes.isEmpty()) {
              LOG.warn("No datanodes in pipeline {}", pipeline.getId());
              continue;
            }
            sortedNodes = sortDatanodes(clientMachine, nodes, keyInfo,
                uuidList);
            if (sortedNodes != null) {
              sortedPipelines.put(uuidSet, sortedNodes);
            }
          } else if (LOG.isDebugEnabled()) {
            LOG.debug("Found sorted datanodes for pipeline {} and client {} "
                + "in cache", pipeline.getId(), clientMachine);
          }
          pipeline.setNodesInOrder(sortedNodes);
        }
      }
    }
  }

  private List<DatanodeDetails> sortDatanodes(String clientMachine,
      List<DatanodeDetails> nodes, OmKeyInfo keyInfo, List<String> nodeList) {
    List<DatanodeDetails> sortedNodes = null;
    try {
      sortedNodes = scmClient.getBlockClient()
          .sortDatanodes(nodeList, clientMachine);
      if (LOG.isDebugEnabled()) {
        LOG.debug("Sorted datanodes {} for client {}, result: {}", nodes,
            clientMachine, sortedNodes);
      }
    } catch (IOException e) {
      LOG.warn("Unable to sort datanodes based on distance to client, "
          + " volume={}, bucket={}, key={}, client={}, datanodes={}, "
          + " exception={}",
          keyInfo.getVolumeName(), keyInfo.getBucketName(),
          keyInfo.getKeyName(), clientMachine, nodeList, e.getMessage());
    }
    return sortedNodes;
  }

  private static List<String> toNodeUuid(Collection<DatanodeDetails> nodes) {
    List<String> nodeSet = new ArrayList<>(nodes.size());
    for (DatanodeDetails node : nodes) {
      nodeSet.add(node.getUuidString());
    }
    return nodeSet;
  }
  private void slimLocationVersion(OmKeyInfo... keyInfos) {
    if (keyInfos != null) {
      for (OmKeyInfo keyInfo : keyInfos) {
        OmKeyLocationInfoGroup key = keyInfo.getLatestVersionLocations();
        if (key == null) {
          LOG.warn("No location version for key {}", keyInfo);
          continue;
        }
        int keyLocationVersionLength = keyInfo.getKeyLocationVersions().size();
        if (keyLocationVersionLength <= 1) {
          continue;
        }
        keyInfo.setKeyLocationVersions(keyInfo.getKeyLocationVersions()
            .subList(keyLocationVersionLength - 1, keyLocationVersionLength));
      }
    }
  }

  @Override
  public Table.KeyValue<String, OmKeyInfo> getPendingDeletionDir()
          throws IOException {
    // TODO: Make the return type as OmDirectoryInfo after adding
    //  volumeId and bucketId to OmDirectoryInfo
    try (TableIterator<String, ? extends Table.KeyValue<String, OmKeyInfo>>
             deletedDirItr = metadataManager.getDeletedDirTable().iterator()) {
      if (deletedDirItr.hasNext()) {
        Table.KeyValue<String, OmKeyInfo> keyValue = deletedDirItr.next();
        if (keyValue != null) {
          return keyValue;
        }
      }
    }
    return null;
  }

  @Override
  public List<OmKeyInfo> getPendingDeletionSubDirs(long volumeId, long bucketId,
      OmKeyInfo parentInfo, long numEntries) throws IOException {
    String seekDirInDB = metadataManager.getOzonePathKey(volumeId, bucketId,
        parentInfo.getObjectID(), "");
    long countEntries = 0;

    Table dirTable = metadataManager.getDirectoryTable();
    try (TableIterator<String,
        ? extends Table.KeyValue<String, OmDirectoryInfo>>
        iterator = dirTable.iterator()) {
      return gatherSubDirsWithIterator(parentInfo, numEntries,
          seekDirInDB, countEntries, iterator);
    }

  }

  private List<OmKeyInfo> gatherSubDirsWithIterator(OmKeyInfo parentInfo,
      long numEntries, String seekDirInDB,
      long countEntries,
      TableIterator<String,
          ? extends Table.KeyValue<String, OmDirectoryInfo>> iterator)
      throws IOException {
    List<OmKeyInfo> directories = new ArrayList<>();
    iterator.seek(seekDirInDB);

    while (iterator.hasNext() && numEntries - countEntries > 0) {
      Table.KeyValue<String, OmDirectoryInfo> entry = iterator.next();
      OmDirectoryInfo dirInfo = entry.getValue();
      if (!OMFileRequest.isImmediateChild(dirInfo.getParentObjectID(),
          parentInfo.getObjectID())) {
        break;
      }
      String dirName = OMFileRequest.getAbsolutePath(parentInfo.getKeyName(),
          dirInfo.getName());
      OmKeyInfo omKeyInfo = OMFileRequest.getOmKeyInfo(
          parentInfo.getVolumeName(), parentInfo.getBucketName(), dirInfo,
          dirName);
      directories.add(omKeyInfo);
      countEntries++;
    }

    return directories;
  }

  @Override
  public List<OmKeyInfo> getPendingDeletionSubFiles(long volumeId,
      long bucketId, OmKeyInfo parentInfo, long numEntries)
          throws IOException {
    List<OmKeyInfo> files = new ArrayList<>();
    String seekFileInDB = metadataManager.getOzonePathKey(volumeId, bucketId,
        parentInfo.getObjectID(), "");
    long countEntries = 0;

    Table fileTable = metadataManager.getFileTable();
    try (TableIterator<String, ? extends Table.KeyValue<String, OmKeyInfo>>
        iterator = fileTable.iterator()) {

      iterator.seek(seekFileInDB);

      while (iterator.hasNext() && numEntries - countEntries > 0) {
        Table.KeyValue<String, OmKeyInfo> entry = iterator.next();
        OmKeyInfo fileInfo = entry.getValue();
        if (!OMFileRequest.isImmediateChild(fileInfo.getParentObjectID(),
            parentInfo.getObjectID())) {
          break;
        }
        fileInfo.setFileName(fileInfo.getKeyName());
        String fullKeyPath = OMFileRequest.getAbsolutePath(
            parentInfo.getKeyName(), fileInfo.getKeyName());
        fileInfo.setKeyName(fullKeyPath);

        files.add(fileInfo);
        countEntries++;
      }
    }

    return files;
  }

  public boolean isBucketFSOptimized(String volName, String buckName)
      throws IOException {
    String buckKey =
        metadataManager.getBucketKey(volName, buckName);
    OmBucketInfo buckInfo =
        metadataManager.getBucketTable().get(buckKey);
    if (buckInfo != null) {
      return buckInfo.getBucketLayout().isFileSystemOptimized();
    }
    return false;
  }

  @Override
  public OmKeyInfo getKeyInfo(OmKeyArgs args, String clientAddress)
      throws IOException {
    Preconditions.checkNotNull(args);

    OmKeyInfo value = captureLatencyNs(
        metrics.getGetKeyInfoReadKeyInfoLatencyNs(),
        () -> readKeyInfo(args));

    // If operation is head, do not perform any additional steps based on flags.
    // As head operation does not need any of those details.
    if (!args.isHeadOp()) {

      // add block token for read.
      captureLatencyNs(metrics.getGetKeyInfoGenerateBlockTokenLatencyNs(),
          () -> addBlockToken4Read(value));

      // get container pipeline info from cache.
      captureLatencyNs(metrics.getGetKeyInfoRefreshLocationLatencyNs(),
          () -> refreshPipelineFromCache(value,
              args.isForceUpdateContainerCacheFromSCM()));

      if (args.getSortDatanodes()) {
        sortDatanodes(clientAddress, value);
      }
    }
    return value;
  }

  private void refreshPipelineFromCache(Iterable<OmKeyInfo> keyInfos)
      throws IOException {
    Set<Long> containerIds = new HashSet<>();
    for (OmKeyInfo keyInfo : keyInfos) {
      extractContainerIDs(keyInfo).forEach(containerIds::add);
    }

    // List API never force cache refresh. If a client detects a block
    // location is outdated, it'll call getKeyInfo with cacheRefresh=true
    // to request cache refresh on individual container.
    Map<Long, Pipeline> containerLocations =
        scmClient.getContainerLocations(containerIds, false);

    for (OmKeyInfo keyInfo : keyInfos) {
      setUpdatedContainerLocation(keyInfo, containerLocations);
    }
  }

  protected void refreshPipelineFromCache(OmKeyInfo keyInfo,
                                          boolean forceRefresh)
      throws IOException {
    Set<Long> containerIds = extractContainerIDs(keyInfo)
        .collect(Collectors.toSet());

    metrics.setForceContainerCacheRefresh(forceRefresh);
    Map<Long, Pipeline> containerLocations =
        scmClient.getContainerLocations(containerIds, forceRefresh);

    setUpdatedContainerLocation(keyInfo, containerLocations);
  }

  private void setUpdatedContainerLocation(OmKeyInfo keyInfo,
                         Map<Long, Pipeline> containerLocations) {
    for (OmKeyLocationInfoGroup key : keyInfo.getKeyLocationVersions()) {
      for (List<OmKeyLocationInfo> omKeyLocationInfoList :
          key.getLocationLists()) {
        for (OmKeyLocationInfo omKeyLocationInfo : omKeyLocationInfoList) {
          Pipeline pipeline = containerLocations.get(
              omKeyLocationInfo.getContainerID());
          if (pipeline != null &&
              !pipeline.equals(omKeyLocationInfo.getPipeline())) {
            omKeyLocationInfo.setPipeline(pipeline);
          }
        }
      }
    }
  }

  @NotNull
  private Stream<Long> extractContainerIDs(OmKeyInfo keyInfo) {
    return keyInfo.getKeyLocationVersions().stream()
        .flatMap(v -> v.getLocationList().stream())
        .map(BlockLocationInfo::getContainerID);
  }
}<|MERGE_RESOLUTION|>--- conflicted
+++ resolved
@@ -1618,17 +1618,8 @@
           String entryKeyName = omKeyInfo.getKeyName();
           if (recursive) {
             // for recursive list all the entries
-<<<<<<< HEAD
-            cacheKeyMap.put(entryInDb, new OzoneFileStatus(omKeyInfo,
+            cacheKeyMap.putIfAbsent(entryInDb, new OzoneFileStatus(omKeyInfo,
                 scmBlockSize, !OzoneFSUtils.isFile(entryKeyName)));
-=======
-
-            if (!isKeyDeleted(entryInDb, keyTable)) {
-              cacheKeyMap.putIfAbsent(entryInDb, new OzoneFileStatus(omKeyInfo,
-                  scmBlockSize, !OzoneFSUtils.isFile(entryKeyName)));
-              countEntries++;
-            }
->>>>>>> ee4d2971
           } else {
             // get the child of the directory to list from the entry. For
             // example if directory to list is /a and entry is /a/b/c where
