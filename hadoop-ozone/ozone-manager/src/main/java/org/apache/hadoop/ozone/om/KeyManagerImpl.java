--- conflicted
+++ resolved
@@ -171,7 +171,6 @@
 import org.apache.hadoop.ozone.security.acl.IAccessAuthorizer;
 import org.apache.hadoop.ozone.security.acl.OzoneObj;
 import org.apache.hadoop.ozone.security.acl.RequestContext;
-import org.apache.hadoop.ozone.util.CheckedFunction;
 import org.apache.hadoop.security.SecurityUtil;
 import org.apache.hadoop.util.ReflectionUtils;
 import org.apache.hadoop.util.Time;
@@ -794,7 +793,6 @@
         (previousSnapshotKM) -> previousSnapshotKM.getMetadataManager().getDirectoryTable());
   }
 
-<<<<<<< HEAD
   @Override
   public CheckedFunction<KeyManager, OmKeyInfo, IOException> getPreviousSnapshotOzoneKeyInfo(
       long volumeId, OmBucketInfo bucketInfo, OmKeyInfo keyInfo) throws IOException {
@@ -806,9 +804,6 @@
         (previousSnapshotKM) -> previousSnapshotKM.getMetadataManager().getKeyTable(bucketInfo.getBucketLayout()));
   }
 
-
-=======
->>>>>>> 254297c7
   private <T> CheckedFunction<KeyManager, T, IOException> getPreviousSnapshotOzonePathInfo(
       OmBucketInfo bucketInfo, long objectId, String currentKeyPath,
       Function<KeyManager, Table<String, T>> table) throws IOException {
