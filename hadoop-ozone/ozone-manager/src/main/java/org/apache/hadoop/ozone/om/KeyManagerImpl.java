--- conflicted
+++ resolved
@@ -145,15 +145,8 @@
 import static org.apache.hadoop.ozone.om.OMConfigKeys.OZONE_OM_OPEN_KEY_CLEANUP_SERVICE_INTERVAL_DEFAULT;
 import static org.apache.hadoop.ozone.om.OMConfigKeys.OZONE_OM_OPEN_KEY_CLEANUP_SERVICE_TIMEOUT;
 import static org.apache.hadoop.ozone.om.OMConfigKeys.OZONE_OM_OPEN_KEY_CLEANUP_SERVICE_TIMEOUT_DEFAULT;
-<<<<<<< HEAD
-=======
 import static org.apache.hadoop.ozone.om.OMConfigKeys.OZONE_SNAPSHOT_DEEP_CLEANING_ENABLED;
 import static org.apache.hadoop.ozone.om.OMConfigKeys.OZONE_SNAPSHOT_DEEP_CLEANING_ENABLED_DEFAULT;
-import static org.apache.hadoop.ozone.om.OMConfigKeys.OZONE_SNAPSHOT_DIRECTORY_SERVICE_INTERVAL;
-import static org.apache.hadoop.ozone.om.OMConfigKeys.OZONE_SNAPSHOT_DIRECTORY_SERVICE_INTERVAL_DEFAULT;
-import static org.apache.hadoop.ozone.om.OMConfigKeys.OZONE_SNAPSHOT_DIRECTORY_SERVICE_TIMEOUT;
-import static org.apache.hadoop.ozone.om.OMConfigKeys.OZONE_SNAPSHOT_DIRECTORY_SERVICE_TIMEOUT_DEFAULT;
->>>>>>> b5f21a00
 import static org.apache.hadoop.ozone.om.OMConfigKeys.OZONE_SNAPSHOT_SST_FILTERING_SERVICE_INTERVAL;
 import static org.apache.hadoop.ozone.om.OMConfigKeys.OZONE_SNAPSHOT_SST_FILTERING_SERVICE_INTERVAL_DEFAULT;
 import static org.apache.hadoop.ozone.om.OzoneManagerUtils.getBucketLayout;
@@ -322,25 +315,6 @@
       }
     }
 
-<<<<<<< HEAD
-=======
-    if (isSnapshotDeepCleaningEnabled && snapshotDirectoryCleaningService == null &&
-        ozoneManager.isFilesystemSnapshotEnabled()) {
-      long dirDeleteInterval = configuration.getTimeDuration(
-          OZONE_SNAPSHOT_DIRECTORY_SERVICE_INTERVAL,
-          OZONE_SNAPSHOT_DIRECTORY_SERVICE_INTERVAL_DEFAULT,
-          TimeUnit.MILLISECONDS);
-      long serviceTimeout = configuration.getTimeDuration(
-          OZONE_SNAPSHOT_DIRECTORY_SERVICE_TIMEOUT,
-          OZONE_SNAPSHOT_DIRECTORY_SERVICE_TIMEOUT_DEFAULT,
-          TimeUnit.MILLISECONDS);
-      snapshotDirectoryCleaningService = new SnapshotDirectoryCleaningService(
-          dirDeleteInterval, TimeUnit.MILLISECONDS, serviceTimeout,
-          ozoneManager, scmClient.getBlockClient());
-      snapshotDirectoryCleaningService.start();
-    }
-
->>>>>>> b5f21a00
     if (multipartUploadCleanupService == null) {
       long serviceInterval = configuration.getTimeDuration(
           OZONE_OM_MPU_CLEANUP_SERVICE_INTERVAL,
