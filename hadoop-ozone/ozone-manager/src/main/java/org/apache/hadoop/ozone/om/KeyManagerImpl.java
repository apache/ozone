/*
 * Licensed to the Apache Software Foundation (ASF) under one or more
 * contributor license agreements. See the NOTICE file distributed with
 * this work for additional information regarding copyright ownership.
 * The ASF licenses this file to You under the Apache License, Version 2.0
 * (the "License"); you may not use this file except in compliance with
 * the License. You may obtain a copy of the License at
 *
 *      http://www.apache.org/licenses/LICENSE-2.0
 *
 * Unless required by applicable law or agreed to in writing, software
 * distributed under the License is distributed on an "AS IS" BASIS,
 * WITHOUT WARRANTIES OR CONDITIONS OF ANY KIND, either express or implied.
 * See the License for the specific language governing permissions and
 * limitations under the License.
 */

package org.apache.hadoop.ozone.om;

import static java.lang.String.format;
import static org.apache.hadoop.fs.CommonConfigurationKeysPublic.HADOOP_SECURITY_KEY_PROVIDER_PATH;
import static org.apache.hadoop.hdds.HddsConfigKeys.HDDS_BLOCK_TOKEN_ENABLED;
import static org.apache.hadoop.hdds.HddsConfigKeys.HDDS_BLOCK_TOKEN_ENABLED_DEFAULT;
import static org.apache.hadoop.hdds.protocol.proto.HddsProtos.BlockTokenSecretProto.AccessModeProto.READ;
import static org.apache.hadoop.hdds.scm.net.NetConstants.NODE_COST_DEFAULT;
import static org.apache.hadoop.hdds.utils.HddsServerUtil.getRemoteUser;
import static org.apache.hadoop.ozone.OzoneConfigKeys.OZONE_BLOCK_DELETING_SERVICE_INTERVAL;
import static org.apache.hadoop.ozone.OzoneConfigKeys.OZONE_BLOCK_DELETING_SERVICE_INTERVAL_DEFAULT;
import static org.apache.hadoop.ozone.OzoneConfigKeys.OZONE_BLOCK_DELETING_SERVICE_TIMEOUT;
import static org.apache.hadoop.ozone.OzoneConfigKeys.OZONE_BLOCK_DELETING_SERVICE_TIMEOUT_DEFAULT;
import static org.apache.hadoop.ozone.OzoneConfigKeys.OZONE_SCM_BLOCK_SIZE;
import static org.apache.hadoop.ozone.OzoneConfigKeys.OZONE_SCM_BLOCK_SIZE_DEFAULT;
import static org.apache.hadoop.ozone.OzoneConfigKeys.OZONE_SNAPSHOT_DELETING_SERVICE_INTERVAL;
import static org.apache.hadoop.ozone.OzoneConfigKeys.OZONE_SNAPSHOT_DELETING_SERVICE_INTERVAL_DEFAULT;
import static org.apache.hadoop.ozone.OzoneConfigKeys.OZONE_SNAPSHOT_DELETING_SERVICE_TIMEOUT;
import static org.apache.hadoop.ozone.OzoneConfigKeys.OZONE_SNAPSHOT_DELETING_SERVICE_TIMEOUT_DEFAULT;
import static org.apache.hadoop.ozone.OzoneConfigKeys.OZONE_SNAPSHOT_SST_FILTERING_SERVICE_TIMEOUT;
import static org.apache.hadoop.ozone.OzoneConfigKeys.OZONE_SNAPSHOT_SST_FILTERING_SERVICE_TIMEOUT_DEFAULT;
import static org.apache.hadoop.ozone.OzoneConsts.ETAG;
import static org.apache.hadoop.ozone.OzoneConsts.OZONE_URI_DELIMITER;
import static org.apache.hadoop.ozone.om.OMConfigKeys.OZONE_DIR_DELETING_SERVICE_INTERVAL;
import static org.apache.hadoop.ozone.om.OMConfigKeys.OZONE_DIR_DELETING_SERVICE_INTERVAL_DEFAULT;
import static org.apache.hadoop.ozone.om.OMConfigKeys.OZONE_OM_COMPACTION_SERVICE_COLUMNFAMILIES;
import static org.apache.hadoop.ozone.om.OMConfigKeys.OZONE_OM_COMPACTION_SERVICE_COLUMNFAMILIES_DEFAULT;
import static org.apache.hadoop.ozone.om.OMConfigKeys.OZONE_OM_COMPACTION_SERVICE_ENABLED;
import static org.apache.hadoop.ozone.om.OMConfigKeys.OZONE_OM_COMPACTION_SERVICE_ENABLED_DEFAULT;
import static org.apache.hadoop.ozone.om.OMConfigKeys.OZONE_OM_COMPACTION_SERVICE_RUN_INTERVAL;
import static org.apache.hadoop.ozone.om.OMConfigKeys.OZONE_OM_COMPACTION_SERVICE_RUN_INTERVAL_DEFAULT;
import static org.apache.hadoop.ozone.om.OMConfigKeys.OZONE_OM_COMPACTION_SERVICE_TIMEOUT;
import static org.apache.hadoop.ozone.om.OMConfigKeys.OZONE_OM_COMPACTION_SERVICE_TIMEOUT_DEFAULT;
import static org.apache.hadoop.ozone.om.OMConfigKeys.OZONE_OM_MPU_CLEANUP_SERVICE_INTERVAL;
import static org.apache.hadoop.ozone.om.OMConfigKeys.OZONE_OM_MPU_CLEANUP_SERVICE_INTERVAL_DEFAULT;
import static org.apache.hadoop.ozone.om.OMConfigKeys.OZONE_OM_MPU_CLEANUP_SERVICE_TIMEOUT;
import static org.apache.hadoop.ozone.om.OMConfigKeys.OZONE_OM_MPU_CLEANUP_SERVICE_TIMEOUT_DEFAULT;
import static org.apache.hadoop.ozone.om.OMConfigKeys.OZONE_OM_OPEN_KEY_CLEANUP_SERVICE_INTERVAL;
import static org.apache.hadoop.ozone.om.OMConfigKeys.OZONE_OM_OPEN_KEY_CLEANUP_SERVICE_INTERVAL_DEFAULT;
import static org.apache.hadoop.ozone.om.OMConfigKeys.OZONE_OM_OPEN_KEY_CLEANUP_SERVICE_TIMEOUT;
import static org.apache.hadoop.ozone.om.OMConfigKeys.OZONE_OM_OPEN_KEY_CLEANUP_SERVICE_TIMEOUT_DEFAULT;
import static org.apache.hadoop.ozone.om.OMConfigKeys.OZONE_SNAPSHOT_DEEP_CLEANING_ENABLED;
import static org.apache.hadoop.ozone.om.OMConfigKeys.OZONE_SNAPSHOT_DEEP_CLEANING_ENABLED_DEFAULT;
import static org.apache.hadoop.ozone.om.OMConfigKeys.OZONE_SNAPSHOT_SST_FILTERING_SERVICE_INTERVAL;
import static org.apache.hadoop.ozone.om.OMConfigKeys.OZONE_SNAPSHOT_SST_FILTERING_SERVICE_INTERVAL_DEFAULT;
import static org.apache.hadoop.ozone.om.OMConfigKeys.OZONE_THREAD_NUMBER_DIR_DELETION;
import static org.apache.hadoop.ozone.om.OMConfigKeys.OZONE_THREAD_NUMBER_DIR_DELETION_DEFAULT;
import static org.apache.hadoop.ozone.om.OMConfigKeys.OZONE_THREAD_NUMBER_KEY_DELETION;
import static org.apache.hadoop.ozone.om.OMConfigKeys.OZONE_THREAD_NUMBER_KEY_DELETION_DEFAULT;
import static org.apache.hadoop.ozone.om.OzoneManagerUtils.getBucketLayout;
import static org.apache.hadoop.ozone.om.exceptions.OMException.ResultCodes.BUCKET_NOT_FOUND;
import static org.apache.hadoop.ozone.om.exceptions.OMException.ResultCodes.FILE_NOT_FOUND;
import static org.apache.hadoop.ozone.om.exceptions.OMException.ResultCodes.INTERNAL_ERROR;
import static org.apache.hadoop.ozone.om.exceptions.OMException.ResultCodes.INVALID_KMS_PROVIDER;
import static org.apache.hadoop.ozone.om.exceptions.OMException.ResultCodes.KEY_NOT_FOUND;
import static org.apache.hadoop.ozone.om.exceptions.OMException.ResultCodes.SCM_GET_PIPELINE_EXCEPTION;
import static org.apache.hadoop.ozone.om.exceptions.OMException.ResultCodes.VOLUME_NOT_FOUND;
import static org.apache.hadoop.ozone.om.lock.OzoneManagerLock.LeveledResource.BUCKET_LOCK;
import static org.apache.hadoop.ozone.security.acl.OzoneObj.ResourceType.KEY;
import static org.apache.hadoop.ozone.util.MetricUtil.captureLatencyNs;
import static org.apache.hadoop.util.Time.monotonicNow;

import com.google.common.annotations.VisibleForTesting;
import com.google.common.base.Preconditions;
import com.google.common.base.Strings;
import com.google.common.collect.Lists;
import jakarta.annotation.Nonnull;
import java.io.IOException;
import java.security.GeneralSecurityException;
import java.security.PrivilegedExceptionAction;
import java.time.Duration;
import java.util.ArrayList;
import java.util.Arrays;
import java.util.Collection;
import java.util.Collections;
import java.util.EnumSet;
import java.util.HashMap;
import java.util.HashSet;
import java.util.Iterator;
import java.util.List;
import java.util.Map;
import java.util.Objects;
import java.util.Optional;
import java.util.Set;
import java.util.Stack;
import java.util.TreeMap;
import java.util.concurrent.TimeUnit;
import java.util.function.Function;
import java.util.stream.Collectors;
import java.util.stream.Stream;
import org.apache.commons.lang3.StringUtils;
import org.apache.commons.lang3.tuple.Pair;
import org.apache.hadoop.conf.StorageUnit;
import org.apache.hadoop.crypto.key.KeyProviderCryptoExtension;
import org.apache.hadoop.crypto.key.KeyProviderCryptoExtension.EncryptedKeyVersion;
import org.apache.hadoop.fs.FileEncryptionInfo;
import org.apache.hadoop.hdds.HddsConfigKeys;
import org.apache.hadoop.hdds.client.BlockID;
import org.apache.hadoop.hdds.client.ReplicationConfig;
import org.apache.hadoop.hdds.conf.OzoneConfiguration;
import org.apache.hadoop.hdds.protocol.DatanodeDetails;
import org.apache.hadoop.hdds.protocol.proto.HddsProtos;
import org.apache.hadoop.hdds.scm.ScmConfigKeys;
import org.apache.hadoop.hdds.scm.container.common.helpers.ContainerWithPipeline;
import org.apache.hadoop.hdds.scm.net.InnerNode;
import org.apache.hadoop.hdds.scm.net.Node;
import org.apache.hadoop.hdds.scm.net.NodeImpl;
import org.apache.hadoop.hdds.scm.pipeline.Pipeline;
import org.apache.hadoop.hdds.scm.storage.BlockLocationInfo;
import org.apache.hadoop.hdds.security.token.OzoneBlockTokenSecretManager;
import org.apache.hadoop.hdds.utils.BackgroundService;
import org.apache.hadoop.hdds.utils.db.StringCodec;
import org.apache.hadoop.hdds.utils.db.Table;
import org.apache.hadoop.hdds.utils.db.Table.KeyValue;
import org.apache.hadoop.hdds.utils.db.TableIterator;
import org.apache.hadoop.hdds.utils.db.cache.CacheKey;
import org.apache.hadoop.hdds.utils.db.cache.CacheValue;
import org.apache.hadoop.net.CachedDNSToSwitchMapping;
import org.apache.hadoop.net.DNSToSwitchMapping;
import org.apache.hadoop.net.TableMapping;
import org.apache.hadoop.ozone.OmUtils;
import org.apache.hadoop.ozone.OzoneAcl;
import org.apache.hadoop.ozone.common.BlockGroup;
import org.apache.hadoop.ozone.om.exceptions.OMException;
import org.apache.hadoop.ozone.om.exceptions.OMException.ResultCodes;
import org.apache.hadoop.ozone.om.helpers.BucketEncryptionKeyInfo;
import org.apache.hadoop.ozone.om.helpers.BucketLayout;
import org.apache.hadoop.ozone.om.helpers.ListKeysResult;
import org.apache.hadoop.ozone.om.helpers.OmBucketInfo;
import org.apache.hadoop.ozone.om.helpers.OmDirectoryInfo;
import org.apache.hadoop.ozone.om.helpers.OmKeyArgs;
import org.apache.hadoop.ozone.om.helpers.OmKeyInfo;
import org.apache.hadoop.ozone.om.helpers.OmKeyLocationInfo;
import org.apache.hadoop.ozone.om.helpers.OmKeyLocationInfoGroup;
import org.apache.hadoop.ozone.om.helpers.OmMultipartKeyInfo;
import org.apache.hadoop.ozone.om.helpers.OmMultipartUpload;
import org.apache.hadoop.ozone.om.helpers.OmMultipartUploadList;
import org.apache.hadoop.ozone.om.helpers.OmMultipartUploadListParts;
import org.apache.hadoop.ozone.om.helpers.OmPartInfo;
import org.apache.hadoop.ozone.om.helpers.OzoneAclUtil;
import org.apache.hadoop.ozone.om.helpers.OzoneFSUtils;
import org.apache.hadoop.ozone.om.helpers.OzoneFileStatus;
import org.apache.hadoop.ozone.om.helpers.RepeatedOmKeyInfo;
import org.apache.hadoop.ozone.om.helpers.WithParentObjectId;
import org.apache.hadoop.ozone.om.request.OMClientRequest;
import org.apache.hadoop.ozone.om.request.file.OMFileRequest;
import org.apache.hadoop.ozone.om.request.util.OMMultipartUploadUtils;
import org.apache.hadoop.ozone.om.service.CompactionService;
import org.apache.hadoop.ozone.om.service.DirectoryDeletingService;
import org.apache.hadoop.ozone.om.service.KeyDeletingService;
import org.apache.hadoop.ozone.om.service.MultipartUploadCleanupService;
import org.apache.hadoop.ozone.om.service.OpenKeyCleanupService;
import org.apache.hadoop.ozone.om.service.SnapshotDeletingService;
import org.apache.hadoop.ozone.protocol.proto.OzoneManagerProtocolProtos.ExpiredMultipartUploadsBucket;
import org.apache.hadoop.ozone.protocol.proto.OzoneManagerProtocolProtos.PartKeyInfo;
import org.apache.hadoop.ozone.security.acl.IAccessAuthorizer;
import org.apache.hadoop.ozone.security.acl.OzoneObj;
import org.apache.hadoop.ozone.security.acl.RequestContext;
import org.apache.hadoop.security.SecurityUtil;
import org.apache.hadoop.util.ReflectionUtils;
import org.apache.hadoop.util.Time;
import org.apache.ratis.util.function.CheckedFunction;
import org.slf4j.Logger;
import org.slf4j.LoggerFactory;

/**
 * Implementation of keyManager.
 */
public class KeyManagerImpl implements KeyManager {
  private static final Logger LOG =
      LoggerFactory.getLogger(KeyManagerImpl.class);

  /**
   * A SCM block client, used to talk to SCM to allocate block during putKey.
   */
  private final OzoneManager ozoneManager;
  private final ScmClient scmClient;
  private final OMMetadataManager metadataManager;
  private final long scmBlockSize;
  private final OzoneBlockTokenSecretManager secretManager;
  private final boolean grpcBlockTokenEnabled;

  private KeyDeletingService keyDeletingService;

  private SstFilteringService snapshotSstFilteringService;
  private SnapshotDeletingService snapshotDeletingService;

  private final KeyProviderCryptoExtension kmsProvider;
  private DirectoryDeletingService dirDeletingService;
  private final OMPerformanceMetrics metrics;

  private BackgroundService openKeyCleanupService;
  private BackgroundService multipartUploadCleanupService;
  private DNSToSwitchMapping dnsToSwitchMapping;
  private CompactionService compactionService;

  public KeyManagerImpl(OzoneManager om, ScmClient scmClient,
      OzoneConfiguration conf, OMPerformanceMetrics metrics) {
    this(om, scmClient, om.getMetadataManager(), conf,
        om.getBlockTokenMgr(), om.getKmsProvider(), metrics);
  }

  public KeyManagerImpl(OzoneManager om, ScmClient scmClient,
      OMMetadataManager metadataManager, OzoneConfiguration conf,
      OzoneBlockTokenSecretManager secretManager,
      KeyProviderCryptoExtension kmsProvider,
      OMPerformanceMetrics metrics) {
    this.scmBlockSize = (long) conf
        .getStorageSize(OZONE_SCM_BLOCK_SIZE, OZONE_SCM_BLOCK_SIZE_DEFAULT,
            StorageUnit.BYTES);
    this.grpcBlockTokenEnabled = conf.getBoolean(
        HDDS_BLOCK_TOKEN_ENABLED,
        HDDS_BLOCK_TOKEN_ENABLED_DEFAULT);

    this.ozoneManager = om;
    this.scmClient = scmClient;
    this.metadataManager = metadataManager;
    this.secretManager = secretManager;
    this.kmsProvider = kmsProvider;
    this.metrics = metrics;
  }

  @Override
  public void start(OzoneConfiguration configuration) {
    boolean isCompactionEnabled = configuration.getBoolean(OZONE_OM_COMPACTION_SERVICE_ENABLED,
        OZONE_OM_COMPACTION_SERVICE_ENABLED_DEFAULT);
    startCompactionService(configuration, isCompactionEnabled);

    boolean isSnapshotDeepCleaningEnabled = configuration.getBoolean(OZONE_SNAPSHOT_DEEP_CLEANING_ENABLED,
        OZONE_SNAPSHOT_DEEP_CLEANING_ENABLED_DEFAULT);
    if (keyDeletingService == null) {
      long blockDeleteInterval = configuration.getTimeDuration(
          OZONE_BLOCK_DELETING_SERVICE_INTERVAL,
          OZONE_BLOCK_DELETING_SERVICE_INTERVAL_DEFAULT,
          TimeUnit.MILLISECONDS);
      long serviceTimeout = configuration.getTimeDuration(
          OZONE_BLOCK_DELETING_SERVICE_TIMEOUT,
          OZONE_BLOCK_DELETING_SERVICE_TIMEOUT_DEFAULT,
          TimeUnit.MILLISECONDS);
      int keyDeletingServiceCorePoolSize =
          configuration.getInt(OZONE_THREAD_NUMBER_KEY_DELETION,
              OZONE_THREAD_NUMBER_KEY_DELETION_DEFAULT);
      if (keyDeletingServiceCorePoolSize <= 0) {
        keyDeletingServiceCorePoolSize = 1;
      }
      keyDeletingService = new KeyDeletingService(ozoneManager,
          scmClient.getBlockClient(), blockDeleteInterval,
          serviceTimeout, configuration, keyDeletingServiceCorePoolSize, isSnapshotDeepCleaningEnabled);
      keyDeletingService.start();
    }

    // Start directory deletion service for FSO buckets.
    if (dirDeletingService == null) {
      long dirDeleteInterval = configuration.getTimeDuration(
          OZONE_DIR_DELETING_SERVICE_INTERVAL,
          OZONE_DIR_DELETING_SERVICE_INTERVAL_DEFAULT,
          TimeUnit.MILLISECONDS);
      long serviceTimeout = configuration.getTimeDuration(
          OZONE_BLOCK_DELETING_SERVICE_TIMEOUT,
          OZONE_BLOCK_DELETING_SERVICE_TIMEOUT_DEFAULT,
          TimeUnit.MILLISECONDS);
      int dirDeletingServiceCorePoolSize =
          configuration.getInt(OZONE_THREAD_NUMBER_DIR_DELETION,
              OZONE_THREAD_NUMBER_DIR_DELETION_DEFAULT);
      if (dirDeletingServiceCorePoolSize <= 0) {
        dirDeletingServiceCorePoolSize = 1;
      }
      dirDeletingService =
          new DirectoryDeletingService(dirDeleteInterval, TimeUnit.MILLISECONDS,
              serviceTimeout, ozoneManager, configuration,
              dirDeletingServiceCorePoolSize, isSnapshotDeepCleaningEnabled);
      dirDeletingService.start();
    }

    if (openKeyCleanupService == null) {
      long serviceInterval = configuration.getTimeDuration(
          OZONE_OM_OPEN_KEY_CLEANUP_SERVICE_INTERVAL,
          OZONE_OM_OPEN_KEY_CLEANUP_SERVICE_INTERVAL_DEFAULT,
          TimeUnit.MILLISECONDS);
      long serviceTimeout = configuration.getTimeDuration(
          OZONE_OM_OPEN_KEY_CLEANUP_SERVICE_TIMEOUT,
          OZONE_OM_OPEN_KEY_CLEANUP_SERVICE_TIMEOUT_DEFAULT,
          TimeUnit.MILLISECONDS);
      openKeyCleanupService = new OpenKeyCleanupService(serviceInterval,
          TimeUnit.MILLISECONDS, serviceTimeout, ozoneManager, configuration);
      openKeyCleanupService.start();
    }

    if (snapshotSstFilteringService == null &&
        ozoneManager.isFilesystemSnapshotEnabled()) {
      startSnapshotSstFilteringService(configuration);
    }

    if (snapshotDeletingService == null &&
        ozoneManager.isFilesystemSnapshotEnabled()) {

      long snapshotServiceInterval = configuration.getTimeDuration(
          OZONE_SNAPSHOT_DELETING_SERVICE_INTERVAL,
          OZONE_SNAPSHOT_DELETING_SERVICE_INTERVAL_DEFAULT,
          TimeUnit.MILLISECONDS);
      long snapshotServiceTimeout = configuration.getTimeDuration(
          OZONE_SNAPSHOT_DELETING_SERVICE_TIMEOUT,
          OZONE_SNAPSHOT_DELETING_SERVICE_TIMEOUT_DEFAULT,
          TimeUnit.MILLISECONDS);
      try {
        snapshotDeletingService = new SnapshotDeletingService(
            snapshotServiceInterval, snapshotServiceTimeout,
            ozoneManager);
        snapshotDeletingService.start();
      } catch (IOException e) {
        LOG.error("Error starting Snapshot Deleting Service", e);
      }
    }

    if (multipartUploadCleanupService == null) {
      long serviceInterval = configuration.getTimeDuration(
          OZONE_OM_MPU_CLEANUP_SERVICE_INTERVAL,
          OZONE_OM_MPU_CLEANUP_SERVICE_INTERVAL_DEFAULT,
          TimeUnit.MILLISECONDS);
      long serviceTimeout = configuration.getTimeDuration(
          OZONE_OM_MPU_CLEANUP_SERVICE_TIMEOUT,
          OZONE_OM_MPU_CLEANUP_SERVICE_TIMEOUT_DEFAULT,
          TimeUnit.MILLISECONDS);
      multipartUploadCleanupService = new MultipartUploadCleanupService(
          serviceInterval, TimeUnit.MILLISECONDS, serviceTimeout,
          ozoneManager, configuration);
      multipartUploadCleanupService.start();
    }

    Class<? extends DNSToSwitchMapping> dnsToSwitchMappingClass =
        configuration.getClass(
            ScmConfigKeys.NET_TOPOLOGY_NODE_SWITCH_MAPPING_IMPL_KEY,
            TableMapping.class, DNSToSwitchMapping.class);
    DNSToSwitchMapping newInstance = ReflectionUtils.newInstance(
        dnsToSwitchMappingClass, configuration);
    dnsToSwitchMapping =
        ((newInstance instanceof CachedDNSToSwitchMapping) ? newInstance
            : new CachedDNSToSwitchMapping(newInstance));
  }

  /**
   * Start the snapshot SST filtering service if interval is not set to disabled value.
   * @param conf
   */
  public void startSnapshotSstFilteringService(OzoneConfiguration conf) {
    if (isSstFilteringSvcEnabled()) {
      long serviceInterval = conf.getTimeDuration(
          OZONE_SNAPSHOT_SST_FILTERING_SERVICE_INTERVAL,
          OZONE_SNAPSHOT_SST_FILTERING_SERVICE_INTERVAL_DEFAULT,
          TimeUnit.MILLISECONDS);
      long serviceTimeout = conf.getTimeDuration(
          OZONE_SNAPSHOT_SST_FILTERING_SERVICE_TIMEOUT,
          OZONE_SNAPSHOT_SST_FILTERING_SERVICE_TIMEOUT_DEFAULT,
          TimeUnit.MILLISECONDS);

      snapshotSstFilteringService =
          new SstFilteringService(serviceInterval, TimeUnit.MILLISECONDS,
              serviceTimeout, ozoneManager, conf);
      snapshotSstFilteringService.start();
    } else {
      LOG.info("SstFilteringService is disabled.");
    }
  }

  /**
   * Stop the snapshot SST filtering service if it is running.
   */
  public void stopSnapshotSstFilteringService() {
    if (snapshotSstFilteringService != null) {
      snapshotSstFilteringService.shutdown();
      snapshotSstFilteringService = null;
    } else {
      LOG.info("SstFilteringService is already stopped or not started.");
    }
  }

  private void startCompactionService(OzoneConfiguration configuration,
                                      boolean isCompactionServiceEnabled) {
    if (compactionService == null && isCompactionServiceEnabled) {
      long compactionInterval = configuration.getTimeDuration(
          OZONE_OM_COMPACTION_SERVICE_RUN_INTERVAL,
          OZONE_OM_COMPACTION_SERVICE_RUN_INTERVAL_DEFAULT,
          TimeUnit.MILLISECONDS);
      long serviceTimeout = configuration.getTimeDuration(
          OZONE_OM_COMPACTION_SERVICE_TIMEOUT,
          OZONE_OM_COMPACTION_SERVICE_TIMEOUT_DEFAULT,
          TimeUnit.MILLISECONDS);
      String compactionColumnFamilies = configuration.get(
          OZONE_OM_COMPACTION_SERVICE_COLUMNFAMILIES,
          OZONE_OM_COMPACTION_SERVICE_COLUMNFAMILIES_DEFAULT);
      String[] tables = compactionColumnFamilies.split(",");
      compactionService = new CompactionService(ozoneManager, TimeUnit.MILLISECONDS,
          compactionInterval, serviceTimeout, Arrays.asList(tables));
      compactionService.start();
    }
  }

  KeyProviderCryptoExtension getKMSProvider() {
    return kmsProvider;
  }

  @Override
  public void stop() throws IOException {
    if (keyDeletingService != null) {
      keyDeletingService.shutdown();
      keyDeletingService = null;
    }
    if (dirDeletingService != null) {
      dirDeletingService.shutdown();
      dirDeletingService = null;
    }
    if (openKeyCleanupService != null) {
      openKeyCleanupService.shutdown();
      openKeyCleanupService = null;
    }
    if (snapshotSstFilteringService != null) {
      snapshotSstFilteringService.shutdown();
      snapshotSstFilteringService = null;
    }
    if (snapshotDeletingService != null) {
      snapshotDeletingService.shutdown();
      snapshotDeletingService = null;
    }
    if (multipartUploadCleanupService != null) {
      multipartUploadCleanupService.shutdown();
      multipartUploadCleanupService = null;
    }
    if (compactionService != null) {
      compactionService.shutdown();
      compactionService = null;
    }
  }

  private OmBucketInfo getBucketInfo(String volumeName, String bucketName)
      throws IOException {
    String bucketKey = metadataManager.getBucketKey(volumeName, bucketName);
    return metadataManager.getBucketTable().get(bucketKey);
  }

  private EncryptedKeyVersion generateEDEK(
      final String ezKeyName) throws IOException {
    if (ezKeyName == null) {
      return null;
    }
    long generateEDEKStartTime = monotonicNow();
    EncryptedKeyVersion edek = SecurityUtil.doAsLoginUser(
        new PrivilegedExceptionAction<EncryptedKeyVersion>() {
          @Override
          public EncryptedKeyVersion run() throws IOException {
            try {
              return getKMSProvider().generateEncryptedKey(ezKeyName);
            } catch (GeneralSecurityException e) {
              throw new IOException(e);
            }
          }
        });
    long generateEDEKTime = monotonicNow() - generateEDEKStartTime;
    LOG.debug("generateEDEK takes {} ms", generateEDEKTime);
    Preconditions.checkNotNull(edek);
    return edek;
  }

  @Override
  public OmKeyInfo lookupKey(OmKeyArgs args, ResolvedBucket bucket,
      String clientAddress) throws IOException {
    Preconditions.checkNotNull(args);

    OmKeyInfo value = captureLatencyNs(metrics.getLookupReadKeyInfoLatencyNs(),
        () -> readKeyInfo(args, bucket.bucketLayout()));

    // If operation is head, do not perform any additional steps based on flags.
    // As head operation does not need any of those details.
    if (!args.isHeadOp()) {

      // add block token for read.
      captureLatencyNs(metrics.getLookupGenerateBlockTokenLatencyNs(),
          () -> addBlockToken4Read(value));

      // Refresh container pipeline info from SCM
      // based on OmKeyArgs.refreshPipeline flag
      // value won't be null as the check is done inside try/catch block.
      captureLatencyNs(metrics.getLookupRefreshLocationLatencyNs(),
          () -> refresh(value));

      if (args.getSortDatanodes()) {
        sortDatanodes(clientAddress, value);
      }
    }

    return value;
  }

  private OmKeyInfo readKeyInfo(OmKeyArgs args, BucketLayout bucketLayout)
      throws IOException {
    String volumeName = args.getVolumeName();
    String bucketName = args.getBucketName();
    String keyName = args.getKeyName();
    OmKeyInfo value = null;

    metadataManager.getLock().acquireReadLock(BUCKET_LOCK, volumeName,
        bucketName);
    try {
      keyName = OMClientRequest
          .validateAndNormalizeKey(ozoneManager.getEnableFileSystemPaths(), keyName,
              bucketLayout);

      if (bucketLayout.isFileSystemOptimized()) {
        value = getOmKeyInfoFSO(volumeName, bucketName, keyName);
      } else {
        value = getOmKeyInfo(volumeName, bucketName, keyName, bucketLayout);
        if (value != null) {
          // For Legacy & OBS buckets, any key is a file by default. This is to
          // keep getKeyInfo compatible with OFS clients.
          value.setFile(true);
        }
      }
    } catch (IOException ex) {
      if (ex instanceof OMException) {
        throw ex;
      }
      throw new OMException(
          format("Error reading key metadata: /%s/%s/%s",
              volumeName, bucketName, keyName),
          ex, INTERNAL_ERROR);
    } finally {
      metadataManager.getLock().releaseReadLock(BUCKET_LOCK, volumeName,
          bucketName);
    }

    if (value == null) {
      if (LOG.isDebugEnabled()) {
        LOG.debug("volume:{} bucket:{} Key:{} not found", volumeName,
            bucketName, keyName);
      }
      throw new OMException("Key:" + keyName + " not found", KEY_NOT_FOUND);
    }
    if (args.getLatestVersionLocation()) {
      slimLocationVersion(value);
    }
    int partNumberParam = args.getMultipartUploadPartNumber();
    if (partNumberParam > 0) {
      OmKeyLocationInfoGroup latestLocationVersion = value.getLatestVersionLocations();
      if (latestLocationVersion != null && latestLocationVersion.isMultipartKey()) {
        List<OmKeyLocationInfo> currentLocations = latestLocationVersion.getBlocksLatestVersionOnly()
                .stream()
                .filter(it -> it.getPartNumber() == partNumberParam)
                .collect(Collectors.toList());

        value.updateLocationInfoList(currentLocations, true, true);

        value.setDataSize(currentLocations.stream()
            .mapToLong(BlockLocationInfo::getLength)
            .sum());
      }
    }
    return value;
  }

  private OmKeyInfo getOmKeyInfo(String volumeName, String bucketName,
      String keyName, BucketLayout bucketLayout) throws IOException {
    String keyBytes =
        metadataManager.getOzoneKey(volumeName, bucketName, keyName);
    return metadataManager
        .getKeyTable(bucketLayout)
        .get(keyBytes);
  }

  /**
   * Look up will return only closed fileInfo. This will return null if the
   * keyName is a directory or if the keyName is still open for writing.
   */
  private OmKeyInfo getOmKeyInfoFSO(String volumeName, String bucketName,
                                   String keyName) throws IOException {
    OzoneFileStatus fileStatus = OMFileRequest.getOMKeyInfoIfExists(
        metadataManager, volumeName, bucketName, keyName, scmBlockSize,
        ozoneManager.getDefaultReplicationConfig(), false);
    if (fileStatus == null) {
      return null;
    }
    // Appended trailing slash to represent directory to the user
    if (fileStatus.isDirectory()) {
      String keyPath = OzoneFSUtils.addTrailingSlashIfNeeded(
          fileStatus.getKeyInfo().getKeyName());
      fileStatus.getKeyInfo().setKeyName(keyPath);
    }
    fileStatus.getKeyInfo().setFile(fileStatus.isFile());
    return fileStatus.getKeyInfo();
  }

  private void addBlockToken4Read(OmKeyInfo value) throws IOException {
    Preconditions.checkNotNull(value, "OMKeyInfo cannot be null");
    if (grpcBlockTokenEnabled) {
      String remoteUser = getRemoteUser().getShortUserName();
      for (OmKeyLocationInfoGroup key : value.getKeyLocationVersions()) {
        key.getLocationList().forEach(k -> {
          k.setToken(secretManager.generateToken(remoteUser, k.getBlockID(),
              EnumSet.of(READ), k.getLength()));
        });
      }
    }
  }

  /**
   * Refresh pipeline info in OM by asking SCM.
   * @param keyList a list of OmKeyInfo
   */
  @VisibleForTesting
  protected void refreshPipeline(List<OmKeyInfo> keyList) throws IOException {
    if (keyList == null || keyList.isEmpty()) {
      return;
    }

    Set<Long> containerIDs = new HashSet<>();
    for (OmKeyInfo keyInfo : keyList) {
      List<OmKeyLocationInfoGroup> locationInfoGroups =
          keyInfo.getKeyLocationVersions();

      for (OmKeyLocationInfoGroup key : locationInfoGroups) {
        for (List<OmKeyLocationInfo> omKeyLocationInfoList :
            key.getLocationLists()) {
          for (OmKeyLocationInfo omKeyLocationInfo : omKeyLocationInfoList) {
            containerIDs.add(omKeyLocationInfo.getContainerID());
          }
        }
      }
    }

    Map<Long, ContainerWithPipeline> containerWithPipelineMap =
        refreshPipeline(containerIDs);

    for (OmKeyInfo keyInfo : keyList) {
      List<OmKeyLocationInfoGroup> locationInfoGroups =
          keyInfo.getKeyLocationVersions();
      for (OmKeyLocationInfoGroup key : locationInfoGroups) {
        for (List<OmKeyLocationInfo> omKeyLocationInfoList :
            key.getLocationLists()) {
          for (OmKeyLocationInfo omKeyLocationInfo : omKeyLocationInfoList) {
            ContainerWithPipeline cp = containerWithPipelineMap.get(
                omKeyLocationInfo.getContainerID());
            if (cp != null &&
                !cp.getPipeline().equals(omKeyLocationInfo.getPipeline())) {
              omKeyLocationInfo.setPipeline(cp.getPipeline());
            }
          }
        }
      }
    }
  }

  /**
   * Refresh pipeline info in OM by asking SCM.
   * @param containerIDs a set of containerIDs
   */
  @VisibleForTesting
  protected Map<Long, ContainerWithPipeline> refreshPipeline(
      Set<Long> containerIDs) throws IOException {
    // TODO: fix Some tests that may not initialize container client
    // The production should always have containerClient initialized.
    if (scmClient.getContainerClient() == null ||
        containerIDs == null || containerIDs.isEmpty()) {
      return Collections.EMPTY_MAP;
    }

    Map<Long, ContainerWithPipeline> containerWithPipelineMap = new HashMap<>();

    try {
      List<ContainerWithPipeline> cpList = scmClient.getContainerClient().
          getContainerWithPipelineBatch(new ArrayList<>(containerIDs));
      for (ContainerWithPipeline cp : cpList) {
        containerWithPipelineMap.put(
            cp.getContainerInfo().getContainerID(), cp);
      }
      return containerWithPipelineMap;
    } catch (IOException ioEx) {
      LOG.debug("Get containerPipeline failed for {}",
          containerIDs, ioEx);
      throw new OMException(ioEx.getMessage(), SCM_GET_PIPELINE_EXCEPTION);
    }
  }

  @Override
  public ListKeysResult listKeys(String volumeName, String bucketName,
      String startKey, String keyPrefix,
      int maxKeys) throws IOException {
    Preconditions.checkNotNull(volumeName);
    Preconditions.checkNotNull(bucketName);
    OmBucketInfo omBucketInfo = getBucketInfo(volumeName, bucketName);
    if (omBucketInfo == null) {
      throw new OMException("Bucket " + bucketName + " not found.",
          ResultCodes.BUCKET_NOT_FOUND);
    }
    BucketLayout bucketLayout = omBucketInfo.getBucketLayout();
    // We don't take a lock in this path, since we walk the
    // underlying table using an iterator. That automatically creates a
    // snapshot of the data, so we don't need these locks at a higher level
    // when we iterate.
    if (bucketLayout.shouldNormalizePaths(ozoneManager.getEnableFileSystemPaths())) {
      startKey = OmUtils.normalizeKey(startKey, true);
      keyPrefix = OmUtils.normalizeKey(keyPrefix, true);
    }

    ListKeysResult listKeysResult =
        metadataManager.listKeys(volumeName, bucketName, startKey, keyPrefix,
            maxKeys);
    List<OmKeyInfo> keyList = listKeysResult.getKeys();

    // For listKeys, we return the latest Key Location by default
    for (OmKeyInfo omKeyInfo : keyList) {
      slimLocationVersion(omKeyInfo);
    }

    return listKeysResult;
  }

  @Override
  public PendingKeysDeletion getPendingDeletionKeys(
      final CheckedFunction<KeyValue<String, OmKeyInfo>, Boolean, IOException> filter, final int count)
      throws IOException {
    return getPendingDeletionKeys(null, null, null, filter, count);
  }

  @Override
  public PendingKeysDeletion getPendingDeletionKeys(
      String volume, String bucket, String startKey,
      CheckedFunction<KeyValue<String, OmKeyInfo>, Boolean, IOException> filter,
      int count) throws IOException {
    List<BlockGroup> keyBlocksList = Lists.newArrayList();
    Map<String, RepeatedOmKeyInfo> keysToModify = new HashMap<>();
    Map<String, Long> keyBlockReplicatedSize = new HashMap<>();
    int notReclaimableKeyCount = 0;

    // Bucket prefix would be empty if volume is empty i.e. either null or "".
    Optional<String> bucketPrefix = getBucketPrefix(volume, bucket, false);
    try (TableIterator<String, ? extends KeyValue<String, RepeatedOmKeyInfo>>
             delKeyIter = metadataManager.getDeletedTable().iterator(bucketPrefix.orElse(""))) {

      /* Seeking to the start key if it not null. The next key picked up would be ensured to start with the bucket
         prefix, {@link org.apache.hadoop.hdds.utils.db.Table#iterator(bucketPrefix)} would ensure this.
       */
      if (startKey != null) {
        delKeyIter.seek(startKey);
      }
      int currentCount = 0;
      while (delKeyIter.hasNext() && currentCount < count) {
        RepeatedOmKeyInfo notReclaimableKeyInfo = new RepeatedOmKeyInfo();
        KeyValue<String, RepeatedOmKeyInfo> kv = delKeyIter.next();
        if (kv != null) {
          List<BlockGroup> blockGroupList = Lists.newArrayList();
          // Multiple keys with the same path can be queued in one DB entry
          RepeatedOmKeyInfo infoList = kv.getValue();
          for (OmKeyInfo info : infoList.getOmKeyInfoList()) {

            // Skip the key if the filter doesn't allow the file to be deleted.
            if (filter == null || filter.apply(Table.newKeyValue(kv.getKey(), info))) {
              List<BlockID> blockIDS = info.getKeyLocationVersions().stream()
                  .flatMap(versionLocations -> versionLocations.getLocationList().stream()
                      .map(b -> new BlockID(b.getContainerID(), b.getLocalID()))).collect(Collectors.toList());
              BlockGroup keyBlocks = BlockGroup.newBuilder().setKeyName(kv.getKey())
                  .addAllBlockIDs(blockIDS).build();
<<<<<<< HEAD
              int keyBlockSerializedSize = keyBlocks.getProto().getSerializedSize();
              serializedSize += keyBlockSerializedSize;
=======
              keyBlockReplicatedSize.put(keyBlocks.getGroupID(), info.getReplicatedSize());
>>>>>>> 3e5414d0
              blockGroupList.add(keyBlocks);
              currentCount++;
            } else {
              notReclaimableKeyInfo.addOmKeyInfo(info);
            }
          }

          List<OmKeyInfo> notReclaimableKeyInfoList = notReclaimableKeyInfo.getOmKeyInfoList();

          // If all the versions are not reclaimable, then modify key by just purging the key that can be purged.
          if (!notReclaimableKeyInfoList.isEmpty() &&
              notReclaimableKeyInfoList.size() != infoList.getOmKeyInfoList().size()) {
            keysToModify.put(kv.getKey(), notReclaimableKeyInfo);
          }
          keyBlocksList.addAll(blockGroupList);
          notReclaimableKeyCount += notReclaimableKeyInfoList.size();
        }
      }
    }
    return new PendingKeysDeletion(keyBlocksList, keysToModify, keyBlockReplicatedSize, notReclaimableKeyCount);
  }

  private <V, R> List<KeyValue<String, R>> getTableEntries(String startKey,
          TableIterator<String, ? extends KeyValue<String, V>> tableIterator,
          Function<V, R> valueFunction,
          CheckedFunction<KeyValue<String, V>, Boolean, IOException> filter,
          int size) throws IOException {
    List<KeyValue<String, R>> entries = new ArrayList<>();
    /* Seek to the start key if it's not null. The next key in queue is ensured to start with the bucket
         prefix, {@link org.apache.hadoop.hdds.utils.db.Table#iterator(bucketPrefix)} would ensure this.
    */
    if (startKey != null) {
      tableIterator.seek(startKey);
    } else {
      tableIterator.seekToFirst();
    }
    int currentCount = 0;
    while (tableIterator.hasNext() && currentCount < size) {
      KeyValue<String, V> kv = tableIterator.next();
      if (kv != null && filter.apply(kv)) {
        entries.add(Table.newKeyValue(kv.getKey(), valueFunction.apply(kv.getValue())));
        currentCount++;
      }
    }
    return entries;
  }

  private Optional<String> getBucketPrefix(String volumeName, String bucketName, boolean isFSO) throws IOException {
    // Bucket prefix would be empty if both volume & bucket is empty i.e. either null or "".
    if (StringUtils.isEmpty(volumeName) && StringUtils.isEmpty(bucketName)) {
      return Optional.empty();
    } else if (StringUtils.isEmpty(bucketName) || StringUtils.isEmpty(volumeName)) {
      throw new IOException("One of volume : " + volumeName + ", bucket: " + bucketName + " is empty." +
          " Either both should be empty or none of the arguments should be empty");
    }
    return isFSO ? Optional.of(metadataManager.getBucketKeyPrefixFSO(volumeName, bucketName)) :
        Optional.of(metadataManager.getBucketKeyPrefix(volumeName, bucketName));
  }

  @Override
  public List<KeyValue<String, String>> getRenamesKeyEntries(
      String volume, String bucket, String startKey,
      CheckedFunction<KeyValue<String, String>, Boolean, IOException> filter, int size) throws IOException {
    Optional<String> bucketPrefix = getBucketPrefix(volume, bucket, false);
    try (TableIterator<String, ? extends KeyValue<String, String>>
             renamedKeyIter = metadataManager.getSnapshotRenamedTable().iterator(bucketPrefix.orElse(""))) {
      return getTableEntries(startKey, renamedKeyIter, Function.identity(), filter, size);
    }
  }

  @Override
  public CheckedFunction<KeyManager, OmDirectoryInfo, IOException> getPreviousSnapshotOzoneDirInfo(
      long volumeId, OmBucketInfo bucketInfo, OmDirectoryInfo keyInfo) throws IOException {
    String currentKeyPath = metadataManager.getOzonePathKey(volumeId, bucketInfo.getObjectID(),
        keyInfo.getParentObjectID(), keyInfo.getName());
    return getPreviousSnapshotOzonePathInfo(bucketInfo, keyInfo.getObjectID(), currentKeyPath,
        (km) -> km.getMetadataManager().getDirectoryTable());
  }

  @Override
  public CheckedFunction<KeyManager, OmDirectoryInfo, IOException> getPreviousSnapshotOzoneDirInfo(
      long volumeId, OmBucketInfo bucketInfo, OmKeyInfo keyInfo) throws IOException {
    String currentKeyPath = metadataManager.getOzonePathKey(volumeId, bucketInfo.getObjectID(),
        keyInfo.getParentObjectID(), keyInfo.getFileName());
    return getPreviousSnapshotOzonePathInfo(bucketInfo, keyInfo.getObjectID(), currentKeyPath,
        (previousSnapshotKM) -> previousSnapshotKM.getMetadataManager().getDirectoryTable());
  }

  @Override
  public CheckedFunction<KeyManager, OmKeyInfo, IOException> getPreviousSnapshotOzoneKeyInfo(
      long volumeId, OmBucketInfo bucketInfo, OmKeyInfo keyInfo) throws IOException {
    String currentKeyPath = bucketInfo.getBucketLayout().isFileSystemOptimized()
        ? metadataManager.getOzonePathKey(volumeId, bucketInfo.getObjectID(), keyInfo.getParentObjectID(),
        keyInfo.getFileName()) : metadataManager.getOzoneKey(bucketInfo.getVolumeName(), bucketInfo.getBucketName(),
        keyInfo.getKeyName());
    return getPreviousSnapshotOzonePathInfo(bucketInfo, keyInfo.getObjectID(), currentKeyPath,
        (previousSnapshotKM) -> previousSnapshotKM.getMetadataManager().getKeyTable(bucketInfo.getBucketLayout()));
  }

  private <T> CheckedFunction<KeyManager, T, IOException> getPreviousSnapshotOzonePathInfo(
      OmBucketInfo bucketInfo, long objectId, String currentKeyPath,
      Function<KeyManager, Table<String, T>> table) throws IOException {
    String renameKey = metadataManager.getRenameKey(bucketInfo.getVolumeName(), bucketInfo.getBucketName(), objectId);
    String renamedKey = metadataManager.getSnapshotRenamedTable().getIfExist(renameKey);
    return (previousSnapshotKM) -> table.apply(previousSnapshotKM).get(
        renamedKey != null ? renamedKey : currentKeyPath);
  }

  @Override
  public List<KeyValue<String, List<OmKeyInfo>>> getDeletedKeyEntries(
      String volume, String bucket, String startKey,
      CheckedFunction<KeyValue<String, RepeatedOmKeyInfo>, Boolean, IOException> filter,
      int size) throws IOException {
    Optional<String> bucketPrefix = getBucketPrefix(volume, bucket, false);
    try (TableIterator<String, ? extends KeyValue<String, RepeatedOmKeyInfo>>
             delKeyIter = metadataManager.getDeletedTable().iterator(bucketPrefix.orElse(""))) {
      return getTableEntries(startKey, delKeyIter, RepeatedOmKeyInfo::cloneOmKeyInfoList, filter, size);
    }
  }

  @Override
  public ExpiredOpenKeys getExpiredOpenKeys(Duration expireThreshold,
      int count, BucketLayout bucketLayout, Duration leaseThreshold) throws IOException {
    return metadataManager.getExpiredOpenKeys(expireThreshold, count,
        bucketLayout, leaseThreshold);
  }

  @Override
  public List<ExpiredMultipartUploadsBucket> getExpiredMultipartUploads(
      Duration expireThreshold, int maxParts)
      throws IOException {
    return metadataManager.getExpiredMultipartUploads(expireThreshold,
        maxParts);
  }

  @Override
  public Map<String, String> getObjectTagging(OmKeyArgs args, ResolvedBucket bucket) throws IOException {
    Preconditions.checkNotNull(args);

    OmKeyInfo value = captureLatencyNs(metrics.getLookupReadKeyInfoLatencyNs(),
        () -> readKeyInfo(args, bucket.bucketLayout()));

    return value.getTags();
  }

  @Override
  public OMMetadataManager getMetadataManager() {
    return metadataManager;
  }

  @Override
  public KeyDeletingService getDeletingService() {
    return keyDeletingService;
  }

  @Override
  public DirectoryDeletingService getDirDeletingService() {
    return dirDeletingService;
  }

  @Override
  public BackgroundService getOpenKeyCleanupService() {
    return openKeyCleanupService;
  }

  @Override
  public BackgroundService getMultipartUploadCleanupService() {
    return multipartUploadCleanupService;
  }

  @Override
  public SstFilteringService getSnapshotSstFilteringService() {
    return snapshotSstFilteringService;
  }

  @Override
  public SnapshotDeletingService getSnapshotDeletingService() {
    return snapshotDeletingService;
  }

  @Override
  public CompactionService getCompactionService() {
    return compactionService;
  }

  public boolean isSstFilteringSvcEnabled() {
    long serviceInterval = ozoneManager.getConfiguration()
        .getTimeDuration(OZONE_SNAPSHOT_SST_FILTERING_SERVICE_INTERVAL,
            OZONE_SNAPSHOT_SST_FILTERING_SERVICE_INTERVAL_DEFAULT,
            TimeUnit.MILLISECONDS);
    // any interval <= 0 causes IllegalArgumentException from scheduleWithFixedDelay
    return serviceInterval > 0;
  }
  
  @Override
  public OmMultipartUploadList listMultipartUploads(String volumeName,
      String bucketName,
      String prefix, String keyMarker, String uploadIdMarker, int maxUploads, boolean withPagination)
      throws OMException {
    Preconditions.checkNotNull(volumeName);
    Preconditions.checkNotNull(bucketName);

    metadataManager.getLock().acquireReadLock(BUCKET_LOCK, volumeName,
        bucketName);
    try {
      List<OmMultipartUpload> multipartUploadKeys = metadataManager
          .getMultipartUploadKeys(volumeName, bucketName, prefix, keyMarker, uploadIdMarker, maxUploads,
              !withPagination);
      OmMultipartUploadList.Builder resultBuilder = OmMultipartUploadList.newBuilder();

      if (withPagination && multipartUploadKeys.size() == maxUploads + 1) {
        int lastIndex = multipartUploadKeys.size() - 1;
        OmMultipartUpload lastUpload = multipartUploadKeys.get(lastIndex);
        resultBuilder.setNextKeyMarker(lastUpload.getKeyName())
            .setNextUploadIdMarker(lastUpload.getUploadId())
            .setIsTruncated(true);

        // remove next upload from the list
        multipartUploadKeys.remove(lastIndex);
      }

      return resultBuilder
          .setUploads(multipartUploadKeys)
          .build();

    } catch (IOException ex) {
      LOG.error("List Multipart Uploads Failed: volume: " + volumeName +
          "bucket: " + bucketName + "prefix: " + prefix, ex);
      throw new OMException(ex.getMessage(), ResultCodes
          .LIST_MULTIPART_UPLOAD_PARTS_FAILED);
    } finally {
      metadataManager.getLock().releaseReadLock(BUCKET_LOCK, volumeName,
          bucketName);
    }
  }

  @Override
  public OmMultipartUploadListParts listParts(String volumeName,
      String bucketName, String keyName, String uploadID,
      int partNumberMarker, int maxParts)  throws IOException {
    Preconditions.checkNotNull(volumeName);
    Preconditions.checkNotNull(bucketName);
    Preconditions.checkNotNull(keyName);
    Preconditions.checkNotNull(uploadID);
    boolean isTruncated = false;
    int nextPartNumberMarker = 0;
    BucketLayout bucketLayout = BucketLayout.DEFAULT;

    String buckKey = metadataManager.
          getBucketKey(volumeName, bucketName);
    OmBucketInfo buckInfo =
          metadataManager.getBucketTable().get(buckKey);
    bucketLayout = buckInfo.getBucketLayout();

    metadataManager.getLock().acquireReadLock(BUCKET_LOCK, volumeName,
        bucketName);
    try {
      String multipartKey = metadataManager.getMultipartKey(volumeName,
          bucketName, keyName, uploadID);

      OmMultipartKeyInfo multipartKeyInfo =
          metadataManager.getMultipartInfoTable().get(multipartKey);

      if (multipartKeyInfo == null) {
        throw new OMException("No Such Multipart upload exists for this key.",
            ResultCodes.NO_SUCH_MULTIPART_UPLOAD_ERROR);
      } else {
        Iterator<PartKeyInfo> partKeyInfoMapIterator =
            multipartKeyInfo.getPartKeyInfoMap().iterator();

        ReplicationConfig replicationConfig = null;

        int count = 0;
        List<OmPartInfo> omPartInfoList = new ArrayList<>();

        while (count < maxParts && partKeyInfoMapIterator.hasNext()) {
          PartKeyInfo partKeyInfo = partKeyInfoMapIterator.next();
          nextPartNumberMarker = partKeyInfo.getPartNumber();
          // As we should return only parts with part number greater
          // than part number marker
          if (nextPartNumberMarker > partNumberMarker) {
            String partName = getPartName(partKeyInfo, volumeName, bucketName,
                keyName);
            // Before HDDS-9680, MPU part does not have eTag metadata, for
            // this case, we return null. The S3G will handle this case by
            // using the MPU part name as the eTag field instead.
            Optional<HddsProtos.KeyValue> eTag = partKeyInfo.getPartKeyInfo()
                .getMetadataList()
                .stream()
                .filter(keyValue -> keyValue.getKey().equals(ETAG))
                .findFirst();
            OmPartInfo omPartInfo = new OmPartInfo(partKeyInfo.getPartNumber(),
                partName,
                partKeyInfo.getPartKeyInfo().getModificationTime(),
                partKeyInfo.getPartKeyInfo().getDataSize(),
                eTag.map(HddsProtos.KeyValue::getValue).orElse(null));
            omPartInfoList.add(omPartInfo);

            //if there are parts, use replication type from one of the parts
            replicationConfig = ReplicationConfig.fromProto(
                partKeyInfo.getPartKeyInfo().getType(),
                partKeyInfo.getPartKeyInfo().getFactor(),
                partKeyInfo.getPartKeyInfo().getEcReplicationConfig());
            count++;
          }
        }

        if (replicationConfig == null) {
          //if there are no parts, use the replicationType from the open key.
          if (isBucketFSOptimized(volumeName, bucketName)) {
            multipartKey =
                    OMMultipartUploadUtils.getMultipartOpenKey(volumeName, bucketName, keyName, uploadID,
                            metadataManager, BucketLayout.FILE_SYSTEM_OPTIMIZED);
          }
          OmKeyInfo omKeyInfo =
              metadataManager.getOpenKeyTable(bucketLayout)
                  .get(multipartKey);

          if (omKeyInfo == null) {
            throw new IllegalStateException(
                "Open key is missing for multipart upload " + multipartKey);
          }

          replicationConfig = omKeyInfo.getReplicationConfig();
        }
        Preconditions.checkNotNull(replicationConfig,
            "ReplicationConfig can't be identified");

        if (partKeyInfoMapIterator.hasNext()) {
          isTruncated = true;
        } else {
          isTruncated = false;
          nextPartNumberMarker = 0;
        }
        OmMultipartUploadListParts omMultipartUploadListParts =
            new OmMultipartUploadListParts(replicationConfig,
                nextPartNumberMarker, isTruncated);
        omMultipartUploadListParts.addPartList(omPartInfoList);
        return omMultipartUploadListParts;
      }
    } catch (OMException ex) {
      throw ex;
    } catch (IOException ex) {
      LOG.error(
          "List Multipart Upload Parts Failed: volume: {}, bucket: {}, ,key: "
              + "{} ",
          volumeName, bucketName, keyName, ex);
      throw new OMException(ex.getMessage(), ResultCodes
              .LIST_MULTIPART_UPLOAD_PARTS_FAILED);
    } finally {
      metadataManager.getLock().releaseReadLock(BUCKET_LOCK, volumeName,
          bucketName);
    }
  }

  private String getPartName(PartKeyInfo partKeyInfo, String volName,
                             String buckName, String keyName)
      throws IOException {

    String partName = partKeyInfo.getPartName();

    if (isBucketFSOptimized(volName, buckName)) {
      String parentDir = OzoneFSUtils.getParentDir(keyName);
      String partFileName = OzoneFSUtils.getFileName(partKeyInfo.getPartName());

      StringBuilder fullKeyPartName = new StringBuilder();
      fullKeyPartName.append(OZONE_URI_DELIMITER);
      fullKeyPartName.append(volName);
      fullKeyPartName.append(OZONE_URI_DELIMITER);
      fullKeyPartName.append(buckName);
      if (StringUtils.isNotEmpty(parentDir)) {
        fullKeyPartName.append(OZONE_URI_DELIMITER);
        fullKeyPartName.append(parentDir);
      }
      fullKeyPartName.append(OZONE_URI_DELIMITER);
      fullKeyPartName.append(partFileName);

      return fullKeyPartName.toString();
    }
    return partName;
  }

  @Override
  public List<OzoneAcl> getAcl(OzoneObj obj) throws IOException {
    validateOzoneObj(obj);
    ResolvedBucket resolvedBucket = ozoneManager.resolveBucketLink(
        Pair.of(obj.getVolumeName(), obj.getBucketName()));
    String volume = resolvedBucket.realVolume();
    String bucket = resolvedBucket.realBucket();
    String keyName = obj.getKeyName();
    OmKeyInfo keyInfo;
    metadataManager.getLock().acquireReadLock(BUCKET_LOCK, volume, bucket);
    try {
      OMFileRequest.validateBucket(metadataManager, volume, bucket);
      String objectKey = metadataManager.getOzoneKey(volume, bucket, keyName);
      if (isBucketFSOptimized(volume, bucket)) {
        keyInfo = getOmKeyInfoFSO(volume, bucket, keyName);
      } else {
        keyInfo = getOmKeyInfo(volume, bucket, keyName,
            resolvedBucket.bucketLayout());
      }
      if (keyInfo == null) {
        throw new OMException("Key not found. Key:" + objectKey, KEY_NOT_FOUND);
      }

      return keyInfo.getAcls();
    } catch (IOException ex) {
      if (!(ex instanceof OMException)) {
        LOG.error("Get acl operation failed for key:{}/{}/{}", volume,
            bucket, keyName, ex);
      }
      throw ex;
    } finally {
      metadataManager.getLock().releaseReadLock(BUCKET_LOCK, volume, bucket);
    }
  }

  /**
   * Check access for given ozoneObject.
   *
   * @param ozObject object for which access needs to be checked.
   * @param context Context object encapsulating all user related information.
   * @return true if user has access else false.
   */
  @Override
  public boolean checkAccess(OzoneObj ozObject, RequestContext context)
      throws OMException {
    Objects.requireNonNull(ozObject);
    Objects.requireNonNull(context);
    Objects.requireNonNull(context.getClientUgi());

    ResolvedBucket resolvedBucket;
    try {
      resolvedBucket = ozoneManager.resolveBucketLink(
          Pair.of(ozObject.getVolumeName(), ozObject.getBucketName()));
    } catch (IOException e) {
      throw new OMException("Failed to resolveBucketLink:", e, INTERNAL_ERROR);
    }
    String volume = resolvedBucket.realVolume();
    String bucket = resolvedBucket.realBucket();
    String keyName = ozObject.getKeyName();
    String objectKey = metadataManager.getOzoneKey(volume, bucket, keyName);
    OmKeyArgs args = new OmKeyArgs.Builder()
        .setVolumeName(volume)
        .setBucketName(bucket)
        .setKeyName(keyName)
        .setHeadOp(true)
        .build();

    BucketLayout bucketLayout = BucketLayout.DEFAULT;
    String buckKey =
        metadataManager.getBucketKey(volume, bucket);
    OmBucketInfo buckInfo = null;
    try {
      buckInfo =
          metadataManager.getBucketTable().get(buckKey);
      bucketLayout = buckInfo.getBucketLayout();
    } catch (IOException e) {
      LOG.error("Failed to get bucket for the key: " + buckKey, e);
    }

    metadataManager.getLock().acquireReadLock(BUCKET_LOCK, volume, bucket);
    try {
      OMFileRequest.validateBucket(metadataManager, volume, bucket);
      OmKeyInfo keyInfo;

      // For Acl Type "WRITE", the key can only be found in
      // OpenKeyTable since appends to existing keys are not supported.
      if (context.getAclRights() == IAccessAuthorizer.ACLType.WRITE) {
        keyInfo =
            metadataManager.getOpenKeyTable(bucketLayout).get(objectKey);
      } else {
        // Recursive check is done only for ACL_TYPE DELETE
        // Rename and delete operations will send ACL_TYPE DELETE
        if (context.isRecursiveAccessCheck()
            && context.getAclRights() == IAccessAuthorizer.ACLType.DELETE) {
          return checkChildrenAcls(ozObject, context);
        }
        try {
          OzoneFileStatus fileStatus = getFileStatus(args);
          keyInfo = fileStatus.getKeyInfo();
        } catch (IOException e) {
          // OzoneFS will check whether the key exists when write a new key.
          // For Acl Type "READ", when the key is not exist return true.
          // To Avoid KEY_NOT_FOUND Exception.
          if (context.getAclRights() == IAccessAuthorizer.ACLType.READ) {
            return true;
          } else {
            throw new OMException(
                "Key not found, checkAccess failed. Key:" + objectKey,
                KEY_NOT_FOUND);
          }
        }
      }

      if (keyInfo == null) {
        // the key does not exist, but it is a parent "dir" of some key
        // let access be determined based on volume/bucket/prefix ACL
        LOG.debug("key:{} is non-existent parent, permit access to user:{}",
            keyName, context.getClientUgi());
        return true;
      }

      boolean hasAccess = OzoneAclUtil.checkAclRights(
          keyInfo.getAcls(), context);
      if (LOG.isDebugEnabled()) {
        LOG.debug("user:{} has access rights for key:{} :{} ",
            context.getClientUgi(), ozObject.getKeyName(), hasAccess);
      }
      return hasAccess;
    } catch (IOException ex) {
      if (ex instanceof OMException) {
        throw (OMException) ex;
      }
      LOG.error("CheckAccess operation failed for key:{}/{}/{}", volume,
          bucket, keyName, ex);
      throw new OMException("Check access operation failed for " +
          "key:" + keyName, ex, INTERNAL_ERROR);
    } finally {
      metadataManager.getLock().releaseReadLock(BUCKET_LOCK, volume, bucket);
    }
  }

  /**
   * check acls for all subpaths of a directory.
   *
   * @param ozObject
   * @param context
   * @return
   * @throws IOException
   */
  private boolean checkChildrenAcls(OzoneObj ozObject, RequestContext context)
      throws IOException {
    OmKeyInfo keyInfo;
    OzoneFileStatus ozoneFileStatus =
        ozObject.getOzonePrefixPathViewer().getOzoneFileStatus();
    keyInfo = ozoneFileStatus.getKeyInfo();
    // Using stack to check acls for subpaths
    Stack<OzoneFileStatus> directories = new Stack<>();
    // check whether given file/dir  has access
    boolean hasAccess = OzoneAclUtil.checkAclRights(keyInfo.getAcls(), context);
    if (LOG.isDebugEnabled()) {
      LOG.debug("user:{} has access rights for key:{} :{} ",
          context.getClientUgi(), ozObject.getKeyName(), hasAccess);
    }
    if (ozoneFileStatus.isDirectory() && hasAccess) {
      directories.add(ozoneFileStatus);
    }
    while (!directories.isEmpty() && hasAccess) {
      ozoneFileStatus = directories.pop();
      String keyPath = ozoneFileStatus.getTrimmedName();
      Iterator<? extends OzoneFileStatus> children =
          ozObject.getOzonePrefixPathViewer().getChildren(keyPath);
      while (hasAccess && children.hasNext()) {
        ozoneFileStatus = children.next();
        keyInfo = ozoneFileStatus.getKeyInfo();
        hasAccess = OzoneAclUtil.checkAclRights(keyInfo.getAcls(), context);
        if (LOG.isDebugEnabled()) {
          LOG.debug("user:{} has access rights for key:{} :{} ",
              context.getClientUgi(), keyInfo.getKeyName(), hasAccess);
        }
        if (hasAccess && ozoneFileStatus.isDirectory()) {
          directories.add(ozoneFileStatus);
        }
      }
    }
    return hasAccess;
  }

  /**
   * Helper method to validate ozone object.
   * @param obj
   * */
  private void validateOzoneObj(OzoneObj obj) throws OMException {
    Objects.requireNonNull(obj);

    if (!obj.getResourceType().equals(KEY)) {
      throw new IllegalArgumentException("Unexpected argument passed to " +
          "KeyManager. OzoneObj type:" + obj.getResourceType());
    }
    String volume = obj.getVolumeName();
    String bucket = obj.getBucketName();
    String keyName = obj.getKeyName();

    if (Strings.isNullOrEmpty(volume)) {
      throw new OMException("Volume name is required.", VOLUME_NOT_FOUND);
    }
    if (Strings.isNullOrEmpty(bucket)) {
      throw new OMException("Bucket name is required.", BUCKET_NOT_FOUND);
    }
    if (Strings.isNullOrEmpty(keyName)) {
      throw new OMException("Key name is required.", KEY_NOT_FOUND);
    }
  }

  /**
   * OzoneFS api to get file status for an entry.
   *
   * @param args Key args
   * @throws OMException if file does not exist
   *                     if bucket does not exist
   *                     if volume does not exist
   * @throws IOException if there is error in the db
   *                     invalid arguments
   */
  @Override
  public OzoneFileStatus getFileStatus(OmKeyArgs args) throws IOException {
    Preconditions.checkNotNull(args, "Key args can not be null");
    return getFileStatus(args, null);
  }

  /**
   * OzoneFS api to get file status for an entry.
   *
   * @param args Key args
   * @param clientAddress a hint to key manager, order the datanode in returned
   *                      pipeline by distance between client and datanode.
   * @throws OMException if file does not exist
   *                     if bucket does not exist
   *                     if volume does not exist
   * @throws IOException if there is error in the db
   *                     invalid arguments
   */
  @Override
  public OzoneFileStatus getFileStatus(OmKeyArgs args, String clientAddress)
          throws IOException {
    Preconditions.checkNotNull(args, "Key args can not be null");
    String volumeName = args.getVolumeName();
    String bucketName = args.getBucketName();

    if (isBucketFSOptimized(volumeName, bucketName)) {
      return getOzoneFileStatusFSO(args, clientAddress, false);
    }
    return getOzoneFileStatus(args, clientAddress);
  }

  private OzoneFileStatus getOzoneFileStatus(OmKeyArgs args,
      String clientAddress) throws IOException {

    Preconditions.checkNotNull(args, "Key args can not be null");
    final String volumeName = args.getVolumeName();
    final String bucketName = args.getBucketName();
    final String keyName = args.getKeyName();

    OmKeyInfo fileKeyInfo = null;
    OmKeyInfo dirKeyInfo = null;
    OmKeyInfo fakeDirKeyInfo = null;
    metadataManager.getLock().acquireReadLock(BUCKET_LOCK, volumeName,
        bucketName);
    try {
      // Check if this is the root of the filesystem.
      if (keyName.isEmpty()) {
        OMFileRequest.validateBucket(metadataManager, volumeName, bucketName);
        return new OzoneFileStatus();
      }

      // Check if the key is a file.
      String fileKeyBytes = metadataManager.getOzoneKey(
              volumeName, bucketName, keyName);
      BucketLayout layout =
          getBucketLayout(metadataManager, volumeName, bucketName);
      fileKeyInfo = metadataManager.getKeyTable(layout).get(fileKeyBytes);
      String dirKey = OzoneFSUtils.addTrailingSlashIfNeeded(keyName);

      // Check if the key is a directory.
      if (fileKeyInfo == null) {
        String dirKeyBytes = metadataManager.getOzoneKey(
                volumeName, bucketName, dirKey);
        dirKeyInfo = metadataManager.getKeyTable(layout).get(dirKeyBytes);
        if (dirKeyInfo == null) {
          fakeDirKeyInfo =
              createFakeDirIfShould(volumeName, bucketName, keyName, layout);
        }
      }
    } finally {
      metadataManager.getLock().releaseReadLock(BUCKET_LOCK, volumeName,
              bucketName);
      if (fileKeyInfo != null) {
        // if the key is a file
        // then do refresh pipeline info in OM by asking SCM
        if (args.getLatestVersionLocation()) {
          slimLocationVersion(fileKeyInfo);
        }
        // If operation is head, do not perform any additional steps
        // As head operation does not need any of those details.
        if (!args.isHeadOp()) {
          // refreshPipeline flag check has been removed as part of
          // https://issues.apache.org/jira/browse/HDDS-3658.
          // Please refer this jira for more details.
          refresh(fileKeyInfo);
          if (args.getSortDatanodes()) {
            sortDatanodes(clientAddress, fileKeyInfo);
          }
        }
      }
    }

    if (fileKeyInfo != null) {
      return new OzoneFileStatus(fileKeyInfo, scmBlockSize, false);
    }

    if (dirKeyInfo != null) {
      return new OzoneFileStatus(dirKeyInfo, scmBlockSize, true);
    }

    if (fakeDirKeyInfo != null) {
      return new OzoneFileStatus(fakeDirKeyInfo, scmBlockSize, true);
    }

    // Key is not found, throws exception
    if (LOG.isDebugEnabled()) {
      LOG.debug("Unable to get file status for the key: volume: {}, bucket:" +
                      " {}, key: {}, with error: No such file exists.",
              volumeName, bucketName, keyName);
    }
    throw new OMException("Unable to get file status: volume: " +
            volumeName + " bucket: " + bucketName + " key: " + keyName,
            FILE_NOT_FOUND);
  }

  /**
   * Create a fake directory if the key is a path prefix,
   * otherwise returns null.
   * Some keys may contain '/' Ozone will treat '/' as directory separator
   * such as : key name is 'a/b/c', 'a' and 'b' may not really exist,
   * but Ozone treats 'a' and 'b' as a directory.
   * we need create a fake directory 'a' or 'a/b'
   *
   * @return OmKeyInfo if the key is a path prefix, otherwise returns null.
   */
  private OmKeyInfo createFakeDirIfShould(String volume, String bucket,
      String keyName, BucketLayout layout) throws IOException {
    String dirKey = OzoneFSUtils.addTrailingSlashIfNeeded(keyName);
    String targetKey = OzoneFSUtils.addTrailingSlashIfNeeded(
        metadataManager.getOzoneKey(volume, bucket, keyName));

    Table<String, OmKeyInfo> keyTable = metadataManager.getKeyTable(layout);
    Iterator<Map.Entry<CacheKey<String>, CacheValue<OmKeyInfo>>> cacheIterator =
        keyTable.cacheIterator();
    Set<String> deletedKeys = new HashSet<>();
    while (cacheIterator.hasNext()) {
      Map.Entry<CacheKey<String>, CacheValue<OmKeyInfo>> cacheEntry =
          cacheIterator.next();
      String cacheKey = cacheEntry.getKey().getCacheKey();
      CacheValue<OmKeyInfo> cacheValue = cacheEntry.getValue();
      boolean exists = cacheValue != null && cacheValue.getCacheValue() != null;
      if (exists
          && cacheKey.startsWith(targetKey)
          && !Objects.equals(cacheKey, targetKey)) {
        LOG.debug("Fake dir {} required for {}", targetKey, cacheKey);
        return createDirectoryKey(cacheValue.getCacheValue(), dirKey);
      }
      // deletedKeys may contain deleted entry while iterating cache iterator
      // To avoid race condition of flush of cache while iterating
      // table iterator.
      if (!exists) {
        deletedKeys.add(cacheKey);
      }
    }

    try (TableIterator<String, ? extends KeyValue<String, OmKeyInfo>>
        keyTblItr = keyTable.iterator(targetKey)) {
      while (keyTblItr.hasNext()) {
        KeyValue<String, OmKeyInfo> keyValue = keyTblItr.next();
        if (keyValue != null) {
          String key = keyValue.getKey();
          // HDDS-7871: RocksIterator#seek() may position at the key
          // past the target, we should check the full dbKeyName.
          // For example, seeking "/vol1/bucket1/dir2/" may return a key
          // in different volume/bucket, such as "/vol1/bucket2/dir2/key2".
          if (key.startsWith(targetKey)) {
            if (!Objects.equals(key, targetKey)
                && !deletedKeys.contains(key)) {
              LOG.debug("Fake dir {} required for {}", targetKey, key);
              return createDirectoryKey(keyValue.getValue(), dirKey);
            }
          } else {
            break;
          }
        }
      }
    }

    return null;
  }

  private OzoneFileStatus getOzoneFileStatusFSO(OmKeyArgs args,
      String clientAddress, boolean skipFileNotFoundError) throws IOException {
    final String volumeName = args.getVolumeName();
    final String bucketName = args.getBucketName();
    final String keyName = args.getKeyName();
    OzoneFileStatus fileStatus = null;
    metadataManager.getLock().acquireReadLock(BUCKET_LOCK, volumeName,
            bucketName);
    try {
      // Check if this is the root of the filesystem.
      if (keyName.isEmpty()) {
        OMFileRequest.validateBucket(metadataManager, volumeName, bucketName);
        return new OzoneFileStatus();
      }

      fileStatus = OMFileRequest.getOMKeyInfoIfExists(metadataManager,
          volumeName, bucketName, keyName, scmBlockSize,
          ozoneManager.getDefaultReplicationConfig());

    } finally {
      metadataManager.getLock().releaseReadLock(BUCKET_LOCK, volumeName,
              bucketName);
    }

    if (fileStatus != null) {
      // if the key is a file then do refresh pipeline info in OM by asking SCM
      if (fileStatus.isFile()) {
        OmKeyInfo fileKeyInfo = fileStatus.getKeyInfo();
        if (args.getLatestVersionLocation()) {
          slimLocationVersion(fileKeyInfo);
        }

        if (!args.isHeadOp()) {
          // refreshPipeline flag check has been removed as part of
          // https://issues.apache.org/jira/browse/HDDS-3658.
          // Please refer this jira for more details.
          refresh(fileKeyInfo);

          if (args.getSortDatanodes()) {
            sortDatanodes(clientAddress, fileKeyInfo);
          }
        }
        return new OzoneFileStatus(fileKeyInfo, scmBlockSize, false);
      } else {
        return fileStatus;
      }
    }

    // Key not found.
    if (LOG.isDebugEnabled()) {
      LOG.debug("Unable to get file status for the key: volume: {}, bucket:" +
                      " {}, key: {}, with error: No such file exists.",
              volumeName, bucketName, keyName);
    }

    // don't throw exception if this flag is true.
    if (skipFileNotFoundError) {
      return fileStatus;
    }

    throw new OMException("Unable to get file status: volume: " +
            volumeName + " bucket: " + bucketName + " key: " + keyName,
            FILE_NOT_FOUND);
  }

  private OmKeyInfo createDirectoryKey(OmKeyInfo keyInfo, String keyName)
          throws IOException {
    // verify bucket exists
    OmBucketInfo bucketInfo = getBucketInfo(keyInfo.getVolumeName(),
            keyInfo.getBucketName());

    String dir = OzoneFSUtils.addTrailingSlashIfNeeded(keyName);
    FileEncryptionInfo encInfo = getFileEncryptionInfo(bucketInfo);
    return new OmKeyInfo.Builder()
        .setVolumeName(keyInfo.getVolumeName())
        .setBucketName(keyInfo.getBucketName())
        .setKeyName(dir)
        .setFileName(OzoneFSUtils.getFileName(keyName))
        .setOmKeyLocationInfos(Collections.singletonList(
            new OmKeyLocationInfoGroup(0, new ArrayList<>())))
        .setCreationTime(Time.now())
        .setModificationTime(Time.now())
        .setDataSize(0)
        .setReplicationConfig(keyInfo.getReplicationConfig())
        .setFileEncryptionInfo(encInfo)
        .setAcls(keyInfo.getAcls())
        .setOwnerName(keyInfo.getOwnerName())
        .build();
  }

  /**
   * OzoneFS api to lookup for a file.
   *
   * @param args Key args
   * @throws OMException if given key is not found or it is not a file
   *                     if bucket does not exist
   * @throws IOException if there is error in the db
   *                     invalid arguments
   */
  @Override
  public OmKeyInfo lookupFile(OmKeyArgs args, String clientAddress)
      throws IOException {
    Preconditions.checkNotNull(args, "Key args can not be null");
    String volumeName = args.getVolumeName();
    String bucketName = args.getBucketName();
    String keyName = args.getKeyName();
    OzoneFileStatus fileStatus;
    if (isBucketFSOptimized(volumeName, bucketName)) {
      fileStatus = getOzoneFileStatusFSO(args, clientAddress, false);
    } else {
      fileStatus = getOzoneFileStatus(args, clientAddress);
    }
    //if key is not of type file or if key is not found we throw an exception
    if (fileStatus.isFile()) {
      // add block token for read.
      if (!args.isHeadOp()) {
        addBlockToken4Read(fileStatus.getKeyInfo());
      }
      return fileStatus.getKeyInfo();
    }
    throw new OMException("Can not write to directory: " + keyName,
        ResultCodes.NOT_A_FILE);
  }

  /**
   * Refresh the key block location information by get latest info from SCM.
   * @param key
   */
  @Override
  public void refresh(OmKeyInfo key) throws IOException {
    Preconditions.checkNotNull(key, "Key info can not be null");
    refreshPipeline(Collections.singletonList(key));
  }

  /**
   * Helper function for listStatus to find key in TableCache.
   */
  private void listStatusFindKeyInTableCache(
      Iterator<Map.Entry<CacheKey<String>, CacheValue<OmKeyInfo>>> cacheIter,
      String keyArgs, String startCacheKey, boolean recursive,
      TreeMap<String, OzoneFileStatus> cacheKeyMap) throws IOException {

    Map<String, OmKeyInfo> remainingKeys = new HashMap<>();
    // extract the /volume/buck/ prefix from the startCacheKey
    int volBuckEndIndex = StringUtils.ordinalIndexOf(
        startCacheKey, OZONE_URI_DELIMITER, 3);
    String volumeBuckPrefix = startCacheKey.substring(0, volBuckEndIndex + 1);

    while (cacheIter.hasNext()) {
      Map.Entry<CacheKey<String>, CacheValue<OmKeyInfo>> entry =
          cacheIter.next();
      String cacheKey = entry.getKey().getCacheKey();
      if (cacheKey.equals(keyArgs)) {
        continue;
      }
      OmKeyInfo cacheOmKeyInfo = entry.getValue().getCacheValue();
      // cacheOmKeyInfo is null if an entry is deleted in cache
      if (cacheOmKeyInfo != null && cacheKey.startsWith(
          keyArgs) && cacheKey.compareTo(startCacheKey) >= 0) {
        if (!recursive) {
          String remainingKey = StringUtils.stripEnd(cacheKey.substring(
              keyArgs.length()), OZONE_URI_DELIMITER);
          // For non-recursive, the remaining part of key can't have '/'
          if (remainingKey.contains(OZONE_URI_DELIMITER)) {
            remainingKeys.put(cacheKey, cacheOmKeyInfo);
            continue;
          }
        }
        OzoneFileStatus fileStatus = new OzoneFileStatus(
            cacheOmKeyInfo, scmBlockSize, !OzoneFSUtils.isFile(cacheKey));
        cacheKeyMap.putIfAbsent(cacheKey, fileStatus);
        // This else block has been added to capture deleted entries in cache.
        // Adding deleted entries in cacheKeyMap as there is a possible race
        // condition where table cache iterator is flushed already when
        // using in the caller of this method.
      } else if (cacheOmKeyInfo == null && !cacheKeyMap.containsKey(cacheKey)) {
        cacheKeyMap.put(cacheKey, null);
      }
    }

    // let's say fsPaths is disabled, then creating a key like a/b/c
    // will not create intermediate keys in the keyTable so only entry
    // in the keyTable would be {a/b/c}. This would be skipped from getting
    // added to cacheKeyMap above as remainingKey would be {b/c} and it
    // contains the slash, In this case we track such keys which are not added
    // to the map, find the immediate child and check if they are present in
    // the map. If not create a fake dir and add it. This is similar to the
    // logic in findKeyInDbWithIterator.
    if (!recursive) {
      for (Map.Entry<String, OmKeyInfo> entry : remainingKeys.entrySet()) {
        String remainingKey = entry.getKey();
        String immediateChild =
            OzoneFSUtils.getImmediateChild(remainingKey, keyArgs);
        if (!cacheKeyMap.containsKey(immediateChild)) {
          // immediateChild contains volume/bucket prefix remove it.
          String immediateChildKeyName =
              immediateChild.replaceAll(volumeBuckPrefix, "");
          OmKeyInfo fakeDirEntry =
              createDirectoryKey(entry.getValue(), immediateChildKeyName);
          cacheKeyMap.put(immediateChild,
              new OzoneFileStatus(fakeDirEntry, scmBlockSize, true));
        }
      }
    }
  }

  /**
   * List the status for a file or a directory and its contents.
   *
   * @param args       Key args
   * @param recursive  For a directory if true all the descendants of a
   *                   particular directory are listed
   * @param startKey   Key from which listing needs to start. If startKey exists
   *                   its status is included in the final list.
   * @param numEntries Number of entries to list from the start key
   * @return list of file status
   */
  @Override
  public List<OzoneFileStatus> listStatus(OmKeyArgs args, boolean recursive,
                                          String startKey, long numEntries)
          throws IOException {
    return listStatus(args, recursive, startKey, numEntries, null);
  }

  @Override
  public List<OzoneFileStatus> listStatus(OmKeyArgs args, boolean recursive,
                                          String startKey, long numEntries,
                                          String clientAddress)
      throws IOException {
    return listStatus(args, recursive, startKey, numEntries,
        clientAddress, false);
  }

  /**
   * List the status for a file or a directory and its contents.
   *
   * @param args       Key args
   * @param recursive  For a directory if true all the descendants of a
   *                   particular directory are listed
   * @param startKey   Key from which listing needs to start. If startKey exists
   *                   its status is included in the final list.
   * @param numEntries Number of entries to list from the start key
   * @param clientAddress a hint to key manager, order the datanode in returned
   *                      pipeline by distance between client and datanode.
   * @return list of file status
   */
  @Override
  @SuppressWarnings("methodlength")
  public List<OzoneFileStatus> listStatus(OmKeyArgs args, boolean recursive,
      String startKey, long numEntries, String clientAddress,
      boolean allowPartialPrefixes) throws IOException {
    Preconditions.checkNotNull(args, "Key args can not be null");
    String volumeName = args.getVolumeName();
    String bucketName = args.getBucketName();
    String keyName = args.getKeyName();
    List<OzoneFileStatus> fileStatusList = new ArrayList<>();
    if (numEntries <= 0) {
      return fileStatusList;
    }

    if (isBucketFSOptimized(volumeName, bucketName)) {
      Preconditions.checkArgument(!recursive);
      OzoneListStatusHelper statusHelper =
          new OzoneListStatusHelper(metadataManager, scmBlockSize,
              this::getOzoneFileStatusFSO,
              ozoneManager.getDefaultReplicationConfig());
      Collection<OzoneFileStatus> statuses =
          statusHelper.listStatusFSO(args, startKey, numEntries,
          clientAddress, allowPartialPrefixes);
      return buildFinalStatusList(statuses, args, clientAddress);
    }

    // A map sorted by OmKey to combine results from TableCache and DB.
    TreeMap<String, OzoneFileStatus> cacheKeyMap = new TreeMap<>();

    if (Strings.isNullOrEmpty(startKey)) {
      OzoneFileStatus fileStatus = getFileStatus(args, clientAddress);
      if (fileStatus.isFile()) {
        return Collections.singletonList(fileStatus);
      }
      // keyName is a directory
      startKey = OzoneFSUtils.addTrailingSlashIfNeeded(keyName);
    }

    // Note: eliminating the case where startCacheKey could end with '//'
    String keyArgs = OzoneFSUtils.addTrailingSlashIfNeeded(
        metadataManager.getOzoneKey(volumeName, bucketName, keyName));

    TableIterator<String, ? extends KeyValue<String, OmKeyInfo>> iterator;
    Table<String, OmKeyInfo> keyTable;
    metadataManager.getLock().acquireReadLock(BUCKET_LOCK, volumeName,
        bucketName);
    try {
      keyTable = metadataManager.getKeyTable(
          getBucketLayout(metadataManager, volumeName, bucketName));
      iterator = getIteratorForKeyInTableCache(recursive, startKey,
          volumeName, bucketName, cacheKeyMap, keyArgs, keyTable);
    } finally {
      metadataManager.getLock().releaseReadLock(BUCKET_LOCK, volumeName,
          bucketName);
    }

    try {
      findKeyInDbWithIterator(recursive, startKey, numEntries, volumeName,
          bucketName, keyName, cacheKeyMap, keyArgs, keyTable, iterator);
    } finally {
      iterator.close();
    }

    int countEntries;

    countEntries = 0;
    // Convert results in cacheKeyMap to List
    for (OzoneFileStatus fileStatus : cacheKeyMap.values()) {
      // Here need to check if a key is deleted as cacheKeyMap will contain
      // deleted entries as well. Adding deleted entries in cacheKeyMap is done
      // as there is a possible race condition where table cache iterator is
      // flushed already and isKeyDeleted check may not work as expected
      // before putting entries in cacheKeyMap in findKeyInDbWithIterator call.
      if (fileStatus == null) {
        continue;
      }
      fileStatusList.add(fileStatus);
      countEntries++;
      if (countEntries >= numEntries) {
        break;
      }
    }
    // Clean up temp map and set
    cacheKeyMap.clear();

    List<OmKeyInfo> keyInfoList = new ArrayList<>(fileStatusList.size());
    fileStatusList.stream().map(OzoneFileStatus::getKeyInfo).forEach(keyInfoList::add);
    if (args.getLatestVersionLocation()) {
      slimLocationVersion(keyInfoList.toArray(new OmKeyInfo[0]));
    }

    refreshPipelineFromCache(keyInfoList);

    if (args.getSortDatanodes()) {
      sortDatanodes(clientAddress, keyInfoList);
    }
    return fileStatusList;
  }

  private TableIterator<String, ? extends KeyValue<String, OmKeyInfo>>
      getIteratorForKeyInTableCache(
      boolean recursive, String startKey, String volumeName, String bucketName,
      TreeMap<String, OzoneFileStatus> cacheKeyMap, String keyArgs,
      Table<String, OmKeyInfo> keyTable) throws IOException {
    TableIterator<String, ? extends KeyValue<String, OmKeyInfo>> iterator;
    Iterator<Map.Entry<CacheKey<String>, CacheValue<OmKeyInfo>>>
        cacheIter = keyTable.cacheIterator();
    String startCacheKey = metadataManager.getOzoneKey(volumeName, bucketName, startKey);

    // First, find key in TableCache
    listStatusFindKeyInTableCache(cacheIter, keyArgs, startCacheKey,
        recursive, cacheKeyMap);
    iterator = keyTable.iterator();
    return iterator;
  }

  @SuppressWarnings("parameternumber")
  private void findKeyInDbWithIterator(boolean recursive, String startKey,
      long numEntries, String volumeName, String bucketName, String keyName,
      TreeMap<String, OzoneFileStatus> cacheKeyMap, String keyArgs,
      Table<String, OmKeyInfo> keyTable,
      TableIterator<String,
          ? extends KeyValue<String, OmKeyInfo>> iterator)
      throws IOException {
    // Then, find key in DB
    String seekKeyInDb =
        metadataManager.getOzoneKey(volumeName, bucketName, startKey);
    KeyValue<String, OmKeyInfo> entry = iterator.seek(seekKeyInDb);
    int countEntries = 0;
    if (iterator.hasNext()) {
      if (entry.getKey().equals(keyArgs)) {
        // Skip the key itself, since we are listing inside the directory
        iterator.next();
      }
      // Iterate through seek results
      while (iterator.hasNext() && numEntries - countEntries > 0) {
        entry = iterator.next();
        String entryInDb = entry.getKey();
        OmKeyInfo omKeyInfo = entry.getValue();
        if (entryInDb.startsWith(keyArgs)) {
          String entryKeyName = omKeyInfo.getKeyName();
          if (recursive) {
            // for recursive list all the entries
            if (!cacheKeyMap.containsKey(entryInDb)) {
              cacheKeyMap.put(entryInDb, new OzoneFileStatus(omKeyInfo,
                  scmBlockSize, !OzoneFSUtils.isFile(entryKeyName)));
              countEntries++;
            }
          } else {
            // get the child of the directory to list from the entry. For
            // example if directory to list is /a and entry is /a/b/c where
            // c is a file. The immediate child is b which is a directory. c
            // should not be listed as child of a.
            String immediateChild = OzoneFSUtils
                .getImmediateChild(entryKeyName, keyName);
            boolean isFile = OzoneFSUtils.isFile(immediateChild);
            if (isFile) {
              if (!cacheKeyMap.containsKey(entryInDb)) {
                cacheKeyMap.put(entryInDb,
                    new OzoneFileStatus(omKeyInfo, scmBlockSize, !isFile));
                countEntries++;
              }
            } else {
              // if entry is a directory
              if (!cacheKeyMap.containsKey(entryInDb)) {
                if (!entryKeyName.equals(immediateChild)) {
                  OmKeyInfo fakeDirEntry = createDirectoryKey(
                      omKeyInfo, immediateChild);
                  String fakeDirKey = ozoneManager.getMetadataManager()
                      .getOzoneKey(fakeDirEntry.getVolumeName(),
                          fakeDirEntry.getBucketName(),
                          fakeDirEntry.getKeyName());
                  cacheKeyMap.put(fakeDirKey,
                      new OzoneFileStatus(fakeDirEntry,
                          scmBlockSize, true));
                } else {
                  // If entryKeyName matches dir name, we have the info
                  cacheKeyMap.put(entryInDb,
                      new OzoneFileStatus(omKeyInfo, 0, true));
                }
                countEntries++;
              }
              // skip the other descendants of this child directory.
              iterator.seek(getNextGreaterString(volumeName, bucketName,
                  immediateChild));
            }
          }
        } else {
          break;
        }
      }
    }
  }

  private List<OzoneFileStatus> buildFinalStatusList(
      Collection<OzoneFileStatus> statusesCollection, OmKeyArgs omKeyArgs,
      String clientAddress)
      throws IOException {
    List<OzoneFileStatus> fileStatusFinalList = new ArrayList<>();
    List<OmKeyInfo> keyInfoList = new ArrayList<>();

    for (OzoneFileStatus fileStatus : statusesCollection) {
      if (fileStatus.isFile()) {
        keyInfoList.add(fileStatus.getKeyInfo());
      }
      fileStatusFinalList.add(fileStatus);
    }
    return sortPipelineInfo(fileStatusFinalList, keyInfoList,
        omKeyArgs, clientAddress);
  }

  private List<OzoneFileStatus> sortPipelineInfo(
      List<OzoneFileStatus> fileStatusFinalList, List<OmKeyInfo> keyInfoList,
      OmKeyArgs omKeyArgs, String clientAddress) throws IOException {
    if (omKeyArgs.getLatestVersionLocation()) {
      slimLocationVersion(keyInfoList.toArray(new OmKeyInfo[0]));
    }
    // refreshPipeline flag check has been removed as part of
    // https://issues.apache.org/jira/browse/HDDS-3658.
    // Please refer this jira for more details.
    refreshPipelineFromCache(keyInfoList);

    if (omKeyArgs.getSortDatanodes()) {
      sortDatanodes(clientAddress, keyInfoList);
    }

    return fileStatusFinalList;
  }

  private String getNextGreaterString(String volumeName, String bucketName,
      String keyPrefix) throws IOException {
    // Increment the last character of the string and return the new ozone key.
    Preconditions.checkArgument(!Strings.isNullOrEmpty(keyPrefix),
        "Key prefix is null or empty");
    final StringCodec codec = StringCodec.get();
    final byte[] keyPrefixInBytes = codec.toPersistedFormat(keyPrefix);
    keyPrefixInBytes[keyPrefixInBytes.length - 1]++;
    return metadataManager.getOzoneKey(volumeName, bucketName,
        codec.fromPersistedFormat(keyPrefixInBytes));
  }

  private FileEncryptionInfo getFileEncryptionInfo(OmBucketInfo bucketInfo)
      throws IOException {
    FileEncryptionInfo encInfo = null;
    BucketEncryptionKeyInfo ezInfo = bucketInfo.getEncryptionKeyInfo();
    if (ezInfo != null) {
      if (getKMSProvider() == null) {
        throw new OMException("Invalid KMS provider, check configuration " +
            HADOOP_SECURITY_KEY_PROVIDER_PATH,
            INVALID_KMS_PROVIDER);
      }

      final String ezKeyName = ezInfo.getKeyName();
      EncryptedKeyVersion edek = generateEDEK(ezKeyName);
      encInfo = new FileEncryptionInfo(ezInfo.getSuite(), ezInfo.getVersion(),
          edek.getEncryptedKeyVersion().getMaterial(),
          edek.getEncryptedKeyIv(),
          ezKeyName, edek.getEncryptionKeyVersionName());
    }
    return encInfo;
  }

  private void sortDatanodes(String clientMachine, OmKeyInfo keyInfo) {
    sortDatanodes(clientMachine, Collections.singletonList(keyInfo));
  }

  private void sortDatanodes(String clientMachine, List<OmKeyInfo> keyInfos) {
    if (keyInfos != null && clientMachine != null) {
      final Map<Set<String>, List<? extends DatanodeDetails>> sortedPipelines = new HashMap<>();
      for (OmKeyInfo keyInfo : keyInfos) {
        OmKeyLocationInfoGroup key = keyInfo.getLatestVersionLocations();
        if (key == null) {
          LOG.warn("No location for key {}", keyInfo);
          continue;
        }
        for (OmKeyLocationInfo k : key.getLocationList()) {
          Pipeline pipeline = k.getPipeline();
          List<DatanodeDetails> nodes = pipeline.getNodes();
          if (nodes.isEmpty()) {
            LOG.warn("No datanodes in pipeline {}", pipeline.getId());
            continue;
          }

          final Set<String> uuidSet = nodes.stream().map(DatanodeDetails::getUuidString)
              .collect(Collectors.toSet());

          List<? extends DatanodeDetails> sortedNodes = sortedPipelines.get(uuidSet);
          if (sortedNodes == null) {
            sortedNodes = sortDatanodes(nodes, clientMachine);
            if (sortedNodes != null) {
              sortedPipelines.put(uuidSet, sortedNodes);
            }
          } else if (LOG.isDebugEnabled()) {
            LOG.debug("Found sorted datanodes for pipeline {} and client {} "
                + "in cache", pipeline.getId(), clientMachine);
          }
          if (!Objects.equals(pipeline.getNodesInOrder(), sortedNodes)) {
            k.setPipeline(pipeline.copyWithNodesInOrder(sortedNodes));
          }
        }
      }
    }
  }

  @VisibleForTesting
  public List<? extends DatanodeDetails> sortDatanodes(List<? extends DatanodeDetails> nodes,
                                             String clientMachine) {
    final Node client = getClientNode(clientMachine, nodes);
    return ozoneManager.getClusterMap()
        .sortByDistanceCost(client, nodes, nodes.size());
  }

  private Node getClientNode(String clientMachine,
                             List<? extends DatanodeDetails> nodes) {
    List<DatanodeDetails> matchingNodes = new ArrayList<>();
    boolean useHostname = ozoneManager.getConfiguration().getBoolean(
        HddsConfigKeys.HDDS_DATANODE_USE_DN_HOSTNAME,
        HddsConfigKeys.HDDS_DATANODE_USE_DN_HOSTNAME_DEFAULT);
    for (DatanodeDetails node : nodes) {
      if ((useHostname ? node.getHostName() : node.getIpAddress()).equals(
          clientMachine)) {
        matchingNodes.add(node);
      }
    }
    return !matchingNodes.isEmpty() ? matchingNodes.get(0) :
        getOtherNode(clientMachine);
  }

  private Node getOtherNode(String clientMachine) {
    try {
      String clientLocation = resolveNodeLocation(clientMachine);
      if (clientLocation != null) {
        Node rack = ozoneManager.getClusterMap().getNode(clientLocation);
        if (rack instanceof InnerNode) {
          return new NodeImpl(clientMachine, clientLocation,
              (InnerNode) rack, rack.getLevel() + 1,
              NODE_COST_DEFAULT);
        }
      }
    } catch (Exception e) {
      LOG.info("Could not resolve client {}: {}",
          clientMachine, e.getMessage());
    }
    return null;
  }

  private String resolveNodeLocation(String hostname) {
    List<String> hosts = Collections.singletonList(hostname);
    List<String> resolvedHosts = dnsToSwitchMapping.resolve(hosts);
    if (resolvedHosts != null && !resolvedHosts.isEmpty()) {
      String location = resolvedHosts.get(0);
      LOG.debug("Node {} resolved to location {}", hostname, location);
      return location;
    } else {
      LOG.debug("Node resolution did not yield any result for {}", hostname);
      return null;
    }
  }

  private void slimLocationVersion(OmKeyInfo... keyInfos) {
    if (keyInfos != null) {
      for (OmKeyInfo keyInfo : keyInfos) {
        OmKeyLocationInfoGroup key = keyInfo.getLatestVersionLocations();
        if (key == null) {
          LOG.warn("No location version for key {}", keyInfo);
          continue;
        }
        int keyLocationVersionLength = keyInfo.getKeyLocationVersions().size();
        if (keyLocationVersionLength <= 1) {
          continue;
        }
        keyInfo.setKeyLocationVersions(keyInfo.getKeyLocationVersions()
            .subList(keyLocationVersionLength - 1, keyLocationVersionLength));
      }
    }
  }

  @Override
  public TableIterator<String, ? extends KeyValue<String, OmKeyInfo>> getDeletedDirEntries(
      String volume, String bucket) throws IOException {
    Optional<String> bucketPrefix = getBucketPrefix(volume, bucket, true);
    return metadataManager.getDeletedDirTable().iterator(bucketPrefix.orElse(""));
  }

  @Override
  public DeleteKeysResult getPendingDeletionSubDirs(long volumeId, long bucketId,
      OmKeyInfo parentInfo, CheckedFunction<KeyValue<String, OmKeyInfo>, Boolean, IOException> filter,
      long remainingBufLimit) throws IOException {
    return gatherSubPathsWithIterator(volumeId, bucketId, parentInfo, metadataManager.getDirectoryTable(),
        kv -> Table.newKeyValue(metadataManager.getOzoneDeletePathKey(kv.getValue().getObjectID(), kv.getKey()),
            OMFileRequest.getKeyInfoWithFullPath(parentInfo, kv.getValue())),
        filter, remainingBufLimit);
  }

  private <T extends WithParentObjectId> DeleteKeysResult gatherSubPathsWithIterator(
      long volumeId, long bucketId, OmKeyInfo parentInfo,
      Table<String, T> table,
      CheckedFunction<KeyValue<String, T>, KeyValue<String, OmKeyInfo>, IOException> deleteKeyTransformer,
      CheckedFunction<KeyValue<String, OmKeyInfo>, Boolean, IOException> deleteKeyFilter,
      long remainingBufLimit) throws IOException {
    List<OmKeyInfo> keyInfos = new ArrayList<>();
    String seekFileInDB = metadataManager.getOzonePathKey(volumeId, bucketId,
        parentInfo.getObjectID(), "");
    long consumedSize = 0;
    boolean processedSubPaths = false;
    try (TableIterator<String, ? extends KeyValue<String, T>> iterator = table.iterator(seekFileInDB)) {
      while (iterator.hasNext() && remainingBufLimit > 0) {
        KeyValue<String, T> entry = iterator.next();
        T withParentObjectId = entry.getValue();
        final long objectSerializedSize = entry.getValueByteSize();
        if (!OMFileRequest.isImmediateChild(withParentObjectId.getParentObjectID(),
            parentInfo.getObjectID())) {
          processedSubPaths = true;
          break;
        }
        if (!table.isExist(entry.getKey())) {
          continue;
        }
        if (remainingBufLimit - objectSerializedSize < 0) {
          break;
        }
        KeyValue<String, OmKeyInfo> keyInfo = deleteKeyTransformer.apply(entry);
        if (deleteKeyFilter.apply(keyInfo)) {
          keyInfos.add(keyInfo.getValue());
          remainingBufLimit -= objectSerializedSize;
          consumedSize += objectSerializedSize;
        }
      }
      processedSubPaths = processedSubPaths || (!iterator.hasNext());
      return new DeleteKeysResult(keyInfos, consumedSize, processedSubPaths);
    }
  }

  @Override
  public DeleteKeysResult getPendingDeletionSubFiles(long volumeId,
      long bucketId, OmKeyInfo parentInfo,
      CheckedFunction<Table.KeyValue<String, OmKeyInfo>, Boolean, IOException> filter, long remainingBufLimit)
          throws IOException {
    CheckedFunction<KeyValue<String, OmKeyInfo>, KeyValue<String, OmKeyInfo>, IOException> tranformer = kv -> {
      OmKeyInfo keyInfo = OMFileRequest.getKeyInfoWithFullPath(parentInfo, kv.getValue());
      String deleteKey = metadataManager.getOzoneDeletePathKey(keyInfo.getObjectID(),
          metadataManager.getOzoneKey(keyInfo.getVolumeName(), keyInfo.getBucketName(), keyInfo.getKeyName()));
      return Table.newKeyValue(deleteKey, keyInfo);
    };
    return gatherSubPathsWithIterator(volumeId, bucketId, parentInfo, metadataManager.getFileTable(), tranformer,
        filter, remainingBufLimit);
  }

  public boolean isBucketFSOptimized(String volName, String buckName)
      throws IOException {
    String buckKey =
        metadataManager.getBucketKey(volName, buckName);
    OmBucketInfo buckInfo =
        metadataManager.getBucketTable().get(buckKey);
    if (buckInfo != null) {
      return buckInfo.getBucketLayout().isFileSystemOptimized();
    }
    return false;
  }

  @Override
  public OmKeyInfo getKeyInfo(OmKeyArgs args, ResolvedBucket bucket,
      String clientAddress) throws IOException {
    Preconditions.checkNotNull(args);

    OmKeyInfo value = captureLatencyNs(
        metrics.getGetKeyInfoReadKeyInfoLatencyNs(),
        () -> readKeyInfo(args, bucket.bucketLayout()));

    // If operation is head, do not perform any additional steps based on flags.
    // As head operation does not need any of those details.
    if (!args.isHeadOp()) {

      // add block token for read.
      captureLatencyNs(metrics.getGetKeyInfoGenerateBlockTokenLatencyNs(),
          () -> addBlockToken4Read(value));

      // get container pipeline info from cache.
      captureLatencyNs(metrics.getGetKeyInfoRefreshLocationLatencyNs(),
          () -> refreshPipelineFromCache(value,
              args.isForceUpdateContainerCacheFromSCM()));

      if (args.getSortDatanodes()) {
        captureLatencyNs(metrics.getGetKeyInfoSortDatanodesLatencyNs(),
            () -> sortDatanodes(clientAddress, value));
      }
    }
    return value;
  }

  private void refreshPipelineFromCache(Iterable<OmKeyInfo> keyInfos)
      throws IOException {
    Set<Long> containerIds = new HashSet<>();
    for (OmKeyInfo keyInfo : keyInfos) {
      extractContainerIDs(keyInfo).forEach(containerIds::add);
    }

    // List API never force cache refresh. If a client detects a block
    // location is outdated, it'll call getKeyInfo with cacheRefresh=true
    // to request cache refresh on individual container.
    Map<Long, Pipeline> containerLocations =
        scmClient.getContainerLocations(containerIds, false);

    for (OmKeyInfo keyInfo : keyInfos) {
      setUpdatedContainerLocation(keyInfo, containerLocations);
    }
  }

  protected void refreshPipelineFromCache(OmKeyInfo keyInfo,
                                          boolean forceRefresh)
      throws IOException {
    Set<Long> containerIds = extractContainerIDs(keyInfo)
        .collect(Collectors.toSet());

    metrics.setForceContainerCacheRefresh(forceRefresh);
    Map<Long, Pipeline> containerLocations =
        scmClient.getContainerLocations(containerIds, forceRefresh);

    setUpdatedContainerLocation(keyInfo, containerLocations);
  }

  private void setUpdatedContainerLocation(OmKeyInfo keyInfo,
                         Map<Long, Pipeline> containerLocations) {
    for (OmKeyLocationInfoGroup key : keyInfo.getKeyLocationVersions()) {
      for (List<OmKeyLocationInfo> omKeyLocationInfoList :
          key.getLocationLists()) {
        for (OmKeyLocationInfo omKeyLocationInfo : omKeyLocationInfoList) {
          Pipeline pipeline = containerLocations.get(
              omKeyLocationInfo.getContainerID());
          if (pipeline != null &&
              !pipeline.equals(omKeyLocationInfo.getPipeline())) {
            omKeyLocationInfo.setPipeline(pipeline);
          }
        }
      }
    }
  }

  @Nonnull
  private Stream<Long> extractContainerIDs(OmKeyInfo keyInfo) {
    return keyInfo.getKeyLocationVersions().stream()
        .flatMap(v -> v.getLocationList().stream())
        .map(BlockLocationInfo::getContainerID);
  }
}<|MERGE_RESOLUTION|>--- conflicted
+++ resolved
@@ -774,12 +774,7 @@
                       .map(b -> new BlockID(b.getContainerID(), b.getLocalID()))).collect(Collectors.toList());
               BlockGroup keyBlocks = BlockGroup.newBuilder().setKeyName(kv.getKey())
                   .addAllBlockIDs(blockIDS).build();
-<<<<<<< HEAD
-              int keyBlockSerializedSize = keyBlocks.getProto().getSerializedSize();
-              serializedSize += keyBlockSerializedSize;
-=======
               keyBlockReplicatedSize.put(keyBlocks.getGroupID(), info.getReplicatedSize());
->>>>>>> 3e5414d0
               blockGroupList.add(keyBlocks);
               currentCount++;
             } else {
