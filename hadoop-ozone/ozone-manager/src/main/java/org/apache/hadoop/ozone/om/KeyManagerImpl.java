/**
 * Licensed to the Apache Software Foundation (ASF) under one or more
 * contributor license agreements.  See the NOTICE file distributed with this
 * work for additional information regarding copyright ownership.  The ASF
 * licenses this file to you under the Apache License, Version 2.0 (the
 * "License"); you may not use this file except in compliance with the License.
 * You may obtain a copy of the License at
 * <p>
 * http://www.apache.org/licenses/LICENSE-2.0
 * <p>
 * Unless required by applicable law or agreed to in writing, software
 * distributed under the License is distributed on an "AS IS" BASIS,WITHOUT
 * WARRANTIES OR CONDITIONS OF ANY KIND, either express or implied. See the
 * License for the specific language governing permissions and limitations under
 * the License.
 */
package org.apache.hadoop.ozone.om;

import java.io.IOException;
import java.nio.file.Path;
import java.nio.file.Paths;
import java.security.GeneralSecurityException;
import java.security.PrivilegedExceptionAction;
import java.time.Duration;
import java.time.Instant;
import java.util.ArrayList;
import java.util.Arrays;
import java.util.Collection;
import java.util.Collections;
import java.util.EnumSet;
import java.util.HashMap;
import java.util.HashSet;
import java.util.Iterator;
import java.util.List;
import java.util.Map;
import java.util.Objects;
import java.util.Set;
import java.util.Stack;
import java.util.TreeMap;
import java.util.TreeSet;
import java.util.concurrent.TimeUnit;
import java.util.stream.Collectors;

import org.apache.hadoop.conf.StorageUnit;
import org.apache.hadoop.crypto.key.KeyProviderCryptoExtension;
import org.apache.hadoop.crypto.key.KeyProviderCryptoExtension.EncryptedKeyVersion;
import org.apache.hadoop.fs.FileEncryptionInfo;
import org.apache.hadoop.hdds.client.RatisReplicationConfig;
import org.apache.hadoop.hdds.client.ReplicationConfig;
import org.apache.hadoop.hdds.conf.OzoneConfiguration;
import org.apache.hadoop.hdds.protocol.DatanodeDetails;
import org.apache.hadoop.hdds.protocol.proto.HddsProtos.ReplicationFactor;
import org.apache.hadoop.hdds.scm.container.common.helpers.ContainerWithPipeline;
import org.apache.hadoop.hdds.scm.pipeline.Pipeline;
import org.apache.hadoop.hdds.scm.protocol.ScmBlockLocationProtocol;
import org.apache.hadoop.hdds.scm.protocol.StorageContainerLocationProtocol;
import org.apache.hadoop.hdds.utils.BackgroundService;
import org.apache.hadoop.hdds.utils.db.CodecRegistry;
import org.apache.hadoop.hdds.utils.db.RDBStore;
import org.apache.hadoop.hdds.utils.db.Table;
import org.apache.hadoop.hdds.utils.db.TableIterator;
import org.apache.hadoop.hdds.utils.db.cache.CacheKey;
import org.apache.hadoop.hdds.utils.db.cache.CacheValue;
import org.apache.hadoop.ipc.Server;
import org.apache.hadoop.ozone.OmUtils;
import org.apache.hadoop.ozone.OzoneAcl;
import org.apache.hadoop.ozone.common.BlockGroup;
import org.apache.hadoop.ozone.om.exceptions.OMException;
import org.apache.hadoop.ozone.om.exceptions.OMException.ResultCodes;
import org.apache.hadoop.ozone.om.helpers.BucketEncryptionKeyInfo;
import org.apache.hadoop.ozone.om.helpers.OmBucketInfo;
import org.apache.hadoop.ozone.om.helpers.OmDirectoryInfo;
import org.apache.hadoop.ozone.om.helpers.OmKeyArgs;
import org.apache.hadoop.ozone.om.helpers.OmKeyInfo;
import org.apache.hadoop.ozone.om.helpers.OmKeyLocationInfo;
import org.apache.hadoop.ozone.om.helpers.OmKeyLocationInfoGroup;
import org.apache.hadoop.ozone.om.helpers.OmMultipartKeyInfo;
import org.apache.hadoop.ozone.om.helpers.OmMultipartUpload;
import org.apache.hadoop.ozone.om.helpers.OmMultipartUploadList;
import org.apache.hadoop.ozone.om.helpers.OmMultipartUploadListParts;
import org.apache.hadoop.ozone.om.helpers.OmPartInfo;
import org.apache.hadoop.ozone.om.helpers.OzoneAclUtil;
import org.apache.hadoop.ozone.om.helpers.OzoneFSUtils;
import org.apache.hadoop.ozone.om.helpers.OzoneFileStatus;
import org.apache.hadoop.ozone.om.helpers.RepeatedOmKeyInfo;
import org.apache.hadoop.ozone.om.helpers.BucketLayout;
import org.apache.hadoop.ozone.om.request.OMClientRequest;
import org.apache.hadoop.ozone.om.request.file.OMFileRequest;
import org.apache.hadoop.ozone.protocol.proto.OzoneManagerProtocolProtos.PartKeyInfo;
import org.apache.hadoop.ozone.security.OzoneBlockTokenSecretManager;
import org.apache.hadoop.ozone.security.acl.IAccessAuthorizer;
import org.apache.hadoop.ozone.security.acl.OzoneObj;
import org.apache.hadoop.ozone.security.acl.RequestContext;
import org.apache.hadoop.security.SecurityUtil;
import org.apache.hadoop.security.UserGroupInformation;
import org.apache.hadoop.util.Time;

import com.google.common.annotations.VisibleForTesting;
import com.google.common.base.Preconditions;
import com.google.common.base.Strings;
import org.apache.commons.lang3.StringUtils;

import static org.apache.hadoop.fs.CommonConfigurationKeysPublic.HADOOP_SECURITY_KEY_PROVIDER_PATH;
import static org.apache.hadoop.hdds.HddsConfigKeys.HDDS_BLOCK_TOKEN_ENABLED;
import static org.apache.hadoop.hdds.HddsConfigKeys.HDDS_BLOCK_TOKEN_ENABLED_DEFAULT;
import static org.apache.hadoop.hdds.protocol.proto.HddsProtos.BlockTokenSecretProto.AccessModeProto.READ;
import static org.apache.hadoop.ozone.OzoneConfigKeys.DFS_CONTAINER_RATIS_ENABLED_DEFAULT;
import static org.apache.hadoop.ozone.OzoneConfigKeys.DFS_CONTAINER_RATIS_ENABLED_KEY;
import static org.apache.hadoop.ozone.OzoneConfigKeys.OZONE_BLOCK_DELETING_SERVICE_INTERVAL;
import static org.apache.hadoop.ozone.OzoneConfigKeys.OZONE_BLOCK_DELETING_SERVICE_INTERVAL_DEFAULT;
import static org.apache.hadoop.ozone.OzoneConfigKeys.OZONE_BLOCK_DELETING_SERVICE_TIMEOUT;
import static org.apache.hadoop.ozone.OzoneConfigKeys.OZONE_BLOCK_DELETING_SERVICE_TIMEOUT_DEFAULT;
import static org.apache.hadoop.ozone.OzoneConfigKeys.OZONE_CLIENT_LIST_TRASH_KEYS_MAX;
import static org.apache.hadoop.ozone.OzoneConfigKeys.OZONE_CLIENT_LIST_TRASH_KEYS_MAX_DEFAULT;
import static org.apache.hadoop.ozone.OzoneConfigKeys.OZONE_KEY_PREALLOCATION_BLOCKS_MAX;
import static org.apache.hadoop.ozone.OzoneConfigKeys.OZONE_KEY_PREALLOCATION_BLOCKS_MAX_DEFAULT;
import static org.apache.hadoop.ozone.OzoneConfigKeys.OZONE_SCM_BLOCK_SIZE;
import static org.apache.hadoop.ozone.OzoneConfigKeys.OZONE_SCM_BLOCK_SIZE_DEFAULT;
import static org.apache.hadoop.ozone.OzoneConsts.OM_KEY_PREFIX;
import static org.apache.hadoop.ozone.OzoneConsts.OZONE_URI_DELIMITER;
import static org.apache.hadoop.ozone.om.OMConfigKeys.OZONE_DIR_DELETING_SERVICE_INTERVAL;
import static org.apache.hadoop.ozone.om.OMConfigKeys.OZONE_DIR_DELETING_SERVICE_INTERVAL_DEFAULT;
import static org.apache.hadoop.ozone.om.OzoneManagerUtils.getBucketLayout;
import static org.apache.hadoop.ozone.om.exceptions.OMException.ResultCodes.BUCKET_NOT_FOUND;
import static org.apache.hadoop.ozone.om.exceptions.OMException.ResultCodes.DIRECTORY_NOT_FOUND;
import static org.apache.hadoop.ozone.om.exceptions.OMException.ResultCodes.FILE_NOT_FOUND;
import static org.apache.hadoop.ozone.om.exceptions.OMException.ResultCodes.INTERNAL_ERROR;
import static org.apache.hadoop.ozone.om.exceptions.OMException.ResultCodes.INVALID_KMS_PROVIDER;
import static org.apache.hadoop.ozone.om.exceptions.OMException.ResultCodes.KEY_NOT_FOUND;
import static org.apache.hadoop.ozone.om.exceptions.OMException.ResultCodes.SCM_GET_PIPELINE_EXCEPTION;
import static org.apache.hadoop.ozone.om.exceptions.OMException.ResultCodes.VOLUME_NOT_FOUND;
import static org.apache.hadoop.ozone.om.lock.OzoneManagerLock.Resource.BUCKET_LOCK;
import static org.apache.hadoop.ozone.security.acl.OzoneObj.ResourceType.KEY;
import static org.apache.hadoop.util.Time.monotonicNow;

import org.slf4j.Logger;
import org.slf4j.LoggerFactory;

/**
 * Implementation of keyManager.
 */
public class KeyManagerImpl implements KeyManager {
  private static final Logger LOG =
      LoggerFactory.getLogger(KeyManagerImpl.class);

  /**
   * A SCM block client, used to talk to SCM to allocate block during putKey.
   */
  private final OzoneManager ozoneManager;
  private final ScmClient scmClient;
  private final OMMetadataManager metadataManager;
  private final long scmBlockSize;
  private final boolean useRatis;

  private final int preallocateBlocksMax;
  private final int listTrashKeysMax;
  private final String omId;
  private final OzoneBlockTokenSecretManager secretManager;
  private final boolean grpcBlockTokenEnabled;

  private BackgroundService keyDeletingService;

  private final KeyProviderCryptoExtension kmsProvider;
  private final PrefixManager prefixManager;

  private final boolean enableFileSystemPaths;
  private BackgroundService dirDeletingService;

  @VisibleForTesting
  public KeyManagerImpl(ScmBlockLocationProtocol scmBlockClient,
      OMMetadataManager metadataManager, OzoneConfiguration conf, String omId,
      OzoneBlockTokenSecretManager secretManager) {
    this(null, new ScmClient(scmBlockClient, null), metadataManager,
        conf, omId, secretManager, null, null);
  }

  @VisibleForTesting
  public KeyManagerImpl(ScmBlockLocationProtocol scmBlockClient,
      StorageContainerLocationProtocol scmContainerClient,
      OMMetadataManager metadataManager, OzoneConfiguration conf, String omId,
      OzoneBlockTokenSecretManager secretManager) {
    this(null, new ScmClient(scmBlockClient, scmContainerClient),
        metadataManager, conf, omId, secretManager, null, null);
  }

  public KeyManagerImpl(OzoneManager om, ScmClient scmClient,
      OzoneConfiguration conf, String omId) {
    this (om, scmClient, om.getMetadataManager(), conf, omId,
        om.getBlockTokenMgr(), om.getKmsProvider(), om.getPrefixManager());
  }

  @SuppressWarnings("parameternumber")
  public KeyManagerImpl(OzoneManager om, ScmClient scmClient,
      OMMetadataManager metadataManager, OzoneConfiguration conf, String omId,
      OzoneBlockTokenSecretManager secretManager,
      KeyProviderCryptoExtension kmsProvider, PrefixManager prefixManager) {
    this.scmBlockSize = (long) conf
        .getStorageSize(OZONE_SCM_BLOCK_SIZE, OZONE_SCM_BLOCK_SIZE_DEFAULT,
            StorageUnit.BYTES);
    this.useRatis = conf.getBoolean(DFS_CONTAINER_RATIS_ENABLED_KEY,
        DFS_CONTAINER_RATIS_ENABLED_DEFAULT);
    this.preallocateBlocksMax = conf.getInt(
        OZONE_KEY_PREALLOCATION_BLOCKS_MAX,
        OZONE_KEY_PREALLOCATION_BLOCKS_MAX_DEFAULT);
    this.grpcBlockTokenEnabled = conf.getBoolean(
        HDDS_BLOCK_TOKEN_ENABLED,
        HDDS_BLOCK_TOKEN_ENABLED_DEFAULT);
    this.listTrashKeysMax = conf.getInt(
      OZONE_CLIENT_LIST_TRASH_KEYS_MAX,
      OZONE_CLIENT_LIST_TRASH_KEYS_MAX_DEFAULT);
    this.enableFileSystemPaths =
        conf.getBoolean(OMConfigKeys.OZONE_OM_ENABLE_FILESYSTEM_PATHS,
            OMConfigKeys.OZONE_OM_ENABLE_FILESYSTEM_PATHS_DEFAULT);

    this.ozoneManager = om;
    this.omId = omId;
    this.scmClient = scmClient;
    this.metadataManager = metadataManager;
    this.prefixManager = prefixManager;
    this.secretManager = secretManager;
    this.kmsProvider = kmsProvider;

  }

  @Override
  public void start(OzoneConfiguration configuration) {
    if (keyDeletingService == null) {
      long blockDeleteInterval = configuration.getTimeDuration(
          OZONE_BLOCK_DELETING_SERVICE_INTERVAL,
          OZONE_BLOCK_DELETING_SERVICE_INTERVAL_DEFAULT,
          TimeUnit.MILLISECONDS);
      long serviceTimeout = configuration.getTimeDuration(
          OZONE_BLOCK_DELETING_SERVICE_TIMEOUT,
          OZONE_BLOCK_DELETING_SERVICE_TIMEOUT_DEFAULT,
          TimeUnit.MILLISECONDS);
      keyDeletingService = new KeyDeletingService(ozoneManager,
          scmClient.getBlockClient(), this, blockDeleteInterval,
          serviceTimeout, configuration);
      keyDeletingService.start();
    }

    // Start directory deletion service for FSO buckets.
    if (dirDeletingService == null) {
      long dirDeleteInterval = configuration.getTimeDuration(
          OZONE_DIR_DELETING_SERVICE_INTERVAL,
          OZONE_DIR_DELETING_SERVICE_INTERVAL_DEFAULT,
          TimeUnit.MILLISECONDS);
      long serviceTimeout = configuration.getTimeDuration(
          OZONE_BLOCK_DELETING_SERVICE_TIMEOUT,
          OZONE_BLOCK_DELETING_SERVICE_TIMEOUT_DEFAULT,
          TimeUnit.MILLISECONDS);
      dirDeletingService = new DirectoryDeletingService(dirDeleteInterval,
          TimeUnit.SECONDS, serviceTimeout, ozoneManager, configuration);
      dirDeletingService.start();
    }
  }

  KeyProviderCryptoExtension getKMSProvider() {
    return kmsProvider;
  }

  @Override
  public void stop() throws IOException {
    if (keyDeletingService != null) {
      keyDeletingService.shutdown();
      keyDeletingService = null;
    }
    if (dirDeletingService != null) {
      dirDeletingService.shutdown();
      dirDeletingService = null;
    }
  }

  private OmBucketInfo getBucketInfo(String volumeName, String bucketName)
      throws IOException {
    String bucketKey = metadataManager.getBucketKey(volumeName, bucketName);
    return metadataManager.getBucketTable().get(bucketKey);
  }

  /**
   * Check S3 bucket exists or not.
   * @param volumeName
   * @param bucketName
   * @throws IOException
   */
  private OmBucketInfo validateS3Bucket(String volumeName, String bucketName)
      throws IOException {

    String bucketKey = metadataManager.getBucketKey(volumeName, bucketName);
    OmBucketInfo omBucketInfo = metadataManager.getBucketTable().
        get(bucketKey);
    //Check if bucket already exists
    if (omBucketInfo == null) {
      LOG.error("bucket not found: {}/{} ", volumeName, bucketName);
      throw new OMException("Bucket not found",
          BUCKET_NOT_FOUND);
    }
    return omBucketInfo;
  }
  /* Optimize ugi lookup for RPC operations to avoid a trip through
   * UGI.getCurrentUser which is synch'ed.
   */
  public static UserGroupInformation getRemoteUser() throws IOException {
    UserGroupInformation ugi = Server.getRemoteUser();
    return (ugi != null) ? ugi : UserGroupInformation.getCurrentUser();
  }

  private EncryptedKeyVersion generateEDEK(
      final String ezKeyName) throws IOException {
    if (ezKeyName == null) {
      return null;
    }
    long generateEDEKStartTime = monotonicNow();
    EncryptedKeyVersion edek = SecurityUtil.doAsLoginUser(
        new PrivilegedExceptionAction<EncryptedKeyVersion>() {
          @Override
          public EncryptedKeyVersion run() throws IOException {
            try {
              return getKMSProvider().generateEncryptedKey(ezKeyName);
            } catch (GeneralSecurityException e) {
              throw new IOException(e);
            }
          }
        });
    long generateEDEKTime = monotonicNow() - generateEDEKStartTime;
    LOG.debug("generateEDEK takes {} ms", generateEDEKTime);
    Preconditions.checkNotNull(edek);
    return edek;
  }
  @Override
  public OmKeyInfo lookupKey(OmKeyArgs args, String clientAddress)
      throws IOException {
    Preconditions.checkNotNull(args);
    String volumeName = args.getVolumeName();
    String bucketName = args.getBucketName();
    String keyName = args.getKeyName();

    metadataManager.getLock().acquireReadLock(BUCKET_LOCK, volumeName,
        bucketName);

    BucketLayout bucketLayout =
        getBucketLayout(metadataManager, args.getVolumeName(),
            args.getBucketName());
    keyName = OMClientRequest
        .validateAndNormalizeKey(enableFileSystemPaths, keyName,
            bucketLayout);

    OmKeyInfo value = null;
    try {
      if (bucketLayout.isFileSystemOptimized()) {
        value = getOmKeyInfoFSO(volumeName, bucketName, keyName);
      } else {
        value = getOmKeyInfo(volumeName, bucketName, keyName);
      }
    } catch (IOException ex) {
      if (ex instanceof OMException) {
        throw ex;
      }
      if (LOG.isDebugEnabled()) {
        LOG.debug("Get key failed for volume:{} bucket:{} key:{}", volumeName,
                bucketName, keyName, ex);
      }
      throw new OMException(ex.getMessage(), KEY_NOT_FOUND);
    } finally {
      metadataManager.getLock().releaseReadLock(BUCKET_LOCK, volumeName,
          bucketName);
    }

    if (value == null) {
      if (LOG.isDebugEnabled()) {
        LOG.debug("volume:{} bucket:{} Key:{} not found", volumeName,
                bucketName, keyName);
      }
      throw new OMException("Key:" + keyName + " not found", KEY_NOT_FOUND);
    }


    if (args.getLatestVersionLocation()) {
      slimLocationVersion(value);
    }

    // If operation is head, do not perform any additional steps based on flags.
    // As head operation does not need any of those details.
    if (!args.isHeadOp()) {

      // add block token for read.
      addBlockToken4Read(value);

      // Refresh container pipeline info from SCM
      // based on OmKeyArgs.refreshPipeline flag
      // value won't be null as the check is done inside try/catch block.
      refresh(value);

      if (args.getSortDatanodes()) {
        sortDatanodes(clientAddress, value);
      }

    }

    return value;
  }

  private OmKeyInfo getOmKeyInfo(String volumeName, String bucketName,
      String keyName) throws IOException {
    String keyBytes =
        metadataManager.getOzoneKey(volumeName, bucketName, keyName);
    BucketLayout bucketLayout = getBucketLayout(metadataManager, volumeName,
        bucketName);
    return metadataManager
        .getKeyTable(bucketLayout)
        .get(keyBytes);
  }

  /**
   * Look up will return only closed fileInfo. This will return null if the
   * keyName is a directory or if the keyName is still open for writing.
   */
  private OmKeyInfo getOmKeyInfoFSO(String volumeName, String bucketName,
                                   String keyName) throws IOException {
    OzoneFileStatus fileStatus =
            OMFileRequest.getOMKeyInfoIfExists(metadataManager,
                    volumeName, bucketName, keyName, scmBlockSize);
    if (fileStatus == null) {
      return null;
    }
    // Appended trailing slash to represent directory to the user
    if (fileStatus.isDirectory()) {
      String keyPath = OzoneFSUtils.addTrailingSlashIfNeeded(
          fileStatus.getKeyInfo().getKeyName());
      fileStatus.getKeyInfo().setKeyName(keyPath);
    }
    return fileStatus.getKeyInfo();
  }

  private void addBlockToken4Read(OmKeyInfo value) throws IOException {
    Preconditions.checkNotNull(value, "OMKeyInfo cannot be null");
    if (grpcBlockTokenEnabled) {
      String remoteUser = getRemoteUser().getShortUserName();
      for (OmKeyLocationInfoGroup key : value.getKeyLocationVersions()) {
        key.getLocationList().forEach(k -> {
          k.setToken(secretManager.generateToken(remoteUser, k.getBlockID(),
              EnumSet.of(READ), k.getLength()));
        });
      }
    }
  }
  /**
   * Refresh pipeline info in OM by asking SCM.
   * @param keyList a list of OmKeyInfo
   */
  @VisibleForTesting
  protected void refreshPipeline(List<OmKeyInfo> keyList) throws IOException {
    if (keyList == null || keyList.isEmpty()) {
      return;
    }

    Set<Long> containerIDs = new HashSet<>();
    for (OmKeyInfo keyInfo : keyList) {
      List<OmKeyLocationInfoGroup> locationInfoGroups =
          keyInfo.getKeyLocationVersions();

      for (OmKeyLocationInfoGroup key : locationInfoGroups) {
        for (List<OmKeyLocationInfo> omKeyLocationInfoList :
            key.getLocationLists()) {
          for (OmKeyLocationInfo omKeyLocationInfo : omKeyLocationInfoList) {
            containerIDs.add(omKeyLocationInfo.getContainerID());
          }
        }
      }
    }

    Map<Long, ContainerWithPipeline> containerWithPipelineMap =
        refreshPipeline(containerIDs);

    for (OmKeyInfo keyInfo : keyList) {
      List<OmKeyLocationInfoGroup> locationInfoGroups =
          keyInfo.getKeyLocationVersions();
      for (OmKeyLocationInfoGroup key : locationInfoGroups) {
        for (List<OmKeyLocationInfo> omKeyLocationInfoList :
            key.getLocationLists()) {
          for (OmKeyLocationInfo omKeyLocationInfo : omKeyLocationInfoList) {
            ContainerWithPipeline cp = containerWithPipelineMap.get(
                omKeyLocationInfo.getContainerID());
            if (cp != null &&
                !cp.getPipeline().equals(omKeyLocationInfo.getPipeline())) {
              omKeyLocationInfo.setPipeline(cp.getPipeline());
            }
          }
        }
      }
    }
  }

  /**
   * Refresh pipeline info in OM by asking SCM.
   * @param containerIDs a set of containerIDs
   */
  @VisibleForTesting
  protected Map<Long, ContainerWithPipeline> refreshPipeline(
      Set<Long> containerIDs) throws IOException {
    // TODO: fix Some tests that may not initialize container client
    // The production should always have containerClient initialized.
    if (scmClient.getContainerClient() == null ||
        containerIDs == null || containerIDs.isEmpty()) {
      return Collections.EMPTY_MAP;
    }

    Map<Long, ContainerWithPipeline> containerWithPipelineMap = new HashMap<>();

    try {
      List<ContainerWithPipeline> cpList = scmClient.getContainerClient().
          getContainerWithPipelineBatch(new ArrayList<>(containerIDs));
      for (ContainerWithPipeline cp : cpList) {
        containerWithPipelineMap.put(
            cp.getContainerInfo().getContainerID(), cp);
      }
      return containerWithPipelineMap;
    } catch (IOException ioEx) {
      LOG.debug("Get containerPipeline failed for {}",
          containerIDs, ioEx);
      throw new OMException(ioEx.getMessage(), SCM_GET_PIPELINE_EXCEPTION);
    }
  }

  private boolean isKeyEmpty(OmKeyInfo keyInfo) {
    for (OmKeyLocationInfoGroup keyLocationList : keyInfo
        .getKeyLocationVersions()) {
      if (keyLocationList.getLocationListCount() != 0) {
        return false;
      }
    }
    return true;
  }

  @Override
  public List<OmKeyInfo> listKeys(String volumeName, String bucketName,
      String startKey, String keyPrefix,
      int maxKeys) throws IOException {
    Preconditions.checkNotNull(volumeName);
    Preconditions.checkNotNull(bucketName);

    // We don't take a lock in this path, since we walk the
    // underlying table using an iterator. That automatically creates a
    // snapshot of the data, so we don't need these locks at a higher level
    // when we iterate.

    if (enableFileSystemPaths) {
      startKey = OmUtils.normalizeKey(startKey, true);
      keyPrefix = OmUtils.normalizeKey(keyPrefix, true);
    }

    List<OmKeyInfo> keyList = metadataManager.listKeys(volumeName, bucketName,
        startKey, keyPrefix, maxKeys);

    // For listKeys, we return the latest Key Location by default
    for (OmKeyInfo omKeyInfo : keyList) {
      slimLocationVersion(omKeyInfo);
    }

    return keyList;
  }

  @Override
  public List<RepeatedOmKeyInfo> listTrash(String volumeName,
      String bucketName, String startKeyName, String keyPrefix,
      int maxKeys) throws IOException {

    Preconditions.checkNotNull(volumeName);
    Preconditions.checkNotNull(bucketName);
    Preconditions.checkArgument(maxKeys <= listTrashKeysMax,
        "The max keys limit specified is not less than the cluster " +
          "allowed maximum limit.");

    return metadataManager.listTrash(volumeName, bucketName,
     startKeyName, keyPrefix, maxKeys);
  }

  @Override
  public List<BlockGroup> getPendingDeletionKeys(final int count)
      throws IOException {
    return  metadataManager.getPendingDeletionKeys(count);
  }

  @Override
  public List<String> getExpiredOpenKeys(Duration expireThreshold,
      int count) throws IOException {
    return metadataManager.getExpiredOpenKeys(expireThreshold, count);
  }

  @Override
  public OMMetadataManager getMetadataManager() {
    return metadataManager;
  }

  @Override
  public BackgroundService getDeletingService() {
    return keyDeletingService;
  }

  @Override
  public BackgroundService getDirDeletingService() {
    return dirDeletingService;
  }

  @Override
  public OmMultipartUploadList listMultipartUploads(String volumeName,
      String bucketName, String prefix) throws OMException {
    Preconditions.checkNotNull(volumeName);
    Preconditions.checkNotNull(bucketName);

    metadataManager.getLock().acquireReadLock(BUCKET_LOCK, volumeName,
        bucketName);
    try {

      Set<String> multipartUploadKeys =
          metadataManager
              .getMultipartUploadKeys(volumeName, bucketName, prefix);

      List<OmMultipartUpload> collect = multipartUploadKeys.stream()
          .map(OmMultipartUpload::from)
          .peek(upload -> {
            try {
              Table<String, OmMultipartKeyInfo> keyInfoTable =
                  metadataManager.getMultipartInfoTable();

              OmMultipartKeyInfo multipartKeyInfo =
                  keyInfoTable.get(upload.getDbKey());

              upload.setCreationTime(
                  Instant.ofEpochMilli(multipartKeyInfo.getCreationTime()));
              upload.setReplicationConfig(
                      multipartKeyInfo.getReplicationConfig());
            } catch (IOException e) {
              LOG.warn(
                  "Open key entry for multipart upload record can be read  {}",
                  metadataManager.getOzoneKey(upload.getVolumeName(),
                          upload.getBucketName(), upload.getKeyName()));
            }
          })
          .collect(Collectors.toList());

      return new OmMultipartUploadList(collect);

    } catch (IOException ex) {
      LOG.error("List Multipart Uploads Failed: volume: " + volumeName +
          "bucket: " + bucketName + "prefix: " + prefix, ex);
      throw new OMException(ex.getMessage(), ResultCodes
          .LIST_MULTIPART_UPLOAD_PARTS_FAILED);
    } finally {
      metadataManager.getLock().releaseReadLock(BUCKET_LOCK, volumeName,
          bucketName);
    }
  }

  @Override
  public OmMultipartUploadListParts listParts(String volumeName,
      String bucketName, String keyName, String uploadID,
      int partNumberMarker, int maxParts)  throws IOException {
    Preconditions.checkNotNull(volumeName);
    Preconditions.checkNotNull(bucketName);
    Preconditions.checkNotNull(keyName);
    Preconditions.checkNotNull(uploadID);
    boolean isTruncated = false;
    int nextPartNumberMarker = 0;
    BucketLayout bucketLayout = BucketLayout.DEFAULT;
    if (ozoneManager != null) {
      String buckKey = ozoneManager.getMetadataManager()
          .getBucketKey(volumeName, bucketName);
      OmBucketInfo buckInfo =
          ozoneManager.getMetadataManager().getBucketTable().get(buckKey);
      bucketLayout = buckInfo.getBucketLayout();
    }

    metadataManager.getLock().acquireReadLock(BUCKET_LOCK, volumeName,
        bucketName);
    try {
      String multipartKey = metadataManager.getMultipartKey(volumeName,
          bucketName, keyName, uploadID);

      OmMultipartKeyInfo multipartKeyInfo =
          metadataManager.getMultipartInfoTable().get(multipartKey);

      if (multipartKeyInfo == null) {
        throw new OMException("No Such Multipart upload exists for this key.",
            ResultCodes.NO_SUCH_MULTIPART_UPLOAD_ERROR);
      } else {
        TreeMap<Integer, PartKeyInfo> partKeyInfoMap =
            multipartKeyInfo.getPartKeyInfoMap();
        Iterator<Map.Entry<Integer, PartKeyInfo>> partKeyInfoMapIterator =
            partKeyInfoMap.entrySet().iterator();

        ReplicationConfig replicationConfig = null;

        int count = 0;
        List<OmPartInfo> omPartInfoList = new ArrayList<>();

        while (count < maxParts && partKeyInfoMapIterator.hasNext()) {
          Map.Entry<Integer, PartKeyInfo> partKeyInfoEntry =
              partKeyInfoMapIterator.next();
          nextPartNumberMarker = partKeyInfoEntry.getKey();
          // As we should return only parts with part number greater
          // than part number marker
          if (partKeyInfoEntry.getKey() > partNumberMarker) {
            PartKeyInfo partKeyInfo = partKeyInfoEntry.getValue();
            String partName = getPartName(partKeyInfo, volumeName, bucketName,
                keyName);
            OmPartInfo omPartInfo = new OmPartInfo(partKeyInfo.getPartNumber(),
                partName,
                partKeyInfo.getPartKeyInfo().getModificationTime(),
                partKeyInfo.getPartKeyInfo().getDataSize());
            omPartInfoList.add(omPartInfo);

            //if there are parts, use replication type from one of the parts
            replicationConfig = ReplicationConfig.fromProtoTypeAndFactor(
                    partKeyInfo.getPartKeyInfo().getType(),
                    partKeyInfo.getPartKeyInfo().getFactor());
            count++;
          }
        }

        if (replicationConfig == null) {
          //if there are no parts, use the replicationType from the open key.
          if (isBucketFSOptimized(volumeName, bucketName)) {
            multipartKey =
                getMultipartOpenKeyFSO(volumeName, bucketName, keyName,
                    uploadID);
          }
          OmKeyInfo omKeyInfo =
              metadataManager.getOpenKeyTable(bucketLayout)
                  .get(multipartKey);

          if (omKeyInfo == null) {
            throw new IllegalStateException(
                "Open key is missing for multipart upload " + multipartKey);
          }

          replicationConfig = omKeyInfo.getReplicationConfig();
        }
        Preconditions.checkNotNull(replicationConfig,
            "ReplicationConfig can't be identified");

        if (partKeyInfoMapIterator.hasNext()) {
          Map.Entry<Integer, PartKeyInfo> partKeyInfoEntry =
              partKeyInfoMapIterator.next();
          isTruncated = true;
        } else {
          isTruncated = false;
          nextPartNumberMarker = 0;
        }
        OmMultipartUploadListParts omMultipartUploadListParts =
            new OmMultipartUploadListParts(replicationConfig,
                nextPartNumberMarker, isTruncated);
        omMultipartUploadListParts.addPartList(omPartInfoList);
        return omMultipartUploadListParts;
      }
    } catch (OMException ex) {
      throw ex;
    } catch (IOException ex) {
      LOG.error(
          "List Multipart Upload Parts Failed: volume: {}, bucket: {}, ,key: "
              + "{} ",
          volumeName, bucketName, keyName, ex);
      throw new OMException(ex.getMessage(), ResultCodes
              .LIST_MULTIPART_UPLOAD_PARTS_FAILED);
    } finally {
      metadataManager.getLock().releaseReadLock(BUCKET_LOCK, volumeName,
          bucketName);
    }
  }

  private String getPartName(PartKeyInfo partKeyInfo, String volName,
                             String buckName, String keyName)
      throws IOException {

    String partName = partKeyInfo.getPartName();

    if (isBucketFSOptimized(volName, buckName)) {
      String parentDir = OzoneFSUtils.getParentDir(keyName);
      String partFileName = OzoneFSUtils.getFileName(partKeyInfo.getPartName());

      StringBuilder fullKeyPartName = new StringBuilder();
      fullKeyPartName.append(OZONE_URI_DELIMITER);
      fullKeyPartName.append(volName);
      fullKeyPartName.append(OZONE_URI_DELIMITER);
      fullKeyPartName.append(buckName);
      if (StringUtils.isNotEmpty(parentDir)) {
        fullKeyPartName.append(OZONE_URI_DELIMITER);
        fullKeyPartName.append(parentDir);
      }
      fullKeyPartName.append(OZONE_URI_DELIMITER);
      fullKeyPartName.append(partFileName);

      return fullKeyPartName.toString();
    }
    return partName;
  }

  private String getMultipartOpenKeyFSO(String volumeName, String bucketName,
      String keyName, String uploadID) throws IOException {
    OMMetadataManager metaMgr = ozoneManager.getMetadataManager();
    String fileName = OzoneFSUtils.getFileName(keyName);
    Iterator<Path> pathComponents = Paths.get(keyName).iterator();
    String bucketKey = metaMgr.getBucketKey(volumeName, bucketName);
    OmBucketInfo omBucketInfo = metaMgr.getBucketTable().get(bucketKey);
    long bucketId = omBucketInfo.getObjectID();
    long parentID =
        OMFileRequest.getParentID(bucketId, pathComponents, keyName, metaMgr);

    String multipartKey = metaMgr.getMultipartKey(parentID, fileName, uploadID);

    return multipartKey;
  }

  /**
   * Add acl for Ozone object. Return true if acl is added successfully else
   * false.
   *
   * @param obj Ozone object for which acl should be added.
   * @param acl ozone acl to be added.
   * @throws IOException if there is error.
   */
  @Override
  public boolean addAcl(OzoneObj obj, OzoneAcl acl) throws IOException {
    validateOzoneObj(obj);
    String volume = obj.getVolumeName();
    String bucket = obj.getBucketName();
    String keyName = obj.getKeyName();
    boolean changed = false;


    metadataManager.getLock().acquireWriteLock(BUCKET_LOCK, volume, bucket);
    try {
      OMFileRequest.validateBucket(metadataManager, volume, bucket);
      String objectKey = metadataManager.getOzoneKey(volume, bucket, keyName);
      BucketLayout bucketLayout =
          getBucketLayout(metadataManager, volume, bucket);
      OmKeyInfo keyInfo = metadataManager
          .getKeyTable(bucketLayout)
          .get(objectKey);
      if (keyInfo == null) {
        throw new OMException("Key not found. Key:" + objectKey, KEY_NOT_FOUND);
      }

      if (keyInfo.getAcls() == null) {
        keyInfo.setAcls(new ArrayList<>());
      }
      changed = keyInfo.addAcl(acl);
      if (changed) {
        metadataManager
            .getKeyTable(getBucketLayout(metadataManager, volume, bucket))
            .put(objectKey, keyInfo);
      }
    } catch (IOException ex) {
      if (!(ex instanceof OMException)) {
        LOG.error("Add acl operation failed for key:{}/{}/{}", volume,
            bucket, keyName, ex);
      }
      throw ex;
    } finally {
      metadataManager.getLock().releaseWriteLock(BUCKET_LOCK, volume, bucket);
    }
    return changed;
  }

  /**
   * Remove acl for Ozone object. Return true if acl is removed successfully
   * else false.
   *
   * @param obj Ozone object.
   * @param acl Ozone acl to be removed.
   * @throws IOException if there is error.
   */
  @Override
  public boolean removeAcl(OzoneObj obj, OzoneAcl acl) throws IOException {
    validateOzoneObj(obj);
    String volume = obj.getVolumeName();
    String bucket = obj.getBucketName();
    String keyName = obj.getKeyName();
    boolean changed = false;

    metadataManager.getLock().acquireWriteLock(BUCKET_LOCK, volume, bucket);
    try {
      OMFileRequest.validateBucket(metadataManager, volume, bucket);
      String objectKey = metadataManager.getOzoneKey(volume, bucket, keyName);
      BucketLayout bucketLayout =
          getBucketLayout(metadataManager, volume, bucket);
      OmKeyInfo keyInfo = metadataManager
          .getKeyTable(bucketLayout)
          .get(objectKey);
      if (keyInfo == null) {
        throw new OMException("Key not found. Key:" + objectKey, KEY_NOT_FOUND);
      }

      changed = keyInfo.removeAcl(acl);
      if (changed) {
        metadataManager
            .getKeyTable(getBucketLayout(metadataManager, volume, bucket))
            .put(objectKey, keyInfo);
      }
    } catch (IOException ex) {
      if (!(ex instanceof OMException)) {
        LOG.error("Remove acl operation failed for key:{}/{}/{}", volume,
            bucket, keyName, ex);
      }
      throw ex;
    } finally {
      metadataManager.getLock().releaseWriteLock(BUCKET_LOCK, volume, bucket);
    }
    return changed;
  }

  /**
   * Acls to be set for given Ozone object. This operations reset ACL for given
   * object to list of ACLs provided in argument.
   *
   * @param obj Ozone object.
   * @param acls List of acls.
   * @throws IOException if there is error.
   */
  @Override
  public boolean setAcl(OzoneObj obj, List<OzoneAcl> acls) throws IOException {
    validateOzoneObj(obj);
    String volume = obj.getVolumeName();
    String bucket = obj.getBucketName();
    String keyName = obj.getKeyName();
    boolean changed = false;

    metadataManager.getLock().acquireWriteLock(BUCKET_LOCK, volume, bucket);
    try {
      OMFileRequest.validateBucket(metadataManager, volume, bucket);
      String objectKey = metadataManager.getOzoneKey(volume, bucket, keyName);
      BucketLayout bucketLayout =
          getBucketLayout(metadataManager, volume, bucket);
      OmKeyInfo keyInfo = metadataManager
          .getKeyTable(bucketLayout)
          .get(objectKey);
      if (keyInfo == null) {
        throw new OMException("Key not found. Key:" + objectKey, KEY_NOT_FOUND);
      }

      changed = keyInfo.setAcls(acls);

      if (changed) {
        metadataManager
            .getKeyTable(getBucketLayout(metadataManager, volume, bucket))
            .put(objectKey, keyInfo);
      }
    } catch (IOException ex) {
      if (!(ex instanceof OMException)) {
        LOG.error("Set acl operation failed for key:{}/{}/{}", volume,
            bucket, keyName, ex);
      }
      throw ex;
    } finally {
      metadataManager.getLock().releaseWriteLock(BUCKET_LOCK, volume, bucket);
    }
    return changed;
  }

  /**
   * Returns list of ACLs for given Ozone object.
   *
   * @param obj Ozone object.
   * @throws IOException if there is error.
   */
  @Override
  public List<OzoneAcl> getAcl(OzoneObj obj) throws IOException {
    validateOzoneObj(obj);
    String volume = obj.getVolumeName();
    String bucket = obj.getBucketName();
    String keyName = obj.getKeyName();
    OmKeyInfo keyInfo;
    metadataManager.getLock().acquireReadLock(BUCKET_LOCK, volume, bucket);
    try {
      OMFileRequest.validateBucket(metadataManager, volume, bucket);
      String objectKey = metadataManager.getOzoneKey(volume, bucket, keyName);
      if (isBucketFSOptimized(volume, bucket)) {
        keyInfo = getOmKeyInfoFSO(volume, bucket, keyName);
      } else {
        keyInfo = getOmKeyInfo(volume, bucket, keyName);
      }
      if (keyInfo == null) {
        throw new OMException("Key not found. Key:" + objectKey, KEY_NOT_FOUND);
      }

      return keyInfo.getAcls();
    } catch (IOException ex) {
      if (!(ex instanceof OMException)) {
        LOG.error("Get acl operation failed for key:{}/{}/{}", volume,
            bucket, keyName, ex);
      }
      throw ex;
    } finally {
      metadataManager.getLock().releaseReadLock(BUCKET_LOCK, volume, bucket);
    }
  }

  /**
   * Check access for given ozoneObject.
   *
   * @param ozObject object for which access needs to be checked.
   * @param context Context object encapsulating all user related information.
   * @return true if user has access else false.
   */
  @Override
  public boolean checkAccess(OzoneObj ozObject, RequestContext context)
      throws OMException {
    Objects.requireNonNull(ozObject);
    Objects.requireNonNull(context);
    Objects.requireNonNull(context.getClientUgi());

    String volume = ozObject.getVolumeName();
    String bucket = ozObject.getBucketName();
    String keyName = ozObject.getKeyName();
    String objectKey = metadataManager.getOzoneKey(volume, bucket, keyName);
    OmKeyArgs args = new OmKeyArgs.Builder()
        .setVolumeName(volume)
        .setBucketName(bucket)
        .setKeyName(keyName)
        .setHeadOp(true)
        .build();

    BucketLayout bucketLayout = BucketLayout.DEFAULT;
    if (ozoneManager != null) {
      String buckKey =
          ozoneManager.getMetadataManager().getBucketKey(volume, bucket);
      OmBucketInfo buckInfo = null;
      try {
        buckInfo =
            ozoneManager.getMetadataManager().getBucketTable().get(buckKey);
        bucketLayout = buckInfo.getBucketLayout();
      } catch (IOException e) {
        LOG.error("Failed to get bucket for the key: " + buckKey, e);
      }
    }

    metadataManager.getLock().acquireReadLock(BUCKET_LOCK, volume, bucket);
    try {
      OMFileRequest.validateBucket(metadataManager, volume, bucket);
      OmKeyInfo keyInfo;

      // For Acl Type "WRITE", the key can only be found in
      // OpenKeyTable since appends to existing keys are not supported.
      if (context.getAclRights() == IAccessAuthorizer.ACLType.WRITE) {
        keyInfo =
            metadataManager.getOpenKeyTable(bucketLayout).get(objectKey);
      } else {
        // Recursive check is done only for ACL_TYPE DELETE
        // Rename and delete operations will send ACL_TYPE DELETE
        if (context.isRecursiveAccessCheck()
            && context.getAclRights() == IAccessAuthorizer.ACLType.DELETE) {
          return checkChildrenAcls(ozObject, context);
        }
        try {
          OzoneFileStatus fileStatus = getFileStatus(args);
          keyInfo = fileStatus.getKeyInfo();
        } catch (IOException e) {
          // OzoneFS will check whether the key exists when write a new key.
          // For Acl Type "READ", when the key is not exist return true.
          // To Avoid KEY_NOT_FOUND Exception.
          if (context.getAclRights() == IAccessAuthorizer.ACLType.READ) {
            return true;
          } else {
            throw new OMException(
                "Key not found, checkAccess failed. Key:" + objectKey,
                KEY_NOT_FOUND);
          }
        }
      }

      if (keyInfo == null) {
        // the key does not exist, but it is a parent "dir" of some key
        // let access be determined based on volume/bucket/prefix ACL
        LOG.debug("key:{} is non-existent parent, permit access to user:{}",
            keyName, context.getClientUgi());
        return true;
      }

      boolean hasAccess = OzoneAclUtil.checkAclRights(
          keyInfo.getAcls(), context);
      if (LOG.isDebugEnabled()) {
        LOG.debug("user:{} has access rights for key:{} :{} ",
            context.getClientUgi(), ozObject.getKeyName(), hasAccess);
      }
      return hasAccess;
    } catch (IOException ex) {
      if (ex instanceof OMException) {
        throw (OMException) ex;
      }
      LOG.error("CheckAccess operation failed for key:{}/{}/{}", volume,
          bucket, keyName, ex);
      throw new OMException("Check access operation failed for " +
          "key:" + keyName, ex, INTERNAL_ERROR);
    } finally {
      metadataManager.getLock().releaseReadLock(BUCKET_LOCK, volume, bucket);
    }
  }

  /**
   * check acls for all subpaths of a directory.
   *
   * @param ozObject
   * @param context
   * @return
   * @throws IOException
   */
  private boolean checkChildrenAcls(OzoneObj ozObject, RequestContext context)
      throws IOException {
    OmKeyInfo keyInfo;
    OzoneFileStatus ozoneFileStatus =
        ozObject.getOzonePrefixPathViewer().getOzoneFileStatus();
    keyInfo = ozoneFileStatus.getKeyInfo();
    // Using stack to check acls for subpaths
    Stack<OzoneFileStatus> directories = new Stack<>();
    // check whether given file/dir  has access
    boolean hasAccess = OzoneAclUtil.checkAclRights(keyInfo.getAcls(), context);
    if (LOG.isDebugEnabled()) {
      LOG.debug("user:{} has access rights for key:{} :{} ",
          context.getClientUgi(), ozObject.getKeyName(), hasAccess);
    }
    if (ozoneFileStatus.isDirectory() && hasAccess) {
      directories.add(ozoneFileStatus);
    }
    while (!directories.isEmpty() && hasAccess) {
      ozoneFileStatus = directories.pop();
      String keyPath = ozoneFileStatus.getTrimmedName();
      Iterator<? extends OzoneFileStatus> children =
          ozObject.getOzonePrefixPathViewer().getChildren(keyPath);
      while (hasAccess && children.hasNext()) {
        ozoneFileStatus = children.next();
        keyInfo = ozoneFileStatus.getKeyInfo();
        hasAccess = OzoneAclUtil.checkAclRights(keyInfo.getAcls(), context);
        if (LOG.isDebugEnabled()) {
          LOG.debug("user:{} has access rights for key:{} :{} ",
              context.getClientUgi(), keyInfo.getKeyName(), hasAccess);
        }
        if (hasAccess && ozoneFileStatus.isDirectory()) {
          directories.add(ozoneFileStatus);
        }
      }
    }
    return hasAccess;
  }

  /**
   * Helper method to validate ozone object.
   * @param obj
   * */
  private void validateOzoneObj(OzoneObj obj) throws OMException {
    Objects.requireNonNull(obj);

    if (!obj.getResourceType().equals(KEY)) {
      throw new IllegalArgumentException("Unexpected argument passed to " +
          "KeyManager. OzoneObj type:" + obj.getResourceType());
    }
    String volume = obj.getVolumeName();
    String bucket = obj.getBucketName();
    String keyName = obj.getKeyName();

    if (Strings.isNullOrEmpty(volume)) {
      throw new OMException("Volume name is required.", VOLUME_NOT_FOUND);
    }
    if (Strings.isNullOrEmpty(bucket)) {
      throw new OMException("Bucket name is required.", BUCKET_NOT_FOUND);
    }
    if (Strings.isNullOrEmpty(keyName)) {
      throw new OMException("Key name is required.", KEY_NOT_FOUND);
    }
  }

  /**
   * OzoneFS api to get file status for an entry.
   *
   * @param args Key args
   * @throws OMException if file does not exist
   *                     if bucket does not exist
   *                     if volume does not exist
   * @throws IOException if there is error in the db
   *                     invalid arguments
   */
  @Override
  public OzoneFileStatus getFileStatus(OmKeyArgs args) throws IOException {
    Preconditions.checkNotNull(args, "Key args can not be null");
    return getFileStatus(args, null);
  }

  /**
   * OzoneFS api to get file status for an entry.
   *
   * @param args Key args
   * @param clientAddress a hint to key manager, order the datanode in returned
   *                      pipeline by distance between client and datanode.
   * @throws OMException if file does not exist
   *                     if bucket does not exist
   *                     if volume does not exist
   * @throws IOException if there is error in the db
   *                     invalid arguments
   */
  @Override
  public OzoneFileStatus getFileStatus(OmKeyArgs args, String clientAddress)
          throws IOException {
    Preconditions.checkNotNull(args, "Key args can not be null");
    String volumeName = args.getVolumeName();
    String bucketName = args.getBucketName();

    if (isBucketFSOptimized(volumeName, bucketName)) {
      return getOzoneFileStatusFSO(args, clientAddress, false);
    }
    return getOzoneFileStatus(args, clientAddress);
  }

  private OzoneFileStatus getOzoneFileStatus(OmKeyArgs args,
      String clientAddress) throws IOException {

    Preconditions.checkNotNull(args, "Key args can not be null");
    final String volumeName = args.getVolumeName();
    final String bucketName = args.getBucketName();
    final String keyName = args.getKeyName();

    OmKeyInfo fileKeyInfo = null;
    metadataManager.getLock().acquireReadLock(BUCKET_LOCK, volumeName,
        bucketName);
    try {
      // Check if this is the root of the filesystem.
      if (keyName.length() == 0) {
        OMFileRequest.validateBucket(metadataManager, volumeName, bucketName);
        return new OzoneFileStatus();
      }

      // Check if the key is a file.
      String fileKeyBytes = metadataManager.getOzoneKey(
              volumeName, bucketName, keyName);
      fileKeyInfo = metadataManager
          .getKeyTable(getBucketLayout(metadataManager, volumeName, bucketName))
          .get(fileKeyBytes);

      // Check if the key is a directory.
      if (fileKeyInfo == null) {
        String dirKey = OzoneFSUtils.addTrailingSlashIfNeeded(keyName);
        String dirKeyBytes = metadataManager.getOzoneKey(
                volumeName, bucketName, dirKey);
        OmKeyInfo dirKeyInfo = metadataManager.getKeyTable(
                getBucketLayout(metadataManager, volumeName, bucketName))
            .get(dirKeyBytes);
        if (dirKeyInfo != null) {
          return new OzoneFileStatus(dirKeyInfo, scmBlockSize, true);
        }
      }
    } finally {
      metadataManager.getLock().releaseReadLock(BUCKET_LOCK, volumeName,
              bucketName);

      // if the key is a file then do refresh pipeline info in OM by asking SCM
      if (fileKeyInfo != null) {
        if (args.getLatestVersionLocation()) {
          slimLocationVersion(fileKeyInfo);
        }
        // If operation is head, do not perform any additional steps
        // As head operation does not need any of those details.
        if (!args.isHeadOp()) {
          // refreshPipeline flag check has been removed as part of
          // https://issues.apache.org/jira/browse/HDDS-3658.
          // Please refer this jira for more details.
          refresh(fileKeyInfo);
          if (args.getSortDatanodes()) {
            sortDatanodes(clientAddress, fileKeyInfo);
          }
        }
        return new OzoneFileStatus(fileKeyInfo, scmBlockSize, false);
      }
    }

    // Key is not found, throws exception
    if (LOG.isDebugEnabled()) {
      LOG.debug("Unable to get file status for the key: volume: {}, bucket:" +
                      " {}, key: {}, with error: No such file exists.",
              volumeName, bucketName, keyName);
    }
    throw new OMException("Unable to get file status: volume: " +
            volumeName + " bucket: " + bucketName + " key: " + keyName,
            FILE_NOT_FOUND);
  }


  private OzoneFileStatus getOzoneFileStatusFSO(OmKeyArgs args,
      String clientAddress, boolean skipFileNotFoundError) throws IOException {
    final String volumeName = args.getVolumeName();
    final String bucketName = args.getBucketName();
    final String keyName = args.getKeyName();
    OzoneFileStatus fileStatus = null;
    metadataManager.getLock().acquireReadLock(BUCKET_LOCK, volumeName,
            bucketName);
    try {
      // Check if this is the root of the filesystem.
      if (keyName.length() == 0) {
        OMFileRequest.validateBucket(metadataManager, volumeName, bucketName);
        return new OzoneFileStatus();
      }

      fileStatus = OMFileRequest.getOMKeyInfoIfExists(metadataManager,
              volumeName, bucketName, keyName, scmBlockSize);

    } finally {
      metadataManager.getLock().releaseReadLock(BUCKET_LOCK, volumeName,
              bucketName);
    }

    if (fileStatus != null) {
      // if the key is a file then do refresh pipeline info in OM by asking SCM
      if (fileStatus.isFile()) {
        OmKeyInfo fileKeyInfo = fileStatus.getKeyInfo();
        if (args.getLatestVersionLocation()) {
          slimLocationVersion(fileKeyInfo);
        }

        if (!args.isHeadOp()) {
          // refreshPipeline flag check has been removed as part of
          // https://issues.apache.org/jira/browse/HDDS-3658.
          // Please refer this jira for more details.
          refresh(fileKeyInfo);

          if (args.getSortDatanodes()) {
            sortDatanodes(clientAddress, fileKeyInfo);
          }
        }
        return new OzoneFileStatus(fileKeyInfo, scmBlockSize, false);
      } else {
        return fileStatus;
      }
    }

    // Key not found.
    if (LOG.isDebugEnabled()) {
      LOG.debug("Unable to get file status for the key: volume: {}, bucket:" +
                      " {}, key: {}, with error: No such file exists.",
              volumeName, bucketName, keyName);
    }

    // don't throw exception if this flag is true.
    if (skipFileNotFoundError) {
      return fileStatus;
    }

    throw new OMException("Unable to get file status: volume: " +
            volumeName + " bucket: " + bucketName + " key: " + keyName,
            FILE_NOT_FOUND);
  }

  private OmKeyInfo createDirectoryKey(String volumeName, String bucketName,
      String keyName, List<OzoneAcl> acls) throws IOException {
    // verify bucket exists
    OmBucketInfo bucketInfo = getBucketInfo(volumeName, bucketName);

    String dir = OzoneFSUtils.addTrailingSlashIfNeeded(keyName);
    FileEncryptionInfo encInfo = getFileEncryptionInfo(bucketInfo);
    return new OmKeyInfo.Builder()
        .setVolumeName(volumeName)
        .setBucketName(bucketName)
        .setKeyName(dir)
        .setOmKeyLocationInfos(Collections.singletonList(
            new OmKeyLocationInfoGroup(0, new ArrayList<>())))
        .setCreationTime(Time.now())
        .setModificationTime(Time.now())
        .setDataSize(0)
        .setReplicationConfig(RatisReplicationConfig
            .getInstance(ReplicationFactor.ONE))
        .setFileEncryptionInfo(encInfo)
        .setAcls(acls)
        .build();
  }
  /**
   * OzoneFS api to lookup for a file.
   *
   * @param args Key args
   * @throws OMException if given key is not found or it is not a file
   *                     if bucket does not exist
   * @throws IOException if there is error in the db
   *                     invalid arguments
   */
  @Override
  public OmKeyInfo lookupFile(OmKeyArgs args, String clientAddress)
      throws IOException {
    Preconditions.checkNotNull(args, "Key args can not be null");
    String volumeName = args.getVolumeName();
    String bucketName = args.getBucketName();
    String keyName = args.getKeyName();
    OzoneFileStatus fileStatus;
    if (isBucketFSOptimized(volumeName, bucketName)) {
      fileStatus = getOzoneFileStatusFSO(args, clientAddress, false);
    } else {
      fileStatus = getOzoneFileStatus(args, clientAddress);
    }
    //if key is not of type file or if key is not found we throw an exception
    if (fileStatus.isFile()) {
      // add block token for read.
      if (!args.isHeadOp()) {
        addBlockToken4Read(fileStatus.getKeyInfo());
      }
      return fileStatus.getKeyInfo();
    }
    throw new OMException("Can not write to directory: " + keyName,
        ResultCodes.NOT_A_FILE);
  }

  /**
   * Refresh the key block location information by get latest info from SCM.
   * @param key
   */
  @Override
  public void refresh(OmKeyInfo key) throws IOException {
    Preconditions.checkNotNull(key, "Key info can not be null");
    refreshPipeline(Arrays.asList(key));
  }

  private boolean isKeyDeleted(String key, Table keyTable) {
    CacheValue<OmKeyInfo> omKeyInfoCacheValue
        = keyTable.getCacheValue(new CacheKey(key));
    return omKeyInfoCacheValue != null
        && omKeyInfoCacheValue.getCacheValue() == null;
  }

  /**
   * Helper function for listStatus to find key in TableCache.
   */
  private void listStatusFindKeyInTableCache(
      Iterator<Map.Entry<CacheKey<String>, CacheValue<OmKeyInfo>>> cacheIter,
      String keyArgs, String startCacheKey, boolean recursive,
      TreeMap<String, OzoneFileStatus> cacheKeyMap) {

    while (cacheIter.hasNext()) {
      Map.Entry<CacheKey<String>, CacheValue<OmKeyInfo>> entry =
          cacheIter.next();
      String cacheKey = entry.getKey().getCacheKey();
      if (cacheKey.equals(keyArgs)) {
        continue;
      }
      OmKeyInfo cacheOmKeyInfo = entry.getValue().getCacheValue();
      // cacheOmKeyInfo is null if an entry is deleted in cache
      if (cacheOmKeyInfo != null
          && cacheKey.startsWith(startCacheKey)
          && cacheKey.compareTo(startCacheKey) >= 0) {
        if (!recursive) {
          String remainingKey = StringUtils.stripEnd(cacheKey.substring(
              startCacheKey.length()), OZONE_URI_DELIMITER);
          // For non-recursive, the remaining part of key can't have '/'
          if (remainingKey.contains(OZONE_URI_DELIMITER)) {
            continue;
          }
        }
        OzoneFileStatus fileStatus = new OzoneFileStatus(
            cacheOmKeyInfo, scmBlockSize, !OzoneFSUtils.isFile(cacheKey));
        cacheKeyMap.put(cacheKey, fileStatus);
      }
    }
  }

  /**
   * List the status for a file or a directory and its contents.
   *
   * @param args       Key args
   * @param recursive  For a directory if true all the descendants of a
   *                   particular directory are listed
   * @param startKey   Key from which listing needs to start. If startKey exists
   *                   its status is included in the final list.
   * @param numEntries Number of entries to list from the start key
   * @return list of file status
   */
  @Override
  public List<OzoneFileStatus> listStatus(OmKeyArgs args, boolean recursive,
                                          String startKey, long numEntries)
          throws IOException {
    return listStatus(args, recursive, startKey, numEntries, null);
  }

  /**
   * List the status for a file or a directory and its contents.
   *
   * @param args       Key args
   * @param recursive  For a directory if true all the descendants of a
   *                   particular directory are listed
   * @param startKey   Key from which listing needs to start. If startKey exists
   *                   its status is included in the final list.
   * @param numEntries Number of entries to list from the start key
   * @param clientAddress a hint to key manager, order the datanode in returned
   *                      pipeline by distance between client and datanode.
   * @return list of file status
   */
  @Override
  @SuppressWarnings("methodlength")
  public List<OzoneFileStatus> listStatus(OmKeyArgs args, boolean recursive,
      String startKey, long numEntries, String clientAddress)
          throws IOException {
    Preconditions.checkNotNull(args, "Key args can not be null");
    String volName = args.getVolumeName();
    String buckName = args.getBucketName();
    List<OzoneFileStatus> fileStatusList = new ArrayList<>();
    if (numEntries <= 0) {
      return fileStatusList;
    }
    if (isBucketFSOptimized(volName, buckName)) {
      return listStatusFSO(args, recursive, startKey, numEntries,
          clientAddress);
    }

    String volumeName = args.getVolumeName();
    String bucketName = args.getBucketName();
    String keyName = args.getKeyName();
    // A map sorted by OmKey to combine results from TableCache and DB.
    TreeMap<String, OzoneFileStatus> cacheKeyMap = new TreeMap<>();

    if (Strings.isNullOrEmpty(startKey)) {
      OzoneFileStatus fileStatus = getFileStatus(args, clientAddress);
      if (fileStatus.isFile()) {
        return Collections.singletonList(fileStatus);
      }
      // keyName is a directory
      startKey = OzoneFSUtils.addTrailingSlashIfNeeded(keyName);
    }

    // Note: eliminating the case where startCacheKey could end with '//'
    String keyArgs = OzoneFSUtils.addTrailingSlashIfNeeded(
        metadataManager.getOzoneKey(volumeName, bucketName, keyName));

    metadataManager.getLock().acquireReadLock(BUCKET_LOCK, volumeName,
        bucketName);
    Table keyTable = metadataManager
        .getKeyTable(getBucketLayout(metadataManager, volName, buckName));
    TableIterator<String, ? extends Table.KeyValue<String, OmKeyInfo>>
        iterator;
    try {
      Iterator<Map.Entry<CacheKey<String>, CacheValue<OmKeyInfo>>>
          cacheIter = keyTable.cacheIterator();
      String startCacheKey = OZONE_URI_DELIMITER + volumeName +
          OZONE_URI_DELIMITER + bucketName + OZONE_URI_DELIMITER +
          ((startKey.equals(OZONE_URI_DELIMITER)) ? "" : startKey);

      // First, find key in TableCache
      listStatusFindKeyInTableCache(cacheIter, keyArgs, startCacheKey,
          recursive, cacheKeyMap);
      iterator = keyTable.iterator();
    } finally {
      metadataManager.getLock().releaseReadLock(BUCKET_LOCK, volumeName,
          bucketName);
    }

    // Then, find key in DB
    String seekKeyInDb =
        metadataManager.getOzoneKey(volumeName, bucketName, startKey);
    Table.KeyValue<String, OmKeyInfo> entry = iterator.seek(seekKeyInDb);
    int countEntries = 0;
    if (iterator.hasNext()) {
      if (entry.getKey().equals(keyArgs)) {
        // Skip the key itself, since we are listing inside the directory
        iterator.next();
      }
      // Iterate through seek results
      while (iterator.hasNext() && numEntries - countEntries > 0) {
        entry = iterator.next();
        String entryInDb = entry.getKey();
        OmKeyInfo omKeyInfo = entry.getValue();
        if (entryInDb.startsWith(keyArgs)) {
          String entryKeyName = omKeyInfo.getKeyName();
          if (recursive) {
            // for recursive list all the entries

            if (!isKeyDeleted(entryInDb, keyTable)) {
              cacheKeyMap.put(entryInDb, new OzoneFileStatus(omKeyInfo,
                  scmBlockSize, !OzoneFSUtils.isFile(entryKeyName)));
              countEntries++;
            }
          } else {
            // get the child of the directory to list from the entry. For
            // example if directory to list is /a and entry is /a/b/c where
            // c is a file. The immediate child is b which is a directory. c
            // should not be listed as child of a.
            String immediateChild = OzoneFSUtils
                .getImmediateChild(entryKeyName, keyName);
            boolean isFile = OzoneFSUtils.isFile(immediateChild);
            if (isFile) {
              if (!isKeyDeleted(entryInDb, keyTable)) {
                cacheKeyMap.put(entryInDb,
                    new OzoneFileStatus(omKeyInfo, scmBlockSize, !isFile));
                countEntries++;
              }
            } else {
              // if entry is a directory
              if (!isKeyDeleted(entryInDb, keyTable)) {
                if (!entryKeyName.equals(immediateChild)) {
                  OmKeyInfo fakeDirEntry = createDirectoryKey(
                      omKeyInfo.getVolumeName(), omKeyInfo.getBucketName(),
                      immediateChild, omKeyInfo.getAcls());
                  cacheKeyMap.put(entryInDb,
                      new OzoneFileStatus(fakeDirEntry,
                          scmBlockSize, true));
                } else {
                  // If entryKeyName matches dir name, we have the info
                  cacheKeyMap.put(entryInDb,
                      new OzoneFileStatus(omKeyInfo, 0, true));
                }
                countEntries++;
              }
              // skip the other descendants of this child directory.
              iterator.seek(getNextGreaterString(volumeName, bucketName,
                  immediateChild));
            }
          }
        } else {
          break;
        }
      }
    }

    countEntries = 0;
    // Convert results in cacheKeyMap to List
    for (OzoneFileStatus fileStatus : cacheKeyMap.values()) {
      // No need to check if a key is deleted or not here, this is handled
      // when adding entries to cacheKeyMap from DB.
      fileStatusList.add(fileStatus);
      countEntries++;
      if (countEntries >= numEntries) {
        break;
      }
    }
    // Clean up temp map and set
    cacheKeyMap.clear();

    List<OmKeyInfo> keyInfoList = new ArrayList<>(fileStatusList.size());
    fileStatusList.stream().map(s -> s.getKeyInfo()).forEach(keyInfoList::add);
    if (args.getLatestVersionLocation()) {
      slimLocationVersion(keyInfoList.toArray(new OmKeyInfo[0]));
    }
    refreshPipeline(keyInfoList);

    if (args.getSortDatanodes()) {
      sortDatanodes(clientAddress, keyInfoList.toArray(new OmKeyInfo[0]));
    }
    return fileStatusList;
  }

  @SuppressWarnings("methodlength")
  public List<OzoneFileStatus> listStatusFSO(OmKeyArgs args, boolean recursive,
      String startKey, long numEntries, String clientAddress)
          throws IOException {
    Preconditions.checkNotNull(args, "Key args can not be null");

    // unsorted OMKeyInfo list contains combine results from TableCache and DB.

    if (numEntries <= 0) {
      return new ArrayList<>();
    }

    /**
     * A map sorted by OmKey to combine results from TableCache and DB for
     * each entity - Dir & File.
     *
     * Two separate maps are required because the order of seek -> (1)Seek
     * files in fileTable (2)Seek dirs in dirTable.
     *
     * StartKey should be added to the final listStatuses, so if we combine
     * files and dirs into a single map then directory with lower precedence
     * will appear at the top of the list even if the startKey is given as
     * fileName.
     *
     * For example, startKey="a/file1". As per the seek order, first fetches
     * all the files and then it will start seeking all the directories.
     * Assume a directory name exists "a/b". With one map, the sorted list will
     * be ["a/b", "a/file1"]. But the expected list is: ["a/file1", "a/b"],
     * startKey element should always be at the top of the listStatuses.
     */
    TreeMap<String, OzoneFileStatus> cacheFileMap = new TreeMap<>();
    TreeMap<String, OzoneFileStatus> cacheDirMap = new TreeMap<>();

    final String volumeName = args.getVolumeName();
    final String bucketName = args.getBucketName();
    final String keyName = args.getKeyName();
    String seekFileInDB;
    String seekDirInDB;
    long prefixKeyInDB;
    String prefixPath = keyName;
    int countEntries = 0;

    // TODO: recursive flag=true will be handled in HDDS-4360 jira.


    Set<String> deletedKeySet = new TreeSet<>();
    TreeMap<String, OzoneFileStatus> tempCacheDirMap = new TreeMap<>();

    TableIterator<String, ? extends Table.KeyValue<String, OmKeyInfo>>
        iterator;

    if (Strings.isNullOrEmpty(startKey)) {
      OzoneFileStatus fileStatus = getFileStatus(args, clientAddress);
      if (fileStatus.isFile()) {
        return Collections.singletonList(fileStatus);
      }

      // Not required to search in DeletedTable because all the deleted
      // keys will be marked directly in dirTable or in keyTable by
      // breaking the pointer to its sub-dirs and sub-files. So, there is no
      // issue of inconsistency.

      /*
       * keyName is a directory.
       * Say, "/a" is the dir name and its objectID is 1024, then seek
       * will be doing with "1024/" to get all immediate descendants.
       */
      if (fileStatus.getKeyInfo() != null) {
        prefixKeyInDB = fileStatus.getKeyInfo().getObjectID();
      } else {
        // list root directory.
        String bucketKey = metadataManager.getBucketKey(volumeName, bucketName);
        OmBucketInfo omBucketInfo =
            metadataManager.getBucketTable().get(bucketKey);
        prefixKeyInDB = omBucketInfo.getObjectID();
      }
      seekFileInDB = metadataManager.getOzonePathKey(prefixKeyInDB, "");
      seekDirInDB = metadataManager.getOzonePathKey(prefixKeyInDB, "");

      // Order of seek ->
      // (1)Seek files in fileTable
      // (2)Seek dirs in dirTable


      // First under lock obtain both entries from dir/file cache and generate
      // entries marked for delete.
      metadataManager.getLock().acquireReadLock(BUCKET_LOCK, volumeName,
          bucketName);
      try {
        BucketLayout bucketLayout =
            getBucketLayout(metadataManager, volumeName, bucketName);
        iterator = metadataManager.getKeyTable(bucketLayout).iterator();
        countEntries = getFilesAndDirsFromCacheWithBucket(volumeName,
            bucketName, cacheFileMap, tempCacheDirMap, deletedKeySet,
            prefixKeyInDB, seekFileInDB, seekDirInDB, prefixPath, startKey,
            countEntries, numEntries);

      } finally {
        metadataManager.getLock().releaseReadLock(BUCKET_LOCK, volumeName,
            bucketName);
      }
      countEntries = getFilesFromDirectory(cacheFileMap, seekFileInDB,
          prefixPath, prefixKeyInDB, countEntries, numEntries, deletedKeySet,
          iterator);

    } else {
      /*
       * startKey will be used in iterator seek and sets the beginning point
       * for key traversal.
       * keyName will be used as parentID where the user has requested to
       * list the keys from.
       *
       * When recursive flag=false, parentID won't change between two pages.
       * For example: OM has a namespace like,
       *    /a/1...1M files and /a/b/1...1M files.
       *    /a/1...1M directories and /a/b/1...1M directories.
       * Listing "/a", will always have the parentID as "a" irrespective of
       * the startKey value.
       */

      // Check startKey is an immediate child of keyName. For example,
      // keyName=/a/ and expected startKey=/a/b. startKey can't be /xyz/b.
      if (StringUtils.isNotBlank(keyName) &&
          !OzoneFSUtils.isImmediateChild(keyName, startKey)) {
        if (LOG.isDebugEnabled()) {
          LOG.debug("StartKey {} is not an immediate child of keyName {}. " +
              "Returns empty list", startKey, keyName);
        }
        return Collections.emptyList();
      }

      // assign startKeyPath if prefixPath is empty string.
      if (StringUtils.isBlank(prefixPath)) {
        prefixPath = OzoneFSUtils.getParentDir(startKey);
      }

      OmKeyArgs startKeyArgs = args.toBuilder()
          .setKeyName(startKey)
          .setSortDatanodesInPipeline(false)
          .build();
      OzoneFileStatus fileStatusInfo = getOzoneFileStatusFSO(startKeyArgs,
          null, true);

      if (fileStatusInfo != null) {
        prefixKeyInDB = fileStatusInfo.getKeyInfo().getParentObjectID();

        if (fileStatusInfo.isDirectory()) {
          seekDirInDB = metadataManager.getOzonePathKey(prefixKeyInDB,
              fileStatusInfo.getKeyInfo().getFileName());

          // Order of seek -> (1) Seek dirs only in dirTable. In OM, always
          // the order of search is, first seek into fileTable and then
          // dirTable. So, its not required to search again in the fileTable.

          // Seek the given key in dirTable.
          metadataManager.getLock().acquireReadLock(BUCKET_LOCK, volumeName,
                bucketName);
          try {
            listStatusFindDirsInTableCache(tempCacheDirMap,
                metadataManager.getDirectoryTable(),
                prefixKeyInDB, seekDirInDB, prefixPath, startKey, volumeName,
                bucketName, countEntries, numEntries, deletedKeySet);
          } finally {
            metadataManager.getLock().releaseReadLock(BUCKET_LOCK, volumeName,
                bucketName);
          }

        } else {
          seekFileInDB = metadataManager.getOzonePathKey(prefixKeyInDB,
              fileStatusInfo.getKeyInfo().getFileName());
          // begins from the first sub-dir under the parent dir
          seekDirInDB = metadataManager.getOzonePathKey(prefixKeyInDB, "");

          // First under lock obtain both entries from dir/file cache and
          // generate entries marked for delete.
          metadataManager.getLock().acquireReadLock(BUCKET_LOCK, volumeName,
              bucketName);
          try {
            BucketLayout bucketLayout =
                getBucketLayout(metadataManager, volumeName, bucketName);
            iterator = metadataManager.getKeyTable(bucketLayout)
                .iterator();
            countEntries = getFilesAndDirsFromCacheWithBucket(volumeName,
                bucketName, cacheFileMap, tempCacheDirMap, deletedKeySet,
                prefixKeyInDB, seekFileInDB, seekDirInDB, prefixPath, startKey,
                countEntries, numEntries);
          } finally {
            metadataManager.getLock().releaseReadLock(BUCKET_LOCK, volumeName,
                bucketName);
          }

          // 1. Seek the given key in key table.
          countEntries = getFilesFromDirectory(cacheFileMap, seekFileInDB,
              prefixPath, prefixKeyInDB, countEntries, numEntries,
              deletedKeySet, iterator);
        }
      } else {
        // TODO: HDDS-4364: startKey can be a non-existed key
        if (LOG.isDebugEnabled()) {
          LOG.debug("StartKey {} is a non-existed key and returning empty " +
                    "list", startKey);
        }
        return Collections.emptyList();
      }
    }

    // Now first add all entries in the dir cache, if numEntries required
    // is less than countEntries.
    for (Map.Entry<String, OzoneFileStatus> dirEntry :
        tempCacheDirMap.entrySet()) {
      if (countEntries < numEntries) {
        cacheDirMap.put(dirEntry.getKey(), dirEntry.getValue());
        countEntries++;
      }
    }

    // 2. Seek the given key in dir table.
    if (countEntries < numEntries) {
      getDirectories(cacheDirMap, seekDirInDB, prefixPath,
          prefixKeyInDB, countEntries, numEntries, recursive,
          volumeName, bucketName, deletedKeySet);
    }


    return buildFinalStatusList(cacheFileMap, cacheDirMap, args, clientAddress);

  }

  /**
   * Build final OzoneFileStatus list to be returned to client.
   * @throws IOException
   */
  private List<OzoneFileStatus> buildFinalStatusList(
      Map<String, OzoneFileStatus> cacheFileMap,
      Map<String, OzoneFileStatus> cacheDirMap, OmKeyArgs omKeyArgs,
      String clientAddress)
      throws IOException {
    List<OmKeyInfo> keyInfoList = new ArrayList<>();
    List<OzoneFileStatus> fileStatusFinalList = new ArrayList<>();

    for (OzoneFileStatus fileStatus : cacheFileMap.values()) {
      fileStatusFinalList.add(fileStatus);
      keyInfoList.add(fileStatus.getKeyInfo());
    }

    for (OzoneFileStatus fileStatus : cacheDirMap.values()) {
      fileStatusFinalList.add(fileStatus);
    }

    if (omKeyArgs.getLatestVersionLocation()) {
      slimLocationVersion(keyInfoList.toArray(new OmKeyInfo[0]));
    }
    // refreshPipeline flag check has been removed as part of
    // https://issues.apache.org/jira/browse/HDDS-3658.
    // Please refer this jira for more details.
    refreshPipeline(keyInfoList);

    if (omKeyArgs.getSortDatanodes()) {
      sortDatanodes(clientAddress, keyInfoList.toArray(new OmKeyInfo[0]));
    }

    return fileStatusFinalList;
  }

  /***
   * Build files, directories and marked for deleted entries from dir/file
   * cache.
   */
  @SuppressWarnings("parameternumber")
  private int getFilesAndDirsFromCacheWithBucket(String volumeName,
      String bucketName, Map<String, OzoneFileStatus> cacheFileMap,
      Map<String, OzoneFileStatus> tempCacheDirMap,
      Set<String> deletedKeySet, long prefixKeyInDB,
      String seekFileInDB,  String seekDirInDB, String prefixPath,
      String startKey, int countEntries, long numEntries) throws IOException {


    // First under lock obtain both entries from dir/file cache and generate
    // entries marked for delete.
    BucketLayout bucketLayout = getBucketLayout(metadataManager, volumeName,
        bucketName);
    countEntries = listStatusFindFilesInTableCache(cacheFileMap, metadataManager
            .getKeyTable(bucketLayout),
        prefixKeyInDB, seekFileInDB, prefixPath, startKey, countEntries,
        numEntries, deletedKeySet);

    // Don't count entries from dir cache, as first we need to return all
    // files and then directories.
    listStatusFindDirsInTableCache(tempCacheDirMap,
        metadataManager.getDirectoryTable(),
        prefixKeyInDB, seekDirInDB, prefixPath, startKey, volumeName,
        bucketName, countEntries, numEntries, deletedKeySet);

    return countEntries;
  }

  @SuppressWarnings("parameternumber")
  protected int getDirectories(
      TreeMap<String, OzoneFileStatus> cacheKeyMap,
      String seekDirInDB, String prefixPath, long prefixKeyInDB,
      int countEntries, long numEntries, boolean recursive,
      String volumeName, String bucketName, Set<String> deletedKeySet)
      throws IOException {

    Table dirTable = metadataManager.getDirectoryTable();
    TableIterator<String, ? extends Table.KeyValue<String, OmDirectoryInfo>>
            iterator = dirTable.iterator();

    iterator.seek(seekDirInDB);

    while (iterator.hasNext() && numEntries - countEntries > 0) {
      Table.KeyValue<String, OmDirectoryInfo> entry = iterator.next();
      OmDirectoryInfo dirInfo = entry.getValue();
      if (deletedKeySet.contains(dirInfo.getPath())) {
        iterator.next(); // move to next entry in the table
        // entry is actually deleted in cache and can exists in DB
        continue;
      }
      if (!OMFileRequest.isImmediateChild(dirInfo.getParentObjectID(),
              prefixKeyInDB)) {
        break;
      }

      // TODO: recursive list will be handled in HDDS-4360 jira.
      if (!recursive) {
        String dirName = OMFileRequest.getAbsolutePath(prefixPath,
                dirInfo.getName());
        OmKeyInfo omKeyInfo = OMFileRequest.getOmKeyInfo(volumeName,
                bucketName, dirInfo, dirName);
        cacheKeyMap.put(dirName, new OzoneFileStatus(omKeyInfo, scmBlockSize,
                true));
        countEntries++;
      }
    }

    return countEntries;
  }

  @SuppressWarnings("parameternumber")
  private int getFilesFromDirectory(
      TreeMap<String, OzoneFileStatus> cacheKeyMap,
      String seekKeyInDB, String prefixKeyPath, long prefixKeyInDB,
      int countEntries, long numEntries, Set<String> deletedKeySet,
      TableIterator<String, ? extends Table.KeyValue<String, OmKeyInfo>>
          iterator)
      throws IOException {
    iterator.seek(seekKeyInDB);
    while (iterator.hasNext() && numEntries - countEntries > 0) {
      Table.KeyValue<String, OmKeyInfo> entry = iterator.next();
      OmKeyInfo keyInfo = entry.getValue();
      if (deletedKeySet.contains(keyInfo.getPath())) {
        iterator.next(); // move to next entry in the table
        // entry is actually deleted in cache and can exists in DB
        continue;
      }
      if (!OMFileRequest.isImmediateChild(keyInfo.getParentObjectID(),
              prefixKeyInDB)) {
        break;
      }

      keyInfo.setFileName(keyInfo.getKeyName());
      String fullKeyPath = OMFileRequest.getAbsolutePath(prefixKeyPath,
              keyInfo.getKeyName());
      keyInfo.setKeyName(fullKeyPath);
      cacheKeyMap.put(fullKeyPath,
              new OzoneFileStatus(keyInfo, scmBlockSize, false));
      countEntries++;
    }
    return countEntries;
  }

  /**
   * Helper function for listStatus to find key in FileTableCache.
   */
  @SuppressWarnings("parameternumber")
  private int listStatusFindFilesInTableCache(
          Map<String, OzoneFileStatus> cacheKeyMap, Table<String,
          OmKeyInfo> keyTable, long prefixKeyInDB, String seekKeyInDB,
          String prefixKeyPath, String startKey, int countEntries,
          long numEntries, Set<String> deletedKeySet) {

    Iterator<Map.Entry<CacheKey<String>, CacheValue<OmKeyInfo>>>
            cacheIter = keyTable.cacheIterator();

    // TODO: recursive list will be handled in HDDS-4360 jira.
    while (cacheIter.hasNext() && numEntries - countEntries > 0) {
      Map.Entry<CacheKey<String>, CacheValue<OmKeyInfo>> entry =
              cacheIter.next();
      String cacheKey = entry.getKey().getCacheKey();
      OmKeyInfo cacheOmKeyInfo = entry.getValue().getCacheValue();
      // cacheOmKeyInfo is null if an entry is deleted in cache
      if (cacheOmKeyInfo == null) {
        deletedKeySet.add(cacheKey);
        continue;
      }

      // make OmKeyInfo local copy to reset keyname to "fullKeyPath".
      // In DB keyName stores only the leaf node but the list
      // returning to the user should have full path.
      OmKeyInfo omKeyInfo = cacheOmKeyInfo.copyObject();

      omKeyInfo.setFileName(omKeyInfo.getKeyName());
      String fullKeyPath = OMFileRequest.getAbsolutePath(prefixKeyPath,
              omKeyInfo.getKeyName());
      omKeyInfo.setKeyName(fullKeyPath);

      countEntries = addKeyInfoToFileStatusList(cacheKeyMap, prefixKeyInDB,
              seekKeyInDB, startKey, countEntries, cacheKey, omKeyInfo,
              false);
    }
    return countEntries;
  }

  /**
   * Helper function for listStatus to find key in DirTableCache.
   */
  @SuppressWarnings("parameternumber")
  private int listStatusFindDirsInTableCache(
          Map<String, OzoneFileStatus> cacheKeyMap, Table<String,
          OmDirectoryInfo> dirTable, long prefixKeyInDB, String seekKeyInDB,
          String prefixKeyPath, String startKey, String volumeName,
          String bucketName, int countEntries, long numEntries,
          Set<String> deletedKeySet) {

    Iterator<Map.Entry<CacheKey<String>, CacheValue<OmDirectoryInfo>>>
            cacheIter = dirTable.cacheIterator();
    // seekKeyInDB will have two type of values.
    // 1. "1024/"   -> startKey is null or empty
    // 2. "1024/b"  -> startKey exists
    // TODO: recursive list will be handled in HDDS-4360 jira.
    while (cacheIter.hasNext() && numEntries - countEntries > 0) {
      Map.Entry<CacheKey<String>, CacheValue<OmDirectoryInfo>> entry =
              cacheIter.next();
      String cacheKey = entry.getKey().getCacheKey();
      OmDirectoryInfo cacheOmDirInfo = entry.getValue().getCacheValue();
      // cacheOmKeyInfo is null if an entry is deleted in cache
      if (cacheOmDirInfo == null) {
        deletedKeySet.add(cacheKey);
        continue;
      }
      String fullDirPath = OMFileRequest.getAbsolutePath(prefixKeyPath,
              cacheOmDirInfo.getName());
      OmKeyInfo cacheDirKeyInfo = OMFileRequest.getOmKeyInfo(volumeName,
              bucketName, cacheOmDirInfo, fullDirPath);

      countEntries = addKeyInfoToFileStatusList(cacheKeyMap, prefixKeyInDB,
              seekKeyInDB, startKey, countEntries, cacheKey, cacheDirKeyInfo,
              true);
    }
    return countEntries;
  }

  @SuppressWarnings("parameternumber")
  private int addKeyInfoToFileStatusList(
      Map<String, OzoneFileStatus> cacheKeyMap,
      long prefixKeyInDB, String seekKeyInDB, String startKey,
      int countEntries, String cacheKey, OmKeyInfo cacheOmKeyInfo,
      boolean isDirectory) {
    // seekKeyInDB will have two type of values.
    // 1. "1024/"   -> startKey is null or empty
    // 2. "1024/b"  -> startKey exists
    if (StringUtils.isBlank(startKey)) {
      // startKey is null or empty, then the seekKeyInDB="1024/"
      if (cacheKey.startsWith(seekKeyInDB)) {
        OzoneFileStatus fileStatus = new OzoneFileStatus(cacheOmKeyInfo,
                scmBlockSize, isDirectory);
        cacheKeyMap.put(cacheOmKeyInfo.getKeyName(), fileStatus);
        countEntries++;
      }
    } else {
      // startKey not empty, then the seekKeyInDB="1024/b" and
      // seekKeyInDBWithOnlyParentID = "1024/". This is to avoid case of
      // parentID with "102444" cache entries.
      // Here, it has to list all the keys after "1024/b" and requires >=0
      // string comparison.
      String seekKeyInDBWithOnlyParentID = prefixKeyInDB + OM_KEY_PREFIX;
      if (cacheKey.startsWith(seekKeyInDBWithOnlyParentID) &&
              cacheKey.compareTo(seekKeyInDB) >= 0) {
        OzoneFileStatus fileStatus = new OzoneFileStatus(cacheOmKeyInfo,
                scmBlockSize, isDirectory);
        cacheKeyMap.put(cacheOmKeyInfo.getKeyName(), fileStatus);
        countEntries++;
      }
    }
    return countEntries;
  }

  private String getNextGreaterString(String volumeName, String bucketName,
      String keyPrefix) throws IOException {
    // Increment the last character of the string and return the new ozone key.
    Preconditions.checkArgument(!Strings.isNullOrEmpty(keyPrefix),
        "Key prefix is null or empty");
    CodecRegistry codecRegistry =
        ((RDBStore) metadataManager.getStore()).getCodecRegistry();
    byte[] keyPrefixInBytes = codecRegistry.asRawData(keyPrefix);
    keyPrefixInBytes[keyPrefixInBytes.length - 1]++;
    String nextPrefix = codecRegistry.asObject(keyPrefixInBytes, String.class);
    return metadataManager.getOzoneKey(volumeName, bucketName, nextPrefix);
  }

  /**
   * Verify that none of the parent path exists as file in the filesystem.
   *
   * @param volumeName         Volume name
   * @param bucketName         Bucket name
   * @param path               Directory path. This is the absolute path of the
   *                           directory for the ozone filesystem.
   * @param directoryMustExist throws exception if true and given path does not
   *                           exist as directory
   * @return OzoneFileStatus of the first directory found in path in reverse
   * order
   * @throws OMException if ancestor exists as file in the filesystem
   *                     if directoryMustExist flag is true and parent does
   *                     not exist
   *                     if bucket does not exist
   * @throws IOException if there is error in the db
   *                     invalid arguments
   */
  private OzoneFileStatus verifyNoFilesInPath(String volumeName,
      String bucketName, Path path, boolean directoryMustExist)
      throws IOException {
    OmKeyArgs.Builder argsBuilder = new OmKeyArgs.Builder()
        .setVolumeName(volumeName)
        .setBucketName(bucketName);
    while (path != null) {
      String keyName = path.toString();
      try {
        OzoneFileStatus fileStatus =
            getFileStatus(argsBuilder.setKeyName(keyName).build());
        if (fileStatus.isFile()) {
          LOG.error("Unable to create directory (File already exists): "
                  + "volume: {} bucket: {} key: {}", volumeName, bucketName,
                  keyName);
          throw new OMException(
              "Unable to create directory at : volume: " + volumeName
                  + "bucket: " + bucketName + "key: " + keyName,
              ResultCodes.FILE_ALREADY_EXISTS);
        } else if (fileStatus.isDirectory()) {
          return fileStatus;
        }
      } catch (OMException ex) {
        if (ex.getResult() != FILE_NOT_FOUND) {
          throw ex;
        } else if (ex.getResult() == FILE_NOT_FOUND) {
          if (directoryMustExist) {
            throw new OMException("Parent directory does not exist",
                ex.getCause(), DIRECTORY_NOT_FOUND);
          }
        }
      }
      path = path.getParent();
    }
    return null;
  }

  private FileEncryptionInfo getFileEncryptionInfo(OmBucketInfo bucketInfo)
      throws IOException {
    FileEncryptionInfo encInfo = null;
    BucketEncryptionKeyInfo ezInfo = bucketInfo.getEncryptionKeyInfo();
    if (ezInfo != null) {
      if (getKMSProvider() == null) {
        throw new OMException("Invalid KMS provider, check configuration " +
            HADOOP_SECURITY_KEY_PROVIDER_PATH,
            INVALID_KMS_PROVIDER);
      }

      final String ezKeyName = ezInfo.getKeyName();
      EncryptedKeyVersion edek = generateEDEK(ezKeyName);
      encInfo = new FileEncryptionInfo(ezInfo.getSuite(), ezInfo.getVersion(),
          edek.getEncryptedKeyVersion().getMaterial(),
          edek.getEncryptedKeyIv(),
          ezKeyName, edek.getEncryptionKeyVersionName());
    }
    return encInfo;
  }

  @VisibleForTesting
  void sortDatanodes(String clientMachine, OmKeyInfo... keyInfos) {
    if (keyInfos != null && clientMachine != null && !clientMachine.isEmpty()) {
      Map<Set<String>, List<DatanodeDetails>> sortedPipelines = new HashMap<>();
      for (OmKeyInfo keyInfo : keyInfos) {
        OmKeyLocationInfoGroup key = keyInfo.getLatestVersionLocations();
        if (key == null) {
          LOG.warn("No location for key {}", keyInfo);
          continue;
        }
        for (OmKeyLocationInfo k : key.getLocationList()) {
          Pipeline pipeline = k.getPipeline();
          List<DatanodeDetails> nodes = pipeline.getNodes();
          List<String> uuidList = toNodeUuid(nodes);
          Set<String> uuidSet = new HashSet<>(uuidList);
          List<DatanodeDetails> sortedNodes = sortedPipelines.get(uuidSet);
          if (sortedNodes == null) {
            if (nodes.isEmpty()) {
              LOG.warn("No datanodes in pipeline {}", pipeline.getId());
              continue;
            }
            sortedNodes = sortDatanodes(clientMachine, nodes, keyInfo,
                uuidList);
            if (sortedNodes != null) {
              sortedPipelines.put(uuidSet, sortedNodes);
            }
          } else if (LOG.isDebugEnabled()) {
            LOG.debug("Found sorted datanodes for pipeline {} and client {} "
                + "in cache", pipeline.getId(), clientMachine);
          }
          pipeline.setNodesInOrder(sortedNodes);
        }
      }
    }
  }

  private List<DatanodeDetails> sortDatanodes(String clientMachine,
      List<DatanodeDetails> nodes, OmKeyInfo keyInfo, List<String> nodeList) {
    List<DatanodeDetails> sortedNodes = null;
    try {
      sortedNodes = scmClient.getBlockClient()
          .sortDatanodes(nodeList, clientMachine);
      if (LOG.isDebugEnabled()) {
        LOG.debug("Sorted datanodes {} for client {}, result: {}", nodes,
            clientMachine, sortedNodes);
      }
    } catch (IOException e) {
      LOG.warn("Unable to sort datanodes based on distance to client, "
          + " volume={}, bucket={}, key={}, client={}, datanodes={}, "
          + " exception={}",
          keyInfo.getVolumeName(), keyInfo.getBucketName(),
          keyInfo.getKeyName(), clientMachine, nodeList, e.getMessage());
    }
    return sortedNodes;
  }

  private static List<String> toNodeUuid(Collection<DatanodeDetails> nodes) {
    List<String> nodeSet = new ArrayList<>(nodes.size());
    for (DatanodeDetails node : nodes) {
      nodeSet.add(node.getUuidString());
    }
    return nodeSet;
  }
  private void slimLocationVersion(OmKeyInfo... keyInfos) {
    if (keyInfos != null) {
      for (OmKeyInfo keyInfo : keyInfos) {
        OmKeyLocationInfoGroup key = keyInfo.getLatestVersionLocations();
        if (key == null) {
          LOG.warn("No location version for key {}", keyInfo);
          continue;
        }
        int keyLocationVersionLength = keyInfo.getKeyLocationVersions().size();
        if (keyLocationVersionLength <= 1) {
          continue;
        }
        keyInfo.setKeyLocationVersions(keyInfo.getKeyLocationVersions()
            .subList(keyLocationVersionLength - 1, keyLocationVersionLength));
      }
    }
  }

  @Override
  public OmKeyInfo getPendingDeletionDir() throws IOException {
    OmKeyInfo omKeyInfo = null;
    try (TableIterator<String, ? extends Table.KeyValue<String, OmKeyInfo>>
             deletedDirItr = metadataManager.getDeletedDirTable().iterator()) {
      if (deletedDirItr.hasNext()) {
        Table.KeyValue<String, OmKeyInfo> keyValue = deletedDirItr.next();
        if (keyValue != null) {
          omKeyInfo = keyValue.getValue();
        }
      }
    }
    return omKeyInfo;
  }

  @Override
  public List<OmKeyInfo> getPendingDeletionSubDirs(OmKeyInfo parentInfo,
      long numEntries) throws IOException {
    List<OmKeyInfo> directories = new ArrayList<>();
    String seekDirInDB = metadataManager.getOzonePathKey(
        parentInfo.getObjectID(), "");
    long countEntries = 0;

    Table dirTable = metadataManager.getDirectoryTable();
    TableIterator<String, ? extends Table.KeyValue<String, OmDirectoryInfo>>
        iterator = dirTable.iterator();

    iterator.seek(seekDirInDB);

    while (iterator.hasNext() && numEntries - countEntries > 0) {
      Table.KeyValue<String, OmDirectoryInfo> entry = iterator.next();
      OmDirectoryInfo dirInfo = entry.getValue();
      if (!OMFileRequest.isImmediateChild(dirInfo.getParentObjectID(),
          parentInfo.getObjectID())) {
        break;
      }
      String dirName = OMFileRequest.getAbsolutePath(parentInfo.getKeyName(),
          dirInfo.getName());
      OmKeyInfo omKeyInfo = OMFileRequest.getOmKeyInfo(
          parentInfo.getVolumeName(), parentInfo.getBucketName(), dirInfo,
          dirName);
      directories.add(omKeyInfo);
      countEntries++;
    }

    return directories;
  }

  @Override
  public List<OmKeyInfo> getPendingDeletionSubFiles(OmKeyInfo parentInfo,
      long numEntries) throws IOException {
    List<OmKeyInfo> files = new ArrayList<>();
    String seekFileInDB = metadataManager.getOzonePathKey(
        parentInfo.getObjectID(), "");
    long countEntries = 0;

<<<<<<< HEAD
    Table fileTable = metadataManager.getFileTable();
=======
    BucketLayout bucketLayout =
        getBucketLayout(metadataManager, parentInfo.getVolumeName(),
            parentInfo.getBucketName());
    Table fileTable = metadataManager.getKeyTable(bucketLayout);
>>>>>>> 76f809f3
    TableIterator<String, ? extends Table.KeyValue<String, OmKeyInfo>>
        iterator = fileTable.iterator();

    iterator.seek(seekFileInDB);

    while (iterator.hasNext() && numEntries - countEntries > 0) {
      Table.KeyValue<String, OmKeyInfo> entry = iterator.next();
      OmKeyInfo fileInfo = entry.getValue();
      if (!OMFileRequest.isImmediateChild(fileInfo.getParentObjectID(),
          parentInfo.getObjectID())) {
        break;
      }
      fileInfo.setFileName(fileInfo.getKeyName());
      String fullKeyPath = OMFileRequest.getAbsolutePath(
          parentInfo.getKeyName(), fileInfo.getKeyName());
      fileInfo.setKeyName(fullKeyPath);

      files.add(fileInfo);
      countEntries++;
    }

    return files;
  }

  public boolean isBucketFSOptimized(String volName, String buckName)
      throws IOException {
    // This will never be null in reality but can be null in unit test cases.
    // Added safer check for unit testcases.
    if (ozoneManager == null) {
      return false;
    }
    String buckKey =
        ozoneManager.getMetadataManager().getBucketKey(volName, buckName);
    OmBucketInfo buckInfo =
        ozoneManager.getMetadataManager().getBucketTable().get(buckKey);
    if (buckInfo != null) {
      return buckInfo.getBucketLayout().isFileSystemOptimized();
    }
    return false;
  }
}<|MERGE_RESOLUTION|>--- conflicted
+++ resolved
@@ -2350,14 +2350,7 @@
         parentInfo.getObjectID(), "");
     long countEntries = 0;
 
-<<<<<<< HEAD
     Table fileTable = metadataManager.getFileTable();
-=======
-    BucketLayout bucketLayout =
-        getBucketLayout(metadataManager, parentInfo.getVolumeName(),
-            parentInfo.getBucketName());
-    Table fileTable = metadataManager.getKeyTable(bucketLayout);
->>>>>>> 76f809f3
     TableIterator<String, ? extends Table.KeyValue<String, OmKeyInfo>>
         iterator = fileTable.iterator();
 
