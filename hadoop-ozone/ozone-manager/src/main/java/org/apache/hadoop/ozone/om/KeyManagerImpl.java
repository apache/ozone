/**
 * Licensed to the Apache Software Foundation (ASF) under one or more
 * contributor license agreements.  See the NOTICE file distributed with this
 * work for additional information regarding copyright ownership.  The ASF
 * licenses this file to you under the Apache License, Version 2.0 (the
 * "License"); you may not use this file except in compliance with the License.
 * You may obtain a copy of the License at
 * <p>
 * http://www.apache.org/licenses/LICENSE-2.0
 * <p>
 * Unless required by applicable law or agreed to in writing, software
 * distributed under the License is distributed on an "AS IS" BASIS,WITHOUT
 * WARRANTIES OR CONDITIONS OF ANY KIND, either express or implied. See the
 * License for the specific language governing permissions and limitations under
 * the License.
 */
package org.apache.hadoop.ozone.om;

import java.io.IOException;
import java.security.GeneralSecurityException;
import java.security.PrivilegedExceptionAction;
import java.time.Duration;
import java.time.Instant;
import java.util.ArrayList;
import java.util.Arrays;
import java.util.Collection;
import java.util.Collections;
import java.util.EnumSet;
import java.util.HashMap;
import java.util.HashSet;
import java.util.Iterator;
import java.util.List;
import java.util.Map;
import java.util.Objects;
import java.util.Optional;
import java.util.Set;
import java.util.Stack;
import java.util.TreeMap;
import java.util.concurrent.TimeUnit;
import java.util.function.Function;
import java.util.stream.Collectors;
import java.util.stream.Stream;

<<<<<<< HEAD
import com.google.common.collect.Lists;
=======
import com.google.common.annotations.VisibleForTesting;
import com.google.common.base.Preconditions;
import com.google.common.base.Strings;
import jakarta.annotation.Nonnull;
import org.apache.commons.lang3.StringUtils;
>>>>>>> 3fb2cf00
import org.apache.commons.lang3.tuple.Pair;
import org.apache.hadoop.conf.StorageUnit;
import org.apache.hadoop.crypto.key.KeyProviderCryptoExtension;
import org.apache.hadoop.crypto.key.KeyProviderCryptoExtension.EncryptedKeyVersion;
import org.apache.hadoop.fs.FileEncryptionInfo;
import org.apache.hadoop.hdds.DFSConfigKeysLegacy;
import org.apache.hadoop.hdds.client.BlockID;
import org.apache.hadoop.hdds.client.ReplicationConfig;
import org.apache.hadoop.hdds.conf.OzoneConfiguration;
import org.apache.hadoop.hdds.protocol.DatanodeDetails;
import org.apache.hadoop.hdds.protocol.proto.HddsProtos;
import org.apache.hadoop.hdds.scm.container.common.helpers.ContainerWithPipeline;
import org.apache.hadoop.hdds.scm.net.InnerNode;
import org.apache.hadoop.hdds.scm.net.Node;
import org.apache.hadoop.hdds.scm.net.NodeImpl;
import org.apache.hadoop.hdds.scm.pipeline.Pipeline;
import org.apache.hadoop.hdds.scm.storage.BlockLocationInfo;
import org.apache.hadoop.hdds.security.token.OzoneBlockTokenSecretManager;
import org.apache.hadoop.hdds.utils.BackgroundService;
import org.apache.hadoop.hdds.utils.db.StringCodec;
import org.apache.hadoop.hdds.utils.db.Table;
import org.apache.hadoop.hdds.utils.db.TableIterator;
import org.apache.hadoop.hdds.utils.db.cache.CacheKey;
import org.apache.hadoop.hdds.utils.db.cache.CacheValue;
import org.apache.hadoop.net.CachedDNSToSwitchMapping;
import org.apache.hadoop.net.DNSToSwitchMapping;
import org.apache.hadoop.net.TableMapping;
import org.apache.hadoop.ozone.OmUtils;
import org.apache.hadoop.ozone.common.BlockGroup;
import org.apache.hadoop.ozone.util.CheckedExceptionOperation;
import org.apache.hadoop.ozone.OzoneAcl;
import org.apache.hadoop.ozone.om.exceptions.OMException;
import org.apache.hadoop.ozone.om.exceptions.OMException.ResultCodes;
import org.apache.hadoop.ozone.om.helpers.BucketEncryptionKeyInfo;
import org.apache.hadoop.ozone.om.helpers.BucketLayout;
import org.apache.hadoop.ozone.om.helpers.ListKeysResult;
import org.apache.hadoop.ozone.om.helpers.OmBucketInfo;
import org.apache.hadoop.ozone.om.helpers.OmDirectoryInfo;
import org.apache.hadoop.ozone.om.helpers.OmKeyArgs;
import org.apache.hadoop.ozone.om.helpers.OmKeyInfo;
import org.apache.hadoop.ozone.om.helpers.OmKeyLocationInfo;
import org.apache.hadoop.ozone.om.helpers.OmKeyLocationInfoGroup;
import org.apache.hadoop.ozone.om.helpers.OmMultipartKeyInfo;
import org.apache.hadoop.ozone.om.helpers.OmMultipartUpload;
import org.apache.hadoop.ozone.om.helpers.OmMultipartUploadList;
import org.apache.hadoop.ozone.om.helpers.OmMultipartUploadListParts;
import org.apache.hadoop.ozone.om.helpers.OmPartInfo;
import org.apache.hadoop.ozone.om.helpers.OzoneAclUtil;
import org.apache.hadoop.ozone.om.helpers.OzoneFSUtils;
import org.apache.hadoop.ozone.om.helpers.OzoneFileStatus;
import org.apache.hadoop.ozone.om.helpers.RepeatedOmKeyInfo;
<<<<<<< HEAD
import org.apache.hadoop.ozone.om.helpers.BucketLayout;
=======
>>>>>>> 3fb2cf00
import org.apache.hadoop.ozone.om.request.OMClientRequest;
import org.apache.hadoop.ozone.om.request.file.OMFileRequest;
import org.apache.hadoop.ozone.om.request.util.OMMultipartUploadUtils;
import org.apache.hadoop.ozone.om.service.DirectoryDeletingService;
import org.apache.hadoop.ozone.om.service.KeyDeletingService;
import org.apache.hadoop.ozone.om.service.MultipartUploadCleanupService;
import org.apache.hadoop.ozone.om.service.OpenKeyCleanupService;
import org.apache.hadoop.ozone.om.service.SnapshotDeletingService;
import org.apache.hadoop.ozone.protocol.proto.OzoneManagerProtocolProtos.ExpiredMultipartUploadsBucket;
import org.apache.hadoop.ozone.protocol.proto.OzoneManagerProtocolProtos.PartKeyInfo;
import org.apache.hadoop.ozone.security.acl.IAccessAuthorizer;
import org.apache.hadoop.ozone.security.acl.OzoneObj;
import org.apache.hadoop.ozone.security.acl.RequestContext;
import org.apache.hadoop.security.SecurityUtil;
import org.apache.hadoop.util.ReflectionUtils;
import org.apache.hadoop.util.Time;
import org.slf4j.Logger;
import org.slf4j.LoggerFactory;

import static java.lang.String.format;
import static org.apache.hadoop.fs.CommonConfigurationKeysPublic.HADOOP_SECURITY_KEY_PROVIDER_PATH;
import static org.apache.hadoop.hdds.HddsConfigKeys.HDDS_BLOCK_TOKEN_ENABLED;
import static org.apache.hadoop.hdds.HddsConfigKeys.HDDS_BLOCK_TOKEN_ENABLED_DEFAULT;
import static org.apache.hadoop.hdds.protocol.proto.HddsProtos.BlockTokenSecretProto.AccessModeProto.READ;
import static org.apache.hadoop.hdds.scm.net.NetConstants.NODE_COST_DEFAULT;
import static org.apache.hadoop.hdds.utils.HddsServerUtil.getRemoteUser;
import static org.apache.hadoop.ozone.OzoneConfigKeys.OZONE_BLOCK_DELETING_SERVICE_INTERVAL;
import static org.apache.hadoop.ozone.OzoneConfigKeys.OZONE_BLOCK_DELETING_SERVICE_INTERVAL_DEFAULT;
import static org.apache.hadoop.ozone.OzoneConfigKeys.OZONE_BLOCK_DELETING_SERVICE_TIMEOUT;
import static org.apache.hadoop.ozone.OzoneConfigKeys.OZONE_BLOCK_DELETING_SERVICE_TIMEOUT_DEFAULT;
import static org.apache.hadoop.ozone.OzoneConfigKeys.OZONE_SCM_BLOCK_SIZE;
import static org.apache.hadoop.ozone.OzoneConfigKeys.OZONE_SCM_BLOCK_SIZE_DEFAULT;
import static org.apache.hadoop.ozone.OzoneConfigKeys.OZONE_SNAPSHOT_DELETING_SERVICE_INTERVAL;
import static org.apache.hadoop.ozone.OzoneConfigKeys.OZONE_SNAPSHOT_DELETING_SERVICE_INTERVAL_DEFAULT;
import static org.apache.hadoop.ozone.OzoneConfigKeys.OZONE_SNAPSHOT_DELETING_SERVICE_TIMEOUT;
import static org.apache.hadoop.ozone.OzoneConfigKeys.OZONE_SNAPSHOT_DELETING_SERVICE_TIMEOUT_DEFAULT;
import static org.apache.hadoop.ozone.OzoneConfigKeys.OZONE_SNAPSHOT_SST_FILTERING_SERVICE_TIMEOUT;
import static org.apache.hadoop.ozone.OzoneConfigKeys.OZONE_SNAPSHOT_SST_FILTERING_SERVICE_TIMEOUT_DEFAULT;
import static org.apache.hadoop.ozone.OzoneConsts.ETAG;
import static org.apache.hadoop.ozone.OzoneConsts.OZONE_URI_DELIMITER;
import static org.apache.hadoop.ozone.om.OMConfigKeys.OZONE_DIR_DELETING_SERVICE_INTERVAL;
import static org.apache.hadoop.ozone.om.OMConfigKeys.OZONE_DIR_DELETING_SERVICE_INTERVAL_DEFAULT;
import static org.apache.hadoop.ozone.om.OMConfigKeys.OZONE_OM_MPU_CLEANUP_SERVICE_INTERVAL;
import static org.apache.hadoop.ozone.om.OMConfigKeys.OZONE_OM_MPU_CLEANUP_SERVICE_INTERVAL_DEFAULT;
import static org.apache.hadoop.ozone.om.OMConfigKeys.OZONE_OM_MPU_CLEANUP_SERVICE_TIMEOUT;
import static org.apache.hadoop.ozone.om.OMConfigKeys.OZONE_OM_MPU_CLEANUP_SERVICE_TIMEOUT_DEFAULT;
import static org.apache.hadoop.ozone.om.OMConfigKeys.OZONE_OM_OPEN_KEY_CLEANUP_SERVICE_INTERVAL;
import static org.apache.hadoop.ozone.om.OMConfigKeys.OZONE_OM_OPEN_KEY_CLEANUP_SERVICE_INTERVAL_DEFAULT;
import static org.apache.hadoop.ozone.om.OMConfigKeys.OZONE_OM_OPEN_KEY_CLEANUP_SERVICE_TIMEOUT;
import static org.apache.hadoop.ozone.om.OMConfigKeys.OZONE_OM_OPEN_KEY_CLEANUP_SERVICE_TIMEOUT_DEFAULT;
import static org.apache.hadoop.ozone.om.OMConfigKeys.OZONE_SNAPSHOT_DEEP_CLEANING_ENABLED;
import static org.apache.hadoop.ozone.om.OMConfigKeys.OZONE_SNAPSHOT_DEEP_CLEANING_ENABLED_DEFAULT;
<<<<<<< HEAD
=======
import static org.apache.hadoop.ozone.om.OMConfigKeys.OZONE_SNAPSHOT_DIRECTORY_SERVICE_INTERVAL;
import static org.apache.hadoop.ozone.om.OMConfigKeys.OZONE_SNAPSHOT_DIRECTORY_SERVICE_INTERVAL_DEFAULT;
import static org.apache.hadoop.ozone.om.OMConfigKeys.OZONE_SNAPSHOT_DIRECTORY_SERVICE_TIMEOUT;
import static org.apache.hadoop.ozone.om.OMConfigKeys.OZONE_SNAPSHOT_DIRECTORY_SERVICE_TIMEOUT_DEFAULT;
>>>>>>> 3fb2cf00
import static org.apache.hadoop.ozone.om.OMConfigKeys.OZONE_SNAPSHOT_SST_FILTERING_SERVICE_INTERVAL;
import static org.apache.hadoop.ozone.om.OMConfigKeys.OZONE_SNAPSHOT_SST_FILTERING_SERVICE_INTERVAL_DEFAULT;
import static org.apache.hadoop.ozone.om.OzoneManagerUtils.getBucketLayout;
import static org.apache.hadoop.ozone.om.exceptions.OMException.ResultCodes.BUCKET_NOT_FOUND;
import static org.apache.hadoop.ozone.om.exceptions.OMException.ResultCodes.FILE_NOT_FOUND;
import static org.apache.hadoop.ozone.om.exceptions.OMException.ResultCodes.INTERNAL_ERROR;
import static org.apache.hadoop.ozone.om.exceptions.OMException.ResultCodes.INVALID_KMS_PROVIDER;
import static org.apache.hadoop.ozone.om.exceptions.OMException.ResultCodes.KEY_NOT_FOUND;
import static org.apache.hadoop.ozone.om.exceptions.OMException.ResultCodes.SCM_GET_PIPELINE_EXCEPTION;
import static org.apache.hadoop.ozone.om.exceptions.OMException.ResultCodes.VOLUME_NOT_FOUND;
import static org.apache.hadoop.ozone.om.lock.OzoneManagerLock.Resource.BUCKET_LOCK;
import static org.apache.hadoop.ozone.security.acl.OzoneObj.ResourceType.KEY;
import static org.apache.hadoop.ozone.util.MetricUtil.captureLatencyNs;
import static org.apache.hadoop.util.Time.monotonicNow;

/**
 * Implementation of keyManager.
 */
public class KeyManagerImpl implements KeyManager {
  private static final Logger LOG =
      LoggerFactory.getLogger(KeyManagerImpl.class);
  public static final int DISABLE_VALUE = -1;

  /**
   * A SCM block client, used to talk to SCM to allocate block during putKey.
   */
  private final OzoneManager ozoneManager;
  private final ScmClient scmClient;
  private final OMMetadataManager metadataManager;
  private final long scmBlockSize;
  private final OzoneBlockTokenSecretManager secretManager;
  private final boolean grpcBlockTokenEnabled;

  private KeyDeletingService keyDeletingService;

  private SstFilteringService snapshotSstFilteringService;
  private SnapshotDeletingService snapshotDeletingService;

  private final KeyProviderCryptoExtension kmsProvider;
  private final boolean enableFileSystemPaths;
  private DirectoryDeletingService dirDeletingService;
  private final OMPerformanceMetrics metrics;

  private BackgroundService openKeyCleanupService;
  private BackgroundService multipartUploadCleanupService;
  private DNSToSwitchMapping dnsToSwitchMapping;

  public KeyManagerImpl(OzoneManager om, ScmClient scmClient,
      OzoneConfiguration conf, OMPerformanceMetrics metrics) {
    this (om, scmClient, om.getMetadataManager(), conf,
        om.getBlockTokenMgr(), om.getKmsProvider(), metrics);
  }

  public KeyManagerImpl(OzoneManager om, ScmClient scmClient,
      OMMetadataManager metadataManager, OzoneConfiguration conf,
      OzoneBlockTokenSecretManager secretManager,
      KeyProviderCryptoExtension kmsProvider,
      OMPerformanceMetrics metrics) {
    this.scmBlockSize = (long) conf
        .getStorageSize(OZONE_SCM_BLOCK_SIZE, OZONE_SCM_BLOCK_SIZE_DEFAULT,
            StorageUnit.BYTES);
    this.grpcBlockTokenEnabled = conf.getBoolean(
        HDDS_BLOCK_TOKEN_ENABLED,
        HDDS_BLOCK_TOKEN_ENABLED_DEFAULT);
    this.enableFileSystemPaths =
        conf.getBoolean(OMConfigKeys.OZONE_OM_ENABLE_FILESYSTEM_PATHS,
            OMConfigKeys.OZONE_OM_ENABLE_FILESYSTEM_PATHS_DEFAULT);

    this.ozoneManager = om;
    this.scmClient = scmClient;
    this.metadataManager = metadataManager;
    this.secretManager = secretManager;
    this.kmsProvider = kmsProvider;
    this.metrics = metrics;
  }

  @Override
  public void start(OzoneConfiguration configuration) {
    boolean isSnapshotDeepCleaningEnabled = configuration.getBoolean(OZONE_SNAPSHOT_DEEP_CLEANING_ENABLED,
        OZONE_SNAPSHOT_DEEP_CLEANING_ENABLED_DEFAULT);
    if (keyDeletingService == null) {
      long blockDeleteInterval = configuration.getTimeDuration(
          OZONE_BLOCK_DELETING_SERVICE_INTERVAL,
          OZONE_BLOCK_DELETING_SERVICE_INTERVAL_DEFAULT,
          TimeUnit.MILLISECONDS);
      long serviceTimeout = configuration.getTimeDuration(
          OZONE_BLOCK_DELETING_SERVICE_TIMEOUT,
          OZONE_BLOCK_DELETING_SERVICE_TIMEOUT_DEFAULT,
          TimeUnit.MILLISECONDS);
      keyDeletingService = new KeyDeletingService(ozoneManager,
          scmClient.getBlockClient(), this, blockDeleteInterval,
          serviceTimeout, configuration, isSnapshotDeepCleaningEnabled);
      keyDeletingService.start();
    }

    // Start directory deletion service for FSO buckets.
    if (dirDeletingService == null) {
      long dirDeleteInterval = configuration.getTimeDuration(
          OZONE_DIR_DELETING_SERVICE_INTERVAL,
          OZONE_DIR_DELETING_SERVICE_INTERVAL_DEFAULT,
          TimeUnit.MILLISECONDS);
      long serviceTimeout = configuration.getTimeDuration(
          OZONE_BLOCK_DELETING_SERVICE_TIMEOUT,
          OZONE_BLOCK_DELETING_SERVICE_TIMEOUT_DEFAULT,
          TimeUnit.MILLISECONDS);
      dirDeletingService = new DirectoryDeletingService(dirDeleteInterval,
          TimeUnit.MILLISECONDS, serviceTimeout, ozoneManager, configuration);
      dirDeletingService.start();
    }

    if (openKeyCleanupService == null) {
      long serviceInterval = configuration.getTimeDuration(
          OZONE_OM_OPEN_KEY_CLEANUP_SERVICE_INTERVAL,
          OZONE_OM_OPEN_KEY_CLEANUP_SERVICE_INTERVAL_DEFAULT,
          TimeUnit.MILLISECONDS);
      long serviceTimeout = configuration.getTimeDuration(
          OZONE_OM_OPEN_KEY_CLEANUP_SERVICE_TIMEOUT,
          OZONE_OM_OPEN_KEY_CLEANUP_SERVICE_TIMEOUT_DEFAULT,
          TimeUnit.MILLISECONDS);
      openKeyCleanupService = new OpenKeyCleanupService(serviceInterval,
          TimeUnit.MILLISECONDS, serviceTimeout, ozoneManager, configuration);
      openKeyCleanupService.start();
    }

    if (snapshotSstFilteringService == null &&
        ozoneManager.isFilesystemSnapshotEnabled()) {

      long serviceInterval = configuration.getTimeDuration(
          OZONE_SNAPSHOT_SST_FILTERING_SERVICE_INTERVAL,
          OZONE_SNAPSHOT_SST_FILTERING_SERVICE_INTERVAL_DEFAULT,
          TimeUnit.MILLISECONDS);
      long serviceTimeout = configuration.getTimeDuration(
          OZONE_SNAPSHOT_SST_FILTERING_SERVICE_TIMEOUT,
          OZONE_SNAPSHOT_SST_FILTERING_SERVICE_TIMEOUT_DEFAULT,
          TimeUnit.MILLISECONDS);
      if (isSstFilteringSvcEnabled()) {
        snapshotSstFilteringService =
            new SstFilteringService(serviceInterval, TimeUnit.MILLISECONDS,
                serviceTimeout, ozoneManager, configuration);
        snapshotSstFilteringService.start();
      }
    }

    if (snapshotDeletingService == null &&
        ozoneManager.isFilesystemSnapshotEnabled()) {

      long snapshotServiceInterval = configuration.getTimeDuration(
          OZONE_SNAPSHOT_DELETING_SERVICE_INTERVAL,
          OZONE_SNAPSHOT_DELETING_SERVICE_INTERVAL_DEFAULT,
          TimeUnit.MILLISECONDS);
      long snapshotServiceTimeout = configuration.getTimeDuration(
          OZONE_SNAPSHOT_DELETING_SERVICE_TIMEOUT,
          OZONE_SNAPSHOT_DELETING_SERVICE_TIMEOUT_DEFAULT,
          TimeUnit.MILLISECONDS);
      try {
        snapshotDeletingService = new SnapshotDeletingService(
            snapshotServiceInterval, snapshotServiceTimeout,
            ozoneManager);
        snapshotDeletingService.start();
      } catch (IOException e) {
        LOG.error("Error starting Snapshot Deleting Service", e);
      }
    }

<<<<<<< HEAD
=======
    if (isSnapshotDeepCleaningEnabled && snapshotDirectoryCleaningService == null &&
        ozoneManager.isFilesystemSnapshotEnabled()) {
      long dirDeleteInterval = configuration.getTimeDuration(
          OZONE_SNAPSHOT_DIRECTORY_SERVICE_INTERVAL,
          OZONE_SNAPSHOT_DIRECTORY_SERVICE_INTERVAL_DEFAULT,
          TimeUnit.MILLISECONDS);
      long serviceTimeout = configuration.getTimeDuration(
          OZONE_SNAPSHOT_DIRECTORY_SERVICE_TIMEOUT,
          OZONE_SNAPSHOT_DIRECTORY_SERVICE_TIMEOUT_DEFAULT,
          TimeUnit.MILLISECONDS);
      snapshotDirectoryCleaningService = new SnapshotDirectoryCleaningService(
          dirDeleteInterval, TimeUnit.MILLISECONDS, serviceTimeout,
          ozoneManager, scmClient.getBlockClient());
      snapshotDirectoryCleaningService.start();
    }

>>>>>>> 3fb2cf00
    if (multipartUploadCleanupService == null) {
      long serviceInterval = configuration.getTimeDuration(
          OZONE_OM_MPU_CLEANUP_SERVICE_INTERVAL,
          OZONE_OM_MPU_CLEANUP_SERVICE_INTERVAL_DEFAULT,
          TimeUnit.MILLISECONDS);
      long serviceTimeout = configuration.getTimeDuration(
          OZONE_OM_MPU_CLEANUP_SERVICE_TIMEOUT,
          OZONE_OM_MPU_CLEANUP_SERVICE_TIMEOUT_DEFAULT,
          TimeUnit.MILLISECONDS);
      multipartUploadCleanupService = new MultipartUploadCleanupService(
          serviceInterval, TimeUnit.MILLISECONDS, serviceTimeout,
          ozoneManager, configuration);
      multipartUploadCleanupService.start();
    }

    Class<? extends DNSToSwitchMapping> dnsToSwitchMappingClass =
        configuration.getClass(
            DFSConfigKeysLegacy.NET_TOPOLOGY_NODE_SWITCH_MAPPING_IMPL_KEY,
            TableMapping.class, DNSToSwitchMapping.class);
    DNSToSwitchMapping newInstance = ReflectionUtils.newInstance(
        dnsToSwitchMappingClass, configuration);
    dnsToSwitchMapping =
        ((newInstance instanceof CachedDNSToSwitchMapping) ? newInstance
            : new CachedDNSToSwitchMapping(newInstance));
  }

  KeyProviderCryptoExtension getKMSProvider() {
    return kmsProvider;
  }

  @Override
  public void stop() throws IOException {
    if (keyDeletingService != null) {
      keyDeletingService.shutdown();
      keyDeletingService = null;
    }
    if (dirDeletingService != null) {
      dirDeletingService.shutdown();
      dirDeletingService = null;
    }
    if (openKeyCleanupService != null) {
      openKeyCleanupService.shutdown();
      openKeyCleanupService = null;
    }
    if (snapshotSstFilteringService != null) {
      snapshotSstFilteringService.shutdown();
      snapshotSstFilteringService = null;
    }
    if (snapshotDeletingService != null) {
      snapshotDeletingService.shutdown();
      snapshotDeletingService = null;
    }
    if (multipartUploadCleanupService != null) {
      multipartUploadCleanupService.shutdown();
      multipartUploadCleanupService = null;
    }
  }

  private OmBucketInfo getBucketInfo(String volumeName, String bucketName)
      throws IOException {
    String bucketKey = metadataManager.getBucketKey(volumeName, bucketName);
    return metadataManager.getBucketTable().get(bucketKey);
  }

  private EncryptedKeyVersion generateEDEK(
      final String ezKeyName) throws IOException {
    if (ezKeyName == null) {
      return null;
    }
    long generateEDEKStartTime = monotonicNow();
    EncryptedKeyVersion edek = SecurityUtil.doAsLoginUser(
        new PrivilegedExceptionAction<EncryptedKeyVersion>() {
          @Override
          public EncryptedKeyVersion run() throws IOException {
            try {
              return getKMSProvider().generateEncryptedKey(ezKeyName);
            } catch (GeneralSecurityException e) {
              throw new IOException(e);
            }
          }
        });
    long generateEDEKTime = monotonicNow() - generateEDEKStartTime;
    LOG.debug("generateEDEK takes {} ms", generateEDEKTime);
    Preconditions.checkNotNull(edek);
    return edek;
  }
  @Override
  public OmKeyInfo lookupKey(OmKeyArgs args, ResolvedBucket bucket,
      String clientAddress) throws IOException {
    Preconditions.checkNotNull(args);

    OmKeyInfo value = captureLatencyNs(metrics.getLookupReadKeyInfoLatencyNs(),
        () -> readKeyInfo(args, bucket.bucketLayout()));

    // If operation is head, do not perform any additional steps based on flags.
    // As head operation does not need any of those details.
    if (!args.isHeadOp()) {

      // add block token for read.
      captureLatencyNs(metrics.getLookupGenerateBlockTokenLatencyNs(),
          () -> addBlockToken4Read(value));

      // Refresh container pipeline info from SCM
      // based on OmKeyArgs.refreshPipeline flag
      // value won't be null as the check is done inside try/catch block.
      captureLatencyNs(metrics.getLookupRefreshLocationLatencyNs(),
          () -> refresh(value));

      if (args.getSortDatanodes()) {
        sortDatanodes(clientAddress, value);
      }
    }

    return value;
  }

  private OmKeyInfo readKeyInfo(OmKeyArgs args, BucketLayout bucketLayout)
      throws IOException {
    String volumeName = args.getVolumeName();
    String bucketName = args.getBucketName();
    String keyName = args.getKeyName();
    OmKeyInfo value = null;

    metadataManager.getLock().acquireReadLock(BUCKET_LOCK, volumeName,
        bucketName);
    try {
      keyName = OMClientRequest
          .validateAndNormalizeKey(enableFileSystemPaths, keyName,
              bucketLayout);

      if (bucketLayout.isFileSystemOptimized()) {
        value = getOmKeyInfoFSO(volumeName, bucketName, keyName);
      } else {
        value = getOmKeyInfo(volumeName, bucketName, keyName, bucketLayout);
        if (value != null) {
          // For Legacy & OBS buckets, any key is a file by default. This is to
          // keep getKeyInfo compatible with OFS clients.
          value.setFile(true);
        }
      }
    } catch (IOException ex) {
      if (ex instanceof OMException) {
        throw ex;
      }
      throw new OMException(
          format("Error reading key metadata: /%s/%s/%s",
              volumeName, bucketName, keyName),
          ex, INTERNAL_ERROR);
    } finally {
      metadataManager.getLock().releaseReadLock(BUCKET_LOCK, volumeName,
          bucketName);
    }

    if (value == null) {
      if (LOG.isDebugEnabled()) {
        LOG.debug("volume:{} bucket:{} Key:{} not found", volumeName,
            bucketName, keyName);
      }
      throw new OMException("Key:" + keyName + " not found", KEY_NOT_FOUND);
    }
    if (args.getLatestVersionLocation()) {
      slimLocationVersion(value);
    }
    return value;
  }

  private OmKeyInfo getOmKeyInfo(String volumeName, String bucketName,
      String keyName, BucketLayout bucketLayout) throws IOException {
    String keyBytes =
        metadataManager.getOzoneKey(volumeName, bucketName, keyName);
    return metadataManager
        .getKeyTable(bucketLayout)
        .get(keyBytes);
  }

  /**
   * Look up will return only closed fileInfo. This will return null if the
   * keyName is a directory or if the keyName is still open for writing.
   */
  private OmKeyInfo getOmKeyInfoFSO(String volumeName, String bucketName,
                                   String keyName) throws IOException {
    OzoneFileStatus fileStatus = OMFileRequest.getOMKeyInfoIfExists(
        metadataManager, volumeName, bucketName, keyName, scmBlockSize,
        ozoneManager.getDefaultReplicationConfig(), false);
    if (fileStatus == null) {
      return null;
    }
    // Appended trailing slash to represent directory to the user
    if (fileStatus.isDirectory()) {
      String keyPath = OzoneFSUtils.addTrailingSlashIfNeeded(
          fileStatus.getKeyInfo().getKeyName());
      fileStatus.getKeyInfo().setKeyName(keyPath);
    }
    fileStatus.getKeyInfo().setFile(fileStatus.isFile());
    return fileStatus.getKeyInfo();
  }

  private void addBlockToken4Read(OmKeyInfo value) throws IOException {
    Preconditions.checkNotNull(value, "OMKeyInfo cannot be null");
    if (grpcBlockTokenEnabled) {
      String remoteUser = getRemoteUser().getShortUserName();
      for (OmKeyLocationInfoGroup key : value.getKeyLocationVersions()) {
        key.getLocationList().forEach(k -> {
          k.setToken(secretManager.generateToken(remoteUser, k.getBlockID(),
              EnumSet.of(READ), k.getLength()));
        });
      }
    }
  }
  /**
   * Refresh pipeline info in OM by asking SCM.
   * @param keyList a list of OmKeyInfo
   */
  @VisibleForTesting
  protected void refreshPipeline(List<OmKeyInfo> keyList) throws IOException {
    if (keyList == null || keyList.isEmpty()) {
      return;
    }

    Set<Long> containerIDs = new HashSet<>();
    for (OmKeyInfo keyInfo : keyList) {
      List<OmKeyLocationInfoGroup> locationInfoGroups =
          keyInfo.getKeyLocationVersions();

      for (OmKeyLocationInfoGroup key : locationInfoGroups) {
        for (List<OmKeyLocationInfo> omKeyLocationInfoList :
            key.getLocationLists()) {
          for (OmKeyLocationInfo omKeyLocationInfo : omKeyLocationInfoList) {
            containerIDs.add(omKeyLocationInfo.getContainerID());
          }
        }
      }
    }

    Map<Long, ContainerWithPipeline> containerWithPipelineMap =
        refreshPipeline(containerIDs);

    for (OmKeyInfo keyInfo : keyList) {
      List<OmKeyLocationInfoGroup> locationInfoGroups =
          keyInfo.getKeyLocationVersions();
      for (OmKeyLocationInfoGroup key : locationInfoGroups) {
        for (List<OmKeyLocationInfo> omKeyLocationInfoList :
            key.getLocationLists()) {
          for (OmKeyLocationInfo omKeyLocationInfo : omKeyLocationInfoList) {
            ContainerWithPipeline cp = containerWithPipelineMap.get(
                omKeyLocationInfo.getContainerID());
            if (cp != null &&
                !cp.getPipeline().equals(omKeyLocationInfo.getPipeline())) {
              omKeyLocationInfo.setPipeline(cp.getPipeline());
            }
          }
        }
      }
    }
  }

  /**
   * Refresh pipeline info in OM by asking SCM.
   * @param containerIDs a set of containerIDs
   */
  @VisibleForTesting
  protected Map<Long, ContainerWithPipeline> refreshPipeline(
      Set<Long> containerIDs) throws IOException {
    // TODO: fix Some tests that may not initialize container client
    // The production should always have containerClient initialized.
    if (scmClient.getContainerClient() == null ||
        containerIDs == null || containerIDs.isEmpty()) {
      return Collections.EMPTY_MAP;
    }

    Map<Long, ContainerWithPipeline> containerWithPipelineMap = new HashMap<>();

    try {
      List<ContainerWithPipeline> cpList = scmClient.getContainerClient().
          getContainerWithPipelineBatch(new ArrayList<>(containerIDs));
      for (ContainerWithPipeline cp : cpList) {
        containerWithPipelineMap.put(
            cp.getContainerInfo().getContainerID(), cp);
      }
      return containerWithPipelineMap;
    } catch (IOException ioEx) {
      LOG.debug("Get containerPipeline failed for {}",
          containerIDs, ioEx);
      throw new OMException(ioEx.getMessage(), SCM_GET_PIPELINE_EXCEPTION);
    }
  }

  @Override
  public ListKeysResult listKeys(String volumeName, String bucketName,
      String startKey, String keyPrefix,
      int maxKeys) throws IOException {
    Preconditions.checkNotNull(volumeName);
    Preconditions.checkNotNull(bucketName);
    OmBucketInfo omBucketInfo = getBucketInfo(volumeName, bucketName);
    if (omBucketInfo == null) {
      throw new OMException("Bucket " + bucketName + " not found.",
          ResultCodes.BUCKET_NOT_FOUND);
    }
    BucketLayout bucketLayout = omBucketInfo.getBucketLayout();
    // We don't take a lock in this path, since we walk the
    // underlying table using an iterator. That automatically creates a
    // snapshot of the data, so we don't need these locks at a higher level
    // when we iterate.
    if (bucketLayout.shouldNormalizePaths(enableFileSystemPaths)) {
      startKey = OmUtils.normalizeKey(startKey, true);
      keyPrefix = OmUtils.normalizeKey(keyPrefix, true);
    }

    ListKeysResult listKeysResult =
        metadataManager.listKeys(volumeName, bucketName, startKey, keyPrefix,
            maxKeys);
    List<OmKeyInfo> keyList = listKeysResult.getKeys();

    // For listKeys, we return the latest Key Location by default
    for (OmKeyInfo omKeyInfo : keyList) {
      slimLocationVersion(omKeyInfo);
    }

    return listKeysResult;
  }

  @Override
  public PendingKeysDeletion getPendingDeletionKeys(
      CheckedExceptionOperation<Table.KeyValue<String, OmKeyInfo>, Boolean, IOException> filter, int count)
      throws IOException {
    return getPendingDeletionKeys(null, null, null, filter, count);
  }

  @Override
  public PendingKeysDeletion getPendingDeletionKeys(
      String volume, String bucket, String startKey,
      CheckedExceptionOperation<Table.KeyValue<String, OmKeyInfo>, Boolean, IOException> filter,
      int count) throws IOException {
    List<BlockGroup> keyBlocksList = Lists.newArrayList();
    Map<String, RepeatedOmKeyInfo> keysToModify = new HashMap<>();
    final String nextPageStartKey;
    // Bucket prefix would be empty if volume is empty i.e. either null or "".
    Optional<String> bucketPrefix = Optional.ofNullable(volume).map(vol -> vol.isEmpty() ? null : vol)
            .map(vol -> metadataManager.getBucketKeyPrefix(vol, bucket));
    try (TableIterator<String, ? extends Table.KeyValue<String, RepeatedOmKeyInfo>>
             delKeyIter = metadataManager.getDeletedTable().iterator(bucketPrefix.orElse(""))) {

      /* Seeking to the start key if it not null. The next key picked up would be ensured to start with the bucket
         prefix, {@link org.apache.hadoop.hdds.utils.db.Table#iterator(bucketPrefix)} would ensure this.
       */
      if (startKey != null) {
        delKeyIter.seek(startKey);
      }
      int currentCount = 0;
      while (delKeyIter.hasNext() && currentCount < count) {
        RepeatedOmKeyInfo notReclaimableKeyInfo = new RepeatedOmKeyInfo();
        Table.KeyValue<String, RepeatedOmKeyInfo> kv = delKeyIter.next();
        if (kv != null) {
          List<BlockGroup> blockGroupList = Lists.newArrayList();
          // Multiple keys with the same path can be queued in one DB entry
          RepeatedOmKeyInfo infoList = kv.getValue();
          for (OmKeyInfo info : infoList.cloneOmKeyInfoList()) {

            // Skip the key if the filter doesn't allow the file to be deleted.
            if (filter == null || filter.apply(Table.newKeyValue(kv.getKey(), info))) {
              List<BlockID> blockIDS = info.getKeyLocationVersions().stream()
                  .flatMap(versionLocations -> versionLocations.getLocationList().stream()
                      .map(b -> new BlockID(b.getContainerID(), b.getLocalID()))).collect(Collectors.toList());
              BlockGroup keyBlocks = BlockGroup.newBuilder().setKeyName(kv.getKey())
                  .addAllBlockIDs(blockIDS).build();
              blockGroupList.add(keyBlocks);
              currentCount++;
            } else {
              notReclaimableKeyInfo.addOmKeyInfo(info);
            }
          }

          List<OmKeyInfo> notReclaimableKeyInfoList = notReclaimableKeyInfo.getOmKeyInfoList();

          // If all the versions are not reclaimable, then modify key by just purging the key that can be purged.
          if (notReclaimableKeyInfoList.size() > 0 &&
              notReclaimableKeyInfoList.size() != infoList.getOmKeyInfoList().size()) {
            keysToModify.put(kv.getKey(), notReclaimableKeyInfo);
          }
          keyBlocksList.addAll(blockGroupList);
        }
      }
      nextPageStartKey = delKeyIter.hasNext() ? delKeyIter.next().getKey() : null;
    }
    return new PendingKeysDeletion(keyBlocksList, keysToModify, nextPageStartKey);
  }

  @Override
  public List<Table.KeyValue<String, String>> getRenamesKeyEntries(
      String volume, String bucket, String startKey,
      CheckedExceptionOperation<Table.KeyValue<String, String>, Boolean, IOException> filter,
      int count) throws IOException {
    // Bucket prefix would be empty if volume is empty i.e. either null or "".
    Optional<String> bucketPrefix = Optional.ofNullable(volume).map(vol -> vol.isEmpty() ? null : vol)
        .map(vol -> metadataManager.getBucketKeyPrefix(vol, bucket));
    List<Table.KeyValue<String, String>> renamedEntries = new ArrayList<>();
    try (TableIterator<String, ? extends Table.KeyValue<String, String>>
             renamedKeyIter = metadataManager.getSnapshotRenamedTable().iterator(bucketPrefix.orElse(""))) {

      /* Seeking to the start key if it not null. The next key picked up would be ensured to start with the bucket
         prefix, {@link org.apache.hadoop.hdds.utils.db.Table#iterator(bucketPrefix)} would ensure this.
       */
      if (startKey != null) {
        renamedKeyIter.seek(startKey);
      }
      int currentCount = 0;
      while (renamedKeyIter.hasNext() && currentCount < count) {
        RepeatedOmKeyInfo notReclaimableKeyInfo = new RepeatedOmKeyInfo();
        Table.KeyValue<String, String> kv = renamedKeyIter.next();
        if (kv != null) {

          // Multiple keys with the same path can be queued in one DB entry
          if (filter.apply(kv)) {
            renamedEntries.add(Table.newKeyValue(kv.getKey(), kv.getValue()));
            currentCount++;
          }
        }
      }
    }
    return renamedEntries;
  }

  @Override
  public List<Table.KeyValue<String, List<OmKeyInfo>>> getDeletedKeyEntries(
      String volume, String bucket, String startKey,
      CheckedExceptionOperation<Table.KeyValue<String, RepeatedOmKeyInfo>, Boolean, IOException> filter,
      int count) throws IOException {
    // Bucket prefix would be empty if volume is empty i.e. either null or "".
    Optional<String> bucketPrefix = Optional.ofNullable(volume).map(vol -> vol.isEmpty() ? null : vol)
        .map(vol -> metadataManager.getBucketKeyPrefix(vol, bucket));
    List<Table.KeyValue<String, List<OmKeyInfo>>> deletedKeyEntries = new ArrayList<>(count);
    try (TableIterator<String, ? extends Table.KeyValue<String, RepeatedOmKeyInfo>>
             delKeyIter = metadataManager.getDeletedTable().iterator(bucketPrefix.orElse(""))) {

      /* Seeking to the start key if it not null. The next key picked up would be ensured to start with the bucket
         prefix, {@link org.apache.hadoop.hdds.utils.db.Table#iterator(bucketPrefix)} would ensure this.
       */
      if (startKey != null) {
        delKeyIter.seek(startKey);
      }
      int currentCount = 0;
      while (delKeyIter.hasNext() && currentCount < count) {
        Table.KeyValue<String, RepeatedOmKeyInfo> kv = delKeyIter.next();
        if (kv != null && filter.apply(kv)) {
          deletedKeyEntries.add(Table.newKeyValue(kv.getKey(), kv.getValue().cloneOmKeyInfoList()));
        }
      }
    }
    return deletedKeyEntries;
  }

  private <V, R> List<Table.KeyValue<String, R>> getTableEntries(String startKey,
          TableIterator<String, ? extends Table.KeyValue<String, V>> tableIterator,
          Function<V, R> valueFunction, int size) throws IOException {
    List<Table.KeyValue<String, R>> entries = new ArrayList<>();
    /* Seek to the start key if it not null. The next key in queue is ensured to start with the bucket
         prefix, {@link org.apache.hadoop.hdds.utils.db.Table#iterator(bucketPrefix)} would ensure this.
    */
    if (startKey != null) {
      tableIterator.seek(startKey);
      tableIterator.seekToFirst();
    }
    int currentCount = 0;
    while (tableIterator.hasNext() && currentCount < size) {
      Table.KeyValue<String, V> kv = tableIterator.next();
      if (kv != null) {
        entries.add(Table.newKeyValue(kv.getKey(), valueFunction.apply(kv.getValue())));
        currentCount++;
      }
    }
    return entries;
  }

  private Optional<String> getBucketPrefix(String volumeName, String bucketName, boolean isFSO) throws IOException {
    // Bucket prefix would be empty if both volume & bucket is empty i.e. either null or "".
    if (StringUtils.isEmpty(volumeName) && StringUtils.isEmpty(bucketName)) {
      return Optional.empty();
    } else if (StringUtils.isEmpty(bucketName) || StringUtils.isEmpty(volumeName)) {
      throw new IOException("One of volume : " + volumeName + ", bucket: " + bucketName + " is empty." +
          " Either both should be empty or none of the arguments should be empty");
    }
    return isFSO ? Optional.of(metadataManager.getBucketKeyPrefixFSO(volumeName, bucketName)) :
        Optional.of(metadataManager.getBucketKeyPrefix(volumeName, bucketName));
  }

  @Override
  public List<Table.KeyValue<String, String>> getRenamesKeyEntries(
      String volume, String bucket, String startKey, int size) throws IOException {
    Optional<String> bucketPrefix = getBucketPrefix(volume, bucket, false);
    try (TableIterator<String, ? extends Table.KeyValue<String, String>>
             renamedKeyIter = metadataManager.getSnapshotRenamedTable().iterator(bucketPrefix.orElse(""))) {
      return getTableEntries(startKey, renamedKeyIter, Function.identity(), size);
    }
  }

  @Override
  public List<Table.KeyValue<String, List<OmKeyInfo>>> getDeletedKeyEntries(
      String volume, String bucket, String startKey, int size) throws IOException {
    Optional<String> bucketPrefix = getBucketPrefix(volume, bucket, false);
    try (TableIterator<String, ? extends Table.KeyValue<String, RepeatedOmKeyInfo>>
             delKeyIter = metadataManager.getDeletedTable().iterator(bucketPrefix.orElse(""))) {
      return getTableEntries(startKey, delKeyIter, RepeatedOmKeyInfo::cloneOmKeyInfoList, size);
    }
  }

  @Override
  public ExpiredOpenKeys getExpiredOpenKeys(Duration expireThreshold,
      int count, BucketLayout bucketLayout, Duration leaseThreshold) throws IOException {
    return metadataManager.getExpiredOpenKeys(expireThreshold, count,
        bucketLayout, leaseThreshold);
  }

  @Override
  public List<ExpiredMultipartUploadsBucket> getExpiredMultipartUploads(
      Duration expireThreshold, int maxParts)
      throws IOException {
    return metadataManager.getExpiredMultipartUploads(expireThreshold,
        maxParts);
  }

  @Override
  public OMMetadataManager getMetadataManager() {
    return metadataManager;
  }

  @Override
  public KeyDeletingService getDeletingService() {
    return keyDeletingService;
  }

  @Override
  public DirectoryDeletingService getDirDeletingService() {
    return dirDeletingService;
  }

  @Override
  public BackgroundService getOpenKeyCleanupService() {
    return openKeyCleanupService;
  }

  @Override
  public BackgroundService getMultipartUploadCleanupService() {
    return multipartUploadCleanupService;
  }

  @Override
  public SstFilteringService getSnapshotSstFilteringService() {
    return snapshotSstFilteringService;
  }

  @Override
  public SnapshotDeletingService getSnapshotDeletingService() {
    return snapshotDeletingService;
  }

  public boolean isSstFilteringSvcEnabled() {
    long serviceInterval = ozoneManager.getConfiguration()
        .getTimeDuration(OZONE_SNAPSHOT_SST_FILTERING_SERVICE_INTERVAL,
            OZONE_SNAPSHOT_SST_FILTERING_SERVICE_INTERVAL_DEFAULT,
            TimeUnit.MILLISECONDS);
    return serviceInterval != DISABLE_VALUE;
  }
  
  @Override
  public OmMultipartUploadList listMultipartUploads(String volumeName,
      String bucketName, String prefix) throws OMException {
    Preconditions.checkNotNull(volumeName);
    Preconditions.checkNotNull(bucketName);

    metadataManager.getLock().acquireReadLock(BUCKET_LOCK, volumeName,
        bucketName);
    try {

      Set<String> multipartUploadKeys =
          metadataManager
              .getMultipartUploadKeys(volumeName, bucketName, prefix);

      List<OmMultipartUpload> collect = multipartUploadKeys.stream()
          .map(OmMultipartUpload::from)
          .peek(upload -> {
            try {
              Table<String, OmMultipartKeyInfo> keyInfoTable =
                  metadataManager.getMultipartInfoTable();

              OmMultipartKeyInfo multipartKeyInfo =
                  keyInfoTable.get(upload.getDbKey());

              upload.setCreationTime(
                  Instant.ofEpochMilli(multipartKeyInfo.getCreationTime()));
              upload.setReplicationConfig(
                      multipartKeyInfo.getReplicationConfig());
            } catch (IOException e) {
              LOG.warn(
                  "Open key entry for multipart upload record can be read  {}",
                  metadataManager.getOzoneKey(upload.getVolumeName(),
                          upload.getBucketName(), upload.getKeyName()));
            }
          })
          .collect(Collectors.toList());

      return new OmMultipartUploadList(collect);

    } catch (IOException ex) {
      LOG.error("List Multipart Uploads Failed: volume: " + volumeName +
          "bucket: " + bucketName + "prefix: " + prefix, ex);
      throw new OMException(ex.getMessage(), ResultCodes
          .LIST_MULTIPART_UPLOAD_PARTS_FAILED);
    } finally {
      metadataManager.getLock().releaseReadLock(BUCKET_LOCK, volumeName,
          bucketName);
    }
  }

  @Override
  public OmMultipartUploadListParts listParts(String volumeName,
      String bucketName, String keyName, String uploadID,
      int partNumberMarker, int maxParts)  throws IOException {
    Preconditions.checkNotNull(volumeName);
    Preconditions.checkNotNull(bucketName);
    Preconditions.checkNotNull(keyName);
    Preconditions.checkNotNull(uploadID);
    boolean isTruncated = false;
    int nextPartNumberMarker = 0;
    BucketLayout bucketLayout = BucketLayout.DEFAULT;

    String buckKey = metadataManager.
          getBucketKey(volumeName, bucketName);
    OmBucketInfo buckInfo =
          metadataManager.getBucketTable().get(buckKey);
    bucketLayout = buckInfo.getBucketLayout();

    metadataManager.getLock().acquireReadLock(BUCKET_LOCK, volumeName,
        bucketName);
    try {
      String multipartKey = metadataManager.getMultipartKey(volumeName,
          bucketName, keyName, uploadID);

      OmMultipartKeyInfo multipartKeyInfo =
          metadataManager.getMultipartInfoTable().get(multipartKey);

      if (multipartKeyInfo == null) {
        throw new OMException("No Such Multipart upload exists for this key.",
            ResultCodes.NO_SUCH_MULTIPART_UPLOAD_ERROR);
      } else {
        Iterator<PartKeyInfo> partKeyInfoMapIterator =
            multipartKeyInfo.getPartKeyInfoMap().iterator();

        ReplicationConfig replicationConfig = null;

        int count = 0;
        List<OmPartInfo> omPartInfoList = new ArrayList<>();

        while (count < maxParts && partKeyInfoMapIterator.hasNext()) {
          PartKeyInfo partKeyInfo = partKeyInfoMapIterator.next();
          nextPartNumberMarker = partKeyInfo.getPartNumber();
          // As we should return only parts with part number greater
          // than part number marker
          if (nextPartNumberMarker > partNumberMarker) {
            String partName = getPartName(partKeyInfo, volumeName, bucketName,
                keyName);
            // Before HDDS-9680, MPU part does not have eTag metadata, for
            // this case, we return null. The S3G will handle this case by
            // using the MPU part name as the eTag field instead.
            Optional<HddsProtos.KeyValue> eTag = partKeyInfo.getPartKeyInfo()
                .getMetadataList()
                .stream()
                .filter(keyValue -> keyValue.getKey().equals(ETAG))
                .findFirst();
            OmPartInfo omPartInfo = new OmPartInfo(partKeyInfo.getPartNumber(),
                partName,
                partKeyInfo.getPartKeyInfo().getModificationTime(),
                partKeyInfo.getPartKeyInfo().getDataSize(),
                eTag.map(HddsProtos.KeyValue::getValue).orElse(null));
            omPartInfoList.add(omPartInfo);

            //if there are parts, use replication type from one of the parts
            replicationConfig = ReplicationConfig.fromProto(
                partKeyInfo.getPartKeyInfo().getType(),
                partKeyInfo.getPartKeyInfo().getFactor(),
                partKeyInfo.getPartKeyInfo().getEcReplicationConfig());
            count++;
          }
        }

        if (replicationConfig == null) {
          //if there are no parts, use the replicationType from the open key.
          if (isBucketFSOptimized(volumeName, bucketName)) {
            multipartKey =
                    OMMultipartUploadUtils.getMultipartOpenKey(volumeName, bucketName, keyName, uploadID,
                            metadataManager, BucketLayout.FILE_SYSTEM_OPTIMIZED);
          }
          OmKeyInfo omKeyInfo =
              metadataManager.getOpenKeyTable(bucketLayout)
                  .get(multipartKey);

          if (omKeyInfo == null) {
            throw new IllegalStateException(
                "Open key is missing for multipart upload " + multipartKey);
          }

          replicationConfig = omKeyInfo.getReplicationConfig();
        }
        Preconditions.checkNotNull(replicationConfig,
            "ReplicationConfig can't be identified");

        if (partKeyInfoMapIterator.hasNext()) {
          isTruncated = true;
        } else {
          isTruncated = false;
          nextPartNumberMarker = 0;
        }
        OmMultipartUploadListParts omMultipartUploadListParts =
            new OmMultipartUploadListParts(replicationConfig,
                nextPartNumberMarker, isTruncated);
        omMultipartUploadListParts.addPartList(omPartInfoList);
        return omMultipartUploadListParts;
      }
    } catch (OMException ex) {
      throw ex;
    } catch (IOException ex) {
      LOG.error(
          "List Multipart Upload Parts Failed: volume: {}, bucket: {}, ,key: "
              + "{} ",
          volumeName, bucketName, keyName, ex);
      throw new OMException(ex.getMessage(), ResultCodes
              .LIST_MULTIPART_UPLOAD_PARTS_FAILED);
    } finally {
      metadataManager.getLock().releaseReadLock(BUCKET_LOCK, volumeName,
          bucketName);
    }
  }

  private String getPartName(PartKeyInfo partKeyInfo, String volName,
                             String buckName, String keyName)
      throws IOException {

    String partName = partKeyInfo.getPartName();

    if (isBucketFSOptimized(volName, buckName)) {
      String parentDir = OzoneFSUtils.getParentDir(keyName);
      String partFileName = OzoneFSUtils.getFileName(partKeyInfo.getPartName());

      StringBuilder fullKeyPartName = new StringBuilder();
      fullKeyPartName.append(OZONE_URI_DELIMITER);
      fullKeyPartName.append(volName);
      fullKeyPartName.append(OZONE_URI_DELIMITER);
      fullKeyPartName.append(buckName);
      if (StringUtils.isNotEmpty(parentDir)) {
        fullKeyPartName.append(OZONE_URI_DELIMITER);
        fullKeyPartName.append(parentDir);
      }
      fullKeyPartName.append(OZONE_URI_DELIMITER);
      fullKeyPartName.append(partFileName);

      return fullKeyPartName.toString();
    }
    return partName;
  }

  @Override
  public List<OzoneAcl> getAcl(OzoneObj obj) throws IOException {
    validateOzoneObj(obj);
    ResolvedBucket resolvedBucket = ozoneManager.resolveBucketLink(
        Pair.of(obj.getVolumeName(), obj.getBucketName()));
    String volume = resolvedBucket.realVolume();
    String bucket = resolvedBucket.realBucket();
    String keyName = obj.getKeyName();
    OmKeyInfo keyInfo;
    metadataManager.getLock().acquireReadLock(BUCKET_LOCK, volume, bucket);
    try {
      OMFileRequest.validateBucket(metadataManager, volume, bucket);
      String objectKey = metadataManager.getOzoneKey(volume, bucket, keyName);
      if (isBucketFSOptimized(volume, bucket)) {
        keyInfo = getOmKeyInfoFSO(volume, bucket, keyName);
      } else {
        keyInfo = getOmKeyInfo(volume, bucket, keyName,
            resolvedBucket.bucketLayout());
      }
      if (keyInfo == null) {
        throw new OMException("Key not found. Key:" + objectKey, KEY_NOT_FOUND);
      }

      return keyInfo.getAcls();
    } catch (IOException ex) {
      if (!(ex instanceof OMException)) {
        LOG.error("Get acl operation failed for key:{}/{}/{}", volume,
            bucket, keyName, ex);
      }
      throw ex;
    } finally {
      metadataManager.getLock().releaseReadLock(BUCKET_LOCK, volume, bucket);
    }
  }

  /**
   * Check access for given ozoneObject.
   *
   * @param ozObject object for which access needs to be checked.
   * @param context Context object encapsulating all user related information.
   * @return true if user has access else false.
   */
  @Override
  public boolean checkAccess(OzoneObj ozObject, RequestContext context)
      throws OMException {
    Objects.requireNonNull(ozObject);
    Objects.requireNonNull(context);
    Objects.requireNonNull(context.getClientUgi());

    ResolvedBucket resolvedBucket;
    try {
      resolvedBucket = ozoneManager.resolveBucketLink(
          Pair.of(ozObject.getVolumeName(), ozObject.getBucketName()));
    } catch (IOException e) {
      throw new OMException("Failed to resolveBucketLink:", e, INTERNAL_ERROR);
    }
    String volume = resolvedBucket.realVolume();
    String bucket = resolvedBucket.realBucket();
    String keyName = ozObject.getKeyName();
    String objectKey = metadataManager.getOzoneKey(volume, bucket, keyName);
    OmKeyArgs args = new OmKeyArgs.Builder()
        .setVolumeName(volume)
        .setBucketName(bucket)
        .setKeyName(keyName)
        .setHeadOp(true)
        .build();

    BucketLayout bucketLayout = BucketLayout.DEFAULT;
    String buckKey =
        metadataManager.getBucketKey(volume, bucket);
    OmBucketInfo buckInfo = null;
    try {
      buckInfo =
          metadataManager.getBucketTable().get(buckKey);
      bucketLayout = buckInfo.getBucketLayout();
    } catch (IOException e) {
      LOG.error("Failed to get bucket for the key: " + buckKey, e);
    }

    metadataManager.getLock().acquireReadLock(BUCKET_LOCK, volume, bucket);
    try {
      OMFileRequest.validateBucket(metadataManager, volume, bucket);
      OmKeyInfo keyInfo;

      // For Acl Type "WRITE", the key can only be found in
      // OpenKeyTable since appends to existing keys are not supported.
      if (context.getAclRights() == IAccessAuthorizer.ACLType.WRITE) {
        keyInfo =
            metadataManager.getOpenKeyTable(bucketLayout).get(objectKey);
      } else {
        // Recursive check is done only for ACL_TYPE DELETE
        // Rename and delete operations will send ACL_TYPE DELETE
        if (context.isRecursiveAccessCheck()
            && context.getAclRights() == IAccessAuthorizer.ACLType.DELETE) {
          return checkChildrenAcls(ozObject, context);
        }
        try {
          OzoneFileStatus fileStatus = getFileStatus(args);
          keyInfo = fileStatus.getKeyInfo();
        } catch (IOException e) {
          // OzoneFS will check whether the key exists when write a new key.
          // For Acl Type "READ", when the key is not exist return true.
          // To Avoid KEY_NOT_FOUND Exception.
          if (context.getAclRights() == IAccessAuthorizer.ACLType.READ) {
            return true;
          } else {
            throw new OMException(
                "Key not found, checkAccess failed. Key:" + objectKey,
                KEY_NOT_FOUND);
          }
        }
      }

      if (keyInfo == null) {
        // the key does not exist, but it is a parent "dir" of some key
        // let access be determined based on volume/bucket/prefix ACL
        LOG.debug("key:{} is non-existent parent, permit access to user:{}",
            keyName, context.getClientUgi());
        return true;
      }

      boolean hasAccess = OzoneAclUtil.checkAclRights(
          keyInfo.getAcls(), context);
      if (LOG.isDebugEnabled()) {
        LOG.debug("user:{} has access rights for key:{} :{} ",
            context.getClientUgi(), ozObject.getKeyName(), hasAccess);
      }
      return hasAccess;
    } catch (IOException ex) {
      if (ex instanceof OMException) {
        throw (OMException) ex;
      }
      LOG.error("CheckAccess operation failed for key:{}/{}/{}", volume,
          bucket, keyName, ex);
      throw new OMException("Check access operation failed for " +
          "key:" + keyName, ex, INTERNAL_ERROR);
    } finally {
      metadataManager.getLock().releaseReadLock(BUCKET_LOCK, volume, bucket);
    }
  }

  /**
   * check acls for all subpaths of a directory.
   *
   * @param ozObject
   * @param context
   * @return
   * @throws IOException
   */
  private boolean checkChildrenAcls(OzoneObj ozObject, RequestContext context)
      throws IOException {
    OmKeyInfo keyInfo;
    OzoneFileStatus ozoneFileStatus =
        ozObject.getOzonePrefixPathViewer().getOzoneFileStatus();
    keyInfo = ozoneFileStatus.getKeyInfo();
    // Using stack to check acls for subpaths
    Stack<OzoneFileStatus> directories = new Stack<>();
    // check whether given file/dir  has access
    boolean hasAccess = OzoneAclUtil.checkAclRights(keyInfo.getAcls(), context);
    if (LOG.isDebugEnabled()) {
      LOG.debug("user:{} has access rights for key:{} :{} ",
          context.getClientUgi(), ozObject.getKeyName(), hasAccess);
    }
    if (ozoneFileStatus.isDirectory() && hasAccess) {
      directories.add(ozoneFileStatus);
    }
    while (!directories.isEmpty() && hasAccess) {
      ozoneFileStatus = directories.pop();
      String keyPath = ozoneFileStatus.getTrimmedName();
      Iterator<? extends OzoneFileStatus> children =
          ozObject.getOzonePrefixPathViewer().getChildren(keyPath);
      while (hasAccess && children.hasNext()) {
        ozoneFileStatus = children.next();
        keyInfo = ozoneFileStatus.getKeyInfo();
        hasAccess = OzoneAclUtil.checkAclRights(keyInfo.getAcls(), context);
        if (LOG.isDebugEnabled()) {
          LOG.debug("user:{} has access rights for key:{} :{} ",
              context.getClientUgi(), keyInfo.getKeyName(), hasAccess);
        }
        if (hasAccess && ozoneFileStatus.isDirectory()) {
          directories.add(ozoneFileStatus);
        }
      }
    }
    return hasAccess;
  }

  /**
   * Helper method to validate ozone object.
   * @param obj
   * */
  private void validateOzoneObj(OzoneObj obj) throws OMException {
    Objects.requireNonNull(obj);

    if (!obj.getResourceType().equals(KEY)) {
      throw new IllegalArgumentException("Unexpected argument passed to " +
          "KeyManager. OzoneObj type:" + obj.getResourceType());
    }
    String volume = obj.getVolumeName();
    String bucket = obj.getBucketName();
    String keyName = obj.getKeyName();

    if (Strings.isNullOrEmpty(volume)) {
      throw new OMException("Volume name is required.", VOLUME_NOT_FOUND);
    }
    if (Strings.isNullOrEmpty(bucket)) {
      throw new OMException("Bucket name is required.", BUCKET_NOT_FOUND);
    }
    if (Strings.isNullOrEmpty(keyName)) {
      throw new OMException("Key name is required.", KEY_NOT_FOUND);
    }
  }

  /**
   * OzoneFS api to get file status for an entry.
   *
   * @param args Key args
   * @throws OMException if file does not exist
   *                     if bucket does not exist
   *                     if volume does not exist
   * @throws IOException if there is error in the db
   *                     invalid arguments
   */
  @Override
  public OzoneFileStatus getFileStatus(OmKeyArgs args) throws IOException {
    Preconditions.checkNotNull(args, "Key args can not be null");
    return getFileStatus(args, null);
  }

  /**
   * OzoneFS api to get file status for an entry.
   *
   * @param args Key args
   * @param clientAddress a hint to key manager, order the datanode in returned
   *                      pipeline by distance between client and datanode.
   * @throws OMException if file does not exist
   *                     if bucket does not exist
   *                     if volume does not exist
   * @throws IOException if there is error in the db
   *                     invalid arguments
   */
  @Override
  public OzoneFileStatus getFileStatus(OmKeyArgs args, String clientAddress)
          throws IOException {
    Preconditions.checkNotNull(args, "Key args can not be null");
    String volumeName = args.getVolumeName();
    String bucketName = args.getBucketName();

    if (isBucketFSOptimized(volumeName, bucketName)) {
      return getOzoneFileStatusFSO(args, clientAddress, false);
    }
    return getOzoneFileStatus(args, clientAddress);
  }

  private OzoneFileStatus getOzoneFileStatus(OmKeyArgs args,
      String clientAddress) throws IOException {

    Preconditions.checkNotNull(args, "Key args can not be null");
    final String volumeName = args.getVolumeName();
    final String bucketName = args.getBucketName();
    final String keyName = args.getKeyName();

    OmKeyInfo fileKeyInfo = null;
    OmKeyInfo dirKeyInfo = null;
    OmKeyInfo fakeDirKeyInfo = null;
    metadataManager.getLock().acquireReadLock(BUCKET_LOCK, volumeName,
        bucketName);
    try {
      // Check if this is the root of the filesystem.
      if (keyName.length() == 0) {
        OMFileRequest.validateBucket(metadataManager, volumeName, bucketName);
        return new OzoneFileStatus();
      }

      // Check if the key is a file.
      String fileKeyBytes = metadataManager.getOzoneKey(
              volumeName, bucketName, keyName);
      BucketLayout layout =
          getBucketLayout(metadataManager, volumeName, bucketName);
      fileKeyInfo = metadataManager.getKeyTable(layout).get(fileKeyBytes);
      String dirKey = OzoneFSUtils.addTrailingSlashIfNeeded(keyName);

      // Check if the key is a directory.
      if (fileKeyInfo == null) {
        String dirKeyBytes = metadataManager.getOzoneKey(
                volumeName, bucketName, dirKey);
        dirKeyInfo = metadataManager.getKeyTable(layout).get(dirKeyBytes);
        if (dirKeyInfo == null) {
          fakeDirKeyInfo =
              createFakeDirIfShould(volumeName, bucketName, keyName, layout);
        }
      }
    } finally {
      metadataManager.getLock().releaseReadLock(BUCKET_LOCK, volumeName,
              bucketName);
      if (fileKeyInfo != null) {
        // if the key is a file
        // then do refresh pipeline info in OM by asking SCM
        if (args.getLatestVersionLocation()) {
          slimLocationVersion(fileKeyInfo);
        }
        // If operation is head, do not perform any additional steps
        // As head operation does not need any of those details.
        if (!args.isHeadOp()) {
          // refreshPipeline flag check has been removed as part of
          // https://issues.apache.org/jira/browse/HDDS-3658.
          // Please refer this jira for more details.
          refresh(fileKeyInfo);
          if (args.getSortDatanodes()) {
            sortDatanodes(clientAddress, fileKeyInfo);
          }
        }
      }
    }

    if (fileKeyInfo != null) {
      return new OzoneFileStatus(fileKeyInfo, scmBlockSize, false);
    }

    if (dirKeyInfo != null) {
      return new OzoneFileStatus(dirKeyInfo, scmBlockSize, true);
    }

    if (fakeDirKeyInfo != null) {
      return new OzoneFileStatus(fakeDirKeyInfo, scmBlockSize, true);
    }

    // Key is not found, throws exception
    if (LOG.isDebugEnabled()) {
      LOG.debug("Unable to get file status for the key: volume: {}, bucket:" +
                      " {}, key: {}, with error: No such file exists.",
              volumeName, bucketName, keyName);
    }
    throw new OMException("Unable to get file status: volume: " +
            volumeName + " bucket: " + bucketName + " key: " + keyName,
            FILE_NOT_FOUND);
  }

  /**
   * Create a fake directory if the key is a path prefix,
   * otherwise returns null.
   * Some keys may contain '/' Ozone will treat '/' as directory separator
   * such as : key name is 'a/b/c', 'a' and 'b' may not really exist,
   * but Ozone treats 'a' and 'b' as a directory.
   * we need create a fake directory 'a' or 'a/b'
   *
   * @return OmKeyInfo if the key is a path prefix, otherwise returns null.
   */
  private OmKeyInfo createFakeDirIfShould(String volume, String bucket,
      String keyName, BucketLayout layout) throws IOException {
    String dirKey = OzoneFSUtils.addTrailingSlashIfNeeded(keyName);
    String targetKey = OzoneFSUtils.addTrailingSlashIfNeeded(
        metadataManager.getOzoneKey(volume, bucket, keyName));

    Table<String, OmKeyInfo> keyTable = metadataManager.getKeyTable(layout);
    Iterator<Map.Entry<CacheKey<String>, CacheValue<OmKeyInfo>>> cacheIterator =
        keyTable.cacheIterator();
    Set<String> deletedKeys = new HashSet<>();
    while (cacheIterator.hasNext()) {
      Map.Entry<CacheKey<String>, CacheValue<OmKeyInfo>> cacheEntry =
          cacheIterator.next();
      String cacheKey = cacheEntry.getKey().getCacheKey();
      CacheValue<OmKeyInfo> cacheValue = cacheEntry.getValue();
      boolean exists = cacheValue != null && cacheValue.getCacheValue() != null;
      if (exists
          && cacheKey.startsWith(targetKey)
          && !Objects.equals(cacheKey, targetKey)) {
        LOG.debug("Fake dir {} required for {}", targetKey, cacheKey);
        return createDirectoryKey(cacheValue.getCacheValue(), dirKey);
      }
      // deletedKeys may contain deleted entry while iterating cache iterator
      // To avoid race condition of flush of cache while iterating
      // table iterator.
      if (!exists) {
        deletedKeys.add(cacheKey);
      }
    }

    try (TableIterator<String, ? extends Table.KeyValue<String, OmKeyInfo>>
        keyTblItr = keyTable.iterator(targetKey)) {
      while (keyTblItr.hasNext()) {
        Table.KeyValue<String, OmKeyInfo> keyValue = keyTblItr.next();
        if (keyValue != null) {
          String key = keyValue.getKey();
          // HDDS-7871: RocksIterator#seek() may position at the key
          // past the target, we should check the full dbKeyName.
          // For example, seeking "/vol1/bucket1/dir2/" may return a key
          // in different volume/bucket, such as "/vol1/bucket2/dir2/key2".
          if (key.startsWith(targetKey)) {
            if (!Objects.equals(key, targetKey)
                && !deletedKeys.contains(key)) {
              LOG.debug("Fake dir {} required for {}", targetKey, key);
              return createDirectoryKey(keyValue.getValue(), dirKey);
            }
          } else {
            break;
          }
        }
      }
    }

    return null;
  }

  private OzoneFileStatus getOzoneFileStatusFSO(OmKeyArgs args,
      String clientAddress, boolean skipFileNotFoundError) throws IOException {
    final String volumeName = args.getVolumeName();
    final String bucketName = args.getBucketName();
    final String keyName = args.getKeyName();
    OzoneFileStatus fileStatus = null;
    metadataManager.getLock().acquireReadLock(BUCKET_LOCK, volumeName,
            bucketName);
    try {
      // Check if this is the root of the filesystem.
      if (keyName.length() == 0) {
        OMFileRequest.validateBucket(metadataManager, volumeName, bucketName);
        return new OzoneFileStatus();
      }

      fileStatus = OMFileRequest.getOMKeyInfoIfExists(metadataManager,
          volumeName, bucketName, keyName, scmBlockSize,
          ozoneManager.getDefaultReplicationConfig());

    } finally {
      metadataManager.getLock().releaseReadLock(BUCKET_LOCK, volumeName,
              bucketName);
    }

    if (fileStatus != null) {
      // if the key is a file then do refresh pipeline info in OM by asking SCM
      if (fileStatus.isFile()) {
        OmKeyInfo fileKeyInfo = fileStatus.getKeyInfo();
        if (args.getLatestVersionLocation()) {
          slimLocationVersion(fileKeyInfo);
        }

        if (!args.isHeadOp()) {
          // refreshPipeline flag check has been removed as part of
          // https://issues.apache.org/jira/browse/HDDS-3658.
          // Please refer this jira for more details.
          refresh(fileKeyInfo);

          if (args.getSortDatanodes()) {
            sortDatanodes(clientAddress, fileKeyInfo);
          }
        }
        return new OzoneFileStatus(fileKeyInfo, scmBlockSize, false);
      } else {
        return fileStatus;
      }
    }

    // Key not found.
    if (LOG.isDebugEnabled()) {
      LOG.debug("Unable to get file status for the key: volume: {}, bucket:" +
                      " {}, key: {}, with error: No such file exists.",
              volumeName, bucketName, keyName);
    }

    // don't throw exception if this flag is true.
    if (skipFileNotFoundError) {
      return fileStatus;
    }

    throw new OMException("Unable to get file status: volume: " +
            volumeName + " bucket: " + bucketName + " key: " + keyName,
            FILE_NOT_FOUND);
  }

  private OmKeyInfo createDirectoryKey(OmKeyInfo keyInfo, String keyName)
          throws IOException {
    // verify bucket exists
    OmBucketInfo bucketInfo = getBucketInfo(keyInfo.getVolumeName(),
            keyInfo.getBucketName());

    String dir = OzoneFSUtils.addTrailingSlashIfNeeded(keyName);
    FileEncryptionInfo encInfo = getFileEncryptionInfo(bucketInfo);
    return new OmKeyInfo.Builder()
        .setVolumeName(keyInfo.getVolumeName())
        .setBucketName(keyInfo.getBucketName())
        .setKeyName(dir)
        .setFileName(OzoneFSUtils.getFileName(keyName))
        .setOmKeyLocationInfos(Collections.singletonList(
            new OmKeyLocationInfoGroup(0, new ArrayList<>())))
        .setCreationTime(Time.now())
        .setModificationTime(Time.now())
        .setDataSize(0)
        .setReplicationConfig(keyInfo.getReplicationConfig())
        .setFileEncryptionInfo(encInfo)
        .setAcls(keyInfo.getAcls())
        .setOwnerName(keyInfo.getOwnerName())
        .build();
  }
  /**
   * OzoneFS api to lookup for a file.
   *
   * @param args Key args
   * @throws OMException if given key is not found or it is not a file
   *                     if bucket does not exist
   * @throws IOException if there is error in the db
   *                     invalid arguments
   */
  @Override
  public OmKeyInfo lookupFile(OmKeyArgs args, String clientAddress)
      throws IOException {
    Preconditions.checkNotNull(args, "Key args can not be null");
    String volumeName = args.getVolumeName();
    String bucketName = args.getBucketName();
    String keyName = args.getKeyName();
    OzoneFileStatus fileStatus;
    if (isBucketFSOptimized(volumeName, bucketName)) {
      fileStatus = getOzoneFileStatusFSO(args, clientAddress, false);
    } else {
      fileStatus = getOzoneFileStatus(args, clientAddress);
    }
    //if key is not of type file or if key is not found we throw an exception
    if (fileStatus.isFile()) {
      // add block token for read.
      if (!args.isHeadOp()) {
        addBlockToken4Read(fileStatus.getKeyInfo());
      }
      return fileStatus.getKeyInfo();
    }
    throw new OMException("Can not write to directory: " + keyName,
        ResultCodes.NOT_A_FILE);
  }

  /**
   * Refresh the key block location information by get latest info from SCM.
   * @param key
   */
  @Override
  public void refresh(OmKeyInfo key) throws IOException {
    Preconditions.checkNotNull(key, "Key info can not be null");
    refreshPipeline(Arrays.asList(key));
  }

  public static boolean isKeyDeleted(String key, Table keyTable) {
    CacheValue<OmKeyInfo> omKeyInfoCacheValue
        = keyTable.getCacheValue(new CacheKey(key));
    return omKeyInfoCacheValue != null
        && omKeyInfoCacheValue.getCacheValue() == null;
  }

  /**
   * Helper function for listStatus to find key in TableCache.
   */
  private void listStatusFindKeyInTableCache(
      Iterator<Map.Entry<CacheKey<String>, CacheValue<OmKeyInfo>>> cacheIter,
      String keyArgs, String startCacheKey, boolean recursive,
      TreeMap<String, OzoneFileStatus> cacheKeyMap) throws IOException {

    Map<String, OmKeyInfo> remainingKeys = new HashMap<>();
    // extract the /volume/buck/ prefix from the startCacheKey
    int volBuckEndIndex = StringUtils.ordinalIndexOf(
        startCacheKey, OZONE_URI_DELIMITER, 3);
    String volumeBuckPrefix = startCacheKey.substring(0, volBuckEndIndex + 1);

    while (cacheIter.hasNext()) {
      Map.Entry<CacheKey<String>, CacheValue<OmKeyInfo>> entry =
          cacheIter.next();
      String cacheKey = entry.getKey().getCacheKey();
      if (cacheKey.equals(keyArgs)) {
        continue;
      }
      OmKeyInfo cacheOmKeyInfo = entry.getValue().getCacheValue();
      // cacheOmKeyInfo is null if an entry is deleted in cache
      if (cacheOmKeyInfo != null && cacheKey.startsWith(
          keyArgs) && cacheKey.compareTo(startCacheKey) >= 0) {
        if (!recursive) {
          String remainingKey = StringUtils.stripEnd(cacheKey.substring(
              keyArgs.length()), OZONE_URI_DELIMITER);
          // For non-recursive, the remaining part of key can't have '/'
          if (remainingKey.contains(OZONE_URI_DELIMITER)) {
            remainingKeys.put(cacheKey, cacheOmKeyInfo);
            continue;
          }
        }
        OzoneFileStatus fileStatus = new OzoneFileStatus(
            cacheOmKeyInfo, scmBlockSize, !OzoneFSUtils.isFile(cacheKey));
        cacheKeyMap.putIfAbsent(cacheKey, fileStatus);
        // This else block has been added to capture deleted entries in cache.
        // Adding deleted entries in cacheKeyMap as there is a possible race
        // condition where table cache iterator is flushed already when
        // using in the caller of this method.
      } else if (cacheOmKeyInfo == null && !cacheKeyMap.containsKey(cacheKey)) {
        cacheKeyMap.put(cacheKey, null);
      }
    }

    // let's say fsPaths is disabled, then creating a key like a/b/c
    // will not create intermediate keys in the keyTable so only entry
    // in the keyTable would be {a/b/c}. This would be skipped from getting
    // added to cacheKeyMap above as remainingKey would be {b/c} and it
    // contains the slash, In this case we track such keys which are not added
    // to the map, find the immediate child and check if they are present in
    // the map. If not create a fake dir and add it. This is similar to the
    // logic in findKeyInDbWithIterator.
    if (!recursive) {
      for (Map.Entry<String, OmKeyInfo> entry : remainingKeys.entrySet()) {
        String remainingKey = entry.getKey();
        String immediateChild =
            OzoneFSUtils.getImmediateChild(remainingKey, keyArgs);
        if (!cacheKeyMap.containsKey(immediateChild)) {
          // immediateChild contains volume/bucket prefix remove it.
          String immediateChildKeyName =
              immediateChild.replaceAll(volumeBuckPrefix, "");
          OmKeyInfo fakeDirEntry =
              createDirectoryKey(entry.getValue(), immediateChildKeyName);
          cacheKeyMap.put(immediateChild,
              new OzoneFileStatus(fakeDirEntry, scmBlockSize, true));
        }
      }
    }
  }

  /**
   * List the status for a file or a directory and its contents.
   *
   * @param args       Key args
   * @param recursive  For a directory if true all the descendants of a
   *                   particular directory are listed
   * @param startKey   Key from which listing needs to start. If startKey exists
   *                   its status is included in the final list.
   * @param numEntries Number of entries to list from the start key
   * @return list of file status
   */
  @Override
  public List<OzoneFileStatus> listStatus(OmKeyArgs args, boolean recursive,
                                          String startKey, long numEntries)
          throws IOException {
    return listStatus(args, recursive, startKey, numEntries, null);
  }

  public List<OzoneFileStatus> listStatus(OmKeyArgs args, boolean recursive,
                                          String startKey, long numEntries,
                                          String clientAddress)
      throws IOException {
    return listStatus(args, recursive, startKey, numEntries,
        clientAddress, false);
  }

  /**
   * List the status for a file or a directory and its contents.
   *
   * @param args       Key args
   * @param recursive  For a directory if true all the descendants of a
   *                   particular directory are listed
   * @param startKey   Key from which listing needs to start. If startKey exists
   *                   its status is included in the final list.
   * @param numEntries Number of entries to list from the start key
   * @param clientAddress a hint to key manager, order the datanode in returned
   *                      pipeline by distance between client and datanode.
   * @return list of file status
   */
  @Override
  @SuppressWarnings("methodlength")
  public List<OzoneFileStatus> listStatus(OmKeyArgs args, boolean recursive,
      String startKey, long numEntries, String clientAddress,
      boolean allowPartialPrefixes) throws IOException {
    Preconditions.checkNotNull(args, "Key args can not be null");
    String volumeName = args.getVolumeName();
    String bucketName = args.getBucketName();
    String keyName = args.getKeyName();
    List<OzoneFileStatus> fileStatusList = new ArrayList<>();
    if (numEntries <= 0) {
      return fileStatusList;
    }

    if (isBucketFSOptimized(volumeName, bucketName)) {
      Preconditions.checkArgument(!recursive);
      OzoneListStatusHelper statusHelper =
          new OzoneListStatusHelper(metadataManager, scmBlockSize,
              this::getOzoneFileStatusFSO,
              ozoneManager.getDefaultReplicationConfig());
      Collection<OzoneFileStatus> statuses =
          statusHelper.listStatusFSO(args, startKey, numEntries,
          clientAddress, allowPartialPrefixes);
      return buildFinalStatusList(statuses, args, clientAddress);
    }

    // A map sorted by OmKey to combine results from TableCache and DB.
    TreeMap<String, OzoneFileStatus> cacheKeyMap = new TreeMap<>();

    if (Strings.isNullOrEmpty(startKey)) {
      OzoneFileStatus fileStatus = getFileStatus(args, clientAddress);
      if (fileStatus.isFile()) {
        return Collections.singletonList(fileStatus);
      }
      // keyName is a directory
      startKey = OzoneFSUtils.addTrailingSlashIfNeeded(keyName);
    }

    // Note: eliminating the case where startCacheKey could end with '//'
    String keyArgs = OzoneFSUtils.addTrailingSlashIfNeeded(
        metadataManager.getOzoneKey(volumeName, bucketName, keyName));

    TableIterator<String, ? extends Table.KeyValue<String, OmKeyInfo>> iterator;
    Table<String, OmKeyInfo> keyTable;
    metadataManager.getLock().acquireReadLock(BUCKET_LOCK, volumeName,
        bucketName);
    try {
      keyTable = metadataManager.getKeyTable(
          getBucketLayout(metadataManager, volumeName, bucketName));
      iterator = getIteratorForKeyInTableCache(recursive, startKey,
          volumeName, bucketName, cacheKeyMap, keyArgs, keyTable);
    } finally {
      metadataManager.getLock().releaseReadLock(BUCKET_LOCK, volumeName,
          bucketName);
    }

    try {
      findKeyInDbWithIterator(recursive, startKey, numEntries, volumeName,
          bucketName, keyName, cacheKeyMap, keyArgs, keyTable, iterator);
    } finally {
      iterator.close();
    }

    int countEntries;

    countEntries = 0;
    // Convert results in cacheKeyMap to List
    for (OzoneFileStatus fileStatus : cacheKeyMap.values()) {
      // Here need to check if a key is deleted as cacheKeyMap will contain
      // deleted entries as well. Adding deleted entries in cacheKeyMap is done
      // as there is a possible race condition where table cache iterator is
      // flushed already and isKeyDeleted check may not work as expected
      // before putting entries in cacheKeyMap in findKeyInDbWithIterator call.
      if (fileStatus == null) {
        continue;
      }
      fileStatusList.add(fileStatus);
      countEntries++;
      if (countEntries >= numEntries) {
        break;
      }
    }
    // Clean up temp map and set
    cacheKeyMap.clear();

    List<OmKeyInfo> keyInfoList = new ArrayList<>(fileStatusList.size());
    fileStatusList.stream().map(OzoneFileStatus::getKeyInfo).forEach(keyInfoList::add);
    if (args.getLatestVersionLocation()) {
      slimLocationVersion(keyInfoList.toArray(new OmKeyInfo[0]));
    }

    refreshPipelineFromCache(keyInfoList);

    if (args.getSortDatanodes()) {
      sortDatanodes(clientAddress, keyInfoList.toArray(new OmKeyInfo[0]));
    }
    return fileStatusList;
  }

  private TableIterator<String, ? extends Table.KeyValue<String, OmKeyInfo>>
      getIteratorForKeyInTableCache(
      boolean recursive, String startKey, String volumeName, String bucketName,
      TreeMap<String, OzoneFileStatus> cacheKeyMap, String keyArgs,
      Table<String, OmKeyInfo> keyTable) throws IOException {
    TableIterator<String, ? extends Table.KeyValue<String, OmKeyInfo>> iterator;
    Iterator<Map.Entry<CacheKey<String>, CacheValue<OmKeyInfo>>>
        cacheIter = keyTable.cacheIterator();
    String startCacheKey = metadataManager.getOzoneKey(volumeName, bucketName, startKey);

    // First, find key in TableCache
    listStatusFindKeyInTableCache(cacheIter, keyArgs, startCacheKey,
        recursive, cacheKeyMap);
    iterator = keyTable.iterator();
    return iterator;
  }

  @SuppressWarnings("parameternumber")
  private void findKeyInDbWithIterator(boolean recursive, String startKey,
      long numEntries, String volumeName, String bucketName, String keyName,
      TreeMap<String, OzoneFileStatus> cacheKeyMap, String keyArgs,
      Table<String, OmKeyInfo> keyTable,
      TableIterator<String,
          ? extends Table.KeyValue<String, OmKeyInfo>> iterator)
      throws IOException {
    // Then, find key in DB
    String seekKeyInDb =
        metadataManager.getOzoneKey(volumeName, bucketName, startKey);
    Table.KeyValue<String, OmKeyInfo> entry = iterator.seek(seekKeyInDb);
    int countEntries = 0;
    if (iterator.hasNext()) {
      if (entry.getKey().equals(keyArgs)) {
        // Skip the key itself, since we are listing inside the directory
        iterator.next();
      }
      // Iterate through seek results
      while (iterator.hasNext() && numEntries - countEntries > 0) {
        entry = iterator.next();
        String entryInDb = entry.getKey();
        OmKeyInfo omKeyInfo = entry.getValue();
        if (entryInDb.startsWith(keyArgs)) {
          String entryKeyName = omKeyInfo.getKeyName();
          if (recursive) {
            // for recursive list all the entries
            if (!cacheKeyMap.containsKey(entryInDb)) {
              cacheKeyMap.put(entryInDb, new OzoneFileStatus(omKeyInfo,
                  scmBlockSize, !OzoneFSUtils.isFile(entryKeyName)));
              countEntries++;
            }
          } else {
            // get the child of the directory to list from the entry. For
            // example if directory to list is /a and entry is /a/b/c where
            // c is a file. The immediate child is b which is a directory. c
            // should not be listed as child of a.
            String immediateChild = OzoneFSUtils
                .getImmediateChild(entryKeyName, keyName);
            boolean isFile = OzoneFSUtils.isFile(immediateChild);
            if (isFile) {
              if (!cacheKeyMap.containsKey(entryInDb)) {
                cacheKeyMap.put(entryInDb,
                    new OzoneFileStatus(omKeyInfo, scmBlockSize, !isFile));
                countEntries++;
              }
            } else {
              // if entry is a directory
              if (!cacheKeyMap.containsKey(entryInDb)) {
                if (!entryKeyName.equals(immediateChild)) {
                  OmKeyInfo fakeDirEntry = createDirectoryKey(
                      omKeyInfo, immediateChild);
                  String fakeDirKey = ozoneManager.getMetadataManager()
                      .getOzoneKey(fakeDirEntry.getVolumeName(),
                          fakeDirEntry.getBucketName(),
                          fakeDirEntry.getKeyName());
                  cacheKeyMap.put(fakeDirKey,
                      new OzoneFileStatus(fakeDirEntry,
                          scmBlockSize, true));
                } else {
                  // If entryKeyName matches dir name, we have the info
                  cacheKeyMap.put(entryInDb,
                      new OzoneFileStatus(omKeyInfo, 0, true));
                }
                countEntries++;
              }
              // skip the other descendants of this child directory.
              iterator.seek(getNextGreaterString(volumeName, bucketName,
                  immediateChild));
            }
          }
        } else {
          break;
        }
      }
    }
  }

  private List<OzoneFileStatus> buildFinalStatusList(
      Collection<OzoneFileStatus> statusesCollection, OmKeyArgs omKeyArgs,
      String clientAddress)
      throws IOException {
    List<OzoneFileStatus> fileStatusFinalList = new ArrayList<>();
    List<OmKeyInfo> keyInfoList = new ArrayList<>();

    for (OzoneFileStatus fileStatus : statusesCollection) {
      if (fileStatus.isFile()) {
        keyInfoList.add(fileStatus.getKeyInfo());
      }
      fileStatusFinalList.add(fileStatus);
    }
    return sortPipelineInfo(fileStatusFinalList, keyInfoList,
        omKeyArgs, clientAddress);
  }

  private List<OzoneFileStatus> sortPipelineInfo(
      List<OzoneFileStatus> fileStatusFinalList, List<OmKeyInfo> keyInfoList,
      OmKeyArgs omKeyArgs, String clientAddress) throws IOException {
    if (omKeyArgs.getLatestVersionLocation()) {
      slimLocationVersion(keyInfoList.toArray(new OmKeyInfo[0]));
    }
    // refreshPipeline flag check has been removed as part of
    // https://issues.apache.org/jira/browse/HDDS-3658.
    // Please refer this jira for more details.
    refreshPipelineFromCache(keyInfoList);

    if (omKeyArgs.getSortDatanodes()) {
      sortDatanodes(clientAddress, keyInfoList.toArray(new OmKeyInfo[0]));
    }

    return fileStatusFinalList;
  }

  private String getNextGreaterString(String volumeName, String bucketName,
      String keyPrefix) throws IOException {
    // Increment the last character of the string and return the new ozone key.
    Preconditions.checkArgument(!Strings.isNullOrEmpty(keyPrefix),
        "Key prefix is null or empty");
    final StringCodec codec = StringCodec.get();
    final byte[] keyPrefixInBytes = codec.toPersistedFormat(keyPrefix);
    keyPrefixInBytes[keyPrefixInBytes.length - 1]++;
    return metadataManager.getOzoneKey(volumeName, bucketName,
        codec.fromPersistedFormat(keyPrefixInBytes));
  }

  private FileEncryptionInfo getFileEncryptionInfo(OmBucketInfo bucketInfo)
      throws IOException {
    FileEncryptionInfo encInfo = null;
    BucketEncryptionKeyInfo ezInfo = bucketInfo.getEncryptionKeyInfo();
    if (ezInfo != null) {
      if (getKMSProvider() == null) {
        throw new OMException("Invalid KMS provider, check configuration " +
            HADOOP_SECURITY_KEY_PROVIDER_PATH,
            INVALID_KMS_PROVIDER);
      }

      final String ezKeyName = ezInfo.getKeyName();
      EncryptedKeyVersion edek = generateEDEK(ezKeyName);
      encInfo = new FileEncryptionInfo(ezInfo.getSuite(), ezInfo.getVersion(),
          edek.getEncryptedKeyVersion().getMaterial(),
          edek.getEncryptedKeyIv(),
          ezKeyName, edek.getEncryptionKeyVersionName());
    }
    return encInfo;
  }

  private void sortDatanodes(String clientMachine, OmKeyInfo... keyInfos) {
    if (keyInfos != null && clientMachine != null) {
      Map<Set<String>, List<DatanodeDetails>> sortedPipelines = new HashMap<>();
      for (OmKeyInfo keyInfo : keyInfos) {
        OmKeyLocationInfoGroup key = keyInfo.getLatestVersionLocations();
        if (key == null) {
          LOG.warn("No location for key {}", keyInfo);
          continue;
        }
        for (OmKeyLocationInfo k : key.getLocationList()) {
          Pipeline pipeline = k.getPipeline();
          List<DatanodeDetails> nodes = pipeline.getNodes();
          List<String> uuidList = toNodeUuid(nodes);
          Set<String> uuidSet = new HashSet<>(uuidList);
          List<DatanodeDetails> sortedNodes = sortedPipelines.get(uuidSet);
          if (sortedNodes == null) {
            if (nodes.isEmpty()) {
              LOG.warn("No datanodes in pipeline {}", pipeline.getId());
              continue;
            }
            sortedNodes = sortDatanodes(nodes, clientMachine);
            if (sortedNodes != null) {
              sortedPipelines.put(uuidSet, sortedNodes);
            }
          } else if (LOG.isDebugEnabled()) {
            LOG.debug("Found sorted datanodes for pipeline {} and client {} "
                + "in cache", pipeline.getId(), clientMachine);
          }
          if (!Objects.equals(pipeline.getNodesInOrder(), sortedNodes)) {
            k.setPipeline(pipeline.copyWithNodesInOrder(sortedNodes));
          }
        }
      }
    }
  }

  @VisibleForTesting
  public List<DatanodeDetails> sortDatanodes(List<DatanodeDetails> nodes,
                                             String clientMachine) {
    final Node client = getClientNode(clientMachine, nodes);
    return ozoneManager.getClusterMap()
        .sortByDistanceCost(client, nodes, nodes.size());
  }

  private Node getClientNode(String clientMachine,
                             List<DatanodeDetails> nodes) {
    List<DatanodeDetails> matchingNodes = new ArrayList<>();
    boolean useHostname = ozoneManager.getConfiguration().getBoolean(
        DFSConfigKeysLegacy.DFS_DATANODE_USE_DN_HOSTNAME,
        DFSConfigKeysLegacy.DFS_DATANODE_USE_DN_HOSTNAME_DEFAULT);
    for (DatanodeDetails node : nodes) {
      if ((useHostname ? node.getHostName() : node.getIpAddress()).equals(
          clientMachine)) {
        matchingNodes.add(node);
      }
    }
    return !matchingNodes.isEmpty() ? matchingNodes.get(0) :
        getOtherNode(clientMachine);
  }

  private Node getOtherNode(String clientMachine) {
    try {
      String clientLocation = resolveNodeLocation(clientMachine);
      if (clientLocation != null) {
        Node rack = ozoneManager.getClusterMap().getNode(clientLocation);
        if (rack instanceof InnerNode) {
          return new NodeImpl(clientMachine, clientLocation,
              (InnerNode) rack, rack.getLevel() + 1,
              NODE_COST_DEFAULT);
        }
      }
    } catch (Exception e) {
      LOG.info("Could not resolve client {}: {}",
          clientMachine, e.getMessage());
    }
    return null;
  }

  private String resolveNodeLocation(String hostname) {
    List<String> hosts = Collections.singletonList(hostname);
    List<String> resolvedHosts = dnsToSwitchMapping.resolve(hosts);
    if (resolvedHosts != null && !resolvedHosts.isEmpty()) {
      String location = resolvedHosts.get(0);
      LOG.debug("Node {} resolved to location {}", hostname, location);
      return location;
    } else {
      LOG.debug("Node resolution did not yield any result for {}", hostname);
      return null;
    }
  }

  private static List<String> toNodeUuid(Collection<DatanodeDetails> nodes) {
    List<String> nodeSet = new ArrayList<>(nodes.size());
    for (DatanodeDetails node : nodes) {
      nodeSet.add(node.getUuidString());
    }
    return nodeSet;
  }
  private void slimLocationVersion(OmKeyInfo... keyInfos) {
    if (keyInfos != null) {
      for (OmKeyInfo keyInfo : keyInfos) {
        OmKeyLocationInfoGroup key = keyInfo.getLatestVersionLocations();
        if (key == null) {
          LOG.warn("No location version for key {}", keyInfo);
          continue;
        }
        int keyLocationVersionLength = keyInfo.getKeyLocationVersions().size();
        if (keyLocationVersionLength <= 1) {
          continue;
        }
        keyInfo.setKeyLocationVersions(keyInfo.getKeyLocationVersions()
            .subList(keyLocationVersionLength - 1, keyLocationVersionLength));
      }
    }
  }

  @Override
  public Table.KeyValue<String, OmKeyInfo> getPendingDeletionDir()
          throws IOException {
    // TODO: Make the return type as OmDirectoryInfo after adding
    //  volumeId and bucketId to OmDirectoryInfo
    try (TableIterator<String, ? extends Table.KeyValue<String, OmKeyInfo>>
             deletedDirItr = metadataManager.getDeletedDirTable().iterator()) {
      if (deletedDirItr.hasNext()) {
        Table.KeyValue<String, OmKeyInfo> keyValue = deletedDirItr.next();
        if (keyValue != null) {
          return keyValue;
        }
      }
    }
    return null;
  }

  @Override
<<<<<<< HEAD
  public TableIterator<String, ? extends Table.KeyValue<String, OmKeyInfo>> getPendingDeletionDirs()
      throws IOException {
    return this.getPendingDeletionDirs(null, null);
  }

  @Override
  public TableIterator<String, ? extends Table.KeyValue<String, OmKeyInfo>> getPendingDeletionDirs(String volume,
                                                                                                   String bucket)
      throws IOException {

    // Either both volume & bucket should be null or none of them should be null.
    if (!StringUtils.isBlank(volume) && StringUtils.isBlank(bucket) ||
        StringUtils.isBlank(volume) && !StringUtils.isBlank(bucket)) {
      throw new IOException("One of volume : " + volume + ", bucket: " + bucket + " is empty. Either both should be " +
          "empty or none of the arguments should be empty");
    }
    return StringUtils.isBlank(volume) ? metadataManager.getDeletedDirTable().iterator() :
        metadataManager.getDeletedDirTable().iterator(metadataManager.getBucketKeyPrefixFSO(volume, bucket));
  }

  @Override
  public List<OmKeyInfo> getPendingDeletionSubDirs(
      long volumeId, long bucketId, OmKeyInfo parentInfo,
      CheckedExceptionOperation<Table.KeyValue<String, OmKeyInfo>, Boolean, IOException> filter,
      long numEntries) throws IOException {
=======
  public TableIterator<String, ? extends Table.KeyValue<String, OmKeyInfo>> getDeletedDirEntries(
      String volume, String bucket) throws IOException {
    Optional<String> bucketPrefix = getBucketPrefix(volume, bucket, true);
    return metadataManager.getDeletedDirTable().iterator(bucketPrefix.orElse(""));
  }

  @Override
  public List<OmKeyInfo> getPendingDeletionSubDirs(long volumeId, long bucketId,
      OmKeyInfo parentInfo, long numEntries) throws IOException {
>>>>>>> 3fb2cf00
    String seekDirInDB = metadataManager.getOzonePathKey(volumeId, bucketId,
        parentInfo.getObjectID(), "");
    long countEntries = 0;

    Table dirTable = metadataManager.getDirectoryTable();
    try (TableIterator<String, ? extends Table.KeyValue<String, OmDirectoryInfo>>
        iterator = dirTable.iterator()) {
      return gatherSubDirsWithIterator(parentInfo, numEntries,
          seekDirInDB, filter, countEntries, iterator);
    }
  }

  private List<OmKeyInfo> gatherSubDirsWithIterator(OmKeyInfo parentInfo,
      long numEntries, String seekDirInDB,
      CheckedExceptionOperation<Table.KeyValue<String, OmKeyInfo>, Boolean, IOException> filter,
      long countEntries, TableIterator<String, ? extends Table.KeyValue<String, OmDirectoryInfo>> iterator)
      throws IOException {
    List<OmKeyInfo> directories = new ArrayList<>();
    iterator.seek(seekDirInDB);

    while (iterator.hasNext() && numEntries - countEntries > 0) {
      Table.KeyValue<String, OmDirectoryInfo> entry = iterator.next();
      OmDirectoryInfo dirInfo = entry.getValue();
      if (!OMFileRequest.isImmediateChild(dirInfo.getParentObjectID(),
          parentInfo.getObjectID())) {
        break;
      }
      if (!metadataManager.getDirectoryTable().isExist(entry.getKey())) {
        continue;
      }
      OmKeyInfo omKeyInfo = OMFileRequest.getOmKeyInfo(parentInfo, dirInfo);
      if (filter.apply(Table.newKeyValue(metadataManager.getOzoneDeletePathKey(omKeyInfo.getObjectID(), entry.getKey()),
          omKeyInfo))) {
        directories.add(omKeyInfo);
        countEntries++;
      }

    }

    return directories;
  }

  @Override
  public List<OmKeyInfo> getPendingDeletionSubFiles(
      long volumeId, long bucketId, OmKeyInfo parentInfo,
      CheckedExceptionOperation<Table.KeyValue<String, OmKeyInfo>, Boolean, IOException> filter, long numEntries)
      throws IOException {
    List<OmKeyInfo> files = new ArrayList<>();
    String seekFileInDB = metadataManager.getOzonePathKey(volumeId, bucketId,
        parentInfo.getObjectID(), "");

    Table<String, OmKeyInfo> fileTable = metadataManager.getFileTable();
    try (TableIterator<String, ? extends Table.KeyValue<String, OmKeyInfo>>
        iterator = fileTable.iterator()) {

      iterator.seek(seekFileInDB);

      while (iterator.hasNext() && numEntries > 0) {
        Table.KeyValue<String, OmKeyInfo> entry = iterator.next();
        OmKeyInfo fileInfo = entry.getValue();
        if (!OMFileRequest.isImmediateChild(fileInfo.getParentObjectID(),
            parentInfo.getObjectID())) {
          break;
        }
        if (!metadataManager.getFileTable().isExist(entry.getKey())) {
          continue;
        }
        OMFileRequest.setKeyNameAndFileName(parentInfo, fileInfo);
        if (filter.apply(Table.newKeyValue(metadataManager.getOzoneDeletePathKey(fileInfo.getObjectID(),
            entry.getKey()), fileInfo))) {
          files.add(fileInfo);
          numEntries--;
        }
      }
    }

    return files;
  }

  public boolean isBucketFSOptimized(String volName, String buckName)
      throws IOException {
    String buckKey =
        metadataManager.getBucketKey(volName, buckName);
    OmBucketInfo buckInfo =
        metadataManager.getBucketTable().get(buckKey);
    if (buckInfo != null) {
      return buckInfo.getBucketLayout().isFileSystemOptimized();
    }
    return false;
  }

  @Override
  public OmKeyInfo getKeyInfo(OmKeyArgs args, ResolvedBucket bucket,
      String clientAddress) throws IOException {
    Preconditions.checkNotNull(args);

    OmKeyInfo value = captureLatencyNs(
        metrics.getGetKeyInfoReadKeyInfoLatencyNs(),
        () -> readKeyInfo(args, bucket.bucketLayout()));

    // If operation is head, do not perform any additional steps based on flags.
    // As head operation does not need any of those details.
    if (!args.isHeadOp()) {

      // add block token for read.
      captureLatencyNs(metrics.getGetKeyInfoGenerateBlockTokenLatencyNs(),
          () -> addBlockToken4Read(value));

      // get container pipeline info from cache.
      captureLatencyNs(metrics.getGetKeyInfoRefreshLocationLatencyNs(),
          () -> refreshPipelineFromCache(value,
              args.isForceUpdateContainerCacheFromSCM()));

      if (args.getSortDatanodes()) {
        captureLatencyNs(metrics.getGetKeyInfoSortDatanodesLatencyNs(),
            () -> sortDatanodes(clientAddress, value));
      }
    }
    return value;
  }

  private void refreshPipelineFromCache(Iterable<OmKeyInfo> keyInfos)
      throws IOException {
    Set<Long> containerIds = new HashSet<>();
    for (OmKeyInfo keyInfo : keyInfos) {
      extractContainerIDs(keyInfo).forEach(containerIds::add);
    }

    // List API never force cache refresh. If a client detects a block
    // location is outdated, it'll call getKeyInfo with cacheRefresh=true
    // to request cache refresh on individual container.
    Map<Long, Pipeline> containerLocations =
        scmClient.getContainerLocations(containerIds, false);

    for (OmKeyInfo keyInfo : keyInfos) {
      setUpdatedContainerLocation(keyInfo, containerLocations);
    }
  }

  protected void refreshPipelineFromCache(OmKeyInfo keyInfo,
                                          boolean forceRefresh)
      throws IOException {
    Set<Long> containerIds = extractContainerIDs(keyInfo)
        .collect(Collectors.toSet());

    metrics.setForceContainerCacheRefresh(forceRefresh);
    Map<Long, Pipeline> containerLocations =
        scmClient.getContainerLocations(containerIds, forceRefresh);

    setUpdatedContainerLocation(keyInfo, containerLocations);
  }

  private void setUpdatedContainerLocation(OmKeyInfo keyInfo,
                         Map<Long, Pipeline> containerLocations) {
    for (OmKeyLocationInfoGroup key : keyInfo.getKeyLocationVersions()) {
      for (List<OmKeyLocationInfo> omKeyLocationInfoList :
          key.getLocationLists()) {
        for (OmKeyLocationInfo omKeyLocationInfo : omKeyLocationInfoList) {
          Pipeline pipeline = containerLocations.get(
              omKeyLocationInfo.getContainerID());
          if (pipeline != null &&
              !pipeline.equals(omKeyLocationInfo.getPipeline())) {
            omKeyLocationInfo.setPipeline(pipeline);
          }
        }
      }
    }
  }

  @Nonnull
  private Stream<Long> extractContainerIDs(OmKeyInfo keyInfo) {
    return keyInfo.getKeyLocationVersions().stream()
        .flatMap(v -> v.getLocationList().stream())
        .map(BlockLocationInfo::getContainerID);
  }
}<|MERGE_RESOLUTION|>--- conflicted
+++ resolved
@@ -41,15 +41,12 @@
 import java.util.stream.Collectors;
 import java.util.stream.Stream;
 
-<<<<<<< HEAD
-import com.google.common.collect.Lists;
-=======
 import com.google.common.annotations.VisibleForTesting;
 import com.google.common.base.Preconditions;
 import com.google.common.base.Strings;
 import jakarta.annotation.Nonnull;
 import org.apache.commons.lang3.StringUtils;
->>>>>>> 3fb2cf00
+import com.google.common.collect.Lists;
 import org.apache.commons.lang3.tuple.Pair;
 import org.apache.hadoop.conf.StorageUnit;
 import org.apache.hadoop.crypto.key.KeyProviderCryptoExtension;
@@ -101,10 +98,7 @@
 import org.apache.hadoop.ozone.om.helpers.OzoneFSUtils;
 import org.apache.hadoop.ozone.om.helpers.OzoneFileStatus;
 import org.apache.hadoop.ozone.om.helpers.RepeatedOmKeyInfo;
-<<<<<<< HEAD
 import org.apache.hadoop.ozone.om.helpers.BucketLayout;
-=======
->>>>>>> 3fb2cf00
 import org.apache.hadoop.ozone.om.request.OMClientRequest;
 import org.apache.hadoop.ozone.om.request.file.OMFileRequest;
 import org.apache.hadoop.ozone.om.request.util.OMMultipartUploadUtils;
@@ -157,13 +151,6 @@
 import static org.apache.hadoop.ozone.om.OMConfigKeys.OZONE_OM_OPEN_KEY_CLEANUP_SERVICE_TIMEOUT_DEFAULT;
 import static org.apache.hadoop.ozone.om.OMConfigKeys.OZONE_SNAPSHOT_DEEP_CLEANING_ENABLED;
 import static org.apache.hadoop.ozone.om.OMConfigKeys.OZONE_SNAPSHOT_DEEP_CLEANING_ENABLED_DEFAULT;
-<<<<<<< HEAD
-=======
-import static org.apache.hadoop.ozone.om.OMConfigKeys.OZONE_SNAPSHOT_DIRECTORY_SERVICE_INTERVAL;
-import static org.apache.hadoop.ozone.om.OMConfigKeys.OZONE_SNAPSHOT_DIRECTORY_SERVICE_INTERVAL_DEFAULT;
-import static org.apache.hadoop.ozone.om.OMConfigKeys.OZONE_SNAPSHOT_DIRECTORY_SERVICE_TIMEOUT;
-import static org.apache.hadoop.ozone.om.OMConfigKeys.OZONE_SNAPSHOT_DIRECTORY_SERVICE_TIMEOUT_DEFAULT;
->>>>>>> 3fb2cf00
 import static org.apache.hadoop.ozone.om.OMConfigKeys.OZONE_SNAPSHOT_SST_FILTERING_SERVICE_INTERVAL;
 import static org.apache.hadoop.ozone.om.OMConfigKeys.OZONE_SNAPSHOT_SST_FILTERING_SERVICE_INTERVAL_DEFAULT;
 import static org.apache.hadoop.ozone.om.OzoneManagerUtils.getBucketLayout;
@@ -328,25 +315,6 @@
       }
     }
 
-<<<<<<< HEAD
-=======
-    if (isSnapshotDeepCleaningEnabled && snapshotDirectoryCleaningService == null &&
-        ozoneManager.isFilesystemSnapshotEnabled()) {
-      long dirDeleteInterval = configuration.getTimeDuration(
-          OZONE_SNAPSHOT_DIRECTORY_SERVICE_INTERVAL,
-          OZONE_SNAPSHOT_DIRECTORY_SERVICE_INTERVAL_DEFAULT,
-          TimeUnit.MILLISECONDS);
-      long serviceTimeout = configuration.getTimeDuration(
-          OZONE_SNAPSHOT_DIRECTORY_SERVICE_TIMEOUT,
-          OZONE_SNAPSHOT_DIRECTORY_SERVICE_TIMEOUT_DEFAULT,
-          TimeUnit.MILLISECONDS);
-      snapshotDirectoryCleaningService = new SnapshotDirectoryCleaningService(
-          dirDeleteInterval, TimeUnit.MILLISECONDS, serviceTimeout,
-          ozoneManager, scmClient.getBlockClient());
-      snapshotDirectoryCleaningService.start();
-    }
-
->>>>>>> 3fb2cf00
     if (multipartUploadCleanupService == null) {
       long serviceInterval = configuration.getTimeDuration(
           OZONE_OM_MPU_CLEANUP_SERVICE_INTERVAL,
@@ -909,7 +877,7 @@
             TimeUnit.MILLISECONDS);
     return serviceInterval != DISABLE_VALUE;
   }
-  
+
   @Override
   public OmMultipartUploadList listMultipartUploads(String volumeName,
       String bucketName, String prefix) throws OMException {
@@ -2157,7 +2125,13 @@
   }
 
   @Override
-<<<<<<< HEAD
+  public TableIterator<String, ? extends Table.KeyValue<String, OmKeyInfo>> getDeletedDirEntries(
+      String volume, String bucket) throws IOException {
+    Optional<String> bucketPrefix = getBucketPrefix(volume, bucket, true);
+    return metadataManager.getDeletedDirTable().iterator(bucketPrefix.orElse(""));
+  }
+
+  @Override
   public TableIterator<String, ? extends Table.KeyValue<String, OmKeyInfo>> getPendingDeletionDirs()
       throws IOException {
     return this.getPendingDeletionDirs(null, null);
@@ -2183,17 +2157,6 @@
       long volumeId, long bucketId, OmKeyInfo parentInfo,
       CheckedExceptionOperation<Table.KeyValue<String, OmKeyInfo>, Boolean, IOException> filter,
       long numEntries) throws IOException {
-=======
-  public TableIterator<String, ? extends Table.KeyValue<String, OmKeyInfo>> getDeletedDirEntries(
-      String volume, String bucket) throws IOException {
-    Optional<String> bucketPrefix = getBucketPrefix(volume, bucket, true);
-    return metadataManager.getDeletedDirTable().iterator(bucketPrefix.orElse(""));
-  }
-
-  @Override
-  public List<OmKeyInfo> getPendingDeletionSubDirs(long volumeId, long bucketId,
-      OmKeyInfo parentInfo, long numEntries) throws IOException {
->>>>>>> 3fb2cf00
     String seekDirInDB = metadataManager.getOzonePathKey(volumeId, bucketId,
         parentInfo.getObjectID(), "");
     long countEntries = 0;
