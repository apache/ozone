--- conflicted
+++ resolved
@@ -33,23 +33,17 @@
 import org.apache.hadoop.ozone.om.OmSnapshot;
 import org.apache.hadoop.ozone.om.OmSnapshotManager;
 import org.apache.hadoop.ozone.om.OzoneManager;
-<<<<<<< HEAD
 import org.apache.hadoop.ozone.om.SnapshotChainManager;
+import org.apache.hadoop.ozone.om.exceptions.OMException;
 import org.apache.hadoop.ozone.om.helpers.OmDirectoryInfo;
 import org.apache.hadoop.ozone.om.helpers.OmKeyInfo;
 import org.apache.hadoop.ozone.om.helpers.SnapshotInfo;
 import org.apache.hadoop.ozone.om.lock.IOzoneManagerLock;
+import org.apache.hadoop.ozone.om.helpers.SnapshotInfo;
 import org.apache.hadoop.ozone.om.snapshot.ReferenceCounted;
 import org.apache.hadoop.ozone.om.snapshot.SnapshotUtils;
 import org.apache.hadoop.ozone.protocol.proto.OzoneManagerProtocolProtos;
-=======
-import org.apache.hadoop.ozone.om.exceptions.OMException;
-import org.apache.hadoop.ozone.om.helpers.OmDirectoryInfo;
-import org.apache.hadoop.ozone.om.helpers.OmKeyInfo;
-import org.apache.hadoop.ozone.om.helpers.SnapshotInfo;
-import org.apache.hadoop.ozone.om.snapshot.ReferenceCounted;
 import org.apache.hadoop.ozone.om.snapshot.SnapshotUtils;
->>>>>>> b5f21a00
 import org.apache.hadoop.ozone.protocol.proto.OzoneManagerProtocolProtos.PurgePathRequest;
 import org.apache.hadoop.ozone.util.CheckExceptionOperation;
 import org.apache.hadoop.util.Time;
@@ -63,11 +57,10 @@
 import java.util.Collection;
 import java.util.Iterator;
 import java.util.List;
-<<<<<<< HEAD
 import java.util.Map;
-=======
+import java.util.Optional;
+import java.util.UUID;
 import java.util.Objects;
->>>>>>> b5f21a00
 import java.util.Optional;
 import java.util.UUID;
 import java.util.concurrent.TimeUnit;
@@ -180,24 +173,11 @@
       exclusiveSizeMap.remove(prevSnapshotKeyTable);
       exclusiveReplicatedSizeMap.remove(prevSnapshotKeyTable);
 
-<<<<<<< HEAD
       return OzoneManagerProtocolProtos.SetSnapshotPropertyRequest.newBuilder()
           .setSnapshotKey(prevSnapshotKeyTable)
           .setSnapshotDirSize(snapshotSize)
           .build();
     }
-=======
-        Table.KeyValue<String, OmKeyInfo> pendingDeletedDirInfo;
-
-        try (TableIterator<String, ? extends KeyValue<String, OmKeyInfo>>
-                 deleteTableIterator = getOzoneManager().getMetadataManager().
-            getDeletedDirTable().iterator()) {
-          // This is to avoid race condition b/w purge request and snapshot chain updation. For AOS taking the global
-          // snapshotId since AOS could process multiple buckets in one iteration.
-          UUID expectedPreviousSnapshotId =
-              ((OmMetadataManagerImpl)getOzoneManager().getMetadataManager()).getSnapshotChainManager()
-                  .getLatestGlobalSnapshotId();
->>>>>>> b5f21a00
 
     private OzoneManagerProtocolProtos.SetSnapshotPropertyRequest
     getSetSnapshotPropertyRequestupdatingDeepCleanSnapshotDir(String snapshotKeyTable) {
@@ -303,7 +283,6 @@
               remainNum, dirNum, subDirNum, subFileNum,
               allSubDirList, purgePathRequestList, snapshotTableKey, startTime,
               ratisByteLimit - consumedSize,
-<<<<<<< HEAD
               getOzoneManager().getKeyManager(), reclaimableDirFilter, reclaimableSubFileFilter,
               expectedPreviousSnapshotId);
           remainNum = retVal.getKey();
@@ -323,9 +302,6 @@
               setSnapshotPropertyRequests.add(getSetSnapshotPropertyRequestupdatingDeepCleanSnapshotDir(
                   currentSnapshotInfo.getTableKey()));
             }
-=======
-              getOzoneManager().getKeyManager(), expectedPreviousSnapshotId);
->>>>>>> b5f21a00
 
             submitSetSnapshotRequest(setSnapshotPropertyRequests);
           }
@@ -386,63 +362,11 @@
                 remainNum = processDeletedDirsForStore(snapInfo, omSnapshot.get().getKeyManager(), remainNum);
               }
 
-<<<<<<< HEAD
             } catch (IOException e) {
               LOG.error("Error while running delete directories and files " +
                   "background task for snapshot: {}. Will retry at next run. on active object store", snapshotId, e);
             }
           }
-=======
-    private boolean previousSnapshotHasDir(
-        KeyValue<String, OmKeyInfo> pendingDeletedDirInfo) throws IOException {
-      String key = pendingDeletedDirInfo.getKey();
-      OmKeyInfo deletedDirInfo = pendingDeletedDirInfo.getValue();
-      OmSnapshotManager omSnapshotManager =
-          getOzoneManager().getOmSnapshotManager();
-      OmMetadataManagerImpl metadataManager = (OmMetadataManagerImpl)
-          getOzoneManager().getMetadataManager();
-      SnapshotInfo previousSnapshotInfo = SnapshotUtils.getLatestSnapshotInfo(deletedDirInfo.getVolumeName(),
-          deletedDirInfo.getBucketName(), getOzoneManager(), metadataManager.getSnapshotChainManager());
-      // previous snapshot is not active or it has not been flushed to disk then don't process the key in this
-      // iteration.
-      if (previousSnapshotInfo != null &&
-          (previousSnapshotInfo.getSnapshotStatus() != SnapshotInfo.SnapshotStatus.SNAPSHOT_ACTIVE ||
-              !OmSnapshotManager.areSnapshotChangesFlushedToDB(getOzoneManager().getMetadataManager(),
-                  previousSnapshotInfo))) {
-        return true;
-      }
-      try (ReferenceCounted<OmSnapshot> rcLatestSnapshot =
-          omSnapshotManager.getSnapshot(
-              deletedDirInfo.getVolumeName(),
-              deletedDirInfo.getBucketName(),
-              previousSnapshotInfo.getName())) {
-
-        if (rcLatestSnapshot != null) {
-          String dbRenameKey = metadataManager
-              .getRenameKey(deletedDirInfo.getVolumeName(),
-                  deletedDirInfo.getBucketName(), deletedDirInfo.getObjectID());
-          Table<String, OmDirectoryInfo> prevDirTable =
-              rcLatestSnapshot.get().getMetadataManager().getDirectoryTable();
-          Table<String, OmKeyInfo> prevDeletedDirTable =
-              rcLatestSnapshot.get().getMetadataManager().getDeletedDirTable();
-          OmKeyInfo prevDeletedDirInfo = prevDeletedDirTable.get(key);
-          if (prevDeletedDirInfo != null) {
-            return true;
-          }
-          String prevDirTableDBKey = metadataManager.getSnapshotRenamedTable()
-              .get(dbRenameKey);
-          // In OMKeyDeleteResponseWithFSO OzonePathKey is converted to
-          // OzoneDeletePathKey. Changing it back to check the previous DirTable
-          String prevDbKey = prevDirTableDBKey == null ?
-              metadataManager.getOzoneDeletePathDirKey(key) : prevDirTableDBKey;
-          OmDirectoryInfo prevDirInfo = prevDirTable.get(prevDbKey);
-          //Check the snapshot chain hasn't changed while the checking the previous snapshot.
-          SnapshotInfo newPreviousSnapshotInfo = SnapshotUtils.getLatestSnapshotInfo(deletedDirInfo.getVolumeName(),
-              deletedDirInfo.getBucketName(), getOzoneManager(), metadataManager.getSnapshotChainManager());
-          return Objects.equals(Optional.ofNullable(newPreviousSnapshotInfo).map(SnapshotInfo::getSnapshotId),
-              Optional.ofNullable(previousSnapshotInfo).map(SnapshotInfo::getSnapshotId)) && prevDirInfo != null &&
-              prevDirInfo.getObjectID() == deletedDirInfo.getObjectID();
->>>>>>> b5f21a00
         }
       }
       // place holder by returning empty results of this call back.
