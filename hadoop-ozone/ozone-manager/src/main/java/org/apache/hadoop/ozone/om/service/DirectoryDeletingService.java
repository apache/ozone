--- conflicted
+++ resolved
@@ -211,35 +211,13 @@
 
     @Override
     public BackgroundTaskResult call() {
-<<<<<<< HEAD
-      if (shouldRun()) {
-        isRunningOnAOS.set(true);
-        final long run = getRunCount().incrementAndGet();
-        if (LOG.isDebugEnabled()) {
-          LOG.debug("Running DirectoryDeletingService {}", run);
-        }
-        long dirNum = 0L;
-        long subDirNum = 0L;
-        long subFileNum = 0L;
-        long remainNum = pathLimitPerTask;
-        int consumedSize = 0;
-        List<PurgePathRequest> purgePathRequestList = new ArrayList<>();
-        List<Pair<String, OmKeyInfo>> allSubDirList
-            = new ArrayList<>((int) remainNum);
-
-        Table.KeyValue<String, OmKeyInfo> pendingDeletedDirInfo;
-
-        try (TableIterator<String, ? extends KeyValue<String, OmKeyInfo>>
-                 deleteTableIterator = getOzoneManager().getMetadataManager().
-            getDeletedDirTable().iterator()) {
-=======
       try {
         if (shouldRun()) {
-          if (LOG.isDebugEnabled()) {
-            LOG.debug("Running DirectoryDeletingService");
-          }
           isRunningOnAOS.set(true);
           long rnCnt = getRunCount().incrementAndGet();
+          if (LOG.isDebugEnabled()) {
+            LOG.debug("Running DirectoryDeletingService. {}", rnCnt);
+          }
           long dirNum = 0L;
           long subDirNum = 0L;
           long subFileNum = 0L;
@@ -250,7 +228,6 @@
               new ArrayList<>((int) remainNum);
 
           Table.KeyValue<String, OmKeyInfo> pendingDeletedDirInfo;
->>>>>>> 54f02724
           // This is to avoid race condition b/w purge request and snapshot chain updation. For AOS taking the global
           // snapshotId since AOS could process multiple buckets in one iteration.
           try {
