--- conflicted
+++ resolved
@@ -35,15 +35,10 @@
 import org.apache.hadoop.ozone.om.SnapshotChainManager;
 import org.apache.hadoop.ozone.om.helpers.OmKeyInfo;
 import org.apache.hadoop.ozone.om.helpers.SnapshotInfo;
-<<<<<<< HEAD
 import org.apache.hadoop.ozone.om.lock.IOzoneManagerLock;
 import org.apache.hadoop.ozone.om.snapshot.ReferenceCounted;
 import org.apache.hadoop.ozone.om.snapshot.SnapshotUtils;
 import org.apache.hadoop.ozone.protocol.proto.OzoneManagerProtocolProtos;
-=======
-import org.apache.hadoop.ozone.om.snapshot.ReferenceCounted;
-import org.apache.hadoop.ozone.om.snapshot.SnapshotUtils;
->>>>>>> 3fb2cf00
 import org.apache.hadoop.ozone.protocol.proto.OzoneManagerProtocolProtos.PurgePathRequest;
 import org.apache.hadoop.util.Time;
 import org.slf4j.Logger;
@@ -54,11 +49,7 @@
 import java.util.Collection;
 import java.util.Iterator;
 import java.util.List;
-<<<<<<< HEAD
 import java.util.Map;
-=======
-import java.util.Objects;
->>>>>>> 3fb2cf00
 import java.util.Optional;
 import java.util.UUID;
 import java.util.concurrent.TimeUnit;
@@ -100,7 +91,6 @@
   private final long pathLimitPerTask;
   private final int ratisByteLimit;
   private final AtomicBoolean suspended;
-  private AtomicBoolean isRunningOnAOS;
 
   public DirectoryDeletingService(long interval, TimeUnit unit,
       long serviceTimeout, OzoneManager ozoneManager,
@@ -117,7 +107,6 @@
     // always go to 90% of max limit for request as other header will be added
     this.ratisByteLimit = (int) (limit * 0.9);
     this.suspended = new AtomicBoolean(false);
-    this.isRunningOnAOS = new AtomicBoolean(false);
   }
 
   private boolean shouldRun() {
@@ -126,10 +115,6 @@
       return true;
     }
     return getOzoneManager().isLeaderReady() && !suspended.get();
-  }
-
-  public boolean isRunningOnAOS() {
-    return isRunningOnAOS.get();
   }
 
   /**
@@ -152,23 +137,17 @@
   @Override
   public BackgroundTaskQueue getTasks() {
     BackgroundTaskQueue queue = new BackgroundTaskQueue();
-    queue.add(new DirectoryDeletingService.DirDeletingTask(this));
+    queue.add(new DirectoryDeletingService.DirDeletingTask());
     return queue;
   }
 
   private final class DirDeletingTask implements BackgroundTask {
-    private final DirectoryDeletingService directoryDeletingService;
-
-    private DirDeletingTask(DirectoryDeletingService service) {
-      this.directoryDeletingService = service;
-    }
 
     @Override
     public int getPriority() {
       return 0;
     }
 
-<<<<<<< HEAD
     private OzoneManagerProtocolProtos.SetSnapshotPropertyRequest getSetSnapshotRequestUpdatingExclusiveSize(
         Map<String, Long> exclusiveSizeMap, Map<String, Long> exclusiveReplicatedSizeMap, String prevSnapshotKeyTable) {
       OzoneManagerProtocolProtos.SnapshotSize snapshotSize = OzoneManagerProtocolProtos.SnapshotSize.newBuilder()
@@ -186,35 +165,6 @@
           .setSnapshotDirSize(snapshotSize)
           .build();
     }
-=======
-    @Override
-    public BackgroundTaskResult call() {
-      if (shouldRun()) {
-        if (LOG.isDebugEnabled()) {
-          LOG.debug("Running DirectoryDeletingService");
-        }
-        isRunningOnAOS.set(true);
-        getRunCount().incrementAndGet();
-        long dirNum = 0L;
-        long subDirNum = 0L;
-        long subFileNum = 0L;
-        long remainNum = pathLimitPerTask;
-        int consumedSize = 0;
-        List<PurgePathRequest> purgePathRequestList = new ArrayList<>();
-        List<Pair<String, OmKeyInfo>> allSubDirList
-            = new ArrayList<>((int) remainNum);
-
-        Table.KeyValue<String, OmKeyInfo> pendingDeletedDirInfo;
-
-        try (TableIterator<String, ? extends KeyValue<String, OmKeyInfo>>
-                 deleteTableIterator = getOzoneManager().getMetadataManager().
-            getDeletedDirTable().iterator()) {
-          // This is to avoid race condition b/w purge request and snapshot chain updation. For AOS taking the global
-          // snapshotId since AOS could process multiple buckets in one iteration.
-          UUID expectedPreviousSnapshotId =
-              ((OmMetadataManagerImpl)getOzoneManager().getMetadataManager()).getSnapshotChainManager()
-                  .getLatestGlobalSnapshotId();
->>>>>>> 3fb2cf00
 
     private OzoneManagerProtocolProtos.SetSnapshotPropertyRequest
         getSetSnapshotPropertyRequestupdatingDeepCleanSnapshotDir(String snapshotKeyTable) {
@@ -289,7 +239,6 @@
                   getOzoneManager().getKeyManager(), reclaimableDirFilter.apply(pendingDeletedDirInfo),
                   reclaimableSubFileFilter);
             }
-<<<<<<< HEAD
             if (!request.isPresent()) {
               continue;
             }
@@ -298,18 +247,11 @@
             purgePathRequestList.add(purgePathRequest);
             remainNum = remainNum - purgePathRequest.getDeletedSubFilesCount();
             remainNum = remainNum - purgePathRequest.getMarkDeletedSubDirsCount();
-=======
-            consumedSize += request.getSerializedSize();
-            purgePathRequestList.add(request);
-            // reduce remain count for self, sub-files, and sub-directories
-            remainNum = remainNum - 1;
-            remainNum = remainNum - request.getDeletedSubFilesCount();
-            remainNum = remainNum - request.getMarkDeletedSubDirsCount();
->>>>>>> 3fb2cf00
             // Count up the purgeDeletedDir, subDirs and subFiles
             if (purgePathRequest.getDeletedDir() != null
                 && !purgePathRequest.getDeletedDir().isEmpty()) {
               dirNum++;
+              remainNum--;
             }
             subDirNum += purgePathRequest.getMarkDeletedSubDirsCount();
             subFileNum += purgePathRequest.getDeletedSubFilesCount();
@@ -319,7 +261,6 @@
               remainNum, dirNum, subDirNum, subFileNum,
               allSubDirList, purgePathRequestList, snapshotTableKey, startTime,
               ratisByteLimit - consumedSize,
-<<<<<<< HEAD
               getOzoneManager().getKeyManager(), reclaimableDirFilter, reclaimableSubFileFilter,
               expectedPreviousSnapshotId);
           remainNum = retVal.getKey();
@@ -343,9 +284,6 @@
             submitSetSnapshotRequest(setSnapshotPropertyRequests);
           }
         }
-=======
-              getOzoneManager().getKeyManager(), expectedPreviousSnapshotId);
->>>>>>> 3fb2cf00
 
       } catch (IOException e) {
         throw e;
@@ -368,7 +306,6 @@
           LOG.error("Error while running delete directories and files " +
               "background task. Will retry at next run. on active object store", e);
         }
-<<<<<<< HEAD
 
         if (remainNum > 0) {
           SnapshotChainManager chainManager =
@@ -408,75 +345,11 @@
                   "background task for snapshot: {}. Will retry at next run. on active object store", snapshotId, e);
             }
           }
-=======
-        isRunningOnAOS.set(false);
-        synchronized (directoryDeletingService) {
-          this.directoryDeletingService.notify();
         }
       }
       // place holder by returning empty results of this call back.
       return BackgroundTaskResult.EmptyTaskResult.newResult();
     }
-
-    private boolean previousSnapshotHasDir(
-        KeyValue<String, OmKeyInfo> pendingDeletedDirInfo) throws IOException {
-      String key = pendingDeletedDirInfo.getKey();
-      OmKeyInfo deletedDirInfo = pendingDeletedDirInfo.getValue();
-      OmSnapshotManager omSnapshotManager =
-          getOzoneManager().getOmSnapshotManager();
-      OmMetadataManagerImpl metadataManager = (OmMetadataManagerImpl)
-          getOzoneManager().getMetadataManager();
-      SnapshotInfo previousSnapshotInfo = SnapshotUtils.getLatestSnapshotInfo(deletedDirInfo.getVolumeName(),
-          deletedDirInfo.getBucketName(), getOzoneManager(), metadataManager.getSnapshotChainManager());
-      if (previousSnapshotInfo == null) {
-        return false;
-      }
-      // previous snapshot is not active or it has not been flushed to disk then don't process the key in this
-      // iteration.
-      if (previousSnapshotInfo.getSnapshotStatus() != SnapshotInfo.SnapshotStatus.SNAPSHOT_ACTIVE ||
-              !OmSnapshotManager.areSnapshotChangesFlushedToDB(getOzoneManager().getMetadataManager(),
-                  previousSnapshotInfo)) {
-        return true;
-      }
-      try (ReferenceCounted<OmSnapshot> rcLatestSnapshot =
-          omSnapshotManager.getSnapshot(
-              deletedDirInfo.getVolumeName(),
-              deletedDirInfo.getBucketName(),
-              previousSnapshotInfo.getName())) {
-
-        if (rcLatestSnapshot != null) {
-          String dbRenameKey = metadataManager
-              .getRenameKey(deletedDirInfo.getVolumeName(),
-                  deletedDirInfo.getBucketName(), deletedDirInfo.getObjectID());
-          Table<String, OmDirectoryInfo> prevDirTable =
-              rcLatestSnapshot.get().getMetadataManager().getDirectoryTable();
-          Table<String, OmKeyInfo> prevDeletedDirTable =
-              rcLatestSnapshot.get().getMetadataManager().getDeletedDirTable();
-          OmKeyInfo prevDeletedDirInfo = prevDeletedDirTable.get(key);
-          if (prevDeletedDirInfo != null) {
-            return true;
-          }
-          String prevDirTableDBKey = metadataManager.getSnapshotRenamedTable()
-              .get(dbRenameKey);
-          // In OMKeyDeleteResponseWithFSO OzonePathKey is converted to
-          // OzoneDeletePathKey. Changing it back to check the previous DirTable
-          String prevDbKey = prevDirTableDBKey == null ?
-              metadataManager.getOzoneDeletePathDirKey(key) : prevDirTableDBKey;
-          OmDirectoryInfo prevDirInfo = prevDirTable.get(prevDbKey);
-          //Checking if the previous snapshot in the chain hasn't changed while checking if the deleted directory is
-          // present in the previous snapshot. If the chain has changed, the deleted directory could have been moved
-          // to the newly created snapshot.
-          SnapshotInfo newPreviousSnapshotInfo = SnapshotUtils.getLatestSnapshotInfo(deletedDirInfo.getVolumeName(),
-              deletedDirInfo.getBucketName(), getOzoneManager(), metadataManager.getSnapshotChainManager());
-          return (!Objects.equals(Optional.ofNullable(newPreviousSnapshotInfo).map(SnapshotInfo::getSnapshotId),
-              Optional.ofNullable(previousSnapshotInfo).map(SnapshotInfo::getSnapshotId))) || (prevDirInfo != null &&
-              prevDirInfo.getObjectID() == deletedDirInfo.getObjectID());
->>>>>>> 3fb2cf00
-        }
-      }
-      // place holder by returning empty results of this call back.
-      return BackgroundTaskResult.EmptyTaskResult.newResult();
-    }
   }
 
 }