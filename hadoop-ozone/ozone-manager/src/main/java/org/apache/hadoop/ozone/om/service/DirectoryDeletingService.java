--- conflicted
+++ resolved
@@ -110,13 +110,10 @@
     this.ratisByteLimit = (int) (limit * 0.9);
     this.suspended = new AtomicBoolean(false);
     this.isRunningOnAOS = new AtomicBoolean(false);
-<<<<<<< HEAD
-    this.metrics = ozoneManager.getDeletionMetrics();
-=======
     this.dirDeletingCorePoolSize = dirDeletingServiceCorePoolSize;
     deletedDirSupplier = new DeletedDirSupplier();
     taskCount.set(0);
->>>>>>> ec348a7e
+    this.metrics = ozoneManager.getDeletionMetrics();
   }
 
   private boolean shouldRun() {
