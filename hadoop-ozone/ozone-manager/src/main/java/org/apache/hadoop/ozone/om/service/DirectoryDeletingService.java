--- conflicted
+++ resolved
@@ -554,13 +554,8 @@
             } catch (Throwable e) {
               return false;
             }
-<<<<<<< HEAD
-          }, deletionThreadPool);
+          }, isThreadPoolActive(deletionThreadPool) ? deletionThreadPool : ForkJoinPool.commonPool());
           processedAllDeletedDirs = processedAllDeletedDirs.thenCombine(future, (a, b) -> a && b);
-=======
-          }, isThreadPoolActive(deletionThreadPool) ? deletionThreadPool : ForkJoinPool.commonPool());
-          processedAllDeletedDirs = future.thenCombine(future, (a, b) -> a && b);
->>>>>>> 3970c0e0
         }
         // If AOS or all directories have been processed for snapshot, update snapshot size delta and deep clean flag
         // if it is a snapshot.
