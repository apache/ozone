--- conflicted
+++ resolved
@@ -124,38 +124,27 @@
     deletingServiceMetrics.incrNumKeysPurged(numKeysDeleted);
     deletingServiceMetrics.incrNumRenameEntriesPurged(renamedKeysToBePurged.size());
 
-<<<<<<< HEAD
-    if (keysToBePurgedList.isEmpty() && renamedKeysToBePurged.isEmpty() && keysToUpdateList.isEmpty()) {
-      return new OMKeyPurgeResponse(createErrorOMResponse(omResponse,
-          new OMException("Invalid request since there are no keys to be purged or modified.",
-              OMException.ResultCodes.KEY_DELETION_ERROR)));
-=======
     if (keysToBePurgedList.isEmpty() && renamedKeysToBePurged.isEmpty()) {
-      OMException oe = new OMException("None of the keys can be purged be purged since a new snapshot was created " +
-          "for all the buckets, making this request invalid", OMException.ResultCodes.KEY_DELETION_ERROR);
+      OMException oe = new OMException("Invalid request since there are no keys to be purged or modified.",
+          OMException.ResultCodes.KEY_DELETION_ERROR);
       AUDIT.logWriteFailure(ozoneManager.buildAuditMessageForFailure(OMSystemAction.KEY_DELETION, null, oe));
       return new OMKeyPurgeResponse(createErrorOMResponse(omResponse, oe));
->>>>>>> f0b285d0
     }
+
     // Setting transaction info for snapshot, this is to prevent duplicate purge requests to OM from background
     // services.
     try {
-<<<<<<< HEAD
+      Map<String, String> auditParams = new LinkedHashMap<>();
       TransactionInfo transactionInfo = TransactionInfo.valueOf(context.getTermIndex());
-=======
-      Map<String, String> auditParams = new LinkedHashMap<>();
->>>>>>> f0b285d0
       if (fromSnapshotInfo != null) {
         fromSnapshotInfo.setLastTransactionInfo(transactionInfo.toByteString());
         omMetadataManager.getSnapshotInfoTable().addCacheEntry(new CacheKey<>(fromSnapshotInfo.getTableKey()),
             CacheValue.get(context.getIndex(), fromSnapshotInfo));
-<<<<<<< HEAD
+        auditParams.put(AUDIT_PARAM_SNAPSHOT_ID, fromSnapshotInfo.getSnapshotId().toString());
       } else {
         // Update the deletingServiceMetrics with the transaction index to indicate the
         // last purge transaction when running for AOS
         deletingServiceMetrics.setLastAOSTransactionId(transactionInfo);
-=======
-        auditParams.put(AUDIT_PARAM_SNAPSHOT_ID, fromSnapshotInfo.getSnapshotId().toString());
       }
       auditParams.put(AUDIT_PARAM_KEYS_DELETED, String.valueOf(numKeysDeleted));
       auditParams.put(AUDIT_PARAM_RENAMED_KEYS_PURGED, String.valueOf(renamedKeysToBePurged.size()));
@@ -164,7 +153,6 @@
       }
       if (!renamedKeysToBePurged.isEmpty()) {
         auditParams.put(AUDIT_PARAMS_RENAMED_KEYS_LIST, String.join(",", renamedKeysToBePurged));
->>>>>>> f0b285d0
       }
       AUDIT.logWriteSuccess(ozoneManager.buildAuditMessageForSuccess(OMSystemAction.KEY_DELETION, auditParams));
     } catch (IOException e) {
