/*
 * Licensed to the Apache Software Foundation (ASF) under one
 * or more contributor license agreements.  See the NOTICE file
 * distributed with this work for additional information
 * regarding copyright ownership.  The ASF licenses this file
 * to you under the Apache License, Version 2.0 (the
 * "License"); you may not use this file except in compliance
 * with the License.  You may obtain a copy of the License at
 * <p>
 * http://www.apache.org/licenses/LICENSE-2.0
 * <p>
 * Unless required by applicable law or agreed to in writing, software
 * distributed under the License is distributed on an "AS IS" BASIS,
 * WITHOUT WARRANTIES OR CONDITIONS OF ANY KIND, either express or implied.
 * See the License for the specific language governing permissions and
 * limitations under the License.
 */

package org.apache.hadoop.ozone.om.request.key;

import java.io.IOException;
import java.util.ArrayList;

import com.google.common.collect.Maps;
import org.apache.commons.lang3.tuple.Pair;
import org.apache.hadoop.hdds.utils.db.cache.CacheKey;
import org.apache.hadoop.hdds.utils.db.cache.CacheValue;
import org.apache.hadoop.ozone.om.OmMetadataManagerImpl;
import org.apache.hadoop.ozone.om.exceptions.OMException;
import org.apache.hadoop.hdds.utils.TransactionInfo;
import org.apache.hadoop.hdds.utils.db.cache.CacheKey;
import org.apache.hadoop.hdds.utils.db.cache.CacheValue;
import org.apache.hadoop.ozone.om.OmMetadataManagerImpl;
import org.apache.hadoop.ozone.om.exceptions.OMException;
import org.apache.hadoop.ozone.om.snapshot.SnapshotUtils;
import org.apache.ratis.server.protocol.TermIndex;
import org.apache.hadoop.ozone.om.OzoneManager;
import org.apache.hadoop.ozone.om.helpers.SnapshotInfo;
import org.apache.hadoop.ozone.om.request.util.OmResponseUtil;
import org.apache.hadoop.ozone.om.response.OMClientResponse;
import org.apache.hadoop.ozone.om.response.key.OMKeyPurgeResponse;
import org.apache.hadoop.ozone.protocol.proto.OzoneManagerProtocolProtos.DeletedKeys;
import org.apache.hadoop.ozone.protocol.proto.OzoneManagerProtocolProtos.OMRequest;
import org.apache.hadoop.ozone.protocol.proto.OzoneManagerProtocolProtos.OMResponse;
import org.apache.hadoop.ozone.protocol.proto.OzoneManagerProtocolProtos.PurgeKeysRequest;
import org.apache.hadoop.ozone.protocol.proto.OzoneManagerProtocolProtos.SnapshotMoveKeyInfos;

import org.slf4j.Logger;
import org.slf4j.LoggerFactory;

import java.util.List;
<<<<<<< HEAD
import java.util.Map;
=======
>>>>>>> b5f21a00
import java.util.UUID;

import static org.apache.hadoop.hdds.HddsUtils.fromProtobuf;
import static org.apache.hadoop.ozone.om.snapshot.SnapshotUtils.validatePreviousSnapshotId;

/**
 * Handles purging of keys from OM DB.
 */
public class OMKeyPurgeRequest extends OMKeyRequest {

  private static final Logger LOG =
      LoggerFactory.getLogger(OMKeyPurgeRequest.class);

  public OMKeyPurgeRequest(OMRequest omRequest) {
    super(omRequest);
  }

  @Override
  public OMClientResponse validateAndUpdateCache(OzoneManager ozoneManager, TermIndex termIndex) {
    PurgeKeysRequest purgeKeysRequest = getOmRequest().getPurgeKeysRequest();
    List<DeletedKeys> bucketDeletedKeysList = purgeKeysRequest.getDeletedKeysList();
    List<SnapshotMoveKeyInfos> keysToUpdateList = purgeKeysRequest.getKeysToUpdateList();
    String fromSnapshot = purgeKeysRequest.hasSnapshotTableKey() ? purgeKeysRequest.getSnapshotTableKey() : null;
    OmMetadataManagerImpl omMetadataManager = (OmMetadataManagerImpl) ozoneManager.getMetadataManager();

    OMResponse.Builder omResponse = OmResponseUtil.getOMResponseBuilder(
        getOmRequest());
<<<<<<< HEAD
    final SnapshotInfo fromSnapshotInfo;
=======


    final SnapshotInfo fromSnapshotInfo;
    try {
      fromSnapshotInfo = fromSnapshot != null ? SnapshotUtils.getSnapshotInfo(ozoneManager,
          fromSnapshot) : null;
      // Checking if this request is an old request or new one.
      if (purgeKeysRequest.hasExpectedPreviousSnapshotID()) {
        // Validating previous snapshot since while purging deletes, a snapshot create request could make this purge
        // directory request invalid on AOS since the deletedDirectory would be in the newly created snapshot. Adding
        // subdirectories could lead to not being able to reclaim sub-files and subdirectories since the
        // file/directory would be present in the newly created snapshot.
        // Validating previous snapshot can ensure the chain hasn't changed.
        UUID expectedPreviousSnapshotId = purgeKeysRequest.getExpectedPreviousSnapshotID().hasUuid()
            ? fromProtobuf(purgeKeysRequest.getExpectedPreviousSnapshotID().getUuid()) : null;
        validatePreviousSnapshotId(fromSnapshotInfo, omMetadataManager.getSnapshotChainManager(),
            expectedPreviousSnapshotId);
      }
    } catch (IOException e) {
      LOG.error("Error occured while performing OMDirectoriesPurge. ", e);
      return new OMKeyPurgeResponse(createErrorOMResponse(omResponse, e));
    }
>>>>>>> b5f21a00

    List<String> keysToBePurgedList = new ArrayList<>();

    for (DeletedKeys bucketWithDeleteKeys : bucketDeletedKeysList) {
        keysToBePurgedList.addAll(bucketWithDeleteKeys.getKeysList());
    }

    if (keysToBePurgedList.isEmpty()) {
      return new OMKeyPurgeResponse(createErrorOMResponse(omResponse,
          new OMException("None of the keys can be purged be purged since a new snapshot was created for all the " +
              "buckets, making this request invalid", OMException.ResultCodes.KEY_DELETION_ERROR)));
    }

    List<String> keysToBePurgedList = new ArrayList<>();

    // Validating previous snapshot since while purging rename keys, a snapshot create request could make this purge
    // rename entry invalid on AOS since the key could be now present on the newly created snapshot since a rename
    // request could have come through after creation of a snapshot. The purged deletedKey would not be even
    // present.
    UUID expectedPreviousSnapshotId = purgeKeysRequest.hasExpectedPreviousSnapshotID()
        ? fromProtobuf(purgeKeysRequest.getExpectedPreviousSnapshotID()) : null;
    try {
      validatePreviousSnapshotId(fromSnapshotInfo, omMetadataManager.getSnapshotChainManager(),
          expectedPreviousSnapshotId);
    } catch (IOException e) {
      LOG.error("Previous snapshot validation failed.", e);
      return new OMKeyPurgeResponse(createErrorOMResponse(omResponse, e));
    }


    List<String> renamedKeysToBePurged = new ArrayList<>(purgeKeysRequest.getRenamedKeysList());
    for (DeletedKeys bucketWithDeleteKeys : bucketDeletedKeysList) {
        keysToBePurgedList.addAll(bucketWithDeleteKeys.getKeysList());
    }

    if (keysToBePurgedList.isEmpty() && renamedKeysToBePurged.isEmpty()) {
      return new OMKeyPurgeResponse(createErrorOMResponse(omResponse,
          new OMException("None of the keys can be purged be purged since a new snapshot was created for all the " +
              "buckets, making this request invalid", OMException.ResultCodes.KEY_DELETION_ERROR)));
    }

    // Setting transaction info for snapshot, this is to prevent duplicate purge requests to OM from background
    // services.
    try {
      if (fromSnapshotInfo != null) {
        fromSnapshotInfo.setLastTransactionInfo(TransactionInfo.valueOf(termIndex).toByteString());
        omMetadataManager.getSnapshotInfoTable().addCacheEntry(new CacheKey<>(fromSnapshotInfo.getTableKey()),
            CacheValue.get(termIndex.getIndex(), fromSnapshotInfo));
      }
    } catch (IOException e) {
      return new OMKeyPurgeResponse(createErrorOMResponse(omResponse, e));
    }

    return new OMKeyPurgeResponse(omResponse.build(),
<<<<<<< HEAD
        keysToBePurgedList, renamedKeysToBePurged, fromSnapshotInfo, keysToUpdateList);
=======
        keysToBePurgedList, fromSnapshotInfo, keysToUpdateList);
>>>>>>> b5f21a00
  }

}<|MERGE_RESOLUTION|>--- conflicted
+++ resolved
@@ -49,10 +49,11 @@
 import org.slf4j.LoggerFactory;
 
 import java.util.List;
-<<<<<<< HEAD
+import java.util.UUID;
+
+import static org.apache.hadoop.hdds.HddsUtils.fromProtobuf;
+import static org.apache.hadoop.ozone.om.snapshot.SnapshotUtils.validatePreviousSnapshotId;
 import java.util.Map;
-=======
->>>>>>> b5f21a00
 import java.util.UUID;
 
 import static org.apache.hadoop.hdds.HddsUtils.fromProtobuf;
@@ -80,11 +81,6 @@
 
     OMResponse.Builder omResponse = OmResponseUtil.getOMResponseBuilder(
         getOmRequest());
-<<<<<<< HEAD
-    final SnapshotInfo fromSnapshotInfo;
-=======
-
-
     final SnapshotInfo fromSnapshotInfo;
     try {
       fromSnapshotInfo = fromSnapshot != null ? SnapshotUtils.getSnapshotInfo(ozoneManager,
@@ -104,19 +100,6 @@
     } catch (IOException e) {
       LOG.error("Error occured while performing OMDirectoriesPurge. ", e);
       return new OMKeyPurgeResponse(createErrorOMResponse(omResponse, e));
-    }
->>>>>>> b5f21a00
-
-    List<String> keysToBePurgedList = new ArrayList<>();
-
-    for (DeletedKeys bucketWithDeleteKeys : bucketDeletedKeysList) {
-        keysToBePurgedList.addAll(bucketWithDeleteKeys.getKeysList());
-    }
-
-    if (keysToBePurgedList.isEmpty()) {
-      return new OMKeyPurgeResponse(createErrorOMResponse(omResponse,
-          new OMException("None of the keys can be purged be purged since a new snapshot was created for all the " +
-              "buckets, making this request invalid", OMException.ResultCodes.KEY_DELETION_ERROR)));
     }
 
     List<String> keysToBePurgedList = new ArrayList<>();
@@ -160,11 +143,7 @@
     }
 
     return new OMKeyPurgeResponse(omResponse.build(),
-<<<<<<< HEAD
         keysToBePurgedList, renamedKeysToBePurged, fromSnapshotInfo, keysToUpdateList);
-=======
-        keysToBePurgedList, fromSnapshotInfo, keysToUpdateList);
->>>>>>> b5f21a00
   }
 
 }