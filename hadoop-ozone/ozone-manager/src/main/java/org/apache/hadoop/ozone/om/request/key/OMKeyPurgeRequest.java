/*
 * Licensed to the Apache Software Foundation (ASF) under one or more
 * contributor license agreements. See the NOTICE file distributed with
 * this work for additional information regarding copyright ownership.
 * The ASF licenses this file to You under the Apache License, Version 2.0
 * (the "License"); you may not use this file except in compliance with
 * the License. You may obtain a copy of the License at
 *
 *      http://www.apache.org/licenses/LICENSE-2.0
 *
 * Unless required by applicable law or agreed to in writing, software
 * distributed under the License is distributed on an "AS IS" BASIS,
 * WITHOUT WARRANTIES OR CONDITIONS OF ANY KIND, either express or implied.
 * See the License for the specific language governing permissions and
 * limitations under the License.
 */

package org.apache.hadoop.ozone.om.request.key;

import static org.apache.hadoop.hdds.HddsUtils.fromProtobuf;
import static org.apache.hadoop.ozone.om.snapshot.SnapshotUtils.validatePreviousSnapshotId;

import java.io.IOException;
import java.util.ArrayList;
import java.util.LinkedHashMap;
import java.util.List;
import java.util.Map;
import java.util.UUID;
import org.apache.hadoop.hdds.utils.TransactionInfo;
import org.apache.hadoop.hdds.utils.db.cache.CacheKey;
import org.apache.hadoop.hdds.utils.db.cache.CacheValue;
import org.apache.hadoop.ozone.audit.AuditLogger;
import org.apache.hadoop.ozone.audit.AuditLoggerType;
import org.apache.hadoop.ozone.audit.OMSystemAction;
import org.apache.hadoop.ozone.om.DeletingServiceMetrics;
import org.apache.hadoop.ozone.om.OmMetadataManagerImpl;
import org.apache.hadoop.ozone.om.OzoneManager;
import org.apache.hadoop.ozone.om.exceptions.OMException;
import org.apache.hadoop.ozone.om.execution.flowcontrol.ExecutionContext;
import org.apache.hadoop.ozone.om.helpers.SnapshotInfo;
import org.apache.hadoop.ozone.om.request.util.OmResponseUtil;
import org.apache.hadoop.ozone.om.response.OMClientResponse;
import org.apache.hadoop.ozone.om.response.key.OMKeyPurgeResponse;
import org.apache.hadoop.ozone.om.snapshot.SnapshotUtils;
import org.apache.hadoop.ozone.protocol.proto.OzoneManagerProtocolProtos.DeletedKeys;
import org.apache.hadoop.ozone.protocol.proto.OzoneManagerProtocolProtos.OMRequest;
import org.apache.hadoop.ozone.protocol.proto.OzoneManagerProtocolProtos.OMResponse;
import org.apache.hadoop.ozone.protocol.proto.OzoneManagerProtocolProtos.PurgeKeysRequest;
import org.apache.hadoop.ozone.protocol.proto.OzoneManagerProtocolProtos.SnapshotMoveKeyInfos;
import org.slf4j.Logger;
import org.slf4j.LoggerFactory;

/**
 * Handles purging of keys from OM DB.
 */
public class OMKeyPurgeRequest extends OMKeyRequest {

  private static final Logger LOG =
      LoggerFactory.getLogger(OMKeyPurgeRequest.class);

  private static final AuditLogger AUDIT = new AuditLogger(AuditLoggerType.OMSYSTEMLOGGER);
  private static final String AUDIT_PARAM_KEYS_DELETED = "keysDeleted";
  private static final String AUDIT_PARAM_RENAMED_KEYS_PURGED = "renamedKeysPurged";
  private static final String AUDIT_PARAMS_DELETED_KEYS_LIST = "deletedKeysList";
  private static final String AUDIT_PARAMS_RENAMED_KEYS_LIST = "renamedKeysList";
  private static final String AUDIT_PARAM_SNAPSHOT_ID = "snapshotId";

  public OMKeyPurgeRequest(OMRequest omRequest) {
    super(omRequest);
  }

  @Override
  public OMClientResponse validateAndUpdateCache(OzoneManager ozoneManager, ExecutionContext context) {
    PurgeKeysRequest purgeKeysRequest = getOmRequest().getPurgeKeysRequest();
    List<DeletedKeys> bucketDeletedKeysList = purgeKeysRequest.getDeletedKeysList();
    List<SnapshotMoveKeyInfos> keysToUpdateList = purgeKeysRequest.getKeysToUpdateList();
    String fromSnapshot = purgeKeysRequest.hasSnapshotTableKey() ? purgeKeysRequest.getSnapshotTableKey() : null;
    OmMetadataManagerImpl omMetadataManager = (OmMetadataManagerImpl) ozoneManager.getMetadataManager();

    OMResponse.Builder omResponse = OmResponseUtil.getOMResponseBuilder(
        getOmRequest());

    final SnapshotInfo fromSnapshotInfo;
    try {
      fromSnapshotInfo = fromSnapshot != null ? SnapshotUtils.getSnapshotInfo(ozoneManager,
          fromSnapshot) : null;
      // Checking if this request is an old request or new one.
      if (purgeKeysRequest.hasExpectedPreviousSnapshotID()) {
        // Validating previous snapshot since while purging deletes, a snapshot create request could make this purge
        // key request invalid on AOS since the deletedKey would be in the newly created snapshot. This would add an
        // redundant tombstone entry in the deletedTable. It is better to skip the transaction.
        UUID expectedPreviousSnapshotId = purgeKeysRequest.getExpectedPreviousSnapshotID().hasUuid()
            ? fromProtobuf(purgeKeysRequest.getExpectedPreviousSnapshotID().getUuid()) : null;
        if (!validatePreviousSnapshotId(fromSnapshotInfo, omMetadataManager.getSnapshotChainManager(),
            expectedPreviousSnapshotId)) {
          return new OMKeyPurgeResponse(createErrorOMResponse(omResponse,
              new OMException("Snapshot validation failed", OMException.ResultCodes.INVALID_REQUEST)));
        }
      }
    } catch (IOException e) {
      LOG.error("Error occurred while performing OmKeyPurge. ", e);
      if (LOG.isDebugEnabled()) {
        AUDIT.logWriteFailure(ozoneManager.buildAuditMessageForFailure(OMSystemAction.KEY_DELETION, null, e));
      }
      return new OMKeyPurgeResponse(createErrorOMResponse(omResponse, e));
    }

    List<String> keysToBePurgedList = new ArrayList<>();

    int numKeysDeleted = 0;
    List<String> renamedKeysToBePurged = new ArrayList<>(purgeKeysRequest.getRenamedKeysList());
    for (DeletedKeys bucketWithDeleteKeys : bucketDeletedKeysList) {
      List<String> keysList = bucketWithDeleteKeys.getKeysList();
      keysToBePurgedList.addAll(keysList);
      numKeysDeleted = numKeysDeleted + keysList.size();
    }
    DeletingServiceMetrics deletingServiceMetrics = ozoneManager.getDeletionMetrics();
    deletingServiceMetrics.incrNumKeysPurged(numKeysDeleted);
    deletingServiceMetrics.incrNumRenameEntriesPurged(renamedKeysToBePurged.size());

    if (keysToBePurgedList.isEmpty() && renamedKeysToBePurged.isEmpty()) {
      OMException oe = new OMException("No keys found to be purged or renamed in the request.",
          OMException.ResultCodes.KEY_DELETION_ERROR);
      if (LOG.isDebugEnabled()) {
        AUDIT.logWriteFailure(ozoneManager.buildAuditMessageForFailure(OMSystemAction.KEY_DELETION, null, oe));
      }
      return new OMKeyPurgeResponse(createErrorOMResponse(omResponse, oe));
    }

    // Setting transaction info for snapshot, this is to prevent duplicate purge requests to OM from background
    // services.
    try {
<<<<<<< HEAD
=======
      Map<String, String> auditParams = new LinkedHashMap<>();
      TransactionInfo transactionInfo = TransactionInfo.valueOf(context.getTermIndex());
>>>>>>> ee9cf313
      if (fromSnapshotInfo != null) {
        fromSnapshotInfo.setLastTransactionInfo(transactionInfo.toByteString());
        omMetadataManager.getSnapshotInfoTable().addCacheEntry(new CacheKey<>(fromSnapshotInfo.getTableKey()),
            CacheValue.get(context.getIndex(), fromSnapshotInfo));
<<<<<<< HEAD
=======
        auditParams.put(AUDIT_PARAM_SNAPSHOT_ID, fromSnapshotInfo.getSnapshotId().toString());
      } else {
        // Update the deletingServiceMetrics with the transaction index to indicate the
        // last purge transaction when running for AOS
        deletingServiceMetrics.setLastAOSTransactionInfo(transactionInfo);
>>>>>>> ee9cf313
      }
      if (LOG.isDebugEnabled()) {
        Map<String, String> auditParams = new LinkedHashMap<>();
        if (fromSnapshotInfo != null) {
          auditParams.put(AUDIT_PARAM_SNAPSHOT_ID, fromSnapshotInfo.getSnapshotId().toString());
        }
        auditParams.put(AUDIT_PARAM_KEYS_DELETED, String.valueOf(numKeysDeleted));
        auditParams.put(AUDIT_PARAM_RENAMED_KEYS_PURGED, String.valueOf(renamedKeysToBePurged.size()));
        if (!keysToBePurgedList.isEmpty()) {
          auditParams.put(AUDIT_PARAMS_DELETED_KEYS_LIST, String.join(",", keysToBePurgedList));
        }
        if (!renamedKeysToBePurged.isEmpty()) {
          auditParams.put(AUDIT_PARAMS_RENAMED_KEYS_LIST, String.join(",", renamedKeysToBePurged));
        }
        AUDIT.logWriteSuccess(ozoneManager.buildAuditMessageForSuccess(OMSystemAction.KEY_DELETION, auditParams));
      }
    } catch (IOException e) {
      if (LOG.isDebugEnabled()) {
        AUDIT.logWriteFailure(ozoneManager.buildAuditMessageForFailure(OMSystemAction.KEY_DELETION, null, e));
      }
      return new OMKeyPurgeResponse(createErrorOMResponse(omResponse, e));
    }

    return new OMKeyPurgeResponse(omResponse.build(),
        keysToBePurgedList, renamedKeysToBePurged, fromSnapshotInfo, keysToUpdateList);
  }

}<|MERGE_RESOLUTION|>--- conflicted
+++ resolved
@@ -130,23 +130,16 @@
     // Setting transaction info for snapshot, this is to prevent duplicate purge requests to OM from background
     // services.
     try {
-<<<<<<< HEAD
-=======
       Map<String, String> auditParams = new LinkedHashMap<>();
       TransactionInfo transactionInfo = TransactionInfo.valueOf(context.getTermIndex());
->>>>>>> ee9cf313
       if (fromSnapshotInfo != null) {
         fromSnapshotInfo.setLastTransactionInfo(transactionInfo.toByteString());
         omMetadataManager.getSnapshotInfoTable().addCacheEntry(new CacheKey<>(fromSnapshotInfo.getTableKey()),
             CacheValue.get(context.getIndex(), fromSnapshotInfo));
-<<<<<<< HEAD
-=======
-        auditParams.put(AUDIT_PARAM_SNAPSHOT_ID, fromSnapshotInfo.getSnapshotId().toString());
       } else {
         // Update the deletingServiceMetrics with the transaction index to indicate the
         // last purge transaction when running for AOS
         deletingServiceMetrics.setLastAOSTransactionInfo(transactionInfo);
->>>>>>> ee9cf313
       }
       if (LOG.isDebugEnabled()) {
         Map<String, String> auditParams = new LinkedHashMap<>();
