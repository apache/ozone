--- conflicted
+++ resolved
@@ -119,17 +119,11 @@
     deletingServiceMetrics.incrNumRenameEntriesPurged(renamedKeysToBePurged.size());
 
     if (keysToBePurgedList.isEmpty() && renamedKeysToBePurged.isEmpty()) {
-<<<<<<< HEAD
-      OMException oe = new OMException("None of the keys can be purged be purged since a new snapshot was created " +
-          "for all the buckets, making this request invalid", OMException.ResultCodes.KEY_DELETION_ERROR);
+      OMException oe = new OMException("No keys found to be purged or renamed in the request.",
+          OMException.ResultCodes.KEY_DELETION_ERROR);
       if (LOG.isDebugEnabled()) {
         AUDIT.logWriteFailure(ozoneManager.buildAuditMessageForFailure(OMSystemAction.KEY_DELETION, null, oe));
       }
-=======
-      OMException oe = new OMException("No keys found to be purged or renamed in the request.",
-          OMException.ResultCodes.KEY_DELETION_ERROR);
-      AUDIT.logWriteFailure(ozoneManager.buildAuditMessageForFailure(OMSystemAction.KEY_DELETION, null, oe));
->>>>>>> c351de99
       return new OMKeyPurgeResponse(createErrorOMResponse(omResponse, oe));
     }
 
