/*
 * Licensed to the Apache Software Foundation (ASF) under one
 * or more contributor license agreements.  See the NOTICE file
 * distributed with this work for additional information
 * regarding copyright ownership.  The ASF licenses this file
 * to you under the Apache License, Version 2.0 (the
 * "License"); you may not use this file except in compliance
 * with the License.  You may obtain a copy of the License at
 * <p>
 * http://www.apache.org/licenses/LICENSE-2.0
 * <p>
 * Unless required by applicable law or agreed to in writing, software
 * distributed under the License is distributed on an "AS IS" BASIS,
 * WITHOUT WARRANTIES OR CONDITIONS OF ANY KIND, either express or implied.
 * See the License for the specific language governing permissions and
 * limitations under the License.
 */

package org.apache.hadoop.ozone.om.snapshot;

import java.io.BufferedWriter;
import java.io.File;
import java.io.IOException;
import java.nio.file.Files;
import java.nio.file.Path;
import java.nio.file.Paths;
import java.nio.file.StandardOpenOption;
import java.util.ArrayList;
import java.util.Arrays;
import java.util.Collections;
import java.util.HashMap;
import java.util.HashSet;
import java.util.List;
import java.util.Map;
import java.util.Objects;
import java.util.Optional;
import java.util.Set;
import java.util.UUID;

import com.google.common.util.concurrent.ThreadFactoryBuilder;
import org.apache.hadoop.hdds.conf.OzoneConfiguration;
import org.apache.hadoop.hdds.conf.StorageUnit;
import org.apache.hadoop.hdds.utils.NativeConstants;
import org.apache.hadoop.hdds.utils.NativeLibraryLoader;
import org.apache.hadoop.hdds.utils.NativeLibraryNotLoadedException;
import java.util.concurrent.ArrayBlockingQueue;
import java.util.concurrent.ExecutorService;
import java.util.concurrent.RejectedExecutionException;
import java.util.concurrent.ThreadPoolExecutor;
import java.util.concurrent.TimeUnit;
import java.util.stream.Stream;

import org.apache.commons.io.file.PathUtils;
import org.apache.hadoop.hdds.StringUtils;
import org.apache.hadoop.hdds.utils.db.CodecRegistry;
import org.apache.hadoop.hdds.utils.db.RDBStore;
import org.apache.hadoop.hdds.utils.db.Table;
import org.apache.hadoop.ozone.OFSPath;
import org.apache.hadoop.hdds.utils.db.managed.ManagedSSTDumpTool;
import org.apache.hadoop.hdds.utils.db.managed.ManagedColumnFamilyOptions;
import org.apache.hadoop.hdds.utils.db.managed.ManagedRocksDB;
import org.apache.hadoop.ozone.om.IOmMetadataReader;
import org.apache.hadoop.ozone.om.OMConfigKeys;
import org.apache.hadoop.ozone.om.OMMetadataManager;
import org.apache.hadoop.ozone.om.OmMetadataManagerImpl;
import org.apache.hadoop.ozone.om.OmSnapshot;
import org.apache.hadoop.ozone.om.OzoneManager;
import org.apache.hadoop.ozone.om.helpers.BucketLayout;
import org.apache.hadoop.ozone.om.helpers.OmDirectoryInfo;
import org.apache.hadoop.ozone.om.helpers.OmKeyInfo;
import org.apache.hadoop.ozone.om.helpers.SnapshotInfo;
import org.apache.hadoop.ozone.om.helpers.WithObjectID;
import org.apache.hadoop.ozone.snapshot.SnapshotDiffReportOzone;
import org.apache.hadoop.util.ClosableIterator;
import org.apache.hadoop.ozone.snapshot.SnapshotDiffResponse;
import org.apache.hadoop.ozone.snapshot.SnapshotDiffResponse.JobStatus;
import org.apache.ozone.rocksdb.util.ManagedSstFileReader;
import org.apache.ozone.rocksdb.util.RdbUtil;
import org.apache.ozone.rocksdiff.DifferSnapshotInfo;
import org.apache.ozone.rocksdiff.RocksDBCheckpointDiffer;
import org.apache.ozone.rocksdiff.RocksDiffUtils;
import org.jetbrains.annotations.NotNull;
import org.rocksdb.ColumnFamilyDescriptor;
import org.rocksdb.ColumnFamilyHandle;
import org.rocksdb.RocksDBException;
import org.slf4j.Logger;
import org.slf4j.LoggerFactory;

import java.util.concurrent.SynchronousQueue;

import static org.apache.hadoop.ozone.OzoneConsts.OM_KEY_PREFIX;
import static org.apache.hadoop.ozone.om.OMConfigKeys.OZONE_OM_SNAPSHOT_DIFF_JOB_DEFAULT_WAIT_TIME;
import static org.apache.hadoop.ozone.om.OMConfigKeys.OZONE_OM_SNAPSHOT_DIFF_JOB_DEFAULT_WAIT_TIME_DEFAULT;
import static org.apache.hadoop.ozone.om.OMConfigKeys.OZONE_OM_SNAPSHOT_DIFF_MAX_ALLOWED_KEYS_CHANGED_PER_DIFF_JOB;
import static org.apache.hadoop.ozone.om.OMConfigKeys.OZONE_OM_SNAPSHOT_DIFF_MAX_ALLOWED_KEYS_CHANGED_PER_DIFF_JOB_DEFAULT;
import static org.apache.hadoop.ozone.om.OMConfigKeys.OZONE_OM_SNAPSHOT_DIFF_THREAD_POOL_SIZE;
import static org.apache.hadoop.ozone.om.OMConfigKeys.OZONE_OM_SNAPSHOT_DIFF_THREAD_POOL_SIZE_DEFAULT;
import static org.apache.hadoop.ozone.om.OMConfigKeys.OZONE_OM_SNAPSHOT_FORCE_FULL_DIFF;
import static org.apache.hadoop.ozone.om.OMConfigKeys.OZONE_OM_SNAPSHOT_FORCE_FULL_DIFF_DEFAULT;
import static org.apache.hadoop.ozone.om.OmSnapshotManager.DELIMITER;
import static org.apache.hadoop.ozone.om.helpers.SnapshotInfo.getTableKey;
import static org.apache.hadoop.ozone.om.snapshot.SnapshotUtils.checkSnapshotActive;
import static org.apache.hadoop.ozone.om.snapshot.SnapshotUtils.dropColumnFamilyHandle;
import static org.apache.hadoop.ozone.OzoneConsts.OZONE_URI_DELIMITER;
import static org.apache.hadoop.ozone.om.snapshot.SnapshotUtils.getSnapshotInfo;
import static org.apache.hadoop.ozone.snapshot.SnapshotDiffResponse.JobStatus.DONE;
import static org.apache.hadoop.ozone.snapshot.SnapshotDiffResponse.JobStatus.FAILED;
import static org.apache.hadoop.ozone.snapshot.SnapshotDiffResponse.JobStatus.IN_PROGRESS;
import static org.apache.hadoop.ozone.snapshot.SnapshotDiffResponse.JobStatus.QUEUED;
import static org.apache.hadoop.ozone.snapshot.SnapshotDiffResponse.JobStatus.REJECTED;

import org.apache.hadoop.hdfs.protocol.SnapshotDiffReport.DiffReportEntry;
import org.apache.hadoop.hdfs.protocol.SnapshotDiffReport.DiffType;

/**
 * Class to generate snapshot diff.
 */
public class SnapshotDiffManager implements AutoCloseable {
  private static final Logger LOG =
          LoggerFactory.getLogger(SnapshotDiffManager.class);
  private static final String FROM_SNAP_TABLE_SUFFIX = "-from-snap";
  private static final String TO_SNAP_TABLE_SUFFIX = "-to-snap";
  private static final String UNIQUE_IDS_TABLE_SUFFIX = "-unique-ids";
  private static final String DELETE_DIFF_TABLE_SUFFIX = "-delete-diff";
  private static final String RENAME_DIFF_TABLE_SUFFIX = "-rename-diff";
  private static final String CREATE_DIFF_TABLE_SUFFIX = "-create-diff";
  private static final String MODIFY_DIFF_TABLE_SUFFIX = "-modify-diff";

  private final ManagedRocksDB db;
  private final RocksDBCheckpointDiffer differ;
  private final OzoneManager ozoneManager;
  private final SnapshotCache snapshotCache;
  private final CodecRegistry codecRegistry;
  private final ManagedColumnFamilyOptions familyOptions;
  // TODO: [SNAPSHOT] Use different wait time based of job status.
  private final long defaultWaitTime;
  private final long maxAllowedKeyChangesForASnapDiff;

  /**
   * Global table to keep the diff report. Each key is prefixed by the jobID
   * to improve look up and clean up.
   * Note that byte array is used to reduce the unnecessary serialization and
   * deserialization during intermediate steps.
   */
  private final PersistentMap<byte[], byte[]> snapDiffReportTable;

  /**
   * Contains all the snap diff jobs which are either queued, in_progress or
   * done. This table is used to make sure that there is only single job for
   * similar type of request at any point of time.
   */
  private final PersistentMap<String, SnapshotDiffJob> snapDiffJobTable;
  private final ExecutorService snapDiffExecutor;
  private ExecutorService sstDumpToolExecutor;

  /**
   * Directory to keep hardlinks of SST files for a snapDiff job temporarily.
   * It is to make sure that SST files don't get deleted for the in_progress
   * job/s as part of compaction DAG and SST file pruning
   * {@link RocksDBCheckpointDiffer#pruneOlderSnapshotsWithCompactionHistory}.
   */
  private final String sstBackupDirForSnapDiffJobs;

  private final boolean snapshotForceFullDiff;
  private final Optional<ManagedSSTDumpTool> sstDumpTool;

  @SuppressWarnings("parameternumber")
  public SnapshotDiffManager(ManagedRocksDB db,
                             RocksDBCheckpointDiffer differ,
                             OzoneManager ozoneManager,
                             SnapshotCache snapshotCache,
                             ColumnFamilyHandle snapDiffJobCfh,
                             ColumnFamilyHandle snapDiffReportCfh,
                             ManagedColumnFamilyOptions familyOptions,
                             CodecRegistry codecRegistry) {
    this.db = db;
    this.differ = differ;
    this.ozoneManager = ozoneManager;
    this.snapshotCache = snapshotCache;
    this.familyOptions = familyOptions;
    this.codecRegistry = codecRegistry;
    this.defaultWaitTime = ozoneManager.getConfiguration().getTimeDuration(
        OZONE_OM_SNAPSHOT_DIFF_JOB_DEFAULT_WAIT_TIME,
        OZONE_OM_SNAPSHOT_DIFF_JOB_DEFAULT_WAIT_TIME_DEFAULT,
        TimeUnit.MILLISECONDS
    );

    this.snapshotForceFullDiff = ozoneManager.getConfiguration().getBoolean(
        OZONE_OM_SNAPSHOT_FORCE_FULL_DIFF,
        OZONE_OM_SNAPSHOT_FORCE_FULL_DIFF_DEFAULT);

    this.maxAllowedKeyChangesForASnapDiff = ozoneManager.getConfiguration()
        .getLong(
            OZONE_OM_SNAPSHOT_DIFF_MAX_ALLOWED_KEYS_CHANGED_PER_DIFF_JOB,
            OZONE_OM_SNAPSHOT_DIFF_MAX_ALLOWED_KEYS_CHANGED_PER_DIFF_JOB_DEFAULT
        );

    int threadPoolSize = ozoneManager.getConfiguration().getInt(
        OZONE_OM_SNAPSHOT_DIFF_THREAD_POOL_SIZE,
        OZONE_OM_SNAPSHOT_DIFF_THREAD_POOL_SIZE_DEFAULT
    );

    this.snapDiffJobTable = new RocksDbPersistentMap<>(db,
        snapDiffJobCfh,
        codecRegistry,
        String.class,
        SnapshotDiffJob.class);

    this.snapDiffReportTable = new RocksDbPersistentMap<>(db,
        snapDiffReportCfh,
        codecRegistry,
        byte[].class,
        byte[].class);

    this.snapDiffExecutor = new ThreadPoolExecutor(threadPoolSize,
        threadPoolSize,
        0,
        TimeUnit.MILLISECONDS,
        new ArrayBlockingQueue<>(threadPoolSize),
        new ThreadFactoryBuilder()
            .setNameFormat("snapshot-diff-job-thread-id-%d")
            .build()
    );

    RDBStore rdbStore = (RDBStore) ozoneManager.getMetadataManager().getStore();
    Objects.requireNonNull(rdbStore, "DBStore can't be null.");
    Path path = Paths.get(rdbStore.getSnapshotMetadataDir(), "snapDiff");
    createEmptySnapDiffDir(path);
    this.sstBackupDirForSnapDiffJobs = path.toString();

    this.sstDumpTool = initSSTDumpTool(ozoneManager.getConfiguration());

    // Ideally, loadJobsOnStartUp should run only on OM node, since SnapDiff
    // is not HA currently and running this on all the nodes would be
    // inefficient. Especially, when OM node restarts and loses its leadership.
    // However, it is hard to determine if node is leader node because consensus
    // happens inside Ratis. We can add something like Awaitility.wait() here
    // but that is not foolproof either.
    // Hence, we decided that it is OK to let this run on all the OM nodes for
    // now knowing that it would be inefficient.
    // When SnapshotDiffManager loads for very first time, loadJobsOnStartUp
    // will be no-ops for all the nodes. In subsequent restarts or upgrades,
    // it would run on the current leader and most like on previous leader only.
    // When we build snapDiff HA aware, we will revisit this.
    // Details: https://github.com/apache/ozone/pull/4438#discussion_r1149788226
    this.loadJobsOnStartUp();
  }

  private Optional<ManagedSSTDumpTool> initSSTDumpTool(
      final OzoneConfiguration conf) {
    if (!NativeLibraryLoader.getInstance()
        .loadLibrary(NativeConstants.ROCKS_TOOLS_NATIVE_LIBRARY_NAME)) {
      return Optional.empty();
    }

    try {
      int threadPoolSize = conf.getInt(
              OMConfigKeys.OZONE_OM_SNAPSHOT_SST_DUMPTOOL_EXECUTOR_POOL_SIZE,
              OMConfigKeys
                  .OZONE_OM_SNAPSHOT_SST_DUMPTOOL_EXECUTOR_POOL_SIZE_DEFAULT);
      int bufferSize = (int) conf.getStorageSize(
          OMConfigKeys.OZONE_OM_SNAPSHOT_SST_DUMPTOOL_EXECUTOR_BUFFER_SIZE,
          OMConfigKeys
              .OZONE_OM_SNAPSHOT_SST_DUMPTOOL_EXECUTOR_BUFFER_SIZE_DEFAULT,
              StorageUnit.BYTES);
      sstDumpToolExecutor = new ThreadPoolExecutor(0,
              threadPoolSize, 60, TimeUnit.SECONDS,
              new SynchronousQueue<>(), new ThreadFactoryBuilder()
              .setNameFormat("snapshot-diff-manager-sst-dump-tool-TID-%d")
              .build(),
              new ThreadPoolExecutor.DiscardPolicy());
      return Optional.of(new ManagedSSTDumpTool(sstDumpToolExecutor,
          bufferSize));
    } catch (NativeLibraryNotLoadedException e) {
      return Optional.empty();
    }
  }

  /**
   * Creates an empty dir. If directory exists, it deletes that and then
   * creates new one otherwise just create a new dir.
   * Throws IllegalStateException if, couldn't delete the existing
   * directory or fails to create it.
   * <p>
   * We delete existing dir is to remove all hardlinks and free up the space
   * if there were any created by previous snapDiff job and were not removed
   * because of any failure.
   */
  private void createEmptySnapDiffDir(Path path) {
    try {
      if (Files.exists(path)) {
        PathUtils.deleteDirectory(path);
      }
      Files.createDirectories(path);
    } catch (IOException e) {
      throw new IllegalStateException("Couldn't delete existing or create new" +
          " directory for:" + path, e);
    }

    // Create readme file.
    Path readmePath = Paths.get(path.toString(), "_README.txt");
    File readmeFile = new File(readmePath.toString());
    if (!readmeFile.exists()) {
      try (BufferedWriter bw = Files.newBufferedWriter(
          readmePath, StandardOpenOption.CREATE)) {
        bw.write("This directory is used to store SST files needed to" +
            " generate snap diff report for a particular job.\n" +
            " DO NOT add, change or delete any files in this directory" +
            " unless you know what you are doing.\n");
      } catch (IOException ignored) {
      }
    }
  }

  private void deleteDir(Path path) {
    if (path == null || Files.notExists(path)) {
      return;
    }

    try {
      PathUtils.deleteDirectory(path);
    } catch (IOException e) {
      // TODO: [SNAPSHOT] Fail gracefully
      throw new IllegalStateException(e);
    }
  }

  private Map<String, String> getTablePrefixes(
      OMMetadataManager omMetadataManager,
      String volumeName, String bucketName) throws IOException {
    // Copied straight from TestOMSnapshotDAG. TODO: Dedup. Move this to util.
    Map<String, String> tablePrefixes = new HashMap<>();
    String volumeId = String.valueOf(omMetadataManager.getVolumeId(volumeName));
    String bucketId = String.valueOf(
        omMetadataManager.getBucketId(volumeName, bucketName));
    tablePrefixes.put(OmMetadataManagerImpl.KEY_TABLE,
        OM_KEY_PREFIX + volumeName + OM_KEY_PREFIX + bucketName);
    tablePrefixes.put(OmMetadataManagerImpl.FILE_TABLE,
        OM_KEY_PREFIX + volumeId + OM_KEY_PREFIX + bucketId);
    tablePrefixes.put(OmMetadataManagerImpl.DIRECTORY_TABLE,
        OM_KEY_PREFIX + volumeId + OM_KEY_PREFIX + bucketId);
    return tablePrefixes;
  }

  /**
   * Convert from SnapshotInfo to DifferSnapshotInfo.
   */
  private DifferSnapshotInfo getDSIFromSI(SnapshotInfo snapshotInfo,
      OmSnapshot omSnapshot, final String volumeName, final String bucketName)
      throws IOException {

    final OMMetadataManager snapshotOMMM = omSnapshot.getMetadataManager();
    final String checkpointPath =
        snapshotOMMM.getStore().getDbLocation().getPath();
    final String snapshotId = snapshotInfo.getSnapshotID();
    final long dbTxSequenceNumber = snapshotInfo.getDbTxSequenceNumber();

    return new DifferSnapshotInfo(
        checkpointPath,
        snapshotId,
        dbTxSequenceNumber,
        getTablePrefixes(snapshotOMMM, volumeName, bucketName));
  }

  private Set<String> getSSTFileListForSnapshot(OmSnapshot snapshot,
          List<String> tablesToLookUp) throws RocksDBException {
    return RdbUtil.getSSTFilesForComparison(snapshot
        .getMetadataManager().getStore().getDbLocation()
        .getPath(), tablesToLookUp);
  }

  public SnapshotDiffResponse getSnapshotDiffReport(
<<<<<<< HEAD
      final String volume,
      final String bucket,
      final ReferenceCounted<IOmMetadataReader> rcFromSnapshot,
      final ReferenceCounted<IOmMetadataReader> rcToSnapshot,
      final SnapshotInfo fsInfo,
      final SnapshotInfo tsInfo,
=======
      final String volumeName,
      final String bucketName,
      final String fromSnapshotName,
      final String toSnapshotName,
>>>>>>> 0bf6cb5c
      final int index,
      final int pageSize,
      final boolean forceFullDiff
  ) throws IOException {

    SnapshotInfo fsInfo = getSnapshotInfo(ozoneManager,
        volumeName, bucketName, fromSnapshotName);
    SnapshotInfo tsInfo = getSnapshotInfo(ozoneManager,
        volumeName, bucketName, toSnapshotName);

    String snapDiffJobKey = fsInfo.getSnapshotID() + DELIMITER +
        tsInfo.getSnapshotID();

    SnapshotDiffJob snapDiffJob = getSnapDiffReportStatus(snapDiffJobKey,
        volumeName, bucketName, fromSnapshotName, toSnapshotName,
        forceFullDiff);

    OFSPath snapshotRoot = getSnapshotRootPath(volumeName, bucketName);

    OmSnapshot fromSnapshot = (OmSnapshot) rcFromSnapshot.get();
    OmSnapshot toSnapshot = (OmSnapshot) rcToSnapshot.get();

    switch (snapDiffJob.getStatus()) {
    case QUEUED:
<<<<<<< HEAD
      // This is the only case where RC<>s are passed to a thread executor.
      // rcFromSnapshot and rcToSnapshot must not be closed here.
      return submitSnapDiffJob(snapDiffJobKey, volume, bucket, rcFromSnapshot,
          rcToSnapshot, fsInfo, tsInfo, index, pageSize, forceFullDiff);
    case IN_PROGRESS:
      try {
        return new SnapshotDiffResponse(
            new SnapshotDiffReportOzone(snapshotRoot.toString(), volume, bucket,
                fromSnapshot.getName(), toSnapshot.getName(), new ArrayList<>(),
                null), IN_PROGRESS, defaultWaitTime);
      } finally {
        rcFromSnapshot.close();
        rcToSnapshot.close();
      }
    case FAILED:
      try {
        return new SnapshotDiffResponse(
            new SnapshotDiffReportOzone(snapshotRoot.toString(), volume, bucket,
                fromSnapshot.getName(), toSnapshot.getName(), new ArrayList<>(),
                null), FAILED, defaultWaitTime);
      } finally {
        rcFromSnapshot.close();
        rcToSnapshot.close();
      }
    case DONE:
      try {
        SnapshotDiffReportOzone report = createPageResponse(snapDiffJob, volume,
            bucket, fromSnapshot, toSnapshot, index, pageSize);
        return new SnapshotDiffResponse(report, DONE, 0L);
      } finally {
        rcFromSnapshot.close();
        rcToSnapshot.close();
      }
    case REJECTED:
      try {
        return new SnapshotDiffResponse(
            new SnapshotDiffReportOzone(snapshotRoot.toString(), volume, bucket,
                fromSnapshot.getName(), toSnapshot.getName(), new ArrayList<>(),
                null), REJECTED, defaultWaitTime);
      } finally {
        rcFromSnapshot.close();
        rcToSnapshot.close();
      }
=======
      return submitSnapDiffJob(snapDiffJobKey, volumeName, bucketName,
          fromSnapshotName, toSnapshotName, index, pageSize, forceFullDiff);
    case IN_PROGRESS:
      return new SnapshotDiffResponse(
          new SnapshotDiffReportOzone(snapshotRoot.toString(), volumeName,
              bucketName, fromSnapshotName, toSnapshotName, new ArrayList<>(),
              null),
          IN_PROGRESS, defaultWaitTime);
    case FAILED:
      return new SnapshotDiffResponse(
          new SnapshotDiffReportOzone(snapshotRoot.toString(), volumeName,
              bucketName, fromSnapshotName, toSnapshotName, new ArrayList<>(),
              null),
          FAILED, defaultWaitTime);
    case DONE:
      SnapshotDiffReportOzone report = createPageResponse(snapDiffJob,
          volumeName, bucketName, fromSnapshotName, toSnapshotName, index,
          pageSize);
      return new SnapshotDiffResponse(report, DONE, 0L);
    case REJECTED:
      return new SnapshotDiffResponse(
          new SnapshotDiffReportOzone(snapshotRoot.toString(), volumeName,
              bucketName, fromSnapshotName, toSnapshotName, new ArrayList<>(),
              null),
          REJECTED, defaultWaitTime);
>>>>>>> 0bf6cb5c
    default:
      try {
        throw new IllegalStateException("Unknown snapshot job status: " +
            snapDiffJob.getStatus());
      } finally {
        rcFromSnapshot.close();
        rcToSnapshot.close();
      }
    }
  }

  @NotNull
  private static OFSPath getSnapshotRootPath(String volume, String bucket) {
    org.apache.hadoop.fs.Path bucketPath = new org.apache.hadoop.fs.Path(
        OZONE_URI_DELIMITER + volume + OZONE_URI_DELIMITER + bucket);
    return new OFSPath(bucketPath, new OzoneConfiguration());
  }

  private SnapshotDiffReportOzone createPageResponse(
      final SnapshotDiffJob snapDiffJob,
      final String volumeName,
      final String bucketName,
      final String fromSnapshotName,
      final String toSnapshotName,
      final int index,
      final int pageSize
  ) throws IOException {
    List<DiffReportEntry> diffReportList = new ArrayList<>();

    OFSPath path = getSnapshotRootPath(volumeName, bucketName);

    boolean hasMoreEntries = true;

    int idx;
    for (idx = index; idx - index < pageSize; idx++) {
      byte[] rawKey =
          codecRegistry.asRawData(snapDiffJob.getJobId() + DELIMITER + idx);
      byte[] bytes = snapDiffReportTable.get(rawKey);
      if (bytes == null) {
        hasMoreEntries = false;
        break;
      }
      diffReportList.add(codecRegistry.asObject(bytes, DiffReportEntry.class));
    }

    String tokenString = hasMoreEntries ? String.valueOf(idx) : null;

    if (!hasMoreEntries) {
      checkReportsIntegrity(snapDiffJob, idx);
    }

    return new SnapshotDiffReportOzone(path.toString(), volumeName, bucketName,
        fromSnapshotName, toSnapshotName, diffReportList, tokenString);
  }

  /**
   * Check that total number of entries after creating the last page matches
   * that the total number of entries set after the diff report generation.
   * If check fails, it marks the job failed so that it is GC-ed by clean up
   * service and throws the exception to client.
   */
  private void checkReportsIntegrity(final SnapshotDiffJob diffJob,
                                     final int totalDiffEntries)
      throws IOException {
    if (diffJob.getTotalDiffEntries() != totalDiffEntries) {
      LOG.error("Expected TotalDiffEntries: {} but found only " +
              "TotalDiffEntries: {}",
          diffJob.getTotalDiffEntries(),
          totalDiffEntries);
      updateJobStatus(diffJob.getJobId(), DONE, FAILED);
      throw new IOException("Report integrity check failed. Retry after: " +
          ozoneManager.getOmSnapshotManager().getDiffCleanupServiceInterval());
    }
  }

  @SuppressWarnings("parameternumber")
  private synchronized SnapshotDiffResponse submitSnapDiffJob(
      final String jobKey,
      final String volume,
      final String bucket,
<<<<<<< HEAD
      final ReferenceCounted<IOmMetadataReader> rcFromSnapshot,
      final ReferenceCounted<IOmMetadataReader> rcToSnapshot,
      final SnapshotInfo fsInfo,
      final SnapshotInfo tsInfo,
=======
      final String fromSnapshot,
      final String toSnapshot,
>>>>>>> 0bf6cb5c
      final int index,
      final int pageSize,
      final boolean forceFullDiff
  ) throws IOException {

    SnapshotDiffJob snapDiffJob = snapDiffJobTable.get(jobKey);

    OFSPath snapshotRoot = getSnapshotRootPath(volume, bucket);

    OmSnapshot fromSnapshot = (OmSnapshot) rcFromSnapshot.get();
    OmSnapshot toSnapshot = (OmSnapshot) rcToSnapshot.get();

    // This is only possible if another thread tired to submit the request,
    // and it got rejected. In this scenario, return the Rejected job status
    // with wait time.
    if (snapDiffJob == null) {
      LOG.info("Snap diff job has been removed for for volume: {}, " +
          "bucket: {}, fromSnapshot: {} and toSnapshot: {}.",
<<<<<<< HEAD
          volume, bucket, fromSnapshot.getName(), toSnapshot.getName());
      // Decrement snapshot instances ref count
      rcFromSnapshot.close();
      rcToSnapshot.close();
=======
          volume, bucket, fromSnapshot, toSnapshot);
>>>>>>> 0bf6cb5c
      return new SnapshotDiffResponse(
          new SnapshotDiffReportOzone(snapshotRoot.toString(),
              volume, bucket, fromSnapshot, toSnapshot, new ArrayList<>(),
              null), REJECTED, defaultWaitTime);
    }

    // Check again that request is still in queued status. If it is not queued,
    // return the response accordingly for early return.
    if (snapDiffJob.getStatus() != QUEUED) {
      // Same request is submitted by another thread and already completed.
      if (snapDiffJob.getStatus() == DONE) {
        SnapshotDiffReportOzone report = createPageResponse(snapDiffJob, volume,
            bucket, fromSnapshot, toSnapshot, index, pageSize);
        // Decrement snapshot instances ref count
        rcFromSnapshot.close();
        rcToSnapshot.close();
        return new SnapshotDiffResponse(report, DONE, 0L);
      } else {
        // Decrement snapshot instances ref count
        rcFromSnapshot.close();
        rcToSnapshot.close();
        // Otherwise, return the same status as in DB with wait time.
        return new SnapshotDiffResponse(
            new SnapshotDiffReportOzone(snapshotRoot.toString(), volume, bucket,
                fromSnapshot, toSnapshot, new ArrayList<>(), null),
            snapDiffJob.getStatus(), defaultWaitTime);
      }
    }

    return submitSnapDiffJob(jobKey, snapDiffJob.getJobId(), volume, bucket,
<<<<<<< HEAD
        rcFromSnapshot, rcToSnapshot, fsInfo, tsInfo, forceFullDiff);
=======
        fromSnapshot, toSnapshot, forceFullDiff);
>>>>>>> 0bf6cb5c
  }

  private synchronized SnapshotDiffResponse submitSnapDiffJob(
      final String jobKey,
      final String jobId,
<<<<<<< HEAD
      final String volume,
      final String bucket,
      final ReferenceCounted<IOmMetadataReader> rcFromSnapshot,
      final ReferenceCounted<IOmMetadataReader> rcToSnapshot,
      final SnapshotInfo fsInfo,
      final SnapshotInfo tsInfo,
=======
      final String volumeName,
      final String bucketName,
      final String fromSnapshotName,
      final String toSnapshotName,
>>>>>>> 0bf6cb5c
      final boolean forceFullDiff
  ) {

    LOG.info("Submitting snap diff report generation request for" +
            " volume: {}, bucket: {}, fromSnapshot: {} and toSnapshot: {}",
        volumeName, bucketName, fromSnapshotName, toSnapshotName);

    OFSPath snapshotRoot = getSnapshotRootPath(volumeName, bucketName);

    String fromSnapshotName = ((OmSnapshot) rcFromSnapshot.get()).getName();
    String toSnapshotName = ((OmSnapshot) rcToSnapshot.get()).getName();

    // Submit the request to the executor if job is still in queued status.
    // If executor cannot take any more job, remove the job form DB and return
    // the Rejected Job status with wait time.
    try {
<<<<<<< HEAD
      executorService.execute(() -> generateSnapshotDiffReport(jobKey, jobId,
          volume, bucket, rcFromSnapshot, rcToSnapshot, fsInfo, tsInfo,
=======
      snapDiffExecutor.execute(() -> generateSnapshotDiffReport(jobKey, jobId,
          volumeName, bucketName, fromSnapshotName, toSnapshotName,
>>>>>>> 0bf6cb5c
          forceFullDiff));
      updateJobStatus(jobKey, QUEUED, IN_PROGRESS);
      // DO NOT decrement snapshot instance ref count, executor is responsible
      // for it in this case.
      return new SnapshotDiffResponse(
<<<<<<< HEAD
          new SnapshotDiffReportOzone(snapshotRoot.toString(), volume, bucket,
              ((OmSnapshot) rcFromSnapshot.get()).getName(),
              ((OmSnapshot) rcToSnapshot.get()).getName(),
              new ArrayList<>(), null), IN_PROGRESS, defaultWaitTime);
=======
          new SnapshotDiffReportOzone(snapshotRoot.toString(), volumeName,
              bucketName, fromSnapshotName, toSnapshotName, new ArrayList<>(),
              null),
          IN_PROGRESS, defaultWaitTime);
>>>>>>> 0bf6cb5c
    } catch (RejectedExecutionException exception) {
      // Remove the entry from job table so that client can retry.
      // If entry is not removed, client has to wait till cleanup service
      // removes the entry even tho there are resources to execute the request
      // before the cleanup kicks in.
      snapDiffJobTable.remove(jobKey);
      LOG.info("Exceeded the snapDiff parallel requests progressing " +
          "limit. Removed the jobKey: {}. Please retry after {}.",
          jobKey, defaultWaitTime);
      // Decrement snapshot instances ref count
      rcFromSnapshot.close();
      rcToSnapshot.close();
      return new SnapshotDiffResponse(
<<<<<<< HEAD
          new SnapshotDiffReportOzone(snapshotRoot.toString(), volume, bucket,
              fromSnapshotName, toSnapshotName,
              new ArrayList<>(), null), REJECTED, defaultWaitTime);
=======
          new SnapshotDiffReportOzone(snapshotRoot.toString(), volumeName,
              bucketName, fromSnapshotName, toSnapshotName, new ArrayList<>(),
              null),
          REJECTED, defaultWaitTime);
>>>>>>> 0bf6cb5c
    } catch (Exception exception) {
      // Remove the entry from job table as well.
      snapDiffJobTable.remove(jobKey);
      LOG.error("Failure in job submission to the executor. Removed the" +
              " jobKey: {}.", jobKey, exception);
      // Decrement snapshot instances ref count
      rcFromSnapshot.close();
      rcToSnapshot.close();
      return new SnapshotDiffResponse(
<<<<<<< HEAD
          new SnapshotDiffReportOzone(snapshotRoot.toString(), volume, bucket,
              fromSnapshotName, toSnapshotName,
              new ArrayList<>(), null), FAILED, defaultWaitTime);
=======
          new SnapshotDiffReportOzone(snapshotRoot.toString(), volumeName,
              bucketName, fromSnapshotName, toSnapshotName, new ArrayList<>(),
              null),
          FAILED, defaultWaitTime);
>>>>>>> 0bf6cb5c
    }
  }

  /**
   * Check if there is an existing request for the same `fromSnapshot` and
   * `toSnapshot`. If yes, then return that response otherwise adds a new entry
   * to the table for the future requests and returns that.
   */
  private synchronized SnapshotDiffJob getSnapDiffReportStatus(
      String jobKey,
      String volumeName,
      String bucketName,
      String fromSnapshotName,
      String toSnapshotName,
      boolean forceFullDiff
  ) {
    SnapshotDiffJob snapDiffJob = snapDiffJobTable.get(jobKey);

    if (snapDiffJob == null) {
      String jobId = UUID.randomUUID().toString();
      snapDiffJob = new SnapshotDiffJob(System.currentTimeMillis(), jobId,
          QUEUED, volumeName, bucketName, fromSnapshotName, toSnapshotName,
          forceFullDiff, 0L);
      snapDiffJobTable.put(jobKey, snapDiffJob);
    }

    return snapDiffJob;
  }

  private void validateSnapshotsAreActive(final String volumeName,
                                          final String bucketName,
                                          final String fromSnapshotName,
                                          final String toSnapshotName)
      throws IOException {
    SnapshotInfo fromSnapInfo = getSnapshotInfo(ozoneManager, volumeName,
        bucketName, fromSnapshotName);
    SnapshotInfo toSnapInfo = getSnapshotInfo(ozoneManager, volumeName,
        bucketName, toSnapshotName);

    checkSnapshotActive(fromSnapInfo);
    checkSnapshotActive(toSnapInfo);
  }

  private void generateSnapshotDiffReport(final String jobKey,
                                          final String jobId,
<<<<<<< HEAD
                                          final String volume,
                                          final String bucket,
                                          final ReferenceCounted
                                              <IOmMetadataReader>
                                              rcFromSnapshot,
                                          final ReferenceCounted
                                              <IOmMetadataReader>
                                              rcToSnapshot,
                                          final SnapshotInfo fsInfo,
                                          final SnapshotInfo tsInfo,
                                          final boolean forceFullDiff) {

    OmSnapshot fromSnapshot = (OmSnapshot) rcFromSnapshot.get();
    OmSnapshot toSnapshot = (OmSnapshot) rcToSnapshot.get();

    LOG.info("Started snap diff report generation for volume: '{}', " +
            "bucket: '{}', fromSnapshot: '{}' and toSnapshot: '{}'," +
            " fromSnapshot: '{}', toSnapshot: '{}'",
        volume, bucket, fsInfo.getName(), tsInfo.getName(), fromSnapshot,
        toSnapshot);
=======
                                          final String volumeName,
                                          final String bucketName,
                                          final String fromSnapshotName,
                                          final String toSnapshotName,
                                          final boolean forceFullDiff) {
    LOG.info("Started snap diff report generation for volume: {} " +
            "bucket: {}, fromSnapshot: {} and toSnapshot: {}",
        volumeName, bucketName, fromSnapshotName, toSnapshotName);
>>>>>>> 0bf6cb5c

    ColumnFamilyHandle fromSnapshotColumnFamily = null;
    ColumnFamilyHandle toSnapshotColumnFamily = null;
    ColumnFamilyHandle objectIDsColumnFamily = null;

    // Creates temporary unique dir for the snapDiff job to keep SST files
    // hardlinks. JobId is used as dir name for uniqueness.
    // It is required to prevent that SST files get deleted for in_progress
    // job by RocksDBCheckpointDiffer#pruneOlderSnapshotsWithCompactionHistory.
    Path path = Paths.get(sstBackupDirForSnapDiffJobs + "/" + jobId);

    try {
      validateSnapshotsAreActive(volumeName, bucketName, fromSnapshotName,
          toSnapshotName);

      String fsKey = getTableKey(volumeName, bucketName, fromSnapshotName);
      String tsKey = getTableKey(volumeName, bucketName, toSnapshotName);

      OmSnapshot fromSnapshot = snapshotCache.get(fsKey);
      OmSnapshot toSnapshot = snapshotCache.get(tsKey);
      SnapshotInfo fsInfo = getSnapshotInfo(ozoneManager,
          volumeName, bucketName, fromSnapshotName);
      SnapshotInfo tsInfo = getSnapshotInfo(ozoneManager,
          volumeName, bucketName, toSnapshotName);

      Files.createDirectories(path);
      // JobId is prepended to column families name to make them unique
      // for request.
      fromSnapshotColumnFamily =
          createColumnFamily(jobId + FROM_SNAP_TABLE_SUFFIX);
      toSnapshotColumnFamily =
          createColumnFamily(jobId + TO_SNAP_TABLE_SUFFIX);
      objectIDsColumnFamily =
          createColumnFamily(jobId + UNIQUE_IDS_TABLE_SUFFIX);

      // ObjectId to keyName map to keep key info for fromSnapshot.
      // objectIdToKeyNameMap is used to identify what keys were touched
      // in which snapshot and to know the difference if operation was
      // creation, deletion, modify or rename.
      // Stores only keyName instead of OmKeyInfo to reduce the memory
      // footprint.
      // Note: Store objectId and keyName as byte array to reduce unnecessary
      // serialization and deserialization.
      final PersistentMap<byte[], byte[]> objectIdToKeyNameMapForFromSnapshot =
          new RocksDbPersistentMap<>(db, fromSnapshotColumnFamily,
              codecRegistry, byte[].class, byte[].class);
      // ObjectId to keyName map to keep key info for toSnapshot.
      final PersistentMap<byte[], byte[]> objectIdToKeyNameMapForToSnapshot =
          new RocksDbPersistentMap<>(db, toSnapshotColumnFamily, codecRegistry,
              byte[].class, byte[].class);
      // Set of unique objectId between fromSnapshot and toSnapshot.
      final PersistentSet<byte[]> objectIDsToCheckMap =
          new RocksDbPersistentSet<>(db, objectIDsColumnFamily, codecRegistry,
              byte[].class);

      final BucketLayout bucketLayout = getBucketLayout(volumeName, bucketName,
          fromSnapshot.getMetadataManager());
      Map<String, String> tablePrefixes =
<<<<<<< HEAD
          getTablePrefixes(toSnapshot.getMetadataManager(), volume, bucket);
      List<String> tablesToLookUp =
              Collections.singletonList(fsKeyTable.getName());
      Set<String> deltaFilesForKeyOrFileTable = getDeltaFiles(fromSnapshot,
          toSnapshot, tablesToLookUp, fsInfo, tsInfo, useFullDiff,
          tablePrefixes, path.toString());

      // Workaround to handle deletes if native rocksDb tool for reading
      // tombstone is not loaded.
      // TODO: [SNAPSHOT] Update Rocksdb SSTFileIterator to read tombstone
      if (!isNativeRocksToolsLoaded) {
        deltaFilesForKeyOrFileTable.addAll(getSSTFileListForSnapshot(
                fromSnapshot, tablesToLookUp));
      }
      try {
        addToObjectIdMap(fsKeyTable, tsKeyTable,
            Pair.of(isNativeRocksToolsLoaded, deltaFilesForKeyOrFileTable),
            objectIdToKeyNameMapForFromSnapshot,
            objectIdToKeyNameMapForToSnapshot, objectIDsToCheckMap,
            tablePrefixes);
      } catch (NativeLibraryNotLoadedException e) {
        // Workaround to handle deletes if use of native rocksDb tool for
        // reading tombstone fails.
        // TODO: [SNAPSHOT] Update Rocksdb SSTFileIterator to read tombstone
        deltaFilesForKeyOrFileTable.addAll(getSSTFileListForSnapshot(
                fromSnapshot, tablesToLookUp));
        try {
          addToObjectIdMap(fsKeyTable, tsKeyTable,
              Pair.of(false, deltaFilesForKeyOrFileTable),
              objectIdToKeyNameMapForFromSnapshot,
              objectIdToKeyNameMapForToSnapshot, objectIDsToCheckMap,
              tablePrefixes);
        } catch (NativeLibraryNotLoadedException ex) {
          // This code should be never executed.
          fromSnapshot.close();
          toSnapshot.close();
          throw new IllegalStateException(ex);
        }
      }
=======
          getTablePrefixes(toSnapshot.getMetadataManager(), volumeName,
              bucketName);

      boolean useFullDiff = snapshotForceFullDiff || forceFullDiff;

      validateSnapshotsAreActive(volumeName, bucketName, fromSnapshotName,
          toSnapshotName);
      Table<String, OmKeyInfo> fsKeyTable = fromSnapshot.getMetadataManager()
          .getKeyTable(bucketLayout);
      Table<String, OmKeyInfo> tsKeyTable = toSnapshot.getMetadataManager()
          .getKeyTable(bucketLayout);

      getDeltaFilesAndDiffKeysToObjectIdToKeyMap(fsKeyTable, tsKeyTable,
          fromSnapshot, toSnapshot, fsInfo, tsInfo, useFullDiff,
          tablePrefixes, objectIdToKeyNameMapForFromSnapshot,
          objectIdToKeyNameMapForToSnapshot, objectIDsToCheckMap,
          path.toString());
>>>>>>> 0bf6cb5c

      if (bucketLayout.isFileSystemOptimized()) {
        validateSnapshotsAreActive(volumeName, bucketName, fromSnapshotName,
            toSnapshotName);

        Table<String, OmDirectoryInfo> fsDirTable =
            fromSnapshot.getMetadataManager().getDirectoryTable();
        Table<String, OmDirectoryInfo> tsDirTable =
            toSnapshot.getMetadataManager().getDirectoryTable();
<<<<<<< HEAD
        tablesToLookUp = Collections.singletonList(fsDirTable.getName());
        final Set<String> deltaFilesForDirTable =
            getDeltaFiles(fromSnapshot, toSnapshot, tablesToLookUp, fsInfo,
                    tsInfo, useFullDiff, tablePrefixes, path.toString());
        if (!isNativeRocksToolsLoaded) {
          deltaFilesForDirTable.addAll(getSSTFileListForSnapshot(
                  fromSnapshot, tablesToLookUp));
        }
        try {
          addToObjectIdMap(fsDirTable, tsDirTable,
              Pair.of(isNativeRocksToolsLoaded, deltaFilesForDirTable),
              objectIdToKeyNameMapForFromSnapshot,
              objectIdToKeyNameMapForToSnapshot,
              objectIDsToCheckMap,
              tablePrefixes);
        } catch (NativeLibraryNotLoadedException e) {
          try {
            // Workaround to handle deletes if use of native rockstools for
            // reading tombstone fails.
            // TODO: [SNAPSHOT] Update Rocksdb SSTFileIterator to read tombstone
            deltaFilesForDirTable.addAll(getSSTFileListForSnapshot(
                    fromSnapshot, tablesToLookUp));
            addToObjectIdMap(fsDirTable, tsDirTable,
                Pair.of(false, deltaFilesForDirTable),
                objectIdToKeyNameMapForFromSnapshot,
                objectIdToKeyNameMapForToSnapshot, objectIDsToCheckMap,
                tablePrefixes);
          } catch (NativeLibraryNotLoadedException ex) {
            // This code should be never executed.
            fromSnapshot.close();
            toSnapshot.close();
            throw new IllegalStateException(ex);
          }
        }
=======

        getDeltaFilesAndDiffKeysToObjectIdToKeyMap(fsDirTable, tsDirTable,
            fromSnapshot, toSnapshot, fsInfo, tsInfo, useFullDiff,
            tablePrefixes, objectIdToKeyNameMapForFromSnapshot,
            objectIdToKeyNameMapForToSnapshot, objectIDsToCheckMap,
            path.toString());
>>>>>>> 0bf6cb5c
      }

      validateSnapshotsAreActive(volumeName, bucketName, fromSnapshotName,
          toSnapshotName);
      long totalDiffEntries = generateDiffReport(jobId,
          objectIDsToCheckMap,
          objectIdToKeyNameMapForFromSnapshot,
          objectIdToKeyNameMapForToSnapshot);

      updateJobStatusToDone(jobKey, totalDiffEntries);
    } catch (ExecutionException | IOException | RocksDBException exception) {
      updateJobStatus(jobKey, IN_PROGRESS, FAILED);
      LOG.error("Caught checked exception during diff report generation for " +
              "volume: {} bucket: {}, fromSnapshot: {} and toSnapshot: {}",
          volumeName, bucketName, fromSnapshotName, toSnapshotName, exception);
      // TODO: [SNAPSHOT] Fail gracefully.
      throw new RuntimeException(exception);
    } catch (Exception exception) {
      updateJobStatus(jobKey, IN_PROGRESS, FAILED);
      LOG.error("Caught unchecked exception during diff report generation " +
              "for volume: {} bucket: {}, fromSnapshot: {} and toSnapshot: {}",
          volumeName, bucketName, fromSnapshotName, toSnapshotName, exception);
      // TODO: [SNAPSHOT] Fail gracefully.
      throw new RuntimeException(exception);
    } finally {
      // Clean up: drop the intermediate column family and close them.
      dropAndCloseColumnFamilyHandle(fromSnapshotColumnFamily);
      dropAndCloseColumnFamilyHandle(toSnapshotColumnFamily);
      dropAndCloseColumnFamilyHandle(objectIDsColumnFamily);
      // Delete SST files backup directory.
      deleteDir(path);

      try {
        fromSnapshot.close();
        toSnapshot.close();
      } catch (IOException e) {
        throw new IllegalStateException(e);
      }
    }
  }

  @SuppressWarnings("checkstyle:ParameterNumber")
  private void getDeltaFilesAndDiffKeysToObjectIdToKeyMap(
      final Table<String, ? extends WithObjectID> fsTable,
      final Table<String, ? extends WithObjectID> tsTable,
      final OmSnapshot fromSnapshot,
      final OmSnapshot toSnapshot,
      final SnapshotInfo fsInfo,
      final SnapshotInfo tsInfo,
      final boolean useFullDiff,
      final Map<String, String> tablePrefixes,
      final PersistentMap<byte[], byte[]> oldObjIdToKeyMap,
      final PersistentMap<byte[], byte[]> newObjIdToKeyMap,
      final PersistentSet<byte[]> objectIDsToCheck,
      final String diffDir 
  ) throws IOException, RocksDBException {

    List<String> tablesToLookUp = Collections.singletonList(fsTable.getName());

    Set<String> deltaFiles = getDeltaFiles(fromSnapshot, toSnapshot,
        tablesToLookUp, fsInfo, tsInfo, useFullDiff, tablePrefixes, diffDir);

    // Workaround to handle deletes if native rocksDb tool for reading
    // tombstone is not loaded.
    // TODO: [SNAPSHOT] Update Rocksdb SSTFileIterator to read tombstone
    if (!sstDumpTool.isPresent()) {
      deltaFiles.addAll(getSSTFileListForSnapshot(fromSnapshot,
          tablesToLookUp));
    }

    try {
      addToObjectIdMap(fsTable,
          tsTable,
          deltaFiles,
          sstDumpTool.isPresent(),
          oldObjIdToKeyMap,
          newObjIdToKeyMap,
          objectIDsToCheck,
          tablePrefixes);
    } catch (NativeLibraryNotLoadedException e) {
      LOG.warn("SSTDumpTool load failure, retrying without it.", e);
      try {
        // Workaround to handle deletes if use of native rockDB for reading
        // tombstone fails.
        // TODO: [SNAPSHOT] Update Rocksdb SSTFileIterator to read tombstone
        deltaFiles.addAll(getSSTFileListForSnapshot(
            fromSnapshot, tablesToLookUp));
        addToObjectIdMap(fsTable,
            tsTable,
            deltaFiles,
            false,
            oldObjIdToKeyMap,
            newObjIdToKeyMap,
            objectIDsToCheck,
            tablePrefixes);
      } catch (NativeLibraryNotLoadedException ex) {
        throw new IllegalStateException(ex);
      }
    }
  }

  @SuppressWarnings("checkstyle:ParameterNumber")
  private void addToObjectIdMap(Table<String, ? extends WithObjectID> fsTable,
                                Table<String, ? extends WithObjectID> tsTable,
                                Set<String> deltaFiles,
                                boolean nativeRocksToolsLoaded,
                                PersistentMap<byte[], byte[]> oldObjIdToKeyMap,
                                PersistentMap<byte[], byte[]> newObjIdToKeyMap,
                                PersistentSet<byte[]> objectIDsToCheck,
                                Map<String, String> tablePrefixes)
      throws IOException, NativeLibraryNotLoadedException, RocksDBException {

    if (deltaFiles.isEmpty()) {
      return;
    }

    boolean isDirectoryTable =
        fsTable.getName().equals(OmMetadataManagerImpl.DIRECTORY_TABLE);
    ManagedSstFileReader sstFileReader = new ManagedSstFileReader(deltaFiles);
    validateEstimatedKeyChangesAreInLimits(sstFileReader);

    try (Stream<String> keysToCheck =
             nativeRocksToolsLoaded && sstDumpTool.isPresent()
                 ? sstFileReader.getKeyStreamWithTombstone(sstDumpTool.get())
                 : sstFileReader.getKeyStream()) {
      keysToCheck.forEach(key -> {
        try {
          final WithObjectID oldKey = fsTable.get(key);
          final WithObjectID newKey = tsTable.get(key);
          if (areKeysEqual(oldKey, newKey) || !isKeyInBucket(key, tablePrefixes,
              fsTable.getName())) {
            // We don't have to do anything.
            return;
          }
          if (oldKey != null) {
            byte[] rawObjId = codecRegistry.asRawData(oldKey.getObjectID());
            byte[] rawValue = codecRegistry.asRawData(
                getKeyOrDirectoryName(isDirectoryTable, oldKey));
            oldObjIdToKeyMap.put(rawObjId, rawValue);
            objectIDsToCheck.add(rawObjId);
          }
          if (newKey != null) {
            byte[] rawObjId = codecRegistry.asRawData(newKey.getObjectID());
            byte[] rawValue = codecRegistry.asRawData(
                getKeyOrDirectoryName(isDirectoryTable, newKey));
            newObjIdToKeyMap.put(rawObjId, rawValue);
            objectIDsToCheck.add(rawObjId);
          }
        } catch (IOException e) {
          throw new RuntimeException(e);
        }
      });
    } catch (RocksDBException rocksDBException) {
      // TODO: [SNAPSHOT] Gracefully handle exception
      //  e.g. when input files do not exist
      throw new RuntimeException(rocksDBException);
    }
  }

  private String getKeyOrDirectoryName(boolean isDirectory,
                                       WithObjectID object) {
    if (isDirectory) {
      OmDirectoryInfo directoryInfo = (OmDirectoryInfo) object;
      return directoryInfo.getName();
    }
    OmKeyInfo keyInfo = (OmKeyInfo) object;
    return keyInfo.getKeyName();
  }

  @SuppressWarnings("checkstyle:ParameterNumber")
  private Set<String> getDeltaFiles(OmSnapshot fromSnapshot,
                                    OmSnapshot toSnapshot,
                                    List<String> tablesToLookUp,
                                    SnapshotInfo fsInfo,
                                    SnapshotInfo tsInfo,
                                    boolean useFullDiff,
                                    Map<String, String> tablePrefixes,
                                    String diffDir)
      throws RocksDBException, IOException {
    // TODO: [SNAPSHOT] Refactor the parameter list

    final Set<String> deltaFiles = new HashSet<>();

    // Check if compaction DAG is available, use that if so
    if (differ != null && fsInfo != null && tsInfo != null && !useFullDiff) {
      String volume = fsInfo.getVolumeName();
      String bucket = fsInfo.getBucketName();
      // Construct DifferSnapshotInfo
      final DifferSnapshotInfo fromDSI =
          getDSIFromSI(fsInfo, fromSnapshot, volume, bucket);
      final DifferSnapshotInfo toDSI =
          getDSIFromSI(tsInfo, toSnapshot, volume, bucket);

      LOG.debug("Calling RocksDBCheckpointDiffer");
      List<String> sstDiffList =
          differ.getSSTDiffListWithFullPath(toDSI, fromDSI, diffDir);
      deltaFiles.addAll(sstDiffList);
    }

    if (useFullDiff || deltaFiles.isEmpty()) {
      // If compaction DAG is not available (already cleaned up), fall back to
      //  the slower approach.
      if (!useFullDiff) {
        LOG.warn("RocksDBCheckpointDiffer is not available, falling back to" +
                " slow path");
      }

      Set<String> fromSnapshotFiles =
          RdbUtil.getSSTFilesForComparison(
              fromSnapshot.getMetadataManager().getStore()
                  .getDbLocation().getPath(),
              tablesToLookUp);
      Set<String> toSnapshotFiles =
          RdbUtil.getSSTFilesForComparison(
              toSnapshot.getMetadataManager().getStore()
                  .getDbLocation().getPath(),
              tablesToLookUp);

      deltaFiles.addAll(fromSnapshotFiles);
      deltaFiles.addAll(toSnapshotFiles);
      RocksDiffUtils.filterRelevantSstFiles(deltaFiles, tablePrefixes);
    }

    return deltaFiles;
  }

  private void validateEstimatedKeyChangesAreInLimits(
      ManagedSstFileReader sstFileReader
  ) throws RocksDBException, IOException {
    if (sstFileReader.getEstimatedTotalKeys() >
        maxAllowedKeyChangesForASnapDiff) {
      // TODO: [SNAPSHOT] HDDS-8202: Change it to custom snapshot exception.
      throw new IOException(
          String.format("Expected diff contains more than max allowed key " +
                  "changes for a snapDiff job. EstimatedTotalKeys: %s, " +
                  "AllowMaxTotalKeys: %s.",
              sstFileReader.getEstimatedTotalKeys(),
              maxAllowedKeyChangesForASnapDiff));
    }
  }

  private long generateDiffReport(
      final String jobId,
      final PersistentSet<byte[]> objectIDsToCheck,
      final PersistentMap<byte[], byte[]> oldObjIdToKeyMap,
      final PersistentMap<byte[], byte[]> newObjIdToKeyMap
  ) {

    LOG.debug("Starting diff report generation for jobId: {}.", jobId);
    ColumnFamilyHandle deleteDiffColumnFamily = null;
    ColumnFamilyHandle renameDiffColumnFamily = null;
    ColumnFamilyHandle createDiffColumnFamily = null;
    ColumnFamilyHandle modifyDiffColumnFamily = null;

    // JobId is prepended to column family name to make it unique for request.
    try {
      deleteDiffColumnFamily =
          createColumnFamily(jobId + DELETE_DIFF_TABLE_SUFFIX);
      renameDiffColumnFamily =
          createColumnFamily(jobId + RENAME_DIFF_TABLE_SUFFIX);
      createDiffColumnFamily =
          createColumnFamily(jobId + CREATE_DIFF_TABLE_SUFFIX);
      modifyDiffColumnFamily =
          createColumnFamily(jobId + MODIFY_DIFF_TABLE_SUFFIX);

      // Keep byte array instead of storing as DiffReportEntry to avoid
      // unnecessary serialization and deserialization.
      final PersistentList<byte[]> deleteDiffs =
          createDiffReportPersistentList(deleteDiffColumnFamily);
      final PersistentList<byte[]> renameDiffs =
          createDiffReportPersistentList(renameDiffColumnFamily);
      final PersistentList<byte[]> createDiffs =
          createDiffReportPersistentList(createDiffColumnFamily);
      final PersistentList<byte[]> modifyDiffs =
          createDiffReportPersistentList(modifyDiffColumnFamily);

      try (ClosableIterator<byte[]>
               objectIdsIterator = objectIDsToCheck.iterator()) {
        while (objectIdsIterator.hasNext()) {
          byte[] id = objectIdsIterator.next();
          /*
           * This key can be
           * -> Created after the old snapshot was taken, which means it will be
           *    missing in oldKeyTable and present in newKeyTable.
           * -> Deleted after the old snapshot was taken, which means it will be
           *    present in oldKeyTable and missing in newKeyTable.
           * -> Modified after the old snapshot was taken, which means it will
           *    be present in oldKeyTable and present in newKeyTable with same
           *    Object ID but with different metadata.
           * -> Renamed after the old snapshot was taken, which means it will be
           *    present in oldKeyTable and present in newKeyTable but with
           *    different name and same Object ID.
           */

          byte[] oldKeyName = oldObjIdToKeyMap.get(id);
          byte[] newKeyName = newObjIdToKeyMap.get(id);

          if (oldKeyName == null && newKeyName == null) {
            // This cannot happen.
            throw new IllegalStateException(
                "Old and new key name both are null");
          } else if (oldKeyName == null) { // Key Created.
            String key = codecRegistry.asObject(newKeyName, String.class);
            DiffReportEntry entry =
                SnapshotDiffReportOzone.getDiffReportEntry(DiffType.CREATE,
                    key);
            createDiffs.add(codecRegistry.asRawData(entry));
          } else if (newKeyName == null) { // Key Deleted.
            String key = codecRegistry.asObject(oldKeyName, String.class);
            DiffReportEntry entry =
                SnapshotDiffReportOzone.getDiffReportEntry(DiffType.DELETE,
                    key);
            deleteDiffs.add(codecRegistry.asRawData(entry));
          } else if (Arrays.equals(oldKeyName, newKeyName)) { // Key modified.
            String key = codecRegistry.asObject(newKeyName, String.class);
            DiffReportEntry entry =
                SnapshotDiffReportOzone.getDiffReportEntry(DiffType.MODIFY,
                    key);
            modifyDiffs.add(codecRegistry.asRawData(entry));
          } else { // Key Renamed.
            String oldKey = codecRegistry.asObject(oldKeyName, String.class);
            String newKey = codecRegistry.asObject(newKeyName, String.class);
            renameDiffs.add(codecRegistry.asRawData(
                SnapshotDiffReportOzone.getDiffReportEntry(DiffType.RENAME,
                    oldKey, newKey)));
          }
        }
      }

      /*
       * The order in which snap-diff should be applied
       *
       *     1. Delete diffs
       *     2. Rename diffs
       *     3. Create diffs
       *     4. Modified diffs
       *
       * Consider the following scenario
       *
       *    1. File "A" is created.
       *    2. File "B" is created.
       *    3. File "C" is created.
       *    Snapshot "1" is taken.
       *
       * Case 1:
       *   1. File "A" is deleted.
       *   2. File "B" is renamed to "A".
       *   Snapshot "2" is taken.
       *
       *   Snapshot diff should be applied in the following order:
       *    1. Delete "A"
       *    2. Rename "B" to "A"
       *
       *
       * Case 2:
       *    1. File "B" is renamed to "C".
       *    2. File "B" is created.
       *    Snapshot "2" is taken.
       *
       *   Snapshot diff should be applied in the following order:
       *    1. Rename "B" to "C"
       *    2. Create "B"
       *
       */

      long index = 0;
      index = addToReport(jobId, index, deleteDiffs);
      index = addToReport(jobId, index, renameDiffs);
      index = addToReport(jobId, index, createDiffs);
      return addToReport(jobId, index, modifyDiffs);
    } catch (RocksDBException | IOException e) {
      // TODO: [SNAPSHOT] Fail gracefully.
      throw new RuntimeException(e);
    } finally {
      dropAndCloseColumnFamilyHandle(deleteDiffColumnFamily);
      dropAndCloseColumnFamilyHandle(renameDiffColumnFamily);
      dropAndCloseColumnFamilyHandle(createDiffColumnFamily);
      dropAndCloseColumnFamilyHandle(modifyDiffColumnFamily);
    }
  }

  private PersistentList<byte[]> createDiffReportPersistentList(
      ColumnFamilyHandle columnFamilyHandle
  ) {
    return new RocksDbPersistentList<>(db,
        columnFamilyHandle,
        codecRegistry,
        byte[].class);
  }

  private ColumnFamilyHandle createColumnFamily(String columnFamilyName)
      throws RocksDBException {
    return db.get().createColumnFamily(
        new ColumnFamilyDescriptor(
            StringUtils.string2Bytes(columnFamilyName),
            familyOptions));
  }

  private long addToReport(String jobId, long index,
                           PersistentList<byte[]> diffReportEntries)
      throws IOException {
    try (ClosableIterator<byte[]>
             diffReportIterator = diffReportEntries.iterator()) {
      while (diffReportIterator.hasNext()) {

        snapDiffReportTable.put(
            codecRegistry.asRawData(jobId + DELIMITER + index),
            diffReportIterator.next());
        index++;
      }
    }
    return index;
  }

  private void dropAndCloseColumnFamilyHandle(
      final ColumnFamilyHandle columnFamilyHandle) {

    if (columnFamilyHandle == null) {
      return;
    }

    dropColumnFamilyHandle(db, columnFamilyHandle);
    columnFamilyHandle.close();
  }

  private synchronized void updateJobStatus(String jobKey,
                                            JobStatus oldStatus,
                                            JobStatus newStatus) {
    SnapshotDiffJob snapshotDiffJob = snapDiffJobTable.get(jobKey);
    if (snapshotDiffJob.getStatus() != oldStatus) {
      throw new IllegalStateException("Invalid job status for jobID: " +
          snapshotDiffJob.getJobId() + ". Job's current status is '" +
          snapshotDiffJob.getStatus() + "', while '" + oldStatus +
          "' is expected.");
    }
    snapshotDiffJob.setStatus(newStatus);
    snapDiffJobTable.put(jobKey, snapshotDiffJob);
  }

  private synchronized void updateJobStatusToDone(String jobKey,
                                                  long totalNumberOfEntries) {
    SnapshotDiffJob snapshotDiffJob = snapDiffJobTable.get(jobKey);
    if (snapshotDiffJob.getStatus() != IN_PROGRESS) {
      throw new IllegalStateException("Invalid job status for jobID: " +
          snapshotDiffJob.getJobId() + ". Job's current status is '" +
          snapshotDiffJob.getStatus() + "', while '" + IN_PROGRESS +
          "' is expected.");
    }

    snapshotDiffJob.setStatus(DONE);
    snapshotDiffJob.setTotalDiffEntries(totalNumberOfEntries);
    snapDiffJobTable.put(jobKey, snapshotDiffJob);
  }

  private BucketLayout getBucketLayout(final String volume,
                                       final String bucket,
                                       final OMMetadataManager mManager)
      throws IOException {
    final String bucketTableKey = mManager.getBucketKey(volume, bucket);
    return mManager.getBucketTable().get(bucketTableKey).getBucketLayout();
  }

  private boolean areKeysEqual(WithObjectID oldKey, WithObjectID newKey) {
    if (oldKey == null && newKey == null) {
      return true;
    }
    if (oldKey != null) {
      return oldKey.equals(newKey);
    }
    return false;
  }

  /**
   * check if the given key is in the bucket specified by tablePrefix map.
   */
  private boolean isKeyInBucket(String key, Map<String, String> tablePrefixes,
      String tableName) {
    String volumeBucketDbPrefix;
    // In case of FSO - either File/Directory table
    // the key Prefix would be volumeId/bucketId and
    // in case of non-fso - volumeName/bucketName
    if (tableName.equals(
        OmMetadataManagerImpl.DIRECTORY_TABLE) || tableName.equals(
        OmMetadataManagerImpl.FILE_TABLE)) {
      volumeBucketDbPrefix =
          tablePrefixes.get(OmMetadataManagerImpl.DIRECTORY_TABLE);
    } else {
      volumeBucketDbPrefix = tablePrefixes.get(OmMetadataManagerImpl.KEY_TABLE);
    }
    return key.startsWith(volumeBucketDbPrefix);
  }

  /**
   * Loads the jobs which are in_progress and submits them to executor to start
   * processing.
   * This is needed to load previously running (in_progress) jobs to the
   * executor on service start up when OM restarts. If not done, these jobs
   * will never be completed if OM crashes when jobs were running.
   * Don't need to load queued jobs because responses for queued jobs were never
   * returned to client. In short, we don't return queued job status to client.
   * When client re-submits previously queued job, workflow will pick it and
   * execute it.
   */
  private void loadJobsOnStartUp() {

    try (ClosableIterator<Map.Entry<String, SnapshotDiffJob>> iterator =
             snapDiffJobTable.iterator()) {
      while (iterator.hasNext()) {
        Map.Entry<String, SnapshotDiffJob> next = iterator.next();
        String jobKey = next.getKey();
        SnapshotDiffJob snapshotDiffJob = next.getValue();
        if (snapshotDiffJob.getStatus() == IN_PROGRESS) {
          // This is done just to be in parity of the workflow.
          // If job status is not updated to QUEUED, workflow will fail when
          // job gets submitted to executor and its status is IN_PROGRESS.
          // Because according to workflow job can change its state from
          // QUEUED to IN_PROGRESS but not IN_PROGRESS to IN_PROGRESS.
          updateJobStatus(jobKey, IN_PROGRESS, QUEUED);

          submitSnapDiffJob(jobKey,
              snapshotDiffJob.getJobId(),
              snapshotDiffJob.getVolume(),
              snapshotDiffJob.getBucket(),
              snapshotDiffJob.getFromSnapshot(),
              snapshotDiffJob.getToSnapshot(),
              snapshotDiffJob.isForceFullDiff());
        }
      }
    }
  }

<<<<<<< HEAD
  private synchronized void loadJobOnStartUp(final String jobKey,
                                             final String jobId,
                                             final String volume,
                                             final String bucket,
                                             final String fromSnapshot,
                                             final String toSnapshot,
                                             final boolean forceFullDiff)
      throws IOException {

    SnapshotInfo fsInfo = getSnapshotInfo(ozoneManager,
        volume, bucket, fromSnapshot);
    SnapshotInfo tsInfo = getSnapshotInfo(ozoneManager,
        volume, bucket, toSnapshot);

    String fsKey = SnapshotInfo.getTableKey(volume, bucket, fromSnapshot);
    String tsKey = SnapshotInfo.getTableKey(volume, bucket, toSnapshot);

    // Block SnapDiff if either one of the snapshots is not active
    checkSnapshotActive(ozoneManager, fsKey);
    checkSnapshotActive(ozoneManager, tsKey);

    submitSnapDiffJob(jobKey, jobId, volume, bucket, snapshotCache.get(fsKey),
        snapshotCache.get(tsKey), fsInfo, tsInfo, forceFullDiff);
=======
  @Override
  public void close() {
    if (snapDiffExecutor != null) {
      closeExecutorService(snapDiffExecutor, "SnapDiffExecutor");
    }
    if (sstDumpToolExecutor != null) {
      closeExecutorService(sstDumpToolExecutor, "SstDumpToolExecutor");
    }
>>>>>>> 0bf6cb5c
  }

  private void closeExecutorService(ExecutorService executorService,
                                    String serviceName) {
    if (executorService != null) {
      LOG.info("Shutting down executorService: '{}'", serviceName);
      executorService.shutdownNow();
      try {
        if (!executorService.awaitTermination(60, TimeUnit.SECONDS)) {
          executorService.shutdownNow();
        }
      } catch (InterruptedException e) {
        // Re-interrupt the thread while catching InterruptedException
        Thread.currentThread().interrupt();
        executorService.shutdownNow();
      }
    }
  }
}<|MERGE_RESOLUTION|>--- conflicted
+++ resolved
@@ -370,19 +370,10 @@
   }
 
   public SnapshotDiffResponse getSnapshotDiffReport(
-<<<<<<< HEAD
-      final String volume,
-      final String bucket,
-      final ReferenceCounted<IOmMetadataReader> rcFromSnapshot,
-      final ReferenceCounted<IOmMetadataReader> rcToSnapshot,
-      final SnapshotInfo fsInfo,
-      final SnapshotInfo tsInfo,
-=======
       final String volumeName,
       final String bucketName,
       final String fromSnapshotName,
       final String toSnapshotName,
->>>>>>> 0bf6cb5c
       final int index,
       final int pageSize,
       final boolean forceFullDiff
@@ -402,56 +393,8 @@
 
     OFSPath snapshotRoot = getSnapshotRootPath(volumeName, bucketName);
 
-    OmSnapshot fromSnapshot = (OmSnapshot) rcFromSnapshot.get();
-    OmSnapshot toSnapshot = (OmSnapshot) rcToSnapshot.get();
-
     switch (snapDiffJob.getStatus()) {
     case QUEUED:
-<<<<<<< HEAD
-      // This is the only case where RC<>s are passed to a thread executor.
-      // rcFromSnapshot and rcToSnapshot must not be closed here.
-      return submitSnapDiffJob(snapDiffJobKey, volume, bucket, rcFromSnapshot,
-          rcToSnapshot, fsInfo, tsInfo, index, pageSize, forceFullDiff);
-    case IN_PROGRESS:
-      try {
-        return new SnapshotDiffResponse(
-            new SnapshotDiffReportOzone(snapshotRoot.toString(), volume, bucket,
-                fromSnapshot.getName(), toSnapshot.getName(), new ArrayList<>(),
-                null), IN_PROGRESS, defaultWaitTime);
-      } finally {
-        rcFromSnapshot.close();
-        rcToSnapshot.close();
-      }
-    case FAILED:
-      try {
-        return new SnapshotDiffResponse(
-            new SnapshotDiffReportOzone(snapshotRoot.toString(), volume, bucket,
-                fromSnapshot.getName(), toSnapshot.getName(), new ArrayList<>(),
-                null), FAILED, defaultWaitTime);
-      } finally {
-        rcFromSnapshot.close();
-        rcToSnapshot.close();
-      }
-    case DONE:
-      try {
-        SnapshotDiffReportOzone report = createPageResponse(snapDiffJob, volume,
-            bucket, fromSnapshot, toSnapshot, index, pageSize);
-        return new SnapshotDiffResponse(report, DONE, 0L);
-      } finally {
-        rcFromSnapshot.close();
-        rcToSnapshot.close();
-      }
-    case REJECTED:
-      try {
-        return new SnapshotDiffResponse(
-            new SnapshotDiffReportOzone(snapshotRoot.toString(), volume, bucket,
-                fromSnapshot.getName(), toSnapshot.getName(), new ArrayList<>(),
-                null), REJECTED, defaultWaitTime);
-      } finally {
-        rcFromSnapshot.close();
-        rcToSnapshot.close();
-      }
-=======
       return submitSnapDiffJob(snapDiffJobKey, volumeName, bucketName,
           fromSnapshotName, toSnapshotName, index, pageSize, forceFullDiff);
     case IN_PROGRESS:
@@ -477,15 +420,9 @@
               bucketName, fromSnapshotName, toSnapshotName, new ArrayList<>(),
               null),
           REJECTED, defaultWaitTime);
->>>>>>> 0bf6cb5c
     default:
-      try {
-        throw new IllegalStateException("Unknown snapshot job status: " +
-            snapDiffJob.getStatus());
-      } finally {
-        rcFromSnapshot.close();
-        rcToSnapshot.close();
-      }
+      throw new IllegalStateException("Unknown snapshot job status: " +
+          snapDiffJob.getStatus());
     }
   }
 
@@ -558,15 +495,8 @@
       final String jobKey,
       final String volume,
       final String bucket,
-<<<<<<< HEAD
-      final ReferenceCounted<IOmMetadataReader> rcFromSnapshot,
-      final ReferenceCounted<IOmMetadataReader> rcToSnapshot,
-      final SnapshotInfo fsInfo,
-      final SnapshotInfo tsInfo,
-=======
       final String fromSnapshot,
       final String toSnapshot,
->>>>>>> 0bf6cb5c
       final int index,
       final int pageSize,
       final boolean forceFullDiff
@@ -575,9 +505,6 @@
     SnapshotDiffJob snapDiffJob = snapDiffJobTable.get(jobKey);
 
     OFSPath snapshotRoot = getSnapshotRootPath(volume, bucket);
-
-    OmSnapshot fromSnapshot = (OmSnapshot) rcFromSnapshot.get();
-    OmSnapshot toSnapshot = (OmSnapshot) rcToSnapshot.get();
 
     // This is only possible if another thread tired to submit the request,
     // and it got rejected. In this scenario, return the Rejected job status
@@ -585,14 +512,7 @@
     if (snapDiffJob == null) {
       LOG.info("Snap diff job has been removed for for volume: {}, " +
           "bucket: {}, fromSnapshot: {} and toSnapshot: {}.",
-<<<<<<< HEAD
-          volume, bucket, fromSnapshot.getName(), toSnapshot.getName());
-      // Decrement snapshot instances ref count
-      rcFromSnapshot.close();
-      rcToSnapshot.close();
-=======
           volume, bucket, fromSnapshot, toSnapshot);
->>>>>>> 0bf6cb5c
       return new SnapshotDiffResponse(
           new SnapshotDiffReportOzone(snapshotRoot.toString(),
               volume, bucket, fromSnapshot, toSnapshot, new ArrayList<>(),
@@ -606,14 +526,8 @@
       if (snapDiffJob.getStatus() == DONE) {
         SnapshotDiffReportOzone report = createPageResponse(snapDiffJob, volume,
             bucket, fromSnapshot, toSnapshot, index, pageSize);
-        // Decrement snapshot instances ref count
-        rcFromSnapshot.close();
-        rcToSnapshot.close();
         return new SnapshotDiffResponse(report, DONE, 0L);
       } else {
-        // Decrement snapshot instances ref count
-        rcFromSnapshot.close();
-        rcToSnapshot.close();
         // Otherwise, return the same status as in DB with wait time.
         return new SnapshotDiffResponse(
             new SnapshotDiffReportOzone(snapshotRoot.toString(), volume, bucket,
@@ -623,29 +537,16 @@
     }
 
     return submitSnapDiffJob(jobKey, snapDiffJob.getJobId(), volume, bucket,
-<<<<<<< HEAD
-        rcFromSnapshot, rcToSnapshot, fsInfo, tsInfo, forceFullDiff);
-=======
         fromSnapshot, toSnapshot, forceFullDiff);
->>>>>>> 0bf6cb5c
   }
 
   private synchronized SnapshotDiffResponse submitSnapDiffJob(
       final String jobKey,
       final String jobId,
-<<<<<<< HEAD
-      final String volume,
-      final String bucket,
-      final ReferenceCounted<IOmMetadataReader> rcFromSnapshot,
-      final ReferenceCounted<IOmMetadataReader> rcToSnapshot,
-      final SnapshotInfo fsInfo,
-      final SnapshotInfo tsInfo,
-=======
       final String volumeName,
       final String bucketName,
       final String fromSnapshotName,
       final String toSnapshotName,
->>>>>>> 0bf6cb5c
       final boolean forceFullDiff
   ) {
 
@@ -654,37 +555,22 @@
         volumeName, bucketName, fromSnapshotName, toSnapshotName);
 
     OFSPath snapshotRoot = getSnapshotRootPath(volumeName, bucketName);
-
-    String fromSnapshotName = ((OmSnapshot) rcFromSnapshot.get()).getName();
-    String toSnapshotName = ((OmSnapshot) rcToSnapshot.get()).getName();
 
     // Submit the request to the executor if job is still in queued status.
     // If executor cannot take any more job, remove the job form DB and return
     // the Rejected Job status with wait time.
     try {
-<<<<<<< HEAD
-      executorService.execute(() -> generateSnapshotDiffReport(jobKey, jobId,
-          volume, bucket, rcFromSnapshot, rcToSnapshot, fsInfo, tsInfo,
-=======
       snapDiffExecutor.execute(() -> generateSnapshotDiffReport(jobKey, jobId,
           volumeName, bucketName, fromSnapshotName, toSnapshotName,
->>>>>>> 0bf6cb5c
           forceFullDiff));
       updateJobStatus(jobKey, QUEUED, IN_PROGRESS);
       // DO NOT decrement snapshot instance ref count, executor is responsible
       // for it in this case.
       return new SnapshotDiffResponse(
-<<<<<<< HEAD
-          new SnapshotDiffReportOzone(snapshotRoot.toString(), volume, bucket,
-              ((OmSnapshot) rcFromSnapshot.get()).getName(),
-              ((OmSnapshot) rcToSnapshot.get()).getName(),
-              new ArrayList<>(), null), IN_PROGRESS, defaultWaitTime);
-=======
           new SnapshotDiffReportOzone(snapshotRoot.toString(), volumeName,
               bucketName, fromSnapshotName, toSnapshotName, new ArrayList<>(),
               null),
           IN_PROGRESS, defaultWaitTime);
->>>>>>> 0bf6cb5c
     } catch (RejectedExecutionException exception) {
       // Remove the entry from job table so that client can retry.
       // If entry is not removed, client has to wait till cleanup service
@@ -694,39 +580,21 @@
       LOG.info("Exceeded the snapDiff parallel requests progressing " +
           "limit. Removed the jobKey: {}. Please retry after {}.",
           jobKey, defaultWaitTime);
-      // Decrement snapshot instances ref count
-      rcFromSnapshot.close();
-      rcToSnapshot.close();
       return new SnapshotDiffResponse(
-<<<<<<< HEAD
-          new SnapshotDiffReportOzone(snapshotRoot.toString(), volume, bucket,
-              fromSnapshotName, toSnapshotName,
-              new ArrayList<>(), null), REJECTED, defaultWaitTime);
-=======
           new SnapshotDiffReportOzone(snapshotRoot.toString(), volumeName,
               bucketName, fromSnapshotName, toSnapshotName, new ArrayList<>(),
               null),
           REJECTED, defaultWaitTime);
->>>>>>> 0bf6cb5c
     } catch (Exception exception) {
       // Remove the entry from job table as well.
       snapDiffJobTable.remove(jobKey);
       LOG.error("Failure in job submission to the executor. Removed the" +
               " jobKey: {}.", jobKey, exception);
-      // Decrement snapshot instances ref count
-      rcFromSnapshot.close();
-      rcToSnapshot.close();
       return new SnapshotDiffResponse(
-<<<<<<< HEAD
-          new SnapshotDiffReportOzone(snapshotRoot.toString(), volume, bucket,
-              fromSnapshotName, toSnapshotName,
-              new ArrayList<>(), null), FAILED, defaultWaitTime);
-=======
           new SnapshotDiffReportOzone(snapshotRoot.toString(), volumeName,
               bucketName, fromSnapshotName, toSnapshotName, new ArrayList<>(),
               null),
           FAILED, defaultWaitTime);
->>>>>>> 0bf6cb5c
     }
   }
 
@@ -772,37 +640,14 @@
 
   private void generateSnapshotDiffReport(final String jobKey,
                                           final String jobId,
-<<<<<<< HEAD
-                                          final String volume,
-                                          final String bucket,
-                                          final ReferenceCounted
-                                              <IOmMetadataReader>
-                                              rcFromSnapshot,
-                                          final ReferenceCounted
-                                              <IOmMetadataReader>
-                                              rcToSnapshot,
-                                          final SnapshotInfo fsInfo,
-                                          final SnapshotInfo tsInfo,
-                                          final boolean forceFullDiff) {
-
-    OmSnapshot fromSnapshot = (OmSnapshot) rcFromSnapshot.get();
-    OmSnapshot toSnapshot = (OmSnapshot) rcToSnapshot.get();
-
-    LOG.info("Started snap diff report generation for volume: '{}', " +
-            "bucket: '{}', fromSnapshot: '{}' and toSnapshot: '{}'," +
-            " fromSnapshot: '{}', toSnapshot: '{}'",
-        volume, bucket, fsInfo.getName(), tsInfo.getName(), fromSnapshot,
-        toSnapshot);
-=======
                                           final String volumeName,
                                           final String bucketName,
                                           final String fromSnapshotName,
                                           final String toSnapshotName,
                                           final boolean forceFullDiff) {
-    LOG.info("Started snap diff report generation for volume: {} " +
-            "bucket: {}, fromSnapshot: {} and toSnapshot: {}",
+    LOG.info("Started snap diff report generation for volume: '{}', " +
+            "bucket: '{}', fromSnapshot: '{}', toSnapshot: '{}'",
         volumeName, bucketName, fromSnapshotName, toSnapshotName);
->>>>>>> 0bf6cb5c
 
     ColumnFamilyHandle fromSnapshotColumnFamily = null;
     ColumnFamilyHandle toSnapshotColumnFamily = null;
@@ -814,6 +659,9 @@
     // job by RocksDBCheckpointDiffer#pruneOlderSnapshotsWithCompactionHistory.
     Path path = Paths.get(sstBackupDirForSnapDiffJobs + "/" + jobId);
 
+    ReferenceCounted<IOmMetadataReader> rcFromSnapshot = null;
+    ReferenceCounted<IOmMetadataReader> rcToSnapshot = null;
+
     try {
       validateSnapshotsAreActive(volumeName, bucketName, fromSnapshotName,
           toSnapshotName);
@@ -821,8 +669,11 @@
       String fsKey = getTableKey(volumeName, bucketName, fromSnapshotName);
       String tsKey = getTableKey(volumeName, bucketName, toSnapshotName);
 
-      OmSnapshot fromSnapshot = snapshotCache.get(fsKey);
-      OmSnapshot toSnapshot = snapshotCache.get(tsKey);
+      rcFromSnapshot = snapshotCache.get(fsKey);
+      rcToSnapshot = snapshotCache.get(tsKey);
+
+      OmSnapshot fromSnapshot = (OmSnapshot) rcFromSnapshot.get();
+      OmSnapshot toSnapshot = (OmSnapshot) rcToSnapshot.get();
       SnapshotInfo fsInfo = getSnapshotInfo(ozoneManager,
           volumeName, bucketName, fromSnapshotName);
       SnapshotInfo tsInfo = getSnapshotInfo(ozoneManager,
@@ -861,47 +712,6 @@
       final BucketLayout bucketLayout = getBucketLayout(volumeName, bucketName,
           fromSnapshot.getMetadataManager());
       Map<String, String> tablePrefixes =
-<<<<<<< HEAD
-          getTablePrefixes(toSnapshot.getMetadataManager(), volume, bucket);
-      List<String> tablesToLookUp =
-              Collections.singletonList(fsKeyTable.getName());
-      Set<String> deltaFilesForKeyOrFileTable = getDeltaFiles(fromSnapshot,
-          toSnapshot, tablesToLookUp, fsInfo, tsInfo, useFullDiff,
-          tablePrefixes, path.toString());
-
-      // Workaround to handle deletes if native rocksDb tool for reading
-      // tombstone is not loaded.
-      // TODO: [SNAPSHOT] Update Rocksdb SSTFileIterator to read tombstone
-      if (!isNativeRocksToolsLoaded) {
-        deltaFilesForKeyOrFileTable.addAll(getSSTFileListForSnapshot(
-                fromSnapshot, tablesToLookUp));
-      }
-      try {
-        addToObjectIdMap(fsKeyTable, tsKeyTable,
-            Pair.of(isNativeRocksToolsLoaded, deltaFilesForKeyOrFileTable),
-            objectIdToKeyNameMapForFromSnapshot,
-            objectIdToKeyNameMapForToSnapshot, objectIDsToCheckMap,
-            tablePrefixes);
-      } catch (NativeLibraryNotLoadedException e) {
-        // Workaround to handle deletes if use of native rocksDb tool for
-        // reading tombstone fails.
-        // TODO: [SNAPSHOT] Update Rocksdb SSTFileIterator to read tombstone
-        deltaFilesForKeyOrFileTable.addAll(getSSTFileListForSnapshot(
-                fromSnapshot, tablesToLookUp));
-        try {
-          addToObjectIdMap(fsKeyTable, tsKeyTable,
-              Pair.of(false, deltaFilesForKeyOrFileTable),
-              objectIdToKeyNameMapForFromSnapshot,
-              objectIdToKeyNameMapForToSnapshot, objectIDsToCheckMap,
-              tablePrefixes);
-        } catch (NativeLibraryNotLoadedException ex) {
-          // This code should be never executed.
-          fromSnapshot.close();
-          toSnapshot.close();
-          throw new IllegalStateException(ex);
-        }
-      }
-=======
           getTablePrefixes(toSnapshot.getMetadataManager(), volumeName,
               bucketName);
 
@@ -919,7 +729,6 @@
           tablePrefixes, objectIdToKeyNameMapForFromSnapshot,
           objectIdToKeyNameMapForToSnapshot, objectIDsToCheckMap,
           path.toString());
->>>>>>> 0bf6cb5c
 
       if (bucketLayout.isFileSystemOptimized()) {
         validateSnapshotsAreActive(volumeName, bucketName, fromSnapshotName,
@@ -929,49 +738,12 @@
             fromSnapshot.getMetadataManager().getDirectoryTable();
         Table<String, OmDirectoryInfo> tsDirTable =
             toSnapshot.getMetadataManager().getDirectoryTable();
-<<<<<<< HEAD
-        tablesToLookUp = Collections.singletonList(fsDirTable.getName());
-        final Set<String> deltaFilesForDirTable =
-            getDeltaFiles(fromSnapshot, toSnapshot, tablesToLookUp, fsInfo,
-                    tsInfo, useFullDiff, tablePrefixes, path.toString());
-        if (!isNativeRocksToolsLoaded) {
-          deltaFilesForDirTable.addAll(getSSTFileListForSnapshot(
-                  fromSnapshot, tablesToLookUp));
-        }
-        try {
-          addToObjectIdMap(fsDirTable, tsDirTable,
-              Pair.of(isNativeRocksToolsLoaded, deltaFilesForDirTable),
-              objectIdToKeyNameMapForFromSnapshot,
-              objectIdToKeyNameMapForToSnapshot,
-              objectIDsToCheckMap,
-              tablePrefixes);
-        } catch (NativeLibraryNotLoadedException e) {
-          try {
-            // Workaround to handle deletes if use of native rockstools for
-            // reading tombstone fails.
-            // TODO: [SNAPSHOT] Update Rocksdb SSTFileIterator to read tombstone
-            deltaFilesForDirTable.addAll(getSSTFileListForSnapshot(
-                    fromSnapshot, tablesToLookUp));
-            addToObjectIdMap(fsDirTable, tsDirTable,
-                Pair.of(false, deltaFilesForDirTable),
-                objectIdToKeyNameMapForFromSnapshot,
-                objectIdToKeyNameMapForToSnapshot, objectIDsToCheckMap,
-                tablePrefixes);
-          } catch (NativeLibraryNotLoadedException ex) {
-            // This code should be never executed.
-            fromSnapshot.close();
-            toSnapshot.close();
-            throw new IllegalStateException(ex);
-          }
-        }
-=======
 
         getDeltaFilesAndDiffKeysToObjectIdToKeyMap(fsDirTable, tsDirTable,
             fromSnapshot, toSnapshot, fsInfo, tsInfo, useFullDiff,
             tablePrefixes, objectIdToKeyNameMapForFromSnapshot,
             objectIdToKeyNameMapForToSnapshot, objectIDsToCheckMap,
             path.toString());
->>>>>>> 0bf6cb5c
       }
 
       validateSnapshotsAreActive(volumeName, bucketName, fromSnapshotName,
@@ -1003,12 +775,12 @@
       dropAndCloseColumnFamilyHandle(objectIDsColumnFamily);
       // Delete SST files backup directory.
       deleteDir(path);
-
-      try {
-        fromSnapshot.close();
-        toSnapshot.close();
-      } catch (IOException e) {
-        throw new IllegalStateException(e);
+      // Decrement ref counts
+      if (rcFromSnapshot != null) {
+        rcFromSnapshot.close();
+      }
+      if (rcToSnapshot != null) {
+        rcToSnapshot.close();
       }
     }
   }
@@ -1026,7 +798,7 @@
       final PersistentMap<byte[], byte[]> oldObjIdToKeyMap,
       final PersistentMap<byte[], byte[]> newObjIdToKeyMap,
       final PersistentSet<byte[]> objectIDsToCheck,
-      final String diffDir 
+      final String diffDir
   ) throws IOException, RocksDBException {
 
     List<String> tablesToLookUp = Collections.singletonList(fsTable.getName());
@@ -1503,31 +1275,6 @@
     }
   }
 
-<<<<<<< HEAD
-  private synchronized void loadJobOnStartUp(final String jobKey,
-                                             final String jobId,
-                                             final String volume,
-                                             final String bucket,
-                                             final String fromSnapshot,
-                                             final String toSnapshot,
-                                             final boolean forceFullDiff)
-      throws IOException {
-
-    SnapshotInfo fsInfo = getSnapshotInfo(ozoneManager,
-        volume, bucket, fromSnapshot);
-    SnapshotInfo tsInfo = getSnapshotInfo(ozoneManager,
-        volume, bucket, toSnapshot);
-
-    String fsKey = SnapshotInfo.getTableKey(volume, bucket, fromSnapshot);
-    String tsKey = SnapshotInfo.getTableKey(volume, bucket, toSnapshot);
-
-    // Block SnapDiff if either one of the snapshots is not active
-    checkSnapshotActive(ozoneManager, fsKey);
-    checkSnapshotActive(ozoneManager, tsKey);
-
-    submitSnapDiffJob(jobKey, jobId, volume, bucket, snapshotCache.get(fsKey),
-        snapshotCache.get(tsKey), fsInfo, tsInfo, forceFullDiff);
-=======
   @Override
   public void close() {
     if (snapDiffExecutor != null) {
@@ -1536,7 +1283,6 @@
     if (sstDumpToolExecutor != null) {
       closeExecutorService(sstDumpToolExecutor, "SstDumpToolExecutor");
     }
->>>>>>> 0bf6cb5c
   }
 
   private void closeExecutorService(ExecutorService executorService,
