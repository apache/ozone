--- conflicted
+++ resolved
@@ -111,14 +111,11 @@
 import static org.apache.hadoop.ozone.om.OMConfigKeys.OZONE_OM_SNAPSHOT_DIFF_THREAD_POOL_SIZE_DEFAULT;
 import static org.apache.hadoop.ozone.om.OMConfigKeys.OZONE_OM_SNAPSHOT_FORCE_FULL_DIFF;
 import static org.apache.hadoop.ozone.om.OMConfigKeys.OZONE_OM_SNAPSHOT_FORCE_FULL_DIFF_DEFAULT;
-<<<<<<< HEAD
 import static org.apache.hadoop.ozone.om.OMConfigKeys.OZONE_OM_SNAPSHOT_FORCE_NON_NATIVE_DIFF;
 import static org.apache.hadoop.ozone.om.OMConfigKeys.OZONE_OM_SNAPSHOT_FORCE_NON_NATIVE_DIFF_DEFAULT;
-=======
 import static org.apache.hadoop.ozone.om.OmMetadataManagerImpl.DIRECTORY_TABLE;
 import static org.apache.hadoop.ozone.om.OmMetadataManagerImpl.FILE_TABLE;
 import static org.apache.hadoop.ozone.om.OmMetadataManagerImpl.KEY_TABLE;
->>>>>>> b95a2ca6
 import static org.apache.hadoop.ozone.om.OmSnapshotManager.DELIMITER;
 import static org.apache.hadoop.ozone.om.helpers.SnapshotInfo.getTableKey;
 import static org.apache.hadoop.ozone.om.snapshot.SnapshotUtils.checkSnapshotActive;
@@ -822,18 +819,7 @@
     return true;
   }
 
-<<<<<<< HEAD
   @SuppressWarnings({"methodlength", "parameternumber"})
-  private void generateSnapshotDiffReport(final String jobKey,
-                                          final String jobId,
-                                          final String volumeName,
-                                          final String bucketName,
-                                          final String fromSnapshotName,
-                                          final String toSnapshotName,
-                                          final boolean forceFullDiff,
-                                          final boolean forceNonNative) {
-=======
-  @SuppressWarnings("methodlength")
   @VisibleForTesting
   void generateSnapshotDiffReport(final String jobKey,
                                   final String jobId,
@@ -841,8 +827,8 @@
                                   final String bucketName,
                                   final String fromSnapshotName,
                                   final String toSnapshotName,
-                                  final boolean forceFullDiff) {
->>>>>>> b95a2ca6
+                                  final boolean forceFullDiff,
+                                  final boolean forceNonNative) {
     LOG.info("Started snap diff report generation for volume: {} " +
             "bucket: {}, fromSnapshot: {} and toSnapshot: {}",
         volumeName, bucketName, fromSnapshotName, toSnapshotName);
