/*
 * Licensed to the Apache Software Foundation (ASF) under one
 * or more contributor license agreements.  See the NOTICE file
 * distributed with this work for additional information
 * regarding copyright ownership.  The ASF licenses this file
 * to you under the Apache License, Version 2.0 (the
 * "License"); you may not use this file except in compliance
 * with the License.  You may obtain a copy of the License at
 * <p>
 * http://www.apache.org/licenses/LICENSE-2.0
 * <p>
 * Unless required by applicable law or agreed to in writing, software
 * distributed under the License is distributed on an "AS IS" BASIS,
 * WITHOUT WARRANTIES OR CONDITIONS OF ANY KIND, either express or implied.
 * See the License for the specific language governing permissions and
 * limitations under the License.
 */

package org.apache.hadoop.ozone.om.snapshot;

import com.google.common.cache.LoadingCache;

import java.io.BufferedWriter;
import java.io.File;
import java.io.IOException;
import java.nio.file.Files;
import java.nio.file.Path;
import java.nio.file.Paths;
import java.nio.file.StandardOpenOption;
import java.util.ArrayList;
import java.util.Arrays;
import java.util.Collections;
import java.util.HashMap;
import java.util.HashSet;
import java.util.List;
import java.util.Map;
import java.util.Set;
import java.util.UUID;

import com.google.common.util.concurrent.ThreadFactoryBuilder;
import org.apache.commons.lang3.tuple.Pair;
import org.apache.hadoop.hdds.conf.OzoneConfiguration;
import org.apache.hadoop.hdds.conf.StorageUnit;
import org.apache.hadoop.hdds.utils.NativeConstants;
import org.apache.hadoop.hdds.utils.NativeLibraryLoader;
import org.apache.hadoop.hdds.utils.NativeLibraryNotLoadedException;
import java.util.concurrent.ArrayBlockingQueue;
import java.util.concurrent.ExecutionException;
import java.util.concurrent.ExecutorService;
import java.util.concurrent.RejectedExecutionException;
import java.util.concurrent.ThreadPoolExecutor;
import java.util.concurrent.TimeUnit;
import java.util.stream.Stream;

import org.apache.commons.io.file.PathUtils;
import org.apache.hadoop.hdds.StringUtils;
import org.apache.hadoop.hdds.utils.db.CodecRegistry;
import org.apache.hadoop.hdds.utils.db.Table;
import org.apache.hadoop.ozone.OFSPath;
import org.apache.hadoop.hdds.utils.db.managed.ManagedSSTDumpTool;
import org.apache.hadoop.hdds.utils.db.managed.ManagedColumnFamilyOptions;
import org.apache.hadoop.hdds.utils.db.managed.ManagedRocksDB;
import org.apache.hadoop.ozone.om.OMConfigKeys;
import org.apache.hadoop.ozone.om.OMMetadataManager;
import org.apache.hadoop.ozone.om.OmMetadataManagerImpl;
import org.apache.hadoop.ozone.om.OmSnapshot;
import org.apache.hadoop.ozone.om.OzoneManager;
import org.apache.hadoop.ozone.om.helpers.BucketLayout;
import org.apache.hadoop.ozone.om.helpers.OmDirectoryInfo;
import org.apache.hadoop.ozone.om.helpers.OmKeyInfo;
import org.apache.hadoop.ozone.om.helpers.SnapshotInfo;
import org.apache.hadoop.ozone.om.helpers.WithObjectID;
import org.apache.hadoop.ozone.snapshot.SnapshotDiffReportOzone;
import org.apache.hadoop.util.ClosableIterator;
import org.apache.hadoop.ozone.snapshot.SnapshotDiffResponse;
import org.apache.hadoop.ozone.snapshot.SnapshotDiffResponse.JobStatus;
import org.apache.ozone.rocksdb.util.ManagedSstFileReader;
import org.apache.ozone.rocksdb.util.RdbUtil;
import org.apache.ozone.rocksdiff.DifferSnapshotInfo;
import org.apache.ozone.rocksdiff.RocksDBCheckpointDiffer;
import org.apache.ozone.rocksdiff.RocksDiffUtils;
import org.jetbrains.annotations.NotNull;
import org.rocksdb.ColumnFamilyDescriptor;
import org.rocksdb.ColumnFamilyHandle;
import org.rocksdb.RocksDBException;
import org.slf4j.Logger;
import org.slf4j.LoggerFactory;

import java.util.concurrent.SynchronousQueue;

import static org.apache.hadoop.ozone.OzoneConsts.OM_KEY_PREFIX;
import static org.apache.hadoop.ozone.om.OMConfigKeys.OZONE_OM_SNAPSHOT_DIFF_JOB_DEFAULT_WAIT_TIME;
import static org.apache.hadoop.ozone.om.OMConfigKeys.OZONE_OM_SNAPSHOT_DIFF_JOB_DEFAULT_WAIT_TIME_DEFAULT;
import static org.apache.hadoop.ozone.om.OMConfigKeys.OZONE_OM_SNAPSHOT_DIFF_MAX_ALLOWED_KEYS_CHANGED_PER_DIFF_JOB;
import static org.apache.hadoop.ozone.om.OMConfigKeys.OZONE_OM_SNAPSHOT_DIFF_MAX_ALLOWED_KEYS_CHANGED_PER_DIFF_JOB_DEFAULT;
import static org.apache.hadoop.ozone.om.OMConfigKeys.OZONE_OM_SNAPSHOT_DIFF_THREAD_POOL_SIZE;
import static org.apache.hadoop.ozone.om.OMConfigKeys.OZONE_OM_SNAPSHOT_DIFF_THREAD_POOL_SIZE_DEFAULT;
import static org.apache.hadoop.ozone.om.OMConfigKeys.OZONE_OM_SNAPSHOT_FORCE_FULL_DIFF;
import static org.apache.hadoop.ozone.om.OMConfigKeys.OZONE_OM_SNAPSHOT_FORCE_FULL_DIFF_DEFAULT;
import static org.apache.hadoop.ozone.om.OmSnapshotManager.DELIMITER;
import static org.apache.hadoop.ozone.om.snapshot.SnapshotUtils.checkSnapshotActive;
import static org.apache.hadoop.ozone.om.snapshot.SnapshotUtils.dropColumnFamilyHandle;
import static org.apache.hadoop.ozone.OzoneConsts.OZONE_URI_DELIMITER;
import static org.apache.hadoop.ozone.om.snapshot.SnapshotUtils.getSnapshotInfo;
import static org.apache.hadoop.ozone.snapshot.SnapshotDiffResponse.JobStatus.DONE;
import static org.apache.hadoop.ozone.snapshot.SnapshotDiffResponse.JobStatus.FAILED;
import static org.apache.hadoop.ozone.snapshot.SnapshotDiffResponse.JobStatus.IN_PROGRESS;
import static org.apache.hadoop.ozone.snapshot.SnapshotDiffResponse.JobStatus.QUEUED;
import static org.apache.hadoop.ozone.snapshot.SnapshotDiffResponse.JobStatus.REJECTED;

import org.apache.hadoop.hdfs.protocol.SnapshotDiffReport.DiffReportEntry;
import org.apache.hadoop.hdfs.protocol.SnapshotDiffReport.DiffType;

/**
 * Class to generate snapshot diff.
 */
public class SnapshotDiffManager implements AutoCloseable {
  private static final Logger LOG =
          LoggerFactory.getLogger(SnapshotDiffManager.class);
  private static final String FROM_SNAP_TABLE_SUFFIX = "-from-snap";
  private static final String TO_SNAP_TABLE_SUFFIX = "-to-snap";
  private static final String UNIQUE_IDS_TABLE_SUFFIX = "-unique-ids";
  private static final String DELETE_DIFF_TABLE_SUFFIX = "-delete-diff";
  private static final String RENAME_DIFF_TABLE_SUFFIX = "-rename-diff";
  private static final String CREATE_DIFF_TABLE_SUFFIX = "-create-diff";
  private static final String MODIFY_DIFF_TABLE_SUFFIX = "-modify-diff";

  private final ManagedRocksDB db;
  private final RocksDBCheckpointDiffer differ;
  private final OzoneManager ozoneManager;
  private final LoadingCache<String, OmSnapshot> snapshotCache;
  private final CodecRegistry codecRegistry;
  private final ManagedColumnFamilyOptions familyOptions;
  // TODO: [SNAPSHOT] Use different wait time based of job status.
  private final long defaultWaitTime;
  private final long maxAllowedKeyChangesForASnapDiff;

  /**
   * Global table to keep the diff report. Each key is prefixed by the jobID
   * to improve look up and clean up.
   * Note that byte array is used to reduce the unnecessary serialization and
   * deserialization during intermediate steps.
   */
  private final PersistentMap<byte[], byte[]> snapDiffReportTable;

  /**
   * Contains all the snap diff jobs which are either queued, in_progress or
   * done. This table is used to make sure that there is only single job for
   * similar type of request at any point of time.
   */
  private final PersistentMap<String, SnapshotDiffJob> snapDiffJobTable;
  private final ExecutorService executorService;

  /**
   * Directory to keep hardlinks of SST files for a snapDiff job temporarily.
   * It is to make sure that SST files don't get deleted for the in_progress
   * job/s as part of compaction DAG and SST file pruning
   * {@link RocksDBCheckpointDiffer#pruneOlderSnapshotsWithCompactionHistory}.
   */
  private final String sstBackupDirForSnapDiffJobs;

  private final boolean isNativeRocksToolsLoaded;
  private final ManagedSSTDumpTool sstDumpTool;

  @SuppressWarnings("parameternumber")
  public SnapshotDiffManager(ManagedRocksDB db,
                             RocksDBCheckpointDiffer differ,
                             OzoneManager ozoneManager,
                             LoadingCache<String, OmSnapshot> snapshotCache,
                             ColumnFamilyHandle snapDiffJobCfh,
                             ColumnFamilyHandle snapDiffReportCfh,
                             ManagedColumnFamilyOptions familyOptions,
                             CodecRegistry codecRegistry) {
    this.db = db;
    this.differ = differ;
    this.ozoneManager = ozoneManager;
    this.snapshotCache = snapshotCache;
    this.familyOptions = familyOptions;
    this.codecRegistry = codecRegistry;
    this.defaultWaitTime = ozoneManager.getConfiguration().getTimeDuration(
        OZONE_OM_SNAPSHOT_DIFF_JOB_DEFAULT_WAIT_TIME,
        OZONE_OM_SNAPSHOT_DIFF_JOB_DEFAULT_WAIT_TIME_DEFAULT,
        TimeUnit.MILLISECONDS
    );

    this.maxAllowedKeyChangesForASnapDiff = ozoneManager.getConfiguration()
        .getLong(
            OZONE_OM_SNAPSHOT_DIFF_MAX_ALLOWED_KEYS_CHANGED_PER_DIFF_JOB,
            OZONE_OM_SNAPSHOT_DIFF_MAX_ALLOWED_KEYS_CHANGED_PER_DIFF_JOB_DEFAULT
        );

    int threadPoolSize = ozoneManager.getConfiguration().getInt(
        OZONE_OM_SNAPSHOT_DIFF_THREAD_POOL_SIZE,
        OZONE_OM_SNAPSHOT_DIFF_THREAD_POOL_SIZE_DEFAULT
    );

    this.snapDiffJobTable = new RocksDbPersistentMap<>(db,
        snapDiffJobCfh,
        codecRegistry,
        String.class,
        SnapshotDiffJob.class);

    this.snapDiffReportTable = new RocksDbPersistentMap<>(db,
        snapDiffReportCfh,
        codecRegistry,
        byte[].class,
        byte[].class);

    this.executorService = new ThreadPoolExecutor(threadPoolSize,
        threadPoolSize,
        0,
        TimeUnit.MILLISECONDS,
        new ArrayBlockingQueue<>(threadPoolSize),
        new ThreadFactoryBuilder()
            .setNameFormat("snapshot-diff-job-thread-id-%d")
            .build()
    );

    Path path = Paths.get(differ.getMetadataDir(), "snapDiff");
    createEmptySnapDiffDir(path);
    this.sstBackupDirForSnapDiffJobs = path.toString();

    this.sstDumpTool = initSSTDumpTool(ozoneManager.getConfiguration());
    this.isNativeRocksToolsLoaded = sstDumpTool != null;

    // Ideally, loadJobsOnStartUp should run only on OM node, since SnapDiff
    // is not HA currently and running this on all the nodes would be
    // inefficient. Especially, when OM node restarts and loses its leadership.
    // However, it is hard to determine if node is leader node because consensus
    // happens inside Ratis. We can add something like Awaitility.wait() here
    // but that is not foolproof either.
    // Hence, we decided that it is OK to let this run on all the OM nodes for
    // now knowing that it would be inefficient.
    // When SnapshotDiffManager loads for very first time, loadJobsOnStartUp
    // will be no-ops for all the nodes. In subsequent restarts or upgrades,
    // it would run on the current leader and most like on previous leader only.
    // When we build snapDiff HA aware, we will revisit this.
    // Details: https://github.com/apache/ozone/pull/4438#discussion_r1149788226
    this.loadJobsOnStartUp();
<<<<<<< HEAD
=======

    isNativeRocksToolsLoaded = NativeLibraryLoader.getInstance()
            .loadLibrary(NativeConstants.ROCKS_TOOLS_NATIVE_LIBRARY_NAME);
    if (isNativeRocksToolsLoaded) {
      isNativeRocksToolsLoaded = initSSTDumpTool(
          ozoneManager.getConfiguration());
    }
>>>>>>> ea4b01b9
  }

  private ManagedSSTDumpTool initSSTDumpTool(OzoneConfiguration conf) {
    if (!NativeLibraryLoader.getInstance()
        .loadLibrary(NativeConstants.ROCKS_TOOLS_NATIVE_LIBRARY_NAME)) {
      return null;
    }

    try {
      int threadPoolSize = conf.getInt(
              OMConfigKeys.OZONE_OM_SNAPSHOT_SST_DUMPTOOL_EXECUTOR_POOL_SIZE,
              OMConfigKeys
                  .OZONE_OM_SNAPSHOT_SST_DUMPTOOL_EXECUTOR_POOL_SIZE_DEFAULT);
      int bufferSize = (int) conf.getStorageSize(
          OMConfigKeys.OZONE_OM_SNAPSHOT_SST_DUMPTOOL_EXECUTOR_BUFFER_SIZE,
          OMConfigKeys
              .OZONE_OM_SNAPSHOT_SST_DUMPTOOL_EXECUTOR_BUFFER_SIZE_DEFAULT,
              StorageUnit.BYTES);
      ExecutorService execService = new ThreadPoolExecutor(0,
              threadPoolSize, 60, TimeUnit.SECONDS,
              new SynchronousQueue<>(), new ThreadFactoryBuilder()
              .setNameFormat("snapshot-diff-manager-sst-dump-tool-TID-%d")
              .build(),
              new ThreadPoolExecutor.DiscardPolicy());
      return new ManagedSSTDumpTool(execService, bufferSize);
    } catch (NativeLibraryNotLoadedException e) {
      return null;
    }
  }

  /**
   * Creates an empty dir. If directory exists, it deletes that and then
   * creates new one otherwise just create a new dir.
   * Throws IllegalStateException if, couldn't delete the existing
   * directory or fails to create it.
   * <p>
   * We delete existing dir is to remove all hardlinks and free up the space
   * if there were any created by previous snapDiff job and were not removed
   * because of any failure.
   */
  private void createEmptySnapDiffDir(Path path) {
    try {
      if (Files.exists(path)) {
        PathUtils.deleteDirectory(path);
      }
      Files.createDirectories(path);
    } catch (IOException e) {
      throw new IllegalStateException("Couldn't delete existing or create new" +
          " directory for:" + path, e);
    }

    // Create readme file.
    Path readmePath = Paths.get(path.toString(), "_README.txt");
    File readmeFile = new File(readmePath.toString());
    if (!readmeFile.exists()) {
      try (BufferedWriter bw = Files.newBufferedWriter(
          readmePath, StandardOpenOption.CREATE)) {
        bw.write("This directory is used to store SST files needed to" +
            " generate snap diff report for a particular job.\n" +
            " DO NOT add, change or delete any files in this directory" +
            " unless you know what you are doing.\n");
      } catch (IOException ignored) {
      }
    }
  }

  private void deleteDir(Path path) {
    if (path == null || Files.notExists(path)) {
      return;
    }

    try {
      PathUtils.deleteDirectory(path);
    } catch (IOException e) {
      // TODO: [SNAPSHOT] Fail gracefully
      throw new IllegalStateException(e);
    }
  }

  private Map<String, String> getTablePrefixes(
      OMMetadataManager omMetadataManager,
      String volumeName, String bucketName) throws IOException {
    // Copied straight from TestOMSnapshotDAG. TODO: Dedup. Move this to util.
    Map<String, String> tablePrefixes = new HashMap<>();
    String volumeId = String.valueOf(omMetadataManager.getVolumeId(volumeName));
    String bucketId = String.valueOf(
        omMetadataManager.getBucketId(volumeName, bucketName));
    tablePrefixes.put(OmMetadataManagerImpl.KEY_TABLE,
        OM_KEY_PREFIX + volumeName + OM_KEY_PREFIX + bucketName);
    tablePrefixes.put(OmMetadataManagerImpl.FILE_TABLE,
        OM_KEY_PREFIX + volumeId + OM_KEY_PREFIX + bucketId);
    tablePrefixes.put(OmMetadataManagerImpl.DIRECTORY_TABLE,
        OM_KEY_PREFIX + volumeId + OM_KEY_PREFIX + bucketId);
    return tablePrefixes;
  }

  /**
   * Convert from SnapshotInfo to DifferSnapshotInfo.
   */
  private DifferSnapshotInfo getDSIFromSI(SnapshotInfo snapshotInfo,
      OmSnapshot omSnapshot, final String volumeName, final String bucketName)
      throws IOException {

    final OMMetadataManager snapshotOMMM = omSnapshot.getMetadataManager();
    final String checkpointPath =
        snapshotOMMM.getStore().getDbLocation().getPath();
    final String snapshotId = snapshotInfo.getSnapshotID();
    final long dbTxSequenceNumber = snapshotInfo.getDbTxSequenceNumber();

    return new DifferSnapshotInfo(
        checkpointPath,
        snapshotId,
        dbTxSequenceNumber,
        getTablePrefixes(snapshotOMMM, volumeName, bucketName));
  }

  private Set<String> getSSTFileListForSnapshot(OmSnapshot snapshot,
          List<String> tablesToLookUp) throws RocksDBException {
    return RdbUtil.getSSTFilesForComparison(snapshot
        .getMetadataManager().getStore().getDbLocation()
        .getPath(), tablesToLookUp);
  }

  @SuppressWarnings("parameternumber")
  public SnapshotDiffResponse getSnapshotDiffReport(
      final String volume,
      final String bucket,
      final OmSnapshot fromSnapshot,
      final OmSnapshot toSnapshot,
      final SnapshotInfo fsInfo,
      final SnapshotInfo tsInfo,
      final int index,
      final int pageSize,
      final boolean forceFullDiff
  ) throws IOException {
    String snapDiffJobKey = fsInfo.getSnapshotID() + DELIMITER +
        tsInfo.getSnapshotID();

    SnapshotDiffJob snapDiffJob = getSnapDiffReportStatus(snapDiffJobKey,
        volume, bucket, fsInfo.getName(), tsInfo.getName(), forceFullDiff);

    OFSPath snapshotRoot = getSnapshotRootPath(volume, bucket);

    switch (snapDiffJob.getStatus()) {
    case QUEUED:
      return submitSnapDiffJob(snapDiffJobKey, volume, bucket, fromSnapshot,
          toSnapshot, fsInfo, tsInfo, index, pageSize, forceFullDiff);
    case IN_PROGRESS:
      return new SnapshotDiffResponse(
          new SnapshotDiffReportOzone(snapshotRoot.toString(), volume, bucket,
              fromSnapshot.getName(), toSnapshot.getName(), new ArrayList<>(),
              null), IN_PROGRESS, defaultWaitTime);
    case FAILED:
      return new SnapshotDiffResponse(
          new SnapshotDiffReportOzone(snapshotRoot.toString(), volume, bucket,
              fromSnapshot.getName(), toSnapshot.getName(), new ArrayList<>(),
              null), FAILED, defaultWaitTime);
    case DONE:
      SnapshotDiffReportOzone report = createPageResponse(snapDiffJob, volume,
          bucket, fromSnapshot, toSnapshot, index, pageSize);
      return new SnapshotDiffResponse(report, DONE, 0L);
    case REJECTED:
      return new SnapshotDiffResponse(
          new SnapshotDiffReportOzone(snapshotRoot.toString(), volume, bucket,
          fromSnapshot.getName(), toSnapshot.getName(), new ArrayList<>(),
          null), REJECTED, defaultWaitTime);
    default:
      throw new IllegalStateException("Unknown snapshot job status: " +
          snapDiffJob.getStatus());
    }
  }

  @NotNull
  private static OFSPath getSnapshotRootPath(String volume, String bucket) {
    org.apache.hadoop.fs.Path bucketPath = new org.apache.hadoop.fs.Path(
        OZONE_URI_DELIMITER + volume + OZONE_URI_DELIMITER + bucket);
    return new OFSPath(bucketPath, new OzoneConfiguration());
  }

  private SnapshotDiffReportOzone createPageResponse(
      final SnapshotDiffJob snapDiffJob,
      final String volume,
      final String bucket,
      final OmSnapshot fromSnapshot,
      final OmSnapshot toSnapshot,
      final int index,
      final int pageSize
  ) throws IOException {
    List<DiffReportEntry> diffReportList = new ArrayList<>();

    OFSPath path = getSnapshotRootPath(volume, bucket);

    boolean hasMoreEntries = true;

    int idx;
    for (idx = index; idx - index < pageSize; idx++) {
      byte[] rawKey =
          codecRegistry.asRawData(snapDiffJob.getJobId() + DELIMITER + idx);
      byte[] bytes = snapDiffReportTable.get(rawKey);
      if (bytes == null) {
        hasMoreEntries = false;
        break;
      }
      diffReportList.add(codecRegistry.asObject(bytes, DiffReportEntry.class));
    }

    String tokenString = hasMoreEntries ? String.valueOf(idx) : null;

    if (!hasMoreEntries) {
      checkReportsIntegrity(snapDiffJob, idx);
    }

    return new SnapshotDiffReportOzone(path.toString(), volume, bucket,
        fromSnapshot.getName(), toSnapshot.getName(), diffReportList,
        tokenString);
  }

  /**
   * Check that total number of entries after creating the last page matches
   * that the total number of entries set after the diff report generation.
   * If check fails, it marks the job failed so that it is GC-ed by clean up
   * service and throws the exception to client.
   */
  private void checkReportsIntegrity(final SnapshotDiffJob diffJob,
                                     final int totalDiffEntries)
      throws IOException {
    if (diffJob.getTotalDiffEntries() != totalDiffEntries) {
      LOG.error("Expected TotalDiffEntries: {} but found only " +
              "TotalDiffEntries: {}",
          diffJob.getTotalDiffEntries(),
          totalDiffEntries);
      updateJobStatus(diffJob.getJobId(), DONE, FAILED);
      throw new IOException("Report integrity check failed. Retry after: " +
          ozoneManager.getOmSnapshotManager().getDiffCleanupServiceInterval());
    }
  }

  @SuppressWarnings("parameternumber")
  private synchronized SnapshotDiffResponse submitSnapDiffJob(
      final String jobKey,
      final String volume,
      final String bucket,
      final OmSnapshot fromSnapshot,
      final OmSnapshot toSnapshot,
      final SnapshotInfo fsInfo,
      final SnapshotInfo tsInfo,
      final int index,
      final int pageSize,
      final boolean forceFullDiff
  ) throws IOException {

    SnapshotDiffJob snapDiffJob = snapDiffJobTable.get(jobKey);

    OFSPath snapshotRoot = getSnapshotRootPath(volume, bucket);

    // This is only possible if another thread tired to submit the request,
    // and it got rejected. In this scenario, return the Rejected job status
    // with wait time.
    if (snapDiffJob == null) {
      LOG.info("Snap diff job has been removed for for volume: {}, " +
          "bucket: {}, fromSnapshot: {} and toSnapshot: {}.",
          volume, bucket, fromSnapshot.getName(), toSnapshot.getName());
      return new SnapshotDiffResponse(
          new SnapshotDiffReportOzone(snapshotRoot.toString(),
              volume, bucket, fromSnapshot.getName(), toSnapshot.getName(),
              new ArrayList<>(), null), REJECTED, defaultWaitTime);
    }

    // Check again that request is still in queued status. If it is not queued,
    // return the response accordingly for early return.
    if (snapDiffJob.getStatus() != QUEUED) {
      // Same request is submitted by another thread and already completed.
      if (snapDiffJob.getStatus() == DONE) {
        SnapshotDiffReportOzone report = createPageResponse(snapDiffJob, volume,
            bucket, fromSnapshot, toSnapshot, index, pageSize);
        return new SnapshotDiffResponse(report, DONE, 0L);
      } else {
        // Otherwise, return the same status as in DB with wait time.
        return new SnapshotDiffResponse(
            new SnapshotDiffReportOzone(snapshotRoot.toString(), volume, bucket,
                fromSnapshot.getName(), toSnapshot.getName(), new ArrayList<>(),
                null), snapDiffJob.getStatus(), defaultWaitTime);
      }
    }

    return submitSnapDiffJob(jobKey, snapDiffJob.getJobId(), volume, bucket,
        fromSnapshot, toSnapshot, fsInfo, tsInfo, forceFullDiff);
  }

  @SuppressWarnings("parameternumber")
  private synchronized SnapshotDiffResponse submitSnapDiffJob(
      final String jobKey,
      final String jobId,
      final String volume,
      final String bucket,
      final OmSnapshot fromSnapshot,
      final OmSnapshot toSnapshot,
      final SnapshotInfo fsInfo,
      final SnapshotInfo tsInfo,
      final boolean forceFullDiff
  ) {

    LOG.info("Submitting snap diff report generation request for" +
            " volume: {}, bucket: {}, fromSnapshot: {} and toSnapshot: {}",
        volume, bucket, fsInfo.getName(), tsInfo.getName());

    OFSPath snapshotRoot = getSnapshotRootPath(volume, bucket);

    // Submit the request to the executor if job is still in queued status.
    // If executor cannot take any more job, remove the job form DB and return
    // the Rejected Job status with wait time.
    try {
      executorService.execute(() -> generateSnapshotDiffReport(jobKey, jobId,
          volume, bucket, fromSnapshot, toSnapshot, fsInfo, tsInfo,
          forceFullDiff));
      updateJobStatus(jobKey, QUEUED, IN_PROGRESS);
      return new SnapshotDiffResponse(
          new SnapshotDiffReportOzone(snapshotRoot.toString(), volume, bucket,
              fromSnapshot.getName(), toSnapshot.getName(), new ArrayList<>(),
              null), IN_PROGRESS, defaultWaitTime);
    } catch (RejectedExecutionException exception) {
      // Remove the entry from job table so that client can retry.
      // If entry is not removed, client has to wait till cleanup service
      // removes the entry even tho there are resources to execute the request
      // before the cleanup kicks in.
      snapDiffJobTable.remove(jobKey);
      LOG.info("Exceeded the snapDiff parallel requests progressing " +
          "limit. Removed the jobKey: {}. Please retry after {}.",
          jobKey, defaultWaitTime);
      return new SnapshotDiffResponse(
          new SnapshotDiffReportOzone(snapshotRoot.toString(), volume, bucket,
              fromSnapshot.getName(), toSnapshot.getName(), new ArrayList<>(),
              null), REJECTED, defaultWaitTime);
    } catch (Exception exception) {
      // Remove the entry from job table as well.
      snapDiffJobTable.remove(jobKey);
      LOG.error("Failure in job submission to the executor. Removed the" +
              " jobKey: {}.", jobKey, exception);
      return new SnapshotDiffResponse(
          new SnapshotDiffReportOzone(snapshotRoot.toString(), volume, bucket,
              fromSnapshot.getName(), toSnapshot.getName(), new ArrayList<>(),
              null), FAILED, defaultWaitTime);
    }
  }

  /**
   * Check if there is an existing request for the same `fromSnapshot` and
   * `toSnapshot`. If yes, then return that response otherwise adds a new entry
   * to the table for the future requests and returns that.
   */
  private synchronized SnapshotDiffJob getSnapDiffReportStatus(
      String snapDiffJobKey,
      String volume,
      String bucket,
      String fromSnapshot,
      String toSnapshot,
      boolean forceFullDiff
  ) {
    SnapshotDiffJob snapDiffJob = snapDiffJobTable.get(snapDiffJobKey);

    if (snapDiffJob == null) {
      String jobId = UUID.randomUUID().toString();
      snapDiffJob = new SnapshotDiffJob(System.currentTimeMillis(), jobId,
          QUEUED, volume, bucket, fromSnapshot, toSnapshot, forceFullDiff, 0L);
      snapDiffJobTable.put(snapDiffJobKey, snapDiffJob);
    }

    return snapDiffJob;
  }

  @SuppressWarnings({"checkstyle:Parameternumber", "checkstyle:MethodLength"})
  private void generateSnapshotDiffReport(final String jobKey,
                                          final String jobId,
                                          final String volume,
                                          final String bucket,
                                          final OmSnapshot fromSnapshot,
                                          final OmSnapshot toSnapshot,
                                          final SnapshotInfo fsInfo,
                                          final SnapshotInfo tsInfo,
                                          final boolean forceFullDiff) {
    LOG.info("Started snap diff report generation for volume: {} " +
            "bucket: {}, fromSnapshot: {} and toSnapshot: {}," +
            " fromSnapshot: {}, toSnapshot: {} ",
        volume, bucket, fsInfo.getName(), tsInfo.getName(), fromSnapshot,
        toSnapshot);

    ColumnFamilyHandle fromSnapshotColumnFamily = null;
    ColumnFamilyHandle toSnapshotColumnFamily = null;
    ColumnFamilyHandle objectIDsColumnFamily = null;

    // Creates temporary unique dir for the snapDiff job to keep SST files
    // hardlinks. JobId is used as dir name for uniqueness.
    // It is required to prevent that SST files get deleted for in_progress
    // job by RocksDBCheckpointDiffer#pruneOlderSnapshotsWithCompactionHistory.
    Path path = Paths.get(sstBackupDirForSnapDiffJobs + "/" + jobId);

    try {
      Files.createDirectories(path);
      // JobId is prepended to column families name to make them unique
      // for request.
      fromSnapshotColumnFamily =
          createColumnFamily(jobId + FROM_SNAP_TABLE_SUFFIX);
      toSnapshotColumnFamily =
          createColumnFamily(jobId + TO_SNAP_TABLE_SUFFIX);
      objectIDsColumnFamily =
          createColumnFamily(jobId + UNIQUE_IDS_TABLE_SUFFIX);

      // ObjectId to keyName map to keep key info for fromSnapshot.
      // objectIdToKeyNameMap is used to identify what keys were touched
      // in which snapshot and to know the difference if operation was
      // creation, deletion, modify or rename.
      // Stores only keyName instead of OmKeyInfo to reduce the memory
      // footprint.
      // Note: Store objectId and keyName as byte array to reduce unnecessary
      // serialization and deserialization.
      final PersistentMap<byte[], byte[]> objectIdToKeyNameMapForFromSnapshot =
          new RocksDbPersistentMap<>(db, fromSnapshotColumnFamily,
              codecRegistry, byte[].class, byte[].class);
      // ObjectId to keyName map to keep key info for toSnapshot.
      final PersistentMap<byte[], byte[]> objectIdToKeyNameMapForToSnapshot =
          new RocksDbPersistentMap<>(db, toSnapshotColumnFamily, codecRegistry,
              byte[].class, byte[].class);
      // Set of unique objectId between fromSnapshot and toSnapshot.
      final PersistentSet<byte[]> objectIDsToCheckMap =
          new RocksDbPersistentSet<>(db, objectIDsColumnFamily, codecRegistry,
              byte[].class);

      final BucketLayout bucketLayout = getBucketLayout(volume, bucket,
          fromSnapshot.getMetadataManager());
      final Table<String, OmKeyInfo> fsKeyTable =
          fromSnapshot.getMetadataManager().getKeyTable(bucketLayout);
      final Table<String, OmKeyInfo> tsKeyTable =
          toSnapshot.getMetadataManager().getKeyTable(bucketLayout);

      boolean useFullDiff = ozoneManager.getConfiguration().getBoolean(
          OZONE_OM_SNAPSHOT_FORCE_FULL_DIFF,
          OZONE_OM_SNAPSHOT_FORCE_FULL_DIFF_DEFAULT);
      if (forceFullDiff) {
        useFullDiff = true;
      }

      Map<String, String> tablePrefixes =
          getTablePrefixes(toSnapshot.getMetadataManager(), volume, bucket);
      List<String> tablesToLookUp =
              Collections.singletonList(fsKeyTable.getName());
      Set<String> deltaFilesForKeyOrFileTable = getDeltaFiles(fromSnapshot,
          toSnapshot, tablesToLookUp, fsInfo, tsInfo, useFullDiff,
          tablePrefixes, path.toString());

      // Workaround to handle deletes if native rocksDb tool for reading
      // tombstone is not loaded.
      // TODO: [SNAPSHOT] Update Rocksdb SSTFileIterator to read tombstone
      if (!isNativeRocksToolsLoaded) {
        deltaFilesForKeyOrFileTable.addAll(getSSTFileListForSnapshot(
                fromSnapshot, tablesToLookUp));
      }
      try {
        addToObjectIdMap(fsKeyTable, tsKeyTable,
            Pair.of(isNativeRocksToolsLoaded, deltaFilesForKeyOrFileTable),
            objectIdToKeyNameMapForFromSnapshot,
            objectIdToKeyNameMapForToSnapshot, objectIDsToCheckMap,
            tablePrefixes);
      } catch (NativeLibraryNotLoadedException e) {
        // Workaround to handle deletes if use of native rocksDb tool for
        // reading tombstone fails.
        // TODO: [SNAPSHOT] Update Rocksdb SSTFileIterator to read tombstone
        deltaFilesForKeyOrFileTable.addAll(getSSTFileListForSnapshot(
                fromSnapshot, tablesToLookUp));
        try {
          addToObjectIdMap(fsKeyTable, tsKeyTable,
              Pair.of(false, deltaFilesForKeyOrFileTable),
              objectIdToKeyNameMapForFromSnapshot,
              objectIdToKeyNameMapForToSnapshot, objectIDsToCheckMap,
              tablePrefixes);
        } catch (NativeLibraryNotLoadedException ex) {
          // This code should be never executed.
          throw new IllegalStateException(ex);
        }
      }

      if (bucketLayout.isFileSystemOptimized()) {
        final Table<String, OmDirectoryInfo> fsDirTable =
            fromSnapshot.getMetadataManager().getDirectoryTable();
        final Table<String, OmDirectoryInfo> tsDirTable =
            toSnapshot.getMetadataManager().getDirectoryTable();
        tablesToLookUp = Collections.singletonList(fsDirTable.getName());
        final Set<String> deltaFilesForDirTable =
            getDeltaFiles(fromSnapshot, toSnapshot, tablesToLookUp, fsInfo,
                    tsInfo, useFullDiff, tablePrefixes, path.toString());
        if (!isNativeRocksToolsLoaded) {
          deltaFilesForDirTable.addAll(getSSTFileListForSnapshot(
                  fromSnapshot, tablesToLookUp));
        }
        try {
          addToObjectIdMap(fsDirTable, tsDirTable,
              Pair.of(isNativeRocksToolsLoaded, deltaFilesForDirTable),
              objectIdToKeyNameMapForFromSnapshot,
              objectIdToKeyNameMapForToSnapshot,
              objectIDsToCheckMap,
              tablePrefixes);
        } catch (NativeLibraryNotLoadedException e) {
          try {
            // Workaround to handle deletes if use of native rockstools for
            // reading tombstone fails.
            // TODO: [SNAPSHOT] Update Rocksdb SSTFileIterator to read tombstone
            deltaFilesForDirTable.addAll(getSSTFileListForSnapshot(
                    fromSnapshot, tablesToLookUp));
            addToObjectIdMap(fsDirTable, tsDirTable,
                Pair.of(false, deltaFilesForDirTable),
                objectIdToKeyNameMapForFromSnapshot,
                objectIdToKeyNameMapForToSnapshot, objectIDsToCheckMap,
                tablePrefixes);
          } catch (NativeLibraryNotLoadedException ex) {
            // This code should be never executed.
            throw new IllegalStateException(ex);
          }
        }
      }

      long totalDiffEntries = generateDiffReport(jobId,
          objectIDsToCheckMap,
          objectIdToKeyNameMapForFromSnapshot,
          objectIdToKeyNameMapForToSnapshot);

      updateJobStatusToDone(jobKey, totalDiffEntries);
    } catch (IOException | RocksDBException exception) {
      updateJobStatus(jobKey, IN_PROGRESS, FAILED);
      LOG.error("Caught checked exception during diff report generation for " +
              "volume: {} bucket: {}, fromSnapshot: {} and toSnapshot: {}",
          volume, bucket, fsInfo.getName(), tsInfo.getName(), exception);
      // TODO: [SNAPSHOT] Fail gracefully.
      throw new RuntimeException(exception);
    } catch (Exception exception) {
      updateJobStatus(jobKey, IN_PROGRESS, FAILED);
      LOG.error("Caught unchecked exception during diff report generation " +
              "for volume: {} bucket: {}, fromSnapshot: {} and toSnapshot: {}",
          volume, bucket, fsInfo.getName(), tsInfo.getName(), exception);
      // TODO: [SNAPSHOT] Fail gracefully.
      throw new RuntimeException(exception);
    } finally {
      // Clean up: drop the intermediate column family and close them.
      dropAndCloseColumnFamilyHandle(fromSnapshotColumnFamily);
      dropAndCloseColumnFamilyHandle(toSnapshotColumnFamily);
      dropAndCloseColumnFamilyHandle(objectIDsColumnFamily);
      // Delete SST files backup directory.
      deleteDir(path);
    }
  }

  private void addToObjectIdMap(Table<String, ? extends WithObjectID> fsTable,
                                Table<String, ? extends WithObjectID> tsTable,
                                Pair<Boolean, Set<String>>
                                    isNativeRocksToolsLoadedDeltaFilesPair,
                                PersistentMap<byte[], byte[]> oldObjIdToKeyMap,
                                PersistentMap<byte[], byte[]> newObjIdToKeyMap,
                                PersistentSet<byte[]> objectIDsToCheck,
                                Map<String, String> tablePrefixes)
      throws IOException, NativeLibraryNotLoadedException, RocksDBException {

    Set<String> deltaFiles = isNativeRocksToolsLoadedDeltaFilesPair.getRight();
    if (deltaFiles.isEmpty()) {
      return;
    }
    boolean nativeRocksToolsLoaded =
        isNativeRocksToolsLoadedDeltaFilesPair.getLeft();
    boolean isDirectoryTable =
        fsTable.getName().equals(OmMetadataManagerImpl.DIRECTORY_TABLE);
    ManagedSstFileReader sstFileReader = new ManagedSstFileReader(deltaFiles);
    validateEstimatedKeyChangesAreInLimits(sstFileReader);

    try (Stream<String> keysToCheck = nativeRocksToolsLoaded
                 ? sstFileReader.getKeyStreamWithTombstone(sstDumpTool)
                 : sstFileReader.getKeyStream()) {
      keysToCheck.forEach(key -> {
        try {
          final WithObjectID oldKey = fsTable.get(key);
          final WithObjectID newKey = tsTable.get(key);
          if (areKeysEqual(oldKey, newKey) || !isKeyInBucket(key, tablePrefixes,
              fsTable.getName())) {
            // We don't have to do anything.
            return;
          }
          if (oldKey != null) {
            byte[] rawObjId = codecRegistry.asRawData(oldKey.getObjectID());
            byte[] rawValue = codecRegistry.asRawData(
                getKeyOrDirectoryName(isDirectoryTable, oldKey));
            oldObjIdToKeyMap.put(rawObjId, rawValue);
            objectIDsToCheck.add(rawObjId);
          }
          if (newKey != null) {
            byte[] rawObjId = codecRegistry.asRawData(newKey.getObjectID());
            byte[] rawValue = codecRegistry.asRawData(
                getKeyOrDirectoryName(isDirectoryTable, newKey));
            newObjIdToKeyMap.put(rawObjId, rawValue);
            objectIDsToCheck.add(rawObjId);
          }
        } catch (IOException e) {
          throw new RuntimeException(e);
        }
      });
    } catch (RocksDBException rocksDBException) {
      // TODO: [SNAPSHOT] Gracefully handle exception
      //  e.g. when input files do not exist
      throw new RuntimeException(rocksDBException);
    }
  }

  private String getKeyOrDirectoryName(boolean isDirectory,
                                       WithObjectID object) {
    if (isDirectory) {
      OmDirectoryInfo directoryInfo = (OmDirectoryInfo) object;
      return directoryInfo.getName();
    }
    OmKeyInfo keyInfo = (OmKeyInfo) object;
    return keyInfo.getKeyName();
  }

  @NotNull
  @SuppressWarnings("parameternumber")
  private Set<String> getDeltaFiles(OmSnapshot fromSnapshot,
                                    OmSnapshot toSnapshot,
                                    List<String> tablesToLookUp,
                                    SnapshotInfo fsInfo,
                                    SnapshotInfo tsInfo,
                                    boolean useFullDiff,
                                    Map<String, String> tablePrefixes,
                                    String diffDir)
      throws RocksDBException, IOException {
    // TODO: [SNAPSHOT] Refactor the parameter list

    final Set<String> deltaFiles = new HashSet<>();

    // Check if compaction DAG is available, use that if so
    if (differ != null && fsInfo != null && tsInfo != null && !useFullDiff) {
      String volume = fsInfo.getVolumeName();
      String bucket = fsInfo.getBucketName();
      // Construct DifferSnapshotInfo
      final DifferSnapshotInfo fromDSI =
          getDSIFromSI(fsInfo, fromSnapshot, volume, bucket);
      final DifferSnapshotInfo toDSI =
          getDSIFromSI(tsInfo, toSnapshot, volume, bucket);

      LOG.debug("Calling RocksDBCheckpointDiffer");
      List<String> sstDiffList =
          differ.getSSTDiffListWithFullPath(toDSI, fromDSI, diffDir);
      deltaFiles.addAll(sstDiffList);
    }

    if (useFullDiff || deltaFiles.isEmpty()) {
      // If compaction DAG is not available (already cleaned up), fall back to
      //  the slower approach.
      if (!useFullDiff) {
        LOG.warn("RocksDBCheckpointDiffer is not available, falling back to" +
                " slow path");
      }

      Set<String> fromSnapshotFiles =
          RdbUtil.getSSTFilesForComparison(
              fromSnapshot.getMetadataManager().getStore()
                  .getDbLocation().getPath(),
              tablesToLookUp);
      Set<String> toSnapshotFiles =
          RdbUtil.getSSTFilesForComparison(
              toSnapshot.getMetadataManager().getStore()
                  .getDbLocation().getPath(),
              tablesToLookUp);

      deltaFiles.addAll(fromSnapshotFiles);
      deltaFiles.addAll(toSnapshotFiles);
      RocksDiffUtils.filterRelevantSstFiles(deltaFiles, tablePrefixes);
    }

    return deltaFiles;
  }

  private void validateEstimatedKeyChangesAreInLimits(
      ManagedSstFileReader sstFileReader
  ) throws RocksDBException, IOException {
    if (sstFileReader.getEstimatedTotalKeys() >
        maxAllowedKeyChangesForASnapDiff) {
      throw new IOException(
          String.format("Expected diff contains more than max allowed key " +
                  "changes for a snapDiff job. EstimatedTotalKeys: %s, " +
                  "AllowMaxTotalKeys: %s.",
              sstFileReader.getEstimatedTotalKeys(),
              maxAllowedKeyChangesForASnapDiff));
    }
  }

  private long generateDiffReport(
      final String jobId,
      final PersistentSet<byte[]> objectIDsToCheck,
      final PersistentMap<byte[], byte[]> oldObjIdToKeyMap,
      final PersistentMap<byte[], byte[]> newObjIdToKeyMap
  ) {

    LOG.debug("Starting diff report generation for jobId: {}.", jobId);
    ColumnFamilyHandle deleteDiffColumnFamily = null;
    ColumnFamilyHandle renameDiffColumnFamily = null;
    ColumnFamilyHandle createDiffColumnFamily = null;
    ColumnFamilyHandle modifyDiffColumnFamily = null;

    // JobId is prepended to column family name to make it unique for request.
    try {
      deleteDiffColumnFamily =
          createColumnFamily(jobId + DELETE_DIFF_TABLE_SUFFIX);
      renameDiffColumnFamily =
          createColumnFamily(jobId + RENAME_DIFF_TABLE_SUFFIX);
      createDiffColumnFamily =
          createColumnFamily(jobId + CREATE_DIFF_TABLE_SUFFIX);
      modifyDiffColumnFamily =
          createColumnFamily(jobId + MODIFY_DIFF_TABLE_SUFFIX);

      // Keep byte array instead of storing as DiffReportEntry to avoid
      // unnecessary serialization and deserialization.
      final PersistentList<byte[]> deleteDiffs =
          createDiffReportPersistentList(deleteDiffColumnFamily);
      final PersistentList<byte[]> renameDiffs =
          createDiffReportPersistentList(renameDiffColumnFamily);
      final PersistentList<byte[]> createDiffs =
          createDiffReportPersistentList(createDiffColumnFamily);
      final PersistentList<byte[]> modifyDiffs =
          createDiffReportPersistentList(modifyDiffColumnFamily);

      try (ClosableIterator<byte[]>
               objectIdsIterator = objectIDsToCheck.iterator()) {
        while (objectIdsIterator.hasNext()) {
          byte[] id = objectIdsIterator.next();
          /*
           * This key can be
           * -> Created after the old snapshot was taken, which means it will be
           *    missing in oldKeyTable and present in newKeyTable.
           * -> Deleted after the old snapshot was taken, which means it will be
           *    present in oldKeyTable and missing in newKeyTable.
           * -> Modified after the old snapshot was taken, which means it will
           *    be present in oldKeyTable and present in newKeyTable with same
           *    Object ID but with different metadata.
           * -> Renamed after the old snapshot was taken, which means it will be
           *    present in oldKeyTable and present in newKeyTable but with
           *    different name and same Object ID.
           */

          byte[] oldKeyName = oldObjIdToKeyMap.get(id);
          byte[] newKeyName = newObjIdToKeyMap.get(id);

          if (oldKeyName == null && newKeyName == null) {
            // This cannot happen.
            throw new IllegalStateException(
                "Old and new key name both are null");
          } else if (oldKeyName == null) { // Key Created.
            String key = codecRegistry.asObject(newKeyName, String.class);
            DiffReportEntry entry =
                SnapshotDiffReportOzone.getDiffReportEntry(DiffType.CREATE,
                    key);
            createDiffs.add(codecRegistry.asRawData(entry));
          } else if (newKeyName == null) { // Key Deleted.
            String key = codecRegistry.asObject(oldKeyName, String.class);
            DiffReportEntry entry =
                SnapshotDiffReportOzone.getDiffReportEntry(DiffType.DELETE,
                    key);
            deleteDiffs.add(codecRegistry.asRawData(entry));
          } else if (Arrays.equals(oldKeyName, newKeyName)) { // Key modified.
            String key = codecRegistry.asObject(newKeyName, String.class);
            DiffReportEntry entry =
                SnapshotDiffReportOzone.getDiffReportEntry(DiffType.MODIFY,
                    key);
            modifyDiffs.add(codecRegistry.asRawData(entry));
          } else { // Key Renamed.
            String oldKey = codecRegistry.asObject(oldKeyName, String.class);
            String newKey = codecRegistry.asObject(newKeyName, String.class);
            renameDiffs.add(codecRegistry.asRawData(
                SnapshotDiffReportOzone.getDiffReportEntry(DiffType.RENAME,
                    oldKey, newKey)));
          }
        }
      }

      /*
       * The order in which snap-diff should be applied
       *
       *     1. Delete diffs
       *     2. Rename diffs
       *     3. Create diffs
       *     4. Modified diffs
       *
       * Consider the following scenario
       *
       *    1. File "A" is created.
       *    2. File "B" is created.
       *    3. File "C" is created.
       *    Snapshot "1" is taken.
       *
       * Case 1:
       *   1. File "A" is deleted.
       *   2. File "B" is renamed to "A".
       *   Snapshot "2" is taken.
       *
       *   Snapshot diff should be applied in the following order:
       *    1. Delete "A"
       *    2. Rename "B" to "A"
       *
       *
       * Case 2:
       *    1. File "B" is renamed to "C".
       *    2. File "B" is created.
       *    Snapshot "2" is taken.
       *
       *   Snapshot diff should be applied in the following order:
       *    1. Rename "B" to "C"
       *    2. Create "B"
       *
       */

      long index = 0;
      index = addToReport(jobId, index, deleteDiffs);
      index = addToReport(jobId, index, renameDiffs);
      index = addToReport(jobId, index, createDiffs);
      return addToReport(jobId, index, modifyDiffs);
    } catch (RocksDBException | IOException e) {
      // TODO: [SNAPSHOT] Fail gracefully.
      throw new RuntimeException(e);
    } finally {
      dropAndCloseColumnFamilyHandle(deleteDiffColumnFamily);
      dropAndCloseColumnFamilyHandle(renameDiffColumnFamily);
      dropAndCloseColumnFamilyHandle(createDiffColumnFamily);
      dropAndCloseColumnFamilyHandle(modifyDiffColumnFamily);
    }
  }

  private PersistentList<byte[]> createDiffReportPersistentList(
      ColumnFamilyHandle columnFamilyHandle
  ) {
    return new RocksDbPersistentList<>(db,
        columnFamilyHandle,
        codecRegistry,
        byte[].class);
  }

  private ColumnFamilyHandle createColumnFamily(String columnFamilyName)
      throws RocksDBException {
    return db.get().createColumnFamily(
        new ColumnFamilyDescriptor(
            StringUtils.string2Bytes(columnFamilyName),
            familyOptions));
  }

  private long addToReport(String jobId, long index,
                           PersistentList<byte[]> diffReportEntries)
      throws IOException {
    try (ClosableIterator<byte[]>
             diffReportIterator = diffReportEntries.iterator()) {
      while (diffReportIterator.hasNext()) {

        snapDiffReportTable.put(
            codecRegistry.asRawData(jobId + DELIMITER + index),
            diffReportIterator.next());
        index++;
      }
    }
    return index;
  }

  private void dropAndCloseColumnFamilyHandle(
      final ColumnFamilyHandle columnFamilyHandle) {

    if (columnFamilyHandle == null) {
      return;
    }

    dropColumnFamilyHandle(db, columnFamilyHandle);
    columnFamilyHandle.close();
  }

  private synchronized void updateJobStatus(String jobKey,
                                            JobStatus oldStatus,
                                            JobStatus newStatus) {
    SnapshotDiffJob snapshotDiffJob = snapDiffJobTable.get(jobKey);
    if (snapshotDiffJob.getStatus() != oldStatus) {
      throw new IllegalStateException("Invalid job status for jobID: " +
          snapshotDiffJob.getJobId() + ". Job's current status is '" +
          snapshotDiffJob.getStatus() + "', while '" + oldStatus +
          "' is expected.");
    }
    snapshotDiffJob.setStatus(newStatus);
    snapDiffJobTable.put(jobKey, snapshotDiffJob);
  }

  private synchronized void updateJobStatusToDone(String jobKey,
                                                  long totalNumberOfEntries) {
    SnapshotDiffJob snapshotDiffJob = snapDiffJobTable.get(jobKey);
    if (snapshotDiffJob.getStatus() != IN_PROGRESS) {
      throw new IllegalStateException("Invalid job status for jobID: " +
          snapshotDiffJob.getJobId() + ". Job's current status is '" +
          snapshotDiffJob.getStatus() + "', while '" + IN_PROGRESS +
          "' is expected.");
    }

    snapshotDiffJob.setStatus(DONE);
    snapshotDiffJob.setTotalDiffEntries(totalNumberOfEntries);
    snapDiffJobTable.put(jobKey, snapshotDiffJob);
  }

  private BucketLayout getBucketLayout(final String volume,
                                       final String bucket,
                                       final OMMetadataManager mManager)
      throws IOException {
    final String bucketTableKey = mManager.getBucketKey(volume, bucket);
    return mManager.getBucketTable().get(bucketTableKey).getBucketLayout();
  }

  private boolean areKeysEqual(WithObjectID oldKey, WithObjectID newKey) {
    if (oldKey == null && newKey == null) {
      return true;
    }
    if (oldKey != null) {
      return oldKey.equals(newKey);
    }
    return false;
  }

  /**
   * check if the given key is in the bucket specified by tablePrefix map.
   */
  private boolean isKeyInBucket(String key, Map<String, String> tablePrefixes,
      String tableName) {
    String volumeBucketDbPrefix;
    // In case of FSO - either File/Directory table
    // the key Prefix would be volumeId/bucketId and
    // in case of non-fso - volumeName/bucketName
    if (tableName.equals(
        OmMetadataManagerImpl.DIRECTORY_TABLE) || tableName.equals(
        OmMetadataManagerImpl.FILE_TABLE)) {
      volumeBucketDbPrefix =
          tablePrefixes.get(OmMetadataManagerImpl.DIRECTORY_TABLE);
    } else {
      volumeBucketDbPrefix = tablePrefixes.get(OmMetadataManagerImpl.KEY_TABLE);
    }
    return key.startsWith(volumeBucketDbPrefix);
  }

  /**
   * Loads the jobs which are in_progress and submits them to executor to start
   * processing.
   * This is needed to load previously running (in_progress) jobs to the
   * executor on service start up when OM restarts. If not done, these jobs
   * will never be completed if OM crashes when jobs were running.
   * Don't need to load queued jobs because responses for queued jobs were never
   * returned to client. In short, we don't return queued job status to client.
   * When client re-submits previously queued job, workflow will pick it and
   * execute it.
   */
  private void loadJobsOnStartUp() {

    try (ClosableIterator<Map.Entry<String, SnapshotDiffJob>> iterator =
             snapDiffJobTable.iterator()) {
      while (iterator.hasNext()) {
        Map.Entry<String, SnapshotDiffJob> next = iterator.next();
        String jobKey = next.getKey();
        SnapshotDiffJob snapshotDiffJob = next.getValue();
        if (snapshotDiffJob.getStatus() == IN_PROGRESS) {
          // This is done just to be in parity of the workflow.
          // If job status is not updated to QUEUED, workflow will fail when
          // job gets submitted to executor and its status is IN_PROGRESS.
          // Because according to workflow job can change its state from
          // QUEUED to IN_PROGRESS but not IN_PROGRESS to IN_PROGRESS.
          updateJobStatus(jobKey, IN_PROGRESS, QUEUED);

          loadJobOnStartUp(jobKey,
              snapshotDiffJob.getJobId(),
              snapshotDiffJob.getVolume(),
              snapshotDiffJob.getBucket(),
              snapshotDiffJob.getFromSnapshot(),
              snapshotDiffJob.getToSnapshot(),
              snapshotDiffJob.isForceFullDiff());
        }
      }
    } catch (IOException e) {
      // TODO: [SNAPSHOT] Fail gracefully.
      throw new RuntimeException(e.getCause());
    }
  }

  private synchronized void loadJobOnStartUp(final String jobKey,
                                             final String jobId,
                                             final String volume,
                                             final String bucket,
                                             final String fromSnapshot,
                                             final String toSnapshot,
                                             final boolean forceFullDiff)
      throws IOException {

    SnapshotInfo fsInfo = getSnapshotInfo(ozoneManager,
        volume, bucket, fromSnapshot);
    SnapshotInfo tsInfo = getSnapshotInfo(ozoneManager,
        volume, bucket, toSnapshot);

    String fsKey = SnapshotInfo.getTableKey(volume, bucket, fromSnapshot);
    String tsKey = SnapshotInfo.getTableKey(volume, bucket, toSnapshot);

    // Block SnapDiff if either one of the snapshots is not active
    checkSnapshotActive(ozoneManager, fsKey);
    checkSnapshotActive(ozoneManager, tsKey);

    try {
      submitSnapDiffJob(jobKey, jobId, volume, bucket, snapshotCache.get(fsKey),
          snapshotCache.get(tsKey), fsInfo, tsInfo, forceFullDiff);
    } catch (ExecutionException e) {
      throw new IOException(e.getCause());
    }
  }

  @Override
  public void close() throws Exception {
    if (executorService != null) {
      executorService.shutdown();
    }
  }
}<|MERGE_RESOLUTION|>--- conflicted
+++ resolved
@@ -237,16 +237,6 @@
     // When we build snapDiff HA aware, we will revisit this.
     // Details: https://github.com/apache/ozone/pull/4438#discussion_r1149788226
     this.loadJobsOnStartUp();
-<<<<<<< HEAD
-=======
-
-    isNativeRocksToolsLoaded = NativeLibraryLoader.getInstance()
-            .loadLibrary(NativeConstants.ROCKS_TOOLS_NATIVE_LIBRARY_NAME);
-    if (isNativeRocksToolsLoaded) {
-      isNativeRocksToolsLoaded = initSSTDumpTool(
-          ozoneManager.getConfiguration());
-    }
->>>>>>> ea4b01b9
   }
 
   private ManagedSSTDumpTool initSSTDumpTool(OzoneConfiguration conf) {
