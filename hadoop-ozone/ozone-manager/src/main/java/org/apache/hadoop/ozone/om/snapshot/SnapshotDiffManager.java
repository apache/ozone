--- conflicted
+++ resolved
@@ -380,15 +380,6 @@
     case IN_PROGRESS:
       return new SnapshotDiffResponse(
           new SnapshotDiffReportOzone(snapshotRoot.toString(), volume, bucket,
-<<<<<<< HEAD
-              fromSnapshot, toSnapshot, new ArrayList<>(), null),
-          IN_PROGRESS, DEFAULT_WAIT_TIME.toMillis());
-    case FAILED:
-      return new SnapshotDiffResponse(
-          new SnapshotDiffReportOzone(snapshotRoot.toString(), volume, bucket,
-              fromSnapshot, toSnapshot, new ArrayList<>(), null),
-          FAILED, DEFAULT_WAIT_TIME.toMillis());
-=======
               fromSnapshot.getName(), toSnapshot.getName(), new ArrayList<>(),
               null), IN_PROGRESS, defaultWaitTime);
     case FAILED:
@@ -396,7 +387,6 @@
           new SnapshotDiffReportOzone(snapshotRoot.toString(), volume, bucket,
               fromSnapshot.getName(), toSnapshot.getName(), new ArrayList<>(),
               null), FAILED, defaultWaitTime);
->>>>>>> 3858cd10
     case DONE:
       SnapshotDiffReportOzone report =
           createPageResponse(snapDiffJob.getJobId(), volume, bucket,
@@ -472,13 +462,8 @@
           volume, bucket, fromSnapshot, toSnapshot);
       return new SnapshotDiffResponse(
           new SnapshotDiffReportOzone(snapshotRoot.toString(),
-<<<<<<< HEAD
               volume, bucket, fromSnapshot, toSnapshot, new ArrayList<>(),
-              null), REJECTED, DEFAULT_WAIT_TIME.toMillis());
-=======
-              volume, bucket, fromSnapshot.getName(), toSnapshot.getName(),
               new ArrayList<>(), null), REJECTED, defaultWaitTime);
->>>>>>> 3858cd10
     }
 
     // Check again that request is still in queued status. If it is not queued,
@@ -494,13 +479,8 @@
         // Otherwise, return the same status as in DB with wait time.
         return new SnapshotDiffResponse(
             new SnapshotDiffReportOzone(snapshotRoot.toString(), volume, bucket,
-<<<<<<< HEAD
                 fromSnapshot, toSnapshot, new ArrayList<>(), null),
-            snapDiffJob.getStatus(), DEFAULT_WAIT_TIME.toMillis());
-=======
-                fromSnapshot.getName(), toSnapshot.getName(), new ArrayList<>(),
-                null), snapDiffJob.getStatus(), defaultWaitTime);
->>>>>>> 3858cd10
+            snapDiffJob.getStatus(), defaultWaitTime);
       }
     }
 
@@ -533,13 +513,8 @@
       updateJobStatus(jobKey, QUEUED, IN_PROGRESS);
       return new SnapshotDiffResponse(
           new SnapshotDiffReportOzone(snapshotRoot.toString(), volume, bucket,
-<<<<<<< HEAD
               fromSnapshot, toSnapshot, new ArrayList<>(), null),
-          IN_PROGRESS, DEFAULT_WAIT_TIME.toMillis());
-=======
-              fromSnapshot.getName(), toSnapshot.getName(), new ArrayList<>(),
-              null), IN_PROGRESS, defaultWaitTime);
->>>>>>> 3858cd10
+          IN_PROGRESS, defaultWaitTime);
     } catch (RejectedExecutionException exception) {
       // Remove the entry from job table so that client can retry.
       // If entry is not removed, client has to wait till cleanup service
@@ -550,13 +525,8 @@
           "limit. Please retry after {}.", defaultWaitTime);
       return new SnapshotDiffResponse(
           new SnapshotDiffReportOzone(snapshotRoot.toString(), volume, bucket,
-<<<<<<< HEAD
               fromSnapshot, toSnapshot, new ArrayList<>(), null),
-          REJECTED, DEFAULT_WAIT_TIME.toMillis());
-=======
-              fromSnapshot.getName(), toSnapshot.getName(), new ArrayList<>(),
-              null), REJECTED, defaultWaitTime);
->>>>>>> 3858cd10
+          REJECTED, defaultWaitTime);
     }
   }
 
@@ -585,10 +555,6 @@
     return snapDiffJob;
   }
 
-<<<<<<< HEAD
-=======
-  @SuppressWarnings({"checkstyle:Parameternumber", "checkstyle:MethodLength"})
->>>>>>> 3858cd10
   private void generateSnapshotDiffReport(final String jobKey,
                                           final String jobId,
                                           final String volume,
@@ -608,7 +574,6 @@
     Path path = Paths.get(sstBackupDirForSnapDiffJobs + "/" + jobId);
 
     try {
-<<<<<<< HEAD
       validateSnapshotsExistAndActive(ozoneManager, volume, bucket,
           fromSnapshotName, toSnapshotName);
 
@@ -622,9 +587,7 @@
       SnapshotInfo tsInfo = SnapshotUtils.getSnapshotInfo(ozoneManager,
           volume, bucket, toSnapshotName);
 
-=======
       Files.createDirectories(path);
->>>>>>> 3858cd10
       // JobId is prepended to column families name to make them unique
       // for request.
       fromSnapshotColumnFamily =
@@ -656,7 +619,6 @@
 
       final BucketLayout bucketLayout = getBucketLayout(volume, bucket,
           fromSnapshot.getMetadataManager());
-<<<<<<< HEAD
       Map<String, String> tablePrefixes =
           getTablePrefixes(toSnapshot.getMetadataManager(), volume, bucket);
 
@@ -672,59 +634,8 @@
       getDeltaFilesAndDiffKeysToObjectIdToKeyMap(fsKeyTable, tsKeyTable,
           fromSnapshot, toSnapshot, fsInfo, tsInfo, useFullDiff,
           tablePrefixes, objectIdToKeyNameMapForFromSnapshot,
-          objectIdToKeyNameMapForToSnapshot, objectIDsToCheckMap);
-=======
-      final Table<String, OmKeyInfo> fsKeyTable =
-          fromSnapshot.getMetadataManager().getKeyTable(bucketLayout);
-      final Table<String, OmKeyInfo> tsKeyTable =
-          toSnapshot.getMetadataManager().getKeyTable(bucketLayout);
-
-      boolean useFullDiff = ozoneManager.getConfiguration().getBoolean(
-          OZONE_OM_SNAPSHOT_FORCE_FULL_DIFF,
-          OZONE_OM_SNAPSHOT_FORCE_FULL_DIFF_DEFAULT);
-      if (forceFullDiff) {
-        useFullDiff = true;
-      }
-
-      Map<String, String> tablePrefixes =
-          getTablePrefixes(toSnapshot.getMetadataManager(), volume, bucket);
-      List<String> tablesToLookUp =
-              Collections.singletonList(fsKeyTable.getName());
-      Set<String> deltaFilesForKeyOrFileTable = getDeltaFiles(fromSnapshot,
-          toSnapshot, tablesToLookUp, fsInfo, tsInfo, useFullDiff,
-          tablePrefixes, path.toString());
-
-      // Workaround to handle deletes if native rocksDb tool for reading
-      // tombstone is not loaded.
-      // TODO: [SNAPSHOT] Update Rocksdb SSTFileIterator to read tombstone
-      if (!isNativeRocksToolsLoaded) {
-        deltaFilesForKeyOrFileTable.addAll(getSSTFileListForSnapshot(
-                fromSnapshot, tablesToLookUp));
-      }
-      try {
-        addToObjectIdMap(fsKeyTable, tsKeyTable,
-            Pair.of(isNativeRocksToolsLoaded, deltaFilesForKeyOrFileTable),
-            objectIdToKeyNameMapForFromSnapshot,
-            objectIdToKeyNameMapForToSnapshot, objectIDsToCheckMap,
-            tablePrefixes);
-      } catch (NativeLibraryNotLoadedException e) {
-        // Workaround to handle deletes if use of native rockstools for reading
-        // tombstone fails.
-        // TODO: [SNAPSHOT] Update Rocksdb SSTFileIterator to read tombstone
-        deltaFilesForKeyOrFileTable.addAll(getSSTFileListForSnapshot(
-                fromSnapshot, tablesToLookUp));
-        try {
-          addToObjectIdMap(fsKeyTable, tsKeyTable,
-              Pair.of(false, deltaFilesForKeyOrFileTable),
-              objectIdToKeyNameMapForFromSnapshot,
-              objectIdToKeyNameMapForToSnapshot, objectIDsToCheckMap,
-              tablePrefixes);
-        } catch (NativeLibraryNotLoadedException ex) {
-          // This code should be never executed.
-          throw new IllegalStateException(ex);
-        }
-      }
->>>>>>> 3858cd10
+          objectIdToKeyNameMapForToSnapshot, objectIDsToCheckMap,
+          path.toString());
 
       if (bucketLayout.isFileSystemOptimized()) {
         validateSnapshotsExistAndActive(ozoneManager, volume, bucket,
@@ -734,46 +645,12 @@
             fromSnapshot.getMetadataManager().getDirectoryTable();
         Table<String, OmDirectoryInfo> tsDirTable =
             toSnapshot.getMetadataManager().getDirectoryTable();
-<<<<<<< HEAD
 
         getDeltaFilesAndDiffKeysToObjectIdToKeyMap(fsDirTable, tsDirTable,
             fromSnapshot, toSnapshot, fsInfo, tsInfo, useFullDiff,
             tablePrefixes, objectIdToKeyNameMapForFromSnapshot,
-            objectIdToKeyNameMapForToSnapshot, objectIDsToCheckMap);
-=======
-        tablesToLookUp = Collections.singletonList(fsDirTable.getName());
-        final Set<String> deltaFilesForDirTable =
-            getDeltaFiles(fromSnapshot, toSnapshot, tablesToLookUp, fsInfo,
-                    tsInfo, useFullDiff, tablePrefixes, path.toString());
-        if (!isNativeRocksToolsLoaded) {
-          deltaFilesForDirTable.addAll(getSSTFileListForSnapshot(
-                  fromSnapshot, tablesToLookUp));
-        }
-        try {
-          addToObjectIdMap(fsDirTable, tsDirTable,
-              Pair.of(isNativeRocksToolsLoaded, deltaFilesForDirTable),
-              objectIdToKeyNameMapForFromSnapshot,
-              objectIdToKeyNameMapForToSnapshot,
-              objectIDsToCheckMap,
-              tablePrefixes);
-        } catch (NativeLibraryNotLoadedException e) {
-          try {
-            // Workaround to handle deletes if use of native rockstools for
-            // reading tombstone fails.
-            // TODO: [SNAPSHOT] Update Rocksdb SSTFileIterator to read tombstone
-            deltaFilesForDirTable.addAll(getSSTFileListForSnapshot(
-                    fromSnapshot, tablesToLookUp));
-            addToObjectIdMap(fsDirTable, tsDirTable,
-                Pair.of(false, deltaFilesForDirTable),
-                objectIdToKeyNameMapForFromSnapshot,
-                objectIdToKeyNameMapForToSnapshot, objectIDsToCheckMap,
-                tablePrefixes);
-          } catch (NativeLibraryNotLoadedException ex) {
-            // This code should be never executed.
-            throw new IllegalStateException(ex);
-          }
-        }
->>>>>>> 3858cd10
+            objectIdToKeyNameMapForToSnapshot, objectIDsToCheckMap,
+            path.toString());
       }
 
       validateSnapshotsExistAndActive(ozoneManager, volume, bucket,
@@ -810,12 +687,13 @@
       final PersistentMap<byte[], byte[]> oldObjIdToKeyMap,
       final PersistentMap<byte[], byte[]> newObjIdToKeyMap,
       final PersistentSet<byte[]> objectIDsToCheck
+      final String diffDir 
   ) throws IOException, RocksDBException {
 
     List<String> tablesToLookUp = Collections.singletonList(fsTable.getName());
 
     Set<String> deltaFiles = getDeltaFiles(fromSnapshot, toSnapshot,
-        tablesToLookUp, fsInfo, tsInfo, useFullDiff, tablePrefixes);
+        tablesToLookUp, fsInfo, tsInfo, useFullDiff, tablePrefixes, diffDir);
 
     // Workaround to handle deletes if native rocksDb tool for reading
     // tombstone is not loaded.
@@ -923,17 +801,11 @@
   private Set<String> getDeltaFiles(OmSnapshot fromSnapshot,
                                     OmSnapshot toSnapshot,
                                     List<String> tablesToLookUp,
-<<<<<<< HEAD
                                     SnapshotInfo fsInfo,
                                     SnapshotInfo tsInfo,
                                     boolean useFullDiff,
-                                    Map<String, String> tablePrefixes)
-=======
-                                    SnapshotInfo fsInfo, SnapshotInfo tsInfo,
-                                    boolean useFullDiff,
                                     Map<String, String> tablePrefixes,
                                     String diffDir)
->>>>>>> 3858cd10
       throws RocksDBException, IOException {
     // TODO: [SNAPSHOT] Refactor the parameter list
 
