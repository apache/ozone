--- conflicted
+++ resolved
@@ -40,6 +40,8 @@
 import java.util.Optional;
 import java.util.Set;
 import java.util.UUID;
+
+import com.google.common.util.concurrent.ThreadFactoryBuilder;
 import org.apache.hadoop.hdds.conf.OzoneConfiguration;
 import org.apache.hadoop.hdds.conf.StorageUnit;
 import org.apache.hadoop.hdds.utils.NativeConstants;
@@ -52,6 +54,7 @@
 import java.util.concurrent.ThreadPoolExecutor;
 import java.util.concurrent.TimeUnit;
 import java.util.stream.Stream;
+
 import org.apache.commons.io.file.PathUtils;
 import org.apache.hadoop.hdds.StringUtils;
 import org.apache.hadoop.hdds.utils.db.CodecRegistry;
@@ -120,7 +123,7 @@
  */
 public class SnapshotDiffManager implements AutoCloseable {
   private static final Logger LOG =
-      LoggerFactory.getLogger(SnapshotDiffManager.class);
+          LoggerFactory.getLogger(SnapshotDiffManager.class);
   private static final String FROM_SNAP_TABLE_SUFFIX = "-from-snap";
   private static final String TO_SNAP_TABLE_SUFFIX = "-to-snap";
   private static final String UNIQUE_IDS_TABLE_SUFFIX = "-unique-ids";
@@ -275,22 +278,13 @@
           OMConfigKeys
               .OZONE_OM_SNAPSHOT_SST_DUMPTOOL_EXECUTOR_BUFFER_SIZE_DEFAULT,
               StorageUnit.BYTES);
-<<<<<<< HEAD
       this.sstDumptoolExecService = Optional.of(new ThreadPoolExecutor(0,
-=======
-      sstDumpToolExecutor = new ThreadPoolExecutor(0,
->>>>>>> e360de03
               threadPoolSize, 60, TimeUnit.SECONDS,
               new SynchronousQueue<>(), new ThreadFactoryBuilder()
               .setNameFormat("snapshot-diff-manager-sst-dump-tool-TID-%d")
               .build(),
-<<<<<<< HEAD
               new ThreadPoolExecutor.DiscardPolicy()));
       return Optional.of(new ManagedSSTDumpTool(sstDumptoolExecService.get(),
-=======
-              new ThreadPoolExecutor.DiscardPolicy());
-      return Optional.of(new ManagedSSTDumpTool(sstDumpToolExecutor,
->>>>>>> e360de03
           bufferSize));
     } catch (NativeLibraryNotLoadedException e) {
       this.sstDumptoolExecService.ifPresent(ExecutorService::shutdown);
@@ -867,13 +861,12 @@
 
   @SuppressWarnings("checkstyle:ParameterNumber")
   void addToObjectIdMap(Table<String, ? extends WithObjectID> fsTable,
-                                Table<String, ? extends WithObjectID> tsTable,
-                                Set<String> deltaFiles,
-                                boolean nativeRocksToolsLoaded,
-                                PersistentMap<byte[], byte[]> oldObjIdToKeyMap,
-                                PersistentMap<byte[], byte[]> newObjIdToKeyMap,
-                                PersistentSet<byte[]> objectIDsToCheck,
-                                Map<String, String> tablePrefixes)
+                        Table<String, ? extends WithObjectID> tsTable,
+                        Set<String> deltaFiles, boolean nativeRocksToolsLoaded,
+                        PersistentMap<byte[], byte[]> oldObjIdToKeyMap,
+                        PersistentMap<byte[], byte[]> newObjIdToKeyMap,
+                        PersistentSet<byte[]> objectIDsToCheck,
+                        Map<String, String> tablePrefixes)
       throws IOException, NativeLibraryNotLoadedException, RocksDBException {
 
     if (deltaFiles.isEmpty()) {
@@ -1300,9 +1293,8 @@
     if (snapDiffExecutor != null) {
       closeExecutorService(snapDiffExecutor, "SnapDiffExecutor");
     }
-    if (sstDumpToolExecutor != null) {
-      closeExecutorService(sstDumpToolExecutor, "SstDumpToolExecutor");
-    }
+    this.sstDumptoolExecService.ifPresent(executor ->
+        closeExecutorService(sstDumpToolExecutor, "SstDumpToolExecutor"));
   }
 
   private void closeExecutorService(ExecutorService executorService,
@@ -1320,6 +1312,5 @@
         executorService.shutdownNow();
       }
     }
-    this.sstDumptoolExecService.ifPresent(ExecutorService::shutdown);
   }
 }