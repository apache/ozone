/*
 * Licensed to the Apache Software Foundation (ASF) under one
 * or more contributor license agreements.  See the NOTICE file
 * distributed with this work for additional information
 * regarding copyright ownership.  The ASF licenses this file
 * to you under the Apache License, Version 2.0 (the
 * "License"); you may not use this file except in compliance
 * with the License.  You may obtain a copy of the License at
 * <p>
 * http://www.apache.org/licenses/LICENSE-2.0
 * <p>
 * Unless required by applicable law or agreed to in writing, software
 * distributed under the License is distributed on an "AS IS" BASIS,
 * WITHOUT WARRANTIES OR CONDITIONS OF ANY KIND, either express or implied.
 * See the License for the specific language governing permissions and
 * limitations under the License.
 */

package org.apache.hadoop.ozone.om.snapshot;

import com.google.common.annotations.VisibleForTesting;
import com.google.common.cache.LoadingCache;
import com.google.common.collect.Maps;
import com.google.common.util.concurrent.ThreadFactoryBuilder;

import java.io.BufferedWriter;
import java.io.File;
import java.io.IOException;
import java.nio.file.Files;
import java.nio.file.Path;
import java.nio.file.Paths;
import java.nio.file.StandardOpenOption;
import java.util.ArrayList;
import java.util.Arrays;
import java.util.Collections;
import java.util.HashMap;
import java.util.HashSet;
import java.util.List;
import java.util.Map;
import java.util.Objects;
import java.util.Optional;
import java.util.Set;
import java.util.UUID;

import edu.umd.cs.findbugs.annotations.SuppressFBWarnings;
import org.apache.hadoop.hdds.conf.OzoneConfiguration;
import org.apache.hadoop.hdds.conf.StorageUnit;
import org.apache.hadoop.hdds.utils.NativeLibraryNotLoadedException;
import java.util.concurrent.ArrayBlockingQueue;
import java.util.concurrent.Callable;
import java.util.concurrent.ExecutionException;
import java.util.concurrent.ExecutorService;
import java.util.concurrent.RejectedExecutionException;
import java.util.concurrent.ThreadPoolExecutor;
import java.util.concurrent.TimeUnit;
import java.util.stream.Stream;
import org.apache.commons.io.file.PathUtils;
import org.apache.hadoop.hdds.StringUtils;
import org.apache.hadoop.hdds.utils.db.CodecRegistry;
import org.apache.hadoop.hdds.utils.db.RDBStore;
import org.apache.hadoop.hdds.utils.db.Table;
import org.apache.hadoop.ozone.OFSPath;
import org.apache.hadoop.hdds.utils.db.managed.ManagedSSTDumpTool;
import org.apache.hadoop.hdds.utils.db.managed.ManagedColumnFamilyOptions;
import org.apache.hadoop.hdds.utils.db.managed.ManagedRocksDB;
import org.apache.hadoop.ozone.OzoneConsts;
import org.apache.hadoop.ozone.om.OMConfigKeys;
import org.apache.hadoop.ozone.om.OMMetadataManager;
import org.apache.hadoop.ozone.om.OmMetadataManagerImpl;
import org.apache.hadoop.ozone.om.OmSnapshot;
import org.apache.hadoop.ozone.om.OzoneManager;
import org.apache.hadoop.ozone.om.helpers.BucketLayout;
import org.apache.hadoop.ozone.om.helpers.OmDirectoryInfo;
import org.apache.hadoop.ozone.om.helpers.OmKeyInfo;
import org.apache.hadoop.ozone.om.helpers.SnapshotDiffJob;
import org.apache.hadoop.ozone.om.helpers.SnapshotInfo;
import org.apache.hadoop.ozone.om.helpers.WithObjectID;
<<<<<<< HEAD
import org.apache.hadoop.ozone.om.helpers.WithParentObjectId;
=======
import org.apache.hadoop.ozone.om.service.SnapshotDeletingService;
import org.apache.hadoop.ozone.om.snapshot.SnapshotDiffObject.SnapshotDiffObjectBuilder;
>>>>>>> 152cbea1
import org.apache.hadoop.ozone.snapshot.SnapshotDiffReportOzone;
import org.apache.hadoop.util.ClosableIterator;
import org.apache.hadoop.ozone.snapshot.SnapshotDiffResponse;
import org.apache.hadoop.ozone.snapshot.SnapshotDiffResponse.JobStatus;
import org.apache.hadoop.ozone.snapshot.SnapshotDiffResponse.JobCancelResult;
import org.apache.ozone.rocksdb.util.ManagedSstFileReader;
import org.apache.ozone.rocksdb.util.RdbUtil;
import org.apache.ozone.rocksdiff.DifferSnapshotInfo;
import org.apache.ozone.rocksdiff.RocksDBCheckpointDiffer;
import org.apache.ozone.rocksdiff.RocksDiffUtils;
import org.jetbrains.annotations.NotNull;
import org.rocksdb.ColumnFamilyDescriptor;
import org.rocksdb.ColumnFamilyHandle;
import org.rocksdb.RocksDBException;
import org.slf4j.Logger;
import org.slf4j.LoggerFactory;

import java.util.concurrent.SynchronousQueue;

import static org.apache.hadoop.ozone.OzoneConsts.OM_KEY_PREFIX;
import static org.apache.hadoop.ozone.OzoneConsts.OZONE_URI_DELIMITER;
import static org.apache.hadoop.ozone.om.OMConfigKeys.OZONE_OM_SNAPSHOT_DIFF_JOB_DEFAULT_WAIT_TIME;
import static org.apache.hadoop.ozone.om.OMConfigKeys.OZONE_OM_SNAPSHOT_DIFF_JOB_DEFAULT_WAIT_TIME_DEFAULT;
import static org.apache.hadoop.ozone.om.OMConfigKeys.OZONE_OM_SNAPSHOT_DIFF_MAX_ALLOWED_KEYS_CHANGED_PER_DIFF_JOB;
import static org.apache.hadoop.ozone.om.OMConfigKeys.OZONE_OM_SNAPSHOT_DIFF_MAX_ALLOWED_KEYS_CHANGED_PER_DIFF_JOB_DEFAULT;
import static org.apache.hadoop.ozone.om.OMConfigKeys.OZONE_OM_SNAPSHOT_DIFF_THREAD_POOL_SIZE;
import static org.apache.hadoop.ozone.om.OMConfigKeys.OZONE_OM_SNAPSHOT_DIFF_THREAD_POOL_SIZE_DEFAULT;
import static org.apache.hadoop.ozone.om.OMConfigKeys.OZONE_OM_SNAPSHOT_FORCE_FULL_DIFF;
import static org.apache.hadoop.ozone.om.OMConfigKeys.OZONE_OM_SNAPSHOT_FORCE_FULL_DIFF_DEFAULT;
import static org.apache.hadoop.ozone.om.OmSnapshotManager.DELIMITER;
import static org.apache.hadoop.ozone.om.helpers.SnapshotInfo.getTableKey;
import static org.apache.hadoop.ozone.om.snapshot.SnapshotUtils.checkSnapshotActive;
import static org.apache.hadoop.ozone.om.snapshot.SnapshotUtils.dropColumnFamilyHandle;
import static org.apache.hadoop.ozone.om.snapshot.SnapshotUtils.getSnapshotInfo;
import static org.apache.hadoop.ozone.snapshot.SnapshotDiffResponse.JobStatus.CANCELLED;
import static org.apache.hadoop.ozone.snapshot.SnapshotDiffResponse.JobStatus.DONE;
import static org.apache.hadoop.ozone.snapshot.SnapshotDiffResponse.JobStatus.FAILED;
import static org.apache.hadoop.ozone.snapshot.SnapshotDiffResponse.JobStatus.IN_PROGRESS;
import static org.apache.hadoop.ozone.snapshot.SnapshotDiffResponse.JobStatus.QUEUED;
import static org.apache.hadoop.ozone.snapshot.SnapshotDiffResponse.JobStatus.REJECTED;

import org.apache.hadoop.hdfs.protocol.SnapshotDiffReport.DiffReportEntry;
import org.apache.hadoop.hdfs.protocol.SnapshotDiffReport.DiffType;

/**
 * Class to generate snapshot diff.
 */
public class SnapshotDiffManager implements AutoCloseable {
  private static final Logger LOG =
          LoggerFactory.getLogger(SnapshotDiffManager.class);
  private static final String FROM_SNAP_TABLE_SUFFIX = "-from-snap";
  private static final String TO_SNAP_TABLE_SUFFIX = "-to-snap";
  private static final String UNIQUE_IDS_TABLE_SUFFIX = "-unique-ids";
  private static final String DELETE_DIFF_TABLE_SUFFIX = "-delete-diff";
  private static final String RENAME_DIFF_TABLE_SUFFIX = "-rename-diff";
  private static final String CREATE_DIFF_TABLE_SUFFIX = "-create-diff";
  private static final String MODIFY_DIFF_TABLE_SUFFIX = "-modify-diff";

  private final ManagedRocksDB db;
  private final RocksDBCheckpointDiffer differ;
  private final OzoneManager ozoneManager;
  private final LoadingCache<String, OmSnapshot> snapshotCache;
  private final CodecRegistry codecRegistry;
  private final ManagedColumnFamilyOptions familyOptions;
  // TODO: [SNAPSHOT] Use different wait time based of job status.
  private final long defaultWaitTime;
  private final long maxAllowedKeyChangesForASnapDiff;

  /**
   * Global table to keep the diff report. Each key is prefixed by the jobID
   * to improve look up and clean up.
   * Note that byte array is used to reduce the unnecessary serialization and
   * deserialization during intermediate steps.
   */
  private final PersistentMap<byte[], byte[]> snapDiffReportTable;

  /**
   * Contains all the snap diff jobs which are either queued, in_progress or
   * done. This table is used to make sure that there is only single job for
   * similar type of request at any point of time.
   */
  private final PersistentMap<String, SnapshotDiffJob> snapDiffJobTable;
  private final ExecutorService snapDiffExecutor;

  /**
   * Directory to keep hardlinks of SST files for a snapDiff job temporarily.
   * It is to make sure that SST files don't get deleted for the in_progress
   * job/s as part of compaction DAG and SST file pruning
   * {@link RocksDBCheckpointDiffer#pruneOlderSnapshotsWithCompactionHistory}.
   */
  private final String sstBackupDirForSnapDiffJobs;

  private final boolean snapshotForceFullDiff;
  private final Optional<ManagedSSTDumpTool> sstDumpTool;

  private Optional<ExecutorService> sstDumptoolExecService;

  @SuppressWarnings("parameternumber")
  public SnapshotDiffManager(ManagedRocksDB db,
                             RocksDBCheckpointDiffer differ,
                             OzoneManager ozoneManager,
                             LoadingCache<String, OmSnapshot> snapshotCache,
                             ColumnFamilyHandle snapDiffJobCfh,
                             ColumnFamilyHandle snapDiffReportCfh,
                             ManagedColumnFamilyOptions familyOptions,
                             CodecRegistry codecRegistry) {
    this.db = db;
    this.differ = differ;
    this.ozoneManager = ozoneManager;
    this.snapshotCache = snapshotCache;
    this.familyOptions = familyOptions;
    this.codecRegistry = codecRegistry;
    this.defaultWaitTime = ozoneManager.getConfiguration().getTimeDuration(
        OZONE_OM_SNAPSHOT_DIFF_JOB_DEFAULT_WAIT_TIME,
        OZONE_OM_SNAPSHOT_DIFF_JOB_DEFAULT_WAIT_TIME_DEFAULT,
        TimeUnit.MILLISECONDS
    );

    this.snapshotForceFullDiff = ozoneManager.getConfiguration().getBoolean(
        OZONE_OM_SNAPSHOT_FORCE_FULL_DIFF,
        OZONE_OM_SNAPSHOT_FORCE_FULL_DIFF_DEFAULT);

    this.maxAllowedKeyChangesForASnapDiff = ozoneManager.getConfiguration()
        .getLong(
            OZONE_OM_SNAPSHOT_DIFF_MAX_ALLOWED_KEYS_CHANGED_PER_DIFF_JOB,
            OZONE_OM_SNAPSHOT_DIFF_MAX_ALLOWED_KEYS_CHANGED_PER_DIFF_JOB_DEFAULT
        );

    int threadPoolSize = ozoneManager.getConfiguration().getInt(
        OZONE_OM_SNAPSHOT_DIFF_THREAD_POOL_SIZE,
        OZONE_OM_SNAPSHOT_DIFF_THREAD_POOL_SIZE_DEFAULT
    );

    this.snapDiffJobTable = new RocksDbPersistentMap<>(db,
        snapDiffJobCfh,
        codecRegistry,
        String.class,
        SnapshotDiffJob.class);

    this.snapDiffReportTable = new RocksDbPersistentMap<>(db,
        snapDiffReportCfh,
        codecRegistry,
        byte[].class,
        byte[].class);

    this.snapDiffExecutor = new ThreadPoolExecutor(threadPoolSize,
        threadPoolSize,
        0,
        TimeUnit.MILLISECONDS,
        new ArrayBlockingQueue<>(threadPoolSize),
        new ThreadFactoryBuilder()
            .setNameFormat("snapshot-diff-job-thread-id-%d")
            .build()
    );

    RDBStore rdbStore = (RDBStore) ozoneManager.getMetadataManager().getStore();
    Objects.requireNonNull(rdbStore, "DBStore can't be null.");
    Path path = Paths.get(rdbStore.getSnapshotMetadataDir(), "snapDiff");
    createEmptySnapDiffDir(path);
    this.sstBackupDirForSnapDiffJobs = path.toString();

    this.sstDumpTool = initSSTDumpTool(ozoneManager.getConfiguration());

    // Ideally, loadJobsOnStartUp should run only on OM node, since SnapDiff
    // is not HA currently and running this on all the nodes would be
    // inefficient. Especially, when OM node restarts and loses its leadership.
    // However, it is hard to determine if node is leader node because consensus
    // happens inside Ratis. We can add something like Awaitility.wait() here
    // but that is not foolproof either.
    // Hence, we decided that it is OK to let this run on all the OM nodes for
    // now knowing that it would be inefficient.
    // When SnapshotDiffManager loads for very first time, loadJobsOnStartUp
    // will be no-ops for all the nodes. In subsequent restarts or upgrades,
    // it would run on the current leader and most like on previous leader only.
    // When we build snapDiff HA aware, we will revisit this.
    // Details: https://github.com/apache/ozone/pull/4438#discussion_r1149788226
    this.loadJobsOnStartUp();
  }

  @VisibleForTesting
  public PersistentMap<String, SnapshotDiffJob> getSnapDiffJobTable() {
    return snapDiffJobTable;
  }

  private Optional<ManagedSSTDumpTool> initSSTDumpTool(
      final OzoneConfiguration conf) {
    try {
      int threadPoolSize = conf.getInt(
              OMConfigKeys.OZONE_OM_SNAPSHOT_SST_DUMPTOOL_EXECUTOR_POOL_SIZE,
              OMConfigKeys
                  .OZONE_OM_SNAPSHOT_SST_DUMPTOOL_EXECUTOR_POOL_SIZE_DEFAULT);
      int bufferSize = (int) conf.getStorageSize(
          OMConfigKeys.OZONE_OM_SNAPSHOT_SST_DUMPTOOL_EXECUTOR_BUFFER_SIZE,
          OMConfigKeys
              .OZONE_OM_SNAPSHOT_SST_DUMPTOOL_EXECUTOR_BUFFER_SIZE_DEFAULT,
              StorageUnit.BYTES);
      this.sstDumptoolExecService = Optional.of(new ThreadPoolExecutor(0,
              threadPoolSize, 60, TimeUnit.SECONDS,
              new SynchronousQueue<>(), new ThreadFactoryBuilder()
              .setNameFormat("snapshot-diff-manager-sst-dump-tool-TID-%d")
              .build(),
              new ThreadPoolExecutor.DiscardPolicy()));
      return Optional.of(new ManagedSSTDumpTool(sstDumptoolExecService.get(),
          bufferSize));
    } catch (NativeLibraryNotLoadedException e) {
      this.sstDumptoolExecService.ifPresent(exec ->
          closeExecutorService(exec, "SstDumpToolExecutor"));
    }
    return Optional.empty();
  }

  /**
   * Creates an empty dir. If directory exists, it deletes that and then
   * creates new one otherwise just create a new dir.
   * Throws IllegalStateException if, couldn't delete the existing
   * directory or fails to create it.
   * <p>
   * We delete existing dir is to remove all hardlinks and free up the space
   * if there were any created by previous snapDiff job and were not removed
   * because of any failure.
   */
  private void createEmptySnapDiffDir(Path path) {
    try {
      if (Files.exists(path)) {
        PathUtils.deleteDirectory(path);
      }
      Files.createDirectories(path);
    } catch (IOException e) {
      throw new IllegalStateException("Couldn't delete existing or create new" +
          " directory for:" + path, e);
    }

    // Create readme file.
    Path readmePath = Paths.get(path.toString(), "_README.txt");
    File readmeFile = new File(readmePath.toString());
    if (!readmeFile.exists()) {
      try (BufferedWriter bw = Files.newBufferedWriter(
          readmePath, StandardOpenOption.CREATE)) {
        bw.write("This directory is used to store SST files needed to" +
            " generate snap diff report for a particular job.\n" +
            " DO NOT add, change or delete any files in this directory" +
            " unless you know what you are doing.\n");
      } catch (IOException ignored) {
      }
    }
  }

  private void deleteDir(Path path) {
    if (path == null || Files.notExists(path)) {
      return;
    }

    try {
      PathUtils.deleteDirectory(path);
    } catch (IOException e) {
      // TODO: [SNAPSHOT] Fail gracefully
      throw new IllegalStateException(e);
    }
  }

  private Map<String, String> getTablePrefixes(
      OMMetadataManager omMetadataManager,
      String volumeName, String bucketName) throws IOException {
    // Copied straight from TestOMSnapshotDAG. TODO: Dedup. Move this to util.
    Map<String, String> tablePrefixes = new HashMap<>();
    String volumeId = String.valueOf(omMetadataManager.getVolumeId(volumeName));
    String bucketId = String.valueOf(
        omMetadataManager.getBucketId(volumeName, bucketName));
    tablePrefixes.put(OmMetadataManagerImpl.KEY_TABLE,
        OM_KEY_PREFIX + volumeName + OM_KEY_PREFIX + bucketName
        + OM_KEY_PREFIX);
    tablePrefixes.put(OmMetadataManagerImpl.FILE_TABLE,
        OM_KEY_PREFIX + volumeId + OM_KEY_PREFIX + bucketId + OM_KEY_PREFIX);
    tablePrefixes.put(OmMetadataManagerImpl.DIRECTORY_TABLE,
        OM_KEY_PREFIX + volumeId + OM_KEY_PREFIX + bucketId + OM_KEY_PREFIX);
    return tablePrefixes;
  }

  /**
   * Convert from SnapshotInfo to DifferSnapshotInfo.
   */
  private DifferSnapshotInfo getDSIFromSI(SnapshotInfo snapshotInfo,
      OmSnapshot omSnapshot, final String volumeName, final String bucketName)
      throws IOException {

    final OMMetadataManager snapshotOMMM = omSnapshot.getMetadataManager();
    final String checkpointPath =
        snapshotOMMM.getStore().getDbLocation().getPath();
    final UUID snapshotId = snapshotInfo.getSnapshotId();
    final long dbTxSequenceNumber = snapshotInfo.getDbTxSequenceNumber();

    return new DifferSnapshotInfo(
        checkpointPath,
        snapshotId,
        dbTxSequenceNumber,
        getTablePrefixes(snapshotOMMM, volumeName, bucketName));
  }

  private Set<String> getSSTFileListForSnapshot(OmSnapshot snapshot,
          List<String> tablesToLookUp) throws RocksDBException {
    return RdbUtil.getSSTFilesForComparison(snapshot
        .getMetadataManager().getStore().getDbLocation()
        .getPath(), tablesToLookUp);
  }

  public SnapshotDiffResponse cancelSnapshotDiff(
      final String volumeName,
      final String bucketName,
      final String fromSnapshotName,
      final String toSnapshotName) throws IOException {
    SnapshotInfo fsInfo = getSnapshotInfo(ozoneManager,
        volumeName, bucketName, fromSnapshotName);
    SnapshotInfo tsInfo = getSnapshotInfo(ozoneManager,
        volumeName, bucketName, toSnapshotName);

    String snapDiffJobKey = fsInfo.getSnapshotId() + DELIMITER +
        tsInfo.getSnapshotId();
    SnapshotDiffJob diffJob = snapDiffJobTable.get(snapDiffJobKey);

    JobStatus jobStatus;
    JobCancelResult jobCancelResult;

    if (diffJob == null) {
      jobCancelResult = JobCancelResult.NEW_JOB;
      // JobStatus is needed to send a response back to the client.
      // JobStatus can't be null, so set it to QUEUED.
      // This won't be printed as part of the response
      // and the job doesn't exist in the SnapDiffJob table,
      // so submitting again the job, won't make any difference.
      jobStatus = QUEUED;
    } else {
      if (Objects.equals(diffJob.getStatus(), IN_PROGRESS)) {
        updateJobStatus(snapDiffJobKey, IN_PROGRESS, CANCELLED);
        jobCancelResult = JobCancelResult.CANCELLATION_SUCCESS;
      } else if (Objects.equals(diffJob.getStatus(), CANCELLED)) {
        jobCancelResult = JobCancelResult.JOB_ALREADY_CANCELLED;
      } else if (Objects.equals(diffJob.getStatus(), DONE)) {
        jobCancelResult = JobCancelResult.JOB_DONE;
      } else {
        jobCancelResult = JobCancelResult.INVALID_STATUS_TRANSITION;
      }
      // Get again the status from the table
      // in case it's updated to CANCELLED.
      jobStatus = snapDiffJobTable.get(snapDiffJobKey).getStatus();
    }

    OFSPath snapshotRoot = getSnapshotRootPath(volumeName, bucketName);
    SnapshotDiffReportOzone report = new SnapshotDiffReportOzone(
        snapshotRoot.toString(), volumeName, bucketName,
        fromSnapshotName, toSnapshotName, new ArrayList<>(), null);

    // If cancel is a success then return SnapshotDiffReport.
    // It will check the table and get that the job is cancelled,
    // and return the appropriate response.
    return new SnapshotDiffResponse(report, jobStatus, 0L, jobCancelResult);
  }

  public List<SnapshotDiffJob> getSnapshotDiffJobList(
      String volumeName, String bucketName,
      String jobStatus, boolean listAll) throws IOException {
    List<SnapshotDiffJob> jobList = new ArrayList<>();

    try (ClosableIterator<Map.Entry<String, SnapshotDiffJob>> iterator =
             snapDiffJobTable.iterator()) {
      while (iterator.hasNext()) {
        SnapshotDiffJob snapshotDiffJob = iterator.next().getValue();
        if (Objects.equals(snapshotDiffJob.getVolume(), volumeName) &&
            Objects.equals(snapshotDiffJob.getBucket(), bucketName)) {
          if (listAll) {
            jobList.add(snapshotDiffJob);
            continue;
          }

          if (Objects.equals(snapshotDiffJob.getStatus(),
              getJobStatus(jobStatus))) {
            jobList.add(snapshotDiffJob);
          }
        }
      }
    }
    return jobList;
  }

  private JobStatus getJobStatus(String jobStatus)
      throws IOException {
    try {
      return JobStatus.valueOf(jobStatus.toUpperCase());
    } catch (IllegalArgumentException ex) {
      LOG.info(ex.toString());
      throw new IOException("Invalid job status: " + jobStatus);
    }
  }

  public SnapshotDiffResponse getSnapshotDiffReport(
      final String volumeName,
      final String bucketName,
      final String fromSnapshotName,
      final String toSnapshotName,
      final int index,
      final int pageSize,
      final boolean forceFullDiff
  ) throws IOException {

    SnapshotInfo fsInfo = getSnapshotInfo(ozoneManager,
        volumeName, bucketName, fromSnapshotName);
    SnapshotInfo tsInfo = getSnapshotInfo(ozoneManager,
        volumeName, bucketName, toSnapshotName);

    String snapDiffJobKey = fsInfo.getSnapshotId() + DELIMITER +
        tsInfo.getSnapshotId();

    SnapshotDiffJob snapDiffJob = getSnapDiffReportStatus(snapDiffJobKey,
        volumeName, bucketName, fromSnapshotName, toSnapshotName,
        forceFullDiff);

    OFSPath snapshotRoot = getSnapshotRootPath(volumeName, bucketName);

    switch (snapDiffJob.getStatus()) {
    case QUEUED:
      return submitSnapDiffJob(snapDiffJobKey, volumeName, bucketName,
          fromSnapshotName, toSnapshotName, index, pageSize, forceFullDiff);
    case IN_PROGRESS:
      return new SnapshotDiffResponse(
          new SnapshotDiffReportOzone(snapshotRoot.toString(), volumeName,
              bucketName, fromSnapshotName, toSnapshotName, new ArrayList<>(),
              null),
          IN_PROGRESS, defaultWaitTime);
    case FAILED:
      return new SnapshotDiffResponse(
          new SnapshotDiffReportOzone(snapshotRoot.toString(), volumeName,
              bucketName, fromSnapshotName, toSnapshotName, new ArrayList<>(),
              null),
          FAILED, defaultWaitTime);
    case DONE:
      SnapshotDiffReportOzone report = createPageResponse(snapDiffJob,
          volumeName, bucketName, fromSnapshotName, toSnapshotName, index,
          pageSize);
      return new SnapshotDiffResponse(report, DONE, 0L);
    case REJECTED:
      return new SnapshotDiffResponse(
          new SnapshotDiffReportOzone(snapshotRoot.toString(), volumeName,
              bucketName, fromSnapshotName, toSnapshotName, new ArrayList<>(),
              null),
          REJECTED, defaultWaitTime);
    case CANCELLED:
      return new SnapshotDiffResponse(
          new SnapshotDiffReportOzone(snapshotRoot.toString(), volumeName,
              bucketName, fromSnapshotName, toSnapshotName, new ArrayList<>(),
              null),
          CANCELLED, 0L, JobCancelResult.CANCELLATION_SUCCESS);
    default:
      throw new IllegalStateException("Unknown snapshot job status: " +
          snapDiffJob.getStatus());
    }
  }

  @NotNull
  private static OFSPath getSnapshotRootPath(String volume, String bucket) {
    org.apache.hadoop.fs.Path bucketPath = new org.apache.hadoop.fs.Path(
        OZONE_URI_DELIMITER + volume + OZONE_URI_DELIMITER + bucket);
    return new OFSPath(bucketPath, new OzoneConfiguration());
  }

  @VisibleForTesting
  SnapshotDiffReportOzone createPageResponse(final SnapshotDiffJob snapDiffJob,
      final String volumeName, final String bucketName,
      final String fromSnapshotName, final String toSnapshotName,
      final int index, final int pageSize) throws IOException {
    if (index < 0 || pageSize <= 0) {
      throw new IllegalArgumentException(String.format(
          "Index should be a number >= 0. Given index %d. Page size " +
          "should be a positive number > 0. Given page size is %d",
          index, pageSize));
    }
    List<DiffReportEntry> diffReportList = new ArrayList<>();

    OFSPath path = getSnapshotRootPath(volumeName, bucketName);

    boolean hasMoreEntries = true;

    int idx;
    for (idx = index; idx - index < pageSize; idx++) {
      byte[] rawKey =
          codecRegistry.asRawData(snapDiffJob.getJobId() + DELIMITER + idx);
      byte[] bytes = snapDiffReportTable.get(rawKey);
      if (bytes == null) {
        hasMoreEntries = false;
        break;
      }
      diffReportList.add(codecRegistry.asObject(bytes, DiffReportEntry.class));
    }

    String tokenString = hasMoreEntries ? String.valueOf(idx) : null;

    checkReportsIntegrity(snapDiffJob, index, diffReportList.size());

    return new SnapshotDiffReportOzone(path.toString(), volumeName, bucketName,
        fromSnapshotName, toSnapshotName, diffReportList, tokenString);
  }

  /**
   * Check that total number of entries after creating the last page matches
   * that the total number of entries set after the diff report generation.
   * If check fails, it marks the job failed so that it is GC-ed by clean up
   * service and throws the exception to client.
   */
  private void checkReportsIntegrity(final SnapshotDiffJob diffJob,
                                     final int pageStartIdx,
                                     final int numberOfEntriesInPage)
      throws IOException {
    if ((pageStartIdx >= diffJob.getTotalDiffEntries() &&
        numberOfEntriesInPage != 0) || (pageStartIdx <
        diffJob.getTotalDiffEntries() && numberOfEntriesInPage == 0)) {
      LOG.error("Expected TotalDiffEntries: {} but found " +
              "TotalDiffEntries: {}",
          diffJob.getTotalDiffEntries(),
          pageStartIdx + numberOfEntriesInPage);
      updateJobStatus(diffJob.getJobId(), DONE, FAILED);
      throw new IOException("Report integrity check failed. Retry after: " +
          ozoneManager.getOmSnapshotManager().getDiffCleanupServiceInterval());
    }
  }

  @SuppressWarnings("parameternumber")
  private synchronized SnapshotDiffResponse submitSnapDiffJob(
      final String jobKey,
      final String volume,
      final String bucket,
      final String fromSnapshot,
      final String toSnapshot,
      final int index,
      final int pageSize,
      final boolean forceFullDiff
  ) throws IOException {

    SnapshotDiffJob snapDiffJob = snapDiffJobTable.get(jobKey);

    OFSPath snapshotRoot = getSnapshotRootPath(volume, bucket);

    // This is only possible if another thread tried to submit the request,
    // and it got rejected. In this scenario, return the Rejected job status
    // with wait time.
    if (snapDiffJob == null) {
      LOG.info("Snap diff job has been removed for volume: {}, " +
          "bucket: {}, fromSnapshot: {} and toSnapshot: {}.",
          volume, bucket, fromSnapshot, toSnapshot);
      return new SnapshotDiffResponse(
          new SnapshotDiffReportOzone(snapshotRoot.toString(),
              volume, bucket, fromSnapshot, toSnapshot, new ArrayList<>(),
              null), REJECTED, defaultWaitTime);
    }

    // Check again that request is still in queued status. If it is not queued,
    // return the response accordingly for early return.
    if (snapDiffJob.getStatus() != QUEUED) {
      // Same request is submitted by another thread and already completed.
      if (snapDiffJob.getStatus() == DONE) {
        SnapshotDiffReportOzone report = createPageResponse(snapDiffJob, volume,
            bucket, fromSnapshot, toSnapshot, index, pageSize);
        return new SnapshotDiffResponse(report, DONE, 0L);
      } else {
        // Otherwise, return the same status as in DB with wait time.
        return new SnapshotDiffResponse(
            new SnapshotDiffReportOzone(snapshotRoot.toString(), volume, bucket,
                fromSnapshot, toSnapshot, new ArrayList<>(), null),
            snapDiffJob.getStatus(), defaultWaitTime);
      }
    }

    return submitSnapDiffJob(jobKey, snapDiffJob.getJobId(), volume, bucket,
        fromSnapshot, toSnapshot, forceFullDiff);
  }

  private synchronized SnapshotDiffResponse submitSnapDiffJob(
      final String jobKey,
      final String jobId,
      final String volumeName,
      final String bucketName,
      final String fromSnapshotName,
      final String toSnapshotName,
      final boolean forceFullDiff
  ) {

    LOG.info("Submitting snap diff report generation request for" +
            " volume: {}, bucket: {}, fromSnapshot: {} and toSnapshot: {}",
        volumeName, bucketName, fromSnapshotName, toSnapshotName);

    OFSPath snapshotRoot = getSnapshotRootPath(volumeName, bucketName);

    // Submit the request to the executor if job is still in queued status.
    // If executor cannot take any more job, remove the job form DB and return
    // the Rejected Job status with wait time.
    try {
      snapDiffExecutor.execute(() -> generateSnapshotDiffReport(jobKey, jobId,
          volumeName, bucketName, fromSnapshotName, toSnapshotName,
          forceFullDiff));
      updateJobStatus(jobKey, QUEUED, IN_PROGRESS);
      return new SnapshotDiffResponse(
          new SnapshotDiffReportOzone(snapshotRoot.toString(), volumeName,
              bucketName, fromSnapshotName, toSnapshotName, new ArrayList<>(),
              null),
          IN_PROGRESS, defaultWaitTime);
    } catch (RejectedExecutionException exception) {
      // Remove the entry from job table so that client can retry.
      // If entry is not removed, client has to wait till cleanup service
      // removes the entry even tho there are resources to execute the request
      // before the cleanup kicks in.
      snapDiffJobTable.remove(jobKey);
      LOG.info("Exceeded the snapDiff parallel requests progressing " +
          "limit. Removed the jobKey: {}. Please retry after {}.",
          jobKey, defaultWaitTime);
      return new SnapshotDiffResponse(
          new SnapshotDiffReportOzone(snapshotRoot.toString(), volumeName,
              bucketName, fromSnapshotName, toSnapshotName, new ArrayList<>(),
              null),
          REJECTED, defaultWaitTime);
    } catch (Exception exception) {
      // Remove the entry from job table as well.
      snapDiffJobTable.remove(jobKey);
      LOG.error("Failure in job submission to the executor. Removed the" +
              " jobKey: {}.", jobKey, exception);
      return new SnapshotDiffResponse(
          new SnapshotDiffReportOzone(snapshotRoot.toString(), volumeName,
              bucketName, fromSnapshotName, toSnapshotName, new ArrayList<>(),
              null),
          FAILED, defaultWaitTime);
    }
  }

  /**
   * Check if there is an existing request for the same `fromSnapshot` and
   * `toSnapshot`. If yes, then return that response otherwise adds a new entry
   * to the table for the future requests and returns that.
   */
  private synchronized SnapshotDiffJob getSnapDiffReportStatus(
      String jobKey,
      String volumeName,
      String bucketName,
      String fromSnapshotName,
      String toSnapshotName,
      boolean forceFullDiff
  ) {
    SnapshotDiffJob snapDiffJob = snapDiffJobTable.get(jobKey);

    if (snapDiffJob == null) {
      String jobId = UUID.randomUUID().toString();
      snapDiffJob = new SnapshotDiffJob(System.currentTimeMillis(), jobId,
          QUEUED, volumeName, bucketName, fromSnapshotName, toSnapshotName,
          forceFullDiff, 0L);
      snapDiffJobTable.put(jobKey, snapDiffJob);
    }

    return snapDiffJob;
  }

  private boolean areDiffJobAndSnapshotsActive(
      final String volumeName, final String bucketName,
      final String fromSnapshotName, final String toSnapshotName)
      throws IOException {
    SnapshotInfo fromSnapInfo = getSnapshotInfo(ozoneManager, volumeName,
        bucketName, fromSnapshotName);
    SnapshotInfo toSnapInfo = getSnapshotInfo(ozoneManager, volumeName,
        bucketName, toSnapshotName);

    String jobKey = fromSnapInfo.getSnapshotId() +
        DELIMITER + toSnapInfo.getSnapshotId();

    if (snapDiffJobTable.get(jobKey).getStatus()
        .equals(CANCELLED)) {
      return false;
    }
    checkSnapshotActive(fromSnapInfo, false);
    checkSnapshotActive(toSnapInfo, false);

    return true;
  }

  @SuppressWarnings("methodlength")
  private void generateSnapshotDiffReport(final String jobKey,
                                          final String jobId,
                                          final String volumeName,
                                          final String bucketName,
                                          final String fromSnapshotName,
                                          final String toSnapshotName,
                                          final boolean forceFullDiff) {
    LOG.info("Started snap diff report generation for volume: {} " +
            "bucket: {}, fromSnapshot: {} and toSnapshot: {}",
        volumeName, bucketName, fromSnapshotName, toSnapshotName);

    ColumnFamilyHandle fromSnapshotColumnFamily = null;
    ColumnFamilyHandle toSnapshotColumnFamily = null;
    ColumnFamilyHandle objectIDsColumnFamily = null;

    // Creates temporary unique dir for the snapDiff job to keep SST files
    // hardlinks. JobId is used as dir name for uniqueness.
    // It is required to prevent that SST files get deleted for in_progress
    // job by RocksDBCheckpointDiffer#pruneOlderSnapshotsWithCompactionHistory.
    Path path = Paths.get(sstBackupDirForSnapDiffJobs + "/" + jobId);

    try {
      if (!areDiffJobAndSnapshotsActive(volumeName, bucketName,
          fromSnapshotName, toSnapshotName)) {
        return;
      }

      String fsKey = getTableKey(volumeName, bucketName, fromSnapshotName);
      String tsKey = getTableKey(volumeName, bucketName, toSnapshotName);

      OmSnapshot fromSnapshot = snapshotCache.get(fsKey);
      OmSnapshot toSnapshot = snapshotCache.get(tsKey);
      SnapshotInfo fsInfo = getSnapshotInfo(ozoneManager,
          volumeName, bucketName, fromSnapshotName);
      SnapshotInfo tsInfo = getSnapshotInfo(ozoneManager,
          volumeName, bucketName, toSnapshotName);

      Files.createDirectories(path);
      // JobId is prepended to column families name to make them unique
      // for request.
      fromSnapshotColumnFamily =
          createColumnFamily(jobId + FROM_SNAP_TABLE_SUFFIX);
      toSnapshotColumnFamily =
          createColumnFamily(jobId + TO_SNAP_TABLE_SUFFIX);
      objectIDsColumnFamily =
          createColumnFamily(jobId + UNIQUE_IDS_TABLE_SUFFIX);

      // ObjectId to keyName map to keep key info for fromSnapshot.
      // objectIdToKeyNameMap is used to identify what keys were touched
      // in which snapshot and to know the difference if operation was
      // creation, deletion, modify or rename.
      // Stores only keyName instead of OmKeyInfo to reduce the memory
      // footprint.
      // Note: Store objectId and keyName as byte array to reduce unnecessary
      // serialization and deserialization.
      final PersistentMap<byte[], byte[]> objectIdToKeyNameMapForFromSnapshot =
          new RocksDbPersistentMap<>(db, fromSnapshotColumnFamily,
              codecRegistry, byte[].class, byte[].class);
      // ObjectId to keyName map to keep key info for toSnapshot.
      final PersistentMap<byte[], byte[]> objectIdToKeyNameMapForToSnapshot =
          new RocksDbPersistentMap<>(db, toSnapshotColumnFamily, codecRegistry,
              byte[].class, byte[].class);
      // Set of unique objectId between fromSnapshot and toSnapshot.
      final PersistentMap<byte[], SnapshotDiffObject> objectIdToDiffObject =
          new RocksDbPersistentMap<>(db, objectIDsColumnFamily, codecRegistry,
              byte[].class, SnapshotDiffObject.class);

      final BucketLayout bucketLayout = getBucketLayout(volumeName, bucketName,
          fromSnapshot.getMetadataManager());
      Map<String, String> tablePrefixes =
          getTablePrefixes(toSnapshot.getMetadataManager(), volumeName,
              bucketName);

      boolean useFullDiff = snapshotForceFullDiff || forceFullDiff;

      if (!areDiffJobAndSnapshotsActive(volumeName, bucketName,
          fromSnapshotName, toSnapshotName)) {
        return;
      }
      Table<String, OmKeyInfo> fsKeyTable = fromSnapshot.getMetadataManager()
          .getKeyTable(bucketLayout);
      Table<String, OmKeyInfo> tsKeyTable = toSnapshot.getMetadataManager()
          .getKeyTable(bucketLayout);

      final Optional<Set<Long>> oldParentIds;
      final Optional<Set<Long>> newParentIds;
      if (bucketLayout.isFileSystemOptimized()) {
        oldParentIds = Optional.of(new HashSet<>());
        newParentIds = Optional.of(new HashSet<>());
      } else {
        oldParentIds = Optional.empty();
        newParentIds = Optional.empty();
      }

      final Optional<Map<Long, Path>> oldParentIdPathMap;
      final Optional<Map<Long, Path>> newParentIdPathMap;
      if (bucketLayout.isFileSystemOptimized()) {
        oldParentIdPathMap = Optional.of(Maps.newHashMap());
        newParentIdPathMap = Optional.of(Maps.newHashMap());
      } else {
        oldParentIdPathMap = Optional.empty();
        newParentIdPathMap = Optional.empty();
      }
      // These are the most time and resource consuming method calls.
      // Split the calls into steps and store them in an array, to avoid
      // repetition while constantly checking if the job is cancelled.
      Callable<Void>[] methodCalls = new Callable[]{
          () -> {
            getDeltaFilesAndDiffKeysToObjectIdToKeyMap(fsKeyTable, tsKeyTable,
                fromSnapshot, toSnapshot, fsInfo, tsInfo, useFullDiff,
                tablePrefixes, objectIdToKeyNameMapForFromSnapshot,
<<<<<<< HEAD
                objectIdToKeyNameMapForToSnapshot, objectIDsToCheckMap,
                oldParentIds, newParentIds, path.toString());
=======
                objectIdToKeyNameMapForToSnapshot, objectIdToDiffObject,
                path.toString());
>>>>>>> 152cbea1
            return null;
          },
          () -> {
            if (bucketLayout.isFileSystemOptimized()) {
              Table<String, OmDirectoryInfo> fsDirTable =
                  fromSnapshot.getMetadataManager().getDirectoryTable();
              Table<String, OmDirectoryInfo> tsDirTable =
                  toSnapshot.getMetadataManager().getDirectoryTable();

              getDeltaFilesAndDiffKeysToObjectIdToKeyMap(fsDirTable, tsDirTable,
                  fromSnapshot, toSnapshot, fsInfo, tsInfo, useFullDiff,
                  tablePrefixes, objectIdToKeyNameMapForFromSnapshot,
<<<<<<< HEAD
                  objectIdToKeyNameMapForToSnapshot, objectIDsToCheckMap,
                  oldParentIds, newParentIds, path.toString());
            }
            return null;
          },
          () -> {
            if (bucketLayout.isFileSystemOptimized()) {
              long bucketId = toSnapshot.getMetadataManager()
                  .getBucketId(volumeName, bucketName);
              String tablePrefix = getTablePrefix(tablePrefixes,
                  fromSnapshot.getMetadataManager()
                      .getDirectoryTable().getName());
              oldParentIdPathMap.get().putAll(new FSODirectoryPathResolver(
                  tablePrefix, bucketId,
                  fromSnapshot.getMetadataManager().getDirectoryTable())
                  .getAbsolutePathForObjectIDs(oldParentIds));
              newParentIdPathMap.get().putAll(new FSODirectoryPathResolver(
                  tablePrefix, bucketId,
                  toSnapshot.getMetadataManager().getDirectoryTable())
                  .getAbsolutePathForObjectIDs(newParentIds));
=======
                  objectIdToKeyNameMapForToSnapshot, objectIdToDiffObject,
                  path.toString());
>>>>>>> 152cbea1
            }
            return null;
          },
          () -> {
            long totalDiffEntries = generateDiffReport(jobId,
                fsKeyTable,
                tsKeyTable,
                objectIdToDiffObject,
                objectIdToKeyNameMapForFromSnapshot,
                objectIdToKeyNameMapForToSnapshot,
                volumeName, bucketName,
                fromSnapshotName, toSnapshotName,
                bucketLayout.isFileSystemOptimized(), oldParentIdPathMap,
                newParentIdPathMap);
            // If job is cancelled, totalDiffEntries will be equal to -1.
            if (totalDiffEntries >= 0 &&
                areDiffJobAndSnapshotsActive(volumeName, bucketName,
                    fromSnapshotName, toSnapshotName)) {
              updateJobStatusToDone(jobKey, totalDiffEntries);
            }
            return null;
          }
      };

      // Check if the job is cancelled, before every method call.
      for (Callable<Void> methodCall : methodCalls) {
        if (!areDiffJobAndSnapshotsActive(volumeName, bucketName,
            fromSnapshotName, toSnapshotName)) {
          return;
        }
        methodCall.call();
      }
    } catch (ExecutionException | IOException | RocksDBException exception) {
      updateJobStatus(jobKey, IN_PROGRESS, FAILED);
      LOG.error("Caught checked exception during diff report generation for " +
              "volume: {} bucket: {}, fromSnapshot: {} and toSnapshot: {}",
          volumeName, bucketName, fromSnapshotName, toSnapshotName, exception);
      // TODO: [SNAPSHOT] Fail gracefully.
      throw new RuntimeException(exception);
    } catch (Exception exception) {
      updateJobStatus(jobKey, IN_PROGRESS, FAILED);
      LOG.error("Caught unchecked exception during diff report generation " +
              "for volume: {} bucket: {}, fromSnapshot: {} and toSnapshot: {}",
          volumeName, bucketName, fromSnapshotName, toSnapshotName, exception);
      // TODO: [SNAPSHOT] Fail gracefully.
      throw new RuntimeException(exception);
    } finally {
      // Clean up: drop the intermediate column family and close them.
      dropAndCloseColumnFamilyHandle(fromSnapshotColumnFamily);
      dropAndCloseColumnFamilyHandle(toSnapshotColumnFamily);
      dropAndCloseColumnFamilyHandle(objectIDsColumnFamily);
      // Delete SST files backup directory.
      deleteDir(path);
    }
  }

  @SuppressWarnings("checkstyle:ParameterNumber")
  private void getDeltaFilesAndDiffKeysToObjectIdToKeyMap(
      final Table<String, ? extends WithParentObjectId> fsTable,
      final Table<String, ? extends WithParentObjectId> tsTable,
      final OmSnapshot fromSnapshot, final OmSnapshot toSnapshot,
      final SnapshotInfo fsInfo, final SnapshotInfo tsInfo,
      final boolean useFullDiff, final Map<String, String> tablePrefixes,
      final PersistentMap<byte[], byte[]> oldObjIdToKeyMap,
      final PersistentMap<byte[], byte[]> newObjIdToKeyMap,
<<<<<<< HEAD
      final PersistentSet<byte[]> objectIDsToCheck,
      final Optional<Set<Long>> oldParentIds,
      final Optional<Set<Long>> newParentIds,
      final String diffDir) throws IOException, RocksDBException {
=======
      final PersistentMap<byte[], SnapshotDiffObject> objectIdToDiffObject,
      final String diffDir
  ) throws IOException, RocksDBException {
>>>>>>> 152cbea1

    List<String> tablesToLookUp = Collections.singletonList(fsTable.getName());

    Set<String> deltaFiles = getDeltaFiles(fromSnapshot, toSnapshot,
        tablesToLookUp, fsInfo, tsInfo, useFullDiff, tablePrefixes, diffDir);

    // Workaround to handle deletes if native rocksDb tool for reading
    // tombstone is not loaded.
    // TODO: [SNAPSHOT] Update Rocksdb SSTFileIterator to read tombstone
    if (!sstDumpTool.isPresent()) {
      deltaFiles.addAll(getSSTFileListForSnapshot(fromSnapshot,
          tablesToLookUp));
    }

    try {
      addToObjectIdMap(fsTable,
          tsTable,
          deltaFiles,
          sstDumpTool.isPresent(),
          oldObjIdToKeyMap,
          newObjIdToKeyMap,
<<<<<<< HEAD
          objectIDsToCheck,
          oldParentIds,
          newParentIds,
=======
          objectIdToDiffObject,
>>>>>>> 152cbea1
          tablePrefixes);
    } catch (NativeLibraryNotLoadedException e) {
      LOG.warn("SSTDumpTool load failure, retrying without it.", e);
      try {
        // Workaround to handle deletes if use of native rockDB for reading
        // tombstone fails.
        // TODO: [SNAPSHOT] Update Rocksdb SSTFileIterator to read tombstone
        deltaFiles.addAll(getSSTFileListForSnapshot(
            fromSnapshot, tablesToLookUp));
        addToObjectIdMap(fsTable,
            tsTable,
            deltaFiles,
            false,
            oldObjIdToKeyMap,
            newObjIdToKeyMap,
<<<<<<< HEAD
            objectIDsToCheck,
            oldParentIds,
            newParentIds,
=======
            objectIdToDiffObject,
>>>>>>> 152cbea1
            tablePrefixes);
      } catch (NativeLibraryNotLoadedException ex) {
        throw new IllegalStateException(ex);
      }
    }
  }

  @SuppressWarnings("checkstyle:ParameterNumber")
<<<<<<< HEAD
  void addToObjectIdMap(Table<String, ? extends WithParentObjectId> fsTable,
                        Table<String, ? extends WithParentObjectId> tsTable,
                        Set<String> deltaFiles, boolean nativeRocksToolsLoaded,
                        PersistentMap<byte[], byte[]> oldObjIdToKeyMap,
                        PersistentMap<byte[], byte[]> newObjIdToKeyMap,
                        PersistentSet<byte[]> objectIDsToCheck,
                        Optional<Set<Long>> oldParentIds,
                        Optional<Set<Long>> newParentIds,
                        Map<String, String> tablePrefixes) throws IOException,
=======
  void addToObjectIdMap(
      final Table<String, ? extends WithObjectID> fsTable,
      final Table<String, ? extends WithObjectID> tsTable,
      final Set<String> deltaFiles, boolean nativeRocksToolsLoaded,
      final PersistentMap<byte[], byte[]> oldObjIdToKeyMap,
      final PersistentMap<byte[], byte[]> newObjIdToKeyMap,
      final PersistentMap<byte[], SnapshotDiffObject> objectIdToDiffObject,
      final Map<String, String> tablePrefixes
  ) throws IOException,
>>>>>>> 152cbea1
      NativeLibraryNotLoadedException, RocksDBException {
    if (deltaFiles.isEmpty()) {
      return;
    }
    String tablePrefix = getTablePrefix(tablePrefixes, fsTable.getName());
    boolean isDirectoryTable =
        fsTable.getName().equals(OmMetadataManagerImpl.DIRECTORY_TABLE);
    ManagedSstFileReader sstFileReader = new ManagedSstFileReader(deltaFiles);
    validateEstimatedKeyChangesAreInLimits(sstFileReader);

    try (Stream<String> keysToCheck =
             nativeRocksToolsLoaded && sstDumpTool.isPresent()
                 ? sstFileReader.getKeyStreamWithTombstone(sstDumpTool.get())
                 : sstFileReader.getKeyStream()) {
      keysToCheck.forEach(key -> {
        try {
<<<<<<< HEAD
          final WithParentObjectId oldKey = fsTable.get(key);
          final WithParentObjectId newKey = tsTable.get(key);
          if (areKeysEqual(oldKey, newKey) || !isKeyInBucket(key, tablePrefixes,
              fsTable.getName())) {
            // We don't have to do anything.
            return;
          }
          if (oldKey != null) {
            byte[] rawObjId = codecRegistry.asRawData(oldKey.getObjectID());
            // Removing volume bucket info by removing the table bucket Prefix
            // from the key.
            // For FSO buckets will be left with the parent id/keyname.
            // For OBS buckets will be left with the complete path
            byte[] rawValue = codecRegistry.asRawData(
                key.substring(tablePrefix.length()));
            oldObjIdToKeyMap.put(rawObjId, rawValue);
            objectIDsToCheck.add(rawObjId);
            oldParentIds.ifPresent(set -> set.add(oldKey.getParentObjectID()));
=======
          final WithObjectID fromObjectId = fsTable.get(key);
          final WithObjectID toObjectId = tsTable.get(key);
          if (areKeysEqual(fromObjectId, toObjectId) || !isKeyInBucket(key,
              tablePrefixes, fsTable.getName())) {
            // We don't have to do anything.
            return;
          }
          if (fromObjectId != null) {
            byte[] rawObjId = codecRegistry.asRawData(
                fromObjectId.getObjectID());
            byte[] rawValue = codecRegistry.asRawData(
                getKeyOrDirectoryName(isDirectoryTable, fromObjectId));
            oldObjIdToKeyMap.put(rawObjId, rawValue);
            SnapshotDiffObject diffObject =
                createDiffObjectWithOldName(fromObjectId.getObjectID(), key,
                objectIdToDiffObject.get(rawObjId));
            objectIdToDiffObject.put(rawObjId, diffObject);
>>>>>>> 152cbea1
          }
          if (toObjectId != null) {
            byte[] rawObjId = codecRegistry.asRawData(toObjectId.getObjectID());
            byte[] rawValue = codecRegistry.asRawData(
<<<<<<< HEAD
                key.substring(tablePrefix.length()));
            newObjIdToKeyMap.put(rawObjId, rawValue);
            objectIDsToCheck.add(rawObjId);
            newParentIds.ifPresent(set -> set.add(newKey.getParentObjectID()));
=======
                getKeyOrDirectoryName(isDirectoryTable, toObjectId));
            newObjIdToKeyMap.put(rawObjId, rawValue);
            SnapshotDiffObject diffObject =
                createDiffObjectWithNewName(toObjectId.getObjectID(), key,
                    objectIdToDiffObject.get(rawObjId));
            objectIdToDiffObject.put(rawObjId, diffObject);
>>>>>>> 152cbea1
          }
        } catch (IOException e) {
          throw new RuntimeException(e);
        }
      });
    } catch (RocksDBException rocksDBException) {
      // TODO: [SNAPSHOT] Gracefully handle exception
      //  e.g. when input files do not exist
      throw new RuntimeException(rocksDBException);
    }
  }

  private SnapshotDiffObject createDiffObjectWithOldName(
      long objectId, String oldName, SnapshotDiffObject diffObject) {
    SnapshotDiffObjectBuilder builder = new SnapshotDiffObjectBuilder(objectId)
        .withOldKeyName(oldName);
    if (diffObject != null) {
      builder.withNewKeyName(diffObject.getNewKeyName());
    }
    return builder.build();
  }

  private SnapshotDiffObject createDiffObjectWithNewName(
      long objectId, String newName, SnapshotDiffObject diffObject) {

    SnapshotDiffObjectBuilder builder = new SnapshotDiffObjectBuilder(objectId)
        .withNewKeyName(newName);
    if (diffObject != null) {
      builder.withOldKeyName(diffObject.getOldKeyName());
    }
    return builder.build();
  }

  private String getKeyOrDirectoryName(boolean isDirectory,
                                       WithObjectID object) {
    if (isDirectory) {
      OmDirectoryInfo directoryInfo = (OmDirectoryInfo) object;
      return directoryInfo.getName();
    }
    OmKeyInfo keyInfo = (OmKeyInfo) object;
    return keyInfo.getKeyName();
  }

  @SuppressWarnings("checkstyle:ParameterNumber")
  Set<String> getDeltaFiles(OmSnapshot fromSnapshot, OmSnapshot toSnapshot,
                            List<String> tablesToLookUp, SnapshotInfo fsInfo,
                            SnapshotInfo tsInfo, boolean useFullDiff,
                            Map<String, String> tablePrefixes, String diffDir)
      throws RocksDBException, IOException {
    // TODO: [SNAPSHOT] Refactor the parameter list
    final Set<String> deltaFiles = new HashSet<>();

    // Check if compaction DAG is available, use that if so
    if (differ != null && fsInfo != null && tsInfo != null && !useFullDiff) {
      String volume = fsInfo.getVolumeName();
      String bucket = fsInfo.getBucketName();
      // Construct DifferSnapshotInfo
      final DifferSnapshotInfo fromDSI =
          getDSIFromSI(fsInfo, fromSnapshot, volume, bucket);
      final DifferSnapshotInfo toDSI =
          getDSIFromSI(tsInfo, toSnapshot, volume, bucket);

      LOG.debug("Calling RocksDBCheckpointDiffer");
      List<String> sstDiffList =
          differ.getSSTDiffListWithFullPath(toDSI, fromDSI, diffDir);
      deltaFiles.addAll(sstDiffList);
    }

    if (useFullDiff || deltaFiles.isEmpty()) {
      // If compaction DAG is not available (already cleaned up), fall back to
      //  the slower approach.
      if (!useFullDiff) {
        LOG.warn("RocksDBCheckpointDiffer is not available, falling back to" +
                " slow path");
      }

      Set<String> fromSnapshotFiles =
          RdbUtil.getSSTFilesForComparison(
              fromSnapshot.getMetadataManager().getStore()
                  .getDbLocation().getPath(),
              tablesToLookUp);
      Set<String> toSnapshotFiles =
          RdbUtil.getSSTFilesForComparison(
              toSnapshot.getMetadataManager().getStore()
                  .getDbLocation().getPath(),
              tablesToLookUp);

      deltaFiles.addAll(fromSnapshotFiles);
      deltaFiles.addAll(toSnapshotFiles);
      RocksDiffUtils.filterRelevantSstFiles(deltaFiles, tablePrefixes);
    }

    return deltaFiles;
  }

  private void validateEstimatedKeyChangesAreInLimits(
      ManagedSstFileReader sstFileReader
  ) throws RocksDBException, IOException {
    if (sstFileReader.getEstimatedTotalKeys() >
        maxAllowedKeyChangesForASnapDiff) {
      // TODO: [SNAPSHOT] HDDS-8202: Change it to custom snapshot exception.
      throw new IOException(
          String.format("Expected diff contains more than max allowed key " +
                  "changes for a snapDiff job. EstimatedTotalKeys: %s, " +
                  "AllowMaxTotalKeys: %s.",
              sstFileReader.getEstimatedTotalKeys(),
              maxAllowedKeyChangesForASnapDiff));
    }
  }

<<<<<<< HEAD
  @SuppressFBWarnings("DMI_HARDCODED_ABSOLUTE_FILENAME")
  private String resolveAbsolutePath(boolean isFSOBucket,
          final Optional<Map<Long, Path>> parentIdMap, byte[] keyVal)
      throws IOException {
    String key = codecRegistry.asObject(keyVal, String.class);
    if (isFSOBucket) {
      String[] splitKey = key.split(OM_KEY_PREFIX, 2);
      Long parentId = Long.valueOf(splitKey[0]);
      if (parentIdMap.map(m -> !m.containsKey(parentId)).orElse(true)) {
        throw new IllegalStateException(String.format(
            "Cannot resolve path for key: %s with parent Id: %d", key,
            parentId));
      }
      return parentIdMap.map(m -> m.get(parentId).resolve(splitKey[1]))
          .get().toString();
    }
    return Paths.get(OzoneConsts.OZONE_URI_DELIMITER).resolve(key).toString();
  }

  @SuppressWarnings("checkstyle:ParameterNumber")
  long generateDiffReport(final String jobId,
                          final PersistentSet<byte[]> objectIDsToCheck,
                          final PersistentMap<byte[], byte[]> oldObjIdToKeyMap,
                          final PersistentMap<byte[], byte[]> newObjIdToKeyMap,
                          final String volumeName,
                          final String bucketName,
                          final String fromSnapshotName,
                          final String toSnapshotName,
                          final boolean isFSOBucket,
                          final Optional<Map<Long, Path>> oldParentIdPathMap,
                          final Optional<Map<Long, Path>> newParentIdPathMap) {
    LOG.debug("Starting diff report generation for jobId: {}.", jobId);
=======
  @SuppressWarnings({"checkstyle:ParameterNumber", "checkstyle:MethodLength"})
  long generateDiffReport(
      final String jobId,
      final Table<String, ? extends WithObjectID> fsTable,
      final Table<String, ? extends WithObjectID> tsTable,
      final PersistentMap<byte[], SnapshotDiffObject> objectIdToDiffObject,
      final PersistentMap<byte[], byte[]> oldObjIdToKeyMap,
      final PersistentMap<byte[], byte[]> newObjIdToKeyMap,
      final String volumeName,
      final String bucketName,
      final String fromSnapshotName,
      final String toSnapshotName) {
    LOG.info("Starting diff report generation for jobId: {}.", jobId);
>>>>>>> 152cbea1
    ColumnFamilyHandle deleteDiffColumnFamily = null;
    ColumnFamilyHandle renameDiffColumnFamily = null;
    ColumnFamilyHandle createDiffColumnFamily = null;
    ColumnFamilyHandle modifyDiffColumnFamily = null;

    // JobId is prepended to column family name to make it unique for request.
    try {
      deleteDiffColumnFamily =
          createColumnFamily(jobId + DELETE_DIFF_TABLE_SUFFIX);
      renameDiffColumnFamily =
          createColumnFamily(jobId + RENAME_DIFF_TABLE_SUFFIX);
      createDiffColumnFamily =
          createColumnFamily(jobId + CREATE_DIFF_TABLE_SUFFIX);
      modifyDiffColumnFamily =
          createColumnFamily(jobId + MODIFY_DIFF_TABLE_SUFFIX);

      // Keep byte array instead of storing as DiffReportEntry to avoid
      // unnecessary serialization and deserialization.
      final PersistentList<byte[]> deleteDiffs =
          createDiffReportPersistentList(deleteDiffColumnFamily);
      final PersistentList<byte[]> renameDiffs =
          createDiffReportPersistentList(renameDiffColumnFamily);
      final PersistentList<byte[]> createDiffs =
          createDiffReportPersistentList(createDiffColumnFamily);
      final PersistentList<byte[]> modifyDiffs =
          createDiffReportPersistentList(modifyDiffColumnFamily);

      try (ClosableIterator<Map.Entry<byte[], SnapshotDiffObject>>
               iterator = objectIdToDiffObject.iterator()) {
        // This counter is used, so that we can check every 100 elements
        // if the job is cancelled and snapshots are still active.
        int counter = 0;
        while (iterator.hasNext()) {
          if (counter % 100 == 0 &&
              !areDiffJobAndSnapshotsActive(volumeName, bucketName,
                  fromSnapshotName, toSnapshotName)) {
            return -1L;
          }

          Map.Entry<byte[], SnapshotDiffObject> nextEntry = iterator.next();
          byte[] id = nextEntry.getKey();
          SnapshotDiffObject snapshotDiffObject = nextEntry.getValue();

          /*
           * This key can be
           * -> Created after the old snapshot was taken, which means it will be
           *    missing in oldKeyTable and present in newKeyTable.
           * -> Deleted after the old snapshot was taken, which means it will be
           *    present in oldKeyTable and missing in newKeyTable.
           * -> Modified after the old snapshot was taken, which means it will
           *    be present in oldKeyTable and present in newKeyTable with same
           *    Object ID but with different metadata.
           * -> Renamed after the old snapshot was taken, which means it will be
           *    present in oldKeyTable and present in newKeyTable but with
           *    different name and same Object ID.
           */
          byte[] oldKeyName = oldObjIdToKeyMap.get(id);
          byte[] newKeyName = newObjIdToKeyMap.get(id);

          if (oldKeyName == null && newKeyName == null) {
            // This cannot happen.
            throw new IllegalStateException(
                "Old and new key name both are null");
          } else if (oldKeyName == null) { // Key Created.
            String key = resolveAbsolutePath(isFSOBucket, newParentIdPathMap,
                newKeyName);
            DiffReportEntry entry =
                SnapshotDiffReportOzone.getDiffReportEntry(DiffType.CREATE,
                    key);
            createDiffs.add(codecRegistry.asRawData(entry));
          } else if (newKeyName == null) { // Key Deleted.
            String key = resolveAbsolutePath(isFSOBucket, oldParentIdPathMap,
                oldKeyName);
            DiffReportEntry entry =
                SnapshotDiffReportOzone.getDiffReportEntry(DiffType.DELETE,
                    key);
            deleteDiffs.add(codecRegistry.asRawData(entry));
          } else if (Arrays.equals(oldKeyName, newKeyName)) { // Key modified.
            String key = resolveAbsolutePath(isFSOBucket, newParentIdPathMap,
                newKeyName);
            DiffReportEntry entry =
                SnapshotDiffReportOzone.getDiffReportEntry(DiffType.MODIFY,
                    key);
            modifyDiffs.add(codecRegistry.asRawData(entry));
<<<<<<< HEAD
          } else { // Key Renamed.
            String oldKey = resolveAbsolutePath(isFSOBucket, oldParentIdPathMap,
                oldKeyName);
            String newKey = resolveAbsolutePath(isFSOBucket, newParentIdPathMap,
                newKeyName);
=======
          } else {
            String oldKey = codecRegistry.asObject(oldKeyName, String.class);
            String newKey = codecRegistry.asObject(newKeyName, String.class);
>>>>>>> 152cbea1
            renameDiffs.add(codecRegistry.asRawData(
                SnapshotDiffReportOzone.getDiffReportEntry(DiffType.RENAME,
                    oldKey, newKey)));

            // Check if block location is same or not. If it is not same,
            // key must have been overridden as well.
            if (!isBlockLocationSame(snapshotDiffObject.getOldKeyName(),
                snapshotDiffObject.getNewKeyName(), fsTable, tsTable)) {
              // Here, oldKey name is returned as modified. Modified key name is
              // based on base snapshot (from snapshot).
              renameDiffs.add(codecRegistry.asRawData(
                  SnapshotDiffReportOzone.getDiffReportEntry(DiffType.MODIFY,
                      oldKey)));
            }
          }

          counter++;
        }
      }

      /*
       * The order in which snap-diff should be applied
       *
       *     1. Delete diffs
       *     2. Rename diffs
       *     3. Create diffs
       *     4. Modified diffs
       *
       * Consider the following scenario
       *
       *    1. File "A" is created.
       *    2. File "B" is created.
       *    3. File "C" is created.
       *    Snapshot "1" is taken.
       *
       * Case 1:
       *   1. File "A" is deleted.
       *   2. File "B" is renamed to "A".
       *   Snapshot "2" is taken.
       *
       *   Snapshot diff should be applied in the following order:
       *    1. Delete "A"
       *    2. Rename "B" to "A"
       *
       *
       * Case 2:
       *    1. File "B" is renamed to "C".
       *    2. File "B" is created.
       *    Snapshot "2" is taken.
       *
       *   Snapshot diff should be applied in the following order:
       *    1. Rename "B" to "C"
       *    2. Create "B"
       *
       */

      long index = 0;
      index = addToReport(jobId, index, deleteDiffs);
      index = addToReport(jobId, index, renameDiffs);
      index = addToReport(jobId, index, createDiffs);
      return addToReport(jobId, index, modifyDiffs);
    } catch (RocksDBException | IOException e) {
      // TODO: [SNAPSHOT] Fail gracefully.
      throw new RuntimeException(e);
    } finally {
      dropAndCloseColumnFamilyHandle(deleteDiffColumnFamily);
      dropAndCloseColumnFamilyHandle(renameDiffColumnFamily);
      dropAndCloseColumnFamilyHandle(createDiffColumnFamily);
      dropAndCloseColumnFamilyHandle(modifyDiffColumnFamily);
    }
  }

  private boolean isBlockLocationSame(
      String fromObjectName,
      String toObjectName,
      final Table<String, ? extends WithObjectID> fromSnapshotTable,
      final Table<String, ? extends WithObjectID> toSnapshotTable
  ) throws IOException {
    Objects.requireNonNull(fromObjectName, "fromObjectName is null.");
    Objects.requireNonNull(toObjectName, "toObjectName is null.");

    final WithObjectID fromObject = fromSnapshotTable.get(fromObjectName);
    final WithObjectID toObject = toSnapshotTable.get(toObjectName);

    if (!(fromObject instanceof OmKeyInfo) ||
        !(toObject instanceof OmKeyInfo)) {
      throw new IllegalStateException("fromObject or toObject is not of " +
          "OmKeyInfo");
    }

    return SnapshotDeletingService.isBlockLocationInfoSame(
        (OmKeyInfo) fromObject, (OmKeyInfo) toObject);
  }

  private PersistentList<byte[]> createDiffReportPersistentList(
      ColumnFamilyHandle columnFamilyHandle
  ) {
    return new RocksDbPersistentList<>(db,
        columnFamilyHandle,
        codecRegistry,
        byte[].class);
  }

  private ColumnFamilyHandle createColumnFamily(String columnFamilyName)
      throws RocksDBException {
    return db.get().createColumnFamily(
        new ColumnFamilyDescriptor(
            StringUtils.string2Bytes(columnFamilyName),
            familyOptions));
  }

  private long addToReport(String jobId, long index,
                           PersistentList<byte[]> diffReportEntries)
      throws IOException {
    try (ClosableIterator<byte[]>
             diffReportIterator = diffReportEntries.iterator()) {
      while (diffReportIterator.hasNext()) {

        snapDiffReportTable.put(
            codecRegistry.asRawData(jobId + DELIMITER + index),
            diffReportIterator.next());
        index++;
      }
    }
    return index;
  }

  private void dropAndCloseColumnFamilyHandle(
      final ColumnFamilyHandle columnFamilyHandle) {

    if (columnFamilyHandle == null) {
      return;
    }

    dropColumnFamilyHandle(db, columnFamilyHandle);
    columnFamilyHandle.close();
  }

  private synchronized void updateJobStatus(String jobKey,
                                            JobStatus oldStatus,
                                            JobStatus newStatus) {
    SnapshotDiffJob snapshotDiffJob = snapDiffJobTable.get(jobKey);
    if (snapshotDiffJob.getStatus() != oldStatus) {
      throw new IllegalStateException("Invalid job status for jobID: " +
          snapshotDiffJob.getJobId() + ". Job's current status is '" +
          snapshotDiffJob.getStatus() + "', while '" + oldStatus +
          "' is expected.");
    }
    snapshotDiffJob.setStatus(newStatus);
    snapDiffJobTable.put(jobKey, snapshotDiffJob);
  }

  private synchronized void updateJobStatusToDone(String jobKey,
                                                  long totalNumberOfEntries) {
    SnapshotDiffJob snapshotDiffJob = snapDiffJobTable.get(jobKey);
    if (snapshotDiffJob.getStatus() != IN_PROGRESS) {
      throw new IllegalStateException("Invalid job status for jobID: " +
          snapshotDiffJob.getJobId() + ". Job's current status is '" +
          snapshotDiffJob.getStatus() + "', while '" + IN_PROGRESS +
          "' is expected.");
    }

    snapshotDiffJob.setStatus(DONE);
    snapshotDiffJob.setTotalDiffEntries(totalNumberOfEntries);
    snapDiffJobTable.put(jobKey, snapshotDiffJob);
  }

  private BucketLayout getBucketLayout(final String volume,
                                       final String bucket,
                                       final OMMetadataManager mManager)
      throws IOException {
    final String bucketTableKey = mManager.getBucketKey(volume, bucket);
    return mManager.getBucketTable().get(bucketTableKey).getBucketLayout();
  }

  private boolean areKeysEqual(WithObjectID oldKey, WithObjectID newKey) {
    if (oldKey == null && newKey == null) {
      return true;
    }
    if (oldKey != null) {
      return oldKey.equals(newKey);
    }
    return false;
  }

  /**
   * Get table prefix given a tableName.
   */
  private String getTablePrefix(Map<String, String> tablePrefixes,
                                String tableName) {
    // In case of FSO - either File/Directory table
    // the key Prefix would be volumeId/bucketId and
    // in case of non-fso - volumeName/bucketName
    if (tableName.equals(
        OmMetadataManagerImpl.DIRECTORY_TABLE) || tableName.equals(
        OmMetadataManagerImpl.FILE_TABLE)) {
      return tablePrefixes.get(OmMetadataManagerImpl.DIRECTORY_TABLE);
    }
    return tablePrefixes.get(OmMetadataManagerImpl.KEY_TABLE);
  }

  /**
   * check if the given key is in the bucket specified by tablePrefix map.
   */
  boolean isKeyInBucket(String key, Map<String, String> tablePrefixes,
      String tableName) {
    return key.startsWith(getTablePrefix(tablePrefixes, tableName));
  }

  /**
   * Loads the jobs which are in_progress and submits them to executor to start
   * processing.
   * This is needed to load previously running (in_progress) jobs to the
   * executor on service start up when OM restarts. If not done, these jobs
   * will never be completed if OM crashes when jobs were running.
   * Don't need to load queued jobs because responses for queued jobs were never
   * returned to client. In short, we don't return queued job status to client.
   * When client re-submits previously queued job, workflow will pick it and
   * execute it.
   */
  private void loadJobsOnStartUp() {

    try (ClosableIterator<Map.Entry<String, SnapshotDiffJob>> iterator =
             snapDiffJobTable.iterator()) {
      while (iterator.hasNext()) {
        Map.Entry<String, SnapshotDiffJob> next = iterator.next();
        String jobKey = next.getKey();
        SnapshotDiffJob snapshotDiffJob = next.getValue();
        if (snapshotDiffJob.getStatus() == IN_PROGRESS) {
          // This is done just to be in parity of the workflow.
          // If job status is not updated to QUEUED, workflow will fail when
          // job gets submitted to executor and its status is IN_PROGRESS.
          // Because according to workflow job can change its state from
          // QUEUED to IN_PROGRESS but not IN_PROGRESS to IN_PROGRESS.
          updateJobStatus(jobKey, IN_PROGRESS, QUEUED);

          submitSnapDiffJob(jobKey,
              snapshotDiffJob.getJobId(),
              snapshotDiffJob.getVolume(),
              snapshotDiffJob.getBucket(),
              snapshotDiffJob.getFromSnapshot(),
              snapshotDiffJob.getToSnapshot(),
              snapshotDiffJob.isForceFullDiff());
        }
      }
    }
  }

  @Override
  public void close() {
    if (snapDiffExecutor != null) {
      closeExecutorService(snapDiffExecutor, "SnapDiffExecutor");
    }
    this.sstDumptoolExecService.ifPresent(exec ->
        closeExecutorService(exec, "SstDumpToolExecutor"));
  }

  private void closeExecutorService(ExecutorService executorService,
                                    String serviceName) {
    if (executorService != null) {
      LOG.info("Shutting down executorService: '{}'", serviceName);
      executorService.shutdownNow();
      try {
        if (!executorService.awaitTermination(60, TimeUnit.SECONDS)) {
          executorService.shutdownNow();
        }
      } catch (InterruptedException e) {
        // Re-interrupt the thread while catching InterruptedException
        Thread.currentThread().interrupt();
        executorService.shutdownNow();
      }
    }
  }
}<|MERGE_RESOLUTION|>--- conflicted
+++ resolved
@@ -75,12 +75,9 @@
 import org.apache.hadoop.ozone.om.helpers.SnapshotDiffJob;
 import org.apache.hadoop.ozone.om.helpers.SnapshotInfo;
 import org.apache.hadoop.ozone.om.helpers.WithObjectID;
-<<<<<<< HEAD
-import org.apache.hadoop.ozone.om.helpers.WithParentObjectId;
-=======
 import org.apache.hadoop.ozone.om.service.SnapshotDeletingService;
 import org.apache.hadoop.ozone.om.snapshot.SnapshotDiffObject.SnapshotDiffObjectBuilder;
->>>>>>> 152cbea1
+import org.apache.hadoop.ozone.om.helpers.WithParentObjectId;
 import org.apache.hadoop.ozone.snapshot.SnapshotDiffReportOzone;
 import org.apache.hadoop.util.ClosableIterator;
 import org.apache.hadoop.ozone.snapshot.SnapshotDiffResponse;
@@ -870,13 +867,8 @@
             getDeltaFilesAndDiffKeysToObjectIdToKeyMap(fsKeyTable, tsKeyTable,
                 fromSnapshot, toSnapshot, fsInfo, tsInfo, useFullDiff,
                 tablePrefixes, objectIdToKeyNameMapForFromSnapshot,
-<<<<<<< HEAD
-                objectIdToKeyNameMapForToSnapshot, objectIDsToCheckMap,
+                objectIdToKeyNameMapForToSnapshot, objectIdToDiffObject,
                 oldParentIds, newParentIds, path.toString());
-=======
-                objectIdToKeyNameMapForToSnapshot, objectIdToDiffObject,
-                path.toString());
->>>>>>> 152cbea1
             return null;
           },
           () -> {
@@ -889,8 +881,7 @@
               getDeltaFilesAndDiffKeysToObjectIdToKeyMap(fsDirTable, tsDirTable,
                   fromSnapshot, toSnapshot, fsInfo, tsInfo, useFullDiff,
                   tablePrefixes, objectIdToKeyNameMapForFromSnapshot,
-<<<<<<< HEAD
-                  objectIdToKeyNameMapForToSnapshot, objectIDsToCheckMap,
+                  objectIdToKeyNameMapForToSnapshot, objectIdToDiffObject,
                   oldParentIds, newParentIds, path.toString());
             }
             return null;
@@ -910,10 +901,6 @@
                   tablePrefix, bucketId,
                   toSnapshot.getMetadataManager().getDirectoryTable())
                   .getAbsolutePathForObjectIDs(newParentIds));
-=======
-                  objectIdToKeyNameMapForToSnapshot, objectIdToDiffObject,
-                  path.toString());
->>>>>>> 152cbea1
             }
             return null;
           },
@@ -979,16 +966,10 @@
       final boolean useFullDiff, final Map<String, String> tablePrefixes,
       final PersistentMap<byte[], byte[]> oldObjIdToKeyMap,
       final PersistentMap<byte[], byte[]> newObjIdToKeyMap,
-<<<<<<< HEAD
-      final PersistentSet<byte[]> objectIDsToCheck,
+      final PersistentMap<byte[], SnapshotDiffObject> objectIdToDiffObject,
       final Optional<Set<Long>> oldParentIds,
       final Optional<Set<Long>> newParentIds,
       final String diffDir) throws IOException, RocksDBException {
-=======
-      final PersistentMap<byte[], SnapshotDiffObject> objectIdToDiffObject,
-      final String diffDir
-  ) throws IOException, RocksDBException {
->>>>>>> 152cbea1
 
     List<String> tablesToLookUp = Collections.singletonList(fsTable.getName());
 
@@ -1010,13 +991,9 @@
           sstDumpTool.isPresent(),
           oldObjIdToKeyMap,
           newObjIdToKeyMap,
-<<<<<<< HEAD
-          objectIDsToCheck,
+          objectIdToDiffObject,
           oldParentIds,
           newParentIds,
-=======
-          objectIdToDiffObject,
->>>>>>> 152cbea1
           tablePrefixes);
     } catch (NativeLibraryNotLoadedException e) {
       LOG.warn("SSTDumpTool load failure, retrying without it.", e);
@@ -1032,13 +1009,9 @@
             false,
             oldObjIdToKeyMap,
             newObjIdToKeyMap,
-<<<<<<< HEAD
-            objectIDsToCheck,
+            objectIdToDiffObject,
             oldParentIds,
             newParentIds,
-=======
-            objectIdToDiffObject,
->>>>>>> 152cbea1
             tablePrefixes);
       } catch (NativeLibraryNotLoadedException ex) {
         throw new IllegalStateException(ex);
@@ -1047,27 +1020,15 @@
   }
 
   @SuppressWarnings("checkstyle:ParameterNumber")
-<<<<<<< HEAD
   void addToObjectIdMap(Table<String, ? extends WithParentObjectId> fsTable,
-                        Table<String, ? extends WithParentObjectId> tsTable,
-                        Set<String> deltaFiles, boolean nativeRocksToolsLoaded,
-                        PersistentMap<byte[], byte[]> oldObjIdToKeyMap,
-                        PersistentMap<byte[], byte[]> newObjIdToKeyMap,
-                        PersistentSet<byte[]> objectIDsToCheck,
-                        Optional<Set<Long>> oldParentIds,
-                        Optional<Set<Long>> newParentIds,
-                        Map<String, String> tablePrefixes) throws IOException,
-=======
-  void addToObjectIdMap(
-      final Table<String, ? extends WithObjectID> fsTable,
-      final Table<String, ? extends WithObjectID> tsTable,
-      final Set<String> deltaFiles, boolean nativeRocksToolsLoaded,
-      final PersistentMap<byte[], byte[]> oldObjIdToKeyMap,
-      final PersistentMap<byte[], byte[]> newObjIdToKeyMap,
+      Table<String, ? extends WithParentObjectId> tsTable,
+      Set<String> deltaFiles, boolean nativeRocksToolsLoaded,
+      PersistentMap<byte[], byte[]> oldObjIdToKeyMap,
+      PersistentMap<byte[], byte[]> newObjIdToKeyMap,
       final PersistentMap<byte[], SnapshotDiffObject> objectIdToDiffObject,
-      final Map<String, String> tablePrefixes
-  ) throws IOException,
->>>>>>> 152cbea1
+      Optional<Set<Long>> oldParentIds,
+      Optional<Set<Long>> newParentIds,
+      Map<String, String> tablePrefixes) throws IOException,
       NativeLibraryNotLoadedException, RocksDBException {
     if (deltaFiles.isEmpty()) {
       return;
@@ -1084,28 +1045,8 @@
                  : sstFileReader.getKeyStream()) {
       keysToCheck.forEach(key -> {
         try {
-<<<<<<< HEAD
-          final WithParentObjectId oldKey = fsTable.get(key);
-          final WithParentObjectId newKey = tsTable.get(key);
-          if (areKeysEqual(oldKey, newKey) || !isKeyInBucket(key, tablePrefixes,
-              fsTable.getName())) {
-            // We don't have to do anything.
-            return;
-          }
-          if (oldKey != null) {
-            byte[] rawObjId = codecRegistry.asRawData(oldKey.getObjectID());
-            // Removing volume bucket info by removing the table bucket Prefix
-            // from the key.
-            // For FSO buckets will be left with the parent id/keyname.
-            // For OBS buckets will be left with the complete path
-            byte[] rawValue = codecRegistry.asRawData(
-                key.substring(tablePrefix.length()));
-            oldObjIdToKeyMap.put(rawObjId, rawValue);
-            objectIDsToCheck.add(rawObjId);
-            oldParentIds.ifPresent(set -> set.add(oldKey.getParentObjectID()));
-=======
-          final WithObjectID fromObjectId = fsTable.get(key);
-          final WithObjectID toObjectId = tsTable.get(key);
+          final WithParentObjectId fromObjectId = fsTable.get(key);
+          final WithParentObjectId toObjectId = tsTable.get(key);
           if (areKeysEqual(fromObjectId, toObjectId) || !isKeyInBucket(key,
               tablePrefixes, fsTable.getName())) {
             // We don't have to do anything.
@@ -1114,31 +1055,29 @@
           if (fromObjectId != null) {
             byte[] rawObjId = codecRegistry.asRawData(
                 fromObjectId.getObjectID());
+            // Removing volume bucket info by removing the table bucket Prefix
+            // from the key.
+            // For FSO buckets will be left with the parent id/keyname.
+            // For OBS buckets will be left with the complete path
             byte[] rawValue = codecRegistry.asRawData(
-                getKeyOrDirectoryName(isDirectoryTable, fromObjectId));
+                key.substring(tablePrefix.length()));
             oldObjIdToKeyMap.put(rawObjId, rawValue);
             SnapshotDiffObject diffObject =
                 createDiffObjectWithOldName(fromObjectId.getObjectID(), key,
-                objectIdToDiffObject.get(rawObjId));
+                    objectIdToDiffObject.get(rawObjId));
             objectIdToDiffObject.put(rawObjId, diffObject);
->>>>>>> 152cbea1
+            oldParentIds.ifPresent(set -> set.add(oldKey.getParentObjectID()));
           }
           if (toObjectId != null) {
             byte[] rawObjId = codecRegistry.asRawData(toObjectId.getObjectID());
             byte[] rawValue = codecRegistry.asRawData(
-<<<<<<< HEAD
                 key.substring(tablePrefix.length()));
-            newObjIdToKeyMap.put(rawObjId, rawValue);
-            objectIDsToCheck.add(rawObjId);
-            newParentIds.ifPresent(set -> set.add(newKey.getParentObjectID()));
-=======
-                getKeyOrDirectoryName(isDirectoryTable, toObjectId));
             newObjIdToKeyMap.put(rawObjId, rawValue);
             SnapshotDiffObject diffObject =
                 createDiffObjectWithNewName(toObjectId.getObjectID(), key,
                     objectIdToDiffObject.get(rawObjId));
             objectIdToDiffObject.put(rawObjId, diffObject);
->>>>>>> 152cbea1
+            newParentIds.ifPresent(set -> set.add(newKey.getParentObjectID()));
           }
         } catch (IOException e) {
           throw new RuntimeException(e);
@@ -1249,7 +1188,6 @@
     }
   }
 
-<<<<<<< HEAD
   @SuppressFBWarnings("DMI_HARDCODED_ABSOLUTE_FILENAME")
   private String resolveAbsolutePath(boolean isFSOBucket,
           final Optional<Map<Long, Path>> parentIdMap, byte[] keyVal)
@@ -1269,20 +1207,6 @@
     return Paths.get(OzoneConsts.OZONE_URI_DELIMITER).resolve(key).toString();
   }
 
-  @SuppressWarnings("checkstyle:ParameterNumber")
-  long generateDiffReport(final String jobId,
-                          final PersistentSet<byte[]> objectIDsToCheck,
-                          final PersistentMap<byte[], byte[]> oldObjIdToKeyMap,
-                          final PersistentMap<byte[], byte[]> newObjIdToKeyMap,
-                          final String volumeName,
-                          final String bucketName,
-                          final String fromSnapshotName,
-                          final String toSnapshotName,
-                          final boolean isFSOBucket,
-                          final Optional<Map<Long, Path>> oldParentIdPathMap,
-                          final Optional<Map<Long, Path>> newParentIdPathMap) {
-    LOG.debug("Starting diff report generation for jobId: {}.", jobId);
-=======
   @SuppressWarnings({"checkstyle:ParameterNumber", "checkstyle:MethodLength"})
   long generateDiffReport(
       final String jobId,
@@ -1294,9 +1218,11 @@
       final String volumeName,
       final String bucketName,
       final String fromSnapshotName,
-      final String toSnapshotName) {
+      final String toSnapshotName,
+      final boolean isFSOBucket,
+      final Optional<Map<Long, Path>> oldParentIdPathMap,
+      final Optional<Map<Long, Path>> newParentIdPathMap) {
     LOG.info("Starting diff report generation for jobId: {}.", jobId);
->>>>>>> 152cbea1
     ColumnFamilyHandle deleteDiffColumnFamily = null;
     ColumnFamilyHandle renameDiffColumnFamily = null;
     ColumnFamilyHandle createDiffColumnFamily = null;
@@ -1381,17 +1307,11 @@
                 SnapshotDiffReportOzone.getDiffReportEntry(DiffType.MODIFY,
                     key);
             modifyDiffs.add(codecRegistry.asRawData(entry));
-<<<<<<< HEAD
           } else { // Key Renamed.
             String oldKey = resolveAbsolutePath(isFSOBucket, oldParentIdPathMap,
                 oldKeyName);
             String newKey = resolveAbsolutePath(isFSOBucket, newParentIdPathMap,
                 newKeyName);
-=======
-          } else {
-            String oldKey = codecRegistry.asObject(oldKeyName, String.class);
-            String newKey = codecRegistry.asObject(newKeyName, String.class);
->>>>>>> 152cbea1
             renameDiffs.add(codecRegistry.asRawData(
                 SnapshotDiffReportOzone.getDiffReportEntry(DiffType.RENAME,
                     oldKey, newKey)));
