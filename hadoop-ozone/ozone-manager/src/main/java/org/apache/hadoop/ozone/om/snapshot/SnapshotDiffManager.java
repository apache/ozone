--- conflicted
+++ resolved
@@ -47,11 +47,8 @@
 import org.apache.hadoop.hdds.StringUtils;
 import org.apache.hadoop.hdds.utils.db.CodecRegistry;
 import org.apache.hadoop.hdds.utils.db.Table;
-<<<<<<< HEAD
-=======
 import org.apache.hadoop.hdds.utils.db.managed.ManagedSSTDumpTool;
 import org.apache.hadoop.ozone.OzoneConfigKeys;
->>>>>>> 47596312
 import org.apache.hadoop.hdds.utils.db.managed.ManagedColumnFamilyOptions;
 import org.apache.hadoop.hdds.utils.db.managed.ManagedRocksDB;
 import org.apache.hadoop.ozone.om.OMConfigKeys;
@@ -85,15 +82,12 @@
 import java.util.concurrent.SynchronousQueue;
 
 import static org.apache.hadoop.ozone.OzoneConsts.OM_KEY_PREFIX;
-<<<<<<< HEAD
 import static org.apache.hadoop.ozone.om.OMConfigKeys.OZONE_OM_SNAPSHOT_DIFF_JOB_DEFAULT_WAIT_TIME;
 import static org.apache.hadoop.ozone.om.OMConfigKeys.OZONE_OM_SNAPSHOT_DIFF_JOB_DEFAULT_WAIT_TIME_DEFAULT;
 import static org.apache.hadoop.ozone.om.OMConfigKeys.OZONE_OM_SNAPSHOT_DIFF_THREAD_POOL_SIZE;
 import static org.apache.hadoop.ozone.om.OMConfigKeys.OZONE_OM_SNAPSHOT_DIFF_THREAD_POOL_SIZE_DEFAULT;
 import static org.apache.hadoop.ozone.om.OMConfigKeys.OZONE_OM_SNAPSHOT_FORCE_FULL_DIFF;
 import static org.apache.hadoop.ozone.om.OMConfigKeys.OZONE_OM_SNAPSHOT_FORCE_FULL_DIFF_DEFAULT;
-=======
->>>>>>> 47596312
 import static org.apache.hadoop.ozone.om.OmSnapshotManager.DELIMITER;
 import static org.apache.hadoop.ozone.om.snapshot.SnapshotUtils.dropColumnFamilyHandle;
 import static org.apache.hadoop.ozone.om.snapshot.SnapshotUtils.getSnapshotInfo;
@@ -142,13 +136,10 @@
   private final PersistentMap<String, SnapshotDiffJob> snapDiffJobTable;
   private final ExecutorService executorService;
 
-<<<<<<< HEAD
-=======
   private boolean isNativeRocksToolsLoaded;
 
   private ManagedSSTDumpTool sstDumpTool;
 
->>>>>>> 47596312
   @SuppressWarnings("parameternumber")
   public SnapshotDiffManager(ManagedRocksDB db,
                              RocksDBCheckpointDiffer differ,
@@ -164,7 +155,6 @@
     this.snapshotCache = snapshotCache;
     this.familyOptions = familyOptions;
     this.codecRegistry = codecRegistry;
-<<<<<<< HEAD
     this.defaultWaitTime = ozoneManager.getConfiguration().getTimeDuration(
         OZONE_OM_SNAPSHOT_DIFF_JOB_DEFAULT_WAIT_TIME,
         OZONE_OM_SNAPSHOT_DIFF_JOB_DEFAULT_WAIT_TIME_DEFAULT,
@@ -175,8 +165,6 @@
         OZONE_OM_SNAPSHOT_DIFF_THREAD_POOL_SIZE,
         OZONE_OM_SNAPSHOT_DIFF_THREAD_POOL_SIZE_DEFAULT
     );
-=======
->>>>>>> 47596312
 
     this.snapDiffJobTable = new RocksDbPersistentMap<>(db,
         snapDiffJobCfh,
@@ -194,12 +182,7 @@
         threadPoolSize,
         0,
         TimeUnit.SECONDS,
-<<<<<<< HEAD
-        new ArrayBlockingQueue<>(threadPoolSize),
-        new ThreadPoolExecutor.CallerRunsPolicy()
-=======
-        new ArrayBlockingQueue<>(DEFAULT_THREAD_POOL_SIZE)
->>>>>>> 47596312
+        new ArrayBlockingQueue<>(threadPoolSize)
     );
 
     // Ideally, loadJobsOnStartUp should run only on OM node, since SnapDiff
@@ -207,11 +190,7 @@
     // inefficient. Especially, when OM node restarts and loses its leadership.
     // However, it is hard to determine if node is leader node because consensus
     // happens inside Ratis. We can add something like Awaitility.wait() here
-<<<<<<< HEAD
-    // but that is not full proof either.
-=======
     // but that is not foolproof either.
->>>>>>> 47596312
     // Hence, we decided that it is OK to let this run on all the OM nodes for
     // now knowing that it would be inefficient.
     // When SnapshotDiffManager loads for very first time, loadJobsOnStartUp
@@ -230,7 +209,7 @@
 
   private boolean initSSTDumpTool(OzoneConfiguration conf) {
     try {
-      int threadPoolSize = conf.getInt(
+      int threadPoolSizeForSstDumpTool = conf.getInt(
               OMConfigKeys.OZONE_OM_SNAPSHOT_SST_DUMPTOOL_EXECUTOR_POOL_SIZE,
               OMConfigKeys
                   .OZONE_OM_SNAPSHOT_SST_DUMPTOOL_EXECUTOR_POOL_SIZE_DEFAULT);
@@ -240,7 +219,7 @@
               .OZONE_OM_SNAPSHOT_SST_DUMPTOOL_EXECUTOR_BUFFER_SIZE_DEFAULT,
               StorageUnit.BYTES);
       ExecutorService execService = new ThreadPoolExecutor(0,
-              threadPoolSize, 60, TimeUnit.SECONDS,
+              threadPoolSizeForSstDumpTool, 60, TimeUnit.SECONDS,
               new SynchronousQueue<>(), new ThreadFactoryBuilder()
               .setNameFormat("snapshot-diff-manager-sst-dump-tool-TID-%d")
               .build(),
@@ -952,10 +931,7 @@
           IN_PROGRESS + "' is expected.");
     }
     snapshotDiffJob.setStatus(DONE);
-<<<<<<< HEAD
-=======
     snapshotDiffJob.setTotalDiffEntries(totalNumberOfEntries);
->>>>>>> 47596312
     snapDiffJobTable.put(jobKey, snapshotDiffJob);
   }
 
