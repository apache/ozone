--- conflicted
+++ resolved
@@ -730,11 +730,13 @@
     ColumnFamilyHandle fromSnapshotColumnFamily = null;
     ColumnFamilyHandle toSnapshotColumnFamily = null;
     ColumnFamilyHandle objectIDsColumnFamily = null;
+
     // Creates temporary unique dir for the snapDiff job to keep SST files
     // hardlinks. JobId is used as dir name for uniqueness.
     // It is required to prevent that SST files get deleted for in_progress
     // job by RocksDBCheckpointDiffer#pruneOlderSnapshotsWithCompactionHistory.
     Path path = Paths.get(sstBackupDirForSnapDiffJobs + "/" + jobId);
+
     try {
       if (!areDiffJobAndSnapshotsActive(volumeName, bucketName,
           fromSnapshotName, toSnapshotName)) {
@@ -750,6 +752,7 @@
           volumeName, bucketName, fromSnapshotName);
       SnapshotInfo tsInfo = getSnapshotInfo(ozoneManager,
           volumeName, bucketName, toSnapshotName);
+
       Files.createDirectories(path);
       // JobId is prepended to column families name to make them unique
       // for request.
@@ -797,7 +800,6 @@
       Table<String, OmKeyInfo> tsKeyTable = toSnapshot.getMetadataManager()
           .getKeyTable(bucketLayout);
 
-<<<<<<< HEAD
       Optional<Set<Long>> oldParentIds = Optional.empty();
       Optional<Set<Long>> newParentIds = Optional.empty();
       if (bucketLayout.isFileSystemOptimized()) {
@@ -819,50 +821,18 @@
             fromSnapshot.getMetadataManager().getDirectoryTable();
         Table<String, OmDirectoryInfo> tsDirTable =
             toSnapshot.getMetadataManager().getDirectoryTable();
-
-        getDeltaFilesAndDiffKeysToObjectIdToKeyMap(fsDirTable, tsDirTable,
-            fromSnapshot, toSnapshot, fsInfo, tsInfo, useFullDiff,
-            tablePrefixes, objectIdToKeyNameMapForFromSnapshot,
-            objectIdToKeyNameMapForToSnapshot, objectIDsToCheckMap,
-            oldParentIds, newParentIds, path.toString());
-      }
-
-      validateSnapshotsAreActive(volumeName, bucketName, fromSnapshotName,
-          toSnapshotName);
-      Optional<Map<Long, Path>> oldParentIdPathMap = Optional.empty();
-      Optional<Map<Long, Path>> newParentIdPathMap = Optional.empty();
-
-      if (bucketLayout.isFileSystemOptimized()) {
-        long bucketId = toSnapshot.getMetadataManager()
-            .getBucketId(volumeName, bucketName);
-        String tablePrefix = getTablePrefix(tablePrefixes,
-            fromSnapshot.getMetadataManager().getDirectoryTable().getName());
-        oldParentIdPathMap = Optional.of(new FSODirectoryPathResolver(
-            tablePrefix, bucketId,
-            fromSnapshot.getMetadataManager().getDirectoryTable())
-            .getAbsolutePathForObjectIDs(oldParentIds));
-        newParentIdPathMap = Optional.of(new FSODirectoryPathResolver(
-            tablePrefix, bucketId,
-            toSnapshot.getMetadataManager().getDirectoryTable())
-            .getAbsolutePathForObjectIDs(newParentIds));
-      }
-
-      long totalDiffEntries = generateDiffReport(jobId, objectIDsToCheckMap,
-          objectIdToKeyNameMapForFromSnapshot,
-          objectIdToKeyNameMapForToSnapshot,
-          bucketLayout.isFileSystemOptimized(), oldParentIdPathMap,
-          newParentIdPathMap);
-=======
       // These are the most time and resource consuming method calls.
       // Split the calls into steps and store them in an array, to avoid
       // repetition while constantly checking if the job is cancelled.
+      Optional<Map<Long, Path>> oldParentIdPathMap = Optional.empty();
+      Optional<Map<Long, Path>> newParentIdPathMap = Optional.empty();
       Callable<Void>[] methodCalls = new Callable[]{
           () -> {
             getDeltaFilesAndDiffKeysToObjectIdToKeyMap(fsKeyTable, tsKeyTable,
                 fromSnapshot, toSnapshot, fsInfo, tsInfo, useFullDiff,
                 tablePrefixes, objectIdToKeyNameMapForFromSnapshot,
                 objectIdToKeyNameMapForToSnapshot, objectIDsToCheckMap,
-                path.toString());
+                oldParentIds, newParentIds, path.toString());
             return null;
           },
           () -> {
@@ -876,9 +846,25 @@
                   fromSnapshot, toSnapshot, fsInfo, tsInfo, useFullDiff,
                   tablePrefixes, objectIdToKeyNameMapForFromSnapshot,
                   objectIdToKeyNameMapForToSnapshot, objectIDsToCheckMap,
-                  path.toString());
+                  oldParentIds, newParentIds, path.toString());
             }
             return null;
+          },
+          () -> {
+            if (bucketLayout.isFileSystemOptimized()) {
+              long bucketId = toSnapshot.getMetadataManager()
+                  .getBucketId(volumeName, bucketName);
+              String tablePrefix = getTablePrefix(tablePrefixes,
+                  fromSnapshot.getMetadataManager().getDirectoryTable().getName());
+              oldParentIdPathMap = Optional.of(new FSODirectoryPathResolver(
+                  tablePrefix, bucketId,
+                  fromSnapshot.getMetadataManager().getDirectoryTable())
+                  .getAbsolutePathForObjectIDs(oldParentIds));
+              newParentIdPathMap = Optional.of(new FSODirectoryPathResolver(
+                  tablePrefix, bucketId,
+                  toSnapshot.getMetadataManager().getDirectoryTable())
+                  .getAbsolutePathForObjectIDs(newParentIds));
+            }
           },
           () -> {
             long totalDiffEntries = generateDiffReport(jobId,
@@ -886,7 +872,9 @@
                 objectIdToKeyNameMapForFromSnapshot,
                 objectIdToKeyNameMapForToSnapshot,
                 volumeName, bucketName,
-                fromSnapshotName, toSnapshotName);
+                fromSnapshotName, toSnapshotName,
+                bucketLayout.isFileSystemOptimized(), oldParentIdPathMap,
+                newParentIdPathMap);
             // If job is cancelled, totalDiffEntries will be equal to -1.
             if (totalDiffEntries >= 0 &&
                 areDiffJobAndSnapshotsActive(volumeName, bucketName,
@@ -896,7 +884,6 @@
             return null;
           }
       };
->>>>>>> f21940c9
 
       // Check if the job is cancelled, before every method call.
       for (Callable<Void> methodCall : methodCalls) {
@@ -958,9 +945,16 @@
     }
 
     try {
-      addToObjectIdMap(fsTable, tsTable, deltaFiles, sstDumpTool.isPresent(),
-          oldObjIdToKeyMap, newObjIdToKeyMap, objectIDsToCheck, oldParentIds,
-          newParentIds, tablePrefixes);
+      addToObjectIdMap(fsTable,
+          tsTable,
+          deltaFiles,
+          sstDumpTool.isPresent(),
+          oldObjIdToKeyMap,
+          newObjIdToKeyMap,
+          objectIDsToCheck,
+          oldParentIds,
+          newParentIds,
+          tablePrefixes);
     } catch (NativeLibraryNotLoadedException e) {
       LOG.warn("SSTDumpTool load failure, retrying without it.", e);
       try {
@@ -969,8 +963,15 @@
         // TODO: [SNAPSHOT] Update Rocksdb SSTFileIterator to read tombstone
         deltaFiles.addAll(getSSTFileListForSnapshot(
             fromSnapshot, tablesToLookUp));
-        addToObjectIdMap(fsTable, tsTable, deltaFiles, false, oldObjIdToKeyMap,
-            newObjIdToKeyMap, objectIDsToCheck, oldParentIds, newParentIds,
+        addToObjectIdMap(fsTable,
+            tsTable,
+            deltaFiles,
+            false,
+            oldObjIdToKeyMap,
+            newObjIdToKeyMap,
+            objectIDsToCheck,
+            oldParentIds,
+            newParentIds,
             tablePrefixes);
       } catch (NativeLibraryNotLoadedException ex) {
         throw new IllegalStateException(ex);
@@ -1119,7 +1120,6 @@
     }
   }
 
-<<<<<<< HEAD
   @SuppressFBWarnings("DMI_HARDCODED_ABSOLUTE_FILENAME")
   private String resolveAbsolutePath(boolean isFSOBucket,
           final Optional<Map<Long, Path>> parentIdMap, byte[] keyVal)
@@ -1139,26 +1139,18 @@
     return Paths.get(OzoneConsts.OZONE_URI_DELIMITER).resolve(key).toString();
   }
 
+  @SuppressWarnings("checkstyle:ParameterNumber")
   long generateDiffReport(final String jobId,
                           final PersistentSet<byte[]> objectIDsToCheck,
                           final PersistentMap<byte[], byte[]> oldObjIdToKeyMap,
                           final PersistentMap<byte[], byte[]> newObjIdToKeyMap,
+                          final String volumeName,
+                          final String bucketName,
+                          final String fromSnapshotName,
+                          final String toSnapshotName,
                           final boolean isFSOBucket,
                           final Optional<Map<Long, Path>> oldParentIdPathMap,
                           final Optional<Map<Long, Path>> newParentIdPathMap) {
-
-=======
-  @SuppressWarnings("checkstyle:ParameterNumber")
-  long generateDiffReport(final String jobId,
-                          final PersistentSet<byte[]> objectIDsToCheck,
-                          final PersistentMap<byte[], byte[]> oldObjIdToKeyMap,
-                          final PersistentMap<byte[], byte[]>
-                              newObjIdToKeyMap,
-                          final String volumeName,
-                          final String bucketName,
-                          final String fromSnapshotName,
-                          final String toSnapshotName) {
->>>>>>> f21940c9
     LOG.debug("Starting diff report generation for jobId: {}.", jobId);
     ColumnFamilyHandle deleteDiffColumnFamily = null;
     ColumnFamilyHandle renameDiffColumnFamily = null;
