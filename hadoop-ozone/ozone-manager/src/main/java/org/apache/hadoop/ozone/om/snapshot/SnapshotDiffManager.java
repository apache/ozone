--- conflicted
+++ resolved
@@ -830,16 +830,10 @@
                                   final String bucketName,
                                   final String fromSnapshotName,
                                   final String toSnapshotName,
-<<<<<<< HEAD
                                   final boolean forceFullDiff,
                                   final boolean forceNonNative) {
-    LOG.info("Started snap diff report generation for volume: {} " +
-            "bucket: {}, fromSnapshot: {} and toSnapshot: {}",
-=======
-                                  final boolean forceFullDiff) {
     LOG.info("Started snap diff report generation for volume: '{}', " +
             "bucket: '{}', fromSnapshot: '{}', toSnapshot: '{}'",
->>>>>>> df3b155f
         volumeName, bucketName, fromSnapshotName, toSnapshotName);
 
     ColumnFamilyHandle fromSnapshotColumnFamily = null;
