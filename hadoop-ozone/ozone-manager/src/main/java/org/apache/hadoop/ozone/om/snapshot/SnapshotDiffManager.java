--- conflicted
+++ resolved
@@ -143,7 +143,6 @@
   private final PersistentMap<String, SnapshotDiffJob> snapDiffJobTable;
   private final ExecutorService executorService;
 
-<<<<<<< HEAD
   /**
    * Directory to keep hardlinks of SST files for a snapDiff job temporarily.
    * It is to make sure that SST files don't get deleted for the in_progress
@@ -151,9 +150,8 @@
    * {@link RocksDBCheckpointDiffer#pruneOlderSnapshotsWithCompactionHistory}.
    */
   private final String sstBackupDirForSnapDiffJobs;
-=======
+
   private boolean isNativeRocksToolsLoaded;
->>>>>>> 47596312
 
   private ManagedSSTDumpTool sstDumpTool;
 
@@ -192,14 +190,10 @@
         new ArrayBlockingQueue<>(DEFAULT_THREAD_POOL_SIZE)
     );
 
-<<<<<<< HEAD
     Path path = Paths.get(differ.getMetadataDir(), "snapDiff");
     createEmptySnapDiffDir(path);
     this.sstBackupDirForSnapDiffJobs = path.toString();
 
-    // TODO: [SNAPSHOT] Load jobs only if it is leader node.
-    //  It could a event-triggered form OM when node is leader and up.
-=======
     // Ideally, loadJobsOnStartUp should run only on OM node, since SnapDiff
     // is not HA currently and running this on all the nodes would be
     // inefficient. Especially, when OM node restarts and loses its leadership.
@@ -213,7 +207,6 @@
     // it would run on the current leader and most like on previous leader only.
     // When we build snapDiff HA aware, we will revisit this.
     // Details: https://github.com/apache/ozone/pull/4438#discussion_r1149788226
->>>>>>> 47596312
     this.loadJobsOnStartUp();
     isNativeRocksToolsLoaded = NativeLibraryLoader.getInstance()
             .loadLibrary(NativeConstants.ROCKS_TOOLS_NATIVE_LIBRARY_NAME);
@@ -539,7 +532,6 @@
     ColumnFamilyHandle fromSnapshotColumnFamily = null;
     ColumnFamilyHandle toSnapshotColumnFamily = null;
     ColumnFamilyHandle objectIDsColumnFamily = null;
-<<<<<<< HEAD
 
     // Creates temporary unique dir for the snapDiff job to keep SST files
     // hardlinks. JobId is used as dir name for uniqueness.
@@ -547,8 +539,6 @@
     // job by RocksDBCheckpointDiffer#pruneOlderSnapshotsWithCompactionHistory.
     Path path = Paths.get(sstBackupDirForSnapDiffJobs + "/" + jobId);
 
-=======
->>>>>>> 47596312
     try {
       Files.createDirectories(path);
       // JobId is prepended to column families name to make them unique
@@ -596,18 +586,11 @@
 
       Map<String, String> tablePrefixes =
           getTablePrefixes(toSnapshot.getMetadataManager(), volume, bucket);
-<<<<<<< HEAD
-
-      Set<String> deltaFilesForKeyOrFileTable = getDeltaFiles(fromSnapshot,
-          toSnapshot, Collections.singletonList(fsKeyTable.getName()), fsInfo,
-          tsInfo, useFullDiff, tablePrefixes, path.toString());
-=======
       List<String> tablesToLookUp =
               Collections.singletonList(fsKeyTable.getName());
-      final Set<String> deltaFilesForKeyOrFileTable = getDeltaFiles(
-              fromSnapshot, toSnapshot, tablesToLookUp, fsInfo, tsInfo,
-              useFullDiff, tablePrefixes);
->>>>>>> 47596312
+      Set<String> deltaFilesForKeyOrFileTable = getDeltaFiles(fromSnapshot,
+          toSnapshot, tablesToLookUp, fsInfo,
+          tsInfo, useFullDiff, tablePrefixes, path.toString());
 
       // Workaround to handle deletes if native rockstools for reading
       // tombstone is not loaded.
@@ -647,20 +630,8 @@
             toSnapshot.getMetadataManager().getDirectoryTable();
         tablesToLookUp = Collections.singletonList(fsDirTable.getName());
         final Set<String> deltaFilesForDirTable =
-<<<<<<< HEAD
-            getDeltaFiles(fromSnapshot, toSnapshot,
-                Collections.singletonList(fsDirTable.getName()), fsInfo, tsInfo,
-                useFullDiff, tablePrefixes, path.toString());
-        addToObjectIdMap(fsDirTable,
-            tsDirTable,
-            deltaFilesForDirTable,
-            objectIdToKeyNameMapForFromSnapshot,
-            objectIdToKeyNameMapForToSnapshot,
-            objectIDsToCheckMap,
-            tablePrefixes);
-=======
             getDeltaFiles(fromSnapshot, toSnapshot, tablesToLookUp, fsInfo,
-                    tsInfo, useFullDiff, tablePrefixes);
+                    tsInfo, useFullDiff, tablePrefixes, path.toString());
         if (!isNativeRocksToolsLoaded) {
           deltaFilesForDirTable.addAll(getSSTFileListForSnapshot(
                   fromSnapshot, tablesToLookUp));
@@ -689,7 +660,6 @@
             throw new IllegalStateException(ex);
           }
         }
->>>>>>> 47596312
       }
 
       long totalDiffEntries = generateDiffReport(jobId,
