--- conflicted
+++ resolved
@@ -178,12 +178,9 @@
                                                   final OmSnapshot toSnapshot,
                                                   final SnapshotInfo fsInfo,
                                                   final SnapshotInfo tsInfo,
-<<<<<<< HEAD
+                                                  final int index,
+                                                  final int pageSize,
                                                   final boolean forceFullDiff)
-=======
-                                                  final int index,
-                                                  final int pageSize)
->>>>>>> 1c30a352
       throws IOException, RocksDBException {
     String diffJobKey = fsInfo.getSnapshotID() + DELIMITER +
         tsInfo.getSnapshotID();
