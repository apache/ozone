/*
 * Licensed to the Apache Software Foundation (ASF) under one
 * or more contributor license agreements.  See the NOTICE file
 * distributed with this work for additional information
 * regarding copyright ownership.  The ASF licenses this file
 * to you under the Apache License, Version 2.0 (the
 * "License"); you may not use this file except in compliance
 * with the License.  You may obtain a copy of the License at
 * <p>
 * http://www.apache.org/licenses/LICENSE-2.0
 * <p>
 * Unless required by applicable law or agreed to in writing, software
 * distributed under the License is distributed on an "AS IS" BASIS,
 * WITHOUT WARRANTIES OR CONDITIONS OF ANY KIND, either express or implied.
 * See the License for the specific language governing permissions and
 * limitations under the License.
 */

package org.apache.hadoop.ozone.om.snapshot;

<<<<<<< HEAD
=======
import com.google.common.cache.LoadingCache;

import java.io.BufferedWriter;
import java.io.File;
>>>>>>> bf74f785
import java.io.IOException;
import java.nio.file.Files;
import java.nio.file.Path;
import java.nio.file.Paths;
import java.nio.file.StandardOpenOption;
import java.util.ArrayList;
import java.util.Arrays;
import java.util.Collections;
import java.util.HashMap;
import java.util.HashSet;
import java.util.List;
import java.util.Map;
import java.util.Set;
import java.util.UUID;

import com.google.common.util.concurrent.ThreadFactoryBuilder;
import org.apache.commons.lang3.tuple.Pair;
import org.apache.hadoop.hdds.conf.OzoneConfiguration;
import org.apache.hadoop.hdds.conf.StorageUnit;
import org.apache.hadoop.hdds.utils.NativeConstants;
import org.apache.hadoop.hdds.utils.NativeLibraryLoader;
import org.apache.hadoop.hdds.utils.NativeLibraryNotLoadedException;
import java.util.concurrent.ArrayBlockingQueue;
import java.util.concurrent.ExecutorService;
import java.util.concurrent.RejectedExecutionException;
import java.util.concurrent.ThreadPoolExecutor;
import java.util.concurrent.TimeUnit;
import java.util.stream.Stream;

import org.apache.commons.io.file.PathUtils;
import org.apache.hadoop.hdds.StringUtils;
import org.apache.hadoop.hdds.utils.db.CodecRegistry;
import org.apache.hadoop.hdds.utils.db.Table;
import org.apache.hadoop.ozone.OFSPath;
import org.apache.hadoop.hdds.utils.db.managed.ManagedSSTDumpTool;
import org.apache.hadoop.hdds.utils.db.managed.ManagedColumnFamilyOptions;
import org.apache.hadoop.hdds.utils.db.managed.ManagedRocksDB;
import org.apache.hadoop.ozone.om.OMConfigKeys;
import org.apache.hadoop.ozone.om.OMMetadataManager;
import org.apache.hadoop.ozone.om.OmMetadataManagerImpl;
import org.apache.hadoop.ozone.om.OmSnapshot;
import org.apache.hadoop.ozone.om.OzoneManager;
import org.apache.hadoop.ozone.om.helpers.BucketLayout;
import org.apache.hadoop.ozone.om.helpers.OmDirectoryInfo;
import org.apache.hadoop.ozone.om.helpers.OmKeyInfo;
import org.apache.hadoop.ozone.om.helpers.SnapshotInfo;
import org.apache.hadoop.ozone.om.helpers.WithObjectID;
import org.apache.hadoop.ozone.snapshot.SnapshotDiffReportOzone;
import org.apache.hadoop.util.ClosableIterator;
import org.apache.hadoop.ozone.snapshot.SnapshotDiffResponse;
import org.apache.hadoop.ozone.snapshot.SnapshotDiffResponse.JobStatus;
import org.apache.ozone.rocksdb.util.ManagedSstFileReader;
import org.apache.ozone.rocksdb.util.RdbUtil;
import org.apache.ozone.rocksdiff.DifferSnapshotInfo;
import org.apache.ozone.rocksdiff.RocksDBCheckpointDiffer;
import org.apache.ozone.rocksdiff.RocksDiffUtils;
import org.jetbrains.annotations.NotNull;
import org.rocksdb.ColumnFamilyDescriptor;
import org.rocksdb.ColumnFamilyHandle;
import org.rocksdb.RocksDBException;
import org.slf4j.Logger;
import org.slf4j.LoggerFactory;

import java.util.concurrent.SynchronousQueue;

import static org.apache.hadoop.ozone.OzoneConsts.OM_KEY_PREFIX;
import static org.apache.hadoop.ozone.om.OMConfigKeys.OZONE_OM_SNAPSHOT_DIFF_JOB_DEFAULT_WAIT_TIME;
import static org.apache.hadoop.ozone.om.OMConfigKeys.OZONE_OM_SNAPSHOT_DIFF_JOB_DEFAULT_WAIT_TIME_DEFAULT;
import static org.apache.hadoop.ozone.om.OMConfigKeys.OZONE_OM_SNAPSHOT_DIFF_MAX_ALLOWED_KEYS_CHANGED_PER_DIFF_JOB;
import static org.apache.hadoop.ozone.om.OMConfigKeys.OZONE_OM_SNAPSHOT_DIFF_MAX_ALLOWED_KEYS_CHANGED_PER_DIFF_JOB_DEFAULT;
import static org.apache.hadoop.ozone.om.OMConfigKeys.OZONE_OM_SNAPSHOT_DIFF_THREAD_POOL_SIZE;
import static org.apache.hadoop.ozone.om.OMConfigKeys.OZONE_OM_SNAPSHOT_DIFF_THREAD_POOL_SIZE_DEFAULT;
import static org.apache.hadoop.ozone.om.OMConfigKeys.OZONE_OM_SNAPSHOT_FORCE_FULL_DIFF;
import static org.apache.hadoop.ozone.om.OMConfigKeys.OZONE_OM_SNAPSHOT_FORCE_FULL_DIFF_DEFAULT;
import static org.apache.hadoop.ozone.om.OmSnapshotManager.DELIMITER;
import static org.apache.hadoop.ozone.om.snapshot.SnapshotUtils.checkSnapshotActive;
import static org.apache.hadoop.ozone.om.snapshot.SnapshotUtils.dropColumnFamilyHandle;
import static org.apache.hadoop.ozone.OzoneConsts.OZONE_URI_DELIMITER;
import static org.apache.hadoop.ozone.om.snapshot.SnapshotUtils.getSnapshotInfo;
import static org.apache.hadoop.ozone.snapshot.SnapshotDiffResponse.JobStatus.DONE;
import static org.apache.hadoop.ozone.snapshot.SnapshotDiffResponse.JobStatus.FAILED;
import static org.apache.hadoop.ozone.snapshot.SnapshotDiffResponse.JobStatus.IN_PROGRESS;
import static org.apache.hadoop.ozone.snapshot.SnapshotDiffResponse.JobStatus.QUEUED;
import static org.apache.hadoop.ozone.snapshot.SnapshotDiffResponse.JobStatus.REJECTED;

import org.apache.hadoop.hdfs.protocol.SnapshotDiffReport.DiffReportEntry;
import org.apache.hadoop.hdfs.protocol.SnapshotDiffReport.DiffType;

/**
 * Class to generate snapshot diff.
 */
public class SnapshotDiffManager implements AutoCloseable {
  private static final Logger LOG =
          LoggerFactory.getLogger(SnapshotDiffManager.class);
  private static final String FROM_SNAP_TABLE_SUFFIX = "-from-snap";
  private static final String TO_SNAP_TABLE_SUFFIX = "-to-snap";
  private static final String UNIQUE_IDS_TABLE_SUFFIX = "-unique-ids";
  private static final String DELETE_DIFF_TABLE_SUFFIX = "-delete-diff";
  private static final String RENAME_DIFF_TABLE_SUFFIX = "-rename-diff";
  private static final String CREATE_DIFF_TABLE_SUFFIX = "-create-diff";
  private static final String MODIFY_DIFF_TABLE_SUFFIX = "-modify-diff";

  private final ManagedRocksDB db;
  private final RocksDBCheckpointDiffer differ;
  private final OzoneManager ozoneManager;
  private final SnapshotCache snapshotCache;
  private final CodecRegistry codecRegistry;
  private final ManagedColumnFamilyOptions familyOptions;
  // TODO: [SNAPSHOT] Use different wait time based of job status.
  private final long defaultWaitTime;
  private final long maxAllowedKeyChangesForASnapDiff;

  /**
   * Global table to keep the diff report. Each key is prefixed by the jobID
   * to improve look up and clean up.
   * Note that byte array is used to reduce the unnecessary serialization and
   * deserialization during intermediate steps.
   */
  private final PersistentMap<byte[], byte[]> snapDiffReportTable;

  /**
   * Contains all the snap diff jobs which are either queued, in_progress or
   * done. This table is used to make sure that there is only single job for
   * similar type of request at any point of time.
   */
  private final PersistentMap<String, SnapshotDiffJob> snapDiffJobTable;
  private final ExecutorService executorService;

  /**
   * Directory to keep hardlinks of SST files for a snapDiff job temporarily.
   * It is to make sure that SST files don't get deleted for the in_progress
   * job/s as part of compaction DAG and SST file pruning
   * {@link RocksDBCheckpointDiffer#pruneOlderSnapshotsWithCompactionHistory}.
   */
  private final String sstBackupDirForSnapDiffJobs;

  private final boolean isNativeRocksToolsLoaded;
  private final ManagedSSTDumpTool sstDumpTool;

  @SuppressWarnings("parameternumber")
  public SnapshotDiffManager(ManagedRocksDB db,
                             RocksDBCheckpointDiffer differ,
                             OzoneManager ozoneManager,
                             SnapshotCache snapshotCache,
                             ColumnFamilyHandle snapDiffJobCfh,
                             ColumnFamilyHandle snapDiffReportCfh,
                             ManagedColumnFamilyOptions familyOptions,
                             CodecRegistry codecRegistry) {
    this.db = db;
    this.differ = differ;
    this.ozoneManager = ozoneManager;
    this.snapshotCache = snapshotCache;
    this.familyOptions = familyOptions;
    this.codecRegistry = codecRegistry;
    this.defaultWaitTime = ozoneManager.getConfiguration().getTimeDuration(
        OZONE_OM_SNAPSHOT_DIFF_JOB_DEFAULT_WAIT_TIME,
        OZONE_OM_SNAPSHOT_DIFF_JOB_DEFAULT_WAIT_TIME_DEFAULT,
        TimeUnit.MILLISECONDS
    );

    this.maxAllowedKeyChangesForASnapDiff = ozoneManager.getConfiguration()
        .getLong(
            OZONE_OM_SNAPSHOT_DIFF_MAX_ALLOWED_KEYS_CHANGED_PER_DIFF_JOB,
            OZONE_OM_SNAPSHOT_DIFF_MAX_ALLOWED_KEYS_CHANGED_PER_DIFF_JOB_DEFAULT
        );

    int threadPoolSize = ozoneManager.getConfiguration().getInt(
        OZONE_OM_SNAPSHOT_DIFF_THREAD_POOL_SIZE,
        OZONE_OM_SNAPSHOT_DIFF_THREAD_POOL_SIZE_DEFAULT
    );

    this.snapDiffJobTable = new RocksDbPersistentMap<>(db,
        snapDiffJobCfh,
        codecRegistry,
        String.class,
        SnapshotDiffJob.class);

    this.snapDiffReportTable = new RocksDbPersistentMap<>(db,
        snapDiffReportCfh,
        codecRegistry,
        byte[].class,
        byte[].class);

    this.executorService = new ThreadPoolExecutor(threadPoolSize,
        threadPoolSize,
        0,
        TimeUnit.MILLISECONDS,
        new ArrayBlockingQueue<>(threadPoolSize),
        new ThreadFactoryBuilder()
            .setNameFormat("snapshot-diff-job-thread-id-%d")
            .build()
    );

    Path path = Paths.get(differ.getMetadataDir(), "snapDiff");
    createEmptySnapDiffDir(path);
    this.sstBackupDirForSnapDiffJobs = path.toString();

    this.sstDumpTool = initSSTDumpTool(ozoneManager.getConfiguration());
    this.isNativeRocksToolsLoaded = sstDumpTool != null;

    // Ideally, loadJobsOnStartUp should run only on OM node, since SnapDiff
    // is not HA currently and running this on all the nodes would be
    // inefficient. Especially, when OM node restarts and loses its leadership.
    // However, it is hard to determine if node is leader node because consensus
    // happens inside Ratis. We can add something like Awaitility.wait() here
    // but that is not foolproof either.
    // Hence, we decided that it is OK to let this run on all the OM nodes for
    // now knowing that it would be inefficient.
    // When SnapshotDiffManager loads for very first time, loadJobsOnStartUp
    // will be no-ops for all the nodes. In subsequent restarts or upgrades,
    // it would run on the current leader and most like on previous leader only.
    // When we build snapDiff HA aware, we will revisit this.
    // Details: https://github.com/apache/ozone/pull/4438#discussion_r1149788226
    this.loadJobsOnStartUp();
  }

  private ManagedSSTDumpTool initSSTDumpTool(OzoneConfiguration conf) {
    if (!NativeLibraryLoader.getInstance()
        .loadLibrary(NativeConstants.ROCKS_TOOLS_NATIVE_LIBRARY_NAME)) {
      return null;
    }

    try {
      int threadPoolSize = conf.getInt(
              OMConfigKeys.OZONE_OM_SNAPSHOT_SST_DUMPTOOL_EXECUTOR_POOL_SIZE,
              OMConfigKeys
                  .OZONE_OM_SNAPSHOT_SST_DUMPTOOL_EXECUTOR_POOL_SIZE_DEFAULT);
      int bufferSize = (int) conf.getStorageSize(
          OMConfigKeys.OZONE_OM_SNAPSHOT_SST_DUMPTOOL_EXECUTOR_BUFFER_SIZE,
          OMConfigKeys
              .OZONE_OM_SNAPSHOT_SST_DUMPTOOL_EXECUTOR_BUFFER_SIZE_DEFAULT,
              StorageUnit.BYTES);
      ExecutorService execService = new ThreadPoolExecutor(0,
              threadPoolSize, 60, TimeUnit.SECONDS,
              new SynchronousQueue<>(), new ThreadFactoryBuilder()
              .setNameFormat("snapshot-diff-manager-sst-dump-tool-TID-%d")
              .build(),
              new ThreadPoolExecutor.DiscardPolicy());
      return new ManagedSSTDumpTool(execService, bufferSize);
    } catch (NativeLibraryNotLoadedException e) {
      return null;
    }
  }

  /**
   * Creates an empty dir. If directory exists, it deletes that and then
   * creates new one otherwise just create a new dir.
   * Throws IllegalStateException if, couldn't delete the existing
   * directory or fails to create it.
   * <p>
   * We delete existing dir is to remove all hardlinks and free up the space
   * if there were any created by previous snapDiff job and were not removed
   * because of any failure.
   */
  private void createEmptySnapDiffDir(Path path) {
    try {
      if (Files.exists(path)) {
        PathUtils.deleteDirectory(path);
      }
      Files.createDirectories(path);
    } catch (IOException e) {
      throw new IllegalStateException("Couldn't delete existing or create new" +
          " directory for:" + path, e);
    }

    // Create readme file.
    Path readmePath = Paths.get(path.toString(), "_README.txt");
    File readmeFile = new File(readmePath.toString());
    if (!readmeFile.exists()) {
      try (BufferedWriter bw = Files.newBufferedWriter(
          readmePath, StandardOpenOption.CREATE)) {
        bw.write("This directory is used to store SST files needed to" +
            " generate snap diff report for a particular job.\n" +
            " DO NOT add, change or delete any files in this directory" +
            " unless you know what you are doing.\n");
      } catch (IOException ignored) {
      }
    }
  }

  private void deleteDir(Path path) {
    if (path == null || Files.notExists(path)) {
      return;
    }

    try {
      PathUtils.deleteDirectory(path);
    } catch (IOException e) {
      // TODO: [SNAPSHOT] Fail gracefully
      throw new IllegalStateException(e);
    }
  }

  private Map<String, String> getTablePrefixes(
      OMMetadataManager omMetadataManager,
      String volumeName, String bucketName) throws IOException {
    // Copied straight from TestOMSnapshotDAG. TODO: Dedup. Move this to util.
    Map<String, String> tablePrefixes = new HashMap<>();
    String volumeId = String.valueOf(omMetadataManager.getVolumeId(volumeName));
    String bucketId = String.valueOf(
        omMetadataManager.getBucketId(volumeName, bucketName));
    tablePrefixes.put(OmMetadataManagerImpl.KEY_TABLE,
        OM_KEY_PREFIX + volumeName + OM_KEY_PREFIX + bucketName);
    tablePrefixes.put(OmMetadataManagerImpl.FILE_TABLE,
        OM_KEY_PREFIX + volumeId + OM_KEY_PREFIX + bucketId);
    tablePrefixes.put(OmMetadataManagerImpl.DIRECTORY_TABLE,
        OM_KEY_PREFIX + volumeId + OM_KEY_PREFIX + bucketId);
    return tablePrefixes;
  }

  /**
   * Convert from SnapshotInfo to DifferSnapshotInfo.
   */
  private DifferSnapshotInfo getDSIFromSI(SnapshotInfo snapshotInfo,
      OmSnapshot omSnapshot, final String volumeName, final String bucketName)
      throws IOException {

    final OMMetadataManager snapshotOMMM = omSnapshot.getMetadataManager();
    final String checkpointPath =
        snapshotOMMM.getStore().getDbLocation().getPath();
    final String snapshotId = snapshotInfo.getSnapshotID();
    final long dbTxSequenceNumber = snapshotInfo.getDbTxSequenceNumber();

    return new DifferSnapshotInfo(
        checkpointPath,
        snapshotId,
        dbTxSequenceNumber,
        getTablePrefixes(snapshotOMMM, volumeName, bucketName));
  }

  private Set<String> getSSTFileListForSnapshot(OmSnapshot snapshot,
          List<String> tablesToLookUp) throws RocksDBException {
    return RdbUtil.getSSTFilesForComparison(snapshot
        .getMetadataManager().getStore().getDbLocation()
        .getPath(), tablesToLookUp);
  }

  @SuppressWarnings("parameternumber")
  public SnapshotDiffResponse getSnapshotDiffReport(
      final String volume,
      final String bucket,
      final OmSnapshot fromSnapshot,
      final OmSnapshot toSnapshot,
      final SnapshotInfo fsInfo,
      final SnapshotInfo tsInfo,
      final int index,
      final int pageSize,
      final boolean forceFullDiff
  ) throws IOException {
    String snapDiffJobKey = fsInfo.getSnapshotID() + DELIMITER +
        tsInfo.getSnapshotID();

    SnapshotDiffJob snapDiffJob = getSnapDiffReportStatus(snapDiffJobKey,
        volume, bucket, fsInfo.getName(), tsInfo.getName(), forceFullDiff);

    OFSPath snapshotRoot = getSnapshotRootPath(volume, bucket);

    switch (snapDiffJob.getStatus()) {
    case QUEUED:
      return submitSnapDiffJob(snapDiffJobKey, volume, bucket, fromSnapshot,
          toSnapshot, fsInfo, tsInfo, index, pageSize, forceFullDiff);
    case IN_PROGRESS:
      return new SnapshotDiffResponse(
          new SnapshotDiffReportOzone(snapshotRoot.toString(), volume, bucket,
              fromSnapshot.getName(), toSnapshot.getName(), new ArrayList<>(),
              null), IN_PROGRESS, defaultWaitTime);
    case FAILED:
      return new SnapshotDiffResponse(
          new SnapshotDiffReportOzone(snapshotRoot.toString(), volume, bucket,
              fromSnapshot.getName(), toSnapshot.getName(), new ArrayList<>(),
              null), FAILED, defaultWaitTime);
    case DONE:
      SnapshotDiffReportOzone report = createPageResponse(snapDiffJob, volume,
          bucket, fromSnapshot, toSnapshot, index, pageSize);
      return new SnapshotDiffResponse(report, DONE, 0L);
    case REJECTED:
      return new SnapshotDiffResponse(
          new SnapshotDiffReportOzone(snapshotRoot.toString(), volume, bucket,
          fromSnapshot.getName(), toSnapshot.getName(), new ArrayList<>(),
          null), REJECTED, defaultWaitTime);
    default:
      throw new IllegalStateException("Unknown snapshot job status: " +
          snapDiffJob.getStatus());
    }
  }

  @NotNull
  private static OFSPath getSnapshotRootPath(String volume, String bucket) {
    org.apache.hadoop.fs.Path bucketPath = new org.apache.hadoop.fs.Path(
        OZONE_URI_DELIMITER + volume + OZONE_URI_DELIMITER + bucket);
    return new OFSPath(bucketPath, new OzoneConfiguration());
  }

  private SnapshotDiffReportOzone createPageResponse(
      final SnapshotDiffJob snapDiffJob,
      final String volume,
      final String bucket,
      final OmSnapshot fromSnapshot,
      final OmSnapshot toSnapshot,
      final int index,
      final int pageSize
  ) throws IOException {
    List<DiffReportEntry> diffReportList = new ArrayList<>();

    OFSPath path = getSnapshotRootPath(volume, bucket);

    boolean hasMoreEntries = true;

    int idx;
    for (idx = index; idx - index < pageSize; idx++) {
      byte[] rawKey =
          codecRegistry.asRawData(snapDiffJob.getJobId() + DELIMITER + idx);
      byte[] bytes = snapDiffReportTable.get(rawKey);
      if (bytes == null) {
        hasMoreEntries = false;
        break;
      }
      diffReportList.add(codecRegistry.asObject(bytes, DiffReportEntry.class));
    }

    String tokenString = hasMoreEntries ? String.valueOf(idx) : null;

    if (!hasMoreEntries) {
      checkReportsIntegrity(snapDiffJob, idx);
    }

    return new SnapshotDiffReportOzone(path.toString(), volume, bucket,
        fromSnapshot.getName(), toSnapshot.getName(), diffReportList,
        tokenString);
  }

  /**
   * Check that total number of entries after creating the last page matches
   * that the total number of entries set after the diff report generation.
   * If check fails, it marks the job failed so that it is GC-ed by clean up
   * service and throws the exception to client.
   */
  private void checkReportsIntegrity(final SnapshotDiffJob diffJob,
                                     final int totalDiffEntries)
      throws IOException {
    if (diffJob.getTotalDiffEntries() != totalDiffEntries) {
      LOG.error("Expected TotalDiffEntries: {} but found only " +
              "TotalDiffEntries: {}",
          diffJob.getTotalDiffEntries(),
          totalDiffEntries);
      updateJobStatus(diffJob.getJobId(), DONE, FAILED);
      throw new IOException("Report integrity check failed. Retry after: " +
          ozoneManager.getOmSnapshotManager().getDiffCleanupServiceInterval());
    }
  }

  @SuppressWarnings("parameternumber")
  private synchronized SnapshotDiffResponse submitSnapDiffJob(
      final String jobKey,
      final String volume,
      final String bucket,
      final OmSnapshot fromSnapshot,
      final OmSnapshot toSnapshot,
      final SnapshotInfo fsInfo,
      final SnapshotInfo tsInfo,
      final int index,
      final int pageSize,
      final boolean forceFullDiff
  ) throws IOException {

    SnapshotDiffJob snapDiffJob = snapDiffJobTable.get(jobKey);

    OFSPath snapshotRoot = getSnapshotRootPath(volume, bucket);

    // This is only possible if another thread tired to submit the request,
    // and it got rejected. In this scenario, return the Rejected job status
    // with wait time.
    if (snapDiffJob == null) {
      LOG.info("Snap diff job has been removed for for volume: {}, " +
          "bucket: {}, fromSnapshot: {} and toSnapshot: {}.",
          volume, bucket, fromSnapshot.getName(), toSnapshot.getName());
      return new SnapshotDiffResponse(
          new SnapshotDiffReportOzone(snapshotRoot.toString(),
              volume, bucket, fromSnapshot.getName(), toSnapshot.getName(),
              new ArrayList<>(), null), REJECTED, defaultWaitTime);
    }

    // Check again that request is still in queued status. If it is not queued,
    // return the response accordingly for early return.
    if (snapDiffJob.getStatus() != QUEUED) {
      // Same request is submitted by another thread and already completed.
      if (snapDiffJob.getStatus() == DONE) {
        SnapshotDiffReportOzone report = createPageResponse(snapDiffJob, volume,
            bucket, fromSnapshot, toSnapshot, index, pageSize);
        return new SnapshotDiffResponse(report, DONE, 0L);
      } else {
        // Otherwise, return the same status as in DB with wait time.
        return new SnapshotDiffResponse(
            new SnapshotDiffReportOzone(snapshotRoot.toString(), volume, bucket,
                fromSnapshot.getName(), toSnapshot.getName(), new ArrayList<>(),
                null), snapDiffJob.getStatus(), defaultWaitTime);
      }
    }

    return submitSnapDiffJob(jobKey, snapDiffJob.getJobId(), volume, bucket,
        fromSnapshot, toSnapshot, fsInfo, tsInfo, forceFullDiff);
  }

  @SuppressWarnings("parameternumber")
  private synchronized SnapshotDiffResponse submitSnapDiffJob(
      final String jobKey,
      final String jobId,
      final String volume,
      final String bucket,
      final OmSnapshot fromSnapshot,
      final OmSnapshot toSnapshot,
      final SnapshotInfo fsInfo,
      final SnapshotInfo tsInfo,
      final boolean forceFullDiff
  ) {

    LOG.info("Submitting snap diff report generation request for" +
            " volume: {}, bucket: {}, fromSnapshot: {} and toSnapshot: {}",
        volume, bucket, fsInfo.getName(), tsInfo.getName());

    OFSPath snapshotRoot = getSnapshotRootPath(volume, bucket);

    // Submit the request to the executor if job is still in queued status.
    // If executor cannot take any more job, remove the job form DB and return
    // the Rejected Job status with wait time.
    try {
      executorService.execute(() -> generateSnapshotDiffReport(jobKey, jobId,
          volume, bucket, fromSnapshot, toSnapshot, fsInfo, tsInfo,
          forceFullDiff));
      updateJobStatus(jobKey, QUEUED, IN_PROGRESS);
      return new SnapshotDiffResponse(
          new SnapshotDiffReportOzone(snapshotRoot.toString(), volume, bucket,
              fromSnapshot.getName(), toSnapshot.getName(), new ArrayList<>(),
              null), IN_PROGRESS, defaultWaitTime);
    } catch (RejectedExecutionException exception) {
      // Remove the entry from job table so that client can retry.
      // If entry is not removed, client has to wait till cleanup service
      // removes the entry even tho there are resources to execute the request
      // before the cleanup kicks in.
      snapDiffJobTable.remove(jobKey);
      LOG.info("Exceeded the snapDiff parallel requests progressing " +
          "limit. Removed the jobKey: {}. Please retry after {}.",
          jobKey, defaultWaitTime);
      return new SnapshotDiffResponse(
          new SnapshotDiffReportOzone(snapshotRoot.toString(), volume, bucket,
              fromSnapshot.getName(), toSnapshot.getName(), new ArrayList<>(),
              null), REJECTED, defaultWaitTime);
    } catch (Exception exception) {
      // Remove the entry from job table as well.
      snapDiffJobTable.remove(jobKey);
      LOG.error("Failure in job submission to the executor. Removed the" +
              " jobKey: {}.", jobKey, exception);
      return new SnapshotDiffResponse(
          new SnapshotDiffReportOzone(snapshotRoot.toString(), volume, bucket,
              fromSnapshot.getName(), toSnapshot.getName(), new ArrayList<>(),
              null), FAILED, defaultWaitTime);
    }
  }

  /**
   * Check if there is an existing request for the same `fromSnapshot` and
   * `toSnapshot`. If yes, then return that response otherwise adds a new entry
   * to the table for the future requests and returns that.
   */
  private synchronized SnapshotDiffJob getSnapDiffReportStatus(
      String snapDiffJobKey,
      String volume,
      String bucket,
      String fromSnapshot,
      String toSnapshot,
      boolean forceFullDiff
  ) {
    SnapshotDiffJob snapDiffJob = snapDiffJobTable.get(snapDiffJobKey);

    if (snapDiffJob == null) {
      String jobId = UUID.randomUUID().toString();
      snapDiffJob = new SnapshotDiffJob(System.currentTimeMillis(), jobId,
          QUEUED, volume, bucket, fromSnapshot, toSnapshot, forceFullDiff, 0L);
      snapDiffJobTable.put(snapDiffJobKey, snapDiffJob);
    }

    return snapDiffJob;
  }

  @SuppressWarnings({"checkstyle:Parameternumber", "checkstyle:MethodLength"})
  private void generateSnapshotDiffReport(final String jobKey,
                                          final String jobId,
                                          final String volume,
                                          final String bucket,
                                          final OmSnapshot fromSnapshot,
                                          final OmSnapshot toSnapshot,
                                          final SnapshotInfo fsInfo,
                                          final SnapshotInfo tsInfo,
                                          final boolean forceFullDiff) {
    LOG.info("Started snap diff report generation for volume: {} " +
            "bucket: {}, fromSnapshot: {} and toSnapshot: {}," +
            " fromSnapshot: {}, toSnapshot: {} ",
        volume, bucket, fsInfo.getName(), tsInfo.getName(), fromSnapshot,
        toSnapshot);

    ColumnFamilyHandle fromSnapshotColumnFamily = null;
    ColumnFamilyHandle toSnapshotColumnFamily = null;
    ColumnFamilyHandle objectIDsColumnFamily = null;

    // Creates temporary unique dir for the snapDiff job to keep SST files
    // hardlinks. JobId is used as dir name for uniqueness.
    // It is required to prevent that SST files get deleted for in_progress
    // job by RocksDBCheckpointDiffer#pruneOlderSnapshotsWithCompactionHistory.
    Path path = Paths.get(sstBackupDirForSnapDiffJobs + "/" + jobId);

    try {
      Files.createDirectories(path);
      // JobId is prepended to column families name to make them unique
      // for request.
      fromSnapshotColumnFamily =
          createColumnFamily(jobId + FROM_SNAP_TABLE_SUFFIX);
      toSnapshotColumnFamily =
          createColumnFamily(jobId + TO_SNAP_TABLE_SUFFIX);
      objectIDsColumnFamily =
          createColumnFamily(jobId + UNIQUE_IDS_TABLE_SUFFIX);

      // ObjectId to keyName map to keep key info for fromSnapshot.
      // objectIdToKeyNameMap is used to identify what keys were touched
      // in which snapshot and to know the difference if operation was
      // creation, deletion, modify or rename.
      // Stores only keyName instead of OmKeyInfo to reduce the memory
      // footprint.
      // Note: Store objectId and keyName as byte array to reduce unnecessary
      // serialization and deserialization.
      final PersistentMap<byte[], byte[]> objectIdToKeyNameMapForFromSnapshot =
          new RocksDbPersistentMap<>(db, fromSnapshotColumnFamily,
              codecRegistry, byte[].class, byte[].class);
      // ObjectId to keyName map to keep key info for toSnapshot.
      final PersistentMap<byte[], byte[]> objectIdToKeyNameMapForToSnapshot =
          new RocksDbPersistentMap<>(db, toSnapshotColumnFamily, codecRegistry,
              byte[].class, byte[].class);
      // Set of unique objectId between fromSnapshot and toSnapshot.
      final PersistentSet<byte[]> objectIDsToCheckMap =
          new RocksDbPersistentSet<>(db, objectIDsColumnFamily, codecRegistry,
              byte[].class);

      final BucketLayout bucketLayout = getBucketLayout(volume, bucket,
          fromSnapshot.getMetadataManager());
      final Table<String, OmKeyInfo> fsKeyTable =
          fromSnapshot.getMetadataManager().getKeyTable(bucketLayout);
      final Table<String, OmKeyInfo> tsKeyTable =
          toSnapshot.getMetadataManager().getKeyTable(bucketLayout);

      boolean useFullDiff = ozoneManager.getConfiguration().getBoolean(
          OZONE_OM_SNAPSHOT_FORCE_FULL_DIFF,
          OZONE_OM_SNAPSHOT_FORCE_FULL_DIFF_DEFAULT);
      if (forceFullDiff) {
        useFullDiff = true;
      }

      Map<String, String> tablePrefixes =
          getTablePrefixes(toSnapshot.getMetadataManager(), volume, bucket);
      List<String> tablesToLookUp =
              Collections.singletonList(fsKeyTable.getName());
      Set<String> deltaFilesForKeyOrFileTable = getDeltaFiles(fromSnapshot,
          toSnapshot, tablesToLookUp, fsInfo, tsInfo, useFullDiff,
          tablePrefixes, path.toString());

      // Workaround to handle deletes if native rocksDb tool for reading
      // tombstone is not loaded.
      // TODO: [SNAPSHOT] Update Rocksdb SSTFileIterator to read tombstone
      if (!isNativeRocksToolsLoaded) {
        deltaFilesForKeyOrFileTable.addAll(getSSTFileListForSnapshot(
                fromSnapshot, tablesToLookUp));
      }
      try {
        addToObjectIdMap(fsKeyTable, tsKeyTable,
            Pair.of(isNativeRocksToolsLoaded, deltaFilesForKeyOrFileTable),
            objectIdToKeyNameMapForFromSnapshot,
            objectIdToKeyNameMapForToSnapshot, objectIDsToCheckMap,
            tablePrefixes);
      } catch (NativeLibraryNotLoadedException e) {
        // Workaround to handle deletes if use of native rocksDb tool for
        // reading tombstone fails.
        // TODO: [SNAPSHOT] Update Rocksdb SSTFileIterator to read tombstone
        deltaFilesForKeyOrFileTable.addAll(getSSTFileListForSnapshot(
                fromSnapshot, tablesToLookUp));
        try {
          addToObjectIdMap(fsKeyTable, tsKeyTable,
              Pair.of(false, deltaFilesForKeyOrFileTable),
              objectIdToKeyNameMapForFromSnapshot,
              objectIdToKeyNameMapForToSnapshot, objectIDsToCheckMap,
              tablePrefixes);
        } catch (NativeLibraryNotLoadedException ex) {
          // This code should be never executed.
          throw new IllegalStateException(ex);
        }
      }

      if (bucketLayout.isFileSystemOptimized()) {
        final Table<String, OmDirectoryInfo> fsDirTable =
            fromSnapshot.getMetadataManager().getDirectoryTable();
        final Table<String, OmDirectoryInfo> tsDirTable =
            toSnapshot.getMetadataManager().getDirectoryTable();
        tablesToLookUp = Collections.singletonList(fsDirTable.getName());
        final Set<String> deltaFilesForDirTable =
            getDeltaFiles(fromSnapshot, toSnapshot, tablesToLookUp, fsInfo,
                    tsInfo, useFullDiff, tablePrefixes, path.toString());
        if (!isNativeRocksToolsLoaded) {
          deltaFilesForDirTable.addAll(getSSTFileListForSnapshot(
                  fromSnapshot, tablesToLookUp));
        }
        try {
          addToObjectIdMap(fsDirTable, tsDirTable,
              Pair.of(isNativeRocksToolsLoaded, deltaFilesForDirTable),
              objectIdToKeyNameMapForFromSnapshot,
              objectIdToKeyNameMapForToSnapshot,
              objectIDsToCheckMap,
              tablePrefixes);
        } catch (NativeLibraryNotLoadedException e) {
          try {
            // Workaround to handle deletes if use of native rockstools for
            // reading tombstone fails.
            // TODO: [SNAPSHOT] Update Rocksdb SSTFileIterator to read tombstone
            deltaFilesForDirTable.addAll(getSSTFileListForSnapshot(
                    fromSnapshot, tablesToLookUp));
            addToObjectIdMap(fsDirTable, tsDirTable,
                Pair.of(false, deltaFilesForDirTable),
                objectIdToKeyNameMapForFromSnapshot,
                objectIdToKeyNameMapForToSnapshot, objectIDsToCheckMap,
                tablePrefixes);
          } catch (NativeLibraryNotLoadedException ex) {
            // This code should be never executed.
            throw new IllegalStateException(ex);
          }
        }
      }

      long totalDiffEntries = generateDiffReport(jobId,
          objectIDsToCheckMap,
          objectIdToKeyNameMapForFromSnapshot,
          objectIdToKeyNameMapForToSnapshot);

      updateJobStatusToDone(jobKey, totalDiffEntries);
    } catch (IOException | RocksDBException exception) {
      updateJobStatus(jobKey, IN_PROGRESS, FAILED);
      LOG.error("Caught checked exception during diff report generation for " +
              "volume: {} bucket: {}, fromSnapshot: {} and toSnapshot: {}",
          volume, bucket, fsInfo.getName(), tsInfo.getName(), exception);
      // TODO: [SNAPSHOT] Fail gracefully.
      throw new RuntimeException(exception);
    } catch (Exception exception) {
      updateJobStatus(jobKey, IN_PROGRESS, FAILED);
      LOG.error("Caught unchecked exception during diff report generation " +
              "for volume: {} bucket: {}, fromSnapshot: {} and toSnapshot: {}",
          volume, bucket, fsInfo.getName(), tsInfo.getName(), exception);
      // TODO: [SNAPSHOT] Fail gracefully.
      throw new RuntimeException(exception);
    } finally {
      // Clean up: drop the intermediate column family and close them.
      dropAndCloseColumnFamilyHandle(fromSnapshotColumnFamily);
      dropAndCloseColumnFamilyHandle(toSnapshotColumnFamily);
      dropAndCloseColumnFamilyHandle(objectIDsColumnFamily);
      // Delete SST files backup directory.
      deleteDir(path);
    }
  }

  private void addToObjectIdMap(Table<String, ? extends WithObjectID> fsTable,
                                Table<String, ? extends WithObjectID> tsTable,
                                Pair<Boolean, Set<String>>
                                    isNativeRocksToolsLoadedDeltaFilesPair,
                                PersistentMap<byte[], byte[]> oldObjIdToKeyMap,
                                PersistentMap<byte[], byte[]> newObjIdToKeyMap,
                                PersistentSet<byte[]> objectIDsToCheck,
                                Map<String, String> tablePrefixes)
      throws IOException, NativeLibraryNotLoadedException, RocksDBException {

    Set<String> deltaFiles = isNativeRocksToolsLoadedDeltaFilesPair.getRight();
    if (deltaFiles.isEmpty()) {
      return;
    }
    boolean nativeRocksToolsLoaded =
        isNativeRocksToolsLoadedDeltaFilesPair.getLeft();
    boolean isDirectoryTable =
        fsTable.getName().equals(OmMetadataManagerImpl.DIRECTORY_TABLE);
    ManagedSstFileReader sstFileReader = new ManagedSstFileReader(deltaFiles);
    validateEstimatedKeyChangesAreInLimits(sstFileReader);

    try (Stream<String> keysToCheck = nativeRocksToolsLoaded
                 ? sstFileReader.getKeyStreamWithTombstone(sstDumpTool)
                 : sstFileReader.getKeyStream()) {
      keysToCheck.forEach(key -> {
        try {
          final WithObjectID oldKey = fsTable.get(key);
          final WithObjectID newKey = tsTable.get(key);
          if (areKeysEqual(oldKey, newKey) || !isKeyInBucket(key, tablePrefixes,
              fsTable.getName())) {
            // We don't have to do anything.
            return;
          }
          if (oldKey != null) {
            byte[] rawObjId = codecRegistry.asRawData(oldKey.getObjectID());
            byte[] rawValue = codecRegistry.asRawData(
                getKeyOrDirectoryName(isDirectoryTable, oldKey));
            oldObjIdToKeyMap.put(rawObjId, rawValue);
            objectIDsToCheck.add(rawObjId);
          }
          if (newKey != null) {
            byte[] rawObjId = codecRegistry.asRawData(newKey.getObjectID());
            byte[] rawValue = codecRegistry.asRawData(
                getKeyOrDirectoryName(isDirectoryTable, newKey));
            newObjIdToKeyMap.put(rawObjId, rawValue);
            objectIDsToCheck.add(rawObjId);
          }
        } catch (IOException e) {
          throw new RuntimeException(e);
        }
      });
    } catch (RocksDBException rocksDBException) {
      // TODO: [SNAPSHOT] Gracefully handle exception
      //  e.g. when input files do not exist
      throw new RuntimeException(rocksDBException);
    }
  }

  private String getKeyOrDirectoryName(boolean isDirectory,
                                       WithObjectID object) {
    if (isDirectory) {
      OmDirectoryInfo directoryInfo = (OmDirectoryInfo) object;
      return directoryInfo.getName();
    }
    OmKeyInfo keyInfo = (OmKeyInfo) object;
    return keyInfo.getKeyName();
  }

  @NotNull
  @SuppressWarnings("parameternumber")
  private Set<String> getDeltaFiles(OmSnapshot fromSnapshot,
                                    OmSnapshot toSnapshot,
                                    List<String> tablesToLookUp,
                                    SnapshotInfo fsInfo,
                                    SnapshotInfo tsInfo,
                                    boolean useFullDiff,
                                    Map<String, String> tablePrefixes,
                                    String diffDir)
      throws RocksDBException, IOException {
    // TODO: [SNAPSHOT] Refactor the parameter list

    final Set<String> deltaFiles = new HashSet<>();

    // Check if compaction DAG is available, use that if so
    if (differ != null && fsInfo != null && tsInfo != null && !useFullDiff) {
      String volume = fsInfo.getVolumeName();
      String bucket = fsInfo.getBucketName();
      // Construct DifferSnapshotInfo
      final DifferSnapshotInfo fromDSI =
          getDSIFromSI(fsInfo, fromSnapshot, volume, bucket);
      final DifferSnapshotInfo toDSI =
          getDSIFromSI(tsInfo, toSnapshot, volume, bucket);

      LOG.debug("Calling RocksDBCheckpointDiffer");
      List<String> sstDiffList =
          differ.getSSTDiffListWithFullPath(toDSI, fromDSI, diffDir);
      deltaFiles.addAll(sstDiffList);
    }

    if (useFullDiff || deltaFiles.isEmpty()) {
      // If compaction DAG is not available (already cleaned up), fall back to
      //  the slower approach.
      if (!useFullDiff) {
        LOG.warn("RocksDBCheckpointDiffer is not available, falling back to" +
                " slow path");
      }

      Set<String> fromSnapshotFiles =
          RdbUtil.getSSTFilesForComparison(
              fromSnapshot.getMetadataManager().getStore()
                  .getDbLocation().getPath(),
              tablesToLookUp);
      Set<String> toSnapshotFiles =
          RdbUtil.getSSTFilesForComparison(
              toSnapshot.getMetadataManager().getStore()
                  .getDbLocation().getPath(),
              tablesToLookUp);

      deltaFiles.addAll(fromSnapshotFiles);
      deltaFiles.addAll(toSnapshotFiles);
      RocksDiffUtils.filterRelevantSstFiles(deltaFiles, tablePrefixes);
    }

    return deltaFiles;
  }

  private void validateEstimatedKeyChangesAreInLimits(
      ManagedSstFileReader sstFileReader
  ) throws RocksDBException, IOException {
    if (sstFileReader.getEstimatedTotalKeys() >
        maxAllowedKeyChangesForASnapDiff) {
      throw new IOException(
          String.format("Expected diff contains more than max allowed key " +
                  "changes for a snapDiff job. EstimatedTotalKeys: %s, " +
                  "AllowMaxTotalKeys: %s.",
              sstFileReader.getEstimatedTotalKeys(),
              maxAllowedKeyChangesForASnapDiff));
    }
  }

  private long generateDiffReport(
      final String jobId,
      final PersistentSet<byte[]> objectIDsToCheck,
      final PersistentMap<byte[], byte[]> oldObjIdToKeyMap,
      final PersistentMap<byte[], byte[]> newObjIdToKeyMap
  ) {

    LOG.debug("Starting diff report generation for jobId: {}.", jobId);
    ColumnFamilyHandle deleteDiffColumnFamily = null;
    ColumnFamilyHandle renameDiffColumnFamily = null;
    ColumnFamilyHandle createDiffColumnFamily = null;
    ColumnFamilyHandle modifyDiffColumnFamily = null;

    // JobId is prepended to column family name to make it unique for request.
    try {
      deleteDiffColumnFamily =
          createColumnFamily(jobId + DELETE_DIFF_TABLE_SUFFIX);
      renameDiffColumnFamily =
          createColumnFamily(jobId + RENAME_DIFF_TABLE_SUFFIX);
      createDiffColumnFamily =
          createColumnFamily(jobId + CREATE_DIFF_TABLE_SUFFIX);
      modifyDiffColumnFamily =
          createColumnFamily(jobId + MODIFY_DIFF_TABLE_SUFFIX);

      // Keep byte array instead of storing as DiffReportEntry to avoid
      // unnecessary serialization and deserialization.
      final PersistentList<byte[]> deleteDiffs =
          createDiffReportPersistentList(deleteDiffColumnFamily);
      final PersistentList<byte[]> renameDiffs =
          createDiffReportPersistentList(renameDiffColumnFamily);
      final PersistentList<byte[]> createDiffs =
          createDiffReportPersistentList(createDiffColumnFamily);
      final PersistentList<byte[]> modifyDiffs =
          createDiffReportPersistentList(modifyDiffColumnFamily);

      try (ClosableIterator<byte[]>
               objectIdsIterator = objectIDsToCheck.iterator()) {
        while (objectIdsIterator.hasNext()) {
          byte[] id = objectIdsIterator.next();
          /*
           * This key can be
           * -> Created after the old snapshot was taken, which means it will be
           *    missing in oldKeyTable and present in newKeyTable.
           * -> Deleted after the old snapshot was taken, which means it will be
           *    present in oldKeyTable and missing in newKeyTable.
           * -> Modified after the old snapshot was taken, which means it will
           *    be present in oldKeyTable and present in newKeyTable with same
           *    Object ID but with different metadata.
           * -> Renamed after the old snapshot was taken, which means it will be
           *    present in oldKeyTable and present in newKeyTable but with
           *    different name and same Object ID.
           */

          byte[] oldKeyName = oldObjIdToKeyMap.get(id);
          byte[] newKeyName = newObjIdToKeyMap.get(id);

          if (oldKeyName == null && newKeyName == null) {
            // This cannot happen.
            throw new IllegalStateException(
                "Old and new key name both are null");
          } else if (oldKeyName == null) { // Key Created.
            String key = codecRegistry.asObject(newKeyName, String.class);
            DiffReportEntry entry =
                SnapshotDiffReportOzone.getDiffReportEntry(DiffType.CREATE,
                    key);
            createDiffs.add(codecRegistry.asRawData(entry));
          } else if (newKeyName == null) { // Key Deleted.
            String key = codecRegistry.asObject(oldKeyName, String.class);
            DiffReportEntry entry =
                SnapshotDiffReportOzone.getDiffReportEntry(DiffType.DELETE,
                    key);
            deleteDiffs.add(codecRegistry.asRawData(entry));
          } else if (Arrays.equals(oldKeyName, newKeyName)) { // Key modified.
            String key = codecRegistry.asObject(newKeyName, String.class);
            DiffReportEntry entry =
                SnapshotDiffReportOzone.getDiffReportEntry(DiffType.MODIFY,
                    key);
            modifyDiffs.add(codecRegistry.asRawData(entry));
          } else { // Key Renamed.
            String oldKey = codecRegistry.asObject(oldKeyName, String.class);
            String newKey = codecRegistry.asObject(newKeyName, String.class);
            renameDiffs.add(codecRegistry.asRawData(
                SnapshotDiffReportOzone.getDiffReportEntry(DiffType.RENAME,
                    oldKey, newKey)));
          }
        }
      }

      /*
       * The order in which snap-diff should be applied
       *
       *     1. Delete diffs
       *     2. Rename diffs
       *     3. Create diffs
       *     4. Modified diffs
       *
       * Consider the following scenario
       *
       *    1. File "A" is created.
       *    2. File "B" is created.
       *    3. File "C" is created.
       *    Snapshot "1" is taken.
       *
       * Case 1:
       *   1. File "A" is deleted.
       *   2. File "B" is renamed to "A".
       *   Snapshot "2" is taken.
       *
       *   Snapshot diff should be applied in the following order:
       *    1. Delete "A"
       *    2. Rename "B" to "A"
       *
       *
       * Case 2:
       *    1. File "B" is renamed to "C".
       *    2. File "B" is created.
       *    Snapshot "2" is taken.
       *
       *   Snapshot diff should be applied in the following order:
       *    1. Rename "B" to "C"
       *    2. Create "B"
       *
       */

      long index = 0;
      index = addToReport(jobId, index, deleteDiffs);
      index = addToReport(jobId, index, renameDiffs);
      index = addToReport(jobId, index, createDiffs);
      return addToReport(jobId, index, modifyDiffs);
    } catch (RocksDBException | IOException e) {
      // TODO: [SNAPSHOT] Fail gracefully.
      throw new RuntimeException(e);
    } finally {
      dropAndCloseColumnFamilyHandle(deleteDiffColumnFamily);
      dropAndCloseColumnFamilyHandle(renameDiffColumnFamily);
      dropAndCloseColumnFamilyHandle(createDiffColumnFamily);
      dropAndCloseColumnFamilyHandle(modifyDiffColumnFamily);
    }
  }

  private PersistentList<byte[]> createDiffReportPersistentList(
      ColumnFamilyHandle columnFamilyHandle
  ) {
    return new RocksDbPersistentList<>(db,
        columnFamilyHandle,
        codecRegistry,
        byte[].class);
  }

  private ColumnFamilyHandle createColumnFamily(String columnFamilyName)
      throws RocksDBException {
    return db.get().createColumnFamily(
        new ColumnFamilyDescriptor(
            StringUtils.string2Bytes(columnFamilyName),
            familyOptions));
  }

  private long addToReport(String jobId, long index,
                           PersistentList<byte[]> diffReportEntries)
      throws IOException {
    try (ClosableIterator<byte[]>
             diffReportIterator = diffReportEntries.iterator()) {
      while (diffReportIterator.hasNext()) {

        snapDiffReportTable.put(
            codecRegistry.asRawData(jobId + DELIMITER + index),
            diffReportIterator.next());
        index++;
      }
    }
    return index;
  }

  private void dropAndCloseColumnFamilyHandle(
      final ColumnFamilyHandle columnFamilyHandle) {

    if (columnFamilyHandle == null) {
      return;
    }

    dropColumnFamilyHandle(db, columnFamilyHandle);
    columnFamilyHandle.close();
  }

  private synchronized void updateJobStatus(String jobKey,
                                            JobStatus oldStatus,
                                            JobStatus newStatus) {
    SnapshotDiffJob snapshotDiffJob = snapDiffJobTable.get(jobKey);
    if (snapshotDiffJob.getStatus() != oldStatus) {
      throw new IllegalStateException("Invalid job status for jobID: " +
          snapshotDiffJob.getJobId() + ". Job's current status is '" +
          snapshotDiffJob.getStatus() + "', while '" + oldStatus +
          "' is expected.");
    }
    snapshotDiffJob.setStatus(newStatus);
    snapDiffJobTable.put(jobKey, snapshotDiffJob);
  }

  private synchronized void updateJobStatusToDone(String jobKey,
                                                  long totalNumberOfEntries) {
    SnapshotDiffJob snapshotDiffJob = snapDiffJobTable.get(jobKey);
    if (snapshotDiffJob.getStatus() != IN_PROGRESS) {
      throw new IllegalStateException("Invalid job status for jobID: " +
          snapshotDiffJob.getJobId() + ". Job's current status is '" +
          snapshotDiffJob.getStatus() + "', while '" + IN_PROGRESS +
          "' is expected.");
    }

    snapshotDiffJob.setStatus(DONE);
    snapshotDiffJob.setTotalDiffEntries(totalNumberOfEntries);
    snapDiffJobTable.put(jobKey, snapshotDiffJob);
  }

  private BucketLayout getBucketLayout(final String volume,
                                       final String bucket,
                                       final OMMetadataManager mManager)
      throws IOException {
    final String bucketTableKey = mManager.getBucketKey(volume, bucket);
    return mManager.getBucketTable().get(bucketTableKey).getBucketLayout();
  }

  private boolean areKeysEqual(WithObjectID oldKey, WithObjectID newKey) {
    if (oldKey == null && newKey == null) {
      return true;
    }
    if (oldKey != null) {
      return oldKey.equals(newKey);
    }
    return false;
  }

  /**
   * check if the given key is in the bucket specified by tablePrefix map.
   */
  private boolean isKeyInBucket(String key, Map<String, String> tablePrefixes,
      String tableName) {
    String volumeBucketDbPrefix;
    // In case of FSO - either File/Directory table
    // the key Prefix would be volumeId/bucketId and
    // in case of non-fso - volumeName/bucketName
    if (tableName.equals(
        OmMetadataManagerImpl.DIRECTORY_TABLE) || tableName.equals(
        OmMetadataManagerImpl.FILE_TABLE)) {
      volumeBucketDbPrefix =
          tablePrefixes.get(OmMetadataManagerImpl.DIRECTORY_TABLE);
    } else {
      volumeBucketDbPrefix = tablePrefixes.get(OmMetadataManagerImpl.KEY_TABLE);
    }
    return key.startsWith(volumeBucketDbPrefix);
  }

  /**
   * Loads the jobs which are in_progress and submits them to executor to start
   * processing.
   * This is needed to load previously running (in_progress) jobs to the
   * executor on service start up when OM restarts. If not done, these jobs
   * will never be completed if OM crashes when jobs were running.
   * Don't need to load queued jobs because responses for queued jobs were never
   * returned to client. In short, we don't return queued job status to client.
   * When client re-submits previously queued job, workflow will pick it and
   * execute it.
   */
  private void loadJobsOnStartUp() {

    try (ClosableIterator<Map.Entry<String, SnapshotDiffJob>> iterator =
             snapDiffJobTable.iterator()) {
      while (iterator.hasNext()) {
        Map.Entry<String, SnapshotDiffJob> next = iterator.next();
        String jobKey = next.getKey();
        SnapshotDiffJob snapshotDiffJob = next.getValue();
        if (snapshotDiffJob.getStatus() == IN_PROGRESS) {
          // This is done just to be in parity of the workflow.
          // If job status is not updated to QUEUED, workflow will fail when
          // job gets submitted to executor and its status is IN_PROGRESS.
          // Because according to workflow job can change its state from
          // QUEUED to IN_PROGRESS but not IN_PROGRESS to IN_PROGRESS.
          updateJobStatus(jobKey, IN_PROGRESS, QUEUED);

          loadJobOnStartUp(jobKey,
              snapshotDiffJob.getJobId(),
              snapshotDiffJob.getVolume(),
              snapshotDiffJob.getBucket(),
              snapshotDiffJob.getFromSnapshot(),
              snapshotDiffJob.getToSnapshot(),
              snapshotDiffJob.isForceFullDiff());
        }
      }
    } catch (IOException e) {
      // TODO: [SNAPSHOT] Fail gracefully.
      throw new RuntimeException(e.getCause());
    }
  }

  private synchronized void loadJobOnStartUp(final String jobKey,
                                             final String jobId,
                                             final String volume,
                                             final String bucket,
                                             final String fromSnapshot,
                                             final String toSnapshot,
                                             final boolean forceFullDiff)
      throws IOException {

    SnapshotInfo fsInfo = getSnapshotInfo(ozoneManager,
        volume, bucket, fromSnapshot);
    SnapshotInfo tsInfo = getSnapshotInfo(ozoneManager,
        volume, bucket, toSnapshot);

    String fsKey = SnapshotInfo.getTableKey(volume, bucket, fromSnapshot);
    String tsKey = SnapshotInfo.getTableKey(volume, bucket, toSnapshot);
<<<<<<< HEAD
    submitSnapDiffJob(jobKey, jobId, volume, bucket, snapshotCache.get(fsKey),
        snapshotCache.get(tsKey), fsInfo, tsInfo, forceFullDiff);

    // TODO: [SNAPSHOT] Call snapshotCache.release() when the diff job is done
=======

    // Block SnapDiff if either one of the snapshots is not active
    checkSnapshotActive(ozoneManager, fsKey);
    checkSnapshotActive(ozoneManager, tsKey);

    try {
      submitSnapDiffJob(jobKey, jobId, volume, bucket, snapshotCache.get(fsKey),
          snapshotCache.get(tsKey), fsInfo, tsInfo, forceFullDiff);
    } catch (ExecutionException e) {
      throw new IOException(e.getCause());
    }
>>>>>>> bf74f785
  }

  @Override
  public void close() throws Exception {
    if (executorService != null) {
      executorService.shutdown();
    }
  }
}<|MERGE_RESOLUTION|>--- conflicted
+++ resolved
@@ -18,13 +18,8 @@
 
 package org.apache.hadoop.ozone.om.snapshot;
 
-<<<<<<< HEAD
-=======
-import com.google.common.cache.LoadingCache;
-
 import java.io.BufferedWriter;
 import java.io.File;
->>>>>>> bf74f785
 import java.io.IOException;
 import java.nio.file.Files;
 import java.nio.file.Path;
@@ -1237,24 +1232,15 @@
 
     String fsKey = SnapshotInfo.getTableKey(volume, bucket, fromSnapshot);
     String tsKey = SnapshotInfo.getTableKey(volume, bucket, toSnapshot);
-<<<<<<< HEAD
-    submitSnapDiffJob(jobKey, jobId, volume, bucket, snapshotCache.get(fsKey),
-        snapshotCache.get(tsKey), fsInfo, tsInfo, forceFullDiff);
-
-    // TODO: [SNAPSHOT] Call snapshotCache.release() when the diff job is done
-=======
 
     // Block SnapDiff if either one of the snapshots is not active
     checkSnapshotActive(ozoneManager, fsKey);
     checkSnapshotActive(ozoneManager, tsKey);
 
-    try {
-      submitSnapDiffJob(jobKey, jobId, volume, bucket, snapshotCache.get(fsKey),
-          snapshotCache.get(tsKey), fsInfo, tsInfo, forceFullDiff);
-    } catch (ExecutionException e) {
-      throw new IOException(e.getCause());
-    }
->>>>>>> bf74f785
+    submitSnapDiffJob(jobKey, jobId, volume, bucket, snapshotCache.get(fsKey),
+        snapshotCache.get(tsKey), fsInfo, tsInfo, forceFullDiff);
+
+    // TODO: [SNAPSHOT] Call snapshotCache.release() when the diff job is done
   }
 
   @Override
