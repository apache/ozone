--- conflicted
+++ resolved
@@ -1155,35 +1155,17 @@
         LOG.warn("RocksDBCheckpointDiffer is not available, falling back to" +
                 " slow path");
       }
-<<<<<<< HEAD
       ManagedRocksDB fromDB = ((RDBStore)fromSnapshot.getMetadataManager().getStore())
           .getDb().getManagedRocksDb();
       ManagedRocksDB toDB = ((RDBStore)toSnapshot.getMetadataManager().getStore())
           .getDb().getManagedRocksDb();
       Set<String> fromSnapshotFiles = getSSTFileListForSnapshot(fromSnapshot, tablesToLookUp);
       Set<String> toSnapshotFiles = getSSTFileListForSnapshot(toSnapshot, tablesToLookUp);
-
-      deltaFiles.addAll(fromSnapshotFiles);
-      deltaFiles.addAll(toSnapshotFiles);
-      RocksDiffUtils.filterRelevantSstFiles(deltaFiles, tablePrefixes, fromDB, toDB);
-=======
-
-      Set<String> fromSnapshotFiles =
-          RdbUtil.getSSTFilesForComparison(
-              ((RDBStore)fromSnapshot.getMetadataManager().getStore())
-                  .getDb().getManagedRocksDb(),
-              tablesToLookUp);
-      Set<String> toSnapshotFiles =
-          RdbUtil.getSSTFilesForComparison(
-              ((RDBStore)toSnapshot.getMetadataManager().getStore()).getDb()
-                  .getManagedRocksDb(),
-              tablesToLookUp);
       Set<String> diffFiles = new HashSet<>();
       diffFiles.addAll(fromSnapshotFiles);
       diffFiles.addAll(toSnapshotFiles);
-      RocksDiffUtils.filterRelevantSstFiles(diffFiles, tablePrefixes);
+      RocksDiffUtils.filterRelevantSstFiles(diffFiles, tablePrefixes, fromDB, toDB);
       deltaFiles = Optional.of(diffFiles);
->>>>>>> bf6f3231
     }
 
     return deltaFiles.orElseThrow(() ->
