/*
 * Licensed to the Apache Software Foundation (ASF) under one
 * or more contributor license agreements.  See the NOTICE file
 * distributed with this work for additional information
 * regarding copyright ownership.  The ASF licenses this file
 * to you under the Apache License, Version 2.0 (the
 * "License"); you may not use this file except in compliance
 * with the License.  You may obtain a copy of the License at
 * <p>
 * http://www.apache.org/licenses/LICENSE-2.0
 * <p>
 * Unless required by applicable law or agreed to in writing, software
 * distributed under the License is distributed on an "AS IS" BASIS,
 * WITHOUT WARRANTIES OR CONDITIONS OF ANY KIND, either express or implied.
 * See the License for the specific language governing permissions and
 * limitations under the License.
 */

package org.apache.hadoop.ozone.om.snapshot;

import com.google.common.cache.LoadingCache;

import java.io.BufferedWriter;
import java.io.File;
import java.io.IOException;
<<<<<<< HEAD
=======
import java.nio.file.Files;
import java.nio.file.Path;
import java.nio.file.Paths;
import java.nio.file.StandardOpenOption;
import java.time.Duration;
>>>>>>> c20881a9
import java.util.ArrayList;
import java.util.Arrays;
import java.util.Collections;
import java.util.HashMap;
import java.util.HashSet;
import java.util.List;
import java.util.Map;
import java.util.Set;
import java.util.UUID;

import com.google.common.util.concurrent.ThreadFactoryBuilder;
import org.apache.commons.lang3.tuple.Pair;
import org.apache.hadoop.hdds.conf.OzoneConfiguration;
import org.apache.hadoop.hdds.conf.StorageUnit;
import org.apache.hadoop.hdds.utils.NativeConstants;
import org.apache.hadoop.hdds.utils.NativeLibraryLoader;
import org.apache.hadoop.hdds.utils.NativeLibraryNotLoadedException;
import java.util.concurrent.ArrayBlockingQueue;
import java.util.concurrent.ExecutionException;
import java.util.concurrent.ExecutorService;
import java.util.concurrent.RejectedExecutionException;
import java.util.concurrent.ThreadPoolExecutor;
import java.util.concurrent.TimeUnit;
import java.util.stream.Stream;

import org.apache.commons.io.file.PathUtils;
import org.apache.hadoop.hdds.StringUtils;
import org.apache.hadoop.hdds.utils.db.CodecRegistry;
import org.apache.hadoop.hdds.utils.db.Table;
import org.apache.hadoop.ozone.OFSPath;
import org.apache.hadoop.hdds.utils.db.managed.ManagedSSTDumpTool;
import org.apache.hadoop.hdds.utils.db.managed.ManagedColumnFamilyOptions;
import org.apache.hadoop.hdds.utils.db.managed.ManagedRocksDB;
import org.apache.hadoop.ozone.om.OMConfigKeys;
import org.apache.hadoop.ozone.om.OMMetadataManager;
import org.apache.hadoop.ozone.om.OmMetadataManagerImpl;
import org.apache.hadoop.ozone.om.OmSnapshot;
import org.apache.hadoop.ozone.om.OzoneManager;
import org.apache.hadoop.ozone.om.helpers.BucketLayout;
import org.apache.hadoop.ozone.om.helpers.OmDirectoryInfo;
import org.apache.hadoop.ozone.om.helpers.OmKeyInfo;
import org.apache.hadoop.ozone.om.helpers.SnapshotInfo;
import org.apache.hadoop.ozone.om.helpers.WithObjectID;
import org.apache.hadoop.ozone.snapshot.SnapshotDiffReportOzone;
import org.apache.hadoop.util.ClosableIterator;
import org.apache.hadoop.ozone.snapshot.SnapshotDiffResponse;
import org.apache.hadoop.ozone.snapshot.SnapshotDiffResponse.JobStatus;
import org.apache.ozone.rocksdb.util.ManagedSstFileReader;
import org.apache.ozone.rocksdb.util.RdbUtil;
import org.apache.ozone.rocksdiff.DifferSnapshotInfo;
import org.apache.ozone.rocksdiff.RocksDBCheckpointDiffer;
import org.apache.ozone.rocksdiff.RocksDiffUtils;
import org.jetbrains.annotations.NotNull;
import org.rocksdb.ColumnFamilyDescriptor;
import org.rocksdb.ColumnFamilyHandle;
import org.rocksdb.RocksDBException;
import org.slf4j.Logger;
import org.slf4j.LoggerFactory;

import java.util.concurrent.SynchronousQueue;

import static org.apache.hadoop.ozone.OzoneConsts.OM_KEY_PREFIX;
import static org.apache.hadoop.ozone.om.OMConfigKeys.OZONE_OM_SNAPSHOT_DIFF_JOB_DEFAULT_WAIT_TIME;
import static org.apache.hadoop.ozone.om.OMConfigKeys.OZONE_OM_SNAPSHOT_DIFF_JOB_DEFAULT_WAIT_TIME_DEFAULT;
import static org.apache.hadoop.ozone.om.OMConfigKeys.OZONE_OM_SNAPSHOT_DIFF_THREAD_POOL_SIZE;
import static org.apache.hadoop.ozone.om.OMConfigKeys.OZONE_OM_SNAPSHOT_DIFF_THREAD_POOL_SIZE_DEFAULT;
import static org.apache.hadoop.ozone.om.OMConfigKeys.OZONE_OM_SNAPSHOT_FORCE_FULL_DIFF;
import static org.apache.hadoop.ozone.om.OMConfigKeys.OZONE_OM_SNAPSHOT_FORCE_FULL_DIFF_DEFAULT;
import static org.apache.hadoop.ozone.om.OmSnapshotManager.DELIMITER;
import static org.apache.hadoop.ozone.om.snapshot.SnapshotUtils.dropColumnFamilyHandle;
import static org.apache.hadoop.ozone.OzoneConsts.OZONE_URI_DELIMITER;
import static org.apache.hadoop.ozone.om.snapshot.SnapshotUtils.getSnapshotInfo;
import static org.apache.hadoop.ozone.snapshot.SnapshotDiffResponse.JobStatus.DONE;
import static org.apache.hadoop.ozone.snapshot.SnapshotDiffResponse.JobStatus.FAILED;
import static org.apache.hadoop.ozone.snapshot.SnapshotDiffResponse.JobStatus.IN_PROGRESS;
import static org.apache.hadoop.ozone.snapshot.SnapshotDiffResponse.JobStatus.QUEUED;
import static org.apache.hadoop.ozone.snapshot.SnapshotDiffResponse.JobStatus.REJECTED;

import org.apache.hadoop.hdfs.protocol.SnapshotDiffReport.DiffReportEntry;
import org.apache.hadoop.hdfs.protocol.SnapshotDiffReport.DiffType;

/**
 * Class to generate snapshot diff.
 */
public class SnapshotDiffManager implements AutoCloseable {
  private static final Logger LOG =
          LoggerFactory.getLogger(SnapshotDiffManager.class);
  private static final String FROM_SNAP_TABLE_SUFFIX = "-from-snap";
  private static final String TO_SNAP_TABLE_SUFFIX = "-to-snap";
  private static final String UNIQUE_IDS_TABLE_SUFFIX = "-unique-ids";
  private static final String DELETE_DIFF_TABLE_SUFFIX = "-delete-diff";
  private static final String RENAME_DIFF_TABLE_SUFFIX = "-rename-diff";
  private static final String CREATE_DIFF_TABLE_SUFFIX = "-create-diff";
  private static final String MODIFY_DIFF_TABLE_SUFFIX = "-modify-diff";

  private final ManagedRocksDB db;
  private final RocksDBCheckpointDiffer differ;
  private final OzoneManager ozoneManager;
  private final LoadingCache<String, OmSnapshot> snapshotCache;
  private final CodecRegistry codecRegistry;
  private final ManagedColumnFamilyOptions familyOptions;
  // TODO: [SNAPSHOT] Use different wait time based of job status.
  private final long defaultWaitTime;

  /**
   * Global table to keep the diff report. Each key is prefixed by the jobID
   * to improve look up and clean up.
   * Note that byte array is used to reduce the unnecessary serialization and
   * deserialization during intermediate steps.
   */
  private final PersistentMap<byte[], byte[]> snapDiffReportTable;

  /**
   * Contains all the snap diff jobs which are either queued, in_progress or
   * done. This table is used to make sure that there is only single job for
   * similar type of request at any point of time.
   */
  private final PersistentMap<String, SnapshotDiffJob> snapDiffJobTable;
  private final ExecutorService executorService;

  /**
   * Directory to keep hardlinks of SST files for a snapDiff job temporarily.
   * It is to make sure that SST files don't get deleted for the in_progress
   * job/s as part of compaction DAG and SST file pruning
   * {@link RocksDBCheckpointDiffer#pruneOlderSnapshotsWithCompactionHistory}.
   */
  private final String sstBackupDirForSnapDiffJobs;

  private boolean isNativeRocksToolsLoaded;

  private ManagedSSTDumpTool sstDumpTool;

  @SuppressWarnings("parameternumber")
  public SnapshotDiffManager(ManagedRocksDB db,
                             RocksDBCheckpointDiffer differ,
                             OzoneManager ozoneManager,
                             LoadingCache<String, OmSnapshot> snapshotCache,
                             ColumnFamilyHandle snapDiffJobCfh,
                             ColumnFamilyHandle snapDiffReportCfh,
                             ManagedColumnFamilyOptions familyOptions,
                             CodecRegistry codecRegistry) {
    this.db = db;
    this.differ = differ;
    this.ozoneManager = ozoneManager;
    this.snapshotCache = snapshotCache;
    this.familyOptions = familyOptions;
    this.codecRegistry = codecRegistry;
    this.defaultWaitTime = ozoneManager.getConfiguration().getTimeDuration(
        OZONE_OM_SNAPSHOT_DIFF_JOB_DEFAULT_WAIT_TIME,
        OZONE_OM_SNAPSHOT_DIFF_JOB_DEFAULT_WAIT_TIME_DEFAULT,
        TimeUnit.MILLISECONDS
    );

    int threadPoolSize = ozoneManager.getConfiguration().getInt(
        OZONE_OM_SNAPSHOT_DIFF_THREAD_POOL_SIZE,
        OZONE_OM_SNAPSHOT_DIFF_THREAD_POOL_SIZE_DEFAULT
    );

    this.snapDiffJobTable = new RocksDbPersistentMap<>(db,
        snapDiffJobCfh,
        codecRegistry,
        String.class,
        SnapshotDiffJob.class);

    this.snapDiffReportTable = new RocksDbPersistentMap<>(db,
        snapDiffReportCfh,
        codecRegistry,
        byte[].class,
        byte[].class);

    this.executorService = new ThreadPoolExecutor(threadPoolSize,
        threadPoolSize,
        0,
        TimeUnit.SECONDS,
        new ArrayBlockingQueue<>(threadPoolSize)
    );

    Path path = Paths.get(differ.getMetadataDir(), "snapDiff");
    createEmptySnapDiffDir(path);
    this.sstBackupDirForSnapDiffJobs = path.toString();

    // Ideally, loadJobsOnStartUp should run only on OM node, since SnapDiff
    // is not HA currently and running this on all the nodes would be
    // inefficient. Especially, when OM node restarts and loses its leadership.
    // However, it is hard to determine if node is leader node because consensus
    // happens inside Ratis. We can add something like Awaitility.wait() here
    // but that is not foolproof either.
    // Hence, we decided that it is OK to let this run on all the OM nodes for
    // now knowing that it would be inefficient.
    // When SnapshotDiffManager loads for very first time, loadJobsOnStartUp
    // will be no-ops for all the nodes. In subsequent restarts or upgrades,
    // it would run on the current leader and most like on previous leader only.
    // When we build snapDiff HA aware, we will revisit this.
    // Details: https://github.com/apache/ozone/pull/4438#discussion_r1149788226
    this.loadJobsOnStartUp();
    isNativeRocksToolsLoaded = NativeLibraryLoader.getInstance()
            .loadLibrary(NativeConstants.ROCKS_TOOLS_NATIVE_LIBRARY_NAME);
    if (isNativeRocksToolsLoaded) {
      isNativeRocksToolsLoaded = initSSTDumpTool(
          ozoneManager.getConfiguration());
    }
  }

  private boolean initSSTDumpTool(OzoneConfiguration conf) {
    try {
      int threadPoolSize = conf.getInt(
              OMConfigKeys.OZONE_OM_SNAPSHOT_SST_DUMPTOOL_EXECUTOR_POOL_SIZE,
              OMConfigKeys
                  .OZONE_OM_SNAPSHOT_SST_DUMPTOOL_EXECUTOR_POOL_SIZE_DEFAULT);
      int bufferSize = (int) conf.getStorageSize(
          OMConfigKeys.OZONE_OM_SNAPSHOT_SST_DUMPTOOL_EXECUTOR_BUFFER_SIZE,
          OMConfigKeys
              .OZONE_OM_SNAPSHOT_SST_DUMPTOOL_EXECUTOR_BUFFER_SIZE_DEFAULT,
              StorageUnit.BYTES);
      ExecutorService execService = new ThreadPoolExecutor(0,
              threadPoolSize, 60, TimeUnit.SECONDS,
              new SynchronousQueue<>(), new ThreadFactoryBuilder()
              .setNameFormat("snapshot-diff-manager-sst-dump-tool-TID-%d")
              .build(),
              new ThreadPoolExecutor.DiscardPolicy());
      sstDumpTool = new ManagedSSTDumpTool(execService, bufferSize);
    } catch (NativeLibraryNotLoadedException e) {
      return false;
    }
    return true;
  }

  /**
   * Creates an empty dir. If directory exists, it deletes that and then
   * creates new one otherwise just create a new dir.
   * Throws IllegalStateException if, couldn't delete the existing
   * directory or fails to create it.
   * <p>
   * We delete existing dir is to remove all hardlinks and free up the space
   * if there were any created by previous snapDiff job and were not removed
   * because of any failure.
   */
  private void createEmptySnapDiffDir(Path path) {
    try {
      if (Files.exists(path)) {
        PathUtils.deleteDirectory(path);
      }
      Files.createDirectories(path);
    } catch (IOException e) {
      throw new IllegalStateException("Couldn't delete existing or create new" +
          " directory for:" + path, e);
    }

    // Create readme file.
    Path readmePath = Paths.get(path.toString(), "_README.txt");
    File readmeFile = new File(readmePath.toString());
    if (!readmeFile.exists()) {
      try (BufferedWriter bw = Files.newBufferedWriter(
          readmePath, StandardOpenOption.CREATE)) {
        bw.write("This directory is used to store SST files needed to" +
            " generate snap diff report for a particular job.\n" +
            " DO NOT add, change or delete any files in this directory" +
            " unless you know what you are doing.\n");
      } catch (IOException ignored) {
      }
    }
  }

  private void deleteDir(Path path) {
    if (path == null || Files.notExists(path)) {
      return;
    }

    try {
      PathUtils.deleteDirectory(path);
    } catch (IOException e) {
      // TODO: [SNAPSHOT] Fail gracefully
      throw new IllegalStateException(e);
    }
  }

  private Map<String, String> getTablePrefixes(
      OMMetadataManager omMetadataManager,
      String volumeName, String bucketName) throws IOException {
    // Copied straight from TestOMSnapshotDAG. TODO: Dedup. Move this to util.
    Map<String, String> tablePrefixes = new HashMap<>();
    String volumeId = String.valueOf(omMetadataManager.getVolumeId(volumeName));
    String bucketId = String.valueOf(
        omMetadataManager.getBucketId(volumeName, bucketName));
    tablePrefixes.put(OmMetadataManagerImpl.KEY_TABLE,
        OM_KEY_PREFIX + volumeName + OM_KEY_PREFIX + bucketName);
    tablePrefixes.put(OmMetadataManagerImpl.FILE_TABLE,
        OM_KEY_PREFIX + volumeId + OM_KEY_PREFIX + bucketId);
    tablePrefixes.put(OmMetadataManagerImpl.DIRECTORY_TABLE,
        OM_KEY_PREFIX + volumeId + OM_KEY_PREFIX + bucketId);
    return tablePrefixes;
  }

  /**
   * Convert from SnapshotInfo to DifferSnapshotInfo.
   */
  private DifferSnapshotInfo getDSIFromSI(SnapshotInfo snapshotInfo,
      OmSnapshot omSnapshot, final String volumeName, final String bucketName)
      throws IOException {

    final OMMetadataManager snapshotOMMM = omSnapshot.getMetadataManager();
    final String checkpointPath =
        snapshotOMMM.getStore().getDbLocation().getPath();
    final String snapshotId = snapshotInfo.getSnapshotID();
    final long dbTxSequenceNumber = snapshotInfo.getDbTxSequenceNumber();

    return new DifferSnapshotInfo(
        checkpointPath,
        snapshotId,
        dbTxSequenceNumber,
        getTablePrefixes(snapshotOMMM, volumeName, bucketName));
  }

  private Set<String> getSSTFileListForSnapshot(OmSnapshot snapshot,
          List<String> tablesToLookUp) throws RocksDBException {
    return RdbUtil.getSSTFilesForComparison(snapshot
        .getMetadataManager().getStore().getDbLocation()
        .getPath(), tablesToLookUp);
  }

  @SuppressWarnings("parameternumber")
  public SnapshotDiffResponse getSnapshotDiffReport(
      final String volume,
      final String bucket,
      final OmSnapshot fromSnapshot,
      final OmSnapshot toSnapshot,
      final SnapshotInfo fsInfo,
      final SnapshotInfo tsInfo,
      final int index,
      final int pageSize,
      final boolean forceFullDiff
  ) throws IOException {
    String snapDiffJobKey = fsInfo.getSnapshotID() + DELIMITER +
        tsInfo.getSnapshotID();

    SnapshotDiffJob snapDiffJob = getSnapDiffReportStatus(snapDiffJobKey,
        volume, bucket, fromSnapshot.getName(), toSnapshot.getName(),
        forceFullDiff);

    OFSPath snapshotRoot = getSnapshotRootPath(volume, bucket);

    switch (snapDiffJob.getStatus()) {
    case QUEUED:
      return submitSnapDiffJob(snapDiffJobKey, volume, bucket, fromSnapshot,
          toSnapshot, fsInfo, tsInfo, index, pageSize, forceFullDiff);
    case IN_PROGRESS:
<<<<<<< HEAD
      return new SnapshotDiffResponse(new SnapshotDiffReport(volume, bucket,
          fromSnapshot.getName(), toSnapshot.getName(), new ArrayList<>(),
          null), IN_PROGRESS, defaultWaitTime);
    case FAILED:
      return new SnapshotDiffResponse(new SnapshotDiffReport(volume, bucket,
          fromSnapshot.getName(), toSnapshot.getName(), new ArrayList<>(),
          null), FAILED, defaultWaitTime);
=======
      return new SnapshotDiffResponse(
          new SnapshotDiffReportOzone(snapshotRoot.toString(), volume, bucket,
              fromSnapshot.getName(), toSnapshot.getName(), new ArrayList<>(),
              null), IN_PROGRESS, DEFAULT_WAIT_TIME.toMillis());
    case FAILED:
      return new SnapshotDiffResponse(
          new SnapshotDiffReportOzone(snapshotRoot.toString(), volume, bucket,
              fromSnapshot.getName(), toSnapshot.getName(), new ArrayList<>(),
              null), FAILED, DEFAULT_WAIT_TIME.toMillis());
>>>>>>> c20881a9
    case DONE:
      SnapshotDiffReportOzone report =
          createPageResponse(snapDiffJob.getJobId(), volume, bucket,
              fromSnapshot, toSnapshot, index, pageSize);
      return new SnapshotDiffResponse(report, DONE, 0L);
    default:
      throw new IllegalStateException("Unknown snapshot job status: " +
          snapDiffJob.getStatus());
    }
  }

  @NotNull
  private static OFSPath getSnapshotRootPath(String volume, String bucket) {
    org.apache.hadoop.fs.Path bucketPath = new org.apache.hadoop.fs.Path(
        OZONE_URI_DELIMITER + volume + OZONE_URI_DELIMITER + bucket);
    OFSPath path = new OFSPath(bucketPath, new OzoneConfiguration());
    return path;
  }

  private SnapshotDiffReportOzone createPageResponse(final String jobId,
                                                final String volume,
                                                final String bucket,
                                                final OmSnapshot fromSnapshot,
                                                final OmSnapshot toSnapshot,
                                                final int index,
                                                final int pageSize)
      throws IOException {
    List<DiffReportEntry> diffReportList = new ArrayList<>();

    OFSPath path = getSnapshotRootPath(volume, bucket);

    boolean hasMoreEntries = true;

    for (int idx = index; idx - index < pageSize; idx++) {
      byte[] rawKey = codecRegistry.asRawData(jobId + DELIMITER + idx);
      byte[] bytes = snapDiffReportTable.get(rawKey);
      if (bytes == null) {
        hasMoreEntries = false;
        break;
      }
      diffReportList.add(codecRegistry.asObject(bytes, DiffReportEntry.class));
    }

    String tokenString = hasMoreEntries ?
        String.valueOf(index + pageSize) : null;

    return new SnapshotDiffReportOzone(path.toString(), volume, bucket,
        fromSnapshot.getName(), toSnapshot.getName(), diffReportList,
        tokenString);
  }

  @SuppressWarnings("parameternumber")
  private synchronized SnapshotDiffResponse submitSnapDiffJob(
      final String jobKey,
      final String volume,
      final String bucket,
      final OmSnapshot fromSnapshot,
      final OmSnapshot toSnapshot,
      final SnapshotInfo fsInfo,
      final SnapshotInfo tsInfo,
      final int index,
      final int pageSize,
      final boolean forceFullDiff
  ) throws IOException {

    SnapshotDiffJob snapDiffJob = snapDiffJobTable.get(jobKey);

    OFSPath snapshotRoot = getSnapshotRootPath(volume, bucket);

    // This is only possible if another thread tired to submit the request,
    // and it got rejected. In this scenario, return the Rejected job status
    // with wait time.
    if (snapDiffJob == null) {
      LOG.info("Snap diff job has been removed for for volume: {}, " +
          "bucket: {}, fromSnapshot: {} and toSnapshot: {}.",
          volume, bucket, fromSnapshot.getName(), toSnapshot.getName());
<<<<<<< HEAD
      return new SnapshotDiffResponse(new SnapshotDiffReport(volume, bucket,
          fromSnapshot.getName(), toSnapshot.getName(), new ArrayList<>(),
          null), REJECTED, defaultWaitTime);
=======
      return new SnapshotDiffResponse(
          new SnapshotDiffReportOzone(snapshotRoot.toString(),
              volume, bucket, fromSnapshot.getName(), toSnapshot.getName(),
              new ArrayList<>(), null), REJECTED, DEFAULT_WAIT_TIME.toMillis());
>>>>>>> c20881a9
    }

    // Check again that request is still in queued status. If it is not queued,
    // return the response accordingly for early return.
    if (snapDiffJob.getStatus() != QUEUED) {
      // Same request is submitted by another thread and already completed.
      if (snapDiffJob.getStatus() == DONE) {
        SnapshotDiffReportOzone report =
            createPageResponse(snapDiffJob.getJobId(), volume, bucket,
                fromSnapshot, toSnapshot, index, pageSize);
        return new SnapshotDiffResponse(report, DONE, 0L);
      } else {
        // Otherwise, return the same status as in DB with wait time.
<<<<<<< HEAD
        return new SnapshotDiffResponse(new SnapshotDiffReport(volume, bucket,
            fromSnapshot.getName(), toSnapshot.getName(), new ArrayList<>(),
            null), snapDiffJob.getStatus(), defaultWaitTime);
=======
        return new SnapshotDiffResponse(
            new SnapshotDiffReportOzone(snapshotRoot.toString(), volume, bucket,
                fromSnapshot.getName(), toSnapshot.getName(), new ArrayList<>(),
                null), snapDiffJob.getStatus(), DEFAULT_WAIT_TIME.toMillis());
>>>>>>> c20881a9
      }
    }

    return submitSnapDiffJob(jobKey, snapDiffJob.getJobId(), volume, bucket,
        fromSnapshot, toSnapshot, fsInfo, tsInfo, forceFullDiff);
  }

  @SuppressWarnings("parameternumber")
  private synchronized SnapshotDiffResponse submitSnapDiffJob(
      final String jobKey,
      final String jobId,
      final String volume,
      final String bucket,
      final OmSnapshot fromSnapshot,
      final OmSnapshot toSnapshot,
      final SnapshotInfo fsInfo,
      final SnapshotInfo tsInfo,
      final boolean forceFullDiff
  ) {

    LOG.info("Submitting snap diff report generation request for" +
            " volume: {}, bucket: {}, fromSnapshot: {} and toSnapshot: {}",
        volume, bucket, fromSnapshot.getName(), toSnapshot.getName());

    OFSPath snapshotRoot = getSnapshotRootPath(volume, bucket);

    // Submit the request to the executor if job is still in queued status.
    // If executor cannot take any more job, remove the job form DB and return
    // the Rejected Job status with wait time.
    try {
      executorService.execute(() -> generateSnapshotDiffReport(jobKey, jobId,
          volume, bucket, fromSnapshot, toSnapshot, fsInfo, tsInfo,
          forceFullDiff));
      updateJobStatus(jobKey, QUEUED, IN_PROGRESS);
<<<<<<< HEAD
      return new SnapshotDiffResponse(new SnapshotDiffReport(volume, bucket,
          fromSnapshot.getName(), toSnapshot.getName(), new ArrayList<>(),
          null),
          IN_PROGRESS, defaultWaitTime);
=======
      return new SnapshotDiffResponse(
          new SnapshotDiffReportOzone(snapshotRoot.toString(), volume, bucket,
              fromSnapshot.getName(), toSnapshot.getName(), new ArrayList<>(),
              null), IN_PROGRESS, DEFAULT_WAIT_TIME.toMillis());
>>>>>>> c20881a9
    } catch (RejectedExecutionException exception) {
      // Remove the entry from job table so that client can retry.
      // If entry is not removed, client has to wait till cleanup service
      // removes the entry even tho there are resources to execute the request
      // before the cleanup kicks in.
      snapDiffJobTable.remove(jobKey);
      LOG.info("Exceeded the snapDiff parallel requests progressing " +
<<<<<<< HEAD
          "limit. Please retry after {}.", defaultWaitTime);
      return new SnapshotDiffResponse(new SnapshotDiffReport(volume, bucket,
          fromSnapshot.getName(), toSnapshot.getName(), new ArrayList<>(),
          null), REJECTED, defaultWaitTime);
=======
          "limit. Please retry after {}.", DEFAULT_WAIT_TIME);
      return new SnapshotDiffResponse(
          new SnapshotDiffReportOzone(snapshotRoot.toString(), volume, bucket,
              fromSnapshot.getName(), toSnapshot.getName(), new ArrayList<>(),
              null), REJECTED, DEFAULT_WAIT_TIME.toMillis());
>>>>>>> c20881a9
    }
  }

  /**
   * Check if there is an existing request for the same `fromSnapshot` and
   * `toSnapshot`. If yes, then return that response otherwise adds a new entry
   * to the table for the future requests and returns that.
   */
  private synchronized SnapshotDiffJob getSnapDiffReportStatus(
      String snapDiffJobKey,
      String volume,
      String bucket,
      String fromSnapshot,
      String toSnapshot,
      boolean forceFullDiff
  ) {
    SnapshotDiffJob snapDiffJob = snapDiffJobTable.get(snapDiffJobKey);

    if (snapDiffJob == null) {
      String jobId = UUID.randomUUID().toString();
      snapDiffJob = new SnapshotDiffJob(System.currentTimeMillis(), jobId,
          QUEUED, volume, bucket, fromSnapshot, toSnapshot, forceFullDiff, 0L);
      snapDiffJobTable.put(snapDiffJobKey, snapDiffJob);
    }

    return snapDiffJob;
  }

  @SuppressWarnings({"checkstyle:Parameternumber", "checkstyle:MethodLength"})
  private void generateSnapshotDiffReport(final String jobKey,
                                          final String jobId,
                                          final String volume,
                                          final String bucket,
                                          final OmSnapshot fromSnapshot,
                                          final OmSnapshot toSnapshot,
                                          final SnapshotInfo fsInfo,
                                          final SnapshotInfo tsInfo,
                                          final boolean forceFullDiff) {
    ColumnFamilyHandle fromSnapshotColumnFamily = null;
    ColumnFamilyHandle toSnapshotColumnFamily = null;
    ColumnFamilyHandle objectIDsColumnFamily = null;

    // Creates temporary unique dir for the snapDiff job to keep SST files
    // hardlinks. JobId is used as dir name for uniqueness.
    // It is required to prevent that SST files get deleted for in_progress
    // job by RocksDBCheckpointDiffer#pruneOlderSnapshotsWithCompactionHistory.
    Path path = Paths.get(sstBackupDirForSnapDiffJobs + "/" + jobId);

    try {
      Files.createDirectories(path);
      // JobId is prepended to column families name to make them unique
      // for request.
      fromSnapshotColumnFamily =
          createColumnFamily(jobId + FROM_SNAP_TABLE_SUFFIX);
      toSnapshotColumnFamily =
          createColumnFamily(jobId + TO_SNAP_TABLE_SUFFIX);
      objectIDsColumnFamily =
          createColumnFamily(jobId + UNIQUE_IDS_TABLE_SUFFIX);

      // ObjectId to keyName map to keep key info for fromSnapshot.
      // objectIdToKeyNameMap is used to identify what keys were touched
      // in which snapshot and to know the difference if operation was
      // creation, deletion, modify or rename.
      // Stores only keyName instead of OmKeyInfo to reduce the memory
      // footprint.
      // Note: Store objectId and keyName as byte array to reduce unnecessary
      // serialization and deserialization.
      final PersistentMap<byte[], byte[]> objectIdToKeyNameMapForFromSnapshot =
          new RocksDbPersistentMap<>(db, fromSnapshotColumnFamily,
              codecRegistry, byte[].class, byte[].class);
      // ObjectId to keyName map to keep key info for toSnapshot.
      final PersistentMap<byte[], byte[]> objectIdToKeyNameMapForToSnapshot =
          new RocksDbPersistentMap<>(db, toSnapshotColumnFamily, codecRegistry,
              byte[].class, byte[].class);
      // Set of unique objectId between fromSnapshot and toSnapshot.
      final PersistentSet<byte[]> objectIDsToCheckMap =
          new RocksDbPersistentSet<>(db, objectIDsColumnFamily, codecRegistry,
              byte[].class);

      final BucketLayout bucketLayout = getBucketLayout(volume, bucket,
          fromSnapshot.getMetadataManager());
      final Table<String, OmKeyInfo> fsKeyTable =
          fromSnapshot.getMetadataManager().getKeyTable(bucketLayout);
      final Table<String, OmKeyInfo> tsKeyTable =
          toSnapshot.getMetadataManager().getKeyTable(bucketLayout);

      boolean useFullDiff = ozoneManager.getConfiguration().getBoolean(
          OZONE_OM_SNAPSHOT_FORCE_FULL_DIFF,
          OZONE_OM_SNAPSHOT_FORCE_FULL_DIFF_DEFAULT);
      if (forceFullDiff) {
        useFullDiff = true;
      }

      Map<String, String> tablePrefixes =
          getTablePrefixes(toSnapshot.getMetadataManager(), volume, bucket);
      List<String> tablesToLookUp =
              Collections.singletonList(fsKeyTable.getName());
      Set<String> deltaFilesForKeyOrFileTable = getDeltaFiles(fromSnapshot,
          toSnapshot, tablesToLookUp, fsInfo, tsInfo, useFullDiff,
          tablePrefixes, path.toString());

      // Workaround to handle deletes if native rocksDb tool for reading
      // tombstone is not loaded.
      // TODO: [SNAPSHOT] Update Rocksdb SSTFileIterator to read tombstone
      if (!isNativeRocksToolsLoaded) {
        deltaFilesForKeyOrFileTable.addAll(getSSTFileListForSnapshot(
                fromSnapshot, tablesToLookUp));
      }
      try {
        addToObjectIdMap(fsKeyTable, tsKeyTable,
            Pair.of(isNativeRocksToolsLoaded, deltaFilesForKeyOrFileTable),
            objectIdToKeyNameMapForFromSnapshot,
            objectIdToKeyNameMapForToSnapshot, objectIDsToCheckMap,
            tablePrefixes);
      } catch (NativeLibraryNotLoadedException e) {
        // Workaround to handle deletes if use of native rockstools for reading
        // tombstone fails.
        // TODO: [SNAPSHOT] Update Rocksdb SSTFileIterator to read tombstone
        deltaFilesForKeyOrFileTable.addAll(getSSTFileListForSnapshot(
                fromSnapshot, tablesToLookUp));
        try {
          addToObjectIdMap(fsKeyTable, tsKeyTable,
              Pair.of(false, deltaFilesForKeyOrFileTable),
              objectIdToKeyNameMapForFromSnapshot,
              objectIdToKeyNameMapForToSnapshot, objectIDsToCheckMap,
              tablePrefixes);
        } catch (NativeLibraryNotLoadedException ex) {
          // This code should be never executed.
          throw new IllegalStateException(ex);
        }
      }

      if (bucketLayout.isFileSystemOptimized()) {
        final Table<String, OmDirectoryInfo> fsDirTable =
            fromSnapshot.getMetadataManager().getDirectoryTable();
        final Table<String, OmDirectoryInfo> tsDirTable =
            toSnapshot.getMetadataManager().getDirectoryTable();
        tablesToLookUp = Collections.singletonList(fsDirTable.getName());
        final Set<String> deltaFilesForDirTable =
            getDeltaFiles(fromSnapshot, toSnapshot, tablesToLookUp, fsInfo,
                    tsInfo, useFullDiff, tablePrefixes, path.toString());
        if (!isNativeRocksToolsLoaded) {
          deltaFilesForDirTable.addAll(getSSTFileListForSnapshot(
                  fromSnapshot, tablesToLookUp));
        }
        try {
          addToObjectIdMap(fsDirTable, tsDirTable,
              Pair.of(isNativeRocksToolsLoaded, deltaFilesForDirTable),
              objectIdToKeyNameMapForFromSnapshot,
              objectIdToKeyNameMapForToSnapshot,
              objectIDsToCheckMap,
              tablePrefixes);
        } catch (NativeLibraryNotLoadedException e) {
          try {
            // Workaround to handle deletes if use of native rockstools for
            // reading tombstone fails.
            // TODO: [SNAPSHOT] Update Rocksdb SSTFileIterator to read tombstone
            deltaFilesForDirTable.addAll(getSSTFileListForSnapshot(
                    fromSnapshot, tablesToLookUp));
            addToObjectIdMap(fsDirTable, tsDirTable,
                Pair.of(false, deltaFilesForDirTable),
                objectIdToKeyNameMapForFromSnapshot,
                objectIdToKeyNameMapForToSnapshot, objectIDsToCheckMap,
                tablePrefixes);
          } catch (NativeLibraryNotLoadedException ex) {
            // This code should be never executed.
            throw new IllegalStateException(ex);
          }
        }
      }

      long totalDiffEntries = generateDiffReport(jobId,
          objectIDsToCheckMap,
          objectIdToKeyNameMapForFromSnapshot,
          objectIdToKeyNameMapForToSnapshot);
      updateJobStatusToDone(jobKey, totalDiffEntries);
    } catch (IOException | RocksDBException exception) {
      updateJobStatus(jobKey, IN_PROGRESS, FAILED);
      // TODO: [SNAPSHOT] Fail gracefully.
      throw new RuntimeException(exception.getCause());
    } finally {
      // Clean up: drop the intermediate column family and close them.
      dropAndCloseColumnFamilyHandle(fromSnapshotColumnFamily);
      dropAndCloseColumnFamilyHandle(toSnapshotColumnFamily);
      dropAndCloseColumnFamilyHandle(objectIDsColumnFamily);
      // Delete SST files backup directory.
      deleteDir(path);
    }
  }

  private void addToObjectIdMap(Table<String, ? extends WithObjectID> fsTable,
                                Table<String, ? extends WithObjectID> tsTable,
                                Pair<Boolean, Set<String>>
                                    isNativeRocksToolsLoadedDeltaFilesPair,
                                PersistentMap<byte[], byte[]> oldObjIdToKeyMap,
                                PersistentMap<byte[], byte[]> newObjIdToKeyMap,
                                PersistentSet<byte[]> objectIDsToCheck,
                                Map<String, String> tablePrefixes)
      throws IOException, NativeLibraryNotLoadedException {

    Set<String> deltaFiles = isNativeRocksToolsLoadedDeltaFilesPair.getRight();
    if (deltaFiles.isEmpty()) {
      return;
    }
    boolean nativeRocksToolsLoaded =
        isNativeRocksToolsLoadedDeltaFilesPair.getLeft();
    boolean isDirectoryTable =
        fsTable.getName().equals(OmMetadataManagerImpl.DIRECTORY_TABLE);
    ManagedSstFileReader sstFileReader = new ManagedSstFileReader(deltaFiles);
    try (Stream<String> keysToCheck = nativeRocksToolsLoaded
                 ? sstFileReader.getKeyStreamWithTombstone(sstDumpTool)
                 : sstFileReader.getKeyStream()) {
      keysToCheck.forEach(key -> {
        try {
          final WithObjectID oldKey = fsTable.get(key);
          final WithObjectID newKey = tsTable.get(key);
          if (areKeysEqual(oldKey, newKey) || !isKeyInBucket(key, tablePrefixes,
              fsTable.getName())) {
            // We don't have to do anything.
            return;
          }
          if (oldKey != null) {
            byte[] rawObjId = codecRegistry.asRawData(oldKey.getObjectID());
            byte[] rawValue = codecRegistry.asRawData(
                getKeyOrDirectoryName(isDirectoryTable, oldKey));
            oldObjIdToKeyMap.put(rawObjId, rawValue);
            objectIDsToCheck.add(rawObjId);
          }
          if (newKey != null) {
            byte[] rawObjId = codecRegistry.asRawData(newKey.getObjectID());
            byte[] rawValue = codecRegistry.asRawData(
                getKeyOrDirectoryName(isDirectoryTable, newKey));
            newObjIdToKeyMap.put(rawObjId, rawValue);
            objectIDsToCheck.add(rawObjId);
          }
        } catch (IOException e) {
          throw new RuntimeException(e);
        }
      });
    } catch (RocksDBException rocksDBException) {
      // TODO: [SNAPSHOT] Gracefully handle exception
      //  e.g. when input files do not exist
      throw new RuntimeException(rocksDBException);
    }
  }

  private String getKeyOrDirectoryName(boolean isDirectory,
                                       WithObjectID object) {
    if (isDirectory) {
      OmDirectoryInfo directoryInfo = (OmDirectoryInfo) object;
      return directoryInfo.getName();
    }
    OmKeyInfo keyInfo = (OmKeyInfo) object;
    return keyInfo.getKeyName();
  }

  @NotNull
  @SuppressWarnings("parameternumber")
  private Set<String> getDeltaFiles(OmSnapshot fromSnapshot,
                                    OmSnapshot toSnapshot,
                                    List<String> tablesToLookUp,
                                    SnapshotInfo fsInfo, SnapshotInfo tsInfo,
                                    boolean useFullDiff,
                                    Map<String, String> tablePrefixes,
                                    String diffDir)
      throws RocksDBException, IOException {
    // TODO: [SNAPSHOT] Refactor the parameter list

    final Set<String> deltaFiles = new HashSet<>();

    // Check if compaction DAG is available, use that if so
    if (differ != null && fsInfo != null && tsInfo != null && !useFullDiff) {
      String volume = fsInfo.getVolumeName();
      String bucket = fsInfo.getBucketName();
      // Construct DifferSnapshotInfo
      final DifferSnapshotInfo fromDSI =
          getDSIFromSI(fsInfo, fromSnapshot, volume, bucket);
      final DifferSnapshotInfo toDSI =
          getDSIFromSI(tsInfo, toSnapshot, volume, bucket);

      LOG.debug("Calling RocksDBCheckpointDiffer");
      List<String> sstDiffList =
          differ.getSSTDiffListWithFullPath(toDSI, fromDSI, diffDir);
      deltaFiles.addAll(sstDiffList);
    }

    if (useFullDiff || deltaFiles.isEmpty()) {
      // If compaction DAG is not available (already cleaned up), fall back to
      //  the slower approach.
      if (!useFullDiff) {
        LOG.warn("RocksDBCheckpointDiffer is not available, falling back to" +
                " slow path");
      }

      Set<String> fromSnapshotFiles =
          RdbUtil.getSSTFilesForComparison(
              fromSnapshot.getMetadataManager().getStore()
                  .getDbLocation().getPath(),
              tablesToLookUp);
      Set<String> toSnapshotFiles =
          RdbUtil.getSSTFilesForComparison(
              toSnapshot.getMetadataManager().getStore()
                  .getDbLocation().getPath(),
              tablesToLookUp);

      deltaFiles.addAll(fromSnapshotFiles);
      deltaFiles.addAll(toSnapshotFiles);
      RocksDiffUtils.filterRelevantSstFiles(deltaFiles, tablePrefixes);
    }

    return deltaFiles;
  }

  private long generateDiffReport(
      final String jobId,
      final PersistentSet<byte[]> objectIDsToCheck,
      final PersistentMap<byte[], byte[]> oldObjIdToKeyMap,
      final PersistentMap<byte[], byte[]> newObjIdToKeyMap
  ) throws IOException {
    ColumnFamilyHandle deleteDiffColumnFamily = null;
    ColumnFamilyHandle renameDiffColumnFamily = null;
    ColumnFamilyHandle createDiffColumnFamily = null;
    ColumnFamilyHandle modifyDiffColumnFamily = null;

    // JobId is prepended to column family name to make it unique for request.
    try {
      deleteDiffColumnFamily =
          createColumnFamily(jobId + DELETE_DIFF_TABLE_SUFFIX);
      renameDiffColumnFamily =
          createColumnFamily(jobId + RENAME_DIFF_TABLE_SUFFIX);
      createDiffColumnFamily =
          createColumnFamily(jobId + CREATE_DIFF_TABLE_SUFFIX);
      modifyDiffColumnFamily =
          createColumnFamily(jobId + MODIFY_DIFF_TABLE_SUFFIX);

      // Keep byte array instead of storing as DiffReportEntry to avoid
      // unnecessary serialization and deserialization.
      final PersistentList<byte[]> deleteDiffs =
          createDiffReportPersistentList(deleteDiffColumnFamily);
      final PersistentList<byte[]> renameDiffs =
          createDiffReportPersistentList(renameDiffColumnFamily);
      final PersistentList<byte[]> createDiffs =
          createDiffReportPersistentList(createDiffColumnFamily);
      final PersistentList<byte[]> modifyDiffs =
          createDiffReportPersistentList(modifyDiffColumnFamily);

      try (ClosableIterator<byte[]>
               objectIdsIterator = objectIDsToCheck.iterator()) {
        while (objectIdsIterator.hasNext()) {
          byte[] id = objectIdsIterator.next();
          /*
           * This key can be
           * -> Created after the old snapshot was taken, which means it will be
           *    missing in oldKeyTable and present in newKeyTable.
           * -> Deleted after the old snapshot was taken, which means it will be
           *    present in oldKeyTable and missing in newKeyTable.
           * -> Modified after the old snapshot was taken, which means it will
           *    be present in oldKeyTable and present in newKeyTable with same
           *    Object ID but with different metadata.
           * -> Renamed after the old snapshot was taken, which means it will be
           *    present in oldKeyTable and present in newKeyTable but with
           *    different name and same Object ID.
           */

          byte[] oldKeyName = oldObjIdToKeyMap.get(id);
          byte[] newKeyName = newObjIdToKeyMap.get(id);

          if (oldKeyName == null && newKeyName == null) {
            // This cannot happen.
            throw new IllegalStateException(
                "Old and new key name both are null");
          } else if (oldKeyName == null) { // Key Created.
            String key = codecRegistry.asObject(newKeyName, String.class);
            DiffReportEntry entry =
                SnapshotDiffReportOzone.getDiffReportEntry(DiffType.CREATE,
                    key);
            createDiffs.add(codecRegistry.asRawData(entry));
          } else if (newKeyName == null) { // Key Deleted.
            String key = codecRegistry.asObject(oldKeyName, String.class);
            DiffReportEntry entry =
                SnapshotDiffReportOzone.getDiffReportEntry(DiffType.DELETE,
                    key);
            deleteDiffs.add(codecRegistry.asRawData(entry));
          } else if (Arrays.equals(oldKeyName, newKeyName)) { // Key modified.
            String key = codecRegistry.asObject(newKeyName, String.class);
            DiffReportEntry entry =
                SnapshotDiffReportOzone.getDiffReportEntry(DiffType.MODIFY,
                    key);
            modifyDiffs.add(codecRegistry.asRawData(entry));
          } else { // Key Renamed.
            String oldKey = codecRegistry.asObject(oldKeyName, String.class);
            String newKey = codecRegistry.asObject(newKeyName, String.class);
            renameDiffs.add(codecRegistry.asRawData(
                SnapshotDiffReportOzone.getDiffReportEntry(DiffType.RENAME,
                    oldKey, newKey)));
          }
        }
      }

      /*
       * The order in which snap-diff should be applied
       *
       *     1. Delete diffs
       *     2. Rename diffs
       *     3. Create diffs
       *     4. Modified diffs
       *
       * Consider the following scenario
       *
       *    1. File "A" is created.
       *    2. File "B" is created.
       *    3. File "C" is created.
       *    Snapshot "1" is taken.
       *
       * Case 1:
       *   1. File "A" is deleted.
       *   2. File "B" is renamed to "A".
       *   Snapshot "2" is taken.
       *
       *   Snapshot diff should be applied in the following order:
       *    1. Delete "A"
       *    2. Rename "B" to "A"
       *
       *
       * Case 2:
       *    1. File "B" is renamed to "C".
       *    2. File "B" is created.
       *    Snapshot "2" is taken.
       *
       *   Snapshot diff should be applied in the following order:
       *    1. Rename "B" to "C"
       *    2. Create "B"
       *
       */

      long index = 0;
      index = addToReport(jobId, index, deleteDiffs);
      index = addToReport(jobId, index, renameDiffs);
      index = addToReport(jobId, index, createDiffs);
      return addToReport(jobId, index, modifyDiffs);
    } catch (RocksDBException | IOException e) {
      // TODO: [SNAPSHOT] Fail gracefully.
      throw new RuntimeException(e);
    } finally {

      dropAndCloseColumnFamilyHandle(deleteDiffColumnFamily);
      dropAndCloseColumnFamilyHandle(renameDiffColumnFamily);
      dropAndCloseColumnFamilyHandle(createDiffColumnFamily);
      dropAndCloseColumnFamilyHandle(modifyDiffColumnFamily);
    }
  }

  private PersistentList<byte[]> createDiffReportPersistentList(
      ColumnFamilyHandle columnFamilyHandle
  ) {
    return new RocksDbPersistentList<>(db,
        columnFamilyHandle,
        codecRegistry,
        byte[].class);
  }

  private ColumnFamilyHandle createColumnFamily(String columnFamilyName)
      throws RocksDBException {
    return db.get().createColumnFamily(
        new ColumnFamilyDescriptor(
            StringUtils.string2Bytes(columnFamilyName),
            familyOptions));
  }

  private long addToReport(String jobId, long index,
                           PersistentList<byte[]> diffReportEntries)
      throws IOException {
    try (ClosableIterator<byte[]>
             diffReportIterator = diffReportEntries.iterator()) {
      while (diffReportIterator.hasNext()) {

        snapDiffReportTable.put(
            codecRegistry.asRawData(jobId + DELIMITER + index),
            diffReportIterator.next());
        index++;
      }
    }
    return index;
  }

  private void dropAndCloseColumnFamilyHandle(
      final ColumnFamilyHandle columnFamilyHandle) {

    if (columnFamilyHandle == null) {
      return;
    }

    dropColumnFamilyHandle(db, columnFamilyHandle);
    columnFamilyHandle.close();
  }

  private synchronized void updateJobStatus(String jobKey,
                                            JobStatus oldStatus,
                                            JobStatus newStatus) {
    SnapshotDiffJob snapshotDiffJob = snapDiffJobTable.get(jobKey);
    if (snapshotDiffJob.getStatus() != oldStatus) {
      throw new IllegalStateException("Invalid job status. Current job " +
          "status is '" + snapshotDiffJob.getStatus() + "', while '" +
          oldStatus + "' is expected.");
    }
    snapshotDiffJob.setStatus(newStatus);
    snapDiffJobTable.put(jobKey, snapshotDiffJob);
  }

  private synchronized void updateJobStatusToDone(String jobKey,
                                                  long totalNumberOfEntries) {
    SnapshotDiffJob snapshotDiffJob = snapDiffJobTable.get(jobKey);
    if (snapshotDiffJob.getStatus() != IN_PROGRESS) {
      throw new IllegalStateException("Invalid job status. Current job " +
          "status is '" + snapshotDiffJob.getStatus() + "', while '" +
          IN_PROGRESS + "' is expected.");
    }
    snapshotDiffJob.setStatus(DONE);
    snapshotDiffJob.setTotalDiffEntries(totalNumberOfEntries);
    snapDiffJobTable.put(jobKey, snapshotDiffJob);
  }

  private BucketLayout getBucketLayout(final String volume,
                                       final String bucket,
                                       final OMMetadataManager mManager)
      throws IOException {
    final String bucketTableKey = mManager.getBucketKey(volume, bucket);
    return mManager.getBucketTable().get(bucketTableKey).getBucketLayout();
  }

  private boolean areKeysEqual(WithObjectID oldKey, WithObjectID newKey) {
    if (oldKey == null && newKey == null) {
      return true;
    }
    if (oldKey != null) {
      return oldKey.equals(newKey);
    }
    return false;
  }

  /**
   * check if the given key is in the bucket specified by tablePrefix map.
   */
  private boolean isKeyInBucket(String key, Map<String, String> tablePrefixes,
      String tableName) {
    String volumeBucketDbPrefix;
    // In case of FSO - either File/Directory table
    // the key Prefix would be volumeId/bucketId and
    // in case of non-fso - volumeName/bucketName
    if (tableName.equals(
        OmMetadataManagerImpl.DIRECTORY_TABLE) || tableName.equals(
        OmMetadataManagerImpl.FILE_TABLE)) {
      volumeBucketDbPrefix =
          tablePrefixes.get(OmMetadataManagerImpl.DIRECTORY_TABLE);
    } else {
      volumeBucketDbPrefix = tablePrefixes.get(OmMetadataManagerImpl.KEY_TABLE);
    }
    return key.startsWith(volumeBucketDbPrefix);
  }

  /**
   * Loads the jobs which are in_progress and submits them to executor to start
   * processing.
   * This is needed to load previously running (in_progress) jobs to the
   * executor on service start up when OM restarts. If not done, these jobs
   * will never be completed if OM crashes when jobs were running.
   * Don't need to load queued jobs because responses for queued jobs were never
   * returned to client. In short, we don't return queued job status to client.
   * When client re-submits previously queued job, workflow will pick it and
   * execute it.
   */
  private void loadJobsOnStartUp() {

    try (ClosableIterator<Map.Entry<String, SnapshotDiffJob>> iterator =
             snapDiffJobTable.iterator()) {
      while (iterator.hasNext()) {
        Map.Entry<String, SnapshotDiffJob> next = iterator.next();
        String jobKey = next.getKey();
        SnapshotDiffJob snapshotDiffJob = next.getValue();
        if (snapshotDiffJob.getStatus() == IN_PROGRESS) {
          // This is done just to be in parity of the workflow.
          // If job status is not updated to QUEUED, workflow will fail when
          // job gets submitted to executor and its status is IN_PROGRESS.
          // Because according to workflow job can change its state from
          // QUEUED to IN_PROGRESS but not IN_PROGRESS to IN_PROGRESS.
          updateJobStatus(jobKey, IN_PROGRESS, QUEUED);

          loadJobOnStartUp(jobKey,
              snapshotDiffJob.getJobId(),
              snapshotDiffJob.getVolume(),
              snapshotDiffJob.getBucket(),
              snapshotDiffJob.getFromSnapshot(),
              snapshotDiffJob.getToSnapshot(),
              snapshotDiffJob.isForceFullDiff());
        }
      }
    } catch (IOException e) {
      // TODO: [SNAPSHOT] Fail gracefully.
      throw new RuntimeException(e.getCause());
    }
  }

  private synchronized void loadJobOnStartUp(final String jobKey,
                                             final String jobId,
                                             final String volume,
                                             final String bucket,
                                             final String fromSnapshot,
                                             final String toSnapshot,
                                             final boolean forceFullDiff)
      throws IOException {

    SnapshotInfo fsInfo = getSnapshotInfo(ozoneManager,
        volume, bucket, fromSnapshot);
    SnapshotInfo tsInfo = getSnapshotInfo(ozoneManager,
        volume, bucket, toSnapshot);

    String fsKey = SnapshotInfo.getTableKey(volume, bucket, fromSnapshot);
    String tsKey = SnapshotInfo.getTableKey(volume, bucket, toSnapshot);
    try {
      submitSnapDiffJob(jobKey, jobId, volume, bucket, snapshotCache.get(fsKey),
          snapshotCache.get(tsKey), fsInfo, tsInfo, forceFullDiff);
    } catch (ExecutionException e) {
      throw new IOException(e.getCause());
    }
  }

  @Override
  public void close() throws Exception {
    if (executorService != null) {
      executorService.shutdown();
    }
  }
}<|MERGE_RESOLUTION|>--- conflicted
+++ resolved
@@ -23,14 +23,11 @@
 import java.io.BufferedWriter;
 import java.io.File;
 import java.io.IOException;
-<<<<<<< HEAD
-=======
 import java.nio.file.Files;
 import java.nio.file.Path;
 import java.nio.file.Paths;
 import java.nio.file.StandardOpenOption;
 import java.time.Duration;
->>>>>>> c20881a9
 import java.util.ArrayList;
 import java.util.Arrays;
 import java.util.Collections;
@@ -377,25 +374,15 @@
       return submitSnapDiffJob(snapDiffJobKey, volume, bucket, fromSnapshot,
           toSnapshot, fsInfo, tsInfo, index, pageSize, forceFullDiff);
     case IN_PROGRESS:
-<<<<<<< HEAD
-      return new SnapshotDiffResponse(new SnapshotDiffReport(volume, bucket,
-          fromSnapshot.getName(), toSnapshot.getName(), new ArrayList<>(),
-          null), IN_PROGRESS, defaultWaitTime);
-    case FAILED:
-      return new SnapshotDiffResponse(new SnapshotDiffReport(volume, bucket,
-          fromSnapshot.getName(), toSnapshot.getName(), new ArrayList<>(),
-          null), FAILED, defaultWaitTime);
-=======
       return new SnapshotDiffResponse(
           new SnapshotDiffReportOzone(snapshotRoot.toString(), volume, bucket,
               fromSnapshot.getName(), toSnapshot.getName(), new ArrayList<>(),
-              null), IN_PROGRESS, DEFAULT_WAIT_TIME.toMillis());
+              null), IN_PROGRESS, defaultWaitTime);
     case FAILED:
       return new SnapshotDiffResponse(
           new SnapshotDiffReportOzone(snapshotRoot.toString(), volume, bucket,
               fromSnapshot.getName(), toSnapshot.getName(), new ArrayList<>(),
-              null), FAILED, DEFAULT_WAIT_TIME.toMillis());
->>>>>>> c20881a9
+              null), FAILED, defaultWaitTime);
     case DONE:
       SnapshotDiffReportOzone report =
           createPageResponse(snapDiffJob.getJobId(), volume, bucket,
@@ -472,16 +459,10 @@
       LOG.info("Snap diff job has been removed for for volume: {}, " +
           "bucket: {}, fromSnapshot: {} and toSnapshot: {}.",
           volume, bucket, fromSnapshot.getName(), toSnapshot.getName());
-<<<<<<< HEAD
-      return new SnapshotDiffResponse(new SnapshotDiffReport(volume, bucket,
-          fromSnapshot.getName(), toSnapshot.getName(), new ArrayList<>(),
-          null), REJECTED, defaultWaitTime);
-=======
       return new SnapshotDiffResponse(
           new SnapshotDiffReportOzone(snapshotRoot.toString(),
               volume, bucket, fromSnapshot.getName(), toSnapshot.getName(),
-              new ArrayList<>(), null), REJECTED, DEFAULT_WAIT_TIME.toMillis());
->>>>>>> c20881a9
+              new ArrayList<>(), null), REJECTED, defaultWaitTime);
     }
 
     // Check again that request is still in queued status. If it is not queued,
@@ -495,16 +476,10 @@
         return new SnapshotDiffResponse(report, DONE, 0L);
       } else {
         // Otherwise, return the same status as in DB with wait time.
-<<<<<<< HEAD
-        return new SnapshotDiffResponse(new SnapshotDiffReport(volume, bucket,
-            fromSnapshot.getName(), toSnapshot.getName(), new ArrayList<>(),
-            null), snapDiffJob.getStatus(), defaultWaitTime);
-=======
         return new SnapshotDiffResponse(
             new SnapshotDiffReportOzone(snapshotRoot.toString(), volume, bucket,
                 fromSnapshot.getName(), toSnapshot.getName(), new ArrayList<>(),
-                null), snapDiffJob.getStatus(), DEFAULT_WAIT_TIME.toMillis());
->>>>>>> c20881a9
+                null), snapDiffJob.getStatus(), defaultWaitTime);
       }
     }
 
@@ -539,17 +514,10 @@
           volume, bucket, fromSnapshot, toSnapshot, fsInfo, tsInfo,
           forceFullDiff));
       updateJobStatus(jobKey, QUEUED, IN_PROGRESS);
-<<<<<<< HEAD
-      return new SnapshotDiffResponse(new SnapshotDiffReport(volume, bucket,
-          fromSnapshot.getName(), toSnapshot.getName(), new ArrayList<>(),
-          null),
-          IN_PROGRESS, defaultWaitTime);
-=======
       return new SnapshotDiffResponse(
           new SnapshotDiffReportOzone(snapshotRoot.toString(), volume, bucket,
               fromSnapshot.getName(), toSnapshot.getName(), new ArrayList<>(),
-              null), IN_PROGRESS, DEFAULT_WAIT_TIME.toMillis());
->>>>>>> c20881a9
+              null), IN_PROGRESS, defaultWaitTime);
     } catch (RejectedExecutionException exception) {
       // Remove the entry from job table so that client can retry.
       // If entry is not removed, client has to wait till cleanup service
@@ -557,18 +525,11 @@
       // before the cleanup kicks in.
       snapDiffJobTable.remove(jobKey);
       LOG.info("Exceeded the snapDiff parallel requests progressing " +
-<<<<<<< HEAD
           "limit. Please retry after {}.", defaultWaitTime);
-      return new SnapshotDiffResponse(new SnapshotDiffReport(volume, bucket,
-          fromSnapshot.getName(), toSnapshot.getName(), new ArrayList<>(),
-          null), REJECTED, defaultWaitTime);
-=======
-          "limit. Please retry after {}.", DEFAULT_WAIT_TIME);
       return new SnapshotDiffResponse(
           new SnapshotDiffReportOzone(snapshotRoot.toString(), volume, bucket,
               fromSnapshot.getName(), toSnapshot.getName(), new ArrayList<>(),
-              null), REJECTED, DEFAULT_WAIT_TIME.toMillis());
->>>>>>> c20881a9
+              null), REJECTED, defaultWaitTime);
     }
   }
 
