/*
 * Licensed to the Apache Software Foundation (ASF) under one or more
 * contributor license agreements. See the NOTICE file distributed with
 * this work for additional information regarding copyright ownership.
 * The ASF licenses this file to You under the Apache License, Version 2.0
 * (the "License"); you may not use this file except in compliance with
 * the License. You may obtain a copy of the License at
 *
 *      http://www.apache.org/licenses/LICENSE-2.0
 *
 * Unless required by applicable law or agreed to in writing, software
 * distributed under the License is distributed on an "AS IS" BASIS,
 * WITHOUT WARRANTIES OR CONDITIONS OF ANY KIND, either express or implied.
 * See the License for the specific language governing permissions and
 * limitations under the License.
 */

package org.apache.hadoop.ozone.om.snapshot;

import static org.apache.commons.lang3.StringUtils.leftPad;
import static org.apache.hadoop.hdfs.protocol.SnapshotDiffReport.DiffType.CREATE;
import static org.apache.hadoop.hdfs.protocol.SnapshotDiffReport.DiffType.DELETE;
import static org.apache.hadoop.hdfs.protocol.SnapshotDiffReport.DiffType.MODIFY;
import static org.apache.hadoop.hdfs.protocol.SnapshotDiffReport.DiffType.RENAME;
import static org.apache.hadoop.ozone.OzoneConsts.OM_KEY_PREFIX;
import static org.apache.hadoop.ozone.OzoneConsts.OZONE_URI_DELIMITER;
import static org.apache.hadoop.ozone.om.OMConfigKeys.OZONE_OM_SNAPSHOT_DIFF_DISABLE_NATIVE_LIBS;
import static org.apache.hadoop.ozone.om.OMConfigKeys.OZONE_OM_SNAPSHOT_DIFF_DISABLE_NATIVE_LIBS_DEFAULT;
import static org.apache.hadoop.ozone.om.OMConfigKeys.OZONE_OM_SNAPSHOT_DIFF_JOB_DEFAULT_WAIT_TIME;
import static org.apache.hadoop.ozone.om.OMConfigKeys.OZONE_OM_SNAPSHOT_DIFF_JOB_DEFAULT_WAIT_TIME_DEFAULT;
import static org.apache.hadoop.ozone.om.OMConfigKeys.OZONE_OM_SNAPSHOT_DIFF_MAX_ALLOWED_KEYS_CHANGED_PER_DIFF_JOB;
import static org.apache.hadoop.ozone.om.OMConfigKeys.OZONE_OM_SNAPSHOT_DIFF_MAX_ALLOWED_KEYS_CHANGED_PER_DIFF_JOB_DEFAULT;
import static org.apache.hadoop.ozone.om.OMConfigKeys.OZONE_OM_SNAPSHOT_DIFF_THREAD_POOL_SIZE;
import static org.apache.hadoop.ozone.om.OMConfigKeys.OZONE_OM_SNAPSHOT_DIFF_THREAD_POOL_SIZE_DEFAULT;
import static org.apache.hadoop.ozone.om.OMConfigKeys.OZONE_OM_SNAPSHOT_FORCE_FULL_DIFF;
import static org.apache.hadoop.ozone.om.OMConfigKeys.OZONE_OM_SNAPSHOT_FORCE_FULL_DIFF_DEFAULT;
import static org.apache.hadoop.ozone.om.OMConfigKeys.OZONE_OM_SNAPSHOT_LOAD_NATIVE_LIB;
import static org.apache.hadoop.ozone.om.OMConfigKeys.OZONE_OM_SNAPSHOT_LOAD_NATIVE_LIB_DEFAULT;
import static org.apache.hadoop.ozone.om.OmMetadataManagerImpl.DIRECTORY_TABLE;
import static org.apache.hadoop.ozone.om.OmSnapshotManager.DELIMITER;
import static org.apache.hadoop.ozone.om.snapshot.SnapshotUtils.checkSnapshotActive;
import static org.apache.hadoop.ozone.om.snapshot.SnapshotUtils.dropColumnFamilyHandle;
import static org.apache.hadoop.ozone.om.snapshot.SnapshotUtils.getColumnFamilyToKeyPrefixMap;
import static org.apache.hadoop.ozone.om.snapshot.SnapshotUtils.getSnapshotInfo;
import static org.apache.hadoop.ozone.snapshot.CancelSnapshotDiffResponse.CancelMessage.CANCEL_ALREADY_CANCELLED_JOB;
import static org.apache.hadoop.ozone.snapshot.CancelSnapshotDiffResponse.CancelMessage.CANCEL_ALREADY_DONE_JOB;
import static org.apache.hadoop.ozone.snapshot.CancelSnapshotDiffResponse.CancelMessage.CANCEL_ALREADY_FAILED_JOB;
import static org.apache.hadoop.ozone.snapshot.CancelSnapshotDiffResponse.CancelMessage.CANCEL_FAILED;
import static org.apache.hadoop.ozone.snapshot.CancelSnapshotDiffResponse.CancelMessage.CANCEL_JOB_NOT_EXIST;
import static org.apache.hadoop.ozone.snapshot.CancelSnapshotDiffResponse.CancelMessage.CANCEL_NON_CANCELLABLE;
import static org.apache.hadoop.ozone.snapshot.CancelSnapshotDiffResponse.CancelMessage.CANCEL_SUCCEEDED;
import static org.apache.hadoop.ozone.snapshot.SnapshotDiffResponse.JobStatus.CANCELLED;
import static org.apache.hadoop.ozone.snapshot.SnapshotDiffResponse.JobStatus.DONE;
import static org.apache.hadoop.ozone.snapshot.SnapshotDiffResponse.JobStatus.FAILED;
import static org.apache.hadoop.ozone.snapshot.SnapshotDiffResponse.JobStatus.IN_PROGRESS;
import static org.apache.hadoop.ozone.snapshot.SnapshotDiffResponse.JobStatus.QUEUED;
import static org.apache.hadoop.ozone.snapshot.SnapshotDiffResponse.JobStatus.REJECTED;

import com.google.common.annotations.VisibleForTesting;
import com.google.common.collect.Maps;
import com.google.common.util.concurrent.ThreadFactoryBuilder;
import jakarta.annotation.Nonnull;
import java.io.BufferedWriter;
import java.io.File;
import java.io.IOException;
import java.nio.file.Files;
import java.nio.file.Path;
import java.nio.file.Paths;
import java.nio.file.StandardOpenOption;
import java.util.ArrayList;
import java.util.Arrays;
import java.util.Collections;
import java.util.HashSet;
import java.util.List;
import java.util.Map;
import java.util.Objects;
import java.util.Optional;
import java.util.Set;
import java.util.UUID;
import java.util.concurrent.ArrayBlockingQueue;
import java.util.concurrent.Callable;
import java.util.concurrent.ExecutorService;
import java.util.concurrent.RejectedExecutionException;
import java.util.concurrent.ThreadPoolExecutor;
import java.util.concurrent.TimeUnit;
import java.util.function.BiFunction;
import java.util.stream.Stream;
import org.apache.commons.io.file.PathUtils;
import org.apache.commons.lang3.tuple.Pair;
import org.apache.hadoop.hdds.StringUtils;
import org.apache.hadoop.hdds.conf.OzoneConfiguration;
import org.apache.hadoop.hdds.utils.NativeLibraryNotLoadedException;
import org.apache.hadoop.hdds.utils.db.CodecRegistry;
import org.apache.hadoop.hdds.utils.db.RDBStore;
import org.apache.hadoop.hdds.utils.db.Table;
import org.apache.hadoop.hdds.utils.db.managed.ManagedColumnFamilyOptions;
import org.apache.hadoop.hdds.utils.db.managed.ManagedRawSSTFileReader;
import org.apache.hadoop.hdds.utils.db.managed.ManagedRocksDB;
import org.apache.hadoop.hdfs.protocol.SnapshotDiffReport.DiffReportEntry;
import org.apache.hadoop.ozone.OFSPath;
import org.apache.hadoop.ozone.OzoneConsts;
import org.apache.hadoop.ozone.om.OMMetadataManager;
import org.apache.hadoop.ozone.om.OmMetadataManagerImpl;
import org.apache.hadoop.ozone.om.OmSnapshot;
import org.apache.hadoop.ozone.om.OzoneManager;
import org.apache.hadoop.ozone.om.helpers.BucketLayout;
import org.apache.hadoop.ozone.om.helpers.OmDirectoryInfo;
import org.apache.hadoop.ozone.om.helpers.OmKeyInfo;
import org.apache.hadoop.ozone.om.helpers.SnapshotDiffJob;
import org.apache.hadoop.ozone.om.helpers.SnapshotInfo;
import org.apache.hadoop.ozone.om.helpers.WithObjectID;
import org.apache.hadoop.ozone.om.helpers.WithParentObjectId;
import org.apache.hadoop.ozone.snapshot.CancelSnapshotDiffResponse;
import org.apache.hadoop.ozone.snapshot.SnapshotDiffReportOzone;
import org.apache.hadoop.ozone.snapshot.SnapshotDiffResponse;
import org.apache.hadoop.ozone.snapshot.SnapshotDiffResponse.JobStatus;
import org.apache.hadoop.ozone.util.ClosableIterator;
import org.apache.logging.log4j.util.Strings;
import org.apache.ozone.rocksdb.util.RdbUtil;
import org.apache.ozone.rocksdb.util.SstFileSetReader;
import org.apache.ozone.rocksdiff.DifferSnapshotInfo;
import org.apache.ozone.rocksdiff.RocksDBCheckpointDiffer;
import org.apache.ozone.rocksdiff.RocksDiffUtils;
import org.rocksdb.ColumnFamilyDescriptor;
import org.rocksdb.ColumnFamilyHandle;
import org.rocksdb.RocksDBException;
import org.slf4j.Logger;
import org.slf4j.LoggerFactory;

/**
 * Class to generate snapshot diff.
 */
public class SnapshotDiffManager implements AutoCloseable {
  private static final Logger LOG =
          LoggerFactory.getLogger(SnapshotDiffManager.class);
  private static final String FROM_SNAP_TABLE_SUFFIX = "-from-snap";
  private static final String TO_SNAP_TABLE_SUFFIX = "-to-snap";
  private static final String UNIQUE_IDS_TABLE_SUFFIX = "-unique-ids";
  private static final String DELETE_DIFF_TABLE_SUFFIX = "-delete-diff";
  private static final String RENAME_DIFF_TABLE_SUFFIX = "-rename-diff";
  private static final String CREATE_DIFF_TABLE_SUFFIX = "-create-diff";
  private static final String MODIFY_DIFF_TABLE_SUFFIX = "-modify-diff";

  private final ManagedRocksDB db;
  private final RocksDBCheckpointDiffer differ;
  private final OzoneManager ozoneManager;
  private final CodecRegistry codecRegistry;
  private final ManagedColumnFamilyOptions familyOptions;
  // TODO: [SNAPSHOT] Use different wait time based of job status.
  private final long defaultWaitTime;
  private final long maxAllowedKeyChangesForASnapDiff;

  /**
   * Global table to keep the diff report. Each key is prefixed by the jobID
   * to improve look up and clean up.
   * Note that byte array is used to reduce the unnecessary serialization and
   * deserialization during intermediate steps.
   */
  private final PersistentMap<byte[], byte[]> snapDiffReportTable;

  /**
   * Contains all the snap diff jobs which are either queued, in_progress or
   * done. This table is used to make sure that there is only single job for
   * similar type of request at any point of time.
   */
  private final PersistentMap<String, SnapshotDiffJob> snapDiffJobTable;
  private final ExecutorService snapDiffExecutor;

  /**
   * Directory to keep hardlinks of SST files for a snapDiff job temporarily.
   * It is to make sure that SST files don't get deleted for the in_progress
   * job/s as part of compaction DAG and SST file pruning
   * {@link RocksDBCheckpointDiffer#pruneOlderSnapshotsWithCompactionHistory}.
   */
  private final String sstBackupDirForSnapDiffJobs;

  private final boolean snapshotForceFullDiff;

  private final boolean diffDisableNativeLibs;

  private final boolean isNativeLibsLoaded;

  private final BiFunction<SnapshotInfo, SnapshotInfo, String>
      generateSnapDiffJobKey =
          (SnapshotInfo fromSnapshotInfo, SnapshotInfo toSnapshotInfo) ->
              fromSnapshotInfo.getSnapshotId() + DELIMITER +
                  toSnapshotInfo.getSnapshotId();

  @SuppressWarnings("parameternumber")
  public SnapshotDiffManager(ManagedRocksDB db,
                             RocksDBCheckpointDiffer differ,
                             OzoneManager ozoneManager,
                             ColumnFamilyHandle snapDiffJobCfh,
                             ColumnFamilyHandle snapDiffReportCfh,
                             ManagedColumnFamilyOptions familyOptions,
                             CodecRegistry codecRegistry) {
    this.db = db;
    this.differ = differ;
    this.ozoneManager = ozoneManager;
    this.familyOptions = familyOptions;
    this.codecRegistry = codecRegistry;
    this.defaultWaitTime = ozoneManager.getConfiguration().getTimeDuration(
        OZONE_OM_SNAPSHOT_DIFF_JOB_DEFAULT_WAIT_TIME,
        OZONE_OM_SNAPSHOT_DIFF_JOB_DEFAULT_WAIT_TIME_DEFAULT,
        TimeUnit.MILLISECONDS
    );

    this.snapshotForceFullDiff = ozoneManager.getConfiguration().getBoolean(
        OZONE_OM_SNAPSHOT_FORCE_FULL_DIFF,
        OZONE_OM_SNAPSHOT_FORCE_FULL_DIFF_DEFAULT);

    this.diffDisableNativeLibs = ozoneManager.getConfiguration().getBoolean(
        OZONE_OM_SNAPSHOT_DIFF_DISABLE_NATIVE_LIBS,
        OZONE_OM_SNAPSHOT_DIFF_DISABLE_NATIVE_LIBS_DEFAULT);

    this.maxAllowedKeyChangesForASnapDiff = ozoneManager.getConfiguration()
        .getLong(
            OZONE_OM_SNAPSHOT_DIFF_MAX_ALLOWED_KEYS_CHANGED_PER_DIFF_JOB,
            OZONE_OM_SNAPSHOT_DIFF_MAX_ALLOWED_KEYS_CHANGED_PER_DIFF_JOB_DEFAULT
        );

    int threadPoolSize = ozoneManager.getConfiguration().getInt(
        OZONE_OM_SNAPSHOT_DIFF_THREAD_POOL_SIZE,
        OZONE_OM_SNAPSHOT_DIFF_THREAD_POOL_SIZE_DEFAULT
    );

    this.snapDiffJobTable = new RocksDbPersistentMap<>(db,
        snapDiffJobCfh,
        codecRegistry,
        String.class,
        SnapshotDiffJob.class);

    this.snapDiffReportTable = new RocksDbPersistentMap<>(db,
        snapDiffReportCfh,
        codecRegistry,
        byte[].class,
        byte[].class);

    this.snapDiffExecutor = new ThreadPoolExecutor(threadPoolSize,
        threadPoolSize,
        0,
        TimeUnit.MILLISECONDS,
        new ArrayBlockingQueue<>(threadPoolSize),
        new ThreadFactoryBuilder()
            .setNameFormat(ozoneManager.getThreadNamePrefix() +
                "snapshot-diff-job-thread-id-%d")
            .build()
    );

    RDBStore rdbStore = (RDBStore) ozoneManager.getMetadataManager().getStore();
    Objects.requireNonNull(rdbStore, "DBStore can't be null.");
    Path path = Paths.get(rdbStore.getSnapshotMetadataDir(), "snapDiff");
    createEmptySnapDiffDir(path);
    this.sstBackupDirForSnapDiffJobs = path.toString();

    this.isNativeLibsLoaded = initNativeLibraryForEfficientDiff(ozoneManager.getConfiguration());

    // Ideally, loadJobsOnStartUp should run only on OM node, since SnapDiff
    // is not HA currently and running this on all the nodes would be
    // inefficient. Especially, when OM node restarts and loses its leadership.
    // However, it is hard to determine if node is leader node because consensus
    // happens inside Ratis. We can add something like Awaitility.wait() here
    // but that is not foolproof either.
    // Hence, we decided that it is OK to let this run on all the OM nodes for
    // now knowing that it would be inefficient.
    // When SnapshotDiffManager loads for very first time, loadJobsOnStartUp
    // will be no-ops for all the nodes. In subsequent restarts or upgrades,
    // it would run on the current leader and most like on previous leader only.
    // When we build snapDiff HA aware, we will revisit this.
    // Details: https://github.com/apache/ozone/pull/4438#discussion_r1149788226
    this.loadJobsOnStartUp();
  }

  @VisibleForTesting
  public PersistentMap<String, SnapshotDiffJob> getSnapDiffJobTable() {
    return snapDiffJobTable;
  }

  private boolean initNativeLibraryForEfficientDiff(final OzoneConfiguration conf) {
    if (conf.getBoolean(OZONE_OM_SNAPSHOT_LOAD_NATIVE_LIB, OZONE_OM_SNAPSHOT_LOAD_NATIVE_LIB_DEFAULT)) {
      try {
        return ManagedRawSSTFileReader.loadLibrary();
      } catch (NativeLibraryNotLoadedException e) {
        LOG.warn("Native Library for raw sst file reading loading failed." +
            " Fallback to performing a full diff instead. {}", e.getMessage());
        return false;
      }
    }
    return false;
  }

  /**
   * Creates an empty dir. If directory exists, it deletes that and then
   * creates new one otherwise just create a new dir.
   * Throws IllegalStateException if, couldn't delete the existing
   * directory or fails to create it.
   * <p>
   * We delete existing dir is to remove all hardlinks and free up the space
   * if there were any created by previous snapDiff job and were not removed
   * because of any failure.
   */
  private void createEmptySnapDiffDir(Path path) {
    try {
      if (Files.exists(path)) {
        PathUtils.deleteDirectory(path);
      }
      Files.createDirectories(path);
    } catch (IOException e) {
      throw new IllegalStateException("Couldn't delete existing or create new" +
          " directory for:" + path, e);
    }

    // Create readme file.
    Path readmePath = Paths.get(path.toString(), "_README.txt");
    File readmeFile = new File(readmePath.toString());
    if (!readmeFile.exists()) {
      try (BufferedWriter bw = Files.newBufferedWriter(
          readmePath, StandardOpenOption.CREATE)) {
        bw.write("This directory is used to store SST files needed to" +
            " generate snap diff report for a particular job.\n" +
            " DO NOT add, change or delete any files in this directory" +
            " unless you know what you are doing.\n");
      } catch (IOException ignored) {
      }
    }
  }

  private void deleteDir(Path path) {
    if (path == null || Files.notExists(path)) {
      return;
    }

    try {
      PathUtils.deleteDirectory(path);
    } catch (IOException e) {
      // TODO: [SNAPSHOT] Fail gracefully
      throw new IllegalStateException(e);
    }
  }

  /**
   * Convert from SnapshotInfo to DifferSnapshotInfo.
   */
  private DifferSnapshotInfo getDSIFromSI(SnapshotInfo snapshotInfo,
      OmSnapshot omSnapshot, final String volumeName, final String bucketName)
      throws IOException {

    final OMMetadataManager snapshotOMMM = omSnapshot.getMetadataManager();
    final String checkpointPath =
        snapshotOMMM.getStore().getDbLocation().getPath();
    final UUID snapshotId = snapshotInfo.getSnapshotId();
    final long dbTxSequenceNumber = snapshotInfo.getDbTxSequenceNumber();

    return new DifferSnapshotInfo(
        checkpointPath,
        snapshotId,
        dbTxSequenceNumber,
        getColumnFamilyToKeyPrefixMap(snapshotOMMM, volumeName, bucketName),
        ((RDBStore)snapshotOMMM.getStore()).getDb().getManagedRocksDb());
  }

  @VisibleForTesting
  protected Set<String> getSSTFileListForSnapshot(OmSnapshot snapshot,
                                                  List<String> tablesToLookUp) {
    return RdbUtil.getSSTFilesForComparison(((RDBStore)snapshot
        .getMetadataManager().getStore()).getDb().getManagedRocksDb(),
        tablesToLookUp);
  }

  /**
   * Gets the report key for a particular index of snapshot diff job.
   */

  static String getReportKeyForIndex(String jobId, long index) {
    return jobId + DELIMITER + leftPad(String.valueOf(index), 20, '0');
  }

  public CancelSnapshotDiffResponse cancelSnapshotDiff(
      final String volumeName,
      final String bucketName,
      final String fromSnapshotName,
      final String toSnapshotName
  ) throws IOException {
    SnapshotInfo fsInfo =
        getSnapshotInfo(ozoneManager, volumeName, bucketName, fromSnapshotName);
    SnapshotInfo tsInfo =
        getSnapshotInfo(ozoneManager, volumeName, bucketName, toSnapshotName);

    String diffJobKey = generateSnapDiffJobKey.apply(fsInfo, tsInfo);
    SnapshotDiffJob diffJob = snapDiffJobTable.get(diffJobKey);

    if (diffJob == null) {
      return new CancelSnapshotDiffResponse(CANCEL_JOB_NOT_EXIST.getMessage());
    }

    String reason;
    switch (diffJob.getStatus()) {
    case  IN_PROGRESS:
      try {
        updateJobStatus(diffJobKey, IN_PROGRESS, CANCELLED);
        reason = CANCEL_SUCCEEDED.getMessage();
      } catch (IllegalStateException exception) {
        LOG.warn("Failed to update the job status.", exception);
        reason = CANCEL_FAILED.getMessage();
      }
      break;
    case DONE:
      reason = CANCEL_ALREADY_DONE_JOB.getMessage();
      break;
    case CANCELLED:
      reason = CANCEL_ALREADY_CANCELLED_JOB.getMessage();
      break;
    case FAILED:
      reason = CANCEL_ALREADY_FAILED_JOB.getMessage();
      break;
    default:
      reason = CANCEL_NON_CANCELLABLE.getMessage() +
          "Current status: " + diffJob.getStatus();
      break;
    }
    return new CancelSnapshotDiffResponse(reason);
  }

  public List<SnapshotDiffJob> getSnapshotDiffJobList(
      String volumeName, String bucketName,
      String jobStatus, boolean listAll) throws IOException {
    List<SnapshotDiffJob> jobList = new ArrayList<>();

    try (ClosableIterator<Map.Entry<String, SnapshotDiffJob>> iterator =
             snapDiffJobTable.iterator()) {
      while (iterator.hasNext()) {
        SnapshotDiffJob snapshotDiffJob = iterator.next().getValue();
        if (Objects.equals(snapshotDiffJob.getVolume(), volumeName) &&
            Objects.equals(snapshotDiffJob.getBucket(), bucketName)) {
          if (listAll) {
            jobList.add(snapshotDiffJob);
            continue;
          }

          if (Objects.equals(snapshotDiffJob.getStatus(),
              getJobStatus(jobStatus))) {
            jobList.add(snapshotDiffJob);
          }
        }
      }
    }
    return jobList;
  }

  private JobStatus getJobStatus(String jobStatus)
      throws IOException {
    try {
      return JobStatus.valueOf(jobStatus.toUpperCase());
    } catch (IllegalArgumentException ex) {
      LOG.info(ex.toString());
      throw new IOException("Invalid job status: " + jobStatus);
    }
  }

  @SuppressWarnings("parameternumber")
  public SnapshotDiffResponse getSnapshotDiffReport(
      final String volumeName,
      final String bucketName,
      final String fromSnapshotName,
      final String toSnapshotName,
      final int index,
      final int pageSize,
      final boolean forceFullDiff,
      final boolean disableNativeDiff
  ) throws IOException {

    SnapshotInfo fsInfo = getSnapshotInfo(ozoneManager,
        volumeName, bucketName, fromSnapshotName);
    SnapshotInfo tsInfo = getSnapshotInfo(ozoneManager,
        volumeName, bucketName, toSnapshotName);

    String snapDiffJobKey = generateSnapDiffJobKey.apply(fsInfo, tsInfo);

    SnapshotDiffJob snapDiffJob = getSnapDiffReportStatus(snapDiffJobKey,
        volumeName, bucketName, fromSnapshotName, toSnapshotName,
        forceFullDiff, disableNativeDiff);

    OFSPath snapshotRoot = getSnapshotRootPath(volumeName, bucketName);

    switch (snapDiffJob.getStatus()) {
    case QUEUED:
      return submitSnapDiffJob(snapDiffJobKey, volumeName, bucketName,
          fromSnapshotName, toSnapshotName, index, pageSize, forceFullDiff,
          disableNativeDiff);
    case IN_PROGRESS:
      return new SnapshotDiffResponse(
          new SnapshotDiffReportOzone(snapshotRoot.toString(), volumeName,
              bucketName, fromSnapshotName, toSnapshotName, new ArrayList<>(),
              null),
          IN_PROGRESS, defaultWaitTime);
    case FAILED:
      return new SnapshotDiffResponse(
          new SnapshotDiffReportOzone(snapshotRoot.toString(), volumeName,
              bucketName, fromSnapshotName, toSnapshotName, new ArrayList<>(),
              null),
          FAILED,
          // waitTime is equal to clean up internal. After that job will be
          // removed and client can retry.
          ozoneManager.getOmSnapshotManager().getDiffCleanupServiceInterval(),
          snapDiffJob.getReason());
    case DONE:
      SnapshotDiffReportOzone report = createPageResponse(snapDiffJob,
          volumeName, bucketName, fromSnapshotName, toSnapshotName, index,
          pageSize);
      return new SnapshotDiffResponse(report, DONE, 0L);
    case REJECTED:
      return new SnapshotDiffResponse(
          new SnapshotDiffReportOzone(snapshotRoot.toString(), volumeName,
              bucketName, fromSnapshotName, toSnapshotName, new ArrayList<>(),
              null),
          REJECTED, defaultWaitTime);
    case CANCELLED:
      return new SnapshotDiffResponse(
          new SnapshotDiffReportOzone(snapshotRoot.toString(), volumeName,
              bucketName, fromSnapshotName, toSnapshotName, new ArrayList<>(),
              null),
          CANCELLED, 0L);
    default:
      throw new IllegalStateException("Unknown snapshot job status: " +
          snapDiffJob.getStatus());
    }
  }

  @Nonnull
  public static OFSPath getSnapshotRootPath(String volume, String bucket) {
    org.apache.hadoop.fs.Path bucketPath = new org.apache.hadoop.fs.Path(
        OZONE_URI_DELIMITER + volume + OZONE_URI_DELIMITER + bucket);
    return new OFSPath(bucketPath, new OzoneConfiguration());
  }

  @VisibleForTesting
  SnapshotDiffReportOzone createPageResponse(
      final SnapshotDiffJob snapDiffJob,
      final String volumeName,
      final String bucketName,
      final String fromSnapshotName,
      final String toSnapshotName,
      final int index,
      final int pageSize
  ) throws IOException {
    if (index < 0 || index > snapDiffJob.getTotalDiffEntries()
        || pageSize <= 0) {
      throw new IOException(String.format(
          "Index (given: %d) should be a number >= 0 and < totalDiffEntries: " +
              "%d. Page size (given: %d) should be a positive number > 0.",
          index, snapDiffJob.getTotalDiffEntries(), pageSize));
    }

    OFSPath path = getSnapshotRootPath(volumeName, bucketName);

    Pair<List<DiffReportEntry>, String> pageResponse =
        createPageResponse(snapDiffJob, index, pageSize);
    List<DiffReportEntry> diffReportList = pageResponse.getLeft();
    String tokenString = pageResponse.getRight();

    return new SnapshotDiffReportOzone(path.toString(), volumeName, bucketName,
        fromSnapshotName, toSnapshotName, diffReportList, tokenString);
  }

  Pair<List<DiffReportEntry>, String> createPageResponse(
      final SnapshotDiffJob snapDiffJob,
      final int index,
      final int pageSize
  ) throws IOException {
    List<DiffReportEntry> diffReportList = new ArrayList<>();

    boolean hasMoreEntries = true;

    byte[] lowerIndex = codecRegistry.asRawData(getReportKeyForIndex(
        snapDiffJob.getJobId(), index));
    byte[] upperIndex = codecRegistry.asRawData(getReportKeyForIndex(
        snapDiffJob.getJobId(), index + pageSize));
    int idx = index;
    try (ClosableIterator<Map.Entry<byte[], byte[]>> iterator =
             snapDiffReportTable.iterator(Optional.of(lowerIndex),
                 Optional.of(upperIndex))) {
      int itemsFetched = 0;
      while (iterator.hasNext() && itemsFetched < pageSize) {
        Map.Entry<byte[], byte[]> entry = iterator.next();
        byte[] bytes = entry.getValue();
        diffReportList.add(codecRegistry.asObject(bytes,
            DiffReportEntry.class));
        idx += 1;
        itemsFetched += 1;
      }
      if (diffReportList.size() < pageSize) {
        hasMoreEntries = false;
      }
    }

    String nextTokenString = hasMoreEntries ? String.valueOf(idx) : null;

    checkReportsIntegrity(snapDiffJob, index, diffReportList.size());
    return Pair.of(diffReportList, nextTokenString);
  }

  /**
   * Check that total number of entries after creating the last page matches
   * that the total number of entries set after the diff report generation.
   * If check fails, it marks the job failed so that it is GC-ed by clean up
   * service and throws the exception to client.
   */
  @VisibleForTesting
  void checkReportsIntegrity(final SnapshotDiffJob diffJob,
                             final int pageStartIdx,
                             final int numberOfEntriesInPage)
      throws IOException {
    if ((pageStartIdx >= diffJob.getTotalDiffEntries() &&
        numberOfEntriesInPage != 0) || (pageStartIdx <
        diffJob.getTotalDiffEntries() && numberOfEntriesInPage == 0)) {
      LOG.error("Expected TotalDiffEntries: {} but found " +
              "TotalDiffEntries: {}",
          diffJob.getTotalDiffEntries(),
          pageStartIdx + numberOfEntriesInPage);
      updateJobStatus(diffJob.getJobId(), DONE, FAILED);
      throw new IOException("Report integrity check failed. Retry after: " +
          ozoneManager.getOmSnapshotManager().getDiffCleanupServiceInterval());
    }
  }

  @SuppressWarnings("parameternumber")
  private synchronized SnapshotDiffResponse submitSnapDiffJob(
      final String jobKey,
      final String volume,
      final String bucket,
      final String fromSnapshot,
      final String toSnapshot,
      final int index,
      final int pageSize,
      final boolean forceFullDiff,
      final boolean disableNativeDiff
  ) throws IOException {

    SnapshotDiffJob snapDiffJob = snapDiffJobTable.get(jobKey);

    OFSPath snapshotRoot = getSnapshotRootPath(volume, bucket);

    // This is only possible if another thread tried to submit the request,
    // and it got rejected. In this scenario, return the Rejected job status
    // with wait time.
    if (snapDiffJob == null) {
      LOG.info("Snap diff job has been removed for volume: {}, " +
          "bucket: {}, fromSnapshot: {} and toSnapshot: {}.",
          volume, bucket, fromSnapshot, toSnapshot);
      return new SnapshotDiffResponse(
          new SnapshotDiffReportOzone(snapshotRoot.toString(),
              volume, bucket, fromSnapshot, toSnapshot, new ArrayList<>(),
              null), REJECTED, defaultWaitTime);
    }

    // Check again that request is still in queued status. If it is not queued,
    // return the response accordingly for early return.
    if (snapDiffJob.getStatus() != QUEUED) {
      // Same request is submitted by another thread and already completed.
      if (snapDiffJob.getStatus() == DONE) {
        SnapshotDiffReportOzone report = createPageResponse(snapDiffJob, volume,
            bucket, fromSnapshot, toSnapshot, index, pageSize);
        return new SnapshotDiffResponse(report, DONE, 0L);
      } else {
        // Otherwise, return the same status as in DB with wait time.
        return new SnapshotDiffResponse(
            new SnapshotDiffReportOzone(snapshotRoot.toString(), volume, bucket,
                fromSnapshot, toSnapshot, new ArrayList<>(), null),
            snapDiffJob.getStatus(), defaultWaitTime);
      }
    }

    return submitSnapDiffJob(jobKey, snapDiffJob.getJobId(), volume, bucket,
        fromSnapshot, toSnapshot, forceFullDiff, disableNativeDiff);
  }

  @SuppressWarnings("parameternumber")
  private synchronized SnapshotDiffResponse submitSnapDiffJob(
      final String jobKey,
      final String jobId,
      final String volumeName,
      final String bucketName,
      final String fromSnapshotName,
      final String toSnapshotName,
      final boolean forceFullDiff,
      final boolean disableNativeDiff) {

    LOG.info("Submitting snap diff report generation request for" +
            " volume: {}, bucket: {}, fromSnapshot: {} and toSnapshot: {}",
        volumeName, bucketName, fromSnapshotName, toSnapshotName);

    OFSPath snapshotRoot = getSnapshotRootPath(volumeName, bucketName);

    // Submit the request to the executor if job is still in queued status.
    // If executor cannot take any more job, remove the job form DB and return
    // the Rejected Job status with wait time.
    try {
      snapDiffExecutor.execute(() -> generateSnapshotDiffReport(jobKey, jobId,
          volumeName, bucketName, fromSnapshotName, toSnapshotName,
          forceFullDiff, disableNativeDiff));
      updateJobStatus(jobKey, QUEUED, IN_PROGRESS);
      return new SnapshotDiffResponse(
          new SnapshotDiffReportOzone(snapshotRoot.toString(), volumeName,
              bucketName, fromSnapshotName, toSnapshotName, new ArrayList<>(),
              null),
          IN_PROGRESS, defaultWaitTime);
    } catch (RejectedExecutionException exception) {
      // Remove the entry from job table so that client can retry.
      // If entry is not removed, client has to wait till cleanup service
      // removes the entry even tho there are resources to execute the request
      // before the cleanup kicks in.
      snapDiffJobTable.remove(jobKey);
      LOG.info("Exceeded the snapDiff parallel requests progressing " +
          "limit. Removed the jobKey: {}. Please retry after {}.",
          jobKey, defaultWaitTime);
      return new SnapshotDiffResponse(
          new SnapshotDiffReportOzone(snapshotRoot.toString(), volumeName,
              bucketName, fromSnapshotName, toSnapshotName, new ArrayList<>(),
              null),
          REJECTED, defaultWaitTime);
    } catch (Exception exception) {
      // Remove the entry from job table as well.
      snapDiffJobTable.remove(jobKey);
      LOG.error("Failure in job submission to the executor. Removed the" +
              " jobKey: {}.", jobKey, exception);
      return new SnapshotDiffResponse(
          new SnapshotDiffReportOzone(snapshotRoot.toString(), volumeName,
              bucketName, fromSnapshotName, toSnapshotName, new ArrayList<>(),
              null),
          FAILED, defaultWaitTime);
    }
  }

  /**
   * Check if there is an existing request for the same `fromSnapshot` and
   * `toSnapshot`. If yes, then return that response otherwise adds a new entry
   * to the table for the future requests and returns that.
   */
  private synchronized SnapshotDiffJob getSnapDiffReportStatus(
      String jobKey,
      String volumeName,
      String bucketName,
      String fromSnapshotName,
      String toSnapshotName,
      boolean forceFullDiff,
      boolean disableNativeDiff) {
    SnapshotDiffJob snapDiffJob = snapDiffJobTable.get(jobKey);

    if (snapDiffJob == null) {
      String jobId = UUID.randomUUID().toString();
      snapDiffJob = new SnapshotDiffJob(System.currentTimeMillis(), jobId,
          QUEUED, volumeName, bucketName, fromSnapshotName, toSnapshotName,
          forceFullDiff, disableNativeDiff, 0L);
      snapDiffJobTable.put(jobKey, snapDiffJob);
    }

    return snapDiffJob;
  }

  @VisibleForTesting
  boolean areDiffJobAndSnapshotsActive(
      final String volumeName, final String bucketName,
      final String fromSnapshotName, final String toSnapshotName)
      throws IOException {
    SnapshotInfo fromSnapInfo = getSnapshotInfo(ozoneManager, volumeName,
        bucketName, fromSnapshotName);
    SnapshotInfo toSnapInfo = getSnapshotInfo(ozoneManager, volumeName,
        bucketName, toSnapshotName);

    String jobKey = generateSnapDiffJobKey.apply(fromSnapInfo, toSnapInfo);
    SnapshotDiffJob diffJob = snapDiffJobTable.get(jobKey);
    if (diffJob == null || diffJob.getStatus() == CANCELLED) {
      return false;
    }
    checkSnapshotActive(fromSnapInfo, false);
    checkSnapshotActive(toSnapInfo, false);

    return true;
  }

  @SuppressWarnings({"methodlength", "parameternumber"})
  @VisibleForTesting
  void generateSnapshotDiffReport(final String jobKey,
                                  final String jobId,
                                  final String volumeName,
                                  final String bucketName,
                                  final String fromSnapshotName,
                                  final String toSnapshotName,
                                  final boolean forceFullDiff,
                                  final boolean disableNativeDiff) {
    LOG.info("Started snap diff report generation for volume: '{}', " +
            "bucket: '{}', fromSnapshot: '{}', toSnapshot: '{}'",
        volumeName, bucketName, fromSnapshotName, toSnapshotName);
    ozoneManager.getMetrics().incNumSnapshotDiffJobs();

    ColumnFamilyHandle fromSnapshotColumnFamily = null;
    ColumnFamilyHandle toSnapshotColumnFamily = null;
    ColumnFamilyHandle objectIDsColumnFamily = null;

    // Creates temporary unique dir for the snapDiff job to keep SST files
    // hardlinks. JobId is used as dir name for uniqueness.
    // It is required to prevent that SST files get deleted for in_progress
    // job by RocksDBCheckpointDiffer#pruneOlderSnapshotsWithCompactionHistory.
    Path path = Paths.get(sstBackupDirForSnapDiffJobs + "/" + jobId);

    ReferenceCounted<OmSnapshot> rcFromSnapshot = null;
    ReferenceCounted<OmSnapshot> rcToSnapshot = null;

    try {
      if (!areDiffJobAndSnapshotsActive(volumeName, bucketName,
          fromSnapshotName, toSnapshotName)) {
        return;
      }

      rcFromSnapshot =
          ozoneManager.getOmSnapshotManager()
              .getActiveSnapshot(volumeName, bucketName, fromSnapshotName);
      rcToSnapshot =
          ozoneManager.getOmSnapshotManager()
              .getActiveSnapshot(volumeName, bucketName, toSnapshotName);

      OmSnapshot fromSnapshot = rcFromSnapshot.get();
      OmSnapshot toSnapshot = rcToSnapshot.get();
      SnapshotInfo fsInfo = getSnapshotInfo(ozoneManager,
          volumeName, bucketName, fromSnapshotName);
      SnapshotInfo tsInfo = getSnapshotInfo(ozoneManager,
          volumeName, bucketName, toSnapshotName);

      Files.createDirectories(path);
      // JobId is prepended to column families name to make them unique
      // for request.
      fromSnapshotColumnFamily =
          createColumnFamily(jobId + FROM_SNAP_TABLE_SUFFIX);
      toSnapshotColumnFamily =
          createColumnFamily(jobId + TO_SNAP_TABLE_SUFFIX);
      objectIDsColumnFamily =
          createColumnFamily(jobId + UNIQUE_IDS_TABLE_SUFFIX);

      // ObjectId to keyName map to keep key info for fromSnapshot.
      // objectIdToKeyNameMap is used to identify what keys were touched
      // in which snapshot and to know the difference if operation was
      // creation, deletion, modify or rename.
      // Stores only keyName instead of OmKeyInfo to reduce the memory
      // footprint.
      // Note: Store objectId and keyName as byte array to reduce unnecessary
      // serialization and deserialization.
      final PersistentMap<byte[], byte[]> objectIdToKeyNameMapForFromSnapshot =
          new RocksDbPersistentMap<>(db, fromSnapshotColumnFamily,
              codecRegistry, byte[].class, byte[].class);
      // ObjectId to keyName map to keep key info for toSnapshot.
      final PersistentMap<byte[], byte[]> objectIdToKeyNameMapForToSnapshot =
          new RocksDbPersistentMap<>(db, toSnapshotColumnFamily, codecRegistry,
              byte[].class, byte[].class);
      // Set of unique objectId between fromSnapshot and toSnapshot.
      final PersistentMap<byte[], Boolean> objectIdToIsDirMap =
          new RocksDbPersistentMap<>(db, objectIDsColumnFamily, codecRegistry,
              byte[].class, Boolean.class);

      final BucketLayout bucketLayout = getBucketLayout(volumeName, bucketName,
          fromSnapshot.getMetadataManager());
      Map<String, String> tablePrefixes =
          getColumnFamilyToKeyPrefixMap(toSnapshot.getMetadataManager(),
              volumeName, bucketName);

      boolean useFullDiff = snapshotForceFullDiff || forceFullDiff;
      boolean performNonNativeDiff = diffDisableNativeLibs || disableNativeDiff;

      if (!areDiffJobAndSnapshotsActive(volumeName, bucketName,
          fromSnapshotName, toSnapshotName)) {
        return;
      }
      Table<String, OmKeyInfo> fsKeyTable = fromSnapshot.getMetadataManager()
          .getKeyTable(bucketLayout);
      Table<String, OmKeyInfo> tsKeyTable = toSnapshot.getMetadataManager()
          .getKeyTable(bucketLayout);
      Table<String, OmDirectoryInfo> fsDirTable;
      Table<String, OmDirectoryInfo> tsDirTable;

      final Optional<Set<Long>> oldParentIds;
      final Optional<Set<Long>> newParentIds;
      if (bucketLayout.isFileSystemOptimized()) {
        oldParentIds = Optional.of(new HashSet<>());
        newParentIds = Optional.of(new HashSet<>());
        fsDirTable = fromSnapshot.getMetadataManager().getDirectoryTable();
        tsDirTable = toSnapshot.getMetadataManager().getDirectoryTable();
      } else {
        oldParentIds = Optional.empty();
        newParentIds = Optional.empty();
        fsDirTable = null;
        tsDirTable = null;
      }

      final Optional<Map<Long, Path>> oldParentIdPathMap;
      final Optional<Map<Long, Path>> newParentIdPathMap;
      if (bucketLayout.isFileSystemOptimized()) {
        oldParentIdPathMap = Optional.of(Maps.newHashMap());
        newParentIdPathMap = Optional.of(Maps.newHashMap());
      } else {
        oldParentIdPathMap = Optional.empty();
        newParentIdPathMap = Optional.empty();
      }
      // These are the most time and resource consuming method calls.
      // Split the calls into steps and store them in an array, to avoid
      // repetition while constantly checking if the job is cancelled.
      Callable<Void>[] methodCalls = new Callable[]{
          () -> {
            getDeltaFilesAndDiffKeysToObjectIdToKeyMap(fsKeyTable, tsKeyTable,
                fromSnapshot, toSnapshot, fsInfo, tsInfo, useFullDiff,
                performNonNativeDiff, tablePrefixes,
                objectIdToKeyNameMapForFromSnapshot,
                objectIdToKeyNameMapForToSnapshot, objectIdToIsDirMap,
                oldParentIds, newParentIds, path.toString());
            return null;
          },
          () -> {
            if (bucketLayout.isFileSystemOptimized()) {
              getDeltaFilesAndDiffKeysToObjectIdToKeyMap(fsDirTable, tsDirTable,
                  fromSnapshot, toSnapshot, fsInfo, tsInfo, useFullDiff,
                  performNonNativeDiff, tablePrefixes,
                  objectIdToKeyNameMapForFromSnapshot,
                  objectIdToKeyNameMapForToSnapshot, objectIdToIsDirMap,
                  oldParentIds, newParentIds, path.toString());
            }
            return null;
          },
          () -> {
            if (bucketLayout.isFileSystemOptimized()) {
              long bucketId = toSnapshot.getMetadataManager()
                  .getBucketId(volumeName, bucketName);
              String tablePrefix = getTablePrefix(tablePrefixes,
                  fromSnapshot.getMetadataManager()
                      .getDirectoryTable().getName());
              oldParentIdPathMap.get().putAll(new FSODirectoryPathResolver(
                  tablePrefix, bucketId,
                  fromSnapshot.getMetadataManager().getDirectoryTable())
                  .getAbsolutePathForObjectIDs(oldParentIds));
              newParentIdPathMap.get().putAll(new FSODirectoryPathResolver(
                  tablePrefix, bucketId,
                  toSnapshot.getMetadataManager().getDirectoryTable())
                  .getAbsolutePathForObjectIDs(newParentIds, true));
            }
            return null;
          },
          () -> {
            long totalDiffEntries = generateDiffReport(jobId,
                fsKeyTable,
                tsKeyTable,
                fsDirTable,
                tsDirTable,
                objectIdToIsDirMap,
                objectIdToKeyNameMapForFromSnapshot,
                objectIdToKeyNameMapForToSnapshot,
                volumeName, bucketName,
                fromSnapshotName, toSnapshotName,
                bucketLayout.isFileSystemOptimized(), oldParentIdPathMap,
                newParentIdPathMap, tablePrefixes);
            // If job is cancelled, totalDiffEntries will be equal to -1.
            if (totalDiffEntries >= 0 &&
                areDiffJobAndSnapshotsActive(volumeName, bucketName,
                    fromSnapshotName, toSnapshotName)) {
              updateJobStatusToDone(jobKey, totalDiffEntries);
            }
            return null;
          }
      };

      // Check if the job is cancelled, before every method call.
      for (Callable<Void> methodCall : methodCalls) {
        if (!areDiffJobAndSnapshotsActive(volumeName, bucketName,
            fromSnapshotName, toSnapshotName)) {
          return;
        }
        methodCall.call();
      }
    } catch (IOException | RocksDBException exception) {
      updateJobStatusToFailed(jobKey, exception.getMessage());
      LOG.error("Caught checked exception during diff report generation for " +
              "volume: {} bucket: {}, fromSnapshot: {} and toSnapshot: {}",
          volumeName, bucketName, fromSnapshotName, toSnapshotName, exception);
      // TODO: [SNAPSHOT] Fail gracefully. Also check if it is even needed to
      //  throw this exception.
      throw new RuntimeException(exception);
    } catch (Exception exception) {
      updateJobStatusToFailed(jobKey, exception.getMessage());
      LOG.error("Caught unchecked exception during diff report generation " +
              "for volume: {} bucket: {}, fromSnapshot: {} and toSnapshot: {}",
          volumeName, bucketName, fromSnapshotName, toSnapshotName, exception);
      // TODO: [SNAPSHOT] Fail gracefully. Also check if it is even needed to
      //  throw this exception.
      throw new RuntimeException(exception);
    } finally {
      // Clean up: drop the intermediate column family and close them.
      dropAndCloseColumnFamilyHandle(fromSnapshotColumnFamily);
      dropAndCloseColumnFamilyHandle(toSnapshotColumnFamily);
      dropAndCloseColumnFamilyHandle(objectIDsColumnFamily);
      // Delete SST files backup directory.
      deleteDir(path);
      // Decrement ref counts
      if (rcFromSnapshot != null) {
        rcFromSnapshot.close();
      }
      if (rcToSnapshot != null) {
        rcToSnapshot.close();
      }
    }
  }

  @SuppressWarnings("checkstyle:ParameterNumber")
  private void getDeltaFilesAndDiffKeysToObjectIdToKeyMap(
      final Table<String, ? extends WithParentObjectId> fsTable,
      final Table<String, ? extends WithParentObjectId> tsTable,
      final OmSnapshot fromSnapshot, final OmSnapshot toSnapshot,
      final SnapshotInfo fsInfo, final SnapshotInfo tsInfo,
      final boolean useFullDiff, final boolean skipNativeDiff,
      final Map<String, String> tablePrefixes,
      final PersistentMap<byte[], byte[]> oldObjIdToKeyMap,
      final PersistentMap<byte[], byte[]> newObjIdToKeyMap,
      final PersistentMap<byte[], Boolean> objectIdToIsDirMap,
      final Optional<Set<Long>> oldParentIds,
      final Optional<Set<Long>> newParentIds,
      final String diffDir) throws IOException, RocksDBException {

    List<String> tablesToLookUp = Collections.singletonList(fsTable.getName());

    Set<String> deltaFiles = getDeltaFiles(fromSnapshot, toSnapshot,
        tablesToLookUp, fsInfo, tsInfo, useFullDiff, tablePrefixes, diffDir);

    // Workaround to handle deletes if native rocksDb tool for reading
    // tombstone is not loaded.
    // TODO: [SNAPSHOT] Update Rocksdb SSTFileIterator to read tombstone
    if (skipNativeDiff || !isNativeLibsLoaded) {
      Set<String> inputFiles = getSSTFileListForSnapshot(fromSnapshot, tablesToLookUp);
      ManagedRocksDB fromDB = ((RDBStore)fromSnapshot.getMetadataManager().getStore()).getDb().getManagedRocksDb();
      RocksDiffUtils.filterRelevantSstFiles(inputFiles, tablePrefixes, fromDB);
      deltaFiles.addAll(inputFiles);
    }
    addToObjectIdMap(fsTable, tsTable, deltaFiles,
        !skipNativeDiff && isNativeLibsLoaded,
        oldObjIdToKeyMap, newObjIdToKeyMap, objectIdToIsDirMap, oldParentIds,
        newParentIds, tablePrefixes);
  }

  @VisibleForTesting
  @SuppressWarnings("checkstyle:ParameterNumber")
  void addToObjectIdMap(Table<String, ? extends WithParentObjectId> fsTable,
      Table<String, ? extends WithParentObjectId> tsTable,
      Set<String> deltaFiles, boolean nativeRocksToolsLoaded,
      PersistentMap<byte[], byte[]> oldObjIdToKeyMap,
      PersistentMap<byte[], byte[]> newObjIdToKeyMap,
      PersistentMap<byte[], Boolean> objectIdToIsDirMap,
      Optional<Set<Long>> oldParentIds,
      Optional<Set<Long>> newParentIds,
      Map<String, String> tablePrefixes) throws IOException, RocksDBException {
    if (deltaFiles.isEmpty()) {
      return;
    }
    String tablePrefix = getTablePrefix(tablePrefixes, fsTable.getName());
    boolean isDirectoryTable =
        fsTable.getName().equals(DIRECTORY_TABLE);
    SstFileSetReader sstFileReader = new SstFileSetReader(deltaFiles);
    validateEstimatedKeyChangesAreInLimits(sstFileReader);
    String sstFileReaderLowerBound = tablePrefix;
    String sstFileReaderUpperBound = null;
    if (Strings.isNotEmpty(tablePrefix)) {
      char[] upperBoundCharArray = tablePrefix.toCharArray();
      upperBoundCharArray[upperBoundCharArray.length - 1] += 1;
      sstFileReaderUpperBound = String.valueOf(upperBoundCharArray);
    }
    try (Stream<String> keysToCheck = nativeRocksToolsLoaded ?
        sstFileReader.getKeyStreamWithTombstone(sstFileReaderLowerBound, sstFileReaderUpperBound)
        : sstFileReader.getKeyStream(sstFileReaderLowerBound, sstFileReaderUpperBound)) {
      keysToCheck.forEach(key -> {
        try {
          final WithParentObjectId fromObjectId = fsTable.get(key);
          final WithParentObjectId toObjectId = tsTable.get(key);
          if (areKeysEqual(fromObjectId, toObjectId) || !isKeyInBucket(key,
              tablePrefixes, fsTable.getName())) {
            // We don't have to do anything.
            return;
          }
          if (fromObjectId != null) {
            byte[] rawObjId = codecRegistry.asRawData(
                fromObjectId.getObjectID());
            // Removing volume bucket info by removing the table bucket Prefix
            // from the key.
            // For FSO buckets will be left with the parent id/keyname.
            // For OBS buckets will be left with the complete path
            byte[] rawValue = codecRegistry.asRawData(
                key.substring(tablePrefix.length()));
            oldObjIdToKeyMap.put(rawObjId, rawValue);
            objectIdToIsDirMap.put(rawObjId, isDirectoryTable);
            oldParentIds.ifPresent(set -> set.add(
                fromObjectId.getParentObjectID()));
          }
          if (toObjectId != null) {
            byte[] rawObjId = codecRegistry.asRawData(toObjectId.getObjectID());
            byte[] rawValue = codecRegistry.asRawData(
                key.substring(tablePrefix.length()));
            newObjIdToKeyMap.put(rawObjId, rawValue);
            objectIdToIsDirMap.put(rawObjId, isDirectoryTable);
            newParentIds.ifPresent(set -> set.add(toObjectId
                .getParentObjectID()));
          }
        } catch (IOException e) {
          throw new RuntimeException(e);
        }
      });
    } catch (RocksDBException rocksDBException) {
      // TODO: [SNAPSHOT] Gracefully handle exception
      //  e.g. when input files do not exist
      throw new RuntimeException(rocksDBException);
    }
  }

  @VisibleForTesting
  @SuppressWarnings("checkstyle:ParameterNumber")
  Set<String> getDeltaFiles(OmSnapshot fromSnapshot,
                            OmSnapshot toSnapshot,
                            List<String> tablesToLookUp,
                            SnapshotInfo fsInfo,
                            SnapshotInfo tsInfo,
                            boolean useFullDiff,
                            Map<String, String> tablePrefixes,
                            String diffDir)
      throws IOException {
    // TODO: [SNAPSHOT] Refactor the parameter list
    Optional<Set<String>> deltaFiles = Optional.empty();

    // Check if compaction DAG is available, use that if so
    if (differ != null && fsInfo != null && tsInfo != null && !useFullDiff) {
      String volume = fsInfo.getVolumeName();
      String bucket = fsInfo.getBucketName();
      // Construct DifferSnapshotInfo
      final DifferSnapshotInfo fromDSI =
          getDSIFromSI(fsInfo, fromSnapshot, volume, bucket);
      final DifferSnapshotInfo toDSI =
          getDSIFromSI(tsInfo, toSnapshot, volume, bucket);

      LOG.debug("Calling RocksDBCheckpointDiffer");
      try {
        deltaFiles = differ.getSSTDiffListWithFullPath(toDSI, fromDSI, diffDir).map(HashSet::new);
      } catch (Exception exception) {
        LOG.warn("Failed to get SST diff file using RocksDBCheckpointDiffer. " +
            "It will fallback to full diff now.", exception);
      }
    }

    if (useFullDiff || !deltaFiles.isPresent()) {
      // If compaction DAG is not available (already cleaned up), fall back to
      //  the slower approach.
      if (!useFullDiff) {
        LOG.warn("RocksDBCheckpointDiffer is not available, falling back to" +
                " slow path");
      }
      ManagedRocksDB fromDB = ((RDBStore)fromSnapshot.getMetadataManager().getStore())
          .getDb().getManagedRocksDb();
      ManagedRocksDB toDB = ((RDBStore)toSnapshot.getMetadataManager().getStore())
          .getDb().getManagedRocksDb();
      Set<String> fromSnapshotFiles = getSSTFileListForSnapshot(fromSnapshot, tablesToLookUp);
      Set<String> toSnapshotFiles = getSSTFileListForSnapshot(toSnapshot, tablesToLookUp);
      Set<String> diffFiles = new HashSet<>();
      diffFiles.addAll(fromSnapshotFiles);
      diffFiles.addAll(toSnapshotFiles);
      RocksDiffUtils.filterRelevantSstFiles(diffFiles, tablePrefixes, fromDB, toDB);
      deltaFiles = Optional.of(diffFiles);
    }

    return deltaFiles.orElseThrow(() ->
        new IOException("Error getting diff files b/w " + fromSnapshot.getSnapshotTableKey() + " and " +
            toSnapshot.getSnapshotTableKey()));
  }

  private void validateEstimatedKeyChangesAreInLimits(
      SstFileSetReader sstFileReader
  ) throws RocksDBException, IOException {
    if (sstFileReader.getEstimatedTotalKeys() >
        maxAllowedKeyChangesForASnapDiff) {
      // TODO: [SNAPSHOT] HDDS-8202: Change it to custom snapshot exception.
      throw new IOException(
          String.format("Expected diff contains more than max allowed key " +
                  "changes for a snapDiff job. EstimatedTotalKeys: %s, " +
                  "AllowMaxTotalKeys: %s.",
              sstFileReader.getEstimatedTotalKeys(),
              maxAllowedKeyChangesForASnapDiff));
    }
  }

  private String resolveBucketRelativePath(boolean isFSOBucket,
      final Optional<Map<Long, Path>> parentIdMap, byte[] keyVal,
      boolean skipUnresolvedObjIds)
      throws IOException {
    String key = codecRegistry.asObject(keyVal, String.class);
    if (isFSOBucket) {
      String[] splitKey = key.split(OM_KEY_PREFIX, 2);
      Long parentId = Long.valueOf(splitKey[0]);
      if (parentIdMap.map(m -> !m.containsKey(parentId)).orElse(true)) {
        if (skipUnresolvedObjIds) {
          return null;
        } else {
          throw new IllegalStateException(String.format(
              "Cannot resolve path for key: %s with parent Id: %d", key,
              parentId));
        }

      }
      return parentIdMap.map(m -> m.get(parentId).resolve(splitKey[1]))
          .get().toString().substring(1);
    }
    return OzoneConsts.ROOT_PATH.resolve(key).toString()
        .substring(1);
  }

  @SuppressWarnings({"checkstyle:ParameterNumber", "checkstyle:MethodLength"})
  long generateDiffReport(
      final String jobId,
      final Table<String, OmKeyInfo> fsTable,
      final Table<String, OmKeyInfo> tsTable,
      final Table<String, OmDirectoryInfo> fsDirTable,
      final Table<String, OmDirectoryInfo> tsDirTable,
      final PersistentMap<byte[], Boolean> objectIdToIsDirMap,
      final PersistentMap<byte[], byte[]> oldObjIdToKeyMap,
      final PersistentMap<byte[], byte[]> newObjIdToKeyMap,
      final String volumeName,
      final String bucketName,
      final String fromSnapshotName,
      final String toSnapshotName,
      final boolean isFSOBucket,
      final Optional<Map<Long, Path>> oldParentIdPathMap,
      final Optional<Map<Long, Path>> newParentIdPathMap,
      final Map<String, String> tablePrefix) {
    LOG.info("Starting diff report generation for jobId: {}.", jobId);
    ColumnFamilyHandle deleteDiffColumnFamily = null;
    ColumnFamilyHandle renameDiffColumnFamily = null;
    ColumnFamilyHandle createDiffColumnFamily = null;
    ColumnFamilyHandle modifyDiffColumnFamily = null;

    // JobId is prepended to column family name to make it unique for request.
    try {
      deleteDiffColumnFamily =
          createColumnFamily(jobId + DELETE_DIFF_TABLE_SUFFIX);
      renameDiffColumnFamily =
          createColumnFamily(jobId + RENAME_DIFF_TABLE_SUFFIX);
      createDiffColumnFamily =
          createColumnFamily(jobId + CREATE_DIFF_TABLE_SUFFIX);
      modifyDiffColumnFamily =
          createColumnFamily(jobId + MODIFY_DIFF_TABLE_SUFFIX);

      // Keep byte array instead of storing as DiffReportEntry to avoid
      // unnecessary serialization and deserialization.
      final PersistentList<byte[]> deleteDiffs =
          createDiffReportPersistentList(deleteDiffColumnFamily);
      final PersistentList<byte[]> renameDiffs =
          createDiffReportPersistentList(renameDiffColumnFamily);
      final PersistentList<byte[]> createDiffs =
          createDiffReportPersistentList(createDiffColumnFamily);
      final PersistentList<byte[]> modifyDiffs =
          createDiffReportPersistentList(modifyDiffColumnFamily);

      try (ClosableIterator<Map.Entry<byte[], Boolean>>
               iterator = objectIdToIsDirMap.iterator()) {
        // This counter is used, so that we can check every 100 elements
        // if the job is cancelled and snapshots are still active.
        int counter = 0;
        while (iterator.hasNext()) {
          if (counter % 100 == 0 &&
              !areDiffJobAndSnapshotsActive(volumeName, bucketName,
                  fromSnapshotName, toSnapshotName)) {
            return -1L;
          }

          Map.Entry<byte[], Boolean> nextEntry = iterator.next();
          byte[] id = nextEntry.getKey();
          boolean isDirectoryObject = nextEntry.getValue();

          /*
           * This key can be
           * -> Created after the old snapshot was taken, which means it will be
           *    missing in oldKeyTable and present in newKeyTable.
           * -> Deleted after the old snapshot was taken, which means it will be
           *    present in oldKeyTable and missing in newKeyTable.
           * -> Modified after the old snapshot was taken, which means it will
           *    be present in oldKeyTable and present in newKeyTable with same
           *    Object ID but with different metadata.
           * -> Renamed after the old snapshot was taken, which means it will be
           *    present in oldKeyTable and present in newKeyTable but with
           *    different name and same Object ID.
           */
          byte[] oldKeyName = oldObjIdToKeyMap.get(id);
          byte[] newKeyName = newObjIdToKeyMap.get(id);

          if (oldKeyName == null && newKeyName == null) {
            // This cannot happen.
            throw new IllegalStateException(
                "Old and new key name both are null");
          } else if (oldKeyName == null) { // Key Created.
            String key = resolveBucketRelativePath(isFSOBucket,
                newParentIdPathMap, newKeyName, true);
            if (key != null) {
              DiffReportEntry entry =
                  SnapshotDiffReportOzone.getDiffReportEntry(CREATE, key);
              createDiffs.add(codecRegistry.asRawData(entry));
            }
          } else if (newKeyName == null) { // Key Deleted.
            String key = resolveBucketRelativePath(isFSOBucket,
                oldParentIdPathMap, oldKeyName, false);
            DiffReportEntry entry =
                SnapshotDiffReportOzone.getDiffReportEntry(DELETE, key);
            deleteDiffs.add(codecRegistry.asRawData(entry));
          } else if (isDirectoryObject &&
              Arrays.equals(oldKeyName, newKeyName)) {
            String key = resolveBucketRelativePath(isFSOBucket,
                newParentIdPathMap, newKeyName, true);
            if (key != null) {
              DiffReportEntry entry =
                  SnapshotDiffReportOzone.getDiffReportEntry(MODIFY, key);
              modifyDiffs.add(codecRegistry.asRawData(entry));
            }
          } else {
            String keyPrefix = getTablePrefix(tablePrefix,
                (isDirectoryObject ? fsDirTable : fsTable).getName());
            String oldKey = resolveBucketRelativePath(isFSOBucket,
                oldParentIdPathMap, oldKeyName, false);
            String newKey = resolveBucketRelativePath(isFSOBucket,
                newParentIdPathMap, newKeyName, true);
            if (newKey == null) {
              deleteDiffs.add(codecRegistry.asRawData(SnapshotDiffReportOzone
                  .getDiffReportEntry(DELETE, oldKey)));
            } else {
              // Check if block location is same or not. If it is not same,
              // key must have been overridden as well.
              boolean isObjectModified = isObjectModified(
                  keyPrefix + codecRegistry.asObject(oldKeyName, String.class),
                  keyPrefix + codecRegistry.asObject(newKeyName, String.class),
                  isDirectoryObject ? fsDirTable : fsTable,
                  isDirectoryObject ? tsDirTable : tsTable);
              if (isObjectModified) {
                // Here, oldKey name is returned as modified. Modified key name
                // is based on base snapshot (from snapshot).
                modifyDiffs.add(codecRegistry.asRawData(SnapshotDiffReportOzone
                    .getDiffReportEntry(MODIFY, oldKey)));
              }
              if (!isObjectModified || !Arrays.equals(oldKeyName, newKeyName)) {
                renameDiffs.add(codecRegistry.asRawData(
                    SnapshotDiffReportOzone.getDiffReportEntry(RENAME, oldKey,
                        newKey)));
              }
            }
          }

          counter++;
        }
      }

      /*
       * The order in which snap-diff should be applied
       *
       *     1. Delete diffs
       *     2. Rename diffs
       *     3. Create diffs
       *     4. Modified diffs
       *
       * Consider the following scenario
       *
       *    1. File "A" is created.
       *    2. File "B" is created.
       *    3. File "C" is created.
       *    Snapshot "1" is taken.
       *
       * Case 1:
       *   1. File "A" is deleted.
       *   2. File "B" is renamed to "A".
       *   Snapshot "2" is taken.
       *
       *   Snapshot diff should be applied in the following order:
       *    1. Delete "A"
       *    2. Rename "B" to "A"
       *
       *
       * Case 2:
       *    1. File "B" is renamed to "C".
       *    2. File "B" is created.
       *    Snapshot "2" is taken.
       *
       *   Snapshot diff should be applied in the following order:
       *    1. Rename "B" to "C"
       *    2. Create "B"
       *
       */

      long index = 0;
      index = addToReport(jobId, index, deleteDiffs);
      index = addToReport(jobId, index, renameDiffs);
      index = addToReport(jobId, index, createDiffs);
      return addToReport(jobId, index, modifyDiffs);
    } catch (RocksDBException | IOException e) {
      // TODO: [SNAPSHOT] Fail gracefully.
      throw new RuntimeException(e);
    } finally {
      dropAndCloseColumnFamilyHandle(deleteDiffColumnFamily);
      dropAndCloseColumnFamilyHandle(renameDiffColumnFamily);
      dropAndCloseColumnFamilyHandle(createDiffColumnFamily);
      dropAndCloseColumnFamilyHandle(modifyDiffColumnFamily);
    }
  }

  /**
   * Checks if the key has been modified b/w snapshots.
   * @param fromKey Key info in source snapshot.
   * @param toKey Key info in target snapshot.
   * @return true if key is modified otherwise false.
   */
  private boolean isKeyModified(OmKeyInfo fromKey, OmKeyInfo toKey) {
    return !fromKey.isKeyInfoSame(toKey,
        false, false, false, false, true)
        || !SnapshotUtils.isBlockLocationInfoSame(fromKey, toKey);
  }

  private boolean isObjectModified(String fromObjectName, String toObjectName,
      final Table<String, ? extends WithObjectID> fromSnapshotTable,
      final Table<String, ? extends WithObjectID> toSnapshotTable)
      throws IOException {
    Objects.requireNonNull(fromObjectName, "fromObjectName is null.");
    Objects.requireNonNull(toObjectName, "toObjectName is null.");

    final WithObjectID fromObject = fromSnapshotTable.get(fromObjectName);
    final WithObjectID toObject = toSnapshotTable.get(toObjectName);
    if ((fromObject instanceof OmKeyInfo) && (toObject instanceof OmKeyInfo)) {
      return isKeyModified((OmKeyInfo) fromObject, (OmKeyInfo) toObject);
    } else if ((fromObject instanceof OmDirectoryInfo)
        && (toObject instanceof OmDirectoryInfo)) {
      return !areAclsSame((OmDirectoryInfo) fromObject,
          (OmDirectoryInfo) toObject);
    } else {
      throw new IllegalStateException("fromObject or toObject is not of " +
          "the expected type. fromObject type : " +
          fromObject.getClass().getName() + "toObject type: " +
          toObject.getClass().getName());
    }
  }
  private boolean areAclsSame(OmDirectoryInfo fromObject,
                              OmDirectoryInfo toObject) {
    return fromObject.getAcls().equals(toObject.getAcls());
  }

<<<<<<< HEAD
  private boolean isBlockLocationSame(
      String fromObjectName,
      String toObjectName,
      final Table<String, ? extends WithObjectID> fromSnapshotTable,
      final Table<String, ? extends WithObjectID> toSnapshotTable
  ) throws IOException {
    Objects.requireNonNull(fromObjectName, "fromObjectName is null.");
    Objects.requireNonNull(toObjectName, "toObjectName is null.");

    final WithObjectID fromObject = fromSnapshotTable.get(fromObjectName);
    final WithObjectID toObject = toSnapshotTable.get(toObjectName);

    if (!(fromObject instanceof OmKeyInfo) ||
        !(toObject instanceof OmKeyInfo)) {
      throw new IllegalStateException("fromObject or toObject is not of " +
          "OmKeyInfo");
    }

    return SnapshotUtils.isBlockLocationInfoSame(
        (OmKeyInfo) fromObject, (OmKeyInfo) toObject);
  }

=======
>>>>>>> d1e8b90c
  private PersistentList<byte[]> createDiffReportPersistentList(
      ColumnFamilyHandle columnFamilyHandle
  ) {
    return new RocksDbPersistentList<>(db,
        columnFamilyHandle,
        codecRegistry,
        byte[].class);
  }

  private ColumnFamilyHandle createColumnFamily(String columnFamilyName)
      throws RocksDBException {
    return db.get().createColumnFamily(
        new ColumnFamilyDescriptor(
            StringUtils.string2Bytes(columnFamilyName),
            familyOptions));
  }

  private long addToReport(String jobId, long index,
                           PersistentList<byte[]> diffReportEntries)
      throws IOException {
    try (ClosableIterator<byte[]>
             diffReportIterator = diffReportEntries.iterator()) {
      while (diffReportIterator.hasNext()) {
        snapDiffReportTable.put(codecRegistry.asRawData(
            getReportKeyForIndex(jobId, index)), diffReportIterator.next());
        index++;
      }
    }
    return index;
  }

  private void dropAndCloseColumnFamilyHandle(
      final ColumnFamilyHandle columnFamilyHandle) {

    if (columnFamilyHandle == null) {
      return;
    }

    dropColumnFamilyHandle(db, columnFamilyHandle);
    columnFamilyHandle.close();
  }

  private synchronized void updateJobStatus(String jobKey,
                                            JobStatus oldStatus,
                                            JobStatus newStatus) {
    SnapshotDiffJob snapshotDiffJob = snapDiffJobTable.get(jobKey);
    if (snapshotDiffJob.getStatus() != oldStatus) {
      throw new IllegalStateException("Invalid job status for jobID: " +
          snapshotDiffJob.getJobId() + ". Job's current status is '" +
          snapshotDiffJob.getStatus() + "', while '" + oldStatus +
          "' is expected.");
    }
    snapshotDiffJob.setStatus(newStatus);
    snapDiffJobTable.put(jobKey, snapshotDiffJob);
  }

  private synchronized void updateJobStatusToFailed(String jobKey,
                                                    String reason) {
    SnapshotDiffJob snapshotDiffJob = snapDiffJobTable.get(jobKey);
    if (snapshotDiffJob.getStatus() != IN_PROGRESS) {
      throw new IllegalStateException("Invalid job status for jobID: " +
          snapshotDiffJob.getJobId() + ". Job's current status is '" +
          snapshotDiffJob.getStatus() + "', while '" + IN_PROGRESS +
          "' is expected.");
    }
    snapshotDiffJob.setStatus(FAILED);
    if (org.apache.commons.lang3.StringUtils.isNotEmpty(reason)) {
      snapshotDiffJob.setReason(reason);
    } else {
      // TODO: [Snapshot] Revisit this when we have proper exception handling.
      snapshotDiffJob.setReason("Job failed due to unknown reason.");
    }
    ozoneManager.getMetrics().incNumSnapshotDiffJobFails();
    snapDiffJobTable.put(jobKey, snapshotDiffJob);
  }

  private synchronized void updateJobStatusToDone(String jobKey,
                                                  long totalNumberOfEntries) {
    SnapshotDiffJob snapshotDiffJob = snapDiffJobTable.get(jobKey);
    if (snapshotDiffJob.getStatus() != IN_PROGRESS) {
      throw new IllegalStateException("Invalid job status for jobID: " +
          snapshotDiffJob.getJobId() + ". Job's current status is '" +
          snapshotDiffJob.getStatus() + "', while '" + IN_PROGRESS +
          "' is expected.");
    }

    snapshotDiffJob.setStatus(DONE);
    snapshotDiffJob.setTotalDiffEntries(totalNumberOfEntries);
    snapDiffJobTable.put(jobKey, snapshotDiffJob);
  }

  @VisibleForTesting
  protected BucketLayout getBucketLayout(final String volume,
                                         final String bucket,
                                         final OMMetadataManager mManager)
      throws IOException {
    final String bucketTableKey = mManager.getBucketKey(volume, bucket);
    return mManager.getBucketTable().get(bucketTableKey).getBucketLayout();
  }

  private boolean areKeysEqual(WithObjectID oldKey, WithObjectID newKey) {
    if (oldKey == null && newKey == null) {
      return true;
    }
    if (oldKey != null) {
      return oldKey.equals(newKey);
    }
    return false;
  }

  /**
   * Get table prefix given a tableName.
   */
  private String getTablePrefix(Map<String, String> tablePrefixes,
                                String tableName) {
    // In case of FSO - either File/Directory table
    // the key Prefix would be volumeId/bucketId and
    // in case of non-fso - volumeName/bucketName
    if (tableName.equals(
        OmMetadataManagerImpl.DIRECTORY_TABLE) || tableName.equals(
        OmMetadataManagerImpl.FILE_TABLE)) {
      return tablePrefixes.get(OmMetadataManagerImpl.DIRECTORY_TABLE);
    }
    return tablePrefixes.get(OmMetadataManagerImpl.KEY_TABLE);
  }

  /**
   * check if the given key is in the bucket specified by tablePrefix map.
   */
  boolean isKeyInBucket(String key, Map<String, String> tablePrefixes,
                        String tableName) {
    return key.startsWith(getTablePrefix(tablePrefixes, tableName));
  }

  /**
   * Loads the jobs which are in_progress and submits them to executor to start
   * processing.
   * This is needed to load previously running (in_progress) jobs to the
   * executor on service start up when OM restarts. If not done, these jobs
   * will never be completed if OM crashes when jobs were running.
   * Don't need to load queued jobs because responses for queued jobs were never
   * returned to client. In short, we don't return queued job status to client.
   * When client re-submits previously queued job, workflow will pick it and
   * execute it.
   */
  @VisibleForTesting
  void loadJobsOnStartUp() {

    try (ClosableIterator<Map.Entry<String, SnapshotDiffJob>> iterator =
             snapDiffJobTable.iterator()) {
      while (iterator.hasNext()) {
        Map.Entry<String, SnapshotDiffJob> next = iterator.next();
        String jobKey = next.getKey();
        SnapshotDiffJob snapshotDiffJob = next.getValue();
        if (snapshotDiffJob.getStatus() == IN_PROGRESS) {
          // This is done just to be in parity of the workflow.
          // If job status is not updated to QUEUED, workflow will fail when
          // job gets submitted to executor and its status is IN_PROGRESS.
          // Because according to workflow job can change its state from
          // QUEUED to IN_PROGRESS but not IN_PROGRESS to IN_PROGRESS.
          updateJobStatus(jobKey, IN_PROGRESS, QUEUED);

          submitSnapDiffJob(jobKey,
              snapshotDiffJob.getJobId(),
              snapshotDiffJob.getVolume(),
              snapshotDiffJob.getBucket(),
              snapshotDiffJob.getFromSnapshot(),
              snapshotDiffJob.getToSnapshot(),
              snapshotDiffJob.isForceFullDiff(),
              snapshotDiffJob.isNativeDiffDisabled());
        }
      }
    }
  }

  @Override
  public void close() {
    if (snapDiffExecutor != null) {
      closeExecutorService(snapDiffExecutor, "SnapDiffExecutor");
    }
  }

  private void closeExecutorService(ExecutorService executorService,
                                    String serviceName) {
    if (executorService != null) {
      LOG.info("Shutting down executorService: '{}'", serviceName);
      executorService.shutdownNow();
      try {
        if (!executorService.awaitTermination(60, TimeUnit.SECONDS)) {
          executorService.shutdownNow();
        }
      } catch (InterruptedException e) {
        // Re-interrupt the thread while catching InterruptedException
        Thread.currentThread().interrupt();
        executorService.shutdownNow();
      }
    }
  }
}<|MERGE_RESOLUTION|>--- conflicted
+++ resolved
@@ -1442,31 +1442,6 @@
     return fromObject.getAcls().equals(toObject.getAcls());
   }
 
-<<<<<<< HEAD
-  private boolean isBlockLocationSame(
-      String fromObjectName,
-      String toObjectName,
-      final Table<String, ? extends WithObjectID> fromSnapshotTable,
-      final Table<String, ? extends WithObjectID> toSnapshotTable
-  ) throws IOException {
-    Objects.requireNonNull(fromObjectName, "fromObjectName is null.");
-    Objects.requireNonNull(toObjectName, "toObjectName is null.");
-
-    final WithObjectID fromObject = fromSnapshotTable.get(fromObjectName);
-    final WithObjectID toObject = toSnapshotTable.get(toObjectName);
-
-    if (!(fromObject instanceof OmKeyInfo) ||
-        !(toObject instanceof OmKeyInfo)) {
-      throw new IllegalStateException("fromObject or toObject is not of " +
-          "OmKeyInfo");
-    }
-
-    return SnapshotUtils.isBlockLocationInfoSame(
-        (OmKeyInfo) fromObject, (OmKeyInfo) toObject);
-  }
-
-=======
->>>>>>> d1e8b90c
   private PersistentList<byte[]> createDiffReportPersistentList(
       ColumnFamilyHandle columnFamilyHandle
   ) {
