/*
 * Licensed to the Apache Software Foundation (ASF) under one
 * or more contributor license agreements.  See the NOTICE file
 * distributed with this work for additional information
 * regarding copyright ownership.  The ASF licenses this file
 * to you under the Apache License, Version 2.0 (the
 * "License"); you may not use this file except in compliance
 * with the License.  You may obtain a copy of the License at
 * <p>
 * http://www.apache.org/licenses/LICENSE-2.0
 * <p>
 * Unless required by applicable law or agreed to in writing, software
 * distributed under the License is distributed on an "AS IS" BASIS,
 * WITHOUT WARRANTIES OR CONDITIONS OF ANY KIND, either express or implied.
 * See the License for the specific language governing permissions and
 * limitations under the License.
 */

package org.apache.hadoop.ozone.om.snapshot;

import com.google.common.annotations.VisibleForTesting;
import com.google.common.cache.LoadingCache;
import com.google.common.util.concurrent.ThreadFactoryBuilder;

import java.io.BufferedWriter;
import java.io.File;
import java.io.IOException;
import java.nio.file.Files;
import java.nio.file.Path;
import java.nio.file.Paths;
import java.nio.file.StandardOpenOption;
import java.util.ArrayList;
import java.util.Arrays;
import java.util.Collections;
import java.util.HashMap;
import java.util.HashSet;
import java.util.List;
import java.util.Map;
import java.util.Objects;
import java.util.Optional;
import java.util.Set;
import java.util.UUID;

import org.apache.hadoop.hdds.conf.OzoneConfiguration;
import org.apache.hadoop.hdds.conf.StorageUnit;
import org.apache.hadoop.hdds.utils.NativeLibraryNotLoadedException;
import java.util.concurrent.ArrayBlockingQueue;
import java.util.concurrent.ExecutionException;
import java.util.concurrent.ExecutorService;
import java.util.concurrent.RejectedExecutionException;
import java.util.concurrent.ThreadPoolExecutor;
import java.util.concurrent.TimeUnit;
import java.util.stream.Stream;
import org.apache.commons.io.file.PathUtils;
import org.apache.hadoop.hdds.StringUtils;
import org.apache.hadoop.hdds.utils.db.CodecRegistry;
import org.apache.hadoop.hdds.utils.db.RDBStore;
import org.apache.hadoop.hdds.utils.db.Table;
import org.apache.hadoop.ozone.OFSPath;
import org.apache.hadoop.hdds.utils.db.managed.ManagedSSTDumpTool;
import org.apache.hadoop.hdds.utils.db.managed.ManagedColumnFamilyOptions;
import org.apache.hadoop.hdds.utils.db.managed.ManagedRocksDB;
import org.apache.hadoop.ozone.om.OMConfigKeys;
import org.apache.hadoop.ozone.om.OMMetadataManager;
import org.apache.hadoop.ozone.om.OmMetadataManagerImpl;
import org.apache.hadoop.ozone.om.OmSnapshot;
import org.apache.hadoop.ozone.om.OzoneManager;
import org.apache.hadoop.ozone.om.helpers.BucketLayout;
import org.apache.hadoop.ozone.om.helpers.OmDirectoryInfo;
import org.apache.hadoop.ozone.om.helpers.OmKeyInfo;
import org.apache.hadoop.ozone.om.helpers.SnapshotInfo;
import org.apache.hadoop.ozone.om.helpers.WithObjectID;
import org.apache.hadoop.ozone.snapshot.SnapshotDiffReportOzone;
import org.apache.hadoop.util.ClosableIterator;
import org.apache.hadoop.ozone.snapshot.SnapshotDiffResponse;
import org.apache.hadoop.ozone.snapshot.SnapshotDiffResponse.JobStatus;
import org.apache.ozone.rocksdb.util.ManagedSstFileReader;
import org.apache.ozone.rocksdb.util.RdbUtil;
import org.apache.ozone.rocksdiff.DifferSnapshotInfo;
import org.apache.ozone.rocksdiff.RocksDBCheckpointDiffer;
import org.apache.ozone.rocksdiff.RocksDiffUtils;
import org.jetbrains.annotations.NotNull;
import org.rocksdb.ColumnFamilyDescriptor;
import org.rocksdb.ColumnFamilyHandle;
import org.rocksdb.RocksDBException;
import org.slf4j.Logger;
import org.slf4j.LoggerFactory;

import java.util.concurrent.SynchronousQueue;

import static org.apache.hadoop.ozone.OzoneConsts.OM_KEY_PREFIX;
import static org.apache.hadoop.ozone.om.OMConfigKeys.OZONE_OM_SNAPSHOT_DIFF_JOB_DEFAULT_WAIT_TIME;
import static org.apache.hadoop.ozone.om.OMConfigKeys.OZONE_OM_SNAPSHOT_DIFF_JOB_DEFAULT_WAIT_TIME_DEFAULT;
import static org.apache.hadoop.ozone.om.OMConfigKeys.OZONE_OM_SNAPSHOT_DIFF_MAX_ALLOWED_KEYS_CHANGED_PER_DIFF_JOB;
import static org.apache.hadoop.ozone.om.OMConfigKeys.OZONE_OM_SNAPSHOT_DIFF_MAX_ALLOWED_KEYS_CHANGED_PER_DIFF_JOB_DEFAULT;
import static org.apache.hadoop.ozone.om.OMConfigKeys.OZONE_OM_SNAPSHOT_DIFF_THREAD_POOL_SIZE;
import static org.apache.hadoop.ozone.om.OMConfigKeys.OZONE_OM_SNAPSHOT_DIFF_THREAD_POOL_SIZE_DEFAULT;
import static org.apache.hadoop.ozone.om.OMConfigKeys.OZONE_OM_SNAPSHOT_FORCE_FULL_DIFF;
import static org.apache.hadoop.ozone.om.OMConfigKeys.OZONE_OM_SNAPSHOT_FORCE_FULL_DIFF_DEFAULT;
import static org.apache.hadoop.ozone.om.OMConfigKeys.OZONE_OM_SNAPSHOT_FORCE_NON_NATIVE_DIFF;
import static org.apache.hadoop.ozone.om.OMConfigKeys.OZONE_OM_SNAPSHOT_FORCE_NON_NATIVE_DIFF_DEFAULT;
import static org.apache.hadoop.ozone.om.OmSnapshotManager.DELIMITER;
import static org.apache.hadoop.ozone.om.helpers.SnapshotInfo.getTableKey;
import static org.apache.hadoop.ozone.om.snapshot.SnapshotUtils.checkSnapshotActive;
import static org.apache.hadoop.ozone.om.snapshot.SnapshotUtils.dropColumnFamilyHandle;
import static org.apache.hadoop.ozone.OzoneConsts.OZONE_URI_DELIMITER;
import static org.apache.hadoop.ozone.om.snapshot.SnapshotUtils.getSnapshotInfo;
import static org.apache.hadoop.ozone.snapshot.SnapshotDiffResponse.JobStatus.DONE;
import static org.apache.hadoop.ozone.snapshot.SnapshotDiffResponse.JobStatus.FAILED;
import static org.apache.hadoop.ozone.snapshot.SnapshotDiffResponse.JobStatus.IN_PROGRESS;
import static org.apache.hadoop.ozone.snapshot.SnapshotDiffResponse.JobStatus.QUEUED;
import static org.apache.hadoop.ozone.snapshot.SnapshotDiffResponse.JobStatus.REJECTED;

import org.apache.hadoop.hdfs.protocol.SnapshotDiffReport.DiffReportEntry;
import org.apache.hadoop.hdfs.protocol.SnapshotDiffReport.DiffType;

/**
 * Class to generate snapshot diff.
 */
public class SnapshotDiffManager implements AutoCloseable {
  private static final Logger LOG =
          LoggerFactory.getLogger(SnapshotDiffManager.class);
  private static final String FROM_SNAP_TABLE_SUFFIX = "-from-snap";
  private static final String TO_SNAP_TABLE_SUFFIX = "-to-snap";
  private static final String UNIQUE_IDS_TABLE_SUFFIX = "-unique-ids";
  private static final String DELETE_DIFF_TABLE_SUFFIX = "-delete-diff";
  private static final String RENAME_DIFF_TABLE_SUFFIX = "-rename-diff";
  private static final String CREATE_DIFF_TABLE_SUFFIX = "-create-diff";
  private static final String MODIFY_DIFF_TABLE_SUFFIX = "-modify-diff";

  private final ManagedRocksDB db;
  private final RocksDBCheckpointDiffer differ;
  private final OzoneManager ozoneManager;
  private final LoadingCache<String, OmSnapshot> snapshotCache;
  private final CodecRegistry codecRegistry;
  private final ManagedColumnFamilyOptions familyOptions;
  // TODO: [SNAPSHOT] Use different wait time based of job status.
  private final long defaultWaitTime;
  private final long maxAllowedKeyChangesForASnapDiff;

  /**
   * Global table to keep the diff report. Each key is prefixed by the jobID
   * to improve look up and clean up.
   * Note that byte array is used to reduce the unnecessary serialization and
   * deserialization during intermediate steps.
   */
  private final PersistentMap<byte[], byte[]> snapDiffReportTable;

  /**
   * Contains all the snap diff jobs which are either queued, in_progress or
   * done. This table is used to make sure that there is only single job for
   * similar type of request at any point of time.
   */
  private final PersistentMap<String, SnapshotDiffJob> snapDiffJobTable;
  private final ExecutorService snapDiffExecutor;

  /**
   * Directory to keep hardlinks of SST files for a snapDiff job temporarily.
   * It is to make sure that SST files don't get deleted for the in_progress
   * job/s as part of compaction DAG and SST file pruning
   * {@link RocksDBCheckpointDiffer#pruneOlderSnapshotsWithCompactionHistory}.
   */
  private final String sstBackupDirForSnapDiffJobs;

  private final boolean snapshotForceFullDiff;

  private final boolean forceNonNativeSnapdiff;

  private final Optional<ManagedSSTDumpTool> sstDumpTool;

  private Optional<ExecutorService> sstDumptoolExecService;

  @SuppressWarnings("parameternumber")
  public SnapshotDiffManager(ManagedRocksDB db,
                             RocksDBCheckpointDiffer differ,
                             OzoneManager ozoneManager,
                             LoadingCache<String, OmSnapshot> snapshotCache,
                             ColumnFamilyHandle snapDiffJobCfh,
                             ColumnFamilyHandle snapDiffReportCfh,
                             ManagedColumnFamilyOptions familyOptions,
                             CodecRegistry codecRegistry) {
    this.db = db;
    this.differ = differ;
    this.ozoneManager = ozoneManager;
    this.snapshotCache = snapshotCache;
    this.familyOptions = familyOptions;
    this.codecRegistry = codecRegistry;
    this.defaultWaitTime = ozoneManager.getConfiguration().getTimeDuration(
        OZONE_OM_SNAPSHOT_DIFF_JOB_DEFAULT_WAIT_TIME,
        OZONE_OM_SNAPSHOT_DIFF_JOB_DEFAULT_WAIT_TIME_DEFAULT,
        TimeUnit.MILLISECONDS
    );

    this.snapshotForceFullDiff = ozoneManager.getConfiguration().getBoolean(
        OZONE_OM_SNAPSHOT_FORCE_FULL_DIFF,
        OZONE_OM_SNAPSHOT_FORCE_FULL_DIFF_DEFAULT);

    this.forceNonNativeSnapdiff = ozoneManager.getConfiguration().getBoolean(
        OZONE_OM_SNAPSHOT_FORCE_NON_NATIVE_DIFF,
        OZONE_OM_SNAPSHOT_FORCE_NON_NATIVE_DIFF_DEFAULT);

    this.maxAllowedKeyChangesForASnapDiff = ozoneManager.getConfiguration()
        .getLong(
            OZONE_OM_SNAPSHOT_DIFF_MAX_ALLOWED_KEYS_CHANGED_PER_DIFF_JOB,
            OZONE_OM_SNAPSHOT_DIFF_MAX_ALLOWED_KEYS_CHANGED_PER_DIFF_JOB_DEFAULT
        );

    int threadPoolSize = ozoneManager.getConfiguration().getInt(
        OZONE_OM_SNAPSHOT_DIFF_THREAD_POOL_SIZE,
        OZONE_OM_SNAPSHOT_DIFF_THREAD_POOL_SIZE_DEFAULT
    );

    this.snapDiffJobTable = new RocksDbPersistentMap<>(db,
        snapDiffJobCfh,
        codecRegistry,
        String.class,
        SnapshotDiffJob.class);

    this.snapDiffReportTable = new RocksDbPersistentMap<>(db,
        snapDiffReportCfh,
        codecRegistry,
        byte[].class,
        byte[].class);

    this.snapDiffExecutor = new ThreadPoolExecutor(threadPoolSize,
        threadPoolSize,
        0,
        TimeUnit.MILLISECONDS,
        new ArrayBlockingQueue<>(threadPoolSize),
        new ThreadFactoryBuilder()
            .setNameFormat("snapshot-diff-job-thread-id-%d")
            .build()
    );

    RDBStore rdbStore = (RDBStore) ozoneManager.getMetadataManager().getStore();
    Objects.requireNonNull(rdbStore, "DBStore can't be null.");
    Path path = Paths.get(rdbStore.getSnapshotMetadataDir(), "snapDiff");
    createEmptySnapDiffDir(path);
    this.sstBackupDirForSnapDiffJobs = path.toString();

    this.sstDumpTool = initSSTDumpTool(ozoneManager.getConfiguration());

    // Ideally, loadJobsOnStartUp should run only on OM node, since SnapDiff
    // is not HA currently and running this on all the nodes would be
    // inefficient. Especially, when OM node restarts and loses its leadership.
    // However, it is hard to determine if node is leader node because consensus
    // happens inside Ratis. We can add something like Awaitility.wait() here
    // but that is not foolproof either.
    // Hence, we decided that it is OK to let this run on all the OM nodes for
    // now knowing that it would be inefficient.
    // When SnapshotDiffManager loads for very first time, loadJobsOnStartUp
    // will be no-ops for all the nodes. In subsequent restarts or upgrades,
    // it would run on the current leader and most like on previous leader only.
    // When we build snapDiff HA aware, we will revisit this.
    // Details: https://github.com/apache/ozone/pull/4438#discussion_r1149788226
    this.loadJobsOnStartUp();
  }

  private Optional<ManagedSSTDumpTool> initSSTDumpTool(
      final OzoneConfiguration conf) {
    try {
      int threadPoolSize = conf.getInt(
              OMConfigKeys.OZONE_OM_SNAPSHOT_SST_DUMPTOOL_EXECUTOR_POOL_SIZE,
              OMConfigKeys
                  .OZONE_OM_SNAPSHOT_SST_DUMPTOOL_EXECUTOR_POOL_SIZE_DEFAULT);
      int bufferSize = (int) conf.getStorageSize(
          OMConfigKeys.OZONE_OM_SNAPSHOT_SST_DUMPTOOL_EXECUTOR_BUFFER_SIZE,
          OMConfigKeys
              .OZONE_OM_SNAPSHOT_SST_DUMPTOOL_EXECUTOR_BUFFER_SIZE_DEFAULT,
              StorageUnit.BYTES);
      this.sstDumptoolExecService = Optional.of(new ThreadPoolExecutor(0,
              threadPoolSize, 60, TimeUnit.SECONDS,
              new SynchronousQueue<>(), new ThreadFactoryBuilder()
              .setNameFormat("snapshot-diff-manager-sst-dump-tool-TID-%d")
              .build(),
              new ThreadPoolExecutor.DiscardPolicy()));
      return Optional.of(new ManagedSSTDumpTool(sstDumptoolExecService.get(),
          bufferSize));
    } catch (NativeLibraryNotLoadedException e) {
<<<<<<< HEAD
      this.sstDumptoolExecService.ifPresent(ExecutorService::shutdown);
=======
      this.sstDumptoolExecService.ifPresent(exec ->
          closeExecutorService(exec, "SstDumpToolExecutor"));
>>>>>>> f5e22500
    }
    return Optional.empty();
  }

  /**
   * Creates an empty dir. If directory exists, it deletes that and then
   * creates new one otherwise just create a new dir.
   * Throws IllegalStateException if, couldn't delete the existing
   * directory or fails to create it.
   * <p>
   * We delete existing dir is to remove all hardlinks and free up the space
   * if there were any created by previous snapDiff job and were not removed
   * because of any failure.
   */
  private void createEmptySnapDiffDir(Path path) {
    try {
      if (Files.exists(path)) {
        PathUtils.deleteDirectory(path);
      }
      Files.createDirectories(path);
    } catch (IOException e) {
      throw new IllegalStateException("Couldn't delete existing or create new" +
          " directory for:" + path, e);
    }

    // Create readme file.
    Path readmePath = Paths.get(path.toString(), "_README.txt");
    File readmeFile = new File(readmePath.toString());
    if (!readmeFile.exists()) {
      try (BufferedWriter bw = Files.newBufferedWriter(
          readmePath, StandardOpenOption.CREATE)) {
        bw.write("This directory is used to store SST files needed to" +
            " generate snap diff report for a particular job.\n" +
            " DO NOT add, change or delete any files in this directory" +
            " unless you know what you are doing.\n");
      } catch (IOException ignored) {
      }
    }
  }

  private void deleteDir(Path path) {
    if (path == null || Files.notExists(path)) {
      return;
    }

    try {
      PathUtils.deleteDirectory(path);
    } catch (IOException e) {
      // TODO: [SNAPSHOT] Fail gracefully
      throw new IllegalStateException(e);
    }
  }

  private Map<String, String> getTablePrefixes(
      OMMetadataManager omMetadataManager,
      String volumeName, String bucketName) throws IOException {
    // Copied straight from TestOMSnapshotDAG. TODO: Dedup. Move this to util.
    Map<String, String> tablePrefixes = new HashMap<>();
    String volumeId = String.valueOf(omMetadataManager.getVolumeId(volumeName));
    String bucketId = String.valueOf(
        omMetadataManager.getBucketId(volumeName, bucketName));
    tablePrefixes.put(OmMetadataManagerImpl.KEY_TABLE,
        OM_KEY_PREFIX + volumeName + OM_KEY_PREFIX + bucketName);
    tablePrefixes.put(OmMetadataManagerImpl.FILE_TABLE,
        OM_KEY_PREFIX + volumeId + OM_KEY_PREFIX + bucketId);
    tablePrefixes.put(OmMetadataManagerImpl.DIRECTORY_TABLE,
        OM_KEY_PREFIX + volumeId + OM_KEY_PREFIX + bucketId);
    return tablePrefixes;
  }

  /**
   * Convert from SnapshotInfo to DifferSnapshotInfo.
   */
  private DifferSnapshotInfo getDSIFromSI(SnapshotInfo snapshotInfo,
      OmSnapshot omSnapshot, final String volumeName, final String bucketName)
      throws IOException {

    final OMMetadataManager snapshotOMMM = omSnapshot.getMetadataManager();
    final String checkpointPath =
        snapshotOMMM.getStore().getDbLocation().getPath();
    final String snapshotId = snapshotInfo.getSnapshotID();
    final long dbTxSequenceNumber = snapshotInfo.getDbTxSequenceNumber();

    return new DifferSnapshotInfo(
        checkpointPath,
        snapshotId,
        dbTxSequenceNumber,
        getTablePrefixes(snapshotOMMM, volumeName, bucketName));
  }

  private Set<String> getSSTFileListForSnapshot(OmSnapshot snapshot,
          List<String> tablesToLookUp) throws RocksDBException {
    return RdbUtil.getSSTFilesForComparison(snapshot
        .getMetadataManager().getStore().getDbLocation()
        .getPath(), tablesToLookUp);
  }

  @SuppressWarnings("parameternumber")
  public SnapshotDiffResponse getSnapshotDiffReport(
      final String volumeName,
      final String bucketName,
      final String fromSnapshotName,
      final String toSnapshotName,
      final int index,
      final int pageSize,
      final boolean forceFullDiff,
      final boolean forceNonNativeDiff
  ) throws IOException {

    SnapshotInfo fsInfo = getSnapshotInfo(ozoneManager,
        volumeName, bucketName, fromSnapshotName);
    SnapshotInfo tsInfo = getSnapshotInfo(ozoneManager,
        volumeName, bucketName, toSnapshotName);

    String snapDiffJobKey = fsInfo.getSnapshotID() + DELIMITER +
        tsInfo.getSnapshotID();

    SnapshotDiffJob snapDiffJob = getSnapDiffReportStatus(snapDiffJobKey,
        volumeName, bucketName, fromSnapshotName, toSnapshotName,
        forceFullDiff, forceNonNativeDiff);

    OFSPath snapshotRoot = getSnapshotRootPath(volumeName, bucketName);

    switch (snapDiffJob.getStatus()) {
    case QUEUED:
      return submitSnapDiffJob(snapDiffJobKey, volumeName, bucketName,
          fromSnapshotName, toSnapshotName, index, pageSize, forceFullDiff,
          forceNonNativeDiff);
    case IN_PROGRESS:
      return new SnapshotDiffResponse(
          new SnapshotDiffReportOzone(snapshotRoot.toString(), volumeName,
              bucketName, fromSnapshotName, toSnapshotName, new ArrayList<>(),
              null),
          IN_PROGRESS, defaultWaitTime);
    case FAILED:
      return new SnapshotDiffResponse(
          new SnapshotDiffReportOzone(snapshotRoot.toString(), volumeName,
              bucketName, fromSnapshotName, toSnapshotName, new ArrayList<>(),
              null),
          FAILED, defaultWaitTime);
    case DONE:
      SnapshotDiffReportOzone report = createPageResponse(snapDiffJob,
          volumeName, bucketName, fromSnapshotName, toSnapshotName, index,
          pageSize);
      return new SnapshotDiffResponse(report, DONE, 0L);
    case REJECTED:
      return new SnapshotDiffResponse(
          new SnapshotDiffReportOzone(snapshotRoot.toString(), volumeName,
              bucketName, fromSnapshotName, toSnapshotName, new ArrayList<>(),
              null),
          REJECTED, defaultWaitTime);
    default:
      throw new IllegalStateException("Unknown snapshot job status: " +
          snapDiffJob.getStatus());
    }
  }

  @NotNull
  private static OFSPath getSnapshotRootPath(String volume, String bucket) {
    org.apache.hadoop.fs.Path bucketPath = new org.apache.hadoop.fs.Path(
        OZONE_URI_DELIMITER + volume + OZONE_URI_DELIMITER + bucket);
    return new OFSPath(bucketPath, new OzoneConfiguration());
  }

  @VisibleForTesting
<<<<<<< HEAD
  SnapshotDiffReportOzone createPageResponse(
      final SnapshotDiffJob snapDiffJob,
      final String volumeName,
      final String bucketName,
      final String fromSnapshotName,
      final String toSnapshotName,
      final int index,
      final int pageSize
  ) throws IOException {
=======
  SnapshotDiffReportOzone createPageResponse(final SnapshotDiffJob snapDiffJob,
      final String volumeName, final String bucketName,
      final String fromSnapshotName, final String toSnapshotName,
      final int index, final int pageSize) throws IOException {
    if (index < 0 || pageSize <= 0) {
      throw new IllegalArgumentException(String.format(
          "Index should be a number >= 0. Given index %d. Page size " +
          "should be a positive number > 0. Given page size is %d",
          index, pageSize));
    }
>>>>>>> f5e22500
    List<DiffReportEntry> diffReportList = new ArrayList<>();

    OFSPath path = getSnapshotRootPath(volumeName, bucketName);

    boolean hasMoreEntries = true;

    int idx;
    for (idx = index; idx - index < pageSize; idx++) {
      byte[] rawKey =
          codecRegistry.asRawData(snapDiffJob.getJobId() + DELIMITER + idx);
      byte[] bytes = snapDiffReportTable.get(rawKey);
      if (bytes == null) {
        hasMoreEntries = false;
        break;
      }
      diffReportList.add(codecRegistry.asObject(bytes, DiffReportEntry.class));
    }

    String tokenString = hasMoreEntries ? String.valueOf(idx) : null;

    checkReportsIntegrity(snapDiffJob, index, diffReportList.size());

    return new SnapshotDiffReportOzone(path.toString(), volumeName, bucketName,
        fromSnapshotName, toSnapshotName, diffReportList, tokenString);
  }

  /**
   * Check that total number of entries after creating the last page matches
   * that the total number of entries set after the diff report generation.
   * If check fails, it marks the job failed so that it is GC-ed by clean up
   * service and throws the exception to client.
   */
  private void checkReportsIntegrity(final SnapshotDiffJob diffJob,
                                     final int pageStartIdx,
                                     final int numberOfEntriesInPage)
      throws IOException {
    if ((pageStartIdx >= diffJob.getTotalDiffEntries() &&
        numberOfEntriesInPage != 0) || (pageStartIdx <
        diffJob.getTotalDiffEntries() && numberOfEntriesInPage == 0)) {
      LOG.error("Expected TotalDiffEntries: {} but found " +
              "TotalDiffEntries: {}",
          diffJob.getTotalDiffEntries(),
          pageStartIdx + numberOfEntriesInPage);
      updateJobStatus(diffJob.getJobId(), DONE, FAILED);
      throw new IOException("Report integrity check failed. Retry after: " +
          ozoneManager.getOmSnapshotManager().getDiffCleanupServiceInterval());
    }
  }

  @SuppressWarnings("parameternumber")
  private synchronized SnapshotDiffResponse submitSnapDiffJob(
      final String jobKey,
      final String volume,
      final String bucket,
      final String fromSnapshot,
      final String toSnapshot,
      final int index,
      final int pageSize,
      final boolean forceFullDiff,
      final boolean forceNonNativeDiff
  ) throws IOException {

    SnapshotDiffJob snapDiffJob = snapDiffJobTable.get(jobKey);

    OFSPath snapshotRoot = getSnapshotRootPath(volume, bucket);

    // This is only possible if another thread tired to submit the request,
    // and it got rejected. In this scenario, return the Rejected job status
    // with wait time.
    if (snapDiffJob == null) {
      LOG.info("Snap diff job has been removed for for volume: {}, " +
          "bucket: {}, fromSnapshot: {} and toSnapshot: {}.",
          volume, bucket, fromSnapshot, toSnapshot);
      return new SnapshotDiffResponse(
          new SnapshotDiffReportOzone(snapshotRoot.toString(),
              volume, bucket, fromSnapshot, toSnapshot, new ArrayList<>(),
              null), REJECTED, defaultWaitTime);
    }

    // Check again that request is still in queued status. If it is not queued,
    // return the response accordingly for early return.
    if (snapDiffJob.getStatus() != QUEUED) {
      // Same request is submitted by another thread and already completed.
      if (snapDiffJob.getStatus() == DONE) {
        SnapshotDiffReportOzone report = createPageResponse(snapDiffJob, volume,
            bucket, fromSnapshot, toSnapshot, index, pageSize);
        return new SnapshotDiffResponse(report, DONE, 0L);
      } else {
        // Otherwise, return the same status as in DB with wait time.
        return new SnapshotDiffResponse(
            new SnapshotDiffReportOzone(snapshotRoot.toString(), volume, bucket,
                fromSnapshot, toSnapshot, new ArrayList<>(), null),
            snapDiffJob.getStatus(), defaultWaitTime);
      }
    }

    return submitSnapDiffJob(jobKey, snapDiffJob.getJobId(), volume, bucket,
        fromSnapshot, toSnapshot, forceFullDiff, forceNonNativeDiff);
  }

  @SuppressWarnings("parameternumber")
  private synchronized SnapshotDiffResponse submitSnapDiffJob(
      final String jobKey,
      final String jobId,
      final String volumeName,
      final String bucketName,
      final String fromSnapshotName,
      final String toSnapshotName,
      final boolean forceFullDiff,
      final boolean forceNonNativeDiff
  ) {

    LOG.info("Submitting snap diff report generation request for" +
            " volume: {}, bucket: {}, fromSnapshot: {} and toSnapshot: {}",
        volumeName, bucketName, fromSnapshotName, toSnapshotName);

    OFSPath snapshotRoot = getSnapshotRootPath(volumeName, bucketName);

    // Submit the request to the executor if job is still in queued status.
    // If executor cannot take any more job, remove the job form DB and return
    // the Rejected Job status with wait time.
    try {
      snapDiffExecutor.execute(() -> generateSnapshotDiffReport(jobKey, jobId,
          volumeName, bucketName, fromSnapshotName, toSnapshotName,
          forceFullDiff, forceNonNativeDiff));
      updateJobStatus(jobKey, QUEUED, IN_PROGRESS);
      return new SnapshotDiffResponse(
          new SnapshotDiffReportOzone(snapshotRoot.toString(), volumeName,
              bucketName, fromSnapshotName, toSnapshotName, new ArrayList<>(),
              null),
          IN_PROGRESS, defaultWaitTime);
    } catch (RejectedExecutionException exception) {
      // Remove the entry from job table so that client can retry.
      // If entry is not removed, client has to wait till cleanup service
      // removes the entry even tho there are resources to execute the request
      // before the cleanup kicks in.
      snapDiffJobTable.remove(jobKey);
      LOG.info("Exceeded the snapDiff parallel requests progressing " +
          "limit. Removed the jobKey: {}. Please retry after {}.",
          jobKey, defaultWaitTime);
      return new SnapshotDiffResponse(
          new SnapshotDiffReportOzone(snapshotRoot.toString(), volumeName,
              bucketName, fromSnapshotName, toSnapshotName, new ArrayList<>(),
              null),
          REJECTED, defaultWaitTime);
    } catch (Exception exception) {
      // Remove the entry from job table as well.
      snapDiffJobTable.remove(jobKey);
      LOG.error("Failure in job submission to the executor. Removed the" +
              " jobKey: {}.", jobKey, exception);
      return new SnapshotDiffResponse(
          new SnapshotDiffReportOzone(snapshotRoot.toString(), volumeName,
              bucketName, fromSnapshotName, toSnapshotName, new ArrayList<>(),
              null),
          FAILED, defaultWaitTime);
    }
  }

  /**
   * Check if there is an existing request for the same `fromSnapshot` and
   * `toSnapshot`. If yes, then return that response otherwise adds a new entry
   * to the table for the future requests and returns that.
   */
  private synchronized SnapshotDiffJob getSnapDiffReportStatus(
      String jobKey,
      String volumeName,
      String bucketName,
      String fromSnapshotName,
      String toSnapshotName,
      boolean forceFullDiff,
      boolean forceNonNativeDiff
  ) {
    SnapshotDiffJob snapDiffJob = snapDiffJobTable.get(jobKey);

    if (snapDiffJob == null) {
      String jobId = UUID.randomUUID().toString();
      snapDiffJob = new SnapshotDiffJob(System.currentTimeMillis(), jobId,
          QUEUED, volumeName, bucketName, fromSnapshotName, toSnapshotName,
          forceFullDiff, forceNonNativeDiff, 0L);
      snapDiffJobTable.put(jobKey, snapDiffJob);
    }

    return snapDiffJob;
  }

  private void validateSnapshotsAreActive(final String volumeName,
                                          final String bucketName,
                                          final String fromSnapshotName,
                                          final String toSnapshotName)
      throws IOException {
    SnapshotInfo fromSnapInfo = getSnapshotInfo(ozoneManager, volumeName,
        bucketName, fromSnapshotName);
    SnapshotInfo toSnapInfo = getSnapshotInfo(ozoneManager, volumeName,
        bucketName, toSnapshotName);

    checkSnapshotActive(fromSnapInfo, false);
    checkSnapshotActive(toSnapInfo, false);
  }

  @SuppressWarnings("parameternumber")
  private void generateSnapshotDiffReport(final String jobKey,
                                          final String jobId,
                                          final String volumeName,
                                          final String bucketName,
                                          final String fromSnapshotName,
                                          final String toSnapshotName,
                                          final boolean forceFullDiff,
                                          final boolean forceNonNative) {
    LOG.info("Started snap diff report generation for volume: {} " +
            "bucket: {}, fromSnapshot: {} and toSnapshot: {}",
        volumeName, bucketName, fromSnapshotName, toSnapshotName);

    ColumnFamilyHandle fromSnapshotColumnFamily = null;
    ColumnFamilyHandle toSnapshotColumnFamily = null;
    ColumnFamilyHandle objectIDsColumnFamily = null;

    // Creates temporary unique dir for the snapDiff job to keep SST files
    // hardlinks. JobId is used as dir name for uniqueness.
    // It is required to prevent that SST files get deleted for in_progress
    // job by RocksDBCheckpointDiffer#pruneOlderSnapshotsWithCompactionHistory.
    Path path = Paths.get(sstBackupDirForSnapDiffJobs + "/" + jobId);

    try {
      validateSnapshotsAreActive(volumeName, bucketName, fromSnapshotName,
          toSnapshotName);

      String fsKey = getTableKey(volumeName, bucketName, fromSnapshotName);
      String tsKey = getTableKey(volumeName, bucketName, toSnapshotName);

      OmSnapshot fromSnapshot = snapshotCache.get(fsKey);
      OmSnapshot toSnapshot = snapshotCache.get(tsKey);
      SnapshotInfo fsInfo = getSnapshotInfo(ozoneManager,
          volumeName, bucketName, fromSnapshotName);
      SnapshotInfo tsInfo = getSnapshotInfo(ozoneManager,
          volumeName, bucketName, toSnapshotName);

      Files.createDirectories(path);
      // JobId is prepended to column families name to make them unique
      // for request.
      fromSnapshotColumnFamily =
          createColumnFamily(jobId + FROM_SNAP_TABLE_SUFFIX);
      toSnapshotColumnFamily =
          createColumnFamily(jobId + TO_SNAP_TABLE_SUFFIX);
      objectIDsColumnFamily =
          createColumnFamily(jobId + UNIQUE_IDS_TABLE_SUFFIX);

      // ObjectId to keyName map to keep key info for fromSnapshot.
      // objectIdToKeyNameMap is used to identify what keys were touched
      // in which snapshot and to know the difference if operation was
      // creation, deletion, modify or rename.
      // Stores only keyName instead of OmKeyInfo to reduce the memory
      // footprint.
      // Note: Store objectId and keyName as byte array to reduce unnecessary
      // serialization and deserialization.
      final PersistentMap<byte[], byte[]> objectIdToKeyNameMapForFromSnapshot =
          new RocksDbPersistentMap<>(db, fromSnapshotColumnFamily,
              codecRegistry, byte[].class, byte[].class);
      // ObjectId to keyName map to keep key info for toSnapshot.
      final PersistentMap<byte[], byte[]> objectIdToKeyNameMapForToSnapshot =
          new RocksDbPersistentMap<>(db, toSnapshotColumnFamily, codecRegistry,
              byte[].class, byte[].class);
      // Set of unique objectId between fromSnapshot and toSnapshot.
      final PersistentSet<byte[]> objectIDsToCheckMap =
          new RocksDbPersistentSet<>(db, objectIDsColumnFamily, codecRegistry,
              byte[].class);

      final BucketLayout bucketLayout = getBucketLayout(volumeName, bucketName,
          fromSnapshot.getMetadataManager());
      Map<String, String> tablePrefixes =
          getTablePrefixes(toSnapshot.getMetadataManager(), volumeName,
              bucketName);

      boolean useFullDiff = snapshotForceFullDiff || forceFullDiff;
      boolean performNonNativeDiff = forceNonNativeSnapdiff || forceNonNative;

      validateSnapshotsAreActive(volumeName, bucketName, fromSnapshotName,
          toSnapshotName);
      Table<String, OmKeyInfo> fsKeyTable = fromSnapshot.getMetadataManager()
          .getKeyTable(bucketLayout);
      Table<String, OmKeyInfo> tsKeyTable = toSnapshot.getMetadataManager()
          .getKeyTable(bucketLayout);

      getDeltaFilesAndDiffKeysToObjectIdToKeyMap(fsKeyTable, tsKeyTable,
          fromSnapshot, toSnapshot, fsInfo, tsInfo, useFullDiff,
          performNonNativeDiff, tablePrefixes,
          objectIdToKeyNameMapForFromSnapshot,
          objectIdToKeyNameMapForToSnapshot, objectIDsToCheckMap,
          path.toString());

      if (bucketLayout.isFileSystemOptimized()) {
        validateSnapshotsAreActive(volumeName, bucketName, fromSnapshotName,
            toSnapshotName);

        Table<String, OmDirectoryInfo> fsDirTable =
            fromSnapshot.getMetadataManager().getDirectoryTable();
        Table<String, OmDirectoryInfo> tsDirTable =
            toSnapshot.getMetadataManager().getDirectoryTable();

        getDeltaFilesAndDiffKeysToObjectIdToKeyMap(fsDirTable, tsDirTable,
            fromSnapshot, toSnapshot, fsInfo, tsInfo, useFullDiff,
            performNonNativeDiff, tablePrefixes,
            objectIdToKeyNameMapForFromSnapshot,
            objectIdToKeyNameMapForToSnapshot, objectIDsToCheckMap,
            path.toString());
      }

      validateSnapshotsAreActive(volumeName, bucketName, fromSnapshotName,
          toSnapshotName);
      long totalDiffEntries = generateDiffReport(jobId,
          objectIDsToCheckMap,
          objectIdToKeyNameMapForFromSnapshot,
          objectIdToKeyNameMapForToSnapshot);

      updateJobStatusToDone(jobKey, totalDiffEntries);
    } catch (ExecutionException | IOException | RocksDBException exception) {
      updateJobStatus(jobKey, IN_PROGRESS, FAILED);
      LOG.error("Caught checked exception during diff report generation for " +
              "volume: {} bucket: {}, fromSnapshot: {} and toSnapshot: {}",
          volumeName, bucketName, fromSnapshotName, toSnapshotName, exception);
      // TODO: [SNAPSHOT] Fail gracefully.
      throw new RuntimeException(exception);
    } catch (Exception exception) {
      updateJobStatus(jobKey, IN_PROGRESS, FAILED);
      LOG.error("Caught unchecked exception during diff report generation " +
              "for volume: {} bucket: {}, fromSnapshot: {} and toSnapshot: {}",
          volumeName, bucketName, fromSnapshotName, toSnapshotName, exception);
      // TODO: [SNAPSHOT] Fail gracefully.
      throw new RuntimeException(exception);
    } finally {
      // Clean up: drop the intermediate column family and close them.
      dropAndCloseColumnFamilyHandle(fromSnapshotColumnFamily);
      dropAndCloseColumnFamilyHandle(toSnapshotColumnFamily);
      dropAndCloseColumnFamilyHandle(objectIDsColumnFamily);
      // Delete SST files backup directory.
      deleteDir(path);
    }
  }

  @SuppressWarnings("checkstyle:ParameterNumber")
  private void getDeltaFilesAndDiffKeysToObjectIdToKeyMap(
      final Table<String, ? extends WithObjectID> fsTable,
      final Table<String, ? extends WithObjectID> tsTable,
      final OmSnapshot fromSnapshot,
      final OmSnapshot toSnapshot,
      final SnapshotInfo fsInfo,
      final SnapshotInfo tsInfo,
      final boolean useFullDiff,
      final boolean forceNonNativeDiff,
      final Map<String, String> tablePrefixes,
      final PersistentMap<byte[], byte[]> oldObjIdToKeyMap,
      final PersistentMap<byte[], byte[]> newObjIdToKeyMap,
      final PersistentSet<byte[]> objectIDsToCheck,
<<<<<<< HEAD
      final String diffDir) throws IOException, RocksDBException {
=======
      final String diffDir
  ) throws IOException, RocksDBException {
>>>>>>> f5e22500

    List<String> tablesToLookUp = Collections.singletonList(fsTable.getName());

    Set<String> deltaFiles = getDeltaFiles(fromSnapshot, toSnapshot,
        tablesToLookUp, fsInfo, tsInfo, useFullDiff, tablePrefixes, diffDir);

    // Workaround to handle deletes if native rocksDb tool for reading
    // tombstone is not loaded.
    // TODO: [SNAPSHOT] Update Rocksdb SSTFileIterator to read tombstone
    if (forceNonNativeDiff || !sstDumpTool.isPresent()) {
      deltaFiles.addAll(getSSTFileListForSnapshot(fromSnapshot,
          tablesToLookUp));
    }

    try {
      addToObjectIdMap(fsTable,
          tsTable,
          deltaFiles,
          forceNonNativeDiff || !sstDumpTool.isPresent(),
          oldObjIdToKeyMap,
          newObjIdToKeyMap,
          objectIDsToCheck,
          tablePrefixes);
    } catch (NativeLibraryNotLoadedException e) {
      LOG.warn("SSTDumpTool load failure, retrying without it.", e);
      try {
        // Workaround to handle deletes if use of native rockDB for reading
        // tombstone fails.
        // TODO: [SNAPSHOT] Update Rocksdb SSTFileIterator to read tombstone
        deltaFiles.addAll(getSSTFileListForSnapshot(
            fromSnapshot, tablesToLookUp));
        addToObjectIdMap(fsTable,
            tsTable,
            deltaFiles,
            false,
            oldObjIdToKeyMap,
            newObjIdToKeyMap,
            objectIDsToCheck,
            tablePrefixes);
      } catch (NativeLibraryNotLoadedException ex) {
        throw new IllegalStateException(ex);
      }
    }
  }

  @SuppressWarnings("checkstyle:ParameterNumber")
  void addToObjectIdMap(Table<String, ? extends WithObjectID> fsTable,
                        Table<String, ? extends WithObjectID> tsTable,
                        Set<String> deltaFiles, boolean nativeRocksToolsLoaded,
                        PersistentMap<byte[], byte[]> oldObjIdToKeyMap,
                        PersistentMap<byte[], byte[]> newObjIdToKeyMap,
                        PersistentSet<byte[]> objectIDsToCheck,
<<<<<<< HEAD
                        Map<String, String> tablePrefixes)
      throws IOException, NativeLibraryNotLoadedException, RocksDBException {

=======
                        Map<String, String> tablePrefixes) throws IOException,
      NativeLibraryNotLoadedException, RocksDBException {
>>>>>>> f5e22500
    if (deltaFiles.isEmpty()) {
      return;
    }
    boolean isDirectoryTable =
        fsTable.getName().equals(OmMetadataManagerImpl.DIRECTORY_TABLE);
    ManagedSstFileReader sstFileReader = new ManagedSstFileReader(deltaFiles);
    validateEstimatedKeyChangesAreInLimits(sstFileReader);

    try (Stream<String> keysToCheck =
             nativeRocksToolsLoaded && sstDumpTool.isPresent()
                 ? sstFileReader.getKeyStreamWithTombstone(sstDumpTool.get())
                 : sstFileReader.getKeyStream()) {
      keysToCheck.forEach(key -> {
        try {
          final WithObjectID oldKey = fsTable.get(key);
          final WithObjectID newKey = tsTable.get(key);
          if (areKeysEqual(oldKey, newKey) || !isKeyInBucket(key, tablePrefixes,
              fsTable.getName())) {
            // We don't have to do anything.
            return;
          }
          if (oldKey != null) {
            byte[] rawObjId = codecRegistry.asRawData(oldKey.getObjectID());
            byte[] rawValue = codecRegistry.asRawData(
                getKeyOrDirectoryName(isDirectoryTable, oldKey));
            oldObjIdToKeyMap.put(rawObjId, rawValue);
            objectIDsToCheck.add(rawObjId);
          }
          if (newKey != null) {
            byte[] rawObjId = codecRegistry.asRawData(newKey.getObjectID());
            byte[] rawValue = codecRegistry.asRawData(
                getKeyOrDirectoryName(isDirectoryTable, newKey));
            newObjIdToKeyMap.put(rawObjId, rawValue);
            objectIDsToCheck.add(rawObjId);
          }
        } catch (IOException e) {
          throw new RuntimeException(e);
        }
      });
    } catch (RocksDBException rocksDBException) {
      // TODO: [SNAPSHOT] Gracefully handle exception
      //  e.g. when input files do not exist
      throw new RuntimeException(rocksDBException);
    }
  }

  private String getKeyOrDirectoryName(boolean isDirectory,
                                       WithObjectID object) {
    if (isDirectory) {
      OmDirectoryInfo directoryInfo = (OmDirectoryInfo) object;
      return directoryInfo.getName();
    }
    OmKeyInfo keyInfo = (OmKeyInfo) object;
    return keyInfo.getKeyName();
  }

  @SuppressWarnings("checkstyle:ParameterNumber")
<<<<<<< HEAD
  Set<String> getDeltaFiles(OmSnapshot fromSnapshot,
                                    OmSnapshot toSnapshot,
                                    List<String> tablesToLookUp,
                                    SnapshotInfo fsInfo,
                                    SnapshotInfo tsInfo,
                                    boolean useFullDiff,
                                    Map<String, String> tablePrefixes,
                                    String diffDir)
=======
  Set<String> getDeltaFiles(OmSnapshot fromSnapshot, OmSnapshot toSnapshot,
                            List<String> tablesToLookUp, SnapshotInfo fsInfo,
                            SnapshotInfo tsInfo, boolean useFullDiff,
                            Map<String, String> tablePrefixes, String diffDir)
>>>>>>> f5e22500
      throws RocksDBException, IOException {
    // TODO: [SNAPSHOT] Refactor the parameter list
    final Set<String> deltaFiles = new HashSet<>();

    // Check if compaction DAG is available, use that if so
    if (differ != null && fsInfo != null && tsInfo != null && !useFullDiff) {
      String volume = fsInfo.getVolumeName();
      String bucket = fsInfo.getBucketName();
      // Construct DifferSnapshotInfo
      final DifferSnapshotInfo fromDSI =
          getDSIFromSI(fsInfo, fromSnapshot, volume, bucket);
      final DifferSnapshotInfo toDSI =
          getDSIFromSI(tsInfo, toSnapshot, volume, bucket);

      LOG.debug("Calling RocksDBCheckpointDiffer");
      List<String> sstDiffList =
          differ.getSSTDiffListWithFullPath(toDSI, fromDSI, diffDir);
      deltaFiles.addAll(sstDiffList);
    }

    if (useFullDiff || deltaFiles.isEmpty()) {
      // If compaction DAG is not available (already cleaned up), fall back to
      //  the slower approach.
      if (!useFullDiff) {
        LOG.warn("RocksDBCheckpointDiffer is not available, falling back to" +
                " slow path");
      }

      Set<String> fromSnapshotFiles =
          RdbUtil.getSSTFilesForComparison(
              fromSnapshot.getMetadataManager().getStore()
                  .getDbLocation().getPath(),
              tablesToLookUp);
      Set<String> toSnapshotFiles =
          RdbUtil.getSSTFilesForComparison(
              toSnapshot.getMetadataManager().getStore()
                  .getDbLocation().getPath(),
              tablesToLookUp);

      deltaFiles.addAll(fromSnapshotFiles);
      deltaFiles.addAll(toSnapshotFiles);
      RocksDiffUtils.filterRelevantSstFiles(deltaFiles, tablePrefixes);
    }

    return deltaFiles;
  }

  private void validateEstimatedKeyChangesAreInLimits(
      ManagedSstFileReader sstFileReader
  ) throws RocksDBException, IOException {
    if (sstFileReader.getEstimatedTotalKeys() >
        maxAllowedKeyChangesForASnapDiff) {
      // TODO: [SNAPSHOT] HDDS-8202: Change it to custom snapshot exception.
      throw new IOException(
          String.format("Expected diff contains more than max allowed key " +
                  "changes for a snapDiff job. EstimatedTotalKeys: %s, " +
                  "AllowMaxTotalKeys: %s.",
              sstFileReader.getEstimatedTotalKeys(),
              maxAllowedKeyChangesForASnapDiff));
    }
  }

<<<<<<< HEAD
  long generateDiffReport(
      final String jobId,
      final PersistentSet<byte[]> objectIDsToCheck,
      final PersistentMap<byte[], byte[]> oldObjIdToKeyMap,
      final PersistentMap<byte[], byte[]> newObjIdToKeyMap) {
=======
>>>>>>> f5e22500

  long generateDiffReport(final String jobId,
                          final PersistentSet<byte[]> objectIDsToCheck,
                          final PersistentMap<byte[], byte[]> oldObjIdToKeyMap,
                          final PersistentMap<byte[], byte[]>
                              newObjIdToKeyMap) {
    LOG.debug("Starting diff report generation for jobId: {}.", jobId);
    ColumnFamilyHandle deleteDiffColumnFamily = null;
    ColumnFamilyHandle renameDiffColumnFamily = null;
    ColumnFamilyHandle createDiffColumnFamily = null;
    ColumnFamilyHandle modifyDiffColumnFamily = null;

    // JobId is prepended to column family name to make it unique for request.
    try {
      deleteDiffColumnFamily =
          createColumnFamily(jobId + DELETE_DIFF_TABLE_SUFFIX);
      renameDiffColumnFamily =
          createColumnFamily(jobId + RENAME_DIFF_TABLE_SUFFIX);
      createDiffColumnFamily =
          createColumnFamily(jobId + CREATE_DIFF_TABLE_SUFFIX);
      modifyDiffColumnFamily =
          createColumnFamily(jobId + MODIFY_DIFF_TABLE_SUFFIX);

      // Keep byte array instead of storing as DiffReportEntry to avoid
      // unnecessary serialization and deserialization.
      final PersistentList<byte[]> deleteDiffs =
          createDiffReportPersistentList(deleteDiffColumnFamily);
      final PersistentList<byte[]> renameDiffs =
          createDiffReportPersistentList(renameDiffColumnFamily);
      final PersistentList<byte[]> createDiffs =
          createDiffReportPersistentList(createDiffColumnFamily);
      final PersistentList<byte[]> modifyDiffs =
          createDiffReportPersistentList(modifyDiffColumnFamily);

      try (ClosableIterator<byte[]>
               objectIdsIterator = objectIDsToCheck.iterator()) {
        while (objectIdsIterator.hasNext()) {
          byte[] id = objectIdsIterator.next();
          /*
           * This key can be
           * -> Created after the old snapshot was taken, which means it will be
           *    missing in oldKeyTable and present in newKeyTable.
           * -> Deleted after the old snapshot was taken, which means it will be
           *    present in oldKeyTable and missing in newKeyTable.
           * -> Modified after the old snapshot was taken, which means it will
           *    be present in oldKeyTable and present in newKeyTable with same
           *    Object ID but with different metadata.
           * -> Renamed after the old snapshot was taken, which means it will be
           *    present in oldKeyTable and present in newKeyTable but with
           *    different name and same Object ID.
           */

          byte[] oldKeyName = oldObjIdToKeyMap.get(id);
          byte[] newKeyName = newObjIdToKeyMap.get(id);

          if (oldKeyName == null && newKeyName == null) {
            // This cannot happen.
            throw new IllegalStateException(
                "Old and new key name both are null");
          } else if (oldKeyName == null) { // Key Created.
            String key = codecRegistry.asObject(newKeyName, String.class);
            DiffReportEntry entry =
                SnapshotDiffReportOzone.getDiffReportEntry(DiffType.CREATE,
                    key);
            createDiffs.add(codecRegistry.asRawData(entry));
          } else if (newKeyName == null) { // Key Deleted.
            String key = codecRegistry.asObject(oldKeyName, String.class);
            DiffReportEntry entry =
                SnapshotDiffReportOzone.getDiffReportEntry(DiffType.DELETE,
                    key);
            deleteDiffs.add(codecRegistry.asRawData(entry));
          } else if (Arrays.equals(oldKeyName, newKeyName)) { // Key modified.
            String key = codecRegistry.asObject(newKeyName, String.class);
            DiffReportEntry entry =
                SnapshotDiffReportOzone.getDiffReportEntry(DiffType.MODIFY,
                    key);
            modifyDiffs.add(codecRegistry.asRawData(entry));
          } else { // Key Renamed.
            String oldKey = codecRegistry.asObject(oldKeyName, String.class);
            String newKey = codecRegistry.asObject(newKeyName, String.class);
            renameDiffs.add(codecRegistry.asRawData(
                SnapshotDiffReportOzone.getDiffReportEntry(DiffType.RENAME,
                    oldKey, newKey)));
          }
        }
      }

      /*
       * The order in which snap-diff should be applied
       *
       *     1. Delete diffs
       *     2. Rename diffs
       *     3. Create diffs
       *     4. Modified diffs
       *
       * Consider the following scenario
       *
       *    1. File "A" is created.
       *    2. File "B" is created.
       *    3. File "C" is created.
       *    Snapshot "1" is taken.
       *
       * Case 1:
       *   1. File "A" is deleted.
       *   2. File "B" is renamed to "A".
       *   Snapshot "2" is taken.
       *
       *   Snapshot diff should be applied in the following order:
       *    1. Delete "A"
       *    2. Rename "B" to "A"
       *
       *
       * Case 2:
       *    1. File "B" is renamed to "C".
       *    2. File "B" is created.
       *    Snapshot "2" is taken.
       *
       *   Snapshot diff should be applied in the following order:
       *    1. Rename "B" to "C"
       *    2. Create "B"
       *
       */

      long index = 0;
      index = addToReport(jobId, index, deleteDiffs);
      index = addToReport(jobId, index, renameDiffs);
      index = addToReport(jobId, index, createDiffs);
      return addToReport(jobId, index, modifyDiffs);
    } catch (RocksDBException | IOException e) {
      // TODO: [SNAPSHOT] Fail gracefully.
      throw new RuntimeException(e);
    } finally {
      dropAndCloseColumnFamilyHandle(deleteDiffColumnFamily);
      dropAndCloseColumnFamilyHandle(renameDiffColumnFamily);
      dropAndCloseColumnFamilyHandle(createDiffColumnFamily);
      dropAndCloseColumnFamilyHandle(modifyDiffColumnFamily);
    }
  }

  private PersistentList<byte[]> createDiffReportPersistentList(
      ColumnFamilyHandle columnFamilyHandle
  ) {
    return new RocksDbPersistentList<>(db,
        columnFamilyHandle,
        codecRegistry,
        byte[].class);
  }

  private ColumnFamilyHandle createColumnFamily(String columnFamilyName)
      throws RocksDBException {
    return db.get().createColumnFamily(
        new ColumnFamilyDescriptor(
            StringUtils.string2Bytes(columnFamilyName),
            familyOptions));
  }

  private long addToReport(String jobId, long index,
                           PersistentList<byte[]> diffReportEntries)
      throws IOException {
    try (ClosableIterator<byte[]>
             diffReportIterator = diffReportEntries.iterator()) {
      while (diffReportIterator.hasNext()) {

        snapDiffReportTable.put(
            codecRegistry.asRawData(jobId + DELIMITER + index),
            diffReportIterator.next());
        index++;
      }
    }
    return index;
  }

  private void dropAndCloseColumnFamilyHandle(
      final ColumnFamilyHandle columnFamilyHandle) {

    if (columnFamilyHandle == null) {
      return;
    }

    dropColumnFamilyHandle(db, columnFamilyHandle);
    columnFamilyHandle.close();
  }

  private synchronized void updateJobStatus(String jobKey,
                                            JobStatus oldStatus,
                                            JobStatus newStatus) {
    SnapshotDiffJob snapshotDiffJob = snapDiffJobTable.get(jobKey);
    if (snapshotDiffJob.getStatus() != oldStatus) {
      throw new IllegalStateException("Invalid job status for jobID: " +
          snapshotDiffJob.getJobId() + ". Job's current status is '" +
          snapshotDiffJob.getStatus() + "', while '" + oldStatus +
          "' is expected.");
    }
    snapshotDiffJob.setStatus(newStatus);
    snapDiffJobTable.put(jobKey, snapshotDiffJob);
  }

  private synchronized void updateJobStatusToDone(String jobKey,
                                                  long totalNumberOfEntries) {
    SnapshotDiffJob snapshotDiffJob = snapDiffJobTable.get(jobKey);
    if (snapshotDiffJob.getStatus() != IN_PROGRESS) {
      throw new IllegalStateException("Invalid job status for jobID: " +
          snapshotDiffJob.getJobId() + ". Job's current status is '" +
          snapshotDiffJob.getStatus() + "', while '" + IN_PROGRESS +
          "' is expected.");
    }

    snapshotDiffJob.setStatus(DONE);
    snapshotDiffJob.setTotalDiffEntries(totalNumberOfEntries);
    snapDiffJobTable.put(jobKey, snapshotDiffJob);
  }

  private BucketLayout getBucketLayout(final String volume,
                                       final String bucket,
                                       final OMMetadataManager mManager)
      throws IOException {
    final String bucketTableKey = mManager.getBucketKey(volume, bucket);
    return mManager.getBucketTable().get(bucketTableKey).getBucketLayout();
  }

  private boolean areKeysEqual(WithObjectID oldKey, WithObjectID newKey) {
    if (oldKey == null && newKey == null) {
      return true;
    }
    if (oldKey != null) {
      return oldKey.equals(newKey);
    }
    return false;
  }

  /**
   * check if the given key is in the bucket specified by tablePrefix map.
   */
  boolean isKeyInBucket(String key, Map<String, String> tablePrefixes,
                        String tableName) {
    String volumeBucketDbPrefix;
    // In case of FSO - either File/Directory table
    // the key Prefix would be volumeId/bucketId and
    // in case of non-fso - volumeName/bucketName
    if (tableName.equals(
        OmMetadataManagerImpl.DIRECTORY_TABLE) || tableName.equals(
        OmMetadataManagerImpl.FILE_TABLE)) {
      volumeBucketDbPrefix =
          tablePrefixes.get(OmMetadataManagerImpl.DIRECTORY_TABLE);
    } else {
      volumeBucketDbPrefix = tablePrefixes.get(OmMetadataManagerImpl.KEY_TABLE);
    }
    return key.startsWith(volumeBucketDbPrefix);
  }

  /**
   * Loads the jobs which are in_progress and submits them to executor to start
   * processing.
   * This is needed to load previously running (in_progress) jobs to the
   * executor on service start up when OM restarts. If not done, these jobs
   * will never be completed if OM crashes when jobs were running.
   * Don't need to load queued jobs because responses for queued jobs were never
   * returned to client. In short, we don't return queued job status to client.
   * When client re-submits previously queued job, workflow will pick it and
   * execute it.
   */
  private void loadJobsOnStartUp() {

    try (ClosableIterator<Map.Entry<String, SnapshotDiffJob>> iterator =
             snapDiffJobTable.iterator()) {
      while (iterator.hasNext()) {
        Map.Entry<String, SnapshotDiffJob> next = iterator.next();
        String jobKey = next.getKey();
        SnapshotDiffJob snapshotDiffJob = next.getValue();
        if (snapshotDiffJob.getStatus() == IN_PROGRESS) {
          // This is done just to be in parity of the workflow.
          // If job status is not updated to QUEUED, workflow will fail when
          // job gets submitted to executor and its status is IN_PROGRESS.
          // Because according to workflow job can change its state from
          // QUEUED to IN_PROGRESS but not IN_PROGRESS to IN_PROGRESS.
          updateJobStatus(jobKey, IN_PROGRESS, QUEUED);

          submitSnapDiffJob(jobKey,
              snapshotDiffJob.getJobId(),
              snapshotDiffJob.getVolume(),
              snapshotDiffJob.getBucket(),
              snapshotDiffJob.getFromSnapshot(),
              snapshotDiffJob.getToSnapshot(),
              snapshotDiffJob.isForceFullDiff(),
              snapshotDiffJob.isForceNonNativeDiff());
        }
      }
    }
  }

  @Override
  public void close() {
    if (snapDiffExecutor != null) {
      closeExecutorService(snapDiffExecutor, "SnapDiffExecutor");
    }
<<<<<<< HEAD
    this.sstDumptoolExecService.ifPresent(executor ->
        closeExecutorService(sstDumpToolExecutor, "SstDumpToolExecutor"));
=======
    this.sstDumptoolExecService.ifPresent(exec ->
        closeExecutorService(exec, "SstDumpToolExecutor"));
>>>>>>> f5e22500
  }

  private void closeExecutorService(ExecutorService executorService,
                                    String serviceName) {
    if (executorService != null) {
      LOG.info("Shutting down executorService: '{}'", serviceName);
      executorService.shutdownNow();
      try {
        if (!executorService.awaitTermination(60, TimeUnit.SECONDS)) {
          executorService.shutdownNow();
        }
      } catch (InterruptedException e) {
        // Re-interrupt the thread while catching InterruptedException
        Thread.currentThread().interrupt();
        executorService.shutdownNow();
      }
    }
  }
}<|MERGE_RESOLUTION|>--- conflicted
+++ resolved
@@ -277,12 +277,8 @@
       return Optional.of(new ManagedSSTDumpTool(sstDumptoolExecService.get(),
           bufferSize));
     } catch (NativeLibraryNotLoadedException e) {
-<<<<<<< HEAD
-      this.sstDumptoolExecService.ifPresent(ExecutorService::shutdown);
-=======
       this.sstDumptoolExecService.ifPresent(exec ->
           closeExecutorService(exec, "SstDumpToolExecutor"));
->>>>>>> f5e22500
     }
     return Optional.empty();
   }
@@ -448,17 +444,6 @@
   }
 
   @VisibleForTesting
-<<<<<<< HEAD
-  SnapshotDiffReportOzone createPageResponse(
-      final SnapshotDiffJob snapDiffJob,
-      final String volumeName,
-      final String bucketName,
-      final String fromSnapshotName,
-      final String toSnapshotName,
-      final int index,
-      final int pageSize
-  ) throws IOException {
-=======
   SnapshotDiffReportOzone createPageResponse(final SnapshotDiffJob snapDiffJob,
       final String volumeName, final String bucketName,
       final String fromSnapshotName, final String toSnapshotName,
@@ -469,7 +454,6 @@
           "should be a positive number > 0. Given page size is %d",
           index, pageSize));
     }
->>>>>>> f5e22500
     List<DiffReportEntry> diffReportList = new ArrayList<>();
 
     OFSPath path = getSnapshotRootPath(volumeName, bucketName);
@@ -579,8 +563,7 @@
       final String fromSnapshotName,
       final String toSnapshotName,
       final boolean forceFullDiff,
-      final boolean forceNonNativeDiff
-  ) {
+      final boolean forceNonNativeDiff) {
 
     LOG.info("Submitting snap diff report generation request for" +
             " volume: {}, bucket: {}, fromSnapshot: {} and toSnapshot: {}",
@@ -640,8 +623,7 @@
       String fromSnapshotName,
       String toSnapshotName,
       boolean forceFullDiff,
-      boolean forceNonNativeDiff
-  ) {
+      boolean forceNonNativeDiff) {
     SnapshotDiffJob snapDiffJob = snapDiffJobTable.get(jobKey);
 
     if (snapDiffJob == null) {
@@ -822,12 +804,7 @@
       final PersistentMap<byte[], byte[]> oldObjIdToKeyMap,
       final PersistentMap<byte[], byte[]> newObjIdToKeyMap,
       final PersistentSet<byte[]> objectIDsToCheck,
-<<<<<<< HEAD
       final String diffDir) throws IOException, RocksDBException {
-=======
-      final String diffDir
-  ) throws IOException, RocksDBException {
->>>>>>> f5e22500
 
     List<String> tablesToLookUp = Collections.singletonList(fsTable.getName());
 
@@ -880,14 +857,9 @@
                         PersistentMap<byte[], byte[]> oldObjIdToKeyMap,
                         PersistentMap<byte[], byte[]> newObjIdToKeyMap,
                         PersistentSet<byte[]> objectIDsToCheck,
-<<<<<<< HEAD
                         Map<String, String> tablePrefixes)
       throws IOException, NativeLibraryNotLoadedException, RocksDBException {
 
-=======
-                        Map<String, String> tablePrefixes) throws IOException,
-      NativeLibraryNotLoadedException, RocksDBException {
->>>>>>> f5e22500
     if (deltaFiles.isEmpty()) {
       return;
     }
@@ -945,21 +917,10 @@
   }
 
   @SuppressWarnings("checkstyle:ParameterNumber")
-<<<<<<< HEAD
-  Set<String> getDeltaFiles(OmSnapshot fromSnapshot,
-                                    OmSnapshot toSnapshot,
-                                    List<String> tablesToLookUp,
-                                    SnapshotInfo fsInfo,
-                                    SnapshotInfo tsInfo,
-                                    boolean useFullDiff,
-                                    Map<String, String> tablePrefixes,
-                                    String diffDir)
-=======
   Set<String> getDeltaFiles(OmSnapshot fromSnapshot, OmSnapshot toSnapshot,
                             List<String> tablesToLookUp, SnapshotInfo fsInfo,
                             SnapshotInfo tsInfo, boolean useFullDiff,
                             Map<String, String> tablePrefixes, String diffDir)
->>>>>>> f5e22500
       throws RocksDBException, IOException {
     // TODO: [SNAPSHOT] Refactor the parameter list
     final Set<String> deltaFiles = new HashSet<>();
@@ -1022,20 +983,12 @@
     }
   }
 
-<<<<<<< HEAD
   long generateDiffReport(
       final String jobId,
       final PersistentSet<byte[]> objectIDsToCheck,
       final PersistentMap<byte[], byte[]> oldObjIdToKeyMap,
       final PersistentMap<byte[], byte[]> newObjIdToKeyMap) {
-=======
->>>>>>> f5e22500
-
-  long generateDiffReport(final String jobId,
-                          final PersistentSet<byte[]> objectIDsToCheck,
-                          final PersistentMap<byte[], byte[]> oldObjIdToKeyMap,
-                          final PersistentMap<byte[], byte[]>
-                              newObjIdToKeyMap) {
+
     LOG.debug("Starting diff report generation for jobId: {}.", jobId);
     ColumnFamilyHandle deleteDiffColumnFamily = null;
     ColumnFamilyHandle renameDiffColumnFamily = null;
@@ -1325,13 +1278,8 @@
     if (snapDiffExecutor != null) {
       closeExecutorService(snapDiffExecutor, "SnapDiffExecutor");
     }
-<<<<<<< HEAD
-    this.sstDumptoolExecService.ifPresent(executor ->
-        closeExecutorService(sstDumpToolExecutor, "SstDumpToolExecutor"));
-=======
     this.sstDumptoolExecService.ifPresent(exec ->
         closeExecutorService(exec, "SstDumpToolExecutor"));
->>>>>>> f5e22500
   }
 
   private void closeExecutorService(ExecutorService executorService,
