/*
 * Licensed to the Apache Software Foundation (ASF) under one or more
 * contributor license agreements.  See the NOTICE file distributed with this
 * work for additional information regarding copyright ownership.  The ASF
 * licenses this file to you under the Apache License, Version 2.0 (the
 * "License"); you may not use this file except in compliance with the License.
 * You may obtain a copy of the License at
 * <p>
 * http://www.apache.org/licenses/LICENSE-2.0
 * <p>
 * Unless required by applicable law or agreed to in writing, software
 * distributed under the License is distributed on an "AS IS" BASIS, WITHOUT
 * WARRANTIES OR CONDITIONS OF ANY KIND, either express or implied. See the
 * License for the specific language governing permissions and limitations under
 * the License.
 */
package org.apache.hadoop.ozone.om;

import com.google.common.annotations.VisibleForTesting;
import org.apache.hadoop.hdds.utils.db.Table;
import org.apache.hadoop.hdds.utils.db.TableIterator;
import org.apache.hadoop.ozone.om.helpers.SnapshotInfo;
import org.slf4j.Logger;
import org.slf4j.LoggerFactory;

import java.io.IOException;
import java.io.UncheckedIOException;
import java.util.Collections;
import java.util.HashMap;
import java.util.Iterator;
import java.util.LinkedHashMap;
import java.util.Map;
import java.util.NoSuchElementException;
import java.util.UUID;
import java.util.concurrent.ConcurrentHashMap;
import java.util.concurrent.ConcurrentMap;

/**
 * This class is used for creating and accessing Snapshot Chains.
 * <p>
 * The snapshot chain maintains the in-memory sequence of snapshots
 * created in chronological order.  There are two such snapshots maintained
 * i.) Path based snapshot chain, sequence of snapshots created for a
 * given /volume/bucket
 * ii.) Global snapshot chain, sequence of all snapshots created in order
 * <p>
 * On start, the snapshot chains are initialized from the on disk
 * SnapshotInfoTable from the OM RocksDB.
 */
public class SnapshotChainManager {
  private static final Logger LOG =
      LoggerFactory.getLogger(SnapshotChainManager.class);

  private final Map<UUID, SnapshotChainInfo> globalSnapshotChain;
  private final ConcurrentMap<String, LinkedHashMap<UUID, SnapshotChainInfo>>
      snapshotChainByPath;
  private final ConcurrentMap<String, UUID> latestSnapshotIdByPath;
  private final ConcurrentMap<UUID, String> snapshotIdToTableKey;
  private UUID latestGlobalSnapshotId;
  private final boolean snapshotChainCorrupted;
  private UUID oldestGlobalSnapshotId;

  public SnapshotChainManager(OMMetadataManager metadataManager) {
    globalSnapshotChain = Collections.synchronizedMap(new LinkedHashMap<>());
    snapshotChainByPath = new ConcurrentHashMap<>();
    latestSnapshotIdByPath = new ConcurrentHashMap<>();
    snapshotIdToTableKey = new ConcurrentHashMap<>();
    latestGlobalSnapshotId = null;
    snapshotChainCorrupted = !loadFromSnapshotInfoTable(metadataManager);
  }

  /**
   * Add snapshot to global snapshot chain.
   */
  private void addSnapshotGlobal(UUID snapshotID, UUID prevGlobalID)
      throws IOException {
    if (globalSnapshotChain.containsKey(snapshotID)) {
      throw new IOException(String.format(
          "Global Snapshot chain corruption. Snapshot with snapshotId: %s is " +
              "already present in the chain.", snapshotID));
    }
    if (globalSnapshotChain.size() > 0 && prevGlobalID == null) {
      throw new IOException(String.format("Snapshot chain " +
          "corruption. Adding snapshot %s as head node while there are %d " +
              "snapshots in the global snapshot chain.", snapshotID,
          globalSnapshotChain.size()));
    }

    if (prevGlobalID != null &&
        !globalSnapshotChain.containsKey(prevGlobalID)) {
      throw new IOException(String.format(
          "Global Snapshot chain corruption. Previous snapshotId: %s is " +
              "set for snapshotId: %s but no associated snapshot found in " +
              "snapshot chain.", prevGlobalID, snapshotID));
    }

    if (prevGlobalID != null) {
      if (globalSnapshotChain.get(prevGlobalID).hasNextSnapshotId()) {
        throw new IOException(String.format(
            "Global Snapshot chain corruption. Snapshot with snapshotId: %s " +
                "already has the next snapshotId: %s. Adding snapshot %s " +
                "with prevSnapshotId: %s will make the chain non linear.",
            prevGlobalID,
            globalSnapshotChain.get(prevGlobalID).getNextSnapshotId(),
            snapshotID, prevGlobalID));
      }
      // On add snapshot, set previous snapshot entry nextSnapshotID =
      // snapshotID
      globalSnapshotChain.get(prevGlobalID).setNextSnapshotId(snapshotID);
    } else {
      oldestGlobalSnapshotId = snapshotID;
    }

    globalSnapshotChain.put(snapshotID,
        new SnapshotChainInfo(snapshotID, prevGlobalID, null));

    // set state variable latestGlobal snapshot entry to this snapshotID
    latestGlobalSnapshotId = snapshotID;
  }

  /**
   * Add snapshot to bucket snapshot chain(path based).
   */
  private void addSnapshotPath(String snapshotPath, UUID snapshotID,
                               UUID prevPathID) throws IOException {
    // On add snapshot, set previous snapshot entry nextSnapshotId = snapshotId
    if (prevPathID != null &&
        ((!snapshotChainByPath.containsKey(snapshotPath)) ||
            (!snapshotChainByPath.get(snapshotPath).containsKey(prevPathID)))) {
      throw new IOException(String.format(
          "Path Snapshot chain corruption. Previous snapshotId: %s is set " +
              "for snapshotId: %s but no associated snapshot found in " +
              "snapshot chain.", prevPathID, snapshotID));
    }

    if (prevPathID == null && snapshotChainByPath.containsKey(snapshotPath) &&
        !snapshotChainByPath.get(snapshotPath).isEmpty()) {
      throw new IOException(String.format(
          "Path Snapshot chain corruption. Error while adding snapshot with " +
              "snapshotId %s with as the first snapshot in snapshot path: " +
              "%s which already has %d snapshots.", snapshotID, snapshotPath,
          snapshotChainByPath.get(snapshotPath).size()));
    }

    if (prevPathID != null && snapshotChainByPath.containsKey(snapshotPath)) {
      if (snapshotChainByPath.get(snapshotPath).get(prevPathID)
          .hasNextSnapshotId()) {
        throw new IOException(String.format(
            "Path Snapshot chain corruption. Next snapshotId: %s is already " +
                "set for snapshotId: %s. Adding snapshotId: %s with " +
                "prevSnapshotId: %s will make the chain non linear.",
            snapshotChainByPath.get(snapshotPath).get(prevPathID)
                .getNextSnapshotId(), prevPathID,
            snapshotID, prevPathID));
      }
      snapshotChainByPath
          .get(snapshotPath)
          .get(prevPathID)
          .setNextSnapshotId(snapshotID);
    }

    if (!snapshotChainByPath.containsKey(snapshotPath)) {
      snapshotChainByPath.put(snapshotPath, new LinkedHashMap<>());
    }

    snapshotChainByPath.get(snapshotPath)
        .put(snapshotID, new SnapshotChainInfo(snapshotID, prevPathID, null));

    // set state variable latestPath snapshot entry to this snapshotID
    latestSnapshotIdByPath.put(snapshotPath, snapshotID);
  }

  private boolean deleteSnapshotGlobal(UUID snapshotID) throws IOException {
    if (globalSnapshotChain.containsKey(snapshotID)) {
      // reset prev and next snapshot entries in chain ordered list
      // for node removal
      UUID next = globalSnapshotChain.get(snapshotID).getNextSnapshotId();
      UUID prev = globalSnapshotChain.get(snapshotID).getPreviousSnapshotId();
<<<<<<< HEAD
      if (snapshotID.equals(oldestGlobalSnapshotId)) {
        oldestGlobalSnapshotId = next;
      }
=======
>>>>>>> 3fb2cf00
      if (prev != null && !globalSnapshotChain.containsKey(prev)) {
        throw new IOException(String.format(
            "Global snapshot chain corruption. " +
                "SnapshotId: %s to be deleted has previous snapshotId: %s " +
                "but associated snapshot is not found in snapshot chain.",
            snapshotID, prev));
      }
      if (next != null && !globalSnapshotChain.containsKey(next)) {
        throw new IOException(String.format(
            "Global snapshot chain corruption. " +
                "SnapshotId: {%s} to be deleted has next snapshotId: %s " +
                "but associated snapshot is not found in snapshot chain.",
            snapshotID, next));
      }
      globalSnapshotChain.remove(snapshotID);
      if (next != null) {
        globalSnapshotChain.get(next).setPreviousSnapshotId(prev);
      }
      if (prev != null) {
        globalSnapshotChain.get(prev).setNextSnapshotId(next);
      }
      // remove from latest list if necessary
      if (latestGlobalSnapshotId.equals(snapshotID)) {
        latestGlobalSnapshotId = prev;
      }
      if (snapshotID.equals(oldestGlobalSnapshotId)) {
        oldestGlobalSnapshotId = next;
      }
      return true;
    } else {
      // snapshotID not found in snapshot chain, log warning and return
      LOG.warn("Snapshot chain corruption. SnapshotID: {} is not found in " +
          "snapshot chain.", snapshotID);
      return false;
    }
  }

  private boolean deleteSnapshotPath(String snapshotPath,
                                     UUID snapshotId) throws IOException {
    if (snapshotChainByPath.containsKey(snapshotPath) &&
        snapshotChainByPath.get(snapshotPath).containsKey(snapshotId)) {
      // reset prev and next snapshot entries in chain ordered list
      // for node removal
      UUID nextSnapshotId = snapshotChainByPath
          .get(snapshotPath)
          .get(snapshotId)
          .getNextSnapshotId();
      UUID previousSnapshotId = snapshotChainByPath
          .get(snapshotPath)
          .get(snapshotId)
          .getPreviousSnapshotId();

      if (previousSnapshotId != null &&
          !snapshotChainByPath.get(snapshotPath)
              .containsKey(previousSnapshotId)) {
        throw new IOException(String.format(
            "Path snapshot chain corruption. " +
                "SnapshotId: %s at snapshotPath: %s to be deleted has " +
                "previous snapshotId: %s but associated snapshot is not " +
                "found in snapshot chain.", snapshotId, snapshotPath,
            previousSnapshotId));
      }
      if (nextSnapshotId != null && !snapshotChainByPath.get(snapshotPath)
          .containsKey(nextSnapshotId)) {
        throw new IOException(String.format(
            "Path snapshot chain corruption. " +
                "SnapshotId: %s at snapshotPath: %s to be deleted has next " +
                "snapshotId: %s but associated snapshot is not found in " +
                "snapshot chain.", snapshotId, snapshotPath,
            nextSnapshotId));
      }

      snapshotChainByPath.get(snapshotPath).remove(snapshotId);
      if (nextSnapshotId != null) {
        snapshotChainByPath.get(snapshotPath)
            .get(nextSnapshotId)
            .setPreviousSnapshotId(previousSnapshotId);
      }
      if (previousSnapshotId != null) {
        snapshotChainByPath.get(snapshotPath)
            .get(previousSnapshotId)
            .setNextSnapshotId(nextSnapshotId);
      }
      // remove path if no entries
      if (snapshotChainByPath.get(snapshotPath).isEmpty()) {
        snapshotChainByPath.remove(snapshotPath);
      }
      // remove from latest list if necessary
      if (latestSnapshotIdByPath.get(snapshotPath).equals(snapshotId)) {
        latestSnapshotIdByPath.remove(snapshotPath);
        if (previousSnapshotId != null) {
          latestSnapshotIdByPath.put(snapshotPath, previousSnapshotId);
        }
      }
      return true;
    } else {
      // snapshotId not found in snapshot chain, log warning and return
      LOG.warn("Snapshot chain corruption. SnapshotId: {} is not in chain " +
          "found for snapshot path {}.", snapshotId, snapshotPath);
      return false;
    }
  }

  /**
   * Loads the snapshot chain from SnapshotInfo table and return true if chain
   * gets loaded successfully.
   */
  private boolean loadFromSnapshotInfoTable(OMMetadataManager metadataManager) {
    // read from snapshotInfo table to populate
    // snapshot chains - both global and local path
    try (TableIterator<String, ? extends Table.KeyValue<String, SnapshotInfo>>
             keyIter = metadataManager.getSnapshotInfoTable().iterator()) {
      Map<UUID, SnapshotInfo> snaps = new HashMap<>();
      // Forward Linked list for snapshot chain.
      Map<UUID, UUID> snapshotToNextSnapshotMap = new HashMap<>();
      UUID head = null;
      Table.KeyValue<String, SnapshotInfo> kv;
      globalSnapshotChain.clear();
      snapshotChainByPath.clear();
      latestSnapshotIdByPath.clear();
      snapshotIdToTableKey.clear();

      while (keyIter.hasNext()) {
        kv = keyIter.next();
        SnapshotInfo snapshotInfo = kv.getValue();
        snaps.put(kv.getValue().getSnapshotId(), snapshotInfo);
        if (snapshotInfo.getGlobalPreviousSnapshotId() != null) {
          if (LOG.isDebugEnabled()) {
            LOG.debug("Global Snapshot chain link {} -> {}",
                snapshotInfo.getGlobalPreviousSnapshotId(),
                snapshotInfo.getSnapshotId());
          }
          // Adding edge to the linked list. prevGlobalSnapId -> snapId
          snapshotToNextSnapshotMap.put(
              snapshotInfo.getGlobalPreviousSnapshotId(),
              snapshotInfo.getSnapshotId());
        } else {
          head = snapshotInfo.getSnapshotId();
        }
      }
      int size = 0;
      UUID prev = null;
      while (head != null) {
        if (LOG.isDebugEnabled()) {
          LOG.debug("Adding Snapshot Info: {}", snaps.get(head));
        }
        addSnapshot(snaps.get(head));
        size += 1;
        prev = head;
        head = snapshotToNextSnapshotMap.get(head);
      }
      if (size != snaps.size()) {
        throw new IOException(String.format("Snapshot chain " +
            "corruption. All snapshots have not been added to the " +
            "snapshot chain. Last snapshot added to chain : %s", prev));
      }
    } catch (IOException exception) {
      LOG.error("Failure while loading snapshot chain.", exception);
      return false;
    }
    return true;
  }

  /**
   * Add snapshot to snapshot chain.
   */
  public synchronized void addSnapshot(SnapshotInfo snapshotInfo)
      throws IOException {
    validateSnapshotChain();
    addSnapshotGlobal(snapshotInfo.getSnapshotId(),
        snapshotInfo.getGlobalPreviousSnapshotId());
    addSnapshotPath(snapshotInfo.getSnapshotPath(),
        snapshotInfo.getSnapshotId(),
        snapshotInfo.getPathPreviousSnapshotId());
    // store snapshot ID to snapshot DB table key in the map
    snapshotIdToTableKey.put(snapshotInfo.getSnapshotId(),
        snapshotInfo.getTableKey());
  }

  /**
   * Update snapshot chain when snapshot changes (e.g. renamed).
   */
  public synchronized void updateSnapshot(SnapshotInfo snapshotInfo) {
    snapshotIdToTableKey.computeIfPresent(snapshotInfo.getSnapshotId(),
        (snapshotId, dbTableKey) -> snapshotInfo.getTableKey());
  }

  /**
   * Delete snapshot from snapshot chain.
   */
  public synchronized boolean deleteSnapshot(SnapshotInfo snapshotInfo)
      throws IOException {
    validateSnapshotChain();
    return deleteSnapshotGlobal(snapshotInfo.getSnapshotId()) &&
        deleteSnapshotPath(snapshotInfo.getSnapshotPath(), snapshotInfo.getSnapshotId());
  }

  /**
   * Remove the snapshot from snapshotIdToSnapshotTableKey map.
   */
  public synchronized void removeFromSnapshotIdToTable(UUID snapshotId) throws IOException {
    validateSnapshotChain();
    snapshotIdToTableKey.remove(snapshotId);
  }

  /**
   * Get latest global snapshot in snapshot chain.
   */
  public UUID getLatestGlobalSnapshotId() throws IOException {
    validateSnapshotChain();
    return latestGlobalSnapshotId;
  }

  /**
   * Get oldest of global snapshot in snapshot chain.
   */
  public UUID getOldestGlobalSnapshotId() throws IOException {
    validateSnapshotChain();
    return oldestGlobalSnapshotId;
  }

  public Iterator<UUID> iterator(final boolean reverse) throws IOException {
    validateSnapshotChain();
    return new Iterator<UUID>() {
      private UUID currentSnapshotId = reverse ? getLatestGlobalSnapshotId() : getOldestGlobalSnapshotId();
      @Override
      public boolean hasNext() {
<<<<<<< HEAD
        try {
          return reverse ? hasPreviousGlobalSnapshot(currentSnapshotId) : hasNextGlobalSnapshot(currentSnapshotId);
        } catch (IOException e) {
          return false;
        }
=======
        return currentSnapshotId != null;
>>>>>>> 3fb2cf00
      }

      @Override
      public UUID next() {
        try {
          UUID prevSnapshotId = currentSnapshotId;
<<<<<<< HEAD
          currentSnapshotId =
              reverse ? previousGlobalSnapshot(currentSnapshotId) : nextGlobalSnapshot(currentSnapshotId);
=======
          if (reverse && hasPreviousGlobalSnapshot(currentSnapshotId) ||
              !reverse && hasNextGlobalSnapshot(currentSnapshotId)) {
            currentSnapshotId =
                reverse ? previousGlobalSnapshot(currentSnapshotId) : nextGlobalSnapshot(currentSnapshotId);
          } else {
            currentSnapshotId = null;
          }
>>>>>>> 3fb2cf00
          return prevSnapshotId;
        } catch (IOException e) {
          throw new UncheckedIOException("Error while getting next snapshot for " + currentSnapshotId, e);
        }
      }
    };
  }

  /**
   * Get latest path snapshot in snapshot chain.
   */
  public UUID getLatestPathSnapshotId(String snapshotPath) throws IOException {
    validateSnapshotChain();
    return latestSnapshotIdByPath.get(snapshotPath);
  }

  /**
   * Returns true if snapshot from given snapshotId has a next snapshot entry
   * in the global snapshot chain.
   */
  public boolean hasNextGlobalSnapshot(UUID snapshotId) throws IOException {
    validateSnapshotChain();
    if (!globalSnapshotChain.containsKey(snapshotId)) {
      LOG.error("No snapshot for provided snapshotId: {}", snapshotId);
      throw new NoSuchElementException(String.format("SnapshotId: %s is not " +
          "found in snapshot chain.", snapshotId));
    }
    return globalSnapshotChain.get(snapshotId).getNextSnapshotId() != null;
  }

  /**
   * Get next global snapshot in snapshot chain from given snapshot.
   */
  public UUID nextGlobalSnapshot(UUID snapshotId) throws IOException {
    validateSnapshotChain();
    if (!hasNextGlobalSnapshot(snapshotId)) {
      LOG.error("No snapshot for provided snapshotId: {}", snapshotId);
      throw new NoSuchElementException(String.format("SnapshotId: %s is not " +
          "found in snapshot chain.", snapshotId));
    }
    return globalSnapshotChain.get(snapshotId).getNextSnapshotId();
  }

  /**
   * Returns true if snapshot from given snapshotId has a previous snapshot
   * entry in the global snapshot chain.
   */
  public boolean hasPreviousGlobalSnapshot(UUID snapshotId) throws IOException {
    validateSnapshotChain();
    if (!globalSnapshotChain.containsKey(snapshotId)) {
      LOG.error("No snapshot found in snapshot chain for provided " +
          "snapshotId: {}.", snapshotId);
      throw new NoSuchElementException(String.format("SnapshotId: %s is not " +
          "found in snapshot chain.", snapshotId));
    }

    return globalSnapshotChain.get(snapshotId).getPreviousSnapshotId() != null;
  }

  /**
   * Get previous global snapshot in snapshot chain from given snapshot.
   */
  public UUID previousGlobalSnapshot(UUID snapshotId) throws IOException {
    validateSnapshotChain();
    if (!hasPreviousGlobalSnapshot(snapshotId)) {
      LOG.error("No preceding snapshot found in snapshot chain for provided " +
          "snapshotId: {}.", snapshotId);
      throw new NoSuchElementException(String.format("SnapshotId: %s is not " +
          "found in snapshot chain.", snapshotId));
    }
    return globalSnapshotChain.get(snapshotId).getPreviousSnapshotId();
  }

  /**
   * Returns true if snapshot path from given snapshotId has a next snapshot
   * entry in the path snapshot chain.
   */
  public boolean hasNextPathSnapshot(String snapshotPath, UUID snapshotId)
      throws IOException {
    validateSnapshotChain();
    if (!snapshotChainByPath.containsKey(snapshotPath) ||
        !snapshotChainByPath.get(snapshotPath).containsKey(snapshotId)) {
      LOG.error("No snapshot found for provided snapshotId: {} and " +
          "snapshotPath: {}", snapshotId, snapshotPath);
      throw new NoSuchElementException(String.format("SnapshotId: %s is not " +
              "found in snapshot chain for snapshotPath: %s.", snapshotId,
          snapshotPath));
    }

    return snapshotChainByPath
        .get(snapshotPath)
        .get(snapshotId)
        .getNextSnapshotId() != null;
  }

  /**
   * Get next path snapshot in snapshot chain from given snapshot.
   */
  public UUID nextPathSnapshot(String snapshotPath, UUID snapshotId)
      throws IOException {
    validateSnapshotChain();
    if (!hasNextPathSnapshot(snapshotPath, snapshotId)) {
      LOG.error("No following snapshot for provided snapshotId {} and " +
          "snapshotPath {}.", snapshotId, snapshotPath);
      throw new NoSuchElementException(String.format("No following snapshot " +
          "found in snapshot chain for snapshotId: %s and snapshotPath: " +
          "%s.", snapshotId, snapshotPath));
    }
    return snapshotChainByPath.get(snapshotPath)
        .get(snapshotId)
        .getNextSnapshotId();
  }

  /**
   * Returns true if snapshot path from given snapshotId has a
   * previous snapshot entry in the path snapshot chain.
   */
  public boolean hasPreviousPathSnapshot(String snapshotPath,
                                         UUID snapshotId) throws IOException {
    validateSnapshotChain();
    if (!snapshotChainByPath.containsKey(snapshotPath) ||
        !snapshotChainByPath.get(snapshotPath).containsKey(snapshotId)) {
      LOG.error("No snapshot found for provided snapshotId: {} and " +
          "snapshotPath: {}", snapshotId, snapshotPath);
      throw new NoSuchElementException(String.format("SnapshotId: %s is not " +
              "found in snapshot chain for snapshotPath: %s.", snapshotId,
          snapshotPath));
    }
    return snapshotChainByPath.get(snapshotPath)
        .get(snapshotId)
        .getPreviousSnapshotId() != null;
  }

  /**
   * Get previous path snapshot in snapshot chain from given snapshot.
   */
  public UUID previousPathSnapshot(String snapshotPath,
                                   UUID snapshotId) throws IOException {
    validateSnapshotChain();
    if (!hasPreviousPathSnapshot(snapshotPath, snapshotId)) {
      LOG.error("No preceding snapshot for provided snapshotId: {} and " +
          "snapshotPath: {}", snapshotId, snapshotPath);
      throw new NoSuchElementException(String.format("No preceding snapshot " +
          "found in snapshot chain for snapshotId: %s and snapshotPath: " +
          "%s.", snapshotId, snapshotPath));
    }
    return snapshotChainByPath
        .get(snapshotPath)
        .get(snapshotId)
        .getPreviousSnapshotId();
  }

  public String getTableKey(UUID snapshotId) {
    return snapshotIdToTableKey.get(snapshotId);
  }

  public LinkedHashMap<UUID, SnapshotChainInfo> getSnapshotChainPath(
      String path) throws IOException {
    validateSnapshotChain();
    return snapshotChainByPath.get(path);
  }

  @VisibleForTesting
  public Map<UUID, SnapshotChainInfo> getGlobalSnapshotChain()
      throws IOException {
    validateSnapshotChain();
    return globalSnapshotChain;
  }

  @VisibleForTesting
  public Map<String,
      LinkedHashMap<UUID, SnapshotChainInfo>> getSnapshotChainByPath()
      throws IOException {
    validateSnapshotChain();
    return snapshotChainByPath;
  }

  /**
   * Validate if snapshot chain is loaded without any error and throw
   * IOException in case there was an issue while loading snapshot
   * chain on OM start up.
   */
  private void validateSnapshotChain() throws IOException {
    if (snapshotChainCorrupted) {
      throw new IOException("Snapshot chain is corrupted.");
    }
  }

  public boolean isSnapshotChainCorrupted() {
    return snapshotChainCorrupted;
  }
}<|MERGE_RESOLUTION|>--- conflicted
+++ resolved
@@ -176,12 +176,6 @@
       // for node removal
       UUID next = globalSnapshotChain.get(snapshotID).getNextSnapshotId();
       UUID prev = globalSnapshotChain.get(snapshotID).getPreviousSnapshotId();
-<<<<<<< HEAD
-      if (snapshotID.equals(oldestGlobalSnapshotId)) {
-        oldestGlobalSnapshotId = next;
-      }
-=======
->>>>>>> 3fb2cf00
       if (prev != null && !globalSnapshotChain.containsKey(prev)) {
         throw new IOException(String.format(
             "Global snapshot chain corruption. " +
@@ -409,25 +403,13 @@
       private UUID currentSnapshotId = reverse ? getLatestGlobalSnapshotId() : getOldestGlobalSnapshotId();
       @Override
       public boolean hasNext() {
-<<<<<<< HEAD
-        try {
-          return reverse ? hasPreviousGlobalSnapshot(currentSnapshotId) : hasNextGlobalSnapshot(currentSnapshotId);
-        } catch (IOException e) {
-          return false;
-        }
-=======
         return currentSnapshotId != null;
->>>>>>> 3fb2cf00
       }
 
       @Override
       public UUID next() {
         try {
           UUID prevSnapshotId = currentSnapshotId;
-<<<<<<< HEAD
-          currentSnapshotId =
-              reverse ? previousGlobalSnapshot(currentSnapshotId) : nextGlobalSnapshot(currentSnapshotId);
-=======
           if (reverse && hasPreviousGlobalSnapshot(currentSnapshotId) ||
               !reverse && hasNextGlobalSnapshot(currentSnapshotId)) {
             currentSnapshotId =
@@ -435,7 +417,6 @@
           } else {
             currentSnapshotId = null;
           }
->>>>>>> 3fb2cf00
           return prevSnapshotId;
         } catch (IOException e) {
           throw new UncheckedIOException("Error while getting next snapshot for " + currentSnapshotId, e);
