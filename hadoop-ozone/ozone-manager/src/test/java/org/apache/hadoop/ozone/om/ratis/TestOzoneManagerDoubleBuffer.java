--- conflicted
+++ resolved
@@ -133,13 +133,7 @@
     when(ozoneManager.getS3SecretManager()).thenReturn(secretManager);
     when(ozoneManager.getAuditLogger()).thenReturn(auditLogger);
     doNothing().when(auditLogger).logWrite(any(AuditMessage.class));
-<<<<<<< HEAD
-    Mockito.doNothing().when(auditLogger).logWrite(any(AuditMessage.class));
-=======
     doNothing().when(auditLogger).logWrite(any(AuditMessage.class));
-    OzoneManagerRatisSnapshot ozoneManagerRatisSnapshot = index -> {
-    };
->>>>>>> 0bd92778
 
     flushNotifier = new OzoneManagerDoubleBuffer.FlushNotifier();
     spyFlushNotifier = spy(flushNotifier);
