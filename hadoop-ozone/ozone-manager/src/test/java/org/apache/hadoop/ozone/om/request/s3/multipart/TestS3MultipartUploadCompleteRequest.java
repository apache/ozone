--- conflicted
+++ resolved
@@ -224,20 +224,10 @@
     String partName = getPartName(volumeName, bucketName, keyName,
         multipartUploadID, 23);
 
-<<<<<<< HEAD
-    partList.add(Part.newBuilder().setETag(partName).setPartNumber(23)
-            .build());
-
-    partName = getPartName(volumeName, bucketName, keyName,
-        multipartUploadID, 1);
-    partList.add(Part.newBuilder().setETag(partName).setPartNumber(1)
-            .build());
-=======
-    partList.add(Part.newBuilder().setPartName(partName).setPartNumber(23).build());
+    partList.add(Part.newBuilder().setETag(partName).setPartNumber(23).build());
 
     partName = getPartName(volumeName, bucketName, keyName, multipartUploadID, 1);
-    partList.add(Part.newBuilder().setPartName(partName).setPartNumber(1).build());
->>>>>>> 086b2b86
+    partList.add(Part.newBuilder().setETag(partName).setPartNumber(1).build());
 
     OMRequest completeMultipartRequest = doPreExecuteCompleteMPU(volumeName,
         bucketName, keyName, multipartUploadID, partList);
