--- conflicted
+++ resolved
@@ -77,12 +77,8 @@
   @BeforeEach
   void setUp() {
     // Reset cache for each test case
-<<<<<<< HEAD
-    snapshotCache = new SnapshotCache(cacheLoader, CACHE_SIZE_LIMIT, 0);
-=======
     omMetrics = OMMetrics.create();
-    snapshotCache = new SnapshotCache(cacheLoader, CACHE_SIZE_LIMIT, omMetrics);
->>>>>>> 4aee5624
+    snapshotCache = new SnapshotCache(cacheLoader, CACHE_SIZE_LIMIT, omMetrics, 0);
   }
 
   @AfterEach
