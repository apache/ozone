--- conflicted
+++ resolved
@@ -74,12 +74,7 @@
   @BeforeEach
   void setUp() {
     // Reset cache for each test case
-<<<<<<< HEAD
-    snapshotCache = new SnapshotCache(
-        omSnapshotManager, cacheLoader, CACHE_SIZE_LIMIT, 0);
-=======
-    snapshotCache = new SnapshotCache(cacheLoader, CACHE_SIZE_LIMIT);
->>>>>>> c8e6cabc
+    snapshotCache = new SnapshotCache(cacheLoader, CACHE_SIZE_LIMIT, 0);
   }
 
   @AfterEach
