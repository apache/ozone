--- conflicted
+++ resolved
@@ -136,17 +136,10 @@
             omMetadataManager.getVolumeKey(volumeName))) {
       addVolumeToDB(volumeName, omMetadataManager);
     }
-<<<<<<< HEAD
-    OmBucketInfo omBucketInfo = omMetadataManager.getBucketTable().get(
-        omMetadataManager.getBucketKey(volumeName, bucketName));
-    if (omBucketInfo == null) {
-      omBucketInfo = addBucketToDB(volumeName, bucketName, omMetadataManager, bucketLayout);
-=======
     String bucketKey = omMetadataManager.getBucketKey(volumeName, bucketName);
     OmBucketInfo omBucketInfo = omMetadataManager.getBucketTable().get(bucketKey);
     if (omBucketInfo == null) {
       return addBucketToDB(volumeName, bucketName, omMetadataManager, bucketLayout);
->>>>>>> eee61d2a
     }
     return omBucketInfo;
   }
