--- conflicted
+++ resolved
@@ -23,20 +23,18 @@
 
 import org.apache.hadoop.hdds.client.DefaultReplicationConfig;
 import org.apache.hadoop.hdds.client.ECReplicationConfig;
-<<<<<<< HEAD
 import org.apache.hadoop.ozone.om.helpers.BucketEncryptionKeyInfo;
-=======
 import org.apache.hadoop.hdds.utils.db.cache.CacheKey;
 import org.apache.hadoop.hdds.utils.db.cache.CacheValue;
->>>>>>> 6abee8a4
 import org.apache.hadoop.ozone.om.helpers.OmBucketArgs;
-import org.slf4j.LoggerFactory;
 import org.apache.hadoop.ozone.om.helpers.BucketLayout;
 import org.apache.hadoop.ozone.om.helpers.OmBucketInfo;
 import org.apache.hadoop.ozone.om.request.OMRequestTestUtils;
 import org.apache.ozone.test.GenericTestUtils;
+
 import org.junit.Assert;
 import org.junit.Test;
+import org.slf4j.LoggerFactory;
 
 import org.apache.hadoop.ozone.om.response.OMClientResponse;
 import org.apache.hadoop.ozone.protocol.proto.OzoneManagerProtocolProtos;
@@ -294,7 +292,6 @@
   }
 
   @Test
-<<<<<<< HEAD
   public void testSettingRepConfigWithEncryption() throws Exception {
     String volumeName = UUID.randomUUID().toString();
     String bucketName = UUID.randomUUID().toString();
@@ -381,7 +378,9 @@
             dbBucketInfo.getQuotaInBytes());
     Assert.assertEquals(1000L,
             dbBucketInfo.getQuotaInNamespace());
-=======
+  }
+
+  @Test
   public void testValidateAndUpdateCacheWithQuotaSpaceUsed() throws Exception {
     String volumeName = UUID.randomUUID().toString();
     String bucketName = UUID.randomUUID().toString();
@@ -444,6 +443,5 @@
     Assert.assertTrue(omClientResponse.getOMResponse().getMessage().
         contains("Cannot update bucket quota. NamespaceQuota requested " +
             "is less than used namespaceQuota"));
->>>>>>> 6abee8a4
   }
 }