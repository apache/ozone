/*
 * Licensed to the Apache Software Foundation (ASF) under one
 * or more contributor license agreements.  See the NOTICE file
 * distributed with this work for additional information
 * regarding copyright ownership.  The ASF licenses this file
 * to you under the Apache License, Version 2.0 (the
 * "License"); you may not use this file except in compliance
 *  with the License.  You may obtain a copy of the License at
 *
 *      http://www.apache.org/licenses/LICENSE-2.0
 *
 * Unless required by applicable law or agreed to in writing, software
 * distributed under the License is distributed on an "AS IS" BASIS,
 * WITHOUT WARRANTIES OR CONDITIONS OF ANY KIND, either express or implied.
 * See the License for the specific language governing permissions and
 * limitations under the License.
 *
 */

package org.apache.hadoop.ozone.om.request.bucket;

import java.util.UUID;

<<<<<<< HEAD
import org.apache.hadoop.hdds.utils.db.cache.CacheKey;
import org.apache.hadoop.hdds.utils.db.cache.CacheValue;
=======
import org.apache.hadoop.hdds.client.DefaultReplicationConfig;
import org.apache.hadoop.hdds.client.ECReplicationConfig;
import org.apache.hadoop.ozone.om.helpers.OmBucketArgs;
>>>>>>> 85e7cd18
import org.slf4j.LoggerFactory;
import org.apache.hadoop.ozone.om.helpers.BucketLayout;
import org.apache.hadoop.ozone.om.helpers.OmBucketInfo;
import org.apache.hadoop.ozone.om.request.OMRequestTestUtils;
import org.apache.ozone.test.GenericTestUtils;
import org.junit.Assert;
import org.junit.Test;

import org.apache.hadoop.ozone.om.response.OMClientResponse;
import org.apache.hadoop.ozone.protocol.proto.OzoneManagerProtocolProtos;
import org.apache.hadoop.ozone.protocol.proto.OzoneManagerProtocolProtos.
    BucketArgs;
import org.apache.hadoop.ozone.protocol.proto.OzoneManagerProtocolProtos
    .OMRequest;
import org.apache.hadoop.ozone.protocol.proto.OzoneManagerProtocolProtos
    .SetBucketPropertyRequest;

import static org.apache.hadoop.hdds.client.ReplicationType.EC;
import static org.apache.hadoop.ozone.OzoneConsts.GB;

/**
 * Tests OMBucketSetPropertyRequest class which handles OMSetBucketProperty
 * request.
 */
public class TestOMBucketSetPropertyRequest extends TestBucketRequest {

  @Test
  public void testPreExecute() throws Exception {
    String volumeName = UUID.randomUUID().toString();
    String bucketName = UUID.randomUUID().toString();

    OMRequest omRequest = createSetBucketPropertyRequest(volumeName,
        bucketName, true, Long.MAX_VALUE);

    OMBucketSetPropertyRequest omBucketSetPropertyRequest =
        new OMBucketSetPropertyRequest(omRequest);

    OMRequest preExecuteRequest =
        omBucketSetPropertyRequest.preExecute(ozoneManager);
    // When preExecute() of bucket setProperty,
    // the new modification time is greater than origin one.
    long originModTime = omRequest.getSetBucketPropertyRequest()
        .getModificationTime();
    long newModTime = preExecuteRequest.getSetBucketPropertyRequest()
        .getModificationTime();
    Assert.assertTrue(newModTime > originModTime);

    // As user info gets added.
    Assert.assertNotEquals(omRequest,
        omBucketSetPropertyRequest.preExecute(ozoneManager));
  }

  @Test
  public void testValidateAndUpdateCache() throws Exception {

    String volumeName = UUID.randomUUID().toString();
    String bucketName = UUID.randomUUID().toString();

    OMRequest omRequest = createSetBucketPropertyRequest(volumeName,
        bucketName, true, Long.MAX_VALUE);

    // Create with default BucketInfo values
    OMRequestTestUtils.addVolumeAndBucketToDB(volumeName, bucketName,
        omMetadataManager);

    OMBucketSetPropertyRequest omBucketSetPropertyRequest =
        new OMBucketSetPropertyRequest(omRequest);

    OMClientResponse omClientResponse =
        omBucketSetPropertyRequest.validateAndUpdateCache(ozoneManager, 1,
            ozoneManagerDoubleBufferHelper);

    Assert.assertEquals(true,
        omMetadataManager.getBucketTable().get(
            omMetadataManager.getBucketKey(volumeName, bucketName))
            .getIsVersionEnabled());

    Assert.assertEquals(OzoneManagerProtocolProtos.Status.OK,
        omClientResponse.getOMResponse().getStatus());
  }

  @Test
  public void testNonDefaultLayout() throws Exception {

    String volumeName = UUID.randomUUID().toString();
    String bucketName = UUID.randomUUID().toString();

    OMRequest omRequest = createSetBucketPropertyRequest(volumeName,
        bucketName, true, Long.MAX_VALUE);

    // Create FSO Bucket
    OMRequestTestUtils.addVolumeAndBucketToDB(volumeName, bucketName,
        omMetadataManager, BucketLayout.FILE_SYSTEM_OPTIMIZED);

    OMBucketSetPropertyRequest omBucketSetPropertyRequest =
        new OMBucketSetPropertyRequest(omRequest);

    OMClientResponse omClientResponse =
        omBucketSetPropertyRequest.validateAndUpdateCache(ozoneManager, 1,
            ozoneManagerDoubleBufferHelper);

    Assert.assertEquals(BucketLayout.FILE_SYSTEM_OPTIMIZED,
        omMetadataManager.getBucketTable().get(
            omMetadataManager.getBucketKey(volumeName, bucketName))
            .getBucketLayout());

    Assert.assertEquals(OzoneManagerProtocolProtos.Status.OK,
        omClientResponse.getOMResponse().getStatus());
  }

  @Test
  public void testValidateAndUpdateCacheFails() throws Exception {

    String volumeName = UUID.randomUUID().toString();
    String bucketName = UUID.randomUUID().toString();

    OMRequest omRequest = createSetBucketPropertyRequest(volumeName,
        bucketName, true, Long.MAX_VALUE);

    OMBucketSetPropertyRequest omBucketSetPropertyRequest =
        new OMBucketSetPropertyRequest(omRequest);

    OMClientResponse omClientResponse =
        omBucketSetPropertyRequest.validateAndUpdateCache(ozoneManager, 1,
            ozoneManagerDoubleBufferHelper);

    Assert.assertEquals(OzoneManagerProtocolProtos.Status.BUCKET_NOT_FOUND,
        omClientResponse.getOMResponse().getStatus());

    Assert.assertNull(omMetadataManager.getBucketTable().get(
        omMetadataManager.getBucketKey(volumeName, bucketName)));

  }

  private OMRequest createSetBucketPropertyRequest(String volumeName,
      String bucketName, boolean isVersionEnabled, long quotaInBytes) {
    return OMRequest.newBuilder().setSetBucketPropertyRequest(
        SetBucketPropertyRequest.newBuilder().setBucketArgs(
            BucketArgs.newBuilder().setBucketName(bucketName)
                .setVolumeName(volumeName)
                .setQuotaInBytes(quotaInBytes)
                .setQuotaInNamespace(1000L)
                .setIsVersionEnabled(isVersionEnabled).build()))
        .setCmdType(OzoneManagerProtocolProtos.Type.SetBucketProperty)
        .setClientId(UUID.randomUUID().toString()).build();
  }

  @Test
  public void testValidateAndUpdateCacheWithQuota() throws Exception {

    String volumeName = UUID.randomUUID().toString();
    String bucketName = UUID.randomUUID().toString();

    OMRequestTestUtils.addVolumeToDB(
        volumeName, omMetadataManager, 10 * GB);
    OMRequestTestUtils.addBucketToDB(
        volumeName, bucketName, omMetadataManager, 8 * GB);
    OMRequest omRequest = createSetBucketPropertyRequest(volumeName,
        bucketName, true, 20 * GB);

    OMBucketSetPropertyRequest omBucketSetPropertyRequest =
        new OMBucketSetPropertyRequest(omRequest);

    GenericTestUtils.LogCapturer logs =
            GenericTestUtils.LogCapturer.captureLogs(
                    LoggerFactory.getLogger(OMBucketSetPropertyRequest.class)
            );

    OMClientResponse omClientResponse = omBucketSetPropertyRequest
        .validateAndUpdateCache(ozoneManager, 1,
            ozoneManagerDoubleBufferHelper);

    //capture the error log
    Assert.assertTrue(logs.getOutput().contains(
        "Setting bucket property failed for bucket"));

    Assert.assertFalse(omClientResponse.getOMResponse().getSuccess());
    Assert.assertEquals(omClientResponse.getOMResponse().getStatus(),
        OzoneManagerProtocolProtos.Status.QUOTA_EXCEEDED);
    Assert.assertTrue(omClientResponse.getOMResponse().getMessage().
        contains("Total buckets quota in this volume " +
            "should not be greater than volume quota"));
  }

  @Test
  public void rejectsSettingQuotaOnLink() throws Exception {
    // GIVEN
    String volumeName = UUID.randomUUID().toString();
    String bucketName = UUID.randomUUID().toString();
    String linkName = UUID.randomUUID().toString();

    OMRequestTestUtils.addVolumeAndBucketToDB(volumeName, bucketName,
        omMetadataManager);
    OmBucketInfo.Builder link = OmBucketInfo.newBuilder()
        .setVolumeName(volumeName)
        .setBucketName(linkName)
        .setSourceVolume(volumeName)
        .setSourceBucket(bucketName);
    OMRequestTestUtils.addBucketToDB(omMetadataManager, link);
    OMRequest omRequest = createSetBucketPropertyRequest(volumeName,
        linkName, false, 20 * GB);

    OMBucketSetPropertyRequest omBucketSetPropertyRequest =
        new OMBucketSetPropertyRequest(omRequest);

    // WHEN
    OMClientResponse omClientResponse = omBucketSetPropertyRequest
        .validateAndUpdateCache(ozoneManager, 1,
            ozoneManagerDoubleBufferHelper);

    // THEN
    Assert.assertFalse(omClientResponse.getOMResponse().getSuccess());
    Assert.assertEquals(
        OzoneManagerProtocolProtos.Status.NOT_SUPPORTED_OPERATION,
        omClientResponse.getOMResponse().getStatus());
    String message = omClientResponse.getOMResponse().getMessage();
    Assert.assertTrue(message, message.contains("Cannot set property on link"));
  }

  @Test
<<<<<<< HEAD
  public void testValidateAndUpdateCacheWithQuotaSpaceUsed() throws Exception {
=======
  public void testSettingRepConfigWithQuota() throws Exception {
>>>>>>> 85e7cd18
    String volumeName = UUID.randomUUID().toString();
    String bucketName = UUID.randomUUID().toString();

    OMRequestTestUtils.addVolumeToDB(
        volumeName, omMetadataManager, 10 * GB);
    OMRequestTestUtils.addBucketToDB(
        volumeName, bucketName, omMetadataManager, 8 * GB);
<<<<<<< HEAD
    String bucketKey = omMetadataManager.getBucketKey(volumeName, bucketName);
    CacheValue<OmBucketInfo> cacheValue = omMetadataManager.getBucketTable()
        .getCacheValue(new CacheKey<>(bucketKey));
    cacheValue.getCacheValue().incrUsedBytes(5 * GB);
    cacheValue.getCacheValue().incrUsedNamespace(10);
    OMRequest omRequest = createSetBucketPropertyRequest(volumeName,
        bucketName, true, 1 * GB);
=======

    BucketArgs bucketArgs = OmBucketArgs.newBuilder()
        .setDefaultReplicationConfig(new DefaultReplicationConfig(
            EC, new ECReplicationConfig(3, 2)))
        .setBucketName(bucketName)
        .setVolumeName(volumeName)
        .setIsVersionEnabled(true)
        .build()
        .getProtobuf();

    OMRequest omRequest = OMRequest.newBuilder().setSetBucketPropertyRequest(
        SetBucketPropertyRequest.newBuilder().setBucketArgs(bucketArgs))
        .setCmdType(OzoneManagerProtocolProtos.Type.SetBucketProperty)
        .setClientId(UUID.randomUUID().toString()).build();
>>>>>>> 85e7cd18

    OMBucketSetPropertyRequest omBucketSetPropertyRequest =
        new OMBucketSetPropertyRequest(omRequest);

    OMClientResponse omClientResponse = omBucketSetPropertyRequest
        .validateAndUpdateCache(ozoneManager, 1,
            ozoneManagerDoubleBufferHelper);

<<<<<<< HEAD
    Assert.assertFalse(omClientResponse.getOMResponse().getSuccess());
    Assert.assertEquals(omClientResponse.getOMResponse().getStatus(),
        OzoneManagerProtocolProtos.Status.QUOTA_ERROR);
    Assert.assertTrue(omClientResponse.getOMResponse().getMessage().
        contains("Cannot update bucket quota. Requested spaceQuota less than " +
            "used spaceQuota"));
  }

  @Test
  public void testValidateAndUpdateCacheWithQuotaNamespaceUsed()
      throws Exception {
    String volumeName = UUID.randomUUID().toString();
    String bucketName = UUID.randomUUID().toString();

    OMRequestTestUtils.addVolumeToDB(
        volumeName, omMetadataManager, 10 * GB);
    OMRequestTestUtils.addBucketToDB(
        volumeName, bucketName, omMetadataManager, 8 * GB);
    String bucketKey = omMetadataManager.getBucketKey(volumeName, bucketName);
    CacheValue<OmBucketInfo> cacheValue = omMetadataManager.getBucketTable()
        .getCacheValue(new CacheKey<>(bucketKey));
    cacheValue.getCacheValue().incrUsedBytes(5 * GB);
    cacheValue.getCacheValue().incrUsedNamespace(2000);
    OMRequest omRequest = createSetBucketPropertyRequest(volumeName,
        bucketName, true, 9 * GB);

    OMBucketSetPropertyRequest omBucketSetPropertyRequest =
        new OMBucketSetPropertyRequest(omRequest);

    OMClientResponse omClientResponse = omBucketSetPropertyRequest
        .validateAndUpdateCache(ozoneManager, 1,
            ozoneManagerDoubleBufferHelper);

    Assert.assertFalse(omClientResponse.getOMResponse().getSuccess());
    Assert.assertEquals(omClientResponse.getOMResponse().getStatus(),
        OzoneManagerProtocolProtos.Status.QUOTA_ERROR);
    Assert.assertTrue(omClientResponse.getOMResponse().getMessage().
        contains("Cannot update bucket quota. NamespaceQuota requested " +
            "is less than used namespaceQuota"));
=======
    Assert.assertEquals(true, omClientResponse.getOMResponse().getSuccess());

    String bucketKey = omMetadataManager.getBucketKey(volumeName, bucketName);
    OmBucketInfo dbBucketInfo =
        omMetadataManager.getBucketTable().get(bucketKey);

    Assert.assertEquals(8 * GB, dbBucketInfo.getQuotaInBytes());
    Assert.assertEquals(EC,
        dbBucketInfo.getDefaultReplicationConfig().getType());
>>>>>>> 85e7cd18
  }
}<|MERGE_RESOLUTION|>--- conflicted
+++ resolved
@@ -21,14 +21,11 @@
 
 import java.util.UUID;
 
-<<<<<<< HEAD
+import org.apache.hadoop.hdds.client.DefaultReplicationConfig;
+import org.apache.hadoop.hdds.client.ECReplicationConfig;
 import org.apache.hadoop.hdds.utils.db.cache.CacheKey;
 import org.apache.hadoop.hdds.utils.db.cache.CacheValue;
-=======
-import org.apache.hadoop.hdds.client.DefaultReplicationConfig;
-import org.apache.hadoop.hdds.client.ECReplicationConfig;
 import org.apache.hadoop.ozone.om.helpers.OmBucketArgs;
->>>>>>> 85e7cd18
 import org.slf4j.LoggerFactory;
 import org.apache.hadoop.ozone.om.helpers.BucketLayout;
 import org.apache.hadoop.ozone.om.helpers.OmBucketInfo;
@@ -249,11 +246,7 @@
   }
 
   @Test
-<<<<<<< HEAD
-  public void testValidateAndUpdateCacheWithQuotaSpaceUsed() throws Exception {
-=======
   public void testSettingRepConfigWithQuota() throws Exception {
->>>>>>> 85e7cd18
     String volumeName = UUID.randomUUID().toString();
     String bucketName = UUID.randomUUID().toString();
 
@@ -261,15 +254,6 @@
         volumeName, omMetadataManager, 10 * GB);
     OMRequestTestUtils.addBucketToDB(
         volumeName, bucketName, omMetadataManager, 8 * GB);
-<<<<<<< HEAD
-    String bucketKey = omMetadataManager.getBucketKey(volumeName, bucketName);
-    CacheValue<OmBucketInfo> cacheValue = omMetadataManager.getBucketTable()
-        .getCacheValue(new CacheKey<>(bucketKey));
-    cacheValue.getCacheValue().incrUsedBytes(5 * GB);
-    cacheValue.getCacheValue().incrUsedNamespace(10);
-    OMRequest omRequest = createSetBucketPropertyRequest(volumeName,
-        bucketName, true, 1 * GB);
-=======
 
     BucketArgs bucketArgs = OmBucketArgs.newBuilder()
         .setDefaultReplicationConfig(new DefaultReplicationConfig(
@@ -284,16 +268,49 @@
         SetBucketPropertyRequest.newBuilder().setBucketArgs(bucketArgs))
         .setCmdType(OzoneManagerProtocolProtos.Type.SetBucketProperty)
         .setClientId(UUID.randomUUID().toString()).build();
->>>>>>> 85e7cd18
-
-    OMBucketSetPropertyRequest omBucketSetPropertyRequest =
-        new OMBucketSetPropertyRequest(omRequest);
-
-    OMClientResponse omClientResponse = omBucketSetPropertyRequest
-        .validateAndUpdateCache(ozoneManager, 1,
-            ozoneManagerDoubleBufferHelper);
-
-<<<<<<< HEAD
+
+    OMBucketSetPropertyRequest omBucketSetPropertyRequest =
+        new OMBucketSetPropertyRequest(omRequest);
+
+    OMClientResponse omClientResponse = omBucketSetPropertyRequest
+        .validateAndUpdateCache(ozoneManager, 1,
+            ozoneManagerDoubleBufferHelper);
+
+    Assert.assertEquals(true, omClientResponse.getOMResponse().getSuccess());
+
+    String bucketKey = omMetadataManager.getBucketKey(volumeName, bucketName);
+    OmBucketInfo dbBucketInfo =
+        omMetadataManager.getBucketTable().get(bucketKey);
+
+    Assert.assertEquals(8 * GB, dbBucketInfo.getQuotaInBytes());
+    Assert.assertEquals(EC,
+        dbBucketInfo.getDefaultReplicationConfig().getType());
+  }
+
+  @Test
+  public void testValidateAndUpdateCacheWithQuotaSpaceUsed() throws Exception {
+    String volumeName = UUID.randomUUID().toString();
+    String bucketName = UUID.randomUUID().toString();
+
+    OMRequestTestUtils.addVolumeToDB(
+        volumeName, omMetadataManager, 10 * GB);
+    OMRequestTestUtils.addBucketToDB(
+        volumeName, bucketName, omMetadataManager, 8 * GB);
+    String bucketKey = omMetadataManager.getBucketKey(volumeName, bucketName);
+    CacheValue<OmBucketInfo> cacheValue = omMetadataManager.getBucketTable()
+        .getCacheValue(new CacheKey<>(bucketKey));
+    cacheValue.getCacheValue().incrUsedBytes(5 * GB);
+    cacheValue.getCacheValue().incrUsedNamespace(10);
+    OMRequest omRequest = createSetBucketPropertyRequest(volumeName,
+        bucketName, true, 1 * GB);
+
+    OMBucketSetPropertyRequest omBucketSetPropertyRequest =
+        new OMBucketSetPropertyRequest(omRequest);
+
+    OMClientResponse omClientResponse = omBucketSetPropertyRequest
+        .validateAndUpdateCache(ozoneManager, 1,
+            ozoneManagerDoubleBufferHelper);
+
     Assert.assertFalse(omClientResponse.getOMResponse().getSuccess());
     Assert.assertEquals(omClientResponse.getOMResponse().getStatus(),
         OzoneManagerProtocolProtos.Status.QUOTA_ERROR);
@@ -333,16 +350,5 @@
     Assert.assertTrue(omClientResponse.getOMResponse().getMessage().
         contains("Cannot update bucket quota. NamespaceQuota requested " +
             "is less than used namespaceQuota"));
-=======
-    Assert.assertEquals(true, omClientResponse.getOMResponse().getSuccess());
-
-    String bucketKey = omMetadataManager.getBucketKey(volumeName, bucketName);
-    OmBucketInfo dbBucketInfo =
-        omMetadataManager.getBucketTable().get(bucketKey);
-
-    Assert.assertEquals(8 * GB, dbBucketInfo.getQuotaInBytes());
-    Assert.assertEquals(EC,
-        dbBucketInfo.getDefaultReplicationConfig().getType());
->>>>>>> 85e7cd18
   }
 }