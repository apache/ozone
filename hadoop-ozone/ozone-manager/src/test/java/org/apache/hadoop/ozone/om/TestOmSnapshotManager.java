/*
 * Licensed to the Apache Software Foundation (ASF) under one
 * or more contributor license agreements.  See the NOTICE file
 * distributed with this work for additional information
 * regarding copyright ownership.  The ASF licenses this file
 * to you under the Apache License, Version 2.0 (the
 * "License"); you may not use this file except in compliance
 *  with the License.  You may obtain a copy of the License at
 *
 *      http://www.apache.org/licenses/LICENSE-2.0
 *
 * Unless required by applicable law or agreed to in writing, software
 * distributed under the License is distributed on an "AS IS" BASIS,
 * WITHOUT WARRANTIES OR CONDITIONS OF ANY KIND, either express or implied.
 * See the License for the specific language governing permissions and
 * limitations under the License.
 *
 */

package org.apache.hadoop.ozone.om;

import org.apache.hadoop.hdds.HddsConfigKeys;
import org.apache.hadoop.hdds.conf.OzoneConfiguration;
import org.apache.hadoop.hdds.scm.HddsWhiteboxTestUtils;
import org.apache.hadoop.hdds.utils.db.DBStore;
import org.apache.hadoop.hdds.utils.db.Table;
import org.apache.hadoop.ozone.om.helpers.OmBucketInfo;
import org.apache.hadoop.ozone.om.helpers.OmVolumeArgs;
import org.apache.hadoop.ozone.om.helpers.SnapshotInfo;
import org.apache.hadoop.ozone.om.snapshot.OmSnapshotUtils;
import org.apache.hadoop.util.Time;
import org.apache.ozone.test.GenericTestUtils;
import org.junit.jupiter.api.AfterAll;
import org.junit.jupiter.api.BeforeAll;
import org.junit.jupiter.api.BeforeEach;
import org.junit.jupiter.api.Test;
<<<<<<< HEAD
=======
import org.junit.jupiter.api.TestInstance;
>>>>>>> 361ad068
import org.junit.jupiter.api.io.TempDir;

import java.io.File;
import java.io.IOException;
import java.nio.charset.StandardCharsets;
import java.nio.file.Files;
import java.nio.file.Path;
import java.nio.file.Paths;
import java.util.ArrayList;
import java.util.Arrays;
import java.util.HashMap;
import java.util.HashSet;
import java.util.List;
import java.util.Map;
import java.util.Set;
import java.util.TreeMap;
import java.util.UUID;

import static org.apache.commons.io.file.PathUtils.copyDirectory;
import static org.apache.hadoop.hdds.utils.HAUtils.getExistingSstFiles;
import static org.apache.hadoop.ozone.OzoneConsts.OM_CHECKPOINT_DIR;
import static org.apache.hadoop.ozone.OzoneConsts.OM_DB_NAME;
import static org.apache.hadoop.ozone.OzoneConsts.OM_KEY_PREFIX;
import static org.apache.hadoop.ozone.OzoneConsts.OM_SNAPSHOT_CHECKPOINT_DIR;
import static org.apache.hadoop.ozone.OzoneConsts.SNAPSHOT_CANDIDATE_DIR;
import static org.apache.hadoop.ozone.om.OMDBCheckpointServlet.processFile;
import static org.apache.hadoop.ozone.OzoneConsts.SNAPSHOT_INFO_TABLE;
import static org.apache.hadoop.ozone.om.OmMetadataManagerImpl.BUCKET_TABLE;
import static org.apache.hadoop.ozone.om.OmMetadataManagerImpl.VOLUME_TABLE;
import static org.apache.hadoop.ozone.om.OmSnapshotManager.OM_HARDLINK_FILE;
import static org.apache.hadoop.ozone.om.snapshot.OmSnapshotUtils.getINode;
import static org.apache.hadoop.ozone.om.OmSnapshotManager.getSnapshotPrefix;
import static org.apache.hadoop.ozone.om.snapshot.OmSnapshotUtils.truncateFileName;
import static org.assertj.core.api.Assertions.assertThat;
import static org.junit.jupiter.api.Assertions.assertEquals;
import static org.junit.jupiter.api.Assertions.assertFalse;
import static org.junit.jupiter.api.Assertions.assertTrue;
import static org.mockito.Mockito.mock;
import static org.mockito.Mockito.timeout;
import static org.mockito.Mockito.times;
import static org.mockito.Mockito.verify;
import static org.mockito.Mockito.when;

/**
 * Unit test ozone snapshot manager.
 */
@TestInstance(TestInstance.Lifecycle.PER_CLASS)
class TestOmSnapshotManager {

  private OzoneManager om;
<<<<<<< HEAD
  @TempDir
  private static File testDir;
=======
>>>>>>> 361ad068
  private static final String CANDIDATE_DIR_NAME = OM_DB_NAME +
      SNAPSHOT_CANDIDATE_DIR;
  private File leaderDir;
  private File leaderSnapDir1;
  private File leaderSnapDir2;
  private File followerSnapDir2;
  private File leaderCheckpointDir;
  private File candidateDir;
  private File s1File;
  private File f1File;

  @BeforeAll
  void init(@TempDir File tempDir) throws Exception {
    OzoneConfiguration configuration = new OzoneConfiguration();
<<<<<<< HEAD
    configuration.set(HddsConfigKeys.OZONE_METADATA_DIRS,
        testDir.toString());
=======
    configuration.set(HddsConfigKeys.OZONE_METADATA_DIRS, tempDir.toString());
>>>>>>> 361ad068
    // Enable filesystem snapshot feature for the test regardless of the default
    configuration.setBoolean(OMConfigKeys.OZONE_FILESYSTEM_SNAPSHOT_ENABLED_KEY,
        true);

    // Only allow one entry in cache so each new one causes an eviction
    configuration.setInt(
        OMConfigKeys.OZONE_OM_SNAPSHOT_CACHE_MAX_SIZE, 1);

    OmTestManagers omTestManagers = new OmTestManagers(configuration);
    om = omTestManagers.getOzoneManager();
  }

  @AfterAll
  void stop() {
    om.stop();
  }

  @Test
  public void testSnapshotFeatureFlagSafetyCheck() throws IOException {
    // Verify that the snapshot feature config safety check method
    // is returning the expected value.

    Table<String, SnapshotInfo> snapshotInfoTable = mock(Table.class);
    HddsWhiteboxTestUtils.setInternalState(
        om.getMetadataManager(), SNAPSHOT_INFO_TABLE, snapshotInfoTable);

    when(snapshotInfoTable.isEmpty()).thenReturn(false);
    assertFalse(om.getOmSnapshotManager().canDisableFsSnapshot(om.getMetadataManager()));

    when(snapshotInfoTable.isEmpty()).thenReturn(true);
    assertTrue(om.getOmSnapshotManager().canDisableFsSnapshot(om.getMetadataManager()));
  }

  @Test
  public void testCloseOnEviction() throws IOException {

    // set up db tables
    Table<String, OmVolumeArgs> volumeTable = mock(Table.class);
    Table<String, OmBucketInfo> bucketTable = mock(Table.class);
    Table<String, SnapshotInfo> snapshotInfoTable = mock(Table.class);
    HddsWhiteboxTestUtils.setInternalState(
        om.getMetadataManager(), VOLUME_TABLE, volumeTable);
    HddsWhiteboxTestUtils.setInternalState(
        om.getMetadataManager(), BUCKET_TABLE, bucketTable);
    HddsWhiteboxTestUtils.setInternalState(
        om.getMetadataManager(), SNAPSHOT_INFO_TABLE, snapshotInfoTable);

    final String volumeName = UUID.randomUUID().toString();
    final String dbVolumeKey = om.getMetadataManager().getVolumeKey(volumeName);
    final OmVolumeArgs omVolumeArgs = OmVolumeArgs.newBuilder()
        .setVolume(volumeName)
        .setAdminName("bilbo")
        .setOwnerName("bilbo")
        .build();
    when(volumeTable.get(dbVolumeKey)).thenReturn(omVolumeArgs);

    String bucketName = UUID.randomUUID().toString();
    final String dbBucketKey = om.getMetadataManager().getBucketKey(
        volumeName, bucketName);
    final OmBucketInfo omBucketInfo = OmBucketInfo.newBuilder()
        .setVolumeName(volumeName)
        .setBucketName(bucketName)
        .build();
    when(bucketTable.get(dbBucketKey)).thenReturn(omBucketInfo);

    SnapshotInfo first = createSnapshotInfo(volumeName, bucketName);
    SnapshotInfo second = createSnapshotInfo(volumeName, bucketName);
    when(snapshotInfoTable.get(first.getTableKey())).thenReturn(first);
    when(snapshotInfoTable.get(second.getTableKey())).thenReturn(second);

    // create the first snapshot checkpoint
    OmSnapshotManager.createOmSnapshotCheckpoint(om.getMetadataManager(),
        first);

    // retrieve it and setup store mock
    OmSnapshotManager omSnapshotManager = om.getOmSnapshotManager();
    OmSnapshot firstSnapshot = (OmSnapshot) omSnapshotManager
        .checkForSnapshot(first.getVolumeName(),
        first.getBucketName(), getSnapshotPrefix(first.getName()), false).get();
    DBStore firstSnapshotStore = mock(DBStore.class);
    HddsWhiteboxTestUtils.setInternalState(
        firstSnapshot.getMetadataManager(), "store", firstSnapshotStore);

    // create second snapshot checkpoint (which will be used for eviction)
    OmSnapshotManager.createOmSnapshotCheckpoint(om.getMetadataManager(),
        second);

    // confirm store not yet closed
    verify(firstSnapshotStore, times(0)).close();

    // read in second snapshot to evict first
    omSnapshotManager
        .checkForSnapshot(second.getVolumeName(),
        second.getBucketName(), getSnapshotPrefix(second.getName()), false);

    // As a workaround, invalidate all cache entries in order to trigger
    // instances close in this test case, since JVM GC most likely would not
    // have triggered and closed the instances yet at this point.
    omSnapshotManager.getSnapshotCache().invalidateAll();

    // confirm store was closed
    verify(firstSnapshotStore, timeout(3000).times(1)).close();
  }

  @BeforeEach
  void setupData(@TempDir File testDir) throws IOException {
    // Set up the leader with the following files:
    // leader/db.checkpoints/checkpoint1/f1.sst
    // leader/db.snapshots/checkpointState/snap1/s1.sst
    // leader/db.snapshots/checkpointState/snap2/noLink.sst
    // leader/db.snapshots/checkpointState/snap2/nonSstFile

    // Set up the follower with the following files, (as if they came
    // from the tarball from the leader)

    // follower/om.db.candidate/f1.sst
    // follower/om.db.candidate/db.snapshots/checkpointState/snap1/s1.sst
    // follower/om.db.candidate/db.snapshots/checkpointState/snap2/noLink.sst
    // follower/om.db.candidate/db.snapshots/checkpointState/snap2/nonSstFile

    // Note that the layout between leader and follower is slightly
    // different in that the f1.sst on the leader is in the
    // db.checkpoints/checkpoint1 directory but on the follower is
    // moved to the om.db.candidate directory; the links must be adjusted
    // accordingly.

    byte[] dummyData = {0};

    // Create dummy leader files to calculate links.
    leaderDir = new File(testDir, "leader");
    assertTrue(leaderDir.mkdirs());
    String pathSnap1 = OM_SNAPSHOT_CHECKPOINT_DIR + OM_KEY_PREFIX + "snap1";
    String pathSnap2 = OM_SNAPSHOT_CHECKPOINT_DIR + OM_KEY_PREFIX + "snap2";
    leaderSnapDir1 = new File(leaderDir.toString(), pathSnap1);
    assertTrue(leaderSnapDir1.mkdirs());
    Files.write(Paths.get(leaderSnapDir1.toString(), "s1.sst"), dummyData);

    leaderSnapDir2 = new File(leaderDir.toString(), pathSnap2);
    assertTrue(leaderSnapDir2.mkdirs());
    Files.write(Paths.get(leaderSnapDir2.toString(), "noLink.sst"), dummyData);
    Files.write(Paths.get(leaderSnapDir2.toString(), "nonSstFile"), dummyData);

    // Also create the follower files.
    candidateDir = new File(testDir, CANDIDATE_DIR_NAME);
    File followerSnapDir1 = new File(candidateDir.toString(), pathSnap1);
    followerSnapDir2 = new File(candidateDir.toString(), pathSnap2);
    copyDirectory(leaderDir.toPath(), candidateDir.toPath());
    f1File = new File(candidateDir, "f1.sst");
    Files.write(f1File.toPath(), dummyData);
    s1File = new File(followerSnapDir1, "s1.sst");
    // confirm s1 file got copied over.
    assertTrue(s1File.exists());

    // Finish creating leaders files that are not to be copied over, because
    //  f1.sst belongs in a different directory as explained above.
    leaderCheckpointDir = new File(leaderDir.toString(),
        OM_CHECKPOINT_DIR + OM_KEY_PREFIX + "checkpoint1");
    assertTrue(leaderCheckpointDir.mkdirs());
    Files.write(Paths.get(leaderCheckpointDir.toString(), "f1.sst"), dummyData);
  }

  /*
   * Create map of links to files on the leader:
   *     leader/db.snapshots/checkpointState/snap2/<link to f1.sst>
   *     leader/db.snapshots/checkpointState/snap2/<link to s1.sst>
   * and test that corresponding links are created on the Follower:
   *     follower/db.snapshots/checkpointState/snap2/f1.sst
   *     follower/db.snapshots/checkpointState/snap2/s1.sst
   */
  @Test
  public void testHardLinkCreation() throws IOException {

    // Map of links to files on the leader
    Map<Path, Path> hardLinkFiles = new HashMap<>();
    hardLinkFiles.put(Paths.get(leaderSnapDir2.toString(), "f1.sst"),
        Paths.get(leaderCheckpointDir.toString(), "f1.sst"));
    hardLinkFiles.put(Paths.get(leaderSnapDir2.toString(), "s1.sst"),
        Paths.get(leaderSnapDir1.toString(), "s1.sst"));

    // Create link list from leader map.
    Path hardLinkList =
        OmSnapshotUtils.createHardLinkList(
            leaderDir.toString().length() + 1, hardLinkFiles);

    Files.move(hardLinkList, Paths.get(candidateDir.toString(),
        OM_HARDLINK_FILE));

    // Pointers to follower links to be created.
    File f1FileLink = new File(followerSnapDir2, "f1.sst");
    File s1FileLink = new File(followerSnapDir2, "s1.sst");

    // Create links on the follower from list.
    OmSnapshotUtils.createHardLinks(candidateDir.toPath());

    // Confirm expected follower links.
    assertTrue(s1FileLink.exists());
    assertEquals(getINode(s1File.toPath()),
        getINode(s1FileLink.toPath()), "link matches original file");

    assertTrue(f1FileLink.exists());
    assertEquals(getINode(f1File.toPath()),
        getINode(f1FileLink.toPath()), "link matches original file");
  }

  /*
   * Test that exclude list is generated correctly.
   */
  @Test
  public void testExcludeUtilities() throws IOException {
    File noLinkFile = new File(followerSnapDir2, "noLink.sst");

    // Confirm that the list of existing sst files is as expected.
    List<String> existingSstList = getExistingSstFiles(candidateDir);
    Set<String> existingSstFiles = new HashSet<>(existingSstList);
    int truncateLength = candidateDir.toString().length() + 1;
    Set<String> expectedSstFiles = new HashSet<>(Arrays.asList(
        s1File.toString().substring(truncateLength),
        noLinkFile.toString().substring(truncateLength),
        f1File.toString().substring(truncateLength)));
    assertEquals(expectedSstFiles, existingSstFiles);

    // Confirm that the excluded list is normalized as expected.
    //  (Normalizing means matches the layout on the leader.)
    File leaderSstBackupDir = new File(leaderDir.toString(), "sstBackup");
    assertTrue(leaderSstBackupDir.mkdirs());
    File leaderTmpDir = new File(leaderDir.toString(), "tmp");
    assertTrue(leaderTmpDir.mkdirs());
    OMDBCheckpointServlet.DirectoryData sstBackupDir =
        new OMDBCheckpointServlet.DirectoryData(leaderTmpDir.toPath(),
        leaderSstBackupDir.toString());
    Path srcSstBackup = Paths.get(sstBackupDir.getTmpDir().toString(),
        "backup.sst");
    Path destSstBackup = Paths.get(sstBackupDir.getOriginalDir().toString(),
        "backup.sst");
    truncateLength = leaderDir.toString().length() + 1;
    existingSstList.add(truncateFileName(truncateLength, destSstBackup));
    Map<Path, Path> normalizedMap =
        OMDBCheckpointServlet.normalizeExcludeList(existingSstList,
        leaderCheckpointDir.toPath(), sstBackupDir);
    Map<Path, Path> expectedMap = new TreeMap<>();
    Path s1 = Paths.get(leaderSnapDir1.toString(), "s1.sst");
    Path noLink = Paths.get(leaderSnapDir2.toString(), "noLink.sst");
    Path f1 = Paths.get(leaderCheckpointDir.toString(), "f1.sst");
    expectedMap.put(s1, s1);
    expectedMap.put(noLink, noLink);
    expectedMap.put(f1, f1);
    expectedMap.put(srcSstBackup, destSstBackup);
    assertEquals(expectedMap, new TreeMap<>(normalizedMap));
  }

  /*
   * Confirm that processFile() correctly determines whether a file
   * should be copied, linked, or excluded from the tarball entirely.
   * This test always passes in a null dest dir.
   */
  @Test
  void testProcessFileWithNullDestDirParameter(@TempDir File testDir) throws IOException {
    assertTrue(new File(testDir, "snap1").mkdirs());
    assertTrue(new File(testDir, "snap2").mkdirs());
    Path copyFile = Paths.get(testDir.toString(),
        "snap1/copyfile.sst");
    Files.write(copyFile,
        "dummyData".getBytes(StandardCharsets.UTF_8));
    long expectedFileSize = Files.size(copyFile);
    Path excludeFile = Paths.get(testDir.toString(),
        "snap1/excludeFile.sst");
    Files.write(excludeFile,
        "dummyData".getBytes(StandardCharsets.UTF_8));
    Path linkToExcludedFile = Paths.get(testDir.toString(),
        "snap2/excludeFile.sst");
    Files.createLink(linkToExcludedFile, excludeFile);
    Path linkToCopiedFile = Paths.get(testDir.toString(),
        "snap2/copyfile.sst");
    Files.createLink(linkToCopiedFile, copyFile);
    Path addToCopiedFiles = Paths.get(testDir.toString(),
        "snap1/copyfile2.sst");
    Files.write(addToCopiedFiles,
        "dummyData".getBytes(StandardCharsets.UTF_8));
    Path addNonSstToCopiedFiles = Paths.get(testDir.toString(),
        "snap1/nonSst");
    Files.write(addNonSstToCopiedFiles,
        "dummyData".getBytes(StandardCharsets.UTF_8));

    Map<Path, Path> toExcludeFiles = new HashMap<>();
    toExcludeFiles.put(excludeFile, excludeFile);
    Map<Path, Path> copyFiles = new HashMap<>();
    copyFiles.put(copyFile, copyFile);
    List<String> excluded = new ArrayList<>();
    Map<Path, Path> hardLinkFiles = new HashMap<>();
    long fileSize;
    // Confirm the exclude file gets added to the excluded list,
    //  (and thus is excluded.)
    fileSize = processFile(excludeFile, copyFiles, hardLinkFiles,
        toExcludeFiles, excluded, null);
    assertEquals(excluded.size(), 1);
    assertEquals((excluded.get(0)), excludeFile.toString());
    assertEquals(copyFiles.size(), 1);
    assertEquals(hardLinkFiles.size(), 0);
    assertEquals(fileSize, 0);
    excluded = new ArrayList<>();

    // Confirm the linkToExcludedFile gets added as a link.
    fileSize = processFile(linkToExcludedFile, copyFiles, hardLinkFiles,
        toExcludeFiles, excluded, null);
    assertEquals(excluded.size(), 0);
    assertEquals(copyFiles.size(), 1);
    assertEquals(hardLinkFiles.size(), 1);
    assertEquals(hardLinkFiles.get(linkToExcludedFile), excludeFile);
    assertEquals(fileSize, 0);
    hardLinkFiles = new HashMap<>();

    // Confirm the linkToCopiedFile gets added as a link.
    fileSize = processFile(linkToCopiedFile, copyFiles, hardLinkFiles,
        toExcludeFiles, excluded, null);
    assertEquals(excluded.size(), 0);
    assertEquals(copyFiles.size(), 1);
    assertEquals(hardLinkFiles.size(), 1);
    assertEquals(hardLinkFiles.get(linkToCopiedFile), copyFile);
    assertEquals(fileSize, 0);
    hardLinkFiles = new HashMap<>();

    // Confirm the addToCopiedFiles gets added to list of copied files
    fileSize = processFile(addToCopiedFiles, copyFiles, hardLinkFiles,
        toExcludeFiles, excluded, null);
    assertEquals(excluded.size(), 0);
    assertEquals(copyFiles.size(), 2);
    assertEquals(copyFiles.get(addToCopiedFiles), addToCopiedFiles);
    assertEquals(fileSize, expectedFileSize);
    copyFiles = new HashMap<>();
    copyFiles.put(copyFile, copyFile);

    // Confirm the addNonSstToCopiedFiles gets added to list of copied files
    fileSize = processFile(addNonSstToCopiedFiles, copyFiles, hardLinkFiles,
        toExcludeFiles, excluded, null);
    assertEquals(excluded.size(), 0);
    assertEquals(copyFiles.size(), 2);
    assertEquals(fileSize, 0);
    assertEquals(copyFiles.get(addNonSstToCopiedFiles),
        addNonSstToCopiedFiles);
  }

  /*
   * Confirm that processFile() correctly determines whether a file
   * should be copied, linked, or excluded from the tarball entirely.
   * This test always passes in a non-null dest dir.
   */
  @Test
  void testProcessFileWithDestDirParameter(@TempDir File testDir) throws IOException {
    assertTrue(new File(testDir, "snap1").mkdirs());
    assertTrue(new File(testDir, "snap2").mkdirs());
    assertTrue(new File(testDir, "snap3").mkdirs());
    Path destDir = Paths.get(testDir.toString(), "destDir");
    assertTrue(new File(destDir.toString()).mkdirs());

    // Create test files.
    Path copyFile = Paths.get(testDir.toString(),
        "snap1/copyfile.sst");
    Path destCopyFile = Paths.get(destDir.toString(),
        "snap1/copyfile.sst");
    Files.write(copyFile,
        "dummyData".getBytes(StandardCharsets.UTF_8));
    Path sameNameAsCopyFile = Paths.get(testDir.toString(),
        "snap3/copyFile.sst");
    Files.write(sameNameAsCopyFile,
        "dummyData".getBytes(StandardCharsets.UTF_8));
    Path destSameNameAsCopyFile = Paths.get(destDir.toString(),
        "snap3/copyFile.sst");
    long expectedFileSize = Files.size(copyFile);
    Path excludeFile = Paths.get(testDir.toString(),
        "snap1/excludeFile.sst");
    Path destExcludeFile = Paths.get(destDir.toString(),
        "snap1/excludeFile.sst");
    Files.write(excludeFile,
        "dummyData".getBytes(StandardCharsets.UTF_8));
    Path linkToExcludedFile = Paths.get(testDir.toString(),
        "snap2/excludeFile.sst");
    Path destLinkToExcludedFile = Paths.get(destDir.toString(),
        "snap2/excludeFile.sst");
    Files.createLink(linkToExcludedFile, excludeFile);
    Path sameNameAsExcludeFile = Paths.get(testDir.toString(),
        "snap3/excludeFile.sst");
    Files.write(sameNameAsExcludeFile,
        "dummyData".getBytes(StandardCharsets.UTF_8));
    Path destSameNameAsExcludeFile = Paths.get(destDir.toString(),
        "snap3/excludeFile.sst");
    Path linkToCopiedFile = Paths.get(testDir.toString(),
        "snap2/copyfile.sst");
    Path destLinkToCopiedFile = Paths.get(destDir.toString(),
        "snap2/copyfile.sst");
    Files.createLink(linkToCopiedFile, copyFile);
    Path addToCopiedFiles = Paths.get(testDir.toString(),
        "snap1/copyfile2.sst");
    Path destAddToCopiedFiles = Paths.get(destDir.toString(),
        "snap1/copyfile2.sst");
    Files.write(addToCopiedFiles,
        "dummyData".getBytes(StandardCharsets.UTF_8));
    Path addNonSstToCopiedFiles = Paths.get(testDir.toString(),
        "snap1/nonSst");
    Path destAddNonSstToCopiedFiles = Paths.get(destDir.toString(),
        "snap1/nonSst");
    Files.write(addNonSstToCopiedFiles,
        "dummyData".getBytes(StandardCharsets.UTF_8));

    // Create test data structures.
    Map<Path, Path> toExcludeFiles = new HashMap<>();
    toExcludeFiles.put(excludeFile, destExcludeFile);
    Map<Path, Path> copyFiles = new HashMap<>();
    copyFiles.put(copyFile, destCopyFile);
    List<String> excluded = new ArrayList<>();
    Map<Path, Path> hardLinkFiles = new HashMap<>();
    long fileSize;

    // Confirm the exclude file gets added to the excluded list,
    //  (and thus is excluded.)
    fileSize = processFile(excludeFile, copyFiles, hardLinkFiles,
        toExcludeFiles, excluded, destExcludeFile.getParent());
    assertEquals(excluded.size(), 1);
    assertEquals((excluded.get(0)), destExcludeFile.toString());
    assertEquals(copyFiles.size(), 1);
    assertEquals(hardLinkFiles.size(), 0);
    assertEquals(fileSize, 0);
    excluded = new ArrayList<>();

    // Confirm the linkToExcludedFile gets added as a link.
    fileSize = processFile(linkToExcludedFile, copyFiles, hardLinkFiles,
        toExcludeFiles, excluded, destLinkToExcludedFile.getParent());
    assertEquals(excluded.size(), 0);
    assertEquals(copyFiles.size(), 1);
    assertEquals(hardLinkFiles.size(), 1);
    assertEquals(hardLinkFiles.get(destLinkToExcludedFile),
        destExcludeFile);
    assertEquals(fileSize, 0);
    hardLinkFiles = new HashMap<>();

    // Confirm the file with same name as excluded file gets copied.
    fileSize = processFile(sameNameAsExcludeFile, copyFiles, hardLinkFiles,
        toExcludeFiles, excluded, destSameNameAsExcludeFile.getParent());
    assertEquals(excluded.size(), 0);
    assertEquals(copyFiles.size(), 2);
    assertEquals(hardLinkFiles.size(), 0);
    assertEquals(copyFiles.get(sameNameAsExcludeFile),
        destSameNameAsExcludeFile);
    assertEquals(fileSize, expectedFileSize);
    copyFiles = new HashMap<>();
    copyFiles.put(copyFile, destCopyFile);


    // Confirm the file with same name as copy file gets copied.
    fileSize = processFile(sameNameAsCopyFile, copyFiles, hardLinkFiles,
        toExcludeFiles, excluded, destSameNameAsCopyFile.getParent());
    assertEquals(excluded.size(), 0);
    assertEquals(copyFiles.size(), 2);
    assertEquals(hardLinkFiles.size(), 0);
    assertEquals(copyFiles.get(sameNameAsCopyFile),
        destSameNameAsCopyFile);
    assertEquals(fileSize, expectedFileSize);
    copyFiles = new HashMap<>();
    copyFiles.put(copyFile, destCopyFile);


    // Confirm the linkToCopiedFile gets added as a link.
    fileSize = processFile(linkToCopiedFile, copyFiles, hardLinkFiles,
        toExcludeFiles, excluded, destLinkToCopiedFile.getParent());
    assertEquals(excluded.size(), 0);
    assertEquals(copyFiles.size(), 1);
    assertEquals(hardLinkFiles.size(), 1);
    assertEquals(hardLinkFiles.get(destLinkToCopiedFile),
        destCopyFile);
    assertEquals(fileSize, 0);
    hardLinkFiles = new HashMap<>();

    // Confirm the addToCopiedFiles gets added to list of copied files
    fileSize = processFile(addToCopiedFiles, copyFiles, hardLinkFiles,
        toExcludeFiles, excluded, destAddToCopiedFiles.getParent());
    assertEquals(excluded.size(), 0);
    assertEquals(copyFiles.size(), 2);
    assertEquals(copyFiles.get(addToCopiedFiles),
        destAddToCopiedFiles);
    assertEquals(fileSize, expectedFileSize);
    copyFiles = new HashMap<>();
    copyFiles.put(copyFile, destCopyFile);

    // Confirm the addNonSstToCopiedFiles gets added to list of copied files
    fileSize = processFile(addNonSstToCopiedFiles, copyFiles, hardLinkFiles,
        toExcludeFiles, excluded, destAddNonSstToCopiedFiles.getParent());
    assertEquals(excluded.size(), 0);
    assertEquals(copyFiles.size(), 2);
    assertEquals(fileSize, 0);
    assertEquals(copyFiles.get(addNonSstToCopiedFiles),
        destAddNonSstToCopiedFiles);
  }

  @Test
  public void testCreateSnapshotIdempotent() throws Exception {
    // set up db tables
    GenericTestUtils.LogCapturer logCapturer = GenericTestUtils.LogCapturer
        .captureLogs(OmSnapshotManager.LOG);
    Table<String, OmVolumeArgs> volumeTable = mock(Table.class);
    Table<String, OmBucketInfo> bucketTable = mock(Table.class);
    Table<String, SnapshotInfo> snapshotInfoTable = mock(Table.class);
    HddsWhiteboxTestUtils.setInternalState(
        om.getMetadataManager(), VOLUME_TABLE, volumeTable);
    HddsWhiteboxTestUtils.setInternalState(
        om.getMetadataManager(), BUCKET_TABLE, bucketTable);
    HddsWhiteboxTestUtils.setInternalState(
        om.getMetadataManager(), SNAPSHOT_INFO_TABLE, snapshotInfoTable);

    final String volumeName = UUID.randomUUID().toString();
    final String dbVolumeKey = om.getMetadataManager().getVolumeKey(volumeName);
    final OmVolumeArgs omVolumeArgs = OmVolumeArgs.newBuilder()
        .setVolume(volumeName)
        .setAdminName("bilbo")
        .setOwnerName("bilbo")
        .build();
    when(volumeTable.get(dbVolumeKey)).thenReturn(omVolumeArgs);

    String bucketName = UUID.randomUUID().toString();
    final String dbBucketKey = om.getMetadataManager().getBucketKey(
        volumeName, bucketName);
    final OmBucketInfo omBucketInfo = OmBucketInfo.newBuilder()
        .setVolumeName(volumeName)
        .setBucketName(bucketName)
        .build();
    when(bucketTable.get(dbBucketKey)).thenReturn(omBucketInfo);

    SnapshotInfo first = createSnapshotInfo(volumeName, bucketName);
    when(snapshotInfoTable.get(first.getTableKey())).thenReturn(first);

    // Create first checkpoint for the snapshot checkpoint
    OmSnapshotManager.createOmSnapshotCheckpoint(om.getMetadataManager(),
        first);
    assertThat(logCapturer.getOutput()).doesNotContain(
        "for snapshot " + first.getName() + " already exists.");
    logCapturer.clearOutput();

    // Create checkpoint again for the same snapshot.
    OmSnapshotManager.createOmSnapshotCheckpoint(om.getMetadataManager(),
        first);

    assertThat(logCapturer.getOutput()).contains(
        "for snapshot " + first.getName() + " already exists.");
  }

  private SnapshotInfo createSnapshotInfo(String volumeName,
                                          String bucketName) {
    return SnapshotInfo.newInstance(volumeName,
        bucketName,
        UUID.randomUUID().toString(),
        UUID.randomUUID(),
        Time.now());
  }
}<|MERGE_RESOLUTION|>--- conflicted
+++ resolved
@@ -34,10 +34,7 @@
 import org.junit.jupiter.api.BeforeAll;
 import org.junit.jupiter.api.BeforeEach;
 import org.junit.jupiter.api.Test;
-<<<<<<< HEAD
-=======
 import org.junit.jupiter.api.TestInstance;
->>>>>>> 361ad068
 import org.junit.jupiter.api.io.TempDir;
 
 import java.io.File;
@@ -88,11 +85,8 @@
 class TestOmSnapshotManager {
 
   private OzoneManager om;
-<<<<<<< HEAD
   @TempDir
   private static File testDir;
-=======
->>>>>>> 361ad068
   private static final String CANDIDATE_DIR_NAME = OM_DB_NAME +
       SNAPSHOT_CANDIDATE_DIR;
   private File leaderDir;
@@ -107,12 +101,7 @@
   @BeforeAll
   void init(@TempDir File tempDir) throws Exception {
     OzoneConfiguration configuration = new OzoneConfiguration();
-<<<<<<< HEAD
-    configuration.set(HddsConfigKeys.OZONE_METADATA_DIRS,
-        testDir.toString());
-=======
     configuration.set(HddsConfigKeys.OZONE_METADATA_DIRS, tempDir.toString());
->>>>>>> 361ad068
     // Enable filesystem snapshot feature for the test regardless of the default
     configuration.setBoolean(OMConfigKeys.OZONE_FILESYSTEM_SNAPSHOT_ENABLED_KEY,
         true);
