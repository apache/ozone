/*
 * Licensed to the Apache Software Foundation (ASF) under one
 * or more contributor license agreements.  See the NOTICE file
 * distributed with this work for additional information
 * regarding copyright ownership.  The ASF licenses this file
 * to you under the Apache License, Version 2.0 (the
 * "License"); you may not use this file except in compliance
 *  with the License.  You may obtain a copy of the License at
 *
 *      http://www.apache.org/licenses/LICENSE-2.0
 *
 * Unless required by applicable law or agreed to in writing, software
 * distributed under the License is distributed on an "AS IS" BASIS,
 * WITHOUT WARRANTIES OR CONDITIONS OF ANY KIND, either express or implied.
 * See the License for the specific language governing permissions and
 * limitations under the License.
 *
 */

package org.apache.hadoop.ozone.om;

import edu.umd.cs.findbugs.annotations.SuppressFBWarnings;
import org.apache.commons.io.FileUtils;
import org.apache.hadoop.hdds.HddsConfigKeys;
import org.apache.hadoop.hdds.conf.OzoneConfiguration;
import org.apache.hadoop.hdds.scm.HddsWhiteboxTestUtils;
import org.apache.hadoop.hdds.utils.db.DBStore;
import org.apache.hadoop.hdds.utils.db.Table;
import org.apache.hadoop.ozone.om.helpers.OmBucketInfo;
import org.apache.hadoop.ozone.om.helpers.OmVolumeArgs;
import org.apache.hadoop.ozone.om.helpers.SnapshotInfo;
import org.apache.hadoop.ozone.om.snapshot.OmSnapshotUtils;
import org.apache.hadoop.util.Time;
import org.apache.ozone.test.GenericTestUtils;
import org.junit.After;
import org.junit.Assert;
import org.junit.Before;
import org.junit.Test;

import java.io.File;
import java.io.IOException;
import java.nio.file.Files;
import java.nio.file.Path;
import java.nio.file.Paths;
import java.util.HashMap;
import java.util.Map;
import java.util.UUID;

import static org.apache.hadoop.ozone.OzoneConsts.OM_CHECKPOINT_DIR;
import static org.apache.hadoop.ozone.OzoneConsts.OM_DB_NAME;
import static org.apache.hadoop.ozone.OzoneConsts.OM_KEY_PREFIX;
import static org.apache.hadoop.ozone.OzoneConsts.OM_SNAPSHOT_CHECKPOINT_DIR;
import static org.apache.hadoop.ozone.OzoneConsts.SNAPSHOT_INFO_TABLE;
import static org.apache.hadoop.ozone.om.OmMetadataManagerImpl.BUCKET_TABLE;
import static org.apache.hadoop.ozone.om.OmMetadataManagerImpl.VOLUME_TABLE;
import static org.apache.hadoop.ozone.om.OmSnapshotManager.OM_HARDLINK_FILE;
import static org.apache.hadoop.ozone.om.snapshot.OmSnapshotUtils.getINode;
import static org.apache.hadoop.ozone.om.OmSnapshotManager.getSnapshotPrefix;
import static org.mockito.Mockito.mock;
import static org.mockito.Mockito.timeout;
import static org.mockito.Mockito.times;
import static org.mockito.Mockito.verify;
import static org.mockito.Mockito.when;

/**
 * Unit test om snapshot manager.
 */
public class TestOmSnapshotManager {

  private OzoneManager om;
  private File testDir;

  @Before
  public void init() throws Exception {
    OzoneConfiguration configuration = new OzoneConfiguration();
    testDir = GenericTestUtils.getRandomizedTestDir();
    configuration.set(HddsConfigKeys.OZONE_METADATA_DIRS,
        testDir.toString());
    // Enable filesystem snapshot feature for the test regardless of the default
    configuration.setBoolean(OMConfigKeys.OZONE_FILESYSTEM_SNAPSHOT_ENABLED_KEY,
        true);

    // Only allow one entry in cache so each new one causes an eviction
    configuration.setInt(
        OMConfigKeys.OZONE_OM_SNAPSHOT_CACHE_MAX_SIZE, 1);

    OmTestManagers omTestManagers = new OmTestManagers(configuration);
    om = omTestManagers.getOzoneManager();
  }

  @After
  public void cleanup() throws Exception {
    om.stop();
    FileUtils.deleteDirectory(testDir);
  }

  @Test
  public void testCloseOnEviction() throws IOException {

    // set up db tables
    Table<String, OmVolumeArgs> volumeTable = mock(Table.class);
    Table<String, OmBucketInfo> bucketTable = mock(Table.class);
    Table<String, SnapshotInfo> snapshotInfoTable = mock(Table.class);
    HddsWhiteboxTestUtils.setInternalState(
        om.getMetadataManager(), VOLUME_TABLE, volumeTable);
    HddsWhiteboxTestUtils.setInternalState(
        om.getMetadataManager(), BUCKET_TABLE, bucketTable);
    HddsWhiteboxTestUtils.setInternalState(
        om.getMetadataManager(), SNAPSHOT_INFO_TABLE, snapshotInfoTable);

    final String volumeName = UUID.randomUUID().toString();
    final String dbVolumeKey = om.getMetadataManager().getVolumeKey(volumeName);
    final OmVolumeArgs omVolumeArgs = OmVolumeArgs.newBuilder()
        .setVolume(volumeName)
        .setAdminName("bilbo")
        .setOwnerName("bilbo")
        .build();
    when(volumeTable.get(dbVolumeKey)).thenReturn(omVolumeArgs);

    String bucketName = UUID.randomUUID().toString();
    final String dbBucketKey = om.getMetadataManager().getBucketKey(
        volumeName, bucketName);
    final OmBucketInfo omBucketInfo = OmBucketInfo.newBuilder()
        .setVolumeName(volumeName)
        .setBucketName(bucketName)
        .build();
    when(bucketTable.get(dbBucketKey)).thenReturn(omBucketInfo);

    SnapshotInfo first = createSnapshotInfo(volumeName, bucketName);
    SnapshotInfo second = createSnapshotInfo(volumeName, bucketName);
    when(snapshotInfoTable.get(first.getTableKey())).thenReturn(first);
    when(snapshotInfoTable.get(second.getTableKey())).thenReturn(second);

    // create the first snapshot checkpoint
    OmSnapshotManager.createOmSnapshotCheckpoint(om.getMetadataManager(),
        first);

    // retrieve it and setup store mock
    OmSnapshotManager omSnapshotManager = om.getOmSnapshotManager();
    OmSnapshot firstSnapshot = (OmSnapshot) omSnapshotManager
        .checkForSnapshot(first.getVolumeName(),
        first.getBucketName(), getSnapshotPrefix(first.getName()));
    DBStore firstSnapshotStore = mock(DBStore.class);
    HddsWhiteboxTestUtils.setInternalState(
        firstSnapshot.getMetadataManager(), "store", firstSnapshotStore);

    // create second snapshot checkpoint (which will be used for eviction)
    OmSnapshotManager.createOmSnapshotCheckpoint(om.getMetadataManager(),
        second);

    // confirm store not yet closed
    verify(firstSnapshotStore, times(0)).close();

    // read in second snapshot to evict first
    omSnapshotManager
        .checkForSnapshot(second.getVolumeName(),
        second.getBucketName(), getSnapshotPrefix(second.getName()));

    // As a workaround, invalidate all cache entries in order to trigger
    // instances close in this test case, since JVM GC most likely would not
    // have triggered and closed the instances yet at this point.
    omSnapshotManager.getSnapshotCache().invalidateAll();

    // confirm store was closed
    verify(firstSnapshotStore, timeout(3000).times(1)).close();
  }

  @Test
  @SuppressFBWarnings({"NP_NULL_ON_SOME_PATH"})
  public void testHardLinkCreation() throws IOException {
    byte[] dummyData = {0};

    // Create dummy files to be linked to.
    File snapDir1 = new File(testDir.toString(),
        OM_SNAPSHOT_CHECKPOINT_DIR + OM_KEY_PREFIX + "dir1");
    if (!snapDir1.mkdirs()) {
      throw new IOException("failed to make directory: " + snapDir1);
    }
    Files.write(Paths.get(snapDir1.toString(), "s1"), dummyData);

    File snapDir2 = new File(testDir.toString(),
        OM_SNAPSHOT_CHECKPOINT_DIR + OM_KEY_PREFIX + "dir2");
    if (!snapDir2.mkdirs()) {
      throw new IOException("failed to make directory: " + snapDir2);
    }

    File dbDir = new File(testDir.toString(), OM_DB_NAME);
    Files.write(Paths.get(dbDir.toString(), "f1"), dummyData);

    // Create map of links to dummy files.
    File checkpointDir1 = new File(testDir.toString(),
        OM_CHECKPOINT_DIR + OM_KEY_PREFIX + "dir1");
    Map<Path, Path> hardLinkFiles = new HashMap<>();
    hardLinkFiles.put(Paths.get(snapDir2.toString(), "f1"),
        Paths.get(checkpointDir1.toString(), "f1"));
    hardLinkFiles.put(Paths.get(snapDir2.toString(), "s1"),
        Paths.get(snapDir1.toString(), "s1"));

    // Create link list.
    Path hardLinkList =
        OmSnapshotUtils.createHardLinkList(
            testDir.toString().length() + 1, hardLinkFiles);
    Files.move(hardLinkList, Paths.get(dbDir.toString(), OM_HARDLINK_FILE));

    // Create links from list.
    OmSnapshotUtils.createHardLinks(dbDir.toPath());

    // Confirm expected links.
    for (Map.Entry<Path, Path> entry : hardLinkFiles.entrySet()) {
      Assert.assertTrue(entry.getKey().toFile().exists());
      Path value = entry.getValue();
      // Convert checkpoint path to om.db.
      if (value.toString().contains(OM_CHECKPOINT_DIR)) {
        value = Paths.get(dbDir.toString(),
                          value.getFileName().toString());
      }
      Assert.assertEquals("link matches original file",
          getINode(entry.getKey()), getINode(value));
    }
  }

  private SnapshotInfo createSnapshotInfo(
      String volumeName, String bucketName) {
    String snapshotName = UUID.randomUUID().toString();
    String snapshotId = UUID.randomUUID().toString();
<<<<<<< HEAD
    return SnapshotInfo.newInstance(volumeName,
        bucketName,
        snapshotName,
        snapshotId,
        Time.now());
=======
    return SnapshotInfo.newInstance(
        volumeName, bucketName, snapshotName, snapshotId);
>>>>>>> 71087dd0
  }

}<|MERGE_RESOLUTION|>--- conflicted
+++ resolved
@@ -223,16 +223,10 @@
       String volumeName, String bucketName) {
     String snapshotName = UUID.randomUUID().toString();
     String snapshotId = UUID.randomUUID().toString();
-<<<<<<< HEAD
     return SnapshotInfo.newInstance(volumeName,
         bucketName,
         snapshotName,
         snapshotId,
         Time.now());
-=======
-    return SnapshotInfo.newInstance(
-        volumeName, bucketName, snapshotName, snapshotId);
->>>>>>> 71087dd0
-  }
-
+  }
 }