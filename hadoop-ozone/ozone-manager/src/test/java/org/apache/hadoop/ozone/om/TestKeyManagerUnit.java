--- conflicted
+++ resolved
@@ -125,16 +125,11 @@
     testDir = GenericTestUtils.getRandomizedTestDir();
     configuration.set(HddsConfigKeys.OZONE_METADATA_DIRS,
         testDir.toString());
-<<<<<<< HEAD
-    containerClient = Mockito.mock(StorageContainerLocationProtocol.class);
-    blockClient = Mockito.mock(ScmBlockLocationProtocol.class);
+    containerClient = mock(StorageContainerLocationProtocol.class);
+    blockClient = mock(ScmBlockLocationProtocol.class);
     InnerNode.Factory factory = InnerNodeImpl.FACTORY;
     when(blockClient.getClusterTree()).thenReturn(
         factory.newInnerNode("", "", null, NetConstants.ROOT_LEVEL, 1));
-=======
-    containerClient = mock(StorageContainerLocationProtocol.class);
-    blockClient = mock(ScmBlockLocationProtocol.class);
->>>>>>> babed3cd
 
     OmTestManagers omTestManagers
         = new OmTestManagers(configuration, blockClient, containerClient);
