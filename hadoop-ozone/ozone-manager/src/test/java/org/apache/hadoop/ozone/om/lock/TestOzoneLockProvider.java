/*
 * Licensed to the Apache Software Foundation (ASF) under one or more
 * contributor license agreements. See the NOTICE file distributed with
 * this work for additional information regarding copyright ownership.
 * The ASF licenses this file to You under the Apache License, Version 2.0
 * (the "License"); you may not use this file except in compliance with
 * the License. You may obtain a copy of the License at
 *
 *      http://www.apache.org/licenses/LICENSE-2.0
 *
 * Unless required by applicable law or agreed to in writing, software
 * distributed under the License is distributed on an "AS IS" BASIS,
 * WITHOUT WARRANTIES OR CONDITIONS OF ANY KIND, either express or implied.
 * See the License for the specific language governing permissions and
 * limitations under the License.
 */

package org.apache.hadoop.ozone.om.lock;

import static org.junit.jupiter.api.Assertions.assertInstanceOf;
import static org.mockito.Mockito.mock;
import static org.mockito.Mockito.when;

import java.util.Arrays;
import java.util.Collection;
import org.apache.hadoop.ozone.om.OzoneManager;
import org.apache.hadoop.ozone.om.helpers.BucketLayout;
import org.junit.jupiter.api.BeforeEach;
import org.junit.jupiter.params.ParameterizedTest;
import org.junit.jupiter.params.provider.MethodSource;
import org.slf4j.Logger;
import org.slf4j.LoggerFactory;

/**
 * Test for OzoneLockProvider.
 */
public class TestOzoneLockProvider {

  private static final Logger LOG = LoggerFactory.getLogger(TestOzoneLockProvider.class);

  private OzoneManager ozoneManager;
  private OzoneLockStrategy ozoneLockStrategy;

  private boolean keyPathLockEnabled;

  private boolean enableFileSystemPaths;

  public static Collection<Object[]> data() {
    return Arrays.asList(
        new Object[]{true, true},
        new Object[]{true, false},
        new Object[]{false, true},
        new Object[]{false, false});
  }
<<<<<<< HEAD
=======

  private boolean keyPathLockEnabled;
  private boolean enableFileSystemPaths;
>>>>>>> 5c5db8e9

  @BeforeEach
  public void setup() throws Exception {
    ozoneManager = mock(OzoneManager.class);
  }

  @ParameterizedTest
  @MethodSource("data")
  public void testOzoneLockProvider(boolean setKeyPathLock,
                                    boolean setFileSystemPaths) {
    this.keyPathLockEnabled = setKeyPathLock;
    this.enableFileSystemPaths = setFileSystemPaths;
    for (BucketLayout bucketLayout : BucketLayout.values()) {
      testOzoneLockProviderUtil(bucketLayout);
    }
  }

  public void testOzoneLockProviderUtil(BucketLayout bucketLayout) {

    LOG.info("keyPathLockEnabled: " + keyPathLockEnabled);
    LOG.info("enableFileSystemPaths: " + enableFileSystemPaths);
    LOG.info("bucketLayout: " + bucketLayout + "\n");

    when(ozoneManager.getOzoneLockProvider()).thenReturn(
        new OzoneLockProvider(keyPathLockEnabled, enableFileSystemPaths));
    ozoneLockStrategy =
        ozoneManager.getOzoneLockProvider().createLockStrategy(bucketLayout);

    if (keyPathLockEnabled) {
      if (bucketLayout == BucketLayout.OBJECT_STORE) {
        assertInstanceOf(OBSKeyPathLockStrategy.class, ozoneLockStrategy);
      } else if (!enableFileSystemPaths &&
          bucketLayout == BucketLayout.LEGACY) {
        assertInstanceOf(OBSKeyPathLockStrategy.class, ozoneLockStrategy);
      }
    } else {
      assertInstanceOf(RegularBucketLockStrategy.class, ozoneLockStrategy);
    }
  }
}<|MERGE_RESOLUTION|>--- conflicted
+++ resolved
@@ -36,7 +36,8 @@
  */
 public class TestOzoneLockProvider {
 
-  private static final Logger LOG = LoggerFactory.getLogger(TestOzoneLockProvider.class);
+  private static final Logger LOG =
+      LoggerFactory.getLogger(TestOzoneLockProvider.class);
 
   private OzoneManager ozoneManager;
   private OzoneLockStrategy ozoneLockStrategy;
@@ -52,12 +53,6 @@
         new Object[]{false, true},
         new Object[]{false, false});
   }
-<<<<<<< HEAD
-=======
-
-  private boolean keyPathLockEnabled;
-  private boolean enableFileSystemPaths;
->>>>>>> 5c5db8e9
 
   @BeforeEach
   public void setup() throws Exception {
