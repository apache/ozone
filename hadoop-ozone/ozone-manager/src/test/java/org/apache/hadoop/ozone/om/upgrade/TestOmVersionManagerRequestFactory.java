/**
 * Licensed to the Apache Software Foundation (ASF) under one
 * or more contributor license agreements.  See the NOTICE file
 * distributed with this work for additional information
 * regarding copyright ownership.  The ASF licenses this file
 * to you under the Apache License, Version 2.0 (the
 * "License"); you may not use this file except in compliance
 * with the License.  You may obtain a copy of the License at
 * <p>
 * http://www.apache.org/licenses/LICENSE-2.0
 * <p>
 * Unless required by applicable law or agreed to in writing, software
 * distributed under the License is distributed on an "AS IS" BASIS,
 * WITHOUT WARRANTIES OR CONDITIONS OF ANY KIND, either express or implied.
 * See the License for the specific language governing permissions and
 * limitations under the License.
 */

package org.apache.hadoop.ozone.om.upgrade;

import static org.apache.hadoop.ozone.protocol.proto.OzoneManagerProtocolProtos.Type.CreateKey;
import static org.junit.jupiter.api.Assertions.assertEquals;
import static org.junit.jupiter.api.Assertions.assertNotNull;

import java.lang.reflect.Constructor;
import java.lang.reflect.Method;
import java.lang.reflect.Modifier;
import java.util.Set;

import org.apache.hadoop.ozone.om.exceptions.OMException;
import org.apache.hadoop.ozone.om.request.OMClientRequest;
import org.apache.hadoop.ozone.om.request.key.OMKeyCreateRequest;
import org.apache.hadoop.ozone.protocol.proto.OzoneManagerProtocolProtos.OMRequest;
import org.apache.ozone.test.tag.Unhealthy;
import org.junit.jupiter.api.BeforeAll;
import org.junit.jupiter.api.Test;
import org.reflections.Reflections;

/**
 * Test OmVersionFactory.
 */
@Unhealthy("Ignored since this is incompatible" +
    " with HDDS-2939 work. Potentially revisit later.")
public class TestOmVersionManagerRequestFactory {

  private static OMLayoutVersionManager omVersionManager;

  @BeforeAll
  public static void setup() throws OMException {
    omVersionManager = new OMLayoutVersionManager(0);
  }

  @Test
  public void testKeyCreateRequest() throws Exception {

    // Try getting v1 of 'CreateKey'.
    Class<? extends OMClientRequest> requestType =
        omVersionManager.getHandler(CreateKey.name());
    assertEquals(requestType, OMKeyCreateRequest.class);
  }

  @Test
  public void testOmClientRequestHasExpectedConstructor()
      throws NoSuchMethodException {
    Reflections reflections = new Reflections(
        "org.apache.hadoop.ozone.om.request");
    Set<Class<? extends OMClientRequest>> subTypes =
        reflections.getSubTypesOf(OMClientRequest.class);

    for (Class<? extends OMClientRequest> requestClass : subTypes) {
      if (Modifier.isAbstract(requestClass.getModifiers())) {
        continue;
      }
<<<<<<< HEAD
=======
      Method getRequestTypeMethod = requestClass.getMethod(
          "getRequestType");
      assertNotNull(getRequestTypeMethod);

>>>>>>> 6df02370
      Constructor<? extends OMClientRequest> constructorWithOmRequestArg =
          requestClass.getDeclaredConstructor(OMRequest.class);
      assertNotNull(constructorWithOmRequestArg);
    }
  }
}<|MERGE_RESOLUTION|>--- conflicted
+++ resolved
@@ -23,7 +23,6 @@
 import static org.junit.jupiter.api.Assertions.assertNotNull;
 
 import java.lang.reflect.Constructor;
-import java.lang.reflect.Method;
 import java.lang.reflect.Modifier;
 import java.util.Set;
 
@@ -71,13 +70,7 @@
       if (Modifier.isAbstract(requestClass.getModifiers())) {
         continue;
       }
-<<<<<<< HEAD
-=======
-      Method getRequestTypeMethod = requestClass.getMethod(
-          "getRequestType");
-      assertNotNull(getRequestTypeMethod);
 
->>>>>>> 6df02370
       Constructor<? extends OMClientRequest> constructorWithOmRequestArg =
           requestClass.getDeclaredConstructor(OMRequest.class);
       assertNotNull(constructorWithOmRequestArg);
