--- conflicted
+++ resolved
@@ -673,69 +673,6 @@
           newObjectIdKeyMap.put(objectIdVal, keyBytes);
           builder.withNewKeyName(key);
         }
-<<<<<<< HEAD
-      });
-      String volumeName = "vol";
-      String bucketName = "buck";
-      String fromSnapName = "fs";
-      String toSnapName = "ts";
-      UUID fromSnapId = UUID.randomUUID();
-      UUID toSnapId = UUID.randomUUID();
-
-      OmKeyInfo fromKeyInfo = mock(OmKeyInfo.class);
-      OmKeyInfo toKeyInfo = mock(OmKeyInfo.class);
-      // This is temporary to make sure that
-      // SnapshotDeletingService#isBlockLocationInfoSame always return true.
-      when(toKeyInfo.isHsync()).thenReturn(true);
-      when(fromKeyInfo.isHsync()).thenReturn(true);
-
-      Table<String, OmKeyInfo> fromSnapTable = mock(Table.class);
-      Table<String, OmKeyInfo> toSnapTable = mock(Table.class);
-      when(fromSnapTable.get(anyString())).thenReturn(fromKeyInfo);
-      when(toSnapTable.get(anyString())).thenReturn(toKeyInfo);
-
-      SnapshotDiffManager snapshotDiffManager =
-          getMockedSnapshotDiffManager(10);
-
-      setupMocksForRunningASnapDiff(volumeName, bucketName);
-      setUpSnapshots(volumeName, bucketName,
-          fromSnapName, toSnapName, fromSnapId, toSnapId);
-      String jobKey = fromSnapId + DELIMITER + toSnapId;
-
-      SnapshotDiffJob snapshotDiffJob = new SnapshotDiffJob(0, "jobId",
-          JobStatus.IN_PROGRESS, volumeName,
-          bucketName, fromSnapName, toSnapName,
-          true, false, diffMap.size());
-
-      snapshotDiffManager.getSnapDiffJobTable().put(jobKey, snapshotDiffJob);
-
-      snapshotDiffManager.generateDiffReport("jobId", fromSnapTable,
-          toSnapTable, objectIdToDiffObject, oldObjectIdKeyMap,
-          newObjectIdKeyMap, volumeName, bucketName, fromSnapName, toSnapName,
-          false, null, null);
-
-      snapshotDiffJob.setStatus(JobStatus.DONE);
-      snapshotDiffManager.getSnapDiffJobTable().put(jobKey, snapshotDiffJob);
-
-      SnapshotDiffReportOzone snapshotDiffReportOzone =
-          snapshotDiffManager.createPageResponse(snapshotDiffJob, volumeName,
-              bucketName, fromSnapName, toSnapName,
-              0, Integer.MAX_VALUE);
-      Set<SnapshotDiffReport.DiffType> expectedOrder = new LinkedHashSet<>();
-      expectedOrder.add(SnapshotDiffReport.DiffType.DELETE);
-      expectedOrder.add(SnapshotDiffReport.DiffType.RENAME);
-      expectedOrder.add(SnapshotDiffReport.DiffType.CREATE);
-      expectedOrder.add(SnapshotDiffReport.DiffType.MODIFY);
-
-      Set<SnapshotDiffReport.DiffType> actualOrder = new LinkedHashSet<>();
-      for (SnapshotDiffReport.DiffReportEntry entry :
-          snapshotDiffReportOzone.getDiffList()) {
-        actualOrder.add(entry.getType());
-
-        long objectId = Long.parseLong(
-            DFSUtilClient.bytes2String(entry.getSourcePath()).substring(4));
-        Assertions.assertEquals(diffMap.get(objectId), entry.getType());
-=======
         if (objectId >= 0 && objectId <= 25 && objectId % 4 == 1) {
           String renamedKey = "renamed-key" + objectId;
           byte[] renamedKeyBytes = codecRegistry.asRawData(renamedKey);
@@ -757,7 +694,6 @@
         }
       } catch (IOException e) {
         throw new RuntimeException(e);
->>>>>>> b95a2ca6
       }
     });
 
@@ -830,83 +766,6 @@
   @ParameterizedTest
   @CsvSource({"0,10,1000", "1,10,8", "1000,1000,10", "-1,1000,10000",
       "1,0,1000", "1,-1,1000"})
-<<<<<<< HEAD
-  public void testCreatePageResponse(int startIdx, int pageSize,
-        int totalNumberOfRecords) throws IOException {
-    // Mocking RocksDbPersistentMap constructor to use stubbed
-    // implementation instead.
-    Map<ColumnFamilyHandle, RocksDbPersistentMap>
-        cfHandleRocksDbPersistentMap = new HashMap<>();
-    try (MockedConstruction<RocksDbPersistentMap> mockedRocksDbPersistentMap =
-            Mockito.mockConstruction(RocksDbPersistentMap.class,
-                (mock, context) -> {
-                  ColumnFamilyHandle cf =
-                      (ColumnFamilyHandle) context.arguments().stream()
-                          .filter(arg -> arg instanceof ColumnFamilyHandle)
-                          .findFirst().get();
-                  cfHandleRocksDbPersistentMap.put(cf, mock);
-                  PersistentMap obj =
-                      new SnapshotTestUtils.StubbedPersistentMap<>();
-                  when(mock.iterator()).thenReturn(obj.iterator());
-                  when(mock.iterator(any(Optional.class),
-                      any(Optional.class))).thenAnswer(i ->
-                      obj.iterator(i.getArgument(0), i.getArgument(1)));
-                  Mockito.when(mock.get(Matchers.any()))
-                      .thenAnswer(i -> obj.get(i.getArgument(0)));
-                  Mockito.doAnswer((Answer<Void>) i -> {
-                    obj.put(i.getArgument(0), i.getArgument(1));
-                    return null;
-                  }).when(mock).put(Matchers.any(), Matchers.any());
-              })) {
-      String testJobId = "jobId";
-      String testJobId2 = "jobId2";
-      SnapshotDiffManager snapshotDiffManager =
-          getMockedSnapshotDiffManager(10);
-      IntStream.range(0, totalNumberOfRecords).boxed().forEach(idx -> {
-        try {
-          cfHandleRocksDbPersistentMap.get(snapdiffReportCFH)
-              .put(codecRegistry.asRawData(SnapshotDiffManager
-                      .getReportKeyForIndex(testJobId, idx)),
-                  codecRegistry.asRawData(getTestDiffEntry(testJobId, idx)));
-          cfHandleRocksDbPersistentMap.get(snapdiffReportCFH)
-              .put(codecRegistry.asRawData(SnapshotDiffManager
-                      .getReportKeyForIndex(testJobId2, idx)),
-                  codecRegistry.asRawData(getTestDiffEntry(testJobId2, idx)));
-        } catch (IOException e) {
-          throw new RuntimeException(e);
-        }
-      });
-      SnapshotDiffJob snapshotDiffJob = new SnapshotDiffJob(0, testJobId,
-          SnapshotDiffResponse.JobStatus.DONE, "vol", "buck", "fs", "ts",
-          true, false, totalNumberOfRecords);
-      SnapshotDiffJob snapshotDiffJob2 = new SnapshotDiffJob(0, testJobId2,
-          SnapshotDiffResponse.JobStatus.DONE, "vol", "buck", "fs", "ts",
-          true, false, totalNumberOfRecords);
-      cfHandleRocksDbPersistentMap.get(snapdiffJobCFH)
-          .put(codecRegistry.asRawData(testJobId), snapshotDiffJob);
-      cfHandleRocksDbPersistentMap.get(snapdiffJobCFH)
-          .put(codecRegistry.asRawData(testJobId), snapshotDiffJob2);
-      if (pageSize <= 0 || startIdx < 0) {
-        Assertions.assertThrows(IllegalArgumentException.class,
-            () -> snapshotDiffManager.createPageResponse(snapshotDiffJob, "vol",
-            "buck", "fs", "ts", startIdx, pageSize));
-        return;
-      }
-      SnapshotDiffReportOzone snapshotDiffReportOzone =
-          snapshotDiffManager.createPageResponse(snapshotDiffJob, "vol",
-              "buck", "fs", "ts",
-              startIdx, pageSize);
-      int expectedTotalNumberOfRecords =
-          Math.max(Math.min(pageSize, totalNumberOfRecords - startIdx), 0);
-      Assertions.assertEquals(snapshotDiffReportOzone.getDiffList().size(),
-          expectedTotalNumberOfRecords);
-
-      int idx = startIdx;
-      for (SnapshotDiffReport.DiffReportEntry entry :
-          snapshotDiffReportOzone.getDiffList()) {
-        Assertions.assertEquals(getTestDiffEntry(testJobId, idx), entry);
-        idx++;
-=======
   public void testCreatePageResponse(int startIdx,
                                      int pageSize,
                                      int totalNumberOfRecords)
@@ -925,7 +784,6 @@
             codecRegistry.asRawData(getTestDiffEntry(testJobId2, idx)));
       } catch (IOException | RocksDBException e) {
         throw new RuntimeException(e);
->>>>>>> b95a2ca6
       }
     });
 
@@ -1000,19 +858,12 @@
     SnapshotDiffManager spy = spy(snapshotDiffManager);
     doNothing().when(spy).generateSnapshotDiffReport(eq(diffJobKey),
         anyString(), eq(volumeName), eq(bucketName), eq(fromSnapshotName),
-        eq(toSnapshotName), eq(false));
+        eq(toSnapshotName), eq(false), eq(false));
 
     // Submit a new job.
-<<<<<<< HEAD
-    SnapshotDiffResponse snapshotDiffResponse = snapshotDiffManager
-        .getSnapshotDiffReport(volumeName, bucketName,
-            fromSnapshotName, toSnapshotName,
-            0, 0, false, false);
-=======
     SnapshotDiffResponse snapshotDiffResponse =
         spy.getSnapshotDiffReport(volumeName, bucketName, fromSnapshotName,
-            toSnapshotName, 0, 0, false);
->>>>>>> b95a2ca6
+            toSnapshotName, 0, 0, false, false);
 
     assertEquals(JobStatus.IN_PROGRESS,
         snapshotDiffResponse.getJobStatus());
@@ -1023,15 +874,8 @@
 
     // Job status should be cancelled until the cleanup
     // service removes the job from the table.
-<<<<<<< HEAD
-    snapshotDiffResponse = snapshotDiffManager
-        .getSnapshotDiffReport(volumeName, bucketName,
-            fromSnapshotName, toSnapshotName,
-            0, 0, false, false);
-=======
     snapshotDiffResponse = spy.getSnapshotDiffReport(volumeName, bucketName,
-        fromSnapshotName, toSnapshotName, 0, 0, false);
->>>>>>> b95a2ca6
+        fromSnapshotName, toSnapshotName, 0, 0, false, false);
 
     assertEquals(JobStatus.CANCELLED,
         snapshotDiffResponse.getJobStatus());
@@ -1043,15 +887,8 @@
         diffJob.getStatus());
 
     // Response should still be cancelled.
-<<<<<<< HEAD
-    snapshotDiffResponse = snapshotDiffManager
-        .getSnapshotDiffReport(volumeName, bucketName,
-            fromSnapshotName, toSnapshotName,
-            0, 0, false, false);
-=======
     snapshotDiffResponse = spy.getSnapshotDiffReport(volumeName, bucketName,
-        fromSnapshotName, toSnapshotName, 0, 0, false);
->>>>>>> b95a2ca6
+        fromSnapshotName, toSnapshotName, 0, 0, false, false);
 
     assertEquals(JobStatus.CANCELLED,
         snapshotDiffResponse.getJobStatus());
@@ -1195,19 +1032,12 @@
     SnapshotDiffManager spy = spy(snapshotDiffManager);
     doNothing().when(spy).generateSnapshotDiffReport(eq(diffJobKey),
         anyString(), eq(volumeName), eq(bucketName), eq(fromSnapshotName),
-        eq(toSnapshotName), eq(false));
+        eq(toSnapshotName), eq(false), eq(false));
 
     // SnapshotDiffReport
-<<<<<<< HEAD
-    SnapshotDiffResponse snapshotDiffResponse = snapshotDiffManager
-        .getSnapshotDiffReport(volumeName, bucketName,
-            fromSnapshotName, toSnapshotName,
-            0, 0, false, false);
-=======
     SnapshotDiffResponse snapshotDiffResponse =
         spy.getSnapshotDiffReport(volumeName, bucketName, fromSnapshotName,
-            toSnapshotName, 0, 0, false);
->>>>>>> b95a2ca6
+            toSnapshotName, 0, 0, false, false);
 
     assertEquals(SnapshotDiffResponse.JobStatus.IN_PROGRESS,
         snapshotDiffResponse.getJobStatus());
@@ -1244,22 +1074,15 @@
     setUpSnapshots(volumeName, bucketName, fromSnapshotName,
         toSnapshotName, fromSnapshotUUID, toSnapshotUUID);
 
-<<<<<<< HEAD
-    // SnapshotDiffReport
-    snapshotDiffManager.getSnapshotDiffReport(volumeName, bucketName,
-        fromSnapshotName, toSnapshotName,
-        0, 0, false, false);
-=======
     String diffJobKey = fromSnapshotUUID + DELIMITER + toSnapshotUUID;
     SnapshotDiffManager spy = spy(snapshotDiffManager);
 
     doNothing().when(spy).generateSnapshotDiffReport(eq(diffJobKey),
         anyString(), eq(volumeName), eq(bucketName), eq(fromSnapshotName),
-        eq(toSnapshotName), eq(false));
+        eq(toSnapshotName), eq(false), eq(false));
 
     spy.getSnapshotDiffReport(volumeName, bucketName, fromSnapshotName,
-            toSnapshotName, 0, 0, false);
->>>>>>> b95a2ca6
+            toSnapshotName, 0, 0, false, false);
 
     // Invalid status, without listAll true, results in an exception.
     assertThrows(IOException.class, () -> snapshotDiffManager
@@ -1632,14 +1455,13 @@
         }
     ).when(spy).generateSnapshotDiffReport(anyString(), anyString(),
         eq(VOLUME_NAME), eq(BUCKET_NAME), eq(snapshotInfo.getName()),
-        eq(snapshotInfoList.get(0).getName()), eq(false));
+        eq(snapshotInfoList.get(0).getName()), eq(false), eq(false));
 
     for (int i = 0; i < snapshotInfoList.size(); i++) {
       SnapshotDiffResponse snapshotDiffReport =
           spy.getSnapshotDiffReport(VOLUME_NAME, BUCKET_NAME,
               snapshotInfo.getName(), snapshotInfoList.get(i).getName(), 0,
-              1000,
-              false);
+              1000, false, false);
       SnapshotDiffJob diffJob = snapDiffJobs.get(i);
       if (diffJob.getStatus() == QUEUED) {
         assertEquals(IN_PROGRESS, snapshotDiffReport.getJobStatus());
