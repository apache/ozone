--- conflicted
+++ resolved
@@ -364,11 +364,7 @@
     omSnapshotManager = mock(OmSnapshotManager.class);
     when(ozoneManager.getOmSnapshotManager()).thenReturn(omSnapshotManager);
     when(omSnapshotManager.isSnapshotStatus(any(), any())).thenReturn(true);
-<<<<<<< HEAD
-    SnapshotCache snapshotCache = new SnapshotCache(mockCacheLoader(), 10, 0);
-=======
-    SnapshotCache snapshotCache = new SnapshotCache(mockCacheLoader(), 10, omMetrics);
->>>>>>> 4aee5624
+    SnapshotCache snapshotCache = new SnapshotCache(mockCacheLoader(), 10, omMetrics, 0);
 
     when(omSnapshotManager.getActiveSnapshot(anyString(), anyString(), anyString()))
         .thenAnswer(invocationOnMock -> {
