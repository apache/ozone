--- conflicted
+++ resolved
@@ -170,10 +170,6 @@
 
   private SnapshotDiffManager getMockedSnapshotDiffManager(int cacheSize)
       throws IOException {
-<<<<<<< HEAD
-
-=======
->>>>>>> e950ecee
     Mockito.when(snapdiffDB.get()).thenReturn(rocksDB);
     Mockito.when(rocksDB.newIterator(snapdiffJobCFH))
         .thenReturn(jobTableIterator);
