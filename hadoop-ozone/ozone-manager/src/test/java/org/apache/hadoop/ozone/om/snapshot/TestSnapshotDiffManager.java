--- conflicted
+++ resolved
@@ -575,13 +575,9 @@
       String jobKey = fromSnapId + DELIMITER + toSnapId;
 
       SnapshotDiffJob snapshotDiffJob = new SnapshotDiffJob(0, "jobId",
-<<<<<<< HEAD
-          SnapshotDiffResponse.JobStatus.DONE, "vol", "buck", "fs", "ts",
-          true, false, diffMap.size());
-=======
           JobStatus.IN_PROGRESS, volumeName,
           bucketName, fromSnapName, toSnapName,
-          true, diffMap.size());
+          true, false, diffMap.size());
 
       snapshotDiffManager.getSnapDiffJobTable().put(jobKey, snapshotDiffJob);
 
@@ -593,7 +589,6 @@
       snapshotDiffJob.setStatus(JobStatus.DONE);
       snapshotDiffManager.getSnapDiffJobTable().put(jobKey, snapshotDiffJob);
 
->>>>>>> 05c1e859
       SnapshotDiffReportOzone snapshotDiffReportOzone =
           snapshotDiffManager.createPageResponse(snapshotDiffJob, volumeName,
               bucketName, fromSnapName, toSnapName,
