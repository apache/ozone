--- conflicted
+++ resolved
@@ -51,11 +51,8 @@
 import org.apache.hadoop.ozone.om.helpers.WithObjectID;
 import org.apache.hadoop.ozone.snapshot.SnapshotDiffReportOzone;
 import org.apache.hadoop.ozone.snapshot.SnapshotDiffResponse;
-<<<<<<< HEAD
-=======
 import org.apache.hadoop.ozone.snapshot.SnapshotDiffResponse.JobStatus;
 import org.apache.hadoop.ozone.snapshot.SnapshotDiffResponse.JobCancelResult;
->>>>>>> f21940c9
 import org.apache.hadoop.security.UserGroupInformation;
 import org.apache.ozone.rocksdb.util.ManagedSstFileReader;
 import org.apache.ozone.rocksdb.util.RdbUtil;
@@ -657,26 +654,6 @@
     }
   }
 
-<<<<<<< HEAD
-  private static Stream<Arguments> listSnapshotDiffJobsScenarios() {
-    return Stream.of(
-        Arguments.of("queued", false, false),
-        Arguments.of("done", false, false),
-        Arguments.of("in_progress", false, true),
-        Arguments.of("queued", true, true),
-        Arguments.of("done", true, true),
-        Arguments.of("in_progress", true, true),
-        Arguments.of("invalid", true, true),
-        Arguments.of("", true, true)
-    );
-  }
-
-  @ParameterizedTest
-  @MethodSource("listSnapshotDiffJobsScenarios")
-  public void testListSnapshotDiffJobs(String jobStatus,
-                                       boolean listAll,
-                                       boolean containsJob)
-=======
   /**
    * Once a job is cancelled, it stays in the table until
    * SnapshotDiffCleanupService removes it.
@@ -685,7 +662,6 @@
    */
   @Test
   public void testGetSnapshotDiffReportForCancelledJob()
->>>>>>> f21940c9
       throws IOException {
     SnapshotDiffManager snapshotDiffManager =
         getMockedSnapshotDiffManager(10);
@@ -711,43 +687,12 @@
     SnapshotDiffJob diffJob = snapDiffJobTable.get(diffJobKey);
     Assertions.assertNull(diffJob);
 
-<<<<<<< HEAD
-    // There are no jobs in the table, therefore
-    // the response list should be empty.
-    List<SnapshotDiffJob> jobList = snapshotDiffManager
-        .getSnapshotDiffJobList(volumeName, bucketName, jobStatus, listAll);
-    Assertions.assertTrue(jobList.isEmpty());
-
-    // SnapshotDiffReport
-=======
     // Submit a new job.
->>>>>>> f21940c9
     SnapshotDiffResponse snapshotDiffResponse = snapshotDiffManager
         .getSnapshotDiffReport(volumeName, bucketName,
             fromSnapshotName, toSnapshotName,
             0, 0, false);
 
-<<<<<<< HEAD
-    Assertions.assertEquals(SnapshotDiffResponse.JobStatus.IN_PROGRESS,
-        snapshotDiffResponse.getJobStatus());
-
-    diffJob = snapDiffJobTable.get(diffJobKey);
-    Assertions.assertNotNull(diffJob);
-    Assertions.assertEquals(SnapshotDiffResponse.JobStatus.IN_PROGRESS,
-        diffJob.getStatus());
-
-    jobList = snapshotDiffManager
-        .getSnapshotDiffJobList(volumeName, bucketName, jobStatus, listAll);
-
-    // When listAll is true, jobStatus is ignored.
-    // If the job is IN_PROGRESS or listAll is used,
-    // there should be a response.
-    // Otherwise, response list should be empty.
-    if (containsJob) {
-      Assertions.assertTrue(jobList.contains(diffJob));
-    } else {
-      Assertions.assertTrue(jobList.isEmpty());
-=======
     Assertions.assertEquals(JobStatus.IN_PROGRESS,
         snapshotDiffResponse.getJobStatus());
 
@@ -848,17 +793,12 @@
     if (jobIsCancelled) {
       Assertions.assertEquals(JobStatus.CANCELLED,
           snapshotDiffResponse.getJobStatus());
->>>>>>> f21940c9
     }
   }
 
   @Test
-<<<<<<< HEAD
-  public void testListSnapDiffWithInvalidStatus() throws IOException {
-=======
   public void testCancelNewSnapshotDiff()
       throws IOException {
->>>>>>> f21940c9
     SnapshotDiffManager snapshotDiffManager =
         getMockedSnapshotDiffManager(10);
 
@@ -876,7 +816,112 @@
     setUpSnapshots(volumeName, bucketName, fromSnapshotName,
         toSnapshotName, fromSnapshotUUID, toSnapshotUUID);
 
-<<<<<<< HEAD
+    SnapshotDiffResponse snapshotDiffResponse = snapshotDiffManager
+        .cancelSnapshotDiff(volumeName, bucketName,
+            fromSnapshotName, toSnapshotName);
+
+    // The job doesn't exist on the SnapDiffJob table and
+    // trying to cancel it should lead to NEW_JOB cancel result.
+    Assertions.assertEquals(JobCancelResult.NEW_JOB,
+        snapshotDiffResponse.getJobCancelResult());
+  }
+
+  private static Stream<Arguments> listSnapshotDiffJobsScenarios() {
+    return Stream.of(
+        Arguments.of("queued", false, false),
+        Arguments.of("done", false, false),
+        Arguments.of("in_progress", false, true),
+        Arguments.of("queued", true, true),
+        Arguments.of("done", true, true),
+        Arguments.of("in_progress", true, true),
+        Arguments.of("invalid", true, true),
+        Arguments.of("", true, true)
+    );
+  }
+
+  @ParameterizedTest
+  @MethodSource("listSnapshotDiffJobsScenarios")
+  public void testListSnapshotDiffJobs(String jobStatus,
+                                       boolean listAll,
+                                       boolean containsJob)
+      throws IOException {
+    SnapshotDiffManager snapshotDiffManager =
+        getMockedSnapshotDiffManager(10);
+
+    String volumeName = "vol-" + RandomStringUtils.randomNumeric(5);
+    String bucketName = "bucket-" + RandomStringUtils.randomNumeric(5);
+
+    String fromSnapshotName = "snap-" + RandomStringUtils.randomNumeric(5);
+    String toSnapshotName = "snap-" + RandomStringUtils.randomNumeric(5);
+
+    UUID fromSnapshotUUID = UUID.randomUUID();
+    UUID toSnapshotUUID = UUID.randomUUID();
+
+    setupMocksForRunningASnapDiff(volumeName, bucketName);
+
+    setUpSnapshots(volumeName, bucketName, fromSnapshotName,
+        toSnapshotName, fromSnapshotUUID, toSnapshotUUID);
+
+    PersistentMap<String, SnapshotDiffJob> snapDiffJobTable =
+        snapshotDiffManager.getSnapDiffJobTable();
+    String diffJobKey = fromSnapshotUUID + DELIMITER + toSnapshotUUID;
+
+    SnapshotDiffJob diffJob = snapDiffJobTable.get(diffJobKey);
+    Assertions.assertNull(diffJob);
+
+    // There are no jobs in the table, therefore
+    // the response list should be empty.
+    List<SnapshotDiffJob> jobList = snapshotDiffManager
+        .getSnapshotDiffJobList(volumeName, bucketName, jobStatus, listAll);
+    Assertions.assertTrue(jobList.isEmpty());
+
+    // SnapshotDiffReport
+    SnapshotDiffResponse snapshotDiffResponse = snapshotDiffManager
+        .getSnapshotDiffReport(volumeName, bucketName,
+            fromSnapshotName, toSnapshotName,
+            0, 0, false);
+
+    Assertions.assertEquals(SnapshotDiffResponse.JobStatus.IN_PROGRESS,
+        snapshotDiffResponse.getJobStatus());
+
+    diffJob = snapDiffJobTable.get(diffJobKey);
+    Assertions.assertNotNull(diffJob);
+    Assertions.assertEquals(SnapshotDiffResponse.JobStatus.IN_PROGRESS,
+        diffJob.getStatus());
+
+    jobList = snapshotDiffManager
+        .getSnapshotDiffJobList(volumeName, bucketName, jobStatus, listAll);
+
+    // When listAll is true, jobStatus is ignored.
+    // If the job is IN_PROGRESS or listAll is used,
+    // there should be a response.
+    // Otherwise, response list should be empty.
+    if (containsJob) {
+      Assertions.assertTrue(jobList.contains(diffJob));
+    } else {
+      Assertions.assertTrue(jobList.isEmpty());
+    }
+  }
+
+  @Test
+  public void testListSnapDiffWithInvalidStatus() throws IOException {
+    SnapshotDiffManager snapshotDiffManager =
+        getMockedSnapshotDiffManager(10);
+
+    String volumeName = "vol-" + RandomStringUtils.randomNumeric(5);
+    String bucketName = "bucket-" + RandomStringUtils.randomNumeric(5);
+
+    String fromSnapshotName = "snap-" + RandomStringUtils.randomNumeric(5);
+    String toSnapshotName = "snap-" + RandomStringUtils.randomNumeric(5);
+
+    UUID fromSnapshotUUID = UUID.randomUUID();
+    UUID toSnapshotUUID = UUID.randomUUID();
+
+    setupMocksForRunningASnapDiff(volumeName, bucketName);
+
+    setUpSnapshots(volumeName, bucketName, fromSnapshotName,
+        toSnapshotName, fromSnapshotUUID, toSnapshotUUID);
+
     // SnapshotDiffReport
     snapshotDiffManager.getSnapshotDiffReport(volumeName, bucketName,
         fromSnapshotName, toSnapshotName,
@@ -885,16 +930,6 @@
     // Invalid status, without listAll true, results in an exception.
     Assertions.assertThrows(IOException.class, () -> snapshotDiffManager
         .getSnapshotDiffJobList(volumeName, bucketName, "invalid", false));
-=======
-    SnapshotDiffResponse snapshotDiffResponse = snapshotDiffManager
-        .cancelSnapshotDiff(volumeName, bucketName,
-            fromSnapshotName, toSnapshotName);
-
-    // The job doesn't exist on the SnapDiffJob table and
-    // trying to cancel it should lead to NEW_JOB cancel result.
-    Assertions.assertEquals(JobCancelResult.NEW_JOB,
-        snapshotDiffResponse.getJobCancelResult());
->>>>>>> f21940c9
   }
 
   private void setUpSnapshots(String volumeName, String bucketName,
