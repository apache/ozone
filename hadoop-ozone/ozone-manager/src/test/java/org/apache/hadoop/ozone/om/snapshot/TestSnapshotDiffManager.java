--- conflicted
+++ resolved
@@ -48,12 +48,8 @@
 import org.apache.hadoop.ozone.om.helpers.OmKeyInfo;
 import org.apache.hadoop.ozone.om.helpers.SnapshotDiffJob;
 import org.apache.hadoop.ozone.om.helpers.SnapshotInfo;
-<<<<<<< HEAD
+import org.apache.hadoop.ozone.om.snapshot.SnapshotDiffObject.SnapshotDiffObjectBuilder;
 import org.apache.hadoop.ozone.om.helpers.WithParentObjectId;
-=======
-import org.apache.hadoop.ozone.om.helpers.WithObjectID;
-import org.apache.hadoop.ozone.om.snapshot.SnapshotDiffObject.SnapshotDiffObjectBuilder;
->>>>>>> 152cbea1
 import org.apache.hadoop.ozone.snapshot.SnapshotDiffReportOzone;
 import org.apache.hadoop.ozone.snapshot.SnapshotDiffResponse;
 import org.apache.hadoop.ozone.snapshot.SnapshotDiffResponse.JobStatus;
@@ -100,11 +96,8 @@
 import java.util.LinkedHashSet;
 import java.util.List;
 import java.util.Map;
-<<<<<<< HEAD
 import java.util.Optional;
-=======
 import java.util.Map.Entry;
->>>>>>> 152cbea1
 import java.util.Set;
 import java.util.UUID;
 import java.util.concurrent.ExecutionException;
@@ -309,12 +302,7 @@
   private Table<String, ? extends WithParentObjectId> getMockedTable(
       Map<String, WithParentObjectId> map, String tableName)
       throws IOException {
-<<<<<<< HEAD
-    Table<String, ? extends WithParentObjectId> mocked =
-        Mockito.mock(Table.class);
-=======
-    Table<String, ? extends WithObjectID> mocked = mock(Table.class);
->>>>>>> 152cbea1
+    Table<String, ? extends WithParentObjectId> mocked = mock(Table.class);
     Mockito.when(mocked.get(Matchers.any()))
         .thenAnswer(invocation -> map.get(invocation.getArgument(0)));
     Mockito.when(mocked.getName()).thenReturn(tableName);
@@ -415,15 +403,10 @@
           new SnapshotTestUtils.StubbedPersistentMap<>();
       PersistentMap<byte[], byte[]> newObjectIdKeyMap =
           new SnapshotTestUtils.StubbedPersistentMap<>();
-<<<<<<< HEAD
-      PersistentSet<byte[]> objectIdsToCheck =
-          new SnapshotTestUtils.StubbedPersistentSet<>();
+      PersistentMap<byte[], SnapshotDiffObject> objectIdsToCheck =
+          new SnapshotTestUtils.StubbedPersistentMap<>();
       Set<Long> oldParentIds = Sets.newHashSet();
       Set<Long> newParentIds = Sets.newHashSet();
-=======
-      PersistentMap<byte[], SnapshotDiffObject> objectIdsToCheck =
-          new SnapshotTestUtils.StubbedPersistentMap<>();
->>>>>>> 152cbea1
       snapshotDiffManager.addToObjectIdMap(toSnapshotTable,
           fromSnapshotTable, Sets.newHashSet("dummy.sst"),
           nativeLibraryLoaded, oldObjectIdKeyMap, newObjectIdKeyMap,
@@ -590,16 +573,10 @@
 
       snapshotDiffManager.getSnapDiffJobTable().put(jobKey, snapshotDiffJob);
 
-<<<<<<< HEAD
-      snapshotDiffManager.generateDiffReport("jobId",
-          objectIdsToCheck, oldObjectIdKeyMap, newObjectIdKeyMap,
-          volumeName, bucketName, fromSnapName, toSnapName,
-          false, null, null);
-=======
       snapshotDiffManager.generateDiffReport("jobId", fromSnapTable,
           toSnapTable, objectIdToDiffObject, oldObjectIdKeyMap,
-          newObjectIdKeyMap, volumeName, bucketName, fromSnapName, toSnapName);
->>>>>>> 152cbea1
+          newObjectIdKeyMap, volumeName, bucketName, fromSnapName, toSnapName,
+          false, null, null);
 
       snapshotDiffJob.setStatus(JobStatus.DONE);
       snapshotDiffManager.getSnapDiffJobTable().put(jobKey, snapshotDiffJob);
