--- conflicted
+++ resolved
@@ -21,10 +21,12 @@
 import com.google.common.collect.ImmutableMap;
 import com.google.common.collect.Lists;
 import com.google.common.collect.Sets;
+import org.apache.commons.io.FileUtils;
 import org.apache.commons.lang3.RandomStringUtils;
 import org.apache.hadoop.hdds.StringUtils;
 import org.apache.hadoop.hdds.client.ECReplicationConfig;
 import org.apache.hadoop.hdds.conf.OzoneConfiguration;
+import org.apache.hadoop.hdds.conf.StorageUnit;
 import org.apache.hadoop.hdds.utils.IOUtils;
 import org.apache.hadoop.hdds.utils.db.CodecRegistry;
 import org.apache.hadoop.hdds.utils.db.RDBStore;
@@ -362,17 +364,7 @@
     when(ozoneManager.getMetadataManager()).thenReturn(omMetadataManager);
 
     omSnapshotManager = mock(OmSnapshotManager.class);
-<<<<<<< HEAD
     when(ozoneManager.getOmSnapshotManager()).thenReturn(omSnapshotManager);
-    when(omSnapshotManager.isSnapshotStatus(
-        any(), any())).thenReturn(true);
-    snapshotCache = new SnapshotCache(omSnapshotManager, loader, 10);
-
-    snapshotDiffManager = new SnapshotDiffManager(db, differ, ozoneManager,
-        snapshotCache, snapDiffJobTable, snapDiffReportTable,
-        columnFamilyOptions, codecRegistry);
-    when(omSnapshotManager.getDiffCleanupServiceInterval()).thenReturn(0L);
-=======
     when(omSnapshotManager.isSnapshotStatus(any(), any())).thenReturn(true);
     SnapshotCache snapshotCache = new SnapshotCache(mockCacheLoader(), 10);
 
@@ -385,6 +377,7 @@
     when(ozoneManager.getOmSnapshotManager()).thenReturn(omSnapshotManager);
     snapshotDiffManager = new SnapshotDiffManager(db, differ, ozoneManager,
         snapDiffJobTable, snapDiffReportTable, columnFamilyOptions, codecRegistry);
+    when(omSnapshotManager.getDiffCleanupServiceInterval()).thenReturn(0L);
   }
 
   private CacheLoader<UUID, OmSnapshot> mockCacheLoader() {
@@ -395,7 +388,6 @@
         return getMockedOmSnapshot(key);
       }
     };
->>>>>>> 6194d422
   }
 
   @AfterEach
@@ -1576,6 +1568,7 @@
       uploadSnapshotDiffJobToDb(snapshotInfo, snapshotInfoList.get(i),
           snapDiffJobs.get(i));
     }
+
     SnapshotDiffManager spy = spy(snapshotDiffManager);
 
     doAnswer(invocation -> {
