--- conflicted
+++ resolved
@@ -214,17 +214,11 @@
           deletedKey));
     }
 
-<<<<<<< HEAD
     ReferenceCounted<IOmMetadataReader> rcOmSnapshot =
         ozoneManager.getOmSnapshotManager().checkForSnapshot(
-            volumeName, bucketName, getSnapshotPrefix("snap1"));
+            volumeName, bucketName, getSnapshotPrefix("snap1"), true);
 
     OmSnapshot omSnapshot = (OmSnapshot) rcOmSnapshot.get();
-=======
-    OmSnapshot omSnapshot = (OmSnapshot) ozoneManager.getOmSnapshotManager()
-        .checkForSnapshot(volumeName, bucketName,
-            getSnapshotPrefix("snap1"), true);
->>>>>>> 3964ece6
 
     // The keys should be present in the snapshot's deletedTable
     for (String deletedKey : deletedKeyNames) {
