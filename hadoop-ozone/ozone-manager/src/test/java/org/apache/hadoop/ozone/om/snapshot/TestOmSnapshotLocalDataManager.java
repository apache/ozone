--- conflicted
+++ resolved
@@ -27,14 +27,12 @@
 import static org.junit.jupiter.api.Assertions.assertThrows;
 import static org.junit.jupiter.api.Assertions.assertTrue;
 import static org.mockito.ArgumentMatchers.any;
-<<<<<<< HEAD
+import static org.junit.jupiter.api.Assertions.assertTrue;
+import static org.mockito.ArgumentMatchers.any;
+import static org.mockito.ArgumentMatchers.anyString;
 import static org.mockito.Mockito.mock;
 import static org.mockito.Mockito.mockStatic;
-=======
-import static org.mockito.ArgumentMatchers.anyString;
-import static org.mockito.Mockito.mock;
 import static org.mockito.Mockito.reset;
->>>>>>> d6299110
 import static org.mockito.Mockito.when;
 
 import com.google.common.collect.ImmutableList;
@@ -59,6 +57,7 @@
 import org.apache.commons.compress.utils.Sets;
 import org.apache.commons.io.FileUtils;
 import org.apache.hadoop.hdds.StringUtils;
+import org.apache.hadoop.hdds.conf.OzoneConfiguration;
 import org.apache.hadoop.hdds.utils.db.RDBStore;
 import org.apache.hadoop.hdds.utils.db.RocksDatabase;
 import org.apache.hadoop.hdds.utils.db.RocksDatabaseException;
@@ -97,16 +96,16 @@
 
   private static YamlSerializer<OmSnapshotLocalData> snapshotLocalDataYamlSerializer;
   private static List<String> lockCapturor;
+  private static OzoneConfiguration conf;
 
   @Mock
   private OMMetadataManager omMetadataManager;
 
   @Mock
-<<<<<<< HEAD
+  private HierarchicalResourceLockManager lockManager;
+
+  @Mock
   private SnapshotChainManager chainManager;
-=======
-  private HierarchicalResourceLockManager lockManager;
->>>>>>> d6299110
 
   @Mock
   private RDBStore rdbStore;
@@ -121,19 +120,16 @@
   private AutoCloseable mocks;
 
   private File snapshotsDir;
-<<<<<<< HEAD
-  private File dbLocation;
   private MockedStatic<SnapshotUtils> snapshotUtilMock;
-=======
 
   private static final String READ_LOCK_MESSAGE_ACQUIRE = "readLock acquire";
   private static final String READ_LOCK_MESSAGE_UNLOCK = "readLock unlock";
   private static final String WRITE_LOCK_MESSAGE_ACQUIRE = "writeLock acquire";
   private static final String WRITE_LOCK_MESSAGE_UNLOCK = "writeLock unlock";
->>>>>>> d6299110
 
   @BeforeAll
   public static void setupClass() {
+    conf = new OzoneConfiguration();
     snapshotLocalDataYamlSerializer = new YamlSerializer<OmSnapshotLocalData>(
         new OmSnapshotLocalDataYaml.YamlFactory()) {
 
@@ -157,15 +153,6 @@
     
     // Setup mock behavior
     when(omMetadataManager.getStore()).thenReturn(rdbStore);
-<<<<<<< HEAD
-    this.snapshotsDir = tempDir.resolve("snapshots").toFile();
-    FileUtils.deleteDirectory(snapshotsDir);
-    assertTrue(snapshotsDir.exists() || snapshotsDir.mkdirs());
-    dbLocation = tempDir.resolve("db").toFile();
-    FileUtils.deleteDirectory(dbLocation);
-    assertTrue(dbLocation.exists() || dbLocation.mkdirs());
-    
-=======
     when(omMetadataManager.getHierarchicalLockManager()).thenReturn(lockManager);
     this.snapshotsDir = tempDir.resolve("snapshots").toFile();
     FileUtils.deleteDirectory(snapshotsDir);
@@ -175,7 +162,6 @@
     assertTrue(dbLocation.exists() || dbLocation.mkdirs());
     mockLockManager();
 
->>>>>>> d6299110
     when(rdbStore.getSnapshotsParentDir()).thenReturn(snapshotsDir.getAbsolutePath());
     when(rdbStore.getDbLocation()).thenReturn(dbLocation);
     this.snapshotUtilMock = mockStatic(SnapshotUtils.class);
@@ -559,11 +545,7 @@
 
   @Test
   public void testConstructor() throws IOException {
-<<<<<<< HEAD
-    localDataManager = new OmSnapshotLocalDataManager(omMetadataManager, chainManager, conf);
-=======
-    localDataManager = new OmSnapshotLocalDataManager(omMetadataManager);
->>>>>>> d6299110
+    localDataManager = new OmSnapshotLocalDataManager(omMetadataManager, chainManager, conf);
     assertNotNull(localDataManager);
   }
 
@@ -572,13 +554,8 @@
     UUID snapshotId = UUID.randomUUID();
     SnapshotInfo snapshotInfo = createMockSnapshotInfo(snapshotId, null);
     
-<<<<<<< HEAD
-    localDataManager = new OmSnapshotLocalDataManager(omMetadataManager, chainManager, conf);
-    
-=======
-    localDataManager = new OmSnapshotLocalDataManager(omMetadataManager);
-
->>>>>>> d6299110
+    localDataManager = new OmSnapshotLocalDataManager(omMetadataManager, chainManager, conf);
+    
     File yamlPath = new File(localDataManager.getSnapshotLocalPropertyYamlPath(snapshotInfo));
     assertNotNull(yamlPath);
     Path expectedYamlPath = Paths.get(snapshotsDir.getAbsolutePath(), "db" + OM_SNAPSHOT_SEPARATOR + snapshotId
@@ -594,10 +571,7 @@
     // Setup snapshot store mock
     File snapshotDbLocation = OmSnapshotManager.getSnapshotPath(omMetadataManager, snapshotId).toFile();
     assertTrue(snapshotDbLocation.exists() || snapshotDbLocation.mkdirs());
-<<<<<<< HEAD
-=======
-
->>>>>>> d6299110
+
     List<LiveFileMetaData> sstFiles = new ArrayList<>();
     sstFiles.add(createMockLiveFileMetaData("file1.sst", KEY_TABLE, "key1", "key7"));
     sstFiles.add(createMockLiveFileMetaData("file2.sst", KEY_TABLE, "key3", "key9"));
@@ -611,13 +585,8 @@
     RocksDatabase rocksDatabase = mock(RocksDatabase.class);
     when(snapshotStore.getDb()).thenReturn(rocksDatabase);
     when(rocksDatabase.getLiveFilesMetaData()).thenReturn(sstFiles);
-<<<<<<< HEAD
-    localDataManager = new OmSnapshotLocalDataManager(omMetadataManager, chainManager, conf);
-    
-=======
-    localDataManager = new OmSnapshotLocalDataManager(omMetadataManager);
-
->>>>>>> d6299110
+    localDataManager = new OmSnapshotLocalDataManager(omMetadataManager, chainManager, conf);
+    
     localDataManager.createNewOmSnapshotLocalDataFile(snapshotStore, snapshotInfo);
     
     // Verify file was created
@@ -639,13 +608,8 @@
     // Create and write snapshot local data file
     OmSnapshotLocalData localData = createMockLocalData(snapshotId, null);
     
-<<<<<<< HEAD
-    localDataManager = new OmSnapshotLocalDataManager(omMetadataManager, chainManager, conf);
-    
-=======
-    localDataManager = new OmSnapshotLocalDataManager(omMetadataManager);
-
->>>>>>> d6299110
+    localDataManager = new OmSnapshotLocalDataManager(omMetadataManager, chainManager, conf);
+    
     // Write the file manually for testing
     Path yamlPath = Paths.get(localDataManager.getSnapshotLocalPropertyYamlPath(snapshotInfo.getSnapshotId()));
     writeLocalDataToFile(localData, yamlPath);
@@ -665,13 +629,8 @@
     // Create local data with wrong snapshot ID
     OmSnapshotLocalData localData = createMockLocalData(wrongSnapshotId, null);
     
-<<<<<<< HEAD
-    localDataManager = new OmSnapshotLocalDataManager(omMetadataManager, chainManager, conf);
-    
-=======
-    localDataManager = new OmSnapshotLocalDataManager(omMetadataManager);
-
->>>>>>> d6299110
+    localDataManager = new OmSnapshotLocalDataManager(omMetadataManager, chainManager, conf);
+    
     Path yamlPath = Paths.get(localDataManager.getSnapshotLocalPropertyYamlPath(snapshotId));
     writeLocalDataToFile(localData, yamlPath);
     // Should throw IOException due to mismatched IDs
@@ -686,13 +645,8 @@
     
     OmSnapshotLocalData localData = createMockLocalData(snapshotId, null);
     
-<<<<<<< HEAD
-    localDataManager = new OmSnapshotLocalDataManager(omMetadataManager, chainManager, conf);
-    
-=======
-    localDataManager = new OmSnapshotLocalDataManager(omMetadataManager);
-
->>>>>>> d6299110
+    localDataManager = new OmSnapshotLocalDataManager(omMetadataManager, chainManager, conf);
+    
     Path yamlPath = tempDir.resolve("test-snapshot.yaml");
     writeLocalDataToFile(localData, yamlPath);
     
@@ -709,11 +663,7 @@
         .sorted(Comparator.comparing(String::valueOf)).collect(Collectors.toList());
     UUID snapshotId = versionIds.get(0);
     UUID previousSnapshotId = versionIds.get(1);
-<<<<<<< HEAD
-    localDataManager = new OmSnapshotLocalDataManager(omMetadataManager, chainManager, conf);
-=======
-    localDataManager = new OmSnapshotLocalDataManager(omMetadataManager);
->>>>>>> d6299110
+    localDataManager = new OmSnapshotLocalDataManager(omMetadataManager, chainManager, conf);
     // Create snapshot directory structure and files
     createSnapshotLocalDataFile(snapshotId, previousSnapshotId);
     createSnapshotLocalDataFile(previousSnapshotId, null);
@@ -729,13 +679,8 @@
     
     createSnapshotLocalDataFile(snapshotId, null);
     
-<<<<<<< HEAD
-    localDataManager = new OmSnapshotLocalDataManager(omMetadataManager, chainManager, conf);
-    
-=======
-    localDataManager = new OmSnapshotLocalDataManager(omMetadataManager);
-
->>>>>>> d6299110
+    localDataManager = new OmSnapshotLocalDataManager(omMetadataManager, chainManager, conf);
+    
     OmSnapshotLocalData localData = createMockLocalData(snapshotId, null);
     
     // First addition
@@ -756,13 +701,8 @@
     createSnapshotLocalDataFile(snapshotId, previousSnapshotId);
     
     // Initialize - should load existing files
-<<<<<<< HEAD
-    localDataManager = new OmSnapshotLocalDataManager(omMetadataManager, chainManager, conf);
-    
-=======
-    localDataManager = new OmSnapshotLocalDataManager(omMetadataManager);
-
->>>>>>> d6299110
+    localDataManager = new OmSnapshotLocalDataManager(omMetadataManager, chainManager, conf);
+    
     assertNotNull(localDataManager);
     Map<UUID, OmSnapshotLocalDataManager.SnapshotVersionsMeta> versionMap =
         localDataManager.getVersionNodeMap();
@@ -781,23 +721,14 @@
     
     // Should throw IOException during init
     assertThrows(IOException.class, () -> {
-<<<<<<< HEAD
       new OmSnapshotLocalDataManager(omMetadataManager, chainManager, conf);
-=======
-      new OmSnapshotLocalDataManager(omMetadataManager);
->>>>>>> d6299110
     });
   }
 
   @Test
   public void testClose() throws IOException {
-<<<<<<< HEAD
-    localDataManager = new OmSnapshotLocalDataManager(omMetadataManager, chainManager, conf);
-    
-=======
-    localDataManager = new OmSnapshotLocalDataManager(omMetadataManager);
-
->>>>>>> d6299110
+    localDataManager = new OmSnapshotLocalDataManager(omMetadataManager, chainManager, conf);
+    
     // Should not throw exception
     localDataManager.close();
   }
