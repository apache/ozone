/*
 * Licensed to the Apache Software Foundation (ASF) under one or more
 * contributor license agreements. See the NOTICE file distributed with
 * this work for additional information regarding copyright ownership.
 * The ASF licenses this file to You under the Apache License, Version 2.0
 * (the "License"); you may not use this file except in compliance with
 * the License. You may obtain a copy of the License at
 *
 *      http://www.apache.org/licenses/LICENSE-2.0
 *
 * Unless required by applicable law or agreed to in writing, software
 * distributed under the License is distributed on an "AS IS" BASIS,
 * WITHOUT WARRANTIES OR CONDITIONS OF ANY KIND, either express or implied.
 * See the License for the specific language governing permissions and
 * limitations under the License.
 */

package org.apache.hadoop.ozone.om.snapshot;

import static org.apache.hadoop.ozone.OzoneConsts.OM_SNAPSHOT_SEPARATOR;
import static org.apache.hadoop.ozone.om.OMConfigKeys.OZONE_OM_SNAPSHOT_LOCAL_DATA_MANAGER_INTERVAL;
import static org.apache.hadoop.ozone.om.OmSnapshotLocalDataYaml.YAML_FILE_EXTENSION;
import static org.apache.hadoop.ozone.om.codec.OMDBDefinition.DIRECTORY_TABLE;
import static org.apache.hadoop.ozone.om.codec.OMDBDefinition.FILE_TABLE;
import static org.apache.hadoop.ozone.om.codec.OMDBDefinition.KEY_TABLE;
import static org.junit.jupiter.api.Assertions.assertEquals;
import static org.junit.jupiter.api.Assertions.assertFalse;
import static org.junit.jupiter.api.Assertions.assertNotNull;
import static org.junit.jupiter.api.Assertions.assertNull;
import static org.junit.jupiter.api.Assertions.assertThrows;
import static org.junit.jupiter.api.Assertions.assertTrue;
import static org.mockito.ArgumentMatchers.any;
import static org.mockito.ArgumentMatchers.anyString;
import static org.mockito.Mockito.mock;
import static org.mockito.Mockito.mockStatic;
import static org.mockito.Mockito.reset;
import static org.mockito.Mockito.when;

import com.google.common.collect.ImmutableList;
import com.google.common.collect.ImmutableMap;
import java.io.File;
import java.io.IOException;
import java.nio.file.NoSuchFileException;
import java.nio.file.Path;
import java.nio.file.Paths;
import java.util.ArrayList;
import java.util.Arrays;
import java.util.Collection;
import java.util.Comparator;
import java.util.HashMap;
import java.util.HashSet;
import java.util.List;
import java.util.Map;
import java.util.Set;
import java.util.UUID;
import java.util.concurrent.TimeUnit;
import java.util.stream.Collectors;
import java.util.stream.IntStream;
import java.util.stream.Stream;
import org.apache.commons.compress.utils.Sets;
import org.apache.commons.io.FileUtils;
import org.apache.hadoop.hdds.StringUtils;
import org.apache.hadoop.hdds.conf.OzoneConfiguration;
import org.apache.hadoop.hdds.utils.db.RDBStore;
import org.apache.hadoop.hdds.utils.db.RocksDatabase;
import org.apache.hadoop.hdds.utils.db.RocksDatabaseException;
import org.apache.hadoop.ozone.om.OMMetadataManager;
import org.apache.hadoop.ozone.om.OmSnapshotLocalData;
import org.apache.hadoop.ozone.om.OmSnapshotLocalDataYaml;
import org.apache.hadoop.ozone.om.OmSnapshotManager;
import org.apache.hadoop.ozone.om.helpers.SnapshotInfo;
import org.apache.hadoop.ozone.om.lock.FlatResource;
import org.apache.hadoop.ozone.om.lock.HierarchicalResourceLockManager;
import org.apache.hadoop.ozone.om.lock.HierarchicalResourceLockManager.HierarchicalResourceLock;
import org.apache.hadoop.ozone.om.snapshot.OmSnapshotLocalDataManager.ReadableOmSnapshotLocalDataProvider;
import org.apache.hadoop.ozone.om.snapshot.OmSnapshotLocalDataManager.WritableOmSnapshotLocalDataProvider;
import org.apache.hadoop.ozone.util.YamlSerializer;
import org.apache.ozone.compaction.log.SstFileInfo;
import org.assertj.core.util.Lists;
import org.junit.jupiter.api.AfterAll;
import org.junit.jupiter.api.AfterEach;
import org.junit.jupiter.api.BeforeAll;
import org.junit.jupiter.api.BeforeEach;
import org.junit.jupiter.api.Test;
import org.junit.jupiter.api.Timeout;
import org.junit.jupiter.api.io.TempDir;
import org.junit.jupiter.params.ParameterizedTest;
import org.junit.jupiter.params.provider.ValueSource;
import org.mockito.Mock;
import org.mockito.MockedStatic;
import org.mockito.MockitoAnnotations;
import org.rocksdb.LiveFileMetaData;
import org.yaml.snakeyaml.Yaml;

/**
 * Test class for OmSnapshotLocalDataManager.
 */
@Timeout(value = 30, unit = TimeUnit.SECONDS)
public class TestOmSnapshotLocalDataManager {

  private static YamlSerializer<OmSnapshotLocalData> snapshotLocalDataYamlSerializer;
  private static List<String> lockCapturor;
  private static OzoneConfiguration conf;
  private static Map<UUID, Boolean> purgedSnapshotIdMap;

  @Mock
  private OMMetadataManager omMetadataManager;

  @Mock
  private HierarchicalResourceLockManager lockManager;

  @Mock
  private RDBStore rdbStore;

  @Mock
  private RDBStore snapshotStore;

  @TempDir
  private Path tempDir;

  private OmSnapshotLocalDataManager localDataManager;
  private AutoCloseable mocks;

  private File snapshotsDir;
  private MockedStatic<SnapshotUtils> snapshotUtilMock;

  private static final String READ_LOCK_MESSAGE_ACQUIRE = "readLock acquire";
  private static final String READ_LOCK_MESSAGE_UNLOCK = "readLock unlock";
  private static final String WRITE_LOCK_MESSAGE_ACQUIRE = "writeLock acquire";
  private static final String WRITE_LOCK_MESSAGE_UNLOCK = "writeLock unlock";

  @BeforeAll
  public static void setupClass() {
    conf = new OzoneConfiguration();
    snapshotLocalDataYamlSerializer = new YamlSerializer<OmSnapshotLocalData>(
        new OmSnapshotLocalDataYaml.YamlFactory()) {

      @Override
      public void computeAndSetChecksum(Yaml yaml, OmSnapshotLocalData data) throws IOException {
        data.computeAndSetChecksum(yaml);
      }
    };
    lockCapturor = new ArrayList<>();
    purgedSnapshotIdMap = new HashMap<>();
  }

  @AfterAll
  public static void teardownClass() {
    snapshotLocalDataYamlSerializer.close();
    snapshotLocalDataYamlSerializer = null;
  }

  @BeforeEach
  public void setUp() throws IOException {
    mocks = MockitoAnnotations.openMocks(this);
    
    // Setup mock behavior
    when(omMetadataManager.getStore()).thenReturn(rdbStore);
    when(omMetadataManager.getHierarchicalLockManager()).thenReturn(lockManager);
    this.snapshotsDir = tempDir.resolve("snapshots").toFile();
    FileUtils.deleteDirectory(snapshotsDir);
    assertTrue(snapshotsDir.exists() || snapshotsDir.mkdirs());
    File dbLocation = tempDir.resolve("db").toFile();
    FileUtils.deleteDirectory(dbLocation);
    assertTrue(dbLocation.exists() || dbLocation.mkdirs());
    mockLockManager();

    when(rdbStore.getSnapshotsParentDir()).thenReturn(snapshotsDir.getAbsolutePath());
    when(rdbStore.getDbLocation()).thenReturn(dbLocation);
    this.snapshotUtilMock = mockStatic(SnapshotUtils.class);
    purgedSnapshotIdMap.clear();
    snapshotUtilMock.when(() -> SnapshotUtils.isSnapshotPurged(any(), any(), any()))
        .thenAnswer(i -> purgedSnapshotIdMap.getOrDefault(i.getArgument(2), false));
    conf.setInt(OZONE_OM_SNAPSHOT_LOCAL_DATA_MANAGER_INTERVAL, -1);
  }

  @AfterEach
  public void tearDown() throws Exception {
    if (localDataManager != null) {
      localDataManager.close();
    }
    if (mocks != null) {
      mocks.close();
    }
    if (snapshotUtilMock != null) {
      snapshotUtilMock.close();
    }
  }

  private String getReadLockMessageAcquire(UUID snapshotId) {
    return READ_LOCK_MESSAGE_ACQUIRE + " " + FlatResource.SNAPSHOT_LOCAL_DATA_LOCK + " " + snapshotId;
  }

  private String getReadLockMessageRelease(UUID snapshotId) {
    return READ_LOCK_MESSAGE_UNLOCK + " " + FlatResource.SNAPSHOT_LOCAL_DATA_LOCK + " " + snapshotId;
  }

  private String getWriteLockMessageAcquire(UUID snapshotId) {
    return WRITE_LOCK_MESSAGE_ACQUIRE + " " + FlatResource.SNAPSHOT_LOCAL_DATA_LOCK + " " + snapshotId;
  }

  private String getWriteLockMessageRelease(UUID snapshotId) {
    return WRITE_LOCK_MESSAGE_UNLOCK + " " + FlatResource.SNAPSHOT_LOCAL_DATA_LOCK + " " + snapshotId;
  }

  private HierarchicalResourceLock getHierarchicalResourceLock(FlatResource resource, String key, boolean isWriteLock) {
    return new HierarchicalResourceLock() {
      @Override
      public boolean isLockAcquired() {
        return true;
      }

      @Override
      public void close() {
        if (isWriteLock) {
          lockCapturor.add(WRITE_LOCK_MESSAGE_UNLOCK + " " + resource + " " + key);
        } else {
          lockCapturor.add(READ_LOCK_MESSAGE_UNLOCK + " " + resource + " " + key);
        }
      }
    };
  }

  private void mockLockManager() throws IOException {
    lockCapturor.clear();
    reset(lockManager);
    when(lockManager.acquireReadLock(any(FlatResource.class), anyString()))
        .thenAnswer(i -> {
          lockCapturor.add(READ_LOCK_MESSAGE_ACQUIRE + " " + i.getArgument(0) + " " + i.getArgument(1));
          return getHierarchicalResourceLock(i.getArgument(0), i.getArgument(1), false);
        });
    when(lockManager.acquireWriteLock(any(FlatResource.class), anyString()))
        .thenAnswer(i -> {
          lockCapturor.add(WRITE_LOCK_MESSAGE_ACQUIRE + " " + i.getArgument(0) + " " + i.getArgument(1));
          return getHierarchicalResourceLock(i.getArgument(0), i.getArgument(1), true);
        });
  }

  private List<UUID> createSnapshotLocalData(OmSnapshotLocalDataManager snapshotLocalDataManager,
      int numberOfSnapshots) throws IOException {
    SnapshotInfo previousSnapshotInfo = null;
    int counter = 0;
    Map<String, List<LiveFileMetaData>> liveFileMetaDataMap = new HashMap<>();
    liveFileMetaDataMap.put(KEY_TABLE,
        Lists.newArrayList(createMockLiveFileMetaData("file1.sst", KEY_TABLE, "key1", "key2")));
    liveFileMetaDataMap.put(FILE_TABLE, Lists.newArrayList(createMockLiveFileMetaData("file2.sst", FILE_TABLE, "key1",
        "key2")));
    liveFileMetaDataMap.put(DIRECTORY_TABLE, Lists.newArrayList(createMockLiveFileMetaData("file2.sst",
        DIRECTORY_TABLE, "key1", "key2")));
    liveFileMetaDataMap.put("col1", Lists.newArrayList(createMockLiveFileMetaData("file2.sst", "col1", "key1",
        "key2")));
    List<UUID> snapshotIds = new ArrayList<>();
    for (int i = 0; i < numberOfSnapshots; i++) {
      UUID snapshotId = UUID.randomUUID();
      SnapshotInfo snapshotInfo = createMockSnapshotInfo(snapshotId, previousSnapshotInfo == null ? null
          : previousSnapshotInfo.getSnapshotId());
      mockSnapshotStore(snapshotId, liveFileMetaDataMap.values().stream()
          .flatMap(Collection::stream).collect(Collectors.toList()));
      snapshotLocalDataManager.createNewOmSnapshotLocalDataFile(snapshotStore, snapshotInfo);
      previousSnapshotInfo = snapshotInfo;
      for (Map.Entry<String, List<LiveFileMetaData>> tableEntry : liveFileMetaDataMap.entrySet()) {
        String table = tableEntry.getKey();
        tableEntry.getValue().add(createMockLiveFileMetaData("file" + counter++ + ".sst", table, "key1", "key4"));
      }
      snapshotIds.add(snapshotId);
    }
    return snapshotIds;
  }

  private void mockSnapshotStore(UUID snapshotId, List<LiveFileMetaData> sstFiles) throws RocksDatabaseException {
    // Setup snapshot store mock
    File snapshotDbLocation = OmSnapshotManager.getSnapshotPath(omMetadataManager, snapshotId).toFile();
    assertTrue(snapshotDbLocation.exists() || snapshotDbLocation.mkdirs());

    when(snapshotStore.getDbLocation()).thenReturn(snapshotDbLocation);
    RocksDatabase rocksDatabase = mock(RocksDatabase.class);
    when(snapshotStore.getDb()).thenReturn(rocksDatabase);
    when(rocksDatabase.getLiveFilesMetaData()).thenReturn(sstFiles);
  }

  /**
   * Checks lock orders taken i.e. while reading a snapshot against the previous snapshot.
   * Depending on read or write locks are acquired on the snapshotId and read lock is acquired on the previous
   * snapshot. Once the instance is closed the read lock on previous snapshot is released followed by releasing the
   * lock on the snapshotId.
   * @param read
   * @throws IOException
   */
  @ParameterizedTest
  @ValueSource(booleans = {true, false})
  public void testLockOrderingAgainstAnotherSnapshot(boolean read) throws IOException {
    localDataManager = new OmSnapshotLocalDataManager(omMetadataManager, null, conf);
    List<UUID> snapshotIds = new ArrayList<>();
    snapshotIds.add(null);
    snapshotIds.addAll(createSnapshotLocalData(localDataManager, 20));
    for (int start = 0; start < snapshotIds.size(); start++) {
      for (int end = start + 1; end < snapshotIds.size(); end++) {
        UUID startSnapshotId = snapshotIds.get(start);
        UUID endSnapshotId = snapshotIds.get(end);
        lockCapturor.clear();
        int logCaptorIdx = 0;
        try (ReadableOmSnapshotLocalDataProvider omSnapshotLocalDataProvider =
                 read ? localDataManager.getOmSnapshotLocalData(endSnapshotId, startSnapshotId) :
                     localDataManager.getWritableOmSnapshotLocalData(endSnapshotId, startSnapshotId)) {
          OmSnapshotLocalData snapshotLocalData = omSnapshotLocalDataProvider.getSnapshotLocalData();
          OmSnapshotLocalData previousSnapshot = omSnapshotLocalDataProvider.getPreviousSnapshotLocalData();
          assertEquals(endSnapshotId, snapshotLocalData.getSnapshotId());
          if (startSnapshotId == null) {
            assertNull(previousSnapshot);
            assertNull(snapshotLocalData.getPreviousSnapshotId());
            continue;
          }
          assertEquals(startSnapshotId, previousSnapshot.getSnapshotId());
          assertEquals(startSnapshotId, snapshotLocalData.getPreviousSnapshotId());
          if (read) {
            assertEquals(getReadLockMessageAcquire(endSnapshotId), lockCapturor.get(logCaptorIdx++));
          } else {
            assertEquals(getWriteLockMessageAcquire(endSnapshotId), lockCapturor.get(logCaptorIdx++));
          }
          int idx = end - 1;
          UUID previousSnapId = snapshotIds.get(idx--);
          assertEquals(getReadLockMessageAcquire(previousSnapId), lockCapturor.get(logCaptorIdx++));
          while (idx >= start) {
            UUID prevPrevSnapId = snapshotIds.get(idx--);
            assertEquals(getReadLockMessageAcquire(prevPrevSnapId), lockCapturor.get(logCaptorIdx++));
            assertEquals(getReadLockMessageRelease(previousSnapId), lockCapturor.get(logCaptorIdx++));
            previousSnapId = prevPrevSnapId;
          }
        }
        assertEquals(getReadLockMessageRelease(startSnapshotId), lockCapturor.get(logCaptorIdx++));
        if (read) {
          assertEquals(getReadLockMessageRelease(endSnapshotId), lockCapturor.get(logCaptorIdx++));
        } else {
          assertEquals(getWriteLockMessageRelease(endSnapshotId), lockCapturor.get(logCaptorIdx++));
        }
        assertEquals(lockCapturor.size(), logCaptorIdx);
      }
    }
  }

  @ParameterizedTest
  @ValueSource(booleans = {true, false})
  public void testVersionLockResolution(boolean read) throws IOException {
    localDataManager = new OmSnapshotLocalDataManager(omMetadataManager, null, conf);
    List<UUID> snapshotIds = createSnapshotLocalData(localDataManager, 5);
    for (int snapIdx = 0; snapIdx < snapshotIds.size(); snapIdx++) {
      UUID snapId = snapshotIds.get(snapIdx);
      UUID expectedPreviousSnapId = snapIdx - 1 >= 0 ? snapshotIds.get(snapIdx - 1) : null;
      lockCapturor.clear();
      int logCaptorIdx = 0;
      try (ReadableOmSnapshotLocalDataProvider omSnapshotLocalDataProvider =
               read ? localDataManager.getOmSnapshotLocalData(snapId) :
                   localDataManager.getWritableOmSnapshotLocalData(snapId)) {
        OmSnapshotLocalData snapshotLocalData = omSnapshotLocalDataProvider.getSnapshotLocalData();
        OmSnapshotLocalData previousSnapshot = omSnapshotLocalDataProvider.getPreviousSnapshotLocalData();
        assertEquals(snapId, snapshotLocalData.getSnapshotId());
        assertEquals(expectedPreviousSnapId, previousSnapshot == null ? null :
            previousSnapshot.getSnapshotId());
        if (read) {
          assertEquals(getReadLockMessageAcquire(snapId), lockCapturor.get(logCaptorIdx++));
        } else {
          assertEquals(getWriteLockMessageAcquire(snapId), lockCapturor.get(logCaptorIdx++));
        }
        if (expectedPreviousSnapId != null) {
          assertEquals(getReadLockMessageAcquire(expectedPreviousSnapId), lockCapturor.get(logCaptorIdx++));
        }
      }
      if (expectedPreviousSnapId != null) {
        assertEquals(getReadLockMessageRelease(expectedPreviousSnapId), lockCapturor.get(logCaptorIdx++));
      }
      if (read) {
        assertEquals(getReadLockMessageRelease(snapId), lockCapturor.get(logCaptorIdx++));
      } else {
        assertEquals(getWriteLockMessageRelease(snapId), lockCapturor.get(logCaptorIdx++));
      }
      assertEquals(lockCapturor.size(), logCaptorIdx);
    }
  }

  @Test
  public void testWriteVersionAdditionValidationWithoutPreviousSnapshotVersionExisting() throws IOException {
    localDataManager = new OmSnapshotLocalDataManager(omMetadataManager, null, conf);
    List<UUID> snapshotIds = createSnapshotLocalData(localDataManager, 2);
    UUID snapId = snapshotIds.get(1);
    try (WritableOmSnapshotLocalDataProvider omSnapshotLocalDataProvider =
             localDataManager.getWritableOmSnapshotLocalData(snapId)) {
      OmSnapshotLocalData snapshotLocalData = omSnapshotLocalDataProvider.getSnapshotLocalData();
      snapshotLocalData.addVersionSSTFileInfos(Lists.newArrayList(createMockLiveFileMetaData("file1.sst", KEY_TABLE,
          "key1", "key2")), 3);

      IOException ex = assertThrows(IOException.class, omSnapshotLocalDataProvider::commit);
      assertTrue(ex.getMessage().contains("since previous snapshot with version hasn't been loaded"));
    }
  }

  @Test
  public void testAddVersionFromRDB() throws IOException {
    localDataManager = new OmSnapshotLocalDataManager(omMetadataManager, null, conf);
    List<UUID> snapshotIds = createSnapshotLocalData(localDataManager, 2);
    addVersionsToLocalData(localDataManager, snapshotIds.get(0), ImmutableMap.of(4, 5, 6, 8));
    UUID snapId = snapshotIds.get(1);
    List<LiveFileMetaData> newVersionSstFiles =
        Lists.newArrayList(createMockLiveFileMetaData("file5.sst", KEY_TABLE, "key1", "key2"),
        createMockLiveFileMetaData("file6.sst", FILE_TABLE, "key1", "key2"),
        createMockLiveFileMetaData("file7.sst", KEY_TABLE, "key1", "key2"),
        createMockLiveFileMetaData("file1.sst", "col1", "key1", "key2"));
    try (WritableOmSnapshotLocalDataProvider snap =
             localDataManager.getWritableOmSnapshotLocalData(snapId)) {
      mockSnapshotStore(snapId, newVersionSstFiles);
      snap.addSnapshotVersion(snapshotStore);
      snap.commit();
    }
    validateVersions(localDataManager, snapId, 1, Sets.newHashSet(0, 1));
    try (ReadableOmSnapshotLocalDataProvider snap = localDataManager.getOmSnapshotLocalData(snapId)) {
      OmSnapshotLocalData snapshotLocalData = snap.getSnapshotLocalData();
      OmSnapshotLocalData.VersionMeta versionMeta = snapshotLocalData.getVersionSstFileInfos().get(1);
      assertEquals(6, versionMeta.getPreviousSnapshotVersion());
      List<SstFileInfo> expectedLiveFileMetaData =
          newVersionSstFiles.subList(0, 3).stream().map(SstFileInfo::new).collect(Collectors.toList());
      assertEquals(expectedLiveFileMetaData, versionMeta.getSstFiles());
    }
  }

  private void validateVersions(OmSnapshotLocalDataManager snapshotLocalDataManager, UUID snapId, int expectedVersion,
      Set<Integer> expectedVersions) throws IOException {
    try (ReadableOmSnapshotLocalDataProvider snap = snapshotLocalDataManager.getOmSnapshotLocalData(snapId)) {
      assertEquals(expectedVersion, snap.getSnapshotLocalData().getVersion());
      assertEquals(expectedVersions, snap.getSnapshotLocalData().getVersionSstFileInfos().keySet());
    }
  }

  @ParameterizedTest
  @ValueSource(booleans =  {true, false})
  public void testOrphanVersionDeletionWithVersionDeletion(boolean purgeSnapshot) throws IOException {
    localDataManager = new OmSnapshotLocalDataManager(omMetadataManager, null, conf);
    List<UUID> snapshotIds = createSnapshotLocalData(localDataManager, 3);
    UUID firstSnapId = snapshotIds.get(0);
    UUID secondSnapId = snapshotIds.get(1);
    UUID thirdSnapId = snapshotIds.get(2);

    addVersionsToLocalData(localDataManager, firstSnapId, ImmutableMap.of(1, 1, 2, 2, 3, 3));
    addVersionsToLocalData(localDataManager, secondSnapId, ImmutableMap.of(4, 2, 8, 1, 10, 3, 11, 3));
    addVersionsToLocalData(localDataManager, thirdSnapId, ImmutableMap.of(5, 8, 13, 10));
    assertEquals(new HashSet<>(snapshotIds), localDataManager.getSnapshotToBeCheckedForOrphans().keySet());
    localDataManager.getSnapshotToBeCheckedForOrphans().clear();
    purgedSnapshotIdMap.put(secondSnapId, purgeSnapshot);
    localDataManager.checkOrphanSnapshotVersions(omMetadataManager, null, thirdSnapId);
    try (ReadableOmSnapshotLocalDataProvider snap = localDataManager.getOmSnapshotLocalData(thirdSnapId)) {
      OmSnapshotLocalData snapshotLocalData = snap.getSnapshotLocalData();
      assertEquals(Sets.newHashSet(0, 13), snapshotLocalData.getVersionSstFileInfos().keySet());
    }
    assertTrue(localDataManager.getSnapshotToBeCheckedForOrphans().containsKey(secondSnapId));
    localDataManager.checkOrphanSnapshotVersions(omMetadataManager, null, secondSnapId);
    try (ReadableOmSnapshotLocalDataProvider snap = localDataManager.getOmSnapshotLocalData(secondSnapId)) {
      OmSnapshotLocalData snapshotLocalData = snap.getSnapshotLocalData();
      if (purgeSnapshot) {
        assertEquals(Sets.newHashSet(0, 10), snapshotLocalData.getVersionSstFileInfos().keySet());
      } else {
        assertEquals(Sets.newHashSet(0, 10, 11), snapshotLocalData.getVersionSstFileInfos().keySet());
      }
    }
  }

  @ParameterizedTest
  @ValueSource(booleans =  {true, false})
  public void testOrphanVersionDeletionWithChainUpdate(boolean purgeSnapshot) throws IOException {
    localDataManager = new OmSnapshotLocalDataManager(omMetadataManager, null, conf);
    List<UUID> snapshotIds = createSnapshotLocalData(localDataManager, 3);
    UUID firstSnapId = snapshotIds.get(0);
    UUID secondSnapId = snapshotIds.get(1);
    UUID thirdSnapId = snapshotIds.get(2);

    addVersionsToLocalData(localDataManager, firstSnapId, ImmutableMap.of(1, 1, 2, 2, 3, 3));
    addVersionsToLocalData(localDataManager, secondSnapId, ImmutableMap.of(4, 2, 8, 1, 10, 3, 11, 3));
    addVersionsToLocalData(localDataManager, thirdSnapId, ImmutableMap.of(5, 8, 13, 10));
    purgedSnapshotIdMap.put(secondSnapId, purgeSnapshot);
    try (WritableOmSnapshotLocalDataProvider snapshotLocalDataProvider =
             localDataManager.getWritableOmSnapshotLocalData(thirdSnapId, firstSnapId)) {
      snapshotLocalDataProvider.commit();
    }
    try (ReadableOmSnapshotLocalDataProvider snap = localDataManager.getOmSnapshotLocalData(thirdSnapId)) {
      OmSnapshotLocalData snapshotLocalData = snap.getSnapshotLocalData();
      assertEquals(Sets.newHashSet(0, 5, 13), snapshotLocalData.getVersionSstFileInfos().keySet());
      assertEquals(firstSnapId, snapshotLocalData.getPreviousSnapshotId());
    }

    assertTrue(localDataManager.getSnapshotToBeCheckedForOrphans().containsKey(secondSnapId));
    localDataManager.checkOrphanSnapshotVersions(omMetadataManager, null, secondSnapId);
    if (purgeSnapshot) {
      NoSuchFileException e = assertThrows(NoSuchFileException.class,
          () -> localDataManager.getOmSnapshotLocalData(secondSnapId));
      assertFalse(localDataManager.getVersionNodeMap().containsKey(secondSnapId));
    } else {
      try (ReadableOmSnapshotLocalDataProvider snap = localDataManager.getOmSnapshotLocalData(secondSnapId)) {
        OmSnapshotLocalData snapshotLocalData = snap.getSnapshotLocalData();
        assertEquals(Sets.newHashSet(0, 11), snapshotLocalData.getVersionSstFileInfos().keySet());
      }
    }
  }

  /**
   * Validates write-time version propagation and removal rules when the previous
   * snapshot already has a concrete version recorded.
   *
   * Test flow:
   * 1) Create two snapshots in a chain: {@code prevSnapId -> snapId}.
   * 2) For {@code prevSnapId}: set {@code version=3} and add SST metadata for version {@code 0}; commit.
   * 3) For {@code snapId}: set {@code version=4} and add SST metadata for version {@code 4}; commit.
   *    After commit, versions resolve to {@code prev.version=4} and {@code snap.version=5}, and their
   *    version maps are {@code {0,4}} and {@code {0,5}} respectively (base version 0 plus the current one).
   * 4) If {@code nextVersionExisting} is {@code true}:
   *    - Attempt to remove version {@code 4} from {@code prevSnapId}; expect {@link IOException} because
   *      the successor snapshot still exists at version {@code 5} and depends on {@code prevSnapId}.
   *    - Validate that versions and version maps remain unchanged.
   *    Else ({@code false}):
   *    - Remove version {@code 5} from {@code snapId} and commit, then remove version {@code 4} from
   *      {@code prevSnapId} and commit.
   *    - Validate that both snapshots now only contain the base version {@code 0}.
   *
   * This ensures a snapshot cannot drop a version that still has a dependent successor, and that removals
   * are allowed only after dependents are cleared.
   *
   * @param nextVersionExisting whether the successor snapshot's version still exists ({@code true}) or is
   *                            removed first ({@code false})
   * @throws IOException if commit validation fails as expected in the protected case
   */
  @ParameterizedTest
  @ValueSource(booleans = {true, false})
  public void testWriteVersionValidation(boolean nextVersionExisting) throws IOException {
<<<<<<< HEAD
    localDataManager = new OmSnapshotLocalDataManager(omMetadataManager, null, conf);
    List<UUID> snapshotIds = createSnapshotLocalData(localDataManager, 2);
=======
    localDataManager = new OmSnapshotLocalDataManager(omMetadataManager);
    List<UUID> snapshotIds = createSnapshotLocalData(localDataManager, 3);
>>>>>>> 57662c65
    UUID prevSnapId = snapshotIds.get(0);
    UUID snapId = snapshotIds.get(1);
    UUID nextSnapId = snapshotIds.get(2);
    addVersionsToLocalData(localDataManager, prevSnapId, ImmutableMap.of(4, 1));
    addVersionsToLocalData(localDataManager, snapId, ImmutableMap.of(5, 4));
    addVersionsToLocalData(localDataManager, nextSnapId, ImmutableMap.of(6, 0));

    validateVersions(localDataManager, snapId, 5, Sets.newHashSet(0, 5));
    validateVersions(localDataManager, prevSnapId, 4, Sets.newHashSet(0, 4));

    if (nextVersionExisting) {
      try (WritableOmSnapshotLocalDataProvider prevSnap = localDataManager.getWritableOmSnapshotLocalData(prevSnapId)) {
        prevSnap.removeVersion(4);
        IOException ex = assertThrows(IOException.class, prevSnap::commit);
        assertTrue(ex.getMessage().contains("Cannot remove Snapshot " + prevSnapId + " with version : 4 since it " +
            "still has predecessors"));
      }
      validateVersions(localDataManager, snapId, 5, Sets.newHashSet(0, 5));
      validateVersions(localDataManager, prevSnapId, 4, Sets.newHashSet(0, 4));
    } else {
      try (WritableOmSnapshotLocalDataProvider snap = localDataManager.getWritableOmSnapshotLocalData(snapId)) {
        snap.removeVersion(5);
        snap.commit();
      }

      try (WritableOmSnapshotLocalDataProvider prevSnap = localDataManager.getWritableOmSnapshotLocalData(prevSnapId)) {
        prevSnap.removeVersion(4);
        prevSnap.commit();
      }
      validateVersions(localDataManager, snapId, 5, Sets.newHashSet(0));
      validateVersions(localDataManager, prevSnapId, 4, Sets.newHashSet(0));
      // Check next snapshot is able to resolve to previous snapshot.
      try (ReadableOmSnapshotLocalDataProvider nextSnap = localDataManager.getOmSnapshotLocalData(nextSnapId,
          prevSnapId)) {
        OmSnapshotLocalData snapshotLocalData = nextSnap.getSnapshotLocalData();
        assertEquals(prevSnapId, snapshotLocalData.getPreviousSnapshotId());
        snapshotLocalData.getVersionSstFileInfos()
            .forEach((version, versionMeta) -> {
              assertEquals(0, versionMeta.getPreviousSnapshotVersion());
            });
      }
    }
  }

  private void addVersionsToLocalData(OmSnapshotLocalDataManager snapshotLocalDataManager,
      UUID snapId, Map<Integer, Integer> versionMap) throws IOException {
    try (WritableOmSnapshotLocalDataProvider snap = snapshotLocalDataManager.getWritableOmSnapshotLocalData(snapId)) {
      OmSnapshotLocalData snapshotLocalData = snap.getSnapshotLocalData();
      for (Map.Entry<Integer, Integer> version : versionMap.entrySet().stream()
          .sorted(Map.Entry.comparingByKey()).collect(Collectors.toList())) {
        snapshotLocalData.setVersion(version.getKey() - 1);
        snapshotLocalData.addVersionSSTFileInfos(ImmutableList.of(createMockLiveFileMetaData("file" + version +
            ".sst", KEY_TABLE, "key1", "key2")), version.getValue());
      }
      mockSnapshotStore(snapId, ImmutableList.of(createMockLiveFileMetaData("file"
          + snapshotLocalData.getVersion() + 1 + ".sst", KEY_TABLE, "key1", "key2")));
      snap.addSnapshotVersion(snapshotStore);
      snap.removeVersion(snapshotLocalData.getVersion());
      snapshotLocalData.setVersion(snapshotLocalData.getVersion() - 1);
      snap.commit();
    }
    try (ReadableOmSnapshotLocalDataProvider snap = snapshotLocalDataManager.getOmSnapshotLocalData(snapId)) {
      OmSnapshotLocalData snapshotLocalData = snap.getSnapshotLocalData();
      for (int version : versionMap.keySet()) {
        assertTrue(snapshotLocalData.getVersionSstFileInfos().containsKey(version));
      }
    }
  }

  @ParameterizedTest
  @ValueSource(booleans = {true, false})
  public void testVersionResolution(boolean read) throws IOException {
    localDataManager = new OmSnapshotLocalDataManager(omMetadataManager, null, conf);
    List<UUID> snapshotIds = createSnapshotLocalData(localDataManager, 5);
    List<Map<Integer, Integer>> versionMaps = Arrays.asList(
        ImmutableMap.of(4, 1, 6, 3, 8, 9, 11, 15),
        ImmutableMap.of(5, 4, 6, 8, 10, 11),
        ImmutableMap.of(1, 5, 3, 5, 8, 10),
        ImmutableMap.of(1, 1, 2, 3, 5, 8),
        ImmutableMap.of(1, 1, 11, 2, 20, 5, 30, 2)
    );
    for (int i = 0; i < snapshotIds.size(); i++) {
      addVersionsToLocalData(localDataManager, snapshotIds.get(i), versionMaps.get(i));
    }
    for (int start = 0; start < snapshotIds.size(); start++) {
      for (int end = start + 1; end < snapshotIds.size(); end++) {
        UUID prevSnapId = snapshotIds.get(start);
        UUID snapId = snapshotIds.get(end);
        Map<Integer, Integer> versionMap = new HashMap<>(versionMaps.get(end));
        versionMap.put(0, 0);
        for (int idx = end - 1; idx > start; idx--) {
          for (Map.Entry<Integer, Integer> version : versionMap.entrySet()) {
            version.setValue(versionMaps.get(idx).getOrDefault(version.getValue(), 0));
          }
        }
        try (ReadableOmSnapshotLocalDataProvider snap = read ?
            localDataManager.getOmSnapshotLocalData(snapId, prevSnapId) :
            localDataManager.getWritableOmSnapshotLocalData(snapId, prevSnapId)) {
          OmSnapshotLocalData snapshotLocalData = snap.getSnapshotLocalData();
          OmSnapshotLocalData prevSnapshotLocalData = snap.getPreviousSnapshotLocalData();
          assertEquals(prevSnapshotLocalData.getSnapshotId(), snapshotLocalData.getPreviousSnapshotId());
          assertEquals(prevSnapId, snapshotLocalData.getPreviousSnapshotId());
          assertEquals(snapId, snapshotLocalData.getSnapshotId());
          assertTrue(snapshotLocalData.getVersionSstFileInfos().size() > 1);
          snapshotLocalData.getVersionSstFileInfos()
              .forEach((version, versionMeta) -> {
                assertEquals(versionMap.get(version), versionMeta.getPreviousSnapshotVersion());
              });
        }
      }
    }
  }

  @Test
  public void testConstructor() throws IOException {
    localDataManager = new OmSnapshotLocalDataManager(omMetadataManager, null, conf);
    assertNotNull(localDataManager);
  }

  @Test
  public void testGetSnapshotLocalPropertyYamlPathWithSnapshotInfo() throws IOException {
    UUID snapshotId = UUID.randomUUID();
    SnapshotInfo snapshotInfo = createMockSnapshotInfo(snapshotId, null);
    
    localDataManager = new OmSnapshotLocalDataManager(omMetadataManager, null, conf);

    File yamlPath = new File(localDataManager.getSnapshotLocalPropertyYamlPath(snapshotInfo));
    assertNotNull(yamlPath);
    Path expectedYamlPath = Paths.get(snapshotsDir.getAbsolutePath(), "db" + OM_SNAPSHOT_SEPARATOR + snapshotId
        + YAML_FILE_EXTENSION);
    assertEquals(expectedYamlPath.toAbsolutePath().toString(), yamlPath.getAbsolutePath());
  }

  @Test
  public void testCreateNewOmSnapshotLocalDataFile() throws IOException {
    UUID snapshotId = UUID.randomUUID();
    SnapshotInfo snapshotInfo = createMockSnapshotInfo(snapshotId, null);
    
    // Setup snapshot store mock
    File snapshotDbLocation = OmSnapshotManager.getSnapshotPath(omMetadataManager, snapshotId).toFile();
    assertTrue(snapshotDbLocation.exists() || snapshotDbLocation.mkdirs());

    List<LiveFileMetaData> sstFiles = new ArrayList<>();
    sstFiles.add(createMockLiveFileMetaData("file1.sst", KEY_TABLE, "key1", "key7"));
    sstFiles.add(createMockLiveFileMetaData("file2.sst", KEY_TABLE, "key3", "key9"));
    sstFiles.add(createMockLiveFileMetaData("file3.sst", FILE_TABLE, "key1", "key7"));
    sstFiles.add(createMockLiveFileMetaData("file4.sst", FILE_TABLE, "key1", "key7"));
    sstFiles.add(createMockLiveFileMetaData("file5.sst", DIRECTORY_TABLE, "key1", "key7"));
    sstFiles.add(createMockLiveFileMetaData("file6.sst", "colFamily1", "key1", "key7"));
    List<SstFileInfo> sstFileInfos = IntStream.range(0, sstFiles.size() - 1)
        .mapToObj(sstFiles::get).map(SstFileInfo::new).collect(Collectors.toList());
    when(snapshotStore.getDbLocation()).thenReturn(snapshotDbLocation);
    RocksDatabase rocksDatabase = mock(RocksDatabase.class);
    when(snapshotStore.getDb()).thenReturn(rocksDatabase);
    when(rocksDatabase.getLiveFilesMetaData()).thenReturn(sstFiles);
    localDataManager = new OmSnapshotLocalDataManager(omMetadataManager, null, conf);

    localDataManager.createNewOmSnapshotLocalDataFile(snapshotStore, snapshotInfo);
    
    // Verify file was created
    OmSnapshotLocalData.VersionMeta versionMeta;
    try (ReadableOmSnapshotLocalDataProvider snapshotLocalData = localDataManager.getOmSnapshotLocalData(snapshotId)) {
      assertEquals(1, snapshotLocalData.getSnapshotLocalData().getVersionSstFileInfos().size());
      versionMeta = snapshotLocalData.getSnapshotLocalData().getVersionSstFileInfos().get(0);
      OmSnapshotLocalData.VersionMeta expectedVersionMeta =
          new OmSnapshotLocalData.VersionMeta(0, sstFileInfos);
      assertEquals(expectedVersionMeta, versionMeta);
    }
  }

  @Test
  public void testGetOmSnapshotLocalDataWithSnapshotInfo() throws IOException {
    UUID snapshotId = UUID.randomUUID();
    SnapshotInfo snapshotInfo = createMockSnapshotInfo(snapshotId, null);
    
    // Create and write snapshot local data file
    OmSnapshotLocalData localData = createMockLocalData(snapshotId, null);
    
    localDataManager = new OmSnapshotLocalDataManager(omMetadataManager, null, conf);

    // Write the file manually for testing
    Path yamlPath = Paths.get(localDataManager.getSnapshotLocalPropertyYamlPath(snapshotInfo.getSnapshotId()));
    writeLocalDataToFile(localData, yamlPath);
    
    // Test retrieval
    try (ReadableOmSnapshotLocalDataProvider retrieved = localDataManager.getOmSnapshotLocalData(snapshotInfo)) {
      assertNotNull(retrieved.getSnapshotLocalData());
      assertEquals(snapshotId, retrieved.getSnapshotLocalData().getSnapshotId());
    }
  }

  @Test
  public void testGetOmSnapshotLocalDataWithMismatchedSnapshotId() throws IOException {
    UUID snapshotId = UUID.randomUUID();
    UUID wrongSnapshotId = UUID.randomUUID();
    
    // Create local data with wrong snapshot ID
    OmSnapshotLocalData localData = createMockLocalData(wrongSnapshotId, null);
    
    localDataManager = new OmSnapshotLocalDataManager(omMetadataManager, null, conf);

    Path yamlPath = Paths.get(localDataManager.getSnapshotLocalPropertyYamlPath(snapshotId));
    writeLocalDataToFile(localData, yamlPath);
    // Should throw IOException due to mismatched IDs
    assertThrows(IOException.class, () -> {
      localDataManager.getOmSnapshotLocalData(snapshotId);
    });
  }

  @Test
  public void testGetOmSnapshotLocalDataWithFile() throws IOException {
    UUID snapshotId = UUID.randomUUID();
    
    OmSnapshotLocalData localData = createMockLocalData(snapshotId, null);
    
    localDataManager = new OmSnapshotLocalDataManager(omMetadataManager, null, conf);

    Path yamlPath = tempDir.resolve("test-snapshot.yaml");
    writeLocalDataToFile(localData, yamlPath);
    
    OmSnapshotLocalData retrieved = localDataManager
        .getOmSnapshotLocalData(yamlPath.toFile());
    
    assertNotNull(retrieved);
    assertEquals(snapshotId, retrieved.getSnapshotId());
  }

  @Test
  public void testAddVersionNodeWithDependents() throws IOException {
    List<UUID> versionIds = Stream.of(UUID.randomUUID(), UUID.randomUUID())
        .sorted(Comparator.comparing(String::valueOf)).collect(Collectors.toList());
    UUID snapshotId = versionIds.get(0);
    UUID previousSnapshotId = versionIds.get(1);
    localDataManager = new OmSnapshotLocalDataManager(omMetadataManager, null, conf);
    // Create snapshot directory structure and files
    createSnapshotLocalDataFile(snapshotId, previousSnapshotId);
    createSnapshotLocalDataFile(previousSnapshotId, null);
    OmSnapshotLocalData localData = createMockLocalData(snapshotId, previousSnapshotId);
    
    // Should not throw exception
    localDataManager.addVersionNodeWithDependents(localData);
  }

  @Test
  public void testAddVersionNodeWithDependentsAlreadyExists() throws IOException {
    UUID snapshotId = UUID.randomUUID();
    
    createSnapshotLocalDataFile(snapshotId, null);
    
    localDataManager = new OmSnapshotLocalDataManager(omMetadataManager, null, conf);

    OmSnapshotLocalData localData = createMockLocalData(snapshotId, null);
    
    // First addition
    localDataManager.addVersionNodeWithDependents(localData);
    
    // Second addition - should handle gracefully
    localDataManager.addVersionNodeWithDependents(localData);
  }

  @Test
  public void testInitWithExistingYamlFiles() throws IOException {
    List<UUID> versionIds = Stream.of(UUID.randomUUID(), UUID.randomUUID())
        .sorted(Comparator.comparing(String::valueOf)).collect(Collectors.toList());
    UUID snapshotId = versionIds.get(0);
    UUID previousSnapshotId = versionIds.get(1);
    
    createSnapshotLocalDataFile(previousSnapshotId, null);
    createSnapshotLocalDataFile(snapshotId, previousSnapshotId);
    
    // Initialize - should load existing files
    localDataManager = new OmSnapshotLocalDataManager(omMetadataManager, null, conf);

    assertNotNull(localDataManager);
    Map<UUID, OmSnapshotLocalDataManager.SnapshotVersionsMeta> versionMap =
        localDataManager.getVersionNodeMap();
    assertEquals(2, versionMap.size());
    assertEquals(versionMap.keySet(), new HashSet<>(versionIds));
  }

  @Test
  public void testInitWithInvalidPathThrowsException() throws IOException {
    UUID snapshotId = UUID.randomUUID();
    
    // Create a file with wrong location
    OmSnapshotLocalData localData = createMockLocalData(snapshotId, null);
    Path wrongPath = Paths.get(snapshotsDir.getAbsolutePath(), "db-wrong-name.yaml");
    writeLocalDataToFile(localData, wrongPath);
    
    // Should throw IOException during init
    assertThrows(IOException.class, () -> {
      new OmSnapshotLocalDataManager(omMetadataManager, null, conf);
    });
  }

  @Test
  public void testClose() throws IOException {
    localDataManager = new OmSnapshotLocalDataManager(omMetadataManager, null, conf);
    // Should not throw exception
    localDataManager.close();
  }

  // Helper methods

  private SnapshotInfo createMockSnapshotInfo(UUID snapshotId, UUID previousSnapshotId) {
    SnapshotInfo.Builder builder = SnapshotInfo.newBuilder()
        .setSnapshotId(snapshotId)
        .setName("snapshot-" + snapshotId);
    
    if (previousSnapshotId != null) {
      builder.setPathPreviousSnapshotId(previousSnapshotId);
    }
    
    return builder.build();
  }

  private LiveFileMetaData createMockLiveFileMetaData(String fileName, String columnFamilyName, String smallestKey,
      String largestKey) {
    LiveFileMetaData liveFileMetaData = mock(LiveFileMetaData.class);
    when(liveFileMetaData.columnFamilyName()).thenReturn(StringUtils.string2Bytes(columnFamilyName));
    when(liveFileMetaData.fileName()).thenReturn(fileName);
    when(liveFileMetaData.smallestKey()).thenReturn(StringUtils.string2Bytes(smallestKey));
    when(liveFileMetaData.largestKey()).thenReturn(StringUtils.string2Bytes(largestKey));
    return liveFileMetaData;
  }

  private OmSnapshotLocalData createMockLocalData(UUID snapshotId, UUID previousSnapshotId) {
    List<LiveFileMetaData> sstFiles = new ArrayList<>();
    sstFiles.add(createMockLiveFileMetaData("file1.sst", "columnFamily1", "key1", "key7"));
    sstFiles.add(createMockLiveFileMetaData("file2.sst", "columnFamily1", "key3", "key10"));
    sstFiles.add(createMockLiveFileMetaData("file3.sst", "columnFamily2", "key1", "key8"));
    sstFiles.add(createMockLiveFileMetaData("file4.sst", "columnFamily2", "key0", "key10"));
    return new OmSnapshotLocalData(snapshotId, sstFiles, previousSnapshotId);
  }

  private void createSnapshotLocalDataFile(UUID snapshotId, UUID previousSnapshotId)
      throws IOException {
    OmSnapshotLocalData localData = createMockLocalData(snapshotId, previousSnapshotId);
    
    String fileName = "db" + OM_SNAPSHOT_SEPARATOR + snapshotId.toString() + YAML_FILE_EXTENSION;
    Path yamlPath = Paths.get(snapshotsDir.getAbsolutePath(), fileName);
    
    writeLocalDataToFile(localData, yamlPath);
  }

  private void writeLocalDataToFile(OmSnapshotLocalData localData, Path filePath)
      throws IOException {
    // This is a simplified version - in real implementation, 
    // you would use the YamlSerializer
    snapshotLocalDataYamlSerializer.save(filePath.toFile(), localData);
  }
}<|MERGE_RESOLUTION|>--- conflicted
+++ resolved
@@ -527,13 +527,8 @@
   @ParameterizedTest
   @ValueSource(booleans = {true, false})
   public void testWriteVersionValidation(boolean nextVersionExisting) throws IOException {
-<<<<<<< HEAD
-    localDataManager = new OmSnapshotLocalDataManager(omMetadataManager, null, conf);
-    List<UUID> snapshotIds = createSnapshotLocalData(localDataManager, 2);
-=======
-    localDataManager = new OmSnapshotLocalDataManager(omMetadataManager);
+    localDataManager = new OmSnapshotLocalDataManager(omMetadataManager, null, conf);
     List<UUID> snapshotIds = createSnapshotLocalData(localDataManager, 3);
->>>>>>> 57662c65
     UUID prevSnapId = snapshotIds.get(0);
     UUID snapId = snapshotIds.get(1);
     UUID nextSnapId = snapshotIds.get(2);
