/*
 * Licensed to the Apache Software Foundation (ASF) under one or more
 * contributor license agreements. See the NOTICE file distributed with
 * this work for additional information regarding copyright ownership.
 * The ASF licenses this file to You under the Apache License, Version 2.0
 * (the "License"); you may not use this file except in compliance with
 * the License. You may obtain a copy of the License at
 *
 *      http://www.apache.org/licenses/LICENSE-2.0
 *
 * Unless required by applicable law or agreed to in writing, software
 * distributed under the License is distributed on an "AS IS" BASIS,
 * WITHOUT WARRANTIES OR CONDITIONS OF ANY KIND, either express or implied.
 * See the License for the specific language governing permissions and
 * limitations under the License.
 */

package org.apache.hadoop.ozone.om.snapshot;

import static org.apache.hadoop.hdds.StringUtils.bytes2String;
import static org.apache.hadoop.ozone.OzoneConsts.OM_SNAPSHOT_SEPARATOR;
import static org.apache.hadoop.ozone.om.OMConfigKeys.OZONE_OM_SNAPSHOT_LOCAL_DATA_MANAGER_INTERVAL;
import static org.apache.hadoop.ozone.om.OmSnapshotLocalDataYaml.YAML_FILE_EXTENSION;
import static org.apache.hadoop.ozone.om.codec.OMDBDefinition.DIRECTORY_TABLE;
import static org.apache.hadoop.ozone.om.codec.OMDBDefinition.FILE_TABLE;
import static org.apache.hadoop.ozone.om.codec.OMDBDefinition.KEY_TABLE;
import static org.junit.jupiter.api.Assertions.assertEquals;
import static org.junit.jupiter.api.Assertions.assertFalse;
import static org.junit.jupiter.api.Assertions.assertNotNull;
import static org.junit.jupiter.api.Assertions.assertNull;
import static org.junit.jupiter.api.Assertions.assertThrows;
import static org.junit.jupiter.api.Assertions.assertTrue;
import static org.mockito.ArgumentMatchers.any;
import static org.mockito.ArgumentMatchers.anyString;
import static org.mockito.Mockito.CALLS_REAL_METHODS;
import static org.mockito.Mockito.mock;
import static org.mockito.Mockito.mockStatic;
import static org.mockito.Mockito.reset;
import static org.mockito.Mockito.when;

import com.google.common.collect.ImmutableList;
import com.google.common.collect.ImmutableMap;
import java.io.File;
import java.io.IOException;
<<<<<<< HEAD
import java.nio.file.NoSuchFileException;
=======
import java.nio.file.Files;
>>>>>>> 2cf1bce8
import java.nio.file.Path;
import java.nio.file.Paths;
import java.util.ArrayList;
import java.util.Arrays;
import java.util.Collection;
import java.util.Comparator;
import java.util.HashMap;
import java.util.HashSet;
import java.util.List;
import java.util.Map;
import java.util.Set;
import java.util.TreeMap;
import java.util.UUID;
import java.util.concurrent.ThreadLocalRandom;
import java.util.concurrent.TimeUnit;
import java.util.stream.Collectors;
import java.util.stream.IntStream;
import java.util.stream.Stream;
import org.apache.commons.compress.utils.Sets;
import org.apache.commons.io.FileUtils;
import org.apache.hadoop.hdds.StringUtils;
import org.apache.hadoop.hdds.conf.OzoneConfiguration;
import org.apache.hadoop.hdds.utils.TransactionInfo;
import org.apache.hadoop.hdds.utils.db.RDBStore;
import org.apache.hadoop.hdds.utils.db.RocksDatabase;
import org.apache.hadoop.hdds.utils.db.RocksDatabaseException;
import org.apache.hadoop.ozone.om.OMMetadataManager;
import org.apache.hadoop.ozone.om.OmSnapshotLocalData;
import org.apache.hadoop.ozone.om.OmSnapshotLocalDataYaml;
import org.apache.hadoop.ozone.om.OmSnapshotManager;
import org.apache.hadoop.ozone.om.helpers.SnapshotInfo;
import org.apache.hadoop.ozone.om.lock.FlatResource;
import org.apache.hadoop.ozone.om.lock.HierarchicalResourceLockManager;
import org.apache.hadoop.ozone.om.lock.HierarchicalResourceLockManager.HierarchicalResourceLock;
import org.apache.hadoop.ozone.om.snapshot.OmSnapshotLocalDataManager.ReadableOmSnapshotLocalDataProvider;
import org.apache.hadoop.ozone.om.snapshot.OmSnapshotLocalDataManager.WritableOmSnapshotLocalDataProvider;
import org.apache.hadoop.ozone.util.YamlSerializer;
import org.apache.ozone.rocksdb.util.SstFileInfo;
import org.assertj.core.util.Lists;
import org.junit.jupiter.api.AfterAll;
import org.junit.jupiter.api.AfterEach;
import org.junit.jupiter.api.BeforeAll;
import org.junit.jupiter.api.BeforeEach;
import org.junit.jupiter.api.Test;
import org.junit.jupiter.api.Timeout;
import org.junit.jupiter.api.io.TempDir;
import org.junit.jupiter.params.ParameterizedTest;
import org.junit.jupiter.params.provider.ValueSource;
import org.mockito.Mock;
import org.mockito.MockedStatic;
import org.mockito.MockitoAnnotations;
import org.rocksdb.LiveFileMetaData;
import org.yaml.snakeyaml.Yaml;

/**
 * Test class for OmSnapshotLocalDataManager.
 */
@Timeout(value = 30, unit = TimeUnit.SECONDS)
public class TestOmSnapshotLocalDataManager {

  private static YamlSerializer<OmSnapshotLocalData> snapshotLocalDataYamlSerializer;
  private static List<String> lockCapturor;
  private static OzoneConfiguration conf;
  private static Map<UUID, Boolean> purgedSnapshotIdMap;

  @Mock
  private OMMetadataManager omMetadataManager;

  @Mock
  private HierarchicalResourceLockManager lockManager;

  @Mock
  private RDBStore rdbStore;

  @Mock
  private RDBStore snapshotStore;

  @TempDir
  private Path tempDir;

  private OmSnapshotLocalDataManager localDataManager;
  private AutoCloseable mocks;

  private File snapshotsDir;
  private MockedStatic<OmSnapshotManager> snapshotUtilMock;

  private static final String READ_LOCK_MESSAGE_ACQUIRE = "readLock acquire";
  private static final String READ_LOCK_MESSAGE_UNLOCK = "readLock unlock";
  private static final String WRITE_LOCK_MESSAGE_ACQUIRE = "writeLock acquire";
  private static final String WRITE_LOCK_MESSAGE_UNLOCK = "writeLock unlock";

  @BeforeAll
  public static void setupClass() {
    conf = new OzoneConfiguration();
    snapshotLocalDataYamlSerializer = new YamlSerializer<OmSnapshotLocalData>(
        new OmSnapshotLocalDataYaml.YamlFactory()) {

      @Override
      public void computeAndSetChecksum(Yaml yaml, OmSnapshotLocalData data) throws IOException {
        data.computeAndSetChecksum(yaml);
      }
    };
    lockCapturor = new ArrayList<>();
    purgedSnapshotIdMap = new HashMap<>();
  }

  @AfterAll
  public static void teardownClass() {
    snapshotLocalDataYamlSerializer.close();
    snapshotLocalDataYamlSerializer = null;
  }

  @BeforeEach
  public void setUp() throws IOException {
    mocks = MockitoAnnotations.openMocks(this);
    
    // Setup mock behavior
    when(omMetadataManager.getStore()).thenReturn(rdbStore);
    when(omMetadataManager.getHierarchicalLockManager()).thenReturn(lockManager);
    this.snapshotsDir = tempDir.resolve("snapshots").toFile();
    FileUtils.deleteDirectory(snapshotsDir);
    assertTrue(snapshotsDir.exists() || snapshotsDir.mkdirs());
    File dbLocation = tempDir.resolve("db").toFile();
    FileUtils.deleteDirectory(dbLocation);
    assertTrue(dbLocation.exists() || dbLocation.mkdirs());
    mockLockManager();

    when(rdbStore.getSnapshotsParentDir()).thenReturn(snapshotsDir.getAbsolutePath());
    when(rdbStore.getDbLocation()).thenReturn(dbLocation);
    this.snapshotUtilMock = mockStatic(OmSnapshotManager.class, CALLS_REAL_METHODS);
    purgedSnapshotIdMap.clear();
    snapshotUtilMock.when(() -> OmSnapshotManager.isSnapshotPurged(any(), any(), any(), any()))
        .thenAnswer(i -> purgedSnapshotIdMap.getOrDefault(i.getArgument(2), false));
    conf.setInt(OZONE_OM_SNAPSHOT_LOCAL_DATA_MANAGER_INTERVAL, -1);
  }

  @AfterEach
  public void tearDown() throws Exception {
    if (localDataManager != null) {
      localDataManager.close();
    }
    if (mocks != null) {
      mocks.close();
    }
    if (snapshotUtilMock != null) {
      snapshotUtilMock.close();
    }
  }

  private String getReadLockMessageAcquire(UUID snapshotId) {
    return READ_LOCK_MESSAGE_ACQUIRE + " " + FlatResource.SNAPSHOT_LOCAL_DATA_LOCK + " " + snapshotId;
  }

  private String getReadLockMessageRelease(UUID snapshotId) {
    return READ_LOCK_MESSAGE_UNLOCK + " " + FlatResource.SNAPSHOT_LOCAL_DATA_LOCK + " " + snapshotId;
  }

  private String getWriteLockMessageAcquire(UUID snapshotId) {
    return WRITE_LOCK_MESSAGE_ACQUIRE + " " + FlatResource.SNAPSHOT_LOCAL_DATA_LOCK + " " + snapshotId;
  }

  private String getWriteLockMessageRelease(UUID snapshotId) {
    return WRITE_LOCK_MESSAGE_UNLOCK + " " + FlatResource.SNAPSHOT_LOCAL_DATA_LOCK + " " + snapshotId;
  }

  private HierarchicalResourceLock getHierarchicalResourceLock(FlatResource resource, String key, boolean isWriteLock) {
    return new HierarchicalResourceLock() {
      @Override
      public boolean isLockAcquired() {
        return true;
      }

      @Override
      public void close() {
        if (isWriteLock) {
          lockCapturor.add(WRITE_LOCK_MESSAGE_UNLOCK + " " + resource + " " + key);
        } else {
          lockCapturor.add(READ_LOCK_MESSAGE_UNLOCK + " " + resource + " " + key);
        }
      }
    };
  }

  private void mockLockManager() throws IOException {
    lockCapturor.clear();
    reset(lockManager);
    when(lockManager.acquireReadLock(any(FlatResource.class), anyString()))
        .thenAnswer(i -> {
          lockCapturor.add(READ_LOCK_MESSAGE_ACQUIRE + " " + i.getArgument(0) + " " + i.getArgument(1));
          return getHierarchicalResourceLock(i.getArgument(0), i.getArgument(1), false);
        });
    when(lockManager.acquireWriteLock(any(FlatResource.class), anyString()))
        .thenAnswer(i -> {
          lockCapturor.add(WRITE_LOCK_MESSAGE_ACQUIRE + " " + i.getArgument(0) + " " + i.getArgument(1));
          return getHierarchicalResourceLock(i.getArgument(0), i.getArgument(1), true);
        });
  }

  private List<UUID> createSnapshotLocalData(OmSnapshotLocalDataManager snapshotLocalDataManager,
      int numberOfSnapshots) throws IOException {
    SnapshotInfo previousSnapshotInfo = null;
    int counter = 0;
    Map<String, List<LiveFileMetaData>> liveFileMetaDataMap = new HashMap<>();
    liveFileMetaDataMap.put(KEY_TABLE,
        Lists.newArrayList(createMockLiveFileMetaData("file1.sst", KEY_TABLE, "key1", "key2")));
    liveFileMetaDataMap.put(FILE_TABLE, Lists.newArrayList(createMockLiveFileMetaData("file2.sst", FILE_TABLE, "key1",
        "key2")));
    liveFileMetaDataMap.put(DIRECTORY_TABLE, Lists.newArrayList(createMockLiveFileMetaData("file2.sst",
        DIRECTORY_TABLE, "key1", "key2")));
    liveFileMetaDataMap.put("col1", Lists.newArrayList(createMockLiveFileMetaData("file2.sst", "col1", "key1",
        "key2")));
    List<UUID> snapshotIds = new ArrayList<>();
    for (int i = 0; i < numberOfSnapshots; i++) {
      UUID snapshotId = UUID.randomUUID();
      SnapshotInfo snapshotInfo = createMockSnapshotInfo(snapshotId, previousSnapshotInfo == null ? null
          : previousSnapshotInfo.getSnapshotId());
      mockSnapshotStore(snapshotId, liveFileMetaDataMap.values().stream()
          .flatMap(Collection::stream).collect(Collectors.toList()));
      snapshotLocalDataManager.createNewOmSnapshotLocalDataFile(snapshotStore, snapshotInfo);
      previousSnapshotInfo = snapshotInfo;
      for (Map.Entry<String, List<LiveFileMetaData>> tableEntry : liveFileMetaDataMap.entrySet()) {
        String table = tableEntry.getKey();
        tableEntry.getValue().add(createMockLiveFileMetaData("file" + counter++ + ".sst", table, "key1", "key4"));
      }
      snapshotIds.add(snapshotId);
    }
    return snapshotIds;
  }

  private void mockSnapshotStore(UUID snapshotId, List<LiveFileMetaData> sstFiles) throws RocksDatabaseException {
    // Setup snapshot store mock
    File snapshotDbLocation = OmSnapshotManager.getSnapshotPath(omMetadataManager, snapshotId).toFile();
    assertTrue(snapshotDbLocation.exists() || snapshotDbLocation.mkdirs());

    when(snapshotStore.getDbLocation()).thenReturn(snapshotDbLocation);
    RocksDatabase rocksDatabase = mock(RocksDatabase.class);
    when(snapshotStore.getDb()).thenReturn(rocksDatabase);
    when(rocksDatabase.getLiveFilesMetaData()).thenReturn(sstFiles);
  }

  /**
   * Checks lock orders taken i.e. while reading a snapshot against the previous snapshot.
   * Depending on read or write locks are acquired on the snapshotId and read lock is acquired on the previous
   * snapshot. Once the instance is closed the read lock on previous snapshot is released followed by releasing the
   * lock on the snapshotId.
   * @param read
   * @throws IOException
   */
  @ParameterizedTest
  @ValueSource(booleans = {true, false})
  public void testLockOrderingAgainstAnotherSnapshot(boolean read) throws IOException {
    localDataManager = new OmSnapshotLocalDataManager(omMetadataManager, null, conf);
    List<UUID> snapshotIds = new ArrayList<>();
    snapshotIds.add(null);
    snapshotIds.addAll(createSnapshotLocalData(localDataManager, 20));
    for (int start = 0; start < snapshotIds.size(); start++) {
      for (int end = start + 1; end < snapshotIds.size(); end++) {
        UUID startSnapshotId = snapshotIds.get(start);
        UUID endSnapshotId = snapshotIds.get(end);
        lockCapturor.clear();
        int logCaptorIdx = 0;
        try (ReadableOmSnapshotLocalDataProvider omSnapshotLocalDataProvider =
                 read ? localDataManager.getOmSnapshotLocalData(endSnapshotId, startSnapshotId) :
                     localDataManager.getWritableOmSnapshotLocalData(endSnapshotId, startSnapshotId)) {
          OmSnapshotLocalData snapshotLocalData = omSnapshotLocalDataProvider.getSnapshotLocalData();
          OmSnapshotLocalData previousSnapshot = omSnapshotLocalDataProvider.getPreviousSnapshotLocalData();
          assertEquals(endSnapshotId, snapshotLocalData.getSnapshotId());
          if (startSnapshotId == null) {
            assertNull(previousSnapshot);
            assertNull(snapshotLocalData.getPreviousSnapshotId());
            continue;
          }
          assertEquals(startSnapshotId, previousSnapshot.getSnapshotId());
          assertEquals(startSnapshotId, snapshotLocalData.getPreviousSnapshotId());
          if (read) {
            assertEquals(getReadLockMessageAcquire(endSnapshotId), lockCapturor.get(logCaptorIdx++));
          } else {
            assertEquals(getWriteLockMessageAcquire(endSnapshotId), lockCapturor.get(logCaptorIdx++));
          }
          int idx = end - 1;
          UUID previousSnapId = snapshotIds.get(idx--);
          assertEquals(getReadLockMessageAcquire(previousSnapId), lockCapturor.get(logCaptorIdx++));
          while (idx >= start) {
            UUID prevPrevSnapId = snapshotIds.get(idx--);
            assertEquals(getReadLockMessageAcquire(prevPrevSnapId), lockCapturor.get(logCaptorIdx++));
            assertEquals(getReadLockMessageRelease(previousSnapId), lockCapturor.get(logCaptorIdx++));
            previousSnapId = prevPrevSnapId;
          }
        }
        assertEquals(getReadLockMessageRelease(startSnapshotId), lockCapturor.get(logCaptorIdx++));
        if (read) {
          assertEquals(getReadLockMessageRelease(endSnapshotId), lockCapturor.get(logCaptorIdx++));
        } else {
          assertEquals(getWriteLockMessageRelease(endSnapshotId), lockCapturor.get(logCaptorIdx++));
        }
        assertEquals(lockCapturor.size(), logCaptorIdx);
      }
    }
  }

  @ParameterizedTest
  @ValueSource(booleans = {true, false})
  public void testVersionLockResolution(boolean read) throws IOException {
    localDataManager = new OmSnapshotLocalDataManager(omMetadataManager, null, conf);
    List<UUID> snapshotIds = createSnapshotLocalData(localDataManager, 5);
    for (int snapIdx = 0; snapIdx < snapshotIds.size(); snapIdx++) {
      UUID snapId = snapshotIds.get(snapIdx);
      UUID expectedPreviousSnapId = snapIdx - 1 >= 0 ? snapshotIds.get(snapIdx - 1) : null;
      lockCapturor.clear();
      int logCaptorIdx = 0;
      try (ReadableOmSnapshotLocalDataProvider omSnapshotLocalDataProvider =
               read ? localDataManager.getOmSnapshotLocalData(snapId) :
                   localDataManager.getWritableOmSnapshotLocalData(snapId)) {
        OmSnapshotLocalData snapshotLocalData = omSnapshotLocalDataProvider.getSnapshotLocalData();
        OmSnapshotLocalData previousSnapshot = omSnapshotLocalDataProvider.getPreviousSnapshotLocalData();
        assertEquals(snapId, snapshotLocalData.getSnapshotId());
        assertEquals(expectedPreviousSnapId, previousSnapshot == null ? null :
            previousSnapshot.getSnapshotId());
        if (read) {
          assertEquals(getReadLockMessageAcquire(snapId), lockCapturor.get(logCaptorIdx++));
        } else {
          assertEquals(getWriteLockMessageAcquire(snapId), lockCapturor.get(logCaptorIdx++));
        }
        if (expectedPreviousSnapId != null) {
          assertEquals(getReadLockMessageAcquire(expectedPreviousSnapId), lockCapturor.get(logCaptorIdx++));
        }
      }
      if (expectedPreviousSnapId != null) {
        assertEquals(getReadLockMessageRelease(expectedPreviousSnapId), lockCapturor.get(logCaptorIdx++));
      }
      if (read) {
        assertEquals(getReadLockMessageRelease(snapId), lockCapturor.get(logCaptorIdx++));
      } else {
        assertEquals(getWriteLockMessageRelease(snapId), lockCapturor.get(logCaptorIdx++));
      }
      assertEquals(lockCapturor.size(), logCaptorIdx);
    }
  }

  @Test
  public void testWriteVersionAdditionValidationWithoutPreviousSnapshotVersionExisting() throws IOException {
    localDataManager = new OmSnapshotLocalDataManager(omMetadataManager, null, conf);
    List<UUID> snapshotIds = createSnapshotLocalData(localDataManager, 2);
    UUID snapId = snapshotIds.get(1);
    try (WritableOmSnapshotLocalDataProvider omSnapshotLocalDataProvider =
             localDataManager.getWritableOmSnapshotLocalData(snapId)) {
      OmSnapshotLocalData snapshotLocalData = omSnapshotLocalDataProvider.getSnapshotLocalData();
      snapshotLocalData.addVersionSSTFileInfos(Lists.newArrayList(createMockLiveFileMetaData("file1.sst", KEY_TABLE,
          "key1", "key2")), 3);

      IOException ex = assertThrows(IOException.class, omSnapshotLocalDataProvider::commit);
      assertTrue(ex.getMessage().contains("since previous snapshot with version hasn't been loaded"));
    }
  }

  @Test
  public void testUpdateTransactionInfo() throws IOException {
    localDataManager = new OmSnapshotLocalDataManager(omMetadataManager, null, conf);
    TransactionInfo transactionInfo = TransactionInfo.valueOf(ThreadLocalRandom.current().nextLong(),
        ThreadLocalRandom.current().nextLong());
    UUID snapshotId = createSnapshotLocalData(localDataManager, 1).get(0);
    try (WritableOmSnapshotLocalDataProvider snap = localDataManager.getWritableOmSnapshotLocalData(snapshotId)) {
      OmSnapshotLocalData snapshotLocalData = snap.getSnapshotLocalData();
      assertNull(snapshotLocalData.getTransactionInfo());
      snap.setTransactionInfo(transactionInfo);
      snap.commit();
    }

    try (ReadableOmSnapshotLocalDataProvider snap = localDataManager.getOmSnapshotLocalData(snapshotId)) {
      OmSnapshotLocalData snapshotLocalData = snap.getSnapshotLocalData();
      assertEquals(transactionInfo, snapshotLocalData.getTransactionInfo());
    }
  }

  @Test
  public void testAddVersionFromRDB() throws IOException {
    localDataManager = new OmSnapshotLocalDataManager(omMetadataManager, null, conf);
    List<UUID> snapshotIds = createSnapshotLocalData(localDataManager, 2);
    addVersionsToLocalData(localDataManager, snapshotIds.get(0), ImmutableMap.of(4, 5, 6, 8));
    UUID snapId = snapshotIds.get(1);
    List<LiveFileMetaData> newVersionSstFiles =
        Lists.newArrayList(createMockLiveFileMetaData("file5.sst", KEY_TABLE, "key1", "key2"),
        createMockLiveFileMetaData("file6.sst", FILE_TABLE, "key1", "key2"),
        createMockLiveFileMetaData("file7.sst", KEY_TABLE, "key1", "key2"),
        createMockLiveFileMetaData("file1.sst", "col1", "key1", "key2"));
    try (WritableOmSnapshotLocalDataProvider snap =
             localDataManager.getWritableOmSnapshotLocalData(snapId)) {
      mockSnapshotStore(snapId, newVersionSstFiles);
      snap.addSnapshotVersion(snapshotStore);
      snap.commit();
    }
    validateVersions(localDataManager, snapId, 1, Sets.newHashSet(0, 1));
    try (ReadableOmSnapshotLocalDataProvider snap = localDataManager.getOmSnapshotLocalData(snapId)) {
      OmSnapshotLocalData snapshotLocalData = snap.getSnapshotLocalData();
      OmSnapshotLocalData.VersionMeta versionMeta = snapshotLocalData.getVersionSstFileInfos().get(1);
      assertEquals(6, versionMeta.getPreviousSnapshotVersion());
      List<SstFileInfo> expectedLiveFileMetaData =
          newVersionSstFiles.subList(0, 3).stream().map(SstFileInfo::new).collect(Collectors.toList());
      assertEquals(expectedLiveFileMetaData, versionMeta.getSstFiles());
    }
  }

  private void validateVersions(OmSnapshotLocalDataManager snapshotLocalDataManager, UUID snapId, int expectedVersion,
      Set<Integer> expectedVersions) throws IOException {
    try (ReadableOmSnapshotLocalDataProvider snap = snapshotLocalDataManager.getOmSnapshotLocalData(snapId)) {
      assertEquals(expectedVersion, snap.getSnapshotLocalData().getVersion());
      assertEquals(expectedVersions, snap.getSnapshotLocalData().getVersionSstFileInfos().keySet());
    }
  }

  @ParameterizedTest
  @ValueSource(booleans =  {true, false})
  public void testOrphanVersionDeletionWithVersionDeletion(boolean purgeSnapshot) throws IOException {
    localDataManager = new OmSnapshotLocalDataManager(omMetadataManager, null, conf);
    List<UUID> snapshotIds = createSnapshotLocalData(localDataManager, 3);
    UUID firstSnapId = snapshotIds.get(0);
    UUID secondSnapId = snapshotIds.get(1);
    UUID thirdSnapId = snapshotIds.get(2);

    addVersionsToLocalData(localDataManager, firstSnapId, ImmutableMap.of(1, 1, 2, 2, 3, 3));
    addVersionsToLocalData(localDataManager, secondSnapId, ImmutableMap.of(4, 2, 8, 1, 10, 3, 11, 3));
    addVersionsToLocalData(localDataManager, thirdSnapId, ImmutableMap.of(5, 8, 13, 10));
    assertEquals(new HashSet<>(snapshotIds), localDataManager.getSnapshotToBeCheckedForOrphans().keySet());
    localDataManager.getSnapshotToBeCheckedForOrphans().clear();
    purgedSnapshotIdMap.put(secondSnapId, purgeSnapshot);
    localDataManager.checkOrphanSnapshotVersions(omMetadataManager, null, thirdSnapId);
    try (ReadableOmSnapshotLocalDataProvider snap = localDataManager.getOmSnapshotLocalData(thirdSnapId)) {
      OmSnapshotLocalData snapshotLocalData = snap.getSnapshotLocalData();
      assertEquals(Sets.newHashSet(0, 13), snapshotLocalData.getVersionSstFileInfos().keySet());
    }
    assertTrue(localDataManager.getSnapshotToBeCheckedForOrphans().containsKey(secondSnapId));
    localDataManager.checkOrphanSnapshotVersions(omMetadataManager, null, secondSnapId);
    try (ReadableOmSnapshotLocalDataProvider snap = localDataManager.getOmSnapshotLocalData(secondSnapId)) {
      OmSnapshotLocalData snapshotLocalData = snap.getSnapshotLocalData();
      if (purgeSnapshot) {
        assertEquals(Sets.newHashSet(0, 10), snapshotLocalData.getVersionSstFileInfos().keySet());
      } else {
        assertEquals(Sets.newHashSet(0, 10, 11), snapshotLocalData.getVersionSstFileInfos().keySet());
      }
    }
  }

  @ParameterizedTest
  @ValueSource(booleans =  {true, false})
  public void testOrphanVersionDeletionWithChainUpdate(boolean purgeSnapshot) throws IOException {
    localDataManager = new OmSnapshotLocalDataManager(omMetadataManager, null, conf);
    List<UUID> snapshotIds = createSnapshotLocalData(localDataManager, 3);
    UUID firstSnapId = snapshotIds.get(0);
    UUID secondSnapId = snapshotIds.get(1);
    UUID thirdSnapId = snapshotIds.get(2);

    addVersionsToLocalData(localDataManager, firstSnapId, ImmutableMap.of(1, 1, 2, 2, 3, 3));
    addVersionsToLocalData(localDataManager, secondSnapId, ImmutableMap.of(4, 2, 8, 1, 10, 3, 11, 3));
    addVersionsToLocalData(localDataManager, thirdSnapId, ImmutableMap.of(5, 8, 13, 10));
    purgedSnapshotIdMap.put(secondSnapId, purgeSnapshot);
    try (WritableOmSnapshotLocalDataProvider snapshotLocalDataProvider =
             localDataManager.getWritableOmSnapshotLocalData(thirdSnapId, firstSnapId)) {
      snapshotLocalDataProvider.commit();
    }
    try (ReadableOmSnapshotLocalDataProvider snap = localDataManager.getOmSnapshotLocalData(thirdSnapId)) {
      OmSnapshotLocalData snapshotLocalData = snap.getSnapshotLocalData();
      assertEquals(Sets.newHashSet(0, 5, 13), snapshotLocalData.getVersionSstFileInfos().keySet());
      assertEquals(firstSnapId, snapshotLocalData.getPreviousSnapshotId());
    }

    assertTrue(localDataManager.getSnapshotToBeCheckedForOrphans().containsKey(secondSnapId));
    localDataManager.checkOrphanSnapshotVersions(omMetadataManager, null, secondSnapId);
    if (purgeSnapshot) {
      NoSuchFileException e = assertThrows(NoSuchFileException.class,
          () -> localDataManager.getOmSnapshotLocalData(secondSnapId));
      assertFalse(localDataManager.getVersionNodeMap().containsKey(secondSnapId));
    } else {
      try (ReadableOmSnapshotLocalDataProvider snap = localDataManager.getOmSnapshotLocalData(secondSnapId)) {
        OmSnapshotLocalData snapshotLocalData = snap.getSnapshotLocalData();
        assertEquals(Sets.newHashSet(0, 11), snapshotLocalData.getVersionSstFileInfos().keySet());
      }
    }
  }

  @ParameterizedTest
  @ValueSource(booleans = {true, false})
  public void testWriteWithChainUpdate(boolean previousSnapshotExisting) throws IOException {
    localDataManager = new OmSnapshotLocalDataManager(omMetadataManager, null, conf);
    List<UUID> snapshotIds = createSnapshotLocalData(localDataManager, 3 + (previousSnapshotExisting ? 1 : 0));
    int snapshotIdx = 1 + (previousSnapshotExisting ? 1 : 0);
    for (UUID snapshotId : snapshotIds) {
      addVersionsToLocalData(localDataManager, snapshotId, ImmutableMap.of(1, 1));
    }

    UUID snapshotId = snapshotIds.get(snapshotIdx);
    UUID toUpdatePreviousSnapshotId = snapshotIdx - 2 >= 0 ? snapshotIds.get(snapshotIdx - 2) : null;

    try (WritableOmSnapshotLocalDataProvider snap =
             localDataManager.getWritableOmSnapshotLocalData(snapshotId, toUpdatePreviousSnapshotId)) {
      assertFalse(snap.needsDefrag());
      snap.commit();
      assertTrue(snap.needsDefrag());
    }
    try (ReadableOmSnapshotLocalDataProvider snap =
             localDataManager.getOmSnapshotLocalData(snapshotId)) {
      assertEquals(toUpdatePreviousSnapshotId, snap.getSnapshotLocalData().getPreviousSnapshotId());
      assertTrue(snap.needsDefrag());
    }
  }

  /**
   * Validates write-time version propagation and removal rules when the previous
   * snapshot already has a concrete version recorded.
   *
   * Test flow:
   * 1) Create two snapshots in a chain: {@code prevSnapId -> snapId}.
   * 2) For {@code prevSnapId}: set {@code version=3} and add SST metadata for version {@code 0}; commit.
   * 3) For {@code snapId}: set {@code version=4} and add SST metadata for version {@code 4}; commit.
   *    After commit, versions resolve to {@code prev.version=4} and {@code snap.version=5}, and their
   *    version maps are {@code {0,4}} and {@code {0,5}} respectively (base version 0 plus the current one).
   * 4) If {@code nextVersionExisting} is {@code true}:
   *    - Attempt to remove version {@code 4} from {@code prevSnapId}; expect {@link IOException} because
   *      the successor snapshot still exists at version {@code 5} and depends on {@code prevSnapId}.
   *    - Validate that versions and version maps remain unchanged.
   *    Else ({@code false}):
   *    - Remove version {@code 5} from {@code snapId} and commit, then remove version {@code 4} from
   *      {@code prevSnapId} and commit.
   *    - Validate that both snapshots now only contain the base version {@code 0}.
   *
   * This ensures a snapshot cannot drop a version that still has a dependent successor, and that removals
   * are allowed only after dependents are cleared.
   *
   * @param nextVersionExisting whether the successor snapshot's version still exists ({@code true}) or is
   *                            removed first ({@code false})
   * @throws IOException if commit validation fails as expected in the protected case
   */
  @ParameterizedTest
  @ValueSource(booleans = {true, false})
  public void testWriteVersionValidation(boolean nextVersionExisting) throws IOException {
    localDataManager = new OmSnapshotLocalDataManager(omMetadataManager, null, conf);
    List<UUID> snapshotIds = createSnapshotLocalData(localDataManager, 3);
    UUID prevSnapId = snapshotIds.get(0);
    UUID snapId = snapshotIds.get(1);
    UUID nextSnapId = snapshotIds.get(2);
    addVersionsToLocalData(localDataManager, prevSnapId, ImmutableMap.of(4, 1));
    addVersionsToLocalData(localDataManager, snapId, ImmutableMap.of(5, 4));
    addVersionsToLocalData(localDataManager, nextSnapId, ImmutableMap.of(6, 0));

    validateVersions(localDataManager, snapId, 5, Sets.newHashSet(0, 5));
    validateVersions(localDataManager, prevSnapId, 4, Sets.newHashSet(0, 4));

    if (nextVersionExisting) {
      try (WritableOmSnapshotLocalDataProvider prevSnap = localDataManager.getWritableOmSnapshotLocalData(prevSnapId)) {
        prevSnap.removeVersion(4);
        IOException ex = assertThrows(IOException.class, prevSnap::commit);
        assertTrue(ex.getMessage().contains("Cannot remove Snapshot " + prevSnapId + " with version : 4 since it " +
            "still has predecessors"));
      }
      validateVersions(localDataManager, snapId, 5, Sets.newHashSet(0, 5));
      validateVersions(localDataManager, prevSnapId, 4, Sets.newHashSet(0, 4));
    } else {
      try (WritableOmSnapshotLocalDataProvider snap = localDataManager.getWritableOmSnapshotLocalData(snapId)) {
        snap.removeVersion(5);
        snap.commit();
      }

      try (WritableOmSnapshotLocalDataProvider prevSnap = localDataManager.getWritableOmSnapshotLocalData(prevSnapId)) {
        prevSnap.removeVersion(4);
        prevSnap.commit();
      }
      validateVersions(localDataManager, snapId, 5, Sets.newHashSet(0));
      validateVersions(localDataManager, prevSnapId, 4, Sets.newHashSet(0));
      // Check next snapshot is able to resolve to previous snapshot.
      try (ReadableOmSnapshotLocalDataProvider nextSnap = localDataManager.getOmSnapshotLocalData(nextSnapId,
          prevSnapId)) {
        OmSnapshotLocalData snapshotLocalData = nextSnap.getSnapshotLocalData();
        assertEquals(prevSnapId, snapshotLocalData.getPreviousSnapshotId());
        snapshotLocalData.getVersionSstFileInfos()
            .forEach((version, versionMeta) -> {
              assertEquals(0, versionMeta.getPreviousSnapshotVersion());
            });
      }
    }
  }

  private void addVersionsToLocalData(OmSnapshotLocalDataManager snapshotLocalDataManager,
      UUID snapId, Map<Integer, Integer> versionMap) throws IOException {
    try (WritableOmSnapshotLocalDataProvider snap = snapshotLocalDataManager.getWritableOmSnapshotLocalData(snapId)) {
      OmSnapshotLocalData snapshotLocalData = snap.getSnapshotLocalData();
      for (Map.Entry<Integer, Integer> version : versionMap.entrySet().stream()
          .sorted(Map.Entry.comparingByKey()).collect(Collectors.toList())) {
        snapshotLocalData.setVersion(version.getKey() - 1);
        snapshotLocalData.addVersionSSTFileInfos(ImmutableList.of(createMockLiveFileMetaData("file" + version +
            ".sst", KEY_TABLE, "key1", "key2")), version.getValue());
      }
      mockSnapshotStore(snapId, ImmutableList.of(createMockLiveFileMetaData("file"
          + snapshotLocalData.getVersion() + 1 + ".sst", KEY_TABLE, "key1", "key2")));
      snap.addSnapshotVersion(snapshotStore);
      snap.removeVersion(snapshotLocalData.getVersion());
      snapshotLocalData.setVersion(snapshotLocalData.getVersion() - 1);
      snap.commit();
    }
    try (ReadableOmSnapshotLocalDataProvider snap = snapshotLocalDataManager.getOmSnapshotLocalData(snapId)) {
      OmSnapshotLocalData snapshotLocalData = snap.getSnapshotLocalData();
      for (int version : versionMap.keySet()) {
        assertTrue(snapshotLocalData.getVersionSstFileInfos().containsKey(version));
      }
    }
  }

  @ParameterizedTest
  @ValueSource(ints = {1, 2, 3})
  public void testNeedsDefrag(int previousVersion) throws IOException {
    localDataManager = new OmSnapshotLocalDataManager(omMetadataManager);
    List<UUID> snapshotIds = createSnapshotLocalData(localDataManager, 2);
    for (UUID snapshotId : snapshotIds) {
      try (ReadableOmSnapshotLocalDataProvider snap = localDataManager.getOmSnapshotLocalData(snapshotId)) {
        assertTrue(snap.needsDefrag());
      }
    }
    addVersionsToLocalData(localDataManager, snapshotIds.get(0), ImmutableMap.of(1, 1, 2, 2, 3, 3));
    try (ReadableOmSnapshotLocalDataProvider snap = localDataManager.getOmSnapshotLocalData(snapshotIds.get(0))) {
      assertFalse(snap.needsDefrag());
    }
    addVersionsToLocalData(localDataManager, snapshotIds.get(1), ImmutableMap.of(1, 3, 2, previousVersion));
    try (ReadableOmSnapshotLocalDataProvider snap = localDataManager.getOmSnapshotLocalData(snapshotIds.get(1))) {
      assertEquals(previousVersion < snap.getPreviousSnapshotLocalData().getVersion(), snap.needsDefrag());
    }
  }

  @ParameterizedTest
  @ValueSource(booleans = {true, false})
  public void testVersionResolution(boolean read) throws IOException {
    localDataManager = new OmSnapshotLocalDataManager(omMetadataManager, null, conf);
    List<UUID> snapshotIds = createSnapshotLocalData(localDataManager, 5);
    List<Map<Integer, Integer>> versionMaps = Arrays.asList(
        ImmutableMap.of(4, 1, 6, 3, 8, 9, 11, 15),
        ImmutableMap.of(5, 4, 6, 8, 10, 11),
        ImmutableMap.of(1, 5, 3, 5, 8, 10),
        ImmutableMap.of(1, 1, 2, 3, 5, 8),
        ImmutableMap.of(1, 1, 11, 2, 20, 5, 30, 2)
    );
    for (int i = 0; i < snapshotIds.size(); i++) {
      addVersionsToLocalData(localDataManager, snapshotIds.get(i), versionMaps.get(i));
    }
    for (int start = 0; start < snapshotIds.size(); start++) {
      for (int end = start + 1; end < snapshotIds.size(); end++) {
        UUID prevSnapId = snapshotIds.get(start);
        UUID snapId = snapshotIds.get(end);
        Map<Integer, Integer> versionMap = new HashMap<>(versionMaps.get(end));
        versionMap.put(0, 0);
        for (int idx = end - 1; idx > start; idx--) {
          for (Map.Entry<Integer, Integer> version : versionMap.entrySet()) {
            version.setValue(versionMaps.get(idx).getOrDefault(version.getValue(), 0));
          }
        }
        try (ReadableOmSnapshotLocalDataProvider snap = read ?
            localDataManager.getOmSnapshotLocalData(snapId, prevSnapId) :
            localDataManager.getWritableOmSnapshotLocalData(snapId, prevSnapId)) {
          OmSnapshotLocalData snapshotLocalData = snap.getSnapshotLocalData();
          OmSnapshotLocalData prevSnapshotLocalData = snap.getPreviousSnapshotLocalData();
          assertEquals(prevSnapshotLocalData.getSnapshotId(), snapshotLocalData.getPreviousSnapshotId());
          assertEquals(prevSnapId, snapshotLocalData.getPreviousSnapshotId());
          assertEquals(snapId, snapshotLocalData.getSnapshotId());
          assertTrue(snapshotLocalData.getVersionSstFileInfos().size() > 1);
          snapshotLocalData.getVersionSstFileInfos()
              .forEach((version, versionMeta) -> {
                assertEquals(versionMap.get(version), versionMeta.getPreviousSnapshotVersion());
              });
        }
      }
    }
  }

  @Test
  public void testConstructor() throws IOException {
    localDataManager = new OmSnapshotLocalDataManager(omMetadataManager, null, conf);
    assertNotNull(localDataManager);
  }

  @Test
  public void testGetSnapshotLocalPropertyYamlPathWithSnapshotInfo() throws IOException {
    UUID snapshotId = UUID.randomUUID();
    SnapshotInfo snapshotInfo = createMockSnapshotInfo(snapshotId, null);
    
    localDataManager = new OmSnapshotLocalDataManager(omMetadataManager, null, conf);

    File yamlPath = new File(localDataManager.getSnapshotLocalPropertyYamlPath(snapshotInfo));
    assertNotNull(yamlPath);
    Path expectedYamlPath = Paths.get(snapshotsDir.getAbsolutePath(), "db" + OM_SNAPSHOT_SEPARATOR + snapshotId
        + YAML_FILE_EXTENSION);
    assertEquals(expectedYamlPath.toAbsolutePath().toString(), yamlPath.getAbsolutePath());
  }

  @Test
  public void testCreateNewSnapshotLocalYaml() throws IOException {
    UUID snapshotId = UUID.randomUUID();
    SnapshotInfo snapshotInfo = createMockSnapshotInfo(snapshotId, null);

    Map<String, List<String>> expNotDefraggedSSTFileList = new TreeMap<>();
    OmSnapshotLocalData.VersionMeta notDefraggedVersionMeta = new OmSnapshotLocalData.VersionMeta(0,
        ImmutableList.of(new SstFileInfo("dt1", "k1", "k2", DIRECTORY_TABLE),
            new SstFileInfo("dt2", "k1", "k2", DIRECTORY_TABLE),
            new SstFileInfo("ft1", "k1", "k2", FILE_TABLE),
            new SstFileInfo("ft2", "k1", "k2", FILE_TABLE),
            new SstFileInfo("kt1", "k1", "k2", KEY_TABLE),
            new SstFileInfo("kt2", "k1", "k2", KEY_TABLE)));
    expNotDefraggedSSTFileList.put(KEY_TABLE, Stream.of("kt1", "kt2").collect(Collectors.toList()));
    expNotDefraggedSSTFileList.put(FILE_TABLE, Stream.of("ft1", "ft2").collect(Collectors.toList()));
    expNotDefraggedSSTFileList.put(DIRECTORY_TABLE, Stream.of("dt1", "dt2").collect(Collectors.toList()));

    List<LiveFileMetaData> mockedLiveFiles = new ArrayList<>();
    for (Map.Entry<String, List<String>> entry : expNotDefraggedSSTFileList.entrySet()) {
      String cfname = entry.getKey();
      for (String fname : entry.getValue()) {
        mockedLiveFiles.add(createMockLiveFileMetaData("/" + fname + ".sst", cfname, "k1", "k2"));
      }
    }
    // Add some other column families and files that should be ignored
    mockedLiveFiles.add(createMockLiveFileMetaData("ot1.sst", "otherTable", "k1", "k2"));
    mockedLiveFiles.add(createMockLiveFileMetaData("ot2.sst", "otherTable", "k1", "k2"));

    mockSnapshotStore(snapshotId, mockedLiveFiles);
    localDataManager = new OmSnapshotLocalDataManager(omMetadataManager);
    Path snapshotYaml = Paths.get(localDataManager.getSnapshotLocalPropertyYamlPath(snapshotInfo));
    // Create an existing YAML file for the snapshot
    assertTrue(snapshotYaml.toFile().createNewFile());
    assertEquals(0, Files.size(snapshotYaml));
    // Create a new YAML file for the snapshot
    localDataManager.createNewOmSnapshotLocalDataFile(snapshotStore, snapshotInfo);
    // Verify that previous file was overwritten
    assertTrue(Files.exists(snapshotYaml));
    assertTrue(Files.size(snapshotYaml) > 0);
    // Verify the contents of the YAML file
    OmSnapshotLocalData localData = localDataManager.getOmSnapshotLocalData(snapshotYaml.toFile());
    assertNotNull(localData);
    assertEquals(0, localData.getVersion());
    assertEquals(notDefraggedVersionMeta, localData.getVersionSstFileInfos().get(0));
    assertFalse(localData.getSstFiltered());
    assertEquals(0L, localData.getLastDefragTime());
    assertTrue(localData.getNeedsDefrag());
    assertEquals(1, localData.getVersionSstFileInfos().size());
  }

  @Test
  public void testCreateNewOmSnapshotLocalDataFile() throws IOException {
    UUID snapshotId = UUID.randomUUID();
    SnapshotInfo snapshotInfo = createMockSnapshotInfo(snapshotId, null);
    // Setup snapshot store mock

    List<LiveFileMetaData> sstFiles = new ArrayList<>();
    sstFiles.add(createMockLiveFileMetaData("file1.sst", KEY_TABLE, "key1", "key7"));
    sstFiles.add(createMockLiveFileMetaData("file2.sst", KEY_TABLE, "key3", "key9"));
    sstFiles.add(createMockLiveFileMetaData("file3.sst", FILE_TABLE, "key1", "key7"));
    sstFiles.add(createMockLiveFileMetaData("file4.sst", FILE_TABLE, "key1", "key7"));
    sstFiles.add(createMockLiveFileMetaData("file5.sst", DIRECTORY_TABLE, "key1", "key7"));
    sstFiles.add(createMockLiveFileMetaData("file6.sst", "colFamily1", "key1", "key7"));
    List<SstFileInfo> sstFileInfos = IntStream.range(0, sstFiles.size() - 1)
<<<<<<< HEAD
        .mapToObj(sstFiles::get).map(SstFileInfo::new).collect(Collectors.toList());
    when(snapshotStore.getDbLocation()).thenReturn(snapshotDbLocation);
    RocksDatabase rocksDatabase = mock(RocksDatabase.class);
    when(snapshotStore.getDb()).thenReturn(rocksDatabase);
    when(rocksDatabase.getLiveFilesMetaData()).thenReturn(sstFiles);
    localDataManager = new OmSnapshotLocalDataManager(omMetadataManager, null, conf);
=======
        .mapToObj(sstFiles::get).map(lfm ->
            new SstFileInfo(lfm.fileName().replace(".sst", ""),
            bytes2String(lfm.smallestKey()),
            bytes2String(lfm.largestKey()), bytes2String(lfm.columnFamilyName()))).collect(Collectors.toList());
    mockSnapshotStore(snapshotId, sstFiles);

    localDataManager = new OmSnapshotLocalDataManager(omMetadataManager);
>>>>>>> 2cf1bce8

    localDataManager.createNewOmSnapshotLocalDataFile(snapshotStore, snapshotInfo);
    
    // Verify file was created
    OmSnapshotLocalData.VersionMeta versionMeta;
    try (ReadableOmSnapshotLocalDataProvider snapshotLocalData = localDataManager.getOmSnapshotLocalData(snapshotId)) {
      assertEquals(1, snapshotLocalData.getSnapshotLocalData().getVersionSstFileInfos().size());
      versionMeta = snapshotLocalData.getSnapshotLocalData().getVersionSstFileInfos().get(0);
      OmSnapshotLocalData.VersionMeta expectedVersionMeta =
          new OmSnapshotLocalData.VersionMeta(0, sstFileInfos);
      assertEquals(expectedVersionMeta, versionMeta);
      // New Snapshot create needs to be defragged always.
      assertTrue(snapshotLocalData.needsDefrag());
    }
  }

  @Test
  public void testGetOmSnapshotLocalDataWithSnapshotInfo() throws IOException {
    UUID snapshotId = UUID.randomUUID();
    SnapshotInfo snapshotInfo = createMockSnapshotInfo(snapshotId, null);
    
    // Create and write snapshot local data file
    OmSnapshotLocalData localData = createMockLocalData(snapshotId, null);
    
    localDataManager = new OmSnapshotLocalDataManager(omMetadataManager, null, conf);

    // Write the file manually for testing
    Path yamlPath = Paths.get(localDataManager.getSnapshotLocalPropertyYamlPath(snapshotInfo.getSnapshotId()));
    writeLocalDataToFile(localData, yamlPath);
    
    // Test retrieval
    try (ReadableOmSnapshotLocalDataProvider retrieved = localDataManager.getOmSnapshotLocalData(snapshotInfo)) {
      assertNotNull(retrieved.getSnapshotLocalData());
      assertEquals(snapshotId, retrieved.getSnapshotLocalData().getSnapshotId());
    }
  }

  @Test
  public void testGetOmSnapshotLocalDataWithMismatchedSnapshotId() throws IOException {
    UUID snapshotId = UUID.randomUUID();
    UUID wrongSnapshotId = UUID.randomUUID();
    
    // Create local data with wrong snapshot ID
    OmSnapshotLocalData localData = createMockLocalData(wrongSnapshotId, null);
    
    localDataManager = new OmSnapshotLocalDataManager(omMetadataManager, null, conf);

    Path yamlPath = Paths.get(localDataManager.getSnapshotLocalPropertyYamlPath(snapshotId));
    writeLocalDataToFile(localData, yamlPath);
    // Should throw IOException due to mismatched IDs
    assertThrows(IOException.class, () -> {
      localDataManager.getOmSnapshotLocalData(snapshotId);
    });
  }

  @Test
  public void testGetOmSnapshotLocalDataWithFile() throws IOException {
    UUID snapshotId = UUID.randomUUID();
    
    OmSnapshotLocalData localData = createMockLocalData(snapshotId, null);
    
    localDataManager = new OmSnapshotLocalDataManager(omMetadataManager, null, conf);

    Path yamlPath = tempDir.resolve("test-snapshot.yaml");
    writeLocalDataToFile(localData, yamlPath);
    
    OmSnapshotLocalData retrieved = localDataManager
        .getOmSnapshotLocalData(yamlPath.toFile());
    
    assertNotNull(retrieved);
    assertEquals(snapshotId, retrieved.getSnapshotId());
  }

  @Test
  public void testAddVersionNodeWithDependents() throws IOException {
    List<UUID> versionIds = Stream.of(UUID.randomUUID(), UUID.randomUUID())
        .sorted(Comparator.comparing(String::valueOf)).collect(Collectors.toList());
    UUID snapshotId = versionIds.get(0);
    UUID previousSnapshotId = versionIds.get(1);
    localDataManager = new OmSnapshotLocalDataManager(omMetadataManager, null, conf);
    // Create snapshot directory structure and files
    createSnapshotLocalDataFile(snapshotId, previousSnapshotId);
    createSnapshotLocalDataFile(previousSnapshotId, null);
    OmSnapshotLocalData localData = createMockLocalData(snapshotId, previousSnapshotId);
    
    // Should not throw exception
    localDataManager.addVersionNodeWithDependents(localData);
  }

  @Test
  public void testAddVersionNodeWithDependentsAlreadyExists() throws IOException {
    UUID snapshotId = UUID.randomUUID();
    
    createSnapshotLocalDataFile(snapshotId, null);
    
    localDataManager = new OmSnapshotLocalDataManager(omMetadataManager, null, conf);

    OmSnapshotLocalData localData = createMockLocalData(snapshotId, null);
    
    // First addition
    localDataManager.addVersionNodeWithDependents(localData);
    
    // Second addition - should handle gracefully
    localDataManager.addVersionNodeWithDependents(localData);
  }

  @Test
  public void testInitWithExistingYamlFiles() throws IOException {
    List<UUID> versionIds = Stream.of(UUID.randomUUID(), UUID.randomUUID())
        .sorted(Comparator.comparing(String::valueOf)).collect(Collectors.toList());
    UUID snapshotId = versionIds.get(0);
    UUID previousSnapshotId = versionIds.get(1);
    
    createSnapshotLocalDataFile(previousSnapshotId, null);
    createSnapshotLocalDataFile(snapshotId, previousSnapshotId);
    
    // Initialize - should load existing files
    localDataManager = new OmSnapshotLocalDataManager(omMetadataManager, null, conf);

    assertNotNull(localDataManager);
    Map<UUID, OmSnapshotLocalDataManager.SnapshotVersionsMeta> versionMap =
        localDataManager.getVersionNodeMap();
    assertEquals(2, versionMap.size());
    assertEquals(versionMap.keySet(), new HashSet<>(versionIds));
  }

  @Test
  public void testInitWithInvalidPathThrowsException() throws IOException {
    UUID snapshotId = UUID.randomUUID();
    
    // Create a file with wrong location
    OmSnapshotLocalData localData = createMockLocalData(snapshotId, null);
    Path wrongPath = Paths.get(snapshotsDir.getAbsolutePath(), "db-wrong-name.yaml");
    writeLocalDataToFile(localData, wrongPath);
    
    // Should throw IOException during init
    assertThrows(IOException.class, () -> {
      new OmSnapshotLocalDataManager(omMetadataManager, null, conf);
    });
  }

  @Test
  public void testClose() throws IOException {
    localDataManager = new OmSnapshotLocalDataManager(omMetadataManager, null, conf);
    // Should not throw exception
    localDataManager.close();
  }

  // Helper methods

  private SnapshotInfo createMockSnapshotInfo(UUID snapshotId, UUID previousSnapshotId) {
    SnapshotInfo.Builder builder = SnapshotInfo.newBuilder()
        .setSnapshotId(snapshotId)
        .setName("snapshot-" + snapshotId);
    
    if (previousSnapshotId != null) {
      builder.setPathPreviousSnapshotId(previousSnapshotId);
    }
    
    return builder.build();
  }

  private LiveFileMetaData createMockLiveFileMetaData(String fileName, String columnFamilyName, String smallestKey,
      String largestKey) {
    LiveFileMetaData liveFileMetaData = mock(LiveFileMetaData.class);
    when(liveFileMetaData.columnFamilyName()).thenReturn(StringUtils.string2Bytes(columnFamilyName));
    when(liveFileMetaData.fileName()).thenReturn(fileName);
    when(liveFileMetaData.smallestKey()).thenReturn(StringUtils.string2Bytes(smallestKey));
    when(liveFileMetaData.largestKey()).thenReturn(StringUtils.string2Bytes(largestKey));
    return liveFileMetaData;
  }

  private OmSnapshotLocalData createMockLocalData(UUID snapshotId, UUID previousSnapshotId) {
    List<LiveFileMetaData> sstFiles = new ArrayList<>();
    sstFiles.add(createMockLiveFileMetaData("file1.sst", "columnFamily1", "key1", "key7"));
    sstFiles.add(createMockLiveFileMetaData("file2.sst", "columnFamily1", "key3", "key10"));
    sstFiles.add(createMockLiveFileMetaData("file3.sst", "columnFamily2", "key1", "key8"));
    sstFiles.add(createMockLiveFileMetaData("file4.sst", "columnFamily2", "key0", "key10"));
    return new OmSnapshotLocalData(snapshotId, sstFiles, previousSnapshotId, null);
  }

  private void createSnapshotLocalDataFile(UUID snapshotId, UUID previousSnapshotId)
      throws IOException {
    OmSnapshotLocalData localData = createMockLocalData(snapshotId, previousSnapshotId);
    
    String fileName = "db" + OM_SNAPSHOT_SEPARATOR + snapshotId.toString() + YAML_FILE_EXTENSION;
    Path yamlPath = Paths.get(snapshotsDir.getAbsolutePath(), fileName);
    
    writeLocalDataToFile(localData, yamlPath);
  }

  private void writeLocalDataToFile(OmSnapshotLocalData localData, Path filePath)
      throws IOException {
    // This is a simplified version - in real implementation, 
    // you would use the YamlSerializer
    snapshotLocalDataYamlSerializer.save(filePath.toFile(), localData);
  }
}<|MERGE_RESOLUTION|>--- conflicted
+++ resolved
@@ -17,7 +17,6 @@
 
 package org.apache.hadoop.ozone.om.snapshot;
 
-import static org.apache.hadoop.hdds.StringUtils.bytes2String;
 import static org.apache.hadoop.ozone.OzoneConsts.OM_SNAPSHOT_SEPARATOR;
 import static org.apache.hadoop.ozone.om.OMConfigKeys.OZONE_OM_SNAPSHOT_LOCAL_DATA_MANAGER_INTERVAL;
 import static org.apache.hadoop.ozone.om.OmSnapshotLocalDataYaml.YAML_FILE_EXTENSION;
@@ -42,11 +41,8 @@
 import com.google.common.collect.ImmutableMap;
 import java.io.File;
 import java.io.IOException;
-<<<<<<< HEAD
+import java.nio.file.Files;
 import java.nio.file.NoSuchFileException;
-=======
-import java.nio.file.Files;
->>>>>>> 2cf1bce8
 import java.nio.file.Path;
 import java.nio.file.Paths;
 import java.util.ArrayList;
@@ -800,22 +796,13 @@
     sstFiles.add(createMockLiveFileMetaData("file5.sst", DIRECTORY_TABLE, "key1", "key7"));
     sstFiles.add(createMockLiveFileMetaData("file6.sst", "colFamily1", "key1", "key7"));
     List<SstFileInfo> sstFileInfos = IntStream.range(0, sstFiles.size() - 1)
-<<<<<<< HEAD
-        .mapToObj(sstFiles::get).map(SstFileInfo::new).collect(Collectors.toList());
-    when(snapshotStore.getDbLocation()).thenReturn(snapshotDbLocation);
-    RocksDatabase rocksDatabase = mock(RocksDatabase.class);
-    when(snapshotStore.getDb()).thenReturn(rocksDatabase);
-    when(rocksDatabase.getLiveFilesMetaData()).thenReturn(sstFiles);
-    localDataManager = new OmSnapshotLocalDataManager(omMetadataManager, null, conf);
-=======
         .mapToObj(sstFiles::get).map(lfm ->
             new SstFileInfo(lfm.fileName().replace(".sst", ""),
             bytes2String(lfm.smallestKey()),
             bytes2String(lfm.largestKey()), bytes2String(lfm.columnFamilyName()))).collect(Collectors.toList());
     mockSnapshotStore(snapshotId, sstFiles);
 
-    localDataManager = new OmSnapshotLocalDataManager(omMetadataManager);
->>>>>>> 2cf1bce8
+    localDataManager = new OmSnapshotLocalDataManager(omMetadataManager, null, conf);
 
     localDataManager.createNewOmSnapshotLocalDataFile(snapshotStore, snapshotInfo);
     
