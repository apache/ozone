--- conflicted
+++ resolved
@@ -198,19 +198,12 @@
     OMMetadataManager metaMgr = omTestManagers.getMetadataManager();
     BucketManager bucketManager = omTestManagers.getBucketManager();
     // Check exception thrown when volume does not exist
-<<<<<<< HEAD
-    OMException omEx = assertThrows(OMException.class, () -> bucketManager.getBucketInfo(volumeName, bucketName));
-    assertEquals(ResultCodes.VOLUME_NOT_FOUND, omEx.getResult(),
-        "getBucketInfo() should have thrown " +
-            "VOLUME_NOT_FOUND as the parent volume is not created!");
-=======
     OMException omEx = assertThrows(OMException.class,
         () -> bucketManager.getBucketInfo(volumeName, bucketName));
     assertEquals(ResultCodes.VOLUME_NOT_FOUND, omEx.getResult(),
         "getBucketInfo() should have thrown " +
             "VOLUME_NOT_FOUND as the parent volume is not created!");
 
->>>>>>> b3e80693
     OmBucketInfo bucketInfo = OmBucketInfo.newBuilder()
         .setVolumeName(volumeName)
         .setBucketName(bucketName)
@@ -230,19 +223,10 @@
     createBucket(metaMgr, bucketInfo);
 
     // Check exception thrown when bucket does not exist
-<<<<<<< HEAD
-    omEx =
-        assertThrows(OMException.class, () -> bucketManager.getBucketInfo(volumeName, "bucketNotExist"));
-    assertEquals(
-        ResultCodes.BUCKET_NOT_FOUND, omEx.getResult(),
-        "getBucketInfo() should have thrown BUCKET_NOT_FOUND " +
-            "as the parent volume exists but bucket doesn't!");
-=======
     OMException e2 = assertThrows(OMException.class,
         () -> bucketManager.getBucketInfo(volumeName, "bucketNotExist"));
     assertEquals(ResultCodes.BUCKET_NOT_FOUND, e2.getResult());
 
->>>>>>> b3e80693
     OmBucketInfo result = bucketManager.getBucketInfo(volumeName, bucketName);
     assertEquals(volumeName, result.getVolumeName());
     assertEquals(bucketName, result.getBucketName());
