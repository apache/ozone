/**
 * Licensed to the Apache Software Foundation (ASF) under one or more
 * contributor license agreements.  See the NOTICE file distributed with this
 * work for additional information regarding copyright ownership.  The ASF
 * licenses this file to you under the Apache License, Version 2.0 (the
 * "License"); you may not use this file except in compliance with the License.
 * You may obtain a copy of the License at
 * <p>
 * http://www.apache.org/licenses/LICENSE-2.0
 * <p>
 * Unless required by applicable law or agreed to in writing, software
 * distributed under the License is distributed on an "AS IS" BASIS,WITHOUT
 * WARRANTIES OR CONDITIONS OF ANY KIND, either express or implied. See the
 * License for the specific language governing permissions and limitations under
 * the License.
 */

package org.apache.hadoop.ozone.om;

import org.apache.hadoop.hdds.conf.OzoneConfiguration;
import org.apache.hadoop.security.authentication.client.AuthenticationException;
import org.junit.After;
import org.junit.Before;
import org.junit.Test;
import java.io.ByteArrayOutputStream;
import java.io.IOException;
import java.io.PrintStream;
import java.io.UnsupportedEncodingException;
import java.util.regex.Matcher;
import java.util.regex.Pattern;

import static java.nio.charset.StandardCharsets.UTF_8;
import static org.junit.Assert.*;

/**
 * This class is used to test the CLI provided by OzoneManagerStarter, which is
 * used to start and init the OzoneManager. The calls to the Ozone Manager are
 * mocked so the tests only validate the CLI calls the correct methods are
 * invoked.
 */
public class TestOzoneManagerStarter {

  private final ByteArrayOutputStream outContent = new ByteArrayOutputStream();
  private final ByteArrayOutputStream errContent = new ByteArrayOutputStream();
  private final PrintStream originalOut = System.out;
  private final PrintStream originalErr = System.err;
  private static final String DEFAULT_ENCODING = UTF_8.name();

  private MockOMStarter mock;

  @Before
  public void setUpStreams() throws UnsupportedEncodingException {
    System.setOut(new PrintStream(outContent, false, DEFAULT_ENCODING));
    System.setErr(new PrintStream(errContent, false, DEFAULT_ENCODING));
    mock = new MockOMStarter();
  }

  @After
  public void restoreStreams() {
    System.setOut(originalOut);
    System.setErr(originalErr);
  }

  @Test
  public void testCallsStartWhenServerStarted() throws Exception {
    executeCommand();
    assertTrue(mock.startCalled);
  }

  @Test
  public void testExceptionThrownWhenStartFails() throws Exception {
    mock.throwOnStart = true;
    try {
      executeCommand();
      fail("Exception should have been thrown");
    } catch (Exception e) {
      assertTrue(true);
    }
  }

  @Test
  public void testStartNotCalledWithInvalidParam() throws Exception {
    executeCommand("--invalid");
    assertFalse(mock.startCalled);
  }

  @Test
  public void testPassingInitSwitchCallsInit() {
    executeCommand("--init");
    assertTrue(mock.initCalled);
  }

  @Test
  public void testInitSwitchWithInvalidParamDoesNotRun() {
    executeCommand("--init", "--invalid");
    assertFalse(mock.initCalled);
  }

  @Test
  public void testUnSuccessfulInitThrowsException() {
    mock.throwOnInit = true;
    try {
      executeCommand("--init");
      fail("Exception show have been thrown");
    } catch (Exception e) {
      assertTrue(true);
    }
  }

  @Test
  public void testInitThatReturnsFalseThrowsException() {
    mock.initStatus = false;
    try {
      executeCommand("--init");
      fail("Exception show have been thrown");
    } catch (Exception e) {
      assertTrue(true);
    }
  }

  @Test
<<<<<<< HEAD
  public void testCallsStartAndCancelPrepareWithUpgradeFlag() {
    executeCommand("--upgrade");
    assertTrue(mock.startAndCancelPrepareCalled);
  }

  @Test
  public void testUnsuccessfulUpgradeThrowsException() {
    mock.throwOnStartAndCancelPrepare = true;
    try {
      executeCommand("--upgrade");
      fail("Exception show have been thrown");
    } catch (Exception e) {
      assertTrue(true);
    }
  }

  @Test
  public void testUsagePrintedOnInvalidInput() {
=======
  public void testUsagePrintedOnInvalidInput()
      throws UnsupportedEncodingException {
>>>>>>> bb7a0bc7
    executeCommand("--invalid");
    Pattern p = Pattern.compile("^Unknown option:.*--invalid.*\nUsage");
    Matcher m = p.matcher(errContent.toString(DEFAULT_ENCODING));
    assertTrue(m.find());
  }

  private void executeCommand(String... args) {
    new OzoneManagerStarter(mock).execute(args);
  }

  static class MockOMStarter implements OMStarterInterface {

    private boolean startCalled = false;
    private boolean initCalled = false;
    private boolean initStatus = true;
    private boolean throwOnStart = false;
    private boolean throwOnInit = false;
    private boolean startAndCancelPrepareCalled = false;
    private boolean throwOnStartAndCancelPrepare = false;

    @Override
    public void start(OzoneConfiguration conf) throws IOException,
        AuthenticationException {
      startCalled = true;
      if (throwOnStart) {
        throw new IOException("Simulated Exception");
      }
    }

    @Override
    public boolean init(OzoneConfiguration conf) throws IOException,
        AuthenticationException {
      initCalled = true;
      if (throwOnInit) {
        throw new IOException("Simulated Exception");
      }
      return initStatus;
    }

    @Override
    public void startAndCancelPrepare(OzoneConfiguration conf)
        throws IOException, AuthenticationException {
      startAndCancelPrepareCalled = true;
      if (throwOnStartAndCancelPrepare) {
        throw new IOException("Simulated Exception");
      }
    }
  }
}<|MERGE_RESOLUTION|>--- conflicted
+++ resolved
@@ -119,7 +119,6 @@
   }
 
   @Test
-<<<<<<< HEAD
   public void testCallsStartAndCancelPrepareWithUpgradeFlag() {
     executeCommand("--upgrade");
     assertTrue(mock.startAndCancelPrepareCalled);
@@ -137,11 +136,8 @@
   }
 
   @Test
-  public void testUsagePrintedOnInvalidInput() {
-=======
   public void testUsagePrintedOnInvalidInput()
       throws UnsupportedEncodingException {
->>>>>>> bb7a0bc7
     executeCommand("--invalid");
     Pattern p = Pattern.compile("^Unknown option:.*--invalid.*\nUsage");
     Matcher m = p.matcher(errContent.toString(DEFAULT_ENCODING));
