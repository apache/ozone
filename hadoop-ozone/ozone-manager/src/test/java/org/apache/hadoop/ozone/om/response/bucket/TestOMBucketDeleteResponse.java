--- conflicted
+++ resolved
@@ -101,13 +101,11 @@
     // Do manual commit and see whether addToBatch is successful or not.
     omMetadataManager.getStore().commitBatchOperation(batchOperation);
 
-<<<<<<< HEAD
     Assertions.assertNull(omMetadataManager.getBucketTable().get(
         omMetadataManager.getBucketKey(volumeName, bucketName)));
-=======
+    
     assertNull(omMetadataManager.getBucketTable().get(
             omMetadataManager.getBucketKey(volumeName, bucketName)));
->>>>>>> cca6782d
   }
 
 }