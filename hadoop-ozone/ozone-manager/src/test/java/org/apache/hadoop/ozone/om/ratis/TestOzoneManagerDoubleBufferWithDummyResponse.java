/*
 * Licensed to the Apache Software Foundation (ASF) under one
 * or more contributor license agreements.  See the NOTICE file
 * distributed with this work for additional information
 * regarding copyright ownership.  The ASF licenses this file
 * to you under the Apache License, Version 2.0 (the
 * "License"); you may not use this file except in compliance
 * with the License.  You may obtain a copy of the License at
 * <p>
 * http://www.apache.org/licenses/LICENSE-2.0
 * <p>
 * Unless required by applicable law or agreed to in writing, software
 * distributed under the License is distributed on an "AS IS" BASIS,
 * WITHOUT WARRANTIES OR CONDITIONS OF ANY KIND, either express or implied.
 * See the License for the specific language governing permissions and
 * limitations under the License.
 */

package org.apache.hadoop.ozone.om.ratis;

import java.io.IOException;
import java.nio.file.Path;
import java.util.UUID;
import java.util.concurrent.atomic.AtomicLong;

import org.apache.hadoop.hdds.utils.TransactionInfo;
import org.apache.hadoop.ozone.om.OMPerformanceMetrics;
import org.apache.hadoop.ozone.om.response.CleanupTableInfo;
import org.apache.ratis.server.protocol.TermIndex;
import org.junit.jupiter.api.AfterEach;
import org.junit.jupiter.api.BeforeEach;
import org.junit.jupiter.api.Timeout;
import org.junit.jupiter.api.Test;
import org.junit.jupiter.api.io.TempDir;

import org.apache.hadoop.ozone.protocol.proto.OzoneManagerProtocolProtos;
import org.apache.hadoop.ozone.protocol.proto.OzoneManagerProtocolProtos
    .CreateBucketResponse;
import org.apache.hadoop.ozone.protocol.proto.OzoneManagerProtocolProtos
    .OMResponse;
import org.apache.hadoop.ozone.om.ratis.metrics.OzoneManagerDoubleBufferMetrics;
import org.apache.hadoop.hdds.conf.OzoneConfiguration;
import org.apache.hadoop.ozone.om.OMMetadataManager;
import org.apache.hadoop.ozone.om.OmMetadataManagerImpl;
import org.apache.hadoop.ozone.om.helpers.OmBucketInfo;
import org.apache.hadoop.ozone.om.response.OMClientResponse;
import org.apache.hadoop.util.Time;
import org.apache.hadoop.hdds.utils.db.BatchOperation;

import static org.apache.hadoop.hdds.HddsConfigKeys.OZONE_METADATA_DIRS;
import static org.apache.hadoop.ozone.OzoneConsts.TRANSACTION_INFO_KEY;
import static org.apache.hadoop.ozone.om.OmMetadataManagerImpl.BUCKET_TABLE;
import static org.assertj.core.api.Assertions.assertThat;
import static org.apache.ozone.test.GenericTestUtils.waitFor;
import static org.junit.jupiter.api.Assertions.assertEquals;
import static org.junit.jupiter.api.Assertions.assertNotNull;

/**
 * This class tests OzoneManagerDoubleBuffer implementation with
 * dummy response class.
 */
@Timeout(300)
public class TestOzoneManagerDoubleBufferWithDummyResponse {

  private OMMetadataManager omMetadataManager;
  private OzoneManagerDoubleBuffer doubleBuffer;
  private final AtomicLong trxId = new AtomicLong(0);
  private long term = 1L;
  @TempDir
  private Path folder;

  @BeforeEach
  public void setup() throws IOException {
    OzoneConfiguration configuration = new OzoneConfiguration();
    configuration.set(OZONE_METADATA_DIRS,
        folder.toAbsolutePath().toString());
<<<<<<< HEAD
    omMetadataManager = new OmMetadataManagerImpl(configuration, null,
        new OMPerformanceMetrics());
    OzoneManagerRatisSnapshot ozoneManagerRatisSnapshot = index -> {
      lastAppliedIndex = index.get(index.size() - 1);
    };
    doubleBuffer = new OzoneManagerDoubleBuffer.Builder()
=======
    omMetadataManager =
        new OmMetadataManagerImpl(configuration, null);
    doubleBuffer = OzoneManagerDoubleBuffer.newBuilder()
>>>>>>> 6f529bc4
        .setOmMetadataManager(omMetadataManager)
        .setMaxUnFlushedTransactionCount(10000)
        .enableRatis(true)
        .build();
  }

  @AfterEach
  public void stop() {
    doubleBuffer.stop();
  }

  /**
   * This tests add's 100 bucket creation responses to doubleBuffer, and
   * check OM DB bucket table has 100 entries or not. In addition checks
   * flushed transaction count is matching with expected count or not.
   */
  @Test
  public void testDoubleBufferWithDummyResponse() throws Exception {
    String volumeName = UUID.randomUUID().toString();
    int bucketCount = 100;
    final OzoneManagerDoubleBufferMetrics metrics = doubleBuffer.getMetrics();

    // As we have not flushed/added any transactions, all metrics should have
    // value zero.
    assertEquals(0, metrics.getTotalNumOfFlushOperations());
    assertEquals(0, metrics.getTotalNumOfFlushedTransactions());
    assertEquals(0, metrics.getMaxNumberOfTransactionsFlushedInOneIteration());

    for (int i = 0; i < bucketCount; i++) {
      doubleBuffer.add(createDummyBucketResponse(volumeName),
          TermIndex.valueOf(term, trxId.incrementAndGet()));
    }
    waitFor(() -> metrics.getTotalNumOfFlushedTransactions() == bucketCount,
        100, 60000);

    assertThat(metrics.getTotalNumOfFlushOperations()).isGreaterThan(0);
    assertEquals(bucketCount, doubleBuffer.getFlushedTransactionCountForTesting());
    assertThat(metrics.getMaxNumberOfTransactionsFlushedInOneIteration()).isGreaterThan(0);
    assertEquals(bucketCount, omMetadataManager.countRowsInTable(
        omMetadataManager.getBucketTable()));
    assertThat(doubleBuffer.getFlushIterationsForTesting()).isGreaterThan(0);
    assertThat(metrics.getFlushTime().lastStat().numSamples()).isGreaterThan(0);
    assertThat(metrics.getAvgFlushTransactionsInOneIteration()).isGreaterThan(0);
    assertEquals(bucketCount, (long) metrics.getQueueSize().lastStat().total());
    assertThat(metrics.getQueueSize().lastStat().numSamples()).isGreaterThan(0);

    // Assert there is only instance of OM Double Metrics.
    OzoneManagerDoubleBufferMetrics metricsCopy =
        OzoneManagerDoubleBufferMetrics.create();
    assertEquals(metrics, metricsCopy);

    TransactionInfo transactionInfo =
        omMetadataManager.getTransactionInfoTable().get(TRANSACTION_INFO_KEY);
    // Check lastAppliedIndex is updated correctly or not.
    assertNotNull(transactionInfo);
    assertEquals(bucketCount, transactionInfo.getTransactionIndex());
    assertEquals(term, transactionInfo.getTerm());
  }

  /**
   * Create DummyBucketCreate response.
   */
  private OMDummyCreateBucketResponse createDummyBucketResponse(
      String volumeName) {
    OmBucketInfo omBucketInfo =
        OmBucketInfo.newBuilder()
            .setVolumeName(volumeName)
            .setBucketName(UUID.randomUUID().toString())
            .setCreationTime(Time.now())
            .build();
    return new OMDummyCreateBucketResponse(omBucketInfo,
        OMResponse.newBuilder()
            .setCmdType(OzoneManagerProtocolProtos.Type.CreateBucket)
            .setStatus(OzoneManagerProtocolProtos.Status.OK)
            .setCreateBucketResponse(CreateBucketResponse.newBuilder().build())
            .build());
  }


  /**
   * DummyCreatedBucket Response class used in testing.
   */
  @CleanupTableInfo(cleanupTables = {BUCKET_TABLE})
  private static class OMDummyCreateBucketResponse extends OMClientResponse {
    private final OmBucketInfo omBucketInfo;

    OMDummyCreateBucketResponse(OmBucketInfo omBucketInfo,
                                OMResponse omResponse) {
      super(omResponse);
      this.omBucketInfo = omBucketInfo;
    }

    @Override
    public void addToDBBatch(OMMetadataManager omMetadataManager,
                             BatchOperation batchOperation) throws IOException {
      String dbBucketKey =
          omMetadataManager.getBucketKey(omBucketInfo.getVolumeName(),
              omBucketInfo.getBucketName());
      omMetadataManager.getBucketTable().putWithBatch(batchOperation,
          dbBucketKey, omBucketInfo);
    }
  }
}<|MERGE_RESOLUTION|>--- conflicted
+++ resolved
@@ -74,18 +74,14 @@
     OzoneConfiguration configuration = new OzoneConfiguration();
     configuration.set(OZONE_METADATA_DIRS,
         folder.toAbsolutePath().toString());
-<<<<<<< HEAD
+
     omMetadataManager = new OmMetadataManagerImpl(configuration, null,
         new OMPerformanceMetrics());
     OzoneManagerRatisSnapshot ozoneManagerRatisSnapshot = index -> {
       lastAppliedIndex = index.get(index.size() - 1);
     };
-    doubleBuffer = new OzoneManagerDoubleBuffer.Builder()
-=======
-    omMetadataManager =
-        new OmMetadataManagerImpl(configuration, null);
+    
     doubleBuffer = OzoneManagerDoubleBuffer.newBuilder()
->>>>>>> 6f529bc4
         .setOmMetadataManager(omMetadataManager)
         .setMaxUnFlushedTransactionCount(10000)
         .enableRatis(true)
