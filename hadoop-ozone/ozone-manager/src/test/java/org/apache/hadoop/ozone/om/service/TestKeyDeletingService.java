--- conflicted
+++ resolved
@@ -36,6 +36,7 @@
 import org.apache.hadoop.hdds.client.RatisReplicationConfig;
 import org.apache.hadoop.hdds.utils.db.Table;
 import org.apache.hadoop.hdds.utils.db.TableIterator;
+import org.apache.hadoop.ozone.om.IOmMetadataReader;
 import org.apache.hadoop.ozone.om.KeyManager;
 import org.apache.hadoop.ozone.om.OMMetadataManager;
 import org.apache.hadoop.ozone.om.OmSnapshot;
@@ -51,11 +52,8 @@
 import org.apache.hadoop.ozone.om.helpers.SnapshotInfo;
 import org.apache.hadoop.ozone.om.request.OMRequestTestUtils;
 import org.apache.hadoop.ozone.om.snapshot.ReferenceCounted;
-<<<<<<< HEAD
-=======
 import org.apache.hadoop.ozone.om.snapshot.SnapshotCache;
 import org.apache.ozone.test.OzoneTestBase;
->>>>>>> cb313f6b
 import org.apache.ratis.util.ExitUtils;
 import org.junit.jupiter.api.AfterAll;
 import org.junit.jupiter.api.AfterEach;
@@ -83,11 +81,8 @@
 import static org.apache.hadoop.hdds.protocol.proto.HddsProtos.ReplicationFactor.THREE;
 import static org.apache.hadoop.ozone.OzoneConfigKeys.OZONE_BLOCK_DELETING_SERVICE_INTERVAL;
 import static org.apache.hadoop.ozone.OzoneConfigKeys.OZONE_SNAPSHOT_DELETING_SERVICE_INTERVAL;
-<<<<<<< HEAD
-=======
 import static org.apache.hadoop.ozone.om.OMConfigKeys.OZONE_SNAPSHOT_SST_FILTERING_SERVICE_INTERVAL;
 import static org.apache.hadoop.ozone.om.OmSnapshotManager.getSnapshotPrefix;
->>>>>>> cb313f6b
 import static org.assertj.core.api.Assertions.assertThat;
 import static org.junit.jupiter.api.Assertions.assertEquals;
 import static org.junit.jupiter.api.Assertions.assertFalse;
@@ -364,23 +359,15 @@
 
       keyDeletingService.resume();
 
-      try (ReferenceCounted<IOmMetadataReader, SnapshotCache> rcOmSnapshot =
-               om.getOmSnapshotManager().checkForSnapshot(
-                   volumeName, bucketName, getSnapshotPrefix(snap3), true)) {
-        OmSnapshot snapshot3 = (OmSnapshot) rcOmSnapshot.get();
+      try (ReferenceCounted<OmSnapshot> rcOmSnapshot =
+               om.getOmSnapshotManager().getSnapshot(volumeName, bucketName, snap3)) {
+        OmSnapshot snapshot3 = rcOmSnapshot.get();
 
         Table<String, RepeatedOmKeyInfo> snap3deletedTable =
             snapshot3.getMetadataManager().getDeletedTable();
 
-<<<<<<< HEAD
-    try (ReferenceCounted<OmSnapshot> rcOmSnapshot =
-        om.getOmSnapshotManager().getSnapshot(
-            volumeName, bucketName, "snap3")) {
-      OmSnapshot snap3 = rcOmSnapshot.get();
-=======
         // 5 keys can be deep cleaned as it was stuck previously
         assertTableRowCount(snap3deletedTable, initialDeletedCount + 10, metadataManager);
->>>>>>> cb313f6b
 
         writeClient.deleteSnapshot(volumeName, bucketName, snap2);
         assertTableRowCount(snapshotInfoTable, initialSnapshotCount + 2, metadataManager);
