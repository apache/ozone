/*
 * Licensed to the Apache Software Foundation (ASF) under one or more
 * contributor license agreements. See the NOTICE file distributed with
 * this work for additional information regarding copyright ownership.
 * The ASF licenses this file to You under the Apache License, Version 2.0
 * (the "License"); you may not use this file except in compliance with
 * the License. You may obtain a copy of the License at
 *
 *      http://www.apache.org/licenses/LICENSE-2.0
 *
 * Unless required by applicable law or agreed to in writing, software
 * distributed under the License is distributed on an "AS IS" BASIS,
 * WITHOUT WARRANTIES OR CONDITIONS OF ANY KIND, either express or implied.
 * See the License for the specific language governing permissions and
 * limitations under the License.
 */

package org.apache.hadoop.ozone.om.service;

import static org.apache.hadoop.hdds.HddsConfigKeys.HDDS_CONTAINER_REPORT_INTERVAL;
import static org.apache.hadoop.hdds.protocol.proto.HddsProtos.ReplicationFactor.THREE;
import static org.apache.hadoop.ozone.OzoneConfigKeys.OZONE_BLOCK_DELETING_SERVICE_INTERVAL;
import static org.apache.hadoop.ozone.OzoneConfigKeys.OZONE_SNAPSHOT_DELETING_SERVICE_INTERVAL;
import static org.apache.hadoop.ozone.om.OMConfigKeys.OZONE_DIR_DELETING_SERVICE_INTERVAL;
import static org.apache.hadoop.ozone.om.OMConfigKeys.OZONE_SNAPSHOT_DEEP_CLEANING_ENABLED;
import static org.apache.hadoop.ozone.om.OMConfigKeys.OZONE_SNAPSHOT_SST_FILTERING_SERVICE_INTERVAL;
import static org.assertj.core.api.Assertions.assertThat;
import static org.junit.jupiter.api.Assertions.assertDoesNotThrow;
import static org.junit.jupiter.api.Assertions.assertEquals;
import static org.junit.jupiter.api.Assertions.assertFalse;
import static org.junit.jupiter.api.Assertions.assertNotNull;
import static org.junit.jupiter.api.Assertions.assertTrue;
import static org.mockito.ArgumentMatchers.any;
import static org.mockito.ArgumentMatchers.anyBoolean;
import static org.mockito.ArgumentMatchers.anyInt;
import static org.mockito.ArgumentMatchers.anyLong;
import static org.mockito.Mockito.CALLS_REAL_METHODS;
import static org.mockito.Mockito.atLeast;
import static org.mockito.Mockito.clearInvocations;
import static org.mockito.Mockito.doAnswer;
import static org.mockito.Mockito.mockStatic;
import static org.mockito.Mockito.verify;
import static org.mockito.Mockito.when;

import com.google.common.collect.ImmutableMap;
import java.io.File;
import java.io.IOException;
import java.io.UncheckedIOException;
import java.nio.file.Files;
import java.util.ArrayList;
import java.util.Collection;
import java.util.Collections;
import java.util.HashMap;
import java.util.LinkedList;
import java.util.List;
import java.util.Map;
import java.util.UUID;
import java.util.concurrent.ExecutionException;
import java.util.concurrent.TimeUnit;
import java.util.concurrent.TimeoutException;
import java.util.concurrent.atomic.AtomicInteger;
import java.util.concurrent.atomic.AtomicLong;
import java.util.concurrent.atomic.AtomicReference;
import java.util.stream.Collectors;
import java.util.stream.IntStream;
import org.apache.commons.lang3.RandomStringUtils;
import org.apache.hadoop.hdds.client.BlockID;
import org.apache.hadoop.hdds.client.RatisReplicationConfig;
import org.apache.hadoop.hdds.client.StandaloneReplicationConfig;
import org.apache.hadoop.hdds.conf.OzoneConfiguration;
import org.apache.hadoop.hdds.conf.StorageUnit;
import org.apache.hadoop.hdds.scm.container.common.helpers.ExcludeList;
import org.apache.hadoop.hdds.server.ServerUtils;
import org.apache.hadoop.hdds.utils.BackgroundTaskQueue;
import org.apache.hadoop.hdds.utils.db.DBConfigFromFile;
import org.apache.hadoop.hdds.utils.db.Table;
import org.apache.hadoop.ozone.common.BlockGroup;
import org.apache.hadoop.ozone.om.DeletingServiceMetrics;
import org.apache.hadoop.ozone.om.KeyManager;
import org.apache.hadoop.ozone.om.KeyManagerImpl;
import org.apache.hadoop.ozone.om.OMConfigKeys;
import org.apache.hadoop.ozone.om.OMMetadataManager;
import org.apache.hadoop.ozone.om.OmMetadataManagerImpl;
import org.apache.hadoop.ozone.om.OmSnapshot;
import org.apache.hadoop.ozone.om.OmSnapshotManager;
import org.apache.hadoop.ozone.om.OmTestManagers;
import org.apache.hadoop.ozone.om.OzoneManager;
import org.apache.hadoop.ozone.om.PendingKeysDeletion;
import org.apache.hadoop.ozone.om.PendingKeysDeletion.PurgedKey;
import org.apache.hadoop.ozone.om.ScmBlockLocationTestingClient;
import org.apache.hadoop.ozone.om.SnapshotChainManager;
import org.apache.hadoop.ozone.om.helpers.BucketLayout;
import org.apache.hadoop.ozone.om.helpers.KeyInfoWithVolumeContext;
import org.apache.hadoop.ozone.om.helpers.OmBucketInfo;
import org.apache.hadoop.ozone.om.helpers.OmKeyArgs;
import org.apache.hadoop.ozone.om.helpers.OmKeyInfo;
import org.apache.hadoop.ozone.om.helpers.OmKeyLocationInfo;
import org.apache.hadoop.ozone.om.helpers.OmKeyLocationInfoGroup;
import org.apache.hadoop.ozone.om.helpers.OmVolumeArgs;
import org.apache.hadoop.ozone.om.helpers.OpenKeySession;
import org.apache.hadoop.ozone.om.helpers.QuotaUtil;
import org.apache.hadoop.ozone.om.helpers.RepeatedOmKeyInfo;
import org.apache.hadoop.ozone.om.helpers.SnapshotInfo;
import org.apache.hadoop.ozone.om.protocol.OzoneManagerProtocol;
import org.apache.hadoop.ozone.om.ratis.utils.OzoneManagerRatisUtils;
import org.apache.hadoop.ozone.om.request.OMRequestTestUtils;
import org.apache.hadoop.ozone.om.snapshot.filter.ReclaimableKeyFilter;
import org.apache.hadoop.ozone.protocol.proto.OzoneManagerProtocolProtos;
import org.apache.ozone.test.GenericTestUtils;
import org.apache.ozone.test.OzoneTestBase;
import org.apache.ozone.test.tag.Flaky;
import org.apache.ratis.util.ExitUtils;
import org.apache.ratis.util.function.UncheckedAutoCloseableSupplier;
import org.junit.jupiter.api.AfterAll;
import org.junit.jupiter.api.AfterEach;
import org.junit.jupiter.api.Assertions;
import org.junit.jupiter.api.BeforeAll;
import org.junit.jupiter.api.DisplayName;
import org.junit.jupiter.api.Nested;
import org.junit.jupiter.api.Test;
import org.junit.jupiter.api.TestInstance;
import org.junit.jupiter.api.io.TempDir;
import org.junit.jupiter.params.ParameterizedTest;
import org.junit.jupiter.params.provider.ValueSource;
import org.mockito.ArgumentCaptor;
import org.mockito.ArgumentMatchers;
import org.mockito.MockedStatic;
import org.mockito.Mockito;
import org.slf4j.Logger;
import org.slf4j.LoggerFactory;

/**
 * Test Key Deleting Service.
 * <p>
 * This test does the following things.
 * <p>
 * 1. Creates a bunch of keys. 2. Then executes delete key directly using
 * Metadata Manager. 3. Waits for a while for the KeyDeleting Service to pick up
 * and call into SCM. 4. Confirms that calls have been successful.
 */
@TestInstance(TestInstance.Lifecycle.PER_CLASS)
class TestKeyDeletingService extends OzoneTestBase {
  private static final Logger LOG =
      LoggerFactory.getLogger(TestKeyDeletingService.class);
  private static final AtomicInteger OBJECT_COUNTER = new AtomicInteger();
  private OzoneConfiguration conf;
  private OzoneManagerProtocol writeClient;
  private OzoneManager om;
  private KeyManager keyManager;
  private OMMetadataManager metadataManager;
  private KeyDeletingService keyDeletingService;
  private DirectoryDeletingService directoryDeletingService;
  private ScmBlockLocationTestingClient scmBlockTestingClient;
  private DeletingServiceMetrics metrics;

  @BeforeAll
  void setup() {
    ExitUtils.disableSystemExit();
  }

  private void createConfig(File testDir) {
    createConfig(testDir, 100);
  }

  private void createConfig(File testDir, int delintervalMs) {
    conf = new OzoneConfiguration();
    System.setProperty(DBConfigFromFile.CONFIG_DIR, "/");
    ServerUtils.setOzoneMetaDirPath(conf, testDir.toString());
    conf.setTimeDuration(OZONE_BLOCK_DELETING_SERVICE_INTERVAL,
        delintervalMs, TimeUnit.MILLISECONDS);
    conf.setTimeDuration(OZONE_SNAPSHOT_DELETING_SERVICE_INTERVAL,
        delintervalMs, TimeUnit.MILLISECONDS);
    conf.setTimeDuration(OZONE_DIR_DELETING_SERVICE_INTERVAL,
        delintervalMs, TimeUnit.MILLISECONDS);
    conf.setTimeDuration(OZONE_SNAPSHOT_SST_FILTERING_SERVICE_INTERVAL,
        1, TimeUnit.SECONDS);
    conf.setTimeDuration(HDDS_CONTAINER_REPORT_INTERVAL,
        200, TimeUnit.MILLISECONDS);
    conf.setBoolean(OZONE_SNAPSHOT_DEEP_CLEANING_ENABLED, true);
    conf.setQuietMode(false);
  }

  private void createSubject() throws Exception {
    OmTestManagers omTestManagers = new OmTestManagers(conf, scmBlockTestingClient, null);
    keyManager = omTestManagers.getKeyManager();

    keyDeletingService = keyManager.getDeletingService();
    directoryDeletingService = keyManager.getDirDeletingService();
    writeClient = omTestManagers.getWriteClient();
    om = omTestManagers.getOzoneManager();
    metadataManager = omTestManagers.getMetadataManager();
    metrics = keyDeletingService.getMetrics();
  }

  /**
   * Tests happy path.
   */
  @Nested
  @TestInstance(TestInstance.Lifecycle.PER_CLASS)
  class Normal {

    @BeforeAll
    void setup(@TempDir File testDir) throws Exception {
      // failCallsFrequency = 0 means all calls succeed
      scmBlockTestingClient = new ScmBlockLocationTestingClient(null, null, 0);

      createConfig(testDir);
      createSubject();
    }

    @AfterEach
    void resume() {
      keyDeletingService.resume();
    }

    @AfterAll
    void cleanup() {
      if (om.stop()) {
        om.join();
      }
    }

    /**
     * In this test, we create a bunch of keys and delete them. Then we start the
     * KeyDeletingService and pass a SCMClient which does not fail. We make sure
     * that all the keys that we deleted is picked up and deleted by
     * OzoneManager.
     */
    @Test
    void checkIfDeleteServiceIsDeletingKeys()
        throws IOException, TimeoutException, InterruptedException {
      final long initialDeletedCount = getDeletedKeyCount();
      final long initialRunCount = getRunCount();

      final int keyCount = 100;
      createAndDeleteKeys(keyCount, 1);

      GenericTestUtils.waitFor(
          () -> getDeletedKeyCount() >= initialDeletedCount + keyCount,
          100, 10000);
      assertThat(getRunCount()).isGreaterThan(initialRunCount);
      assertThat(keyManager.getPendingDeletionKeys(new ReclaimableKeyFilter(om, om.getOmSnapshotManager(),
              ((OmMetadataManagerImpl)om.getMetadataManager()).getSnapshotChainManager(), null,
              keyManager, om.getMetadataManager().getLock()), Integer.MAX_VALUE).getPurgedKeys())
          .isEmpty();
    }

    @Test
    void checkDeletionForKeysWithMultipleVersions() throws Exception {
      final long initialDeletedCount = getDeletedKeyCount();
      final long initialRunCount = getRunCount();
      final int initialDeletedBlockCount = scmBlockTestingClient.getNumberOfDeletedBlocks();

      final String volumeName = getTestName();
      final String bucketName = uniqueObjectName("bucket");

      // Create Volume and Bucket with versioning enabled
      createVolumeAndBucket(volumeName, bucketName, true);

      // Create 2 versions of the same key
      final String keyName = uniqueObjectName("key");
      OmKeyArgs keyArgs = createAndCommitKey(volumeName, bucketName, keyName, 1);
      createAndCommitKey(volumeName, bucketName, keyName, 2);

      // Delete the key
      writeClient.deleteKey(keyArgs);

      GenericTestUtils.waitFor(
          () -> getDeletedKeyCount() >= initialDeletedCount + 1,
          1000, 10000);
      assertThat(getRunCount())
          .isGreaterThan(initialRunCount);
      assertThat(keyManager.getPendingDeletionKeys((kv) -> true, Integer.MAX_VALUE).getPurgedKeys())
          .isEmpty();

      // The 1st version of the key has 1 block and the 2nd version has 2
      // blocks. Hence, the ScmBlockClient should have received at least 3
      // blocks for deletion from the KeyDeletionService
      assertThat(scmBlockTestingClient.getNumberOfDeletedBlocks())
          .isGreaterThanOrEqualTo(initialDeletedBlockCount + 3);
    }

    @Test
    void checkDeletedTableCleanUpForSnapshot() throws Exception {
      final String volumeName = getTestName();
      final String bucketName1 = uniqueObjectName("bucket");
      final String bucketName2 = uniqueObjectName("bucket");
      final String keyName = uniqueObjectName("key");

      final long initialDeletedCount = getDeletedKeyCount();
      final long initialRunCount = getRunCount();

      // Create Volume and Buckets
      createVolumeAndBucket(volumeName, bucketName1, false);
      createVolumeAndBucket(volumeName, bucketName2, false);

      // Create the keys
      OmKeyArgs key1 = createAndCommitKey(volumeName, bucketName1, keyName, 3);
      OmKeyArgs key2 = createAndCommitKey(volumeName, bucketName2, keyName, 3);

      // Create snapshot
      String snapName = uniqueObjectName("snap");
      writeClient.createSnapshot(volumeName, bucketName1, snapName);
      keyDeletingService.suspend();
      // Delete the key
      writeClient.deleteKey(key1);
      writeClient.deleteKey(key2);
      // Create a key3 in bucket1 which should be reclaimable to check quota usage.
      OmKeyArgs key3 = createAndCommitKey(volumeName, bucketName1, uniqueObjectName(keyName), 3);
      OmBucketInfo bucketInfo = writeClient.getBucketInfo(volumeName, bucketName1);
      long key1Size = QuotaUtil.getReplicatedSize(key1.getDataSize(), key1.getReplicationConfig());
      long key3Size = QuotaUtil.getReplicatedSize(key3.getDataSize(), key3.getReplicationConfig());

      assertEquals(key1Size, bucketInfo.getSnapshotUsedBytes());
      assertEquals(1, bucketInfo.getSnapshotUsedNamespace());
      writeClient.deleteKey(key3);
      bucketInfo = writeClient.getBucketInfo(volumeName, bucketName1);
      assertEquals(key1Size + key3Size, bucketInfo.getSnapshotUsedBytes());
      assertEquals(2, bucketInfo.getSnapshotUsedNamespace());
      writeClient.getBucketInfo(volumeName, bucketName1);
      keyDeletingService.resume();
      // Run KeyDeletingService
      GenericTestUtils.waitFor(
          () -> getDeletedKeyCount() >= initialDeletedCount + 2,
          1000, 1000000);
      assertThat(getRunCount())
          .isGreaterThan(initialRunCount);
      assertThat(keyManager.getPendingDeletionKeys(new ReclaimableKeyFilter(om, om.getOmSnapshotManager(),
              ((OmMetadataManagerImpl)om.getMetadataManager()).getSnapshotChainManager(), null,
              keyManager, om.getMetadataManager().getLock()),
          Integer.MAX_VALUE).getPurgedKeys())
          .isEmpty();

      // deletedTable should have deleted key of the snapshot bucket
      assertFalse(metadataManager.getDeletedTable().isEmpty());
      String ozoneKey1 =
          metadataManager.getOzoneKey(volumeName, bucketName1, keyName);
      String ozoneKey2 =
          metadataManager.getOzoneKey(volumeName, bucketName2, keyName);
      String ozoneKey3 =
          metadataManager.getOzoneKey(volumeName, bucketName2, key3.getKeyName());


      // key1 belongs to snapshot, so it should not be deleted when
      // KeyDeletingService runs. But key2 can be reclaimed as it doesn't
      // belong to any snapshot scope.
      List<? extends Table.KeyValue<String, RepeatedOmKeyInfo>> rangeKVs
          = metadataManager.getDeletedTable().getRangeKVs(
          null, 100, ozoneKey1);
      assertThat(rangeKVs.size()).isGreaterThan(0);
      rangeKVs
          = metadataManager.getDeletedTable().getRangeKVs(
          null, 100, ozoneKey2);
      assertEquals(0, rangeKVs.size());
      rangeKVs
          = metadataManager.getDeletedTable().getRangeKVs(
          null, 100, ozoneKey3);
      assertEquals(0, rangeKVs.size());
      bucketInfo = writeClient.getBucketInfo(volumeName, bucketName1);
      assertEquals(key1Size, bucketInfo.getSnapshotUsedBytes());
      assertEquals(1, bucketInfo.getSnapshotUsedNamespace());
    }

    /*
     * Create key k1
     * Create snap1
     * Rename k1 to k2
     * Delete k2
     * Wait for KeyDeletingService to start processing deleted key k2
     * Create snap2 by making the KeyDeletingService thread wait till snap2 is flushed
     * Resume KeyDeletingService thread.
     * Read k1 from snap1.
     */
    @Test
    public void testAOSKeyDeletingWithSnapshotCreateParallelExecution()
        throws Exception {
      Table<String, SnapshotInfo> snapshotInfoTable =
          om.getMetadataManager().getSnapshotInfoTable();
      Table<String, RepeatedOmKeyInfo> deletedTable =
          om.getMetadataManager().getDeletedTable();
      Table<String, String> renameTable = om.getMetadataManager().getSnapshotRenamedTable();

      // Suspend KeyDeletingService
      keyDeletingService.suspend();
      SnapshotDeletingService snapshotDeletingService = om.getKeyManager().getSnapshotDeletingService();
      snapshotDeletingService.suspend();

      final String volumeName = getTestName();
      final String bucketName = uniqueObjectName("bucket");
      OzoneManager ozoneManager = Mockito.spy(om);
      OmSnapshotManager omSnapshotManager = Mockito.spy(om.getOmSnapshotManager());
      KeyManager km = Mockito.spy(new KeyManagerImpl(ozoneManager, ozoneManager.getScmClient(), conf,
          om.getPerfMetrics()));
      when(ozoneManager.getOmSnapshotManager()).thenAnswer(i -> {
        return omSnapshotManager;
      });
      when(ozoneManager.getKeyManager()).thenReturn(km);
      KeyDeletingService service = new KeyDeletingService(ozoneManager, scmBlockTestingClient, 10000,
          100000, conf, 10, false);
      service.shutdown();
      final long initialSnapshotCount = metadataManager.countRowsInTable(snapshotInfoTable);
      final long initialDeletedCount = metadataManager.countRowsInTable(deletedTable);
      final long initialRenameCount = metadataManager.countRowsInTable(renameTable);
      // Create Volume and Buckets
      createVolumeAndBucket(volumeName, bucketName, false);
      OmKeyArgs args = createAndCommitKey(volumeName, bucketName,
          "key1", 3);
      String snap1 = uniqueObjectName("snap");
      String snap2 = uniqueObjectName("snap");
      writeClient.createSnapshot(volumeName, bucketName, snap1);
      KeyInfoWithVolumeContext keyInfo = writeClient.getKeyInfo(args, false);
      AtomicLong objectId = new AtomicLong(keyInfo.getKeyInfo().getObjectID());
      renameKey(volumeName, bucketName, "key1", "key2");
      deleteKey(volumeName, bucketName, "key2");
      assertTableRowCount(deletedTable, initialDeletedCount + 1, metadataManager);
      assertTableRowCount(renameTable, initialRenameCount + 1, metadataManager);

      String[] deletePathKey = {metadataManager.getOzoneDeletePathKey(objectId.get(),
          metadataManager.getOzoneKey(volumeName,
          bucketName, "key2"))};
      assertNotNull(deletedTable.get(deletePathKey[0]));
      doAnswer(i -> {
        writeClient.createSnapshot(volumeName, bucketName, snap2);
        GenericTestUtils.waitFor(() -> {
          try {
            SnapshotInfo snapshotInfo = writeClient.getSnapshotInfo(volumeName, bucketName, snap2);
            return OmSnapshotManager.areSnapshotChangesFlushedToDB(metadataManager, snapshotInfo);
          } catch (IOException e) {
            throw new RuntimeException(e);
          }
        }, 1000, 100000);
        GenericTestUtils.waitFor(() -> {
          try {
            return renameTable.get(metadataManager.getRenameKey(volumeName, bucketName, objectId.get())) == null;
          } catch (IOException e) {
            throw new RuntimeException(e);
          }
        }, 1000, 10000);
        return i.callRealMethod();
      }).when(omSnapshotManager).getActiveSnapshot(ArgumentMatchers.eq(volumeName), ArgumentMatchers.eq(bucketName),
          ArgumentMatchers.eq(snap1));
      assertTableRowCount(snapshotInfoTable, initialSnapshotCount + 1, metadataManager);
      doAnswer(i -> {
        PendingKeysDeletion pendingKeysDeletion = (PendingKeysDeletion) i.callRealMethod();
        for (PurgedKey purgedKey : pendingKeysDeletion.getPurgedKeys().values()) {
          Assertions.assertNotEquals(deletePathKey[0], purgedKey.getBlockGroup().getGroupID());
        }
        return pendingKeysDeletion;
      }).when(km).getPendingDeletionKeys(any(), anyInt());
      service.runPeriodicalTaskNow();
      service.runPeriodicalTaskNow();
      assertTableRowCount(snapshotInfoTable, initialSnapshotCount + 2, metadataManager);
      // Create Key3
      OmKeyArgs args2 = createAndCommitKey(volumeName, bucketName,
          "key3", 3);
      keyInfo = writeClient.getKeyInfo(args2, false);
      objectId.set(keyInfo.getKeyInfo().getObjectID());
      // Rename Key3 to key4
      renameKey(volumeName, bucketName, "key3", "key4");
      // Delete Key4
      deleteKey(volumeName, bucketName, "key4");
      deletePathKey[0] = metadataManager.getOzoneDeletePathKey(objectId.get(), metadataManager.getOzoneKey(volumeName,
          bucketName, "key4"));
      // Delete snapshot
      writeClient.deleteSnapshot(volumeName, bucketName, snap2);
      // Run KDS and ensure key4 doesn't get purged since snap2 has not been deleted.
      service.runPeriodicalTaskNow();
      writeClient.deleteSnapshot(volumeName, bucketName, snap1);
      snapshotDeletingService.resume();
      assertTableRowCount(snapshotInfoTable, initialSnapshotCount, metadataManager);
      keyDeletingService.resume();
    }

    @ParameterizedTest
    @ValueSource(booleans = {true, false})
    public void testRenamedKeyReclaimation(boolean testForSnapshot)
        throws IOException, InterruptedException, TimeoutException, ExecutionException {
      Table<String, SnapshotInfo> snapshotInfoTable =
          om.getMetadataManager().getSnapshotInfoTable();
      Table<String, RepeatedOmKeyInfo> deletedTable =
          om.getMetadataManager().getDeletedTable();
      Table<String, OmKeyInfo> keyTable =
          om.getMetadataManager().getKeyTable(BucketLayout.DEFAULT);
      Table<String, String> snapshotRenamedTable = om.getMetadataManager().getSnapshotRenamedTable();
      UncheckedAutoCloseableSupplier<OmSnapshot> snapshot = null;
      // Suspend KeyDeletingService
      keyDeletingService.suspend();

      final long initialSnapshotCount = metadataManager.countRowsInTable(snapshotInfoTable);
      final long initialKeyCount = metadataManager.countRowsInTable(keyTable);
      final long initialDeletedCount = metadataManager.countRowsInTable(deletedTable);
      final long initialRenamedCount = metadataManager.countRowsInTable(snapshotRenamedTable);
      final String volumeName = getTestName();
      final String bucketName = uniqueObjectName("bucket");

      // Create Volume and Buckets
      try {
        createVolumeAndBucket(volumeName, bucketName, false);
        OmKeyArgs key1 = createAndCommitKey(volumeName, bucketName,
            uniqueObjectName("key"), 3);
        OmKeyInfo keyInfo = writeClient.getKeyInfo(key1, false).getKeyInfo();
        assertTableRowCount(keyTable, initialKeyCount + 1, metadataManager);
        writeClient.createSnapshot(volumeName, bucketName, uniqueObjectName("snap"));
        assertTableRowCount(snapshotInfoTable, initialSnapshotCount + 1, metadataManager);
        OmKeyArgs key2 = createAndCommitKey(volumeName, bucketName,
            uniqueObjectName("key"), 3);
        assertTableRowCount(keyTable, initialKeyCount + 2, metadataManager);

        writeClient.renameKey(key1, key1.getKeyName() + "_renamed");
        writeClient.renameKey(key2, key2.getKeyName() + "_renamed");
        assertTableRowCount(keyTable, initialKeyCount + 2, metadataManager);
        assertTableRowCount(snapshotRenamedTable, initialRenamedCount + 2, metadataManager);
        assertTableRowCount(deletedTable, initialDeletedCount, metadataManager);
        if (testForSnapshot) {
          String snapshotName = writeClient.createSnapshot(volumeName, bucketName, uniqueObjectName("snap"));
          assertTableRowCount(snapshotInfoTable, initialSnapshotCount + 2, metadataManager);
          assertTableRowCount(snapshotRenamedTable, initialRenamedCount, metadataManager);
          snapshot = om.getOmSnapshotManager().getSnapshot(volumeName, bucketName, snapshotName);
          snapshotRenamedTable = snapshot.get().getMetadataManager().getSnapshotRenamedTable();
        }
        assertTableRowCount(snapshotRenamedTable, initialRenamedCount + 2, metadataManager);
        keyDeletingService.resume();
        assertTableRowCount(snapshotRenamedTable, initialRenamedCount + 1, metadataManager);
        try (Table.KeyValueIterator<String, String> itr = snapshotRenamedTable.iterator()) {
          itr.forEachRemaining(entry -> {
            String[] val = metadataManager.splitRenameKey(entry.getKey());
            Assertions.assertEquals(Long.valueOf(val[2]), keyInfo.getObjectID());
          });
        }
      } finally {
        if (snapshot != null) {
          snapshot.close();
        }
      }
    }

    /*
     * Create Snap1
     * Create 10 keys
     * Create Snap2
     * Delete 10 keys
     * Create 5 keys
     * Delete 5 keys -> but stop KeyDeletingService so
       that keys won't be reclaimed.
     * Create snap3
     * Now wait for snap3 to be deepCleaned -> Deleted 5
       keys should be deep cleaned.
     * Now delete snap2 -> Wait for snap3 to be deep cleaned so deletedTable
       of Snap3 should be empty.
     */
    @Test
    void testSnapshotDeepClean() throws Exception {
      Table<String, SnapshotInfo> snapshotInfoTable =
          om.getMetadataManager().getSnapshotInfoTable();
      Table<String, RepeatedOmKeyInfo> deletedTable =
          om.getMetadataManager().getDeletedTable();
      Table<String, OmKeyInfo> keyTable =
          om.getMetadataManager().getKeyTable(BucketLayout.DEFAULT);

      // Suspend KeyDeletingService
      keyDeletingService.suspend();
      directoryDeletingService.suspend();

      final long initialSnapshotCount = metadataManager.countRowsInTable(snapshotInfoTable);
      final long initialKeyCount = metadataManager.countRowsInTable(keyTable);
      final long initialDeletedCount = metadataManager.countRowsInTable(deletedTable);

      final String volumeName = getTestName();
      final String bucketName = uniqueObjectName("bucket");

      // Create Volume and Buckets
      createVolumeAndBucket(volumeName, bucketName, false);

      writeClient.createSnapshot(volumeName, bucketName, uniqueObjectName("snap"));
      assertTableRowCount(snapshotInfoTable, initialSnapshotCount + 1, metadataManager);

      List<OmKeyArgs> createdKeys = new ArrayList<>();
      for (int i = 1; i <= 10; i++) {
        OmKeyArgs args = createAndCommitKey(volumeName, bucketName,
            uniqueObjectName("key"), 3);
        createdKeys.add(args);
      }
      assertTableRowCount(keyTable, initialKeyCount + 10, metadataManager);

      String snap2 = uniqueObjectName("snap");
      writeClient.createSnapshot(volumeName, bucketName, snap2);
      assertTableRowCount(snapshotInfoTable, initialSnapshotCount + 2, metadataManager);

      // Create 5 Keys
      for (int i = 11; i <= 15; i++) {
        OmKeyArgs args = createAndCommitKey(volumeName, bucketName,
            uniqueObjectName("key"), 3);
        createdKeys.add(args);
      }

      // Delete all 15 keys.
      for (int i = 0; i < 15; i++) {
        writeClient.deleteKey(createdKeys.get(i));
      }

      assertTableRowCount(deletedTable, initialDeletedCount + 15, metadataManager);

      // Create Snap3, traps all the deleted keys.
      String snap3 = uniqueObjectName("snap");
      writeClient.createSnapshot(volumeName, bucketName, snap3);
      assertTableRowCount(snapshotInfoTable, initialSnapshotCount + 3, metadataManager);
      checkSnapDeepCleanStatus(snapshotInfoTable, volumeName, false);

      keyDeletingService.resume();
      directoryDeletingService.resume();

      try (UncheckedAutoCloseableSupplier<OmSnapshot> rcOmSnapshot =
               om.getOmSnapshotManager().getSnapshot(volumeName, bucketName, snap3)) {
        OmSnapshot snapshot3 = rcOmSnapshot.get();

        Table<String, RepeatedOmKeyInfo> snap3deletedTable =
            snapshot3.getMetadataManager().getDeletedTable();

        // 5 keys can be deep cleaned as it was stuck previously
        assertTableRowCount(snap3deletedTable, initialDeletedCount + 10, metadataManager);

        writeClient.deleteSnapshot(volumeName, bucketName, snap2);
        assertTableRowCount(snapshotInfoTable, initialSnapshotCount + 2, metadataManager);

        assertTableRowCount(snap3deletedTable, initialDeletedCount, metadataManager);
        assertTableRowCount(deletedTable, initialDeletedCount, metadataManager);
        checkSnapDeepCleanStatus(snapshotInfoTable, volumeName, true);
      }
    }

    @Test
    @DisplayName("KeyDeletingService should skip active snapshot retrieval for deep cleaned snapshots")
    public void testKeyDeletingServiceWithDeepCleanedSnapshots() throws Exception {
      OzoneManager ozoneManager = Mockito.spy(om);
      OmMetadataManagerImpl omMetadataManager = Mockito.mock(OmMetadataManagerImpl.class);
      SnapshotChainManager snapshotChainManager = Mockito.mock(SnapshotChainManager.class);
      OmSnapshotManager omSnapshotManager = Mockito.mock(OmSnapshotManager.class);
      when(ozoneManager.getMetadataManager()).thenReturn(omMetadataManager);
      when(ozoneManager.getOmSnapshotManager()).thenReturn(omSnapshotManager);
      when(omMetadataManager.getSnapshotChainManager()).thenReturn(snapshotChainManager);
      when(snapshotChainManager.getTableKey(any(UUID.class)))
          .thenAnswer(i -> i.getArgument(0).toString());
      Table snapshotInfoTable = Mockito.mock(Table.class);
      when(omMetadataManager.getSnapshotInfoTable()).thenReturn(snapshotInfoTable);
      when(snapshotInfoTable.get(any(String.class))).thenAnswer(i -> {
        SnapshotInfo snapshotInfo = Mockito.mock(SnapshotInfo.class);
        when(snapshotInfo.getSnapshotId()).thenReturn(UUID.fromString(i.getArgument(0)));
        when(snapshotInfo.isDeepCleaned()).thenReturn(true);
        return snapshotInfo;
      });
      List<UUID> snapshotIds = IntStream.range(0, 10).mapToObj(i -> UUID.randomUUID()).collect(Collectors.toList());
      when(snapshotChainManager.iterator(anyBoolean())).thenAnswer(i -> snapshotIds.iterator());
      KeyDeletingService kds = Mockito.spy(new KeyDeletingService(ozoneManager, scmBlockTestingClient, 10000,
          100000, conf, 10, true));
      when(kds.getTasks()).thenAnswer(i -> {
        BackgroundTaskQueue queue = new BackgroundTaskQueue();
        for (UUID id : snapshotIds) {
          queue.add(kds.new KeyDeletingTask(id));
        }
        return queue;
      });
      kds.runPeriodicalTaskNow();
      clearInvocations(omSnapshotManager);
      verify(omSnapshotManager, Mockito.never()).getActiveSnapshot(any(), any(), any());
    }

    @Test
    void testSnapshotExclusiveSize() throws Exception {
      Table<String, SnapshotInfo> snapshotInfoTable =
          om.getMetadataManager().getSnapshotInfoTable();
      Table<String, RepeatedOmKeyInfo> deletedTable =
          om.getMetadataManager().getDeletedTable();
      Table<String, String> renamedTable =
          om.getMetadataManager().getSnapshotRenamedTable();
      Table<String, OmKeyInfo> keyTable =
          om.getMetadataManager().getKeyTable(BucketLayout.DEFAULT);

      // Supspend KDS
      keyDeletingService.suspend();
      directoryDeletingService.suspend();

      final long initialSnapshotCount = metadataManager.countRowsInTable(snapshotInfoTable);
      final long initialKeyCount = metadataManager.countRowsInTable(keyTable);
      final long initialDeletedCount = metadataManager.countRowsInTable(deletedTable);
      final long initialRenamedCount = metadataManager.countRowsInTable(renamedTable);

      final String testVolumeName = getTestName();
      final String testBucketName = uniqueObjectName("bucket");
      final String keyName = uniqueObjectName("key");
      Map<Integer, Long> keySizeMap = new HashMap<>();
      // Create Volume and Buckets
      createVolumeAndBucket(testVolumeName, testBucketName, false);

      // Create 3 keys
      for (int i = 1; i <= 3; i++) {
        keySizeMap.put(i, createAndCommitKey(testVolumeName, testBucketName, keyName + i, 3).getDataSize());
      }
      assertTableRowCount(keyTable, initialKeyCount + 3, metadataManager);

      // Create Snapshot1
      String snap1 = uniqueObjectName("snap");
      writeClient.createSnapshot(testVolumeName, testBucketName, snap1);
      assertTableRowCount(snapshotInfoTable, initialSnapshotCount + 1, metadataManager);
      assertTableRowCount(deletedTable, initialDeletedCount, metadataManager);

      // Create 2 keys
      for (int i = 4; i <= 5; i++) {
        keySizeMap.put(i, createAndCommitKey(testVolumeName, testBucketName, keyName + i, 3).getDataSize());
      }
      // Delete a key, rename 2 keys. We will be using this to test
      // how we handle renamed key for exclusive size calculation.
      renameKey(testVolumeName, testBucketName, keyName + 1, "renamedKey1");
      renameKey(testVolumeName, testBucketName, keyName + 2, "renamedKey2");
      deleteKey(testVolumeName, testBucketName, keyName + 3);
      assertTableRowCount(deletedTable, initialDeletedCount + 1, metadataManager);
      assertTableRowCount(renamedTable, initialRenamedCount + 2, metadataManager);

      // Create Snapshot2
      String snap2 = uniqueObjectName("snap");
      writeClient.createSnapshot(testVolumeName, testBucketName, snap2);
      assertTableRowCount(snapshotInfoTable, initialSnapshotCount + 2, metadataManager);
      assertTableRowCount(deletedTable, initialDeletedCount, metadataManager);

      // Create 2 keys
      for (int i = 6; i <= 7; i++) {
        keySizeMap.put(i, createAndCommitKey(testVolumeName, testBucketName, keyName + i, 3).getDataSize());
      }

      deleteKey(testVolumeName, testBucketName, "renamedKey1");
      deleteKey(testVolumeName, testBucketName, keyName + 4);
      // Do a second rename of already renamedKey2
      renameKey(testVolumeName, testBucketName, "renamedKey2", "renamedKey22");
      assertTableRowCount(deletedTable, initialDeletedCount + 2, metadataManager);
      assertTableRowCount(renamedTable, initialRenamedCount + 1, metadataManager);

      // Create Snapshot3
      String snap3 = uniqueObjectName("snap");
      writeClient.createSnapshot(testVolumeName, testBucketName, snap3);
      // Delete 4 keys
      deleteKey(testVolumeName, testBucketName, "renamedKey22");
      for (int i = 5; i <= 7; i++) {
        deleteKey(testVolumeName, testBucketName, keyName + i);
      }

      // Create Snapshot4
      String snap4 = uniqueObjectName("snap");
      writeClient.createSnapshot(testVolumeName, testBucketName, snap4);
      assertTableRowCount(snapshotInfoTable, initialSnapshotCount + 4, metadataManager);
      createAndCommitKey(testVolumeName, testBucketName, uniqueObjectName("key"), 3);

      long prevKdsRunCount = getRunCount();
      long prevSnapshotDirectorServiceCnt = directoryDeletingService.getRunCount().get();
      directoryDeletingService.resume();
      // Let SnapshotDirectoryCleaningService to run for some iterations
      GenericTestUtils.waitFor(
          () -> (directoryDeletingService.getRunCount().get() > prevSnapshotDirectorServiceCnt + 100),
          100, 100000);
      keyDeletingService.resume();

      Map<String, Long> expectedSize = new ImmutableMap.Builder<String, Long>()
          .put(snap1, keySizeMap.get(3))
          .put(snap2, keySizeMap.get(4))
          .put(snap3, keySizeMap.get(6) + keySizeMap.get(7))
          .put(snap4, 0L)
          .build();
      // Let KeyDeletingService to run for some iterations
      GenericTestUtils.waitFor(
          () -> (getRunCount() > prevKdsRunCount + 20),
          100, 100000);
      // Check if the exclusive size is set.
      om.awaitDoubleBufferFlush();
      try (Table.KeyValueIterator<String, SnapshotInfo>
               iterator = snapshotInfoTable.iterator()) {
        while (iterator.hasNext()) {
          Table.KeyValue<String, SnapshotInfo> snapshotEntry = iterator.next();
          SnapshotInfo snapshotInfo = om.getMetadataManager().getSnapshotInfoTable().get(snapshotEntry.getKey());
          String snapshotName = snapshotEntry.getValue().getName();

          Long expected = expectedSize.getOrDefault(snapshotName, snapshotInfo.getExclusiveSize());
          assertNotNull(expected);
          assertEquals(expected, snapshotInfo.getExclusiveSize());
          // Since for the test we are using RATIS/THREE
          assertEquals(expected * 3, snapshotInfo.getExclusiveReplicatedSize());
        }
      }
    }
  }

  /**
   * Tests failure scenarios.
   */
  @Nested
  @TestInstance(TestInstance.Lifecycle.PER_CLASS)
  class Failing {

    @BeforeAll
    void setup(@TempDir File testDir) throws Exception {
      // failCallsFrequency = 1 means all calls fail
      scmBlockTestingClient = new ScmBlockLocationTestingClient(null, null, 1);
      createConfig(testDir);
      createSubject();
    }

    @AfterEach
    void resume() {
      keyDeletingService.resume();
    }

    @AfterAll
    void cleanup() {
      if (om.stop()) {
        om.join();
      }
    }

    @Test
    @DisplayName("Should not update keys when purge request times out during key deletion")
    public void testFailingModifiedKeyPurge() throws IOException, InterruptedException {

      try (MockedStatic<OzoneManagerRatisUtils> mocked =  mockStatic(OzoneManagerRatisUtils.class,
          CALLS_REAL_METHODS)) {
        AtomicReference<OzoneManagerProtocolProtos.OMRequest> purgeRequest = new AtomicReference<>();
        mocked.when(() -> OzoneManagerRatisUtils.submitRequest(any(), any(), any(), anyLong()))
            .thenAnswer(i -> {
              purgeRequest.set(i.getArgument(1));
              return OzoneManagerProtocolProtos.OMResponse.newBuilder().setCmdType(purgeRequest.get().getCmdType())
                  .setStatus(OzoneManagerProtocolProtos.Status.TIMEOUT).build();
            });
        BlockGroup blockGroup = BlockGroup.newBuilder().setKeyName("key1")
            .addAllBlockIDs(Collections.singletonList(new BlockID(1, 1))).build();
        Map<String, PurgedKey> blockGroups = Collections.singletonMap(blockGroup.getGroupID(), new PurgedKey("vol",
            "buck", blockGroup, 30, true));
        List<String> renameEntriesToBeDeleted = Collections.singletonList("key2");
        OmKeyInfo omKeyInfo = new OmKeyInfo.Builder()
            .setBucketName("buck")
            .setVolumeName("vol")
            .setKeyName("key1")
            .setDataSize(10)
            .setOmKeyLocationInfos(null)
            .setReplicationConfig(RatisReplicationConfig.getInstance(THREE))
            .setObjectID(1)
            .setParentObjectID(2)
            .build();
        Map<String, RepeatedOmKeyInfo> keysToModify = Collections.singletonMap("key1",
<<<<<<< HEAD
            new RepeatedOmKeyInfo(Collections.singletonList(omKeyInfo)));
        keyDeletingService.processKeyDeletes(blockGroups, keysToModify, renameEntriesToBeDeleted, null, null);
=======
            new RepeatedOmKeyInfo(Collections.singletonList(omKeyInfo), 0L));
        keyDeletingService.processKeyDeletes(blockGroups, keysToModify, renameEntriesToBeDeleted, null, null, null);
>>>>>>> eee61d2a
        assertTrue(purgeRequest.get().getPurgeKeysRequest().getKeysToUpdateList().isEmpty());
        assertEquals(renameEntriesToBeDeleted, purgeRequest.get().getPurgeKeysRequest().getRenamedKeysList());
      }
    }

    @Test
    void checkIfDeleteServiceWithFailingSCM() throws Exception {
      final int initialCount = countKeysPendingDeletion();
      final long initialRunCount = getRunCount();
      final int keyCount = 100;

      createAndDeleteKeys(keyCount, 1);

      GenericTestUtils.waitFor(
          () -> countKeysPendingDeletion() == initialCount + keyCount,
          100, 2000);
      // Make sure that we have run the background thread 5 times more
      GenericTestUtils.waitFor(
          () -> getRunCount() >= initialRunCount + 5,
          100, 10000);
      // Since SCM calls are failing, deletedKeyCount should be zero.
      assertEquals(0, getDeletedKeyCount());
      assertEquals(initialCount + keyCount, countKeysPendingDeletion());
    }

    @Test
    void checkDeletionForEmptyKey() throws Exception {
      final int initialCount = countKeysPendingDeletion();
      final long initialRunCount = getRunCount();
      final int keyCount = 100;

      createAndDeleteKeys(keyCount, 0);

      // the pre-allocated blocks are not committed, hence they will be deleted.
      GenericTestUtils.waitFor(
          () -> countKeysPendingDeletion() == initialCount + keyCount,
          100, 2000);
      // Make sure that we have run the background thread 2 times or more
      GenericTestUtils.waitFor(
          () -> getRunCount() >= initialRunCount + 2,
          100, 1000);
      // the blockClient is set to fail the deletion of key blocks, hence no keys
      // will be deleted
      assertEquals(0, getDeletedKeyCount());
    }

    @Test
    void checkDeletionForPartiallyCommitKey() throws Exception {
      final String volumeName = getTestName();
      final String bucketName = uniqueObjectName("bucket");
      final String keyName = uniqueObjectName("key");
      final long initialCount = countBlocksPendingDeletion();
      createVolumeAndBucket(volumeName, bucketName, false);

      OmKeyArgs keyArg = createAndCommitKey(volumeName, bucketName, keyName, 3, 1);

      // Only the uncommitted block should be pending to be deleted.
      GenericTestUtils.waitFor(
          () -> countBlocksPendingDeletion() == initialCount + 1,
          500, 3000);

      writeClient.deleteKey(keyArg);

      // All blocks should be pending to be deleted.
      GenericTestUtils.waitFor(
          () -> countBlocksPendingDeletion() == initialCount + 3,
          500, 3000);

      // the blockClient is set to fail the deletion of key blocks, hence no keys
      // will be deleted
      assertEquals(0, getDeletedKeyCount());
    }
  }

  /**
   * Tests Metrics.
   */
  @Nested
  @TestInstance(TestInstance.Lifecycle.PER_CLASS)
  class Metrics {

    @BeforeAll
    void setup(@TempDir File testDir) throws Exception {
      scmBlockTestingClient = new ScmBlockLocationTestingClient(null, null, 0);
      createConfig(testDir, 3600_000);
      createSubject();
    }

    @AfterAll
    void cleanup() {
      if (om.stop()) {
        om.join();
      }
    }

    /*
     * Suspend DeletingService so that keys are not reclaimed.
     * Create 10 keys
     * Create Snap1
     * Create 5 keys
     * Delete all 15 keys
     * Create snap2
     * Create 5 keys
     * Delete 5 keys
     * Resume DeletingService
     * wait for AOS deleted keys to be reclaimed -> Deleted 5. Not reclaimed 0.
     * wait for snap3 to be deepCleaned -> Deleted 5. Not reclaimed 10.
     * delete snap1 -> Wait for snap2 to be deep cleaned. -> Deleted 10. Not reclaimed 0.
     */
    @Test
    void testLastRunAnd24hMetrics() throws Exception {
      // Suspend DeletingService
      keyDeletingService.suspend();
      directoryDeletingService.suspend();

      final String volumeName = getTestName();
      final String bucketName = uniqueObjectName("bucket");
      createVolumeAndBucket(volumeName, bucketName, false);

      // Create 10 keys
      List<OmKeyArgs> createdKeys = new ArrayList<>();
      for (int i = 1; i <= 10; i++) {
        OmKeyArgs args = createAndCommitKey(volumeName, bucketName, uniqueObjectName("key"), 1);
        createdKeys.add(args);
      }

      // Create Snap1
      String snap1 = uniqueObjectName("snap");
      writeClient.createSnapshot(volumeName, bucketName, snap1);

      // Create 5 Keys
      for (int i = 11; i <= 15; i++) {
        OmKeyArgs args = createAndCommitKey(volumeName, bucketName, uniqueObjectName("key"), 1);
        createdKeys.add(args);
      }

      // Delete all 15 keys.
      for (int i = 0; i < 15; i++) {
        writeClient.deleteKey(createdKeys.get(i));
      }

      // Create Snap2, traps all the deleted keys.
      String snap2 = uniqueObjectName("snap");
      writeClient.createSnapshot(volumeName, bucketName, snap2);

      // Create and delete 5 more keys.
      long dataSize = 0L;
      for (int i = 16; i <= 20; i++) {
        OmKeyArgs args = createAndCommitKey(volumeName, bucketName, uniqueObjectName("key"), 1);
        createdKeys.add(args);
        dataSize = args.getDataSize();
      }
      for (int i = 15; i < 20; i++) {
        writeClient.deleteKey(createdKeys.get(i));
      }

      // Wait for snap2 to be flushed.
      GenericTestUtils.waitFor(
          () -> {
            try {
              SnapshotInfo snapshotInfo = writeClient.getSnapshotInfo(volumeName, bucketName, snap2);
              return OmSnapshotManager.areSnapshotChangesFlushedToDB(metadataManager, snapshotInfo);
            } catch (IOException e) {
              throw new RuntimeException(e);
            }
          }, 1000, 100000);

      // Resume DeletingService
      keyDeletingService.resume();
      directoryDeletingService.resume();

      // wait for AOS deleted keys to be reclaimed and
      // snap2 to be deep cleaned.
      directoryDeletingService.runPeriodicalTaskNow();
      keyDeletingService.runPeriodicalTaskNow();
      GenericTestUtils.waitFor(() -> getDeletedKeyCount() == 10, 100, 10000);
      // Verify last run AOS deletion metrics.
      assertEquals(5, metrics.getAosKeysReclaimedLast());
      assertEquals(5 * dataSize * 3, metrics.getAosReclaimedSizeLast());
      assertEquals(5, metrics.getAosKeysIteratedLast());
      assertEquals(0, metrics.getAosKeysNotReclaimableLast());
      // Verify last run Snapshot deletion metrics.
      assertEquals(5, metrics.getSnapKeysReclaimedLast());
      assertEquals(5 * dataSize * 3, metrics.getSnapReclaimedSizeLast());
      assertEquals(15, metrics.getSnapKeysIteratedLast());
      assertEquals(10, metrics.getSnapKeysNotReclaimableLast());
      // Verify 24h deletion metrics.
      assertEquals(10, metrics.getKeysReclaimedInInterval());
      assertEquals(10 * dataSize * 3, metrics.getReclaimedSizeInInterval());

      // Delete snap1. Which also sets the snap2 to be deep cleaned.
      writeClient.deleteSnapshot(volumeName, bucketName, snap1);
      keyManager.getSnapshotDeletingService().runPeriodicalTaskNow();
      // Wait for changes to the snap2 to be flushed.
      GenericTestUtils.waitFor(
          () -> {
            try {
              SnapshotInfo snapshotInfo = writeClient.getSnapshotInfo(volumeName, bucketName, snap2);
              return OmSnapshotManager.areSnapshotChangesFlushedToDB(metadataManager, snapshotInfo);
            } catch (IOException e) {
              throw new RuntimeException(e);
            }
          }, 1000, 100000);

      // wait for snap2 to be deep cleaned.
      directoryDeletingService.runPeriodicalTaskNow();
      keyDeletingService.runPeriodicalTaskNow();
      GenericTestUtils.waitFor(() -> getDeletedKeyCount() == 20, 100, 10000);

      // Verify last run AOS deletion metrics.
      assertEquals(0, metrics.getAosKeysReclaimedLast());
      assertEquals(0, metrics.getAosReclaimedSizeLast());
      assertEquals(0, metrics.getAosKeysIteratedLast());
      assertEquals(0, metrics.getAosKeysNotReclaimableLast());
      // Verify last run Snapshot deletion metrics.
      assertEquals(10, metrics.getSnapKeysReclaimedLast());
      assertEquals(10 * dataSize * 3, metrics.getSnapReclaimedSizeLast());
      assertEquals(10, metrics.getSnapKeysIteratedLast());
      assertEquals(0, metrics.getSnapKeysNotReclaimableLast());
      // Verify 24h deletion metrics.
      assertEquals(20, metrics.getKeysReclaimedInInterval());
      assertEquals(20 * dataSize * 3, metrics.getReclaimedSizeInInterval());
    }
  }

  @Test
  @DisplayName("Verify PurgeKeysRequest is batched according to Ratis byte limit")
  @Flaky("HDDS-13661")
  void testPurgeKeysRequestBatching() throws Exception {
    // Define a small Ratis limit to force multiple batches for testing
    // The actual byte size of protobuf messages depends on content.
    // A small value like 1KB or 2KB should ensure batching for ~10-20 keys.
    final int actualRatisLimitBytes = 1138;
    final int testRatisLimitBytes = 1024; // 2 KB to encourage multiple batches, 90% of the actualRatisLimitBytes.

    // Create a fresh configuration for this test to control the Ratis limit
    OzoneConfiguration testConf = new OzoneConfiguration();
    File innerTestDir = Files.createTempDirectory("TestKDS").toFile();
    ServerUtils.setOzoneMetaDirPath(testConf, innerTestDir.toString());

    testConf.setTimeDuration(OZONE_BLOCK_DELETING_SERVICE_INTERVAL, 100, TimeUnit.MILLISECONDS);
    // Set the specific Ratis limit for this test
    testConf.setStorageSize(OMConfigKeys.OZONE_OM_RATIS_LOG_APPENDER_QUEUE_BYTE_LIMIT,
        testRatisLimitBytes, StorageUnit.BYTES);
    testConf.setQuietMode(false);

    ScmBlockLocationTestingClient testScmBlockTestingClient = new ScmBlockLocationTestingClient(null, null, 0);
    OmTestManagers testOmTestManagers = new OmTestManagers(testConf, testScmBlockTestingClient, null);
    KeyManager testKeyManager = testOmTestManagers.getKeyManager();
    testKeyManager.getDeletingService().suspend();
    KeyDeletingService testKds = (KeyDeletingService) testKeyManager.getDeletingService();
    OzoneManager testOm = testOmTestManagers.getOzoneManager();

    try (MockedStatic<OzoneManagerRatisUtils> mockedRatisUtils =
        mockStatic(OzoneManagerRatisUtils.class, CALLS_REAL_METHODS)) {

      // Capture all OMRequests submitted via Ratis
      ArgumentCaptor<OzoneManagerProtocolProtos.OMRequest> requestCaptor =
          ArgumentCaptor.forClass(OzoneManagerProtocolProtos.OMRequest.class);

      // Mock submitRequest to capture requests and return success
      mockedRatisUtils.when(() -> OzoneManagerRatisUtils.submitRequest(
              any(OzoneManager.class),
              requestCaptor.capture(), // Capture the OMRequest here
              any(),
              anyLong()))
          .thenAnswer(invocation -> {
            // Return a successful OMResponse for each captured request
            return OzoneManagerProtocolProtos.OMResponse.newBuilder()
                .setCmdType(OzoneManagerProtocolProtos.Type.PurgeKeys)
                .setStatus(OzoneManagerProtocolProtos.Status.OK)
                .build();
          });

      final int numKeysToCreate = 50; // Create enough keys to ensure multiple batches
      // Create and delete keys using the test-specific managers
      createAndDeleteKeys(numKeysToCreate, 1, testOmTestManagers);

      testKds.resume();

      // Manually trigger the KeyDeletingService to run its task immediately.
      // This will initiate the purge requests to Ratis.
      testKds.runPeriodicalTaskNow();

      // Verify that submitRequest was called multiple times.
      // The exact number of calls depends on the key size and testRatisLimitBytes,
      // but it must be more than one to confirm batching.
      mockedRatisUtils.verify(() -> OzoneManagerRatisUtils.submitRequest(
              any(OzoneManager.class), any(OzoneManagerProtocolProtos.OMRequest.class), any(), anyLong()),
          atLeast(2)); // At least 2 calls confirms batching

      // Get all captured requests that were sent
      List<OzoneManagerProtocolProtos.OMRequest> capturedRequests = requestCaptor.getAllValues();
      int totalPurgedKeysAcrossBatches = 0;

      // Iterate through each captured Ratis request (batch)
      for (OzoneManagerProtocolProtos.OMRequest omRequest : capturedRequests) {
        assertNotNull(omRequest);
        assertEquals(OzoneManagerProtocolProtos.Type.PurgeKeys, omRequest.getCmdType());

        OzoneManagerProtocolProtos.PurgeKeysRequest purgeRequest = omRequest.getPurgeKeysRequest();

        // At runtime we enforce ~90% of the Ratis limit as a safety margin,
        // but in tests we assert against the actual limit to avoid false negatives.
        // This ensures no batch ever exceeds the true Ratis size limit.
        assertThat(omRequest.getSerializedSize())
            .as("Batch size " + omRequest.getSerializedSize() + " should be <= ratisLimit " + actualRatisLimitBytes)
            .isLessThanOrEqualTo(actualRatisLimitBytes);

        // Sum up all the keys purged in this batch (may be spread across multiple DeletedKeys entries)
        totalPurgedKeysAcrossBatches += purgeRequest.getDeletedKeysList()
            .stream()
            .mapToInt(OzoneManagerProtocolProtos.DeletedKeys::getKeysCount)
            .sum();
      }

      // Assert that the sum of keys across all batches equals the total number of keys initially deleted.
      assertEquals(numKeysToCreate, totalPurgedKeysAcrossBatches,
          "Total keys purged across all batches should match initial keys deleted.");

    } finally {
      // Clean up the temporary OzoneManager and its resources
      if (testOm.stop()) {
        testOm.join();
      }
      // Clean up the temporary directory for this test
      org.apache.commons.io.FileUtils.deleteDirectory(innerTestDir);
    }
  }

  private void createAndDeleteKeys(int keyCount, int numBlocks) throws IOException {
    createAndDeleteKeysInternal(keyCount, numBlocks, null);
  }

  private void createAndDeleteKeys(int keyCount, int numBlocks, OmTestManagers testManager) throws IOException {
    createAndDeleteKeysInternal(keyCount, numBlocks, testManager);
  }

  private void createAndDeleteKeysInternal(int keyCount, int numBlocks,
      OmTestManagers testManager) throws IOException {
    for (int x = 0; x < keyCount; x++) {
      final String volumeName = getTestName();
      final String bucketName = uniqueObjectName("bucket");
      final String keyName = uniqueObjectName("key");

      if (testManager != null) {
        // Create volume and bucket manually in metadata manager
        OMRequestTestUtils.addVolumeToOM(
            testManager.getKeyManager().getMetadataManager(),
            OmVolumeArgs.newBuilder()
                .setOwnerName("o")
                .setAdminName("a")
                .setVolume(volumeName)
                .build());

        OMRequestTestUtils.addBucketToOM(
            testManager.getKeyManager().getMetadataManager(),
            OmBucketInfo.newBuilder()
                .setVolumeName(volumeName)
                .setBucketName(bucketName)
                .setIsVersionEnabled(false)
                .build());

        // Create and delete key via provided writeClient
        OmKeyArgs keyArg = createAndCommitKey(volumeName, bucketName,
            keyName, numBlocks, 0, testManager.getWriteClient());
        testManager.getWriteClient().deleteKey(keyArg);

      } else {
        // Use default client-based creation
        createVolumeAndBucket(volumeName, bucketName, false);

        OmKeyArgs keyArg = createAndCommitKey(volumeName, bucketName,
            keyName, numBlocks);
        writeClient.deleteKey(keyArg);
      }
    }
  }

  private static void checkSnapDeepCleanStatus(Table<String, SnapshotInfo> table, String volumeName, boolean deepClean)
      throws IOException {
    try (Table.KeyValueIterator<String, SnapshotInfo> iterator = table.iterator()) {
      while (iterator.hasNext()) {
        SnapshotInfo snapInfo = iterator.next().getValue();
        if (volumeName.equals(snapInfo.getVolumeName())) {
          assertThat(snapInfo.isDeepCleaned())
              .as(snapInfo.toAuditMap().toString())
              .isEqualTo(deepClean);
        }
      }
    }
  }

  private static void assertTableRowCount(Table<String, ?> table,
        long count, OMMetadataManager metadataManager)
      throws TimeoutException, InterruptedException {
    GenericTestUtils.waitFor(() -> assertTableRowCount(count, table, metadataManager), 1000, 120000); // 2 minutes
  }

  private static boolean assertTableRowCount(long expectedCount,
                                      Table<String, ?> table,
                                      OMMetadataManager metadataManager) {
    AtomicLong count = new AtomicLong(0L);
    assertDoesNotThrow(() -> {
      count.set(metadataManager.countRowsInTable(table));
      LOG.info("{} actual row count={}, expectedCount={}", table.getName(),
          count.get(), expectedCount);
    });
    return count.get() == expectedCount;
  }

  private void createVolumeAndBucket(String volumeName,
      String bucketName, boolean isVersioningEnabled) throws IOException {
    // cheat here, just create a volume and bucket entry so that we can
    // create the keys, we put the same data for key and value since the
    // system does not decode the object
    OMRequestTestUtils.addVolumeToOM(keyManager.getMetadataManager(),
        OmVolumeArgs.newBuilder()
            .setOwnerName("o")
            .setAdminName("a")
            .setVolume(volumeName)
            .build());

    OMRequestTestUtils.addBucketToOM(keyManager.getMetadataManager(),
        OmBucketInfo.newBuilder().setVolumeName(volumeName)
            .setBucketName(bucketName)
            .setIsVersionEnabled(isVersioningEnabled)
            .build());
  }

  private void deleteKey(String volumeName,
                         String bucketName,
                         String keyName) throws IOException {
    OmKeyArgs keyArg =
        new OmKeyArgs.Builder()
            .setVolumeName(volumeName)
            .setBucketName(bucketName)
            .setKeyName(keyName)
            .setAcls(Collections.emptyList())
            .setReplicationConfig(StandaloneReplicationConfig.getInstance(
                THREE))
            .build();
    writeClient.deleteKey(keyArg);
  }

  private void renameKey(String volumeName,
                         String bucketName,
                         String keyName,
                         String toKeyName) throws IOException {
    OmKeyArgs keyArg =
        new OmKeyArgs.Builder()
            .setVolumeName(volumeName)
            .setBucketName(bucketName)
            .setKeyName(keyName)
            .setAcls(Collections.emptyList())
            .setReplicationConfig(StandaloneReplicationConfig.getInstance(
                THREE))
            .build();
    writeClient.renameKey(keyArg, toKeyName);
  }

  private OmKeyArgs createAndCommitKey(String volumeName,
      String bucketName, String keyName, int numBlocks) throws IOException {
    return createAndCommitKey(volumeName, bucketName, keyName, numBlocks, 0, this.writeClient);
  }

  private OmKeyArgs createAndCommitKey(String volumeName,
      String bucketName, String keyName, int numBlocks, int numUncommitted) throws IOException {
    return createAndCommitKey(volumeName, bucketName, keyName, numBlocks, numUncommitted, this.writeClient);
  }

  private OmKeyArgs createAndCommitKey(String volumeName,
      String bucketName, String keyName, int numBlocks, int numUncommitted,
      OzoneManagerProtocol customWriteClient) throws IOException {

    OmKeyArgs keyArg = new OmKeyArgs.Builder()
        .setVolumeName(volumeName)
        .setBucketName(bucketName)
        .setKeyName(keyName)
        .setAcls(Collections.emptyList())
        .setReplicationConfig(RatisReplicationConfig.getInstance(THREE))
        .setDataSize(1000L)
        .setLocationInfoList(new ArrayList<>())
        .setOwnerName("user" + RandomStringUtils.secure().nextNumeric(5))
        .build();

    // Open and Commit the Key in the Key Manager.
    OpenKeySession session = customWriteClient.openKey(keyArg);

    OmKeyLocationInfoGroup keyLocationVersions = session.getKeyInfo()
        .getLatestVersionLocations();
    assert keyLocationVersions != null;

    List<OmKeyLocationInfo> latestBlocks = keyLocationVersions
        .getBlocksLatestVersionOnly();
    long size = 0;
    int preAllocatedSize = latestBlocks.size();
    for (OmKeyLocationInfo block : latestBlocks) {
      keyArg.addLocationInfo(block);
      size += block.getLength();
    }

    LinkedList<OmKeyLocationInfo> allocated = new LinkedList<>();
    for (int i = 0; i < numBlocks - preAllocatedSize; i++) {
      allocated.add(customWriteClient.allocateBlock(keyArg, session.getId(), new ExcludeList()));
    }

    for (int i = 0; i < numUncommitted; i++) {
      allocated.removeFirst();
    }

    for (OmKeyLocationInfo block : allocated) {
      keyArg.addLocationInfo(block);
      size += block.getLength();
    }
    keyArg.setDataSize(size);
    customWriteClient.commitKey(keyArg, session.getId());
    return keyArg;
  }

  private long getDeletedKeyCount() {
    final long count = keyDeletingService.getDeletedKeyCount().get();
    LOG.debug("KeyDeletingService deleted keys: {}", count);
    return count;
  }

  private long getRunCount() {
    final long count = keyDeletingService.getRunCount().get();
    LOG.debug("KeyDeletingService run count: {}", count);
    return count;
  }

  private int countKeysPendingDeletion() {
    try {
      final int count = keyManager.getPendingDeletionKeys((kv) -> true, Integer.MAX_VALUE)
          .getPurgedKeys().size();
      LOG.debug("KeyManager keys pending deletion: {}", count);
      return count;
    } catch (IOException e) {
      throw new UncheckedIOException(e);
    }
  }

  private long countBlocksPendingDeletion() {
    try {
      return keyManager.getPendingDeletionKeys((kv) -> true, Integer.MAX_VALUE)
          .getPurgedKeys().values()
          .stream()
          .map(PurgedKey::getBlockGroup)
          .map(BlockGroup::getBlockIDList)
          .mapToLong(Collection::size)
          .sum();
    } catch (IOException e) {
      throw new UncheckedIOException(e);
    }
  }

  private static String uniqueObjectName(String prefix) {
    return prefix + String.format("%010d", OBJECT_COUNTER.getAndIncrement());
  }
}<|MERGE_RESOLUTION|>--- conflicted
+++ resolved
@@ -842,13 +842,8 @@
             .setParentObjectID(2)
             .build();
         Map<String, RepeatedOmKeyInfo> keysToModify = Collections.singletonMap("key1",
-<<<<<<< HEAD
-            new RepeatedOmKeyInfo(Collections.singletonList(omKeyInfo)));
+            new RepeatedOmKeyInfo(Collections.singletonList(omKeyInfo), 0L));
         keyDeletingService.processKeyDeletes(blockGroups, keysToModify, renameEntriesToBeDeleted, null, null);
-=======
-            new RepeatedOmKeyInfo(Collections.singletonList(omKeyInfo), 0L));
-        keyDeletingService.processKeyDeletes(blockGroups, keysToModify, renameEntriesToBeDeleted, null, null, null);
->>>>>>> eee61d2a
         assertTrue(purgeRequest.get().getPurgeKeysRequest().getKeysToUpdateList().isEmpty());
         assertEquals(renameEntriesToBeDeleted, purgeRequest.get().getPurgeKeysRequest().getRenamedKeysList());
       }
