--- conflicted
+++ resolved
@@ -109,13 +109,9 @@
     HddsWhiteboxTestUtils.setInternalState(keyManager,
         "scmClient", scmClient);
     HddsWhiteboxTestUtils.setInternalState(keyManager,
-<<<<<<< HEAD
-        "secretManager", Mockito.mock(OzoneBlockTokenSecretManager.class));
+        "secretManager", mock(OzoneBlockTokenSecretManager.class));
     HddsWhiteboxTestUtils.setInternalState(om,
         "scmTopologyClient", scmTopologyClient);
-=======
-        "secretManager", mock(OzoneBlockTokenSecretManager.class));
->>>>>>> babed3cd
 
     om.start();
     writeClient = OzoneClientFactory.getRpcClient(conf)
