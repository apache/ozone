--- conflicted
+++ resolved
@@ -159,15 +159,11 @@
       throws IOException, OS3Exception {
     long startNanos = Time.monotonicNowNanos();
     String eTag;
-<<<<<<< HEAD
-    S3GatewayMetrics metrics = S3GatewayMetrics.create();
-=======
     // OmMultipartCommitUploadPartInfo can only be gotten after the
     // OzoneDataStreamOutput is closed, so we need to save the
     // KeyDataStreamOutput in the OzoneDataStreamOutput and use it to get the
     // OmMultipartCommitUploadPartInfo after OzoneDataStreamOutput is closed.
     KeyDataStreamOutput keyDataStreamOutput = null;
->>>>>>> 02bfa7f9
     try {
       try (OzoneDataStreamOutput streamOutput = ozoneBucket
           .createMultipartStreamKey(key, length, partNumber, uploadID)) {
