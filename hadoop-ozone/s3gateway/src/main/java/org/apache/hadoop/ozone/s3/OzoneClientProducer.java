/*
 * Licensed to the Apache Software Foundation (ASF) under one
 * or more contributor license agreements.  See the NOTICE file
 * distributed with this work for additional information
 * regarding copyright ownership.  The ASF licenses this file
 * to you under the Apache License, Version 2.0 (the
 * "License"); you may not use this file except in compliance
 * with the License.  You may obtain a copy of the License at
 *
 *     http://www.apache.org/licenses/LICENSE-2.0
 *
 * Unless required by applicable law or agreed to in writing, software
 * distributed under the License is distributed on an "AS IS" BASIS,
 * WITHOUT WARRANTIES OR CONDITIONS OF ANY KIND, either express or implied.
 * See the License for the specific language governing permissions and
 * limitations under the License.
 */
package org.apache.hadoop.ozone.s3;

import javax.annotation.PreDestroy;
import javax.enterprise.context.RequestScoped;
import javax.enterprise.inject.Produces;
import javax.inject.Inject;
import javax.ws.rs.container.ContainerRequestContext;
import javax.ws.rs.core.Context;
import java.io.IOException;
import java.nio.charset.Charset;
import java.security.PrivilegedExceptionAction;

import org.apache.hadoop.hdds.conf.OzoneConfiguration;
import org.apache.hadoop.io.Text;
import org.apache.hadoop.ozone.OzoneSecurityUtil;
import org.apache.hadoop.ozone.client.OzoneClient;
import org.apache.hadoop.ozone.client.OzoneClientFactory;
import org.apache.hadoop.ozone.s3.exception.OS3Exception;
import org.apache.hadoop.ozone.s3.signature.SignatureInfo;
import org.apache.hadoop.ozone.s3.signature.SignatureInfo.Version;
import org.apache.hadoop.ozone.s3.signature.SignatureProcessor;
import org.apache.hadoop.ozone.s3.signature.StringToSignProducer;
import org.apache.hadoop.ozone.security.OzoneTokenIdentifier;
import org.apache.hadoop.security.UserGroupInformation;
import org.apache.hadoop.security.token.Token;

<<<<<<< HEAD
import com.google.common.annotations.VisibleForTesting;
=======
import static java.nio.charset.StandardCharsets.UTF_8;
>>>>>>> 8146368f
import static org.apache.hadoop.ozone.protocol.proto.OzoneManagerProtocolProtos.OMTokenProto.Type.S3AUTHINFO;
import static org.apache.hadoop.ozone.s3.exception.S3ErrorTable.INTERNAL_ERROR;
import static org.apache.hadoop.ozone.s3.exception.S3ErrorTable.MALFORMED_HEADER;
import org.jetbrains.annotations.NotNull;
import org.slf4j.Logger;
import org.slf4j.LoggerFactory;

/**
 * This class creates the OzoneClient for the Rest endpoints.
 */
@RequestScoped
public class OzoneClientProducer {

  private static final Charset UTF_8 = Charset.forName("utf-8");

  private final static Logger LOG =
      LoggerFactory.getLogger(OzoneClientProducer.class);
  private OzoneClient client;

  @Inject
  private SignatureProcessor signatureProcessor;

  @Inject
  private OzoneConfiguration ozoneConfiguration;

  @Inject
  private Text omService;

  @Inject
  private String omServiceID;

  @Context
  private ContainerRequestContext context;

  @Produces
  public OzoneClient createClient() throws OS3Exception, IOException {
    client = getClient(ozoneConfiguration);
    return client;
  }

  @PreDestroy
  public void destroy() throws IOException {
    client.close();
  }

  private OzoneClient getClient(OzoneConfiguration config)
      throws OS3Exception {
    OzoneClient ozoneClient = null;
    try {
      SignatureInfo signatureInfo = signatureProcessor.parseSignature();

      String stringToSign = "";
      if (signatureInfo.getVersion() == Version.V4) {
        stringToSign =
            StringToSignProducer.createSignatureBase(signatureInfo, context);
      }

      String awsAccessId = signatureInfo.getAwsAccessId();
      validateAccessId(awsAccessId);

      UserGroupInformation remoteUser =
          UserGroupInformation.createRemoteUser(awsAccessId);
      if (OzoneSecurityUtil.isSecurityEnabled(config)) {
        LOG.debug("Creating s3 auth info for client.");

        if (signatureInfo.getVersion() == Version.NONE) {
          throw MALFORMED_HEADER;
        }

        OzoneTokenIdentifier identifier = new OzoneTokenIdentifier();
        identifier.setTokenType(S3AUTHINFO);
        identifier.setStrToSign(stringToSign);
        identifier.setSignature(signatureInfo.getSignature());
        identifier.setAwsAccessId(awsAccessId);
        identifier.setOwner(new Text(awsAccessId));
        if (LOG.isTraceEnabled()) {
          LOG.trace("Adding token for service:{}", omService);
        }
        Token<OzoneTokenIdentifier> token = new Token(identifier.getBytes(),
            identifier.getSignature().getBytes(UTF_8),
            identifier.getKind(),
            omService);
        remoteUser.addToken(token);

      }
      ozoneClient =
          remoteUser.doAs((PrivilegedExceptionAction<OzoneClient>) () -> {
            return createOzoneClient();
          });
    } catch (OS3Exception ex) {
      if (LOG.isDebugEnabled()) {
        LOG.debug("Error during Client Creation: ", ex);
      }
      throw ex;
    } catch (Throwable t) {
      // For any other critical errors during object creation throw Internal
      // error.
      if (LOG.isDebugEnabled()) {
        LOG.debug("Error during Client Creation: ", t);
      }
      throw INTERNAL_ERROR;
    }
    return ozoneClient;
  }

  @NotNull
  @VisibleForTesting
  OzoneClient createOzoneClient() throws IOException {
    if (omServiceID == null) {
      return OzoneClientFactory.getRpcClient(ozoneConfiguration);
    } else {
      // As in HA case, we need to pass om service ID.
      return OzoneClientFactory.getRpcClient(omServiceID,
          ozoneConfiguration);
    }
  }

  private void getSignatureInfo() {
  }

  // ONLY validate aws access id when needed.
  private void validateAccessId(String awsAccessId) throws Exception {
    if (awsAccessId == null || awsAccessId.equals("")) {
      LOG.error("Malformed s3 header. awsAccessID: ", awsAccessId);
      throw MALFORMED_HEADER;
    }
  }

  public void setOzoneConfiguration(OzoneConfiguration config) {
    this.ozoneConfiguration = config;
  }

  @VisibleForTesting
  public void setSignatureParser(SignatureProcessor awsSignatureProcessor) {
    this.signatureProcessor = awsSignatureProcessor;
  }
}<|MERGE_RESOLUTION|>--- conflicted
+++ resolved
@@ -24,7 +24,7 @@
 import javax.ws.rs.container.ContainerRequestContext;
 import javax.ws.rs.core.Context;
 import java.io.IOException;
-import java.nio.charset.Charset;
+import java.nio.charset.StandardCharsets;
 import java.security.PrivilegedExceptionAction;
 
 import org.apache.hadoop.hdds.conf.OzoneConfiguration;
@@ -41,11 +41,7 @@
 import org.apache.hadoop.security.UserGroupInformation;
 import org.apache.hadoop.security.token.Token;
 
-<<<<<<< HEAD
 import com.google.common.annotations.VisibleForTesting;
-=======
-import static java.nio.charset.StandardCharsets.UTF_8;
->>>>>>> 8146368f
 import static org.apache.hadoop.ozone.protocol.proto.OzoneManagerProtocolProtos.OMTokenProto.Type.S3AUTHINFO;
 import static org.apache.hadoop.ozone.s3.exception.S3ErrorTable.INTERNAL_ERROR;
 import static org.apache.hadoop.ozone.s3.exception.S3ErrorTable.MALFORMED_HEADER;
@@ -58,9 +54,7 @@
  */
 @RequestScoped
 public class OzoneClientProducer {
-
-  private static final Charset UTF_8 = Charset.forName("utf-8");
-
+  
   private final static Logger LOG =
       LoggerFactory.getLogger(OzoneClientProducer.class);
   private OzoneClient client;
@@ -125,7 +119,7 @@
           LOG.trace("Adding token for service:{}", omService);
         }
         Token<OzoneTokenIdentifier> token = new Token(identifier.getBytes(),
-            identifier.getSignature().getBytes(UTF_8),
+            identifier.getSignature().getBytes(StandardCharsets.UTF_8),
             identifier.getKind(),
             omService);
         remoteUser.addToken(token);
