/*
 * Licensed to the Apache Software Foundation (ASF) under one
 * or more contributor license agreements.  See the NOTICE file
 * distributed with this work for additional information
 * regarding copyright ownership.  The ASF licenses this file
 * to you under the Apache License, Version 2.0 (the
 * "License"); you may not use this file except in compliance
 * with the License.  You may obtain a copy of the License at
 * <p>
 * http://www.apache.org/licenses/LICENSE-2.0
 * <p>
 * Unless required by applicable law or agreed to in writing, software
 * distributed under the License is distributed on an "AS IS" BASIS,
 * WITHOUT WARRANTIES OR CONDITIONS OF ANY KIND, either express or implied.
 * See the License for the specific language governing permissions and
 * limitations under the License.
 */
package org.apache.hadoop.ozone.s3.endpoint;

import javax.annotation.PostConstruct;
import javax.inject.Inject;
import javax.ws.rs.Consumes;
import javax.ws.rs.DELETE;
import javax.ws.rs.DefaultValue;
import javax.ws.rs.GET;
import javax.ws.rs.HEAD;
import javax.ws.rs.HeaderParam;
import javax.ws.rs.POST;
import javax.ws.rs.PUT;
import javax.ws.rs.Path;
import javax.ws.rs.PathParam;
import javax.ws.rs.Produces;
import javax.ws.rs.QueryParam;
import javax.ws.rs.core.Context;
import javax.ws.rs.core.HttpHeaders;
import javax.ws.rs.core.MediaType;
import javax.ws.rs.core.Response;
import javax.ws.rs.core.Response.ResponseBuilder;
import javax.ws.rs.core.Response.Status;
import javax.ws.rs.core.StreamingOutput;
import java.io.EOFException;
import java.io.IOException;
import java.io.InputStream;
import java.io.UnsupportedEncodingException;
import java.text.ParseException;
import java.time.Instant;
import java.time.ZoneId;
import java.time.ZonedDateTime;
import java.util.ArrayList;
import java.util.LinkedHashMap;
import java.util.List;
import java.util.Map;
import java.util.OptionalLong;

import org.apache.hadoop.hdds.client.ReplicationFactor;
import org.apache.hadoop.hdds.client.ReplicationType;
import org.apache.hadoop.hdds.conf.OzoneConfiguration;
import org.apache.hadoop.hdds.conf.StorageUnit;
import org.apache.hadoop.ozone.OzoneConsts;
import org.apache.hadoop.ozone.client.OzoneBucket;
import org.apache.hadoop.ozone.client.OzoneKey;
import org.apache.hadoop.ozone.client.OzoneKeyDetails;
import org.apache.hadoop.ozone.client.OzoneMultipartUploadPartListParts;
import org.apache.hadoop.ozone.client.io.OzoneInputStream;
import org.apache.hadoop.ozone.client.io.OzoneOutputStream;
import org.apache.hadoop.ozone.om.exceptions.OMException;
import org.apache.hadoop.ozone.om.exceptions.OMException.ResultCodes;
import org.apache.hadoop.ozone.om.helpers.OmMultipartCommitUploadPartInfo;
import org.apache.hadoop.ozone.om.helpers.OmMultipartInfo;
import org.apache.hadoop.ozone.om.helpers.OmMultipartUploadCompleteInfo;
import org.apache.hadoop.ozone.s3.HeaderPreprocessor;
import org.apache.hadoop.ozone.s3.SignedChunksInputStream;
import org.apache.hadoop.ozone.s3.exception.OS3Exception;
import org.apache.hadoop.ozone.s3.exception.S3ErrorTable;
import org.apache.hadoop.ozone.s3.util.RFC1123Util;
import org.apache.hadoop.ozone.s3.util.RangeHeader;
import org.apache.hadoop.ozone.s3.util.RangeHeaderParserUtil;
import org.apache.hadoop.ozone.s3.util.S3StorageType;
import org.apache.hadoop.ozone.web.utils.OzoneUtils;
import org.apache.hadoop.util.Time;

import com.google.common.annotations.VisibleForTesting;
import static javax.ws.rs.core.HttpHeaders.CONTENT_LENGTH;
import static javax.ws.rs.core.HttpHeaders.LAST_MODIFIED;
import org.apache.commons.io.IOUtils;

import org.apache.commons.lang3.tuple.Pair;

import static org.apache.hadoop.ozone.om.OMConfigKeys.OZONE_OM_ENABLE_FILESYSTEM_PATHS;
import static org.apache.hadoop.ozone.s3.S3GatewayConfigKeys.OZONE_S3G_CLIENT_BUFFER_SIZE_DEFAULT;
import static org.apache.hadoop.ozone.s3.S3GatewayConfigKeys.OZONE_S3G_CLIENT_BUFFER_SIZE_KEY;
import static org.apache.hadoop.ozone.s3.exception.S3ErrorTable.ENTITY_TOO_SMALL;
import static org.apache.hadoop.ozone.s3.exception.S3ErrorTable.INVALID_ARGUMENT;
import static org.apache.hadoop.ozone.s3.exception.S3ErrorTable.INVALID_REQUEST;
import static org.apache.hadoop.ozone.s3.exception.S3ErrorTable.NO_SUCH_UPLOAD;
import static org.apache.hadoop.ozone.s3.exception.S3ErrorTable.PRECOND_FAILED;
import static org.apache.hadoop.ozone.s3.exception.S3ErrorTable.newError;
import static org.apache.hadoop.ozone.s3.util.S3Consts.ACCEPT_RANGE_HEADER;
import static org.apache.hadoop.ozone.s3.util.S3Consts.CONTENT_RANGE_HEADER;
import static org.apache.hadoop.ozone.s3.util.S3Consts.COPY_SOURCE_HEADER;
import static org.apache.hadoop.ozone.s3.util.S3Consts.COPY_SOURCE_HEADER_RANGE;
import static org.apache.hadoop.ozone.s3.util.S3Consts.COPY_SOURCE_IF_MODIFIED_SINCE;
import static org.apache.hadoop.ozone.s3.util.S3Consts.COPY_SOURCE_IF_UNMODIFIED_SINCE;
import static org.apache.hadoop.ozone.s3.util.S3Consts.RANGE_HEADER;
import static org.apache.hadoop.ozone.s3.util.S3Consts.RANGE_HEADER_SUPPORTED_UNIT;
import static org.apache.hadoop.ozone.s3.util.S3Consts.STORAGE_CLASS_HEADER;
import static org.apache.hadoop.ozone.s3.util.S3Utils.urlDecode;

import org.apache.http.HttpStatus;
import org.slf4j.Logger;
import org.slf4j.LoggerFactory;

/**
 * Key level rest endpoints.
 */
@Path("/{bucket}/{path:.+}")
public class ObjectEndpoint extends EndpointBase {

  private static final Logger LOG =
      LoggerFactory.getLogger(ObjectEndpoint.class);

  @Context
  private HttpHeaders headers;


  private List<String> customizableGetHeaders = new ArrayList<>();
  private int bufferSize;

  public ObjectEndpoint() {
    customizableGetHeaders.add("Content-Type");
    customizableGetHeaders.add("Content-Language");
    customizableGetHeaders.add("Expires");
    customizableGetHeaders.add("Cache-Control");
    customizableGetHeaders.add("Content-Disposition");
    customizableGetHeaders.add("Content-Encoding");
  }

  @Inject
  private OzoneConfiguration ozoneConfiguration;

  @PostConstruct
  public void init() {
    bufferSize = (int) ozoneConfiguration.getStorageSize(
        OZONE_S3G_CLIENT_BUFFER_SIZE_KEY,
        OZONE_S3G_CLIENT_BUFFER_SIZE_DEFAULT, StorageUnit.BYTES);
  }

  /**
   * Rest endpoint to upload object to a bucket.
   * <p>
   * See: https://docs.aws.amazon.com/AmazonS3/latest/API/RESTObjectPUT.html for
   * more details.
   */
  @PUT
  public Response put(
      @PathParam("bucket") String bucketName,
      @PathParam("path") String keyPath,
      @HeaderParam("Content-Length") long length,
      @QueryParam("partNumber")  int partNumber,
      @QueryParam("uploadId") @DefaultValue("") String uploadID,
      InputStream body) throws IOException, OS3Exception {

    OzoneOutputStream output = null;

    if (uploadID != null && !uploadID.equals("")) {
      // If uploadID is specified, it is a request for upload part
      return createMultipartKey(bucketName, keyPath, length,
          partNumber, uploadID, body);
    }

    String copyHeader = null, storageType = null;
    try {
      copyHeader = headers.getHeaderString(COPY_SOURCE_HEADER);
      storageType = headers.getHeaderString(STORAGE_CLASS_HEADER);

      S3StorageType s3StorageType;
      boolean storageTypeDefault;
      if (storageType == null || storageType.equals("")) {
        s3StorageType = S3StorageType.getDefault(ozoneConfiguration);
        storageTypeDefault = true;
      } else {
        s3StorageType = toS3StorageType(storageType);
        storageTypeDefault = false;
      }
      ReplicationType replicationType = s3StorageType.getType();
      ReplicationFactor replicationFactor = s3StorageType.getFactor();

      if (copyHeader != null) {
        //Copy object, as copy source available.
        CopyObjectResponse copyObjectResponse = copyObject(
            copyHeader, bucketName, keyPath, replicationType,
            replicationFactor, storageTypeDefault);
        return Response.status(Status.OK).entity(copyObjectResponse).header(
            "Connection", "close").build();
      }

      // Normal put object
      OzoneBucket bucket = getBucket(bucketName);
      Map<String, String> customMetadata =
          getCustomMetadataFromHeaders(headers.getRequestHeaders());
      output = bucket.createKey(keyPath, length, replicationType,
          replicationFactor, customMetadata);

      if ("STREAMING-AWS4-HMAC-SHA256-PAYLOAD"
          .equals(headers.getHeaderString("x-amz-content-sha256"))) {
        body = new SignedChunksInputStream(body);
      }

      IOUtils.copy(body, output);

      getMetrics().incCreateKeySuccess();
      return Response.ok().status(HttpStatus.SC_OK)
          .build();
    } catch (OMException ex) {
      if (copyHeader != null) {
        getMetrics().incCopyObjectFailure();
      } else {
        getMetrics().incCreateKeyFailure();
      }
      if (ex.getResult() == ResultCodes.NOT_A_FILE) {
        OS3Exception os3Exception = newError(INVALID_REQUEST, keyPath, ex);
        os3Exception.setErrorMessage("An error occurred (InvalidRequest) " +
            "when calling the PutObject/MPU PartUpload operation: " +
            OZONE_OM_ENABLE_FILESYSTEM_PATHS + " is enabled Keys are" +
            " considered as Unix Paths. Path has Violated FS Semantics " +
            "which caused put operation to fail.");
        throw os3Exception;
      } else if (ex.getResult() == ResultCodes.PERMISSION_DENIED) {
        throw newError(S3ErrorTable.ACCESS_DENIED, keyPath, ex);
      }
      LOG.error("Exception occurred in PutObject", ex);
      throw ex;
    } finally {
      if (output != null) {
        output.close();
      }
    }
  }

  /**
   * Rest endpoint to download object from a bucket, if query param uploadId
   * is specified, request for list parts of a multipart upload key with
   * specific uploadId.
   * <p>
   * See: https://docs.aws.amazon.com/AmazonS3/latest/API/RESTObjectGET.html
   * https://docs.aws.amazon.com/AmazonS3/latest/API/mpUploadListParts.html
   * for more details.
   */
  @GET
  public Response get(
      @PathParam("bucket") String bucketName,
      @PathParam("path") String keyPath,
      @QueryParam("uploadId") String uploadId,
      @QueryParam("max-parts") @DefaultValue("1000") int maxParts,
      @QueryParam("part-number-marker") String partNumberMarker,
      InputStream body) throws IOException, OS3Exception {
    try {

      if (uploadId != null) {
        // When we have uploadId, this is the request for list Parts.
        int partMarker = parsePartNumberMarker(partNumberMarker);
        return listParts(bucketName, keyPath, uploadId,
            partMarker, maxParts);
      }

      OzoneBucket bucket = getBucket(bucketName);

      OzoneKeyDetails keyDetails = bucket.getKey(keyPath);

      long length = keyDetails.getDataSize();

      LOG.debug("Data length of the key {} is {}", keyPath, length);

      String rangeHeaderVal = headers.getHeaderString(RANGE_HEADER);
      RangeHeader rangeHeader = null;

      LOG.debug("range Header provided value: {}", rangeHeaderVal);

      if (rangeHeaderVal != null) {
        rangeHeader = RangeHeaderParserUtil.parseRangeHeader(rangeHeaderVal,
            length);
        LOG.debug("range Header provided: {}", rangeHeader);
        if (rangeHeader.isInValidRange()) {
          throw newError(S3ErrorTable.INVALID_RANGE, rangeHeaderVal);
        }
      }
      ResponseBuilder responseBuilder;

      if (rangeHeaderVal == null || rangeHeader.isReadFull()) {
        StreamingOutput output = dest -> {
          try (OzoneInputStream key = bucket.readKey(keyPath)) {
            IOUtils.copy(key, dest);
          }
        };
        responseBuilder = Response
            .ok(output)
            .header(CONTENT_LENGTH, keyDetails.getDataSize());

      } else {

        long startOffset = rangeHeader.getStartOffset();
        long endOffset = rangeHeader.getEndOffset();
        // eg. if range header is given as bytes=0-0, then we should return 1
        // byte from start offset
        long copyLength = endOffset - startOffset + 1;
        StreamingOutput output = dest -> {
          try (OzoneInputStream ozoneInputStream = bucket.readKey(keyPath)) {
            ozoneInputStream.seek(startOffset);
            IOUtils.copyLarge(ozoneInputStream, dest, 0,
                copyLength, new byte[bufferSize]);
          }
        };
        responseBuilder = Response
            .ok(output)
            .header(CONTENT_LENGTH, copyLength);

        String contentRangeVal = RANGE_HEADER_SUPPORTED_UNIT + " " +
            rangeHeader.getStartOffset() + "-" + rangeHeader.getEndOffset() +
            "/" + length;

        responseBuilder.header(CONTENT_RANGE_HEADER, contentRangeVal);
      }
      responseBuilder.header(ACCEPT_RANGE_HEADER,
          RANGE_HEADER_SUPPORTED_UNIT);
      for (String responseHeader : customizableGetHeaders) {
        String headerValue = headers.getHeaderString(responseHeader);
        if (headerValue != null) {
          responseBuilder.header(responseHeader, headerValue);
        }
      }
      addLastModifiedDate(responseBuilder, keyDetails);
      getMetrics().incGetKeySuccess();
      return responseBuilder.build();
    } catch (OMException ex) {
      if (uploadId != null) {
        getMetrics().incListPartsFailure();
      } else {
        getMetrics().incGetKeyFailure();
      }
      if (ex.getResult() == ResultCodes.KEY_NOT_FOUND) {
        throw newError(S3ErrorTable.NO_SUCH_KEY, keyPath, ex);
      } else if (ex.getResult() == ResultCodes.PERMISSION_DENIED) {
        throw newError(S3ErrorTable.ACCESS_DENIED, keyPath, ex);
      } else {
        throw ex;
      }
    }
  }

  private void addLastModifiedDate(
      ResponseBuilder responseBuilder, OzoneKey key) {

    ZonedDateTime lastModificationTime = key.getModificationTime()
        .atZone(ZoneId.of(OzoneConsts.OZONE_TIME_ZONE));

    responseBuilder
        .header(LAST_MODIFIED,
            RFC1123Util.FORMAT.format(lastModificationTime));
  }

  /**
   * Rest endpoint to check existence of an object in a bucket.
   * <p>
   * See: https://docs.aws.amazon.com/AmazonS3/latest/API/RESTObjectHEAD.html
   * for more details.
   */
  @HEAD
  public Response head(
      @PathParam("bucket") String bucketName,
      @PathParam("path") String keyPath) throws IOException, OS3Exception {

    OzoneKey key;

    try {
      key = getBucket(bucketName).headObject(keyPath);
      // TODO: return the specified range bytes of this object.
    } catch (OMException ex) {
      getMetrics().incHeadKeyFailure();
      if (ex.getResult() == ResultCodes.KEY_NOT_FOUND) {
        // Just return 404 with no content
        return Response.status(Status.NOT_FOUND).build();
      } else if (ex.getResult() == ResultCodes.PERMISSION_DENIED) {
        throw newError(S3ErrorTable.ACCESS_DENIED, keyPath, ex);
      } else {
        throw ex;
      }
    }

    ResponseBuilder response = Response.ok().status(HttpStatus.SC_OK)
        .header("ETag", "" + key.getModificationTime())
        .header("Content-Length", key.getDataSize())
        .header("Content-Type", "binary/octet-stream");
    addLastModifiedDate(response, key);
<<<<<<< HEAD
    addCustomMetadataHeaders(response, key);
=======
    getMetrics().incHeadKeySuccess();
>>>>>>> d1e39315
    return response.build();
  }

  /**
   * Abort multipart upload request.
   * @param bucket
   * @param key
   * @param uploadId
   * @return Response
   * @throws IOException
   * @throws OS3Exception
   */
  private Response abortMultipartUpload(String bucket, String key, String
      uploadId) throws IOException, OS3Exception {
    try {
      OzoneBucket ozoneBucket = getBucket(bucket);
      ozoneBucket.abortMultipartUpload(key, uploadId);
    } catch (OMException ex) {
      if (ex.getResult() == ResultCodes.NO_SUCH_MULTIPART_UPLOAD_ERROR) {
        throw newError(S3ErrorTable.NO_SUCH_UPLOAD, uploadId, ex);
      }
      throw ex;
    }
    getMetrics().incAbortMultiPartUploadSuccess();
    return Response
        .status(Status.NO_CONTENT)
        .build();
  }


  /**
   * Delete a specific object from a bucket, if query param uploadId is
   * specified, this request is for abort multipart upload.
   * <p>
   * See: https://docs.aws.amazon.com/AmazonS3/latest/API/RESTObjectDELETE.html
   * https://docs.aws.amazon.com/AmazonS3/latest/API/mpUploadAbort.html
   * for more details.
   */
  @DELETE
  @SuppressWarnings("emptyblock")
  public Response delete(
      @PathParam("bucket") String bucketName,
      @PathParam("path") String keyPath,
      @QueryParam("uploadId") @DefaultValue("") String uploadId) throws
      IOException, OS3Exception {

    try {
      if (uploadId != null && !uploadId.equals("")) {
        return abortMultipartUpload(bucketName, keyPath, uploadId);
      }
      OzoneBucket bucket = getBucket(bucketName);
      bucket.getKey(keyPath);
      bucket.deleteKey(keyPath);
    } catch (OMException ex) {
      if (uploadId != null && !uploadId.equals("")) {
        getMetrics().incAbortMultiPartUploadFailure();
      } else {
        getMetrics().incDeleteKeyFailure();
      }
      if (ex.getResult() == ResultCodes.BUCKET_NOT_FOUND) {
        throw newError(S3ErrorTable.NO_SUCH_BUCKET, bucketName, ex);
      } else if (ex.getResult() == ResultCodes.KEY_NOT_FOUND) {
        //NOT_FOUND is not a problem, AWS doesn't throw exception for missing
        // keys. Just return 204
      } else if (ex.getResult() == ResultCodes.DIRECTORY_NOT_EMPTY) {
        // With PREFIX metadata layout, a dir deletion without recursive flag
        // to true will throw DIRECTORY_NOT_EMPTY error for a non-empty dir.
        // NOT_FOUND is not a problem, AWS doesn't throw exception for missing
        // keys. Just return 204
      } else if (ex.getResult() == ResultCodes.PERMISSION_DENIED) {
        throw newError(S3ErrorTable.ACCESS_DENIED, keyPath, ex);
      } else {
        throw ex;
      }

    }
    getMetrics().incDeleteKeySuccess();
    return Response
        .status(Status.NO_CONTENT)
        .build();
  }

  /**
   * Initialize MultiPartUpload request.
   * <p>
   * Note: the specific content type is set by the HeaderPreprocessor.
   */
  @POST
  @Produces(MediaType.APPLICATION_XML)
  @Consumes(HeaderPreprocessor.MULTIPART_UPLOAD_MARKER)
  public Response initializeMultipartUpload(
      @PathParam("bucket") String bucket,
      @PathParam("path") String key
  )
      throws IOException, OS3Exception {
    try {
      OzoneBucket ozoneBucket = getBucket(bucket);
      String storageType = headers.getHeaderString(STORAGE_CLASS_HEADER);

      S3StorageType s3StorageType;
      if (storageType == null || storageType.equals("")) {
        s3StorageType = S3StorageType.getDefault(ozoneConfiguration);
      } else {
        s3StorageType = toS3StorageType(storageType);
      }
      ReplicationType replicationType = s3StorageType.getType();
      ReplicationFactor replicationFactor = s3StorageType.getFactor();

      OmMultipartInfo multipartInfo = ozoneBucket
          .initiateMultipartUpload(key, replicationType, replicationFactor);

      MultipartUploadInitiateResponse multipartUploadInitiateResponse = new
          MultipartUploadInitiateResponse();

      multipartUploadInitiateResponse.setBucket(bucket);
      multipartUploadInitiateResponse.setKey(key);
      multipartUploadInitiateResponse.setUploadID(multipartInfo.getUploadID());

      getMetrics().incInitMultiPartUploadSuccess();
      return Response.status(Status.OK).entity(
          multipartUploadInitiateResponse).build();
    } catch (OMException ex) {
      getMetrics().incInitMultiPartUploadFailure();
      if (ex.getResult() == ResultCodes.PERMISSION_DENIED) {
        throw newError(S3ErrorTable.ACCESS_DENIED, key, ex);
      }
      LOG.error("Error in Initiate Multipart Upload Request for bucket: {}, " +
          "key: {}", bucket, key, ex);
      throw ex;
    }
  }

  /**
   * Complete a multipart upload.
   */
  @POST
  @Produces(MediaType.APPLICATION_XML)
  public Response completeMultipartUpload(@PathParam("bucket") String bucket,
      @PathParam("path") String key,
      @QueryParam("uploadId") @DefaultValue("") String uploadID,
      CompleteMultipartUploadRequest multipartUploadRequest)
      throws IOException, OS3Exception {
    OzoneBucket ozoneBucket = getBucket(bucket);
    // Using LinkedHashMap to preserve ordering of parts list.
    Map<Integer, String> partsMap = new LinkedHashMap<>();
    List<CompleteMultipartUploadRequest.Part> partList =
        multipartUploadRequest.getPartList();

    OmMultipartUploadCompleteInfo omMultipartUploadCompleteInfo;
    try {
      for (CompleteMultipartUploadRequest.Part part : partList) {
        partsMap.put(part.getPartNumber(), part.geteTag());
      }
      if (LOG.isDebugEnabled()) {
        LOG.debug("Parts map {}", partsMap);
      }

      omMultipartUploadCompleteInfo = ozoneBucket.completeMultipartUpload(
          key, uploadID, partsMap);
      CompleteMultipartUploadResponse completeMultipartUploadResponse =
          new CompleteMultipartUploadResponse();
      completeMultipartUploadResponse.setBucket(bucket);
      completeMultipartUploadResponse.setKey(key);
      completeMultipartUploadResponse.setETag(omMultipartUploadCompleteInfo
          .getHash());
      // Location also setting as bucket name.
      completeMultipartUploadResponse.setLocation(bucket);
      getMetrics().incCompleteMultiPartUploadSuccess();
      return Response.status(Status.OK).entity(completeMultipartUploadResponse)
          .build();
    } catch (OMException ex) {
      getMetrics().incCompleteMultiPartUploadFailure();
      if (ex.getResult() == ResultCodes.INVALID_PART) {
        throw newError(S3ErrorTable.INVALID_PART, key, ex);
      } else if (ex.getResult() == ResultCodes.INVALID_PART_ORDER) {
        throw newError(S3ErrorTable.INVALID_PART_ORDER, key, ex);
      } else if (ex.getResult() == ResultCodes.NO_SUCH_MULTIPART_UPLOAD_ERROR) {
        throw newError(NO_SUCH_UPLOAD, uploadID, ex);
      } else if (ex.getResult() == ResultCodes.ENTITY_TOO_SMALL) {
        throw newError(ENTITY_TOO_SMALL, key, ex);
      } else if (ex.getResult() == ResultCodes.INVALID_REQUEST) {
        OS3Exception os3Exception = newError(INVALID_REQUEST, key, ex);
        os3Exception.setErrorMessage("An error occurred (InvalidRequest) " +
            "when calling the CompleteMultipartUpload operation: You must " +
            "specify at least one part");
        throw os3Exception;
      } else if (ex.getResult() == ResultCodes.NOT_A_FILE) {
        OS3Exception os3Exception = newError(INVALID_REQUEST, key, ex);
        os3Exception.setErrorMessage("An error occurred (InvalidRequest) " +
            "when calling the CompleteMultipartUpload operation: " +
            OZONE_OM_ENABLE_FILESYSTEM_PATHS + " is enabled Keys are " +
            "considered as Unix Paths. A directory already exists with a " +
            "given KeyName caused failure for MPU");
        throw os3Exception;
      }
      LOG.error("Error in Complete Multipart Upload Request for bucket: {}, " +
          ", key: {}", bucket, key, ex);
      throw ex;
    }
  }

  private Response createMultipartKey(String bucket, String key, long length,
                                      int partNumber, String uploadID,
                                      InputStream body)
      throws IOException, OS3Exception {
    try {
      OzoneBucket ozoneBucket = getBucket(bucket);
      String copyHeader;
      OzoneOutputStream ozoneOutputStream = null;

      if ("STREAMING-AWS4-HMAC-SHA256-PAYLOAD"
          .equals(headers.getHeaderString("x-amz-content-sha256"))) {
        body = new SignedChunksInputStream(body);
      }

      try {
        ozoneOutputStream = ozoneBucket.createMultipartKey(
            key, length, partNumber, uploadID);
        copyHeader = headers.getHeaderString(COPY_SOURCE_HEADER);
        if (copyHeader != null) {
          Pair<String, String> result = parseSourceHeader(copyHeader);

          String sourceBucket = result.getLeft();
          String sourceKey = result.getRight();

          Long sourceKeyModificationTime = getBucket(sourceBucket).
              getKey(sourceKey).getModificationTime().toEpochMilli();
          String copySourceIfModifiedSince =
              headers.getHeaderString(COPY_SOURCE_IF_MODIFIED_SINCE);
          String copySourceIfUnmodifiedSince =
              headers.getHeaderString(COPY_SOURCE_IF_UNMODIFIED_SINCE);
          if (!checkCopySourceModificationTime(sourceKeyModificationTime,
              copySourceIfModifiedSince, copySourceIfUnmodifiedSince)) {
            throw newError(PRECOND_FAILED, sourceBucket + "/" + sourceKey);
          }

          try (OzoneInputStream sourceObject =
                   getBucket(sourceBucket).readKey(sourceKey)) {

            String range =
                headers.getHeaderString(COPY_SOURCE_HEADER_RANGE);
            if (range != null) {
              RangeHeader rangeHeader =
                  RangeHeaderParserUtil.parseRangeHeader(range, 0);
              final long skipped =
                  sourceObject.skip(rangeHeader.getStartOffset());
              if (skipped != rangeHeader.getStartOffset()) {
                throw new EOFException(
                    "Bytes to skip: "
                        + rangeHeader.getStartOffset() + " actual: " + skipped);
              }
              IOUtils.copyLarge(sourceObject, ozoneOutputStream, 0,
                  rangeHeader.getEndOffset() - rangeHeader.getStartOffset()
                      + 1);
            } else {
              IOUtils.copy(sourceObject, ozoneOutputStream);
            }
          }
        } else {
          IOUtils.copy(body, ozoneOutputStream);
        }
      } finally {
        if (ozoneOutputStream != null) {
          ozoneOutputStream.close();
        }
      }

      assert ozoneOutputStream != null;
      OmMultipartCommitUploadPartInfo omMultipartCommitUploadPartInfo =
          ozoneOutputStream.getCommitUploadPartInfo();
      String eTag = omMultipartCommitUploadPartInfo.getPartName();

      getMetrics().incCreateMultipartKeySuccess();
      if (copyHeader != null) {
        return Response.ok(new CopyPartResult(eTag)).build();
      } else {
        return Response.ok().header("ETag",
            eTag).build();
      }

    } catch (OMException ex) {
      getMetrics().incCreateMultipartKeyFailure();
      if (ex.getResult() == ResultCodes.NO_SUCH_MULTIPART_UPLOAD_ERROR) {
        throw newError(NO_SUCH_UPLOAD, uploadID, ex);
      } else if (ex.getResult() == ResultCodes.PERMISSION_DENIED) {
        throw newError(S3ErrorTable.ACCESS_DENIED, bucket + "/" + key, ex);
      }
      throw ex;
    }
  }

  /**
   * Returns response for the listParts request.
   * See: https://docs.aws.amazon.com/AmazonS3/latest/API/mpUploadListParts.html
   * @param bucket
   * @param key
   * @param uploadID
   * @param partNumberMarker
   * @param maxParts
   * @return
   * @throws IOException
   * @throws OS3Exception
   */
  private Response listParts(String bucket, String key, String uploadID,
      int partNumberMarker, int maxParts) throws IOException, OS3Exception {
    ListPartsResponse listPartsResponse = new ListPartsResponse();
    try {
      OzoneBucket ozoneBucket = getBucket(bucket);
      OzoneMultipartUploadPartListParts ozoneMultipartUploadPartListParts =
          ozoneBucket.listParts(key, uploadID, partNumberMarker, maxParts);
      listPartsResponse.setBucket(bucket);
      listPartsResponse.setKey(key);
      listPartsResponse.setUploadID(uploadID);
      listPartsResponse.setMaxParts(maxParts);
      listPartsResponse.setPartNumberMarker(partNumberMarker);
      listPartsResponse.setTruncated(false);

      listPartsResponse.setStorageClass(S3StorageType.fromReplicationType(
          ozoneMultipartUploadPartListParts.getReplicationType(),
          ozoneMultipartUploadPartListParts.getReplicationFactor()).toString());

      if (ozoneMultipartUploadPartListParts.isTruncated()) {
        listPartsResponse.setTruncated(
            ozoneMultipartUploadPartListParts.isTruncated());
        listPartsResponse.setNextPartNumberMarker(
            ozoneMultipartUploadPartListParts.getNextPartNumberMarker());
      }

      ozoneMultipartUploadPartListParts.getPartInfoList().forEach(partInfo -> {
        ListPartsResponse.Part part = new ListPartsResponse.Part();
        part.setPartNumber(partInfo.getPartNumber());
        part.setETag(partInfo.getPartName());
        part.setSize(partInfo.getSize());
        part.setLastModified(Instant.ofEpochMilli(
            partInfo.getModificationTime()));
        listPartsResponse.addPart(part);
      });

    } catch (OMException ex) {
      if (ex.getResult() == ResultCodes.NO_SUCH_MULTIPART_UPLOAD_ERROR) {
        throw newError(NO_SUCH_UPLOAD, uploadID, ex);
      } else if (ex.getResult() == ResultCodes.PERMISSION_DENIED) {
        throw newError(S3ErrorTable.ACCESS_DENIED,
            bucket + "/" + key + "/" + uploadID, ex);
      }
      throw ex;
    }
    getMetrics().incListPartsSuccess();
    return Response.status(Status.OK).entity(listPartsResponse).build();
  }

  @VisibleForTesting
  public void setHeaders(HttpHeaders headers) {
    this.headers = headers;
  }

  private CopyObjectResponse copyObject(String copyHeader,
                                        String destBucket,
                                        String destkey,
                                        ReplicationType replicationType,
                                        ReplicationFactor replicationFactor,
                                        boolean storageTypeDefault)
      throws OS3Exception, IOException {

    Pair<String, String> result = parseSourceHeader(copyHeader);

    String sourceBucket = result.getLeft();
    String sourceKey = result.getRight();
    OzoneInputStream sourceInputStream = null;
    OzoneOutputStream destOutputStream = null;
    boolean closed = false;
    try {
      // Checking whether we trying to copying to it self.

      if (sourceBucket.equals(destBucket) && sourceKey.equals(destkey)) {
        // When copying to same storage type when storage type is provided,
        // we should not throw exception, as aws cli checks if any of the
        // options like storage type are provided or not when source and
        // dest are given same
        if (storageTypeDefault) {
          OS3Exception ex = newError(S3ErrorTable.INVALID_REQUEST, copyHeader);
          ex.setErrorMessage("This copy request is illegal because it is " +
              "trying to copy an object to it self itself without changing " +
              "the object's metadata, storage class, website redirect " +
              "location or encryption attributes.");
          throw ex;
        } else {
          // TODO: Actually here we should change storage type, as ozone
          // still does not support this just returning dummy response
          // for now
          CopyObjectResponse copyObjectResponse = new CopyObjectResponse();
          copyObjectResponse.setETag(OzoneUtils.getRequestID());
          copyObjectResponse.setLastModified(Instant.ofEpochMilli(
              Time.now()));
          return copyObjectResponse;
        }
      }


      OzoneBucket sourceOzoneBucket = getBucket(sourceBucket);
      OzoneBucket destOzoneBucket = getBucket(destBucket);

      OzoneKeyDetails sourceKeyDetails = sourceOzoneBucket.getKey(sourceKey);
      long sourceKeyLen = sourceKeyDetails.getDataSize();

      sourceInputStream = sourceOzoneBucket.readKey(sourceKey);

      destOutputStream = destOzoneBucket.createKey(destkey, sourceKeyLen,
          replicationType, replicationFactor, sourceKeyDetails.getMetadata());

      IOUtils.copy(sourceInputStream, destOutputStream);

      // Closing here, as if we don't call close this key will not commit in
      // OM, and getKey fails.
      sourceInputStream.close();
      destOutputStream.close();
      closed = true;

      OzoneKeyDetails destKeyDetails = destOzoneBucket.getKey(destkey);

      getMetrics().incCopyObjectSuccess();
      CopyObjectResponse copyObjectResponse = new CopyObjectResponse();
      copyObjectResponse.setETag(OzoneUtils.getRequestID());
      copyObjectResponse.setLastModified(destKeyDetails.getModificationTime());
      return copyObjectResponse;
    } catch (OMException ex) {
      if (ex.getResult() == ResultCodes.KEY_NOT_FOUND) {
        throw newError(S3ErrorTable.NO_SUCH_KEY, sourceKey, ex);
      } else if (ex.getResult() == ResultCodes.BUCKET_NOT_FOUND) {
        throw newError(S3ErrorTable.NO_SUCH_BUCKET, sourceBucket, ex);
      } else if (ex.getResult() == ResultCodes.PERMISSION_DENIED) {
        throw newError(S3ErrorTable.ACCESS_DENIED,
            destBucket + "/" + destkey, ex);
      }
      throw ex;
    } finally {
      if (!closed) {
        if (sourceInputStream != null) {
          sourceInputStream.close();
        }
        if (destOutputStream != null) {
          destOutputStream.close();
        }
      }
    }
  }

  /**
   * Parse the key and bucket name from copy header.
   */
  @VisibleForTesting
  public static Pair<String, String> parseSourceHeader(String copyHeader)
      throws OS3Exception {
    String header = copyHeader;
    if (header.startsWith("/")) {
      header = copyHeader.substring(1);
    }
    int pos = header.indexOf('/');
    if (pos == -1) {
      OS3Exception ex = newError(INVALID_ARGUMENT, header);
      ex.setErrorMessage("Copy Source must mention the source bucket and " +
          "key: sourcebucket/sourcekey");
      throw ex;
    }

    try {
      String bucket = header.substring(0, pos);
      String key = urlDecode(header.substring(pos + 1));
      return Pair.of(bucket, key);
    } catch (UnsupportedEncodingException e) {
      OS3Exception ex = newError(INVALID_ARGUMENT, header, e);
      ex.setErrorMessage("Copy Source header could not be url-decoded");
      throw ex;
    }
  }

  private static S3StorageType toS3StorageType(String storageType)
      throws OS3Exception {
    try {
      return S3StorageType.valueOf(storageType);
    } catch (IllegalArgumentException ex) {
      throw newError(INVALID_ARGUMENT, storageType, ex);
    }
  }

  private static int parsePartNumberMarker(String partNumberMarker) {
    int partMarker = 0;
    if (partNumberMarker != null) {
      partMarker = Integer.parseInt(partNumberMarker);
    }
    return partMarker;
  }

  // Parses date string and return long representation. Returns an
  // empty if DateStr is null or invalid. Dates in the future are
  // considered invalid.
  private static OptionalLong parseAndValidateDate(String ozoneDateStr) {
    long ozoneDateInMs;
    if (ozoneDateStr == null) {
      return OptionalLong.empty();
    }
    try {
      ozoneDateInMs = OzoneUtils.formatDate(ozoneDateStr);
    } catch (ParseException e) {
      // if time not parseable, then return empty()
      return OptionalLong.empty();
    }

    long currentDate = System.currentTimeMillis();
    if  (ozoneDateInMs <= currentDate) {
      return OptionalLong.of(ozoneDateInMs);
    } else {
      // dates in the future are invalid, so return empty()
      return OptionalLong.empty();
    }
  }

  private boolean checkCopySourceModificationTime(Long lastModificationTime,
      String copySourceIfModifiedSinceStr,
      String copySourceIfUnmodifiedSinceStr) {
    long copySourceIfModifiedSince = Long.MIN_VALUE;
    long copySourceIfUnmodifiedSince = Long.MAX_VALUE;

    OptionalLong modifiedDate =
        parseAndValidateDate(copySourceIfModifiedSinceStr);
    if (modifiedDate.isPresent()) {
      copySourceIfModifiedSince = modifiedDate.getAsLong();
    }

    OptionalLong unmodifiedDate =
        parseAndValidateDate(copySourceIfUnmodifiedSinceStr);
    if (unmodifiedDate.isPresent()) {
      copySourceIfUnmodifiedSince = unmodifiedDate.getAsLong();
    }
    return (copySourceIfModifiedSince <= lastModificationTime) &&
        (lastModificationTime <= copySourceIfUnmodifiedSince);
  }

  @VisibleForTesting
  public void setOzoneConfiguration(OzoneConfiguration config) {
    this.ozoneConfiguration = config;
  }
}<|MERGE_RESOLUTION|>--- conflicted
+++ resolved
@@ -391,11 +391,8 @@
         .header("Content-Length", key.getDataSize())
         .header("Content-Type", "binary/octet-stream");
     addLastModifiedDate(response, key);
-<<<<<<< HEAD
     addCustomMetadataHeaders(response, key);
-=======
     getMetrics().incHeadKeySuccess();
->>>>>>> d1e39315
     return response.build();
   }
 
