--- conflicted
+++ resolved
@@ -327,12 +327,12 @@
         perf.appendStreamMode();
         Pair<String, Long> keyWriteResult = ObjectEndpointStreaming
             .put(bucket, keyPath, length, replicationConfig, chunkSize,
-                customMetadata, tags, multiDigestInputStream, headers, signatureInfo.isSignPayload(), perf);
+                customMetadata, tags, multiDigestInputStream, getHeaders(), signatureInfo.isSignPayload(), perf);
         eTag = keyWriteResult.getKey();
         putLength = keyWriteResult.getValue();
       } else {
         final String amzContentSha256Header =
-            validateSignatureHeader(headers, keyPath, signatureInfo.isSignPayload());
+            validateSignatureHeader(getHeaders(), keyPath, signatureInfo.isSignPayload());
         try (OzoneOutputStream output = getClientProtocol().createKey(
             volume.getName(), bucketName, keyPath, length, replicationConfig,
             customMetadata, tags)) {
@@ -344,8 +344,7 @@
           eTag = DatatypeConverter.printHexBinary(
                   multiDigestInputStream.getMessageDigest(OzoneConsts.MD5_HASH).digest())
               .toLowerCase();
-<<<<<<< HEAD
-          output.getMetadata().put(ETAG, eTag);
+          output.getMetadata().put(OzoneConsts.ETAG, eTag);
 
           // If sha256Digest exists, this request must validate x-amz-content-sha256
           MessageDigest sha256Digest = multiDigestInputStream.getMessageDigest(OzoneConsts.FILE_HASH);
@@ -358,9 +357,6 @@
                 }
             );
           }
-=======
-          output.getMetadata().put(OzoneConsts.ETAG, eTag);
->>>>>>> 049abeb5
         }
       }
       getMetrics().incPutKeySuccessLength(putLength);
@@ -1509,6 +1505,7 @@
     return E_TAG_PROVIDER.get();
   }
 
+  @VisibleForTesting
   public MessageDigest getSha256DigestInstance() {
     return SHA_256_PROVIDER.get();
   }
