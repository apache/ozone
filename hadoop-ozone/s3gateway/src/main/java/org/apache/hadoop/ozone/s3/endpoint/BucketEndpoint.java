/*
 * Licensed to the Apache Software Foundation (ASF) under one or more
 * contributor license agreements. See the NOTICE file distributed with
 * this work for additional information regarding copyright ownership.
 * The ASF licenses this file to You under the Apache License, Version 2.0
 * (the "License"); you may not use this file except in compliance with
 * the License. You may obtain a copy of the License at
 *
 *      http://www.apache.org/licenses/LICENSE-2.0
 *
 * Unless required by applicable law or agreed to in writing, software
 * distributed under the License is distributed on an "AS IS" BASIS,
 * WITHOUT WARRANTIES OR CONDITIONS OF ANY KIND, either express or implied.
 * See the License for the specific language governing permissions and
 * limitations under the License.
 */

package org.apache.hadoop.ozone.s3.endpoint;

import static org.apache.hadoop.ozone.OzoneAcl.AclScope.ACCESS;
import static org.apache.hadoop.ozone.OzoneConsts.ETAG;
import static org.apache.hadoop.ozone.OzoneConsts.OZONE_URI_DELIMITER;
import static org.apache.hadoop.ozone.audit.AuditLogger.PerformanceStringBuilder;
import static org.apache.hadoop.ozone.s3.S3GatewayConfigKeys.OZONE_S3G_LIST_KEYS_SHALLOW_ENABLED;
import static org.apache.hadoop.ozone.s3.S3GatewayConfigKeys.OZONE_S3G_LIST_KEYS_SHALLOW_ENABLED_DEFAULT;
import static org.apache.hadoop.ozone.s3.S3GatewayConfigKeys.OZONE_S3G_LIST_MAX_KEYS_LIMIT;
import static org.apache.hadoop.ozone.s3.S3GatewayConfigKeys.OZONE_S3G_LIST_MAX_KEYS_LIMIT_DEFAULT;
import static org.apache.hadoop.ozone.s3.exception.S3ErrorTable.NOT_IMPLEMENTED;
import static org.apache.hadoop.ozone.s3.exception.S3ErrorTable.newError;
import static org.apache.hadoop.ozone.s3.util.S3Consts.ENCODING_TYPE;

import com.google.common.annotations.VisibleForTesting;
import java.io.IOException;
import java.io.InputStream;
import java.util.ArrayList;
import java.util.EnumSet;
import java.util.HashSet;
import java.util.Iterator;
import java.util.List;
import java.util.Map;
import java.util.Objects;
import java.util.Set;
import javax.annotation.PostConstruct;
import javax.inject.Inject;
import javax.ws.rs.DELETE;
import javax.ws.rs.DefaultValue;
import javax.ws.rs.GET;
import javax.ws.rs.HEAD;
import javax.ws.rs.POST;
import javax.ws.rs.PUT;
import javax.ws.rs.Path;
import javax.ws.rs.PathParam;
import javax.ws.rs.Produces;
import javax.ws.rs.QueryParam;
import javax.ws.rs.core.Context;
import javax.ws.rs.core.HttpHeaders;
import javax.ws.rs.core.MediaType;
import javax.ws.rs.core.Response;
import org.apache.commons.lang3.StringUtils;
import org.apache.hadoop.hdds.conf.OzoneConfiguration;
import org.apache.hadoop.ozone.OzoneAcl;
import org.apache.hadoop.ozone.audit.S3GAction;
import org.apache.hadoop.ozone.client.OzoneBucket;
import org.apache.hadoop.ozone.client.OzoneKey;
import org.apache.hadoop.ozone.client.OzoneMultipartUploadList;
import org.apache.hadoop.ozone.client.OzoneVolume;
import org.apache.hadoop.ozone.om.exceptions.OMException;
import org.apache.hadoop.ozone.om.exceptions.OMException.ResultCodes;
import org.apache.hadoop.ozone.om.helpers.ErrorInfo;
import org.apache.hadoop.ozone.om.helpers.OzoneAclUtil;
import org.apache.hadoop.ozone.s3.commontypes.EncodingTypeObject;
import org.apache.hadoop.ozone.s3.commontypes.KeyMetadata;
import org.apache.hadoop.ozone.s3.endpoint.MultiDeleteRequest.DeleteObject;
import org.apache.hadoop.ozone.s3.endpoint.MultiDeleteResponse.DeletedObject;
import org.apache.hadoop.ozone.s3.endpoint.MultiDeleteResponse.Error;
import org.apache.hadoop.ozone.s3.endpoint.S3BucketAcl.Grant;
import org.apache.hadoop.ozone.s3.exception.OS3Exception;
import org.apache.hadoop.ozone.s3.exception.S3ErrorTable;
import org.apache.hadoop.ozone.s3.util.ContinueToken;
import org.apache.hadoop.ozone.s3.util.S3StorageType;
import org.apache.hadoop.ozone.security.acl.IAccessAuthorizer;
import org.apache.hadoop.util.Time;
import org.apache.http.HttpStatus;
import org.slf4j.Logger;
import org.slf4j.LoggerFactory;

/**
 * Bucket level rest endpoints.
 */
@Path("/{bucket}")
public class BucketEndpoint extends EndpointBase {

  private static final Logger LOG =
      LoggerFactory.getLogger(BucketEndpoint.class);

  @Context
  private HttpHeaders headers;

  private boolean listKeysShallowEnabled;
  private int maxKeysLimit = 1000;

  @Inject
  private OzoneConfiguration ozoneConfiguration;

  /**
   * Rest endpoint to list objects in a specific bucket.
   * <p>
   * See: https://docs.aws.amazon.com/AmazonS3/latest/API/v2-RESTBucketGET.html
   * for more details.
   */
  @GET
  @SuppressWarnings({"parameternumber", "methodlength"})
  public Response get(
      @PathParam("bucket") String bucketName,
      @QueryParam("delimiter") String delimiter,
      @QueryParam("encoding-type") String encodingType,
      @QueryParam("marker") String marker,
      @DefaultValue("1000") @QueryParam("max-keys") int maxKeys,
      @QueryParam("prefix") String prefix,
      @QueryParam("continuation-token") String continueToken,
      @QueryParam("start-after") String startAfter,
      @QueryParam("uploads") String uploads,
      @QueryParam("acl") String aclMarker,
      @QueryParam("key-marker") String keyMarker,
      @QueryParam("upload-id-marker") String uploadIdMarker,
      @DefaultValue("1000") @QueryParam("max-uploads") int maxUploads) throws OS3Exception, IOException {
    long startNanos = Time.monotonicNowNanos();
    S3GAction s3GAction = S3GAction.GET_BUCKET;
    PerformanceStringBuilder perf = new PerformanceStringBuilder();

    Iterator<? extends OzoneKey> ozoneKeyIterator = null;
    ContinueToken decodedToken =
        ContinueToken.decodeFromString(continueToken);
    OzoneBucket bucket = null;

    try {
      if (aclMarker != null) {
        s3GAction = S3GAction.GET_ACL;
        S3BucketAcl result = getAcl(bucket);
        getMetrics().updateGetAclSuccessStats(startNanos);
        AUDIT.logReadSuccess(
            buildAuditMessageForSuccess(s3GAction, getAuditParameters()));
        return Response.ok(result, MediaType.APPLICATION_XML_TYPE).build();
      }

      if (uploads != null) {
        s3GAction = S3GAction.LIST_MULTIPART_UPLOAD;
        return listMultipartUploads(bucket, prefix, keyMarker, uploadIdMarker, maxUploads);
      }

      maxKeys = validateMaxKeys(maxKeys);

      if (prefix == null) {
        prefix = "";
      }

      // Assign marker to startAfter. for the compatibility of aws api v1
      if (startAfter == null && marker != null) {
        startAfter = marker;
      }

      // If continuation token and start after both are provided, then we
      // ignore start After
      String prevKey = continueToken != null ? decodedToken.getLastKey()
          : startAfter;

      // If shallow is true, only list immediate children
      // delimited by OZONE_URI_DELIMITER
      boolean shallow = listKeysShallowEnabled
          && OZONE_URI_DELIMITER.equals(delimiter);

      bucket = getBucket(bucketName);
      S3Owner.verifyBucketOwnerCondition(headers, bucketName, bucket.getOwner());

      ozoneKeyIterator = bucket.listKeys(prefix, prevKey, shallow);

    } catch (OMException ex) {
      AUDIT.logReadFailure(
          buildAuditMessageForFailure(s3GAction, getAuditParameters(), ex));
      getMetrics().updateGetBucketFailureStats(startNanos);
      if (isAccessDenied(ex)) {
        throw newError(S3ErrorTable.ACCESS_DENIED, bucketName, ex);
      } else if (ex.getResult() == ResultCodes.FILE_NOT_FOUND) {
        // File not found, continue and send normal response with 0 keyCount
        LOG.debug("Key Not found prefix: {}", prefix);
      } else {
        throw ex;
      }
    } catch (Exception ex) {
      getMetrics().updateGetBucketFailureStats(startNanos);
      AUDIT.logReadFailure(
          buildAuditMessageForFailure(s3GAction, getAuditParameters(), ex));
      throw ex;
    }

    // The valid encodingType Values is "url"
    if (encodingType != null && !encodingType.equals(ENCODING_TYPE)) {
      throw S3ErrorTable.newError(S3ErrorTable.INVALID_ARGUMENT, encodingType);
    }

    // If you specify the encoding-type request parameter,should return
    // encoded key name values in the following response elements:
    //   Delimiter, Prefix, Key, and StartAfter.
    //
    // For detail refer:
    // https://docs.aws.amazon.com/AmazonS3/latest/API/API_ListObjectsV2.html
    // #AmazonS3-ListObjectsV2-response-EncodingType
    //
    ListObjectResponse response = new ListObjectResponse();
    response.setDelimiter(
        EncodingTypeObject.createNullable(delimiter, encodingType));
    response.setName(bucketName);
    response.setPrefix(EncodingTypeObject.createNullable(prefix, encodingType));
    response.setMarker(marker == null ? "" : marker);
    response.setMaxKeys(maxKeys);
    response.setEncodingType(encodingType);
    response.setTruncated(false);
    response.setContinueToken(continueToken);
    response.setStartAfter(
        EncodingTypeObject.createNullable(startAfter, encodingType));

    String prevDir = null;
    if (continueToken != null) {
      prevDir = decodedToken.getLastDir();
    }
    String lastKey = null;
    int count = 0;
    while (ozoneKeyIterator != null && ozoneKeyIterator.hasNext()) {
      OzoneKey next = ozoneKeyIterator.next();
      if (bucket != null && bucket.getBucketLayout().isFileSystemOptimized() &&
          StringUtils.isNotEmpty(prefix) &&
          !next.getName().startsWith(prefix)) {
        // prefix has delimiter but key don't have
        // example prefix: dir1/ key: dir123
        continue;
      }
      if (startAfter != null && count == 0 && Objects.equals(startAfter, next.getName())) {
        continue;
      }
      String relativeKeyName = next.getName().substring(prefix.length());

      int depth = StringUtils.countMatches(relativeKeyName, delimiter);
      if (!StringUtils.isEmpty(delimiter)) {
        if (depth > 0) {
          // means key has multiple delimiters in its value.
          // ex: dir/dir1/dir2, where delimiter is "/" and prefix is dir/
          String dirName = relativeKeyName.substring(0, relativeKeyName
              .indexOf(delimiter));
          if (!dirName.equals(prevDir)) {
            response.addPrefix(EncodingTypeObject.createNullable(
                prefix + dirName + delimiter, encodingType));
            prevDir = dirName;
            count++;
          }
        } else if (relativeKeyName.endsWith(delimiter)) {
          // means or key is same as prefix with delimiter at end and ends with
          // delimiter. ex: dir/, where prefix is dir and delimiter is /
          response.addPrefix(
              EncodingTypeObject.createNullable(relativeKeyName, encodingType));
          count++;
        } else {
          // means our key is matched with prefix if prefix is given and it
          // does not have any common prefix.
          addKey(response, next);
          count++;
        }
      } else {
        addKey(response, next);
        count++;
      }

      if (count == maxKeys) {
        lastKey = next.getName();
        break;
      }
    }

    response.setKeyCount(count);

    if (count < maxKeys) {
      response.setTruncated(false);
    } else if (ozoneKeyIterator.hasNext()) {
      response.setTruncated(true);
      ContinueToken nextToken = new ContinueToken(lastKey, prevDir);
      response.setNextToken(nextToken.encodeToString());
      // Set nextMarker to be lastKey. for the compatibility of aws api v1
      response.setNextMarker(lastKey);
    } else {
      response.setTruncated(false);
    }

    int keyCount =
        response.getCommonPrefixes().size() + response.getContents().size();
    long opLatencyNs =
        getMetrics().updateGetBucketSuccessStats(startNanos);
    getMetrics().incListKeyCount(keyCount);
    perf.appendCount(keyCount);
    perf.appendOpLatencyNanos(opLatencyNs);
    AUDIT.logReadSuccess(buildAuditMessageForSuccess(s3GAction,
        getAuditParameters(), perf));
    response.setKeyCount(keyCount);
    return Response.ok(response).build();
  }

  private int validateMaxKeys(int maxKeys) throws OS3Exception {
    if (maxKeys <= 0) {
      throw newError(S3ErrorTable.INVALID_ARGUMENT, "maxKeys must be > 0");
    }

    return Math.min(maxKeys, maxKeysLimit);
  }

  @PUT
  public Response put(@PathParam("bucket") String bucketName,
                      @QueryParam("acl") String aclMarker,
                      InputStream body) throws IOException, OS3Exception {
    long startNanos = Time.monotonicNowNanos();
    S3GAction s3GAction = S3GAction.CREATE_BUCKET;

    try {
      if (aclMarker != null) {
        s3GAction = S3GAction.PUT_ACL;
        Response response =  putAcl(bucketName, body);
        AUDIT.logWriteSuccess(
            buildAuditMessageForSuccess(s3GAction, getAuditParameters()));
        return response;
      }
      String location = createS3Bucket(bucketName);
      AUDIT.logWriteSuccess(
          buildAuditMessageForSuccess(s3GAction, getAuditParameters()));
      getMetrics().updateCreateBucketSuccessStats(startNanos);
      return Response.status(HttpStatus.SC_OK).header("Location", location)
          .build();
    } catch (OMException exception) {
      auditWriteFailure(s3GAction, exception);
      getMetrics().updateCreateBucketFailureStats(startNanos);
      if (exception.getResult() == ResultCodes.INVALID_BUCKET_NAME) {
        throw newError(S3ErrorTable.INVALID_BUCKET_NAME, bucketName, exception);
      }
      throw exception;
    } catch (Exception ex) {
      AUDIT.logWriteFailure(
          buildAuditMessageForFailure(s3GAction, getAuditParameters(), ex));
      throw ex;
    }
  }

  public Response listMultipartUploads(
      OzoneBucket bucket,
      String prefix,
      String keyMarker,
      String uploadIdMarker,
      int maxUploads)
      throws OS3Exception, IOException {

    if (maxUploads < 1 || maxUploads > 1000) {
      throw newError(S3ErrorTable.INVALID_ARGUMENT, "max-uploads",
          new Exception("max-uploads must be between 1 and 1000"));
    }

    long startNanos = Time.monotonicNowNanos();
    S3GAction s3GAction = S3GAction.LIST_MULTIPART_UPLOAD;

    try {
      S3Owner.verifyBucketOwnerCondition(headers, bucketName, bucket.getOwner());
      OzoneMultipartUploadList ozoneMultipartUploadList =
          bucket.listMultipartUploads(prefix, keyMarker, uploadIdMarker, maxUploads);

      ListMultipartUploadsResult result = new ListMultipartUploadsResult();
      result.setBucket(bucket.getName());
      result.setKeyMarker(keyMarker);
      result.setUploadIdMarker(uploadIdMarker);
      result.setNextKeyMarker(ozoneMultipartUploadList.getNextKeyMarker());
      result.setPrefix(prefix);
      result.setNextUploadIdMarker(ozoneMultipartUploadList.getNextUploadIdMarker());
      result.setMaxUploads(maxUploads);
      result.setTruncated(ozoneMultipartUploadList.isTruncated());

      ozoneMultipartUploadList.getUploads().forEach(upload -> result.addUpload(
          new ListMultipartUploadsResult.Upload(
              upload.getKeyName(),
              upload.getUploadId(),
              upload.getCreationTime(),
              S3StorageType.fromReplicationConfig(upload.getReplicationConfig())
          )));
      AUDIT.logReadSuccess(buildAuditMessageForSuccess(s3GAction,
          getAuditParameters()));
      getMetrics().updateListMultipartUploadsSuccessStats(startNanos);
      return Response.ok(result).build();
    } catch (OMException exception) {
      AUDIT.logReadFailure(
          buildAuditMessageForFailure(s3GAction, getAuditParameters(),
              exception));
      getMetrics().updateListMultipartUploadsFailureStats(startNanos);
      if (isAccessDenied(exception)) {
        throw newError(S3ErrorTable.ACCESS_DENIED, prefix, exception);
      }
      throw exception;
    } catch (Exception ex) {
      AUDIT.logReadFailure(
          buildAuditMessageForFailure(s3GAction, getAuditParameters(), ex));
      throw ex;
    }
  }

  /**
   * Rest endpoint to check the existence of a bucket.
   * <p>
   * See: https://docs.aws.amazon.com/AmazonS3/latest/API/RESTBucketHEAD.html
   * for more details.
   */
  @HEAD
  public Response head(@PathParam("bucket") String bucketName)
      throws OS3Exception, IOException {
    long startNanos = Time.monotonicNowNanos();
    S3GAction s3GAction = S3GAction.HEAD_BUCKET;
    try {
      OzoneBucket bucket = getBucket(bucketName);
      S3Owner.verifyBucketOwnerCondition(headers, bucketName, bucket.getOwner());
      AUDIT.logReadSuccess(
          buildAuditMessageForSuccess(s3GAction, getAuditParameters()));
      getMetrics().updateHeadBucketSuccessStats(startNanos);
      return Response.ok().build();
    } catch (Exception e) {
      AUDIT.logReadFailure(
          buildAuditMessageForFailure(s3GAction, getAuditParameters(), e));
      throw e;
    }
  }

  /**
   * Rest endpoint to delete specific bucket.
   * <p>
   * See: https://docs.aws.amazon.com/AmazonS3/latest/API/RESTBucketDELETE.html
   * for more details.
   */
  @DELETE
  public Response delete(@PathParam("bucket") String bucketName)
      throws IOException, OS3Exception {
    long startNanos = Time.monotonicNowNanos();
    S3GAction s3GAction = S3GAction.DELETE_BUCKET;

    try {
      if (S3Owner.hasBucketOwnershipVerificationConditions(headers)) {
        OzoneBucket bucket = getBucket(bucketName);
        S3Owner.verifyBucketOwnerCondition(headers, bucketName, bucket.getOwner());
      }
      deleteS3Bucket(bucketName);
    } catch (OMException ex) {
      AUDIT.logWriteFailure(
          buildAuditMessageForFailure(s3GAction, getAuditParameters(), ex));
      getMetrics().updateDeleteBucketFailureStats(startNanos);
      if (ex.getResult() == ResultCodes.BUCKET_NOT_EMPTY) {
        throw newError(S3ErrorTable.BUCKET_NOT_EMPTY, bucketName, ex);
      } else if (ex.getResult() == ResultCodes.BUCKET_NOT_FOUND) {
        throw newError(S3ErrorTable.NO_SUCH_BUCKET, bucketName, ex);
      } else if (isAccessDenied(ex)) {
        throw newError(S3ErrorTable.ACCESS_DENIED, bucketName, ex);
      } else {
        throw ex;
      }
    } catch (Exception ex) {
      AUDIT.logWriteFailure(
          buildAuditMessageForFailure(s3GAction, getAuditParameters(), ex));
      throw ex;
    }

    AUDIT.logWriteSuccess(buildAuditMessageForSuccess(s3GAction,
        getAuditParameters()));
    getMetrics().updateDeleteBucketSuccessStats(startNanos);
    return Response
        .status(HttpStatus.SC_NO_CONTENT)
        .build();

  }

  /**
   * Implement multi delete.
   * <p>
   * see: https://docs.aws.amazon
   * .com/AmazonS3/latest/API/multiobjectdeleteapi.html
   */
  @POST
  @Produces(MediaType.APPLICATION_XML)
  public MultiDeleteResponse multiDelete(@PathParam("bucket") String bucketName,
                                         @QueryParam("delete") String delete,
                                         MultiDeleteRequest request)
      throws OS3Exception, IOException {
    S3GAction s3GAction = S3GAction.MULTI_DELETE;

    OzoneBucket bucket = getBucket(bucketName);
    MultiDeleteResponse result = new MultiDeleteResponse();
    List<String> deleteKeys = new ArrayList<>();

    if (request.getObjects() != null) {
      Map<String, ErrorInfo> undeletedKeyResultMap;
      for (DeleteObject keyToDelete : request.getObjects()) {
        deleteKeys.add(keyToDelete.getKey());
      }
      long startNanos = Time.monotonicNowNanos();
      try {
        S3Owner.verifyBucketOwnerCondition(headers, bucketName, bucket.getOwner());
        undeletedKeyResultMap = bucket.deleteKeys(deleteKeys, true);
        for (DeleteObject d : request.getObjects()) {
          ErrorInfo error = undeletedKeyResultMap.get(d.getKey());
          boolean deleted = error == null ||
              // if the key is not found, it is assumed to be successfully deleted
              ResultCodes.KEY_NOT_FOUND.name().equals(error.getCode());
          if (deleted) {
            deleteKeys.remove(d.getKey());
            if (!request.isQuiet()) {
              result.addDeleted(new DeletedObject(d.getKey()));
            }
          } else {
            result.addError(new Error(d.getKey(), error.getCode(), error.getMessage()));
          }
        }
        getMetrics().updateDeleteKeySuccessStats(startNanos);
      } catch (IOException ex) {
        LOG.error("Delete key failed: {}", ex.getMessage());
        getMetrics().updateDeleteKeyFailureStats(startNanos);
        result.addError(
            new Error("ALL", "InternalError",
                ex.getMessage()));
      }
    }

    Map<String, String> auditMap = getAuditParameters();
    auditMap.put("failedDeletes", deleteKeys.toString());
    if (!result.getErrors().isEmpty()) {
      AUDIT.logWriteFailure(buildAuditMessageForFailure(s3GAction,
          auditMap, new Exception("MultiDelete Exception")));
    } else {
      AUDIT.logWriteSuccess(
          buildAuditMessageForSuccess(s3GAction, auditMap));
    }
    return result;
  }

  /**
   * Implement acl get.
   * <p>
   * see: https://docs.aws.amazon.com/AmazonS3/latest/API/API_GetBucketAcl.html
   */
  public S3BucketAcl getAcl(OzoneBucket bucket)
      throws OS3Exception, IOException {
    long startNanos = Time.monotonicNowNanos();
    S3BucketAcl result = new S3BucketAcl();
    String bucketName = bucket.getName();
    try {
<<<<<<< HEAD
=======
      OzoneBucket bucket = getBucket(bucketName);
      S3Owner.verifyBucketOwnerCondition(headers, bucketName, bucket.getOwner());
>>>>>>> 8c1b439d
      S3Owner owner = S3Owner.of(bucket.getOwner());
      result.setOwner(owner);

      // TODO: remove this duplication avoid logic when ACCESS and DEFAULT scope
      // TODO: are merged.
      // Use set to remove ACLs with different scopes(ACCESS and DEFAULT)
      Set<Grant> grantSet = new HashSet<>();
      // Return ACL list
      for (OzoneAcl acl : bucket.getAcls()) {
        List<Grant> grants = S3Acl.ozoneNativeAclToS3Acl(acl);
        grantSet.addAll(grants);
      }
      ArrayList<Grant> grantList = new ArrayList<>();
      grantList.addAll(grantSet);
      result.setAclList(
          new S3BucketAcl.AccessControlList(grantList));
      return result;
    } catch (OMException ex) {
      getMetrics().updateGetAclFailureStats(startNanos);
      auditReadFailure(S3GAction.GET_ACL, ex);
      if (ex.getResult() == ResultCodes.BUCKET_NOT_FOUND) {
        throw newError(S3ErrorTable.NO_SUCH_BUCKET, bucketName, ex);
      } else if (isAccessDenied(ex)) {
        throw newError(S3ErrorTable.ACCESS_DENIED, bucketName, ex);
      } else {
        throw newError(S3ErrorTable.INTERNAL_ERROR, bucketName, ex);
      }
    }
  }

  /**
   * Implement acl put.
   * <p>
   * see: https://docs.aws.amazon.com/AmazonS3/latest/API/API_PutBucketAcl.html
   */
  public Response putAcl(String bucketName,
                         InputStream body) throws IOException, OS3Exception {
    long startNanos = Time.monotonicNowNanos();
    String grantReads = headers.getHeaderString(S3Acl.GRANT_READ);
    String grantWrites = headers.getHeaderString(S3Acl.GRANT_WRITE);
    String grantReadACP = headers.getHeaderString(S3Acl.GRANT_READ_CAP);
    String grantWriteACP = headers.getHeaderString(S3Acl.GRANT_WRITE_CAP);
    String grantFull = headers.getHeaderString(S3Acl.GRANT_FULL_CONTROL);

    try {
      OzoneBucket bucket = getBucket(bucketName);
      S3Owner.verifyBucketOwnerCondition(headers, bucketName, bucket.getOwner());
      OzoneVolume volume = getVolume();

      List<OzoneAcl> ozoneAclListOnBucket = new ArrayList<>();
      List<OzoneAcl> ozoneAclListOnVolume = new ArrayList<>();

      if (grantReads == null && grantWrites == null && grantReadACP == null
          && grantWriteACP == null && grantFull == null) {
        S3BucketAcl putBucketAclRequest =
            new PutBucketAclRequestUnmarshaller().readFrom(body);
        // Handle grants in body
        ozoneAclListOnBucket.addAll(
            S3Acl.s3AclToOzoneNativeAclOnBucket(putBucketAclRequest));
        ozoneAclListOnVolume.addAll(
            S3Acl.s3AclToOzoneNativeAclOnVolume(putBucketAclRequest));
      } else {

        // Handle grants in headers
        if (grantReads != null) {
          ozoneAclListOnBucket.addAll(getAndConvertAclOnBucket(grantReads,
              S3Acl.ACLType.READ.getValue()));
          ozoneAclListOnVolume.addAll(getAndConvertAclOnVolume(grantReads,
              S3Acl.ACLType.READ.getValue()));
        }
        if (grantWrites != null) {
          ozoneAclListOnBucket.addAll(getAndConvertAclOnBucket(grantWrites,
              S3Acl.ACLType.WRITE.getValue()));
          ozoneAclListOnVolume.addAll(getAndConvertAclOnVolume(grantWrites,
              S3Acl.ACLType.WRITE.getValue()));
        }
        if (grantReadACP != null) {
          ozoneAclListOnBucket.addAll(getAndConvertAclOnBucket(grantReadACP,
              S3Acl.ACLType.READ_ACP.getValue()));
          ozoneAclListOnVolume.addAll(getAndConvertAclOnVolume(grantReadACP,
              S3Acl.ACLType.READ_ACP.getValue()));
        }
        if (grantWriteACP != null) {
          ozoneAclListOnBucket.addAll(getAndConvertAclOnBucket(grantWriteACP,
              S3Acl.ACLType.WRITE_ACP.getValue()));
          ozoneAclListOnVolume.addAll(getAndConvertAclOnVolume(grantWriteACP,
              S3Acl.ACLType.WRITE_ACP.getValue()));
        }
        if (grantFull != null) {
          ozoneAclListOnBucket.addAll(getAndConvertAclOnBucket(grantFull,
              S3Acl.ACLType.FULL_CONTROL.getValue()));
          ozoneAclListOnVolume.addAll(getAndConvertAclOnVolume(grantFull,
              S3Acl.ACLType.FULL_CONTROL.getValue()));
        }
      }
      // A put request will reset all previous ACLs on bucket
      bucket.setAcl(ozoneAclListOnBucket);
      // A put request will reset input user/group's permission on volume
      List<OzoneAcl> acls = bucket.getAcls();
      List<OzoneAcl> aclsToRemoveOnVolume = new ArrayList<>();
      List<OzoneAcl> currentAclsOnVolume = volume.getAcls();
      // Remove input user/group's permission from Volume first
      if (!currentAclsOnVolume.isEmpty()) {
        for (OzoneAcl acl : acls) {
          if (acl.getAclScope() == ACCESS) {
            aclsToRemoveOnVolume.addAll(OzoneAclUtil.filterAclList(
                acl.getName(), acl.getType(), currentAclsOnVolume));
          }
        }
        for (OzoneAcl acl : aclsToRemoveOnVolume) {
          volume.removeAcl(acl);
        }
      }
      // Add new permission on Volume
      for (OzoneAcl acl : ozoneAclListOnVolume) {
        volume.addAcl(acl);
      }
    } catch (OMException exception) {
      getMetrics().updatePutAclFailureStats(startNanos);
      auditWriteFailure(S3GAction.PUT_ACL, exception);
      if (exception.getResult() == ResultCodes.BUCKET_NOT_FOUND) {
        throw newError(S3ErrorTable.NO_SUCH_BUCKET, bucketName, exception);
      } else if (isAccessDenied(exception)) {
        throw newError(S3ErrorTable.ACCESS_DENIED, bucketName, exception);
      }
      throw exception;
    } catch (OS3Exception ex) {
      getMetrics().updatePutAclFailureStats(startNanos);
      throw ex;
    }
    getMetrics().updatePutAclSuccessStats(startNanos);
    return Response.status(HttpStatus.SC_OK).build();
  }

  /**
   * Example: x-amz-grant-write: \
   * uri="http://acs.amazonaws.com/groups/s3/LogDelivery", id="111122223333", \
   * id="555566667777".
   */
  private List<OzoneAcl> getAndConvertAclOnBucket(String value,
                                                  String permission)
      throws OS3Exception {
    List<OzoneAcl> ozoneAclList = new ArrayList<>();
    if (StringUtils.isEmpty(value)) {
      return ozoneAclList;
    }
    String[] subValues = value.split(",");
    for (String acl : subValues) {
      String[] part = acl.split("=");
      if (part.length != 2) {
        throw newError(S3ErrorTable.INVALID_ARGUMENT, acl);
      }
      S3Acl.ACLIdentityType type =
          S3Acl.ACLIdentityType.getTypeFromHeaderType(part[0]);
      if (type == null || !type.isSupported()) {
        LOG.warn("S3 grantee {} is null or not supported", part[0]);
        throw newError(NOT_IMPLEMENTED, part[0]);
      }
      // Build ACL on Bucket
      EnumSet<IAccessAuthorizer.ACLType> aclsOnBucket = S3Acl.getOzoneAclOnBucketFromS3Permission(permission);
      OzoneAcl defaultOzoneAcl = OzoneAcl.of(
          IAccessAuthorizer.ACLIdentityType.USER, part[1], OzoneAcl.AclScope.DEFAULT, aclsOnBucket
      );
      OzoneAcl accessOzoneAcl = OzoneAcl.of(IAccessAuthorizer.ACLIdentityType.USER, part[1], ACCESS, aclsOnBucket);
      ozoneAclList.add(defaultOzoneAcl);
      ozoneAclList.add(accessOzoneAcl);
    }
    return ozoneAclList;
  }

  private List<OzoneAcl> getAndConvertAclOnVolume(String value,
                                                  String permission)
      throws OS3Exception {
    List<OzoneAcl> ozoneAclList = new ArrayList<>();
    if (StringUtils.isEmpty(value)) {
      return ozoneAclList;
    }
    String[] subValues = value.split(",");
    for (String acl : subValues) {
      String[] part = acl.split("=");
      if (part.length != 2) {
        throw newError(S3ErrorTable.INVALID_ARGUMENT, acl);
      }
      S3Acl.ACLIdentityType type =
          S3Acl.ACLIdentityType.getTypeFromHeaderType(part[0]);
      if (type == null || !type.isSupported()) {
        LOG.warn("S3 grantee {} is null or not supported", part[0]);
        throw newError(NOT_IMPLEMENTED, part[0]);
      }
      // Build ACL on Volume
      EnumSet<IAccessAuthorizer.ACLType> aclsOnVolume =
          S3Acl.getOzoneAclOnVolumeFromS3Permission(permission);
      OzoneAcl accessOzoneAcl = OzoneAcl.of(IAccessAuthorizer.ACLIdentityType.USER, part[1], ACCESS, aclsOnVolume);
      ozoneAclList.add(accessOzoneAcl);
    }
    return ozoneAclList;
  }

  private void addKey(ListObjectResponse response, OzoneKey next) {
    KeyMetadata keyMetadata = new KeyMetadata();
    keyMetadata.setKey(EncodingTypeObject.createNullable(next.getName(),
        response.getEncodingType()));
    keyMetadata.setSize(next.getDataSize());
    String eTag = next.getMetadata().get(ETAG);
    if (eTag != null) {
      keyMetadata.setETag(ObjectEndpoint.wrapInQuotes(eTag));
    }
    keyMetadata.setStorageClass(S3StorageType.fromReplicationConfig(
        next.getReplicationConfig()).toString());
    keyMetadata.setLastModified(next.getModificationTime());
    String displayName = next.getOwner();
    keyMetadata.setOwner(S3Owner.of(displayName));
    response.addKey(keyMetadata);
  }

  @VisibleForTesting
  public void setOzoneConfiguration(OzoneConfiguration config) {
    this.ozoneConfiguration = config;
  }

  @VisibleForTesting
  public OzoneConfiguration getOzoneConfiguration() {
    return this.ozoneConfiguration;
  }

  @VisibleForTesting
  public void setHeaders(HttpHeaders headers) {
    this.headers = headers;
  }

  @Override
  @PostConstruct
  public void init() {
    listKeysShallowEnabled = ozoneConfiguration.getBoolean(
        OZONE_S3G_LIST_KEYS_SHALLOW_ENABLED,
        OZONE_S3G_LIST_KEYS_SHALLOW_ENABLED_DEFAULT);
    maxKeysLimit = ozoneConfiguration.getInt(
        OZONE_S3G_LIST_MAX_KEYS_LIMIT,
        OZONE_S3G_LIST_MAX_KEYS_LIMIT_DEFAULT);
  }
}<|MERGE_RESOLUTION|>--- conflicted
+++ resolved
@@ -136,7 +136,7 @@
     try {
       if (aclMarker != null) {
         s3GAction = S3GAction.GET_ACL;
-        S3BucketAcl result = getAcl(bucket);
+        S3BucketAcl result = getAcl(bucketName);
         getMetrics().updateGetAclSuccessStats(startNanos);
         AUDIT.logReadSuccess(
             buildAuditMessageForSuccess(s3GAction, getAuditParameters()));
@@ -145,7 +145,7 @@
 
       if (uploads != null) {
         s3GAction = S3GAction.LIST_MULTIPART_UPLOAD;
-        return listMultipartUploads(bucket, prefix, keyMarker, uploadIdMarker, maxUploads);
+        return listMultipartUploads(bucketName, prefix, keyMarker, uploadIdMarker, maxUploads);
       }
 
       maxKeys = validateMaxKeys(maxKeys);
@@ -346,7 +346,7 @@
   }
 
   public Response listMultipartUploads(
-      OzoneBucket bucket,
+      String bucketName,
       String prefix,
       String keyMarker,
       String uploadIdMarker,
@@ -361,13 +361,15 @@
     long startNanos = Time.monotonicNowNanos();
     S3GAction s3GAction = S3GAction.LIST_MULTIPART_UPLOAD;
 
+    OzoneBucket bucket = getBucket(bucketName);
+
     try {
       S3Owner.verifyBucketOwnerCondition(headers, bucketName, bucket.getOwner());
       OzoneMultipartUploadList ozoneMultipartUploadList =
           bucket.listMultipartUploads(prefix, keyMarker, uploadIdMarker, maxUploads);
 
       ListMultipartUploadsResult result = new ListMultipartUploadsResult();
-      result.setBucket(bucket.getName());
+      result.setBucket(bucketName);
       result.setKeyMarker(keyMarker);
       result.setUploadIdMarker(uploadIdMarker);
       result.setNextKeyMarker(ozoneMultipartUploadList.getNextKeyMarker());
@@ -542,17 +544,13 @@
    * <p>
    * see: https://docs.aws.amazon.com/AmazonS3/latest/API/API_GetBucketAcl.html
    */
-  public S3BucketAcl getAcl(OzoneBucket bucket)
+  public S3BucketAcl getAcl(String bucketName)
       throws OS3Exception, IOException {
     long startNanos = Time.monotonicNowNanos();
     S3BucketAcl result = new S3BucketAcl();
-    String bucketName = bucket.getName();
     try {
-<<<<<<< HEAD
-=======
       OzoneBucket bucket = getBucket(bucketName);
       S3Owner.verifyBucketOwnerCondition(headers, bucketName, bucket.getOwner());
->>>>>>> 8c1b439d
       S3Owner owner = S3Owner.of(bucket.getOwner());
       result.setOwner(owner);
 
