/**
 * Licensed to the Apache Software Foundation (ASF) under one
 * or more contributor license agreements.  See the NOTICE file
 * distributed with this work for additional information
 * regarding copyright ownership.  The ASF licenses this file
 * to you under the Apache License, Version 2.0 (the
 * "License"); you may not use this file except in compliance
 * with the License.  You may obtain a copy of the License at
 * <p>
 * http://www.apache.org/licenses/LICENSE-2.0
 * <p>
 * Unless required by applicable law or agreed to in writing, software
 * distributed under the License is distributed on an "AS IS" BASIS,
 * WITHOUT WARRANTIES OR CONDITIONS OF ANY KIND, either express or implied.
 * See the License for the specific language governing permissions and
 * limitations under the License.
 */
package org.apache.hadoop.ozone.s3.endpoint;

import edu.umd.cs.findbugs.annotations.SuppressFBWarnings;
import org.apache.commons.lang3.StringUtils;
import org.apache.hadoop.hdds.client.ReplicationType;
import org.apache.hadoop.ozone.OzoneAcl;
import org.apache.hadoop.ozone.audit.S3GAction;
import org.apache.hadoop.ozone.client.OzoneBucket;
import org.apache.hadoop.ozone.client.OzoneKey;
import org.apache.hadoop.ozone.client.OzoneMultipartUploadList;
import org.apache.hadoop.ozone.client.OzoneVolume;
import org.apache.hadoop.ozone.om.exceptions.OMException;
import org.apache.hadoop.ozone.om.exceptions.OMException.ResultCodes;
import org.apache.hadoop.ozone.om.helpers.OzoneAclUtil;
import org.apache.hadoop.ozone.s3.commontypes.KeyMetadata;
import org.apache.hadoop.ozone.s3.endpoint.MultiDeleteRequest.DeleteObject;
import org.apache.hadoop.ozone.s3.endpoint.MultiDeleteResponse.DeletedObject;
import org.apache.hadoop.ozone.s3.endpoint.MultiDeleteResponse.Error;
import org.apache.hadoop.ozone.s3.endpoint.S3BucketAcl.Grant;
import org.apache.hadoop.ozone.s3.exception.OS3Exception;
import org.apache.hadoop.ozone.s3.exception.S3ErrorTable;
import org.apache.hadoop.ozone.s3.util.ContinueToken;
import org.apache.hadoop.ozone.s3.util.S3StorageType;
import org.apache.hadoop.ozone.s3.util.S3Utils;
import org.apache.hadoop.ozone.security.acl.IAccessAuthorizer;
import org.apache.http.HttpStatus;
import org.slf4j.Logger;
import org.slf4j.LoggerFactory;

import javax.ws.rs.DELETE;
import javax.ws.rs.DefaultValue;
import javax.ws.rs.GET;
import javax.ws.rs.HEAD;
import javax.ws.rs.POST;
import javax.ws.rs.PUT;
import javax.ws.rs.Path;
import javax.ws.rs.PathParam;
import javax.ws.rs.Produces;
import javax.ws.rs.QueryParam;
import javax.ws.rs.core.Context;
import javax.ws.rs.core.HttpHeaders;
import javax.ws.rs.core.MediaType;
import javax.ws.rs.core.Response;
import java.io.IOException;
import java.io.InputStream;
import java.util.ArrayList;
import java.util.BitSet;
import java.util.HashSet;
import java.util.Iterator;
import java.util.List;
import java.util.Map;
import java.util.Set;

import static org.apache.hadoop.ozone.OzoneAcl.AclScope.ACCESS;
import static org.apache.hadoop.ozone.s3.exception.S3ErrorTable.NOT_IMPLEMENTED;
import static org.apache.hadoop.ozone.s3.exception.S3ErrorTable.newError;
import static org.apache.hadoop.ozone.s3.util.S3Consts.ENCODING_TYPE;

/**
 * Bucket level rest endpoints.
 */
@Path("/{bucket}")
public class BucketEndpoint extends EndpointBase {

  private static final Logger LOG =
      LoggerFactory.getLogger(BucketEndpoint.class);

  /**
   * Rest endpoint to list objects in a specific bucket.
   * <p>
   * See: https://docs.aws.amazon.com/AmazonS3/latest/API/v2-RESTBucketGET.html
   * for more details.
   */
  @GET
  @SuppressFBWarnings
  @SuppressWarnings({"parameternumber", "methodlength"})
  public Response get(
      @PathParam("bucket") String bucketName,
      @QueryParam("delimiter") String delimiter,
      @QueryParam("encoding-type") String encodingType,
      @QueryParam("marker") String marker,
      @DefaultValue("1000") @QueryParam("max-keys") int maxKeys,
      @QueryParam("prefix") String prefix,
      @QueryParam("continuation-token") String continueToken,
      @QueryParam("start-after") String startAfter,
      @QueryParam("uploads") String uploads,
      @QueryParam("acl") String aclMarker,
      @Context HttpHeaders hh) throws OS3Exception, IOException {
    S3GAction s3GAction = S3GAction.GET_BUCKET;
    Map<String, String> auditParams = S3Utils.genAuditParam(
        "bucket", bucketName,
        "delimiter", delimiter,
        "encoding-type", encodingType,
        "marker", marker,
        "max-keys", String.valueOf(maxKeys),
        "prefix", prefix,
        "continuation-token", continueToken,
        "start-after", startAfter
    );
    Iterator<? extends OzoneKey> ozoneKeyIterator;
    ContinueToken decodedToken =
        ContinueToken.decodeFromString(continueToken);

    try {
      if (aclMarker != null) {
        s3GAction = S3GAction.GET_ACL;
        S3BucketAcl result = getAcl(bucketName);
        getMetrics().incGetAclSuccess();
        AUDIT.logReadSuccess(
            buildAuditMessageForSuccess(s3GAction, auditParams));
        return Response.ok(result, MediaType.APPLICATION_XML_TYPE).build();
      }

      if (uploads != null) {
        s3GAction = S3GAction.LIST_MULTIPART_UPLOAD;
        return listMultipartUploads(bucketName, prefix);
      }

<<<<<<< HEAD
      if (prefix == null) {
        prefix = "";
      }
=======
>>>>>>> de0b1f9b

      OzoneBucket bucket = getBucket(bucketName);

      // Assign marker to startAfter. for the compatibility of aws api v1
      if (startAfter == null && marker != null) {
        startAfter = marker;
      }

<<<<<<< HEAD
=======
    // Assign marker to startAfter. for the compatibility of aws api v1
    if (startAfter == null && marker != null) {
      startAfter = marker;
    }
    try {
      OzoneBucket bucket = getBucket(bucketName);
>>>>>>> de0b1f9b
      if (startAfter != null && continueToken != null) {
        // If continuation token and start after both are provided, then we
        // ignore start After
        ozoneKeyIterator = bucket.listKeys(prefix, decodedToken.getLastKey());
      } else if (startAfter != null && continueToken == null) {
        ozoneKeyIterator = bucket.listKeys(prefix, startAfter);
      } else if (startAfter == null && continueToken != null) {
        ozoneKeyIterator = bucket.listKeys(prefix, decodedToken.getLastKey());
      } else {
        ozoneKeyIterator = bucket.listKeys(prefix);
      }
    } catch (OMException ex) {
      AUDIT.logReadFailure(
          buildAuditMessageForFailure(s3GAction, auditParams, ex));
      getMetrics().incGetBucketFailure();
      if (ex.getResult() == ResultCodes.PERMISSION_DENIED) {
        throw newError(S3ErrorTable.ACCESS_DENIED, bucketName, ex);
      } else {
        throw ex;
      }
<<<<<<< HEAD
    } catch (Exception ex) {
      AUDIT.logReadFailure(
          buildAuditMessageForFailure(s3GAction, auditParams, ex));
=======
    } catch (OS3Exception ex) {
      getMetrics().incGetBucketFailure();
>>>>>>> de0b1f9b
      throw ex;
    }

    ListObjectResponse response = new ListObjectResponse();
    response.setDelimiter(delimiter);
    response.setName(bucketName);
    response.setPrefix(prefix);
    response.setMarker(marker == null ? "" : marker);
    response.setMaxKeys(maxKeys);
    response.setEncodingType(ENCODING_TYPE);
    response.setTruncated(false);
    response.setContinueToken(continueToken);

    String prevDir = null;
    if (continueToken != null) {
      prevDir = decodedToken.getLastDir();
    }
    String lastKey = null;
    int count = 0;
    while (ozoneKeyIterator.hasNext()) {
      OzoneKey next = ozoneKeyIterator.next();
      String relativeKeyName = next.getName().substring(prefix.length());

      int depth = StringUtils.countMatches(relativeKeyName, delimiter);
      if (delimiter != null) {
        if (depth > 0) {
          // means key has multiple delimiters in its value.
          // ex: dir/dir1/dir2, where delimiter is "/" and prefix is dir/
          String dirName = relativeKeyName.substring(0, relativeKeyName
              .indexOf(delimiter));
          if (!dirName.equals(prevDir)) {
            response.addPrefix(prefix + dirName + delimiter);
            prevDir = dirName;
            count++;
          }
        } else if (relativeKeyName.endsWith(delimiter)) {
          // means or key is same as prefix with delimiter at end and ends with
          // delimiter. ex: dir/, where prefix is dir and delimiter is /
          response.addPrefix(relativeKeyName);
          count++;
        } else {
          // means our key is matched with prefix if prefix is given and it
          // does not have any common prefix.
          addKey(response, next);
          count++;
        }
      } else {
        addKey(response, next);
        count++;
      }

      if (count == maxKeys) {
        lastKey = next.getName();
        break;
      }
    }

    response.setKeyCount(count);

    if (count < maxKeys) {
      response.setTruncated(false);
    } else if (ozoneKeyIterator.hasNext()) {
      response.setTruncated(true);
      ContinueToken nextToken = new ContinueToken(lastKey, prevDir);
      response.setNextToken(nextToken.encodeToString());
      // Set nextMarker to be lastKey. for the compatibility of aws api v1
      response.setNextMarker(lastKey);
    } else {
      response.setTruncated(false);
    }

    AUDIT.logReadSuccess(buildAuditMessageForSuccess(s3GAction, auditParams));
    getMetrics().incGetBucketSuccess();
    response.setKeyCount(
        response.getCommonPrefixes().size() + response.getContents().size());
    return Response.ok(response).build();
  }

  @PUT
  public Response put(@PathParam("bucket") String bucketName,
<<<<<<< HEAD
      @QueryParam("acl") String aclMarker,
      @Context HttpHeaders httpHeaders,
      InputStream body) throws IOException, OS3Exception {
    S3GAction s3GAction = S3GAction.CREATE_BUCKET;
    Map<String, String> auditParams = S3Utils.genAuditParam(
        "bucket", bucketName,
        "acl", aclMarker
    );
=======
                      @QueryParam("acl") String aclMarker,
                      @Context HttpHeaders httpHeaders,
                      InputStream body) throws IOException, OS3Exception {
    if (aclMarker != null) {
      return putAcl(bucketName, httpHeaders, body);
    }
>>>>>>> de0b1f9b
    try {
      if (aclMarker != null) {
        s3GAction = S3GAction.PUT_ACL;
        return putAcl(bucketName, httpHeaders, body);
      }
      String location = createS3Bucket(bucketName);
      LOG.info("Location is {}", location);
      AUDIT.logWriteSuccess(
          buildAuditMessageForSuccess(s3GAction, auditParams));
      getMetrics().incCreateBucketSuccess();
      return Response.status(HttpStatus.SC_OK).header("Location", location)
          .build();
    } catch (OMException exception) {
      AUDIT.logWriteFailure(
          buildAuditMessageForFailure(s3GAction, auditParams, exception));
      getMetrics().incCreateBucketFailure();
      if (exception.getResult() == ResultCodes.INVALID_BUCKET_NAME) {
        throw newError(S3ErrorTable.INVALID_BUCKET_NAME, bucketName, exception);
      }
      LOG.error("Error in Create Bucket Request for bucket: {}", bucketName,
          exception);
      throw exception;
    } catch (Exception ex) {
      AUDIT.logWriteFailure(
          buildAuditMessageForFailure(s3GAction, auditParams, ex));
      throw ex;
    }
  }

  public Response listMultipartUploads(
      @PathParam("bucket") String bucketName,
      @QueryParam("prefix") String prefix)
      throws OS3Exception, IOException {
    S3GAction s3GAction = S3GAction.LIST_MULTIPART_UPLOAD;
    Map<String, String> auditParams = S3Utils.genAuditParam(
        "bucket", bucketName,
        "prefix", prefix
    );

    OzoneBucket bucket = getBucket(bucketName);

    try {
      OzoneMultipartUploadList ozoneMultipartUploadList =
          bucket.listMultipartUploads(prefix);

      ListMultipartUploadsResult result = new ListMultipartUploadsResult();
      result.setBucket(bucketName);

      ozoneMultipartUploadList.getUploads().forEach(upload -> result.addUpload(
          new ListMultipartUploadsResult.Upload(
              upload.getKeyName(),
              upload.getUploadId(),
              upload.getCreationTime(),
              S3StorageType.fromReplicationType(upload.getReplicationType(),
                  upload.getReplicationFactor())
          )));
      AUDIT.logReadSuccess(buildAuditMessageForSuccess(s3GAction, auditParams));
      getMetrics().incListMultipartUploadsSuccess();
      return Response.ok(result).build();
    } catch (OMException exception) {
      AUDIT.logReadFailure(
          buildAuditMessageForFailure(s3GAction, auditParams, exception));
      getMetrics().incListMultipartUploadsFailure();
      if (exception.getResult() == ResultCodes.PERMISSION_DENIED) {
        throw newError(S3ErrorTable.ACCESS_DENIED, prefix, exception);
      }
      throw exception;
    } catch (Exception ex) {
      AUDIT.logReadFailure(
          buildAuditMessageForFailure(s3GAction, auditParams, ex));
      throw ex;
    }
  }

  /**
   * Rest endpoint to check the existence of a bucket.
   * <p>
   * See: https://docs.aws.amazon.com/AmazonS3/latest/API/RESTBucketHEAD.html
   * for more details.
   */
  @HEAD
  public Response head(@PathParam("bucket") String bucketName)
      throws OS3Exception, IOException {
    S3GAction s3GAction = S3GAction.HEAD_BUCKET;
    Map<String, String> auditParams = S3Utils.genAuditParam(
        "bucket", bucketName);
    try {
      getBucket(bucketName);
      AUDIT.logReadSuccess(
          buildAuditMessageForSuccess(s3GAction, auditParams));
      getMetrics().incHeadBucketSuccess();
      return Response.ok().build();
    } catch (Exception e) {
      AUDIT.logReadFailure(
          buildAuditMessageForFailure(s3GAction, auditParams, e));
      throw e;
    }
  }

  /**
   * Rest endpoint to delete specific bucket.
   * <p>
   * See: https://docs.aws.amazon.com/AmazonS3/latest/API/RESTBucketDELETE.html
   * for more details.
   */
  @DELETE
  public Response delete(@PathParam("bucket") String bucketName)
      throws IOException, OS3Exception {
    S3GAction s3GAction = S3GAction.DELETE_BUCKET;
    Map<String, String> auditParams = S3Utils.genAuditParam(
        "bucket", bucketName
    );

    try {
      deleteS3Bucket(bucketName);
    } catch (OMException ex) {
      AUDIT.logWriteFailure(
          buildAuditMessageForFailure(s3GAction, auditParams, ex));
      getMetrics().incDeleteBucketFailure();
      if (ex.getResult() == ResultCodes.BUCKET_NOT_EMPTY) {
        throw newError(S3ErrorTable.BUCKET_NOT_EMPTY, bucketName, ex);
      } else if (ex.getResult() == ResultCodes.BUCKET_NOT_FOUND) {
        throw newError(S3ErrorTable.NO_SUCH_BUCKET, bucketName, ex);
      } else if (ex.getResult() == ResultCodes.PERMISSION_DENIED) {
        throw newError(S3ErrorTable.ACCESS_DENIED, bucketName, ex);
      } else {
        throw ex;
      }
    } catch (Exception ex) {
      AUDIT.logWriteFailure(
          buildAuditMessageForFailure(s3GAction, auditParams, ex));
      throw ex;
    }

    AUDIT.logWriteSuccess(buildAuditMessageForSuccess(s3GAction, auditParams));
    getMetrics().incDeleteBucketSuccess();
    return Response
        .status(HttpStatus.SC_NO_CONTENT)
        .build();

  }

  /**
   * Implement multi delete.
   * <p>
   * see: https://docs.aws.amazon
   * .com/AmazonS3/latest/API/multiobjectdeleteapi.html
   */
  @POST
  @Produces(MediaType.APPLICATION_XML)
  public MultiDeleteResponse multiDelete(@PathParam("bucket") String bucketName,
<<<<<<< HEAD
      @QueryParam("delete") String delete,
      MultiDeleteRequest request) throws OS3Exception, IOException {
    S3GAction s3GAction = S3GAction.MULTI_DELETE;
    Map<String, String> auditParams = S3Utils.genAuditParam(
        "bucket", bucketName,
        "delete", delete
    );

=======
                                         @QueryParam("delete") String delete,
                                         MultiDeleteRequest request)
      throws OS3Exception, IOException {
>>>>>>> de0b1f9b
    OzoneBucket bucket = getBucket(bucketName);
    MultiDeleteResponse result = new MultiDeleteResponse();
    if (request.getObjects() != null) {
      for (DeleteObject keyToDelete : request.getObjects()) {
        try {
          bucket.deleteKey(keyToDelete.getKey());

          if (!request.isQuiet()) {
            result.addDeleted(new DeletedObject(keyToDelete.getKey()));
          }
        } catch (OMException ex) {
          if (ex.getResult() == ResultCodes.PERMISSION_DENIED) {
            result.addError(
                new Error(keyToDelete.getKey(), "PermissionDenied",
                    ex.getMessage()));
          } else if (ex.getResult() != ResultCodes.KEY_NOT_FOUND) {
            result.addError(
                new Error(keyToDelete.getKey(), "InternalError",
                    ex.getMessage()));
          } else if (!request.isQuiet()) {
            result.addDeleted(new DeletedObject(keyToDelete.getKey()));
          }
        } catch (Exception ex) {
          result.addError(
              new Error(keyToDelete.getKey(), "InternalError",
                  ex.getMessage()));
        }
      }
    }
    if (result.getErrors().size() != 0) {
      AUDIT.logWriteFailure(buildAuditMessageForFailure(s3GAction, auditParams,
          new Exception("MultiDelete Exception")));
    } else {
      AUDIT.logWriteSuccess(
          buildAuditMessageForSuccess(s3GAction, auditParams));
    }
    return result;
  }

  /**
   * Implement acl get.
   * <p>
   * see: https://docs.aws.amazon.com/AmazonS3/latest/API/API_GetBucketAcl.html
   */
  public S3BucketAcl getAcl(String bucketName)
      throws OS3Exception, IOException {
    S3BucketAcl result = new S3BucketAcl();
    try {
      OzoneBucket bucket = getBucket(bucketName);
      OzoneVolume volume = getVolume();
      // TODO: use bucket owner instead of volume owner here once bucket owner
      // TODO: is supported.
      S3Owner owner = new S3Owner(volume.getOwner(), volume.getOwner());
      result.setOwner(owner);

      // TODO: remove this duplication avoid logic when ACCESS and DEFAULT scope
      // TODO: are merged.
      // Use set to remove ACLs with different scopes(ACCESS and DEFAULT)
      Set<Grant> grantSet = new HashSet<>();
      // Return ACL list
      for (OzoneAcl acl : bucket.getAcls()) {
        List<Grant> grants = S3Acl.ozoneNativeAclToS3Acl(acl);
        grantSet.addAll(grants);
      }
      ArrayList<Grant> grantList = new ArrayList<>();
      grantList.addAll(grantSet);
      result.setAclList(
          new S3BucketAcl.AccessControlList(grantList));
      return result;
    } catch (OMException ex) {
      getMetrics().incGetAclFailure();
      if (ex.getResult() == ResultCodes.BUCKET_NOT_FOUND) {
        throw newError(S3ErrorTable.NO_SUCH_BUCKET, bucketName, ex);
      } else if (ex.getResult() == ResultCodes.PERMISSION_DENIED) {
        throw newError(S3ErrorTable.ACCESS_DENIED, bucketName, ex);
      } else {
        LOG.error("Failed to get acl of Bucket " + bucketName, ex);
        throw newError(S3ErrorTable.INTERNAL_ERROR, bucketName, ex);
      }
    } catch (OS3Exception ex) {
      getMetrics().incGetAclFailure();
      throw ex;
    }
  }

  /**
   * Implement acl put.
   * <p>
   * see: https://docs.aws.amazon.com/AmazonS3/latest/API/API_PutBucketAcl.html
   */
  public Response putAcl(String bucketName, HttpHeaders httpHeaders,
                         InputStream body) throws IOException, OS3Exception {
    String grantReads = httpHeaders.getHeaderString(S3Acl.GRANT_READ);
    String grantWrites = httpHeaders.getHeaderString(S3Acl.GRANT_WRITE);
    String grantReadACP = httpHeaders.getHeaderString(S3Acl.GRANT_READ_CAP);
    String grantWriteACP = httpHeaders.getHeaderString(S3Acl.GRANT_WRITE_CAP);
    String grantFull = httpHeaders.getHeaderString(S3Acl.GRANT_FULL_CONTROL);

    try {
      OzoneBucket bucket = getBucket(bucketName);
      OzoneVolume volume = getVolume();

      List<OzoneAcl> ozoneAclListOnBucket = new ArrayList<>();
      List<OzoneAcl> ozoneAclListOnVolume = new ArrayList<>();

      if (grantReads == null && grantWrites == null && grantReadACP == null
          && grantWriteACP == null && grantFull == null) {
        S3BucketAcl putBucketAclRequest =
            new PutBucketAclRequestUnmarshaller().readFrom(
                null, null, null, null, null, body);
        // Handle grants in body
        ozoneAclListOnBucket.addAll(
            S3Acl.s3AclToOzoneNativeAclOnBucket(putBucketAclRequest));
        ozoneAclListOnVolume.addAll(
            S3Acl.s3AclToOzoneNativeAclOnVolume(putBucketAclRequest));
      } else {

        // Handle grants in headers
        if (grantReads != null) {
          ozoneAclListOnBucket.addAll(getAndConvertAclOnBucket(grantReads,
              S3Acl.ACLType.READ.getValue()));
          ozoneAclListOnVolume.addAll(getAndConvertAclOnVolume(grantReads,
              S3Acl.ACLType.READ.getValue()));
        }
        if (grantWrites != null) {
          ozoneAclListOnBucket.addAll(getAndConvertAclOnBucket(grantWrites,
              S3Acl.ACLType.WRITE.getValue()));
          ozoneAclListOnVolume.addAll(getAndConvertAclOnVolume(grantWrites,
              S3Acl.ACLType.WRITE.getValue()));
        }
        if (grantReadACP != null) {
          ozoneAclListOnBucket.addAll(getAndConvertAclOnBucket(grantReadACP,
              S3Acl.ACLType.READ_ACP.getValue()));
          ozoneAclListOnVolume.addAll(getAndConvertAclOnVolume(grantReadACP,
              S3Acl.ACLType.READ_ACP.getValue()));
        }
        if (grantWriteACP != null) {
          ozoneAclListOnBucket.addAll(getAndConvertAclOnBucket(grantWriteACP,
              S3Acl.ACLType.WRITE_ACP.getValue()));
          ozoneAclListOnVolume.addAll(getAndConvertAclOnVolume(grantWriteACP,
              S3Acl.ACLType.WRITE_ACP.getValue()));
        }
        if (grantFull != null) {
          ozoneAclListOnBucket.addAll(getAndConvertAclOnBucket(grantFull,
              S3Acl.ACLType.FULL_CONTROL.getValue()));
          ozoneAclListOnVolume.addAll(getAndConvertAclOnVolume(grantFull,
              S3Acl.ACLType.FULL_CONTROL.getValue()));
        }
      }
      // A put request will reset all previous ACLs on bucket
      bucket.setAcl(ozoneAclListOnBucket);
      // A put request will reset input user/group's permission on volume
      List<OzoneAcl> acls = bucket.getAcls();
      List<OzoneAcl> aclsToRemoveOnVolume = new ArrayList<>();
      List<OzoneAcl> currentAclsOnVolume = volume.getAcls();
      // Remove input user/group's permission from Volume first
      if (currentAclsOnVolume.size() > 0) {
        for (OzoneAcl acl : acls) {
          if (acl.getAclScope() == ACCESS) {
            aclsToRemoveOnVolume.addAll(OzoneAclUtil.filterAclList(
                acl.getName(), acl.getType(), currentAclsOnVolume));
          }
        }
        for (OzoneAcl acl : aclsToRemoveOnVolume) {
          volume.removeAcl(acl);
        }
      }
      // Add new permission on Volume
      for (OzoneAcl acl : ozoneAclListOnVolume) {
        volume.addAcl(acl);
      }
    } catch (OMException exception) {
      getMetrics().incPutAclFailure();
      if (exception.getResult() == ResultCodes.BUCKET_NOT_FOUND) {
        throw newError(S3ErrorTable.NO_SUCH_BUCKET, bucketName, exception);
      } else if (exception.getResult() == ResultCodes.PERMISSION_DENIED) {
        throw newError(S3ErrorTable.ACCESS_DENIED, bucketName, exception);
      }
      LOG.error("Error in set ACL Request for bucket: {}", bucketName,
          exception);
      throw exception;
    } catch (OS3Exception ex) {
      getMetrics().incPutAclFailure();
      throw ex;
    }
    getMetrics().incPutAclSuccess();
    return Response.status(HttpStatus.SC_OK).build();
  }

  /**
   * Example: x-amz-grant-write: \
   * uri="http://acs.amazonaws.com/groups/s3/LogDelivery", id="111122223333", \
   * id="555566667777".
   */
  private List<OzoneAcl> getAndConvertAclOnBucket(String value,
                                                  String permission)
      throws OS3Exception {
    List<OzoneAcl> ozoneAclList = new ArrayList<>();
    if (StringUtils.isEmpty(value)) {
      return ozoneAclList;
    }
    String[] subValues = value.split(",");
    for (String acl : subValues) {
      String[] part = acl.split("=");
      if (part.length != 2) {
        throw newError(S3ErrorTable.INVALID_ARGUMENT, acl);
      }
      S3Acl.ACLIdentityType type =
          S3Acl.ACLIdentityType.getTypeFromHeaderType(part[0]);
      if (type == null || !type.isSupported()) {
        LOG.warn("S3 grantee {} is null or not supported", part[0]);
        throw newError(NOT_IMPLEMENTED, part[0]);
      }
      // Build ACL on Bucket
      BitSet aclsOnBucket =
          S3Acl.getOzoneAclOnBucketFromS3Permission(permission);
      OzoneAcl defaultOzoneAcl = new OzoneAcl(
          IAccessAuthorizer.ACLIdentityType.USER, part[1], aclsOnBucket,
          OzoneAcl.AclScope.DEFAULT);
      OzoneAcl accessOzoneAcl = new OzoneAcl(
          IAccessAuthorizer.ACLIdentityType.USER, part[1], aclsOnBucket,
          ACCESS);
      ozoneAclList.add(defaultOzoneAcl);
      ozoneAclList.add(accessOzoneAcl);
    }
    return ozoneAclList;
  }

  private List<OzoneAcl> getAndConvertAclOnVolume(String value,
                                                  String permission)
      throws OS3Exception {
    List<OzoneAcl> ozoneAclList = new ArrayList<>();
    if (StringUtils.isEmpty(value)) {
      return ozoneAclList;
    }
    String[] subValues = value.split(",");
    for (String acl : subValues) {
      String[] part = acl.split("=");
      if (part.length != 2) {
        throw newError(S3ErrorTable.INVALID_ARGUMENT, acl);
      }
      S3Acl.ACLIdentityType type =
          S3Acl.ACLIdentityType.getTypeFromHeaderType(part[0]);
      if (type == null || !type.isSupported()) {
        LOG.warn("S3 grantee {} is null or not supported", part[0]);
        throw newError(NOT_IMPLEMENTED, part[0]);
      }
      // Build ACL on Volume
      BitSet aclsOnVolume =
          S3Acl.getOzoneAclOnVolumeFromS3Permission(permission);
      OzoneAcl accessOzoneAcl = new OzoneAcl(
          IAccessAuthorizer.ACLIdentityType.USER, part[1], aclsOnVolume,
          ACCESS);
      ozoneAclList.add(accessOzoneAcl);
    }
    return ozoneAclList;
  }

  private void addKey(ListObjectResponse response, OzoneKey next) {
    KeyMetadata keyMetadata = new KeyMetadata();
    keyMetadata.setKey(next.getName());
    keyMetadata.setSize(next.getDataSize());
    keyMetadata.setETag("" + next.getModificationTime());
    if (next.getReplicationType().toString().equals(ReplicationType
        .STAND_ALONE.toString())) {
      keyMetadata.setStorageClass(S3StorageType.REDUCED_REDUNDANCY.toString());
    } else {
      keyMetadata.setStorageClass(S3StorageType.STANDARD.toString());
    }
    keyMetadata.setLastModified(next.getModificationTime());
    response.addKey(keyMetadata);
  }

  @Override
  public void init() {

  }
}<|MERGE_RESOLUTION|>--- conflicted
+++ resolved
@@ -133,29 +133,16 @@
         return listMultipartUploads(bucketName, prefix);
       }
 
-<<<<<<< HEAD
       if (prefix == null) {
         prefix = "";
       }
-=======
->>>>>>> de0b1f9b
-
-      OzoneBucket bucket = getBucket(bucketName);
 
       // Assign marker to startAfter. for the compatibility of aws api v1
       if (startAfter == null && marker != null) {
         startAfter = marker;
       }
-
-<<<<<<< HEAD
-=======
-    // Assign marker to startAfter. for the compatibility of aws api v1
-    if (startAfter == null && marker != null) {
-      startAfter = marker;
-    }
-    try {
+      
       OzoneBucket bucket = getBucket(bucketName);
->>>>>>> de0b1f9b
       if (startAfter != null && continueToken != null) {
         // If continuation token and start after both are provided, then we
         // ignore start After
@@ -176,14 +163,10 @@
       } else {
         throw ex;
       }
-<<<<<<< HEAD
     } catch (Exception ex) {
+      getMetrics().incGetBucketFailure();
       AUDIT.logReadFailure(
           buildAuditMessageForFailure(s3GAction, auditParams, ex));
-=======
-    } catch (OS3Exception ex) {
-      getMetrics().incGetBucketFailure();
->>>>>>> de0b1f9b
       throw ex;
     }
 
@@ -264,23 +247,15 @@
 
   @PUT
   public Response put(@PathParam("bucket") String bucketName,
-<<<<<<< HEAD
-      @QueryParam("acl") String aclMarker,
-      @Context HttpHeaders httpHeaders,
-      InputStream body) throws IOException, OS3Exception {
+                      @QueryParam("acl") String aclMarker,
+                      @Context HttpHeaders httpHeaders,
+                      InputStream body) throws IOException, OS3Exception {                      
     S3GAction s3GAction = S3GAction.CREATE_BUCKET;
     Map<String, String> auditParams = S3Utils.genAuditParam(
         "bucket", bucketName,
         "acl", aclMarker
     );
-=======
-                      @QueryParam("acl") String aclMarker,
-                      @Context HttpHeaders httpHeaders,
-                      InputStream body) throws IOException, OS3Exception {
-    if (aclMarker != null) {
-      return putAcl(bucketName, httpHeaders, body);
-    }
->>>>>>> de0b1f9b
+
     try {
       if (aclMarker != null) {
         s3GAction = S3GAction.PUT_ACL;
@@ -432,20 +407,15 @@
   @POST
   @Produces(MediaType.APPLICATION_XML)
   public MultiDeleteResponse multiDelete(@PathParam("bucket") String bucketName,
-<<<<<<< HEAD
-      @QueryParam("delete") String delete,
-      MultiDeleteRequest request) throws OS3Exception, IOException {
+                                         @QueryParam("delete") String delete,
+                                         MultiDeleteRequest request)
+      throws OS3Exception, IOException {
     S3GAction s3GAction = S3GAction.MULTI_DELETE;
     Map<String, String> auditParams = S3Utils.genAuditParam(
         "bucket", bucketName,
         "delete", delete
     );
 
-=======
-                                         @QueryParam("delete") String delete,
-                                         MultiDeleteRequest request)
-      throws OS3Exception, IOException {
->>>>>>> de0b1f9b
     OzoneBucket bucket = getBucket(bucketName);
     MultiDeleteResponse result = new MultiDeleteResponse();
     if (request.getObjects() != null) {
