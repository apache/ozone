--- conflicted
+++ resolved
@@ -31,10 +31,6 @@
 import java.io.IOException;
 import java.io.InputStream;
 import java.util.ArrayList;
-<<<<<<< HEAD
-import java.util.HashMap;
-=======
->>>>>>> 2cedbbfb
 import java.util.HashSet;
 import java.util.Iterator;
 import java.util.List;
@@ -100,23 +96,7 @@
   private boolean listKeysShallowEnabled;
   private int maxKeysLimit = 1000;
 
-<<<<<<< HEAD
-  private BucketEndpointContext context;
-
-  @Inject
-  private OzoneConfiguration ozoneConfiguration;
-
-  public BucketEndpoint() {
-    super();
-    this.context = new BucketEndpointContext(this);
-  }
-
-  private BucketEndpointContext getContext() {
-    return context;
-  }
-=======
   private List<BucketOperationHandler> putHandlers;
->>>>>>> 2cedbbfb
 
   /**
    * Rest endpoint to list objects in a specific bucket.
@@ -353,28 +333,6 @@
     S3GAction s3GAction = S3GAction.CREATE_BUCKET;
 
     try {
-<<<<<<< HEAD
-      // Build map of query parameters
-      Map<String, String> queryParams = new HashMap<>();
-      queryParams.put("acl", aclMarker);
-      // Future handlers: queryParams.put("lifecycle", lifecycleMarker);
-
-      // Check for subresource operations using handlers
-      String queryParam = HANDLER_FACTORY.findFirstSupportedQueryParam(queryParams);
-
-      if (queryParam != null) {
-        BucketOperationHandler handler = HANDLER_FACTORY.getHandler(queryParam);
-        // Delegate to specific handler
-        s3GAction = getActionForQueryParam(queryParam);
-        Response response = handler.handlePutRequest(
-            bucketName, body, headers, getContext(), startNanos);
-        AUDIT.logWriteSuccess(
-            buildAuditMessageForSuccess(s3GAction, getAuditParameters()));
-        return response;
-      }
-
-=======
->>>>>>> 2cedbbfb
       String location = createS3Bucket(bucketName);
       auditWriteSuccess(s3GAction);
       getMetrics().updateCreateBucketSuccessStats(startNanos);
@@ -639,177 +597,6 @@
     }
   }
 
-<<<<<<< HEAD
-  /**
-   * Implement acl put.
-   * <p>
-   * see: https://docs.aws.amazon.com/AmazonS3/latest/API/API_PutBucketAcl.html
-   */
-  public Response putAcl(String bucketName,
-                         InputStream body) throws IOException, OS3Exception {
-    long startNanos = Time.monotonicNowNanos();
-    String grantReads = getHeaders().getHeaderString(S3Acl.GRANT_READ);
-    String grantWrites = getHeaders().getHeaderString(S3Acl.GRANT_WRITE);
-    String grantReadACP = getHeaders().getHeaderString(S3Acl.GRANT_READ_ACP);
-    String grantWriteACP = getHeaders().getHeaderString(S3Acl.GRANT_WRITE_ACP);
-    String grantFull = getHeaders().getHeaderString(S3Acl.GRANT_FULL_CONTROL);
-
-    try {
-      OzoneBucket bucket = getBucket(bucketName);
-      S3Owner.verifyBucketOwnerCondition(getHeaders(), bucketName, bucket.getOwner());
-      OzoneVolume volume = getVolume();
-
-      List<OzoneAcl> ozoneAclListOnBucket = new ArrayList<>();
-      List<OzoneAcl> ozoneAclListOnVolume = new ArrayList<>();
-
-      if (grantReads == null && grantWrites == null && grantReadACP == null
-          && grantWriteACP == null && grantFull == null) {
-        S3BucketAcl putBucketAclRequest =
-            new PutBucketAclRequestUnmarshaller().readFrom(body);
-        // Handle grants in body
-        ozoneAclListOnBucket.addAll(
-            S3Acl.s3AclToOzoneNativeAclOnBucket(putBucketAclRequest));
-        ozoneAclListOnVolume.addAll(
-            S3Acl.s3AclToOzoneNativeAclOnVolume(putBucketAclRequest));
-      } else {
-
-        // Handle grants in headers
-        if (grantReads != null) {
-          ozoneAclListOnBucket.addAll(getAndConvertAclOnBucket(grantReads,
-              S3Acl.ACLType.READ.getValue()));
-          ozoneAclListOnVolume.addAll(getAndConvertAclOnVolume(grantReads,
-              S3Acl.ACLType.READ.getValue()));
-        }
-        if (grantWrites != null) {
-          ozoneAclListOnBucket.addAll(getAndConvertAclOnBucket(grantWrites,
-              S3Acl.ACLType.WRITE.getValue()));
-          ozoneAclListOnVolume.addAll(getAndConvertAclOnVolume(grantWrites,
-              S3Acl.ACLType.WRITE.getValue()));
-        }
-        if (grantReadACP != null) {
-          ozoneAclListOnBucket.addAll(getAndConvertAclOnBucket(grantReadACP,
-              S3Acl.ACLType.READ_ACP.getValue()));
-          ozoneAclListOnVolume.addAll(getAndConvertAclOnVolume(grantReadACP,
-              S3Acl.ACLType.READ_ACP.getValue()));
-        }
-        if (grantWriteACP != null) {
-          ozoneAclListOnBucket.addAll(getAndConvertAclOnBucket(grantWriteACP,
-              S3Acl.ACLType.WRITE_ACP.getValue()));
-          ozoneAclListOnVolume.addAll(getAndConvertAclOnVolume(grantWriteACP,
-              S3Acl.ACLType.WRITE_ACP.getValue()));
-        }
-        if (grantFull != null) {
-          ozoneAclListOnBucket.addAll(getAndConvertAclOnBucket(grantFull,
-              S3Acl.ACLType.FULL_CONTROL.getValue()));
-          ozoneAclListOnVolume.addAll(getAndConvertAclOnVolume(grantFull,
-              S3Acl.ACLType.FULL_CONTROL.getValue()));
-        }
-      }
-      // A put request will reset all previous ACLs on bucket
-      bucket.setAcl(ozoneAclListOnBucket);
-      // A put request will reset input user/group's permission on volume
-      List<OzoneAcl> acls = bucket.getAcls();
-      List<OzoneAcl> aclsToRemoveOnVolume = new ArrayList<>();
-      List<OzoneAcl> currentAclsOnVolume = volume.getAcls();
-      // Remove input user/group's permission from Volume first
-      if (!currentAclsOnVolume.isEmpty()) {
-        for (OzoneAcl acl : acls) {
-          if (acl.getAclScope() == ACCESS) {
-            aclsToRemoveOnVolume.addAll(OzoneAclUtil.filterAclList(
-                acl.getName(), acl.getType(), currentAclsOnVolume));
-          }
-        }
-        for (OzoneAcl acl : aclsToRemoveOnVolume) {
-          volume.removeAcl(acl);
-        }
-      }
-      // Add new permission on Volume
-      for (OzoneAcl acl : ozoneAclListOnVolume) {
-        volume.addAcl(acl);
-      }
-    } catch (OMException exception) {
-      getMetrics().updatePutAclFailureStats(startNanos);
-      auditWriteFailure(S3GAction.PUT_ACL, exception);
-      if (exception.getResult() == ResultCodes.BUCKET_NOT_FOUND) {
-        throw newError(S3ErrorTable.NO_SUCH_BUCKET, bucketName, exception);
-      } else if (isAccessDenied(exception)) {
-        throw newError(S3ErrorTable.ACCESS_DENIED, bucketName, exception);
-      }
-      throw exception;
-    } catch (OS3Exception ex) {
-      getMetrics().updatePutAclFailureStats(startNanos);
-      throw ex;
-    }
-    getMetrics().updatePutAclSuccessStats(startNanos);
-    return Response.status(HttpStatus.SC_OK).build();
-  }
-
-  /**
-   * Example: x-amz-grant-write: \
-   * uri="http://acs.amazonaws.com/groups/s3/LogDelivery", id="111122223333", \
-   * id="555566667777".
-   */
-  private List<OzoneAcl> getAndConvertAclOnBucket(String value,
-                                                  String permission)
-      throws OS3Exception {
-    List<OzoneAcl> ozoneAclList = new ArrayList<>();
-    if (StringUtils.isEmpty(value)) {
-      return ozoneAclList;
-    }
-    String[] subValues = value.split(",");
-    for (String acl : subValues) {
-      String[] part = acl.split("=");
-      if (part.length != 2) {
-        throw newError(S3ErrorTable.INVALID_ARGUMENT, acl);
-      }
-      S3Acl.ACLIdentityType type =
-          S3Acl.ACLIdentityType.getTypeFromHeaderType(part[0]);
-      if (type == null || !type.isSupported()) {
-        LOG.warn("S3 grantee {} is null or not supported", part[0]);
-        throw newError(NOT_IMPLEMENTED, part[0]);
-      }
-      // Build ACL on Bucket
-      EnumSet<IAccessAuthorizer.ACLType> aclsOnBucket = S3Acl.getOzoneAclOnBucketFromS3Permission(permission);
-      OzoneAcl defaultOzoneAcl = OzoneAcl.of(
-          IAccessAuthorizer.ACLIdentityType.USER, part[1], OzoneAcl.AclScope.DEFAULT, aclsOnBucket
-      );
-      OzoneAcl accessOzoneAcl = OzoneAcl.of(IAccessAuthorizer.ACLIdentityType.USER, part[1], ACCESS, aclsOnBucket);
-      ozoneAclList.add(defaultOzoneAcl);
-      ozoneAclList.add(accessOzoneAcl);
-    }
-    return ozoneAclList;
-  }
-
-  private List<OzoneAcl> getAndConvertAclOnVolume(String value,
-                                                  String permission)
-      throws OS3Exception {
-    List<OzoneAcl> ozoneAclList = new ArrayList<>();
-    if (StringUtils.isEmpty(value)) {
-      return ozoneAclList;
-    }
-    String[] subValues = value.split(",");
-    for (String acl : subValues) {
-      String[] part = acl.split("=");
-      if (part.length != 2) {
-        throw newError(S3ErrorTable.INVALID_ARGUMENT, acl);
-      }
-      S3Acl.ACLIdentityType type =
-          S3Acl.ACLIdentityType.getTypeFromHeaderType(part[0]);
-      if (type == null || !type.isSupported()) {
-        LOG.warn("S3 grantee {} is null or not supported", part[0]);
-        throw newError(NOT_IMPLEMENTED, part[0]);
-      }
-      // Build ACL on Volume
-      EnumSet<IAccessAuthorizer.ACLType> aclsOnVolume =
-          S3Acl.getOzoneAclOnVolumeFromS3Permission(permission);
-      OzoneAcl accessOzoneAcl = OzoneAcl.of(IAccessAuthorizer.ACLIdentityType.USER, part[1], ACCESS, aclsOnVolume);
-      ozoneAclList.add(accessOzoneAcl);
-    }
-    return ozoneAclList;
-  }
-
-=======
->>>>>>> 2cedbbfb
   private void addKey(ListObjectResponse response, OzoneKey next) {
     KeyMetadata keyMetadata = new KeyMetadata();
     keyMetadata.setKey(EncodingTypeObject.createNullable(next.getName(),
