--- conflicted
+++ resolved
@@ -725,14 +725,13 @@
     return listS3BucketsFailure.value();
   }
 
-<<<<<<< HEAD
-  public static synchronized S3GatewayMetrics getMetrics() {
-    return instance;
-=======
   private long updateAndGetStats(MutableRate metric, long startNanos) {
     long value = Time.monotonicNowNanos() - startNanos;
     metric.add(value);
     return value;
->>>>>>> 40a8e672
+  }
+
+  public static synchronized S3GatewayMetrics getMetrics() {
+    return instance;
   }
 }