--- conflicted
+++ resolved
@@ -81,17 +81,7 @@
     OzoneConfiguration conf = new OzoneConfiguration();
     ReplicationConfig replicationConfig =
         ReplicationConfig.getDefault(conf);
-<<<<<<< HEAD
-    OzoneClientConfig ozoneClientConfig = conf.getObject(OzoneClientConfig.class);
-    StreamBufferArgs streamBufferArgs =
-        StreamBufferArgs.getDefaultStreamBufferArgs(replicationConfig, ozoneClientConfig);
-    return new KeyOutputStream(replicationConfig,
-        streamBufferArgs, ozoneClientConfig,
-        BlockOutputStreamResourceProvider.create(Executors::newSingleThreadExecutor, null)
-    ) {
-=======
     return new KeyOutputStream(replicationConfig, null) {
->>>>>>> 652b9bcc
       @Override
       public synchronized OmMultipartCommitUploadPartInfo
           getCommitUploadPartInfo() {
