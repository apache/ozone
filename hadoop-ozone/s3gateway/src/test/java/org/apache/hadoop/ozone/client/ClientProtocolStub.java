/*
 * Licensed to the Apache Software Foundation (ASF) under one
 * or more contributor license agreements.  See the NOTICE file
 * distributed with this work for additional information
 * regarding copyright ownership.  The ASF licenses this file
 * to you under the Apache License, Version 2.0 (the
 * "License"); you may not use this file except in compliance
 * with the License.  You may obtain a copy of the License at
 *
 *   http://www.apache.org/licenses/LICENSE-2.0
 *
 * Unless required by applicable law or agreed to in writing,
 * software distributed under the License is distributed on an
 * "AS IS" BASIS, WITHOUT WARRANTIES OR CONDITIONS OF ANY
 * KIND, either express or implied.  See the License for the
 * specific language governing permissions and limitations
 * under the License.
 *
 */
package org.apache.hadoop.ozone.client;

import org.apache.hadoop.crypto.key.KeyProvider;
import org.apache.hadoop.hdds.client.ReplicationConfig;
import org.apache.hadoop.hdds.client.ReplicationFactor;
import org.apache.hadoop.hdds.client.ReplicationType;
import org.apache.hadoop.hdds.protocol.DatanodeDetails;
import org.apache.hadoop.hdds.protocol.StorageType;
import org.apache.hadoop.io.Text;
import org.apache.hadoop.ozone.OzoneAcl;
import org.apache.hadoop.ozone.client.io.OzoneDataStreamOutput;
import org.apache.hadoop.ozone.client.io.OzoneInputStream;
import org.apache.hadoop.ozone.client.io.OzoneOutputStream;
import org.apache.hadoop.ozone.client.protocol.ClientProtocol;
import org.apache.hadoop.ozone.om.helpers.DeleteTenantState;
import org.apache.hadoop.ozone.om.helpers.OmKeyLocationInfo;
import org.apache.hadoop.ozone.om.helpers.OmMultipartInfo;
import org.apache.hadoop.ozone.om.helpers.OmMultipartUploadCompleteInfo;
import org.apache.hadoop.ozone.om.helpers.OmVolumeArgs;
import org.apache.hadoop.ozone.om.helpers.OzoneFileStatus;
import org.apache.hadoop.ozone.om.helpers.RepeatedOmKeyInfo;
import org.apache.hadoop.ozone.om.helpers.S3SecretValue;
import org.apache.hadoop.ozone.om.helpers.S3VolumeContext;
import org.apache.hadoop.ozone.om.helpers.TenantStateList;
import org.apache.hadoop.ozone.om.helpers.TenantUserInfoValue;
import org.apache.hadoop.ozone.om.helpers.TenantUserList;
import org.apache.hadoop.ozone.om.protocol.OzoneManagerProtocol;
import org.apache.hadoop.ozone.om.protocol.S3Auth;
import org.apache.hadoop.ozone.protocol.proto.OzoneManagerProtocolProtos;
import org.apache.hadoop.ozone.security.OzoneTokenIdentifier;
import org.apache.hadoop.ozone.security.acl.OzoneObj;
import org.apache.hadoop.ozone.snapshot.SnapshotDiffReport;
import org.apache.hadoop.security.token.Token;

import java.io.IOException;
import java.net.URI;
import java.util.List;
import java.util.Map;

/**
 * ClientProtocol implementation with in-memory state.
 */
public class ClientProtocolStub implements ClientProtocol {
  private final ObjectStoreStub objectStoreStub;

  public ClientProtocolStub(ObjectStoreStub objectStoreStub) {
    this.objectStoreStub = objectStoreStub;
  }

  @Override
  public List<OzoneManagerProtocolProtos.OMRoleInfo> getOmRoleInfos()
      throws IOException {
    return null;
  }

  @Override
  public void createVolume(String volumeName) throws IOException {
  }

  @Override
  public void createVolume(String volumeName, VolumeArgs args)
      throws IOException {
  }

  @Override
  public boolean setVolumeOwner(String volumeName, String owner)
      throws IOException {
    return false;
  }

  @Override
  public void setVolumeQuota(String volumeName, long quotaInNamespace,
                             long quotaInBytes) throws IOException {
  }

  @Override
  public OzoneVolume getVolumeDetails(String volumeName) throws IOException {
    return objectStoreStub.getVolume(volumeName);
  }

  @Override
  public S3VolumeContext getS3VolumeContext() throws IOException {
    return null;
  }

  @Override
  public OzoneKey headS3Object(String bucketName, String keyName)
      throws IOException {
    return objectStoreStub.getS3Volume().getBucket(bucketName)
        .headObject(keyName);
  }

  @Override
  public OzoneKeyDetails getS3KeyDetails(String bucketName, String keyName)
      throws IOException {
    return objectStoreStub.getS3Volume().getBucket(bucketName).getKey(keyName);
  }

  @Override
  public OzoneVolume buildOzoneVolume(OmVolumeArgs volume) {
    return null;
  }

  @Override
  public boolean checkVolumeAccess(String volumeName, OzoneAcl acl)
      throws IOException {
    return false;
  }

  @Override
  public void deleteVolume(String volumeName) throws IOException {

  }

  @Override
  public List<OzoneVolume> listVolumes(String volumePrefix, String prevVolume,
                                       int maxListResult) throws IOException {
    return null;
  }

  @Override
  public List<OzoneVolume> listVolumes(String user, String volumePrefix,
                                       String prevVolume, int maxListResult)
      throws IOException {
    return null;
  }

  @Override
  public void createBucket(String volumeName, String bucketName)
      throws IOException {

  }

  @Override
  public void createBucket(String volumeName, String bucketName,
                           BucketArgs bucketArgs) throws IOException {

  }

  @Override
  public void setBucketVersioning(String volumeName, String bucketName,
                                  Boolean versioning) throws IOException {

  }

  @Override
  public void setBucketStorageType(String volumeName, String bucketName,
                                   StorageType storageType) throws IOException {

  }

  @Override
  public void deleteBucket(String volumeName, String bucketName)
      throws IOException {

  }

  @Override
  public void checkBucketAccess(String volumeName, String bucketName)
      throws IOException {

  }

  @Override
  public OzoneBucket getBucketDetails(String volumeName, String bucketName)
      throws IOException {
    return null;
  }

  @Override
  public List<OzoneBucket> listBuckets(String volumeName, String bucketPrefix,
                                       String prevBucket, int maxListResult)
      throws IOException {
    return null;
  }

  @Override
  public OzoneOutputStream createKey(String volumeName, String bucketName,
                                     String keyName, long size,
                                     ReplicationType type,
                                     ReplicationFactor factor,
                                     Map<String, String> metadata)
      throws IOException {
    return getBucket(volumeName, bucketName).createKey(keyName, size);
  }

  @Override
  public OzoneOutputStream createKey(String volumeName, String bucketName,
                                     String keyName, long size,
                                     ReplicationConfig replicationConfig,
                                     Map<String, String> metadata)
      throws IOException {
    return getBucket(volumeName, bucketName)
        .createKey(keyName, size, replicationConfig, metadata);
  }

  @Override
  public OzoneInputStream getKey(String volumeName, String bucketName,
                                 String keyName) throws IOException {
    return getBucket(volumeName, bucketName).readKey(keyName);
  }

  private OzoneBucket getBucket(String volumeName, String bucketName)
      throws IOException {
    return objectStoreStub.getVolume(volumeName).getBucket(bucketName);
  }

  @Override
  public void deleteKey(String volumeName, String bucketName, String keyName,
                        boolean recursive) throws IOException {
    getBucket(volumeName, bucketName).deleteKey(keyName);
  }

  @Override
  public void deleteKeys(String volumeName, String bucketName,
                         List<String> keyNameList) throws IOException {

  }

  @Override
  public void renameKey(String volumeName, String bucketName,
                        String fromKeyName, String toKeyName)
      throws IOException {

  }

  @Override
  public void renameKeys(String volumeName, String bucketName,
                         Map<String, String> keyMap) throws IOException {

  }

  @Override
  public List<OzoneKey> listKeys(String volumeName, String bucketName,
                                 String keyPrefix, String prevKey,
                                 int maxListResult) throws IOException {
    return null;
  }

  @Override
  public List<RepeatedOmKeyInfo> listTrash(String volumeName, String bucketName,
                                           String startKeyName,
                                           String keyPrefix, int maxKeys)
      throws IOException {
    return null;
  }

  @Override
  public boolean recoverTrash(String volumeName, String bucketName,
                              String keyName, String destinationBucket)
      throws IOException {
    return false;
  }

  @Override
  public OzoneKeyDetails getKeyDetails(String volumeName, String bucketName,
                                       String keyName) throws IOException {
    return getBucket(volumeName, bucketName).getKey(keyName);
  }

  @Override
  public void close() throws IOException {

  }

  @Override
  public OmMultipartInfo initiateMultipartUpload(String volumeName,
                                                 String bucketName,
                                                 String keyName,
                                                 ReplicationType type,
                                                 ReplicationFactor factor)
      throws IOException {
    return null;
  }

  @Override
  public OmMultipartInfo initiateMultipartUpload(String volumeName,
         String bucketName, String keyName, ReplicationConfig replicationConfig)
      throws IOException {
    return getBucket(volumeName, bucketName)
        .initiateMultipartUpload(keyName, replicationConfig);
  }

  @Override
  public OzoneOutputStream createMultipartKey(String volumeName,
                                              String bucketName, String keyName,
                                              long size, int partNumber,
                                              String uploadID)
      throws IOException {
    return getBucket(volumeName, bucketName).createMultipartKey(keyName, size,
        partNumber, uploadID);
  }

  @Override
  public OmMultipartUploadCompleteInfo completeMultipartUpload(
      String volumeName, String bucketName, String keyName, String uploadID,
      Map<Integer, String> partsMap) throws IOException {
    return getBucket(volumeName, bucketName)
        .completeMultipartUpload(keyName, uploadID, partsMap);
  }

  @Override
  public void abortMultipartUpload(String volumeName, String bucketName,
                                   String keyName, String uploadID)
      throws IOException {
    getBucket(volumeName, bucketName).abortMultipartUpload(keyName, uploadID);
  }

  @Override
  public OzoneMultipartUploadPartListParts listParts(String volumeName,
                                                     String bucketName,
                                                     String keyName,
                                                     String uploadID,
                                                     int partNumberMarker,
                                                     int maxParts)
      throws IOException {
    return getBucket(volumeName, bucketName)
        .listParts(keyName, uploadID, partNumberMarker, maxParts);
  }

  @Override
  public OzoneMultipartUploadList listMultipartUploads(String volumename,
                                                       String bucketName,
                                                       String prefix)
      throws IOException {
    return null;
  }

  @Override
  public Token<OzoneTokenIdentifier> getDelegationToken(Text renewer)
      throws IOException {
    return null;
  }

  @Override
  public long renewDelegationToken(Token<OzoneTokenIdentifier> token)
      throws IOException {
    return 0;
  }

  @Override
  public void cancelDelegationToken(Token<OzoneTokenIdentifier> token)
      throws IOException {

  }

  @Override
  public S3SecretValue getS3Secret(String kerberosID) throws IOException {
    return null;
  }

  @Override
  public S3SecretValue getS3Secret(String kerberosID, boolean createIfNotExist)
      throws IOException {
    return null;
  }

  @Override
  public S3SecretValue setS3Secret(String accessId, String secretKey)
      throws IOException {
    return null;
  }

  @Override
  public void revokeS3Secret(String kerberosID) throws IOException {

  }

  @Override
  public void createTenant(String tenantId) throws IOException {

  }

  @Override
  public void createTenant(String tenantId, TenantArgs tenantArgs)
      throws IOException {

  }

  @Override
  public DeleteTenantState deleteTenant(String tenantId) throws IOException {
    return null;
  }

  @Override
  public S3SecretValue tenantAssignUserAccessId(String username,
                                                String tenantId,
                                                String accessId)
      throws IOException {
    return null;
  }

  @Override
  public void tenantRevokeUserAccessId(String accessId) throws IOException {

  }

  @Override
  public void tenantAssignAdmin(String accessId, String tenantId,
                                boolean delegated) throws IOException {

  }

  @Override
  public void tenantRevokeAdmin(String accessId, String tenantId)
      throws IOException {

  }

  @Override
  public TenantUserInfoValue tenantGetUserInfo(String userPrincipal)
      throws IOException {
    return null;
  }

  @Override
  public TenantUserList listUsersInTenant(String tenantId, String prefix)
      throws IOException {
    return null;
  }

  @Override
  public TenantStateList listTenant() throws IOException {
    return null;
  }

  @Override
  public KeyProvider getKeyProvider() throws IOException {
    return null;
  }

  @Override
  public URI getKeyProviderUri() throws IOException {
    return null;
  }

  @Override
  public String getCanonicalServiceName() {
    return null;
  }

  @Override
  public OzoneFileStatus getOzoneFileStatus(String volumeName,
                                            String bucketName, String keyName)
      throws IOException {
    return null;
  }

  @Override
  public void createDirectory(String volumeName, String bucketName,
                              String keyName) throws IOException {

  }

  @Override
  public OzoneInputStream readFile(String volumeName, String bucketName,
                                   String keyName) throws IOException {
    return null;
  }

  @Override
  public OzoneOutputStream createFile(String volumeName, String bucketName,
                                      String keyName, long size,
                                      ReplicationType type,
                                      ReplicationFactor factor,
                                      boolean overWrite, boolean recursive)
      throws IOException {
    return null;
  }

  @Override
  public OzoneOutputStream createFile(String volumeName, String bucketName,
                                      String keyName, long size,
                                      ReplicationConfig replicationConfig,
                                      boolean overWrite, boolean recursive)
      throws IOException {
    return null;
  }

  @Override
  public List<OzoneFileStatus> listStatus(String volumeName, String bucketName,
                                          String keyName, boolean recursive,
                                          String startKey, long numEntries)
      throws IOException {
    return null;
  }

  @Override
  public List<OzoneFileStatus> listStatus(String volumeName, String bucketName,
                                          String keyName, boolean recursive,
                                          String startKey, long numEntries,
                                          boolean allowPartialPrefixes)
      throws IOException {
    return null;
  }

  @Override
  public boolean addAcl(OzoneObj obj, OzoneAcl acl) throws IOException {
    return false;
  }

  @Override
  public boolean removeAcl(OzoneObj obj, OzoneAcl acl) throws IOException {
    return false;
  }

  @Override
  public boolean setAcl(OzoneObj obj, List<OzoneAcl> acls) throws IOException {
    return false;
  }

  @Override
  public List<OzoneAcl> getAcl(OzoneObj obj) throws IOException {
    return null;
  }

  @Override
  public OzoneManagerProtocol getOzoneManagerClient() {
    return null;
  }

  @Override
  public void setBucketQuota(String volumeName, String bucketName,
                             long quotaInNamespace, long quotaInBytes)
      throws IOException {

  }

  @Override
  public void setReplicationConfig(String volumeName, String bucketName,
                                   ReplicationConfig replicationConfig)
      throws IOException {

  }

  @Override
  public OzoneKey headObject(String volumeName, String bucketName,
                             String keyName) throws IOException {
    return getBucket(volumeName, bucketName).headObject(keyName);
  }

  @Override
  public void setThreadLocalS3Auth(S3Auth s3Auth) {

  }

  @Override
  public S3Auth getThreadLocalS3Auth() {
    return null;
  }

  @Override
  public void clearThreadLocalS3Auth() {

  }

  @Override
  public boolean setBucketOwner(String volumeName, String bucketName,
                                String owner) throws IOException {
    return false;
  }

  @Override
  public Map<OmKeyLocationInfo,
      Map<DatanodeDetails, OzoneInputStream>> getKeysEveryReplicas(
      String volumeName, String bucketName, String keyName) throws IOException {
    return null;
  }

  @Override
  public OzoneDataStreamOutput createStreamKey(
      String volumeName, String bucketName, String keyName, long size,
      ReplicationConfig replicationConfig, Map<String, String> metadata)
      throws IOException {
    return null;
  }

  @Override
  public OzoneDataStreamOutput createMultipartStreamKey(
      String volumeName, String bucketName, String keyName, long size,
      int partNumber, String uploadID) throws IOException {
    return null;
  }

  @Override
  public OzoneDataStreamOutput createStreamFile(
      String volumeName, String bucketName, String keyName, long size,
      ReplicationConfig replicationConf, boolean overWrite, boolean recursive)
      throws IOException {
    return null;
  }

  @Override
  public String createSnapshot(String volumeName,
      String bucketName, String snapshotName)
      throws IOException {
    return "";
  }

  @Override
<<<<<<< HEAD
  public List<OzoneSnapshot> listSnapshot(
      String volumeName, String bucketName, String snapshotPrefix,
      String prevSnapshot, int maxListResult) throws IOException {
=======
  public void deleteSnapshot(String volumeName,
      String bucketName, String snapshotName)
      throws IOException {

  }

  @Override
  public List<OzoneSnapshot> listSnapshot(String volumeName, String bucketName)
      throws IOException {
>>>>>>> ccc814ee
    return null;
  }

  public SnapshotDiffReport snapshotDiff(String volumeName, String bucketName,
                                         String fromSnapshot, String toSnapshot)
      throws IOException {
    return null;
  }

}<|MERGE_RESOLUTION|>--- conflicted
+++ resolved
@@ -617,23 +617,19 @@
   }
 
   @Override
-<<<<<<< HEAD
   public List<OzoneSnapshot> listSnapshot(
       String volumeName, String bucketName, String snapshotPrefix,
       String prevSnapshot, int maxListResult) throws IOException {
-=======
+      return null;
+  }
+  
   public void deleteSnapshot(String volumeName,
       String bucketName, String snapshotName)
       throws IOException {
 
   }
 
-  @Override
-  public List<OzoneSnapshot> listSnapshot(String volumeName, String bucketName)
-      throws IOException {
->>>>>>> ccc814ee
-    return null;
-  }
+
 
   public SnapshotDiffReport snapshotDiff(String volumeName, String bucketName,
                                          String fromSnapshot, String toSnapshot)
