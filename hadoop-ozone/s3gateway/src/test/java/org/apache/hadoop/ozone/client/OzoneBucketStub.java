--- conflicted
+++ resolved
@@ -279,13 +279,9 @@
           ozoneKeyDetails.getCreationTime().toEpochMilli(),
           ozoneKeyDetails.getModificationTime().toEpochMilli(),
           ozoneKeyDetails.getReplicationConfig(),
-<<<<<<< HEAD
+          ozoneKeyDetails.getMetadata(),
           ozoneKeyDetails.isFile(),
           ozoneKeyDetails.getOwner());
-=======
-          ozoneKeyDetails.getMetadata(),
-          ozoneKeyDetails.isFile());
->>>>>>> dfe1ea59
     } else {
       throw new OMException(ResultCodes.KEY_NOT_FOUND);
     }
@@ -368,7 +364,7 @@
                                                  ReplicationType type,
                                                  ReplicationFactor factor)
       throws IOException {
-    return initiateMultipartUpload(keyName, ReplicationConfig.fromTypeAndFactor(type, factor), 
+    return initiateMultipartUpload(keyName, ReplicationConfig.fromTypeAndFactor(type, factor),
         Collections.emptyMap());
   }
 
@@ -443,7 +439,7 @@
         }
         keyContents.put(key, output.toByteArray());
       }
-      
+
       keyDetails.put(key, new OzoneKeyDetails(
           getVolumeName(),
           getName(),
@@ -673,7 +669,7 @@
    * Multipart upload stub to store MPU related information.
    */
   private static class MultipartInfoStub {
-    
+
     private final String uploadId;
     private final Map<String, String> metadata;
 
