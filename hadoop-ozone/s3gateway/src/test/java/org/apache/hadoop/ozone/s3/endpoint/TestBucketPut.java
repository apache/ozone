/*
 * Licensed to the Apache Software Foundation (ASF) under one or more
 * contributor license agreements. See the NOTICE file distributed with
 * this work for additional information regarding copyright ownership.
 * The ASF licenses this file to You under the Apache License, Version 2.0
 * (the "License"); you may not use this file except in compliance with
 * the License. You may obtain a copy of the License at
 *
 *      http://www.apache.org/licenses/LICENSE-2.0
 *
 * Unless required by applicable law or agreed to in writing, software
 * distributed under the License is distributed on an "AS IS" BASIS,
 * WITHOUT WARRANTIES OR CONDITIONS OF ANY KIND, either express or implied.
 * See the License for the specific language governing permissions and
 * limitations under the License.
 */

package org.apache.hadoop.ozone.s3.endpoint;

import static java.net.HttpURLConnection.HTTP_CONFLICT;
import static java.net.HttpURLConnection.HTTP_NOT_FOUND;
import static org.apache.hadoop.ozone.s3.exception.S3ErrorTable.BUCKET_ALREADY_EXISTS;
import static org.apache.hadoop.ozone.s3.exception.S3ErrorTable.MALFORMED_HEADER;
import static org.junit.jupiter.api.Assertions.assertEquals;
import static org.junit.jupiter.api.Assertions.assertNotNull;
import static org.junit.jupiter.api.Assertions.assertThrows;

import javax.ws.rs.core.Response;
import org.apache.hadoop.ozone.OzoneConsts;
import org.apache.hadoop.ozone.client.OzoneClient;
import org.apache.hadoop.ozone.client.OzoneClientStub;
import org.apache.hadoop.ozone.s3.exception.OS3Exception;
import org.junit.jupiter.api.BeforeEach;
import org.junit.jupiter.api.Test;

/**
 * This class test Create Bucket functionality.
 */
public class TestBucketPut {

  private String bucketName = OzoneConsts.BUCKET;
  private BucketEndpoint bucketEndpoint;

  @BeforeEach
  public void setup() throws Exception {

    //Create client stub and object store stub.
    OzoneClient clientStub = new OzoneClientStub();

    // Create HeadBucket and setClient to OzoneClientStub
    bucketEndpoint = EndpointBuilder.newBucketEndpointBuilder()
        .setClient(clientStub)
        .build();
  }

  @Test
  public void testBucketFailWithAuthHeaderMissing() throws Exception {
    try {
<<<<<<< HEAD
      bucketEndpoint.put(bucketName, null, null, null, null);
=======
      bucketEndpoint.put(bucketName, null);
>>>>>>> 563b9d51
    } catch (OS3Exception ex) {
      assertEquals(HTTP_NOT_FOUND, ex.getHttpCode());
      assertEquals(MALFORMED_HEADER.getCode(), ex.getCode());
    }
  }

  @Test
  public void testBucketPut() throws Exception {
<<<<<<< HEAD
    Response response = bucketEndpoint.put(bucketName, null, null, null, null);
=======
    Response response = bucketEndpoint.put(bucketName, null);
>>>>>>> 563b9d51
    assertEquals(200, response.getStatus());
    assertNotNull(response.getLocation());

    // Create-bucket on an existing bucket fails
    OS3Exception e = assertThrows(OS3Exception.class, () -> bucketEndpoint.put(
<<<<<<< HEAD
        bucketName, null, null, null, null));
=======
        bucketName, null));
>>>>>>> 563b9d51
    assertEquals(HTTP_CONFLICT, e.getHttpCode());
    assertEquals(BUCKET_ALREADY_EXISTS.getCode(), e.getCode());
  }

  @Test
  public void testBucketFailWithInvalidHeader() throws Exception {
    try {
<<<<<<< HEAD
      bucketEndpoint.put(bucketName, null, null, null, null);
=======
      bucketEndpoint.put(bucketName, null);
>>>>>>> 563b9d51
    } catch (OS3Exception ex) {
      assertEquals(HTTP_NOT_FOUND, ex.getHttpCode());
      assertEquals(MALFORMED_HEADER.getCode(), ex.getCode());
    }
  }
}<|MERGE_RESOLUTION|>--- conflicted
+++ resolved
@@ -56,11 +56,7 @@
   @Test
   public void testBucketFailWithAuthHeaderMissing() throws Exception {
     try {
-<<<<<<< HEAD
-      bucketEndpoint.put(bucketName, null, null, null, null);
-=======
       bucketEndpoint.put(bucketName, null);
->>>>>>> 563b9d51
     } catch (OS3Exception ex) {
       assertEquals(HTTP_NOT_FOUND, ex.getHttpCode());
       assertEquals(MALFORMED_HEADER.getCode(), ex.getCode());
@@ -69,21 +65,13 @@
 
   @Test
   public void testBucketPut() throws Exception {
-<<<<<<< HEAD
-    Response response = bucketEndpoint.put(bucketName, null, null, null, null);
-=======
     Response response = bucketEndpoint.put(bucketName, null);
->>>>>>> 563b9d51
     assertEquals(200, response.getStatus());
     assertNotNull(response.getLocation());
 
     // Create-bucket on an existing bucket fails
     OS3Exception e = assertThrows(OS3Exception.class, () -> bucketEndpoint.put(
-<<<<<<< HEAD
-        bucketName, null, null, null, null));
-=======
         bucketName, null));
->>>>>>> 563b9d51
     assertEquals(HTTP_CONFLICT, e.getHttpCode());
     assertEquals(BUCKET_ALREADY_EXISTS.getCode(), e.getCode());
   }
@@ -91,11 +79,7 @@
   @Test
   public void testBucketFailWithInvalidHeader() throws Exception {
     try {
-<<<<<<< HEAD
-      bucketEndpoint.put(bucketName, null, null, null, null);
-=======
       bucketEndpoint.put(bucketName, null);
->>>>>>> 563b9d51
     } catch (OS3Exception ex) {
       assertEquals(HTTP_NOT_FOUND, ex.getHttpCode());
       assertEquals(MALFORMED_HEADER.getCode(), ex.getCode());
