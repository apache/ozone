/*
 * Licensed to the Apache Software Foundation (ASF) under one or more
 * contributor license agreements. See the NOTICE file distributed with
 * this work for additional information regarding copyright ownership.
 * The ASF licenses this file to You under the Apache License, Version 2.0
 * (the "License"); you may not use this file except in compliance with
 * the License. You may obtain a copy of the License at
 *
 *      http://www.apache.org/licenses/LICENSE-2.0
 *
 * Unless required by applicable law or agreed to in writing, software
 * distributed under the License is distributed on an "AS IS" BASIS,
 * WITHOUT WARRANTIES OR CONDITIONS OF ANY KIND, either express or implied.
 * See the License for the specific language governing permissions and
 * limitations under the License.
 */

package org.apache.hadoop.ozone.s3.endpoint;

import static java.net.HttpURLConnection.HTTP_NOT_FOUND;
import static java.net.HttpURLConnection.HTTP_NOT_IMPLEMENTED;
import static java.net.HttpURLConnection.HTTP_OK;
import static org.junit.jupiter.api.Assertions.assertEquals;
import static org.junit.jupiter.api.Assertions.assertThrows;
import static org.mockito.Mockito.mock;
import static org.mockito.Mockito.when;

import java.io.IOException;
import java.io.InputStream;
import java.util.Map;
import javax.servlet.http.HttpServletRequest;
import javax.ws.rs.core.HttpHeaders;
import javax.ws.rs.core.Response;
import org.apache.hadoop.ozone.OzoneConsts;
import org.apache.hadoop.ozone.client.OzoneClient;
import org.apache.hadoop.ozone.client.OzoneClientStub;
import org.apache.hadoop.ozone.client.OzoneVolume;
import org.apache.hadoop.ozone.s3.exception.OS3Exception;
import org.apache.hadoop.ozone.s3.util.S3Consts.QueryParams;
import org.apache.hadoop.ozone.security.acl.IAccessAuthorizer;
import org.junit.jupiter.api.AfterEach;
import org.junit.jupiter.api.BeforeEach;
import org.junit.jupiter.api.Test;

/**
 * This class tests Bucket ACL get/set request.
 */
public class TestBucketAcl {

  private static final String BUCKET_NAME = OzoneConsts.S3_BUCKET;
  private OzoneClient client;

  private Map<String, String[]> parameterMap;
  private HttpHeaders headers;
  private BucketEndpoint bucketEndpoint;
  private static final String ACL_MARKER = "acl";

  @BeforeEach
  public void setup() throws IOException {
    client = new OzoneClientStub();
    client.getObjectStore().createS3Bucket(BUCKET_NAME);

    HttpServletRequest servletRequest = mock(HttpServletRequest.class);
    parameterMap = mock(Map.class);
    headers = mock(HttpHeaders.class);
    when(servletRequest.getParameterMap()).thenReturn(parameterMap);

    bucketEndpoint = EndpointBuilder.newBucketEndpointBuilder()
        .setClient(client)
        .setHeaders(headers)
        .build();
    bucketEndpoint.queryParamsForTest().set(QueryParams.ACL, ACL_MARKER);
  }

  @AfterEach
  public void clean() throws IOException {
    if (client != null) {
      client.close();
    }
  }

  @Test
  public void testGetAcl() throws Exception {
    when(parameterMap.containsKey(ACL_MARKER)).thenReturn(true);
<<<<<<< HEAD
    Response response =
        bucketEndpoint.get(BUCKET_NAME, null, null, null, 0, null,
            null, null, null, ACL_MARKER, null, null, 0, null, headers);
=======
    Response response = bucketEndpoint.get(BUCKET_NAME);
>>>>>>> 563b9d51
    assertEquals(HTTP_OK, response.getStatus());
    System.out.println(response.getEntity());
  }

  @Test
  public void testSetAclWithNotSupportedGranteeType() throws Exception {
    when(headers.getHeaderString(S3Acl.GRANT_READ))
        .thenReturn(S3Acl.ACLIdentityType.GROUP.getHeaderType() + "=root");
    when(parameterMap.containsKey(ACL_MARKER)).thenReturn(true);
    OS3Exception e = assertThrows(OS3Exception.class, () ->
<<<<<<< HEAD
        bucketEndpoint.put(BUCKET_NAME, ACL_MARKER, null, headers, null));
=======
        bucketEndpoint.put(BUCKET_NAME, null));
>>>>>>> 563b9d51
    assertEquals(e.getHttpCode(), HTTP_NOT_IMPLEMENTED);
  }

  @Test
  public void testRead() throws Exception {
    when(parameterMap.containsKey(ACL_MARKER)).thenReturn(true);
    when(headers.getHeaderString(S3Acl.GRANT_READ))
        .thenReturn(S3Acl.ACLIdentityType.USER.getHeaderType() + "=root");
    Response response =
<<<<<<< HEAD
        bucketEndpoint.put(BUCKET_NAME, ACL_MARKER, null, headers, null);
=======
        bucketEndpoint.put(BUCKET_NAME, null);
>>>>>>> 563b9d51
    assertEquals(HTTP_OK, response.getStatus());
    S3BucketAcl getResponse = bucketEndpoint.getAcl(BUCKET_NAME);
    assertEquals(1, getResponse.getAclList().getGrantList().size());
    assertEquals(S3Acl.ACLType.READ.getValue(),
        getResponse.getAclList().getGrantList().get(0).getPermission());
  }

  @Test
  public void testWrite() throws Exception {
    when(parameterMap.containsKey(ACL_MARKER)).thenReturn(true);
    when(headers.getHeaderString(S3Acl.GRANT_WRITE))
        .thenReturn(S3Acl.ACLIdentityType.USER.getHeaderType() + "=root");
    Response response =
<<<<<<< HEAD
        bucketEndpoint.put(BUCKET_NAME, ACL_MARKER, null, headers, null);
=======
        bucketEndpoint.put(BUCKET_NAME, null);
>>>>>>> 563b9d51
    assertEquals(HTTP_OK, response.getStatus());
    S3BucketAcl getResponse = bucketEndpoint.getAcl(BUCKET_NAME);
    assertEquals(1, getResponse.getAclList().getGrantList().size());
    assertEquals(S3Acl.ACLType.WRITE.getValue(),
        getResponse.getAclList().getGrantList().get(0).getPermission());
  }

  @Test
  public void testReadACP() throws Exception {
    when(parameterMap.containsKey(ACL_MARKER)).thenReturn(true);
    when(headers.getHeaderString(S3Acl.GRANT_READ_CAP))
        .thenReturn(S3Acl.ACLIdentityType.USER.getHeaderType() + "=root");
    Response response =
<<<<<<< HEAD
        bucketEndpoint.put(BUCKET_NAME, ACL_MARKER, null, headers, null);
=======
        bucketEndpoint.put(BUCKET_NAME, null);
>>>>>>> 563b9d51
    assertEquals(HTTP_OK, response.getStatus());
    S3BucketAcl getResponse =
        bucketEndpoint.getAcl(BUCKET_NAME);
    assertEquals(1, getResponse.getAclList().getGrantList().size());
    assertEquals(S3Acl.ACLType.READ_ACP.getValue(),
        getResponse.getAclList().getGrantList().get(0).getPermission());
  }

  @Test
  public void testWriteACP() throws Exception {
    when(parameterMap.containsKey(ACL_MARKER)).thenReturn(true);
    when(headers.getHeaderString(S3Acl.GRANT_WRITE_CAP))
        .thenReturn(S3Acl.ACLIdentityType.USER.getHeaderType() + "=root");
    Response response =
<<<<<<< HEAD
        bucketEndpoint.put(BUCKET_NAME, ACL_MARKER, null, headers, null);
=======
        bucketEndpoint.put(BUCKET_NAME, null);
>>>>>>> 563b9d51
    assertEquals(HTTP_OK, response.getStatus());
    S3BucketAcl getResponse = bucketEndpoint.getAcl(BUCKET_NAME);
    assertEquals(1, getResponse.getAclList().getGrantList().size());
    assertEquals(S3Acl.ACLType.WRITE_ACP.getValue(),
        getResponse.getAclList().getGrantList().get(0).getPermission());
  }

  @Test
  public void testFullControl() throws Exception {
    when(parameterMap.containsKey(ACL_MARKER)).thenReturn(true);
    when(headers.getHeaderString(S3Acl.GRANT_FULL_CONTROL))
        .thenReturn(S3Acl.ACLIdentityType.USER.getHeaderType() + "=root");
    Response response =
<<<<<<< HEAD
        bucketEndpoint.put(BUCKET_NAME, ACL_MARKER, null, headers, null);
=======
        bucketEndpoint.put(BUCKET_NAME, null);
>>>>>>> 563b9d51
    assertEquals(HTTP_OK, response.getStatus());
    S3BucketAcl getResponse = bucketEndpoint.getAcl(BUCKET_NAME);
    assertEquals(1, getResponse.getAclList().getGrantList().size());
    assertEquals(S3Acl.ACLType.FULL_CONTROL.getValue(),
        getResponse.getAclList().getGrantList().get(0).getPermission());
  }

  @Test
  public void testCombination() throws Exception {
    when(parameterMap.containsKey(ACL_MARKER)).thenReturn(true);
    when(headers.getHeaderString(S3Acl.GRANT_READ))
        .thenReturn(S3Acl.ACLIdentityType.USER.getHeaderType() + "=root");
    when(headers.getHeaderString(S3Acl.GRANT_WRITE))
        .thenReturn(S3Acl.ACLIdentityType.USER.getHeaderType() + "=root");
    when(headers.getHeaderString(S3Acl.GRANT_READ_CAP))
        .thenReturn(S3Acl.ACLIdentityType.USER.getHeaderType() + "=root");
    when(headers.getHeaderString(S3Acl.GRANT_WRITE_CAP))
        .thenReturn(S3Acl.ACLIdentityType.USER.getHeaderType() + "=root");
    when(headers.getHeaderString(S3Acl.GRANT_FULL_CONTROL))
        .thenReturn(S3Acl.ACLIdentityType.USER.getHeaderType() + "=root");
    Response response =
<<<<<<< HEAD
        bucketEndpoint.put(BUCKET_NAME, ACL_MARKER, null, headers, null);
=======
        bucketEndpoint.put(BUCKET_NAME, null);
>>>>>>> 563b9d51
    assertEquals(HTTP_OK, response.getStatus());
    S3BucketAcl getResponse = bucketEndpoint.getAcl(BUCKET_NAME);
    assertEquals(5, getResponse.getAclList().getGrantList().size());
  }

  @Test
  public void testPutClearOldAcls() throws Exception {
    when(parameterMap.containsKey(ACL_MARKER)).thenReturn(true);
    when(headers.getHeaderString(S3Acl.GRANT_READ))
        .thenReturn(S3Acl.ACLIdentityType.USER.getHeaderType() + "=root");
    // Put READ
    Response response =
<<<<<<< HEAD
        bucketEndpoint.put(BUCKET_NAME, ACL_MARKER, null, headers, null);
=======
        bucketEndpoint.put(BUCKET_NAME, null);
>>>>>>> 563b9d51
    assertEquals(HTTP_OK, response.getStatus());
    S3BucketAcl getResponse = bucketEndpoint.getAcl(BUCKET_NAME);
    assertEquals(1, getResponse.getAclList().getGrantList().size());
    assertEquals(S3Acl.ACLType.READ.getValue(),
        getResponse.getAclList().getGrantList().get(0).getPermission());
    OzoneVolume volume = bucketEndpoint.getVolume();
    assertEquals(1, volume.getAcls().size());
    assertEquals(IAccessAuthorizer.ACLType.READ,
        volume.getAcls().get(0).getAclList().get(0));

    when(headers.getHeaderString(S3Acl.GRANT_READ))
        .thenReturn(null);
    when(headers.getHeaderString(S3Acl.GRANT_WRITE))
        .thenReturn(S3Acl.ACLIdentityType.USER.getHeaderType() + "=root");
    //Put WRITE
    response =
<<<<<<< HEAD
        bucketEndpoint.put(BUCKET_NAME, ACL_MARKER, null, headers, null);
=======
        bucketEndpoint.put(BUCKET_NAME, null);
>>>>>>> 563b9d51
    assertEquals(HTTP_OK, response.getStatus());
    getResponse = bucketEndpoint.getAcl(BUCKET_NAME);
    assertEquals(1, getResponse.getAclList().getGrantList().size());
    assertEquals(S3Acl.ACLType.WRITE.getValue(),
        getResponse.getAclList().getGrantList().get(0).getPermission());
    volume = bucketEndpoint.getVolume();
    assertEquals(1, volume.getAcls().size());
    assertEquals(IAccessAuthorizer.ACLType.READ,
        volume.getAcls().get(0).getAclList().get(0));
  }

  @Test
  public void testAclInBodyWithGroupUser() {
    InputStream inputBody = TestBucketAcl.class.getClassLoader()
        .getResourceAsStream("groupAccessControlList.xml");
    when(parameterMap.containsKey(ACL_MARKER)).thenReturn(true);
    assertThrows(OS3Exception.class, () -> bucketEndpoint.put(
<<<<<<< HEAD
        BUCKET_NAME, ACL_MARKER, null, headers, inputBody));
=======
        BUCKET_NAME, inputBody));
>>>>>>> 563b9d51
  }

  @Test
  public void testAclInBody() throws Exception {
    InputStream inputBody = TestBucketAcl.class.getClassLoader()
        .getResourceAsStream("userAccessControlList.xml");
    when(parameterMap.containsKey(ACL_MARKER)).thenReturn(true);
    Response response =
<<<<<<< HEAD
        bucketEndpoint.put(BUCKET_NAME, ACL_MARKER, null, headers, inputBody);
=======
        bucketEndpoint.put(BUCKET_NAME, inputBody);
>>>>>>> 563b9d51
    assertEquals(HTTP_OK, response.getStatus());
    S3BucketAcl getResponse = bucketEndpoint.getAcl(BUCKET_NAME);
    assertEquals(2, getResponse.getAclList().getGrantList().size());
  }

  @Test
  public void testBucketNotExist() throws Exception {
    when(parameterMap.containsKey(ACL_MARKER)).thenReturn(true);
    when(headers.getHeaderString(S3Acl.GRANT_READ))
        .thenReturn(S3Acl.ACLIdentityType.USER.getHeaderType() + "=root");
    OS3Exception e = assertThrows(OS3Exception.class, () ->
        bucketEndpoint.getAcl("bucket-not-exist"));
    assertEquals(e.getHttpCode(), HTTP_NOT_FOUND);
  }
}<|MERGE_RESOLUTION|>--- conflicted
+++ resolved
@@ -82,13 +82,7 @@
   @Test
   public void testGetAcl() throws Exception {
     when(parameterMap.containsKey(ACL_MARKER)).thenReturn(true);
-<<<<<<< HEAD
-    Response response =
-        bucketEndpoint.get(BUCKET_NAME, null, null, null, 0, null,
-            null, null, null, ACL_MARKER, null, null, 0, null, headers);
-=======
     Response response = bucketEndpoint.get(BUCKET_NAME);
->>>>>>> 563b9d51
     assertEquals(HTTP_OK, response.getStatus());
     System.out.println(response.getEntity());
   }
@@ -99,11 +93,7 @@
         .thenReturn(S3Acl.ACLIdentityType.GROUP.getHeaderType() + "=root");
     when(parameterMap.containsKey(ACL_MARKER)).thenReturn(true);
     OS3Exception e = assertThrows(OS3Exception.class, () ->
-<<<<<<< HEAD
-        bucketEndpoint.put(BUCKET_NAME, ACL_MARKER, null, headers, null));
-=======
         bucketEndpoint.put(BUCKET_NAME, null));
->>>>>>> 563b9d51
     assertEquals(e.getHttpCode(), HTTP_NOT_IMPLEMENTED);
   }
 
@@ -113,11 +103,7 @@
     when(headers.getHeaderString(S3Acl.GRANT_READ))
         .thenReturn(S3Acl.ACLIdentityType.USER.getHeaderType() + "=root");
     Response response =
-<<<<<<< HEAD
-        bucketEndpoint.put(BUCKET_NAME, ACL_MARKER, null, headers, null);
-=======
-        bucketEndpoint.put(BUCKET_NAME, null);
->>>>>>> 563b9d51
+        bucketEndpoint.put(BUCKET_NAME, null);
     assertEquals(HTTP_OK, response.getStatus());
     S3BucketAcl getResponse = bucketEndpoint.getAcl(BUCKET_NAME);
     assertEquals(1, getResponse.getAclList().getGrantList().size());
@@ -131,11 +117,7 @@
     when(headers.getHeaderString(S3Acl.GRANT_WRITE))
         .thenReturn(S3Acl.ACLIdentityType.USER.getHeaderType() + "=root");
     Response response =
-<<<<<<< HEAD
-        bucketEndpoint.put(BUCKET_NAME, ACL_MARKER, null, headers, null);
-=======
-        bucketEndpoint.put(BUCKET_NAME, null);
->>>>>>> 563b9d51
+        bucketEndpoint.put(BUCKET_NAME, null);
     assertEquals(HTTP_OK, response.getStatus());
     S3BucketAcl getResponse = bucketEndpoint.getAcl(BUCKET_NAME);
     assertEquals(1, getResponse.getAclList().getGrantList().size());
@@ -149,11 +131,7 @@
     when(headers.getHeaderString(S3Acl.GRANT_READ_CAP))
         .thenReturn(S3Acl.ACLIdentityType.USER.getHeaderType() + "=root");
     Response response =
-<<<<<<< HEAD
-        bucketEndpoint.put(BUCKET_NAME, ACL_MARKER, null, headers, null);
-=======
-        bucketEndpoint.put(BUCKET_NAME, null);
->>>>>>> 563b9d51
+        bucketEndpoint.put(BUCKET_NAME, null);
     assertEquals(HTTP_OK, response.getStatus());
     S3BucketAcl getResponse =
         bucketEndpoint.getAcl(BUCKET_NAME);
@@ -168,11 +146,7 @@
     when(headers.getHeaderString(S3Acl.GRANT_WRITE_CAP))
         .thenReturn(S3Acl.ACLIdentityType.USER.getHeaderType() + "=root");
     Response response =
-<<<<<<< HEAD
-        bucketEndpoint.put(BUCKET_NAME, ACL_MARKER, null, headers, null);
-=======
-        bucketEndpoint.put(BUCKET_NAME, null);
->>>>>>> 563b9d51
+        bucketEndpoint.put(BUCKET_NAME, null);
     assertEquals(HTTP_OK, response.getStatus());
     S3BucketAcl getResponse = bucketEndpoint.getAcl(BUCKET_NAME);
     assertEquals(1, getResponse.getAclList().getGrantList().size());
@@ -186,11 +160,7 @@
     when(headers.getHeaderString(S3Acl.GRANT_FULL_CONTROL))
         .thenReturn(S3Acl.ACLIdentityType.USER.getHeaderType() + "=root");
     Response response =
-<<<<<<< HEAD
-        bucketEndpoint.put(BUCKET_NAME, ACL_MARKER, null, headers, null);
-=======
-        bucketEndpoint.put(BUCKET_NAME, null);
->>>>>>> 563b9d51
+        bucketEndpoint.put(BUCKET_NAME, null);
     assertEquals(HTTP_OK, response.getStatus());
     S3BucketAcl getResponse = bucketEndpoint.getAcl(BUCKET_NAME);
     assertEquals(1, getResponse.getAclList().getGrantList().size());
@@ -212,11 +182,7 @@
     when(headers.getHeaderString(S3Acl.GRANT_FULL_CONTROL))
         .thenReturn(S3Acl.ACLIdentityType.USER.getHeaderType() + "=root");
     Response response =
-<<<<<<< HEAD
-        bucketEndpoint.put(BUCKET_NAME, ACL_MARKER, null, headers, null);
-=======
-        bucketEndpoint.put(BUCKET_NAME, null);
->>>>>>> 563b9d51
+        bucketEndpoint.put(BUCKET_NAME, null);
     assertEquals(HTTP_OK, response.getStatus());
     S3BucketAcl getResponse = bucketEndpoint.getAcl(BUCKET_NAME);
     assertEquals(5, getResponse.getAclList().getGrantList().size());
@@ -229,11 +195,7 @@
         .thenReturn(S3Acl.ACLIdentityType.USER.getHeaderType() + "=root");
     // Put READ
     Response response =
-<<<<<<< HEAD
-        bucketEndpoint.put(BUCKET_NAME, ACL_MARKER, null, headers, null);
-=======
-        bucketEndpoint.put(BUCKET_NAME, null);
->>>>>>> 563b9d51
+        bucketEndpoint.put(BUCKET_NAME, null);
     assertEquals(HTTP_OK, response.getStatus());
     S3BucketAcl getResponse = bucketEndpoint.getAcl(BUCKET_NAME);
     assertEquals(1, getResponse.getAclList().getGrantList().size());
@@ -250,11 +212,7 @@
         .thenReturn(S3Acl.ACLIdentityType.USER.getHeaderType() + "=root");
     //Put WRITE
     response =
-<<<<<<< HEAD
-        bucketEndpoint.put(BUCKET_NAME, ACL_MARKER, null, headers, null);
-=======
-        bucketEndpoint.put(BUCKET_NAME, null);
->>>>>>> 563b9d51
+        bucketEndpoint.put(BUCKET_NAME, null);
     assertEquals(HTTP_OK, response.getStatus());
     getResponse = bucketEndpoint.getAcl(BUCKET_NAME);
     assertEquals(1, getResponse.getAclList().getGrantList().size());
@@ -272,11 +230,7 @@
         .getResourceAsStream("groupAccessControlList.xml");
     when(parameterMap.containsKey(ACL_MARKER)).thenReturn(true);
     assertThrows(OS3Exception.class, () -> bucketEndpoint.put(
-<<<<<<< HEAD
-        BUCKET_NAME, ACL_MARKER, null, headers, inputBody));
-=======
         BUCKET_NAME, inputBody));
->>>>>>> 563b9d51
   }
 
   @Test
@@ -285,11 +239,7 @@
         .getResourceAsStream("userAccessControlList.xml");
     when(parameterMap.containsKey(ACL_MARKER)).thenReturn(true);
     Response response =
-<<<<<<< HEAD
-        bucketEndpoint.put(BUCKET_NAME, ACL_MARKER, null, headers, inputBody);
-=======
         bucketEndpoint.put(BUCKET_NAME, inputBody);
->>>>>>> 563b9d51
     assertEquals(HTTP_OK, response.getStatus());
     S3BucketAcl getResponse = bucketEndpoint.getAcl(BUCKET_NAME);
     assertEquals(2, getResponse.getAclList().getGrantList().size());
