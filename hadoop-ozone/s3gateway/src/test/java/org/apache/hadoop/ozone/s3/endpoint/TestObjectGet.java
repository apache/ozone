/*
 * Licensed to the Apache Software Foundation (ASF) under one
 * or more contributor license agreements.  See the NOTICE file
 * distributed with this work for additional information
 * regarding copyright ownership.  The ASF licenses this file
 * to you under the Apache License, Version 2.0 (the
 * "License"); you may not use this file except in compliance
 * with the License.  You may obtain a copy of the License at
 *
 *   http://www.apache.org/licenses/LICENSE-2.0
 *
 * Unless required by applicable law or agreed to in writing,
 * software distributed under the License is distributed on an
 * "AS IS" BASIS, WITHOUT WARRANTIES OR CONDITIONS OF ANY
 * KIND, either express or implied.  See the License for the
 * specific language governing permissions and limitations
 * under the License.
 *
 */

package org.apache.hadoop.ozone.s3.endpoint;

import javax.ws.rs.container.ContainerRequestContext;
import javax.ws.rs.core.HttpHeaders;
import javax.ws.rs.core.MultivaluedHashMap;
import javax.ws.rs.core.Response;
import javax.ws.rs.core.UriInfo;
import java.io.IOException;
import java.time.format.DateTimeFormatter;

import org.apache.hadoop.hdds.conf.OzoneConfiguration;
import org.apache.hadoop.ozone.client.OzoneBucket;
import org.apache.hadoop.ozone.client.OzoneClient;
import org.apache.hadoop.ozone.client.OzoneClientStub;
import org.apache.hadoop.ozone.client.io.OzoneInputStream;
import org.apache.hadoop.ozone.client.io.OzoneOutputStream;
import org.apache.hadoop.ozone.s3.exception.OS3Exception;

import org.apache.commons.io.IOUtils;
import org.junit.jupiter.api.BeforeEach;
import org.junit.jupiter.api.Test;
import org.mockito.Mockito;

import static java.nio.charset.StandardCharsets.UTF_8;
import static org.apache.hadoop.ozone.s3.S3GatewayConfigKeys.OZONE_S3G_FSO_DIRECTORY_CREATION_ENABLED;
import static org.apache.hadoop.ozone.s3.exception.S3ErrorTable.NO_SUCH_KEY;
import static org.apache.hadoop.ozone.s3.util.S3Consts.RANGE_HEADER;
import static org.mockito.Mockito.doReturn;
import static org.junit.jupiter.api.Assertions.assertEquals;
import static org.junit.jupiter.api.Assertions.assertThrows;

/**
 * Test get object.
 */
public class TestObjectGet {

  public static final String CONTENT = "0123456789";
  public static final String CONTENT_TYPE1 = "video/mp4";
  public static final String CONTENT_TYPE2 = "text/html; charset=UTF-8";
  public static final String CONTENT_LANGUAGE1 = "en-CA";
  public static final String CONTENT_LANGUAGE2 = "de-DE, en-CA";
  public static final String EXPIRES1 = "Wed, 21 Oct 2015 07:29:00 GMT";
  public static final String EXPIRES2 = "Wed, 21 Oct 2015 07:28:00 GMT";
  public static final String CACHE_CONTROL1 = "no-cache";
  public static final String CACHE_CONTROL2 = "max-age=604800";
  public static final String CONTENT_DISPOSITION1 = "inline";
  public static final String CONTENT_DISPOSITION2 = "attachment; "
      + "filename=\"filename.jpg\"";
  public static final String CONTENT_ENCODING1 = "gzip";
  public static final String CONTENT_ENCODING2 = "compress";

  private HttpHeaders headers;
  private ObjectEndpoint rest;
  private OzoneClient client;
  private ContainerRequestContext context;

  @BeforeEach
  public void init() throws IOException {
    //GIVEN
    client = new OzoneClientStub();
    client.getObjectStore().createS3Bucket("b1");
    OzoneBucket bucket = client.getObjectStore().getS3Bucket("b1");
    OzoneOutputStream keyStream =
        bucket.createKey("key1", CONTENT.getBytes(UTF_8).length);
    keyStream.write(CONTENT.getBytes(UTF_8));
    keyStream.close();

    rest = new ObjectEndpoint();
    rest.setClient(client);
    rest.setOzoneConfiguration(new OzoneConfiguration());
    headers = Mockito.mock(HttpHeaders.class);
    rest.setHeaders(headers);

    context = Mockito.mock(ContainerRequestContext.class);
    Mockito.when(context.getUriInfo()).thenReturn(Mockito.mock(UriInfo.class));
    Mockito.when(context.getUriInfo().getQueryParameters())
        .thenReturn(new MultivaluedHashMap<>());
    rest.setContext(context);
  }

  @Test
  public void get() throws IOException, OS3Exception {
    //WHEN
    Response response = rest.get("b1", "key1", 0, null, 0, null);

    //THEN
    OzoneInputStream ozoneInputStream =
        client.getObjectStore().getS3Bucket("b1")
            .readKey("key1");
    String keyContent =
        IOUtils.toString(ozoneInputStream, UTF_8);

    assertEquals(CONTENT, keyContent);
    assertEquals("" + keyContent.length(),
        response.getHeaderString("Content-Length"));

    DateTimeFormatter.RFC_1123_DATE_TIME
        .parse(response.getHeaderString("Last-Modified"));

  }

  @Test
  public void inheritRequestHeader() throws IOException, OS3Exception {
    setDefaultHeader();

    Response response = rest.get("b1", "key1", 0, null, 0, null);

    assertEquals(CONTENT_TYPE1,
        response.getHeaderString("Content-Type"));
    assertEquals(CONTENT_LANGUAGE1,
        response.getHeaderString("Content-Language"));
    assertEquals(EXPIRES1,
        response.getHeaderString("Expires"));
    assertEquals(CACHE_CONTROL1,
        response.getHeaderString("Cache-Control"));
    assertEquals(CONTENT_DISPOSITION1,
        response.getHeaderString("Content-Disposition"));
    assertEquals(CONTENT_ENCODING1,
        response.getHeaderString("Content-Encoding"));
  }

  @Test
  public void overrideResponseHeader() throws IOException, OS3Exception {
    setDefaultHeader();

    MultivaluedHashMap<String, String> queryParameter =
        new MultivaluedHashMap<>();
    // overrider request header
    queryParameter.putSingle("response-content-type", CONTENT_TYPE2);
    queryParameter.putSingle("response-content-language", CONTENT_LANGUAGE2);
    queryParameter.putSingle("response-expires", EXPIRES2);
    queryParameter.putSingle("response-cache-control", CACHE_CONTROL2);
    queryParameter.putSingle("response-content-disposition",
        CONTENT_DISPOSITION2);
    queryParameter.putSingle("response-content-encoding", CONTENT_ENCODING2);

    Mockito.when(context.getUriInfo().getQueryParameters())
        .thenReturn(queryParameter);
    Response response = rest.get("b1", "key1", 0, null, 0, null);

    assertEquals(CONTENT_TYPE2,
        response.getHeaderString("Content-Type"));
    assertEquals(CONTENT_LANGUAGE2,
        response.getHeaderString("Content-Language"));
    assertEquals(EXPIRES2,
        response.getHeaderString("Expires"));
    assertEquals(CACHE_CONTROL2,
        response.getHeaderString("Cache-Control"));
    assertEquals(CONTENT_DISPOSITION2,
        response.getHeaderString("Content-Disposition"));
    assertEquals(CONTENT_ENCODING2,
        response.getHeaderString("Content-Encoding"));
  }

  @Test
  public void getRangeHeader() throws IOException, OS3Exception {
    Response response;
    Mockito.when(headers.getHeaderString(RANGE_HEADER)).thenReturn("bytes=0-0");

<<<<<<< HEAD
    response = rest.get("b1", "key1", null, 0, null);
    assertEquals("1", response.getHeaderString("Content-Length"));
    assertEquals(String.format("bytes 0-0/%s", CONTENT.length()),
        response.getHeaderString("Content-Range"));

    Mockito.when(headers.getHeaderString(RANGE_HEADER)).thenReturn("bytes=0-");
    response = rest.get("b1", "key1", null, 0, null);
    assertEquals(String.valueOf(CONTENT.length()),
=======
    response = rest.get("b1", "key1", 0, null, 0, null);
    Assert.assertEquals("1", response.getHeaderString("Content-Length"));
    Assert.assertEquals(String.format("bytes 0-0/%s", CONTENT.length()),
        response.getHeaderString("Content-Range"));

    Mockito.when(headers.getHeaderString(RANGE_HEADER)).thenReturn("bytes=0-");
    response = rest.get("b1", "key1", 0, null, 0, null);
    Assert.assertEquals(String.valueOf(CONTENT.length()),
>>>>>>> 35607117
        response.getHeaderString("Content-Length"));
    assertEquals(
        String.format("bytes 0-%s/%s", CONTENT.length() - 1, CONTENT.length()),
        response.getHeaderString("Content-Range"));
  }

  @Test
  public void getStatusCode() throws IOException, OS3Exception {
    Response response;
<<<<<<< HEAD
    response = rest.get("b1", "key1", null, 0, null);
    assertEquals(response.getStatus(),
=======
    response = rest.get("b1", "key1", 0, null, 0, null);
    Assert.assertEquals(response.getStatus(),
>>>>>>> 35607117
        Response.Status.OK.getStatusCode());

    // https://www.rfc-editor.org/rfc/rfc7233#section-4.1
    // The 206 (Partial Content) status code indicates that the server is
    //   successfully fulfilling a range request for the target resource
    Mockito.when(headers.getHeaderString(RANGE_HEADER)).thenReturn("bytes=0-1");
<<<<<<< HEAD
    response = rest.get("b1", "key1", null, 0, null);
    assertEquals(response.getStatus(),
=======
    response = rest.get("b1", "key1", 0, null, 0, null);
    Assert.assertEquals(response.getStatus(),
>>>>>>> 35607117
        Response.Status.PARTIAL_CONTENT.getStatusCode());
  }

  private void setDefaultHeader() {
    doReturn(CONTENT_TYPE1)
        .when(headers).getHeaderString("Content-Type");
    doReturn(CONTENT_LANGUAGE1)
        .when(headers).getHeaderString("Content-Language");
    doReturn(EXPIRES1)
        .when(headers).getHeaderString("Expires");
    doReturn(CACHE_CONTROL1)
        .when(headers).getHeaderString("Cache-Control");
    doReturn(CONTENT_DISPOSITION1)
        .when(headers).getHeaderString("Content-Disposition");
    doReturn(CONTENT_ENCODING1)
        .when(headers).getHeaderString("Content-Encoding");
  }

  @Test
  public void testGetWhenKeyIsDirectoryAndDoesNotEndWithASlash()
      throws IOException {
    // GIVEN
    final String bucketName = "b1";
    final String keyPath = "keyDir";
    OzoneConfiguration config = new OzoneConfiguration();
    config.set(OZONE_S3G_FSO_DIRECTORY_CREATION_ENABLED, "true");
    rest.setOzoneConfiguration(config);
    OzoneBucket bucket = client.getObjectStore().getS3Bucket(bucketName);
    bucket.createDirectory(keyPath);

    // WHEN
<<<<<<< HEAD
    final OS3Exception ex = assertThrows(OS3Exception.class,
            () -> rest.get(bucketName, keyPath, null, 0, null));
=======
    final OS3Exception ex =
        Assertions.assertThrows(OS3Exception.class,
            () -> rest.get(bucketName, keyPath, 0, null, 0, null));
>>>>>>> 35607117

    // THEN
    assertEquals(NO_SUCH_KEY.getCode(), ex.getCode());
    bucket.deleteKey(keyPath);
  }
}<|MERGE_RESOLUTION|>--- conflicted
+++ resolved
@@ -177,7 +177,6 @@
     Response response;
     Mockito.when(headers.getHeaderString(RANGE_HEADER)).thenReturn("bytes=0-0");
 
-<<<<<<< HEAD
     response = rest.get("b1", "key1", null, 0, null);
     assertEquals("1", response.getHeaderString("Content-Length"));
     assertEquals(String.format("bytes 0-0/%s", CONTENT.length()),
@@ -186,16 +185,6 @@
     Mockito.when(headers.getHeaderString(RANGE_HEADER)).thenReturn("bytes=0-");
     response = rest.get("b1", "key1", null, 0, null);
     assertEquals(String.valueOf(CONTENT.length()),
-=======
-    response = rest.get("b1", "key1", 0, null, 0, null);
-    Assert.assertEquals("1", response.getHeaderString("Content-Length"));
-    Assert.assertEquals(String.format("bytes 0-0/%s", CONTENT.length()),
-        response.getHeaderString("Content-Range"));
-
-    Mockito.when(headers.getHeaderString(RANGE_HEADER)).thenReturn("bytes=0-");
-    response = rest.get("b1", "key1", 0, null, 0, null);
-    Assert.assertEquals(String.valueOf(CONTENT.length()),
->>>>>>> 35607117
         response.getHeaderString("Content-Length"));
     assertEquals(
         String.format("bytes 0-%s/%s", CONTENT.length() - 1, CONTENT.length()),
@@ -205,26 +194,16 @@
   @Test
   public void getStatusCode() throws IOException, OS3Exception {
     Response response;
-<<<<<<< HEAD
     response = rest.get("b1", "key1", null, 0, null);
     assertEquals(response.getStatus(),
-=======
-    response = rest.get("b1", "key1", 0, null, 0, null);
-    Assert.assertEquals(response.getStatus(),
->>>>>>> 35607117
         Response.Status.OK.getStatusCode());
 
     // https://www.rfc-editor.org/rfc/rfc7233#section-4.1
     // The 206 (Partial Content) status code indicates that the server is
     //   successfully fulfilling a range request for the target resource
     Mockito.when(headers.getHeaderString(RANGE_HEADER)).thenReturn("bytes=0-1");
-<<<<<<< HEAD
     response = rest.get("b1", "key1", null, 0, null);
     assertEquals(response.getStatus(),
-=======
-    response = rest.get("b1", "key1", 0, null, 0, null);
-    Assert.assertEquals(response.getStatus(),
->>>>>>> 35607117
         Response.Status.PARTIAL_CONTENT.getStatusCode());
   }
 
@@ -256,14 +235,8 @@
     bucket.createDirectory(keyPath);
 
     // WHEN
-<<<<<<< HEAD
     final OS3Exception ex = assertThrows(OS3Exception.class,
             () -> rest.get(bucketName, keyPath, null, 0, null));
-=======
-    final OS3Exception ex =
-        Assertions.assertThrows(OS3Exception.class,
-            () -> rest.get(bucketName, keyPath, 0, null, 0, null));
->>>>>>> 35607117
 
     // THEN
     assertEquals(NO_SUCH_KEY.getCode(), ex.getCode());
