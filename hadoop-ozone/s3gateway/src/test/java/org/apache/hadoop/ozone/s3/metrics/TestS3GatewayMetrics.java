--- conflicted
+++ resolved
@@ -19,13 +19,6 @@
  */
 package org.apache.hadoop.ozone.s3.metrics;
 
-<<<<<<< HEAD
-import org.apache.commons.lang3.RandomStringUtils;
-import org.apache.hadoop.hdds.client.ReplicationConfig;
-import org.apache.hadoop.hdds.client.ReplicationFactor;
-import org.apache.hadoop.hdds.client.ReplicationType;
-=======
->>>>>>> 08b90eb8
 import org.apache.hadoop.hdds.conf.OzoneConfiguration;
 import org.apache.hadoop.ozone.OzoneConsts;
 import org.apache.hadoop.ozone.client.OzoneBucket;
@@ -129,27 +122,6 @@
   }
 
   @Test
-<<<<<<< HEAD
-  public void testHeadObject() throws Exception {
-    String value = RandomStringUtils.randomAlphanumeric(32);
-    OzoneOutputStream out = bucket.createKey("key1",
-        value.getBytes(UTF_8).length,
-        ReplicationConfig.fromTypeAndFactor(ReplicationType.RATIS,
-        ReplicationFactor.ONE), new HashMap<>());
-    out.write(value.getBytes(UTF_8));
-    out.close();
-
-    long oriMetric = metrics.getHeadKeySuccess();
-
-    keyEndpoint.head(bucketName, "key1");
-
-    long curMetric = metrics.getHeadKeySuccess();
-    assertEquals(1L, curMetric - oriMetric);
-  }
-
-  @Test
-=======
->>>>>>> 08b90eb8
   public void testGetBucketSuccess() throws Exception {
     long oriMetric = metrics.getGetBucketSuccess();
 
