/*
 * Licensed to the Apache Software Foundation (ASF) under one
 * or more contributor license agreements.  See the NOTICE file
 * distributed with this work for additional information
 * regarding copyright ownership.  The ASF licenses this file
 * to you under the Apache License, Version 2.0 (the
 * "License"); you may not use this file except in compliance
 * with the License.  You may obtain a copy of the License at
 *
 *   http://www.apache.org/licenses/LICENSE-2.0
 *
 * Unless required by applicable law or agreed to in writing,
 * software distributed under the License is distributed on an
 * "AS IS" BASIS, WITHOUT WARRANTIES OR CONDITIONS OF ANY
 * KIND, either express or implied.  See the License for the
 * specific language governing permissions and limitations
 * under the License.
 *
 */
package org.apache.hadoop.ozone.s3.metrics;

import org.apache.hadoop.hdds.conf.OzoneConfiguration;
import org.apache.hadoop.ozone.OzoneConsts;
import org.apache.hadoop.ozone.client.OzoneBucket;
import org.apache.hadoop.ozone.client.OzoneClient;
import org.apache.hadoop.ozone.client.OzoneClientStub;
import org.apache.hadoop.ozone.s3.endpoint.BucketEndpoint;
import org.apache.hadoop.ozone.s3.endpoint.ObjectEndpoint;
import org.apache.hadoop.ozone.s3.endpoint.RootEndpoint;
import org.apache.hadoop.ozone.s3.endpoint.TestBucketAcl;
import org.apache.hadoop.ozone.s3.endpoint.MultipartUploadInitiateResponse;
import org.apache.hadoop.ozone.s3.endpoint.CompleteMultipartUploadRequest;
import org.apache.hadoop.ozone.s3.exception.OS3Exception;
import org.apache.hadoop.ozone.s3.exception.S3ErrorTable;


import org.junit.Assert;
import org.junit.Before;
import org.junit.Test;
import org.mockito.Mockito;

import javax.ws.rs.container.ContainerRequestContext;
import javax.ws.rs.core.HttpHeaders;
import javax.ws.rs.core.MultivaluedHashMap;
import javax.ws.rs.core.Response;
import javax.ws.rs.core.UriInfo;
import java.io.ByteArrayInputStream;
import java.io.IOException;
import java.io.InputStream;

import static java.net.HttpURLConnection.HTTP_OK;
import static java.nio.charset.StandardCharsets.UTF_8;
import static org.apache.hadoop.ozone.s3.util.S3Consts.COPY_SOURCE_HEADER;
import static org.apache.hadoop.ozone.s3.util.S3Consts.STORAGE_CLASS_HEADER;
import static org.apache.hadoop.ozone.s3.util.S3Utils.urlEncode;
import static org.junit.Assert.assertEquals;
import static org.junit.Assert.fail;
import static org.mockito.Mockito.when;

/**
 * Tests for {@link S3GatewayMetrics}.
 */
public class TestS3GatewayMetrics {

  private String bucketName = OzoneConsts.BUCKET;
  private String keyName = OzoneConsts.KEY;
  private OzoneClient clientStub;
  private BucketEndpoint bucketEndpoint;
  private RootEndpoint rootEndpoint;
  private ObjectEndpoint keyEndpoint;
  private OzoneBucket bucket;
  private HttpHeaders headers;
  private static final String ACL_MARKER = "acl";
  private static final String CONTENT = "0123456789";
  private S3GatewayMetrics metrics;
  private ContainerRequestContext context;


  @Before
  public void setup() throws Exception {
    clientStub = new OzoneClientStub();
    clientStub.getObjectStore().createS3Bucket(bucketName);
    bucket = clientStub.getObjectStore().getS3Bucket(bucketName);

    bucketEndpoint = new BucketEndpoint();
    bucketEndpoint.setClient(clientStub);

    rootEndpoint = new RootEndpoint();
    rootEndpoint.setClient(clientStub);

    keyEndpoint = new ObjectEndpoint();
    keyEndpoint.setClient(clientStub);
    keyEndpoint.setOzoneConfiguration(new OzoneConfiguration());

    headers = Mockito.mock(HttpHeaders.class);
    when(headers.getHeaderString(STORAGE_CLASS_HEADER)).thenReturn(
        "STANDARD");
    keyEndpoint.setHeaders(headers);
    metrics = bucketEndpoint.getMetrics();

    context = Mockito.mock(ContainerRequestContext.class);
    Mockito.when(context.getUriInfo()).thenReturn(Mockito.mock(UriInfo.class));
    Mockito.when(context.getUriInfo().getQueryParameters())
        .thenReturn(new MultivaluedHashMap<>());
    keyEndpoint.setContext(context);
  }

  /**
   * Bucket Level Endpoints.
   */

  @Test
  public void testHeadBucketSuccess() throws Exception {

    long oriMetric = metrics.getHeadBucketSuccess();

    bucketEndpoint.head(bucketName);

    long curMetric = metrics.getHeadBucketSuccess();
    assertEquals(1L, curMetric - oriMetric);
  }

  @Test
  public void testListBucketSuccess() throws Exception {

    long oriMetric = metrics.getListS3BucketsSuccess();

    rootEndpoint.get().getEntity();

    long curMetric = metrics.getListS3BucketsSuccess();
    assertEquals(1L, curMetric - oriMetric);
  }

  @Test
  public void testGetBucketSuccess() throws Exception {
    long oriMetric = metrics.getGetBucketSuccess();

    clientStub = createClientWithKeys("file1");
    bucketEndpoint.setClient(clientStub);
    bucketEndpoint.get(bucketName, null,
        null, null, 1000, null,
        null, "random", null,
        null, null).getEntity();

    long curMetric = metrics.getGetBucketSuccess();
    assertEquals(1L, curMetric - oriMetric);
  }

  @Test
  public void testGetBucketFailure() throws Exception {
    long oriMetric = metrics.getGetBucketFailure();

    try {
      // Searching for a bucket that does not exist
      bucketEndpoint.get("newBucket", null,
          null, null, 1000, null,
          null, "random", null,
          null, null);
      fail();
<<<<<<< HEAD
    } catch (Exception e) {
=======
    } catch (OS3Exception ex) {
      assertEquals(S3ErrorTable.NO_SUCH_BUCKET.getCode(), ex.getCode());
      assertEquals(S3ErrorTable.NO_SUCH_BUCKET.getErrorMessage(),
          ex.getErrorMessage());
>>>>>>> 57d66137
    }

    long curMetric = metrics.getGetBucketFailure();
    assertEquals(1L, curMetric - oriMetric);
  }

  @Test
  public void testCreateBucketSuccess() throws Exception {

    long oriMetric = metrics.getCreateBucketSuccess();

    bucketEndpoint.put(bucketName, null,
        null, null);
    long curMetric = metrics.getCreateBucketSuccess();

    assertEquals(1L, curMetric - oriMetric);
  }

  @Test
  public void testCreateBucketFailure() throws Exception {
    // Creating an error by trying to create a bucket that already exists
    long oriMetric = metrics.getCreateBucketFailure();

    bucketEndpoint.put(bucketName, null, null, null);

    long curMetric = metrics.getCreateBucketFailure();
    assertEquals(1L, curMetric - oriMetric);
  }

  @Test
  public void testDeleteBucketSuccess() throws Exception {
    long oriMetric = metrics.getDeleteBucketSuccess();

    bucketEndpoint.delete(bucketName);

    long curMetric = metrics.getDeleteBucketSuccess();
    assertEquals(1L, curMetric - oriMetric);
  }

  @Test
  public void testDeleteBucketFailure() throws Exception {
    long oriMetric = metrics.getDeleteBucketFailure();
    bucketEndpoint.delete(bucketName);
    try {
      // Deleting a bucket that does not exist will result in delete failure
      bucketEndpoint.delete(bucketName);
      fail();
    } catch (OS3Exception ex) {
      assertEquals(S3ErrorTable.NO_SUCH_BUCKET.getCode(), ex.getCode());
      assertEquals(S3ErrorTable.NO_SUCH_BUCKET.getErrorMessage(),
          ex.getErrorMessage());
    }

    long curMetric = metrics.getDeleteBucketFailure();
    assertEquals(1L, curMetric - oriMetric);
  }

  @Test
  public void testGetAclSuccess() throws Exception {
    long oriMetric = metrics.getGetAclSuccess();

    Response response =
        bucketEndpoint.get(bucketName, null, null,
            null, 0, null, null,
            null, null, "acl", null);
    long curMetric = metrics.getGetAclSuccess();
    assertEquals(HTTP_OK, response.getStatus());
    assertEquals(1L, curMetric - oriMetric);
  }

  @Test
  public void testGetAclFailure() throws Exception {
    long oriMetric = metrics.getGetAclFailure();
    try {
      // Failing the getACL endpoint by applying ACL on a non-Existent Bucket
      bucketEndpoint.get("random_bucket", null,
          null, null, 0, null,
          null, null, null, "acl", null);
      fail();
    } catch (RuntimeException ex) {
      OS3Exception os3Ex = (OS3Exception) ex.getCause();
      assertEquals(S3ErrorTable.NO_SUCH_BUCKET.getCode(), os3Ex.getCode());
      assertEquals(S3ErrorTable.NO_SUCH_BUCKET.getErrorMessage(),
          os3Ex.getErrorMessage());
    }
    long curMetric = metrics.getGetAclFailure();
    assertEquals(1L, curMetric - oriMetric);
  }

  @Test
  public void testPutAclSuccess() throws Exception {
    long oriMetric = metrics.getPutAclSuccess();

    clientStub.getObjectStore().createS3Bucket("b1");
    InputStream inputBody = TestBucketAcl.class.getClassLoader()
        .getResourceAsStream("userAccessControlList.xml");

    bucketEndpoint.put("b1", ACL_MARKER, headers, inputBody);
    inputBody.close();
    long curMetric = metrics.getPutAclSuccess();
    assertEquals(1L, curMetric - oriMetric);
  }

  @Test
  public void testPutAclFailure() throws Exception {
    // Failing the putACL endpoint by applying ACL on a non-Existent Bucket
    long oriMetric = metrics.getPutAclFailure();

    InputStream inputBody = TestBucketAcl.class.getClassLoader()
        .getResourceAsStream("userAccessControlList.xml");

    try {
      bucketEndpoint.put("unknown_bucket", ACL_MARKER, headers,
          inputBody);
      fail();
    } catch (OS3Exception ex) {
    } finally {
      inputBody.close();
    }
    long curMetric = metrics.getPutAclFailure();
    assertEquals(1L, curMetric - oriMetric);
  }


  /**
   * Object Level Endpoints.
   */

  @Test
  public void testHeadKeySuccess() throws Exception {
    bucket.createKey(keyName, 0).close();

    long oriMetric = metrics.getHeadKeySuccess();

    keyEndpoint.head(bucketName, keyName);

    long curMetric = metrics.getHeadKeySuccess();
    assertEquals(1L, curMetric - oriMetric);
  }

  @Test
  public void testHeadKeyFailure() throws Exception {
    long oriMetric = metrics.getHeadKeyFailure();

    keyEndpoint.head(bucketName, "unknownKey");

    long curMetric = metrics.getHeadKeyFailure();
    assertEquals(1L, curMetric - oriMetric);
  }

  @Test
  public void testCreateKeySuccess() throws Exception {

    long oriMetric = metrics.getCreateKeySuccess();
    // Create an input stream
    ByteArrayInputStream body =
        new ByteArrayInputStream(CONTENT.getBytes(UTF_8));
    // Create the file
    keyEndpoint.put(bucketName, keyName, CONTENT
        .length(), 1, null, body);
    body.close();
    long curMetric = metrics.getCreateKeySuccess();
    assertEquals(1L, curMetric - oriMetric);
  }

  @Test
  public void testCreateKeyFailure() throws Exception {
    long oriMetric = metrics.getCreateKeyFailure();

    // Create the file in a bucket that does not exist
    try {
      keyEndpoint.put("unknownBucket", keyName, CONTENT
          .length(), 1, null, null);
      fail();
    } catch (OS3Exception ex) {
      assertEquals(S3ErrorTable.NO_SUCH_BUCKET.getCode(), ex.getCode());
    }
    long curMetric = metrics.getCreateKeyFailure();
    assertEquals(1L, curMetric - oriMetric);
  }


  @Test
  public void testDeleteKeySuccess() throws Exception {
    long oriMetric = metrics.getDeleteKeySuccess();

    bucket.createKey(keyName, 0).close();
    keyEndpoint.delete(bucketName, keyName, null);
    long curMetric = metrics.getDeleteKeySuccess();
    assertEquals(1L, curMetric - oriMetric);
  }

  @Test
  public void testDeleteKeyFailure() throws Exception {
    long oriMetric = metrics.getDeleteKeyFailure();
    try {
      keyEndpoint.delete("unknownBucket", keyName, null);
      fail();
    } catch (OS3Exception ex) {
      assertEquals(S3ErrorTable.NO_SUCH_BUCKET.getCode(), ex.getCode());
    }
    long curMetric = metrics.getDeleteKeyFailure();
    assertEquals(1L, curMetric - oriMetric);
  }

  @Test
  public void testGetKeySuccess() throws Exception {
    long oriMetric = metrics.getGetKeySuccess();

    // Create an input stream
    ByteArrayInputStream body =
        new ByteArrayInputStream(CONTENT.getBytes(UTF_8));
    // Create the file
    keyEndpoint.put(bucketName, keyName, CONTENT
        .length(), 1, null, body);
    // GET the key from the bucket
    keyEndpoint.get(bucketName, keyName, null, 0,
        null, body);
    long curMetric = metrics.getGetKeySuccess();
    assertEquals(1L, curMetric - oriMetric);
  }

  @Test
  public void testGetKeyFailure() throws Exception {
    long oriMetric = metrics.getGetKeyFailure();
    // Fetching a non-existent key
    try {
      keyEndpoint.get(bucketName, "unknownKey", null, 0,
          null, null);
      fail();
    } catch (OS3Exception ex) {
      assertEquals(S3ErrorTable.NO_SUCH_KEY.getCode(), ex.getCode());
    }
    long curMetric = metrics.getGetKeyFailure();
    assertEquals(1L, curMetric - oriMetric);
  }

  @Test
  public void testInitMultiPartUploadSuccess() throws Exception {

    long oriMetric = metrics.getInitMultiPartUploadSuccess();
    keyEndpoint.initializeMultipartUpload(bucketName, keyName);
    long curMetric = metrics.getInitMultiPartUploadSuccess();
    assertEquals(1L, curMetric - oriMetric);
  }

  @Test
  public void testInitMultiPartUploadFailure() throws Exception {
    long oriMetric = metrics.getInitMultiPartUploadFailure();
    try {
      keyEndpoint.initializeMultipartUpload("unknownBucket", keyName);
      fail();
    } catch (OS3Exception ex) {
      assertEquals(S3ErrorTable.NO_SUCH_BUCKET.getCode(), ex.getCode());
    }
    long curMetric = metrics.getInitMultiPartUploadFailure();
    assertEquals(1L, curMetric - oriMetric);
  }

  @Test
  public void testAbortMultiPartUploadSuccess() throws Exception {

    // Initiate the Upload and fetch the upload ID
    String uploadID = initiateMultipartUpload(bucketName, keyName);

    long oriMetric = metrics.getAbortMultiPartUploadSuccess();

    // Abort the Upload Successfully by deleting the key using the Upload-Id
    keyEndpoint.delete(bucketName, keyName, uploadID);

    long curMetric = metrics.getAbortMultiPartUploadSuccess();
    assertEquals(1L, curMetric - oriMetric);
  }

  @Test
  public void testAbortMultiPartUploadFailure() throws Exception {
    long oriMetric = metrics.getAbortMultiPartUploadFailure();

    // Fail the Abort Method by providing wrong uploadID
    try {
      keyEndpoint.delete(bucketName, keyName, "wrongId");
      fail();
    } catch (OS3Exception ex) {
      assertEquals(S3ErrorTable.NO_SUCH_UPLOAD.getCode(), ex.getCode());
    }
    long curMetric = metrics.getAbortMultiPartUploadFailure();
    assertEquals(1L, curMetric - oriMetric);
  }


  @Test
  public void testCompleteMultiPartUploadSuccess() throws Exception {

    // Initiate the Upload and fetch the upload ID
    String uploadID = initiateMultipartUpload(bucketName, keyName);

    long oriMetric = metrics.getCompleteMultiPartUploadSuccess();
    // complete multipart upload
    CompleteMultipartUploadRequest completeMultipartUploadRequest = new
        CompleteMultipartUploadRequest();
    Response response = keyEndpoint.completeMultipartUpload(bucketName, keyName,
        uploadID, completeMultipartUploadRequest);
    long curMetric = metrics.getCompleteMultiPartUploadSuccess();
    assertEquals(200, response.getStatus());
    assertEquals(1L, curMetric - oriMetric);
  }

  @Test
  public void testCompleteMultiPartUploadFailure() throws Exception {
    long oriMetric = metrics.getCompleteMultiPartUploadFailure();
    CompleteMultipartUploadRequest completeMultipartUploadRequestNew = new
        CompleteMultipartUploadRequest();
    try {
      keyEndpoint.completeMultipartUpload(bucketName, "key2",
          "random", completeMultipartUploadRequestNew);
      fail();
    } catch (OS3Exception ex) {
      assertEquals(S3ErrorTable.NO_SUCH_UPLOAD.getCode(), ex.getCode());
    }
    long curMetric = metrics.getCompleteMultiPartUploadFailure();
    assertEquals(1L, curMetric - oriMetric);
  }

  @Test
  public void testCreateMultipartKeySuccess() throws Exception {

    // Initiate the Upload and fetch the upload ID
    String uploadID = initiateMultipartUpload(bucketName, keyName);

    long oriMetric = metrics.getCreateMultipartKeySuccess();
    ByteArrayInputStream body =
        new ByteArrayInputStream(CONTENT.getBytes(UTF_8));
    keyEndpoint.put(bucketName, keyName, CONTENT.length(),
        1, uploadID, body);
    long curMetric = metrics.getCreateMultipartKeySuccess();
    assertEquals(1L, curMetric - oriMetric);
  }

  @Test
  public void testCreateMultipartKeyFailure() throws Exception {
    long oriMetric = metrics.getCreateMultipartKeyFailure();
    try {
      keyEndpoint.put(bucketName, keyName, CONTENT.length(),
          1, "randomId", null);
    } catch (OS3Exception ex) {
      assertEquals(S3ErrorTable.NO_SUCH_UPLOAD.getCode(), ex.getCode());
    }
    long curMetric = metrics.getCreateMultipartKeyFailure();
    assertEquals(1L, curMetric - oriMetric);
  }

  @Test
  public void testListPartsSuccess() throws Exception {

    long oriMetric = metrics.getListPartsSuccess();
    // Initiate the Upload and fetch the upload ID
    String uploadID = initiateMultipartUpload(bucketName, keyName);

    // Listing out the parts by providing the uploadID
    keyEndpoint.get(bucketName, keyName,
        uploadID, 3, null, null);
    long curMetric = metrics.getListPartsSuccess();
    assertEquals(1L, curMetric - oriMetric);
  }

  @Test
  public void testListPartsFailure() throws Exception {

    long oriMetric = metrics.getListPartsFailure();
    try {
      // Listing out the parts by providing the uploadID after aborting
      keyEndpoint.get(bucketName, keyName,
          "wrong_id", 3, null, null);
      fail();
    } catch (OS3Exception ex) {
      assertEquals(S3ErrorTable.NO_SUCH_UPLOAD.getCode(), ex.getCode());
    }
    long curMetric = metrics.getListPartsFailure();
    assertEquals(1L, curMetric - oriMetric);
  }

  @Test
  public void testCopyObject() throws Exception {

    String destBucket = "b2";
    String destKey = "key2";

    // Create bucket
    clientStub.getObjectStore().createS3Bucket(destBucket);


    // Test for Success of CopyObjectSuccess Metric
    long oriMetric = metrics.getCopyObjectSuccess();
    ByteArrayInputStream body =
        new ByteArrayInputStream(CONTENT.getBytes(UTF_8));

    keyEndpoint.put(bucketName, keyName,
        CONTENT.length(), 1, null, body);

    // Add copy header, and then call put
    when(headers.getHeaderString(COPY_SOURCE_HEADER)).thenReturn(
        bucketName + "/" + urlEncode(keyName));

    keyEndpoint.put(destBucket, destKey, CONTENT.length(), 1,
        null, body);
    long curMetric = metrics.getCopyObjectSuccess();
    assertEquals(1L, curMetric - oriMetric);

    // Test for Failure of CopyObjectFailure Metric
    oriMetric = metrics.getCopyObjectFailure();
    // source and dest same
    try {
      when(headers.getHeaderString(STORAGE_CLASS_HEADER)).thenReturn("");
      keyEndpoint.put(bucketName, keyName, CONTENT.length(), 1, null, body);
      fail("Test for CopyObjectMetric failed");
    } catch (OS3Exception ex) {
      Assert.assertTrue(ex.getErrorMessage().contains("This copy request is " +
          "illegal"));
    }
    curMetric = metrics.getCopyObjectFailure();
    assertEquals(1L, curMetric - oriMetric);
  }

  private OzoneClient createClientWithKeys(String... keys) throws IOException {
    for (String key : keys) {
      bucket.createKey(key, 0).close();
    }
    return clientStub;
  }

  private String initiateMultipartUpload(String bktName, String key)
      throws IOException,
      OS3Exception {
    // Initiate the Upload
    Response response =
        keyEndpoint.initializeMultipartUpload(bktName, key);
    MultipartUploadInitiateResponse multipartUploadInitiateResponse =
        (MultipartUploadInitiateResponse) response.getEntity();
    if (response.getStatus() == 200) {
      // Fetch the Upload-Id
      String uploadID = multipartUploadInitiateResponse.getUploadID();
      return uploadID;
    }
    return "Invalid-Id";
  }
}<|MERGE_RESOLUTION|>--- conflicted
+++ resolved
@@ -157,14 +157,11 @@
           null, "random", null,
           null, null);
       fail();
-<<<<<<< HEAD
-    } catch (Exception e) {
-=======
-    } catch (OS3Exception ex) {
-      assertEquals(S3ErrorTable.NO_SUCH_BUCKET.getCode(), ex.getCode());
+    } catch (Exception ex) {
+      OS3Exception os3Ex = (OS3Exception) ex.getCause();
+      assertEquals(S3ErrorTable.NO_SUCH_BUCKET.getCode(), os3Ex.getCode());
       assertEquals(S3ErrorTable.NO_SUCH_BUCKET.getErrorMessage(),
-          ex.getErrorMessage());
->>>>>>> 57d66137
+          os3Ex.getErrorMessage());
     }
 
     long curMetric = metrics.getGetBucketFailure();
@@ -244,11 +241,10 @@
           null, null, 0, null,
           null, null, null, "acl", null);
       fail();
-    } catch (RuntimeException ex) {
-      OS3Exception os3Ex = (OS3Exception) ex.getCause();
-      assertEquals(S3ErrorTable.NO_SUCH_BUCKET.getCode(), os3Ex.getCode());
+    } catch (OS3Exception ex) {
+      assertEquals(S3ErrorTable.NO_SUCH_BUCKET.getCode(), ex.getCode());
       assertEquals(S3ErrorTable.NO_SUCH_BUCKET.getErrorMessage(),
-          os3Ex.getErrorMessage());
+          ex.getErrorMessage());
     }
     long curMetric = metrics.getGetAclFailure();
     assertEquals(1L, curMetric - oriMetric);
