--- conflicted
+++ resolved
@@ -85,7 +85,8 @@
     when(headers.getHeaderString(STORAGE_CLASS_HEADER)).thenReturn(
         "STANDARD");
     when(headers.getHeaderString(X_AMZ_CONTENT_SHA256))
-        .thenReturn("mockSignature");
+        .thenReturn("UNSIGNED-PAYLOAD");
+
 
     bucketEndpoint = EndpointBuilder.newBucketEndpointBuilder()
         .setClient(clientStub)
@@ -101,16 +102,6 @@
         .setHeaders(headers)
         .build();
 
-<<<<<<< HEAD
-    headers = mock(HttpHeaders.class);
-    when(headers.getHeaderString(STORAGE_CLASS_HEADER)).thenReturn(
-        "STANDARD");
-    when(headers.getHeaderString(X_AMZ_CONTENT_SHA256))
-        .thenReturn("UNSIGNED-PAYLOAD");
-    bucketEndpoint.setHeaders(headers);
-    keyEndpoint.setHeaders(headers);
-=======
->>>>>>> 049abeb5
     metrics = bucketEndpoint.getMetrics();
   }
 
