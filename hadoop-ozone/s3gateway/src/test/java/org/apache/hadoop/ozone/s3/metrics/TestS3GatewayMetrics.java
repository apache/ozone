--- conflicted
+++ resolved
@@ -139,16 +139,7 @@
   public void testGetBucketSuccess() throws Exception {
     long oriMetric = metrics.getGetBucketSuccess();
 
-<<<<<<< HEAD
-    clientStub = createClientWithKeys("file1");
-    bucketEndpoint.setClient(clientStub);
-    bucketEndpoint.get(bucketName, null,
-        null, null, 1000, null,
-        null, "random", null,
-        null, null, null, 0, null, null).getEntity();
-=======
     bucketEndpoint.get(bucketName).getEntity();
->>>>>>> 563b9d51
 
     long curMetric = metrics.getGetBucketSuccess();
     assertEquals(1L, curMetric - oriMetric);
@@ -159,13 +150,7 @@
     long oriMetric = metrics.getGetBucketFailure();
 
     // Searching for a bucket that does not exist
-<<<<<<< HEAD
-    OS3Exception e = assertThrows(OS3Exception.class, () -> bucketEndpoint.get(
-        "newBucket", null, null, null, 1000, null, null, "random", null,
-        null, null, null, 0, null, null));
-=======
     OS3Exception e = assertThrows(OS3Exception.class, () -> bucketEndpoint.get("newBucket"));
->>>>>>> 563b9d51
     assertEquals(S3ErrorTable.NO_SUCH_BUCKET.getCode(), e.getCode());
     assertEquals(S3ErrorTable.NO_SUCH_BUCKET.getErrorMessage(),
         e.getErrorMessage());
@@ -177,11 +162,7 @@
   public void testCreateBucketSuccess() throws Exception {
 
     long oriMetric = metrics.getCreateBucketSuccess();
-<<<<<<< HEAD
-    assertDoesNotThrow(() -> bucketEndpoint.put("newBucket", null, null, null, null));
-=======
     assertDoesNotThrow(() -> bucketEndpoint.put("newBucket", null));
->>>>>>> 563b9d51
     long curMetric = metrics.getCreateBucketSuccess();
     assertEquals(1L, curMetric - oriMetric);
   }
@@ -192,11 +173,7 @@
 
     // Creating an error by trying to create a bucket that already exists
     OS3Exception e = assertThrows(OS3Exception.class, () -> bucketEndpoint.put(
-<<<<<<< HEAD
-        bucketName, null, null, null, null));
-=======
         bucketName, null));
->>>>>>> 563b9d51
     assertEquals(HTTP_CONFLICT, e.getHttpCode());
     assertEquals(BUCKET_ALREADY_EXISTS.getCode(), e.getCode());
 
@@ -208,7 +185,7 @@
   public void testDeleteBucketSuccess() throws Exception {
     long oriMetric = metrics.getDeleteBucketSuccess();
 
-    bucketEndpoint.delete(bucketName, null);
+    bucketEndpoint.delete(bucketName);
 
     long curMetric = metrics.getDeleteBucketSuccess();
     assertEquals(1L, curMetric - oriMetric);
@@ -217,11 +194,11 @@
   @Test
   public void testDeleteBucketFailure() throws Exception {
     long oriMetric = metrics.getDeleteBucketFailure();
-    bucketEndpoint.delete(bucketName, null);
+    bucketEndpoint.delete(bucketName);
 
     // Deleting a bucket that does not exist will result in delete failure
     OS3Exception e = assertThrows(OS3Exception.class, () ->
-        bucketEndpoint.delete(bucketName, null));
+        bucketEndpoint.delete(bucketName));
     assertEquals(S3ErrorTable.NO_SUCH_BUCKET.getCode(), e.getCode());
     assertEquals(S3ErrorTable.NO_SUCH_BUCKET.getErrorMessage(),
         e.getErrorMessage());
@@ -234,15 +211,8 @@
   public void testGetAclSuccess() throws Exception {
     long oriMetric = metrics.getGetAclSuccess();
 
-<<<<<<< HEAD
-    Response response =
-        bucketEndpoint.get(bucketName, null, null,
-            null, 0, null, null,
-            null, null, "acl", null, null, 0, null, null);
-=======
     bucketEndpoint.queryParamsForTest().set(QueryParams.ACL, ACL_MARKER);
     Response response = bucketEndpoint.get(bucketName);
->>>>>>> 563b9d51
     long curMetric = metrics.getGetAclSuccess();
     assertEquals(HTTP_OK, response.getStatus());
     assertEquals(1L, curMetric - oriMetric);
@@ -254,13 +224,7 @@
 
     bucketEndpoint.queryParamsForTest().set(QueryParams.ACL, ACL_MARKER);
     // Failing the getACL endpoint by applying ACL on a non-Existent Bucket
-<<<<<<< HEAD
-    OS3Exception e = assertThrows(OS3Exception.class, () -> bucketEndpoint.get(
-        "random_bucket", null, null, null, 0, null,
-        null, null, null, "acl", null, null, 0, null, null));
-=======
     OS3Exception e = assertThrows(OS3Exception.class, () -> bucketEndpoint.get("random_bucket"));
->>>>>>> 563b9d51
     assertEquals(S3ErrorTable.NO_SUCH_BUCKET.getCode(), e.getCode());
     assertEquals(S3ErrorTable.NO_SUCH_BUCKET.getErrorMessage(),
         e.getErrorMessage());
@@ -276,12 +240,8 @@
     InputStream inputBody = TestBucketAcl.class.getClassLoader()
         .getResourceAsStream("userAccessControlList.xml");
 
-<<<<<<< HEAD
-    bucketEndpoint.put("b1", ACL_MARKER, null, headers, inputBody);
-=======
     bucketEndpoint.queryParamsForTest().set(QueryParams.ACL, ACL_MARKER);
     bucketEndpoint.put("b1", inputBody);
->>>>>>> 563b9d51
     inputBody.close();
     long curMetric = metrics.getPutAclSuccess();
     assertEquals(1L, curMetric - oriMetric);
@@ -296,12 +256,7 @@
         .getResourceAsStream("userAccessControlList.xml");
     bucketEndpoint.queryParamsForTest().set(QueryParams.ACL, ACL_MARKER);
     try {
-<<<<<<< HEAD
-      assertThrows(OS3Exception.class, () -> bucketEndpoint.put("unknown_bucket", ACL_MARKER, null, headers,
-          inputBody));
-=======
       assertThrows(OS3Exception.class, () -> bucketEndpoint.put("unknown_bucket", inputBody));
->>>>>>> 563b9d51
     } finally {
       inputBody.close();
     }
