--- conflicted
+++ resolved
@@ -68,20 +68,7 @@
   /**
    * Indicator if key is a file.
    */
-<<<<<<< HEAD
-  @SuppressWarnings("parameternumber")
-  @Deprecated
-  public OzoneKey(String volumeName, String bucketName,
-                  String keyName, long size, long creationTime,
-                  long modificationTime, ReplicationType type,
-                  int replicationFactor, String owner) {
-    this(volumeName, bucketName, keyName, size, creationTime, modificationTime,
-            ReplicationConfig.fromTypeAndFactor(type,
-                    ReplicationFactor.valueOf(replicationFactor)), owner);
-  }
-=======
   private final boolean isFile;
->>>>>>> fb2caac8
 
   /**
    * Constructs OzoneKey from OmKeyInfo.
@@ -89,15 +76,9 @@
    */
   @SuppressWarnings("parameternumber")
   public OzoneKey(String volumeName, String bucketName,
-<<<<<<< HEAD
-                  String keyName, long size, long creationTime,
-                  long modificationTime, ReplicationConfig replicationConfig,
-                  String owner) {
-=======
       String keyName, long size, long creationTime,
       long modificationTime, ReplicationConfig replicationConfig,
-      boolean isFile) {
->>>>>>> fb2caac8
+      boolean isFile, String owner) {
     this.volumeName = volumeName;
     this.bucketName = bucketName;
     this.name = keyName;
@@ -105,26 +86,17 @@
     this.creationTime = Instant.ofEpochMilli(creationTime);
     this.modificationTime = Instant.ofEpochMilli(modificationTime);
     this.replicationConfig = replicationConfig;
-<<<<<<< HEAD
+    this.isFile = isFile;
     this.owner = owner;
-=======
-    this.isFile = isFile;
->>>>>>> fb2caac8
   }
 
   @SuppressWarnings("parameternumber")
   public OzoneKey(String volumeName, String bucketName,
                   String keyName, long size, long creationTime,
                   long modificationTime, ReplicationConfig replicationConfig,
-<<<<<<< HEAD
-                  Map<String, String> metadata, String owner) {
+                  Map<String, String> metadata, boolean isFile, String owner) {
     this(volumeName, bucketName, keyName, size, creationTime,
-        modificationTime, replicationConfig, owner);
-=======
-                  Map<String, String> metadata, boolean isFile) {
-    this(volumeName, bucketName, keyName, size, creationTime,
-        modificationTime, replicationConfig, isFile);
->>>>>>> fb2caac8
+        modificationTime, replicationConfig, isFile, owner);
     this.metadata.putAll(metadata);
   }
 
@@ -233,11 +205,7 @@
     return new OzoneKey(keyInfo.getVolumeName(), keyInfo.getBucketName(),
         keyInfo.getKeyName(), keyInfo.getDataSize(), keyInfo.getCreationTime(),
         keyInfo.getModificationTime(), keyInfo.getReplicationConfig(),
-<<<<<<< HEAD
-        keyInfo.getMetadata(), keyInfo.getOwnerName());
-=======
-        keyInfo.getMetadata(), keyInfo.isFile());
->>>>>>> fb2caac8
+        keyInfo.getMetadata(), keyInfo.isFile(), keyInfo.getOwnerName());
   }
 
 }