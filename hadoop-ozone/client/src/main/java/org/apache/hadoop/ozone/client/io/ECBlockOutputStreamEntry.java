/*
 * Licensed to the Apache Software Foundation (ASF) under one
 * or more contributor license agreements.  See the NOTICE file
 * distributed with this work for additional information
 * regarding copyright ownership.  The ASF licenses this file
 * to you under the Apache License, Version 2.0 (the
 * "License"); you may not use this file except in compliance
 *  with the License.  You may obtain a copy of the License at
 *
 *      http://www.apache.org/licenses/LICENSE-2.0
 *
 *  Unless required by applicable law or agreed to in writing, software
 *  distributed under the License is distributed on an "AS IS" BASIS,
 *  WITHOUT WARRANTIES OR CONDITIONS OF ANY KIND, either express or implied.
 *  See the License for the specific language governing permissions and
 *  limitations under the License.
 */
package org.apache.hadoop.ozone.client.io;

import com.google.common.annotations.VisibleForTesting;
import com.google.common.collect.ImmutableList;
import org.apache.hadoop.hdds.client.BlockID;
import org.apache.hadoop.hdds.client.ECReplicationConfig;
import org.apache.hadoop.hdds.protocol.DatanodeDetails;
import org.apache.hadoop.hdds.protocol.datanode.proto.ContainerProtos;
<<<<<<< HEAD
import org.apache.hadoop.hdds.scm.OzoneClientConfig;
import org.apache.hadoop.hdds.scm.StreamBufferArgs;
import org.apache.hadoop.hdds.scm.XceiverClientFactory;
=======
>>>>>>> 652b9bcc
import org.apache.hadoop.hdds.scm.pipeline.Pipeline;
import org.apache.hadoop.hdds.scm.storage.BlockOutputStream;
import org.apache.hadoop.hdds.scm.storage.ECBlockOutputStream;
import org.apache.hadoop.hdds.utils.IOUtils;
import org.apache.ratis.thirdparty.com.google.protobuf.ByteString;
import org.slf4j.Logger;
import org.slf4j.LoggerFactory;

import java.io.IOException;
import java.io.OutputStream;
import java.util.ArrayList;
import java.util.Arrays;
import java.util.Collection;
import java.util.Collections;
import java.util.HashMap;
import java.util.Iterator;
import java.util.List;
import java.util.Map;
import java.util.Objects;
import java.util.concurrent.CompletableFuture;
import java.util.concurrent.ExecutionException;
import java.util.stream.Collectors;
import java.util.stream.Stream;

import static com.google.common.base.Preconditions.checkState;
import static org.apache.ratis.util.Preconditions.assertInstanceOf;

/**
 * ECBlockOutputStreamEntry manages write into EC keys' data block groups.
 * A block group consists of data and parity blocks. For every block we have
 * an internal ECBlockOutputStream instance with a single node pipeline, that
 * is derived from the original EC pipeline.
 */
public class ECBlockOutputStreamEntry extends BlockOutputStreamEntry {

  private static final Logger LOG =
      LoggerFactory.getLogger(ECBlockOutputStreamEntry.class);

  private final ECReplicationConfig replicationConfig;
  private final long length;

  private ECBlockOutputStream[] blockOutputStreams;
  private int currentStreamIdx = 0;
  private long successfulBlkGrpAckedLen;

<<<<<<< HEAD
  @SuppressWarnings({"parameternumber", "squid:S00107"})
  ECBlockOutputStreamEntry(BlockID blockID, String key,
      XceiverClientFactory xceiverClientManager, Pipeline pipeline, long length,
      BufferPool bufferPool, Token<OzoneBlockTokenIdentifier> token,
      OzoneClientConfig config, StreamBufferArgs streamBufferArgs,
      BlockOutputStreamResourceProvider provider) {
    super(blockID, key, xceiverClientManager, pipeline, length, bufferPool,
        token, config, streamBufferArgs, provider);
    assertInstanceOf(
        pipeline.getReplicationConfig(), ECReplicationConfig.class);
    this.replicationConfig =
        (ECReplicationConfig) pipeline.getReplicationConfig();
    this.length = replicationConfig.getData() * length;
=======
  ECBlockOutputStreamEntry(Builder b) {
    super(b);
    this.replicationConfig = assertInstanceOf(b.getPipeline().getReplicationConfig(), ECReplicationConfig.class);
    this.length = replicationConfig.getData() * b.getLength();
>>>>>>> 652b9bcc
  }

  @Override
  void checkStream() throws IOException {
    if (!isInitialized()) {
      final ECBlockOutputStream[] streams =
          new ECBlockOutputStream[replicationConfig.getRequiredNodes()];
      for (int i = currentStreamIdx; i < replicationConfig
          .getRequiredNodes(); i++) {
        List<DatanodeDetails> nodes = getPipeline().getNodes();
        streams[i] =
            new ECBlockOutputStream(getBlockID(), getXceiverClientManager(),
                createSingleECBlockPipeline(getPipeline(), nodes.get(i), i + 1),
                getBufferPool(), getConf(), getToken(), getStreamBufferArgs(),
                getblockOutputStreamResourceProvider());
      }
      blockOutputStreams = streams;
    }
  }

  @Override
  void cleanup(boolean invalidateClient) {
    if (isInitialized()) {
      IOUtils.close(LOG, blockOutputStreams);
      blockOutputStreams = null;
    }
  }

  @Override
  public OutputStream getOutputStream() {
    if (!isInitialized()) {
      return null;
    }
    checkState(blockOutputStreams[currentStreamIdx] != null);
    return blockOutputStreams[currentStreamIdx];
  }

  @Override
  boolean isInitialized() {
    return blockOutputStreams != null;
  }

  @Override
  public long getLength() {
    return length;
  }

  public int getCurrentStreamIdx() {
    return currentStreamIdx;
  }

  public void useNextBlockStream() {
    currentStreamIdx =
        (currentStreamIdx + 1) % replicationConfig.getRequiredNodes();
  }

  public void markFailed(Exception e) {
    if (isInitialized() && blockOutputStreams[currentStreamIdx] != null) {
      blockOutputStreams[currentStreamIdx].setIoException(e);
    }
  }

  public void forceToFirstParityBlock() {
    currentStreamIdx = replicationConfig.getData();
  }

  public void resetToFirstEntry() {
    currentStreamIdx = 0;
  }

  @Override
  void incCurrentPosition() {
    if (isWritingParity()) {
      return;
    }
    super.incCurrentPosition();
  }

  @Override
  void incCurrentPosition(long len) {
    if (isWritingParity()) {
      return;
    }
    super.incCurrentPosition(len);
  }

  @Override
  public void flush() throws IOException {
    if (!isInitialized()) {
      return;
    }
    for (int i = 0;
         i <= currentStreamIdx && i < blockOutputStreams.length; i++) {
      if (blockOutputStreams[i] != null) {
        blockOutputStreams[i].flush();
      }
    }
  }

  @Override
  boolean isClosed() {
    if (!isInitialized()) {
      return false;
    }
    return blockStreams().allMatch(BlockOutputStream::isClosed);
  }

  @Override
  public void close() throws IOException {
    if (!isInitialized()) {
      return;
    }
    for (ECBlockOutputStream stream : blockOutputStreams) {
      if (stream != null) {
        stream.close();
      }
    }
    updateBlockID(underlyingBlockID());
  }

  @Override
  long getTotalAckDataLength() {
    if (!isInitialized()) {
      return 0;
    }
    updateBlockID(underlyingBlockID());

    return this.successfulBlkGrpAckedLen;
  }

  void updateBlockGroupToAckedPosition(long len) {
    if (isWritingParity()) {
      return;
    }
    this.successfulBlkGrpAckedLen = len;
  }

  /**
   * Returns the amount of bytes that were attempted to be sent through towards
   * the DataNodes, and the write call succeeded without an exception.
   * In EC entries the parity writes does not count into this, as the written
   * data length represents the attempts of the classes using the entry, and
   * not the attempts of the entry itself.
   *
   * @return 0 if the stream is not initialized, the amount of data bytes that
   *    were attempted to be written to the entry.
   */
  //TODO: this might become problematic, and should be tested during the
  //      implementation of retries and error handling, as if there is a retry,
  //      then some data might have to be written twice.
  //      This current implementation is an assumption here.
  //      We might need to account the parity bytes written here, or elsewhere.
  @Override
  long getWrittenDataLength() {
    if (!isInitialized()) {
      return 0;
    }
    return dataStreams()
        .mapToLong(BlockOutputStream::getWrittenDataLength)
        .sum();
  }

  @Override
  Collection<DatanodeDetails> getFailedServers() {
    if (!isInitialized()) {
      return Collections.emptyList();
    }

    return blockStreams()
        .flatMap(outputStream -> outputStream.getFailedServers().stream())
        .collect(Collectors.toList());
  }

  @VisibleForTesting
  Pipeline createSingleECBlockPipeline(Pipeline ecPipeline,
      DatanodeDetails node, int replicaIndex) {
    Map<DatanodeDetails, Integer> indiciesForSinglePipeline = new HashMap<>();
    indiciesForSinglePipeline.put(node, replicaIndex);
    return Pipeline.newBuilder()
        .setId(ecPipeline.getId())
        .setReplicationConfig(ecPipeline.getReplicationConfig())
        .setState(ecPipeline.getPipelineState())
        .setNodes(ImmutableList.of(node))
        .setReplicaIndexes(indiciesForSinglePipeline)
        .build();
  }

  void executePutBlock(boolean isClose, long blockGroupLength,
      ByteString checksum) {
    if (!isInitialized()) {
      return;
    }

    for (ECBlockOutputStream stream : blockOutputStreams) {
      if (stream == null) {
        continue;
      }
      try {
        // Set checksum only for 1st node and parity nodes
        stream.executePutBlock(isClose, true, blockGroupLength, checksum);
      } catch (Exception e) {
        stream.setIoException(e);
      }
    }
  }

  private BlockID underlyingBlockID() {
    if (blockOutputStreams[0] == null) {
      return null;
    }
    // blockID is the same for EC blocks inside one block group managed by
    // this entry, so updating based on the first stream, as when we write any
    // data that is surely exists.
    return blockOutputStreams[0].getBlockID();
  }

  public List<ECBlockOutputStream> streamsWithWriteFailure() {
    return getFailedStreams(false);
  }

  public List<ECBlockOutputStream> streamsWithPutBlockFailure() {
    return getFailedStreams(true);
  }

  /**
   * In EC, we will do async write calls for writing data in the scope of a
   * stripe. After every stripe write finishes, use this method to validate the
   * responses of current stripe data writes. This method can also be used to
   * validate the stripe put block responses.
   * @param forPutBlock If true, it will validate the put block response
   *                    futures. It will validate stripe data write response
   *                    futures if false.
   * @return
   */
  private List<ECBlockOutputStream> getFailedStreams(boolean forPutBlock) {
    final Iterator<ECBlockOutputStream> iter = blockStreams().iterator();
    List<ECBlockOutputStream> failedStreams = new ArrayList<>();
    while (iter.hasNext()) {
      final ECBlockOutputStream stream = iter.next();
      if (!forPutBlock && stream.getWrittenDataLength() <= 0) {
        // If we did not write any data to this stream yet, let's not consider
        // for failure checking. But we should do failure checking for putBlock
        // though. In the case of padding stripes, we do send empty put blocks
        // for creating empty containers at DNs ( Refer: HDDS-6794).
        continue;
      }
      CompletableFuture<ContainerProtos.ContainerCommandResponseProto>
          responseFuture = null;
      if (forPutBlock) {
        responseFuture = stream.getCurrentPutBlkResponseFuture();
      } else {
        responseFuture = stream.getCurrentChunkResponseFuture();
      }
      if (isFailed(stream, responseFuture)) {
        failedStreams.add(stream);
      }
    }
    return failedStreams;
  }

  private boolean isFailed(
      ECBlockOutputStream outputStream,
      CompletableFuture<ContainerProtos.
          ContainerCommandResponseProto> chunkWriteResponseFuture) {

    if (chunkWriteResponseFuture == null) {
      if (LOG.isDebugEnabled()) {
        LOG.debug("Failed to reap response from datanode {}",
            outputStream.getDatanodeDetails());
      }
      return true;
    }

    ContainerProtos.ContainerCommandResponseProto containerCommandResponseProto
        = null;
    try {
      containerCommandResponseProto = chunkWriteResponseFuture.get();
    } catch (InterruptedException e) {
      outputStream.setIoException(e);
      Thread.currentThread().interrupt();
    } catch (ExecutionException e) {
      outputStream.setIoException(e);
    }

    if (outputStream.getIoException() != null) {
      return true;
    }

    if (containerCommandResponseProto == null) {
      if (LOG.isDebugEnabled()) {
        LOG.debug("Empty response from datanode {}",
            outputStream.getDatanodeDetails());
      }
      return true;
    }

    return false;
  }

  private boolean isWritingParity() {
    return currentStreamIdx >= replicationConfig.getData();
  }

  private Stream<ECBlockOutputStream> blockStreams() {
    return isInitialized()
        ? Arrays.stream(blockOutputStreams).filter(Objects::nonNull)
        : Stream.empty();
  }

  private Stream<ECBlockOutputStream> dataStreams() {
    return isInitialized()
        ? Arrays.stream(blockOutputStreams)
            .limit(replicationConfig.getData())
            .filter(Objects::nonNull)
        : Stream.empty();
  }

  public ByteString calculateChecksum() throws IOException {
    if (blockOutputStreams == null) {
      throw new IOException("Block Output Stream is null");
    }

    List<ContainerProtos.ChunkInfo> chunkInfos = new ArrayList<>();
    // First chunk should always have the additional chunks in a partial stripe.
    int currentIdx = blockOutputStreams[0]
        .getContainerBlockData().getChunksCount();
    for (ECBlockOutputStream stream: blockOutputStreams) {
      if (stream.getContainerBlockData().getChunksCount() > currentIdx - 1) {
        chunkInfos.add(stream.getContainerBlockData()
            .getChunksList().get(currentIdx - 1));
      }
    }

    ByteString checksum = ByteString.EMPTY;
    for (ContainerProtos.ChunkInfo info : chunkInfos) {
      for (ByteString byteString : info.getChecksumData().getChecksumsList()) {
        checksum = checksum.concat(byteString);
      }
    }

    return checksum;
  }

  /**
   * Builder class for ChunkGroupOutputStreamEntry.
   * */
<<<<<<< HEAD
  public static class Builder {
    private BlockID blockID;
    private String key;
    private XceiverClientFactory xceiverClientManager;
    private Pipeline pipeline;
    private long length;
    private BufferPool bufferPool;
    private Token<OzoneBlockTokenIdentifier> token;
    private OzoneClientConfig config;
    private StreamBufferArgs streamBufferArgs;
    private BlockOutputStreamResourceProvider blockOutputStreamResourceProvider;

    public ECBlockOutputStreamEntry.Builder setBlockID(BlockID bID) {
      this.blockID = bID;
      return this;
    }

    public ECBlockOutputStreamEntry.Builder setKey(String keys) {
      this.key = keys;
      return this;
    }

    public ECBlockOutputStreamEntry.Builder setXceiverClientManager(
        XceiverClientFactory
            xClientManager) {
      this.xceiverClientManager = xClientManager;
      return this;
    }

    public ECBlockOutputStreamEntry.Builder setPipeline(Pipeline ppln) {
      this.pipeline = ppln;
      return this;
    }

    public ECBlockOutputStreamEntry.Builder setLength(long len) {
      this.length = len;
      return this;
    }

    public ECBlockOutputStreamEntry.Builder setBufferPool(BufferPool pool) {
      this.bufferPool = pool;
      return this;
    }

    public ECBlockOutputStreamEntry.Builder setConfig(
        OzoneClientConfig clientConfig) {
      this.config = clientConfig;
      return this;
    }

    public ECBlockOutputStreamEntry.Builder setToken(
        Token<OzoneBlockTokenIdentifier> bToken) {
      this.token = bToken;
      return this;
    }
    public ECBlockOutputStreamEntry.Builder setblockOutputStreamResourceProvider(
        BlockOutputStreamResourceProvider provider) {
      this.blockOutputStreamResourceProvider = provider;
      return this;
    }

    public ECBlockOutputStreamEntry.Builder setStreamBufferArgs(
        StreamBufferArgs args) {
      this.streamBufferArgs = args;
      return this;
    }

    public ECBlockOutputStreamEntry build() {
      return new ECBlockOutputStreamEntry(blockID,
          key,
          xceiverClientManager,
          pipeline,
          length,
          bufferPool,
          token, config, streamBufferArgs,
          blockOutputStreamResourceProvider
      );
=======
  public static class Builder extends BlockOutputStreamEntry.Builder {
    public ECBlockOutputStreamEntry build() {
      return new ECBlockOutputStreamEntry(this);
>>>>>>> 652b9bcc
    }
  }
}<|MERGE_RESOLUTION|>--- conflicted
+++ resolved
@@ -23,12 +23,9 @@
 import org.apache.hadoop.hdds.client.ECReplicationConfig;
 import org.apache.hadoop.hdds.protocol.DatanodeDetails;
 import org.apache.hadoop.hdds.protocol.datanode.proto.ContainerProtos;
-<<<<<<< HEAD
 import org.apache.hadoop.hdds.scm.OzoneClientConfig;
 import org.apache.hadoop.hdds.scm.StreamBufferArgs;
 import org.apache.hadoop.hdds.scm.XceiverClientFactory;
-=======
->>>>>>> 652b9bcc
 import org.apache.hadoop.hdds.scm.pipeline.Pipeline;
 import org.apache.hadoop.hdds.scm.storage.BlockOutputStream;
 import org.apache.hadoop.hdds.scm.storage.ECBlockOutputStream;
@@ -74,26 +71,10 @@
   private int currentStreamIdx = 0;
   private long successfulBlkGrpAckedLen;
 
-<<<<<<< HEAD
-  @SuppressWarnings({"parameternumber", "squid:S00107"})
-  ECBlockOutputStreamEntry(BlockID blockID, String key,
-      XceiverClientFactory xceiverClientManager, Pipeline pipeline, long length,
-      BufferPool bufferPool, Token<OzoneBlockTokenIdentifier> token,
-      OzoneClientConfig config, StreamBufferArgs streamBufferArgs,
-      BlockOutputStreamResourceProvider provider) {
-    super(blockID, key, xceiverClientManager, pipeline, length, bufferPool,
-        token, config, streamBufferArgs, provider);
-    assertInstanceOf(
-        pipeline.getReplicationConfig(), ECReplicationConfig.class);
-    this.replicationConfig =
-        (ECReplicationConfig) pipeline.getReplicationConfig();
-    this.length = replicationConfig.getData() * length;
-=======
   ECBlockOutputStreamEntry(Builder b) {
     super(b);
     this.replicationConfig = assertInstanceOf(b.getPipeline().getReplicationConfig(), ECReplicationConfig.class);
     this.length = replicationConfig.getData() * b.getLength();
->>>>>>> 652b9bcc
   }
 
   @Override
@@ -440,89 +421,9 @@
   /**
    * Builder class for ChunkGroupOutputStreamEntry.
    * */
-<<<<<<< HEAD
-  public static class Builder {
-    private BlockID blockID;
-    private String key;
-    private XceiverClientFactory xceiverClientManager;
-    private Pipeline pipeline;
-    private long length;
-    private BufferPool bufferPool;
-    private Token<OzoneBlockTokenIdentifier> token;
-    private OzoneClientConfig config;
-    private StreamBufferArgs streamBufferArgs;
-    private BlockOutputStreamResourceProvider blockOutputStreamResourceProvider;
-
-    public ECBlockOutputStreamEntry.Builder setBlockID(BlockID bID) {
-      this.blockID = bID;
-      return this;
-    }
-
-    public ECBlockOutputStreamEntry.Builder setKey(String keys) {
-      this.key = keys;
-      return this;
-    }
-
-    public ECBlockOutputStreamEntry.Builder setXceiverClientManager(
-        XceiverClientFactory
-            xClientManager) {
-      this.xceiverClientManager = xClientManager;
-      return this;
-    }
-
-    public ECBlockOutputStreamEntry.Builder setPipeline(Pipeline ppln) {
-      this.pipeline = ppln;
-      return this;
-    }
-
-    public ECBlockOutputStreamEntry.Builder setLength(long len) {
-      this.length = len;
-      return this;
-    }
-
-    public ECBlockOutputStreamEntry.Builder setBufferPool(BufferPool pool) {
-      this.bufferPool = pool;
-      return this;
-    }
-
-    public ECBlockOutputStreamEntry.Builder setConfig(
-        OzoneClientConfig clientConfig) {
-      this.config = clientConfig;
-      return this;
-    }
-
-    public ECBlockOutputStreamEntry.Builder setToken(
-        Token<OzoneBlockTokenIdentifier> bToken) {
-      this.token = bToken;
-      return this;
-    }
-    public ECBlockOutputStreamEntry.Builder setblockOutputStreamResourceProvider(
-        BlockOutputStreamResourceProvider provider) {
-      this.blockOutputStreamResourceProvider = provider;
-      return this;
-    }
-
-    public ECBlockOutputStreamEntry.Builder setStreamBufferArgs(
-        StreamBufferArgs args) {
-      this.streamBufferArgs = args;
-      return this;
-    }
-
-    public ECBlockOutputStreamEntry build() {
-      return new ECBlockOutputStreamEntry(blockID,
-          key,
-          xceiverClientManager,
-          pipeline,
-          length,
-          bufferPool,
-          token, config, streamBufferArgs,
-          blockOutputStreamResourceProvider
-      );
-=======
   public static class Builder extends BlockOutputStreamEntry.Builder {
     public ECBlockOutputStreamEntry build() {
       return new ECBlockOutputStreamEntry(this);
->>>>>>> 652b9bcc
     }
   }
 }