--- conflicted
+++ resolved
@@ -1277,23 +1277,7 @@
     protected List<OzoneKey> buildKeysWithKeyPrefix(
         List<OzoneFileStatusLight> statuses) {
       return statuses.stream()
-<<<<<<< HEAD
-          .map(status -> {
-            BasicOmKeyInfo keyInfo = status.getKeyInfo();
-            String keyName = keyInfo.getKeyName();
-            if (status.isDirectory()) {
-              // add trailing slash to represent directory
-              keyName = OzoneFSUtils.addTrailingSlashIfNeeded(keyName);
-            }
-            return new OzoneKey(keyInfo.getVolumeName(),
-                keyInfo.getBucketName(), keyName,
-                keyInfo.getDataSize(), keyInfo.getCreationTime(),
-                keyInfo.getModificationTime(),
-                keyInfo.getReplicationConfig(), keyInfo.isFile(), keyInfo.getOwnerName());
-          })
-=======
           .map(OzoneBucket::toOzoneKey)
->>>>>>> 96fc70e6
           .filter(key -> StringUtils.startsWith(key.getName(), getKeyPrefix()))
           .collect(Collectors.toList());
     }
@@ -1317,7 +1301,8 @@
         keyInfo.getModificationTime(),
         keyInfo.getReplicationConfig(),
         metadata,
-        keyInfo.isFile());
+        keyInfo.isFile(),
+        keyInfo.getOwnerName());
   }
 
 
@@ -1687,26 +1672,7 @@
       for (int indx = 0; indx < statuses.size(); indx++) {
         OzoneFileStatusLight status = statuses.get(indx);
         BasicOmKeyInfo keyInfo = status.getKeyInfo();
-<<<<<<< HEAD
-        String keyName = keyInfo.getKeyName();
-
-        OzoneKey ozoneKey;
-        // Add dir to the dirList
-        if (status.isDirectory()) {
-          // add trailing slash to represent directory
-          keyName = OzoneFSUtils.addTrailingSlashIfNeeded(keyName);
-        }
-        ozoneKey = new OzoneKey(keyInfo.getVolumeName(),
-            keyInfo.getBucketName(), keyName,
-            keyInfo.getDataSize(), keyInfo.getCreationTime(),
-            keyInfo.getModificationTime(),
-            keyInfo.getReplicationConfig(),
-            keyInfo.isFile(),
-            keyInfo.getOwnerName());
-
-=======
         OzoneKey ozoneKey = toOzoneKey(status);
->>>>>>> 96fc70e6
         keysResultList.add(ozoneKey);
 
         if (status.isDirectory()) {
