/**
 * Licensed to the Apache Software Foundation (ASF) under one
 * or more contributor license agreements.  See the NOTICE file
 * distributed with this work for additional information
 * regarding copyright ownership.  The ASF licenses this file
 * to you under the Apache License, Version 2.0 (the
 * "License"); you may not use this file except in compliance
 * with the License.  You may obtain a copy of the License at
 *
 *     http://www.apache.org/licenses/LICENSE-2.0
 *
 * Unless required by applicable law or agreed to in writing, software
 * distributed under the License is distributed on an "AS IS" BASIS,
 * WITHOUT WARRANTIES OR CONDITIONS OF ANY KIND, either express or implied.
 * See the License for the specific language governing permissions and
 * limitations under the License.
 */

package org.apache.hadoop.ozone.client;

import com.fasterxml.jackson.annotation.JsonIgnore;
import org.apache.hadoop.fs.FileEncryptionInfo;
import org.apache.hadoop.hdds.client.ReplicationConfig;
import org.apache.hadoop.ozone.client.io.OzoneInputStream;
import org.apache.ratis.util.function.CheckedSupplier;

import java.io.IOException;
import java.util.List;
import java.util.Map;

/**
 * A class that encapsulates OzoneKeyLocation.
 */
public class OzoneKeyDetails extends OzoneKey {

  /**
   * A list of block location information to specify replica locations.
   */
  private final List<OzoneKeyLocation> ozoneKeyLocations;

<<<<<<< HEAD
  private FileEncryptionInfo feInfo;

  private SupplierWithIOException<OzoneInputStream> contentSupplier;

  /**
   * Constructs OzoneKeyDetails from OmKeyInfo.
   */
  @SuppressWarnings("parameternumber")
  @Deprecated
  public OzoneKeyDetails(String volumeName, String bucketName, String keyName,
                         long size, long creationTime, long modificationTime,
                         List<OzoneKeyLocation> ozoneKeyLocations,
                         ReplicationType type, Map<String, String> metadata,
                         FileEncryptionInfo feInfo, int replicationFactor,
                         String owner) {
    super(volumeName, bucketName, keyName, size, creationTime,
        modificationTime, type, replicationFactor, owner);
    this.ozoneKeyLocations = ozoneKeyLocations;
    this.feInfo = feInfo;
    this.setMetadata(metadata);
  }
=======
  private final FileEncryptionInfo feInfo;
>>>>>>> fb2caac8

  private final CheckedSupplier<OzoneInputStream, IOException> contentSupplier;

  /**
   * Constructs OzoneKeyDetails from OmKeyInfo.
   */
  @SuppressWarnings("parameternumber")
  public OzoneKeyDetails(String volumeName, String bucketName, String keyName,
      long size, long creationTime, long modificationTime,
      List<OzoneKeyLocation> ozoneKeyLocations,
      ReplicationConfig replicationConfig,
      Map<String, String> metadata,
      FileEncryptionInfo feInfo,
<<<<<<< HEAD
      SupplierWithIOException<OzoneInputStream> contentSupplier,
      String owner) {
    super(volumeName, bucketName, keyName, size, creationTime,
            modificationTime, replicationConfig, metadata, owner);
=======
      CheckedSupplier<OzoneInputStream, IOException> contentSupplier,
      boolean isFile) {
    super(volumeName, bucketName, keyName, size, creationTime,
        modificationTime, replicationConfig, metadata, isFile);
>>>>>>> fb2caac8
    this.ozoneKeyLocations = ozoneKeyLocations;
    this.feInfo = feInfo;
    this.contentSupplier = contentSupplier;
  }

  /**
   * Returns the location detail information of the specific Key.
   */
  public List<OzoneKeyLocation> getOzoneKeyLocations() {
    return ozoneKeyLocations;
  }

  public FileEncryptionInfo getFileEncryptionInfo() {
    return feInfo;
  }

  /**
   * Get OzoneInputStream to read the content of the key.
   * @return OzoneInputStream
   * @throws IOException
   */
  @JsonIgnore
  public OzoneInputStream getContent() throws IOException {
    return this.contentSupplier.get();
  }
}<|MERGE_RESOLUTION|>--- conflicted
+++ resolved
@@ -38,31 +38,7 @@
    */
   private final List<OzoneKeyLocation> ozoneKeyLocations;
 
-<<<<<<< HEAD
-  private FileEncryptionInfo feInfo;
-
-  private SupplierWithIOException<OzoneInputStream> contentSupplier;
-
-  /**
-   * Constructs OzoneKeyDetails from OmKeyInfo.
-   */
-  @SuppressWarnings("parameternumber")
-  @Deprecated
-  public OzoneKeyDetails(String volumeName, String bucketName, String keyName,
-                         long size, long creationTime, long modificationTime,
-                         List<OzoneKeyLocation> ozoneKeyLocations,
-                         ReplicationType type, Map<String, String> metadata,
-                         FileEncryptionInfo feInfo, int replicationFactor,
-                         String owner) {
-    super(volumeName, bucketName, keyName, size, creationTime,
-        modificationTime, type, replicationFactor, owner);
-    this.ozoneKeyLocations = ozoneKeyLocations;
-    this.feInfo = feInfo;
-    this.setMetadata(metadata);
-  }
-=======
   private final FileEncryptionInfo feInfo;
->>>>>>> fb2caac8
 
   private final CheckedSupplier<OzoneInputStream, IOException> contentSupplier;
 
@@ -76,17 +52,10 @@
       ReplicationConfig replicationConfig,
       Map<String, String> metadata,
       FileEncryptionInfo feInfo,
-<<<<<<< HEAD
-      SupplierWithIOException<OzoneInputStream> contentSupplier,
-      String owner) {
+      CheckedSupplier<OzoneInputStream, IOException> contentSupplier,
+      boolean isFile, String owner) {
     super(volumeName, bucketName, keyName, size, creationTime,
-            modificationTime, replicationConfig, metadata, owner);
-=======
-      CheckedSupplier<OzoneInputStream, IOException> contentSupplier,
-      boolean isFile) {
-    super(volumeName, bucketName, keyName, size, creationTime,
-        modificationTime, replicationConfig, metadata, isFile);
->>>>>>> fb2caac8
+        modificationTime, replicationConfig, metadata, isFile, owner);
     this.ozoneKeyLocations = ozoneKeyLocations;
     this.feInfo = feInfo;
     this.contentSupplier = contentSupplier;
