/**
 * Licensed to the Apache Software Foundation (ASF) under one
 * or more contributor license agreements.  See the NOTICE file
 * distributed with this work for additional information
 * regarding copyright ownership.  The ASF licenses this file
 * to you under the Apache License, Version 2.0 (the
 * "License"); you may not use this file except in compliance
 * with the License.  You may obtain a copy of the License at
 *
 *     http://www.apache.org/licenses/LICENSE-2.0
 *
 * Unless required by applicable law or agreed to in writing, software
 * distributed under the License is distributed on an "AS IS" BASIS,
 * WITHOUT WARRANTIES OR CONDITIONS OF ANY KIND, either express or implied.
 * See the License for the specific language governing permissions and
 * limitations under the License.
 */

package org.apache.hadoop.ozone.client;

import com.fasterxml.jackson.annotation.JsonIgnore;
import org.apache.hadoop.fs.FileEncryptionInfo;
import org.apache.hadoop.hdds.client.ReplicationConfig;
import org.apache.hadoop.ozone.client.io.OzoneInputStream;
import org.apache.ratis.util.function.CheckedSupplier;

import java.io.IOException;
import java.util.List;
import java.util.Map;

/**
 * A class that encapsulates OzoneKeyLocation.
 */
public class OzoneKeyDetails extends OzoneKey {

  /**
   * A list of block location information to specify replica locations.
   */
  private final List<OzoneKeyLocation> ozoneKeyLocations;

  private final FileEncryptionInfo feInfo;

  private final CheckedSupplier<OzoneInputStream, IOException> contentSupplier;

  /**
   * Constructs OzoneKeyDetails from OmKeyInfo.
   */
  @SuppressWarnings("parameternumber")
  public OzoneKeyDetails(String volumeName, String bucketName, String keyName,
      long size, long creationTime, long modificationTime,
      List<OzoneKeyLocation> ozoneKeyLocations,
      ReplicationConfig replicationConfig,
      Map<String, String> metadata,
      FileEncryptionInfo feInfo,
      CheckedSupplier<OzoneInputStream, IOException> contentSupplier,
<<<<<<< HEAD
      boolean isFile, Long generation) {
    super(volumeName, bucketName, keyName, size, creationTime,
        modificationTime, replicationConfig, metadata, isFile, generation);
=======
      boolean isFile, String owner) {
    super(volumeName, bucketName, keyName, size, creationTime,
        modificationTime, replicationConfig, metadata, isFile, owner);
>>>>>>> fe1b5b63
    this.ozoneKeyLocations = ozoneKeyLocations;
    this.feInfo = feInfo;
    this.contentSupplier = contentSupplier;
  }

  /**
   * Constructs OzoneKeyDetails from OmKeyInfo.
   */
  @SuppressWarnings("parameternumber")
  public OzoneKeyDetails(String volumeName, String bucketName, String keyName,
                         long size, long creationTime, long modificationTime,
                         List<OzoneKeyLocation> ozoneKeyLocations,
                         ReplicationConfig replicationConfig,
                         Map<String, String> metadata,
                         FileEncryptionInfo feInfo,
                         CheckedSupplier<OzoneInputStream, IOException> contentSupplier,
                         boolean isFile) {
    this(volumeName, bucketName, keyName, size, creationTime,
        modificationTime, ozoneKeyLocations, replicationConfig, metadata, feInfo, contentSupplier,
        isFile, null);
  }

  /**
   * Returns the location detail information of the specific Key.
   */
  public List<OzoneKeyLocation> getOzoneKeyLocations() {
    return ozoneKeyLocations;
  }

  public FileEncryptionInfo getFileEncryptionInfo() {
    return feInfo;
  }

  /**
   * Get OzoneInputStream to read the content of the key.
   * @return OzoneInputStream
   * @throws IOException
   */
  @JsonIgnore
  public OzoneInputStream getContent() throws IOException {
    return this.contentSupplier.get();
  }
}<|MERGE_RESOLUTION|>--- conflicted
+++ resolved
@@ -53,15 +53,9 @@
       Map<String, String> metadata,
       FileEncryptionInfo feInfo,
       CheckedSupplier<OzoneInputStream, IOException> contentSupplier,
-<<<<<<< HEAD
-      boolean isFile, Long generation) {
+      boolean isFile, String owner, Long generation) {
     super(volumeName, bucketName, keyName, size, creationTime,
-        modificationTime, replicationConfig, metadata, isFile, generation);
-=======
-      boolean isFile, String owner) {
-    super(volumeName, bucketName, keyName, size, creationTime,
-        modificationTime, replicationConfig, metadata, isFile, owner);
->>>>>>> fe1b5b63
+        modificationTime, replicationConfig, metadata, isFile, owner, generation);
     this.ozoneKeyLocations = ozoneKeyLocations;
     this.feInfo = feInfo;
     this.contentSupplier = contentSupplier;
@@ -78,10 +72,10 @@
                          Map<String, String> metadata,
                          FileEncryptionInfo feInfo,
                          CheckedSupplier<OzoneInputStream, IOException> contentSupplier,
-                         boolean isFile) {
+                         boolean isFile, String owner) {
     this(volumeName, bucketName, keyName, size, creationTime,
         modificationTime, ozoneKeyLocations, replicationConfig, metadata, feInfo, contentSupplier,
-        isFile, null);
+        isFile, owner, null);
   }
 
   /**
