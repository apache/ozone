/*
 * Licensed to the Apache Software Foundation (ASF) under one
 * or more contributor license agreements.  See the NOTICE file
 * distributed with this work for additional information
 * regarding copyright ownership.  The ASF licenses this file
 * to you under the Apache License, Version 2.0 (the
 * "License"); you may not use this file except in compliance
 *  with the License.  You may obtain a copy of the License at
 *
 *      http://www.apache.org/licenses/LICENSE-2.0
 *
 *  Unless required by applicable law or agreed to in writing, software
 *  distributed under the License is distributed on an "AS IS" BASIS,
 *  WITHOUT WARRANTIES OR CONDITIONS OF ANY KIND, either express or implied.
 *  See the License for the specific language governing permissions and
 *  limitations under the License.
 */
package org.apache.hadoop.ozone.client.io;

<<<<<<< HEAD
import org.apache.hadoop.hdds.client.ECReplicationConfig;
import org.apache.hadoop.hdds.client.ReplicationConfig;
import org.apache.hadoop.hdds.scm.OzoneClientConfig;
import org.apache.hadoop.hdds.scm.StreamBufferArgs;
import org.apache.hadoop.hdds.scm.XceiverClientFactory;
import org.apache.hadoop.hdds.scm.container.common.helpers.ExcludeList;
import org.apache.hadoop.ozone.om.helpers.OmKeyInfo;
=======
>>>>>>> 652b9bcc
import org.apache.hadoop.ozone.om.helpers.OmKeyLocationInfo;

/**
 * {@link BlockOutputStreamEntryPool} is responsible to manage OM communication
 * regarding writing a block to Ozone in a non-EC write case.
 * The basic operations are fine for us but we need a specific
 * {@link ECBlockOutputStreamEntry} implementation to handle writing EC block
 * groups, this class implements the logic that handles the specific EC entries'
 * instantiation and retrieval from the pool.
 *
 * @see ECKeyOutputStream
 * @see BlockOutputStreamEntryPool
 * @see ECBlockOutputStreamEntry
 */
public class ECBlockOutputStreamEntryPool extends BlockOutputStreamEntryPool {
<<<<<<< HEAD

  @SuppressWarnings({"parameternumber", "squid:S00107"})
  public ECBlockOutputStreamEntryPool(OzoneClientConfig config,
      OzoneManagerProtocol omClient,
      String requestId,
      ReplicationConfig replicationConfig,
      String uploadID,
      int partNumber,
      boolean isMultipart,
      OmKeyInfo info,
      boolean unsafeByteBufferConversion,
      XceiverClientFactory xceiverClientFactory,
      long openID,
      StreamBufferArgs streamBufferArgs,
      BlockOutputStreamResourceProvider blockOutputStreamResourceProvider) {
    super(config, omClient, requestId, replicationConfig, uploadID, partNumber,
        isMultipart, info, unsafeByteBufferConversion, xceiverClientFactory,
        openID, streamBufferArgs, blockOutputStreamResourceProvider);
    assert replicationConfig instanceof ECReplicationConfig;
  }

  @Override
  ExcludeList createExcludeList() {
    return new ExcludeList(getConfig().getExcludeNodesExpiryTime(),
        Clock.system(ZoneOffset.UTC));
=======
  public ECBlockOutputStreamEntryPool(ECKeyOutputStream.Builder builder) {
    super(builder);
>>>>>>> 652b9bcc
  }

  @Override
  ECBlockOutputStreamEntry createStreamEntry(OmKeyLocationInfo subKeyInfo) {
    final ECBlockOutputStreamEntry.Builder b = new ECBlockOutputStreamEntry.Builder();
    b.setBlockID(subKeyInfo.getBlockID())
            .setKey(getKeyName())
            .setXceiverClientManager(getXceiverClientFactory())
            .setPipeline(subKeyInfo.getPipeline())
            .setConfig(getConfig())
            .setLength(subKeyInfo.getLength())
            .setBufferPool(getBufferPool())
            .setToken(subKeyInfo.getToken())
<<<<<<< HEAD
            .setStreamBufferArgs(getStreamBufferArgs())
            .setblockOutputStreamResourceProvider(getblockOutputStreamResourceProvider())
            .build();
=======
            .setClientMetrics(getClientMetrics())
            .setStreamBufferArgs(getStreamBufferArgs());
    return b.build();
>>>>>>> 652b9bcc
  }

  @Override
  public ECBlockOutputStreamEntry getCurrentStreamEntry() {
    return (ECBlockOutputStreamEntry) super.getCurrentStreamEntry();
  }
}<|MERGE_RESOLUTION|>--- conflicted
+++ resolved
@@ -17,7 +17,6 @@
  */
 package org.apache.hadoop.ozone.client.io;
 
-<<<<<<< HEAD
 import org.apache.hadoop.hdds.client.ECReplicationConfig;
 import org.apache.hadoop.hdds.client.ReplicationConfig;
 import org.apache.hadoop.hdds.scm.OzoneClientConfig;
@@ -25,8 +24,6 @@
 import org.apache.hadoop.hdds.scm.XceiverClientFactory;
 import org.apache.hadoop.hdds.scm.container.common.helpers.ExcludeList;
 import org.apache.hadoop.ozone.om.helpers.OmKeyInfo;
-=======
->>>>>>> 652b9bcc
 import org.apache.hadoop.ozone.om.helpers.OmKeyLocationInfo;
 
 /**
@@ -42,36 +39,8 @@
  * @see ECBlockOutputStreamEntry
  */
 public class ECBlockOutputStreamEntryPool extends BlockOutputStreamEntryPool {
-<<<<<<< HEAD
-
-  @SuppressWarnings({"parameternumber", "squid:S00107"})
-  public ECBlockOutputStreamEntryPool(OzoneClientConfig config,
-      OzoneManagerProtocol omClient,
-      String requestId,
-      ReplicationConfig replicationConfig,
-      String uploadID,
-      int partNumber,
-      boolean isMultipart,
-      OmKeyInfo info,
-      boolean unsafeByteBufferConversion,
-      XceiverClientFactory xceiverClientFactory,
-      long openID,
-      StreamBufferArgs streamBufferArgs,
-      BlockOutputStreamResourceProvider blockOutputStreamResourceProvider) {
-    super(config, omClient, requestId, replicationConfig, uploadID, partNumber,
-        isMultipart, info, unsafeByteBufferConversion, xceiverClientFactory,
-        openID, streamBufferArgs, blockOutputStreamResourceProvider);
-    assert replicationConfig instanceof ECReplicationConfig;
-  }
-
-  @Override
-  ExcludeList createExcludeList() {
-    return new ExcludeList(getConfig().getExcludeNodesExpiryTime(),
-        Clock.system(ZoneOffset.UTC));
-=======
   public ECBlockOutputStreamEntryPool(ECKeyOutputStream.Builder builder) {
     super(builder);
->>>>>>> 652b9bcc
   }
 
   @Override
@@ -85,15 +54,10 @@
             .setLength(subKeyInfo.getLength())
             .setBufferPool(getBufferPool())
             .setToken(subKeyInfo.getToken())
-<<<<<<< HEAD
+            .setClientMetrics(getClientMetrics())
             .setStreamBufferArgs(getStreamBufferArgs())
             .setblockOutputStreamResourceProvider(getblockOutputStreamResourceProvider())
-            .build();
-=======
-            .setClientMetrics(getClientMetrics())
-            .setStreamBufferArgs(getStreamBufferArgs());
     return b.build();
->>>>>>> 652b9bcc
   }
 
   @Override
