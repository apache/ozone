/*
 * Licensed to the Apache Software Foundation (ASF) under one
 * or more contributor license agreements.  See the NOTICE file
 * distributed with this work for additional information
 * regarding copyright ownership.  The ASF licenses this file
 * to you under the Apache License, Version 2.0 (the
 * "License"); you may not use this file except in compliance
 *  with the License.  You may obtain a copy of the License at
 *
 *      http://www.apache.org/licenses/LICENSE-2.0
 *
 *  Unless required by applicable law or agreed to in writing, software
 *  distributed under the License is distributed on an "AS IS" BASIS,
 *  WITHOUT WARRANTIES OR CONDITIONS OF ANY KIND, either express or implied.
 *  See the License for the specific language governing permissions and
 *  limitations under the License.
 */
package org.apache.hadoop.ozone.client.io;

import java.io.IOException;
import java.nio.Buffer;
import java.nio.ByteBuffer;
import java.util.Arrays;
import java.util.List;
import java.util.Map;
import java.util.Set;
import java.util.concurrent.ArrayBlockingQueue;
import java.util.concurrent.BlockingQueue;
import java.util.concurrent.ExecutionException;
import java.util.concurrent.ExecutorService;
import java.util.concurrent.Future;
import java.util.concurrent.TimeUnit;
import java.util.concurrent.atomic.AtomicLong;
import java.util.stream.Collectors;
import java.util.stream.IntStream;

import org.apache.hadoop.fs.FSExceptionMessages;
import org.apache.hadoop.hdds.client.ECReplicationConfig;
import org.apache.hadoop.hdds.scm.OzoneClientConfig;
import org.apache.hadoop.hdds.scm.XceiverClientFactory;
import org.apache.hadoop.hdds.scm.client.HddsClientUtils;
import org.apache.hadoop.hdds.scm.container.common.helpers.ContainerNotOpenException;
import org.apache.hadoop.hdds.scm.container.common.helpers.ExcludeList;
import org.apache.hadoop.hdds.scm.pipeline.Pipeline;
import org.apache.hadoop.hdds.scm.storage.ECBlockOutputStream;
import org.apache.hadoop.io.ByteBufferPool;
import org.apache.hadoop.ozone.om.helpers.OmKeyInfo;
import org.apache.hadoop.ozone.om.helpers.OmKeyLocationInfo;
import org.apache.hadoop.ozone.om.helpers.OmKeyLocationInfoGroup;
import org.apache.hadoop.ozone.om.helpers.OmMultipartCommitUploadPartInfo;

import com.google.common.annotations.VisibleForTesting;
import com.google.common.base.Preconditions;
import org.apache.hadoop.ozone.om.protocol.S3Auth;
import org.apache.ozone.erasurecode.rawcoder.RawErasureEncoder;
import org.apache.ozone.erasurecode.rawcoder.util.CodecUtil;
import org.apache.ratis.thirdparty.com.google.protobuf.ByteString;
import org.slf4j.Logger;
import org.slf4j.LoggerFactory;

/**
 * ECKeyOutputStream handles the EC writes by writing the data into underlying
 * block output streams chunk by chunk.
 */
public final class ECKeyOutputStream extends KeyOutputStream
    implements KeyMetadataAware {
  private OzoneClientConfig config;
  private ECChunkBuffers ecChunkBufferCache;
  private final BlockingQueue<ECChunkBuffers> ecStripeQueue;
  private int chunkIndex;
  private int ecChunkSize;
  private final int numDataBlks;
  private final int numParityBlks;
  private final ByteBufferPool bufferPool;
  private final RawErasureEncoder encoder;
  private final ExecutorService flushExecutor;
  private final Future<Boolean> flushFuture;
  private final AtomicLong flushCheckpoint;

  /**
   * Indicates if an atomic write is required. When set to true,
   * the amount of data written must match the declared size during the commit.
   * A mismatch will prevent the commit from succeeding.
   * This is essential for operations like S3 put to ensure atomicity.
   */
  private boolean atomicKeyCreation;

  private enum StripeWriteStatus {
    SUCCESS,
    FAILED
  }

  public static final Logger LOG =
      LoggerFactory.getLogger(KeyOutputStream.class);

  private volatile boolean closed;
  private volatile boolean closing;
  // how much of data is actually written yet to underlying stream
  private long offset;
  // how much data has been ingested into the stream
  private long writeOffset;
  private final ECBlockOutputStreamEntryPool blockOutputStreamEntryPool;

  @VisibleForTesting
  public List<BlockOutputStreamEntry> getStreamEntries() {
    return blockOutputStreamEntryPool.getStreamEntries();
  }

  @VisibleForTesting
  public XceiverClientFactory getXceiverClientFactory() {
    return blockOutputStreamEntryPool.getXceiverClientFactory();
  }

  @VisibleForTesting
  public List<OmKeyLocationInfo> getLocationInfoList() {
    return blockOutputStreamEntryPool.getLocationInfoList();
  }

  @VisibleForTesting
  public void insertFlushCheckpoint(long version) throws IOException {
    addStripeToQueue(new CheckpointDummyStripe(version));
  }

  @VisibleForTesting
  public long getFlushCheckpoint() {
    return flushCheckpoint.get();
  }

  private ECKeyOutputStream(Builder builder) {
<<<<<<< HEAD
    super(builder.getReplicationConfig(), builder.getBlockOutPutStreamResourceProvider());
=======
    super(builder.getReplicationConfig(), builder.getClientMetrics(),
        builder.getClientConfig(), builder.getStreamBufferArgs());
>>>>>>> c990899e
    this.config = builder.getClientConfig();
    this.bufferPool = builder.getByteBufferPool();
    // For EC, cell/chunk size and buffer size can be same for now.
    ecChunkSize = builder.getReplicationConfig().getEcChunkSize();
    this.numDataBlks = builder.getReplicationConfig().getData();
    this.numParityBlks = builder.getReplicationConfig().getParity();
    ecChunkBufferCache = new ECChunkBuffers(
        ecChunkSize, numDataBlks, numParityBlks, bufferPool);
    chunkIndex = 0;
    ecStripeQueue = new ArrayBlockingQueue<>(config.getEcStripeQueueSize());
    OmKeyInfo info = builder.getOpenHandler().getKeyInfo();
    blockOutputStreamEntryPool =
        new ECBlockOutputStreamEntryPool(config,
            builder.getOmClient(), builder.getRequestID(),
            builder.getReplicationConfig(),
            builder.getMultipartUploadID(), builder.getMultipartNumber(),
            builder.isMultipartKey(),
            info, builder.isUnsafeByteBufferConversionEnabled(),
            builder.getXceiverManager(), builder.getOpenHandler().getId(),
<<<<<<< HEAD
            builder.getBlockOutPutStreamResourceProvider());
=======
            builder.getClientMetrics(), builder.getStreamBufferArgs());
>>>>>>> c990899e

    this.writeOffset = 0;
    this.encoder = CodecUtil.createRawEncoderWithFallback(
        builder.getReplicationConfig());
    S3Auth s3Auth = builder.getS3CredentialsProvider().get();
    ThreadLocal<S3Auth> s3CredentialsProvider =
        builder.getS3CredentialsProvider();
    this.flushExecutor = builder.getBlockOutPutStreamResourceProvider().getThreadFactory();
    this.flushFuture = flushExecutor.submit(() -> {
      s3CredentialsProvider.set(s3Auth);
      return flushStripeFromQueue();
    });
    this.flushCheckpoint = new AtomicLong(0);
    this.atomicKeyCreation = builder.getAtomicKeyCreation();
  }

  /**
   * When a key is opened, it is possible that there are some blocks already
   * allocated to it for this open session. In this case, to make use of these
   * blocks, we need to add these blocks to stream entries. But, a key's version
   * also includes blocks from previous versions, we need to avoid adding these
   * old blocks to stream entries, because these old blocks should not be picked
   * for write. To do this, the following method checks that, only those
   * blocks created in this particular open version are added to stream entries.
   *
   * @param version     the set of blocks that are pre-allocated.
   * @param openVersion the version corresponding to the pre-allocation.
   * @throws IOException
   */
  public void addPreallocateBlocks(OmKeyLocationInfoGroup version,
      long openVersion) throws IOException {
    blockOutputStreamEntryPool.addPreallocateBlocks(version, openVersion);
  }

  /**
   * Try to write the bytes sequence b[off:off+len) to underlying EC block
   * streams.
   *
   * @param b   byte data
   * @param off starting offset
   * @param len length to write
   * @throws IOException
   */
  @Override
  public void write(byte[] b, int off, int len) throws IOException {
    checkNotClosed();
    if (b == null) {
      throw new NullPointerException();
    }
    if ((off < 0) || (off > b.length) || (len < 0) || ((off + len) > b.length)
        || ((off + len) < 0)) {
      throw new IndexOutOfBoundsException();
    }
    try {
      int writtenLen = 0;
      while (writtenLen < len) {
        writtenLen += handleWrite(b, off + writtenLen, len - writtenLen);
      }
    } catch (Exception e) {
      markStreamClosed();
      throw e;
    }
    writeOffset += len;
  }

  private void rollbackAndReset(ECChunkBuffers stripe) throws IOException {
    // Rollback the length/offset updated as part of this failed stripe write.
    final ByteBuffer[] dataBuffers = stripe.getDataBuffers();
    offset -= Arrays.stream(dataBuffers).mapToInt(Buffer::limit).sum();

    final ECBlockOutputStreamEntry failedStreamEntry =
        blockOutputStreamEntryPool.getCurrentStreamEntry();
    failedStreamEntry.resetToFirstEntry();
    failedStreamEntry.resetToAckedPosition();
    // All pre-allocated blocks from the same pipeline
    // should be dropped to eliminate worthless retries.
    blockOutputStreamEntryPool.discardPreallocatedBlocks(-1,
        failedStreamEntry.getPipeline().getId());
    // Let's close the current entry.
    failedStreamEntry.close();
  }

  private void logStreamError(List<ECBlockOutputStream> failedStreams,
                              String operation) {
    if (!LOG.isWarnEnabled()) {
      return;
    }

    Set<Integer> failedStreamIndexSet =
            failedStreams.stream().map(ECBlockOutputStream::getReplicationIndex)
                    .collect(Collectors.toSet());

    String failedStreamsString = IntStream.range(1,
                    numDataBlks + numParityBlks + 1)
            .mapToObj(index -> failedStreamIndexSet.contains(index)
                    ? "F" : "S")
            .collect(Collectors.joining(" "));
    LOG.warn("{} failed: {}", operation, failedStreamsString);
    for (ECBlockOutputStream stream : failedStreams) {
      LOG.warn("Failure for replica index: {}, DatanodeDetails: {}",
              stream.getReplicationIndex(), stream.getDatanodeDetails(),
              stream.getIoException());
    }
  }

  private StripeWriteStatus commitStripeWrite(ECChunkBuffers stripe)
      throws IOException {

    ECBlockOutputStreamEntry streamEntry =
        blockOutputStreamEntryPool.getCurrentStreamEntry();
    List<ECBlockOutputStream> failedStreams =
        streamEntry.streamsWithWriteFailure();
    if (!failedStreams.isEmpty()) {
      logStreamError(failedStreams, "EC stripe write");
      excludePipelineAndFailedDN(streamEntry.getPipeline(), failedStreams);
      return StripeWriteStatus.FAILED;
    }

    // By this time, we should have finished full stripe. So, lets call
    // executePutBlock for all.
    final boolean isLastStripe = streamEntry.getRemaining() <= 0 ||
        stripe.getLastDataCell().limit() < ecChunkSize;
    ByteString checksum = streamEntry.calculateChecksum();
    streamEntry.executePutBlock(isLastStripe,
        streamEntry.getCurrentPosition(), checksum);

    failedStreams = streamEntry.streamsWithPutBlockFailure();
    if (!failedStreams.isEmpty()) {
      logStreamError(failedStreams, "Put block");
      excludePipelineAndFailedDN(streamEntry.getPipeline(), failedStreams);
      return StripeWriteStatus.FAILED;
    }
    streamEntry.updateBlockGroupToAckedPosition(
        streamEntry.getCurrentPosition());
    stripe.clear();

    if (streamEntry.getRemaining() <= 0) {
      streamEntry.close();
    } else {
      streamEntry.resetToFirstEntry();
    }

    return StripeWriteStatus.SUCCESS;
  }

  private void excludePipelineAndFailedDN(Pipeline pipeline,
      List<ECBlockOutputStream> failedStreams) {

    // Exclude the failed pipeline
    blockOutputStreamEntryPool.getExcludeList().addPipeline(pipeline.getId());

    // If the failure is NOT caused by other reasons (e.g. container full),
    // we assume it is caused by DN failure and exclude the failed DN.
    failedStreams.stream()
        .filter(s -> !checkIfContainerToExclude(
            HddsClientUtils.checkForException(s.getIoException())))
        .forEach(s -> blockOutputStreamEntryPool.getExcludeList()
            .addDatanode(s.getDatanodeDetails()));
  }

  @Override
  protected boolean checkIfContainerToExclude(Throwable t) {
    return super.checkIfContainerToExclude(t)
        && t instanceof ContainerNotOpenException;
  }

  private void generateParityCells() throws IOException {
    final ByteBuffer[] dataBuffers = ecChunkBufferCache.getDataBuffers();
    final ByteBuffer[] parityBuffers = ecChunkBufferCache.getParityBuffers();

    // parityCellSize = min(ecChunkSize, stripeSize)
    //                = min(cellSize, sum(dataBuffers positions))
    //                = min(dataBuffers[0].limit(), dataBuffers[0].position())
    //                = dataBuffers[0].position()
    final int parityCellSize = dataBuffers[0].position();
    int firstNonFullIndex = dataBuffers.length;
    int firstNonFullLength = 0;

    for (int i = 0; i < dataBuffers.length; i++) {
      if (dataBuffers[i].position() != ecChunkSize) {
        firstNonFullIndex = i;
        firstNonFullLength = dataBuffers[i].position();
        break;
      }
    }
    for (int i = firstNonFullIndex + 1; i < dataBuffers.length; i++) {
      Preconditions.checkState(dataBuffers[i].position() == 0,
          "Illegal stripe state: cell {} is not full while cell {} has data",
          firstNonFullIndex, i);
    }

    // Add padding to dataBuffers for encode if stripe is not full.
    for (int i = firstNonFullIndex; i < dataBuffers.length; i++) {
      padBufferToLimit(dataBuffers[i], parityCellSize);
    }

    for (ByteBuffer b : parityBuffers) {
      b.limit(parityCellSize);
    }
    for (ByteBuffer b : dataBuffers) {
      b.flip();
    }
    encoder.encode(dataBuffers, parityBuffers);

    // Remove padding from dataBuffers for (re)write data cells.
    if (firstNonFullIndex < dataBuffers.length) {
      dataBuffers[firstNonFullIndex].limit(firstNonFullLength);
    }
    for (int i = firstNonFullIndex + 1; i < dataBuffers.length; i++) {
      dataBuffers[i].limit(0);
    }
  }

  private void writeDataCells(ECChunkBuffers stripe) throws IOException {
    blockOutputStreamEntryPool.allocateBlockIfNeeded();
    ByteBuffer[] dataCells = stripe.getDataBuffers();
    for (int i = 0; i < numDataBlks; i++) {
      if (dataCells[i].limit() > 0) {
        handleOutputStreamWrite(dataCells[i], false);
      }
      blockOutputStreamEntryPool.getCurrentStreamEntry().useNextBlockStream();
    }
  }

  private void writeParityCells(ECChunkBuffers stripe) {
    // Move the stream entry cursor to parity block index
    blockOutputStreamEntryPool
        .getCurrentStreamEntry().forceToFirstParityBlock();
    ByteBuffer[] parityCells = stripe.getParityBuffers();
    for (int i = 0; i < numParityBlks; i++) {
      handleOutputStreamWrite(parityCells[i], true);
      blockOutputStreamEntryPool.getCurrentStreamEntry().useNextBlockStream();
    }
  }

  private int handleWrite(byte[] b, int off, int len) throws IOException {
    int bufferRem = ecChunkBufferCache.dataBuffers[chunkIndex].remaining();
    final int writeLen = Math.min(len, Math.min(bufferRem, ecChunkSize));
    int pos = ecChunkBufferCache.addToDataBuffer(chunkIndex, b, off, writeLen);

    // if this cell is full, use next buffer
    if (pos == ecChunkSize) {
      chunkIndex++;

      // if this is last data cell in the stripe,
      // compute parity cells and write data
      if (chunkIndex == numDataBlks) {
        generateParityCells();
        addStripeToQueue(ecChunkBufferCache);
        ecChunkBufferCache = new ECChunkBuffers(ecChunkSize,
            numDataBlks, numParityBlks, bufferPool);
        chunkIndex = 0;
      }
    }
    return writeLen;
  }

  private void handleOutputStreamWrite(ByteBuffer buffer, boolean isParity) {
    try {
      // Since it's a full cell, let's write all content from buffer.
      // At a time we write max cell size in EC. So, it should safe to cast
      // the len to int to use the super class defined write API.
      // The len cannot be bigger than cell buffer size.
      assert buffer.limit() <= ecChunkSize : "The buffer size: " +
          buffer.limit() + " should not exceed EC chunk size: " + ecChunkSize;
      writeToOutputStream(blockOutputStreamEntryPool.getCurrentStreamEntry(),
          buffer.array(), buffer.limit(), 0, isParity);
    } catch (Exception e) {
      markStreamAsFailed(e);
    }
  }

  private void writeToOutputStream(ECBlockOutputStreamEntry current,
      byte[] b, int writeLen, int off, boolean isParity)
      throws IOException {
    if (closing) {
      throw new IOException("Stream is closing, avoid re-opening streams");
    }
    try {
      if (!isParity) {
        // In case if exception while writing, this length will be updated back
        // as part of handleStripeFailure.
        offset += writeLen;
      }
      current.write(b, off, writeLen);
    } catch (IOException ioe) {
      LOG.debug(
          "Exception while writing the cell buffers. The writeLen: " + writeLen
              + ". The block internal index is: "
              + current
              .getCurrentStreamIdx(), ioe);
      handleException(current, ioe);
    }
  }

  private void handleException(BlockOutputStreamEntry streamEntry,
      IOException exception) throws IOException {
    Throwable t = HddsClientUtils.checkForException(exception);
    Preconditions.checkNotNull(t);
    boolean containerExclusionException = checkIfContainerToExclude(t);
    if (containerExclusionException) {
      blockOutputStreamEntryPool.getExcludeList()
          .addPipeline(streamEntry.getPipeline().getId());
    }
    markStreamAsFailed(exception);
  }

  private void markStreamClosed() {
    closing = true;
  }

  private void markStreamAsFailed(Exception e) {
    blockOutputStreamEntryPool.getCurrentStreamEntry().markFailed(e);
  }

  @Override
  public void flush() {
    LOG.debug("ECKeyOutputStream does not support flush.");
  }

  private void closeCurrentStreamEntry()
      throws IOException {
    if (!blockOutputStreamEntryPool.isEmpty()) {
      while (true) {
        try {
          BlockOutputStreamEntry entry =
              blockOutputStreamEntryPool.getCurrentStreamEntry();
          if (entry != null) {
            try {
              entry.close();
            } catch (IOException ioe) {
              handleException(entry, ioe);
              continue;
            }
          }
          return;
        } catch (Exception e) {
          markStreamClosed();
          throw e;
        }
      }
    }
  }

  /**
   * Commit the key to OM, this will add the blocks as the new key blocks.
   *
   * @throws IOException
   */
  @Override
  public void close() throws IOException {
    if (closed) {
      return;
    }
    closed = true;
    try {
      if (!closing) {
        // If stripe buffer is not empty, encode and flush the stripe.
        if (ecChunkBufferCache.getFirstDataCell().position() > 0) {
          generateParityCells();
          addStripeToQueue(ecChunkBufferCache);
        }
        // Send EOF mark to flush thread.
        addStripeToQueue(new EOFDummyStripe());

        // Wait for all the stripes to be written.
        flushFuture.get();

        Preconditions.checkArgument(writeOffset == offset,
            "Expected writeOffset= " + writeOffset
                + " Expected offset=" + offset);
        if (atomicKeyCreation) {
          long expectedSize = blockOutputStreamEntryPool.getDataSize();
          Preconditions.checkState(expectedSize == offset, String.format(
              "Expected: %d and actual %d write sizes do not match",
                  expectedSize, offset));
        }
        blockOutputStreamEntryPool.commitKey(offset);
      }
    } catch (ExecutionException e) {
      Throwable cause = e.getCause();
      if (cause instanceof IOException) {
        throw (IOException) cause;
      } else if (cause instanceof RuntimeException) {
        throw (RuntimeException) cause;
      } else {
        throw new IOException(cause);
      }
    } catch (InterruptedException e) {
      throw new IOException("Flushing thread was interrupted", e);
    } finally {
      closeCurrentStreamEntry();
      blockOutputStreamEntryPool.cleanup();
    }
  }

  private void addStripeToQueue(ECChunkBuffers stripe) throws IOException {
    try {
      do {
        // If flushFuture is done, it means that the flush thread has
        // encountered an exception. Call get() to throw that exception here.
        if (flushFuture.isDone()) {
          flushFuture.get();
          // We should never reach here.
          throw new IOException("Flush thread has ended before stream close");
        }
      } while (!ecStripeQueue.offer(stripe, 1, TimeUnit.SECONDS));
    } catch (InterruptedException e) {
      Thread.currentThread().interrupt();
      throw new IOException("Interrupted while adding stripe to queue", e);
    } catch (ExecutionException e) {
      if (e.getCause() instanceof IOException) {
        throw (IOException) e.getCause();
      } else if (e.getCause() instanceof RuntimeException) {
        throw (RuntimeException) e.getCause();
      } else {
        throw new IOException(e.getCause());
      }
    }
  }

  private boolean flushStripeFromQueue() throws IOException {
    try {
      ECChunkBuffers stripe = ecStripeQueue.take();
      while (!closing && !(stripe instanceof EOFDummyStripe)) {
        if (stripe instanceof CheckpointDummyStripe) {
          flushCheckpoint.set(((CheckpointDummyStripe) stripe).version);
        } else {
          flushStripeToDatanodes(stripe);
          stripe.release();
        }
        stripe = ecStripeQueue.take();
      }
    } catch (InterruptedException e) {
      Thread.currentThread().interrupt();
      throw new IOException("Interrupted while polling stripe from queue", e);
    }
    return true;
  }

  private void flushStripeToDatanodes(ECChunkBuffers stripe)
      throws IOException {
    int maxRetry = config.getMaxECStripeWriteRetries();
    for (int i = 0; i <= maxRetry; i++) {
      writeDataCells(stripe);
      writeParityCells(stripe);
      if (commitStripeWrite(stripe) == StripeWriteStatus.SUCCESS) {
        return;
      }
      // In case of failure, cleanup before retry
      rollbackAndReset(stripe);
    }
    throw new IOException("Completed max allowed retries " +
        maxRetry + " on stripe failures.");
  }

  public static void padBufferToLimit(ByteBuffer buf, int limit) {
    int pos = buf.position();
    if (pos >= limit) {
      return;
    }
    Arrays.fill(buf.array(), pos, limit, (byte)0);
    buf.position(limit);
  }

  public OmMultipartCommitUploadPartInfo getCommitUploadPartInfo() {
    return blockOutputStreamEntryPool.getCommitUploadPartInfo();
  }

  @VisibleForTesting
  public ExcludeList getExcludeList() {
    return blockOutputStreamEntryPool.getExcludeList();
  }

  @Override
  public Map<String, String> getMetadata() {
    return this.blockOutputStreamEntryPool.getMetadata();
  }

  /**
   * Builder class of ECKeyOutputStream.
   */
  public static class Builder extends KeyOutputStream.Builder {
    private ECReplicationConfig replicationConfig;
    private ByteBufferPool byteBufferPool;

    private ThreadLocal<S3Auth> s3CredentialsProvider;

    @Override
    public ECReplicationConfig getReplicationConfig() {
      return replicationConfig;
    }

    public ECKeyOutputStream.Builder setReplicationConfig(
        ECReplicationConfig replConfig) {
      this.replicationConfig = replConfig;
      return this;
    }

    public ByteBufferPool getByteBufferPool() {
      return byteBufferPool;
    }

    public ECKeyOutputStream.Builder setByteBufferPool(
        ByteBufferPool bufferPool) {
      this.byteBufferPool = bufferPool;
      return this;
    }

    public ECKeyOutputStream.Builder setS3CredentialsProvider(
        ThreadLocal<S3Auth> s3CredentialsThreadLocal) {
      this.s3CredentialsProvider = s3CredentialsThreadLocal;
      return this;
    }

    public ThreadLocal<S3Auth> getS3CredentialsProvider() {
      return s3CredentialsProvider;
    }

    @Override
    public ECKeyOutputStream build() {
      return new ECKeyOutputStream(this);
    }
  }

  /**
   * Verify that the output stream is open. Non blocking; this gives
   * the last state of the volatile {@link #closed} field.
   *
   * @throws IOException if the connection is closed.
   */
  private void checkNotClosed() throws IOException {
    if (closing || closed) {
      throw new IOException(
          ": " + FSExceptionMessages.STREAM_IS_CLOSED + " Key: "
              + blockOutputStreamEntryPool.getKeyName());
    }
  }

  private static class EOFDummyStripe extends ECChunkBuffers {
    EOFDummyStripe() {
    }
  }

  private static class CheckpointDummyStripe extends ECChunkBuffers {
    private final long version;
    CheckpointDummyStripe(long version) {
      super();
      this.version = version;
    }
  }

  private static class ECChunkBuffers {
    private final ByteBuffer[] dataBuffers;
    private final ByteBuffer[] parityBuffers;
    private int cellSize;
    private ByteBufferPool byteBufferPool;

    ECChunkBuffers() {
      dataBuffers = null;
      parityBuffers = null;
    }

    ECChunkBuffers(int cellSize, int numData, int numParity,
        ByteBufferPool byteBufferPool) {
      this.cellSize = cellSize;
      dataBuffers = new ByteBuffer[numData];
      parityBuffers = new ByteBuffer[numParity];
      this.byteBufferPool = byteBufferPool;
      allocateBuffers(dataBuffers, this.cellSize);
      allocateBuffers(parityBuffers, this.cellSize);
    }

    private ByteBuffer[] getDataBuffers() {
      return dataBuffers;
    }

    private ByteBuffer[] getParityBuffers() {
      return parityBuffers;
    }

    private ByteBuffer getFirstDataCell() {
      return dataBuffers[0];
    }

    private ByteBuffer getLastDataCell() {
      return dataBuffers[dataBuffers.length - 1];
    }

    private int addToDataBuffer(int i, byte[] b, int off, int len) {
      final ByteBuffer buf = dataBuffers[i];
      final int pos = buf.position() + len;
      Preconditions.checkState(pos <= cellSize,
          "Position(" + pos + ") is greater than the cellSize("
              + cellSize + ").");
      buf.put(b, off, len);
      return pos;
    }

    private void clear() {
      clearBuffers(dataBuffers);
      clearBuffers(parityBuffers);
    }

    private void release() {
      releaseBuffers(dataBuffers);
      releaseBuffers(parityBuffers);
    }

    private void allocateBuffers(ByteBuffer[] buffers, int bufferSize) {
      for (int i = 0; i < buffers.length; i++) {
        buffers[i] = byteBufferPool.getBuffer(false, cellSize);
        buffers[i].limit(bufferSize);
      }
    }

    private void clearBuffers(ByteBuffer[] buffers) {
      for (int i = 0; i < buffers.length; i++) {
        buffers[i].clear();
        buffers[i].limit(cellSize);
      }
    }

    private void releaseBuffers(ByteBuffer[] buffers) {
      for (int i = 0; i < buffers.length; i++) {
        if (buffers[i] != null) {
          byteBufferPool.putBuffer(buffers[i]);
          buffers[i] = null;
        }
      }
    }
  }
}<|MERGE_RESOLUTION|>--- conflicted
+++ resolved
@@ -127,12 +127,8 @@
   }
 
   private ECKeyOutputStream(Builder builder) {
-<<<<<<< HEAD
-    super(builder.getReplicationConfig(), builder.getBlockOutPutStreamResourceProvider());
-=======
-    super(builder.getReplicationConfig(), builder.getClientMetrics(),
+    super(builder.getReplicationConfig(), builder.getBlockOutPutStreamResourceProvider(),
         builder.getClientConfig(), builder.getStreamBufferArgs());
->>>>>>> c990899e
     this.config = builder.getClientConfig();
     this.bufferPool = builder.getByteBufferPool();
     // For EC, cell/chunk size and buffer size can be same for now.
@@ -152,11 +148,7 @@
             builder.isMultipartKey(),
             info, builder.isUnsafeByteBufferConversionEnabled(),
             builder.getXceiverManager(), builder.getOpenHandler().getId(),
-<<<<<<< HEAD
-            builder.getBlockOutPutStreamResourceProvider());
-=======
-            builder.getClientMetrics(), builder.getStreamBufferArgs());
->>>>>>> c990899e
+            builder.getBlockOutPutStreamResourceProvider(), builder.getStreamBufferArgs());
 
     this.writeOffset = 0;
     this.encoder = CodecUtil.createRawEncoderWithFallback(
