--- conflicted
+++ resolved
@@ -232,7 +232,6 @@
     // By this time, we should have finished full stripe. So, lets call
     // executePutBlock for all.
     // TODO: we should alter the put block calls to share CRC to each stream.
-<<<<<<< HEAD
     try {
       blockOutputStreamEntryPool.executePutBlockForAll();
     } catch (IOException e) {
@@ -240,10 +239,7 @@
       throw e;
     } finally {
       ecChunkBufferCache.clear(parityCellSize);
-=======
-    blockOutputStreamEntryPool.executePutBlockForAll();
-    ecChunkBufferCache.clear(parityCellSize);
->>>>>>> f478b963
+      ecChunkBufferCache.clear(parityCellSize);
 
       // check if block ends?
       if (shouldEndBlockGroup()) {
