--- conflicted
+++ resolved
@@ -60,12 +60,8 @@
   private final Token<OzoneBlockTokenIdentifier> token;
 
   private BufferPool bufferPool;
-<<<<<<< HEAD
   private BlockOutPutStreamResourceProvider blockOutPutStreamResourceProvider;
-=======
-  private ContainerClientMetrics clientMetrics;
   private StreamBufferArgs streamBufferArgs;
->>>>>>> c990899e
 
   @SuppressWarnings({"parameternumber", "squid:S00107"})
   BlockOutputStreamEntry(
@@ -76,11 +72,8 @@
       BufferPool bufferPool,
       Token<OzoneBlockTokenIdentifier> token,
       OzoneClientConfig config,
-<<<<<<< HEAD
-      BlockOutPutStreamResourceProvider blockOutPutStreamResourceProvider
-=======
-      ContainerClientMetrics clientMetrics, StreamBufferArgs streamBufferArgs
->>>>>>> c990899e
+      BlockOutPutStreamResourceProvider blockOutPutStreamResourceProvider,
+      StreamBufferArgs streamBufferArgs
   ) {
     this.config = config;
     this.outputStream = null;
@@ -92,12 +85,8 @@
     this.length = length;
     this.currentPosition = 0;
     this.bufferPool = bufferPool;
-<<<<<<< HEAD
     this.blockOutPutStreamResourceProvider = blockOutPutStreamResourceProvider;
-=======
-    this.clientMetrics = clientMetrics;
     this.streamBufferArgs = streamBufferArgs;
->>>>>>> c990899e
   }
 
   /**
@@ -119,11 +108,8 @@
    */
   void createOutputStream() throws IOException {
     outputStream = new RatisBlockOutputStream(blockID, xceiverClientManager,
-<<<<<<< HEAD
-        pipeline, bufferPool, config, token, blockOutPutStreamResourceProvider);
-=======
-        pipeline, bufferPool, config, token, clientMetrics, streamBufferArgs);
->>>>>>> c990899e
+        pipeline, bufferPool, config, token, blockOutPutStreamResourceProvider,
+        streamBufferArgs);
   }
 
   BlockOutPutStreamResourceProvider getBlockOutPutStreamResourceProvider() {
@@ -374,12 +360,8 @@
     private BufferPool bufferPool;
     private Token<OzoneBlockTokenIdentifier> token;
     private OzoneClientConfig config;
-<<<<<<< HEAD
     private BlockOutPutStreamResourceProvider blockOutPutStreamResourceProvider;
-=======
-    private ContainerClientMetrics clientMetrics;
     private StreamBufferArgs streamBufferArgs;
->>>>>>> c990899e
 
     public Builder setBlockID(BlockID bID) {
       this.blockID = bID;
@@ -439,11 +421,8 @@
           pipeline,
           length,
           bufferPool,
-<<<<<<< HEAD
-          token, config, blockOutPutStreamResourceProvider);
-=======
-          token, config, clientMetrics, streamBufferArgs);
->>>>>>> c990899e
+          token, config, blockOutPutStreamResourceProvider,
+          streamBufferArgs);
     }
   }
 }
