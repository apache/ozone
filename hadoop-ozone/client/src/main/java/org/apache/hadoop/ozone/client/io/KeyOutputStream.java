/*
 * Licensed to the Apache Software Foundation (ASF) under one
 * or more contributor license agreements.  See the NOTICE file
 * distributed with this work for additional information
 * regarding copyright ownership.  The ASF licenses this file
 * to you under the Apache License, Version 2.0 (the
 * "License"); you may not use this file except in compliance
 *  with the License.  You may obtain a copy of the License at
 *
 *      http://www.apache.org/licenses/LICENSE-2.0
 *
 *  Unless required by applicable law or agreed to in writing, software
 *  distributed under the License is distributed on an "AS IS" BASIS,
 *  WITHOUT WARRANTIES OR CONDITIONS OF ANY KIND, either express or implied.
 *  See the License for the specific language governing permissions and
 *  limitations under the License.
 */
package org.apache.hadoop.ozone.client.io;

import java.io.IOException;
import java.io.InterruptedIOException;
import java.io.OutputStream;
import java.util.Collection;
import java.util.List;
import java.util.Map;
import java.util.UUID;
import java.util.function.Function;
import java.util.stream.Collectors;

import org.apache.hadoop.fs.FSExceptionMessages;
import org.apache.hadoop.fs.Syncable;
import org.apache.hadoop.hdds.client.ReplicationConfig;
import org.apache.hadoop.hdds.protocol.DatanodeDetails;
import org.apache.hadoop.hdds.protocol.proto.HddsProtos.ReplicationType;
import org.apache.hadoop.hdds.scm.OzoneClientConfig;
import org.apache.hadoop.hdds.scm.StreamBufferArgs;
import org.apache.hadoop.hdds.scm.XceiverClientFactory;
import org.apache.hadoop.hdds.scm.client.HddsClientUtils;
import org.apache.hadoop.hdds.scm.container.ContainerID;
import org.apache.hadoop.hdds.scm.container.common.helpers.ExcludeList;
import org.apache.hadoop.hdds.scm.container.common.helpers.StorageContainerException;
import org.apache.hadoop.hdds.scm.pipeline.Pipeline;
import org.apache.hadoop.hdds.scm.pipeline.PipelineID;
import org.apache.hadoop.io.retry.RetryPolicies;
import org.apache.hadoop.io.retry.RetryPolicy;
import org.apache.hadoop.ozone.om.helpers.OmKeyLocationInfo;
import org.apache.hadoop.ozone.om.helpers.OmKeyLocationInfoGroup;
import org.apache.hadoop.ozone.om.helpers.OmMultipartCommitUploadPartInfo;
import org.apache.hadoop.ozone.om.helpers.OpenKeySession;
import org.apache.hadoop.ozone.om.protocol.OzoneManagerProtocol;

import com.google.common.annotations.VisibleForTesting;
import com.google.common.base.Preconditions;
import org.apache.ratis.protocol.exceptions.AlreadyClosedException;
import org.apache.ratis.protocol.exceptions.RaftRetryFailureException;
import org.slf4j.Logger;
import org.slf4j.LoggerFactory;

/**
 * Maintaining a list of BlockInputStream. Write based on offset.
 *
 * Note that this may write to multiple containers in one write call. In case
 * that first container succeeded but later ones failed, the succeeded writes
 * are not rolled back.
 *
 * TODO : currently not support multi-thread access.
 */
public class KeyOutputStream extends OutputStream
    implements Syncable, KeyMetadataAware {

  private final ReplicationConfig replication;

  /**
   * Defines stream action while calling handleFlushOrClose.
   */
  enum StreamAction {
    FLUSH, HSYNC, CLOSE, FULL
  }

  public static final Logger LOG =
      LoggerFactory.getLogger(KeyOutputStream.class);

  private boolean closed;
  private final Map<Class<? extends Throwable>, RetryPolicy> retryPolicyMap;
  private int retryCount;
  // how much of data is actually written yet to underlying stream
  private long offset;
  // how much data has been ingested into the stream
  private long writeOffset;
  // whether an exception is encountered while write and whole write could
  // not succeed
  private boolean isException;
  private final BlockOutputStreamEntryPool blockOutputStreamEntryPool;

  private long clientID;
  private StreamBufferArgs streamBufferArgs;

  /**
   * Indicates if an atomic write is required. When set to true,
   * the amount of data written must match the declared size during the commit.
   * A mismatch will prevent the commit from succeeding.
   * This is essential for operations like S3 put to ensure atomicity.
   */
  private boolean atomicKeyCreation;

<<<<<<< HEAD
  public KeyOutputStream(ReplicationConfig replicationConfig,
      StreamBufferArgs streamBufferArgs, OzoneClientConfig clientConfig,
      BlockOutputStreamResourceProvider blockOutputStreamResourceProvider) {
=======
  public KeyOutputStream(ReplicationConfig replicationConfig, BlockOutputStreamEntryPool blockOutputStreamEntryPool) {
>>>>>>> 652b9bcc
    this.replication = replicationConfig;
    closed = false;
    this.retryPolicyMap = HddsClientUtils.getExceptionList()
        .stream()
        .collect(Collectors.toMap(Function.identity(),
            e -> RetryPolicies.TRY_ONCE_THEN_FAIL));
    retryCount = 0;
    offset = 0;
<<<<<<< HEAD
    blockOutputStreamEntryPool = new BlockOutputStreamEntryPool(
        streamBufferArgs, clientConfig, blockOutputStreamResourceProvider);
=======
    this.blockOutputStreamEntryPool = blockOutputStreamEntryPool;
>>>>>>> 652b9bcc
  }

  protected BlockOutputStreamEntryPool getBlockOutputStreamEntryPool() {
    return blockOutputStreamEntryPool;
  }

  @VisibleForTesting
  public List<BlockOutputStreamEntry> getStreamEntries() {
    return blockOutputStreamEntryPool.getStreamEntries();
  }

  @VisibleForTesting
  public List<OmKeyLocationInfo> getLocationInfoList() {
    return blockOutputStreamEntryPool.getLocationInfoList();
  }

  @VisibleForTesting
  public int getRetryCount() {
    return retryCount;
  }

  @VisibleForTesting
  public long getClientID() {
    return clientID;
  }

<<<<<<< HEAD
  @SuppressWarnings({"parameternumber", "squid:S00107"})
  public KeyOutputStream(
      OzoneClientConfig config,
      OpenKeySession handler,
      XceiverClientFactory xceiverClientManager,
      OzoneManagerProtocol omClient,
      String requestId, ReplicationConfig replicationConfig,
      String uploadID, int partNumber, boolean isMultipart,
      boolean unsafeByteBufferConversion,
      boolean atomicKeyCreation,
      StreamBufferArgs streamBufferArgs,
      BlockOutputStreamResourceProvider blockOutputStreamResourceProvider) {
    this.config = config;
    this.replication = replicationConfig;
    blockOutputStreamEntryPool =
        new BlockOutputStreamEntryPool(
            config,
            omClient,
            requestId, replicationConfig,
            uploadID, partNumber,
            isMultipart, handler.getKeyInfo(),
            unsafeByteBufferConversion,
            xceiverClientManager,
            handler.getId(),
            streamBufferArgs,
            blockOutputStreamResourceProvider
        );
=======
  public KeyOutputStream(Builder b) {
    this.replication = b.replicationConfig;
    this.blockOutputStreamEntryPool = new BlockOutputStreamEntryPool(b);
    final OzoneClientConfig config = b.getClientConfig();
>>>>>>> 652b9bcc
    this.retryPolicyMap = HddsClientUtils.getRetryPolicyByException(
        config.getMaxRetryCount(), config.getRetryInterval());
    this.retryCount = 0;
    this.isException = false;
    this.writeOffset = 0;
    this.clientID = b.getOpenHandler().getId();
    this.atomicKeyCreation = b.getAtomicKeyCreation();
    this.streamBufferArgs = b.getStreamBufferArgs();
  }

  /**
   * When a key is opened, it is possible that there are some blocks already
   * allocated to it for this open session. In this case, to make use of these
   * blocks, we need to add these blocks to stream entries. But, a key's version
   * also includes blocks from previous versions, we need to avoid adding these
   * old blocks to stream entries, because these old blocks should not be picked
   * for write. To do this, the following method checks that, only those
   * blocks created in this particular open version are added to stream entries.
   *
   * @param version the set of blocks that are pre-allocated.
   * @param openVersion the version corresponding to the pre-allocation.
   */
  public synchronized void addPreallocateBlocks(OmKeyLocationInfoGroup version, long openVersion) {
    blockOutputStreamEntryPool.addPreallocateBlocks(version, openVersion);
  }

  @Override
  public synchronized void write(int b) throws IOException {
    byte[] buf = new byte[1];
    buf[0] = (byte) b;
    write(buf, 0, 1);
  }

  /**
   * Try to write the bytes sequence b[off:off+len) to streams.
   *
   * NOTE: Throws exception if the data could not fit into the remaining space.
   * In which case nothing will be written.
   * TODO:May need to revisit this behaviour.
   *
   * @param b byte data
   * @param off starting offset
   * @param len length to write
   * @throws IOException
   */
  @Override
  public synchronized void write(byte[] b, int off, int len)
      throws IOException {
    checkNotClosed();
    if (b == null) {
      throw new NullPointerException();
    }
    if ((off < 0) || (off > b.length) || (len < 0) || ((off + len) > b.length)
        || ((off + len) < 0)) {
      throw new IndexOutOfBoundsException();
    }
    if (len == 0) {
      return;
    }
    handleWrite(b, off, len, false);
    writeOffset += len;
  }

  private void handleWrite(byte[] b, int off, long len, boolean retry)
      throws IOException {
    while (len > 0) {
      try {
        BlockOutputStreamEntry current =
            blockOutputStreamEntryPool.allocateBlockIfNeeded();
        // length(len) will be in int range if the call is happening through
        // write API of blockOutputStream. Length can be in long range if it
        // comes via Exception path.
        int expectedWriteLen = Math.min((int) len,
                (int) current.getRemaining());
        long currentPos = current.getWrittenDataLength();
        // writeLen will be updated based on whether the write was succeeded
        // or if it sees an exception, how much the actual write was
        // acknowledged.
        int writtenLength =
                writeToOutputStream(current, retry, len, b, expectedWriteLen,
                off, currentPos);
        if (current.getRemaining() <= 0) {
          // since the current block is already written close the stream.
          handleFlushOrClose(StreamAction.FULL);
        }
        len -= writtenLength;
        off += writtenLength;
      } catch (Exception e) {
        markStreamClosed();
        throw new IOException(e);
      }
    }
  }

  private int writeToOutputStream(BlockOutputStreamEntry current,
      boolean retry, long len, byte[] b, int writeLen, int off, long currentPos)
      throws IOException {
    try {
      if (retry) {
        current.writeOnRetry(len);
      } else {
        current.write(b, off, writeLen);
        offset += writeLen;
      }
    } catch (IOException ioe) {
      // for the current iteration, totalDataWritten - currentPos gives the
      // amount of data already written to the buffer

      // In the retryPath, the total data to be written will always be equal
      // to or less than the max length of the buffer allocated.
      // The len specified here is the combined sum of the data length of
      // the buffers
      Preconditions.checkState(!retry || len <= streamBufferArgs
          .getStreamBufferMaxSize());
      int dataWritten = (int) (current.getWrittenDataLength() - currentPos);
      writeLen = retry ? (int) len : dataWritten;
      // In retry path, the data written is already accounted in offset.
      if (!retry) {
        offset += writeLen;
      }
      LOG.debug("writeLen {}, total len {}", writeLen, len);
      handleException(current, ioe);
    }
    return writeLen;
  }

  /**
   * It performs following actions :
   * a. Updates the committed length at datanode for the current stream in
   * datanode.
   * b. Reads the data from the underlying buffer and writes it the next stream.
   *
   * @param streamEntry StreamEntry
   * @param exception   actual exception that occurred
   * @throws IOException Throws IOException if Write fails
   */
  private void handleException(BlockOutputStreamEntry streamEntry,
      IOException exception) throws IOException {
    Throwable t = HddsClientUtils.checkForException(exception);
    Preconditions.checkNotNull(t);
    boolean retryFailure = checkForRetryFailure(t);
    boolean containerExclusionException = false;
    if (!retryFailure) {
      containerExclusionException = checkIfContainerToExclude(t);
    }
    Pipeline pipeline = streamEntry.getPipeline();
    PipelineID pipelineId = pipeline.getId();
    long totalSuccessfulFlushedData = streamEntry.getTotalAckDataLength();
    streamEntry.resetToAckedPosition();
    long bufferedDataLen = blockOutputStreamEntryPool.computeBufferData();
    if (containerExclusionException) {
      LOG.debug(
          "Encountered exception {}. The last committed block length is {}, "
              + "uncommitted data length is {} retry count {}", exception,
          totalSuccessfulFlushedData, bufferedDataLen, retryCount);
    } else {
      LOG.warn(
          "Encountered exception {} on the pipeline {}. "
              + "The last committed block length is {}, "
              + "uncommitted data length is {} retry count {}", exception,
          pipeline, totalSuccessfulFlushedData, bufferedDataLen, retryCount);
    }
    Preconditions.checkArgument(
        bufferedDataLen <= streamBufferArgs.getStreamBufferMaxSize());
    Preconditions.checkArgument(
        offset - blockOutputStreamEntryPool.getKeyLength() == bufferedDataLen);
    long containerId = streamEntry.getBlockID().getContainerID();
    Collection<DatanodeDetails> failedServers = streamEntry.getFailedServers();
    Preconditions.checkNotNull(failedServers);
    ExcludeList excludeList = blockOutputStreamEntryPool.getExcludeList();
    if (!failedServers.isEmpty()) {
      excludeList.addDatanodes(failedServers);
    }

    // if the container needs to be excluded , add the container to the
    // exclusion list , otherwise add the pipeline to the exclusion list
    if (containerExclusionException) {
      excludeList.addConatinerId(ContainerID.valueOf(containerId));
    } else {
      excludeList.addPipeline(pipelineId);
    }
    // just clean up the current stream.
    streamEntry.cleanup(retryFailure);

    // discard all subsequent blocks the containers and pipelines which
    // are in the exclude list so that, the very next retry should never
    // write data on the  closed container/pipeline
    if (containerExclusionException) {
      // discard subsequent pre allocated blocks from the streamEntries list
      // from the closed container
      blockOutputStreamEntryPool
          .discardPreallocatedBlocks(streamEntry.getBlockID().getContainerID(),
              null);
    } else {
      // In case there is timeoutException or Watch for commit happening over
      // majority or the client connection failure to the leader in the
      // pipeline, just discard all the pre allocated blocks on this pipeline.
      // Next block allocation will happen with excluding this specific pipeline
      // This will ensure if 2 way commit happens , it cannot span over multiple
      // blocks
      blockOutputStreamEntryPool
          .discardPreallocatedBlocks(-1, pipelineId);
    }
    if (bufferedDataLen > 0) {
      // If the data is still cached in the underlying stream, we need to
      // allocate new block and write this data in the datanode.
      handleRetry(exception, bufferedDataLen);
      // reset the retryCount after handling the exception
      retryCount = 0;
    }
  }

  private void markStreamClosed() {
    blockOutputStreamEntryPool.cleanup();
    closed = true;
  }

  private void handleRetry(IOException exception, long len) throws IOException {
    RetryPolicy retryPolicy = retryPolicyMap
        .get(HddsClientUtils.checkForException(exception).getClass());
    if (retryPolicy == null) {
      retryPolicy = retryPolicyMap.get(Exception.class);
    }
    RetryPolicy.RetryAction action = null;
    try {
      action = retryPolicy.shouldRetry(exception, retryCount, 0, true);
    } catch (Exception e) {
      setExceptionAndThrow(new IOException(e));
    }
    if (action.action == RetryPolicy.RetryAction.RetryDecision.FAIL) {
      String msg = "";
      if (action.reason != null) {
        msg = "Retry request failed. " + action.reason;
        LOG.error(msg, exception);
      }
      setExceptionAndThrow(new IOException(msg, exception));
    }

    // Throw the exception if the thread is interrupted
    if (Thread.currentThread().isInterrupted()) {
      LOG.warn("Interrupted while trying for retry");
      setExceptionAndThrow(exception);
    }
    Preconditions.checkArgument(
        action.action == RetryPolicy.RetryAction.RetryDecision.RETRY);
    if (action.delayMillis > 0) {
      try {
        Thread.sleep(action.delayMillis);
      } catch (InterruptedException e) {
        Thread.currentThread().interrupt();
        IOException ioe =  (IOException) new InterruptedIOException(
            "Interrupted: action=" + action + ", retry policy=" + retryPolicy)
            .initCause(e);
        setExceptionAndThrow(ioe);
      }
    }
    retryCount++;
    if (LOG.isTraceEnabled()) {
      LOG.trace("Retrying Write request. Already tried {} time(s); " +
          "retry policy is {} ", retryCount, retryPolicy);
    }
    handleWrite(null, 0, len, true);
  }

  private void setExceptionAndThrow(IOException ioe) throws IOException {
    isException = true;
    throw ioe;
  }

  /**
   * Checks if the provided exception signifies retry failure in ratis client.
   * In case of retry failure, ratis client throws RaftRetryFailureException
   * and all succeeding operations are failed with AlreadyClosedException.
   */
  private boolean checkForRetryFailure(Throwable t) {
    return t instanceof RaftRetryFailureException
        || t instanceof AlreadyClosedException;
  }

  // Every container specific exception from datatnode will be seen as
  // StorageContainerException
  protected boolean checkIfContainerToExclude(Throwable t) {
    return t instanceof StorageContainerException;
  }

  @Override
  public synchronized void flush() throws IOException {
    checkNotClosed();
    handleFlushOrClose(StreamAction.FLUSH);
  }

  @Override
  public void hflush() throws IOException {
    hsync();
  }

  @Override
  public synchronized void hsync() throws IOException {
    if (replication.getReplicationType() != ReplicationType.RATIS) {
      throw new UnsupportedOperationException(
          "Replication type is not " + ReplicationType.RATIS);
    }
    if (replication.getRequiredNodes() <= 1) {
      throw new UnsupportedOperationException("The replication factor = "
          + replication.getRequiredNodes() + " <= 1");
    }
    checkNotClosed();
    final long hsyncPos = writeOffset;
    handleFlushOrClose(StreamAction.HSYNC);
    Preconditions.checkState(offset >= hsyncPos,
        "offset = %s < hsyncPos = %s", offset, hsyncPos);
    blockOutputStreamEntryPool.hsyncKey(hsyncPos);
  }

  /**
   * Close or Flush the latest outputStream depending upon the action.
   * This function gets called when while write is going on, the current stream
   * gets full or explicit flush or close request is made by client. when the
   * stream gets full and we try to close the stream , we might end up hitting
   * an exception in the exception handling path, we write the data residing in
   * in the buffer pool to a new Block. In cases, as such, when the data gets
   * written to new stream , it will be at max half full. In such cases, we
   * should just write the data and not close the stream as the block won't be
   * completely full.
   *
   * @param op Flag which decides whether to call close or flush on the
   *           outputStream.
   * @throws IOException In case, flush or close fails with exception.
   */
  @SuppressWarnings("squid:S1141")
  private void handleFlushOrClose(StreamAction op) throws IOException {
    if (!blockOutputStreamEntryPool.isEmpty()) {
      while (true) {
        try {
          BlockOutputStreamEntry entry =
              blockOutputStreamEntryPool.getCurrentStreamEntry();
          if (entry != null) {
            try {
              handleStreamAction(entry, op);
            } catch (IOException ioe) {
              handleException(entry, ioe);
              continue;
            }
          }
          return;
        } catch (Exception e) {
          markStreamClosed();
          throw e;
        }
      }
    }
  }

  private void handleStreamAction(BlockOutputStreamEntry entry,
                                  StreamAction op) throws IOException {
    Collection<DatanodeDetails> failedServers = entry.getFailedServers();
    // failed servers can be null in case there is no data written in
    // the stream
    if (!failedServers.isEmpty()) {
      blockOutputStreamEntryPool.getExcludeList().addDatanodes(
          failedServers);
    }
    switch (op) {
    case CLOSE:
      entry.close();
      break;
    case FULL:
      if (entry.getRemaining() == 0) {
        entry.close();
      }
      break;
    case FLUSH:
      entry.flush();
      break;
    case HSYNC:
      entry.hsync();
      break;
    default:
      throw new IOException("Invalid Operation");
    }
  }

  /**
   * Commit the key to OM, this will add the blocks as the new key blocks.
   *
   * @throws IOException
   */
  @Override
  public synchronized void close() throws IOException {
    if (closed) {
      return;
    }
    closed = true;
    try {
      handleFlushOrClose(StreamAction.CLOSE);
      if (!isException) {
        Preconditions.checkArgument(writeOffset == offset);
      }
      if (atomicKeyCreation) {
        long expectedSize = blockOutputStreamEntryPool.getDataSize();
        Preconditions.checkState(expectedSize == offset,
            String.format("Expected: %d and actual %d write sizes do not match",
                expectedSize, offset));
      }
      blockOutputStreamEntryPool.commitKey(offset);
    } finally {
      blockOutputStreamEntryPool.cleanup();
    }
  }

  public synchronized OmMultipartCommitUploadPartInfo
      getCommitUploadPartInfo() {
    return blockOutputStreamEntryPool.getCommitUploadPartInfo();
  }

  @VisibleForTesting
  public ExcludeList getExcludeList() {
    return blockOutputStreamEntryPool.getExcludeList();
  }

  @Override
  public Map<String, String> getMetadata() {
    return this.blockOutputStreamEntryPool.getMetadata();
  }

  /**
   * Builder class of KeyOutputStream.
   */
  public static class Builder {
    private OpenKeySession openHandler;
    private XceiverClientFactory xceiverManager;
    private OzoneManagerProtocol omClient;
    private final String requestID = UUID.randomUUID().toString();
    private String multipartUploadID;
    private int multipartNumber;
    private boolean isMultipartKey;
    private boolean unsafeByteBufferConversion;
    private OzoneClientConfig clientConfig;
    private ReplicationConfig replicationConfig;
    private boolean atomicKeyCreation = false;
    private StreamBufferArgs streamBufferArgs;
    private BlockOutputStreamResourceProvider blockOutputStreamResourceProvider;

    public String getMultipartUploadID() {
      return multipartUploadID;
    }

    public Builder setMultipartUploadID(String uploadID) {
      this.multipartUploadID = uploadID;
      return this;
    }

    public int getMultipartNumber() {
      return multipartNumber;
    }

    public Builder setMultipartNumber(int partNumber) {
      this.multipartNumber = partNumber;
      return this;
    }

    public OpenKeySession getOpenHandler() {
      return openHandler;
    }

    public Builder setHandler(OpenKeySession handler) {
      this.openHandler = handler;
      return this;
    }

    public XceiverClientFactory getXceiverManager() {
      return xceiverManager;
    }

    public Builder setXceiverClientManager(XceiverClientFactory manager) {
      this.xceiverManager = manager;
      return this;
    }

    public OzoneManagerProtocol getOmClient() {
      return omClient;
    }

    public Builder setOmClient(OzoneManagerProtocol client) {
      this.omClient = client;
      return this;
    }

    public String getRequestID() {
      return requestID;
    }

    public boolean isMultipartKey() {
      return isMultipartKey;
    }

    public Builder setIsMultipartKey(boolean isMultipart) {
      this.isMultipartKey = isMultipart;
      return this;
    }

    public OzoneClientConfig getClientConfig() {
      return clientConfig;
    }

    public Builder setConfig(OzoneClientConfig config) {
      this.clientConfig = config;
      return this;
    }

    public StreamBufferArgs getStreamBufferArgs() {
      return streamBufferArgs;
    }

    public Builder setStreamBufferArgs(StreamBufferArgs streamBufferArgs) {
      this.streamBufferArgs = streamBufferArgs;
      return this;
    }

    public boolean isUnsafeByteBufferConversionEnabled() {
      return unsafeByteBufferConversion;
    }

    public Builder enableUnsafeByteBufferConversion(boolean enabled) {
      this.unsafeByteBufferConversion = enabled;
      return this;
    }

    public ReplicationConfig getReplicationConfig() {
      return replicationConfig;
    }

    public Builder setReplicationConfig(ReplicationConfig replConfig) {
      this.replicationConfig = replConfig;
      return this;
    }

    public Builder setAtomicKeyCreation(boolean atomicKey) {
      this.atomicKeyCreation = atomicKey;
      return this;
    }

    public Builder setblockOutputStreamResourceProvider(
        BlockOutputStreamResourceProvider provider) {
      this.blockOutputStreamResourceProvider = provider;
      return this;
    }

    public BlockOutputStreamResourceProvider getblockOutputStreamResourceProvider() {
      return blockOutputStreamResourceProvider;
    }

    public boolean getAtomicKeyCreation() {
      return atomicKeyCreation;
    }

    public KeyOutputStream build() {
<<<<<<< HEAD
      return new KeyOutputStream(
          clientConfig,
          openHandler,
          xceiverManager,
          omClient,
          requestID,
          replicationConfig,
          multipartUploadID,
          multipartNumber,
          isMultipartKey,
          unsafeByteBufferConversion,
          atomicKeyCreation,
          streamBufferArgs,
          blockOutputStreamResourceProvider
      );
=======
      return new KeyOutputStream(this);
>>>>>>> 652b9bcc
    }

  }

  /**
   * Verify that the output stream is open. Non blocking; this gives
   * the last state of the volatile {@link #closed} field.
   * @throws IOException if the connection is closed.
   */
  private void checkNotClosed() throws IOException {
    if (closed) {
      throw new IOException(
          ": " + FSExceptionMessages.STREAM_IS_CLOSED + " Key: "
              + blockOutputStreamEntryPool.getKeyName());
    }
  }
}<|MERGE_RESOLUTION|>--- conflicted
+++ resolved
@@ -103,13 +103,7 @@
    */
   private boolean atomicKeyCreation;
 
-<<<<<<< HEAD
-  public KeyOutputStream(ReplicationConfig replicationConfig,
-      StreamBufferArgs streamBufferArgs, OzoneClientConfig clientConfig,
-      BlockOutputStreamResourceProvider blockOutputStreamResourceProvider) {
-=======
   public KeyOutputStream(ReplicationConfig replicationConfig, BlockOutputStreamEntryPool blockOutputStreamEntryPool) {
->>>>>>> 652b9bcc
     this.replication = replicationConfig;
     closed = false;
     this.retryPolicyMap = HddsClientUtils.getExceptionList()
@@ -118,12 +112,7 @@
             e -> RetryPolicies.TRY_ONCE_THEN_FAIL));
     retryCount = 0;
     offset = 0;
-<<<<<<< HEAD
-    blockOutputStreamEntryPool = new BlockOutputStreamEntryPool(
-        streamBufferArgs, clientConfig, blockOutputStreamResourceProvider);
-=======
     this.blockOutputStreamEntryPool = blockOutputStreamEntryPool;
->>>>>>> 652b9bcc
   }
 
   protected BlockOutputStreamEntryPool getBlockOutputStreamEntryPool() {
@@ -150,40 +139,10 @@
     return clientID;
   }
 
-<<<<<<< HEAD
-  @SuppressWarnings({"parameternumber", "squid:S00107"})
-  public KeyOutputStream(
-      OzoneClientConfig config,
-      OpenKeySession handler,
-      XceiverClientFactory xceiverClientManager,
-      OzoneManagerProtocol omClient,
-      String requestId, ReplicationConfig replicationConfig,
-      String uploadID, int partNumber, boolean isMultipart,
-      boolean unsafeByteBufferConversion,
-      boolean atomicKeyCreation,
-      StreamBufferArgs streamBufferArgs,
-      BlockOutputStreamResourceProvider blockOutputStreamResourceProvider) {
-    this.config = config;
-    this.replication = replicationConfig;
-    blockOutputStreamEntryPool =
-        new BlockOutputStreamEntryPool(
-            config,
-            omClient,
-            requestId, replicationConfig,
-            uploadID, partNumber,
-            isMultipart, handler.getKeyInfo(),
-            unsafeByteBufferConversion,
-            xceiverClientManager,
-            handler.getId(),
-            streamBufferArgs,
-            blockOutputStreamResourceProvider
-        );
-=======
   public KeyOutputStream(Builder b) {
     this.replication = b.replicationConfig;
     this.blockOutputStreamEntryPool = new BlockOutputStreamEntryPool(b);
     final OzoneClientConfig config = b.getClientConfig();
->>>>>>> 652b9bcc
     this.retryPolicyMap = HddsClientUtils.getRetryPolicyByException(
         config.getMaxRetryCount(), config.getRetryInterval());
     this.retryCount = 0;
@@ -741,25 +700,7 @@
     }
 
     public KeyOutputStream build() {
-<<<<<<< HEAD
-      return new KeyOutputStream(
-          clientConfig,
-          openHandler,
-          xceiverManager,
-          omClient,
-          requestID,
-          replicationConfig,
-          multipartUploadID,
-          multipartNumber,
-          isMultipartKey,
-          unsafeByteBufferConversion,
-          atomicKeyCreation,
-          streamBufferArgs,
-          blockOutputStreamResourceProvider
-      );
-=======
       return new KeyOutputStream(this);
->>>>>>> 652b9bcc
     }
 
   }
