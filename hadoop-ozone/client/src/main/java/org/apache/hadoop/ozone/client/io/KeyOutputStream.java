/*
 * Licensed to the Apache Software Foundation (ASF) under one
 * or more contributor license agreements.  See the NOTICE file
 * distributed with this work for additional information
 * regarding copyright ownership.  The ASF licenses this file
 * to you under the Apache License, Version 2.0 (the
 * "License"); you may not use this file except in compliance
 *  with the License.  You may obtain a copy of the License at
 *
 *      http://www.apache.org/licenses/LICENSE-2.0
 *
 *  Unless required by applicable law or agreed to in writing, software
 *  distributed under the License is distributed on an "AS IS" BASIS,
 *  WITHOUT WARRANTIES OR CONDITIONS OF ANY KIND, either express or implied.
 *  See the License for the specific language governing permissions and
 *  limitations under the License.
 */
package org.apache.hadoop.ozone.client.io;

import java.io.IOException;
import java.io.InterruptedIOException;
import java.io.OutputStream;
import java.util.Collection;
import java.util.List;
import java.util.Map;
import java.util.UUID;
import java.util.function.Function;
import java.util.stream.Collectors;

import org.apache.hadoop.fs.FSExceptionMessages;
import org.apache.hadoop.fs.Syncable;
import org.apache.hadoop.hdds.client.ReplicationConfig;
import org.apache.hadoop.hdds.protocol.DatanodeDetails;
import org.apache.hadoop.hdds.protocol.proto.HddsProtos.ReplicationType;
import org.apache.hadoop.hdds.scm.OzoneClientConfig;
import org.apache.hadoop.hdds.scm.StreamBufferArgs;
import org.apache.hadoop.hdds.scm.XceiverClientFactory;
import org.apache.hadoop.hdds.scm.client.HddsClientUtils;
import org.apache.hadoop.hdds.scm.container.ContainerID;
import org.apache.hadoop.hdds.scm.container.common.helpers.ExcludeList;
import org.apache.hadoop.hdds.scm.container.common.helpers.StorageContainerException;
import org.apache.hadoop.hdds.scm.pipeline.Pipeline;
import org.apache.hadoop.hdds.scm.pipeline.PipelineID;
import org.apache.hadoop.io.retry.RetryPolicies;
import org.apache.hadoop.io.retry.RetryPolicy;
import org.apache.hadoop.ozone.om.helpers.OmKeyLocationInfo;
import org.apache.hadoop.ozone.om.helpers.OmKeyLocationInfoGroup;
import org.apache.hadoop.ozone.om.helpers.OmMultipartCommitUploadPartInfo;
import org.apache.hadoop.ozone.om.helpers.OpenKeySession;
import org.apache.hadoop.ozone.om.protocol.OzoneManagerProtocol;

import com.google.common.annotations.VisibleForTesting;
import com.google.common.base.Preconditions;
import org.apache.ratis.protocol.exceptions.AlreadyClosedException;
import org.apache.ratis.protocol.exceptions.RaftRetryFailureException;
import org.slf4j.Logger;
import org.slf4j.LoggerFactory;

/**
 * Maintaining a list of BlockInputStream. Write based on offset.
 *
 * Note that this may write to multiple containers in one write call. In case
 * that first container succeeded but later ones failed, the succeeded writes
 * are not rolled back.
 *
 * TODO : currently not support multi-thread access.
 */
public class KeyOutputStream extends OutputStream
    implements Syncable, KeyMetadataAware {

  private OzoneClientConfig config;
  private final ReplicationConfig replication;

  /**
   * Defines stream action while calling handleFlushOrClose.
   */
  enum StreamAction {
    FLUSH, HSYNC, CLOSE, FULL
  }

  public static final Logger LOG =
      LoggerFactory.getLogger(KeyOutputStream.class);

  private boolean closed;
  private final Map<Class<? extends Throwable>, RetryPolicy> retryPolicyMap;
  private int retryCount;
  // how much of data is actually written yet to underlying stream
  private long offset;
  // how much data has been ingested into the stream
  private long writeOffset;
  // whether an exception is encountered while write and whole write could
  // not succeed
  private boolean isException;
  private final BlockOutputStreamEntryPool blockOutputStreamEntryPool;

  private long clientID;
  private StreamBufferArgs streamBufferArgs;

  /**
   * Indicates if an atomic write is required. When set to true,
   * the amount of data written must match the declared size during the commit.
   * A mismatch will prevent the commit from succeeding.
   * This is essential for operations like S3 put to ensure atomicity.
   */
  private boolean atomicKeyCreation;

  public KeyOutputStream(ReplicationConfig replicationConfig,
<<<<<<< HEAD
      BlockOutPutStreamResourceProvider blockOutPutStreamResourceProvider) {
=======
      ContainerClientMetrics clientMetrics, OzoneClientConfig clientConfig,
      StreamBufferArgs streamBufferArgs) {
>>>>>>> c990899e
    this.replication = replicationConfig;
    this.config = clientConfig;
    closed = false;
    this.retryPolicyMap = HddsClientUtils.getExceptionList()
        .stream()
        .collect(Collectors.toMap(Function.identity(),
            e -> RetryPolicies.TRY_ONCE_THEN_FAIL));
    retryCount = 0;
    offset = 0;
<<<<<<< HEAD
    blockOutputStreamEntryPool = new BlockOutputStreamEntryPool(
        blockOutPutStreamResourceProvider);
=======
    blockOutputStreamEntryPool =
        new BlockOutputStreamEntryPool(clientMetrics, clientConfig, streamBufferArgs);
>>>>>>> c990899e
  }

  @VisibleForTesting
  public List<BlockOutputStreamEntry> getStreamEntries() {
    return blockOutputStreamEntryPool.getStreamEntries();
  }

  @VisibleForTesting
  public XceiverClientFactory getXceiverClientFactory() {
    return blockOutputStreamEntryPool.getXceiverClientFactory();
  }

  @VisibleForTesting
  public List<OmKeyLocationInfo> getLocationInfoList() {
    return blockOutputStreamEntryPool.getLocationInfoList();
  }

  @VisibleForTesting
  public int getRetryCount() {
    return retryCount;
  }

  @VisibleForTesting
  public long getClientID() {
    return clientID;
  }

  @SuppressWarnings({"parameternumber", "squid:S00107"})
  public KeyOutputStream(
      OzoneClientConfig config,
      OpenKeySession handler,
      XceiverClientFactory xceiverClientManager,
      OzoneManagerProtocol omClient,
      String requestId, ReplicationConfig replicationConfig,
      String uploadID, int partNumber, boolean isMultipart,
      boolean unsafeByteBufferConversion,
<<<<<<< HEAD
      boolean atomicKeyCreation,
      BlockOutPutStreamResourceProvider blockOutPutStreamResourceProvider) {
=======
      ContainerClientMetrics clientMetrics,
      boolean atomicKeyCreation, StreamBufferArgs streamBufferArgs
  ) {
>>>>>>> c990899e
    this.config = config;
    this.replication = replicationConfig;
    blockOutputStreamEntryPool =
        new BlockOutputStreamEntryPool(
            config,
            omClient,
            requestId, replicationConfig,
            uploadID, partNumber,
            isMultipart, handler.getKeyInfo(),
            unsafeByteBufferConversion,
            xceiverClientManager,
            handler.getId(),
<<<<<<< HEAD
            blockOutPutStreamResourceProvider);
=======
            clientMetrics, streamBufferArgs);
>>>>>>> c990899e
    this.retryPolicyMap = HddsClientUtils.getRetryPolicyByException(
        config.getMaxRetryCount(), config.getRetryInterval());
    this.retryCount = 0;
    this.isException = false;
    this.writeOffset = 0;
    this.clientID = handler.getId();
    this.atomicKeyCreation = atomicKeyCreation;
    this.streamBufferArgs = streamBufferArgs;
  }

  /**
   * When a key is opened, it is possible that there are some blocks already
   * allocated to it for this open session. In this case, to make use of these
   * blocks, we need to add these blocks to stream entries. But, a key's version
   * also includes blocks from previous versions, we need to avoid adding these
   * old blocks to stream entries, because these old blocks should not be picked
   * for write. To do this, the following method checks that, only those
   * blocks created in this particular open version are added to stream entries.
   *
   * @param version the set of blocks that are pre-allocated.
   * @param openVersion the version corresponding to the pre-allocation.
   * @throws IOException
   */
  public synchronized void addPreallocateBlocks(OmKeyLocationInfoGroup version,
      long openVersion) throws IOException {
    blockOutputStreamEntryPool.addPreallocateBlocks(version, openVersion);
  }

  @Override
  public synchronized void write(int b) throws IOException {
    byte[] buf = new byte[1];
    buf[0] = (byte) b;
    write(buf, 0, 1);
  }

  /**
   * Try to write the bytes sequence b[off:off+len) to streams.
   *
   * NOTE: Throws exception if the data could not fit into the remaining space.
   * In which case nothing will be written.
   * TODO:May need to revisit this behaviour.
   *
   * @param b byte data
   * @param off starting offset
   * @param len length to write
   * @throws IOException
   */
  @Override
  public synchronized void write(byte[] b, int off, int len)
      throws IOException {
    checkNotClosed();
    if (b == null) {
      throw new NullPointerException();
    }
    if ((off < 0) || (off > b.length) || (len < 0) || ((off + len) > b.length)
        || ((off + len) < 0)) {
      throw new IndexOutOfBoundsException();
    }
    if (len == 0) {
      return;
    }
    handleWrite(b, off, len, false);
    writeOffset += len;
  }

  private void handleWrite(byte[] b, int off, long len, boolean retry)
      throws IOException {
    while (len > 0) {
      try {
        BlockOutputStreamEntry current =
            blockOutputStreamEntryPool.allocateBlockIfNeeded();
        // length(len) will be in int range if the call is happening through
        // write API of blockOutputStream. Length can be in long range if it
        // comes via Exception path.
        int expectedWriteLen = Math.min((int) len,
                (int) current.getRemaining());
        long currentPos = current.getWrittenDataLength();
        // writeLen will be updated based on whether the write was succeeded
        // or if it sees an exception, how much the actual write was
        // acknowledged.
        int writtenLength =
                writeToOutputStream(current, retry, len, b, expectedWriteLen,
                off, currentPos);
        if (current.getRemaining() <= 0) {
          // since the current block is already written close the stream.
          handleFlushOrClose(StreamAction.FULL);
        }
        len -= writtenLength;
        off += writtenLength;
      } catch (Exception e) {
        markStreamClosed();
        throw new IOException(e);
      }
    }
  }

  private int writeToOutputStream(BlockOutputStreamEntry current,
      boolean retry, long len, byte[] b, int writeLen, int off, long currentPos)
      throws IOException {
    try {
      if (retry) {
        current.writeOnRetry(len);
      } else {
        current.write(b, off, writeLen);
        offset += writeLen;
      }
    } catch (IOException ioe) {
      // for the current iteration, totalDataWritten - currentPos gives the
      // amount of data already written to the buffer

      // In the retryPath, the total data to be written will always be equal
      // to or less than the max length of the buffer allocated.
      // The len specified here is the combined sum of the data length of
      // the buffers
      Preconditions.checkState(!retry || len <= streamBufferArgs
          .getStreamBufferMaxSize());
      int dataWritten = (int) (current.getWrittenDataLength() - currentPos);
      writeLen = retry ? (int) len : dataWritten;
      // In retry path, the data written is already accounted in offset.
      if (!retry) {
        offset += writeLen;
      }
      LOG.debug("writeLen {}, total len {}", writeLen, len);
      handleException(current, ioe);
    }
    return writeLen;
  }

  /**
   * It performs following actions :
   * a. Updates the committed length at datanode for the current stream in
   * datanode.
   * b. Reads the data from the underlying buffer and writes it the next stream.
   *
   * @param streamEntry StreamEntry
   * @param exception   actual exception that occurred
   * @throws IOException Throws IOException if Write fails
   */
  private void handleException(BlockOutputStreamEntry streamEntry,
      IOException exception) throws IOException {
    Throwable t = HddsClientUtils.checkForException(exception);
    Preconditions.checkNotNull(t);
    boolean retryFailure = checkForRetryFailure(t);
    boolean containerExclusionException = false;
    if (!retryFailure) {
      containerExclusionException = checkIfContainerToExclude(t);
    }
    Pipeline pipeline = streamEntry.getPipeline();
    PipelineID pipelineId = pipeline.getId();
    long totalSuccessfulFlushedData = streamEntry.getTotalAckDataLength();
    streamEntry.resetToAckedPosition();
    long bufferedDataLen = blockOutputStreamEntryPool.computeBufferData();
    if (containerExclusionException) {
      LOG.debug(
          "Encountered exception {}. The last committed block length is {}, "
              + "uncommitted data length is {} retry count {}", exception,
          totalSuccessfulFlushedData, bufferedDataLen, retryCount);
    } else {
      LOG.warn(
          "Encountered exception {} on the pipeline {}. "
              + "The last committed block length is {}, "
              + "uncommitted data length is {} retry count {}", exception,
          pipeline, totalSuccessfulFlushedData, bufferedDataLen, retryCount);
    }
    Preconditions.checkArgument(
        bufferedDataLen <= streamBufferArgs.getStreamBufferMaxSize());
    Preconditions.checkArgument(
        offset - blockOutputStreamEntryPool.getKeyLength() == bufferedDataLen);
    long containerId = streamEntry.getBlockID().getContainerID();
    Collection<DatanodeDetails> failedServers = streamEntry.getFailedServers();
    Preconditions.checkNotNull(failedServers);
    ExcludeList excludeList = blockOutputStreamEntryPool.getExcludeList();
    if (!failedServers.isEmpty()) {
      excludeList.addDatanodes(failedServers);
    }

    // if the container needs to be excluded , add the container to the
    // exclusion list , otherwise add the pipeline to the exclusion list
    if (containerExclusionException) {
      excludeList.addConatinerId(ContainerID.valueOf(containerId));
    } else {
      excludeList.addPipeline(pipelineId);
    }
    // just clean up the current stream.
    streamEntry.cleanup(retryFailure);

    // discard all subsequent blocks the containers and pipelines which
    // are in the exclude list so that, the very next retry should never
    // write data on the  closed container/pipeline
    if (containerExclusionException) {
      // discard subsequent pre allocated blocks from the streamEntries list
      // from the closed container
      blockOutputStreamEntryPool
          .discardPreallocatedBlocks(streamEntry.getBlockID().getContainerID(),
              null);
    } else {
      // In case there is timeoutException or Watch for commit happening over
      // majority or the client connection failure to the leader in the
      // pipeline, just discard all the pre allocated blocks on this pipeline.
      // Next block allocation will happen with excluding this specific pipeline
      // This will ensure if 2 way commit happens , it cannot span over multiple
      // blocks
      blockOutputStreamEntryPool
          .discardPreallocatedBlocks(-1, pipelineId);
    }
    if (bufferedDataLen > 0) {
      // If the data is still cached in the underlying stream, we need to
      // allocate new block and write this data in the datanode.
      handleRetry(exception, bufferedDataLen);
      // reset the retryCount after handling the exception
      retryCount = 0;
    }
  }

  private void markStreamClosed() {
    blockOutputStreamEntryPool.cleanup();
    closed = true;
  }

  private void handleRetry(IOException exception, long len) throws IOException {
    RetryPolicy retryPolicy = retryPolicyMap
        .get(HddsClientUtils.checkForException(exception).getClass());
    if (retryPolicy == null) {
      retryPolicy = retryPolicyMap.get(Exception.class);
    }
    RetryPolicy.RetryAction action = null;
    try {
      action = retryPolicy.shouldRetry(exception, retryCount, 0, true);
    } catch (Exception e) {
      setExceptionAndThrow(new IOException(e));
    }
    if (action.action == RetryPolicy.RetryAction.RetryDecision.FAIL) {
      String msg = "";
      if (action.reason != null) {
        msg = "Retry request failed. " + action.reason;
        LOG.error(msg, exception);
      }
      setExceptionAndThrow(new IOException(msg, exception));
    }

    // Throw the exception if the thread is interrupted
    if (Thread.currentThread().isInterrupted()) {
      LOG.warn("Interrupted while trying for retry");
      setExceptionAndThrow(exception);
    }
    Preconditions.checkArgument(
        action.action == RetryPolicy.RetryAction.RetryDecision.RETRY);
    if (action.delayMillis > 0) {
      try {
        Thread.sleep(action.delayMillis);
      } catch (InterruptedException e) {
        Thread.currentThread().interrupt();
        IOException ioe =  (IOException) new InterruptedIOException(
            "Interrupted: action=" + action + ", retry policy=" + retryPolicy)
            .initCause(e);
        setExceptionAndThrow(ioe);
      }
    }
    retryCount++;
    if (LOG.isTraceEnabled()) {
      LOG.trace("Retrying Write request. Already tried {} time(s); " +
          "retry policy is {} ", retryCount, retryPolicy);
    }
    handleWrite(null, 0, len, true);
  }

  private void setExceptionAndThrow(IOException ioe) throws IOException {
    isException = true;
    throw ioe;
  }

  /**
   * Checks if the provided exception signifies retry failure in ratis client.
   * In case of retry failure, ratis client throws RaftRetryFailureException
   * and all succeeding operations are failed with AlreadyClosedException.
   */
  private boolean checkForRetryFailure(Throwable t) {
    return t instanceof RaftRetryFailureException
        || t instanceof AlreadyClosedException;
  }

  // Every container specific exception from datatnode will be seen as
  // StorageContainerException
  protected boolean checkIfContainerToExclude(Throwable t) {
    return t instanceof StorageContainerException;
  }

  @Override
  public synchronized void flush() throws IOException {
    checkNotClosed();
    handleFlushOrClose(StreamAction.FLUSH);
  }

  @Override
  public void hflush() throws IOException {
    hsync();
  }

  @Override
  public synchronized void hsync() throws IOException {
    if (replication.getReplicationType() != ReplicationType.RATIS) {
      throw new UnsupportedOperationException(
          "Replication type is not " + ReplicationType.RATIS);
    }
    if (replication.getRequiredNodes() <= 1) {
      throw new UnsupportedOperationException("The replication factor = "
          + replication.getRequiredNodes() + " <= 1");
    }
    checkNotClosed();
    final long hsyncPos = writeOffset;
    handleFlushOrClose(StreamAction.HSYNC);
    Preconditions.checkState(offset >= hsyncPos,
        "offset = %s < hsyncPos = %s", offset, hsyncPos);
    blockOutputStreamEntryPool.hsyncKey(hsyncPos);
  }

  /**
   * Close or Flush the latest outputStream depending upon the action.
   * This function gets called when while write is going on, the current stream
   * gets full or explicit flush or close request is made by client. when the
   * stream gets full and we try to close the stream , we might end up hitting
   * an exception in the exception handling path, we write the data residing in
   * in the buffer pool to a new Block. In cases, as such, when the data gets
   * written to new stream , it will be at max half full. In such cases, we
   * should just write the data and not close the stream as the block won't be
   * completely full.
   *
   * @param op Flag which decides whether to call close or flush on the
   *           outputStream.
   * @throws IOException In case, flush or close fails with exception.
   */
  @SuppressWarnings("squid:S1141")
  private void handleFlushOrClose(StreamAction op) throws IOException {
    if (!blockOutputStreamEntryPool.isEmpty()) {
      while (true) {
        try {
          BlockOutputStreamEntry entry =
              blockOutputStreamEntryPool.getCurrentStreamEntry();
          if (entry != null) {
            try {
              handleStreamAction(entry, op);
            } catch (IOException ioe) {
              handleException(entry, ioe);
              continue;
            }
          }
          return;
        } catch (Exception e) {
          markStreamClosed();
          throw e;
        }
      }
    }
  }

  private void handleStreamAction(BlockOutputStreamEntry entry,
                                  StreamAction op) throws IOException {
    Collection<DatanodeDetails> failedServers = entry.getFailedServers();
    // failed servers can be null in case there is no data written in
    // the stream
    if (!failedServers.isEmpty()) {
      blockOutputStreamEntryPool.getExcludeList().addDatanodes(
          failedServers);
    }
    switch (op) {
    case CLOSE:
      entry.close();
      break;
    case FULL:
      if (entry.getRemaining() == 0) {
        entry.close();
      }
      break;
    case FLUSH:
      entry.flush();
      break;
    case HSYNC:
      entry.hsync();
      break;
    default:
      throw new IOException("Invalid Operation");
    }
  }

  /**
   * Commit the key to OM, this will add the blocks as the new key blocks.
   *
   * @throws IOException
   */
  @Override
  public synchronized void close() throws IOException {
    if (closed) {
      return;
    }
    closed = true;
    try {
      handleFlushOrClose(StreamAction.CLOSE);
      if (!isException) {
        Preconditions.checkArgument(writeOffset == offset);
      }
      if (atomicKeyCreation) {
        long expectedSize = blockOutputStreamEntryPool.getDataSize();
        Preconditions.checkState(expectedSize == offset,
            String.format("Expected: %d and actual %d write sizes do not match",
                expectedSize, offset));
      }
      blockOutputStreamEntryPool.commitKey(offset);
    } finally {
      blockOutputStreamEntryPool.cleanup();
    }
  }

  public synchronized OmMultipartCommitUploadPartInfo
      getCommitUploadPartInfo() {
    return blockOutputStreamEntryPool.getCommitUploadPartInfo();
  }

  @VisibleForTesting
  public ExcludeList getExcludeList() {
    return blockOutputStreamEntryPool.getExcludeList();
  }

  @Override
  public Map<String, String> getMetadata() {
    return this.blockOutputStreamEntryPool.getMetadata();
  }

  /**
   * Builder class of KeyOutputStream.
   */
  public static class Builder {
    private OpenKeySession openHandler;
    private XceiverClientFactory xceiverManager;
    private OzoneManagerProtocol omClient;
    private final String requestID = UUID.randomUUID().toString();
    private String multipartUploadID;
    private int multipartNumber;
    private boolean isMultipartKey;
    private boolean unsafeByteBufferConversion;
    private OzoneClientConfig clientConfig;
    private ReplicationConfig replicationConfig;
    private BlockOutPutStreamResourceProvider blockOutPutStreamResourceProvider;
    private boolean atomicKeyCreation = false;
    private StreamBufferArgs streamBufferArgs;

    public String getMultipartUploadID() {
      return multipartUploadID;
    }

    public Builder setMultipartUploadID(String uploadID) {
      this.multipartUploadID = uploadID;
      return this;
    }

    public int getMultipartNumber() {
      return multipartNumber;
    }

    public Builder setMultipartNumber(int partNumber) {
      this.multipartNumber = partNumber;
      return this;
    }

    public OpenKeySession getOpenHandler() {
      return openHandler;
    }

    public Builder setHandler(OpenKeySession handler) {
      this.openHandler = handler;
      return this;
    }

    public XceiverClientFactory getXceiverManager() {
      return xceiverManager;
    }

    public Builder setXceiverClientManager(XceiverClientFactory manager) {
      this.xceiverManager = manager;
      return this;
    }

    public OzoneManagerProtocol getOmClient() {
      return omClient;
    }

    public Builder setOmClient(OzoneManagerProtocol client) {
      this.omClient = client;
      return this;
    }

    public String getRequestID() {
      return requestID;
    }

    public boolean isMultipartKey() {
      return isMultipartKey;
    }

    public Builder setIsMultipartKey(boolean isMultipart) {
      this.isMultipartKey = isMultipart;
      return this;
    }

    public OzoneClientConfig getClientConfig() {
      return clientConfig;
    }

    public Builder setConfig(OzoneClientConfig config) {
      this.clientConfig = config;
      return this;
    }

    public StreamBufferArgs getStreamBufferArgs() {
      return streamBufferArgs;
    }

    public Builder setStreamBufferArgs(StreamBufferArgs streamBufferArgs) {
      this.streamBufferArgs = streamBufferArgs;
      return this;
    }

    public boolean isUnsafeByteBufferConversionEnabled() {
      return unsafeByteBufferConversion;
    }

    public Builder enableUnsafeByteBufferConversion(boolean enabled) {
      this.unsafeByteBufferConversion = enabled;
      return this;
    }

    public ReplicationConfig getReplicationConfig() {
      return replicationConfig;
    }

    public Builder setReplicationConfig(ReplicationConfig replConfig) {
      this.replicationConfig = replConfig;
      return this;
    }

    public Builder setAtomicKeyCreation(boolean atomicKey) {
      this.atomicKeyCreation = atomicKey;
      return this;
    }

    public Builder setBlockOutPutStreamResourceProvider(
        BlockOutPutStreamResourceProvider provider) {
      this.blockOutPutStreamResourceProvider = provider;
      return this;
    }

    public BlockOutPutStreamResourceProvider getBlockOutPutStreamResourceProvider() {
      return blockOutPutStreamResourceProvider;
    }

    public boolean getAtomicKeyCreation() {
      return atomicKeyCreation;
    }

    public KeyOutputStream build() {
      return new KeyOutputStream(
          clientConfig,
          openHandler,
          xceiverManager,
          omClient,
          requestID,
          replicationConfig,
          multipartUploadID,
          multipartNumber,
          isMultipartKey,
          unsafeByteBufferConversion,
<<<<<<< HEAD
          atomicKeyCreation,
          blockOutPutStreamResourceProvider);
=======
          clientMetrics,
          atomicKeyCreation,
          streamBufferArgs);
>>>>>>> c990899e
    }

  }

  /**
   * Verify that the output stream is open. Non blocking; this gives
   * the last state of the volatile {@link #closed} field.
   * @throws IOException if the connection is closed.
   */
  private void checkNotClosed() throws IOException {
    if (closed) {
      throw new IOException(
          ": " + FSExceptionMessages.STREAM_IS_CLOSED + " Key: "
              + blockOutputStreamEntryPool.getKeyName());
    }
  }
}<|MERGE_RESOLUTION|>--- conflicted
+++ resolved
@@ -105,12 +105,8 @@
   private boolean atomicKeyCreation;
 
   public KeyOutputStream(ReplicationConfig replicationConfig,
-<<<<<<< HEAD
-      BlockOutPutStreamResourceProvider blockOutPutStreamResourceProvider) {
-=======
-      ContainerClientMetrics clientMetrics, OzoneClientConfig clientConfig,
+      BlockOutPutStreamResourceProvider blockOutPutStreamResourceProvider,
       StreamBufferArgs streamBufferArgs) {
->>>>>>> c990899e
     this.replication = replicationConfig;
     this.config = clientConfig;
     closed = false;
@@ -120,13 +116,8 @@
             e -> RetryPolicies.TRY_ONCE_THEN_FAIL));
     retryCount = 0;
     offset = 0;
-<<<<<<< HEAD
     blockOutputStreamEntryPool = new BlockOutputStreamEntryPool(
-        blockOutPutStreamResourceProvider);
-=======
-    blockOutputStreamEntryPool =
-        new BlockOutputStreamEntryPool(clientMetrics, clientConfig, streamBufferArgs);
->>>>>>> c990899e
+        blockOutPutStreamResourceProvider, streamBufferArgs);
   }
 
   @VisibleForTesting
@@ -163,14 +154,10 @@
       String requestId, ReplicationConfig replicationConfig,
       String uploadID, int partNumber, boolean isMultipart,
       boolean unsafeByteBufferConversion,
-<<<<<<< HEAD
       boolean atomicKeyCreation,
-      BlockOutPutStreamResourceProvider blockOutPutStreamResourceProvider) {
-=======
-      ContainerClientMetrics clientMetrics,
-      boolean atomicKeyCreation, StreamBufferArgs streamBufferArgs
+      BlockOutPutStreamResourceProvider blockOutPutStreamResourceProvider,
+      StreamBufferArgs streamBufferArgs
   ) {
->>>>>>> c990899e
     this.config = config;
     this.replication = replicationConfig;
     blockOutputStreamEntryPool =
@@ -183,11 +170,8 @@
             unsafeByteBufferConversion,
             xceiverClientManager,
             handler.getId(),
-<<<<<<< HEAD
-            blockOutPutStreamResourceProvider);
-=======
-            clientMetrics, streamBufferArgs);
->>>>>>> c990899e
+            blockOutPutStreamResourceProvider,
+            streamBufferArgs);
     this.retryPolicyMap = HddsClientUtils.getRetryPolicyByException(
         config.getMaxRetryCount(), config.getRetryInterval());
     this.retryCount = 0;
@@ -758,14 +742,9 @@
           multipartNumber,
           isMultipartKey,
           unsafeByteBufferConversion,
-<<<<<<< HEAD
           atomicKeyCreation,
-          blockOutPutStreamResourceProvider);
-=======
-          clientMetrics,
-          atomicKeyCreation,
+          blockOutPutStreamResourceProvider,
           streamBufferArgs);
->>>>>>> c990899e
     }
 
   }
