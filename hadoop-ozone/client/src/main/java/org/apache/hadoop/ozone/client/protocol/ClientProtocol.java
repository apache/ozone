--- conflicted
+++ resolved
@@ -776,7 +776,16 @@
   void clearTheadLocalS3Auth();
 
   /**
-<<<<<<< HEAD
+   * Sets the owner of bucket.
+   * @param volumeName Name of the Volume
+   * @param bucketName Name of the Bucket
+   * @param owner to be set for the bucket
+   * @throws IOException
+   */
+  boolean setBucketOwner(String volumeName, String bucketName,
+      String owner) throws IOException;
+
+  /**
    * Reads every replica for all the blocks associated with a given key.
    * @param volumeName Volume name.
    * @param bucketName Bucket name.
@@ -790,14 +799,4 @@
       Map<DatanodeDetails, OzoneInputStream>> getKeysEveryReplicas(
           String volumeName, String bucketName, String keyName)
       throws IOException;
-=======
-   * Sets the owner of bucket.
-   * @param volumeName Name of the Volume
-   * @param bucketName Name of the Bucket
-   * @param owner to be set for the bucket
-   * @throws IOException
-   */
-  boolean setBucketOwner(String volumeName, String bucketName,
-      String owner) throws IOException;
->>>>>>> 431ce39f
 }