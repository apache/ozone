
/*
 * Licensed to the Apache Software Foundation (ASF) under one
 * or more contributor license agreements.  See the NOTICE file
 * distributed with this work for additional information
 * regarding copyright ownership.  The ASF licenses this file
 * to you under the Apache License, Version 2.0 (the
 * "License"); you may not use this file except in compliance
 *  with the License.  You may obtain a copy of the License at
 *
 *      http://www.apache.org/licenses/LICENSE-2.0
 *
 *  Unless required by applicable law or agreed to in writing, software
 *  distributed under the License is distributed on an "AS IS" BASIS,
 *  WITHOUT WARRANTIES OR CONDITIONS OF ANY KIND, either express or implied.
 *  See the License for the specific language governing permissions and
 *  limitations under the License.
 */
package org.apache.hadoop.ozone.client.io;

import java.io.IOException;
import java.time.Clock;
import java.time.ZoneOffset;
import java.util.ArrayList;
import java.util.List;
import java.util.ListIterator;
import java.util.Map;

import org.apache.hadoop.hdds.client.ReplicationConfig;
import org.apache.hadoop.hdds.scm.ByteStringConversion;
import org.apache.hadoop.hdds.scm.OzoneClientConfig;
import org.apache.hadoop.hdds.scm.StreamBufferArgs;
import org.apache.hadoop.hdds.scm.XceiverClientFactory;
import org.apache.hadoop.hdds.scm.container.common.helpers.ExcludeList;
import org.apache.hadoop.hdds.scm.pipeline.PipelineID;
import org.apache.hadoop.hdds.scm.storage.BufferPool;
import org.apache.hadoop.ozone.om.helpers.OmKeyArgs;
import org.apache.hadoop.ozone.om.helpers.OmKeyInfo;
import org.apache.hadoop.ozone.om.helpers.OmKeyLocationInfo;
import org.apache.hadoop.ozone.om.helpers.OmKeyLocationInfoGroup;
import org.apache.hadoop.ozone.om.helpers.OmMultipartCommitUploadPartInfo;
import org.apache.hadoop.ozone.om.protocol.OzoneManagerProtocol;

import com.google.common.annotations.VisibleForTesting;
import com.google.common.base.Preconditions;
import org.slf4j.Logger;
import org.slf4j.LoggerFactory;

/**
 * A BlockOutputStreamEntryPool manages the communication with OM during writing
 * a Key to Ozone with {@link KeyOutputStream}.
 * Block allocation, handling of pre-allocated blocks, and managing stream
 * entries that represent a writing channel towards DataNodes are the main
 * responsibility of this class.
 */
public class BlockOutputStreamEntryPool implements KeyMetadataAware {

  public static final Logger LOG =
      LoggerFactory.getLogger(BlockOutputStreamEntryPool.class);

  /**
   * List of stream entries that are used to write a block of data.
   */
  private final List<BlockOutputStreamEntry> streamEntries;
  private final OzoneClientConfig config;
  /**
   * The actual stream entry we are writing into. Note that a stream entry is
   * allowed to manage more streams, as for example in the EC write case, where
   * an entry represents an EC block group.
   */
  private int currentStreamIndex;
  private final OzoneManagerProtocol omClient;
  private final OmKeyArgs keyArgs;
  private final XceiverClientFactory xceiverClientFactory;
  private final String requestID;
  /**
   * A {@link BufferPool} shared between all
   * {@link org.apache.hadoop.hdds.scm.storage.BlockOutputStream}s managed by
   * the entries in the pool.
   */
  private final BufferPool bufferPool;
  private OmMultipartCommitUploadPartInfo commitUploadPartInfo;
  private final long openID;
  private final ExcludeList excludeList;
<<<<<<< HEAD
  private final BlockOutPutStreamResourceProvider blockOutPutStreamResourceProvider;
=======
  private final ContainerClientMetrics clientMetrics;
  private final StreamBufferArgs streamBufferArgs;
>>>>>>> c990899e

  @SuppressWarnings({"parameternumber", "squid:S00107"})
  public BlockOutputStreamEntryPool(
      OzoneClientConfig config,
      OzoneManagerProtocol omClient,
      String requestId, ReplicationConfig replicationConfig,
      String uploadID, int partNumber,
      boolean isMultipart, OmKeyInfo info,
      boolean unsafeByteBufferConversion,
      XceiverClientFactory xceiverClientFactory, long openID,
<<<<<<< HEAD
      BlockOutPutStreamResourceProvider blockOutPutStreamResourceProvider
=======
      ContainerClientMetrics clientMetrics, StreamBufferArgs streamBufferArgs
>>>>>>> c990899e
  ) {
    this.config = config;
    this.xceiverClientFactory = xceiverClientFactory;
    streamEntries = new ArrayList<>();
    currentStreamIndex = 0;
    this.omClient = omClient;
    this.keyArgs = new OmKeyArgs.Builder().setVolumeName(info.getVolumeName())
        .setBucketName(info.getBucketName()).setKeyName(info.getKeyName())
        .setReplicationConfig(replicationConfig).setDataSize(info.getDataSize())
        .setIsMultipartKey(isMultipart).setMultipartUploadID(uploadID)
        .setMultipartUploadPartNumber(partNumber).build();
    this.requestID = requestId;
    this.openID = openID;
    this.excludeList = createExcludeList();

    this.bufferPool =
        new BufferPool(streamBufferArgs.getStreamBufferSize(),
            (int) (streamBufferArgs.getStreamBufferMaxSize() / streamBufferArgs
                .getStreamBufferSize()),
            ByteStringConversion
                .createByteBufferConversion(unsafeByteBufferConversion));
<<<<<<< HEAD
    this.blockOutPutStreamResourceProvider = blockOutPutStreamResourceProvider;
=======
    this.clientMetrics = clientMetrics;
    this.streamBufferArgs = streamBufferArgs;
>>>>>>> c990899e
  }

  ExcludeList createExcludeList() {
    return new ExcludeList(getConfig().getExcludeNodesExpiryTime(),
        Clock.system(ZoneOffset.UTC));
  }

<<<<<<< HEAD
  BlockOutputStreamEntryPool(
      BlockOutPutStreamResourceProvider blockOutPutStreamResourceProvider) {
=======
  BlockOutputStreamEntryPool(ContainerClientMetrics clientMetrics,
      OzoneClientConfig clientConfig, StreamBufferArgs streamBufferArgs) {
>>>>>>> c990899e
    streamEntries = new ArrayList<>();
    omClient = null;
    keyArgs = null;
    xceiverClientFactory = null;
    config = clientConfig;
    streamBufferArgs.setStreamBufferFlushDelay(false);
    requestID = null;
    int chunkSize = 0;
    bufferPool = new BufferPool(chunkSize, 1);

    currentStreamIndex = 0;
    openID = -1;
    excludeList = createExcludeList();
<<<<<<< HEAD
    this.blockOutPutStreamResourceProvider = blockOutPutStreamResourceProvider;
=======
    this.clientMetrics = clientMetrics;
    this.streamBufferArgs = null;
>>>>>>> c990899e
  }

  /**
   * When a key is opened, it is possible that there are some blocks already
   * allocated to it for this open session. In this case, to make use of these
   * blocks, we need to add these blocks to stream entries. But, a key's version
   * also includes blocks from previous versions, we need to avoid adding these
   * old blocks to stream entries, because these old blocks should not be picked
   * for write. To do this, the following method checks that, only those
   * blocks created in this particular open version are added to stream entries.
   *
   * @param version the set of blocks that are pre-allocated.
   * @param openVersion the version corresponding to the pre-allocation.
   * @throws IOException
   */
  public void addPreallocateBlocks(OmKeyLocationInfoGroup version,
      long openVersion) throws IOException {
    // server may return any number of blocks, (0 to any)
    // only the blocks allocated in this open session (block createVersion
    // equals to open session version)
    for (OmKeyLocationInfo subKeyInfo : version.getLocationList(openVersion)) {
      addKeyLocationInfo(subKeyInfo);
    }
  }

  /**
   * Method to create a stream entry instance based on the
   * {@link OmKeyLocationInfo}.
   * If implementations require additional data to create the entry, they need
   * to get that data before starting to create entries.
   * @param subKeyInfo the {@link OmKeyLocationInfo} object that describes the
   *                   key to be written.
   * @return a BlockOutputStreamEntry instance that handles how data is written.
   */
  BlockOutputStreamEntry createStreamEntry(OmKeyLocationInfo subKeyInfo) {
    return
        new BlockOutputStreamEntry.Builder()
            .setBlockID(subKeyInfo.getBlockID())
            .setKey(keyArgs.getKeyName())
            .setXceiverClientManager(xceiverClientFactory)
            .setPipeline(subKeyInfo.getPipeline())
            .setConfig(config)
            .setLength(subKeyInfo.getLength())
            .setBufferPool(bufferPool)
            .setToken(subKeyInfo.getToken())
<<<<<<< HEAD
            .setBlockOutPutStreamResourceProvider(blockOutPutStreamResourceProvider)
=======
            .setClientMetrics(clientMetrics)
            .setStreamBufferArgs(streamBufferArgs)
>>>>>>> c990899e
            .build();
  }

  private void addKeyLocationInfo(OmKeyLocationInfo subKeyInfo) {
    Preconditions.checkNotNull(subKeyInfo.getPipeline());
    streamEntries.add(createStreamEntry(subKeyInfo));
  }

  /**
   * Returns the list of {@link OmKeyLocationInfo} object that describes to OM
   * where the blocks of the key have been written.
   * @return the location info list of written blocks.
   */
  @VisibleForTesting
  public List<OmKeyLocationInfo> getLocationInfoList() {
    List<OmKeyLocationInfo> locationInfoList;
    List<OmKeyLocationInfo> currBlocksLocationInfoList =
        getOmKeyLocationInfos(streamEntries);
    locationInfoList = currBlocksLocationInfoList;
    return locationInfoList;
  }

  private List<OmKeyLocationInfo> getOmKeyLocationInfos(
      List<BlockOutputStreamEntry> streams) {
    List<OmKeyLocationInfo> locationInfoList = new ArrayList<>();
    for (BlockOutputStreamEntry streamEntry : streams) {
      long length = streamEntry.getCurrentPosition();
      // Commit only those blocks to OzoneManager which are not empty
      if (length != 0) {
        OmKeyLocationInfo info =
            new OmKeyLocationInfo.Builder()
                .setBlockID(streamEntry.getBlockID())
                .setLength(streamEntry.getCurrentPosition())
                .setOffset(0)
                .setToken(streamEntry.getToken())
                .setPipeline(streamEntry.getPipeline())
                .build();
        locationInfoList.add(info);
      }
      if (LOG.isDebugEnabled()) {
        LOG.debug(
            "block written " + streamEntry.getBlockID() + ", length " + length
                + " bcsID " + streamEntry.getBlockID()
                .getBlockCommitSequenceId());
      }
    }
    return locationInfoList;
  }

  /**
   * Retrieves the {@link BufferPool} instance shared between managed block
   * output stream entries.
   * @return the shared buffer pool.
   */
  public BufferPool getBufferPool() {
    return this.bufferPool;
  }

  OzoneClientConfig getConfig() {
    return config;
  }

  BlockOutPutStreamResourceProvider getBlockOutPutStreamResourceProvider() {
    return blockOutPutStreamResourceProvider;
  }

  StreamBufferArgs getStreamBufferArgs() {
    return streamBufferArgs;
  }

  /**
   * Discards the subsequent pre allocated blocks and removes the streamEntries
   * from the streamEntries list for the container which is closed.
   * @param containerID id of the closed container
   * @param pipelineId id of the associated pipeline
   */
  void discardPreallocatedBlocks(long containerID, PipelineID pipelineId) {
    // currentStreamIndex < streamEntries.size() signifies that, there are still
    // pre allocated blocks available.

    // This will be called only to discard the next subsequent unused blocks
    // in the streamEntryList.
    if (currentStreamIndex + 1 < streamEntries.size()) {
      ListIterator<BlockOutputStreamEntry> streamEntryIterator =
          streamEntries.listIterator(currentStreamIndex + 1);
      while (streamEntryIterator.hasNext()) {
        BlockOutputStreamEntry streamEntry = streamEntryIterator.next();
        Preconditions.checkArgument(streamEntry.getCurrentPosition() == 0);
        if ((streamEntry.getPipeline().getId().equals(pipelineId)) ||
            (containerID != -1 &&
                streamEntry.getBlockID().getContainerID() == containerID)) {
          streamEntryIterator.remove();
        }
      }
    }
  }

  @VisibleForTesting
  List<BlockOutputStreamEntry> getStreamEntries() {
    return streamEntries;
  }

  @VisibleForTesting
  XceiverClientFactory getXceiverClientFactory() {
    return xceiverClientFactory;
  }

  String getKeyName() {
    return keyArgs.getKeyName();
  }

  long getKeyLength() {
    return streamEntries.stream()
        .mapToLong(BlockOutputStreamEntry::getCurrentPosition).sum();
  }
  /**
   * Contact OM to get a new block. Set the new block with the index (e.g.
   * first block has index = 0, second has index = 1 etc.)
   *
   * The returned block is made to new BlockOutputStreamEntry to write.
   *
   * @throws IOException
   */
  private void allocateNewBlock() throws IOException {
    if (!excludeList.isEmpty()) {
      LOG.debug("Allocating block with {}", excludeList);
    }
    OmKeyLocationInfo subKeyInfo =
        omClient.allocateBlock(keyArgs, openID, excludeList);
    addKeyLocationInfo(subKeyInfo);
  }

  /**
   * Commits the keys with Ozone Manager(s).
   * At the end of the write committing the key from client side lets the OM
   * know that the data has been written and to where. With this info OM can
   * register the metadata stored in OM and SCM about the key that was written.
   * @param offset the offset on which the key writer stands at the time of
   *               finishing data writes. (Has to be equal and checked against
   *               the actual length written by the stream entries.)
   * @throws IOException in case there is an I/O problem during communication.
   */
  void commitKey(long offset) throws IOException {
    if (keyArgs != null) {
      // in test, this could be null
      long length = getKeyLength();
      Preconditions.checkArgument(offset == length,
          "Expected offset: " + offset + " expected len: " + length);
      keyArgs.setDataSize(length);
      keyArgs.setLocationInfoList(getLocationInfoList());
      // When the key is multipart upload part file upload, we should not
      // commit the key, as this is not an actual key, this is a just a
      // partial key of a large file.
      if (keyArgs.getIsMultipartKey()) {
        commitUploadPartInfo =
            omClient.commitMultipartUploadPart(keyArgs, openID);
      } else {
        omClient.commitKey(keyArgs, openID);
      }
    } else {
      LOG.warn("Closing KeyOutputStream, but key args is null");
    }
  }

  void hsyncKey(long offset) throws IOException {
    if (keyArgs != null) {
      // in test, this could be null
      long length = getKeyLength();
      Preconditions.checkArgument(offset == length,
              "Expected offset: " + offset + " expected len: " + length);
      keyArgs.setDataSize(length);
      keyArgs.setLocationInfoList(getLocationInfoList());
      // When the key is multipart upload part file upload, we should not
      // commit the key, as this is not an actual key, this is a just a
      // partial key of a large file.
      if (keyArgs.getIsMultipartKey()) {
        throw new IOException("Hsync is unsupported for multipart keys.");
      } else {
        omClient.hsyncKey(keyArgs, openID);
      }
    } else {
      LOG.warn("Closing KeyOutputStream, but key args is null");
    }
  }

  BlockOutputStreamEntry getCurrentStreamEntry() {
    if (streamEntries.isEmpty() || streamEntries.size() <= currentStreamIndex) {
      return null;
    } else {
      return streamEntries.get(currentStreamIndex);
    }
  }

  /**
   * Allocates a new block with OM if the current stream is closed, and new
   * writes are to be handled.
   * @return the new current open stream to write to
   * @throws IOException if the block allocation failed.
   */
  BlockOutputStreamEntry allocateBlockIfNeeded() throws IOException {
    BlockOutputStreamEntry streamEntry = getCurrentStreamEntry();
    if (streamEntry != null && streamEntry.isClosed()) {
      // a stream entry gets closed either by :
      // a. If the stream gets full
      // b. it has encountered an exception
      currentStreamIndex++;
    }
    if (streamEntries.size() <= currentStreamIndex) {
      Preconditions.checkNotNull(omClient);
      // allocate a new block, if a exception happens, log an error and
      // throw exception to the caller directly, and the write fails.
      allocateNewBlock();
    }
    // in theory, this condition should never violate due the check above
    // still do a sanity check.
    Preconditions.checkArgument(currentStreamIndex < streamEntries.size());
    return streamEntries.get(currentStreamIndex);
  }

  long computeBufferData() {
    return bufferPool.computeBufferData();
  }

  void cleanup() {
    if (excludeList != null) {
      excludeList.clear();
    }
    if (bufferPool != null) {
      bufferPool.clearBufferPool();
    }

    if (streamEntries != null) {
      streamEntries.clear();
    }
  }

  public OmMultipartCommitUploadPartInfo getCommitUploadPartInfo() {
    return commitUploadPartInfo;
  }

  public ExcludeList getExcludeList() {
    return excludeList;
  }

  boolean isEmpty() {
    return streamEntries.isEmpty();
  }

  @Override
  public Map<String, String> getMetadata() {
    if (keyArgs != null) {
      return this.keyArgs.getMetadata();
    }
    return null;
  }

  long getDataSize() {
    return keyArgs.getDataSize();
  }
}<|MERGE_RESOLUTION|>--- conflicted
+++ resolved
@@ -82,12 +82,8 @@
   private OmMultipartCommitUploadPartInfo commitUploadPartInfo;
   private final long openID;
   private final ExcludeList excludeList;
-<<<<<<< HEAD
   private final BlockOutPutStreamResourceProvider blockOutPutStreamResourceProvider;
-=======
-  private final ContainerClientMetrics clientMetrics;
   private final StreamBufferArgs streamBufferArgs;
->>>>>>> c990899e
 
   @SuppressWarnings({"parameternumber", "squid:S00107"})
   public BlockOutputStreamEntryPool(
@@ -98,11 +94,8 @@
       boolean isMultipart, OmKeyInfo info,
       boolean unsafeByteBufferConversion,
       XceiverClientFactory xceiverClientFactory, long openID,
-<<<<<<< HEAD
-      BlockOutPutStreamResourceProvider blockOutPutStreamResourceProvider
-=======
-      ContainerClientMetrics clientMetrics, StreamBufferArgs streamBufferArgs
->>>>>>> c990899e
+      BlockOutPutStreamResourceProvider blockOutPutStreamResourceProvider,
+      StreamBufferArgs streamBufferArgs
   ) {
     this.config = config;
     this.xceiverClientFactory = xceiverClientFactory;
@@ -124,12 +117,8 @@
                 .getStreamBufferSize()),
             ByteStringConversion
                 .createByteBufferConversion(unsafeByteBufferConversion));
-<<<<<<< HEAD
     this.blockOutPutStreamResourceProvider = blockOutPutStreamResourceProvider;
-=======
-    this.clientMetrics = clientMetrics;
     this.streamBufferArgs = streamBufferArgs;
->>>>>>> c990899e
   }
 
   ExcludeList createExcludeList() {
@@ -137,13 +126,9 @@
         Clock.system(ZoneOffset.UTC));
   }
 
-<<<<<<< HEAD
   BlockOutputStreamEntryPool(
-      BlockOutPutStreamResourceProvider blockOutPutStreamResourceProvider) {
-=======
-  BlockOutputStreamEntryPool(ContainerClientMetrics clientMetrics,
-      OzoneClientConfig clientConfig, StreamBufferArgs streamBufferArgs) {
->>>>>>> c990899e
+      BlockOutPutStreamResourceProvider blockOutPutStreamResourceProvider,
+      StreamBufferArgs streamBufferArgs) {
     streamEntries = new ArrayList<>();
     omClient = null;
     keyArgs = null;
@@ -157,12 +142,8 @@
     currentStreamIndex = 0;
     openID = -1;
     excludeList = createExcludeList();
-<<<<<<< HEAD
     this.blockOutPutStreamResourceProvider = blockOutPutStreamResourceProvider;
-=======
-    this.clientMetrics = clientMetrics;
     this.streamBufferArgs = null;
->>>>>>> c990899e
   }
 
   /**
@@ -208,12 +189,8 @@
             .setLength(subKeyInfo.getLength())
             .setBufferPool(bufferPool)
             .setToken(subKeyInfo.getToken())
-<<<<<<< HEAD
             .setBlockOutPutStreamResourceProvider(blockOutPutStreamResourceProvider)
-=======
-            .setClientMetrics(clientMetrics)
             .setStreamBufferArgs(streamBufferArgs)
->>>>>>> c990899e
             .build();
   }
 
