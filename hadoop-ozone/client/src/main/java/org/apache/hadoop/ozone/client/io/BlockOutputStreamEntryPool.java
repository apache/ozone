--- conflicted
+++ resolved
@@ -430,11 +430,6 @@
     return streamEntries.isEmpty();
   }
 
-<<<<<<< HEAD
-  long getDataSize() {
-    return keyArgs.getDataSize();
-  }
-=======
   @Override
   public Map<String, String> getMetadata() {
     if (keyArgs != null) {
@@ -443,5 +438,7 @@
     return null;
   }
 
->>>>>>> f0377a83
+  long getDataSize() {
+    return keyArgs.getDataSize();
+  }
 }