
/*
 * Licensed to the Apache Software Foundation (ASF) under one
 * or more contributor license agreements.  See the NOTICE file
 * distributed with this work for additional information
 * regarding copyright ownership.  The ASF licenses this file
 * to you under the Apache License, Version 2.0 (the
 * "License"); you may not use this file except in compliance
 *  with the License.  You may obtain a copy of the License at
 *
 *      http://www.apache.org/licenses/LICENSE-2.0
 *
 *  Unless required by applicable law or agreed to in writing, software
 *  distributed under the License is distributed on an "AS IS" BASIS,
 *  WITHOUT WARRANTIES OR CONDITIONS OF ANY KIND, either express or implied.
 *  See the License for the specific language governing permissions and
 *  limitations under the License.
 */
package org.apache.hadoop.ozone.client.io;

import com.google.common.base.Preconditions;
import org.apache.hadoop.hdds.client.ReplicationConfig;
import org.apache.hadoop.hdds.scm.OzoneClientConfig;
import org.apache.hadoop.hdds.scm.XceiverClientFactory;
import org.apache.hadoop.hdds.scm.container.common.helpers.ExcludeList;
import org.apache.hadoop.hdds.scm.pipeline.PipelineID;
import org.apache.hadoop.hdds.scm.storage.StreamBuffer;
import org.apache.hadoop.ozone.om.helpers.OmKeyArgs;
import org.apache.hadoop.ozone.om.helpers.OmKeyInfo;
import org.apache.hadoop.ozone.om.helpers.OmKeyLocationInfo;
import org.apache.hadoop.ozone.om.helpers.OmKeyLocationInfoGroup;
import org.apache.hadoop.ozone.om.helpers.OmMultipartCommitUploadPartInfo;
import org.apache.hadoop.ozone.om.protocol.OzoneManagerProtocol;
import org.slf4j.Logger;
import org.slf4j.LoggerFactory;

import java.io.IOException;
import java.time.Clock;
import java.time.ZoneOffset;
import java.util.ArrayList;
import java.util.List;
import java.util.ListIterator;
import java.util.Map;

/**
 * This class manages the stream entries list and handles block allocation
 * from OzoneManager.
 */
public class BlockDataStreamOutputEntryPool implements KeyMetadataAware {

  public static final Logger LOG =
      LoggerFactory.getLogger(BlockDataStreamOutputEntryPool.class);

  private final List<BlockDataStreamOutputEntry> streamEntries;
  private final OzoneClientConfig config;
  private int currentStreamIndex;
  private final OzoneManagerProtocol omClient;
  private final OmKeyArgs keyArgs;
  private final XceiverClientFactory xceiverClientFactory;
  private final String requestID;
  private OmMultipartCommitUploadPartInfo commitUploadPartInfo;
  private final long openID;
  private final ExcludeList excludeList;
  private List<StreamBuffer> bufferList;

  @SuppressWarnings({"parameternumber", "squid:S00107"})
  public BlockDataStreamOutputEntryPool(
      OzoneClientConfig config,
      OzoneManagerProtocol omClient,
      String requestId, ReplicationConfig replicationConfig,
      String uploadID, int partNumber,
      boolean isMultipart, OmKeyInfo info,
      boolean unsafeByteBufferConversion,
      XceiverClientFactory xceiverClientFactory, long openID
  ) {
    this.config = config;
    this.xceiverClientFactory = xceiverClientFactory;
    streamEntries = new ArrayList<>();
    currentStreamIndex = 0;
    this.omClient = omClient;
    this.keyArgs = new OmKeyArgs.Builder().setVolumeName(info.getVolumeName())
        .setBucketName(info.getBucketName()).setKeyName(info.getKeyName())
        .setReplicationConfig(replicationConfig).setDataSize(info.getDataSize())
        .setIsMultipartKey(isMultipart).setMultipartUploadID(uploadID)
        .setMultipartUploadPartNumber(partNumber).build();
    this.requestID = requestId;
    this.openID = openID;
    this.excludeList = createExcludeList();
    this.bufferList = new ArrayList<>();
  }

  /**
   * When a key is opened, it is possible that there are some blocks already
   * allocated to it for this open session. In this case, to make use of these
   * blocks, we need to add these blocks to stream entries. But, a key's version
   * also includes blocks from previous versions, we need to avoid adding these
   * old blocks to stream entries, because these old blocks should not be picked
   * for write. To do this, the following method checks that, only those
   * blocks created in this particular open version are added to stream entries.
   *
   * @param version the set of blocks that are pre-allocated.
   * @param openVersion the version corresponding to the pre-allocation.
   * @throws IOException
   */
  public void addPreallocateBlocks(OmKeyLocationInfoGroup version,
      long openVersion) throws IOException {
    // server may return any number of blocks, (0 to any)
    // only the blocks allocated in this open session (block createVersion
    // equals to open session version)
    for (OmKeyLocationInfo subKeyInfo : version.getLocationList(openVersion)) {
      addKeyLocationInfo(subKeyInfo);
    }
  }

  private void addKeyLocationInfo(OmKeyLocationInfo subKeyInfo) {
    Preconditions.checkNotNull(subKeyInfo.getPipeline());
    BlockDataStreamOutputEntry.Builder builder =
        new BlockDataStreamOutputEntry.Builder()
            .setBlockID(subKeyInfo.getBlockID())
            .setKey(keyArgs.getKeyName())
            .setXceiverClientManager(xceiverClientFactory)
            .setPipeline(subKeyInfo.getPipeline())
            .setConfig(config)
            .setLength(subKeyInfo.getLength())
            .setToken(subKeyInfo.getToken())
            .setBufferList(bufferList);
    streamEntries.add(builder.build());
  }

  public List<OmKeyLocationInfo> getLocationInfoList()  {
    List<OmKeyLocationInfo> locationInfoList = new ArrayList<>();
    for (BlockDataStreamOutputEntry streamEntry : streamEntries) {
      long length = streamEntry.getCurrentPosition();

      // Commit only those blocks to OzoneManager which are not empty
      if (length != 0) {
        OmKeyLocationInfo info =
            new OmKeyLocationInfo.Builder().setBlockID(streamEntry.getBlockID())
                .setLength(streamEntry.getCurrentPosition()).setOffset(0)
                .setToken(streamEntry.getToken())
                .setPipeline(streamEntry.getPipeline()).build();
        locationInfoList.add(info);
      }
      if (LOG.isDebugEnabled()) {
        LOG.debug(
            "block written " + streamEntry.getBlockID() + ", length " + length
                + " bcsID " + streamEntry.getBlockID()
                .getBlockCommitSequenceId());
      }
    }
    return locationInfoList;
  }

  /**
   * Discards the subsequent pre allocated blocks and removes the streamEntries
   * from the streamEntries list for the container which is closed.
   * @param containerID id of the closed container
   * @param pipelineId id of the associated pipeline
   */
  void discardPreallocatedBlocks(long containerID, PipelineID pipelineId) {
    // currentStreamIndex < streamEntries.size() signifies that, there are still
    // pre allocated blocks available.

    // This will be called only to discard the next subsequent unused blocks
    // in the streamEntryList.
    if (currentStreamIndex + 1 < streamEntries.size()) {
      ListIterator<BlockDataStreamOutputEntry> streamEntryIterator =
          streamEntries.listIterator(currentStreamIndex + 1);
      while (streamEntryIterator.hasNext()) {
        BlockDataStreamOutputEntry streamEntry = streamEntryIterator.next();
        Preconditions.checkArgument(streamEntry.getCurrentPosition() == 0);
        if ((streamEntry.getPipeline().getId().equals(pipelineId)) ||
            (containerID != -1 &&
                streamEntry.getBlockID().getContainerID() == containerID)) {
          streamEntryIterator.remove();
        }
      }
    }
  }

  List<BlockDataStreamOutputEntry> getStreamEntries() {
    return streamEntries;
  }

  XceiverClientFactory getXceiverClientFactory() {
    return xceiverClientFactory;
  }

  String getKeyName() {
    return keyArgs.getKeyName();
  }

  long getKeyLength() {
    return streamEntries.stream().mapToLong(
        BlockDataStreamOutputEntry::getCurrentPosition).sum();
  }
  /**
   * Contact OM to get a new block. Set the new block with the index (e.g.
   * first block has index = 0, second has index = 1 etc.)
   *
   * The returned block is made to new BlockDataStreamOutputEntry to write.
   *
   * @throws IOException
   */
  private void allocateNewBlock() throws IOException {
    if (!excludeList.isEmpty()) {
      LOG.debug("Allocating block with {}", excludeList);
    }
    OmKeyLocationInfo subKeyInfo =
        omClient.allocateBlock(keyArgs, openID, excludeList);
    addKeyLocationInfo(subKeyInfo);
  }


  void commitKey(long offset) throws IOException {
    if (keyArgs != null) {
      // in test, this could be null
      long length = getKeyLength();
      Preconditions.checkArgument(offset == length);
      keyArgs.setDataSize(length);
      keyArgs.setLocationInfoList(getLocationInfoList());
      // When the key is multipart upload part file upload, we should not
      // commit the key, as this is not an actual key, this is a just a
      // partial key of a large file.
      if (keyArgs.getIsMultipartKey()) {
        commitUploadPartInfo =
            omClient.commitMultipartUploadPart(keyArgs, openID);
      } else {
        omClient.commitKey(keyArgs, openID);
      }
    } else {
      LOG.warn("Closing KeyDataStreamOutput, but key args is null");
    }
  }

  public BlockDataStreamOutputEntry getCurrentStreamEntry() {
    if (streamEntries.isEmpty() || streamEntries.size() <= currentStreamIndex) {
      return null;
    } else {
      return streamEntries.get(currentStreamIndex);
    }
  }

  BlockDataStreamOutputEntry allocateBlockIfNeeded() throws IOException {
    BlockDataStreamOutputEntry streamEntry = getCurrentStreamEntry();
    if (streamEntry != null && streamEntry.isClosed()) {
      // a stream entry gets closed either by :
      // a. If the stream gets full
      // b. it has encountered an exception
      currentStreamIndex++;
    }
    if (streamEntries.size() <= currentStreamIndex) {
      Preconditions.checkNotNull(omClient);
      // allocate a new block, if a exception happens, log an error and
      // throw exception to the caller directly, and the write fails.
      allocateNewBlock();
    }
    // in theory, this condition should never violate due the check above
    // still do a sanity check.
    Preconditions.checkArgument(currentStreamIndex < streamEntries.size());
    return streamEntries.get(currentStreamIndex);
  }

  void cleanup() {
    if (excludeList != null) {
      excludeList.clear();
    }

    if (streamEntries != null) {
      streamEntries.clear();
    }
  }

  public OmMultipartCommitUploadPartInfo getCommitUploadPartInfo() {
    return commitUploadPartInfo;
  }

  public ExcludeList getExcludeList() {
    return excludeList;
  }

  boolean isEmpty() {
    return streamEntries.isEmpty();
  }

  long computeBufferData() {
    long totalDataLen = 0;
    for (StreamBuffer b : bufferList) {
      totalDataLen += b.position();
    }
    return totalDataLen;
  }

<<<<<<< HEAD
  OzoneClientConfig getConfig() {
    return config;
  }

  ExcludeList createExcludeList() {
    return new ExcludeList(getConfig().getExcludeNodesExpiryTime(),
        Clock.system(ZoneOffset.UTC));
  }

=======
  public long getDataSize() {
    return keyArgs.getDataSize();
  }

  @Override
  public Map<String, String> getMetadata() {
    return this.keyArgs.getMetadata();
  }
>>>>>>> 945e8bfd
}<|MERGE_RESOLUTION|>--- conflicted
+++ resolved
@@ -291,7 +291,6 @@
     return totalDataLen;
   }
 
-<<<<<<< HEAD
   OzoneClientConfig getConfig() {
     return config;
   }
@@ -301,7 +300,6 @@
         Clock.system(ZoneOffset.UTC));
   }
 
-=======
   public long getDataSize() {
     return keyArgs.getDataSize();
   }
@@ -310,5 +308,4 @@
   public Map<String, String> getMetadata() {
     return this.keyArgs.getMetadata();
   }
->>>>>>> 945e8bfd
 }