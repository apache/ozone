--- conflicted
+++ resolved
@@ -289,13 +289,12 @@
     return totalDataLen;
   }
 
-<<<<<<< HEAD
   public long getDataSize() {
     return keyArgs.getDataSize();
-=======
+  }
+
   @Override
   public Map<String, String> getMetadata() {
     return this.keyArgs.getMetadata();
->>>>>>> f0377a83
   }
 }