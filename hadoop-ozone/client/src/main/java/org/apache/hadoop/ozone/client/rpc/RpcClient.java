/*
 * Licensed to the Apache Software Foundation (ASF) under one
 * or more contributor license agreements.  See the NOTICE file
 * distributed with this work for additional information
 * regarding copyright ownership.  The ASF licenses this file
 * to you under the Apache License, Version 2.0 (the
 * "License"); you may not use this file except in compliance
 * with the License.  You may obtain a copy of the License at
 *
 *     http://www.apache.org/licenses/LICENSE-2.0
 *
 * Unless required by applicable law or agreed to in writing, software
 * distributed under the License is distributed on an "AS IS" BASIS,
 * WITHOUT WARRANTIES OR CONDITIONS OF ANY KIND, either express or implied.
 * See the License for the specific language governing permissions and
 * limitations under the License.
 */

package org.apache.hadoop.ozone.client.rpc;

import com.google.common.annotations.VisibleForTesting;
import com.google.common.base.Preconditions;
import com.google.common.cache.Cache;
import com.google.common.cache.CacheBuilder;
import com.google.common.cache.RemovalListener;
import com.google.common.cache.RemovalNotification;
import com.google.common.util.concurrent.ThreadFactoryBuilder;
import jakarta.annotation.Nonnull;
import javax.crypto.Cipher;
import javax.crypto.CipherInputStream;
import org.apache.commons.lang3.StringUtils;
import org.apache.hadoop.crypto.CryptoInputStream;
import org.apache.hadoop.crypto.CryptoOutputStream;
import org.apache.hadoop.crypto.key.KeyProvider;
import org.apache.hadoop.fs.FileEncryptionInfo;
import org.apache.hadoop.fs.Syncable;
import org.apache.hadoop.hdds.client.DefaultReplicationConfig;
import org.apache.hadoop.hdds.client.ECReplicationConfig;
import org.apache.hadoop.hdds.client.ReplicationConfig;
import org.apache.hadoop.hdds.client.ReplicationConfigValidator;
import org.apache.hadoop.hdds.client.ReplicationFactor;
import org.apache.hadoop.hdds.client.ReplicationType;
import org.apache.hadoop.hdds.conf.ConfigurationSource;
import org.apache.hadoop.hdds.protocol.DatanodeDetails;
import org.apache.hadoop.hdds.protocol.StorageType;
import org.apache.hadoop.hdds.protocol.proto.HddsProtos;
import org.apache.hadoop.hdds.scm.ContainerClientMetrics;
import org.apache.hadoop.hdds.scm.OzoneClientConfig;
import org.apache.hadoop.hdds.scm.StreamBufferArgs;
import org.apache.hadoop.hdds.scm.XceiverClientFactory;
import org.apache.hadoop.hdds.scm.XceiverClientManager;
import org.apache.hadoop.hdds.scm.client.ClientTrustManager;
import org.apache.hadoop.hdds.security.x509.certificate.client.CACertificateProvider;
import org.apache.hadoop.hdds.scm.client.HddsClientUtils;
import org.apache.hadoop.hdds.scm.pipeline.Pipeline;
import org.apache.hadoop.hdds.scm.pipeline.PipelineID;
import org.apache.hadoop.hdds.scm.storage.MultipartInputStream;
import org.apache.hadoop.hdds.tracing.TracingUtil;
import org.apache.hadoop.hdds.utils.IOUtils;
import org.apache.hadoop.io.ByteBufferPool;
import org.apache.hadoop.io.ElasticByteBufferPool;
import org.apache.hadoop.io.Text;
import org.apache.hadoop.ozone.OzoneAcl;
import org.apache.hadoop.ozone.OzoneConfigKeys;
import org.apache.hadoop.ozone.OzoneConsts;
import org.apache.hadoop.ozone.OzoneManagerVersion;
import org.apache.hadoop.ozone.OzoneSecurityUtil;
import org.apache.hadoop.ozone.client.BucketArgs;
import org.apache.hadoop.ozone.client.OzoneBucket;
import org.apache.hadoop.ozone.client.OzoneKey;
import org.apache.hadoop.ozone.client.OzoneKeyDetails;
import org.apache.hadoop.ozone.client.OzoneKeyLocation;
import org.apache.hadoop.ozone.client.OzoneMultipartUpload;
import org.apache.hadoop.ozone.client.OzoneMultipartUploadList;
import org.apache.hadoop.ozone.client.OzoneMultipartUploadPartListParts;
import org.apache.hadoop.ozone.client.OzoneSnapshot;
import org.apache.hadoop.ozone.client.OzoneSnapshotDiff;
import org.apache.hadoop.ozone.client.OzoneVolume;
import org.apache.hadoop.ozone.client.TenantArgs;
import org.apache.hadoop.ozone.client.VolumeArgs;
import org.apache.hadoop.ozone.client.io.BlockInputStreamFactory;
import org.apache.hadoop.ozone.client.io.BlockInputStreamFactoryImpl;
import org.apache.hadoop.ozone.client.io.CipherOutputStreamOzone;
import org.apache.hadoop.ozone.client.io.ECKeyOutputStream;
import org.apache.hadoop.ozone.client.io.KeyDataStreamOutput;
import org.apache.hadoop.ozone.client.io.KeyInputStream;
import org.apache.hadoop.ozone.client.io.KeyOutputStream;
import org.apache.hadoop.ozone.client.io.LengthInputStream;
import org.apache.hadoop.ozone.client.io.OzoneCryptoInputStream;
import org.apache.hadoop.ozone.client.io.OzoneDataStreamOutput;
import org.apache.hadoop.ozone.client.io.OzoneInputStream;
import org.apache.hadoop.ozone.client.io.OzoneOutputStream;
import org.apache.hadoop.ozone.client.protocol.ClientProtocol;
import org.apache.hadoop.ozone.om.OMConfigKeys;
import org.apache.hadoop.ozone.om.exceptions.OMException;
import org.apache.hadoop.ozone.om.helpers.BasicOmKeyInfo;
import org.apache.hadoop.ozone.om.helpers.BucketEncryptionKeyInfo;
import org.apache.hadoop.ozone.om.helpers.BucketLayout;
import org.apache.hadoop.ozone.om.helpers.DeleteTenantState;
import org.apache.hadoop.ozone.om.helpers.KeyInfoWithVolumeContext;
import org.apache.hadoop.ozone.om.helpers.OmBucketArgs;
import org.apache.hadoop.ozone.om.helpers.OmBucketInfo;
import org.apache.hadoop.ozone.om.helpers.OmDeleteKeys;
import org.apache.hadoop.ozone.om.helpers.OmKeyArgs;
import org.apache.hadoop.ozone.om.helpers.OmKeyInfo;
import org.apache.hadoop.ozone.om.helpers.OmKeyLocationInfo;
import org.apache.hadoop.ozone.om.helpers.OmKeyLocationInfoGroup;
import org.apache.hadoop.ozone.om.helpers.OmMultipartInfo;
import org.apache.hadoop.ozone.om.helpers.OmMultipartUploadCompleteInfo;
import org.apache.hadoop.ozone.om.helpers.OmMultipartUploadCompleteList;
import org.apache.hadoop.ozone.om.helpers.OmMultipartUploadList;
import org.apache.hadoop.ozone.om.helpers.OmMultipartUploadListParts;
import org.apache.hadoop.ozone.om.helpers.OmPartInfo;
import org.apache.hadoop.ozone.om.helpers.OmRenameKeys;
import org.apache.hadoop.ozone.om.helpers.OmTenantArgs;
import org.apache.hadoop.ozone.om.helpers.OmVolumeArgs;
import org.apache.hadoop.ozone.om.helpers.OpenKeySession;
import org.apache.hadoop.ozone.om.helpers.OzoneAclUtil;
import org.apache.hadoop.ozone.om.helpers.OzoneFileStatus;
import org.apache.hadoop.ozone.om.helpers.OzoneFileStatusLight;
import org.apache.hadoop.ozone.om.helpers.RepeatedOmKeyInfo;
import org.apache.hadoop.ozone.om.helpers.S3SecretValue;
import org.apache.hadoop.ozone.om.helpers.S3VolumeContext;
import org.apache.hadoop.ozone.om.helpers.ServiceInfo;
import org.apache.hadoop.ozone.om.helpers.ServiceInfoEx;
import org.apache.hadoop.ozone.om.helpers.SnapshotInfo;
import org.apache.hadoop.ozone.om.helpers.TenantStateList;
import org.apache.hadoop.ozone.om.helpers.TenantUserInfoValue;
import org.apache.hadoop.ozone.om.helpers.TenantUserList;
import org.apache.hadoop.ozone.om.protocol.OzoneManagerProtocol;
import org.apache.hadoop.ozone.om.protocol.S3Auth;
import org.apache.hadoop.ozone.om.protocolPB.OmTransport;
import org.apache.hadoop.ozone.om.protocolPB.OmTransportFactory;
import org.apache.hadoop.ozone.om.protocolPB.OzoneManagerClientProtocol;
import org.apache.hadoop.ozone.om.protocolPB.OzoneManagerProtocolClientSideTranslatorPB;
import org.apache.hadoop.ozone.protocol.proto.OzoneManagerProtocolProtos.OMRoleInfo;
import org.apache.hadoop.ozone.security.GDPRSymmetricKey;
import org.apache.hadoop.ozone.security.OzoneTokenIdentifier;
import org.apache.hadoop.ozone.security.acl.IAccessAuthorizer.ACLIdentityType;
import org.apache.hadoop.ozone.security.acl.IAccessAuthorizer.ACLType;
import org.apache.hadoop.ozone.security.acl.OzoneAclConfig;
import org.apache.hadoop.ozone.security.acl.OzoneObj;
import org.apache.hadoop.ozone.snapshot.CancelSnapshotDiffResponse;
import org.apache.hadoop.ozone.snapshot.SnapshotDiffResponse;
import org.apache.hadoop.security.UserGroupInformation;
import org.apache.hadoop.security.token.Token;
import org.apache.ratis.protocol.ClientId;
import org.slf4j.Logger;
import org.slf4j.LoggerFactory;

import java.io.IOException;
import java.io.OutputStream;
import java.net.URI;
import java.security.InvalidKeyException;
import java.security.PrivilegedExceptionAction;
import java.util.ArrayList;
import java.util.Arrays;
import java.util.BitSet;
import java.util.Collections;
import java.util.HashMap;
import java.util.LinkedHashMap;
import java.util.List;
import java.util.Map;
import java.util.concurrent.atomic.AtomicBoolean;
import java.util.concurrent.Callable;
import java.util.concurrent.ExecutorService;
import java.util.concurrent.SynchronousQueue;
import java.util.concurrent.ThreadPoolExecutor;
import java.util.concurrent.TimeUnit;
import java.util.function.Function;
import java.util.stream.Collectors;

import static org.apache.hadoop.ozone.OzoneAcl.AclScope.ACCESS;
import static org.apache.hadoop.ozone.OzoneConfigKeys.OZONE_CLIENT_KEY_PROVIDER_CACHE_EXPIRY;
import static org.apache.hadoop.ozone.OzoneConfigKeys.OZONE_CLIENT_KEY_PROVIDER_CACHE_EXPIRY_DEFAULT;
import static org.apache.hadoop.ozone.OzoneConfigKeys.OZONE_CLIENT_REQUIRED_OM_VERSION_MIN_KEY;
import static org.apache.hadoop.ozone.OzoneConsts.MAXIMUM_NUMBER_OF_PARTS_PER_UPLOAD;
import static org.apache.hadoop.ozone.OzoneConsts.OLD_QUOTA_DEFAULT;
import static org.apache.hadoop.ozone.OzoneConsts.OZONE_MAXIMUM_ACCESS_ID_LENGTH;
import static org.apache.hadoop.ozone.security.acl.IAccessAuthorizer.ACLType.READ;
import static org.apache.hadoop.ozone.security.acl.IAccessAuthorizer.ACLType.WRITE;

/**
 * Ozone RPC Client Implementation, it connects to OM, SCM and DataNode
 * to execute client calls. This uses RPC protocol for communication
 * with the servers.
 */
public class RpcClient implements ClientProtocol {

  private static final Logger LOG =
      LoggerFactory.getLogger(RpcClient.class);

  // For the minimal recommended EC policy rs-3-2-1024k,
  // we should have at least 1 core thread for each necessary chunk
  // for reconstruction.
  private static final int EC_RECONSTRUCT_STRIPE_READ_POOL_MIN_SIZE = 3;

  private final ConfigurationSource conf;
  private final OzoneManagerClientProtocol ozoneManagerClient;
  private final XceiverClientFactory xceiverClientManager;
  private final UserGroupInformation ugi;
  private final ACLType userRights;
  private final ACLType groupRights;
  private final ClientId clientId = ClientId.randomId();
  private final boolean unsafeByteBufferConversion;
  private Text dtService;
  private final boolean topologyAwareReadEnabled;
  private final boolean checkKeyNameEnabled;
  private final OzoneClientConfig clientConfig;
  private final ReplicationConfigValidator replicationConfigValidator;
  private final Cache<URI, KeyProvider> keyProviderCache;
  private final boolean getLatestVersionLocation;
  private final ByteBufferPool byteBufferPool;
  private final BlockInputStreamFactory blockInputStreamFactory;
  private final OzoneManagerVersion omVersion;
  private volatile ExecutorService ecReconstructExecutor;
  private final ContainerClientMetrics clientMetrics;
  private final AtomicBoolean isS3GRequest = new AtomicBoolean(false);

  /**
   * Creates RpcClient instance with the given configuration.
   *
   * @param conf        Configuration
   * @param omServiceId OM HA Service ID, set this to null if not HA
   * @throws IOException
   */
  public RpcClient(ConfigurationSource conf, String omServiceId)
      throws IOException {
    Preconditions.checkNotNull(conf);
    this.conf = conf;
    this.ugi = UserGroupInformation.getCurrentUser();
    // Get default acl rights for user and group.
    OzoneAclConfig aclConfig = this.conf.getObject(OzoneAclConfig.class);
    replicationConfigValidator =
        this.conf.getObject(ReplicationConfigValidator.class);
    this.userRights = aclConfig.getUserDefaultRights();
    this.groupRights = aclConfig.getGroupDefaultRights();

    this.clientConfig = conf.getObject(OzoneClientConfig.class);

    OmTransport omTransport = createOmTransport(omServiceId);
    OzoneManagerProtocolClientSideTranslatorPB
        ozoneManagerProtocolClientSideTranslatorPB =
        new OzoneManagerProtocolClientSideTranslatorPB(omTransport,
        clientId.toString());
    this.ozoneManagerClient = TracingUtil.createProxy(
        ozoneManagerProtocolClientSideTranslatorPB,
        OzoneManagerClientProtocol.class, conf);
    dtService = omTransport.getDelegationTokenService();
    ServiceInfoEx serviceInfoEx = ozoneManagerClient.getServiceInfo();
    omVersion = getOmVersion(serviceInfoEx);
    if (OzoneSecurityUtil.isSecurityEnabled(conf)) {
      // If the client is authenticating using S3 style auth, all future
      // requests serviced by this client will need S3 Auth set.
      boolean isS3 = conf.getBoolean(S3Auth.S3_AUTH_CHECK, false);
      ozoneManagerProtocolClientSideTranslatorPB.setS3AuthCheck(isS3);
      if (isS3) {
        // S3 Auth works differently and needs OM version to be at 2.0.0
        OzoneManagerVersion minOmVersion = conf.getEnum(
            OZONE_CLIENT_REQUIRED_OM_VERSION_MIN_KEY,
            OzoneManagerVersion.DEFAULT_VERSION);
        if (!validateOmVersion(
            minOmVersion, serviceInfoEx.getServiceInfoList())) {
          if (LOG.isDebugEnabled()) {
            for (ServiceInfo s : serviceInfoEx.getServiceInfoList()) {
              LOG.debug("Node {} version {}", s.getHostname(),
                  s.getProtobuf().getOMVersion());
            }
          }
          throw new RuntimeException(
              "Minimum OzoneManager version required is: " + minOmVersion
              + ", in the service list there are not enough Ozone Managers"
              + " meet the criteria.");
        }
      }
    }

    this.xceiverClientManager = createXceiverClientFactory(serviceInfoEx);

    unsafeByteBufferConversion = conf.getBoolean(
        OzoneConfigKeys.OZONE_UNSAFEBYTEOPERATIONS_ENABLED,
        OzoneConfigKeys.OZONE_UNSAFEBYTEOPERATIONS_ENABLED_DEFAULT);

    topologyAwareReadEnabled = conf.getBoolean(
        OzoneConfigKeys.OZONE_NETWORK_TOPOLOGY_AWARE_READ_KEY,
        OzoneConfigKeys.OZONE_NETWORK_TOPOLOGY_AWARE_READ_DEFAULT);
    checkKeyNameEnabled = conf.getBoolean(
        OMConfigKeys.OZONE_OM_KEYNAME_CHARACTER_CHECK_ENABLED_KEY,
        OMConfigKeys.OZONE_OM_KEYNAME_CHARACTER_CHECK_ENABLED_DEFAULT);
    getLatestVersionLocation = conf.getBoolean(
        OzoneConfigKeys.OZONE_CLIENT_KEY_LATEST_VERSION_LOCATION,
        OzoneConfigKeys.OZONE_CLIENT_KEY_LATEST_VERSION_LOCATION_DEFAULT);

    long keyProviderCacheExpiryMs = conf.getTimeDuration(
        OZONE_CLIENT_KEY_PROVIDER_CACHE_EXPIRY,
        OZONE_CLIENT_KEY_PROVIDER_CACHE_EXPIRY_DEFAULT, TimeUnit.MILLISECONDS);
    keyProviderCache = CacheBuilder.newBuilder()
        .expireAfterAccess(keyProviderCacheExpiryMs, TimeUnit.MILLISECONDS)
        .removalListener(new RemovalListener<URI, KeyProvider>() {
          @Override
          public void onRemoval(
              @Nonnull RemovalNotification<URI, KeyProvider> notification) {
            try {
              assert notification.getValue() != null;
              notification.getValue().close();
            } catch (Throwable t) {
              LOG.error("Error closing KeyProvider with uri [" +
                  notification.getKey() + "]", t);
            }
          }
        }).build();
    this.byteBufferPool = new ElasticByteBufferPool();
    this.blockInputStreamFactory = BlockInputStreamFactoryImpl
        .getInstance(byteBufferPool, this::getECReconstructExecutor);
    this.clientMetrics = ContainerClientMetrics.acquire();
  }

  public XceiverClientFactory getXceiverClientManager() {
    return xceiverClientManager;
  }

  private OzoneManagerVersion getOmVersion(ServiceInfoEx info) {
    OzoneManagerVersion version = OzoneManagerVersion.CURRENT;
    for (ServiceInfo si : info.getServiceInfoList()) {
      if (si.getNodeType() == HddsProtos.NodeType.OM) {
        OzoneManagerVersion current =
            OzoneManagerVersion.fromProtoValue(si.getProtobuf().getOMVersion());
        if (version.compareTo(current) > 0) {
          version = current;
        }
      }
    }
    LOG.trace("Ozone Manager version is {}", version.name());
    return version;
  }

  static boolean validateOmVersion(OzoneManagerVersion minimumVersion,
                                   List<ServiceInfo> serviceInfoList) {
    if (minimumVersion == OzoneManagerVersion.FUTURE_VERSION) {
      // A FUTURE_VERSION should not be expected ever.
      throw new IllegalArgumentException("Configuration error, expected "
          + "OzoneManager version config evaluates to a future version.");
    }
    // if expected version is unset or is the default, then any OM would do fine
    if (minimumVersion == null
        || minimumVersion == OzoneManagerVersion.DEFAULT_VERSION) {
      return true;
    }

    boolean found = false; // At min one OM should be present.
    for (ServiceInfo s: serviceInfoList) {
      if (s.getNodeType() == HddsProtos.NodeType.OM) {
        OzoneManagerVersion omv =
            OzoneManagerVersion
                .fromProtoValue(s.getProtobuf().getOMVersion());
        if (minimumVersion.compareTo(omv) > 0) {
          return false;
        } else {
          found = true;
        }
      }
    }
    return found;
  }

  @Nonnull
  @VisibleForTesting
  protected XceiverClientFactory createXceiverClientFactory(
      ServiceInfoEx serviceInfo) throws IOException {
    ClientTrustManager trustManager = null;
    if (OzoneSecurityUtil.isSecurityEnabled(conf)) {
      CACertificateProvider remoteCAProvider =
          () -> ozoneManagerClient.getServiceInfo().provideCACerts();
      trustManager = new ClientTrustManager(remoteCAProvider, serviceInfo);
    }
    return new XceiverClientManager(conf,
        conf.getObject(XceiverClientManager.ScmClientConfig.class),
        trustManager);
  }

  @VisibleForTesting
  protected OmTransport createOmTransport(String omServiceId)
      throws IOException {
    return OmTransportFactory.create(conf, ugi, omServiceId);
  }

  @Override
  public List<OMRoleInfo> getOmRoleInfos() throws IOException {

    List<ServiceInfo> serviceList = ozoneManagerClient.getServiceList();
    List<OMRoleInfo> roleInfos = new ArrayList<>();

    for (ServiceInfo serviceInfo : serviceList) {
      if (serviceInfo.getNodeType().equals(HddsProtos.NodeType.OM)) {
        OMRoleInfo omRoleInfo = serviceInfo.getOmRoleInfo();
        if (omRoleInfo != null) {
          roleInfos.add(omRoleInfo);
        }
      }
    }
    return roleInfos;
  }

  @Override
  public void createVolume(String volumeName) throws IOException {
    createVolume(volumeName, VolumeArgs.newBuilder().build());
  }

  @Override
  public void createVolume(String volumeName, VolumeArgs volArgs)
      throws IOException {
    verifyVolumeName(volumeName);
    Preconditions.checkNotNull(volArgs);
    verifyCountsQuota(volArgs.getQuotaInNamespace());
    verifySpaceQuota(volArgs.getQuotaInBytes());

    String admin = volArgs.getAdmin() == null ?
        getRealUserInfo().getShortUserName() : volArgs.getAdmin();
    String owner = volArgs.getOwner() == null ?
        getRealUserInfo().getShortUserName() : volArgs.getOwner();
    long quotaInNamespace = volArgs.getQuotaInNamespace();
    long quotaInBytes = volArgs.getQuotaInBytes();
    List<OzoneAcl> listOfAcls = new ArrayList<>();
    //User ACL
    listOfAcls.add(new OzoneAcl(ACLIdentityType.USER,
        owner, userRights, ACCESS));
    //Group ACLs of the User
    List<String> userGroups = Arrays.asList(UserGroupInformation
        .createRemoteUser(owner).getGroupNames());
    userGroups.stream().forEach((group) -> listOfAcls.add(
        new OzoneAcl(ACLIdentityType.GROUP, group, groupRights, ACCESS)));
    //ACLs from VolumeArgs
    if (volArgs.getAcls() != null) {
      listOfAcls.addAll(volArgs.getAcls());
    }

    OmVolumeArgs.Builder builder = OmVolumeArgs.newBuilder();
    builder.setVolume(volumeName);
    builder.setAdminName(admin);
    builder.setOwnerName(owner);
    builder.setQuotaInBytes(quotaInBytes);
    builder.setQuotaInNamespace(quotaInNamespace);
    builder.setUsedNamespace(0L);
    builder.addAllMetadata(volArgs.getMetadata());

    //Remove duplicates and add ACLs
    for (OzoneAcl ozoneAcl :
        listOfAcls.stream().distinct().collect(Collectors.toList())) {
      builder.addOzoneAcls(ozoneAcl);
    }

    if (volArgs.getQuotaInBytes() == 0) {
      LOG.info("Creating Volume: {}, with {} as owner.", volumeName, owner);
    } else {
      LOG.info("Creating Volume: {}, with {} as owner "
              + "and space quota set to {} bytes, counts quota set" +
              " to {}", volumeName, owner, quotaInBytes, quotaInNamespace);
    }
    ozoneManagerClient.createVolume(builder.build());
  }

  @Override
  public boolean setVolumeOwner(String volumeName, String owner)
      throws IOException {
    verifyVolumeName(volumeName);
    Preconditions.checkNotNull(owner);
    return ozoneManagerClient.setOwner(volumeName, owner);
  }

  @Override
  public void setVolumeQuota(String volumeName, long quotaInNamespace,
      long quotaInBytes) throws IOException {
    verifyVolumeName(volumeName);
    verifyCountsQuota(quotaInNamespace);
    verifySpaceQuota(quotaInBytes);
    // If the volume is old, we need to remind the user on the client side
    // that it is not recommended to enable quota.
    OmVolumeArgs omVolumeArgs = ozoneManagerClient.getVolumeInfo(volumeName);
    if (omVolumeArgs.getQuotaInNamespace() == OLD_QUOTA_DEFAULT) {
      LOG.warn("Volume {} is created before version 1.1.0, usedNamespace " +
          "may be inaccurate and it is not recommended to enable quota.",
          volumeName);
    }
    ozoneManagerClient.setQuota(volumeName, quotaInNamespace, quotaInBytes);
  }

  @Override
  public OzoneVolume getVolumeDetails(String volumeName)
      throws IOException {
    verifyVolumeName(volumeName);
    OmVolumeArgs volume = ozoneManagerClient.getVolumeInfo(volumeName);
    return buildOzoneVolume(volume);
  }

  @Override
  public S3VolumeContext getS3VolumeContext() throws IOException {
    S3VolumeContext resp = ozoneManagerClient.getS3VolumeContext();
    String userPrincipal = resp.getUserPrincipal();
    updateS3Principal(userPrincipal);
    return resp;
  }

  private void updateS3Principal(String userPrincipal) {
    S3Auth s3Auth = this.getThreadLocalS3Auth();
    // Update user principal if needed to be used for KMS client
    if (s3Auth != null) {
      // Update userPrincipal field with the value returned from OM. So that
      //  in multi-tenancy, KMS client can use the correct identity
      //  (instead of using accessId) to communicate with KMS.
      LOG.debug("Updating S3Auth.userPrincipal to {}", userPrincipal);
      s3Auth.setUserPrincipal(userPrincipal);
      this.setThreadLocalS3Auth(s3Auth);
    }
  }

  public OzoneVolume buildOzoneVolume(OmVolumeArgs volume) {
    return OzoneVolume.newBuilder(conf, this)
        .setName(volume.getVolume())
        .setAdmin(volume.getAdminName())
        .setOwner(volume.getOwnerName())
        .setQuotaInBytes(volume.getQuotaInBytes())
        .setQuotaInNamespace(volume.getQuotaInNamespace())
        .setUsedNamespace(volume.getUsedNamespace())
        .setCreationTime(volume.getCreationTime())
        .setModificationTime(volume.getModificationTime())
        .setAcls(volume.getAcls())
        .setMetadata(volume.getMetadata())
        .setRefCount(volume.getRefCount())
        .build();
  }

  @Override
  public boolean checkVolumeAccess(String volumeName, OzoneAcl acl)
      throws IOException {
    throw new UnsupportedOperationException("Not yet implemented.");
  }

  @Override
  public void deleteVolume(String volumeName) throws IOException {
    verifyVolumeName(volumeName);
    ozoneManagerClient.deleteVolume(volumeName);
  }

  @Override
  public List<OzoneVolume> listVolumes(String volumePrefix, String prevVolume,
                                       int maxListResult)
      throws IOException {
    List<OmVolumeArgs> volumes = ozoneManagerClient.listAllVolumes(
        volumePrefix, prevVolume, maxListResult);

    return volumes.stream().map(volume ->
            OzoneVolume.newBuilder(conf, this)
                .setName(volume.getVolume())
                .setAdmin(volume.getAdminName())
                .setOwner(volume.getOwnerName())
                .setQuotaInBytes(volume.getQuotaInBytes())
                .setQuotaInNamespace(volume.getQuotaInNamespace())
                .setUsedNamespace(volume.getUsedNamespace())
                .setCreationTime(volume.getCreationTime())
                .setModificationTime(volume.getModificationTime())
                .setAcls(volume.getAcls())
                .build())
        .collect(Collectors.toList());
  }

  @Override
  public List<OzoneVolume> listVolumes(String user, String volumePrefix,
                                       String prevVolume, int maxListResult)
      throws IOException {
    List<OmVolumeArgs> volumes = ozoneManagerClient.listVolumeByUser(
        user, volumePrefix, prevVolume, maxListResult);

    return volumes.stream().map(volume ->
            OzoneVolume.newBuilder(conf, this)
                .setName(volume.getVolume())
                .setAdmin(volume.getAdminName())
                .setOwner(volume.getOwnerName())
                .setQuotaInBytes(volume.getQuotaInBytes())
                .setQuotaInNamespace(volume.getQuotaInNamespace())
                .setUsedNamespace(volume.getUsedNamespace())
                .setCreationTime(volume.getCreationTime())
                .setModificationTime(volume.getModificationTime())
                .setAcls(volume.getAcls())
                .setMetadata(volume.getMetadata())
                .build())
        .collect(Collectors.toList());
  }

  @Override
  public void createBucket(String volumeName, String bucketName)
      throws IOException {
    // Set acls of current user.
    createBucket(volumeName, bucketName,
        BucketArgs.newBuilder().build());
  }

  @Override
  public void createBucket(
      String volumeName, String bucketName, BucketArgs bucketArgs)
      throws IOException {
    verifyVolumeName(volumeName);
    verifyBucketName(bucketName);
    Preconditions.checkNotNull(bucketArgs);
    verifyCountsQuota(bucketArgs.getQuotaInNamespace());
    verifySpaceQuota(bucketArgs.getQuotaInBytes());
    if (omVersion
        .compareTo(OzoneManagerVersion.ERASURE_CODED_STORAGE_SUPPORT) < 0) {
      if (bucketArgs.getDefaultReplicationConfig() != null &&
          bucketArgs.getDefaultReplicationConfig().getType()
          == ReplicationType.EC) {
        throw new IOException("Can not set the default replication of the"
            + " bucket to Erasure Coded replication, as OzoneManager does"
            + " not support Erasure Coded replication.");
      }
    }

    final String owner;
    // If S3 auth exists, set owner name to the short user name derived from the
    //  accessId. Similar to RpcClient#getDEK
    if (getThreadLocalS3Auth() != null) {
      final UserGroupInformation s3gUGI = UserGroupInformation.createRemoteUser(
          getThreadLocalS3Auth().getUserPrincipal());
      owner = s3gUGI.getShortUserName();
    } else {
      owner = bucketArgs.getOwner() == null ?
          getRealUserInfo().getShortUserName() : bucketArgs.getOwner();
    }

    Boolean isVersionEnabled = bucketArgs.getVersioning() == null ?
        Boolean.FALSE : bucketArgs.getVersioning();
    StorageType storageType = bucketArgs.getStorageType() == null ?
        StorageType.DEFAULT : bucketArgs.getStorageType();
    BucketLayout bucketLayout = bucketArgs.getBucketLayout();
    BucketEncryptionKeyInfo bek = null;
    if (bucketArgs.getEncryptionKey() != null) {
      bek = new BucketEncryptionKeyInfo.Builder()
          .setKeyName(bucketArgs.getEncryptionKey()).build();
    }

    List<OzoneAcl> listOfAcls = getAclList();
    //ACLs from BucketArgs
    if (bucketArgs.getAcls() != null) {
      listOfAcls.addAll(bucketArgs.getAcls());
    }
    // Link bucket default acl
    if (bucketArgs.getSourceVolume() != null
        && bucketArgs.getSourceBucket() != null) {
      listOfAcls.add(linkBucketDefaultAcl());
    }

    OmBucketInfo.Builder builder = OmBucketInfo.newBuilder();
    builder.setVolumeName(volumeName)
        .setBucketName(bucketName)
        .setIsVersionEnabled(isVersionEnabled)
        .addAllMetadata(bucketArgs.getMetadata())
        .setStorageType(storageType)
        .setSourceVolume(bucketArgs.getSourceVolume())
        .setSourceBucket(bucketArgs.getSourceBucket())
        .setQuotaInBytes(bucketArgs.getQuotaInBytes())
        .setQuotaInNamespace(bucketArgs.getQuotaInNamespace())
        .setAcls(listOfAcls.stream().distinct().collect(Collectors.toList()))
        .setBucketLayout(bucketLayout)
        .setOwner(owner);

    if (bek != null) {
      builder.setBucketEncryptionKey(bek);
    }

    DefaultReplicationConfig defaultReplicationConfig =
        bucketArgs.getDefaultReplicationConfig();
    if (defaultReplicationConfig != null) {
      builder.setDefaultReplicationConfig(defaultReplicationConfig);
    }

    String replicationType = defaultReplicationConfig == null 
        ? "server-side default replication type"
        : defaultReplicationConfig.getType().toString();

    String layoutMsg = bucketLayout != null
        ? "with bucket layout " + bucketLayout
        : "with server-side default bucket layout";
    LOG.info("Creating Bucket: {}/{}, {}, {} as owner, Versioning {}, " +
            "Storage Type set to {} and Encryption set to {}, " +
            "Replication Type set to {}, Namespace Quota set to {}, " +
            "Space Quota set to {} ",
        volumeName, bucketName, layoutMsg, owner, isVersionEnabled,
        storageType, bek != null, replicationType,
        bucketArgs.getQuotaInNamespace(), bucketArgs.getQuotaInBytes());

    ozoneManagerClient.createBucket(builder.build());
  }

  private static void verifyVolumeName(String volumeName) throws OMException {
    try {
      HddsClientUtils.verifyResourceName(volumeName, false);
    } catch (IllegalArgumentException e) {
      throw new OMException(e.getMessage(),
          OMException.ResultCodes.INVALID_VOLUME_NAME);
    }
  }

  private static void verifyBucketName(String bucketName) throws OMException {
    try {
      HddsClientUtils.verifyResourceName(bucketName, false);
    } catch (IllegalArgumentException e) {
      throw new OMException(e.getMessage(),
          OMException.ResultCodes.INVALID_BUCKET_NAME);
    }
  }

  private static void verifyCountsQuota(long quota) throws OMException {
    if (quota < OzoneConsts.QUOTA_RESET || quota == 0) {
      throw new IllegalArgumentException("Invalid values for quota : " +
          "counts quota is :" + quota + ".");
    }
  }

  private static void verifySpaceQuota(long quota) throws OMException {
    if (quota < OzoneConsts.QUOTA_RESET || quota == 0) {
      throw new IllegalArgumentException("Invalid values for quota : " +
          "space quota is :" + quota + ".");
    }
  }

  /**
   * Helper function to get default acl list for current user.
   *
   * @return listOfAcls
   * */
  private List<OzoneAcl> getAclList() {
    UserGroupInformation realUserInfo = getRealUserInfo();
    return OzoneAclUtil.getAclList(realUserInfo.getUserName(),
        realUserInfo.getGroupNames(), userRights, groupRights);
  }

  /**
   * Helper function to get the actual operating user.
   *
   * @return listOfAcls
   * */
  private UserGroupInformation getRealUserInfo() {
    // After HDDS-5881 the user will not be different,
    // as S3G uses single RpcClient. So we should be checking thread-local
    // S3Auth and use it during proxy.
    if (ozoneManagerClient.getThreadLocalS3Auth() != null) {
      return UserGroupInformation.createRemoteUser(
          ozoneManagerClient.getThreadLocalS3Auth().getAccessID());
    }
    return ugi;
  }

  /**
   * Link bucket default acl defined [world::rw]
   * which is similar to Linux POSIX symbolic.
   *
   * @return OzoneAcl
   */
  private OzoneAcl linkBucketDefaultAcl() {
    BitSet aclRights = new BitSet();
    aclRights.set(READ.ordinal());
    aclRights.set(WRITE.ordinal());
    return new OzoneAcl(ACLIdentityType.WORLD, "", aclRights, ACCESS);
  }

  /**
   * Get a valid Delegation Token.
   *
   * @param renewer the designated renewer for the token
   * @return Token<OzoneDelegationTokenSelector>
   * @throws IOException
   */
  @Override
  public Token<OzoneTokenIdentifier> getDelegationToken(Text renewer)
      throws IOException {

    Token<OzoneTokenIdentifier> token =
        ozoneManagerClient.getDelegationToken(renewer);
    if (token != null) {
      token.setService(dtService);
      if (LOG.isDebugEnabled()) {
        LOG.debug("Created token {} for dtService {}", token, dtService);
      }
    } else {
      if (LOG.isDebugEnabled()) {
        LOG.debug("Cannot get ozone delegation token for renewer {} to " +
            "access service {}", renewer, dtService);
      }
    }
    return token;
  }

  /**
   * Renew an existing delegation token.
   *
   * @param token delegation token obtained earlier
   * @return the new expiration time
   * @throws IOException
   */
  @Override
  public long renewDelegationToken(Token<OzoneTokenIdentifier> token)
      throws IOException {
    return ozoneManagerClient.renewDelegationToken(token);
  }

  /**
   * Cancel an existing delegation token.
   *
   * @param token delegation token
   * @throws IOException
   */
  @Override
  public void cancelDelegationToken(Token<OzoneTokenIdentifier> token)
      throws IOException {
    ozoneManagerClient.cancelDelegationToken(token);
  }

  /**
   * Returns s3 secret given a kerberos user.
   * @param kerberosID
   * @return S3SecretValue
   * @throws IOException
   */
  @Override
  @Nonnull
  public S3SecretValue getS3Secret(String kerberosID) throws IOException {
    Preconditions.checkArgument(StringUtils.isNotBlank(kerberosID),
        "kerberosID cannot be null or empty.");

    return ozoneManagerClient.getS3Secret(kerberosID);
  }

  /**
   * Returns s3 secret given a kerberos user.
   * @param kerberosID
   * @return S3SecretValue
   * @throws IOException
   */
  @Override
  public S3SecretValue getS3Secret(String kerberosID, boolean createIfNotExist)
          throws IOException {
    Preconditions.checkArgument(StringUtils.isNotBlank(kerberosID),
            "kerberosID cannot be null or empty.");
    // No need to check createIfNotExist here which is a primitive
    return ozoneManagerClient.getS3Secret(kerberosID, createIfNotExist);
  }

  /**
   * {@inheritDoc}
   */
  public S3SecretValue setS3Secret(String accessId, String secretKey)
          throws IOException {
    Preconditions.checkArgument(StringUtils.isNotBlank(accessId),
            "accessId cannot be null or empty.");
    Preconditions.checkArgument(StringUtils.isNotBlank(secretKey),
            "secretKey cannot be null or empty.");
    return ozoneManagerClient.setS3Secret(accessId, secretKey);
  }

  /**
   * {@inheritDoc}
   */
  @Override
  public void revokeS3Secret(String kerberosID) throws IOException {
    Preconditions.checkArgument(StringUtils.isNotBlank(kerberosID),
            "kerberosID cannot be null or empty.");

    ozoneManagerClient.revokeS3Secret(kerberosID);
  }

  /**
   * {@inheritDoc}
   */
  @Override
  public void createTenant(String tenantId) throws IOException {
    createTenant(tenantId, TenantArgs.newBuilder()
        .setVolumeName(tenantId).build());
  }

  /**
   * {@inheritDoc}
   */
  @Override
  public void createTenant(String tenantId, TenantArgs tenantArgs)
      throws IOException {
    Preconditions.checkArgument(StringUtils.isNotBlank(tenantId),
        "tenantId cannot be null or empty.");
    Preconditions.checkNotNull(tenantArgs);

    final String volumeName = tenantArgs.getVolumeName();
    verifyVolumeName(volumeName);

    final boolean forceCreationWhenVolumeExists =
        tenantArgs.getForceCreationWhenVolumeExists();

    OmTenantArgs.Builder builder = OmTenantArgs.newBuilder();
    builder.setTenantId(tenantId);
    builder.setVolumeName(volumeName);
    builder.setForceCreationWhenVolumeExists(
        tenantArgs.getForceCreationWhenVolumeExists());

    // TODO: Add more fields. e.g. include OmVolumeArgs in (Om)TenantArgs
    //  as well for customized volume creation.

    LOG.info("Creating Tenant: '{}', with volume: '{}', "
            + "forceCreationWhenVolumeExists: {}",
        tenantId, volumeName, forceCreationWhenVolumeExists);

    ozoneManagerClient.createTenant(builder.build());
  }

  /**
   * {@inheritDoc}
   */
  @Override
  public DeleteTenantState deleteTenant(String tenantId) throws IOException {
    Preconditions.checkArgument(StringUtils.isNotBlank(tenantId),
        "tenantId cannot be null or empty.");
    return ozoneManagerClient.deleteTenant(tenantId);
  }

  /**
   * Assign user to tenant.
   * @param username user name to be assigned.
   * @param tenantId tenant name.
   * @throws IOException
   */
  @Override
  public S3SecretValue tenantAssignUserAccessId(
      String username, String tenantId, String accessId) throws IOException {
    Preconditions.checkArgument(StringUtils.isNotBlank(username),
        "username can't be null or empty.");
    Preconditions.checkArgument(StringUtils.isNotBlank(tenantId),
        "tenantId can't be null or empty.");
    Preconditions.checkArgument(StringUtils.isNotBlank(accessId),
        "accessId can't be null or empty.");
    Preconditions.checkArgument(
        accessId.length() <= OZONE_MAXIMUM_ACCESS_ID_LENGTH, "accessId length ("
            + accessId.length() + ") exceeds the maximum length allowed ("
            + OZONE_MAXIMUM_ACCESS_ID_LENGTH + ")");
    return ozoneManagerClient.tenantAssignUserAccessId(
        username, tenantId, accessId);
  }

  /**
   * Revoke user accessId to tenant.
   * @param accessId accessId to be revoked.
   * @throws IOException
   */
  @Override
  public void tenantRevokeUserAccessId(String accessId) throws IOException {
    Preconditions.checkArgument(StringUtils.isNotBlank(accessId),
        "accessId can't be null or empty.");
    ozoneManagerClient.tenantRevokeUserAccessId(accessId);
  }

  /**
   * Create Snapshot.
   * @param volumeName vol to be used
   * @param bucketName bucket to be used
   * @param snapshotName name to be used
   * @return name used
   * @throws IOException
   */
  @Override
  public String createSnapshot(String volumeName,
      String bucketName, String snapshotName) throws IOException {
    Preconditions.checkArgument(StringUtils.isNotBlank(volumeName),
        "volume can't be null or empty.");
    Preconditions.checkArgument(StringUtils.isNotBlank(bucketName),
        "bucket can't be null or empty.");
    return ozoneManagerClient.createSnapshot(volumeName,
        bucketName, snapshotName);
  }

  /**
   * Delete Snapshot.
   * @param volumeName vol to be used
   * @param bucketName bucket to be used
   * @param snapshotName name of the snapshot to be deleted
   * @throws IOException
   */
  @Override
  public void deleteSnapshot(String volumeName,
      String bucketName, String snapshotName) throws IOException {
    Preconditions.checkArgument(StringUtils.isNotBlank(volumeName),
        "volume can't be null or empty.");
    Preconditions.checkArgument(StringUtils.isNotBlank(bucketName),
        "bucket can't be null or empty.");
    Preconditions.checkArgument(StringUtils.isNotBlank(snapshotName),
        "snapshot name can't be null or empty.");
    ozoneManagerClient.deleteSnapshot(volumeName, bucketName, snapshotName);
  }

  /**
   * Returns snapshot info for volume/bucket snapshot path.
   * @param volumeName volume name
   * @param bucketName bucket name
   * @param snapshotName snapshot name
   * @return snapshot info for volume/bucket snapshot path.
   * @throws IOException
   */
  public OzoneSnapshot getSnapshotInfo(String volumeName,
                                       String bucketName,
                                       String snapshotName) throws IOException {
    Preconditions.checkArgument(StringUtils.isNotBlank(volumeName),
        "volume can't be null or empty.");
    Preconditions.checkArgument(StringUtils.isNotBlank(bucketName),
        "bucket can't be null or empty.");
    Preconditions.checkArgument(StringUtils.isNotBlank(snapshotName),
        "snapshot name can't be null or empty.");
    SnapshotInfo snapshotInfo = ozoneManagerClient.getSnapshotInfo(volumeName,
        bucketName, snapshotName);
    return OzoneSnapshot.fromSnapshotInfo(snapshotInfo);
  }

  /**
   * Create an image of the current compaction log DAG in the OM.
   * @param fileNamePrefix  file name prefix of the image file.
   * @param graphType       type of node name to use in the graph image.
   * @return message which tells the image name, parent dir and OM leader
   * node information.
   */
  @Override
  public String printCompactionLogDag(String fileNamePrefix,
                                      String graphType) throws IOException {
    return ozoneManagerClient.printCompactionLogDag(fileNamePrefix, graphType);
  }

  @Override
  public SnapshotDiffResponse snapshotDiff(String volumeName,
                                           String bucketName,
                                           String fromSnapshot,
                                           String toSnapshot,
                                           String token,
                                           int pageSize,
                                           boolean forceFullDiff,
                                           boolean disableNativeDiff)
      throws IOException {
    Preconditions.checkArgument(StringUtils.isNotBlank(volumeName),
        "volume can't be null or empty.");
    Preconditions.checkArgument(StringUtils.isNotBlank(bucketName),
        "bucket can't be null or empty.");
    return ozoneManagerClient.snapshotDiff(volumeName, bucketName,
        fromSnapshot, toSnapshot, token, pageSize, forceFullDiff,
        disableNativeDiff);
  }

  @Override
  public CancelSnapshotDiffResponse cancelSnapshotDiff(String volumeName,
                                                       String bucketName,
                                                       String fromSnapshot,
                                                       String toSnapshot)
      throws IOException {
    Preconditions.checkArgument(StringUtils.isNotBlank(volumeName),
        "volume can't be null or empty.");
    Preconditions.checkArgument(StringUtils.isNotBlank(bucketName),
        "bucket can't be null or empty.");
    Preconditions.checkArgument(StringUtils.isNotBlank(fromSnapshot),
        "fromSnapshot can't be null or empty.");
    Preconditions.checkArgument(StringUtils.isNotBlank(toSnapshot),
        "toSnapshot can't be null or empty.");
    return ozoneManagerClient.cancelSnapshotDiff(volumeName, bucketName,
        fromSnapshot, toSnapshot);
  }

  @Override
  public List<OzoneSnapshotDiff> listSnapshotDiffJobs(String volumeName,
                                                    String bucketName,
                                                    String jobStatus,
                                                    boolean listAll)
      throws IOException {
    Preconditions.checkArgument(StringUtils.isNotBlank(volumeName),
        "volume can't be null or empty.");
    Preconditions.checkArgument(StringUtils.isNotBlank(bucketName),
        "bucket can't be null or empty.");

    return ozoneManagerClient.listSnapshotDiffJobs(
        volumeName, bucketName, jobStatus, listAll).stream()
        .map(OzoneSnapshotDiff::fromSnapshotDiffJob)
        .collect(Collectors.toList());
  }

  /**
   * List snapshots in a volume/bucket.
   * @param volumeName     volume name
   * @param bucketName     bucket name
   * @param snapshotPrefix snapshot prefix to match
   * @param prevSnapshot   start of the list, this snapshot is excluded
   * @param maxListResult  max numbet of snapshots to return
   * @return list of snapshots for volume/bucket snapshotpath.
   * @throws IOException
   */
  @Override
  public List<OzoneSnapshot> listSnapshot(
      String volumeName, String bucketName, String snapshotPrefix,
      String prevSnapshot, int maxListResult) throws IOException {
    Preconditions.checkArgument(StringUtils.isNotBlank(volumeName),
        "volume can't be null or empty.");
    Preconditions.checkArgument(StringUtils.isNotBlank(bucketName),
        "bucket can't be null or empty.");
    return ozoneManagerClient.listSnapshot(volumeName, bucketName,
            snapshotPrefix, prevSnapshot, maxListResult).stream()
        .map(snapshotInfo -> OzoneSnapshot.fromSnapshotInfo(snapshotInfo))
        .collect(Collectors.toList());
  }

  /**
   * Assign admin role to an accessId in a tenant.
   * @param accessId access ID.
   * @param tenantId tenant name.
   * @param delegated true if making delegated admin.
   * @throws IOException
   */
  @Override
  public void tenantAssignAdmin(String accessId, String tenantId,
      boolean delegated)
      throws IOException {
    Preconditions.checkArgument(StringUtils.isNotBlank(accessId),
        "accessId can't be null or empty.");
    // tenantId can be empty
    ozoneManagerClient.tenantAssignAdmin(accessId, tenantId, delegated);
  }

  /**
   * Revoke admin role of an accessId from a tenant.
   * @param accessId access ID.
   * @param tenantId tenant name.
   * @throws IOException
   */
  @Override
  public void tenantRevokeAdmin(String accessId, String tenantId)
      throws IOException {
    Preconditions.checkArgument(StringUtils.isNotBlank(accessId),
        "accessId can't be null or empty.");
    // tenantId can be empty
    ozoneManagerClient.tenantRevokeAdmin(accessId, tenantId);
  }

  /**
   * Get tenant info for a user.
   * @param userPrincipal Kerberos principal of a user.
   * @return TenantUserInfo
   * @throws IOException
   */
  @Override
  public TenantUserInfoValue tenantGetUserInfo(String userPrincipal)
      throws IOException {
    Preconditions.checkArgument(StringUtils.isNotBlank(userPrincipal),
        "userPrincipal can't be null or empty.");
    return ozoneManagerClient.tenantGetUserInfo(userPrincipal);
  }

  /**
   * List tenants.
   * @return TenantStateList
   * @throws IOException
   */
  @Override
  public TenantStateList listTenant() throws IOException {
    return ozoneManagerClient.listTenant();
  }

  @Override
  public TenantUserList listUsersInTenant(String tenantId, String prefix)
      throws IOException {
    return ozoneManagerClient.listUsersInTenant(tenantId, prefix);
  }

  @Override
  public void setBucketVersioning(
      String volumeName, String bucketName, Boolean versioning)
      throws IOException {
    verifyVolumeName(volumeName);
    verifyBucketName(bucketName);
    Preconditions.checkNotNull(versioning);
    OmBucketArgs.Builder builder = OmBucketArgs.newBuilder();
    builder.setVolumeName(volumeName)
        .setBucketName(bucketName)
        .setIsVersionEnabled(versioning);
    ozoneManagerClient.setBucketProperty(builder.build());
  }

  @Override
  public void setBucketStorageType(
      String volumeName, String bucketName, StorageType storageType)
      throws IOException {
    verifyVolumeName(volumeName);
    verifyBucketName(bucketName);
    Preconditions.checkNotNull(storageType);
    OmBucketArgs.Builder builder = OmBucketArgs.newBuilder();
    builder.setVolumeName(volumeName)
        .setBucketName(bucketName)
        .setStorageType(storageType);
    ozoneManagerClient.setBucketProperty(builder.build());
  }

  @Override
  public void setBucketQuota(String volumeName, String bucketName,
      long quotaInNamespace, long quotaInBytes) throws IOException {
    verifyVolumeName(volumeName);
    verifyBucketName(bucketName);
    verifyCountsQuota(quotaInNamespace);
    verifySpaceQuota(quotaInBytes);
    OmBucketArgs.Builder builder = OmBucketArgs.newBuilder();
    builder.setVolumeName(volumeName)
        .setBucketName(bucketName)
        .setQuotaInBytes(quotaInBytes)
        .setQuotaInNamespace(quotaInNamespace);
    // If the bucket is old, we need to remind the user on the client side
    // that it is not recommended to enable quota.
    OmBucketInfo omBucketInfo = ozoneManagerClient.getBucketInfo(
        volumeName, bucketName);
    if (omBucketInfo.getQuotaInNamespace() == OLD_QUOTA_DEFAULT ||
        omBucketInfo.getUsedBytes() == OLD_QUOTA_DEFAULT) {
      LOG.warn("Bucket {} is created before version 1.1.0, usedBytes or " +
          "usedNamespace may be inaccurate and it is not recommended to " +
          "enable quota.", bucketName);
    }
    ozoneManagerClient.setBucketProperty(builder.build());

  }

  @Deprecated
  @Override
  public void setEncryptionKey(String volumeName, String bucketName,
                               String bekName) throws IOException {
    verifyVolumeName(volumeName);
    verifyBucketName(bucketName);
    OmBucketArgs.Builder builder = OmBucketArgs.newBuilder();
    BucketEncryptionKeyInfo bek = new BucketEncryptionKeyInfo.Builder()
        .setKeyName(bekName).build();
    builder.setVolumeName(volumeName)
        .setBucketName(bucketName)
        .setBucketEncryptionKey(bek);
    OmBucketArgs finalArgs = builder.build();
    ozoneManagerClient.setBucketProperty(finalArgs);
  }

  @Override
  public void setReplicationConfig(
      String volumeName, String bucketName, ReplicationConfig replicationConfig)
      throws IOException {
    verifyVolumeName(volumeName);
    verifyBucketName(bucketName);
    Preconditions.checkNotNull(replicationConfig);
    if (omVersion
        .compareTo(OzoneManagerVersion.ERASURE_CODED_STORAGE_SUPPORT) < 0) {
      if (replicationConfig.getReplicationType()
          == HddsProtos.ReplicationType.EC) {
        throw new IOException("Can not set the default replication of the"
            + " bucket to Erasure Coded replication, as OzoneManager does"
            + " not support Erasure Coded replication.");
      }
    }
    OmBucketArgs.Builder builder = OmBucketArgs.newBuilder();
    builder.setVolumeName(volumeName)
        .setBucketName(bucketName)
        .setDefaultReplicationConfig(
            new DefaultReplicationConfig(replicationConfig));
    ozoneManagerClient.setBucketProperty(builder.build());
  }

  @Override
  public void deleteBucket(
      String volumeName, String bucketName) throws IOException {
    verifyVolumeName(volumeName);
    verifyBucketName(bucketName);
    ozoneManagerClient.deleteBucket(volumeName, bucketName);
  }

  @Override
  public void checkBucketAccess(
      String volumeName, String bucketName) throws IOException {

  }

  @Override
  public OzoneBucket getBucketDetails(
      String volumeName, String bucketName) throws IOException {
    verifyVolumeName(volumeName);
    verifyBucketName(bucketName);
    OmBucketInfo bucketInfo =
        ozoneManagerClient.getBucketInfo(volumeName, bucketName);
    return OzoneBucket.newBuilder(conf, this)
        .setVolumeName(bucketInfo.getVolumeName())
        .setName(bucketInfo.getBucketName())
        .setStorageType(bucketInfo.getStorageType())
        .setVersioning(bucketInfo.getIsVersionEnabled())
        .setCreationTime(bucketInfo.getCreationTime())
        .setModificationTime(bucketInfo.getModificationTime())
        .setMetadata(bucketInfo.getMetadata())
        .setEncryptionKeyName(bucketInfo.getEncryptionKeyInfo() != null ?
            bucketInfo.getEncryptionKeyInfo().getKeyName() : null)
        .setSourceVolume(bucketInfo.getSourceVolume())
        .setSourceBucket(bucketInfo.getSourceBucket())
        .setUsedBytes(bucketInfo.getUsedBytes())
        .setUsedNamespace(bucketInfo.getUsedNamespace())
        .setQuotaInBytes(bucketInfo.getQuotaInBytes())
        .setQuotaInNamespace(bucketInfo.getQuotaInNamespace())
        .setBucketLayout(bucketInfo.getBucketLayout())
        .setOwner(bucketInfo.getOwner())
        .setDefaultReplicationConfig(bucketInfo.getDefaultReplicationConfig())
        .build();
  }

  @Override
  public List<OzoneBucket> listBuckets(String volumeName, String bucketPrefix,
                                       String prevBucket, int maxListResult,
                                       boolean hasSnapshot)
      throws IOException {
    List<OmBucketInfo> buckets = ozoneManagerClient.listBuckets(
        volumeName, prevBucket, bucketPrefix, maxListResult, hasSnapshot);

    return buckets.stream().map(bucket -> 
            OzoneBucket.newBuilder(conf, this)
                .setVolumeName(bucket.getVolumeName())
                .setName(bucket.getBucketName())
                .setStorageType(bucket.getStorageType())
                .setVersioning(bucket.getIsVersionEnabled())
                .setCreationTime(bucket.getCreationTime())
                .setModificationTime(bucket.getModificationTime())
                .setMetadata(bucket.getMetadata())
                .setEncryptionKeyName(bucket.getEncryptionKeyInfo() != null ?
                    bucket.getEncryptionKeyInfo().getKeyName() : null)
                .setSourceVolume(bucket.getSourceVolume())
                .setSourceBucket(bucket.getSourceBucket())
                .setUsedBytes(bucket.getUsedBytes())
                .setUsedNamespace(bucket.getUsedNamespace())
                .setQuotaInBytes(bucket.getQuotaInBytes())
                .setQuotaInNamespace(bucket.getQuotaInNamespace())
                .setBucketLayout(bucket.getBucketLayout())
                .setOwner(bucket.getOwner())
                .setDefaultReplicationConfig(
                    bucket.getDefaultReplicationConfig())
                .build())
        .collect(Collectors.toList());
  }

  @Override
  @Deprecated
  public OzoneOutputStream createKey(String volumeName, String bucketName,
      String keyName, long size, ReplicationType type, ReplicationFactor factor,
      Map<String, String> metadata) throws IOException {

    return createKey(volumeName, bucketName, keyName, size,
        ReplicationConfig.fromTypeAndFactor(type, factor), metadata);
  }

  @Override
  public OzoneOutputStream createKey(
      String volumeName, String bucketName, String keyName, long size,
      ReplicationConfig replicationConfig,
      Map<String, String> metadata)
      throws IOException {
    verifyVolumeName(volumeName);
    verifyBucketName(bucketName);
    if (checkKeyNameEnabled) {
      HddsClientUtils.verifyKeyName(keyName);
    }
    HddsClientUtils.checkNotNull(keyName);
    if (omVersion
        .compareTo(OzoneManagerVersion.ERASURE_CODED_STORAGE_SUPPORT) < 0) {
      if (replicationConfig != null &&
          replicationConfig.getReplicationType()
              == HddsProtos.ReplicationType.EC) {
        throw new IOException("Can not set the replication of the key to"
            + " Erasure Coded replication, as OzoneManager does not support"
            + " Erasure Coded replication.");
      }
    }

    if (replicationConfig != null) {
      replicationConfigValidator.validate(replicationConfig);
    }
<<<<<<< HEAD
    String requestId = UUID.randomUUID().toString();
    String ownerName = getRealUserInfo().getShortUserName();
=======
>>>>>>> fb2caac8

    OmKeyArgs.Builder builder = new OmKeyArgs.Builder()
        .setVolumeName(volumeName)
        .setBucketName(bucketName)
        .setKeyName(keyName)
        .setDataSize(size)
        .setReplicationConfig(replicationConfig)
        .addAllMetadataGdpr(metadata)
        .setAcls(getAclList())
<<<<<<< HEAD
        .setLatestVersionLocation(getLatestVersionLocation)
        .setOwnerName(ownerName);
    if (Boolean.parseBoolean(metadata.get(OzoneConsts.GDPR_FLAG))) {
      try {
        GDPRSymmetricKey gKey = new GDPRSymmetricKey(new SecureRandom());
        builder.addAllMetadata(gKey.getKeyDetails());
      } catch (Exception e) {
        if (e instanceof InvalidKeyException &&
            e.getMessage().contains("Illegal key size or default parameters")) {
          LOG.error("Missing Unlimited Strength Policy jars. Please install " +
              "Java Cryptography Extension (JCE) Unlimited Strength " +
              "Jurisdiction Policy Files");
        }
        throw new IOException(e);
      }
    }
=======
        .setLatestVersionLocation(getLatestVersionLocation);
>>>>>>> fb2caac8

    OpenKeySession openKey = ozoneManagerClient.openKey(builder.build());
    // For bucket with layout OBJECT_STORE, when create an empty file (size=0),
    // OM will set DataSize to OzoneConfigKeys#OZONE_SCM_BLOCK_SIZE,
    // which will cause S3G's atomic write length check to fail,
    // so reset size to 0 here.
    if (isS3GRequest.get() && size == 0) {
      openKey.getKeyInfo().setDataSize(size);
    }
    return createOutputStream(openKey);
  }

  @Override
  public OzoneDataStreamOutput createStreamKey(
      String volumeName, String bucketName, String keyName, long size,
      ReplicationConfig replicationConfig,
      Map<String, String> metadata)
      throws IOException {
    verifyVolumeName(volumeName);
    verifyBucketName(bucketName);
    if (checkKeyNameEnabled) {
      HddsClientUtils.verifyKeyName(keyName);
    }
    HddsClientUtils.checkNotNull(keyName, replicationConfig);
<<<<<<< HEAD
    String requestId = UUID.randomUUID().toString();
    String ownerName = getRealUserInfo().getShortUserName();
=======
>>>>>>> fb2caac8

    OmKeyArgs.Builder builder = new OmKeyArgs.Builder()
        .setVolumeName(volumeName)
        .setBucketName(bucketName)
        .setKeyName(keyName)
        .setDataSize(size)
        .setReplicationConfig(replicationConfig)
<<<<<<< HEAD
        .addAllMetadata(metadata)
        .setOwnerName(ownerName)
=======
        .addAllMetadataGdpr(metadata)
        .setSortDatanodesInPipeline(true)
>>>>>>> fb2caac8
        .setAcls(getAclList());

    OpenKeySession openKey = ozoneManagerClient.openKey(builder.build());
    return createDataStreamOutput(openKey);
  }

  private KeyProvider.KeyVersion getDEK(FileEncryptionInfo feInfo)
      throws IOException {
    // check crypto protocol version
    OzoneKMSUtil.checkCryptoProtocolVersion(feInfo);
    KeyProvider.KeyVersion decrypted = null;
    try {

      // After HDDS-5881 the user will not be different,
      // as S3G uses single RpcClient. So we should be checking thread-local
      // S3Auth and use it during proxy.
      UserGroupInformation loginUser = UserGroupInformation.getLoginUser();
      UserGroupInformation proxyUser;
      if (getThreadLocalS3Auth() != null) {
        String userPrincipal = getThreadLocalS3Auth().getUserPrincipal();
        Preconditions.checkNotNull(userPrincipal);
        UserGroupInformation s3gUGI = UserGroupInformation.createRemoteUser(
            userPrincipal);
        proxyUser = UserGroupInformation.createProxyUser(
            s3gUGI.getShortUserName(), loginUser);
        decrypted = proxyUser.doAs(
            (PrivilegedExceptionAction<KeyProvider.KeyVersion>) () -> {
              return OzoneKMSUtil.decryptEncryptedDataEncryptionKey(feInfo,
                  getKeyProvider());
            });
      } else {
        decrypted = OzoneKMSUtil.decryptEncryptedDataEncryptionKey(feInfo,
            getKeyProvider());
      }
    } catch (InterruptedException ex) {
      Thread.currentThread().interrupt();
      throw new IOException("Interrupted during decrypt key", ex);
    }
    return decrypted;
  }

  @Override
  public OzoneInputStream getKey(
      String volumeName, String bucketName, String keyName)
      throws IOException {
    verifyVolumeName(volumeName);
    verifyBucketName(bucketName);
    Preconditions.checkNotNull(keyName);
    OmKeyInfo keyInfo = getKeyInfo(volumeName, bucketName, keyName, false);
    return getInputStreamWithRetryFunction(keyInfo);
  }

  @Override
  public Map<OmKeyLocationInfo, Map<DatanodeDetails, OzoneInputStream> >
      getKeysEveryReplicas(String volumeName,
                         String bucketName,
                         String keyName) throws IOException {

    Map< OmKeyLocationInfo, Map<DatanodeDetails, OzoneInputStream> > result
        = new LinkedHashMap<>();

    verifyVolumeName(volumeName);
    verifyBucketName(bucketName);
    OmKeyInfo keyInfo = getKeyInfo(volumeName, bucketName, keyName, true);
    List<OmKeyLocationInfo> keyLocationInfos
        = keyInfo.getLatestVersionLocations().getBlocksLatestVersionOnly();

    for (OmKeyLocationInfo locationInfo : keyLocationInfos) {
      Map<DatanodeDetails, OzoneInputStream> blocks = new HashMap<>();


      Pipeline pipelineBefore = locationInfo.getPipeline();
      List<DatanodeDetails> datanodes = pipelineBefore.getNodes();

      for (DatanodeDetails dn : datanodes) {
        List<DatanodeDetails> nodes = new ArrayList<>();
        nodes.add(dn);
        Pipeline pipeline
            = new Pipeline.Builder(pipelineBefore).setNodes(nodes)
            .setId(PipelineID.randomId()).build();
        OmKeyLocationInfo dnKeyLocation = new OmKeyLocationInfo.Builder()
            .setBlockID(locationInfo.getBlockID())
            .setLength(locationInfo.getLength())
            .setOffset(locationInfo.getOffset())
            .setToken(locationInfo.getToken())
            .setPartNumber(locationInfo.getPartNumber())
            .setCreateVersion(locationInfo.getCreateVersion())
            .setPipeline(pipeline)
            .build();

        List<OmKeyLocationInfo> keyLocationInfoList =
            Collections.singletonList(dnKeyLocation);
        OmKeyLocationInfoGroup keyLocationInfoGroup
            = new OmKeyLocationInfoGroup(0, keyLocationInfoList);
        List<OmKeyLocationInfoGroup> keyLocationInfoGroups =
            Collections.singletonList(keyLocationInfoGroup);

        keyInfo.setKeyLocationVersions(keyLocationInfoGroups);
        OmKeyInfo dnKeyInfo = new OmKeyInfo.Builder()
            .setVolumeName(keyInfo.getVolumeName())
            .setBucketName(keyInfo.getBucketName())
            .setKeyName(keyInfo.getKeyName())
            .setOmKeyLocationInfos(keyInfo.getKeyLocationVersions())
            .setDataSize(keyInfo.getDataSize())
            .setCreationTime(keyInfo.getCreationTime())
            .setModificationTime(keyInfo.getModificationTime())
            .setReplicationConfig(keyInfo.getReplicationConfig())
            .setFileEncryptionInfo(keyInfo.getFileEncryptionInfo())
            .setAcls(keyInfo.getAcls())
            .setObjectID(keyInfo.getObjectID())
            .setUpdateID(keyInfo.getUpdateID())
            .setParentObjectID(keyInfo.getParentObjectID())
            .setFileChecksum(keyInfo.getFileChecksum())
            .build();
        dnKeyInfo.setMetadata(keyInfo.getMetadata());
        dnKeyInfo.setKeyLocationVersions(keyLocationInfoGroups);

        blocks.put(dn, createInputStream(dnKeyInfo, Function.identity()));
      }

      result.put(locationInfo, blocks);
    }

    return result;
  }

  @Override
  public void deleteKey(
      String volumeName, String bucketName, String keyName, boolean recursive)
      throws IOException {
    verifyVolumeName(volumeName);
    verifyBucketName(bucketName);
    Preconditions.checkNotNull(keyName);
    OmKeyArgs keyArgs = new OmKeyArgs.Builder()
        .setVolumeName(volumeName)
        .setBucketName(bucketName)
        .setKeyName(keyName)
        .setRecursive(recursive)
        .build();
    ozoneManagerClient.deleteKey(keyArgs);
  }

  @Override
  public void deleteKeys(
          String volumeName, String bucketName, List<String> keyNameList)
          throws IOException {
    verifyVolumeName(volumeName);
    verifyBucketName(bucketName);
    Preconditions.checkNotNull(keyNameList);
    OmDeleteKeys omDeleteKeys = new OmDeleteKeys(volumeName, bucketName,
        keyNameList);
    ozoneManagerClient.deleteKeys(omDeleteKeys);
  }

  @Override
  public void renameKey(String volumeName, String bucketName,
      String fromKeyName, String toKeyName) throws IOException {
    verifyVolumeName(volumeName);
    verifyBucketName(bucketName);
    if (checkKeyNameEnabled) {
      HddsClientUtils.verifyKeyName(toKeyName);
    }
    HddsClientUtils.checkNotNull(fromKeyName, toKeyName);
    OmKeyArgs keyArgs = new OmKeyArgs.Builder()
        .setVolumeName(volumeName)
        .setBucketName(bucketName)
        .setKeyName(fromKeyName)
        .build();
    ozoneManagerClient.renameKey(keyArgs, toKeyName);
  }

  @Override
  @Deprecated
  public void renameKeys(String volumeName, String bucketName,
                         Map<String, String> keyMap) throws IOException {
    verifyVolumeName(volumeName);
    verifyBucketName(bucketName);
    HddsClientUtils.checkNotNull(keyMap);
    OmRenameKeys omRenameKeys =
        new OmRenameKeys(volumeName, bucketName, keyMap, null);
    ozoneManagerClient.renameKeys(omRenameKeys);
  }


  @Override
  public List<OzoneKey> listKeys(String volumeName, String bucketName,
                                 String keyPrefix, String prevKey,
                                 int maxListResult)
      throws IOException {
<<<<<<< HEAD
    List<OmKeyInfo> keys = ozoneManagerClient.listKeys(
        volumeName, bucketName, prevKey, keyPrefix, maxListResult);
    return keys.stream().map(key -> new OzoneKey(
        key.getVolumeName(),
        key.getBucketName(),
        key.getKeyName(),
        key.getDataSize(),
        key.getCreationTime(),
        key.getModificationTime(),
        key.getReplicationConfig(),
        key.getOwnerName())).collect(Collectors.toList());
=======

    if (omVersion.compareTo(OzoneManagerVersion.LIGHTWEIGHT_LIST_KEYS) >= 0) {
      List<BasicOmKeyInfo> keys = ozoneManagerClient.listKeysLight(
          volumeName, bucketName, prevKey, keyPrefix, maxListResult).getKeys();

      return keys.stream().map(key -> new OzoneKey(
              key.getVolumeName(),
              key.getBucketName(),
              key.getKeyName(),
              key.getDataSize(),
              key.getCreationTime(),
              key.getModificationTime(),
              key.getReplicationConfig(),
              key.isFile()))
          .collect(Collectors.toList());
    } else {
      List<OmKeyInfo> keys = ozoneManagerClient.listKeys(
          volumeName, bucketName, prevKey, keyPrefix, maxListResult).getKeys();
      return keys.stream().map(key -> new OzoneKey(
              key.getVolumeName(),
              key.getBucketName(),
              key.getKeyName(),
              key.getDataSize(),
              key.getCreationTime(),
              key.getModificationTime(),
              key.getReplicationConfig(),
              key.isFile()))
          .collect(Collectors.toList());
    }
>>>>>>> fb2caac8
  }

  @Override
  public List<RepeatedOmKeyInfo> listTrash(String volumeName, String bucketName,
      String startKeyName, String keyPrefix, int maxKeys) throws IOException {

    Preconditions.checkNotNull(volumeName);
    Preconditions.checkNotNull(bucketName);

    return ozoneManagerClient.listTrash(volumeName, bucketName, startKeyName,
        keyPrefix, maxKeys);
  }

  @Override
  public boolean recoverTrash(String volumeName, String bucketName,
      String keyName, String destinationBucket) throws IOException {

    return ozoneManagerClient.recoverTrash(volumeName, bucketName, keyName,
        destinationBucket);
  }

  @Override
  public OzoneKeyDetails getKeyDetails(
      String volumeName, String bucketName, String keyName)
      throws IOException {
    OmKeyInfo keyInfo =
        getKeyInfo(volumeName, bucketName, keyName, false);
    return getOzoneKeyDetails(keyInfo);
  }

  @Nonnull
  private OzoneKeyDetails getOzoneKeyDetails(OmKeyInfo keyInfo) {
    List<OzoneKeyLocation> ozoneKeyLocations = new ArrayList<>();
    long lastKeyOffset = 0L;
    List<OmKeyLocationInfo> omKeyLocationInfos = keyInfo
        .getLatestVersionLocations().getBlocksLatestVersionOnly();
    for (OmKeyLocationInfo info: omKeyLocationInfos) {
      ozoneKeyLocations.add(new OzoneKeyLocation(info.getContainerID(),
          info.getLocalID(), info.getLength(), info.getOffset(),
          lastKeyOffset));
      lastKeyOffset += info.getLength();
    }

    return new OzoneKeyDetails(keyInfo.getVolumeName(), keyInfo.getBucketName(),
        keyInfo.getKeyName(), keyInfo.getDataSize(), keyInfo.getCreationTime(),
        keyInfo.getModificationTime(), ozoneKeyLocations,
        keyInfo.getReplicationConfig(), keyInfo.getMetadata(),
        keyInfo.getFileEncryptionInfo(),
<<<<<<< HEAD
        getInputStream, keyInfo.getOwnerName());
=======
        () -> getInputStreamWithRetryFunction(keyInfo), keyInfo.isFile());
>>>>>>> fb2caac8
  }

  @Override
  public OzoneKeyDetails getS3KeyDetails(String bucketName, String keyName)
      throws IOException {
    OmKeyInfo keyInfo = getS3KeyInfo(bucketName, keyName, false);
    return getOzoneKeyDetails(keyInfo);
  }

  @Override
  public OzoneKeyDetails getS3KeyDetails(String bucketName, String keyName,
                                         int partNumber) throws IOException {
    OmKeyInfo keyInfo = getS3KeyInfo(bucketName, keyName, false);
    List<OmKeyLocationInfo> filteredKeyLocationInfo = keyInfo
        .getLatestVersionLocations().getBlocksLatestVersionOnly().stream()
        .filter(omKeyLocationInfo -> omKeyLocationInfo.getPartNumber() ==
            partNumber)
        .collect(Collectors.toList());
    keyInfo.updateLocationInfoList(filteredKeyLocationInfo, false);
    keyInfo.setDataSize(filteredKeyLocationInfo.stream()
        .mapToLong(OmKeyLocationInfo::getLength)
        .sum());
    return getOzoneKeyDetails(keyInfo);
  }

  @Nonnull
  private OmKeyInfo getS3KeyInfo(
      String bucketName, String keyName, boolean isHeadOp) throws IOException {
    verifyBucketName(bucketName);
    Preconditions.checkNotNull(keyName);

    OmKeyArgs keyArgs = new OmKeyArgs.Builder()
        // Volume name is not important, as we call GetKeyInfo with
        // assumeS3Context = true, OM will infer the correct s3 volume.
        .setVolumeName(OzoneConfigKeys.OZONE_S3_VOLUME_NAME_DEFAULT)
        .setBucketName(bucketName)
        .setKeyName(keyName)
        .setSortDatanodesInPipeline(topologyAwareReadEnabled)
        .setLatestVersionLocation(getLatestVersionLocation)
        .setForceUpdateContainerCacheFromSCM(false)
        .setHeadOp(isHeadOp)
        .build();
    KeyInfoWithVolumeContext keyInfoWithS3Context =
        ozoneManagerClient.getKeyInfo(keyArgs, true);
    keyInfoWithS3Context.getUserPrincipal().ifPresent(this::updateS3Principal);
    return keyInfoWithS3Context.getKeyInfo();
  }

  private OmKeyInfo getKeyInfo(
      String volumeName, String bucketName, String keyName,
      boolean forceUpdateContainerCache) throws IOException {
    Preconditions.checkNotNull(volumeName);
    Preconditions.checkNotNull(bucketName);
    Preconditions.checkNotNull(keyName);
    OmKeyArgs keyArgs = new OmKeyArgs.Builder()
        .setVolumeName(volumeName)
        .setBucketName(bucketName)
        .setKeyName(keyName)
        .setSortDatanodesInPipeline(topologyAwareReadEnabled)
        .setLatestVersionLocation(getLatestVersionLocation)
        .setForceUpdateContainerCacheFromSCM(forceUpdateContainerCache)
        .build();
    return getKeyInfo(keyArgs);
  }

  private OmKeyInfo getKeyInfo(OmKeyArgs keyArgs) throws IOException {
    final OmKeyInfo keyInfo;
    if (omVersion.compareTo(OzoneManagerVersion.OPTIMIZED_GET_KEY_INFO) >= 0) {
      keyInfo = ozoneManagerClient.getKeyInfo(keyArgs, false)
          .getKeyInfo();
    } else {
      keyInfo = ozoneManagerClient.lookupKey(keyArgs);
    }
    return keyInfo;
  }

  @Override
  public void close() throws IOException {
    if (ecReconstructExecutor != null) {
      ecReconstructExecutor.shutdownNow();
      ecReconstructExecutor = null;
    }
    IOUtils.cleanupWithLogger(LOG, ozoneManagerClient, xceiverClientManager);
    keyProviderCache.invalidateAll();
    keyProviderCache.cleanUp();
    ContainerClientMetrics.release();
  }

  @Deprecated
  @Override
  public OmMultipartInfo initiateMultipartUpload(String volumeName,
      String bucketName, String keyName, ReplicationType type,
      ReplicationFactor factor) throws IOException {
    return initiateMultipartUpload(volumeName, bucketName, keyName,
        ReplicationConfig.fromTypeAndFactor(type, factor));
  }

  @Override
  public OmMultipartInfo initiateMultipartUpload(String volumeName,
      String bucketName,
      String keyName,
      ReplicationConfig replicationConfig)
      throws IOException {
    verifyVolumeName(volumeName);
    verifyBucketName(bucketName);
    HddsClientUtils.checkNotNull(keyName);
    String ownerName = getRealUserInfo().getShortUserName();
    if (omVersion
        .compareTo(OzoneManagerVersion.ERASURE_CODED_STORAGE_SUPPORT) < 0) {
      if (replicationConfig.getReplicationType()
          == HddsProtos.ReplicationType.EC) {
        throw new IOException("Can not set the replication of the file to"
            + " Erasure Coded replication, as OzoneManager does not support"
            + " Erasure Coded replication.");
      }
    }
    OmKeyArgs keyArgs = new OmKeyArgs.Builder()
        .setVolumeName(volumeName)
        .setBucketName(bucketName)
        .setKeyName(keyName)
        .setReplicationConfig(replicationConfig)
        .setAcls(getAclList())
        .setOwnerName(ownerName)
        .build();
    OmMultipartInfo multipartInfo = ozoneManagerClient
        .initiateMultipartUpload(keyArgs);
    return multipartInfo;
  }

  private OpenKeySession newMultipartOpenKey(
      String volumeName, String bucketName, String keyName,
      long size, int partNumber, String uploadID,
      boolean sortDatanodesInPipeline) throws IOException {
    verifyVolumeName(volumeName);
    verifyBucketName(bucketName);
    if (checkKeyNameEnabled) {
      HddsClientUtils.verifyKeyName(keyName);
    }
    HddsClientUtils.checkNotNull(keyName, uploadID);
    if (partNumber <= 0 || partNumber > MAXIMUM_NUMBER_OF_PARTS_PER_UPLOAD) {
      throw new OMException("Part number must be an integer between 1 and "
          + MAXIMUM_NUMBER_OF_PARTS_PER_UPLOAD + ", inclusive",
          OMException.ResultCodes.INVALID_PART);
    }
    Preconditions.checkArgument(size >= 0, "size should be greater than or " +
        "equal to zero");
<<<<<<< HEAD
    String requestId = UUID.randomUUID().toString();
    String ownerName = getRealUserInfo().getShortUserName();
=======
>>>>>>> fb2caac8
    OmKeyArgs keyArgs = new OmKeyArgs.Builder()
        .setVolumeName(volumeName)
        .setBucketName(bucketName)
        .setKeyName(keyName)
        .setDataSize(size)
        .setIsMultipartKey(true)
        .setMultipartUploadID(uploadID)
        .setMultipartUploadPartNumber(partNumber)
        .setSortDatanodesInPipeline(sortDatanodesInPipeline)
        .setAcls(getAclList())
        .setOwnerName(ownerName)
        .build();
    return ozoneManagerClient.openKey(keyArgs);
  }

  @Override
  public OzoneOutputStream createMultipartKey(
      String volumeName, String bucketName, String keyName,
      long size, int partNumber, String uploadID) throws IOException {
    final OpenKeySession openKey = newMultipartOpenKey(
        volumeName, bucketName, keyName, size, partNumber, uploadID, false);
    KeyOutputStream keyOutputStream = createKeyOutputStream(openKey)
        .setMultipartNumber(partNumber)
        .setMultipartUploadID(uploadID)
        .setIsMultipartKey(true)
        .setAtomicKeyCreation(isS3GRequest.get())
        .build();
    return createOutputStream(openKey, keyOutputStream);
  }

  @Override
  public OzoneDataStreamOutput createMultipartStreamKey(
      String volumeName,
      String bucketName,
      String keyName,
      long size,
      int partNumber,
      String uploadID)
      throws IOException {
<<<<<<< HEAD
    verifyVolumeName(volumeName);
    verifyBucketName(bucketName);
    if (checkKeyNameEnabled) {
      HddsClientUtils.verifyKeyName(keyName);
    }
    HddsClientUtils.checkNotNull(keyName, uploadID);
    Preconditions.checkArgument(partNumber > 0 && partNumber <= 10000, "Part " +
        "number should be greater than zero and less than or equal to 10000");
    Preconditions.checkArgument(size >= 0, "size should be greater than or " +
        "equal to zero");
    String requestId = UUID.randomUUID().toString();
    String ownerName = getRealUserInfo().getShortUserName();

    OmKeyArgs keyArgs = new OmKeyArgs.Builder()
        .setVolumeName(volumeName)
        .setBucketName(bucketName)
        .setKeyName(keyName)
        .setDataSize(size)
        .setIsMultipartKey(true)
        .setMultipartUploadID(uploadID)
        .setMultipartUploadPartNumber(partNumber)
        .setAcls(getAclList())
        .setOwnerName(ownerName)
        .build();

    OpenKeySession openKey = ozoneManagerClient.openKey(keyArgs);

=======
    final OpenKeySession openKey = newMultipartOpenKey(
        volumeName, bucketName, keyName, size, partNumber, uploadID, true);
    // Amazon S3 never adds partial objects, So for S3 requests we need to
    // set atomicKeyCreation to true
    // refer: https://docs.aws.amazon.com/AmazonS3/latest/API/API_PutObject.html
>>>>>>> fb2caac8
    KeyDataStreamOutput keyOutputStream =
        new KeyDataStreamOutput.Builder()
            .setHandler(openKey)
            .setXceiverClientManager(xceiverClientManager)
            .setOmClient(ozoneManagerClient)
            .setReplicationConfig(openKey.getKeyInfo().getReplicationConfig())
            .setMultipartNumber(partNumber)
            .setMultipartUploadID(uploadID)
            .setIsMultipartKey(true)
            .enableUnsafeByteBufferConversion(unsafeByteBufferConversion)
            .setConfig(clientConfig)
            .setAtomicKeyCreation(isS3GRequest.get())
            .build();
    keyOutputStream
        .addPreallocateBlocks(
            openKey.getKeyInfo().getLatestVersionLocations(),
            openKey.getOpenVersion());
    final OzoneOutputStream out = createSecureOutputStream(
        openKey, keyOutputStream, null);
    return new OzoneDataStreamOutput(out != null ? out : keyOutputStream);
  }

  @Override
  public OmMultipartUploadCompleteInfo completeMultipartUpload(
      String volumeName, String bucketName, String keyName, String uploadID,
      Map<Integer, String> partsMap) throws IOException {
    verifyVolumeName(volumeName);
    verifyBucketName(bucketName);
    HddsClientUtils.checkNotNull(keyName, uploadID);
    String ownerName = getRealUserInfo().getShortUserName();

    OmKeyArgs keyArgs = new OmKeyArgs.Builder()
        .setVolumeName(volumeName)
        .setBucketName(bucketName)
        .setKeyName(keyName)
        .setMultipartUploadID(uploadID)
        .setAcls(getAclList())
        .setOwnerName(ownerName)
        .build();

    OmMultipartUploadCompleteList
        omMultipartUploadCompleteList = new OmMultipartUploadCompleteList(
        partsMap);

    OmMultipartUploadCompleteInfo omMultipartUploadCompleteInfo =
        ozoneManagerClient.completeMultipartUpload(keyArgs,
            omMultipartUploadCompleteList);

    return omMultipartUploadCompleteInfo;

  }

  @Override
  public void abortMultipartUpload(String volumeName,
       String bucketName, String keyName, String uploadID) throws IOException {
    verifyVolumeName(volumeName);
    verifyBucketName(bucketName);
    HddsClientUtils.checkNotNull(keyName, uploadID);
    OmKeyArgs omKeyArgs = new OmKeyArgs.Builder()
        .setVolumeName(volumeName)
        .setBucketName(bucketName)
        .setKeyName(keyName)
        .setMultipartUploadID(uploadID)
        .build();
    ozoneManagerClient.abortMultipartUpload(omKeyArgs);
  }

  @Override
  public OzoneMultipartUploadPartListParts listParts(String volumeName,
      String bucketName, String keyName, String uploadID, int partNumberMarker,
      int maxParts)  throws IOException {
    verifyVolumeName(volumeName);
    verifyBucketName(bucketName);
    HddsClientUtils.checkNotNull(uploadID);
    Preconditions.checkArgument(maxParts > 0, "Max Parts Should be greater " +
        "than zero");
    Preconditions.checkArgument(partNumberMarker >= 0, "Part Number Marker " +
        "Should be greater than or equal to zero, as part numbers starts from" +
        " 1 and ranges till 10000");
    OmMultipartUploadListParts omMultipartUploadListParts =
        ozoneManagerClient.listParts(volumeName, bucketName, keyName,
            uploadID, partNumberMarker, maxParts);

    OzoneMultipartUploadPartListParts ozoneMultipartUploadPartListParts =
        new OzoneMultipartUploadPartListParts(
            omMultipartUploadListParts.getReplicationConfig(),
            omMultipartUploadListParts.getNextPartNumberMarker(),
            omMultipartUploadListParts.isTruncated());

    for (OmPartInfo omPartInfo : omMultipartUploadListParts.getPartInfoList()) {
      ozoneMultipartUploadPartListParts.addPart(
          new OzoneMultipartUploadPartListParts.PartInfo(
              omPartInfo.getPartNumber(), omPartInfo.getPartName(),
              omPartInfo.getModificationTime(), omPartInfo.getSize()));
    }
    return ozoneMultipartUploadPartListParts;

  }

  @Override
  public OzoneMultipartUploadList listMultipartUploads(String volumeName,
      String bucketName, String prefix) throws IOException {

    OmMultipartUploadList omMultipartUploadList =
        ozoneManagerClient.listMultipartUploads(volumeName, bucketName, prefix);
    List<OzoneMultipartUpload> uploads = omMultipartUploadList.getUploads()
        .stream()
        .map(upload -> new OzoneMultipartUpload(upload.getVolumeName(),
            upload.getBucketName(),
            upload.getKeyName(),
            upload.getUploadId(),
            upload.getCreationTime(),
            upload.getReplicationConfig()))
        .collect(Collectors.toList());
    OzoneMultipartUploadList result = new OzoneMultipartUploadList(uploads);
    return result;
  }

  @Override
  public OzoneFileStatus getOzoneFileStatus(String volumeName,
      String bucketName, String keyName) throws IOException {
    OmKeyArgs keyArgs = new OmKeyArgs.Builder()
        .setVolumeName(volumeName)
        .setBucketName(bucketName)
        .setKeyName(keyName)
        .setSortDatanodesInPipeline(topologyAwareReadEnabled)
        .setLatestVersionLocation(getLatestVersionLocation)
        .build();
    return ozoneManagerClient.getFileStatus(keyArgs);
  }

  @Override
  public void createDirectory(String volumeName, String bucketName,
      String keyName) throws IOException {
    String ownerName = getRealUserInfo().getShortUserName();
    OmKeyArgs keyArgs = new OmKeyArgs.Builder().setVolumeName(volumeName)
        .setBucketName(bucketName)
        .setKeyName(keyName)
        .setAcls(getAclList())
        .setOwnerName(ownerName)
        .build();
    ozoneManagerClient.createDirectory(keyArgs);
  }

  @Override
  public OzoneInputStream readFile(String volumeName, String bucketName,
      String keyName) throws IOException {
    OmKeyArgs keyArgs = new OmKeyArgs.Builder()
        .setVolumeName(volumeName)
        .setBucketName(bucketName)
        .setKeyName(keyName)
        .setSortDatanodesInPipeline(topologyAwareReadEnabled)
        .setLatestVersionLocation(getLatestVersionLocation)
        .build();
    final OmKeyInfo keyInfo;
    if (omVersion.compareTo(OzoneManagerVersion.OPTIMIZED_GET_KEY_INFO) >= 0) {
      keyInfo = ozoneManagerClient.getKeyInfo(keyArgs, false)
          .getKeyInfo();
      if (!keyInfo.isFile()) {
        throw new OMException(keyName + " is not a file.",
            OMException.ResultCodes.NOT_A_FILE);
      }
    } else {
      keyInfo = ozoneManagerClient.lookupFile(keyArgs);
    }
    return getInputStreamWithRetryFunction(keyInfo);
  }

  @Override
  @Deprecated
  public OzoneOutputStream createFile(String volumeName, String bucketName,
      String keyName, long size, ReplicationType type, ReplicationFactor factor,
      boolean overWrite, boolean recursive) throws IOException {
    return createFile(volumeName, bucketName, keyName, size,
        ReplicationConfig.fromTypeAndFactor(type, factor), overWrite,
        recursive);
  }

  /**
   * Create InputStream with Retry function to refresh pipeline information
   * if reads fail.
   *
   * @param keyInfo
   * @return
   * @throws IOException
   */
  private OzoneInputStream getInputStreamWithRetryFunction(
      OmKeyInfo keyInfo) throws IOException {
    return createInputStream(keyInfo, omKeyInfo -> {
      try {
        return getKeyInfo(omKeyInfo.getVolumeName(), omKeyInfo.getBucketName(),
            omKeyInfo.getKeyName(), true);
      } catch (IOException e) {
        LOG.error("Unable to lookup key {} on retry.", keyInfo.getKeyName(), e);
        return null;
      }
    });
  }

  @Override
  public OzoneOutputStream createFile(String volumeName, String bucketName,
      String keyName, long size, ReplicationConfig replicationConfig,
      boolean overWrite, boolean recursive) throws IOException {
    if (omVersion
        .compareTo(OzoneManagerVersion.ERASURE_CODED_STORAGE_SUPPORT) < 0) {
      if (replicationConfig.getReplicationType()
          == HddsProtos.ReplicationType.EC) {
        throw new IOException("Can not set the replication of the file to"
            + " Erasure Coded replication, as OzoneManager does not support"
            + " Erasure Coded replication.");
      }
    }
    String ownerName = getRealUserInfo().getShortUserName();
    OmKeyArgs keyArgs = new OmKeyArgs.Builder()
        .setVolumeName(volumeName)
        .setBucketName(bucketName)
        .setKeyName(keyName)
        .setDataSize(size)
        .setReplicationConfig(replicationConfig)
        .setAcls(getAclList())
        .setLatestVersionLocation(getLatestVersionLocation)
        .setOwnerName(ownerName)
        .build();
    OpenKeySession keySession =
        ozoneManagerClient.createFile(keyArgs, overWrite, recursive);
    return createOutputStream(keySession);
  }

  private OmKeyArgs prepareOmKeyArgs(String volumeName, String bucketName,
      String keyName) {
    return new OmKeyArgs.Builder()
        .setVolumeName(volumeName)
        .setBucketName(bucketName)
        .setKeyName(keyName)
        .setSortDatanodesInPipeline(topologyAwareReadEnabled)
        .setLatestVersionLocation(getLatestVersionLocation)
        .build();
  }

  @Override
  public OzoneDataStreamOutput createStreamFile(String volumeName,
      String bucketName, String keyName, long size,
      ReplicationConfig replicationConfig, boolean overWrite, boolean recursive)
      throws IOException {
    String ownerName = getRealUserInfo().getShortUserName();
    OmKeyArgs keyArgs = new OmKeyArgs.Builder()
        .setVolumeName(volumeName)
        .setBucketName(bucketName)
        .setKeyName(keyName)
        .setDataSize(size)
        .setReplicationConfig(replicationConfig)
        .setAcls(getAclList())
        .setLatestVersionLocation(getLatestVersionLocation)
<<<<<<< HEAD
        .setOwnerName(ownerName)
=======
        .setSortDatanodesInPipeline(true)
>>>>>>> fb2caac8
        .build();
    OpenKeySession keySession =
        ozoneManagerClient.createFile(keyArgs, overWrite, recursive);
    return createDataStreamOutput(keySession);
  }

  @Override
  public List<OzoneFileStatus> listStatus(String volumeName, String bucketName,
      String keyName, boolean recursive, String startKey, long numEntries)
      throws IOException {
    OmKeyArgs keyArgs = prepareOmKeyArgs(volumeName, bucketName, keyName);
    return ozoneManagerClient
        .listStatus(keyArgs, recursive, startKey, numEntries);
  }

  @Override
  public List<OzoneFileStatus> listStatus(String volumeName, String bucketName,
      String keyName, boolean recursive, String startKey,
      long numEntries, boolean allowPartialPrefixes) throws IOException {
    OmKeyArgs keyArgs = prepareOmKeyArgs(volumeName, bucketName, keyName);
    return ozoneManagerClient
        .listStatus(keyArgs, recursive, startKey, numEntries,
            allowPartialPrefixes);
  }

  @Override
  public List<OzoneFileStatusLight> listStatusLight(String volumeName,
      String bucketName, String keyName, boolean recursive, String startKey,
      long numEntries, boolean allowPartialPrefixes) throws IOException {
    OmKeyArgs keyArgs = prepareOmKeyArgs(volumeName, bucketName, keyName);
    return ozoneManagerClient
        .listStatusLight(keyArgs, recursive, startKey, numEntries,
            allowPartialPrefixes);
  }

  /**
   * Add acl for Ozone object. Return true if acl is added successfully else
   * false.
   *
   * @param obj Ozone object for which acl should be added.
   * @param acl ozone acl to be added.
   * @throws IOException if there is error.
   */
  @Override
  public boolean addAcl(OzoneObj obj, OzoneAcl acl) throws IOException {
    return ozoneManagerClient.addAcl(obj, acl);
  }

  /**
   * Remove acl for Ozone object. Return true if acl is removed successfully
   * else false.
   *
   * @param obj Ozone object.
   * @param acl Ozone acl to be removed.
   * @throws IOException if there is error.
   */
  @Override
  public boolean removeAcl(OzoneObj obj, OzoneAcl acl) throws IOException {
    return ozoneManagerClient.removeAcl(obj, acl);
  }

  /**
   * Acls to be set for given Ozone object. This operations reset ACL for given
   * object to list of ACLs provided in argument.
   *
   * @param obj Ozone object.
   * @param acls List of acls.
   * @throws IOException if there is error.
   */
  @Override
  public boolean setAcl(OzoneObj obj, List<OzoneAcl> acls) throws IOException {
    return ozoneManagerClient.setAcl(obj, acls);
  }

  /**
   * Returns list of ACLs for given Ozone object.
   *
   * @param obj Ozone object.
   * @throws IOException if there is error.
   */
  @Override
  public List<OzoneAcl> getAcl(OzoneObj obj) throws IOException {
    return ozoneManagerClient.getAcl(obj);
  }

  static GDPRSymmetricKey getGDPRSymmetricKey(Map<String, String> metadata,
      int mode) throws Exception {
    if (!Boolean.parseBoolean(metadata.get(OzoneConsts.GDPR_FLAG))) {
      return null;
    }

    final GDPRSymmetricKey gk = new GDPRSymmetricKey(
        metadata.get(OzoneConsts.GDPR_SECRET),
        metadata.get(OzoneConsts.GDPR_ALGORITHM));
    try {
      gk.getCipher().init(mode, gk.getSecretKey());
    } catch (InvalidKeyException e) {
      if (e.getMessage().contains("Illegal key size or default parameters")) {
        LOG.error("Missing Unlimited Strength Policy jars. Please install "
            + "Java Cryptography Extension (JCE) Unlimited Strength "
            + "Jurisdiction Policy Files");
      }
      throw e;
    }
    return gk;
  }

  private OzoneInputStream createInputStream(
      OmKeyInfo keyInfo, Function<OmKeyInfo, OmKeyInfo> retryFunction)
      throws IOException {
    // When Key is not MPU or when Key is MPU and encryption is not enabled
    // Need to revisit for GDP.
    FileEncryptionInfo feInfo = keyInfo.getFileEncryptionInfo();

    if (feInfo == null) {
      LengthInputStream lengthInputStream = KeyInputStream
          .getFromOmKeyInfo(keyInfo, xceiverClientManager,
              clientConfig.isChecksumVerify(), retryFunction,
              blockInputStreamFactory);
      try {
        final GDPRSymmetricKey gk = getGDPRSymmetricKey(
            keyInfo.getMetadata(), Cipher.DECRYPT_MODE);
        if (gk != null) {
          return new OzoneInputStream(
              new CipherInputStream(lengthInputStream, gk.getCipher()));
        }
      } catch (Exception ex) {
        throw new IOException(ex);
      }
      return new OzoneInputStream(lengthInputStream.getWrappedStream());
    } else if (!keyInfo.getLatestVersionLocations().isMultipartKey()) {
      // Regular Key with FileEncryptionInfo
      LengthInputStream lengthInputStream = KeyInputStream
          .getFromOmKeyInfo(keyInfo, xceiverClientManager,
              clientConfig.isChecksumVerify(), retryFunction,
              blockInputStreamFactory);
      final KeyProvider.KeyVersion decrypted = getDEK(feInfo);
      final CryptoInputStream cryptoIn =
          new CryptoInputStream(lengthInputStream.getWrappedStream(),
              OzoneKMSUtil.getCryptoCodec(conf, feInfo),
              decrypted.getMaterial(), feInfo.getIV());
      return new OzoneInputStream(cryptoIn);
    } else {
      // Multipart Key with FileEncryptionInfo
      List<LengthInputStream> lengthInputStreams = KeyInputStream
          .getStreamsFromKeyInfo(keyInfo, xceiverClientManager,
              clientConfig.isChecksumVerify(), retryFunction,
              blockInputStreamFactory);
      final KeyProvider.KeyVersion decrypted = getDEK(feInfo);

      List<OzoneCryptoInputStream> cryptoInputStreams = new ArrayList<>();
      for (int i = 0; i < lengthInputStreams.size(); i++) {
        LengthInputStream lengthInputStream = lengthInputStreams.get(i);
        final OzoneCryptoInputStream ozoneCryptoInputStream =
            new OzoneCryptoInputStream(lengthInputStream,
                OzoneKMSUtil.getCryptoCodec(conf, feInfo),
                decrypted.getMaterial(), feInfo.getIV(),
                keyInfo.getKeyName(), i);
        cryptoInputStreams.add(ozoneCryptoInputStream);
      }
      return new OzoneInputStream(
          new MultipartInputStream(keyInfo.getKeyName(), cryptoInputStreams));
    }
  }
  private OzoneDataStreamOutput createDataStreamOutput(OpenKeySession openKey)
      throws IOException {
    final ReplicationConfig replicationConfig
        = openKey.getKeyInfo().getReplicationConfig();
    // Amazon S3 never adds partial objects, So for S3 requests we need to
    // set atomicKeyCreation to true
    // refer: https://docs.aws.amazon.com/AmazonS3/latest/API/API_PutObject.html
    KeyDataStreamOutput keyOutputStream =
        new KeyDataStreamOutput.Builder()
            .setHandler(openKey)
            .setXceiverClientManager(xceiverClientManager)
            .setOmClient(ozoneManagerClient)
            .setReplicationConfig(replicationConfig)
            .enableUnsafeByteBufferConversion(unsafeByteBufferConversion)
            .setConfig(clientConfig)
            .setAtomicKeyCreation(isS3GRequest.get())
            .build();
    keyOutputStream
        .addPreallocateBlocks(openKey.getKeyInfo().getLatestVersionLocations(),
            openKey.getOpenVersion());
    final OzoneOutputStream out = createSecureOutputStream(
        openKey, keyOutputStream, null);
    return new OzoneDataStreamOutput(out != null ? out : keyOutputStream);
  }

  private OzoneOutputStream createOutputStream(OpenKeySession openKey)
      throws IOException {
    KeyOutputStream keyOutputStream = createKeyOutputStream(openKey)
        .build();
    return createOutputStream(openKey, keyOutputStream);
  }

  private OzoneOutputStream createOutputStream(OpenKeySession openKey,
      KeyOutputStream keyOutputStream)
      throws IOException {
    boolean enableHsync = conf.getBoolean(
        OzoneConfigKeys.OZONE_FS_HSYNC_ENABLED,
        OzoneConfigKeys.OZONE_FS_HSYNC_ENABLED_DEFAULT);
    keyOutputStream
        .addPreallocateBlocks(openKey.getKeyInfo().getLatestVersionLocations(),
            openKey.getOpenVersion());
    final OzoneOutputStream out = createSecureOutputStream(
        openKey, keyOutputStream, keyOutputStream);
    return out != null ? out : new OzoneOutputStream(
        keyOutputStream, enableHsync);
  }

  private OzoneOutputStream createSecureOutputStream(OpenKeySession openKey,
      OutputStream keyOutputStream, Syncable syncable) throws IOException {
    boolean enableHsync = conf.getBoolean(
        OzoneConfigKeys.OZONE_FS_HSYNC_ENABLED,
        OzoneConfigKeys.OZONE_FS_HSYNC_ENABLED_DEFAULT);
    final FileEncryptionInfo feInfo =
        openKey.getKeyInfo().getFileEncryptionInfo();
    if (feInfo != null) {
      KeyProvider.KeyVersion decrypted = getDEK(feInfo);
      final CryptoOutputStream cryptoOut =
          new CryptoOutputStream(keyOutputStream,
              OzoneKMSUtil.getCryptoCodec(conf, feInfo),
              decrypted.getMaterial(), feInfo.getIV());
      return new OzoneOutputStream(cryptoOut, enableHsync);
    } else {
      try {
        final GDPRSymmetricKey gk = getGDPRSymmetricKey(
            openKey.getKeyInfo().getMetadata(), Cipher.ENCRYPT_MODE);
        if (gk != null) {
          return new OzoneOutputStream(new CipherOutputStreamOzone(
              keyOutputStream, gk.getCipher()), syncable, enableHsync);
        }
      }  catch (Exception ex) {
        throw new IOException(ex);
      }
      return null;
    }
  }

  private KeyOutputStream.Builder createKeyOutputStream(
      OpenKeySession openKey) {
    KeyOutputStream.Builder builder;

    ReplicationConfig replicationConfig =
        openKey.getKeyInfo().getReplicationConfig();
    StreamBufferArgs streamBufferArgs = StreamBufferArgs.getDefaultStreamBufferArgs(
        replicationConfig, clientConfig);
    if (replicationConfig.getReplicationType() ==
        HddsProtos.ReplicationType.EC) {
      builder = new ECKeyOutputStream.Builder()
          .setReplicationConfig((ECReplicationConfig) replicationConfig)
          .setByteBufferPool(byteBufferPool)
          .setS3CredentialsProvider(getS3CredentialsProvider());
    } else {
      builder = new KeyOutputStream.Builder()
        .setReplicationConfig(replicationConfig);
    }

    return builder.setHandler(openKey)
        .setXceiverClientManager(xceiverClientManager)
        .setOmClient(ozoneManagerClient)
        .enableUnsafeByteBufferConversion(unsafeByteBufferConversion)
        .setConfig(clientConfig)
        .setAtomicKeyCreation(isS3GRequest.get())
        .setClientMetrics(clientMetrics)
        .setStreamBufferArgs(streamBufferArgs);
  }

  @Override
  public KeyProvider getKeyProvider() throws IOException {
    URI kmsUri = getKeyProviderUri();
    if (kmsUri == null) {
      return null;
    }

    try {
      return keyProviderCache.get(kmsUri, new Callable<KeyProvider>() {
        @Override
        public KeyProvider call() throws Exception {
          return OzoneKMSUtil.getKeyProvider(conf, kmsUri);
        }
      });
    } catch (Exception e) {
      LOG.error("Can't create KeyProvider for Ozone RpcClient.", e);
      return null;
    }
  }

  @Override
  public URI getKeyProviderUri() throws IOException {
    // TODO: fix me to support kms instances for difference OMs
    return OzoneKMSUtil.getKeyProviderUri(ugi,
        null, null, conf);
  }

  @Override
  public String getCanonicalServiceName() {
    return (dtService != null) ? dtService.toString() : null;
  }

  @Override
  @VisibleForTesting
  public OzoneManagerProtocol getOzoneManagerClient() {
    return ozoneManagerClient;
  }

  @VisibleForTesting
  public Cache<URI, KeyProvider> getKeyProviderCache() {
    return keyProviderCache;
  }

  @Override
  public OzoneKey headObject(String volumeName, String bucketName,
      String keyName) throws IOException {
    verifyVolumeName(volumeName);
    verifyBucketName(bucketName);
    Preconditions.checkNotNull(keyName);
    OmKeyArgs keyArgs = new OmKeyArgs.Builder()
        .setVolumeName(volumeName)
        .setBucketName(bucketName)
        .setKeyName(keyName)
        .setLatestVersionLocation(true)
        .setHeadOp(true)
        .setForceUpdateContainerCacheFromSCM(false)
        .build();
    OmKeyInfo keyInfo = getKeyInfo(keyArgs);

    return OzoneKey.fromKeyInfo(keyInfo);
  }

  @Override
  public OzoneKey headS3Object(String bucketName, String keyName)
      throws IOException {
    OmKeyInfo keyInfo = getS3KeyInfo(bucketName, keyName, true);
    return OzoneKey.fromKeyInfo(keyInfo);
  }

  @Override
  public void setThreadLocalS3Auth(
      S3Auth ozoneSharedSecretAuth) {
    ozoneManagerClient.setThreadLocalS3Auth(ozoneSharedSecretAuth);
  }

  @Override
  public void setIsS3Request(boolean s3Request) {
    this.isS3GRequest.set(s3Request);
  }

  @Override
  public S3Auth getThreadLocalS3Auth() {
    return ozoneManagerClient.getThreadLocalS3Auth();
  }

  @Override
  public void clearThreadLocalS3Auth() {
    ozoneManagerClient.clearThreadLocalS3Auth();
  }

  @Override
  public ThreadLocal<S3Auth> getS3CredentialsProvider() {
    return ozoneManagerClient.getS3CredentialsProvider();
  }

  @Override
  public boolean setBucketOwner(String volumeName, String bucketName,
      String owner) throws IOException {
    verifyVolumeName(volumeName);
    verifyBucketName(bucketName);
    Preconditions.checkNotNull(owner);
    OmBucketArgs.Builder builder = OmBucketArgs.newBuilder();
    builder.setVolumeName(volumeName)
        .setBucketName(bucketName)
        .setOwnerName(owner);
    return ozoneManagerClient.setBucketOwner(builder.build());
  }

  @Override
  public void setTimes(OzoneObj obj, String keyName, long mtime, long atime)
      throws IOException {
    OmKeyArgs.Builder builder = new OmKeyArgs.Builder()
        .setVolumeName(obj.getVolumeName())
        .setBucketName(obj.getBucketName())
        .setKeyName(keyName);
    ozoneManagerClient.setTimes(builder.build(), mtime, atime);
  }

  public ExecutorService getECReconstructExecutor() {
    // local ref to a volatile to ensure access
    // to a completed initialized object
    ExecutorService executor = ecReconstructExecutor;
    if (executor == null) {
      synchronized (this) {
        executor = ecReconstructExecutor;
        if (executor == null) {
          ecReconstructExecutor = new ThreadPoolExecutor(
              EC_RECONSTRUCT_STRIPE_READ_POOL_MIN_SIZE,
              clientConfig.getEcReconstructStripeReadPoolLimit(),
              60, TimeUnit.SECONDS, new SynchronousQueue<>(),
              new ThreadFactoryBuilder()
                  .setNameFormat("ec-reconstruct-reader-TID-%d")
                  .build(),
              new ThreadPoolExecutor.CallerRunsPolicy());
          executor = ecReconstructExecutor;
        }
      }
    }
    return executor;
  }
}<|MERGE_RESOLUTION|>--- conflicted
+++ resolved
@@ -1372,11 +1372,7 @@
     if (replicationConfig != null) {
       replicationConfigValidator.validate(replicationConfig);
     }
-<<<<<<< HEAD
-    String requestId = UUID.randomUUID().toString();
     String ownerName = getRealUserInfo().getShortUserName();
-=======
->>>>>>> fb2caac8
 
     OmKeyArgs.Builder builder = new OmKeyArgs.Builder()
         .setVolumeName(volumeName)
@@ -1386,26 +1382,8 @@
         .setReplicationConfig(replicationConfig)
         .addAllMetadataGdpr(metadata)
         .setAcls(getAclList())
-<<<<<<< HEAD
         .setLatestVersionLocation(getLatestVersionLocation)
         .setOwnerName(ownerName);
-    if (Boolean.parseBoolean(metadata.get(OzoneConsts.GDPR_FLAG))) {
-      try {
-        GDPRSymmetricKey gKey = new GDPRSymmetricKey(new SecureRandom());
-        builder.addAllMetadata(gKey.getKeyDetails());
-      } catch (Exception e) {
-        if (e instanceof InvalidKeyException &&
-            e.getMessage().contains("Illegal key size or default parameters")) {
-          LOG.error("Missing Unlimited Strength Policy jars. Please install " +
-              "Java Cryptography Extension (JCE) Unlimited Strength " +
-              "Jurisdiction Policy Files");
-        }
-        throw new IOException(e);
-      }
-    }
-=======
-        .setLatestVersionLocation(getLatestVersionLocation);
->>>>>>> fb2caac8
 
     OpenKeySession openKey = ozoneManagerClient.openKey(builder.build());
     // For bucket with layout OBJECT_STORE, when create an empty file (size=0),
@@ -1430,11 +1408,7 @@
       HddsClientUtils.verifyKeyName(keyName);
     }
     HddsClientUtils.checkNotNull(keyName, replicationConfig);
-<<<<<<< HEAD
-    String requestId = UUID.randomUUID().toString();
     String ownerName = getRealUserInfo().getShortUserName();
-=======
->>>>>>> fb2caac8
 
     OmKeyArgs.Builder builder = new OmKeyArgs.Builder()
         .setVolumeName(volumeName)
@@ -1442,14 +1416,10 @@
         .setKeyName(keyName)
         .setDataSize(size)
         .setReplicationConfig(replicationConfig)
-<<<<<<< HEAD
-        .addAllMetadata(metadata)
-        .setOwnerName(ownerName)
-=======
         .addAllMetadataGdpr(metadata)
         .setSortDatanodesInPipeline(true)
->>>>>>> fb2caac8
-        .setAcls(getAclList());
+        .setAcls(getAclList())
+        .setOwnerName(ownerName)
 
     OpenKeySession openKey = ozoneManagerClient.openKey(builder.build());
     return createDataStreamOutput(openKey);
@@ -1638,19 +1608,6 @@
                                  String keyPrefix, String prevKey,
                                  int maxListResult)
       throws IOException {
-<<<<<<< HEAD
-    List<OmKeyInfo> keys = ozoneManagerClient.listKeys(
-        volumeName, bucketName, prevKey, keyPrefix, maxListResult);
-    return keys.stream().map(key -> new OzoneKey(
-        key.getVolumeName(),
-        key.getBucketName(),
-        key.getKeyName(),
-        key.getDataSize(),
-        key.getCreationTime(),
-        key.getModificationTime(),
-        key.getReplicationConfig(),
-        key.getOwnerName())).collect(Collectors.toList());
-=======
 
     if (omVersion.compareTo(OzoneManagerVersion.LIGHTWEIGHT_LIST_KEYS) >= 0) {
       List<BasicOmKeyInfo> keys = ozoneManagerClient.listKeysLight(
@@ -1664,7 +1621,8 @@
               key.getCreationTime(),
               key.getModificationTime(),
               key.getReplicationConfig(),
-              key.isFile()))
+              key.isFile()
+              key.getOwnerName()))
           .collect(Collectors.toList());
     } else {
       List<OmKeyInfo> keys = ozoneManagerClient.listKeys(
@@ -1680,7 +1638,6 @@
               key.isFile()))
           .collect(Collectors.toList());
     }
->>>>>>> fb2caac8
   }
 
   @Override
@@ -1729,11 +1686,7 @@
         keyInfo.getModificationTime(), ozoneKeyLocations,
         keyInfo.getReplicationConfig(), keyInfo.getMetadata(),
         keyInfo.getFileEncryptionInfo(),
-<<<<<<< HEAD
-        getInputStream, keyInfo.getOwnerName());
-=======
-        () -> getInputStreamWithRetryFunction(keyInfo), keyInfo.isFile());
->>>>>>> fb2caac8
+        () -> getInputStreamWithRetryFunction(keyInfo), keyInfo.isFile(), keyInfo.getOwnerName());
   }
 
   @Override
@@ -1880,11 +1833,7 @@
     }
     Preconditions.checkArgument(size >= 0, "size should be greater than or " +
         "equal to zero");
-<<<<<<< HEAD
-    String requestId = UUID.randomUUID().toString();
     String ownerName = getRealUserInfo().getShortUserName();
-=======
->>>>>>> fb2caac8
     OmKeyArgs keyArgs = new OmKeyArgs.Builder()
         .setVolumeName(volumeName)
         .setBucketName(bucketName)
@@ -1924,41 +1873,11 @@
       int partNumber,
       String uploadID)
       throws IOException {
-<<<<<<< HEAD
-    verifyVolumeName(volumeName);
-    verifyBucketName(bucketName);
-    if (checkKeyNameEnabled) {
-      HddsClientUtils.verifyKeyName(keyName);
-    }
-    HddsClientUtils.checkNotNull(keyName, uploadID);
-    Preconditions.checkArgument(partNumber > 0 && partNumber <= 10000, "Part " +
-        "number should be greater than zero and less than or equal to 10000");
-    Preconditions.checkArgument(size >= 0, "size should be greater than or " +
-        "equal to zero");
-    String requestId = UUID.randomUUID().toString();
-    String ownerName = getRealUserInfo().getShortUserName();
-
-    OmKeyArgs keyArgs = new OmKeyArgs.Builder()
-        .setVolumeName(volumeName)
-        .setBucketName(bucketName)
-        .setKeyName(keyName)
-        .setDataSize(size)
-        .setIsMultipartKey(true)
-        .setMultipartUploadID(uploadID)
-        .setMultipartUploadPartNumber(partNumber)
-        .setAcls(getAclList())
-        .setOwnerName(ownerName)
-        .build();
-
-    OpenKeySession openKey = ozoneManagerClient.openKey(keyArgs);
-
-=======
     final OpenKeySession openKey = newMultipartOpenKey(
         volumeName, bucketName, keyName, size, partNumber, uploadID, true);
     // Amazon S3 never adds partial objects, So for S3 requests we need to
     // set atomicKeyCreation to true
     // refer: https://docs.aws.amazon.com/AmazonS3/latest/API/API_PutObject.html
->>>>>>> fb2caac8
     KeyDataStreamOutput keyOutputStream =
         new KeyDataStreamOutput.Builder()
             .setHandler(openKey)
@@ -2212,11 +2131,8 @@
         .setReplicationConfig(replicationConfig)
         .setAcls(getAclList())
         .setLatestVersionLocation(getLatestVersionLocation)
-<<<<<<< HEAD
+        .setSortDatanodesInPipeline(true)
         .setOwnerName(ownerName)
-=======
-        .setSortDatanodesInPipeline(true)
->>>>>>> fb2caac8
         .build();
     OpenKeySession keySession =
         ozoneManagerClient.createFile(keyArgs, overWrite, recursive);
