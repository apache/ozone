/*
 * Licensed to the Apache Software Foundation (ASF) under one
 * or more contributor license agreements.  See the NOTICE file
 * distributed with this work for additional information
 * regarding copyright ownership.  The ASF licenses this file
 * to you under the Apache License, Version 2.0 (the
 * "License"); you may not use this file except in compliance
 * with the License.  You may obtain a copy of the License at
 *
 *     http://www.apache.org/licenses/LICENSE-2.0
 *
 * Unless required by applicable law or agreed to in writing, software
 * distributed under the License is distributed on an "AS IS" BASIS,
 * WITHOUT WARRANTIES OR CONDITIONS OF ANY KIND, either express or implied.
 * See the License for the specific language governing permissions and
 * limitations under the License.
 */

package org.apache.hadoop.ozone.client.rpc;

import com.google.common.annotations.VisibleForTesting;
import com.google.common.base.Preconditions;
import com.google.common.cache.Cache;
import com.google.common.cache.CacheBuilder;
import com.google.common.cache.RemovalListener;
import com.google.common.cache.RemovalNotification;
import com.google.common.util.concurrent.ThreadFactoryBuilder;
import jakarta.annotation.Nonnull;
import javax.crypto.Cipher;
import javax.crypto.CipherInputStream;
import org.apache.commons.lang3.StringUtils;
import org.apache.hadoop.crypto.CryptoInputStream;
import org.apache.hadoop.crypto.CryptoOutputStream;
import org.apache.hadoop.crypto.key.KeyProvider;
import org.apache.hadoop.fs.FileEncryptionInfo;
import org.apache.hadoop.fs.Syncable;
import org.apache.hadoop.hdds.client.DefaultReplicationConfig;
import org.apache.hadoop.hdds.client.ECReplicationConfig;
import org.apache.hadoop.hdds.client.ReplicationConfig;
import org.apache.hadoop.hdds.client.ReplicationConfigValidator;
import org.apache.hadoop.hdds.client.ReplicationFactor;
import org.apache.hadoop.hdds.client.ReplicationType;
import org.apache.hadoop.hdds.conf.ConfigurationSource;
import org.apache.hadoop.hdds.protocol.DatanodeDetails;
import org.apache.hadoop.hdds.protocol.StorageType;
import org.apache.hadoop.hdds.protocol.proto.HddsProtos;
import org.apache.hadoop.hdds.scm.ContainerClientMetrics;
import org.apache.hadoop.hdds.scm.OzoneClientConfig;
import org.apache.hadoop.hdds.scm.StreamBufferArgs;
import org.apache.hadoop.hdds.scm.XceiverClientFactory;
import org.apache.hadoop.hdds.scm.XceiverClientManager;
import org.apache.hadoop.hdds.scm.client.ClientTrustManager;
import org.apache.hadoop.hdds.security.x509.certificate.client.CACertificateProvider;
import org.apache.hadoop.hdds.scm.client.HddsClientUtils;
import org.apache.hadoop.hdds.scm.pipeline.Pipeline;
import org.apache.hadoop.hdds.scm.pipeline.PipelineID;
import org.apache.hadoop.hdds.scm.storage.MultipartInputStream;
import org.apache.hadoop.hdds.tracing.TracingUtil;
import org.apache.hadoop.hdds.utils.IOUtils;
import org.apache.hadoop.io.ByteBufferPool;
import org.apache.hadoop.io.ElasticByteBufferPool;
import org.apache.hadoop.io.Text;
import org.apache.hadoop.ozone.OzoneAcl;
import org.apache.hadoop.ozone.OzoneConfigKeys;
import org.apache.hadoop.ozone.OzoneConsts;
import org.apache.hadoop.ozone.OzoneManagerVersion;
import org.apache.hadoop.ozone.OzoneSecurityUtil;
import org.apache.hadoop.ozone.client.BucketArgs;
import org.apache.hadoop.ozone.client.OzoneBucket;
import org.apache.hadoop.ozone.client.OzoneKey;
import org.apache.hadoop.ozone.client.OzoneKeyDetails;
import org.apache.hadoop.ozone.client.OzoneKeyLocation;
import org.apache.hadoop.ozone.client.OzoneMultipartUpload;
import org.apache.hadoop.ozone.client.OzoneMultipartUploadList;
import org.apache.hadoop.ozone.client.OzoneMultipartUploadPartListParts;
import org.apache.hadoop.ozone.client.OzoneSnapshot;
import org.apache.hadoop.ozone.client.OzoneSnapshotDiff;
import org.apache.hadoop.ozone.client.OzoneVolume;
import org.apache.hadoop.ozone.client.TenantArgs;
import org.apache.hadoop.ozone.client.VolumeArgs;
import org.apache.hadoop.ozone.client.io.BlockInputStreamFactory;
import org.apache.hadoop.ozone.client.io.BlockInputStreamFactoryImpl;
import org.apache.hadoop.ozone.client.io.CipherOutputStreamOzone;
import org.apache.hadoop.ozone.client.io.ECKeyOutputStream;
import org.apache.hadoop.ozone.client.io.KeyDataStreamOutput;
import org.apache.hadoop.ozone.client.io.KeyInputStream;
import org.apache.hadoop.ozone.client.io.KeyOutputStream;
import org.apache.hadoop.ozone.client.io.LengthInputStream;
import org.apache.hadoop.ozone.client.io.OzoneCryptoInputStream;
import org.apache.hadoop.ozone.client.io.OzoneDataStreamOutput;
import org.apache.hadoop.ozone.client.io.OzoneInputStream;
import org.apache.hadoop.ozone.client.io.OzoneOutputStream;
import org.apache.hadoop.ozone.client.protocol.ClientProtocol;
import org.apache.hadoop.ozone.om.OMConfigKeys;
import org.apache.hadoop.ozone.om.exceptions.OMException;
import org.apache.hadoop.ozone.om.helpers.BasicOmKeyInfo;
import org.apache.hadoop.ozone.om.helpers.BucketEncryptionKeyInfo;
import org.apache.hadoop.ozone.om.helpers.BucketLayout;
import org.apache.hadoop.ozone.om.helpers.DeleteTenantState;
import org.apache.hadoop.ozone.om.helpers.KeyInfoWithVolumeContext;
import org.apache.hadoop.ozone.om.helpers.OmBucketArgs;
import org.apache.hadoop.ozone.om.helpers.OmBucketInfo;
import org.apache.hadoop.ozone.om.helpers.OmDeleteKeys;
import org.apache.hadoop.ozone.om.helpers.OmKeyArgs;
import org.apache.hadoop.ozone.om.helpers.OmKeyInfo;
import org.apache.hadoop.ozone.om.helpers.OmKeyLocationInfo;
import org.apache.hadoop.ozone.om.helpers.OmKeyLocationInfoGroup;
import org.apache.hadoop.ozone.om.helpers.OmMultipartInfo;
import org.apache.hadoop.ozone.om.helpers.OmMultipartUploadCompleteInfo;
import org.apache.hadoop.ozone.om.helpers.OmMultipartUploadCompleteList;
import org.apache.hadoop.ozone.om.helpers.OmMultipartUploadList;
import org.apache.hadoop.ozone.om.helpers.OmMultipartUploadListParts;
import org.apache.hadoop.ozone.om.helpers.OmPartInfo;
import org.apache.hadoop.ozone.om.helpers.OmRenameKeys;
import org.apache.hadoop.ozone.om.helpers.OmTenantArgs;
import org.apache.hadoop.ozone.om.helpers.OmVolumeArgs;
import org.apache.hadoop.ozone.om.helpers.OpenKeySession;
import org.apache.hadoop.ozone.om.helpers.OzoneAclUtil;
import org.apache.hadoop.ozone.om.helpers.OzoneFileStatus;
import org.apache.hadoop.ozone.om.helpers.OzoneFileStatusLight;
import org.apache.hadoop.ozone.om.helpers.RepeatedOmKeyInfo;
import org.apache.hadoop.ozone.om.helpers.S3SecretValue;
import org.apache.hadoop.ozone.om.helpers.S3VolumeContext;
import org.apache.hadoop.ozone.om.helpers.ServiceInfo;
import org.apache.hadoop.ozone.om.helpers.ServiceInfoEx;
import org.apache.hadoop.ozone.om.helpers.SnapshotInfo;
import org.apache.hadoop.ozone.om.helpers.TenantStateList;
import org.apache.hadoop.ozone.om.helpers.TenantUserInfoValue;
import org.apache.hadoop.ozone.om.helpers.TenantUserList;
import org.apache.hadoop.ozone.om.protocol.OzoneManagerProtocol;
import org.apache.hadoop.ozone.om.protocol.S3Auth;
import org.apache.hadoop.ozone.om.protocolPB.OmTransport;
import org.apache.hadoop.ozone.om.protocolPB.OmTransportFactory;
import org.apache.hadoop.ozone.om.protocolPB.OzoneManagerClientProtocol;
import org.apache.hadoop.ozone.om.protocolPB.OzoneManagerProtocolClientSideTranslatorPB;
import org.apache.hadoop.ozone.protocol.proto.OzoneManagerProtocolProtos.OMRoleInfo;
import org.apache.hadoop.ozone.security.GDPRSymmetricKey;
import org.apache.hadoop.ozone.security.OzoneTokenIdentifier;
import org.apache.hadoop.ozone.security.acl.IAccessAuthorizer.ACLIdentityType;
import org.apache.hadoop.ozone.security.acl.IAccessAuthorizer.ACLType;
import org.apache.hadoop.ozone.security.acl.OzoneAclConfig;
import org.apache.hadoop.ozone.security.acl.OzoneObj;
import org.apache.hadoop.ozone.snapshot.CancelSnapshotDiffResponse;
import org.apache.hadoop.ozone.snapshot.SnapshotDiffResponse;
import org.apache.hadoop.security.UserGroupInformation;
import org.apache.hadoop.security.token.Token;
import org.apache.ratis.protocol.ClientId;
import org.apache.ratis.util.MemoizedSupplier;
import org.slf4j.Logger;
import org.slf4j.LoggerFactory;

import java.io.IOException;
import java.io.OutputStream;
import java.net.URI;
import java.security.InvalidKeyException;
import java.security.PrivilegedExceptionAction;
import java.util.ArrayList;
import java.util.Arrays;
import java.util.BitSet;
import java.util.Collections;
import java.util.HashMap;
import java.util.LinkedHashMap;
import java.util.List;
import java.util.Map;
import java.util.concurrent.atomic.AtomicBoolean;
import java.util.concurrent.Callable;
import java.util.concurrent.ExecutorService;
import java.util.concurrent.SynchronousQueue;
import java.util.concurrent.ThreadPoolExecutor;
import java.util.concurrent.TimeUnit;
import java.util.function.Function;
import java.util.stream.Collectors;

import static org.apache.hadoop.ozone.OzoneAcl.AclScope.ACCESS;
import static org.apache.hadoop.ozone.OzoneConfigKeys.OZONE_CLIENT_KEY_PROVIDER_CACHE_EXPIRY;
import static org.apache.hadoop.ozone.OzoneConfigKeys.OZONE_CLIENT_KEY_PROVIDER_CACHE_EXPIRY_DEFAULT;
import static org.apache.hadoop.ozone.OzoneConfigKeys.OZONE_CLIENT_REQUIRED_OM_VERSION_MIN_KEY;
import static org.apache.hadoop.ozone.OzoneConsts.MAXIMUM_NUMBER_OF_PARTS_PER_UPLOAD;
import static org.apache.hadoop.ozone.OzoneConsts.OLD_QUOTA_DEFAULT;
import static org.apache.hadoop.ozone.OzoneConsts.OZONE_MAXIMUM_ACCESS_ID_LENGTH;
import static org.apache.hadoop.ozone.security.acl.IAccessAuthorizer.ACLType.READ;
import static org.apache.hadoop.ozone.security.acl.IAccessAuthorizer.ACLType.WRITE;

/**
 * Ozone RPC Client Implementation, it connects to OM, SCM and DataNode
 * to execute client calls. This uses RPC protocol for communication
 * with the servers.
 */
public class RpcClient implements ClientProtocol {

  private static final Logger LOG =
      LoggerFactory.getLogger(RpcClient.class);

  // For the minimal recommended EC policy rs-3-2-1024k,
  // we should have at least 1 core thread for each necessary chunk
  // for reconstruction.
  private static final int EC_RECONSTRUCT_STRIPE_READ_POOL_MIN_SIZE = 3;

  // TODO: Adjusts to the appropriate value when the writeThreadPool is used.
  private static final int WRITE_POOL_MIN_SIZE = 0;

  private final ConfigurationSource conf;
  private final OzoneManagerClientProtocol ozoneManagerClient;
  private final XceiverClientFactory xceiverClientManager;
  private final UserGroupInformation ugi;
  private final ACLType userRights;
  private final ACLType groupRights;
  private final ClientId clientId = ClientId.randomId();
  private final boolean unsafeByteBufferConversion;
  private Text dtService;
  private final boolean topologyAwareReadEnabled;
  private final boolean checkKeyNameEnabled;
  private final OzoneClientConfig clientConfig;
  private final ReplicationConfigValidator replicationConfigValidator;
  private final Cache<URI, KeyProvider> keyProviderCache;
  private final boolean getLatestVersionLocation;
  private final ByteBufferPool byteBufferPool;
  private final BlockInputStreamFactory blockInputStreamFactory;
  private final OzoneManagerVersion omVersion;
  private final MemoizedSupplier<ExecutorService> ecReconstructExecutor;
  private final ContainerClientMetrics clientMetrics;
  private final MemoizedSupplier<ExecutorService> writeExecutor;
  private final AtomicBoolean isS3GRequest = new AtomicBoolean(false);

  /**
   * Creates RpcClient instance with the given configuration.
   *
   * @param conf        Configuration
   * @param omServiceId OM HA Service ID, set this to null if not HA
   * @throws IOException
   */
  public RpcClient(ConfigurationSource conf, String omServiceId)
      throws IOException {
    Preconditions.checkNotNull(conf);
    this.conf = conf;
    this.ugi = UserGroupInformation.getCurrentUser();
    // Get default acl rights for user and group.
    OzoneAclConfig aclConfig = this.conf.getObject(OzoneAclConfig.class);
    replicationConfigValidator =
        this.conf.getObject(ReplicationConfigValidator.class);
    this.userRights = aclConfig.getUserDefaultRights();
    this.groupRights = aclConfig.getGroupDefaultRights();

    this.clientConfig = conf.getObject(OzoneClientConfig.class);
    this.ecReconstructExecutor = MemoizedSupplier.valueOf(() -> createThreadPoolExecutor(
        EC_RECONSTRUCT_STRIPE_READ_POOL_MIN_SIZE, clientConfig.getEcReconstructStripeReadPoolLimit(),
        "ec-reconstruct-reader-TID-%d"));
    this.writeExecutor = MemoizedSupplier.valueOf(() -> createThreadPoolExecutor(
        WRITE_POOL_MIN_SIZE, Integer.MAX_VALUE, "client-write-TID-%d"));

    OmTransport omTransport = createOmTransport(omServiceId);
    OzoneManagerProtocolClientSideTranslatorPB
        ozoneManagerProtocolClientSideTranslatorPB =
        new OzoneManagerProtocolClientSideTranslatorPB(omTransport,
        clientId.toString());
    this.ozoneManagerClient = TracingUtil.createProxy(
        ozoneManagerProtocolClientSideTranslatorPB,
        OzoneManagerClientProtocol.class, conf);
    dtService = omTransport.getDelegationTokenService();
    ServiceInfoEx serviceInfoEx = ozoneManagerClient.getServiceInfo();
    omVersion = getOmVersion(serviceInfoEx);
    if (OzoneSecurityUtil.isSecurityEnabled(conf)) {
      // If the client is authenticating using S3 style auth, all future
      // requests serviced by this client will need S3 Auth set.
      boolean isS3 = conf.getBoolean(S3Auth.S3_AUTH_CHECK, false);
      ozoneManagerProtocolClientSideTranslatorPB.setS3AuthCheck(isS3);
      if (isS3) {
        // S3 Auth works differently and needs OM version to be at 2.0.0
        OzoneManagerVersion minOmVersion = conf.getEnum(
            OZONE_CLIENT_REQUIRED_OM_VERSION_MIN_KEY,
            OzoneManagerVersion.DEFAULT_VERSION);
        if (!validateOmVersion(
            minOmVersion, serviceInfoEx.getServiceInfoList())) {
          if (LOG.isDebugEnabled()) {
            for (ServiceInfo s : serviceInfoEx.getServiceInfoList()) {
              LOG.debug("Node {} version {}", s.getHostname(),
                  s.getProtobuf().getOMVersion());
            }
          }
          throw new RuntimeException(
              "Minimum OzoneManager version required is: " + minOmVersion
              + ", in the service list there are not enough Ozone Managers"
              + " meet the criteria.");
        }
      }
    }

    this.xceiverClientManager = createXceiverClientFactory(serviceInfoEx);

    unsafeByteBufferConversion = conf.getBoolean(
        OzoneConfigKeys.OZONE_UNSAFEBYTEOPERATIONS_ENABLED,
        OzoneConfigKeys.OZONE_UNSAFEBYTEOPERATIONS_ENABLED_DEFAULT);

    topologyAwareReadEnabled = conf.getBoolean(
        OzoneConfigKeys.OZONE_NETWORK_TOPOLOGY_AWARE_READ_KEY,
        OzoneConfigKeys.OZONE_NETWORK_TOPOLOGY_AWARE_READ_DEFAULT);
    checkKeyNameEnabled = conf.getBoolean(
        OMConfigKeys.OZONE_OM_KEYNAME_CHARACTER_CHECK_ENABLED_KEY,
        OMConfigKeys.OZONE_OM_KEYNAME_CHARACTER_CHECK_ENABLED_DEFAULT);
    getLatestVersionLocation = conf.getBoolean(
        OzoneConfigKeys.OZONE_CLIENT_KEY_LATEST_VERSION_LOCATION,
        OzoneConfigKeys.OZONE_CLIENT_KEY_LATEST_VERSION_LOCATION_DEFAULT);

    long keyProviderCacheExpiryMs = conf.getTimeDuration(
        OZONE_CLIENT_KEY_PROVIDER_CACHE_EXPIRY,
        OZONE_CLIENT_KEY_PROVIDER_CACHE_EXPIRY_DEFAULT, TimeUnit.MILLISECONDS);
    keyProviderCache = CacheBuilder.newBuilder()
        .expireAfterAccess(keyProviderCacheExpiryMs, TimeUnit.MILLISECONDS)
        .removalListener(new RemovalListener<URI, KeyProvider>() {
          @Override
          public void onRemoval(
              @Nonnull RemovalNotification<URI, KeyProvider> notification) {
            try {
              assert notification.getValue() != null;
              notification.getValue().close();
            } catch (Throwable t) {
              LOG.error("Error closing KeyProvider with uri [" +
                  notification.getKey() + "]", t);
            }
          }
        }).build();
    this.byteBufferPool = new ElasticByteBufferPool();
    this.blockInputStreamFactory = BlockInputStreamFactoryImpl
        .getInstance(byteBufferPool, ecReconstructExecutor);
    this.clientMetrics = ContainerClientMetrics.acquire();
  }

  public XceiverClientFactory getXceiverClientManager() {
    return xceiverClientManager;
  }

  private OzoneManagerVersion getOmVersion(ServiceInfoEx info) {
    OzoneManagerVersion version = OzoneManagerVersion.CURRENT;
    for (ServiceInfo si : info.getServiceInfoList()) {
      if (si.getNodeType() == HddsProtos.NodeType.OM) {
        OzoneManagerVersion current =
            OzoneManagerVersion.fromProtoValue(si.getProtobuf().getOMVersion());
        if (version.compareTo(current) > 0) {
          version = current;
        }
      }
    }
    LOG.trace("Ozone Manager version is {}", version.name());
    return version;
  }

  static boolean validateOmVersion(OzoneManagerVersion minimumVersion,
                                   List<ServiceInfo> serviceInfoList) {
    if (minimumVersion == OzoneManagerVersion.FUTURE_VERSION) {
      // A FUTURE_VERSION should not be expected ever.
      throw new IllegalArgumentException("Configuration error, expected "
          + "OzoneManager version config evaluates to a future version.");
    }
    // if expected version is unset or is the default, then any OM would do fine
    if (minimumVersion == null
        || minimumVersion == OzoneManagerVersion.DEFAULT_VERSION) {
      return true;
    }

    boolean found = false; // At min one OM should be present.
    for (ServiceInfo s: serviceInfoList) {
      if (s.getNodeType() == HddsProtos.NodeType.OM) {
        OzoneManagerVersion omv =
            OzoneManagerVersion
                .fromProtoValue(s.getProtobuf().getOMVersion());
        if (minimumVersion.compareTo(omv) > 0) {
          return false;
        } else {
          found = true;
        }
      }
    }
    return found;
  }

  @Nonnull
  @VisibleForTesting
  protected XceiverClientFactory createXceiverClientFactory(
      ServiceInfoEx serviceInfo) throws IOException {
    ClientTrustManager trustManager = null;
    if (OzoneSecurityUtil.isSecurityEnabled(conf)) {
      CACertificateProvider remoteCAProvider =
          () -> ozoneManagerClient.getServiceInfo().provideCACerts();
      trustManager = new ClientTrustManager(remoteCAProvider, serviceInfo);
    }
    return new XceiverClientManager(conf,
        conf.getObject(XceiverClientManager.ScmClientConfig.class),
        trustManager);
  }

  @VisibleForTesting
  protected OmTransport createOmTransport(String omServiceId)
      throws IOException {
    return OmTransportFactory.create(conf, ugi, omServiceId);
  }

  @Override
  public List<OMRoleInfo> getOmRoleInfos() throws IOException {

    List<ServiceInfo> serviceList = ozoneManagerClient.getServiceList();
    List<OMRoleInfo> roleInfos = new ArrayList<>();

    for (ServiceInfo serviceInfo : serviceList) {
      if (serviceInfo.getNodeType().equals(HddsProtos.NodeType.OM)) {
        OMRoleInfo omRoleInfo = serviceInfo.getOmRoleInfo();
        if (omRoleInfo != null) {
          roleInfos.add(omRoleInfo);
        }
      }
    }
    return roleInfos;
  }

  @Override
  public void createVolume(String volumeName) throws IOException {
    createVolume(volumeName, VolumeArgs.newBuilder().build());
  }

  @Override
  public void createVolume(String volumeName, VolumeArgs volArgs)
      throws IOException {
    verifyVolumeName(volumeName);
    Preconditions.checkNotNull(volArgs);
    verifyCountsQuota(volArgs.getQuotaInNamespace());
    verifySpaceQuota(volArgs.getQuotaInBytes());

    String admin = volArgs.getAdmin() == null ?
        getRealUserInfo().getShortUserName() : volArgs.getAdmin();
    String owner = volArgs.getOwner() == null ?
        getRealUserInfo().getShortUserName() : volArgs.getOwner();
    long quotaInNamespace = volArgs.getQuotaInNamespace();
    long quotaInBytes = volArgs.getQuotaInBytes();
    List<OzoneAcl> listOfAcls = new ArrayList<>();
    //User ACL
    listOfAcls.add(new OzoneAcl(ACLIdentityType.USER,
        owner, userRights, ACCESS));
    //Group ACLs of the User
    List<String> userGroups = Arrays.asList(UserGroupInformation
        .createRemoteUser(owner).getGroupNames());
    userGroups.stream().forEach((group) -> listOfAcls.add(
        new OzoneAcl(ACLIdentityType.GROUP, group, groupRights, ACCESS)));
    //ACLs from VolumeArgs
    List<OzoneAcl> volumeAcls = volArgs.getAcls();
    if (volumeAcls != null) {
      listOfAcls.addAll(volumeAcls);
    }

    OmVolumeArgs.Builder builder = OmVolumeArgs.newBuilder();
    builder.setVolume(volumeName);
    builder.setAdminName(admin);
    builder.setOwnerName(owner);
    builder.setQuotaInBytes(quotaInBytes);
    builder.setQuotaInNamespace(quotaInNamespace);
    builder.setUsedNamespace(0L);
    builder.addAllMetadata(volArgs.getMetadata());

    //Remove duplicates and add ACLs
    for (OzoneAcl ozoneAcl :
        listOfAcls.stream().distinct().collect(Collectors.toList())) {
      builder.addOzoneAcls(ozoneAcl);
    }

    if (volArgs.getQuotaInBytes() == 0) {
      LOG.info("Creating Volume: {}, with {} as owner.", volumeName, owner);
    } else {
      LOG.info("Creating Volume: {}, with {} as owner "
              + "and space quota set to {} bytes, counts quota set" +
              " to {}", volumeName, owner, quotaInBytes, quotaInNamespace);
    }
    ozoneManagerClient.createVolume(builder.build());
  }

  @Override
  public boolean setVolumeOwner(String volumeName, String owner)
      throws IOException {
    verifyVolumeName(volumeName);
    Preconditions.checkNotNull(owner);
    return ozoneManagerClient.setOwner(volumeName, owner);
  }

  @Override
  public void setVolumeQuota(String volumeName, long quotaInNamespace,
      long quotaInBytes) throws IOException {
    verifyVolumeName(volumeName);
    verifyCountsQuota(quotaInNamespace);
    verifySpaceQuota(quotaInBytes);
    // If the volume is old, we need to remind the user on the client side
    // that it is not recommended to enable quota.
    OmVolumeArgs omVolumeArgs = ozoneManagerClient.getVolumeInfo(volumeName);
    if (omVolumeArgs.getQuotaInNamespace() == OLD_QUOTA_DEFAULT) {
      LOG.warn("Volume {} is created before version 1.1.0, usedNamespace " +
          "may be inaccurate and it is not recommended to enable quota.",
          volumeName);
    }
    ozoneManagerClient.setQuota(volumeName, quotaInNamespace, quotaInBytes);
  }

  @Override
  public OzoneVolume getVolumeDetails(String volumeName)
      throws IOException {
    verifyVolumeName(volumeName);
    OmVolumeArgs volume = ozoneManagerClient.getVolumeInfo(volumeName);
    return buildOzoneVolume(volume);
  }

  @Override
  public S3VolumeContext getS3VolumeContext() throws IOException {
    S3VolumeContext resp = ozoneManagerClient.getS3VolumeContext();
    String userPrincipal = resp.getUserPrincipal();
    updateS3Principal(userPrincipal);
    return resp;
  }

  private void updateS3Principal(String userPrincipal) {
    S3Auth s3Auth = this.getThreadLocalS3Auth();
    // Update user principal if needed to be used for KMS client
    if (s3Auth != null) {
      // Update userPrincipal field with the value returned from OM. So that
      //  in multi-tenancy, KMS client can use the correct identity
      //  (instead of using accessId) to communicate with KMS.
      LOG.debug("Updating S3Auth.userPrincipal to {}", userPrincipal);
      s3Auth.setUserPrincipal(userPrincipal);
      this.setThreadLocalS3Auth(s3Auth);
    }
  }

  public OzoneVolume buildOzoneVolume(OmVolumeArgs volume) {
    return OzoneVolume.newBuilder(conf, this)
        .setName(volume.getVolume())
        .setAdmin(volume.getAdminName())
        .setOwner(volume.getOwnerName())
        .setQuotaInBytes(volume.getQuotaInBytes())
        .setQuotaInNamespace(volume.getQuotaInNamespace())
        .setUsedNamespace(volume.getUsedNamespace())
        .setCreationTime(volume.getCreationTime())
        .setModificationTime(volume.getModificationTime())
        .setAcls(volume.getAcls())
        .setMetadata(volume.getMetadata())
        .setRefCount(volume.getRefCount())
        .build();
  }

  @Override
  public boolean checkVolumeAccess(String volumeName, OzoneAcl acl)
      throws IOException {
    throw new UnsupportedOperationException("Not yet implemented.");
  }

  @Override
  public void deleteVolume(String volumeName) throws IOException {
    verifyVolumeName(volumeName);
    ozoneManagerClient.deleteVolume(volumeName);
  }

  @Override
  public List<OzoneVolume> listVolumes(String volumePrefix, String prevVolume,
                                       int maxListResult)
      throws IOException {
    List<OmVolumeArgs> volumes = ozoneManagerClient.listAllVolumes(
        volumePrefix, prevVolume, maxListResult);

    return volumes.stream().map(volume ->
            OzoneVolume.newBuilder(conf, this)
                .setName(volume.getVolume())
                .setAdmin(volume.getAdminName())
                .setOwner(volume.getOwnerName())
                .setQuotaInBytes(volume.getQuotaInBytes())
                .setQuotaInNamespace(volume.getQuotaInNamespace())
                .setUsedNamespace(volume.getUsedNamespace())
                .setCreationTime(volume.getCreationTime())
                .setModificationTime(volume.getModificationTime())
                .setAcls(volume.getAcls())
                .build())
        .collect(Collectors.toList());
  }

  @Override
  public List<OzoneVolume> listVolumes(String user, String volumePrefix,
                                       String prevVolume, int maxListResult)
      throws IOException {
    List<OmVolumeArgs> volumes = ozoneManagerClient.listVolumeByUser(
        user, volumePrefix, prevVolume, maxListResult);

    return volumes.stream().map(volume ->
            OzoneVolume.newBuilder(conf, this)
                .setName(volume.getVolume())
                .setAdmin(volume.getAdminName())
                .setOwner(volume.getOwnerName())
                .setQuotaInBytes(volume.getQuotaInBytes())
                .setQuotaInNamespace(volume.getQuotaInNamespace())
                .setUsedNamespace(volume.getUsedNamespace())
                .setCreationTime(volume.getCreationTime())
                .setModificationTime(volume.getModificationTime())
                .setAcls(volume.getAcls())
                .setMetadata(volume.getMetadata())
                .build())
        .collect(Collectors.toList());
  }

  @Override
  public void createBucket(String volumeName, String bucketName)
      throws IOException {
    // Set acls of current user.
    createBucket(volumeName, bucketName,
        BucketArgs.newBuilder().build());
  }

  @Override
  public void createBucket(
      String volumeName, String bucketName, BucketArgs bucketArgs)
      throws IOException {
    verifyVolumeName(volumeName);
    verifyBucketName(bucketName);
    Preconditions.checkNotNull(bucketArgs);
    verifyCountsQuota(bucketArgs.getQuotaInNamespace());
    verifySpaceQuota(bucketArgs.getQuotaInBytes());
    if (omVersion
        .compareTo(OzoneManagerVersion.ERASURE_CODED_STORAGE_SUPPORT) < 0) {
      if (bucketArgs.getDefaultReplicationConfig() != null &&
          bucketArgs.getDefaultReplicationConfig().getType()
          == ReplicationType.EC) {
        throw new IOException("Can not set the default replication of the"
            + " bucket to Erasure Coded replication, as OzoneManager does"
            + " not support Erasure Coded replication.");
      }
    }

    final String owner;
    // If S3 auth exists, set owner name to the short user name derived from the
    //  accessId. Similar to RpcClient#getDEK
    if (getThreadLocalS3Auth() != null) {
      final UserGroupInformation s3gUGI = UserGroupInformation.createRemoteUser(
          getThreadLocalS3Auth().getUserPrincipal());
      owner = s3gUGI.getShortUserName();
    } else {
      owner = bucketArgs.getOwner() == null ?
          getRealUserInfo().getShortUserName() : bucketArgs.getOwner();
    }

    boolean isVersionEnabled = bucketArgs.getVersioning();
    StorageType storageType = bucketArgs.getStorageType() == null ?
        StorageType.DEFAULT : bucketArgs.getStorageType();
    BucketLayout bucketLayout = bucketArgs.getBucketLayout();
    BucketEncryptionKeyInfo bek = null;
    if (bucketArgs.getEncryptionKey() != null) {
      bek = new BucketEncryptionKeyInfo.Builder()
          .setKeyName(bucketArgs.getEncryptionKey()).build();
    }

    List<OzoneAcl> listOfAcls = getAclList();
    //ACLs from BucketArgs
    if (bucketArgs.getAcls() != null) {
      listOfAcls.addAll(bucketArgs.getAcls());
    }
    // Link bucket default acl
    if (bucketArgs.getSourceVolume() != null
        && bucketArgs.getSourceBucket() != null) {
      listOfAcls.add(linkBucketDefaultAcl());
    }

    OmBucketInfo.Builder builder = OmBucketInfo.newBuilder();
    builder.setVolumeName(volumeName)
        .setBucketName(bucketName)
        .setIsVersionEnabled(isVersionEnabled)
        .addAllMetadata(bucketArgs.getMetadata())
        .setStorageType(storageType)
        .setSourceVolume(bucketArgs.getSourceVolume())
        .setSourceBucket(bucketArgs.getSourceBucket())
        .setQuotaInBytes(bucketArgs.getQuotaInBytes())
        .setQuotaInNamespace(bucketArgs.getQuotaInNamespace())
        .setAcls(listOfAcls.stream().distinct().collect(Collectors.toList()))
        .setBucketLayout(bucketLayout)
        .setOwner(owner);

    if (bek != null) {
      builder.setBucketEncryptionKey(bek);
    }

    DefaultReplicationConfig defaultReplicationConfig =
        bucketArgs.getDefaultReplicationConfig();
    if (defaultReplicationConfig != null) {
      builder.setDefaultReplicationConfig(defaultReplicationConfig);
    }

    String replicationType = defaultReplicationConfig == null 
        ? "server-side default replication type"
        : defaultReplicationConfig.getType().toString();

    String layoutMsg = bucketLayout != null
        ? "with bucket layout " + bucketLayout
        : "with server-side default bucket layout";
    LOG.info("Creating Bucket: {}/{}, {}, {} as owner, Versioning {}, " +
            "Storage Type set to {} and Encryption set to {}, " +
            "Replication Type set to {}, Namespace Quota set to {}, " +
            "Space Quota set to {} ",
        volumeName, bucketName, layoutMsg, owner, isVersionEnabled,
        storageType, bek != null, replicationType,
        bucketArgs.getQuotaInNamespace(), bucketArgs.getQuotaInBytes());

    ozoneManagerClient.createBucket(builder.build());
  }

  private static void verifyVolumeName(String volumeName) throws OMException {
    try {
      HddsClientUtils.verifyResourceName(volumeName, false);
    } catch (IllegalArgumentException e) {
      throw new OMException(e.getMessage(),
          OMException.ResultCodes.INVALID_VOLUME_NAME);
    }
  }

  private static void verifyBucketName(String bucketName) throws OMException {
    try {
      HddsClientUtils.verifyResourceName(bucketName, false);
    } catch (IllegalArgumentException e) {
      throw new OMException(e.getMessage(),
          OMException.ResultCodes.INVALID_BUCKET_NAME);
    }
  }

  private static void verifyCountsQuota(long quota) throws OMException {
    if (quota < OzoneConsts.QUOTA_RESET || quota == 0) {
      throw new IllegalArgumentException("Invalid values for quota : " +
          "counts quota is :" + quota + ".");
    }
  }

  private static void verifySpaceQuota(long quota) throws OMException {
    if (quota < OzoneConsts.QUOTA_RESET || quota == 0) {
      throw new IllegalArgumentException("Invalid values for quota : " +
          "space quota is :" + quota + ".");
    }
  }

  /**
   * Helper function to get default acl list for current user.
   *
   * @return listOfAcls
   * */
  private List<OzoneAcl> getAclList() {
    UserGroupInformation realUserInfo = getRealUserInfo();
    return OzoneAclUtil.getAclList(realUserInfo.getUserName(),
        realUserInfo.getGroupNames(), userRights, groupRights);
  }

  /**
   * Helper function to get the actual operating user.
   *
   * @return listOfAcls
   * */
  private UserGroupInformation getRealUserInfo() {
    // After HDDS-5881 the user will not be different,
    // as S3G uses single RpcClient. So we should be checking thread-local
    // S3Auth and use it during proxy.
    if (ozoneManagerClient.getThreadLocalS3Auth() != null) {
      return UserGroupInformation.createRemoteUser(
          ozoneManagerClient.getThreadLocalS3Auth().getAccessID());
    }
    return ugi;
  }

  /**
   * Link bucket default acl defined [world::rw]
   * which is similar to Linux POSIX symbolic.
   *
   * @return OzoneAcl
   */
  private OzoneAcl linkBucketDefaultAcl() {
    BitSet aclRights = new BitSet();
    aclRights.set(READ.ordinal());
    aclRights.set(WRITE.ordinal());
    return new OzoneAcl(ACLIdentityType.WORLD, "", aclRights, ACCESS);
  }

  /**
   * Get a valid Delegation Token.
   *
   * @param renewer the designated renewer for the token
   * @return Token<OzoneDelegationTokenSelector>
   * @throws IOException
   */
  @Override
  public Token<OzoneTokenIdentifier> getDelegationToken(Text renewer)
      throws IOException {

    Token<OzoneTokenIdentifier> token =
        ozoneManagerClient.getDelegationToken(renewer);
    if (token != null) {
      token.setService(dtService);
      if (LOG.isDebugEnabled()) {
        LOG.debug("Created token {} for dtService {}", token, dtService);
      }
    } else {
      if (LOG.isDebugEnabled()) {
        LOG.debug("Cannot get ozone delegation token for renewer {} to " +
            "access service {}", renewer, dtService);
      }
    }
    return token;
  }

  /**
   * Renew an existing delegation token.
   *
   * @param token delegation token obtained earlier
   * @return the new expiration time
   * @throws IOException
   */
  @Override
  public long renewDelegationToken(Token<OzoneTokenIdentifier> token)
      throws IOException {
    return ozoneManagerClient.renewDelegationToken(token);
  }

  /**
   * Cancel an existing delegation token.
   *
   * @param token delegation token
   * @throws IOException
   */
  @Override
  public void cancelDelegationToken(Token<OzoneTokenIdentifier> token)
      throws IOException {
    ozoneManagerClient.cancelDelegationToken(token);
  }

  /**
   * Returns s3 secret given a kerberos user.
   * @param kerberosID
   * @return S3SecretValue
   * @throws IOException
   */
  @Override
  @Nonnull
  public S3SecretValue getS3Secret(String kerberosID) throws IOException {
    Preconditions.checkArgument(StringUtils.isNotBlank(kerberosID),
        "kerberosID cannot be null or empty.");

    return ozoneManagerClient.getS3Secret(kerberosID);
  }

  /**
   * Returns s3 secret given a kerberos user.
   * @param kerberosID
   * @return S3SecretValue
   * @throws IOException
   */
  @Override
  public S3SecretValue getS3Secret(String kerberosID, boolean createIfNotExist)
          throws IOException {
    Preconditions.checkArgument(StringUtils.isNotBlank(kerberosID),
            "kerberosID cannot be null or empty.");
    // No need to check createIfNotExist here which is a primitive
    return ozoneManagerClient.getS3Secret(kerberosID, createIfNotExist);
  }

  /**
   * {@inheritDoc}
   */
  public S3SecretValue setS3Secret(String accessId, String secretKey)
          throws IOException {
    Preconditions.checkArgument(StringUtils.isNotBlank(accessId),
            "accessId cannot be null or empty.");
    Preconditions.checkArgument(StringUtils.isNotBlank(secretKey),
            "secretKey cannot be null or empty.");
    return ozoneManagerClient.setS3Secret(accessId, secretKey);
  }

  /**
   * {@inheritDoc}
   */
  @Override
  public void revokeS3Secret(String kerberosID) throws IOException {
    Preconditions.checkArgument(StringUtils.isNotBlank(kerberosID),
            "kerberosID cannot be null or empty.");

    ozoneManagerClient.revokeS3Secret(kerberosID);
  }

  /**
   * {@inheritDoc}
   */
  @Override
  public void createTenant(String tenantId) throws IOException {
    createTenant(tenantId, TenantArgs.newBuilder()
        .setVolumeName(tenantId).build());
  }

  /**
   * {@inheritDoc}
   */
  @Override
  public void createTenant(String tenantId, TenantArgs tenantArgs)
      throws IOException {
    Preconditions.checkArgument(StringUtils.isNotBlank(tenantId),
        "tenantId cannot be null or empty.");
    Preconditions.checkNotNull(tenantArgs);

    final String volumeName = tenantArgs.getVolumeName();
    verifyVolumeName(volumeName);

    final boolean forceCreationWhenVolumeExists =
        tenantArgs.getForceCreationWhenVolumeExists();

    OmTenantArgs.Builder builder = OmTenantArgs.newBuilder();
    builder.setTenantId(tenantId);
    builder.setVolumeName(volumeName);
    builder.setForceCreationWhenVolumeExists(
        tenantArgs.getForceCreationWhenVolumeExists());

    // TODO: Add more fields. e.g. include OmVolumeArgs in (Om)TenantArgs
    //  as well for customized volume creation.

    LOG.info("Creating Tenant: '{}', with volume: '{}', "
            + "forceCreationWhenVolumeExists: {}",
        tenantId, volumeName, forceCreationWhenVolumeExists);

    ozoneManagerClient.createTenant(builder.build());
  }

  /**
   * {@inheritDoc}
   */
  @Override
  public DeleteTenantState deleteTenant(String tenantId) throws IOException {
    Preconditions.checkArgument(StringUtils.isNotBlank(tenantId),
        "tenantId cannot be null or empty.");
    return ozoneManagerClient.deleteTenant(tenantId);
  }

  /**
   * Assign user to tenant.
   * @param username user name to be assigned.
   * @param tenantId tenant name.
   * @throws IOException
   */
  @Override
  public S3SecretValue tenantAssignUserAccessId(
      String username, String tenantId, String accessId) throws IOException {
    Preconditions.checkArgument(StringUtils.isNotBlank(username),
        "username can't be null or empty.");
    Preconditions.checkArgument(StringUtils.isNotBlank(tenantId),
        "tenantId can't be null or empty.");
    Preconditions.checkArgument(StringUtils.isNotBlank(accessId),
        "accessId can't be null or empty.");
    Preconditions.checkArgument(
        accessId.length() <= OZONE_MAXIMUM_ACCESS_ID_LENGTH, "accessId length ("
            + accessId.length() + ") exceeds the maximum length allowed ("
            + OZONE_MAXIMUM_ACCESS_ID_LENGTH + ")");
    return ozoneManagerClient.tenantAssignUserAccessId(
        username, tenantId, accessId);
  }

  /**
   * Revoke user accessId to tenant.
   * @param accessId accessId to be revoked.
   * @throws IOException
   */
  @Override
  public void tenantRevokeUserAccessId(String accessId) throws IOException {
    Preconditions.checkArgument(StringUtils.isNotBlank(accessId),
        "accessId can't be null or empty.");
    ozoneManagerClient.tenantRevokeUserAccessId(accessId);
  }

  /**
   * Create Snapshot.
   * @param volumeName vol to be used
   * @param bucketName bucket to be used
   * @param snapshotName name to be used
   * @return name used
   * @throws IOException
   */
  @Override
  public String createSnapshot(String volumeName,
      String bucketName, String snapshotName) throws IOException {
    Preconditions.checkArgument(StringUtils.isNotBlank(volumeName),
        "volume can't be null or empty.");
    Preconditions.checkArgument(StringUtils.isNotBlank(bucketName),
        "bucket can't be null or empty.");
    return ozoneManagerClient.createSnapshot(volumeName,
        bucketName, snapshotName);
  }

  /**
   * Rename Snapshot.
   *
   * @param volumeName vol to be used
   * @param bucketName bucket to be used
   * @param snapshotOldName Old name of the snapshot
   * @param snapshotNewName New name of the snapshot
   *
   * @throws IOException
   */
  @Override
  public void renameSnapshot(String volumeName,
      String bucketName, String snapshotOldName, String snapshotNewName) throws IOException {
    Preconditions.checkArgument(StringUtils.isNotBlank(volumeName),
                                "volume can't be null or empty.");
    Preconditions.checkArgument(StringUtils.isNotBlank(bucketName),
                                "bucket can't be null or empty.");
    Preconditions.checkArgument(StringUtils.isNotBlank(snapshotOldName),
                                "old snapshot name can't be null or empty.");
    Preconditions.checkArgument(StringUtils.isNotBlank(snapshotNewName),
                                "new snapshot name can't be null or empty.");

    ozoneManagerClient.renameSnapshot(volumeName, bucketName, snapshotOldName, snapshotNewName);
  }

  /**
   * Delete Snapshot.
   * @param volumeName vol to be used
   * @param bucketName bucket to be used
   * @param snapshotName name of the snapshot to be deleted
   * @throws IOException
   */
  @Override
  public void deleteSnapshot(String volumeName,
      String bucketName, String snapshotName) throws IOException {
    Preconditions.checkArgument(StringUtils.isNotBlank(volumeName),
        "volume can't be null or empty.");
    Preconditions.checkArgument(StringUtils.isNotBlank(bucketName),
        "bucket can't be null or empty.");
    Preconditions.checkArgument(StringUtils.isNotBlank(snapshotName),
        "snapshot name can't be null or empty.");
    ozoneManagerClient.deleteSnapshot(volumeName, bucketName, snapshotName);
  }

  /**
   * Returns snapshot info for volume/bucket snapshot path.
   * @param volumeName volume name
   * @param bucketName bucket name
   * @param snapshotName snapshot name
   * @return snapshot info for volume/bucket snapshot path.
   * @throws IOException
   */
  public OzoneSnapshot getSnapshotInfo(String volumeName,
                                       String bucketName,
                                       String snapshotName) throws IOException {
    Preconditions.checkArgument(StringUtils.isNotBlank(volumeName),
        "volume can't be null or empty.");
    Preconditions.checkArgument(StringUtils.isNotBlank(bucketName),
        "bucket can't be null or empty.");
    Preconditions.checkArgument(StringUtils.isNotBlank(snapshotName),
        "snapshot name can't be null or empty.");
    SnapshotInfo snapshotInfo = ozoneManagerClient.getSnapshotInfo(volumeName,
        bucketName, snapshotName);
    return OzoneSnapshot.fromSnapshotInfo(snapshotInfo);
  }

  /**
   * Create an image of the current compaction log DAG in the OM.
   * @param fileNamePrefix  file name prefix of the image file.
   * @param graphType       type of node name to use in the graph image.
   * @return message which tells the image name, parent dir and OM leader
   * node information.
   */
  @Override
  public String printCompactionLogDag(String fileNamePrefix,
                                      String graphType) throws IOException {
    return ozoneManagerClient.printCompactionLogDag(fileNamePrefix, graphType);
  }

  @Override
  public SnapshotDiffResponse snapshotDiff(String volumeName,
                                           String bucketName,
                                           String fromSnapshot,
                                           String toSnapshot,
                                           String token,
                                           int pageSize,
                                           boolean forceFullDiff,
                                           boolean disableNativeDiff)
      throws IOException {
    Preconditions.checkArgument(StringUtils.isNotBlank(volumeName),
        "volume can't be null or empty.");
    Preconditions.checkArgument(StringUtils.isNotBlank(bucketName),
        "bucket can't be null or empty.");
    return ozoneManagerClient.snapshotDiff(volumeName, bucketName,
        fromSnapshot, toSnapshot, token, pageSize, forceFullDiff,
        disableNativeDiff);
  }

  @Override
  public CancelSnapshotDiffResponse cancelSnapshotDiff(String volumeName,
                                                       String bucketName,
                                                       String fromSnapshot,
                                                       String toSnapshot)
      throws IOException {
    Preconditions.checkArgument(StringUtils.isNotBlank(volumeName),
        "volume can't be null or empty.");
    Preconditions.checkArgument(StringUtils.isNotBlank(bucketName),
        "bucket can't be null or empty.");
    Preconditions.checkArgument(StringUtils.isNotBlank(fromSnapshot),
        "fromSnapshot can't be null or empty.");
    Preconditions.checkArgument(StringUtils.isNotBlank(toSnapshot),
        "toSnapshot can't be null or empty.");
    return ozoneManagerClient.cancelSnapshotDiff(volumeName, bucketName,
        fromSnapshot, toSnapshot);
  }

  @Override
  public List<OzoneSnapshotDiff> listSnapshotDiffJobs(String volumeName,
                                                    String bucketName,
                                                    String jobStatus,
                                                    boolean listAll)
      throws IOException {
    Preconditions.checkArgument(StringUtils.isNotBlank(volumeName),
        "volume can't be null or empty.");
    Preconditions.checkArgument(StringUtils.isNotBlank(bucketName),
        "bucket can't be null or empty.");

    return ozoneManagerClient.listSnapshotDiffJobs(
        volumeName, bucketName, jobStatus, listAll).stream()
        .map(OzoneSnapshotDiff::fromSnapshotDiffJob)
        .collect(Collectors.toList());
  }

  /**
   * List snapshots in a volume/bucket.
   * @param volumeName     volume name
   * @param bucketName     bucket name
   * @param snapshotPrefix snapshot prefix to match
   * @param prevSnapshot   start of the list, this snapshot is excluded
   * @param maxListResult  max numbet of snapshots to return
   * @return list of snapshots for volume/bucket snapshotpath.
   * @throws IOException
   */
  @Override
  public List<OzoneSnapshot> listSnapshot(
      String volumeName, String bucketName, String snapshotPrefix,
      String prevSnapshot, int maxListResult) throws IOException {
    Preconditions.checkArgument(StringUtils.isNotBlank(volumeName),
        "volume can't be null or empty.");
    Preconditions.checkArgument(StringUtils.isNotBlank(bucketName),
        "bucket can't be null or empty.");
    return ozoneManagerClient.listSnapshot(volumeName, bucketName,
            snapshotPrefix, prevSnapshot, maxListResult).stream()
        .map(snapshotInfo -> OzoneSnapshot.fromSnapshotInfo(snapshotInfo))
        .collect(Collectors.toList());
  }

  /**
   * Assign admin role to an accessId in a tenant.
   * @param accessId access ID.
   * @param tenantId tenant name.
   * @param delegated true if making delegated admin.
   * @throws IOException
   */
  @Override
  public void tenantAssignAdmin(String accessId, String tenantId,
      boolean delegated)
      throws IOException {
    Preconditions.checkArgument(StringUtils.isNotBlank(accessId),
        "accessId can't be null or empty.");
    // tenantId can be empty
    ozoneManagerClient.tenantAssignAdmin(accessId, tenantId, delegated);
  }

  /**
   * Revoke admin role of an accessId from a tenant.
   * @param accessId access ID.
   * @param tenantId tenant name.
   * @throws IOException
   */
  @Override
  public void tenantRevokeAdmin(String accessId, String tenantId)
      throws IOException {
    Preconditions.checkArgument(StringUtils.isNotBlank(accessId),
        "accessId can't be null or empty.");
    // tenantId can be empty
    ozoneManagerClient.tenantRevokeAdmin(accessId, tenantId);
  }

  /**
   * Get tenant info for a user.
   * @param userPrincipal Kerberos principal of a user.
   * @return TenantUserInfo
   * @throws IOException
   */
  @Override
  public TenantUserInfoValue tenantGetUserInfo(String userPrincipal)
      throws IOException {
    Preconditions.checkArgument(StringUtils.isNotBlank(userPrincipal),
        "userPrincipal can't be null or empty.");
    return ozoneManagerClient.tenantGetUserInfo(userPrincipal);
  }

  /**
   * List tenants.
   * @return TenantStateList
   * @throws IOException
   */
  @Override
  public TenantStateList listTenant() throws IOException {
    return ozoneManagerClient.listTenant();
  }

  @Override
  public TenantUserList listUsersInTenant(String tenantId, String prefix)
      throws IOException {
    return ozoneManagerClient.listUsersInTenant(tenantId, prefix);
  }

  @Override
  public void setBucketVersioning(
      String volumeName, String bucketName, Boolean versioning)
      throws IOException {
    verifyVolumeName(volumeName);
    verifyBucketName(bucketName);
    Preconditions.checkNotNull(versioning);
    OmBucketArgs.Builder builder = OmBucketArgs.newBuilder();
    builder.setVolumeName(volumeName)
        .setBucketName(bucketName)
        .setIsVersionEnabled(versioning);
    ozoneManagerClient.setBucketProperty(builder.build());
  }

  @Override
  public void setBucketStorageType(
      String volumeName, String bucketName, StorageType storageType)
      throws IOException {
    verifyVolumeName(volumeName);
    verifyBucketName(bucketName);
    Preconditions.checkNotNull(storageType);
    OmBucketArgs.Builder builder = OmBucketArgs.newBuilder();
    builder.setVolumeName(volumeName)
        .setBucketName(bucketName)
        .setStorageType(storageType);
    ozoneManagerClient.setBucketProperty(builder.build());
  }

  @Override
  public void setBucketQuota(String volumeName, String bucketName,
      long quotaInNamespace, long quotaInBytes) throws IOException {
    verifyVolumeName(volumeName);
    verifyBucketName(bucketName);
    verifyCountsQuota(quotaInNamespace);
    verifySpaceQuota(quotaInBytes);
    OmBucketArgs.Builder builder = OmBucketArgs.newBuilder();
    builder.setVolumeName(volumeName)
        .setBucketName(bucketName)
        .setQuotaInBytes(quotaInBytes)
        .setQuotaInNamespace(quotaInNamespace);
    // If the bucket is old, we need to remind the user on the client side
    // that it is not recommended to enable quota.
    OmBucketInfo omBucketInfo = ozoneManagerClient.getBucketInfo(
        volumeName, bucketName);
    if (omBucketInfo.getQuotaInNamespace() == OLD_QUOTA_DEFAULT ||
        omBucketInfo.getUsedBytes() == OLD_QUOTA_DEFAULT) {
      LOG.warn("Bucket {} is created before version 1.1.0, usedBytes or " +
          "usedNamespace may be inaccurate and it is not recommended to " +
          "enable quota.", bucketName);
    }
    ozoneManagerClient.setBucketProperty(builder.build());

  }

  @Deprecated
  @Override
  public void setEncryptionKey(String volumeName, String bucketName,
                               String bekName) throws IOException {
    verifyVolumeName(volumeName);
    verifyBucketName(bucketName);
    OmBucketArgs.Builder builder = OmBucketArgs.newBuilder();
    BucketEncryptionKeyInfo bek = new BucketEncryptionKeyInfo.Builder()
        .setKeyName(bekName).build();
    builder.setVolumeName(volumeName)
        .setBucketName(bucketName)
        .setBucketEncryptionKey(bek);
    OmBucketArgs finalArgs = builder.build();
    ozoneManagerClient.setBucketProperty(finalArgs);
  }

  @Override
  public void setReplicationConfig(
      String volumeName, String bucketName, ReplicationConfig replicationConfig)
      throws IOException {
    verifyVolumeName(volumeName);
    verifyBucketName(bucketName);
    Preconditions.checkNotNull(replicationConfig);
    if (omVersion
        .compareTo(OzoneManagerVersion.ERASURE_CODED_STORAGE_SUPPORT) < 0) {
      if (replicationConfig.getReplicationType()
          == HddsProtos.ReplicationType.EC) {
        throw new IOException("Can not set the default replication of the"
            + " bucket to Erasure Coded replication, as OzoneManager does"
            + " not support Erasure Coded replication.");
      }
    }
    OmBucketArgs.Builder builder = OmBucketArgs.newBuilder();
    builder.setVolumeName(volumeName)
        .setBucketName(bucketName)
        .setDefaultReplicationConfig(
            new DefaultReplicationConfig(replicationConfig));
    ozoneManagerClient.setBucketProperty(builder.build());
  }

  @Override
  public void deleteBucket(
      String volumeName, String bucketName) throws IOException {
    verifyVolumeName(volumeName);
    verifyBucketName(bucketName);
    ozoneManagerClient.deleteBucket(volumeName, bucketName);
  }

  @Override
  public void checkBucketAccess(
      String volumeName, String bucketName) throws IOException {

  }

  @Override
  public OzoneBucket getBucketDetails(
      String volumeName, String bucketName) throws IOException {
    verifyVolumeName(volumeName);
    verifyBucketName(bucketName);
    OmBucketInfo bucketInfo =
        ozoneManagerClient.getBucketInfo(volumeName, bucketName);
    return OzoneBucket.newBuilder(conf, this)
        .setVolumeName(bucketInfo.getVolumeName())
        .setName(bucketInfo.getBucketName())
        .setStorageType(bucketInfo.getStorageType())
        .setVersioning(bucketInfo.getIsVersionEnabled())
        .setCreationTime(bucketInfo.getCreationTime())
        .setModificationTime(bucketInfo.getModificationTime())
        .setMetadata(bucketInfo.getMetadata())
        .setEncryptionKeyName(bucketInfo.getEncryptionKeyInfo() != null ?
            bucketInfo.getEncryptionKeyInfo().getKeyName() : null)
        .setSourceVolume(bucketInfo.getSourceVolume())
        .setSourceBucket(bucketInfo.getSourceBucket())
        .setUsedBytes(bucketInfo.getUsedBytes())
        .setUsedNamespace(bucketInfo.getUsedNamespace())
        .setQuotaInBytes(bucketInfo.getQuotaInBytes())
        .setQuotaInNamespace(bucketInfo.getQuotaInNamespace())
        .setBucketLayout(bucketInfo.getBucketLayout())
        .setOwner(bucketInfo.getOwner())
        .setDefaultReplicationConfig(bucketInfo.getDefaultReplicationConfig())
        .build();
  }

  @Override
  public List<OzoneBucket> listBuckets(String volumeName, String bucketPrefix,
                                       String prevBucket, int maxListResult,
                                       boolean hasSnapshot)
      throws IOException {
    List<OmBucketInfo> buckets = ozoneManagerClient.listBuckets(
        volumeName, prevBucket, bucketPrefix, maxListResult, hasSnapshot);

    return buckets.stream().map(bucket -> 
            OzoneBucket.newBuilder(conf, this)
                .setVolumeName(bucket.getVolumeName())
                .setName(bucket.getBucketName())
                .setStorageType(bucket.getStorageType())
                .setVersioning(bucket.getIsVersionEnabled())
                .setCreationTime(bucket.getCreationTime())
                .setModificationTime(bucket.getModificationTime())
                .setMetadata(bucket.getMetadata())
                .setEncryptionKeyName(bucket.getEncryptionKeyInfo() != null ?
                    bucket.getEncryptionKeyInfo().getKeyName() : null)
                .setSourceVolume(bucket.getSourceVolume())
                .setSourceBucket(bucket.getSourceBucket())
                .setUsedBytes(bucket.getUsedBytes())
                .setUsedNamespace(bucket.getUsedNamespace())
                .setQuotaInBytes(bucket.getQuotaInBytes())
                .setQuotaInNamespace(bucket.getQuotaInNamespace())
                .setBucketLayout(bucket.getBucketLayout())
                .setOwner(bucket.getOwner())
                .setDefaultReplicationConfig(
                    bucket.getDefaultReplicationConfig())
                .build())
        .collect(Collectors.toList());
  }

  @Override
  @Deprecated
  public OzoneOutputStream createKey(String volumeName, String bucketName,
      String keyName, long size, ReplicationType type, ReplicationFactor factor,
      Map<String, String> metadata) throws IOException {

    return createKey(volumeName, bucketName, keyName, size,
        ReplicationConfig.fromTypeAndFactor(type, factor), metadata);
  }

  @Override
  public OzoneOutputStream createKey(
      String volumeName, String bucketName, String keyName, long size,
      ReplicationConfig replicationConfig,
      Map<String, String> metadata)
      throws IOException {
    verifyVolumeName(volumeName);
    verifyBucketName(bucketName);
    if (checkKeyNameEnabled) {
      HddsClientUtils.verifyKeyName(keyName);
    }
    HddsClientUtils.checkNotNull(keyName);
    if (omVersion
        .compareTo(OzoneManagerVersion.ERASURE_CODED_STORAGE_SUPPORT) < 0) {
      if (replicationConfig != null &&
          replicationConfig.getReplicationType()
              == HddsProtos.ReplicationType.EC) {
        throw new IOException("Can not set the replication of the key to"
            + " Erasure Coded replication, as OzoneManager does not support"
            + " Erasure Coded replication.");
      }
    }

    if (replicationConfig != null) {
      replicationConfigValidator.validate(replicationConfig);
    }
    String ownerName = getRealUserInfo().getShortUserName();

    OmKeyArgs.Builder builder = new OmKeyArgs.Builder()
        .setVolumeName(volumeName)
        .setBucketName(bucketName)
        .setKeyName(keyName)
        .setDataSize(size)
        .setReplicationConfig(replicationConfig)
        .addAllMetadataGdpr(metadata)
        .setAcls(getAclList())
        .setLatestVersionLocation(getLatestVersionLocation)
        .setOwnerName(ownerName);

    OpenKeySession openKey = ozoneManagerClient.openKey(builder.build());
    // For bucket with layout OBJECT_STORE, when create an empty file (size=0),
    // OM will set DataSize to OzoneConfigKeys#OZONE_SCM_BLOCK_SIZE,
    // which will cause S3G's atomic write length check to fail,
    // so reset size to 0 here.
    if (isS3GRequest.get() && size == 0) {
      openKey.getKeyInfo().setDataSize(size);
    }
    return createOutputStream(openKey);
  }

  @Override
  public OzoneDataStreamOutput createStreamKey(
      String volumeName, String bucketName, String keyName, long size,
      ReplicationConfig replicationConfig,
      Map<String, String> metadata)
      throws IOException {
    verifyVolumeName(volumeName);
    verifyBucketName(bucketName);
    if (checkKeyNameEnabled) {
      HddsClientUtils.verifyKeyName(keyName);
    }
<<<<<<< HEAD
    HddsClientUtils.checkNotNull(keyName, replicationConfig);
    String ownerName = getRealUserInfo().getShortUserName();
=======
    HddsClientUtils.checkNotNull(keyName);
>>>>>>> f16b1aff

    OmKeyArgs.Builder builder = new OmKeyArgs.Builder()
        .setVolumeName(volumeName)
        .setBucketName(bucketName)
        .setKeyName(keyName)
        .setDataSize(size)
        .setReplicationConfig(replicationConfig)
        .addAllMetadataGdpr(metadata)
        .setSortDatanodesInPipeline(true)
        .setAcls(getAclList())
        .setOwnerName(ownerName);

    OpenKeySession openKey = ozoneManagerClient.openKey(builder.build());
    return createDataStreamOutput(openKey);
  }

  private KeyProvider.KeyVersion getDEK(FileEncryptionInfo feInfo)
      throws IOException {
    // check crypto protocol version
    OzoneKMSUtil.checkCryptoProtocolVersion(feInfo);
    KeyProvider.KeyVersion decrypted = null;
    try {

      // After HDDS-5881 the user will not be different,
      // as S3G uses single RpcClient. So we should be checking thread-local
      // S3Auth and use it during proxy.
      UserGroupInformation loginUser = UserGroupInformation.getLoginUser();
      UserGroupInformation proxyUser;
      if (getThreadLocalS3Auth() != null) {
        String userPrincipal = getThreadLocalS3Auth().getUserPrincipal();
        Preconditions.checkNotNull(userPrincipal);
        UserGroupInformation s3gUGI = UserGroupInformation.createRemoteUser(
            userPrincipal);
        proxyUser = UserGroupInformation.createProxyUser(
            s3gUGI.getShortUserName(), loginUser);
        decrypted = proxyUser.doAs(
            (PrivilegedExceptionAction<KeyProvider.KeyVersion>) () -> {
              return OzoneKMSUtil.decryptEncryptedDataEncryptionKey(feInfo,
                  getKeyProvider());
            });
      } else {
        decrypted = OzoneKMSUtil.decryptEncryptedDataEncryptionKey(feInfo,
            getKeyProvider());
      }
    } catch (InterruptedException ex) {
      Thread.currentThread().interrupt();
      throw new IOException("Interrupted during decrypt key", ex);
    }
    return decrypted;
  }

  @Override
  public OzoneInputStream getKey(
      String volumeName, String bucketName, String keyName)
      throws IOException {
    verifyVolumeName(volumeName);
    verifyBucketName(bucketName);
    Preconditions.checkNotNull(keyName);
    OmKeyInfo keyInfo = getKeyInfo(volumeName, bucketName, keyName, false);
    return getInputStreamWithRetryFunction(keyInfo);
  }

  @Override
  public Map<OmKeyLocationInfo, Map<DatanodeDetails, OzoneInputStream> >
      getKeysEveryReplicas(String volumeName,
                         String bucketName,
                         String keyName) throws IOException {

    Map< OmKeyLocationInfo, Map<DatanodeDetails, OzoneInputStream> > result
        = new LinkedHashMap<>();

    verifyVolumeName(volumeName);
    verifyBucketName(bucketName);
    OmKeyInfo keyInfo = getKeyInfo(volumeName, bucketName, keyName, true);
    List<OmKeyLocationInfo> keyLocationInfos
        = keyInfo.getLatestVersionLocations().getBlocksLatestVersionOnly();

    for (OmKeyLocationInfo locationInfo : keyLocationInfos) {
      Map<DatanodeDetails, OzoneInputStream> blocks = new HashMap<>();


      Pipeline pipelineBefore = locationInfo.getPipeline();
      List<DatanodeDetails> datanodes = pipelineBefore.getNodes();

      for (DatanodeDetails dn : datanodes) {
        List<DatanodeDetails> nodes = new ArrayList<>();
        nodes.add(dn);
        Pipeline pipeline
            = new Pipeline.Builder(pipelineBefore).setNodes(nodes)
            .setId(PipelineID.randomId()).build();
        OmKeyLocationInfo dnKeyLocation = new OmKeyLocationInfo.Builder()
            .setBlockID(locationInfo.getBlockID())
            .setLength(locationInfo.getLength())
            .setOffset(locationInfo.getOffset())
            .setToken(locationInfo.getToken())
            .setPartNumber(locationInfo.getPartNumber())
            .setCreateVersion(locationInfo.getCreateVersion())
            .setPipeline(pipeline)
            .build();

        List<OmKeyLocationInfo> keyLocationInfoList =
            Collections.singletonList(dnKeyLocation);
        OmKeyLocationInfoGroup keyLocationInfoGroup
            = new OmKeyLocationInfoGroup(0, keyLocationInfoList);
        List<OmKeyLocationInfoGroup> keyLocationInfoGroups =
            Collections.singletonList(keyLocationInfoGroup);

        keyInfo.setKeyLocationVersions(keyLocationInfoGroups);
        OmKeyInfo dnKeyInfo = new OmKeyInfo.Builder()
            .setVolumeName(keyInfo.getVolumeName())
            .setBucketName(keyInfo.getBucketName())
            .setKeyName(keyInfo.getKeyName())
            .setOmKeyLocationInfos(keyInfo.getKeyLocationVersions())
            .setDataSize(keyInfo.getDataSize())
            .setCreationTime(keyInfo.getCreationTime())
            .setModificationTime(keyInfo.getModificationTime())
            .setReplicationConfig(keyInfo.getReplicationConfig())
            .setFileEncryptionInfo(keyInfo.getFileEncryptionInfo())
            .setAcls(keyInfo.getAcls())
            .setObjectID(keyInfo.getObjectID())
            .setUpdateID(keyInfo.getUpdateID())
            .setParentObjectID(keyInfo.getParentObjectID())
            .setFileChecksum(keyInfo.getFileChecksum())
            .setOwnerName(keyInfo.getOwnerName())
            .build();
        dnKeyInfo.setMetadata(keyInfo.getMetadata());
        dnKeyInfo.setKeyLocationVersions(keyLocationInfoGroups);

        blocks.put(dn, createInputStream(dnKeyInfo, Function.identity()));
      }

      result.put(locationInfo, blocks);
    }

    return result;
  }

  @Override
  public void deleteKey(
      String volumeName, String bucketName, String keyName, boolean recursive)
      throws IOException {
    verifyVolumeName(volumeName);
    verifyBucketName(bucketName);
    Preconditions.checkNotNull(keyName);
    OmKeyArgs keyArgs = new OmKeyArgs.Builder()
        .setVolumeName(volumeName)
        .setBucketName(bucketName)
        .setKeyName(keyName)
        .setRecursive(recursive)
        .build();
    ozoneManagerClient.deleteKey(keyArgs);
  }

  @Override
  public void deleteKeys(
          String volumeName, String bucketName, List<String> keyNameList)
          throws IOException {
    verifyVolumeName(volumeName);
    verifyBucketName(bucketName);
    Preconditions.checkNotNull(keyNameList);
    OmDeleteKeys omDeleteKeys = new OmDeleteKeys(volumeName, bucketName,
        keyNameList);
    ozoneManagerClient.deleteKeys(omDeleteKeys);
  }

  @Override
  public void renameKey(String volumeName, String bucketName,
      String fromKeyName, String toKeyName) throws IOException {
    verifyVolumeName(volumeName);
    verifyBucketName(bucketName);
    if (checkKeyNameEnabled) {
      HddsClientUtils.verifyKeyName(toKeyName);
    }
    HddsClientUtils.checkNotNull(fromKeyName, toKeyName);
    OmKeyArgs keyArgs = new OmKeyArgs.Builder()
        .setVolumeName(volumeName)
        .setBucketName(bucketName)
        .setKeyName(fromKeyName)
        .build();
    ozoneManagerClient.renameKey(keyArgs, toKeyName);
  }

  @Override
  @Deprecated
  public void renameKeys(String volumeName, String bucketName,
                         Map<String, String> keyMap) throws IOException {
    verifyVolumeName(volumeName);
    verifyBucketName(bucketName);
    HddsClientUtils.checkNotNull(keyMap);
    OmRenameKeys omRenameKeys =
        new OmRenameKeys(volumeName, bucketName, keyMap, null);
    ozoneManagerClient.renameKeys(omRenameKeys);
  }


  @Override
  public List<OzoneKey> listKeys(String volumeName, String bucketName,
                                 String keyPrefix, String prevKey,
                                 int maxListResult)
      throws IOException {

    if (omVersion.compareTo(OzoneManagerVersion.LIGHTWEIGHT_LIST_KEYS) >= 0) {
      List<BasicOmKeyInfo> keys = ozoneManagerClient.listKeysLight(
          volumeName, bucketName, prevKey, keyPrefix, maxListResult).getKeys();

      return keys.stream().map(key -> new OzoneKey(
              key.getVolumeName(),
              key.getBucketName(),
              key.getKeyName(),
              key.getDataSize(),
              key.getCreationTime(),
              key.getModificationTime(),
              key.getReplicationConfig(),
              key.isFile(),
              key.getOwnerName()))
          .collect(Collectors.toList());
    } else {
      List<OmKeyInfo> keys = ozoneManagerClient.listKeys(
          volumeName, bucketName, prevKey, keyPrefix, maxListResult).getKeys();
      return keys.stream().map(key -> new OzoneKey(key.getVolumeName(),
              key.getBucketName(),
              key.getKeyName(),
              key.getDataSize(),
              key.getCreationTime(),
              key.getModificationTime(),
              key.getReplicationConfig(),
              key.isFile(),
              key.getOwnerName()))
          .collect(Collectors.toList());
    }
  }

  @Override
  public List<RepeatedOmKeyInfo> listTrash(String volumeName, String bucketName,
      String startKeyName, String keyPrefix, int maxKeys) throws IOException {

    Preconditions.checkNotNull(volumeName);
    Preconditions.checkNotNull(bucketName);

    return ozoneManagerClient.listTrash(volumeName, bucketName, startKeyName,
        keyPrefix, maxKeys);
  }

  @Override
  public boolean recoverTrash(String volumeName, String bucketName,
      String keyName, String destinationBucket) throws IOException {

    return ozoneManagerClient.recoverTrash(volumeName, bucketName, keyName,
        destinationBucket);
  }

  @Override
  public OzoneKeyDetails getKeyDetails(
      String volumeName, String bucketName, String keyName)
      throws IOException {
    OmKeyInfo keyInfo =
        getKeyInfo(volumeName, bucketName, keyName, false);
    return getOzoneKeyDetails(keyInfo);
  }

  @Nonnull
  private OzoneKeyDetails getOzoneKeyDetails(OmKeyInfo keyInfo) {
    List<OzoneKeyLocation> ozoneKeyLocations = new ArrayList<>();
    long lastKeyOffset = 0L;
    List<OmKeyLocationInfo> omKeyLocationInfos = keyInfo
        .getLatestVersionLocations().getBlocksLatestVersionOnly();
    for (OmKeyLocationInfo info: omKeyLocationInfos) {
      ozoneKeyLocations.add(new OzoneKeyLocation(info.getContainerID(),
          info.getLocalID(), info.getLength(), info.getOffset(),
          lastKeyOffset));
      lastKeyOffset += info.getLength();
    }

    return new OzoneKeyDetails(keyInfo.getVolumeName(), keyInfo.getBucketName(),
        keyInfo.getKeyName(), keyInfo.getDataSize(), keyInfo.getCreationTime(),
        keyInfo.getModificationTime(), ozoneKeyLocations,
        keyInfo.getReplicationConfig(), keyInfo.getMetadata(),
        keyInfo.getFileEncryptionInfo(),
        () -> getInputStreamWithRetryFunction(keyInfo), keyInfo.isFile(), keyInfo.getOwnerName());
  }

  @Override
  public OzoneKeyDetails getS3KeyDetails(String bucketName, String keyName)
      throws IOException {
    OmKeyInfo keyInfo = getS3KeyInfo(bucketName, keyName, false);
    return getOzoneKeyDetails(keyInfo);
  }

  @Override
  public OzoneKeyDetails getS3KeyDetails(String bucketName, String keyName,
                                         int partNumber) throws IOException {
    OmKeyInfo keyInfo = getS3KeyInfo(bucketName, keyName, false);
    List<OmKeyLocationInfo> filteredKeyLocationInfo = keyInfo
        .getLatestVersionLocations().getBlocksLatestVersionOnly().stream()
        .filter(omKeyLocationInfo -> omKeyLocationInfo.getPartNumber() ==
            partNumber)
        .collect(Collectors.toList());
    keyInfo.updateLocationInfoList(filteredKeyLocationInfo, false);
    keyInfo.setDataSize(filteredKeyLocationInfo.stream()
        .mapToLong(OmKeyLocationInfo::getLength)
        .sum());
    return getOzoneKeyDetails(keyInfo);
  }

  @Nonnull
  private OmKeyInfo getS3KeyInfo(
      String bucketName, String keyName, boolean isHeadOp) throws IOException {
    verifyBucketName(bucketName);
    Preconditions.checkNotNull(keyName);

    OmKeyArgs keyArgs = new OmKeyArgs.Builder()
        // Volume name is not important, as we call GetKeyInfo with
        // assumeS3Context = true, OM will infer the correct s3 volume.
        .setVolumeName(OzoneConfigKeys.OZONE_S3_VOLUME_NAME_DEFAULT)
        .setBucketName(bucketName)
        .setKeyName(keyName)
        .setSortDatanodesInPipeline(topologyAwareReadEnabled)
        .setLatestVersionLocation(getLatestVersionLocation)
        .setForceUpdateContainerCacheFromSCM(false)
        .setHeadOp(isHeadOp)
        .build();
    KeyInfoWithVolumeContext keyInfoWithS3Context =
        ozoneManagerClient.getKeyInfo(keyArgs, true);
    keyInfoWithS3Context.getUserPrincipal().ifPresent(this::updateS3Principal);
    return keyInfoWithS3Context.getKeyInfo();
  }

  private OmKeyInfo getKeyInfo(
      String volumeName, String bucketName, String keyName,
      boolean forceUpdateContainerCache) throws IOException {
    Preconditions.checkNotNull(volumeName);
    Preconditions.checkNotNull(bucketName);
    Preconditions.checkNotNull(keyName);
    OmKeyArgs keyArgs = new OmKeyArgs.Builder()
        .setVolumeName(volumeName)
        .setBucketName(bucketName)
        .setKeyName(keyName)
        .setSortDatanodesInPipeline(topologyAwareReadEnabled)
        .setLatestVersionLocation(getLatestVersionLocation)
        .setForceUpdateContainerCacheFromSCM(forceUpdateContainerCache)
        .build();
    return getKeyInfo(keyArgs);
  }

  private OmKeyInfo getKeyInfo(OmKeyArgs keyArgs) throws IOException {
    final OmKeyInfo keyInfo;
    if (omVersion.compareTo(OzoneManagerVersion.OPTIMIZED_GET_KEY_INFO) >= 0) {
      keyInfo = ozoneManagerClient.getKeyInfo(keyArgs, false)
          .getKeyInfo();
    } else {
      keyInfo = ozoneManagerClient.lookupKey(keyArgs);
    }
    return keyInfo;
  }

  @Override
  public void close() throws IOException {
    if (ecReconstructExecutor.isInitialized()) {
      ecReconstructExecutor.get().shutdownNow();
    }
    if (writeExecutor.isInitialized()) {
      writeExecutor.get().shutdownNow();
    }
    IOUtils.cleanupWithLogger(LOG, ozoneManagerClient, xceiverClientManager);
    keyProviderCache.invalidateAll();
    keyProviderCache.cleanUp();
    ContainerClientMetrics.release();
  }

  @Deprecated
  @Override
  public OmMultipartInfo initiateMultipartUpload(String volumeName,
      String bucketName, String keyName, ReplicationType type,
      ReplicationFactor factor) throws IOException {
    return initiateMultipartUpload(volumeName, bucketName, keyName,
        ReplicationConfig.fromTypeAndFactor(type, factor));
  }

  @Override
  public OmMultipartInfo initiateMultipartUpload(String volumeName,
      String bucketName,
      String keyName,
      ReplicationConfig replicationConfig)
      throws IOException {
    verifyVolumeName(volumeName);
    verifyBucketName(bucketName);
    HddsClientUtils.checkNotNull(keyName);
    String ownerName = getRealUserInfo().getShortUserName();
    if (omVersion
        .compareTo(OzoneManagerVersion.ERASURE_CODED_STORAGE_SUPPORT) < 0) {
      if (replicationConfig != null && replicationConfig.getReplicationType()
          == HddsProtos.ReplicationType.EC) {
        throw new IOException("Can not set the replication of the file to"
            + " Erasure Coded replication, as OzoneManager does not support"
            + " Erasure Coded replication.");
      }
    }
    OmKeyArgs keyArgs = new OmKeyArgs.Builder()
        .setVolumeName(volumeName)
        .setBucketName(bucketName)
        .setKeyName(keyName)
        .setReplicationConfig(replicationConfig)
        .setAcls(getAclList())
        .setOwnerName(ownerName)
        .build();
    OmMultipartInfo multipartInfo = ozoneManagerClient
        .initiateMultipartUpload(keyArgs);
    return multipartInfo;
  }

  private OpenKeySession newMultipartOpenKey(
      String volumeName, String bucketName, String keyName,
      long size, int partNumber, String uploadID,
      boolean sortDatanodesInPipeline) throws IOException {
    verifyVolumeName(volumeName);
    verifyBucketName(bucketName);
    if (checkKeyNameEnabled) {
      HddsClientUtils.verifyKeyName(keyName);
    }
    HddsClientUtils.checkNotNull(keyName, uploadID);
    if (partNumber <= 0 || partNumber > MAXIMUM_NUMBER_OF_PARTS_PER_UPLOAD) {
      throw new OMException("Part number must be an integer between 1 and "
          + MAXIMUM_NUMBER_OF_PARTS_PER_UPLOAD + ", inclusive",
          OMException.ResultCodes.INVALID_PART);
    }
    Preconditions.checkArgument(size >= 0, "size should be greater than or " +
        "equal to zero");
    String ownerName = getRealUserInfo().getShortUserName();
    OmKeyArgs keyArgs = new OmKeyArgs.Builder()
        .setVolumeName(volumeName)
        .setBucketName(bucketName)
        .setKeyName(keyName)
        .setDataSize(size)
        .setIsMultipartKey(true)
        .setMultipartUploadID(uploadID)
        .setMultipartUploadPartNumber(partNumber)
        .setSortDatanodesInPipeline(sortDatanodesInPipeline)
        .setAcls(getAclList())
        .setOwnerName(ownerName)
        .build();
    return ozoneManagerClient.openKey(keyArgs);
  }

  @Override
  public OzoneOutputStream createMultipartKey(
      String volumeName, String bucketName, String keyName,
      long size, int partNumber, String uploadID) throws IOException {
    final OpenKeySession openKey = newMultipartOpenKey(
        volumeName, bucketName, keyName, size, partNumber, uploadID, false);
    KeyOutputStream keyOutputStream = createKeyOutputStream(openKey)
        .setMultipartNumber(partNumber)
        .setMultipartUploadID(uploadID)
        .setIsMultipartKey(true)
        .setAtomicKeyCreation(isS3GRequest.get())
        .build();
    return createOutputStream(openKey, keyOutputStream);
  }

  @Override
  public OzoneDataStreamOutput createMultipartStreamKey(
      String volumeName,
      String bucketName,
      String keyName,
      long size,
      int partNumber,
      String uploadID)
      throws IOException {
    final OpenKeySession openKey = newMultipartOpenKey(
        volumeName, bucketName, keyName, size, partNumber, uploadID, true);
    // Amazon S3 never adds partial objects, So for S3 requests we need to
    // set atomicKeyCreation to true
    // refer: https://docs.aws.amazon.com/AmazonS3/latest/API/API_PutObject.html
    KeyDataStreamOutput keyOutputStream =
        new KeyDataStreamOutput.Builder()
            .setHandler(openKey)
            .setXceiverClientManager(xceiverClientManager)
            .setOmClient(ozoneManagerClient)
            .setReplicationConfig(openKey.getKeyInfo().getReplicationConfig())
            .setMultipartNumber(partNumber)
            .setMultipartUploadID(uploadID)
            .setIsMultipartKey(true)
            .enableUnsafeByteBufferConversion(unsafeByteBufferConversion)
            .setConfig(clientConfig)
            .setAtomicKeyCreation(isS3GRequest.get())
            .build();
    keyOutputStream
        .addPreallocateBlocks(
            openKey.getKeyInfo().getLatestVersionLocations(),
            openKey.getOpenVersion());
    final OzoneOutputStream out = createSecureOutputStream(
        openKey, keyOutputStream, null);
    return new OzoneDataStreamOutput(out != null ? out : keyOutputStream);
  }

  @Override
  public OmMultipartUploadCompleteInfo completeMultipartUpload(
      String volumeName, String bucketName, String keyName, String uploadID,
      Map<Integer, String> partsMap) throws IOException {
    verifyVolumeName(volumeName);
    verifyBucketName(bucketName);
    HddsClientUtils.checkNotNull(keyName, uploadID);
    String ownerName = getRealUserInfo().getShortUserName();

    OmKeyArgs keyArgs = new OmKeyArgs.Builder()
        .setVolumeName(volumeName)
        .setBucketName(bucketName)
        .setKeyName(keyName)
        .setMultipartUploadID(uploadID)
        .setAcls(getAclList())
        .setOwnerName(ownerName)
        .build();

    OmMultipartUploadCompleteList
        omMultipartUploadCompleteList = new OmMultipartUploadCompleteList(
        partsMap);

    OmMultipartUploadCompleteInfo omMultipartUploadCompleteInfo =
        ozoneManagerClient.completeMultipartUpload(keyArgs,
            omMultipartUploadCompleteList);

    return omMultipartUploadCompleteInfo;

  }

  @Override
  public void abortMultipartUpload(String volumeName,
       String bucketName, String keyName, String uploadID) throws IOException {
    verifyVolumeName(volumeName);
    verifyBucketName(bucketName);
    HddsClientUtils.checkNotNull(keyName, uploadID);
    OmKeyArgs omKeyArgs = new OmKeyArgs.Builder()
        .setVolumeName(volumeName)
        .setBucketName(bucketName)
        .setKeyName(keyName)
        .setMultipartUploadID(uploadID)
        .build();
    ozoneManagerClient.abortMultipartUpload(omKeyArgs);
  }

  @Override
  public OzoneMultipartUploadPartListParts listParts(String volumeName,
      String bucketName, String keyName, String uploadID, int partNumberMarker,
      int maxParts)  throws IOException {
    verifyVolumeName(volumeName);
    verifyBucketName(bucketName);
    HddsClientUtils.checkNotNull(uploadID);
    Preconditions.checkArgument(maxParts > 0, "Max Parts Should be greater " +
        "than zero");
    Preconditions.checkArgument(partNumberMarker >= 0, "Part Number Marker " +
        "Should be greater than or equal to zero, as part numbers starts from" +
        " 1 and ranges till 10000");
    OmMultipartUploadListParts omMultipartUploadListParts =
        ozoneManagerClient.listParts(volumeName, bucketName, keyName,
            uploadID, partNumberMarker, maxParts);

    OzoneMultipartUploadPartListParts ozoneMultipartUploadPartListParts =
        new OzoneMultipartUploadPartListParts(
            omMultipartUploadListParts.getReplicationConfig(),
            omMultipartUploadListParts.getNextPartNumberMarker(),
            omMultipartUploadListParts.isTruncated());

    for (OmPartInfo omPartInfo : omMultipartUploadListParts.getPartInfoList()) {
      ozoneMultipartUploadPartListParts.addPart(
          new OzoneMultipartUploadPartListParts.PartInfo(
              omPartInfo.getPartNumber(), omPartInfo.getPartName(),
              omPartInfo.getModificationTime(), omPartInfo.getSize(),
              omPartInfo.getETag()));
    }
    return ozoneMultipartUploadPartListParts;

  }

  @Override
  public OzoneMultipartUploadList listMultipartUploads(String volumeName,
      String bucketName, String prefix) throws IOException {

    OmMultipartUploadList omMultipartUploadList =
        ozoneManagerClient.listMultipartUploads(volumeName, bucketName, prefix);
    List<OzoneMultipartUpload> uploads = omMultipartUploadList.getUploads()
        .stream()
        .map(upload -> new OzoneMultipartUpload(upload.getVolumeName(),
            upload.getBucketName(),
            upload.getKeyName(),
            upload.getUploadId(),
            upload.getCreationTime(),
            upload.getReplicationConfig()))
        .collect(Collectors.toList());
    OzoneMultipartUploadList result = new OzoneMultipartUploadList(uploads);
    return result;
  }

  @Override
  public OzoneFileStatus getOzoneFileStatus(String volumeName,
      String bucketName, String keyName) throws IOException {
    OmKeyArgs keyArgs = new OmKeyArgs.Builder()
        .setVolumeName(volumeName)
        .setBucketName(bucketName)
        .setKeyName(keyName)
        .setSortDatanodesInPipeline(topologyAwareReadEnabled)
        .setLatestVersionLocation(getLatestVersionLocation)
        .build();
    return ozoneManagerClient.getFileStatus(keyArgs);
  }

  @Override
  public void createDirectory(String volumeName, String bucketName,
      String keyName) throws IOException {
    String ownerName = getRealUserInfo().getShortUserName();
    OmKeyArgs keyArgs = new OmKeyArgs.Builder().setVolumeName(volumeName)
        .setBucketName(bucketName)
        .setKeyName(keyName)
        .setAcls(getAclList())
        .setOwnerName(ownerName)
        .build();
    ozoneManagerClient.createDirectory(keyArgs);
  }

  @Override
  public OzoneInputStream readFile(String volumeName, String bucketName,
      String keyName) throws IOException {
    OmKeyArgs keyArgs = new OmKeyArgs.Builder()
        .setVolumeName(volumeName)
        .setBucketName(bucketName)
        .setKeyName(keyName)
        .setSortDatanodesInPipeline(topologyAwareReadEnabled)
        .setLatestVersionLocation(getLatestVersionLocation)
        .build();
    final OmKeyInfo keyInfo;
    if (omVersion.compareTo(OzoneManagerVersion.OPTIMIZED_GET_KEY_INFO) >= 0) {
      keyInfo = ozoneManagerClient.getKeyInfo(keyArgs, false)
          .getKeyInfo();
      if (!keyInfo.isFile()) {
        throw new OMException(keyName + " is not a file.",
            OMException.ResultCodes.NOT_A_FILE);
      }
    } else {
      keyInfo = ozoneManagerClient.lookupFile(keyArgs);
    }
    return getInputStreamWithRetryFunction(keyInfo);
  }

  @Override
  @Deprecated
  public OzoneOutputStream createFile(String volumeName, String bucketName,
      String keyName, long size, ReplicationType type, ReplicationFactor factor,
      boolean overWrite, boolean recursive) throws IOException {
    return createFile(volumeName, bucketName, keyName, size,
        ReplicationConfig.fromTypeAndFactor(type, factor), overWrite,
        recursive);
  }

  /**
   * Create InputStream with Retry function to refresh pipeline information
   * if reads fail.
   *
   * @param keyInfo
   * @return
   * @throws IOException
   */
  private OzoneInputStream getInputStreamWithRetryFunction(
      OmKeyInfo keyInfo) throws IOException {
    return createInputStream(keyInfo, omKeyInfo -> {
      try {
        return getKeyInfo(omKeyInfo.getVolumeName(), omKeyInfo.getBucketName(),
            omKeyInfo.getKeyName(), true);
      } catch (IOException e) {
        LOG.error("Unable to lookup key {} on retry.", keyInfo.getKeyName(), e);
        return null;
      }
    });
  }

  @Override
  public OzoneOutputStream createFile(String volumeName, String bucketName,
      String keyName, long size, ReplicationConfig replicationConfig,
      boolean overWrite, boolean recursive) throws IOException {
    if (omVersion
        .compareTo(OzoneManagerVersion.ERASURE_CODED_STORAGE_SUPPORT) < 0) {
      if (replicationConfig.getReplicationType()
          == HddsProtos.ReplicationType.EC) {
        throw new IOException("Can not set the replication of the file to"
            + " Erasure Coded replication, as OzoneManager does not support"
            + " Erasure Coded replication.");
      }
    }
    String ownerName = getRealUserInfo().getShortUserName();
    OmKeyArgs keyArgs = new OmKeyArgs.Builder()
        .setVolumeName(volumeName)
        .setBucketName(bucketName)
        .setKeyName(keyName)
        .setDataSize(size)
        .setReplicationConfig(replicationConfig)
        .setAcls(getAclList())
        .setLatestVersionLocation(getLatestVersionLocation)
        .setOwnerName(ownerName)
        .build();
    OpenKeySession keySession =
        ozoneManagerClient.createFile(keyArgs, overWrite, recursive);
    return createOutputStream(keySession);
  }

  private OmKeyArgs prepareOmKeyArgs(String volumeName, String bucketName,
      String keyName) {
    return new OmKeyArgs.Builder()
        .setVolumeName(volumeName)
        .setBucketName(bucketName)
        .setKeyName(keyName)
        .setSortDatanodesInPipeline(topologyAwareReadEnabled)
        .setLatestVersionLocation(getLatestVersionLocation)
        .build();
  }

  @Override
  public OzoneDataStreamOutput createStreamFile(String volumeName,
      String bucketName, String keyName, long size,
      ReplicationConfig replicationConfig, boolean overWrite, boolean recursive)
      throws IOException {
    String ownerName = getRealUserInfo().getShortUserName();
    OmKeyArgs keyArgs = new OmKeyArgs.Builder()
        .setVolumeName(volumeName)
        .setBucketName(bucketName)
        .setKeyName(keyName)
        .setDataSize(size)
        .setReplicationConfig(replicationConfig)
        .setAcls(getAclList())
        .setLatestVersionLocation(getLatestVersionLocation)
        .setSortDatanodesInPipeline(true)
        .setOwnerName(ownerName)
        .build();
    OpenKeySession keySession =
        ozoneManagerClient.createFile(keyArgs, overWrite, recursive);
    return createDataStreamOutput(keySession);
  }

  @Override
  public List<OzoneFileStatus> listStatus(String volumeName, String bucketName,
      String keyName, boolean recursive, String startKey, long numEntries)
      throws IOException {
    OmKeyArgs keyArgs = prepareOmKeyArgs(volumeName, bucketName, keyName);
    return ozoneManagerClient
        .listStatus(keyArgs, recursive, startKey, numEntries);
  }

  @Override
  public List<OzoneFileStatus> listStatus(String volumeName, String bucketName,
      String keyName, boolean recursive, String startKey,
      long numEntries, boolean allowPartialPrefixes) throws IOException {
    OmKeyArgs keyArgs = prepareOmKeyArgs(volumeName, bucketName, keyName);
    return ozoneManagerClient
        .listStatus(keyArgs, recursive, startKey, numEntries,
            allowPartialPrefixes);
  }

  @Override
  public List<OzoneFileStatusLight> listStatusLight(String volumeName,
      String bucketName, String keyName, boolean recursive, String startKey,
      long numEntries, boolean allowPartialPrefixes) throws IOException {
    OmKeyArgs keyArgs = prepareOmKeyArgs(volumeName, bucketName, keyName);
    return ozoneManagerClient
        .listStatusLight(keyArgs, recursive, startKey, numEntries,
            allowPartialPrefixes);
  }

  /**
   * Add acl for Ozone object. Return true if acl is added successfully else
   * false.
   *
   * @param obj Ozone object for which acl should be added.
   * @param acl ozone acl to be added.
   * @throws IOException if there is error.
   */
  @Override
  public boolean addAcl(OzoneObj obj, OzoneAcl acl) throws IOException {
    return ozoneManagerClient.addAcl(obj, acl);
  }

  /**
   * Remove acl for Ozone object. Return true if acl is removed successfully
   * else false.
   *
   * @param obj Ozone object.
   * @param acl Ozone acl to be removed.
   * @throws IOException if there is error.
   */
  @Override
  public boolean removeAcl(OzoneObj obj, OzoneAcl acl) throws IOException {
    return ozoneManagerClient.removeAcl(obj, acl);
  }

  /**
   * Acls to be set for given Ozone object. This operations reset ACL for given
   * object to list of ACLs provided in argument.
   *
   * @param obj Ozone object.
   * @param acls List of acls.
   * @throws IOException if there is error.
   */
  @Override
  public boolean setAcl(OzoneObj obj, List<OzoneAcl> acls) throws IOException {
    return ozoneManagerClient.setAcl(obj, acls);
  }

  /**
   * Returns list of ACLs for given Ozone object.
   *
   * @param obj Ozone object.
   * @throws IOException if there is error.
   */
  @Override
  public List<OzoneAcl> getAcl(OzoneObj obj) throws IOException {
    return ozoneManagerClient.getAcl(obj);
  }

  static GDPRSymmetricKey getGDPRSymmetricKey(Map<String, String> metadata,
      int mode) throws Exception {
    if (!Boolean.parseBoolean(metadata.get(OzoneConsts.GDPR_FLAG))) {
      return null;
    }

    final GDPRSymmetricKey gk = new GDPRSymmetricKey(
        metadata.get(OzoneConsts.GDPR_SECRET),
        metadata.get(OzoneConsts.GDPR_ALGORITHM));
    try {
      gk.getCipher().init(mode, gk.getSecretKey());
    } catch (InvalidKeyException e) {
      if (e.getMessage().contains("Illegal key size or default parameters")) {
        LOG.error("Missing Unlimited Strength Policy jars. Please install "
            + "Java Cryptography Extension (JCE) Unlimited Strength "
            + "Jurisdiction Policy Files");
      }
      throw e;
    }
    return gk;
  }

  private OzoneInputStream createInputStream(
      OmKeyInfo keyInfo, Function<OmKeyInfo, OmKeyInfo> retryFunction)
      throws IOException {
    // When Key is not MPU or when Key is MPU and encryption is not enabled
    // Need to revisit for GDP.
    FileEncryptionInfo feInfo = keyInfo.getFileEncryptionInfo();

    if (feInfo == null) {
      LengthInputStream lengthInputStream = KeyInputStream
          .getFromOmKeyInfo(keyInfo, xceiverClientManager,
              clientConfig.isChecksumVerify(), retryFunction,
              blockInputStreamFactory);
      try {
        final GDPRSymmetricKey gk = getGDPRSymmetricKey(
            keyInfo.getMetadata(), Cipher.DECRYPT_MODE);
        if (gk != null) {
          return new OzoneInputStream(
              new CipherInputStream(lengthInputStream, gk.getCipher()));
        }
      } catch (Exception ex) {
        throw new IOException(ex);
      }
      return new OzoneInputStream(lengthInputStream.getWrappedStream());
    } else if (!keyInfo.getLatestVersionLocations().isMultipartKey()) {
      // Regular Key with FileEncryptionInfo
      LengthInputStream lengthInputStream = KeyInputStream
          .getFromOmKeyInfo(keyInfo, xceiverClientManager,
              clientConfig.isChecksumVerify(), retryFunction,
              blockInputStreamFactory);
      final KeyProvider.KeyVersion decrypted = getDEK(feInfo);
      final CryptoInputStream cryptoIn =
          new CryptoInputStream(lengthInputStream.getWrappedStream(),
              OzoneKMSUtil.getCryptoCodec(conf, feInfo),
              decrypted.getMaterial(), feInfo.getIV());
      return new OzoneInputStream(cryptoIn);
    } else {
      // Multipart Key with FileEncryptionInfo
      List<LengthInputStream> lengthInputStreams = KeyInputStream
          .getStreamsFromKeyInfo(keyInfo, xceiverClientManager,
              clientConfig.isChecksumVerify(), retryFunction,
              blockInputStreamFactory);
      final KeyProvider.KeyVersion decrypted = getDEK(feInfo);

      List<OzoneCryptoInputStream> cryptoInputStreams = new ArrayList<>();
      for (int i = 0; i < lengthInputStreams.size(); i++) {
        LengthInputStream lengthInputStream = lengthInputStreams.get(i);
        final OzoneCryptoInputStream ozoneCryptoInputStream =
            new OzoneCryptoInputStream(lengthInputStream,
                OzoneKMSUtil.getCryptoCodec(conf, feInfo),
                decrypted.getMaterial(), feInfo.getIV(),
                keyInfo.getKeyName(), i);
        cryptoInputStreams.add(ozoneCryptoInputStream);
      }
      return new OzoneInputStream(
          new MultipartInputStream(keyInfo.getKeyName(), cryptoInputStreams));
    }
  }
  private OzoneDataStreamOutput createDataStreamOutput(OpenKeySession openKey)
      throws IOException {
    final ReplicationConfig replicationConfig
        = openKey.getKeyInfo().getReplicationConfig();
    // Amazon S3 never adds partial objects, So for S3 requests we need to
    // set atomicKeyCreation to true
    // refer: https://docs.aws.amazon.com/AmazonS3/latest/API/API_PutObject.html
    KeyDataStreamOutput keyOutputStream =
        new KeyDataStreamOutput.Builder()
            .setHandler(openKey)
            .setXceiverClientManager(xceiverClientManager)
            .setOmClient(ozoneManagerClient)
            .setReplicationConfig(replicationConfig)
            .enableUnsafeByteBufferConversion(unsafeByteBufferConversion)
            .setConfig(clientConfig)
            .setAtomicKeyCreation(isS3GRequest.get())
            .build();
    keyOutputStream
        .addPreallocateBlocks(openKey.getKeyInfo().getLatestVersionLocations(),
            openKey.getOpenVersion());
    final OzoneOutputStream out = createSecureOutputStream(
        openKey, keyOutputStream, null);
    return new OzoneDataStreamOutput(out != null ? out : keyOutputStream);
  }

  private OzoneOutputStream createOutputStream(OpenKeySession openKey)
      throws IOException {
    KeyOutputStream keyOutputStream = createKeyOutputStream(openKey)
        .build();
    return createOutputStream(openKey, keyOutputStream);
  }

  private OzoneOutputStream createOutputStream(OpenKeySession openKey,
      KeyOutputStream keyOutputStream)
      throws IOException {
    boolean enableHsync = conf.getBoolean(
        OzoneConfigKeys.OZONE_FS_HSYNC_ENABLED,
        OzoneConfigKeys.OZONE_FS_HSYNC_ENABLED_DEFAULT);
    keyOutputStream
        .addPreallocateBlocks(openKey.getKeyInfo().getLatestVersionLocations(),
            openKey.getOpenVersion());
    final OzoneOutputStream out = createSecureOutputStream(
        openKey, keyOutputStream, keyOutputStream);
    return out != null ? out : new OzoneOutputStream(
        keyOutputStream, enableHsync);
  }

  private OzoneOutputStream createSecureOutputStream(OpenKeySession openKey,
      OutputStream keyOutputStream, Syncable syncable) throws IOException {
    boolean enableHsync = conf.getBoolean(
        OzoneConfigKeys.OZONE_FS_HSYNC_ENABLED,
        OzoneConfigKeys.OZONE_FS_HSYNC_ENABLED_DEFAULT);
    final FileEncryptionInfo feInfo =
        openKey.getKeyInfo().getFileEncryptionInfo();
    if (feInfo != null) {
      KeyProvider.KeyVersion decrypted = getDEK(feInfo);
      final CryptoOutputStream cryptoOut =
          new CryptoOutputStream(keyOutputStream,
              OzoneKMSUtil.getCryptoCodec(conf, feInfo),
              decrypted.getMaterial(), feInfo.getIV());
      return new OzoneOutputStream(cryptoOut, enableHsync);
    } else {
      try {
        final GDPRSymmetricKey gk = getGDPRSymmetricKey(
            openKey.getKeyInfo().getMetadata(), Cipher.ENCRYPT_MODE);
        if (gk != null) {
          return new OzoneOutputStream(new CipherOutputStreamOzone(
              keyOutputStream, gk.getCipher()), syncable, enableHsync);
        }
      }  catch (Exception ex) {
        throw new IOException(ex);
      }
      return null;
    }
  }

  private KeyOutputStream.Builder createKeyOutputStream(
      OpenKeySession openKey) {
    KeyOutputStream.Builder builder;

    ReplicationConfig replicationConfig =
        openKey.getKeyInfo().getReplicationConfig();
    StreamBufferArgs streamBufferArgs = StreamBufferArgs.getDefaultStreamBufferArgs(
        replicationConfig, clientConfig);
    if (replicationConfig.getReplicationType() ==
        HddsProtos.ReplicationType.EC) {
      builder = new ECKeyOutputStream.Builder()
          .setReplicationConfig((ECReplicationConfig) replicationConfig)
          .setByteBufferPool(byteBufferPool)
          .setS3CredentialsProvider(getS3CredentialsProvider());
    } else {
      builder = new KeyOutputStream.Builder()
        .setReplicationConfig(replicationConfig);
    }

    return builder.setHandler(openKey)
        .setXceiverClientManager(xceiverClientManager)
        .setOmClient(ozoneManagerClient)
        .enableUnsafeByteBufferConversion(unsafeByteBufferConversion)
        .setConfig(clientConfig)
        .setAtomicKeyCreation(isS3GRequest.get())
        .setClientMetrics(clientMetrics)
        .setExecutorServiceSupplier(writeExecutor)
        .setStreamBufferArgs(streamBufferArgs);
  }

  @Override
  public KeyProvider getKeyProvider() throws IOException {
    URI kmsUri = getKeyProviderUri();
    if (kmsUri == null) {
      return null;
    }

    try {
      return keyProviderCache.get(kmsUri, new Callable<KeyProvider>() {
        @Override
        public KeyProvider call() throws Exception {
          return OzoneKMSUtil.getKeyProvider(conf, kmsUri);
        }
      });
    } catch (Exception e) {
      LOG.error("Can't create KeyProvider for Ozone RpcClient.", e);
      return null;
    }
  }

  @Override
  public URI getKeyProviderUri() throws IOException {
    // TODO: fix me to support kms instances for difference OMs
    return OzoneKMSUtil.getKeyProviderUri(ugi,
        null, null, conf);
  }

  @Override
  public String getCanonicalServiceName() {
    return (dtService != null) ? dtService.toString() : null;
  }

  @Override
  @VisibleForTesting
  public OzoneManagerProtocol getOzoneManagerClient() {
    return ozoneManagerClient;
  }

  @VisibleForTesting
  public Cache<URI, KeyProvider> getKeyProviderCache() {
    return keyProviderCache;
  }

  @Override
  public OzoneKey headObject(String volumeName, String bucketName,
      String keyName) throws IOException {
    verifyVolumeName(volumeName);
    verifyBucketName(bucketName);
    Preconditions.checkNotNull(keyName);
    OmKeyArgs keyArgs = new OmKeyArgs.Builder()
        .setVolumeName(volumeName)
        .setBucketName(bucketName)
        .setKeyName(keyName)
        .setLatestVersionLocation(true)
        .setHeadOp(true)
        .setForceUpdateContainerCacheFromSCM(false)
        .build();
    OmKeyInfo keyInfo = getKeyInfo(keyArgs);

    return OzoneKey.fromKeyInfo(keyInfo);
  }

  @Override
  public OzoneKey headS3Object(String bucketName, String keyName)
      throws IOException {
    OmKeyInfo keyInfo = getS3KeyInfo(bucketName, keyName, true);
    return OzoneKey.fromKeyInfo(keyInfo);
  }

  @Override
  public void setThreadLocalS3Auth(
      S3Auth ozoneSharedSecretAuth) {
    ozoneManagerClient.setThreadLocalS3Auth(ozoneSharedSecretAuth);
  }

  @Override
  public void setIsS3Request(boolean s3Request) {
    this.isS3GRequest.set(s3Request);
  }

  @Override
  public S3Auth getThreadLocalS3Auth() {
    return ozoneManagerClient.getThreadLocalS3Auth();
  }

  @Override
  public void clearThreadLocalS3Auth() {
    ozoneManagerClient.clearThreadLocalS3Auth();
  }

  @Override
  public ThreadLocal<S3Auth> getS3CredentialsProvider() {
    return ozoneManagerClient.getS3CredentialsProvider();
  }

  @Override
  public boolean setBucketOwner(String volumeName, String bucketName,
      String owner) throws IOException {
    verifyVolumeName(volumeName);
    verifyBucketName(bucketName);
    Preconditions.checkNotNull(owner);
    OmBucketArgs.Builder builder = OmBucketArgs.newBuilder();
    builder.setVolumeName(volumeName)
        .setBucketName(bucketName)
        .setOwnerName(owner);
    return ozoneManagerClient.setBucketOwner(builder.build());
  }

  @Override
  public void setTimes(OzoneObj obj, String keyName, long mtime, long atime)
      throws IOException {
    OmKeyArgs.Builder builder = new OmKeyArgs.Builder()
        .setVolumeName(obj.getVolumeName())
        .setBucketName(obj.getBucketName())
        .setKeyName(keyName);
    ozoneManagerClient.setTimes(builder.build(), mtime, atime);
  }

  private static ExecutorService createThreadPoolExecutor(
       int corePoolSize, int maximumPoolSize, String threadNameFormat) {
    return new ThreadPoolExecutor(corePoolSize, maximumPoolSize,
            60, TimeUnit.SECONDS, new SynchronousQueue<>(),
               new ThreadFactoryBuilder().setNameFormat(threadNameFormat).build(),
               new ThreadPoolExecutor.CallerRunsPolicy());
  }
}<|MERGE_RESOLUTION|>--- conflicted
+++ resolved
@@ -1442,12 +1442,8 @@
     if (checkKeyNameEnabled) {
       HddsClientUtils.verifyKeyName(keyName);
     }
-<<<<<<< HEAD
-    HddsClientUtils.checkNotNull(keyName, replicationConfig);
+    HddsClientUtils.checkNotNull(keyName);
     String ownerName = getRealUserInfo().getShortUserName();
-=======
-    HddsClientUtils.checkNotNull(keyName);
->>>>>>> f16b1aff
 
     OmKeyArgs.Builder builder = new OmKeyArgs.Builder()
         .setVolumeName(volumeName)
