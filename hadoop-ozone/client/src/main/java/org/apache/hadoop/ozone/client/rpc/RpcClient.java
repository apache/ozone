/*
 * Licensed to the Apache Software Foundation (ASF) under one
 * or more contributor license agreements.  See the NOTICE file
 * distributed with this work for additional information
 * regarding copyright ownership.  The ASF licenses this file
 * to you under the Apache License, Version 2.0 (the
 * "License"); you may not use this file except in compliance
 * with the License.  You may obtain a copy of the License at
 *
 *     http://www.apache.org/licenses/LICENSE-2.0
 *
 * Unless required by applicable law or agreed to in writing, software
 * distributed under the License is distributed on an "AS IS" BASIS,
 * WITHOUT WARRANTIES OR CONDITIONS OF ANY KIND, either express or implied.
 * See the License for the specific language governing permissions and
 * limitations under the License.
 */

package org.apache.hadoop.ozone.client.rpc;

import javax.annotation.Nonnull;
import javax.crypto.Cipher;
import javax.crypto.CipherInputStream;
import javax.crypto.CipherOutputStream;
import java.io.IOException;
import java.io.OutputStream;
import java.net.URI;
import java.security.InvalidKeyException;
import java.security.PrivilegedExceptionAction;
import java.security.cert.CertificateException;
import java.security.cert.X509Certificate;
import java.util.ArrayList;
import java.util.Arrays;
import java.util.BitSet;
import java.util.Collections;
import java.util.HashMap;
import java.util.LinkedHashMap;
import java.util.List;
import java.util.Map;
import java.util.concurrent.Callable;
import java.util.concurrent.ExecutorService;
import java.util.concurrent.SynchronousQueue;
import java.util.concurrent.ThreadPoolExecutor;
import java.util.concurrent.TimeUnit;
import java.util.function.Function;
import java.util.stream.Collectors;

import com.google.common.util.concurrent.ThreadFactoryBuilder;
import org.apache.commons.lang3.StringUtils;
import org.apache.hadoop.crypto.CryptoInputStream;
import org.apache.hadoop.crypto.CryptoOutputStream;
import org.apache.hadoop.crypto.key.KeyProvider;
import org.apache.hadoop.fs.FileEncryptionInfo;
import org.apache.hadoop.fs.Syncable;
import org.apache.hadoop.hdds.client.DefaultReplicationConfig;
import org.apache.hadoop.hdds.client.ECReplicationConfig;
import org.apache.hadoop.hdds.client.ReplicationConfig;
import org.apache.hadoop.hdds.client.ReplicationConfigValidator;
import org.apache.hadoop.hdds.client.ReplicationFactor;
import org.apache.hadoop.hdds.client.ReplicationType;
import org.apache.hadoop.hdds.conf.ConfigurationSource;
import org.apache.hadoop.hdds.protocol.DatanodeDetails;
import org.apache.hadoop.hdds.protocol.StorageType;
import org.apache.hadoop.hdds.protocol.proto.HddsProtos;
import org.apache.hadoop.hdds.scm.ContainerClientMetrics;
import org.apache.hadoop.hdds.scm.OzoneClientConfig;
import org.apache.hadoop.hdds.scm.XceiverClientFactory;
import org.apache.hadoop.hdds.scm.XceiverClientManager;
import org.apache.hadoop.hdds.scm.client.HddsClientUtils;
import org.apache.hadoop.hdds.scm.pipeline.Pipeline;
import org.apache.hadoop.hdds.scm.pipeline.PipelineID;
import org.apache.hadoop.hdds.tracing.TracingUtil;
import org.apache.hadoop.hdds.utils.IOUtils;
import org.apache.hadoop.io.ByteBufferPool;
import org.apache.hadoop.io.ElasticByteBufferPool;
import org.apache.hadoop.io.Text;
import org.apache.hadoop.ozone.OzoneAcl;
import org.apache.hadoop.ozone.OzoneConfigKeys;
import org.apache.hadoop.ozone.OzoneConsts;
import org.apache.hadoop.ozone.OzoneManagerVersion;
import org.apache.hadoop.ozone.OzoneSecurityUtil;
import org.apache.hadoop.ozone.client.BucketArgs;
import org.apache.hadoop.ozone.client.OzoneBucket;
import org.apache.hadoop.ozone.client.OzoneKey;
import org.apache.hadoop.ozone.client.OzoneKeyDetails;
import org.apache.hadoop.ozone.client.OzoneKeyLocation;
import org.apache.hadoop.ozone.client.OzoneMultipartUpload;
import org.apache.hadoop.ozone.client.OzoneMultipartUploadList;
import org.apache.hadoop.ozone.client.OzoneMultipartUploadPartListParts;
import org.apache.hadoop.ozone.client.OzoneSnapshot;
import org.apache.hadoop.ozone.client.OzoneSnapshotDiff;
import org.apache.hadoop.ozone.client.OzoneVolume;
import org.apache.hadoop.ozone.client.TenantArgs;
import org.apache.hadoop.ozone.client.VolumeArgs;
import org.apache.hadoop.ozone.client.io.BlockInputStreamFactory;
import org.apache.hadoop.ozone.client.io.BlockInputStreamFactoryImpl;
import org.apache.hadoop.ozone.client.io.ECKeyOutputStream;
import org.apache.hadoop.ozone.client.io.KeyDataStreamOutput;
import org.apache.hadoop.ozone.client.io.KeyInputStream;
import org.apache.hadoop.ozone.client.io.KeyOutputStream;
import org.apache.hadoop.ozone.client.io.LengthInputStream;
import org.apache.hadoop.hdds.scm.storage.MultipartInputStream;
import org.apache.hadoop.ozone.client.io.OzoneCryptoInputStream;
import org.apache.hadoop.ozone.client.io.OzoneDataStreamOutput;
import org.apache.hadoop.ozone.client.io.OzoneInputStream;
import org.apache.hadoop.ozone.client.io.OzoneOutputStream;
import org.apache.hadoop.ozone.client.protocol.ClientProtocol;
import org.apache.hadoop.ozone.om.OMConfigKeys;
import org.apache.hadoop.ozone.om.exceptions.OMException;
import org.apache.hadoop.ozone.om.helpers.BucketLayout;
import org.apache.hadoop.ozone.om.helpers.BucketEncryptionKeyInfo;
import org.apache.hadoop.ozone.om.helpers.DeleteTenantState;
import org.apache.hadoop.ozone.om.helpers.KeyInfoWithVolumeContext;
import org.apache.hadoop.ozone.om.helpers.OmBucketArgs;
import org.apache.hadoop.ozone.om.helpers.OmBucketInfo;
import org.apache.hadoop.ozone.om.helpers.OmDeleteKeys;
import org.apache.hadoop.ozone.om.helpers.OmKeyArgs;
import org.apache.hadoop.ozone.om.helpers.OmKeyInfo;
import org.apache.hadoop.ozone.om.helpers.OmKeyLocationInfo;
import org.apache.hadoop.ozone.om.helpers.OmKeyLocationInfoGroup;
import org.apache.hadoop.ozone.om.helpers.OmMultipartInfo;
import org.apache.hadoop.ozone.om.helpers.OmMultipartUploadCompleteInfo;
import org.apache.hadoop.ozone.om.helpers.OmMultipartUploadCompleteList;
import org.apache.hadoop.ozone.om.helpers.OmMultipartUploadList;
import org.apache.hadoop.ozone.om.helpers.OmMultipartUploadListParts;
import org.apache.hadoop.ozone.om.helpers.OmPartInfo;
import org.apache.hadoop.ozone.om.helpers.OmRenameKeys;
import org.apache.hadoop.ozone.om.helpers.OmTenantArgs;
import org.apache.hadoop.ozone.om.helpers.OmVolumeArgs;
import org.apache.hadoop.ozone.om.helpers.OpenKeySession;
import org.apache.hadoop.ozone.om.helpers.OzoneAclUtil;
import org.apache.hadoop.ozone.om.helpers.OzoneFileStatus;
import org.apache.hadoop.ozone.om.helpers.RepeatedOmKeyInfo;
import org.apache.hadoop.ozone.om.helpers.S3SecretValue;
import org.apache.hadoop.ozone.om.helpers.S3VolumeContext;
import org.apache.hadoop.ozone.om.helpers.ServiceInfo;
import org.apache.hadoop.ozone.om.helpers.ServiceInfoEx;
import org.apache.hadoop.ozone.om.helpers.TenantStateList;
import org.apache.hadoop.ozone.om.helpers.TenantUserInfoValue;
import org.apache.hadoop.ozone.om.helpers.TenantUserList;
import org.apache.hadoop.ozone.om.protocol.OzoneManagerProtocol;
import org.apache.hadoop.ozone.om.protocol.S3Auth;
import org.apache.hadoop.ozone.om.protocolPB.OmTransport;
import org.apache.hadoop.ozone.om.protocolPB.OmTransportFactory;
import org.apache.hadoop.ozone.om.protocolPB.OzoneManagerClientProtocol;
import org.apache.hadoop.ozone.om.protocolPB.OzoneManagerProtocolClientSideTranslatorPB;
import org.apache.hadoop.ozone.protocol.proto.OzoneManagerProtocolProtos.OMRoleInfo;
import org.apache.hadoop.ozone.security.GDPRSymmetricKey;
import org.apache.hadoop.ozone.security.OzoneTokenIdentifier;
import org.apache.hadoop.ozone.security.acl.IAccessAuthorizer.ACLIdentityType;
import org.apache.hadoop.ozone.security.acl.IAccessAuthorizer.ACLType;
import org.apache.hadoop.ozone.security.acl.OzoneAclConfig;
import org.apache.hadoop.ozone.security.acl.OzoneObj;
import org.apache.hadoop.ozone.snapshot.SnapshotDiffResponse;
import org.apache.hadoop.security.UserGroupInformation;
import org.apache.hadoop.security.token.Token;

import com.google.common.annotations.VisibleForTesting;
import com.google.common.base.Preconditions;
import com.google.common.cache.Cache;
import com.google.common.cache.CacheBuilder;
import com.google.common.cache.RemovalListener;
import com.google.common.cache.RemovalNotification;

import static org.apache.hadoop.ozone.OzoneAcl.AclScope.ACCESS;
import static org.apache.hadoop.ozone.OzoneConfigKeys.OZONE_CLIENT_KEY_PROVIDER_CACHE_EXPIRY;
import static org.apache.hadoop.ozone.OzoneConfigKeys.OZONE_CLIENT_KEY_PROVIDER_CACHE_EXPIRY_DEFAULT;
import static org.apache.hadoop.ozone.OzoneConfigKeys.OZONE_CLIENT_REQUIRED_OM_VERSION_MIN_KEY;
import static org.apache.hadoop.ozone.OzoneConsts.OLD_QUOTA_DEFAULT;
import static org.apache.hadoop.ozone.OzoneConsts.OZONE_MAXIMUM_ACCESS_ID_LENGTH;
import static org.apache.hadoop.ozone.security.acl.IAccessAuthorizer.ACLType.READ;
import static org.apache.hadoop.ozone.security.acl.IAccessAuthorizer.ACLType.WRITE;

import org.apache.ratis.protocol.ClientId;
import org.jetbrains.annotations.NotNull;
import org.slf4j.Logger;
import org.slf4j.LoggerFactory;

/**
 * Ozone RPC Client Implementation, it connects to OM, SCM and DataNode
 * to execute client calls. This uses RPC protocol for communication
 * with the servers.
 */
public class RpcClient implements ClientProtocol {

  private static final Logger LOG =
      LoggerFactory.getLogger(RpcClient.class);

  // For the minimal recommended EC policy rs-3-2-1024k,
  // we should have at least 1 core thread for each necessary chunk
  // for reconstruction.
  private static final int EC_RECONSTRUCT_STRIPE_READ_POOL_MIN_SIZE = 3;

  private final ConfigurationSource conf;
  private final OzoneManagerClientProtocol ozoneManagerClient;
  private final XceiverClientFactory xceiverClientManager;
  private final UserGroupInformation ugi;
  private final ACLType userRights;
  private final ACLType groupRights;
  private final ClientId clientId = ClientId.randomId();
  private final boolean unsafeByteBufferConversion;
  private Text dtService;
  private final boolean topologyAwareReadEnabled;
  private final boolean checkKeyNameEnabled;
  private final OzoneClientConfig clientConfig;
  private final Cache<URI, KeyProvider> keyProviderCache;
  private final boolean getLatestVersionLocation;
  private final ByteBufferPool byteBufferPool;
  private final BlockInputStreamFactory blockInputStreamFactory;
  private final OzoneManagerVersion omVersion;
  private volatile ExecutorService ecReconstructExecutor;
  private final ContainerClientMetrics clientMetrics;

  /**
   * Creates RpcClient instance with the given configuration.
   *
   * @param conf        Configuration
   * @param omServiceId OM HA Service ID, set this to null if not HA
   * @throws IOException
   */
  public RpcClient(ConfigurationSource conf, String omServiceId)
      throws IOException {
    Preconditions.checkNotNull(conf);
    this.conf = conf;
    this.ugi = UserGroupInformation.getCurrentUser();
    // Get default acl rights for user and group.
    OzoneAclConfig aclConfig = this.conf.getObject(OzoneAclConfig.class);
    this.userRights = aclConfig.getUserDefaultRights();
    this.groupRights = aclConfig.getGroupDefaultRights();

    this.clientConfig = conf.getObject(OzoneClientConfig.class);

    OmTransport omTransport = createOmTransport(omServiceId);
    OzoneManagerProtocolClientSideTranslatorPB
        ozoneManagerProtocolClientSideTranslatorPB =
        new OzoneManagerProtocolClientSideTranslatorPB(omTransport,
        clientId.toString());
    this.ozoneManagerClient = TracingUtil.createProxy(
        ozoneManagerProtocolClientSideTranslatorPB,
        OzoneManagerClientProtocol.class, conf);
    dtService = omTransport.getDelegationTokenService();
    List<X509Certificate> x509Certificates = null;
    ServiceInfoEx serviceInfoEx = ozoneManagerClient.getServiceInfo();
    omVersion = getOmVersion(serviceInfoEx);
    if (OzoneSecurityUtil.isSecurityEnabled(conf)) {
      // If the client is authenticating using S3 style auth, all future
      // requests serviced by this client will need S3 Auth set.
      boolean isS3 = conf.getBoolean(S3Auth.S3_AUTH_CHECK, false);
      ozoneManagerProtocolClientSideTranslatorPB.setS3AuthCheck(isS3);
      if (isS3) {
        // S3 Auth works differently and needs OM version to be at 2.0.0
        OzoneManagerVersion minOmVersion = conf.getEnum(
            OZONE_CLIENT_REQUIRED_OM_VERSION_MIN_KEY,
            OzoneManagerVersion.DEFAULT_VERSION);
        if (!validateOmVersion(
            minOmVersion, serviceInfoEx.getServiceInfoList())) {
          if (LOG.isDebugEnabled()) {
            for (ServiceInfo s : serviceInfoEx.getServiceInfoList()) {
              LOG.debug("Node {} version {}", s.getHostname(),
                  s.getProtobuf().getOMVersion());
            }
          }
          throw new RuntimeException(
              "Minimum OzoneManager version required is: " + minOmVersion
              + ", in the service list there are not enough Ozone Managers"
              + " meet the criteria.");
        }
      }
      String caCertPem = null;
      List<String> caCertPems = null;
      caCertPem = serviceInfoEx.getCaCertificate();
      caCertPems = serviceInfoEx.getCaCertPemList();
      if (caCertPems == null || caCertPems.isEmpty()) {
        if (caCertPem == null) {
          LOG.error("RpcClient received empty caCertPems from serviceInfo");
          CertificateException ex = new CertificateException(
              "No caCerts found; caCertPem can" +
                  " not be null when caCertPems is empty or null"
          );
          throw new IOException(ex);
        }
        caCertPems = Collections.singletonList(caCertPem);
      }
      x509Certificates = OzoneSecurityUtil.convertToX509(caCertPems);
    }

    this.xceiverClientManager =
        createXceiverClientFactory(x509Certificates);

    unsafeByteBufferConversion = conf.getBoolean(
        OzoneConfigKeys.OZONE_UNSAFEBYTEOPERATIONS_ENABLED,
        OzoneConfigKeys.OZONE_UNSAFEBYTEOPERATIONS_ENABLED_DEFAULT);

    topologyAwareReadEnabled = conf.getBoolean(
        OzoneConfigKeys.OZONE_NETWORK_TOPOLOGY_AWARE_READ_KEY,
        OzoneConfigKeys.OZONE_NETWORK_TOPOLOGY_AWARE_READ_DEFAULT);
    checkKeyNameEnabled = conf.getBoolean(
        OMConfigKeys.OZONE_OM_KEYNAME_CHARACTER_CHECK_ENABLED_KEY,
        OMConfigKeys.OZONE_OM_KEYNAME_CHARACTER_CHECK_ENABLED_DEFAULT);
    getLatestVersionLocation = conf.getBoolean(
        OzoneConfigKeys.OZONE_CLIENT_KEY_LATEST_VERSION_LOCATION,
        OzoneConfigKeys.OZONE_CLIENT_KEY_LATEST_VERSION_LOCATION_DEFAULT);

    long keyProviderCacheExpiryMs = conf.getTimeDuration(
        OZONE_CLIENT_KEY_PROVIDER_CACHE_EXPIRY,
        OZONE_CLIENT_KEY_PROVIDER_CACHE_EXPIRY_DEFAULT, TimeUnit.MILLISECONDS);
    keyProviderCache = CacheBuilder.newBuilder()
        .expireAfterAccess(keyProviderCacheExpiryMs, TimeUnit.MILLISECONDS)
        .removalListener(new RemovalListener<URI, KeyProvider>() {
          @Override
          public void onRemoval(
              @Nonnull RemovalNotification<URI, KeyProvider> notification) {
            try {
              assert notification.getValue() != null;
              notification.getValue().close();
            } catch (Throwable t) {
              LOG.error("Error closing KeyProvider with uri [" +
                  notification.getKey() + "]", t);
            }
          }
        }).build();
    this.byteBufferPool = new ElasticByteBufferPool();
    this.blockInputStreamFactory = BlockInputStreamFactoryImpl
        .getInstance(byteBufferPool, this::getECReconstructExecutor);
    this.clientMetrics = ContainerClientMetrics.acquire();
  }

  public XceiverClientFactory getXceiverClientManager() {
    return xceiverClientManager;
  }

  private OzoneManagerVersion getOmVersion(ServiceInfoEx info) {
    OzoneManagerVersion version = OzoneManagerVersion.CURRENT;
    for (ServiceInfo si : info.getServiceInfoList()) {
      if (si.getNodeType() == HddsProtos.NodeType.OM) {
        OzoneManagerVersion current =
            OzoneManagerVersion.fromProtoValue(si.getProtobuf().getOMVersion());
        if (version.compareTo(current) > 0) {
          version = current;
        }
      }
    }
    LOG.trace("Ozone Manager version is {}", version.name());
    return version;
  }

  static boolean validateOmVersion(OzoneManagerVersion minimumVersion,
                                   List<ServiceInfo> serviceInfoList) {
    if (minimumVersion == OzoneManagerVersion.FUTURE_VERSION) {
      // A FUTURE_VERSION should not be expected ever.
      throw new IllegalArgumentException("Configuration error, expected "
          + "OzoneManager version config evaluates to a future version.");
    }
    // if expected version is unset or is the default, then any OM would do fine
    if (minimumVersion == null
        || minimumVersion == OzoneManagerVersion.DEFAULT_VERSION) {
      return true;
    }

    boolean found = false; // At min one OM should be present.
    for (ServiceInfo s: serviceInfoList) {
      if (s.getNodeType() == HddsProtos.NodeType.OM) {
        OzoneManagerVersion omv =
            OzoneManagerVersion
                .fromProtoValue(s.getProtobuf().getOMVersion());
        if (minimumVersion.compareTo(omv) > 0) {
          return false;
        } else {
          found = true;
        }
      }
    }
    return found;
  }

  @NotNull
  @VisibleForTesting
  protected XceiverClientFactory createXceiverClientFactory(
      List<X509Certificate> x509Certificates) throws IOException {
    return new XceiverClientManager(conf,
        conf.getObject(XceiverClientManager.ScmClientConfig.class),
        x509Certificates);
  }

  @VisibleForTesting
  protected OmTransport createOmTransport(String omServiceId)
      throws IOException {
    return OmTransportFactory.create(conf, ugi, omServiceId);
  }

  @Override
  public List<OMRoleInfo> getOmRoleInfos() throws IOException {

    List<ServiceInfo> serviceList = ozoneManagerClient.getServiceList();
    List<OMRoleInfo> roleInfos = new ArrayList<>();

    for (ServiceInfo serviceInfo : serviceList) {
      if (serviceInfo.getNodeType().equals(HddsProtos.NodeType.OM)) {
        OMRoleInfo omRoleInfo = serviceInfo.getOmRoleInfo();
        if (omRoleInfo != null) {
          roleInfos.add(omRoleInfo);
        }
      }
    }
    return roleInfos;
  }

  @Override
  public void createVolume(String volumeName) throws IOException {
    createVolume(volumeName, VolumeArgs.newBuilder().build());
  }

  @Override
  public void createVolume(String volumeName, VolumeArgs volArgs)
      throws IOException {
    verifyVolumeName(volumeName);
    Preconditions.checkNotNull(volArgs);
    verifyCountsQuota(volArgs.getQuotaInNamespace());
    verifySpaceQuota(volArgs.getQuotaInBytes());

    String admin = volArgs.getAdmin() == null ?
        ugi.getShortUserName() : volArgs.getAdmin();
    String owner = volArgs.getOwner() == null ?
        ugi.getShortUserName() : volArgs.getOwner();
    long quotaInNamespace = volArgs.getQuotaInNamespace();
    long quotaInBytes = volArgs.getQuotaInBytes();
    List<OzoneAcl> listOfAcls = new ArrayList<>();
    //User ACL
    listOfAcls.add(new OzoneAcl(ACLIdentityType.USER,
        owner, userRights, ACCESS));
    //Group ACLs of the User
    List<String> userGroups = Arrays.asList(UserGroupInformation
        .createRemoteUser(owner).getGroupNames());
    userGroups.stream().forEach((group) -> listOfAcls.add(
        new OzoneAcl(ACLIdentityType.GROUP, group, groupRights, ACCESS)));
    //ACLs from VolumeArgs
    if (volArgs.getAcls() != null) {
      listOfAcls.addAll(volArgs.getAcls());
    }

    OmVolumeArgs.Builder builder = OmVolumeArgs.newBuilder();
    builder.setVolume(volumeName);
    builder.setAdminName(admin);
    builder.setOwnerName(owner);
    builder.setQuotaInBytes(quotaInBytes);
    builder.setQuotaInNamespace(quotaInNamespace);
    builder.setUsedNamespace(0L);
    builder.addAllMetadata(volArgs.getMetadata());

    //Remove duplicates and add ACLs
    for (OzoneAcl ozoneAcl :
        listOfAcls.stream().distinct().collect(Collectors.toList())) {
      builder.addOzoneAcls(ozoneAcl);
    }

    if (volArgs.getQuotaInBytes() == 0) {
      LOG.info("Creating Volume: {}, with {} as owner.", volumeName, owner);
    } else {
      LOG.info("Creating Volume: {}, with {} as owner "
              + "and space quota set to {} bytes, counts quota set" +
              " to {}", volumeName, owner, quotaInBytes, quotaInNamespace);
    }
    ozoneManagerClient.createVolume(builder.build());
  }

  @Override
  public boolean setVolumeOwner(String volumeName, String owner)
      throws IOException {
    verifyVolumeName(volumeName);
    Preconditions.checkNotNull(owner);
    return ozoneManagerClient.setOwner(volumeName, owner);
  }

  @Override
  public void setVolumeQuota(String volumeName, long quotaInNamespace,
      long quotaInBytes) throws IOException {
    verifyVolumeName(volumeName);
    verifyCountsQuota(quotaInNamespace);
    verifySpaceQuota(quotaInBytes);
    // If the volume is old, we need to remind the user on the client side
    // that it is not recommended to enable quota.
    OmVolumeArgs omVolumeArgs = ozoneManagerClient.getVolumeInfo(volumeName);
    if (omVolumeArgs.getQuotaInNamespace() == OLD_QUOTA_DEFAULT) {
      LOG.warn("Volume {} is created before version 1.1.0, usedNamespace " +
          "may be inaccurate and it is not recommended to enable quota.",
          volumeName);
    }
    ozoneManagerClient.setQuota(volumeName, quotaInNamespace, quotaInBytes);
  }

  @Override
  public OzoneVolume getVolumeDetails(String volumeName)
      throws IOException {
    verifyVolumeName(volumeName);
    OmVolumeArgs volume = ozoneManagerClient.getVolumeInfo(volumeName);
    return buildOzoneVolume(volume);
  }

  @Override
  public S3VolumeContext getS3VolumeContext() throws IOException {
    S3VolumeContext resp = ozoneManagerClient.getS3VolumeContext();
    String userPrincipal = resp.getUserPrincipal();
    updateS3Principal(userPrincipal);
    return resp;
  }

  private void updateS3Principal(String userPrincipal) {
    S3Auth s3Auth = this.getThreadLocalS3Auth();
    // Update user principal if needed to be used for KMS client
    if (s3Auth != null) {
      // Update userPrincipal field with the value returned from OM. So that
      //  in multi-tenancy, KMS client can use the correct identity
      //  (instead of using accessId) to communicate with KMS.
      LOG.debug("Updating S3Auth.userPrincipal to {}", userPrincipal);
      s3Auth.setUserPrincipal(userPrincipal);
      this.setThreadLocalS3Auth(s3Auth);
    }
  }

  public OzoneVolume buildOzoneVolume(OmVolumeArgs volume) {
    return OzoneVolume.newBuilder(conf, this)
        .setName(volume.getVolume())
        .setAdmin(volume.getAdminName())
        .setOwner(volume.getOwnerName())
        .setQuotaInBytes(volume.getQuotaInBytes())
        .setQuotaInNamespace(volume.getQuotaInNamespace())
        .setUsedNamespace(volume.getUsedNamespace())
        .setCreationTime(volume.getCreationTime())
        .setModificationTime(volume.getModificationTime())
        .setAcls(volume.getAcls())
        .setMetadata(volume.getMetadata())
        .setRefCount(volume.getRefCount())
        .build();
  }

  @Override
  public boolean checkVolumeAccess(String volumeName, OzoneAcl acl)
      throws IOException {
    throw new UnsupportedOperationException("Not yet implemented.");
  }

  @Override
  public void deleteVolume(String volumeName) throws IOException {
    verifyVolumeName(volumeName);
    ozoneManagerClient.deleteVolume(volumeName);
  }

  @Override
  public List<OzoneVolume> listVolumes(String volumePrefix, String prevVolume,
                                       int maxListResult)
      throws IOException {
    List<OmVolumeArgs> volumes = ozoneManagerClient.listAllVolumes(
        volumePrefix, prevVolume, maxListResult);

    return volumes.stream().map(volume ->
            OzoneVolume.newBuilder(conf, this)
                .setName(volume.getVolume())
                .setAdmin(volume.getAdminName())
                .setOwner(volume.getOwnerName())
                .setQuotaInBytes(volume.getQuotaInBytes())
                .setQuotaInNamespace(volume.getQuotaInNamespace())
                .setUsedNamespace(volume.getUsedNamespace())
                .setCreationTime(volume.getCreationTime())
                .setModificationTime(volume.getModificationTime())
                .setAcls(volume.getAcls())
                .build())
        .collect(Collectors.toList());
  }

  @Override
  public List<OzoneVolume> listVolumes(String user, String volumePrefix,
                                       String prevVolume, int maxListResult)
      throws IOException {
    List<OmVolumeArgs> volumes = ozoneManagerClient.listVolumeByUser(
        user, volumePrefix, prevVolume, maxListResult);

    return volumes.stream().map(volume ->
            OzoneVolume.newBuilder(conf, this)
                .setName(volume.getVolume())
                .setAdmin(volume.getAdminName())
                .setOwner(volume.getOwnerName())
                .setQuotaInBytes(volume.getQuotaInBytes())
                .setQuotaInNamespace(volume.getQuotaInNamespace())
                .setUsedNamespace(volume.getUsedNamespace())
                .setCreationTime(volume.getCreationTime())
                .setModificationTime(volume.getModificationTime())
                .setAcls(volume.getAcls())
                .setMetadata(volume.getMetadata())
                .build())
        .collect(Collectors.toList());
  }

  @Override
  public void createBucket(String volumeName, String bucketName)
      throws IOException {
    // Set acls of current user.
    createBucket(volumeName, bucketName,
        BucketArgs.newBuilder().build());
  }

  @Override
  public void createBucket(
      String volumeName, String bucketName, BucketArgs bucketArgs)
      throws IOException {
    verifyVolumeName(volumeName);
    verifyBucketName(bucketName);
    Preconditions.checkNotNull(bucketArgs);
    verifyCountsQuota(bucketArgs.getQuotaInNamespace());
    verifySpaceQuota(bucketArgs.getQuotaInBytes());
    if (omVersion
        .compareTo(OzoneManagerVersion.ERASURE_CODED_STORAGE_SUPPORT) < 0) {
      if (bucketArgs.getDefaultReplicationConfig() != null &&
          bucketArgs.getDefaultReplicationConfig().getType()
          == ReplicationType.EC) {
        throw new IOException("Can not set the default replication of the"
            + " bucket to Erasure Coded replication, as OzoneManager does"
            + " not support Erasure Coded replication.");
      }
    }

    final String owner;
    // If S3 auth exists, set owner name to the short user name derived from the
    //  accessId. Similar to RpcClient#getDEK
    if (getThreadLocalS3Auth() != null) {
      final UserGroupInformation s3gUGI = UserGroupInformation.createRemoteUser(
          getThreadLocalS3Auth().getUserPrincipal());
      owner = s3gUGI.getShortUserName();
    } else {
      owner = bucketArgs.getOwner() == null ?
          ugi.getShortUserName() : bucketArgs.getOwner();
    }

    Boolean isVersionEnabled = bucketArgs.getVersioning() == null ?
        Boolean.FALSE : bucketArgs.getVersioning();
    StorageType storageType = bucketArgs.getStorageType() == null ?
        StorageType.DEFAULT : bucketArgs.getStorageType();
    BucketLayout bucketLayout = bucketArgs.getBucketLayout();
    BucketEncryptionKeyInfo bek = null;
    if (bucketArgs.getEncryptionKey() != null) {
      bek = new BucketEncryptionKeyInfo.Builder()
          .setKeyName(bucketArgs.getEncryptionKey()).build();
    }

    List<OzoneAcl> listOfAcls = getAclList();
    //ACLs from BucketArgs
    if (bucketArgs.getAcls() != null) {
      listOfAcls.addAll(bucketArgs.getAcls());
    }
    // Link bucket default acl
    if (bucketArgs.getSourceVolume() != null
        && bucketArgs.getSourceBucket() != null) {
      listOfAcls.add(linkBucketDefaultAcl());
    }

    OmBucketInfo.Builder builder = OmBucketInfo.newBuilder();
    builder.setVolumeName(volumeName)
        .setBucketName(bucketName)
        .setIsVersionEnabled(isVersionEnabled)
        .addAllMetadata(bucketArgs.getMetadata())
        .setStorageType(storageType)
        .setSourceVolume(bucketArgs.getSourceVolume())
        .setSourceBucket(bucketArgs.getSourceBucket())
        .setQuotaInBytes(bucketArgs.getQuotaInBytes())
        .setQuotaInNamespace(bucketArgs.getQuotaInNamespace())
        .setAcls(listOfAcls.stream().distinct().collect(Collectors.toList()))
        .setBucketLayout(bucketLayout)
        .setOwner(owner);

    if (bek != null) {
      builder.setBucketEncryptionKey(bek);
    }

    DefaultReplicationConfig defaultReplicationConfig =
        bucketArgs.getDefaultReplicationConfig();
    if (defaultReplicationConfig != null) {
      builder.setDefaultReplicationConfig(defaultReplicationConfig);
    }

    String replicationType = defaultReplicationConfig == null 
        ? "server-side default replication type"
        : defaultReplicationConfig.getType().toString();

    String layoutMsg = bucketLayout != null
        ? "with bucket layout " + bucketLayout
        : "with server-side default bucket layout";
    LOG.info("Creating Bucket: {}/{}, {}, {} as owner, Versioning {}, " +
            "Storage Type set to {} and Encryption set to {}, " +
            "Replication Type set to {}, Namespace Quota set to {}, " + 
            "Space Quota set to {} ",
        volumeName, bucketName, layoutMsg, owner, isVersionEnabled,
        storageType, bek != null, replicationType,
        bucketArgs.getQuotaInNamespace(), bucketArgs.getQuotaInBytes());

    ozoneManagerClient.createBucket(builder.build());
  }

  private static void verifyVolumeName(String volumeName) throws OMException {
    try {
      HddsClientUtils.verifyResourceName(volumeName, false);
    } catch (IllegalArgumentException e) {
      throw new OMException(e.getMessage(),
          OMException.ResultCodes.INVALID_VOLUME_NAME);
    }
  }

  private static void verifyBucketName(String bucketName) throws OMException {
    try {
      HddsClientUtils.verifyResourceName(bucketName, false);
    } catch (IllegalArgumentException e) {
      throw new OMException(e.getMessage(),
          OMException.ResultCodes.INVALID_BUCKET_NAME);
    }
  }

  private static void verifyCountsQuota(long quota) throws OMException {
    if (quota < OzoneConsts.QUOTA_RESET || quota == 0) {
      throw new IllegalArgumentException("Invalid values for quota : " +
          "counts quota is :" + quota + ".");
    }
  }

  private static void verifySpaceQuota(long quota) throws OMException {
    if (quota < OzoneConsts.QUOTA_RESET || quota == 0) {
      throw new IllegalArgumentException("Invalid values for quota : " +
          "space quota is :" + quota + ".");
    }
  }

  /**
   * Helper function to get default acl list for current user.
   *
   * @return listOfAcls
   * */
  private List<OzoneAcl> getAclList() {
    if (ozoneManagerClient.getThreadLocalS3Auth() != null) {
      UserGroupInformation aclUgi =
          UserGroupInformation.createRemoteUser(
             ozoneManagerClient.getThreadLocalS3Auth().getAccessID());
      return OzoneAclUtil.getAclList(
          aclUgi.getUserName(),
          aclUgi.getGroupNames(),
         userRights, groupRights);
    }
    return OzoneAclUtil.getAclList(ugi.getUserName(), ugi.getGroupNames(),
        userRights, groupRights);
  }

  /**
   * Link bucket default acl defined [world::rw]
   * which is similar to Linux POSIX symbolic.
   *
   * @return OzoneAcl
   */
  private OzoneAcl linkBucketDefaultAcl() {
    BitSet aclRights = new BitSet();
    aclRights.set(READ.ordinal());
    aclRights.set(WRITE.ordinal());
    return new OzoneAcl(ACLIdentityType.WORLD, "", aclRights, ACCESS);
  }

  /**
   * Get a valid Delegation Token.
   *
   * @param renewer the designated renewer for the token
   * @return Token<OzoneDelegationTokenSelector>
   * @throws IOException
   */
  @Override
  public Token<OzoneTokenIdentifier> getDelegationToken(Text renewer)
      throws IOException {

    Token<OzoneTokenIdentifier> token =
        ozoneManagerClient.getDelegationToken(renewer);
    if (token != null) {
      token.setService(dtService);
      if (LOG.isDebugEnabled()) {
        LOG.debug("Created token {} for dtService {}", token, dtService);
      }
    } else {
      if (LOG.isDebugEnabled()) {
        LOG.debug("Cannot get ozone delegation token for renewer {} to " +
            "access service {}", renewer, dtService);
      }
    }
    return token;
  }

  /**
   * Renew an existing delegation token.
   *
   * @param token delegation token obtained earlier
   * @return the new expiration time
   * @throws IOException
   */
  @Override
  public long renewDelegationToken(Token<OzoneTokenIdentifier> token)
      throws IOException {
    return ozoneManagerClient.renewDelegationToken(token);
  }

  /**
   * Cancel an existing delegation token.
   *
   * @param token delegation token
   * @throws IOException
   */
  @Override
  public void cancelDelegationToken(Token<OzoneTokenIdentifier> token)
      throws IOException {
    ozoneManagerClient.cancelDelegationToken(token);
  }

  /**
   * Returns s3 secret given a kerberos user.
   * @param kerberosID
   * @return S3SecretValue
   * @throws IOException
   */
  @Override
  public S3SecretValue getS3Secret(String kerberosID) throws IOException {
    Preconditions.checkArgument(StringUtils.isNotBlank(kerberosID),
        "kerberosID cannot be null or empty.");

    return ozoneManagerClient.getS3Secret(kerberosID);
  }

  /**
   * Returns s3 secret given a kerberos user.
   * @param kerberosID
   * @return S3SecretValue
   * @throws IOException
   */
  @Override
  public S3SecretValue getS3Secret(String kerberosID, boolean createIfNotExist)
          throws IOException {
    Preconditions.checkArgument(StringUtils.isNotBlank(kerberosID),
            "kerberosID cannot be null or empty.");
    // No need to check createIfNotExist here which is a primitive
    return ozoneManagerClient.getS3Secret(kerberosID, createIfNotExist);
  }

  /**
   * {@inheritDoc}
   */
  public S3SecretValue setS3Secret(String accessId, String secretKey)
          throws IOException {
    Preconditions.checkArgument(StringUtils.isNotBlank(accessId),
            "accessId cannot be null or empty.");
    Preconditions.checkArgument(StringUtils.isNotBlank(secretKey),
            "secretKey cannot be null or empty.");
    return ozoneManagerClient.setS3Secret(accessId, secretKey);
  }

  /**
   * {@inheritDoc}
   */
  @Override
  public void revokeS3Secret(String kerberosID) throws IOException {
    Preconditions.checkArgument(StringUtils.isNotBlank(kerberosID),
            "kerberosID cannot be null or empty.");

    ozoneManagerClient.revokeS3Secret(kerberosID);
  }

  /**
   * {@inheritDoc}
   */
  @Override
  public void createTenant(String tenantId) throws IOException {
    createTenant(tenantId, TenantArgs.newBuilder()
        .setVolumeName(tenantId).build());
  }

  /**
   * {@inheritDoc}
   */
  @Override
  public void createTenant(String tenantId, TenantArgs tenantArgs)
      throws IOException {
    Preconditions.checkArgument(StringUtils.isNotBlank(tenantId),
        "tenantId cannot be null or empty.");
    Preconditions.checkNotNull(tenantArgs);

    final String volumeName = tenantArgs.getVolumeName();
    verifyVolumeName(volumeName);

    OmTenantArgs.Builder builder = OmTenantArgs.newBuilder();
    builder.setTenantId(tenantId);
    builder.setVolumeName(volumeName);
    // TODO: Add more fields
    // TODO: Include OmVolumeArgs in (Om)TenantArgs as well for volume creation?

    LOG.info("Creating Tenant: '{}', with new volume: '{}'",
        tenantId, volumeName);

    ozoneManagerClient.createTenant(builder.build());
  }

  /**
   * {@inheritDoc}
   */
  @Override
  public DeleteTenantState deleteTenant(String tenantId) throws IOException {
    Preconditions.checkArgument(StringUtils.isNotBlank(tenantId),
        "tenantId cannot be null or empty.");
    return ozoneManagerClient.deleteTenant(tenantId);
  }

  /**
   * Assign user to tenant.
   * @param username user name to be assigned.
   * @param tenantId tenant name.
   * @throws IOException
   */
  @Override
  public S3SecretValue tenantAssignUserAccessId(
      String username, String tenantId, String accessId) throws IOException {
    Preconditions.checkArgument(StringUtils.isNotBlank(username),
        "username can't be null or empty.");
    Preconditions.checkArgument(StringUtils.isNotBlank(tenantId),
        "tenantId can't be null or empty.");
    Preconditions.checkArgument(StringUtils.isNotBlank(accessId),
        "accessId can't be null or empty.");
    Preconditions.checkArgument(
        accessId.length() <= OZONE_MAXIMUM_ACCESS_ID_LENGTH, "accessId length ("
            + accessId.length() + ") exceeds the maximum length allowed ("
            + OZONE_MAXIMUM_ACCESS_ID_LENGTH + ")");
    return ozoneManagerClient.tenantAssignUserAccessId(
        username, tenantId, accessId);
  }

  /**
   * Revoke user accessId to tenant.
   * @param accessId accessId to be revoked.
   * @throws IOException
   */
  @Override
  public void tenantRevokeUserAccessId(String accessId) throws IOException {
    Preconditions.checkArgument(StringUtils.isNotBlank(accessId),
        "accessId can't be null or empty.");
    ozoneManagerClient.tenantRevokeUserAccessId(accessId);
  }

  /**
   * Create Snapshot.
   * @param volumeName vol to be used
   * @param bucketName bucket to be used
   * @param snapshotName name to be used
   * @return name used
   * @throws IOException
   */
  @Override
  public String createSnapshot(String volumeName,
      String bucketName, String snapshotName) throws IOException {
    Preconditions.checkArgument(StringUtils.isNotBlank(volumeName),
        "volume can't be null or empty.");
    Preconditions.checkArgument(StringUtils.isNotBlank(bucketName),
        "bucket can't be null or empty.");
    return ozoneManagerClient.createSnapshot(volumeName,
        bucketName, snapshotName);
  }

  /**
   * Delete Snapshot.
   * @param volumeName vol to be used
   * @param bucketName bucket to be used
   * @param snapshotName name of the snapshot to be deleted
   * @throws IOException
   */
  @Override
  public void deleteSnapshot(String volumeName,
      String bucketName, String snapshotName) throws IOException {
    Preconditions.checkArgument(StringUtils.isNotBlank(volumeName),
        "volume can't be null or empty.");
    Preconditions.checkArgument(StringUtils.isNotBlank(bucketName),
        "bucket can't be null or empty.");
    Preconditions.checkArgument(StringUtils.isNotBlank(snapshotName),
        "snapshot name can't be null or empty.");
    ozoneManagerClient.deleteSnapshot(volumeName, bucketName, snapshotName);
  }

  @Override
  public SnapshotDiffResponse snapshotDiff(String volumeName,
                                           String bucketName,
                                           String fromSnapshot,
                                           String toSnapshot,
                                           String token,
                                           int pageSize,
                                           boolean forceFullDiff,
<<<<<<< HEAD
                                           boolean forceNonNativeDiff)
=======
                                           boolean cancel)
>>>>>>> 05c1e859
      throws IOException {
    Preconditions.checkArgument(StringUtils.isNotBlank(volumeName),
        "volume can't be null or empty.");
    Preconditions.checkArgument(StringUtils.isNotBlank(bucketName),
        "bucket can't be null or empty.");
    return ozoneManagerClient.snapshotDiff(volumeName, bucketName,
<<<<<<< HEAD
        fromSnapshot, toSnapshot, token, pageSize, forceFullDiff,
        forceNonNativeDiff);
=======
        fromSnapshot, toSnapshot, token, pageSize, forceFullDiff, cancel);
  }

  @Override
  public List<OzoneSnapshotDiff> listSnapshotDiffJobs(String volumeName,
                                                    String bucketName,
                                                    String jobStatus,
                                                    boolean listAll)
      throws IOException {
    Preconditions.checkArgument(StringUtils.isNotBlank(volumeName),
        "volume can't be null or empty.");
    Preconditions.checkArgument(StringUtils.isNotBlank(bucketName),
        "bucket can't be null or empty.");

    return ozoneManagerClient.listSnapshotDiffJobs(
        volumeName, bucketName, jobStatus, listAll).stream()
        .map(OzoneSnapshotDiff::fromSnapshotDiffJob)
        .collect(Collectors.toList());
>>>>>>> 05c1e859
  }

  /**
   * List snapshots in a volume/bucket.
   * @param volumeName     volume name
   * @param bucketName     bucket name
   * @param snapshotPrefix snapshot prefix to match
   * @param prevSnapshot   start of the list, this snapshot is excluded
   * @param maxListResult  max numbet of snapshots to return
   * @return list of snapshots for volume/bucket snapshotpath.
   * @throws IOException
   */
  @Override
  public List<OzoneSnapshot> listSnapshot(
      String volumeName, String bucketName, String snapshotPrefix,
      String prevSnapshot, int maxListResult) throws IOException {
    Preconditions.checkArgument(StringUtils.isNotBlank(volumeName),
        "volume can't be null or empty.");
    Preconditions.checkArgument(StringUtils.isNotBlank(bucketName),
        "bucket can't be null or empty.");
    return ozoneManagerClient.listSnapshot(volumeName, bucketName,
            snapshotPrefix, prevSnapshot, maxListResult).stream()
        .map(snapshotInfo -> OzoneSnapshot.fromSnapshotInfo(snapshotInfo))
        .collect(Collectors.toList());
  }

  /**
   * Assign admin role to an accessId in a tenant.
   * @param accessId access ID.
   * @param tenantId tenant name.
   * @param delegated true if making delegated admin.
   * @throws IOException
   */
  @Override
  public void tenantAssignAdmin(String accessId, String tenantId,
      boolean delegated)
      throws IOException {
    Preconditions.checkArgument(StringUtils.isNotBlank(accessId),
        "accessId can't be null or empty.");
    // tenantId can be empty
    ozoneManagerClient.tenantAssignAdmin(accessId, tenantId, delegated);
  }

  /**
   * Revoke admin role of an accessId from a tenant.
   * @param accessId access ID.
   * @param tenantId tenant name.
   * @throws IOException
   */
  @Override
  public void tenantRevokeAdmin(String accessId, String tenantId)
      throws IOException {
    Preconditions.checkArgument(StringUtils.isNotBlank(accessId),
        "accessId can't be null or empty.");
    // tenantId can be empty
    ozoneManagerClient.tenantRevokeAdmin(accessId, tenantId);
  }

  /**
   * Get tenant info for a user.
   * @param userPrincipal Kerberos principal of a user.
   * @return TenantUserInfo
   * @throws IOException
   */
  @Override
  public TenantUserInfoValue tenantGetUserInfo(String userPrincipal)
      throws IOException {
    Preconditions.checkArgument(StringUtils.isNotBlank(userPrincipal),
        "userPrincipal can't be null or empty.");
    return ozoneManagerClient.tenantGetUserInfo(userPrincipal);
  }

  /**
   * List tenants.
   * @return TenantStateList
   * @throws IOException
   */
  @Override
  public TenantStateList listTenant() throws IOException {
    return ozoneManagerClient.listTenant();
  }

  @Override
  public TenantUserList listUsersInTenant(String tenantId, String prefix)
      throws IOException {
    return ozoneManagerClient.listUsersInTenant(tenantId, prefix);
  }

  @Override
  public void setBucketVersioning(
      String volumeName, String bucketName, Boolean versioning)
      throws IOException {
    verifyVolumeName(volumeName);
    verifyBucketName(bucketName);
    Preconditions.checkNotNull(versioning);
    OmBucketArgs.Builder builder = OmBucketArgs.newBuilder();
    builder.setVolumeName(volumeName)
        .setBucketName(bucketName)
        .setIsVersionEnabled(versioning);
    ozoneManagerClient.setBucketProperty(builder.build());
  }

  @Override
  public void setBucketStorageType(
      String volumeName, String bucketName, StorageType storageType)
      throws IOException {
    verifyVolumeName(volumeName);
    verifyBucketName(bucketName);
    Preconditions.checkNotNull(storageType);
    OmBucketArgs.Builder builder = OmBucketArgs.newBuilder();
    builder.setVolumeName(volumeName)
        .setBucketName(bucketName)
        .setStorageType(storageType);
    ozoneManagerClient.setBucketProperty(builder.build());
  }

  @Override
  public void setBucketQuota(String volumeName, String bucketName,
      long quotaInNamespace, long quotaInBytes) throws IOException {
    verifyVolumeName(volumeName);
    verifyBucketName(bucketName);
    verifyCountsQuota(quotaInNamespace);
    verifySpaceQuota(quotaInBytes);
    OmBucketArgs.Builder builder = OmBucketArgs.newBuilder();
    builder.setVolumeName(volumeName)
        .setBucketName(bucketName)
        .setQuotaInBytes(quotaInBytes)
        .setQuotaInNamespace(quotaInNamespace);
    // If the bucket is old, we need to remind the user on the client side
    // that it is not recommended to enable quota.
    OmBucketInfo omBucketInfo = ozoneManagerClient.getBucketInfo(
        volumeName, bucketName);
    if (omBucketInfo.getQuotaInNamespace() == OLD_QUOTA_DEFAULT ||
        omBucketInfo.getUsedBytes() == OLD_QUOTA_DEFAULT) {
      LOG.warn("Bucket {} is created before version 1.1.0, usedBytes or " +
          "usedNamespace may be inaccurate and it is not recommended to " +
          "enable quota.", bucketName);
    }
    ozoneManagerClient.setBucketProperty(builder.build());

  }

  @Override
  public void setReplicationConfig(
      String volumeName, String bucketName, ReplicationConfig replicationConfig)
      throws IOException {
    verifyVolumeName(volumeName);
    verifyBucketName(bucketName);
    Preconditions.checkNotNull(replicationConfig);
    if (omVersion
        .compareTo(OzoneManagerVersion.ERASURE_CODED_STORAGE_SUPPORT) < 0) {
      if (replicationConfig.getReplicationType()
          == HddsProtos.ReplicationType.EC) {
        throw new IOException("Can not set the default replication of the"
            + " bucket to Erasure Coded replication, as OzoneManager does"
            + " not support Erasure Coded replication.");
      }
    }
    OmBucketArgs.Builder builder = OmBucketArgs.newBuilder();
    builder.setVolumeName(volumeName)
        .setBucketName(bucketName)
        .setDefaultReplicationConfig(
            new DefaultReplicationConfig(replicationConfig));
    ozoneManagerClient.setBucketProperty(builder.build());
  }

  @Override
  public void deleteBucket(
      String volumeName, String bucketName) throws IOException {
    verifyVolumeName(volumeName);
    verifyBucketName(bucketName);
    ozoneManagerClient.deleteBucket(volumeName, bucketName);
  }

  @Override
  public void checkBucketAccess(
      String volumeName, String bucketName) throws IOException {

  }

  @Override
  public OzoneBucket getBucketDetails(
      String volumeName, String bucketName) throws IOException {
    verifyVolumeName(volumeName);
    verifyBucketName(bucketName);
    OmBucketInfo bucketInfo =
        ozoneManagerClient.getBucketInfo(volumeName, bucketName);
    return OzoneBucket.newBuilder(conf, this)
        .setVolumeName(bucketInfo.getVolumeName())
        .setName(bucketInfo.getBucketName())
        .setStorageType(bucketInfo.getStorageType())
        .setVersioning(bucketInfo.getIsVersionEnabled())
        .setCreationTime(bucketInfo.getCreationTime())
        .setModificationTime(bucketInfo.getModificationTime())
        .setMetadata(bucketInfo.getMetadata())
        .setEncryptionKeyName(bucketInfo.getEncryptionKeyInfo() != null ?
            bucketInfo.getEncryptionKeyInfo().getKeyName() : null)
        .setSourceVolume(bucketInfo.getSourceVolume())
        .setSourceBucket(bucketInfo.getSourceBucket())
        .setUsedBytes(bucketInfo.getUsedBytes())
        .setUsedNamespace(bucketInfo.getUsedNamespace())
        .setQuotaInBytes(bucketInfo.getQuotaInBytes())
        .setQuotaInNamespace(bucketInfo.getQuotaInNamespace())
        .setBucketLayout(bucketInfo.getBucketLayout())
        .setOwner(bucketInfo.getOwner())
        .setDefaultReplicationConfig(bucketInfo.getDefaultReplicationConfig())
        .build();
  }

  @Override
  public List<OzoneBucket> listBuckets(String volumeName, String bucketPrefix,
                                       String prevBucket, int maxListResult,
                                       boolean hasSnapshot)
      throws IOException {
    List<OmBucketInfo> buckets = ozoneManagerClient.listBuckets(
        volumeName, prevBucket, bucketPrefix, maxListResult, hasSnapshot);

    return buckets.stream().map(bucket -> 
            OzoneBucket.newBuilder(conf, this)
                .setVolumeName(bucket.getVolumeName())
                .setName(bucket.getBucketName())
                .setStorageType(bucket.getStorageType())
                .setVersioning(bucket.getIsVersionEnabled())
                .setCreationTime(bucket.getCreationTime())
                .setModificationTime(bucket.getModificationTime())
                .setMetadata(bucket.getMetadata())
                .setEncryptionKeyName(bucket.getEncryptionKeyInfo() != null ?
                    bucket.getEncryptionKeyInfo().getKeyName() : null)
                .setSourceVolume(bucket.getSourceVolume())
                .setSourceBucket(bucket.getSourceBucket())
                .setUsedBytes(bucket.getUsedBytes())
                .setUsedNamespace(bucket.getUsedNamespace())
                .setQuotaInBytes(bucket.getQuotaInBytes())
                .setQuotaInNamespace(bucket.getQuotaInNamespace())
                .setBucketLayout(bucket.getBucketLayout())
                .setOwner(bucket.getOwner())
                .setDefaultReplicationConfig(
                    bucket.getDefaultReplicationConfig())
                .build())
        .collect(Collectors.toList());
  }

  @Override
  @Deprecated
  public OzoneOutputStream createKey(String volumeName, String bucketName,
      String keyName, long size, ReplicationType type, ReplicationFactor factor,
      Map<String, String> metadata) throws IOException {

    return createKey(volumeName, bucketName, keyName, size,
        ReplicationConfig.fromTypeAndFactor(type, factor), metadata);
  }

  @Override
  public OzoneOutputStream createKey(
      String volumeName, String bucketName, String keyName, long size,
      ReplicationConfig replicationConfig,
      Map<String, String> metadata)
      throws IOException {
    verifyVolumeName(volumeName);
    verifyBucketName(bucketName);
    if (checkKeyNameEnabled) {
      HddsClientUtils.verifyKeyName(keyName);
    }
    HddsClientUtils.checkNotNull(keyName);
    if (omVersion
        .compareTo(OzoneManagerVersion.ERASURE_CODED_STORAGE_SUPPORT) < 0) {
      if (replicationConfig != null &&
          replicationConfig.getReplicationType()
              == HddsProtos.ReplicationType.EC) {
        throw new IOException("Can not set the replication of the key to"
            + " Erasure Coded replication, as OzoneManager does not support"
            + " Erasure Coded replication.");
      }
    }

    if (replicationConfig != null) {
      ReplicationConfigValidator validator =
              this.conf.getObject(ReplicationConfigValidator.class);
      validator.validate(replicationConfig);
    }

    OmKeyArgs.Builder builder = new OmKeyArgs.Builder()
        .setVolumeName(volumeName)
        .setBucketName(bucketName)
        .setKeyName(keyName)
        .setDataSize(size)
        .setReplicationConfig(replicationConfig)
        .addAllMetadataGdpr(metadata)
        .setAcls(getAclList())
        .setLatestVersionLocation(getLatestVersionLocation);

    OpenKeySession openKey = ozoneManagerClient.openKey(builder.build());
    return createOutputStream(openKey);
  }

  @Override
  public OzoneDataStreamOutput createStreamKey(
      String volumeName, String bucketName, String keyName, long size,
      ReplicationConfig replicationConfig,
      Map<String, String> metadata)
      throws IOException {
    verifyVolumeName(volumeName);
    verifyBucketName(bucketName);
    if (checkKeyNameEnabled) {
      HddsClientUtils.verifyKeyName(keyName);
    }
    HddsClientUtils.checkNotNull(keyName, replicationConfig);

    OmKeyArgs.Builder builder = new OmKeyArgs.Builder()
        .setVolumeName(volumeName)
        .setBucketName(bucketName)
        .setKeyName(keyName)
        .setDataSize(size)
        .setReplicationConfig(replicationConfig)
        .addAllMetadataGdpr(metadata)
        .setAcls(getAclList());

    OpenKeySession openKey = ozoneManagerClient.openKey(builder.build());
    return createDataStreamOutput(openKey);
  }

  private KeyProvider.KeyVersion getDEK(FileEncryptionInfo feInfo)
      throws IOException {
    // check crypto protocol version
    OzoneKMSUtil.checkCryptoProtocolVersion(feInfo);
    KeyProvider.KeyVersion decrypted = null;
    try {

      // After HDDS-5881 the user will not be different,
      // as S3G uses single RpcClient. So we should be checking thread-local
      // S3Auth and use it during proxy.
      UserGroupInformation loginUser = UserGroupInformation.getLoginUser();
      UserGroupInformation proxyUser;
      if (getThreadLocalS3Auth() != null) {
        String userPrincipal = getThreadLocalS3Auth().getUserPrincipal();
        Preconditions.checkNotNull(userPrincipal);
        UserGroupInformation s3gUGI = UserGroupInformation.createRemoteUser(
            userPrincipal);
        proxyUser = UserGroupInformation.createProxyUser(
            s3gUGI.getShortUserName(), loginUser);
        decrypted = proxyUser.doAs(
            (PrivilegedExceptionAction<KeyProvider.KeyVersion>) () -> {
              return OzoneKMSUtil.decryptEncryptedDataEncryptionKey(feInfo,
                  getKeyProvider());
            });
      } else {
        decrypted = OzoneKMSUtil.decryptEncryptedDataEncryptionKey(feInfo,
            getKeyProvider());
      }
    } catch (InterruptedException ex) {
      Thread.currentThread().interrupt();
      throw new IOException("Interrupted during decrypt key", ex);
    }
    return decrypted;
  }

  @Override
  public OzoneInputStream getKey(
      String volumeName, String bucketName, String keyName)
      throws IOException {
    verifyVolumeName(volumeName);
    verifyBucketName(bucketName);
    Preconditions.checkNotNull(keyName);
    OmKeyInfo keyInfo = getKeyInfo(volumeName, bucketName, keyName, false);
    return getInputStreamWithRetryFunction(keyInfo);
  }

  @Override
  public Map<OmKeyLocationInfo, Map<DatanodeDetails, OzoneInputStream> >
      getKeysEveryReplicas(String volumeName,
                         String bucketName,
                         String keyName) throws IOException {

    Map< OmKeyLocationInfo, Map<DatanodeDetails, OzoneInputStream> > result
        = new LinkedHashMap<>();

    verifyVolumeName(volumeName);
    verifyBucketName(bucketName);
    OmKeyInfo keyInfo = getKeyInfo(volumeName, bucketName, keyName, true);
    List<OmKeyLocationInfo> keyLocationInfos
        = keyInfo.getLatestVersionLocations().getBlocksLatestVersionOnly();

    for (OmKeyLocationInfo locationInfo : keyLocationInfos) {
      Map<DatanodeDetails, OzoneInputStream> blocks = new HashMap<>();


      Pipeline pipelineBefore = locationInfo.getPipeline();
      List<DatanodeDetails> datanodes = pipelineBefore.getNodes();

      for (DatanodeDetails dn : datanodes) {
        List<DatanodeDetails> nodes = new ArrayList<>();
        nodes.add(dn);
        Pipeline pipeline
            = new Pipeline.Builder(pipelineBefore).setNodes(nodes)
            .setId(PipelineID.randomId()).build();
        OmKeyLocationInfo dnKeyLocation = new OmKeyLocationInfo.Builder()
            .setBlockID(locationInfo.getBlockID())
            .setLength(locationInfo.getLength())
            .setOffset(locationInfo.getOffset())
            .setToken(locationInfo.getToken())
            .setPartNumber(locationInfo.getPartNumber())
            .setCreateVersion(locationInfo.getCreateVersion())
            .setPipeline(pipeline)
            .build();

        List<OmKeyLocationInfo> keyLocationInfoList =
            Collections.singletonList(dnKeyLocation);
        OmKeyLocationInfoGroup keyLocationInfoGroup
            = new OmKeyLocationInfoGroup(0, keyLocationInfoList);
        List<OmKeyLocationInfoGroup> keyLocationInfoGroups =
            Collections.singletonList(keyLocationInfoGroup);

        keyInfo.setKeyLocationVersions(keyLocationInfoGroups);
        OmKeyInfo dnKeyInfo = new OmKeyInfo.Builder()
            .setVolumeName(keyInfo.getVolumeName())
            .setBucketName(keyInfo.getBucketName())
            .setKeyName(keyInfo.getKeyName())
            .setOmKeyLocationInfos(keyInfo.getKeyLocationVersions())
            .setDataSize(keyInfo.getDataSize())
            .setCreationTime(keyInfo.getCreationTime())
            .setModificationTime(keyInfo.getModificationTime())
            .setReplicationConfig(keyInfo.getReplicationConfig())
            .setFileEncryptionInfo(keyInfo.getFileEncryptionInfo())
            .setAcls(keyInfo.getAcls())
            .setObjectID(keyInfo.getObjectID())
            .setUpdateID(keyInfo.getUpdateID())
            .setParentObjectID(keyInfo.getParentObjectID())
            .setFileChecksum(keyInfo.getFileChecksum())
            .build();
        dnKeyInfo.setMetadata(keyInfo.getMetadata());
        dnKeyInfo.setKeyLocationVersions(keyLocationInfoGroups);

        blocks.put(dn, createInputStream(dnKeyInfo, Function.identity()));
      }

      result.put(locationInfo, blocks);
    }

    return result;
  }

  @Override
  public void deleteKey(
      String volumeName, String bucketName, String keyName, boolean recursive)
      throws IOException {
    verifyVolumeName(volumeName);
    verifyBucketName(bucketName);
    Preconditions.checkNotNull(keyName);
    OmKeyArgs keyArgs = new OmKeyArgs.Builder()
        .setVolumeName(volumeName)
        .setBucketName(bucketName)
        .setKeyName(keyName)
        .setRecursive(recursive)
        .build();
    ozoneManagerClient.deleteKey(keyArgs);
  }

  @Override
  public void deleteKeys(
          String volumeName, String bucketName, List<String> keyNameList)
          throws IOException {
    verifyVolumeName(volumeName);
    verifyBucketName(bucketName);
    Preconditions.checkNotNull(keyNameList);
    OmDeleteKeys omDeleteKeys = new OmDeleteKeys(volumeName, bucketName,
        keyNameList);
    ozoneManagerClient.deleteKeys(omDeleteKeys);
  }

  @Override
  public void renameKey(String volumeName, String bucketName,
      String fromKeyName, String toKeyName) throws IOException {
    verifyVolumeName(volumeName);
    verifyBucketName(bucketName);
    if (checkKeyNameEnabled) {
      HddsClientUtils.verifyKeyName(toKeyName);
    }
    HddsClientUtils.checkNotNull(fromKeyName, toKeyName);
    OmKeyArgs keyArgs = new OmKeyArgs.Builder()
        .setVolumeName(volumeName)
        .setBucketName(bucketName)
        .setKeyName(fromKeyName)
        .build();
    ozoneManagerClient.renameKey(keyArgs, toKeyName);
  }

  @Override
  @Deprecated
  public void renameKeys(String volumeName, String bucketName,
                         Map<String, String> keyMap) throws IOException {
    verifyVolumeName(volumeName);
    verifyBucketName(bucketName);
    HddsClientUtils.checkNotNull(keyMap);
    OmRenameKeys omRenameKeys =
        new OmRenameKeys(volumeName, bucketName, keyMap, null);
    ozoneManagerClient.renameKeys(omRenameKeys);
  }


  @Override
  public List<OzoneKey> listKeys(String volumeName, String bucketName,
                                 String keyPrefix, String prevKey,
                                 int maxListResult)
      throws IOException {
    List<OmKeyInfo> keys = ozoneManagerClient.listKeys(
        volumeName, bucketName, prevKey, keyPrefix, maxListResult);
    return keys.stream().map(key -> new OzoneKey(
        key.getVolumeName(),
        key.getBucketName(),
        key.getKeyName(),
        key.getDataSize(),
        key.getCreationTime(),
        key.getModificationTime(),
        key.getReplicationConfig()))
        .collect(Collectors.toList());
  }

  @Override
  public List<RepeatedOmKeyInfo> listTrash(String volumeName, String bucketName,
      String startKeyName, String keyPrefix, int maxKeys) throws IOException {

    Preconditions.checkNotNull(volumeName);
    Preconditions.checkNotNull(bucketName);

    return ozoneManagerClient.listTrash(volumeName, bucketName, startKeyName,
        keyPrefix, maxKeys);
  }

  @Override
  public boolean recoverTrash(String volumeName, String bucketName,
      String keyName, String destinationBucket) throws IOException {

    return ozoneManagerClient.recoverTrash(volumeName, bucketName, keyName,
        destinationBucket);
  }

  @Override
  public OzoneKeyDetails getKeyDetails(
      String volumeName, String bucketName, String keyName)
      throws IOException {
    OmKeyInfo keyInfo =
        getKeyInfo(volumeName, bucketName, keyName, false);

    return getOzoneKeyDetails(keyInfo);
  }

  @NotNull
  private OzoneKeyDetails getOzoneKeyDetails(OmKeyInfo keyInfo) {
    List<OzoneKeyLocation> ozoneKeyLocations = new ArrayList<>();
    long lastKeyOffset = 0L;
    List<OmKeyLocationInfo> omKeyLocationInfos = keyInfo
        .getLatestVersionLocations().getBlocksLatestVersionOnly();
    for (OmKeyLocationInfo info: omKeyLocationInfos) {
      ozoneKeyLocations.add(new OzoneKeyLocation(info.getContainerID(),
          info.getLocalID(), info.getLength(), info.getOffset(),
          lastKeyOffset));
      lastKeyOffset += info.getLength();
    }

    return new OzoneKeyDetails(keyInfo.getVolumeName(), keyInfo.getBucketName(),
        keyInfo.getKeyName(), keyInfo.getDataSize(), keyInfo.getCreationTime(),
        keyInfo.getModificationTime(), ozoneKeyLocations,
        keyInfo.getReplicationConfig(), keyInfo.getMetadata(),
        keyInfo.getFileEncryptionInfo(),
        () -> getInputStreamWithRetryFunction(keyInfo));
  }

  @Override
  public OzoneKeyDetails getS3KeyDetails(String bucketName, String keyName)
      throws IOException {
    OmKeyInfo keyInfo = getS3KeyInfo(bucketName, keyName, false);
    return getOzoneKeyDetails(keyInfo);
  }

  @NotNull
  private OmKeyInfo getS3KeyInfo(
      String bucketName, String keyName, boolean isHeadOp) throws IOException {
    verifyBucketName(bucketName);
    Preconditions.checkNotNull(keyName);

    OmKeyArgs keyArgs = new OmKeyArgs.Builder()
        // Volume name is not important, as we call GetKeyInfo with
        // assumeS3Context = true, OM will infer the correct s3 volume.
        .setVolumeName(OzoneConfigKeys.OZONE_S3_VOLUME_NAME_DEFAULT)
        .setBucketName(bucketName)
        .setKeyName(keyName)
        .setSortDatanodesInPipeline(topologyAwareReadEnabled)
        .setLatestVersionLocation(getLatestVersionLocation)
        .setForceUpdateContainerCacheFromSCM(false)
        .setHeadOp(isHeadOp)
        .build();
    KeyInfoWithVolumeContext keyInfoWithS3Context =
        ozoneManagerClient.getKeyInfo(keyArgs, true);
    keyInfoWithS3Context.getUserPrincipal().ifPresent(this::updateS3Principal);
    return keyInfoWithS3Context.getKeyInfo();
  }

  private OmKeyInfo getKeyInfo(
      String volumeName, String bucketName, String keyName,
      boolean forceUpdateContainerCache) throws IOException {
    Preconditions.checkNotNull(volumeName);
    Preconditions.checkNotNull(bucketName);
    Preconditions.checkNotNull(keyName);
    OmKeyArgs keyArgs = new OmKeyArgs.Builder()
        .setVolumeName(volumeName)
        .setBucketName(bucketName)
        .setKeyName(keyName)
        .setSortDatanodesInPipeline(topologyAwareReadEnabled)
        .setLatestVersionLocation(getLatestVersionLocation)
        .setForceUpdateContainerCacheFromSCM(forceUpdateContainerCache)
        .build();
    return getKeyInfo(keyArgs);
  }

  private OmKeyInfo getKeyInfo(OmKeyArgs keyArgs) throws IOException {
    final OmKeyInfo keyInfo;
    if (omVersion.compareTo(OzoneManagerVersion.OPTIMIZED_GET_KEY_INFO) >= 0) {
      keyInfo = ozoneManagerClient.getKeyInfo(keyArgs, false)
          .getKeyInfo();
    } else {
      keyInfo = ozoneManagerClient.lookupKey(keyArgs);
    }
    return keyInfo;
  }

  @Override
  public void close() throws IOException {
    if (ecReconstructExecutor != null) {
      ecReconstructExecutor.shutdownNow();
      ecReconstructExecutor = null;
    }
    IOUtils.cleanupWithLogger(LOG, ozoneManagerClient, xceiverClientManager);
    keyProviderCache.invalidateAll();
    keyProviderCache.cleanUp();
    ContainerClientMetrics.release();
  }

  @Deprecated
  @Override
  public OmMultipartInfo initiateMultipartUpload(String volumeName,
      String bucketName, String keyName, ReplicationType type,
      ReplicationFactor factor) throws IOException {
    return initiateMultipartUpload(volumeName, bucketName, keyName,
        ReplicationConfig.fromTypeAndFactor(type, factor));
  }

  @Override
  public OmMultipartInfo initiateMultipartUpload(String volumeName,
      String bucketName,
      String keyName,
      ReplicationConfig replicationConfig)
      throws IOException {
    verifyVolumeName(volumeName);
    verifyBucketName(bucketName);
    HddsClientUtils.checkNotNull(keyName);
    if (omVersion
        .compareTo(OzoneManagerVersion.ERASURE_CODED_STORAGE_SUPPORT) < 0) {
      if (replicationConfig.getReplicationType()
          == HddsProtos.ReplicationType.EC) {
        throw new IOException("Can not set the replication of the file to"
            + " Erasure Coded replication, as OzoneManager does not support"
            + " Erasure Coded replication.");
      }
    }
    OmKeyArgs keyArgs = new OmKeyArgs.Builder()
        .setVolumeName(volumeName)
        .setBucketName(bucketName)
        .setKeyName(keyName)
        .setReplicationConfig(replicationConfig)
        .setAcls(getAclList())
        .build();
    OmMultipartInfo multipartInfo = ozoneManagerClient
        .initiateMultipartUpload(keyArgs);
    return multipartInfo;
  }

  private OpenKeySession newMultipartOpenKey(
      String volumeName, String bucketName, String keyName,
      long size, int partNumber, String uploadID) throws IOException {
    verifyVolumeName(volumeName);
    verifyBucketName(bucketName);
    if (checkKeyNameEnabled) {
      HddsClientUtils.verifyKeyName(keyName);
    }
    HddsClientUtils.checkNotNull(keyName, uploadID);
    Preconditions.checkArgument(partNumber > 0 && partNumber <= 10000, "Part " +
        "number should be greater than zero and less than or equal to 10000");
    Preconditions.checkArgument(size >= 0, "size should be greater than or " +
        "equal to zero");
    OmKeyArgs keyArgs = new OmKeyArgs.Builder()
        .setVolumeName(volumeName)
        .setBucketName(bucketName)
        .setKeyName(keyName)
        .setDataSize(size)
        .setIsMultipartKey(true)
        .setMultipartUploadID(uploadID)
        .setMultipartUploadPartNumber(partNumber)
        .setAcls(getAclList())
        .build();
    return ozoneManagerClient.openKey(keyArgs);
  }

  @Override
  public OzoneOutputStream createMultipartKey(
      String volumeName, String bucketName, String keyName,
      long size, int partNumber, String uploadID) throws IOException {
    final OpenKeySession openKey = newMultipartOpenKey(
        volumeName, bucketName, keyName, size, partNumber, uploadID);
    KeyOutputStream keyOutputStream = createKeyOutputStream(openKey)
        .setMultipartNumber(partNumber)
        .setMultipartUploadID(uploadID)
        .setIsMultipartKey(true)
        .build();
    return createOutputStream(openKey, keyOutputStream);
  }

  @Override
  public OzoneDataStreamOutput createMultipartStreamKey(
      String volumeName,
      String bucketName,
      String keyName,
      long size,
      int partNumber,
      String uploadID)
      throws IOException {
    final OpenKeySession openKey = newMultipartOpenKey(
        volumeName, bucketName, keyName, size, partNumber, uploadID);

    KeyDataStreamOutput keyOutputStream =
        new KeyDataStreamOutput.Builder()
            .setHandler(openKey)
            .setXceiverClientManager(xceiverClientManager)
            .setOmClient(ozoneManagerClient)
            .setReplicationConfig(openKey.getKeyInfo().getReplicationConfig())
            .setMultipartNumber(partNumber)
            .setMultipartUploadID(uploadID)
            .setIsMultipartKey(true)
            .enableUnsafeByteBufferConversion(unsafeByteBufferConversion)
            .setConfig(conf.getObject(OzoneClientConfig.class))
            .build();
    keyOutputStream
        .addPreallocateBlocks(
            openKey.getKeyInfo().getLatestVersionLocations(),
            openKey.getOpenVersion());
    final OzoneOutputStream out = createSecureOutputStream(
        openKey, keyOutputStream, null);
    return new OzoneDataStreamOutput(out != null ? out : keyOutputStream);
  }

  @Override
  public OmMultipartUploadCompleteInfo completeMultipartUpload(
      String volumeName, String bucketName, String keyName, String uploadID,
      Map<Integer, String> partsMap) throws IOException {
    verifyVolumeName(volumeName);
    verifyBucketName(bucketName);
    HddsClientUtils.checkNotNull(keyName, uploadID);

    OmKeyArgs keyArgs = new OmKeyArgs.Builder()
        .setVolumeName(volumeName)
        .setBucketName(bucketName)
        .setKeyName(keyName)
        .setMultipartUploadID(uploadID)
        .setAcls(getAclList())
        .build();

    OmMultipartUploadCompleteList
        omMultipartUploadCompleteList = new OmMultipartUploadCompleteList(
        partsMap);

    OmMultipartUploadCompleteInfo omMultipartUploadCompleteInfo =
        ozoneManagerClient.completeMultipartUpload(keyArgs,
            omMultipartUploadCompleteList);

    return omMultipartUploadCompleteInfo;

  }

  @Override
  public void abortMultipartUpload(String volumeName,
       String bucketName, String keyName, String uploadID) throws IOException {
    verifyVolumeName(volumeName);
    verifyBucketName(bucketName);
    HddsClientUtils.checkNotNull(keyName, uploadID);
    OmKeyArgs omKeyArgs = new OmKeyArgs.Builder()
        .setVolumeName(volumeName)
        .setBucketName(bucketName)
        .setKeyName(keyName)
        .setMultipartUploadID(uploadID)
        .build();
    ozoneManagerClient.abortMultipartUpload(omKeyArgs);
  }

  @Override
  public OzoneMultipartUploadPartListParts listParts(String volumeName,
      String bucketName, String keyName, String uploadID, int partNumberMarker,
      int maxParts)  throws IOException {
    verifyVolumeName(volumeName);
    verifyBucketName(bucketName);
    HddsClientUtils.checkNotNull(uploadID);
    Preconditions.checkArgument(maxParts > 0, "Max Parts Should be greater " +
        "than zero");
    Preconditions.checkArgument(partNumberMarker >= 0, "Part Number Marker " +
        "Should be greater than or equal to zero, as part numbers starts from" +
        " 1 and ranges till 10000");
    OmMultipartUploadListParts omMultipartUploadListParts =
        ozoneManagerClient.listParts(volumeName, bucketName, keyName,
            uploadID, partNumberMarker, maxParts);

    OzoneMultipartUploadPartListParts ozoneMultipartUploadPartListParts =
        new OzoneMultipartUploadPartListParts(
            omMultipartUploadListParts.getReplicationConfig(),
            omMultipartUploadListParts.getNextPartNumberMarker(),
            omMultipartUploadListParts.isTruncated());

    for (OmPartInfo omPartInfo : omMultipartUploadListParts.getPartInfoList()) {
      ozoneMultipartUploadPartListParts.addPart(
          new OzoneMultipartUploadPartListParts.PartInfo(
              omPartInfo.getPartNumber(), omPartInfo.getPartName(),
              omPartInfo.getModificationTime(), omPartInfo.getSize()));
    }
    return ozoneMultipartUploadPartListParts;

  }

  @Override
  public OzoneMultipartUploadList listMultipartUploads(String volumeName,
      String bucketName, String prefix) throws IOException {

    OmMultipartUploadList omMultipartUploadList =
        ozoneManagerClient.listMultipartUploads(volumeName, bucketName, prefix);
    List<OzoneMultipartUpload> uploads = omMultipartUploadList.getUploads()
        .stream()
        .map(upload -> new OzoneMultipartUpload(upload.getVolumeName(),
            upload.getBucketName(),
            upload.getKeyName(),
            upload.getUploadId(),
            upload.getCreationTime(),
            upload.getReplicationConfig()))
        .collect(Collectors.toList());
    OzoneMultipartUploadList result = new OzoneMultipartUploadList(uploads);
    return result;
  }

  @Override
  public OzoneFileStatus getOzoneFileStatus(String volumeName,
      String bucketName, String keyName) throws IOException {
    OmKeyArgs keyArgs = new OmKeyArgs.Builder()
        .setVolumeName(volumeName)
        .setBucketName(bucketName)
        .setKeyName(keyName)
        .setSortDatanodesInPipeline(topologyAwareReadEnabled)
        .setLatestVersionLocation(getLatestVersionLocation)
        .build();
    return ozoneManagerClient.getFileStatus(keyArgs);
  }

  @Override
  public void createDirectory(String volumeName, String bucketName,
      String keyName) throws IOException {
    OmKeyArgs keyArgs = new OmKeyArgs.Builder().setVolumeName(volumeName)
        .setBucketName(bucketName)
        .setKeyName(keyName)
        .setAcls(getAclList())
        .build();
    ozoneManagerClient.createDirectory(keyArgs);
  }

  @Override
  public OzoneInputStream readFile(String volumeName, String bucketName,
      String keyName) throws IOException {
    OmKeyArgs keyArgs = new OmKeyArgs.Builder()
        .setVolumeName(volumeName)
        .setBucketName(bucketName)
        .setKeyName(keyName)
        .setSortDatanodesInPipeline(topologyAwareReadEnabled)
        .setLatestVersionLocation(getLatestVersionLocation)
        .build();
    final OmKeyInfo keyInfo;
    if (omVersion.compareTo(OzoneManagerVersion.OPTIMIZED_GET_KEY_INFO) >= 0) {
      keyInfo = ozoneManagerClient.getKeyInfo(keyArgs, false)
          .getKeyInfo();
      if (!keyInfo.isFile()) {
        throw new OMException(keyName + " is not a file.",
            OMException.ResultCodes.NOT_A_FILE);
      }
    } else {
      keyInfo = ozoneManagerClient.lookupFile(keyArgs);
    }
    return getInputStreamWithRetryFunction(keyInfo);
  }

  @Override
  @Deprecated
  public OzoneOutputStream createFile(String volumeName, String bucketName,
      String keyName, long size, ReplicationType type, ReplicationFactor factor,
      boolean overWrite, boolean recursive) throws IOException {
    return createFile(volumeName, bucketName, keyName, size,
        ReplicationConfig.fromTypeAndFactor(type, factor), overWrite,
        recursive);
  }

  /**
   * Create InputStream with Retry function to refresh pipeline information
   * if reads fail.
   *
   * @param keyInfo
   * @return
   * @throws IOException
   */
  private OzoneInputStream getInputStreamWithRetryFunction(
      OmKeyInfo keyInfo) throws IOException {
    return createInputStream(keyInfo, omKeyInfo -> {
      try {
        return getKeyInfo(omKeyInfo.getVolumeName(), omKeyInfo.getBucketName(),
            omKeyInfo.getKeyName(), true);
      } catch (IOException e) {
        LOG.error("Unable to lookup key {} on retry.", keyInfo.getKeyName(), e);
        return null;
      }
    });
  }

  @Override
  public OzoneOutputStream createFile(String volumeName, String bucketName,
      String keyName, long size, ReplicationConfig replicationConfig,
      boolean overWrite, boolean recursive) throws IOException {
    if (omVersion
        .compareTo(OzoneManagerVersion.ERASURE_CODED_STORAGE_SUPPORT) < 0) {
      if (replicationConfig.getReplicationType()
          == HddsProtos.ReplicationType.EC) {
        throw new IOException("Can not set the replication of the file to"
            + " Erasure Coded replication, as OzoneManager does not support"
            + " Erasure Coded replication.");
      }
    }
    OmKeyArgs keyArgs = new OmKeyArgs.Builder()
        .setVolumeName(volumeName)
        .setBucketName(bucketName)
        .setKeyName(keyName)
        .setDataSize(size)
        .setReplicationConfig(replicationConfig)
        .setAcls(getAclList())
        .setLatestVersionLocation(getLatestVersionLocation)
        .build();
    OpenKeySession keySession =
        ozoneManagerClient.createFile(keyArgs, overWrite, recursive);
    return createOutputStream(keySession);
  }

  private OmKeyArgs prepareOmKeyArgs(String volumeName, String bucketName,
      String keyName) {
    return new OmKeyArgs.Builder()
        .setVolumeName(volumeName)
        .setBucketName(bucketName)
        .setKeyName(keyName)
        .setSortDatanodesInPipeline(topologyAwareReadEnabled)
        .setLatestVersionLocation(getLatestVersionLocation)
        .build();
  }

  @Override
  public OzoneDataStreamOutput createStreamFile(String volumeName,
      String bucketName, String keyName, long size,
      ReplicationConfig replicationConfig, boolean overWrite, boolean recursive)
      throws IOException {
    OmKeyArgs keyArgs = new OmKeyArgs.Builder()
        .setVolumeName(volumeName)
        .setBucketName(bucketName)
        .setKeyName(keyName)
        .setDataSize(size)
        .setReplicationConfig(replicationConfig)
        .setAcls(getAclList())
        .setLatestVersionLocation(getLatestVersionLocation)
        .build();
    OpenKeySession keySession =
        ozoneManagerClient.createFile(keyArgs, overWrite, recursive);
    return createDataStreamOutput(keySession);
  }

  @Override
  public List<OzoneFileStatus> listStatus(String volumeName, String bucketName,
      String keyName, boolean recursive, String startKey, long numEntries)
      throws IOException {
    OmKeyArgs keyArgs = prepareOmKeyArgs(volumeName, bucketName, keyName);
    return ozoneManagerClient
        .listStatus(keyArgs, recursive, startKey, numEntries);
  }

  @Override
  public List<OzoneFileStatus> listStatus(String volumeName, String bucketName,
      String keyName, boolean recursive, String startKey,
      long numEntries, boolean allowPartialPrefixes) throws IOException {
    OmKeyArgs keyArgs = prepareOmKeyArgs(volumeName, bucketName, keyName);
    return ozoneManagerClient
        .listStatus(keyArgs, recursive, startKey, numEntries,
            allowPartialPrefixes);
  }

  /**
   * Add acl for Ozone object. Return true if acl is added successfully else
   * false.
   *
   * @param obj Ozone object for which acl should be added.
   * @param acl ozone acl to be added.
   * @throws IOException if there is error.
   */
  @Override
  public boolean addAcl(OzoneObj obj, OzoneAcl acl) throws IOException {
    return ozoneManagerClient.addAcl(obj, acl);
  }

  /**
   * Remove acl for Ozone object. Return true if acl is removed successfully
   * else false.
   *
   * @param obj Ozone object.
   * @param acl Ozone acl to be removed.
   * @throws IOException if there is error.
   */
  @Override
  public boolean removeAcl(OzoneObj obj, OzoneAcl acl) throws IOException {
    return ozoneManagerClient.removeAcl(obj, acl);
  }

  /**
   * Acls to be set for given Ozone object. This operations reset ACL for given
   * object to list of ACLs provided in argument.
   *
   * @param obj Ozone object.
   * @param acls List of acls.
   * @throws IOException if there is error.
   */
  @Override
  public boolean setAcl(OzoneObj obj, List<OzoneAcl> acls) throws IOException {
    return ozoneManagerClient.setAcl(obj, acls);
  }

  /**
   * Returns list of ACLs for given Ozone object.
   *
   * @param obj Ozone object.
   * @throws IOException if there is error.
   */
  @Override
  public List<OzoneAcl> getAcl(OzoneObj obj) throws IOException {
    return ozoneManagerClient.getAcl(obj);
  }

  static GDPRSymmetricKey getGDPRSymmetricKey(Map<String, String> metadata,
      int mode) throws Exception {
    if (!Boolean.parseBoolean(metadata.get(OzoneConsts.GDPR_FLAG))) {
      return null;
    }

    final GDPRSymmetricKey gk = new GDPRSymmetricKey(
        metadata.get(OzoneConsts.GDPR_SECRET),
        metadata.get(OzoneConsts.GDPR_ALGORITHM));
    try {
      gk.getCipher().init(mode, gk.getSecretKey());
    } catch (InvalidKeyException e) {
      if (e.getMessage().contains("Illegal key size or default parameters")) {
        LOG.error("Missing Unlimited Strength Policy jars. Please install "
            + "Java Cryptography Extension (JCE) Unlimited Strength "
            + "Jurisdiction Policy Files");
      }
      throw e;
    }
    return gk;
  }

  private OzoneInputStream createInputStream(
      OmKeyInfo keyInfo, Function<OmKeyInfo, OmKeyInfo> retryFunction)
      throws IOException {
    // When Key is not MPU or when Key is MPU and encryption is not enabled
    // Need to revisit for GDP.
    FileEncryptionInfo feInfo = keyInfo.getFileEncryptionInfo();

    if (feInfo == null) {
      LengthInputStream lengthInputStream = KeyInputStream
          .getFromOmKeyInfo(keyInfo, xceiverClientManager,
              clientConfig.isChecksumVerify(), retryFunction,
              blockInputStreamFactory);
      try {
        final GDPRSymmetricKey gk = getGDPRSymmetricKey(
            keyInfo.getMetadata(), Cipher.DECRYPT_MODE);
        if (gk != null) {
          return new OzoneInputStream(
              new CipherInputStream(lengthInputStream, gk.getCipher()));
        }
      } catch (Exception ex) {
        throw new IOException(ex);
      }
      return new OzoneInputStream(lengthInputStream.getWrappedStream());
    } else if (!keyInfo.getLatestVersionLocations().isMultipartKey()) {
      // Regular Key with FileEncryptionInfo
      LengthInputStream lengthInputStream = KeyInputStream
          .getFromOmKeyInfo(keyInfo, xceiverClientManager,
              clientConfig.isChecksumVerify(), retryFunction,
              blockInputStreamFactory);
      final KeyProvider.KeyVersion decrypted = getDEK(feInfo);
      final CryptoInputStream cryptoIn =
          new CryptoInputStream(lengthInputStream.getWrappedStream(),
              OzoneKMSUtil.getCryptoCodec(conf, feInfo),
              decrypted.getMaterial(), feInfo.getIV());
      return new OzoneInputStream(cryptoIn);
    } else {
      // Multipart Key with FileEncryptionInfo
      List<LengthInputStream> lengthInputStreams = KeyInputStream
          .getStreamsFromKeyInfo(keyInfo, xceiverClientManager,
              clientConfig.isChecksumVerify(), retryFunction,
              blockInputStreamFactory);
      final KeyProvider.KeyVersion decrypted = getDEK(feInfo);

      List<OzoneCryptoInputStream> cryptoInputStreams = new ArrayList<>();
      for (int i = 0; i < lengthInputStreams.size(); i++) {
        LengthInputStream lengthInputStream = lengthInputStreams.get(i);
        final OzoneCryptoInputStream ozoneCryptoInputStream =
            new OzoneCryptoInputStream(lengthInputStream,
                OzoneKMSUtil.getCryptoCodec(conf, feInfo),
                decrypted.getMaterial(), feInfo.getIV(),
                keyInfo.getKeyName(), i);
        cryptoInputStreams.add(ozoneCryptoInputStream);
      }
      return new OzoneInputStream(
          new MultipartInputStream(keyInfo.getKeyName(), cryptoInputStreams));
    }
  }
  private OzoneDataStreamOutput createDataStreamOutput(OpenKeySession openKey)
      throws IOException {
    final ReplicationConfig replicationConfig
        = openKey.getKeyInfo().getReplicationConfig();
    KeyDataStreamOutput keyOutputStream =
        new KeyDataStreamOutput.Builder()
            .setHandler(openKey)
            .setXceiverClientManager(xceiverClientManager)
            .setOmClient(ozoneManagerClient)
            .setReplicationConfig(replicationConfig)
            .enableUnsafeByteBufferConversion(unsafeByteBufferConversion)
            .setConfig(conf.getObject(OzoneClientConfig.class))
            .build();
    keyOutputStream
        .addPreallocateBlocks(openKey.getKeyInfo().getLatestVersionLocations(),
            openKey.getOpenVersion());
    final OzoneOutputStream out = createSecureOutputStream(
        openKey, keyOutputStream, null);
    return new OzoneDataStreamOutput(out != null ? out : keyOutputStream);
  }
  private OzoneOutputStream createOutputStream(OpenKeySession openKey)
      throws IOException {
    KeyOutputStream keyOutputStream = createKeyOutputStream(openKey)
        .build();
    return createOutputStream(openKey, keyOutputStream);
  }

  private OzoneOutputStream createOutputStream(OpenKeySession openKey,
      KeyOutputStream keyOutputStream)
      throws IOException {
    keyOutputStream
        .addPreallocateBlocks(openKey.getKeyInfo().getLatestVersionLocations(),
            openKey.getOpenVersion());
    final OzoneOutputStream out = createSecureOutputStream(
        openKey, keyOutputStream, keyOutputStream);
    return out != null ? out : new OzoneOutputStream(keyOutputStream);
  }

  private OzoneOutputStream createSecureOutputStream(OpenKeySession openKey,
      OutputStream keyOutputStream, Syncable syncable) throws IOException {
    final FileEncryptionInfo feInfo =
        openKey.getKeyInfo().getFileEncryptionInfo();
    if (feInfo != null) {
      KeyProvider.KeyVersion decrypted = getDEK(feInfo);
      final CryptoOutputStream cryptoOut =
          new CryptoOutputStream(keyOutputStream,
              OzoneKMSUtil.getCryptoCodec(conf, feInfo),
              decrypted.getMaterial(), feInfo.getIV());
      return new OzoneOutputStream(cryptoOut);
    } else {
      try {
        final GDPRSymmetricKey gk = getGDPRSymmetricKey(
            openKey.getKeyInfo().getMetadata(), Cipher.ENCRYPT_MODE);
        if (gk != null) {
          return new OzoneOutputStream(new CipherOutputStream(
              keyOutputStream, gk.getCipher()), syncable);
        }
      }  catch (Exception ex) {
        throw new IOException(ex);
      }
      return null;
    }
  }

  private KeyOutputStream.Builder createKeyOutputStream(
      OpenKeySession openKey) {
    KeyOutputStream.Builder builder;

    ReplicationConfig replicationConfig =
        openKey.getKeyInfo().getReplicationConfig();
    if (replicationConfig.getReplicationType() ==
        HddsProtos.ReplicationType.EC) {
      builder = new ECKeyOutputStream.Builder()
          .setReplicationConfig((ECReplicationConfig) replicationConfig)
          .setByteBufferPool(byteBufferPool);
    } else {
      builder = new KeyOutputStream.Builder()
        .setReplicationConfig(replicationConfig);
    }

    return builder.setHandler(openKey)
        .setXceiverClientManager(xceiverClientManager)
        .setOmClient(ozoneManagerClient)
        .enableUnsafeByteBufferConversion(unsafeByteBufferConversion)
        .setConfig(conf.getObject(OzoneClientConfig.class))
        .setClientMetrics(clientMetrics);
  }

  @Override
  public KeyProvider getKeyProvider() throws IOException {
    URI kmsUri = getKeyProviderUri();
    if (kmsUri == null) {
      return null;
    }

    try {
      return keyProviderCache.get(kmsUri, new Callable<KeyProvider>() {
        @Override
        public KeyProvider call() throws Exception {
          return OzoneKMSUtil.getKeyProvider(conf, kmsUri);
        }
      });
    } catch (Exception e) {
      LOG.error("Can't create KeyProvider for Ozone RpcClient.", e);
      return null;
    }
  }

  @Override
  public URI getKeyProviderUri() throws IOException {
    // TODO: fix me to support kms instances for difference OMs
    return OzoneKMSUtil.getKeyProviderUri(ugi,
        null, null, conf);
  }

  @Override
  public String getCanonicalServiceName() {
    return (dtService != null) ? dtService.toString() : null;
  }

  @Override
  @VisibleForTesting
  public OzoneManagerProtocol getOzoneManagerClient() {
    return ozoneManagerClient;
  }

  @VisibleForTesting
  public Cache<URI, KeyProvider> getKeyProviderCache() {
    return keyProviderCache;
  }

  @Override
  public OzoneKey headObject(String volumeName, String bucketName,
      String keyName) throws IOException {
    verifyVolumeName(volumeName);
    verifyBucketName(bucketName);
    Preconditions.checkNotNull(keyName);
    OmKeyArgs keyArgs = new OmKeyArgs.Builder()
        .setVolumeName(volumeName)
        .setBucketName(bucketName)
        .setKeyName(keyName)
        .setLatestVersionLocation(true)
        .setHeadOp(true)
        .setForceUpdateContainerCacheFromSCM(false)
        .build();
    OmKeyInfo keyInfo = getKeyInfo(keyArgs);

    return OzoneKey.fromKeyInfo(keyInfo);
  }

  @Override
  public OzoneKey headS3Object(String bucketName, String keyName)
      throws IOException {
    OmKeyInfo keyInfo = getS3KeyInfo(bucketName, keyName, true);
    return OzoneKey.fromKeyInfo(keyInfo);
  }

  @Override
  public void setThreadLocalS3Auth(
      S3Auth ozoneSharedSecretAuth) {
    ozoneManagerClient.setThreadLocalS3Auth(ozoneSharedSecretAuth);
  }

  @Override
  public S3Auth getThreadLocalS3Auth() {
    return ozoneManagerClient.getThreadLocalS3Auth();
  }

  @Override
  public void clearThreadLocalS3Auth() {
    ozoneManagerClient.clearThreadLocalS3Auth();
  }

  @Override
  public boolean setBucketOwner(String volumeName, String bucketName,
      String owner) throws IOException {
    verifyVolumeName(volumeName);
    verifyBucketName(bucketName);
    Preconditions.checkNotNull(owner);
    OmBucketArgs.Builder builder = OmBucketArgs.newBuilder();
    builder.setVolumeName(volumeName)
        .setBucketName(bucketName)
        .setOwnerName(owner);
    return ozoneManagerClient.setBucketOwner(builder.build());
  }

  @Override
  public void setTimes(OzoneObj obj, String keyName, long mtime, long atime)
      throws IOException {
    OmKeyArgs.Builder builder = new OmKeyArgs.Builder()
        .setVolumeName(obj.getVolumeName())
        .setBucketName(obj.getBucketName())
        .setKeyName(keyName);
    ozoneManagerClient.setTimes(builder.build(), mtime, atime);
  }

  public ExecutorService getECReconstructExecutor() {
    // local ref to a volatile to ensure access
    // to a completed initialized object
    ExecutorService executor = ecReconstructExecutor;
    if (executor == null) {
      synchronized (this) {
        executor = ecReconstructExecutor;
        if (executor == null) {
          ecReconstructExecutor = new ThreadPoolExecutor(
              EC_RECONSTRUCT_STRIPE_READ_POOL_MIN_SIZE,
              clientConfig.getEcReconstructStripeReadPoolLimit(),
              60, TimeUnit.SECONDS, new SynchronousQueue<>(),
              new ThreadFactoryBuilder()
                  .setNameFormat("ec-reconstruct-reader-TID-%d")
                  .build(),
              new ThreadPoolExecutor.CallerRunsPolicy());
          executor = ecReconstructExecutor;
        }
      }
    }
    return executor;
  }
}<|MERGE_RESOLUTION|>--- conflicted
+++ resolved
@@ -987,22 +987,16 @@
                                            String token,
                                            int pageSize,
                                            boolean forceFullDiff,
-<<<<<<< HEAD
+                                           boolean cancel,
                                            boolean forceNonNativeDiff)
-=======
-                                           boolean cancel)
->>>>>>> 05c1e859
       throws IOException {
     Preconditions.checkArgument(StringUtils.isNotBlank(volumeName),
         "volume can't be null or empty.");
     Preconditions.checkArgument(StringUtils.isNotBlank(bucketName),
         "bucket can't be null or empty.");
     return ozoneManagerClient.snapshotDiff(volumeName, bucketName,
-<<<<<<< HEAD
-        fromSnapshot, toSnapshot, token, pageSize, forceFullDiff,
+        fromSnapshot, toSnapshot, token, pageSize, forceFullDiff, cancel,
         forceNonNativeDiff);
-=======
-        fromSnapshot, toSnapshot, token, pageSize, forceFullDiff, cancel);
   }
 
   @Override
@@ -1020,7 +1014,6 @@
         volumeName, bucketName, jobStatus, listAll).stream()
         .map(OzoneSnapshotDiff::fromSnapshotDiffJob)
         .collect(Collectors.toList());
->>>>>>> 05c1e859
   }
 
   /**
