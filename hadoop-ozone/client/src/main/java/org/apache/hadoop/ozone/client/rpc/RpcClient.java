/*
 * Licensed to the Apache Software Foundation (ASF) under one
 * or more contributor license agreements.  See the NOTICE file
 * distributed with this work for additional information
 * regarding copyright ownership.  The ASF licenses this file
 * to you under the Apache License, Version 2.0 (the
 * "License"); you may not use this file except in compliance
 * with the License.  You may obtain a copy of the License at
 *
 *     http://www.apache.org/licenses/LICENSE-2.0
 *
 * Unless required by applicable law or agreed to in writing, software
 * distributed under the License is distributed on an "AS IS" BASIS,
 * WITHOUT WARRANTIES OR CONDITIONS OF ANY KIND, either express or implied.
 * See the License for the specific language governing permissions and
 * limitations under the License.
 */

package org.apache.hadoop.ozone.client.rpc;

import com.google.common.annotations.VisibleForTesting;
import com.google.common.base.Preconditions;
import com.google.common.cache.Cache;
import com.google.common.cache.CacheBuilder;
import com.google.common.cache.RemovalListener;
import com.google.common.cache.RemovalNotification;
import com.google.common.util.concurrent.ThreadFactoryBuilder;
import jakarta.annotation.Nonnull;
import javax.crypto.Cipher;
import javax.crypto.CipherInputStream;
import org.apache.commons.lang3.StringUtils;
import org.apache.hadoop.crypto.CryptoInputStream;
import org.apache.hadoop.crypto.CryptoOutputStream;
import org.apache.hadoop.crypto.key.KeyProvider;
import org.apache.hadoop.fs.FileEncryptionInfo;
import org.apache.hadoop.fs.Syncable;
import org.apache.hadoop.hdds.client.DefaultReplicationConfig;
import org.apache.hadoop.hdds.client.ECReplicationConfig;
import org.apache.hadoop.hdds.client.ReplicationConfig;
import org.apache.hadoop.hdds.client.ReplicationConfigValidator;
import org.apache.hadoop.hdds.client.ReplicationFactor;
import org.apache.hadoop.hdds.client.ReplicationType;
import org.apache.hadoop.hdds.conf.ConfigurationSource;
import org.apache.hadoop.hdds.protocol.DatanodeDetails;
import org.apache.hadoop.hdds.protocol.StorageType;
import org.apache.hadoop.hdds.protocol.proto.HddsProtos;
import org.apache.hadoop.hdds.scm.ContainerClientMetrics;
import org.apache.hadoop.hdds.scm.OzoneClientConfig;
import org.apache.hadoop.hdds.scm.StreamBufferArgs;
import org.apache.hadoop.hdds.scm.XceiverClientFactory;
import org.apache.hadoop.hdds.scm.XceiverClientManager;
import org.apache.hadoop.hdds.scm.client.ClientTrustManager;
import org.apache.hadoop.hdds.security.x509.certificate.client.CACertificateProvider;
import org.apache.hadoop.hdds.scm.client.HddsClientUtils;
import org.apache.hadoop.hdds.scm.pipeline.Pipeline;
import org.apache.hadoop.hdds.scm.pipeline.PipelineID;
import org.apache.hadoop.hdds.scm.storage.MultipartInputStream;
import org.apache.hadoop.hdds.tracing.TracingUtil;
import org.apache.hadoop.hdds.utils.IOUtils;
import org.apache.hadoop.io.ByteBufferPool;
import org.apache.hadoop.io.ElasticByteBufferPool;
import org.apache.hadoop.io.Text;
import org.apache.hadoop.ozone.OzoneAcl;
import org.apache.hadoop.ozone.OzoneConfigKeys;
import org.apache.hadoop.ozone.OzoneConsts;
import org.apache.hadoop.ozone.OzoneManagerVersion;
import org.apache.hadoop.ozone.OzoneSecurityUtil;
import org.apache.hadoop.ozone.client.BucketArgs;
import org.apache.hadoop.ozone.client.OzoneBucket;
import org.apache.hadoop.ozone.client.OzoneKey;
import org.apache.hadoop.ozone.client.OzoneKeyDetails;
import org.apache.hadoop.ozone.client.OzoneKeyLocation;
import org.apache.hadoop.ozone.client.OzoneMultipartUpload;
import org.apache.hadoop.ozone.client.OzoneMultipartUploadList;
import org.apache.hadoop.ozone.client.OzoneMultipartUploadPartListParts;
import org.apache.hadoop.ozone.client.OzoneSnapshot;
import org.apache.hadoop.ozone.client.OzoneSnapshotDiff;
import org.apache.hadoop.ozone.client.OzoneVolume;
import org.apache.hadoop.ozone.client.TenantArgs;
import org.apache.hadoop.ozone.client.VolumeArgs;
import org.apache.hadoop.ozone.client.io.BlockInputStreamFactory;
import org.apache.hadoop.ozone.client.io.BlockInputStreamFactoryImpl;
import org.apache.hadoop.ozone.client.io.CipherOutputStreamOzone;
import org.apache.hadoop.ozone.client.io.ECKeyOutputStream;
import org.apache.hadoop.ozone.client.io.KeyDataStreamOutput;
import org.apache.hadoop.ozone.client.io.KeyInputStream;
import org.apache.hadoop.ozone.client.io.KeyOutputStream;
import org.apache.hadoop.ozone.client.io.LengthInputStream;
import org.apache.hadoop.ozone.client.io.OzoneCryptoInputStream;
import org.apache.hadoop.ozone.client.io.OzoneDataStreamOutput;
import org.apache.hadoop.ozone.client.io.OzoneInputStream;
import org.apache.hadoop.ozone.client.io.OzoneOutputStream;
import org.apache.hadoop.ozone.client.protocol.ClientProtocol;
import org.apache.hadoop.ozone.om.OMConfigKeys;
import org.apache.hadoop.ozone.om.exceptions.OMException;
import org.apache.hadoop.ozone.om.helpers.BasicOmKeyInfo;
import org.apache.hadoop.ozone.om.helpers.BucketEncryptionKeyInfo;
import org.apache.hadoop.ozone.om.helpers.BucketLayout;
import org.apache.hadoop.ozone.om.helpers.DeleteTenantState;
import org.apache.hadoop.ozone.om.helpers.KeyInfoWithVolumeContext;
import org.apache.hadoop.ozone.om.helpers.OmBucketArgs;
import org.apache.hadoop.ozone.om.helpers.OmBucketInfo;
import org.apache.hadoop.ozone.om.helpers.OmDeleteKeys;
import org.apache.hadoop.ozone.om.helpers.OmKeyArgs;
import org.apache.hadoop.ozone.om.helpers.OmKeyInfo;
import org.apache.hadoop.ozone.om.helpers.OmKeyLocationInfo;
import org.apache.hadoop.ozone.om.helpers.OmKeyLocationInfoGroup;
import org.apache.hadoop.ozone.om.helpers.OmMultipartInfo;
import org.apache.hadoop.ozone.om.helpers.OmMultipartUploadCompleteInfo;
import org.apache.hadoop.ozone.om.helpers.OmMultipartUploadCompleteList;
import org.apache.hadoop.ozone.om.helpers.OmMultipartUploadList;
import org.apache.hadoop.ozone.om.helpers.OmMultipartUploadListParts;
import org.apache.hadoop.ozone.om.helpers.OmPartInfo;
import org.apache.hadoop.ozone.om.helpers.OmRenameKeys;
import org.apache.hadoop.ozone.om.helpers.OmTenantArgs;
import org.apache.hadoop.ozone.om.helpers.OmVolumeArgs;
import org.apache.hadoop.ozone.om.helpers.OpenKeySession;
import org.apache.hadoop.ozone.om.helpers.OzoneAclUtil;
import org.apache.hadoop.ozone.om.helpers.OzoneFileStatus;
import org.apache.hadoop.ozone.om.helpers.OzoneFileStatusLight;
import org.apache.hadoop.ozone.om.helpers.RepeatedOmKeyInfo;
import org.apache.hadoop.ozone.om.helpers.S3SecretValue;
import org.apache.hadoop.ozone.om.helpers.S3VolumeContext;
import org.apache.hadoop.ozone.om.helpers.ServiceInfo;
import org.apache.hadoop.ozone.om.helpers.ServiceInfoEx;
import org.apache.hadoop.ozone.om.helpers.SnapshotInfo;
import org.apache.hadoop.ozone.om.helpers.TenantStateList;
import org.apache.hadoop.ozone.om.helpers.TenantUserInfoValue;
import org.apache.hadoop.ozone.om.helpers.TenantUserList;
import org.apache.hadoop.ozone.om.protocol.OzoneManagerProtocol;
import org.apache.hadoop.ozone.om.protocol.S3Auth;
import org.apache.hadoop.ozone.om.protocolPB.OmTransport;
import org.apache.hadoop.ozone.om.protocolPB.OmTransportFactory;
import org.apache.hadoop.ozone.om.protocolPB.OzoneManagerClientProtocol;
import org.apache.hadoop.ozone.om.protocolPB.OzoneManagerProtocolClientSideTranslatorPB;
import org.apache.hadoop.ozone.protocol.proto.OzoneManagerProtocolProtos.OMRoleInfo;
import org.apache.hadoop.ozone.security.GDPRSymmetricKey;
import org.apache.hadoop.ozone.security.OzoneTokenIdentifier;
import org.apache.hadoop.ozone.security.acl.IAccessAuthorizer.ACLIdentityType;
import org.apache.hadoop.ozone.security.acl.IAccessAuthorizer.ACLType;
import org.apache.hadoop.ozone.security.acl.OzoneAclConfig;
import org.apache.hadoop.ozone.security.acl.OzoneObj;
import org.apache.hadoop.ozone.snapshot.CancelSnapshotDiffResponse;
import org.apache.hadoop.ozone.snapshot.SnapshotDiffResponse;
import org.apache.hadoop.security.UserGroupInformation;
import org.apache.hadoop.security.token.Token;
import org.apache.ratis.protocol.ClientId;
import org.apache.ratis.util.MemoizedSupplier;
import org.slf4j.Logger;
import org.slf4j.LoggerFactory;

import java.io.IOException;
import java.io.OutputStream;
import java.net.URI;
import java.security.InvalidKeyException;
import java.security.PrivilegedExceptionAction;
import java.util.ArrayList;
import java.util.Arrays;
import java.util.Collections;
import java.util.HashMap;
import java.util.LinkedHashMap;
import java.util.List;
import java.util.Map;
import java.util.concurrent.atomic.AtomicBoolean;
import java.util.concurrent.Callable;
import java.util.concurrent.ExecutorService;
import java.util.concurrent.SynchronousQueue;
import java.util.concurrent.ThreadPoolExecutor;
import java.util.concurrent.TimeUnit;
import java.util.function.Function;
import java.util.stream.Collectors;

import static org.apache.hadoop.ozone.OzoneAcl.AclScope.ACCESS;
import static org.apache.hadoop.ozone.OzoneConfigKeys.OZONE_CLIENT_KEY_PROVIDER_CACHE_EXPIRY;
import static org.apache.hadoop.ozone.OzoneConfigKeys.OZONE_CLIENT_KEY_PROVIDER_CACHE_EXPIRY_DEFAULT;
import static org.apache.hadoop.ozone.OzoneConfigKeys.OZONE_CLIENT_REQUIRED_OM_VERSION_MIN_KEY;
import static org.apache.hadoop.ozone.OzoneConsts.MAXIMUM_NUMBER_OF_PARTS_PER_UPLOAD;
import static org.apache.hadoop.ozone.OzoneConsts.OLD_QUOTA_DEFAULT;
import static org.apache.hadoop.ozone.OzoneConsts.OZONE_MAXIMUM_ACCESS_ID_LENGTH;
import static org.apache.hadoop.ozone.security.acl.IAccessAuthorizer.ACLType.READ;
import static org.apache.hadoop.ozone.security.acl.IAccessAuthorizer.ACLType.WRITE;

/**
 * Ozone RPC Client Implementation, it connects to OM, SCM and DataNode
 * to execute client calls. This uses RPC protocol for communication
 * with the servers.
 */
public class RpcClient implements ClientProtocol {

  private static final Logger LOG =
      LoggerFactory.getLogger(RpcClient.class);

  // For the minimal recommended EC policy rs-3-2-1024k,
  // we should have at least 1 core thread for each necessary chunk
  // for reconstruction.
  private static final int EC_RECONSTRUCT_STRIPE_READ_POOL_MIN_SIZE = 3;

  private static final int WRITE_POOL_MIN_SIZE = 1;

  private final ConfigurationSource conf;
  private final OzoneManagerClientProtocol ozoneManagerClient;
  private final XceiverClientFactory xceiverClientManager;
  private final UserGroupInformation ugi;
  private UserGroupInformation s3gUgi;
  private final ACLType userRights;
  private final ACLType groupRights;
  private final ClientId clientId = ClientId.randomId();
  private final boolean unsafeByteBufferConversion;
  private Text dtService;
  private final boolean topologyAwareReadEnabled;
  private final boolean checkKeyNameEnabled;
  private final OzoneClientConfig clientConfig;
  private final ReplicationConfigValidator replicationConfigValidator;
  private final Cache<URI, KeyProvider> keyProviderCache;
  private final boolean getLatestVersionLocation;
  private final ByteBufferPool byteBufferPool;
  private final BlockInputStreamFactory blockInputStreamFactory;
  private final OzoneManagerVersion omVersion;
  private final MemoizedSupplier<ExecutorService> ecReconstructExecutor;
  private final ContainerClientMetrics clientMetrics;
  private final MemoizedSupplier<ExecutorService> writeExecutor;
  private final AtomicBoolean isS3GRequest = new AtomicBoolean(false);

  /**
   * Creates RpcClient instance with the given configuration.
   *
   * @param conf        Configuration
   * @param omServiceId OM HA Service ID, set this to null if not HA
   * @throws IOException
   */
  public RpcClient(ConfigurationSource conf, String omServiceId)
      throws IOException {
    Preconditions.checkNotNull(conf);
    this.conf = conf;
    this.ugi = UserGroupInformation.getCurrentUser();
    // Get default acl rights for user and group.
    OzoneAclConfig aclConfig = this.conf.getObject(OzoneAclConfig.class);
    replicationConfigValidator =
        this.conf.getObject(ReplicationConfigValidator.class);
    this.userRights = aclConfig.getUserDefaultRights();
    this.groupRights = aclConfig.getGroupDefaultRights();

    this.clientConfig = conf.getObject(OzoneClientConfig.class);
    this.ecReconstructExecutor = MemoizedSupplier.valueOf(() -> createThreadPoolExecutor(
        EC_RECONSTRUCT_STRIPE_READ_POOL_MIN_SIZE, clientConfig.getEcReconstructStripeReadPoolLimit(),
        "ec-reconstruct-reader-TID-%d"));
    this.writeExecutor = MemoizedSupplier.valueOf(() -> createThreadPoolExecutor(
        WRITE_POOL_MIN_SIZE, Integer.MAX_VALUE, "client-write-TID-%d"));

    OmTransport omTransport = createOmTransport(omServiceId);
    OzoneManagerProtocolClientSideTranslatorPB
        ozoneManagerProtocolClientSideTranslatorPB =
        new OzoneManagerProtocolClientSideTranslatorPB(omTransport,
        clientId.toString());
    this.ozoneManagerClient = TracingUtil.createProxy(
        ozoneManagerProtocolClientSideTranslatorPB,
        OzoneManagerClientProtocol.class, conf);
    if (getThreadLocalS3Auth() != null) {
      this.s3gUgi = UserGroupInformation.createRemoteUser(getThreadLocalS3Auth().getUserPrincipal());
    }
    dtService = omTransport.getDelegationTokenService();
    ServiceInfoEx serviceInfoEx = ozoneManagerClient.getServiceInfo();
    omVersion = getOmVersion(serviceInfoEx);
    if (OzoneSecurityUtil.isSecurityEnabled(conf)) {
      // If the client is authenticating using S3 style auth, all future
      // requests serviced by this client will need S3 Auth set.
      boolean isS3 = conf.getBoolean(S3Auth.S3_AUTH_CHECK, false);
      ozoneManagerProtocolClientSideTranslatorPB.setS3AuthCheck(isS3);
      if (isS3) {
        // S3 Auth works differently and needs OM version to be at 2.0.0
        OzoneManagerVersion minOmVersion = conf.getEnum(
            OZONE_CLIENT_REQUIRED_OM_VERSION_MIN_KEY,
            OzoneManagerVersion.DEFAULT_VERSION);
        if (!validateOmVersion(
            minOmVersion, serviceInfoEx.getServiceInfoList())) {
          if (LOG.isDebugEnabled()) {
            for (ServiceInfo s : serviceInfoEx.getServiceInfoList()) {
              LOG.debug("Node {} version {}", s.getHostname(),
                  s.getProtobuf().getOMVersion());
            }
          }
          throw new RuntimeException(
              "Minimum OzoneManager version required is: " + minOmVersion
              + ", in the service list there are not enough Ozone Managers"
              + " meet the criteria.");
        }
      }
    }

    this.xceiverClientManager = createXceiverClientFactory(serviceInfoEx);

    unsafeByteBufferConversion = conf.getBoolean(
        OzoneConfigKeys.OZONE_UNSAFEBYTEOPERATIONS_ENABLED,
        OzoneConfigKeys.OZONE_UNSAFEBYTEOPERATIONS_ENABLED_DEFAULT);

    topologyAwareReadEnabled = conf.getBoolean(
        OzoneConfigKeys.OZONE_NETWORK_TOPOLOGY_AWARE_READ_KEY,
        OzoneConfigKeys.OZONE_NETWORK_TOPOLOGY_AWARE_READ_DEFAULT);
    checkKeyNameEnabled = conf.getBoolean(
        OMConfigKeys.OZONE_OM_KEYNAME_CHARACTER_CHECK_ENABLED_KEY,
        OMConfigKeys.OZONE_OM_KEYNAME_CHARACTER_CHECK_ENABLED_DEFAULT);
    getLatestVersionLocation = conf.getBoolean(
        OzoneConfigKeys.OZONE_CLIENT_KEY_LATEST_VERSION_LOCATION,
        OzoneConfigKeys.OZONE_CLIENT_KEY_LATEST_VERSION_LOCATION_DEFAULT);

    long keyProviderCacheExpiryMs = conf.getTimeDuration(
        OZONE_CLIENT_KEY_PROVIDER_CACHE_EXPIRY,
        OZONE_CLIENT_KEY_PROVIDER_CACHE_EXPIRY_DEFAULT, TimeUnit.MILLISECONDS);
    keyProviderCache = CacheBuilder.newBuilder()
        .expireAfterAccess(keyProviderCacheExpiryMs, TimeUnit.MILLISECONDS)
        .removalListener(new RemovalListener<URI, KeyProvider>() {
          @Override
          public void onRemoval(
              @Nonnull RemovalNotification<URI, KeyProvider> notification) {
            try {
              assert notification.getValue() != null;
              notification.getValue().close();
            } catch (Throwable t) {
              LOG.error("Error closing KeyProvider with uri [" +
                  notification.getKey() + "]", t);
            }
          }
        }).build();
    this.byteBufferPool = new ElasticByteBufferPool();
    this.blockInputStreamFactory = BlockInputStreamFactoryImpl
        .getInstance(byteBufferPool, ecReconstructExecutor);
    this.clientMetrics = ContainerClientMetrics.acquire();

    TracingUtil.initTracing("client", conf);
  }

  public XceiverClientFactory getXceiverClientManager() {
    return xceiverClientManager;
  }

  private OzoneManagerVersion getOmVersion(ServiceInfoEx info) {
    OzoneManagerVersion version = OzoneManagerVersion.CURRENT;
    for (ServiceInfo si : info.getServiceInfoList()) {
      if (si.getNodeType() == HddsProtos.NodeType.OM) {
        OzoneManagerVersion current =
            OzoneManagerVersion.fromProtoValue(si.getProtobuf().getOMVersion());
        if (version.compareTo(current) > 0) {
          version = current;
        }
      }
    }
    LOG.trace("Ozone Manager version is {}", version.name());
    return version;
  }

  static boolean validateOmVersion(OzoneManagerVersion minimumVersion,
                                   List<ServiceInfo> serviceInfoList) {
    if (minimumVersion == OzoneManagerVersion.FUTURE_VERSION) {
      // A FUTURE_VERSION should not be expected ever.
      throw new IllegalArgumentException("Configuration error, expected "
          + "OzoneManager version config evaluates to a future version.");
    }
    // if expected version is unset or is the default, then any OM would do fine
    if (minimumVersion == null
        || minimumVersion == OzoneManagerVersion.DEFAULT_VERSION) {
      return true;
    }

    boolean found = false; // At min one OM should be present.
    for (ServiceInfo s: serviceInfoList) {
      if (s.getNodeType() == HddsProtos.NodeType.OM) {
        OzoneManagerVersion omv =
            OzoneManagerVersion
                .fromProtoValue(s.getProtobuf().getOMVersion());
        if (minimumVersion.compareTo(omv) > 0) {
          return false;
        } else {
          found = true;
        }
      }
    }
    return found;
  }

  @Nonnull
  @VisibleForTesting
  protected XceiverClientFactory createXceiverClientFactory(
      ServiceInfoEx serviceInfo) throws IOException {
    ClientTrustManager trustManager = null;
    if (OzoneSecurityUtil.isSecurityEnabled(conf)) {
      CACertificateProvider remoteCAProvider =
          () -> ozoneManagerClient.getServiceInfo().provideCACerts();
      trustManager = new ClientTrustManager(remoteCAProvider, serviceInfo);
    }
    return new XceiverClientManager(conf,
        conf.getObject(XceiverClientManager.ScmClientConfig.class),
        trustManager);
  }

  @VisibleForTesting
  protected OmTransport createOmTransport(String omServiceId)
      throws IOException {
    return OmTransportFactory.create(conf, ugi, omServiceId);
  }

  @Override
  public List<OMRoleInfo> getOmRoleInfos() throws IOException {

    List<ServiceInfo> serviceList = ozoneManagerClient.getServiceList();
    List<OMRoleInfo> roleInfos = new ArrayList<>();

    for (ServiceInfo serviceInfo : serviceList) {
      if (serviceInfo.getNodeType().equals(HddsProtos.NodeType.OM)) {
        OMRoleInfo omRoleInfo = serviceInfo.getOmRoleInfo();
        if (omRoleInfo != null) {
          roleInfos.add(omRoleInfo);
        }
      }
    }
    return roleInfos;
  }

  @Override
  public void createVolume(String volumeName) throws IOException {
    createVolume(volumeName, VolumeArgs.newBuilder().build());
  }

  @Override
  public void createVolume(String volumeName, VolumeArgs volArgs)
      throws IOException {
    verifyVolumeName(volumeName);
    Preconditions.checkNotNull(volArgs);
    verifyCountsQuota(volArgs.getQuotaInNamespace());
    verifySpaceQuota(volArgs.getQuotaInBytes());

    String admin = volArgs.getAdmin() == null ?
        ugi.getShortUserName() : volArgs.getAdmin();
    String owner = volArgs.getOwner() == null ?
        ugi.getShortUserName() : volArgs.getOwner();
    long quotaInNamespace = volArgs.getQuotaInNamespace();
    long quotaInBytes = volArgs.getQuotaInBytes();
    List<OzoneAcl> listOfAcls = new ArrayList<>();
    //User ACL
    listOfAcls.add(new OzoneAcl(ACLIdentityType.USER,
        owner, ACCESS, userRights));
    //Group ACLs of the User
    List<String> userGroups = Arrays.asList(UserGroupInformation
        .createRemoteUser(owner).getGroupNames());
    userGroups.stream().forEach((group) -> listOfAcls.add(
        new OzoneAcl(ACLIdentityType.GROUP, group, ACCESS, groupRights)));
    //ACLs from VolumeArgs
    List<OzoneAcl> volumeAcls = volArgs.getAcls();
    if (volumeAcls != null) {
      listOfAcls.addAll(volumeAcls);
    }

    OmVolumeArgs.Builder builder = OmVolumeArgs.newBuilder();
    builder.setVolume(volumeName);
    builder.setAdminName(admin);
    builder.setOwnerName(owner);
    builder.setQuotaInBytes(quotaInBytes);
    builder.setQuotaInNamespace(quotaInNamespace);
    builder.setUsedNamespace(0L);
    builder.addAllMetadata(volArgs.getMetadata());

    //Remove duplicates and add ACLs
    for (OzoneAcl ozoneAcl :
        listOfAcls.stream().distinct().collect(Collectors.toList())) {
      builder.addOzoneAcls(ozoneAcl);
    }

    if (volArgs.getQuotaInBytes() == 0) {
      LOG.info("Creating Volume: {}, with {} as owner.", volumeName, owner);
    } else {
      LOG.info("Creating Volume: {}, with {} as owner "
              + "and space quota set to {} bytes, counts quota set" +
              " to {}", volumeName, owner, quotaInBytes, quotaInNamespace);
    }
    ozoneManagerClient.createVolume(builder.build());
  }

  @Override
  public boolean setVolumeOwner(String volumeName, String owner)
      throws IOException {
    verifyVolumeName(volumeName);
    Preconditions.checkNotNull(owner);
    return ozoneManagerClient.setOwner(volumeName, owner);
  }

  @Override
  public void setVolumeQuota(String volumeName, long quotaInNamespace,
      long quotaInBytes) throws IOException {
    verifyVolumeName(volumeName);
    verifyCountsQuota(quotaInNamespace);
    verifySpaceQuota(quotaInBytes);
    // If the volume is old, we need to remind the user on the client side
    // that it is not recommended to enable quota.
    OmVolumeArgs omVolumeArgs = ozoneManagerClient.getVolumeInfo(volumeName);
    if (omVolumeArgs.getQuotaInNamespace() == OLD_QUOTA_DEFAULT) {
      LOG.warn("Volume {} is created before version 1.1.0, usedNamespace " +
          "may be inaccurate and it is not recommended to enable quota.",
          volumeName);
    }
    ozoneManagerClient.setQuota(volumeName, quotaInNamespace, quotaInBytes);
  }

  @Override
  public OzoneVolume getVolumeDetails(String volumeName)
      throws IOException {
    verifyVolumeName(volumeName);
    OmVolumeArgs volume = ozoneManagerClient.getVolumeInfo(volumeName);
    return buildOzoneVolume(volume);
  }

  @Override
  public S3VolumeContext getS3VolumeContext() throws IOException {
    S3VolumeContext resp = ozoneManagerClient.getS3VolumeContext();
    String userPrincipal = resp.getUserPrincipal();
    updateS3Principal(userPrincipal);
    return resp;
  }

  private void updateS3Principal(String userPrincipal) {
    S3Auth s3Auth = this.getThreadLocalS3Auth();
    // Update user principal if needed to be used for KMS client
    if (s3Auth != null) {
      // Update userPrincipal field with the value returned from OM. So that
      //  in multi-tenancy, KMS client can use the correct identity
      //  (instead of using accessId) to communicate with KMS.
      LOG.debug("Updating S3Auth.userPrincipal to {}", userPrincipal);
      s3Auth.setUserPrincipal(userPrincipal);
      this.setThreadLocalS3Auth(s3Auth);
    }
  }

  public OzoneVolume buildOzoneVolume(OmVolumeArgs volume) {
    return OzoneVolume.newBuilder(conf, this)
        .setName(volume.getVolume())
        .setAdmin(volume.getAdminName())
        .setOwner(volume.getOwnerName())
        .setQuotaInBytes(volume.getQuotaInBytes())
        .setQuotaInNamespace(volume.getQuotaInNamespace())
        .setUsedNamespace(volume.getUsedNamespace())
        .setCreationTime(volume.getCreationTime())
        .setModificationTime(volume.getModificationTime())
        .setAcls(volume.getAcls())
        .setMetadata(volume.getMetadata())
        .setRefCount(volume.getRefCount())
        .build();
  }

  @Override
  public boolean checkVolumeAccess(String volumeName, OzoneAcl acl)
      throws IOException {
    throw new UnsupportedOperationException("Not yet implemented.");
  }

  @Override
  public void deleteVolume(String volumeName) throws IOException {
    verifyVolumeName(volumeName);
    ozoneManagerClient.deleteVolume(volumeName);
  }

  @Override
  public List<OzoneVolume> listVolumes(String volumePrefix, String prevVolume,
                                       int maxListResult)
      throws IOException {
    List<OmVolumeArgs> volumes = ozoneManagerClient.listAllVolumes(
        volumePrefix, prevVolume, maxListResult);

    return volumes.stream().map(volume ->
            OzoneVolume.newBuilder(conf, this)
                .setName(volume.getVolume())
                .setAdmin(volume.getAdminName())
                .setOwner(volume.getOwnerName())
                .setQuotaInBytes(volume.getQuotaInBytes())
                .setQuotaInNamespace(volume.getQuotaInNamespace())
                .setUsedNamespace(volume.getUsedNamespace())
                .setCreationTime(volume.getCreationTime())
                .setModificationTime(volume.getModificationTime())
                .setAcls(volume.getAcls())
                .build())
        .collect(Collectors.toList());
  }

  @Override
  public List<OzoneVolume> listVolumes(String user, String volumePrefix,
                                       String prevVolume, int maxListResult)
      throws IOException {
    List<OmVolumeArgs> volumes = ozoneManagerClient.listVolumeByUser(
        user, volumePrefix, prevVolume, maxListResult);

    return volumes.stream().map(volume ->
            OzoneVolume.newBuilder(conf, this)
                .setName(volume.getVolume())
                .setAdmin(volume.getAdminName())
                .setOwner(volume.getOwnerName())
                .setQuotaInBytes(volume.getQuotaInBytes())
                .setQuotaInNamespace(volume.getQuotaInNamespace())
                .setUsedNamespace(volume.getUsedNamespace())
                .setCreationTime(volume.getCreationTime())
                .setModificationTime(volume.getModificationTime())
                .setAcls(volume.getAcls())
                .setMetadata(volume.getMetadata())
                .build())
        .collect(Collectors.toList());
  }

  @Override
  public void createBucket(String volumeName, String bucketName)
      throws IOException {
    // Set acls of current user.
    createBucket(volumeName, bucketName,
        BucketArgs.newBuilder().build());
  }

  @Override
  public void createBucket(
      String volumeName, String bucketName, BucketArgs bucketArgs)
      throws IOException {
    verifyVolumeName(volumeName);
    verifyBucketName(bucketName);
    Preconditions.checkNotNull(bucketArgs);
    verifyCountsQuota(bucketArgs.getQuotaInNamespace());
    verifySpaceQuota(bucketArgs.getQuotaInBytes());
    if (omVersion
        .compareTo(OzoneManagerVersion.ERASURE_CODED_STORAGE_SUPPORT) < 0) {
      if (bucketArgs.getDefaultReplicationConfig() != null &&
          bucketArgs.getDefaultReplicationConfig().getType()
          == ReplicationType.EC) {
        throw new IOException("Can not set the default replication of the"
            + " bucket to Erasure Coded replication, as OzoneManager does"
            + " not support Erasure Coded replication.");
      }
    }

    final String owner;
    // If S3 auth exists, set owner name to the short user name derived from the
    //  accessId. Similar to RpcClient#getDEK
    if (getThreadLocalS3Auth() != null) {
      final UserGroupInformation s3gUGI = UserGroupInformation.createRemoteUser(
          getThreadLocalS3Auth().getUserPrincipal());
      owner = s3gUGI.getShortUserName();
    } else {
      owner = bucketArgs.getOwner() == null ?
          ugi.getShortUserName() : bucketArgs.getOwner();
    }

    boolean isVersionEnabled = bucketArgs.getVersioning();
    StorageType storageType = bucketArgs.getStorageType() == null ?
        StorageType.DEFAULT : bucketArgs.getStorageType();
    BucketLayout bucketLayout = bucketArgs.getBucketLayout();
    BucketEncryptionKeyInfo bek = null;
    if (bucketArgs.getEncryptionKey() != null) {
      bek = new BucketEncryptionKeyInfo.Builder()
          .setKeyName(bucketArgs.getEncryptionKey()).build();
    }

    List<OzoneAcl> listOfAcls = getAclList();
    //ACLs from BucketArgs
    if (bucketArgs.getAcls() != null) {
      listOfAcls.addAll(bucketArgs.getAcls());
    }
    // Link bucket default acl
    if (bucketArgs.getSourceVolume() != null
        && bucketArgs.getSourceBucket() != null) {
      listOfAcls.add(linkBucketDefaultAcl());
    }

    OmBucketInfo.Builder builder = OmBucketInfo.newBuilder();
    builder.setVolumeName(volumeName)
        .setBucketName(bucketName)
        .setIsVersionEnabled(isVersionEnabled)
        .addAllMetadata(bucketArgs.getMetadata())
        .setStorageType(storageType)
        .setSourceVolume(bucketArgs.getSourceVolume())
        .setSourceBucket(bucketArgs.getSourceBucket())
        .setQuotaInBytes(bucketArgs.getQuotaInBytes())
        .setQuotaInNamespace(bucketArgs.getQuotaInNamespace())
        .setAcls(listOfAcls.stream().distinct().collect(Collectors.toList()))
        .setBucketLayout(bucketLayout)
        .setOwner(owner);

    if (bek != null) {
      builder.setBucketEncryptionKey(bek);
    }

    DefaultReplicationConfig defaultReplicationConfig =
        bucketArgs.getDefaultReplicationConfig();
    if (defaultReplicationConfig != null) {
      builder.setDefaultReplicationConfig(defaultReplicationConfig);
    }

    String replicationType = defaultReplicationConfig == null 
        ? "server-side default replication type"
        : defaultReplicationConfig.getType().toString();

    String layoutMsg = bucketLayout != null
        ? "with bucket layout " + bucketLayout
        : "with server-side default bucket layout";
    LOG.info("Creating Bucket: {}/{}, {}, {} as owner, Versioning {}, " +
            "Storage Type set to {} and Encryption set to {}, " +
            "Replication Type set to {}, Namespace Quota set to {}, " +
            "Space Quota set to {} ",
        volumeName, bucketName, layoutMsg, owner, isVersionEnabled,
        storageType, bek != null, replicationType,
        bucketArgs.getQuotaInNamespace(), bucketArgs.getQuotaInBytes());

    ozoneManagerClient.createBucket(builder.build());
  }

  private static void verifyVolumeName(String volumeName) throws OMException {
    try {
      HddsClientUtils.verifyResourceName(volumeName, false);
    } catch (IllegalArgumentException e) {
      throw new OMException(e.getMessage(),
          OMException.ResultCodes.INVALID_VOLUME_NAME);
    }
  }

  private static void verifyBucketName(String bucketName) throws OMException {
    try {
      HddsClientUtils.verifyResourceName(bucketName, false);
    } catch (IllegalArgumentException e) {
      throw new OMException(e.getMessage(),
          OMException.ResultCodes.INVALID_BUCKET_NAME);
    }
  }

  private static void verifyCountsQuota(long quota) throws OMException {
    if (quota < OzoneConsts.QUOTA_RESET || quota == 0) {
      throw new IllegalArgumentException("Invalid values for quota : " +
          "counts quota is :" + quota + ".");
    }
  }

  private static void verifySpaceQuota(long quota) throws OMException {
    if (quota < OzoneConsts.QUOTA_RESET || quota == 0) {
      throw new IllegalArgumentException("Invalid values for quota : " +
          "space quota is :" + quota + ".");
    }
  }

  /**
   * Helper function to get default acl list for current user.
   *
   * @return listOfAcls
   * */
  private List<OzoneAcl> getAclList() {
    UserGroupInformation realUserInfo = getRealUserInfo();
    return OzoneAclUtil.getAclList(realUserInfo.getUserName(),
        realUserInfo.getGroupNames(), userRights, groupRights);
  }

  /**
   * Helper function to get the actual operating user.
   *
   * @return listOfAcls
   * */
  private UserGroupInformation getRealUserInfo() {
    // After HDDS-5881 the user will not be different,
    // as S3G uses single RpcClient. So we should be checking thread-local
    // S3Auth and use it during proxy.
    if (ozoneManagerClient.getThreadLocalS3Auth() != null) {
      return s3gUgi;
    }
    return ugi;
  }

  /**
   * Link bucket default acl defined [world::rw]
   * which is similar to Linux POSIX symbolic.
   *
   * @return OzoneAcl
   */
  private OzoneAcl linkBucketDefaultAcl() {
    return new OzoneAcl(ACLIdentityType.WORLD, "", ACCESS, READ, WRITE);
  }

  /**
   * Get a valid Delegation Token.
   *
   * @param renewer the designated renewer for the token
   * @return Token<OzoneDelegationTokenSelector>
   * @throws IOException
   */
  @Override
  public Token<OzoneTokenIdentifier> getDelegationToken(Text renewer)
      throws IOException {

    Token<OzoneTokenIdentifier> token =
        ozoneManagerClient.getDelegationToken(renewer);
    if (token != null) {
      token.setService(dtService);
      if (LOG.isDebugEnabled()) {
        LOG.debug("Created token {} for dtService {}", token, dtService);
      }
    } else {
      if (LOG.isDebugEnabled()) {
        LOG.debug("Cannot get ozone delegation token for renewer {} to " +
            "access service {}", renewer, dtService);
      }
    }
    return token;
  }

  /**
   * Renew an existing delegation token.
   *
   * @param token delegation token obtained earlier
   * @return the new expiration time
   * @throws IOException
   */
  @Override
  public long renewDelegationToken(Token<OzoneTokenIdentifier> token)
      throws IOException {
    return ozoneManagerClient.renewDelegationToken(token);
  }

  /**
   * Cancel an existing delegation token.
   *
   * @param token delegation token
   * @throws IOException
   */
  @Override
  public void cancelDelegationToken(Token<OzoneTokenIdentifier> token)
      throws IOException {
    ozoneManagerClient.cancelDelegationToken(token);
  }

  /**
   * Returns s3 secret given a kerberos user.
   * @param kerberosID
   * @return S3SecretValue
   * @throws IOException
   */
  @Override
  @Nonnull
  public S3SecretValue getS3Secret(String kerberosID) throws IOException {
    Preconditions.checkArgument(StringUtils.isNotBlank(kerberosID),
        "kerberosID cannot be null or empty.");

    return ozoneManagerClient.getS3Secret(kerberosID);
  }

  /**
   * Returns s3 secret given a kerberos user.
   * @param kerberosID
   * @return S3SecretValue
   * @throws IOException
   */
  @Override
  public S3SecretValue getS3Secret(String kerberosID, boolean createIfNotExist)
          throws IOException {
    Preconditions.checkArgument(StringUtils.isNotBlank(kerberosID),
            "kerberosID cannot be null or empty.");
    // No need to check createIfNotExist here which is a primitive
    return ozoneManagerClient.getS3Secret(kerberosID, createIfNotExist);
  }

  /**
   * {@inheritDoc}
   */
  public S3SecretValue setS3Secret(String accessId, String secretKey)
          throws IOException {
    Preconditions.checkArgument(StringUtils.isNotBlank(accessId),
            "accessId cannot be null or empty.");
    Preconditions.checkArgument(StringUtils.isNotBlank(secretKey),
            "secretKey cannot be null or empty.");
    return ozoneManagerClient.setS3Secret(accessId, secretKey);
  }

  /**
   * {@inheritDoc}
   */
  @Override
  public void revokeS3Secret(String kerberosID) throws IOException {
    Preconditions.checkArgument(StringUtils.isNotBlank(kerberosID),
            "kerberosID cannot be null or empty.");

    ozoneManagerClient.revokeS3Secret(kerberosID);
  }

  /**
   * {@inheritDoc}
   */
  @Override
  public void createTenant(String tenantId) throws IOException {
    createTenant(tenantId, TenantArgs.newBuilder()
        .setVolumeName(tenantId).build());
  }

  /**
   * {@inheritDoc}
   */
  @Override
  public void createTenant(String tenantId, TenantArgs tenantArgs)
      throws IOException {
    Preconditions.checkArgument(StringUtils.isNotBlank(tenantId),
        "tenantId cannot be null or empty.");
    Preconditions.checkNotNull(tenantArgs);

    final String volumeName = tenantArgs.getVolumeName();
    verifyVolumeName(volumeName);

    final boolean forceCreationWhenVolumeExists =
        tenantArgs.getForceCreationWhenVolumeExists();

    OmTenantArgs.Builder builder = OmTenantArgs.newBuilder();
    builder.setTenantId(tenantId);
    builder.setVolumeName(volumeName);
    builder.setForceCreationWhenVolumeExists(
        tenantArgs.getForceCreationWhenVolumeExists());

    // TODO: Add more fields. e.g. include OmVolumeArgs in (Om)TenantArgs
    //  as well for customized volume creation.

    LOG.info("Creating Tenant: '{}', with volume: '{}', "
            + "forceCreationWhenVolumeExists: {}",
        tenantId, volumeName, forceCreationWhenVolumeExists);

    ozoneManagerClient.createTenant(builder.build());
  }

  /**
   * {@inheritDoc}
   */
  @Override
  public DeleteTenantState deleteTenant(String tenantId) throws IOException {
    Preconditions.checkArgument(StringUtils.isNotBlank(tenantId),
        "tenantId cannot be null or empty.");
    return ozoneManagerClient.deleteTenant(tenantId);
  }

  /**
   * Assign user to tenant.
   * @param username user name to be assigned.
   * @param tenantId tenant name.
   * @throws IOException
   */
  @Override
  public S3SecretValue tenantAssignUserAccessId(
      String username, String tenantId, String accessId) throws IOException {
    Preconditions.checkArgument(StringUtils.isNotBlank(username),
        "username can't be null or empty.");
    Preconditions.checkArgument(StringUtils.isNotBlank(tenantId),
        "tenantId can't be null or empty.");
    Preconditions.checkArgument(StringUtils.isNotBlank(accessId),
        "accessId can't be null or empty.");
    Preconditions.checkArgument(
        accessId.length() <= OZONE_MAXIMUM_ACCESS_ID_LENGTH, "accessId length ("
            + accessId.length() + ") exceeds the maximum length allowed ("
            + OZONE_MAXIMUM_ACCESS_ID_LENGTH + ")");
    return ozoneManagerClient.tenantAssignUserAccessId(
        username, tenantId, accessId);
  }

  /**
   * Revoke user accessId to tenant.
   * @param accessId accessId to be revoked.
   * @throws IOException
   */
  @Override
  public void tenantRevokeUserAccessId(String accessId) throws IOException {
    Preconditions.checkArgument(StringUtils.isNotBlank(accessId),
        "accessId can't be null or empty.");
    ozoneManagerClient.tenantRevokeUserAccessId(accessId);
  }

  /**
   * Create Snapshot.
   * @param volumeName vol to be used
   * @param bucketName bucket to be used
   * @param snapshotName name to be used
   * @return name used
   * @throws IOException
   */
  @Override
  public String createSnapshot(String volumeName,
      String bucketName, String snapshotName) throws IOException {
    Preconditions.checkArgument(StringUtils.isNotBlank(volumeName),
        "volume can't be null or empty.");
    Preconditions.checkArgument(StringUtils.isNotBlank(bucketName),
        "bucket can't be null or empty.");
    return ozoneManagerClient.createSnapshot(volumeName,
        bucketName, snapshotName);
  }

  /**
   * Rename Snapshot.
   *
   * @param volumeName vol to be used
   * @param bucketName bucket to be used
   * @param snapshotOldName Old name of the snapshot
   * @param snapshotNewName New name of the snapshot
   *
   * @throws IOException
   */
  @Override
  public void renameSnapshot(String volumeName,
      String bucketName, String snapshotOldName, String snapshotNewName) throws IOException {
    Preconditions.checkArgument(StringUtils.isNotBlank(volumeName),
                                "volume can't be null or empty.");
    Preconditions.checkArgument(StringUtils.isNotBlank(bucketName),
                                "bucket can't be null or empty.");
    Preconditions.checkArgument(StringUtils.isNotBlank(snapshotOldName),
                                "old snapshot name can't be null or empty.");
    Preconditions.checkArgument(StringUtils.isNotBlank(snapshotNewName),
                                "new snapshot name can't be null or empty.");

    ozoneManagerClient.renameSnapshot(volumeName, bucketName, snapshotOldName, snapshotNewName);
  }

  /**
   * Delete Snapshot.
   * @param volumeName vol to be used
   * @param bucketName bucket to be used
   * @param snapshotName name of the snapshot to be deleted
   * @throws IOException
   */
  @Override
  public void deleteSnapshot(String volumeName,
      String bucketName, String snapshotName) throws IOException {
    Preconditions.checkArgument(StringUtils.isNotBlank(volumeName),
        "volume can't be null or empty.");
    Preconditions.checkArgument(StringUtils.isNotBlank(bucketName),
        "bucket can't be null or empty.");
    Preconditions.checkArgument(StringUtils.isNotBlank(snapshotName),
        "snapshot name can't be null or empty.");
    ozoneManagerClient.deleteSnapshot(volumeName, bucketName, snapshotName);
  }

  /**
   * Returns snapshot info for volume/bucket snapshot path.
   * @param volumeName volume name
   * @param bucketName bucket name
   * @param snapshotName snapshot name
   * @return snapshot info for volume/bucket snapshot path.
   * @throws IOException
   */
  public OzoneSnapshot getSnapshotInfo(String volumeName,
                                       String bucketName,
                                       String snapshotName) throws IOException {
    Preconditions.checkArgument(StringUtils.isNotBlank(volumeName),
        "volume can't be null or empty.");
    Preconditions.checkArgument(StringUtils.isNotBlank(bucketName),
        "bucket can't be null or empty.");
    Preconditions.checkArgument(StringUtils.isNotBlank(snapshotName),
        "snapshot name can't be null or empty.");
    SnapshotInfo snapshotInfo = ozoneManagerClient.getSnapshotInfo(volumeName,
        bucketName, snapshotName);
    return OzoneSnapshot.fromSnapshotInfo(snapshotInfo);
  }

  /**
   * Create an image of the current compaction log DAG in the OM.
   * @param fileNamePrefix  file name prefix of the image file.
   * @param graphType       type of node name to use in the graph image.
   * @return message which tells the image name, parent dir and OM leader
   * node information.
   */
  @Override
  public String printCompactionLogDag(String fileNamePrefix,
                                      String graphType) throws IOException {
    return ozoneManagerClient.printCompactionLogDag(fileNamePrefix, graphType);
  }

  @Override
  public SnapshotDiffResponse snapshotDiff(String volumeName,
                                           String bucketName,
                                           String fromSnapshot,
                                           String toSnapshot,
                                           String token,
                                           int pageSize,
                                           boolean forceFullDiff,
                                           boolean disableNativeDiff)
      throws IOException {
    Preconditions.checkArgument(StringUtils.isNotBlank(volumeName),
        "volume can't be null or empty.");
    Preconditions.checkArgument(StringUtils.isNotBlank(bucketName),
        "bucket can't be null or empty.");
    return ozoneManagerClient.snapshotDiff(volumeName, bucketName,
        fromSnapshot, toSnapshot, token, pageSize, forceFullDiff,
        disableNativeDiff);
  }

  @Override
  public CancelSnapshotDiffResponse cancelSnapshotDiff(String volumeName,
                                                       String bucketName,
                                                       String fromSnapshot,
                                                       String toSnapshot)
      throws IOException {
    Preconditions.checkArgument(StringUtils.isNotBlank(volumeName),
        "volume can't be null or empty.");
    Preconditions.checkArgument(StringUtils.isNotBlank(bucketName),
        "bucket can't be null or empty.");
    Preconditions.checkArgument(StringUtils.isNotBlank(fromSnapshot),
        "fromSnapshot can't be null or empty.");
    Preconditions.checkArgument(StringUtils.isNotBlank(toSnapshot),
        "toSnapshot can't be null or empty.");
    return ozoneManagerClient.cancelSnapshotDiff(volumeName, bucketName,
        fromSnapshot, toSnapshot);
  }

  @Override
  public List<OzoneSnapshotDiff> listSnapshotDiffJobs(String volumeName,
                                                    String bucketName,
                                                    String jobStatus,
                                                    boolean listAll)
      throws IOException {
    Preconditions.checkArgument(StringUtils.isNotBlank(volumeName),
        "volume can't be null or empty.");
    Preconditions.checkArgument(StringUtils.isNotBlank(bucketName),
        "bucket can't be null or empty.");

    return ozoneManagerClient.listSnapshotDiffJobs(
        volumeName, bucketName, jobStatus, listAll).stream()
        .map(OzoneSnapshotDiff::fromSnapshotDiffJob)
        .collect(Collectors.toList());
  }

  /**
   * List snapshots in a volume/bucket.
   * @param volumeName     volume name
   * @param bucketName     bucket name
   * @param snapshotPrefix snapshot prefix to match
   * @param prevSnapshot   start of the list, this snapshot is excluded
   * @param maxListResult  max numbet of snapshots to return
   * @return list of snapshots for volume/bucket snapshotpath.
   * @throws IOException
   */
  @Override
  public List<OzoneSnapshot> listSnapshot(
      String volumeName, String bucketName, String snapshotPrefix,
      String prevSnapshot, int maxListResult) throws IOException {
    Preconditions.checkArgument(StringUtils.isNotBlank(volumeName),
        "volume can't be null or empty.");
    Preconditions.checkArgument(StringUtils.isNotBlank(bucketName),
        "bucket can't be null or empty.");
    return ozoneManagerClient.listSnapshot(volumeName, bucketName,
            snapshotPrefix, prevSnapshot, maxListResult).stream()
        .map(snapshotInfo -> OzoneSnapshot.fromSnapshotInfo(snapshotInfo))
        .collect(Collectors.toList());
  }

  /**
   * Assign admin role to an accessId in a tenant.
   * @param accessId access ID.
   * @param tenantId tenant name.
   * @param delegated true if making delegated admin.
   * @throws IOException
   */
  @Override
  public void tenantAssignAdmin(String accessId, String tenantId,
      boolean delegated)
      throws IOException {
    Preconditions.checkArgument(StringUtils.isNotBlank(accessId),
        "accessId can't be null or empty.");
    // tenantId can be empty
    ozoneManagerClient.tenantAssignAdmin(accessId, tenantId, delegated);
  }

  /**
   * Revoke admin role of an accessId from a tenant.
   * @param accessId access ID.
   * @param tenantId tenant name.
   * @throws IOException
   */
  @Override
  public void tenantRevokeAdmin(String accessId, String tenantId)
      throws IOException {
    Preconditions.checkArgument(StringUtils.isNotBlank(accessId),
        "accessId can't be null or empty.");
    // tenantId can be empty
    ozoneManagerClient.tenantRevokeAdmin(accessId, tenantId);
  }

  /**
   * Get tenant info for a user.
   * @param userPrincipal Kerberos principal of a user.
   * @return TenantUserInfo
   * @throws IOException
   */
  @Override
  public TenantUserInfoValue tenantGetUserInfo(String userPrincipal)
      throws IOException {
    Preconditions.checkArgument(StringUtils.isNotBlank(userPrincipal),
        "userPrincipal can't be null or empty.");
    return ozoneManagerClient.tenantGetUserInfo(userPrincipal);
  }

  /**
   * List tenants.
   * @return TenantStateList
   * @throws IOException
   */
  @Override
  public TenantStateList listTenant() throws IOException {
    return ozoneManagerClient.listTenant();
  }

  @Override
  public TenantUserList listUsersInTenant(String tenantId, String prefix)
      throws IOException {
    return ozoneManagerClient.listUsersInTenant(tenantId, prefix);
  }

  @Override
  public void setBucketVersioning(
      String volumeName, String bucketName, Boolean versioning)
      throws IOException {
    verifyVolumeName(volumeName);
    verifyBucketName(bucketName);
    Preconditions.checkNotNull(versioning);
    OmBucketArgs.Builder builder = OmBucketArgs.newBuilder();
    builder.setVolumeName(volumeName)
        .setBucketName(bucketName)
        .setIsVersionEnabled(versioning);
    ozoneManagerClient.setBucketProperty(builder.build());
  }

  @Override
  public void setBucketStorageType(
      String volumeName, String bucketName, StorageType storageType)
      throws IOException {
    verifyVolumeName(volumeName);
    verifyBucketName(bucketName);
    Preconditions.checkNotNull(storageType);
    OmBucketArgs.Builder builder = OmBucketArgs.newBuilder();
    builder.setVolumeName(volumeName)
        .setBucketName(bucketName)
        .setStorageType(storageType);
    ozoneManagerClient.setBucketProperty(builder.build());
  }

  @Override
  public void setBucketQuota(String volumeName, String bucketName,
      long quotaInNamespace, long quotaInBytes) throws IOException {
    verifyVolumeName(volumeName);
    verifyBucketName(bucketName);
    verifyCountsQuota(quotaInNamespace);
    verifySpaceQuota(quotaInBytes);
    OmBucketArgs.Builder builder = OmBucketArgs.newBuilder();
    builder.setVolumeName(volumeName)
        .setBucketName(bucketName)
        .setQuotaInBytes(quotaInBytes)
        .setQuotaInNamespace(quotaInNamespace);
    // If the bucket is old, we need to remind the user on the client side
    // that it is not recommended to enable quota.
    OmBucketInfo omBucketInfo = ozoneManagerClient.getBucketInfo(
        volumeName, bucketName);
    if (omBucketInfo.getQuotaInNamespace() == OLD_QUOTA_DEFAULT ||
        omBucketInfo.getUsedBytes() == OLD_QUOTA_DEFAULT) {
      LOG.warn("Bucket {} is created before version 1.1.0, usedBytes or " +
          "usedNamespace may be inaccurate and it is not recommended to " +
          "enable quota.", bucketName);
    }
    ozoneManagerClient.setBucketProperty(builder.build());

  }

  @Deprecated
  @Override
  public void setEncryptionKey(String volumeName, String bucketName,
                               String bekName) throws IOException {
    verifyVolumeName(volumeName);
    verifyBucketName(bucketName);
    OmBucketArgs.Builder builder = OmBucketArgs.newBuilder();
    BucketEncryptionKeyInfo bek = new BucketEncryptionKeyInfo.Builder()
        .setKeyName(bekName).build();
    builder.setVolumeName(volumeName)
        .setBucketName(bucketName)
        .setBucketEncryptionKey(bek);
    OmBucketArgs finalArgs = builder.build();
    ozoneManagerClient.setBucketProperty(finalArgs);
  }

  @Override
  public void setReplicationConfig(
      String volumeName, String bucketName, ReplicationConfig replicationConfig)
      throws IOException {
    verifyVolumeName(volumeName);
    verifyBucketName(bucketName);
    Preconditions.checkNotNull(replicationConfig);
    if (omVersion
        .compareTo(OzoneManagerVersion.ERASURE_CODED_STORAGE_SUPPORT) < 0) {
      if (replicationConfig.getReplicationType()
          == HddsProtos.ReplicationType.EC) {
        throw new IOException("Can not set the default replication of the"
            + " bucket to Erasure Coded replication, as OzoneManager does"
            + " not support Erasure Coded replication.");
      }
    }
    OmBucketArgs.Builder builder = OmBucketArgs.newBuilder();
    builder.setVolumeName(volumeName)
        .setBucketName(bucketName)
        .setDefaultReplicationConfig(
            new DefaultReplicationConfig(replicationConfig));
    ozoneManagerClient.setBucketProperty(builder.build());
  }

  @Override
  public void deleteBucket(
      String volumeName, String bucketName) throws IOException {
    verifyVolumeName(volumeName);
    verifyBucketName(bucketName);
    ozoneManagerClient.deleteBucket(volumeName, bucketName);
  }

  @Override
  public void checkBucketAccess(
      String volumeName, String bucketName) throws IOException {

  }

  @Override
  public OzoneBucket getBucketDetails(
      String volumeName, String bucketName) throws IOException {
    verifyVolumeName(volumeName);
    verifyBucketName(bucketName);
    OmBucketInfo bucketInfo =
        ozoneManagerClient.getBucketInfo(volumeName, bucketName);
    return OzoneBucket.newBuilder(conf, this)
        .setVolumeName(bucketInfo.getVolumeName())
        .setName(bucketInfo.getBucketName())
        .setStorageType(bucketInfo.getStorageType())
        .setVersioning(bucketInfo.getIsVersionEnabled())
        .setCreationTime(bucketInfo.getCreationTime())
        .setModificationTime(bucketInfo.getModificationTime())
        .setMetadata(bucketInfo.getMetadata())
        .setEncryptionKeyName(bucketInfo.getEncryptionKeyInfo() != null ?
            bucketInfo.getEncryptionKeyInfo().getKeyName() : null)
        .setSourceVolume(bucketInfo.getSourceVolume())
        .setSourceBucket(bucketInfo.getSourceBucket())
        .setUsedBytes(bucketInfo.getUsedBytes())
        .setUsedNamespace(bucketInfo.getUsedNamespace())
        .setQuotaInBytes(bucketInfo.getQuotaInBytes())
        .setQuotaInNamespace(bucketInfo.getQuotaInNamespace())
        .setBucketLayout(bucketInfo.getBucketLayout())
        .setOwner(bucketInfo.getOwner())
        .setDefaultReplicationConfig(bucketInfo.getDefaultReplicationConfig())
        .build();
  }

  @Override
  public List<OzoneBucket> listBuckets(String volumeName, String bucketPrefix,
                                       String prevBucket, int maxListResult,
                                       boolean hasSnapshot)
      throws IOException {
    List<OmBucketInfo> buckets = ozoneManagerClient.listBuckets(
        volumeName, prevBucket, bucketPrefix, maxListResult, hasSnapshot);

    return buckets.stream().map(bucket -> 
            OzoneBucket.newBuilder(conf, this)
                .setVolumeName(bucket.getVolumeName())
                .setName(bucket.getBucketName())
                .setStorageType(bucket.getStorageType())
                .setVersioning(bucket.getIsVersionEnabled())
                .setCreationTime(bucket.getCreationTime())
                .setModificationTime(bucket.getModificationTime())
                .setMetadata(bucket.getMetadata())
                .setEncryptionKeyName(bucket.getEncryptionKeyInfo() != null ?
                    bucket.getEncryptionKeyInfo().getKeyName() : null)
                .setSourceVolume(bucket.getSourceVolume())
                .setSourceBucket(bucket.getSourceBucket())
                .setUsedBytes(bucket.getUsedBytes())
                .setUsedNamespace(bucket.getUsedNamespace())
                .setQuotaInBytes(bucket.getQuotaInBytes())
                .setQuotaInNamespace(bucket.getQuotaInNamespace())
                .setBucketLayout(bucket.getBucketLayout())
                .setOwner(bucket.getOwner())
                .setDefaultReplicationConfig(
                    bucket.getDefaultReplicationConfig())
                .build())
        .collect(Collectors.toList());
  }

  @Override
  @Deprecated
  public OzoneOutputStream createKey(String volumeName, String bucketName,
      String keyName, long size, ReplicationType type, ReplicationFactor factor,
      Map<String, String> metadata) throws IOException {

    return createKey(volumeName, bucketName, keyName, size,
        ReplicationConfig.fromTypeAndFactor(type, factor), metadata);
  }

  @Override
  public OzoneOutputStream createKey(
      String volumeName, String bucketName, String keyName, long size,
      ReplicationConfig replicationConfig,
      Map<String, String> metadata)
      throws IOException {
<<<<<<< HEAD
    createKeyPreChecks(volumeName, bucketName, keyName, replicationConfig);
=======
    verifyVolumeName(volumeName);
    verifyBucketName(bucketName);
    if (checkKeyNameEnabled) {
      HddsClientUtils.verifyKeyName(keyName);
    }
    HddsClientUtils.checkNotNull(keyName);
    if (omVersion
        .compareTo(OzoneManagerVersion.ERASURE_CODED_STORAGE_SUPPORT) < 0) {
      if (replicationConfig != null &&
          replicationConfig.getReplicationType()
              == HddsProtos.ReplicationType.EC) {
        throw new IOException("Can not set the replication of the key to"
            + " Erasure Coded replication, as OzoneManager does not support"
            + " Erasure Coded replication.");
      }
    }

    if (replicationConfig != null) {
      replicationConfigValidator.validate(replicationConfig);
    }
    String ownerName = getRealUserInfo().getShortUserName();
>>>>>>> fe1b5b63

    OmKeyArgs.Builder builder = new OmKeyArgs.Builder()
        .setVolumeName(volumeName)
        .setBucketName(bucketName)
        .setKeyName(keyName)
        .setDataSize(size)
        .setReplicationConfig(replicationConfig)
        .addAllMetadataGdpr(metadata)
        .setAcls(getAclList())
        .setLatestVersionLocation(getLatestVersionLocation)
        .setOwnerName(ownerName);

    OpenKeySession openKey = ozoneManagerClient.openKey(builder.build());
    // For bucket with layout OBJECT_STORE, when create an empty file (size=0),
    // OM will set DataSize to OzoneConfigKeys#OZONE_SCM_BLOCK_SIZE,
    // which will cause S3G's atomic write length check to fail,
    // so reset size to 0 here.
    if (isS3GRequest.get() && size == 0) {
      openKey.getKeyInfo().setDataSize(size);
    }
    return createOutputStream(openKey);
  }

  @Override
  public OzoneOutputStream rewriteKey(String volumeName, String bucketName, String keyName,
      long size, long existingKeyGeneration, ReplicationConfig replicationConfig,
      Map<String, String> metadata) throws IOException {
    if (keyName == null) {
      throw new IllegalArgumentException("Key cannot be null");
    }
    createKeyPreChecks(volumeName, bucketName, keyName, replicationConfig);

    OmKeyArgs.Builder builder = new OmKeyArgs.Builder()
        .setVolumeName(volumeName)
        .setBucketName(bucketName)
        .setKeyName(keyName)
        .setDataSize(size)
        .setReplicationConfig(replicationConfig)
        .addAllMetadataGdpr(metadata)
        .setLatestVersionLocation(getLatestVersionLocation)
        .setOverwriteGeneration(existingKeyGeneration);

    OpenKeySession openKey = ozoneManagerClient.openKey(builder.build());
    // For bucket with layout OBJECT_STORE, when create an empty file (size=0),
    // OM will set DataSize to OzoneConfigKeys#OZONE_SCM_BLOCK_SIZE,
    // which will cause S3G's atomic write length check to fail,
    // so reset size to 0 here.
    if (isS3GRequest.get() && size == 0) {
      openKey.getKeyInfo().setDataSize(0);
    }
    return createOutputStream(openKey);
  }

  private void createKeyPreChecks(String volumeName, String bucketName, String keyName,
      ReplicationConfig replicationConfig) throws IOException {
    verifyVolumeName(volumeName);
    verifyBucketName(bucketName);
    if (checkKeyNameEnabled) {
      HddsClientUtils.verifyKeyName(keyName);
    }
    HddsClientUtils.checkNotNull(keyName);
    if (omVersion
        .compareTo(OzoneManagerVersion.ERASURE_CODED_STORAGE_SUPPORT) < 0) {
      if (replicationConfig != null &&
          replicationConfig.getReplicationType()
              == HddsProtos.ReplicationType.EC) {
        throw new IOException("Can not set the replication of the key to"
            + " Erasure Coded replication, as OzoneManager does not support"
            + " Erasure Coded replication.");
      }
    }

    if (replicationConfig != null) {
      replicationConfigValidator.validate(replicationConfig);
    }
  }

  @Override
  public OzoneDataStreamOutput createStreamKey(
      String volumeName, String bucketName, String keyName, long size,
      ReplicationConfig replicationConfig,
      Map<String, String> metadata)
      throws IOException {
    verifyVolumeName(volumeName);
    verifyBucketName(bucketName);
    if (checkKeyNameEnabled) {
      HddsClientUtils.verifyKeyName(keyName);
    }
    HddsClientUtils.checkNotNull(keyName);
    String ownerName = getRealUserInfo().getShortUserName();

    OmKeyArgs.Builder builder = new OmKeyArgs.Builder()
        .setVolumeName(volumeName)
        .setBucketName(bucketName)
        .setKeyName(keyName)
        .setDataSize(size)
        .setReplicationConfig(replicationConfig)
        .addAllMetadataGdpr(metadata)
        .setSortDatanodesInPipeline(true)
        .setAcls(getAclList())
        .setOwnerName(ownerName);

    OpenKeySession openKey = ozoneManagerClient.openKey(builder.build());
    return createDataStreamOutput(openKey);
  }

  private KeyProvider.KeyVersion getDEK(FileEncryptionInfo feInfo)
      throws IOException {
    // check crypto protocol version
    OzoneKMSUtil.checkCryptoProtocolVersion(feInfo);
    KeyProvider.KeyVersion decrypted = null;
    try {

      // After HDDS-5881 the user will not be different,
      // as S3G uses single RpcClient. So we should be checking thread-local
      // S3Auth and use it during proxy.
      UserGroupInformation loginUser = UserGroupInformation.getLoginUser();
      UserGroupInformation proxyUser;
      if (getThreadLocalS3Auth() != null) {
        String userPrincipal = getThreadLocalS3Auth().getUserPrincipal();
        Preconditions.checkNotNull(userPrincipal);
        UserGroupInformation s3gUGI = UserGroupInformation.createRemoteUser(
            userPrincipal);
        proxyUser = UserGroupInformation.createProxyUser(
            s3gUGI.getShortUserName(), loginUser);
        decrypted = proxyUser.doAs(
            (PrivilegedExceptionAction<KeyProvider.KeyVersion>) () -> {
              return OzoneKMSUtil.decryptEncryptedDataEncryptionKey(feInfo,
                  getKeyProvider());
            });
      } else {
        decrypted = OzoneKMSUtil.decryptEncryptedDataEncryptionKey(feInfo,
            getKeyProvider());
      }
    } catch (InterruptedException ex) {
      Thread.currentThread().interrupt();
      throw new IOException("Interrupted during decrypt key", ex);
    }
    return decrypted;
  }

  @Override
  public OzoneInputStream getKey(
      String volumeName, String bucketName, String keyName)
      throws IOException {
    verifyVolumeName(volumeName);
    verifyBucketName(bucketName);
    Preconditions.checkNotNull(keyName);
    OmKeyInfo keyInfo = getKeyInfo(volumeName, bucketName, keyName, false);
    return getInputStreamWithRetryFunction(keyInfo);
  }

  @Override
  public Map<OmKeyLocationInfo, Map<DatanodeDetails, OzoneInputStream> >
      getKeysEveryReplicas(String volumeName,
                         String bucketName,
                         String keyName) throws IOException {

    Map< OmKeyLocationInfo, Map<DatanodeDetails, OzoneInputStream> > result
        = new LinkedHashMap<>();

    verifyVolumeName(volumeName);
    verifyBucketName(bucketName);
    OmKeyInfo keyInfo = getKeyInfo(volumeName, bucketName, keyName, true);
    List<OmKeyLocationInfo> keyLocationInfos
        = keyInfo.getLatestVersionLocations().getBlocksLatestVersionOnly();

    for (OmKeyLocationInfo locationInfo : keyLocationInfos) {
      Map<DatanodeDetails, OzoneInputStream> blocks = new HashMap<>();


      Pipeline pipelineBefore = locationInfo.getPipeline();
      List<DatanodeDetails> datanodes = pipelineBefore.getNodes();

      for (DatanodeDetails dn : datanodes) {
        List<DatanodeDetails> nodes = new ArrayList<>();
        nodes.add(dn);
        Pipeline pipeline
            = new Pipeline.Builder(pipelineBefore).setNodes(nodes)
            .setId(PipelineID.randomId()).build();
        OmKeyLocationInfo dnKeyLocation = new OmKeyLocationInfo.Builder()
            .setBlockID(locationInfo.getBlockID())
            .setLength(locationInfo.getLength())
            .setOffset(locationInfo.getOffset())
            .setToken(locationInfo.getToken())
            .setPartNumber(locationInfo.getPartNumber())
            .setCreateVersion(locationInfo.getCreateVersion())
            .setPipeline(pipeline)
            .build();

        List<OmKeyLocationInfo> keyLocationInfoList =
            Collections.singletonList(dnKeyLocation);
        OmKeyLocationInfoGroup keyLocationInfoGroup
            = new OmKeyLocationInfoGroup(0, keyLocationInfoList);
        List<OmKeyLocationInfoGroup> keyLocationInfoGroups =
            Collections.singletonList(keyLocationInfoGroup);

        keyInfo.setKeyLocationVersions(keyLocationInfoGroups);
        OmKeyInfo dnKeyInfo = new OmKeyInfo.Builder()
            .setVolumeName(keyInfo.getVolumeName())
            .setBucketName(keyInfo.getBucketName())
            .setKeyName(keyInfo.getKeyName())
            .setOmKeyLocationInfos(keyInfo.getKeyLocationVersions())
            .setDataSize(keyInfo.getDataSize())
            .setCreationTime(keyInfo.getCreationTime())
            .setModificationTime(keyInfo.getModificationTime())
            .setReplicationConfig(keyInfo.getReplicationConfig())
            .setFileEncryptionInfo(keyInfo.getFileEncryptionInfo())
            .setAcls(keyInfo.getAcls())
            .setObjectID(keyInfo.getObjectID())
            .setUpdateID(keyInfo.getUpdateID())
            .setParentObjectID(keyInfo.getParentObjectID())
            .setFileChecksum(keyInfo.getFileChecksum())
            .setOwnerName(keyInfo.getOwnerName())
            .build();
        dnKeyInfo.setMetadata(keyInfo.getMetadata());
        dnKeyInfo.setKeyLocationVersions(keyLocationInfoGroups);

        blocks.put(dn, createInputStream(dnKeyInfo, Function.identity()));
      }

      result.put(locationInfo, blocks);
    }

    return result;
  }

  @Override
  public void deleteKey(
      String volumeName, String bucketName, String keyName, boolean recursive)
      throws IOException {
    verifyVolumeName(volumeName);
    verifyBucketName(bucketName);
    Preconditions.checkNotNull(keyName);
    OmKeyArgs keyArgs = new OmKeyArgs.Builder()
        .setVolumeName(volumeName)
        .setBucketName(bucketName)
        .setKeyName(keyName)
        .setRecursive(recursive)
        .build();
    ozoneManagerClient.deleteKey(keyArgs);
  }

  @Override
  public void deleteKeys(
          String volumeName, String bucketName, List<String> keyNameList)
          throws IOException {
    verifyVolumeName(volumeName);
    verifyBucketName(bucketName);
    Preconditions.checkNotNull(keyNameList);
    OmDeleteKeys omDeleteKeys = new OmDeleteKeys(volumeName, bucketName,
        keyNameList);
    ozoneManagerClient.deleteKeys(omDeleteKeys);
  }

  @Override
  public void renameKey(String volumeName, String bucketName,
      String fromKeyName, String toKeyName) throws IOException {
    verifyVolumeName(volumeName);
    verifyBucketName(bucketName);
    if (checkKeyNameEnabled) {
      HddsClientUtils.verifyKeyName(toKeyName);
    }
    HddsClientUtils.checkNotNull(fromKeyName, toKeyName);
    OmKeyArgs keyArgs = new OmKeyArgs.Builder()
        .setVolumeName(volumeName)
        .setBucketName(bucketName)
        .setKeyName(fromKeyName)
        .build();
    ozoneManagerClient.renameKey(keyArgs, toKeyName);
  }

  @Override
  @Deprecated
  public void renameKeys(String volumeName, String bucketName,
                         Map<String, String> keyMap) throws IOException {
    verifyVolumeName(volumeName);
    verifyBucketName(bucketName);
    HddsClientUtils.checkNotNull(keyMap);
    OmRenameKeys omRenameKeys =
        new OmRenameKeys(volumeName, bucketName, keyMap, null);
    ozoneManagerClient.renameKeys(omRenameKeys);
  }


  @Override
  public List<OzoneKey> listKeys(String volumeName, String bucketName,
                                 String keyPrefix, String prevKey,
                                 int maxListResult)
      throws IOException {

    if (omVersion.compareTo(OzoneManagerVersion.LIGHTWEIGHT_LIST_KEYS) >= 0) {
      List<BasicOmKeyInfo> keys = ozoneManagerClient.listKeysLight(
          volumeName, bucketName, prevKey, keyPrefix, maxListResult).getKeys();

      return keys.stream().map(key -> new OzoneKey(
              key.getVolumeName(),
              key.getBucketName(),
              key.getKeyName(),
              key.getDataSize(),
              key.getCreationTime(),
              key.getModificationTime(),
              key.getReplicationConfig(),
              key.isFile(),
              key.getOwnerName()))
          .collect(Collectors.toList());
    } else {
      List<OmKeyInfo> keys = ozoneManagerClient.listKeys(
          volumeName, bucketName, prevKey, keyPrefix, maxListResult).getKeys();
      return keys.stream().map(key -> new OzoneKey(key.getVolumeName(),
              key.getBucketName(),
              key.getKeyName(),
              key.getDataSize(),
              key.getCreationTime(),
              key.getModificationTime(),
              key.getReplicationConfig(),
              key.isFile(),
<<<<<<< HEAD
              key.getGeneration()))
=======
              key.getOwnerName()))
>>>>>>> fe1b5b63
          .collect(Collectors.toList());
    }
  }

  @Override
  public List<RepeatedOmKeyInfo> listTrash(String volumeName, String bucketName,
      String startKeyName, String keyPrefix, int maxKeys) throws IOException {

    Preconditions.checkNotNull(volumeName);
    Preconditions.checkNotNull(bucketName);

    return ozoneManagerClient.listTrash(volumeName, bucketName, startKeyName,
        keyPrefix, maxKeys);
  }

  @Override
  public boolean recoverTrash(String volumeName, String bucketName,
      String keyName, String destinationBucket) throws IOException {

    return ozoneManagerClient.recoverTrash(volumeName, bucketName, keyName,
        destinationBucket);
  }

  @Override
  public OzoneKeyDetails getKeyDetails(
      String volumeName, String bucketName, String keyName)
      throws IOException {
    OmKeyInfo keyInfo =
        getKeyInfo(volumeName, bucketName, keyName, false);
    return getOzoneKeyDetails(keyInfo);
  }

  @Nonnull
  private OzoneKeyDetails getOzoneKeyDetails(OmKeyInfo keyInfo) {
    List<OzoneKeyLocation> ozoneKeyLocations = new ArrayList<>();
    long lastKeyOffset = 0L;
    List<OmKeyLocationInfo> omKeyLocationInfos = keyInfo
        .getLatestVersionLocations().getBlocksLatestVersionOnly();
    for (OmKeyLocationInfo info: omKeyLocationInfos) {
      ozoneKeyLocations.add(new OzoneKeyLocation(info.getContainerID(),
          info.getLocalID(), info.getLength(), info.getOffset(),
          lastKeyOffset));
      lastKeyOffset += info.getLength();
    }

    return new OzoneKeyDetails(keyInfo.getVolumeName(), keyInfo.getBucketName(),
        keyInfo.getKeyName(), keyInfo.getDataSize(), keyInfo.getCreationTime(),
        keyInfo.getModificationTime(), ozoneKeyLocations,
        keyInfo.getReplicationConfig(), keyInfo.getMetadata(),
        keyInfo.getFileEncryptionInfo(),
<<<<<<< HEAD
        () -> getInputStreamWithRetryFunction(keyInfo), keyInfo.isFile(), keyInfo.getGeneration());
=======
        () -> getInputStreamWithRetryFunction(keyInfo), keyInfo.isFile(), keyInfo.getOwnerName());
>>>>>>> fe1b5b63
  }

  @Override
  public OzoneKeyDetails getS3KeyDetails(String bucketName, String keyName)
      throws IOException {
    OmKeyInfo keyInfo = getS3KeyInfo(bucketName, keyName, false);
    return getOzoneKeyDetails(keyInfo);
  }

  @Override
  public OzoneKeyDetails getS3KeyDetails(String bucketName, String keyName,
                                         int partNumber) throws IOException {
    OmKeyInfo keyInfo = getS3KeyInfo(bucketName, keyName, false);
    List<OmKeyLocationInfo> filteredKeyLocationInfo = keyInfo
        .getLatestVersionLocations().getBlocksLatestVersionOnly().stream()
        .filter(omKeyLocationInfo -> omKeyLocationInfo.getPartNumber() ==
            partNumber)
        .collect(Collectors.toList());
    keyInfo.updateLocationInfoList(filteredKeyLocationInfo, false);
    keyInfo.setDataSize(filteredKeyLocationInfo.stream()
        .mapToLong(OmKeyLocationInfo::getLength)
        .sum());
    return getOzoneKeyDetails(keyInfo);
  }

  @Nonnull
  private OmKeyInfo getS3KeyInfo(
      String bucketName, String keyName, boolean isHeadOp) throws IOException {
    verifyBucketName(bucketName);
    Preconditions.checkNotNull(keyName);

    OmKeyArgs keyArgs = new OmKeyArgs.Builder()
        // Volume name is not important, as we call GetKeyInfo with
        // assumeS3Context = true, OM will infer the correct s3 volume.
        .setVolumeName(OzoneConfigKeys.OZONE_S3_VOLUME_NAME_DEFAULT)
        .setBucketName(bucketName)
        .setKeyName(keyName)
        .setSortDatanodesInPipeline(topologyAwareReadEnabled)
        .setLatestVersionLocation(getLatestVersionLocation)
        .setForceUpdateContainerCacheFromSCM(false)
        .setHeadOp(isHeadOp)
        .build();
    KeyInfoWithVolumeContext keyInfoWithS3Context =
        ozoneManagerClient.getKeyInfo(keyArgs, true);
    keyInfoWithS3Context.getUserPrincipal().ifPresent(this::updateS3Principal);
    return keyInfoWithS3Context.getKeyInfo();
  }

  private OmKeyInfo getKeyInfo(
      String volumeName, String bucketName, String keyName,
      boolean forceUpdateContainerCache) throws IOException {
    Preconditions.checkNotNull(volumeName);
    Preconditions.checkNotNull(bucketName);
    Preconditions.checkNotNull(keyName);
    OmKeyArgs keyArgs = new OmKeyArgs.Builder()
        .setVolumeName(volumeName)
        .setBucketName(bucketName)
        .setKeyName(keyName)
        .setSortDatanodesInPipeline(topologyAwareReadEnabled)
        .setLatestVersionLocation(getLatestVersionLocation)
        .setForceUpdateContainerCacheFromSCM(forceUpdateContainerCache)
        .build();
    return getKeyInfo(keyArgs);
  }

  private OmKeyInfo getKeyInfo(OmKeyArgs keyArgs) throws IOException {
    final OmKeyInfo keyInfo;
    if (omVersion.compareTo(OzoneManagerVersion.OPTIMIZED_GET_KEY_INFO) >= 0) {
      keyInfo = ozoneManagerClient.getKeyInfo(keyArgs, false)
          .getKeyInfo();
    } else {
      keyInfo = ozoneManagerClient.lookupKey(keyArgs);
    }
    return keyInfo;
  }

  @Override
  public void close() throws IOException {
    if (ecReconstructExecutor.isInitialized()) {
      ecReconstructExecutor.get().shutdownNow();
    }
    if (writeExecutor.isInitialized()) {
      writeExecutor.get().shutdownNow();
    }
    IOUtils.cleanupWithLogger(LOG, ozoneManagerClient, xceiverClientManager);
    keyProviderCache.invalidateAll();
    keyProviderCache.cleanUp();
    ContainerClientMetrics.release();
  }

  @Deprecated
  @Override
  public OmMultipartInfo initiateMultipartUpload(String volumeName,
      String bucketName, String keyName, ReplicationType type,
      ReplicationFactor factor) throws IOException {
    return initiateMultipartUpload(volumeName, bucketName, keyName,
        ReplicationConfig.fromTypeAndFactor(type, factor));
  }

  @Override
  public OmMultipartInfo initiateMultipartUpload(String volumeName,
      String bucketName,
      String keyName,
      ReplicationConfig replicationConfig)
      throws IOException {
    return initiateMultipartUpload(volumeName, bucketName, keyName, replicationConfig,
        Collections.emptyMap());
  }

  @Override
  public OmMultipartInfo initiateMultipartUpload(String volumeName,
      String bucketName,
      String keyName,
      ReplicationConfig replicationConfig,
      Map<String, String> metadata)
      throws IOException {
    verifyVolumeName(volumeName);
    verifyBucketName(bucketName);
    HddsClientUtils.checkNotNull(keyName);
    String ownerName = getRealUserInfo().getShortUserName();
    if (omVersion
        .compareTo(OzoneManagerVersion.ERASURE_CODED_STORAGE_SUPPORT) < 0) {
      if (replicationConfig != null && replicationConfig.getReplicationType()
          == HddsProtos.ReplicationType.EC) {
        throw new IOException("Can not set the replication of the file to"
            + " Erasure Coded replication, as OzoneManager does not support"
            + " Erasure Coded replication.");
      }
    }
    OmKeyArgs keyArgs = new OmKeyArgs.Builder()
        .setVolumeName(volumeName)
        .setBucketName(bucketName)
        .setKeyName(keyName)
        .setReplicationConfig(replicationConfig)
        .setAcls(getAclList())
        .addAllMetadataGdpr(metadata)
        .setOwnerName(ownerName)
        .build();
    OmMultipartInfo multipartInfo = ozoneManagerClient
        .initiateMultipartUpload(keyArgs);
    return multipartInfo;
  }

  private OpenKeySession newMultipartOpenKey(
      String volumeName, String bucketName, String keyName,
      long size, int partNumber, String uploadID,
      boolean sortDatanodesInPipeline) throws IOException {
    verifyVolumeName(volumeName);
    verifyBucketName(bucketName);
    if (checkKeyNameEnabled) {
      HddsClientUtils.verifyKeyName(keyName);
    }
    HddsClientUtils.checkNotNull(keyName, uploadID);
    if (partNumber <= 0 || partNumber > MAXIMUM_NUMBER_OF_PARTS_PER_UPLOAD) {
      throw new OMException("Part number must be an integer between 1 and "
          + MAXIMUM_NUMBER_OF_PARTS_PER_UPLOAD + ", inclusive",
          OMException.ResultCodes.INVALID_PART);
    }
    Preconditions.checkArgument(size >= 0, "size should be greater than or " +
        "equal to zero");
    String ownerName = getRealUserInfo().getShortUserName();
    OmKeyArgs keyArgs = new OmKeyArgs.Builder()
        .setVolumeName(volumeName)
        .setBucketName(bucketName)
        .setKeyName(keyName)
        .setDataSize(size)
        .setIsMultipartKey(true)
        .setMultipartUploadID(uploadID)
        .setMultipartUploadPartNumber(partNumber)
        .setSortDatanodesInPipeline(sortDatanodesInPipeline)
        .setAcls(getAclList())
        .setOwnerName(ownerName)
        .build();
    return ozoneManagerClient.openKey(keyArgs);
  }

  @Override
  public OzoneOutputStream createMultipartKey(
      String volumeName, String bucketName, String keyName,
      long size, int partNumber, String uploadID) throws IOException {
    final OpenKeySession openKey = newMultipartOpenKey(
        volumeName, bucketName, keyName, size, partNumber, uploadID, false);
    KeyOutputStream keyOutputStream = createKeyOutputStream(openKey)
        .setMultipartNumber(partNumber)
        .setMultipartUploadID(uploadID)
        .setIsMultipartKey(true)
        .setAtomicKeyCreation(isS3GRequest.get())
        .build();
    return createOutputStream(openKey, keyOutputStream);
  }

  @Override
  public OzoneDataStreamOutput createMultipartStreamKey(
      String volumeName,
      String bucketName,
      String keyName,
      long size,
      int partNumber,
      String uploadID)
      throws IOException {
    final OpenKeySession openKey = newMultipartOpenKey(
        volumeName, bucketName, keyName, size, partNumber, uploadID, true);
    // Amazon S3 never adds partial objects, So for S3 requests we need to
    // set atomicKeyCreation to true
    // refer: https://docs.aws.amazon.com/AmazonS3/latest/API/API_PutObject.html
    KeyDataStreamOutput keyOutputStream =
        new KeyDataStreamOutput.Builder()
            .setHandler(openKey)
            .setXceiverClientManager(xceiverClientManager)
            .setOmClient(ozoneManagerClient)
            .setReplicationConfig(openKey.getKeyInfo().getReplicationConfig())
            .setMultipartNumber(partNumber)
            .setMultipartUploadID(uploadID)
            .setIsMultipartKey(true)
            .enableUnsafeByteBufferConversion(unsafeByteBufferConversion)
            .setConfig(clientConfig)
            .setAtomicKeyCreation(isS3GRequest.get())
            .build();
    keyOutputStream
        .addPreallocateBlocks(
            openKey.getKeyInfo().getLatestVersionLocations(),
            openKey.getOpenVersion());
    final OzoneOutputStream out = createSecureOutputStream(
        openKey, keyOutputStream, null);
    return new OzoneDataStreamOutput(out != null ? out : keyOutputStream);
  }

  @Override
  public OmMultipartUploadCompleteInfo completeMultipartUpload(
      String volumeName, String bucketName, String keyName, String uploadID,
      Map<Integer, String> partsMap) throws IOException {
    verifyVolumeName(volumeName);
    verifyBucketName(bucketName);
    HddsClientUtils.checkNotNull(keyName, uploadID);
    String ownerName = getRealUserInfo().getShortUserName();

    OmKeyArgs keyArgs = new OmKeyArgs.Builder()
        .setVolumeName(volumeName)
        .setBucketName(bucketName)
        .setKeyName(keyName)
        .setMultipartUploadID(uploadID)
        .setAcls(getAclList())
        .setOwnerName(ownerName)
        .build();

    OmMultipartUploadCompleteList
        omMultipartUploadCompleteList = new OmMultipartUploadCompleteList(
        partsMap);

    OmMultipartUploadCompleteInfo omMultipartUploadCompleteInfo =
        ozoneManagerClient.completeMultipartUpload(keyArgs,
            omMultipartUploadCompleteList);

    return omMultipartUploadCompleteInfo;

  }

  @Override
  public void abortMultipartUpload(String volumeName,
       String bucketName, String keyName, String uploadID) throws IOException {
    verifyVolumeName(volumeName);
    verifyBucketName(bucketName);
    HddsClientUtils.checkNotNull(keyName, uploadID);
    OmKeyArgs omKeyArgs = new OmKeyArgs.Builder()
        .setVolumeName(volumeName)
        .setBucketName(bucketName)
        .setKeyName(keyName)
        .setMultipartUploadID(uploadID)
        .build();
    ozoneManagerClient.abortMultipartUpload(omKeyArgs);
  }

  @Override
  public OzoneMultipartUploadPartListParts listParts(String volumeName,
      String bucketName, String keyName, String uploadID, int partNumberMarker,
      int maxParts)  throws IOException {
    verifyVolumeName(volumeName);
    verifyBucketName(bucketName);
    HddsClientUtils.checkNotNull(uploadID);
    Preconditions.checkArgument(maxParts > 0, "Max Parts Should be greater " +
        "than zero");
    Preconditions.checkArgument(partNumberMarker >= 0, "Part Number Marker " +
        "Should be greater than or equal to zero, as part numbers starts from" +
        " 1 and ranges till 10000");
    OmMultipartUploadListParts omMultipartUploadListParts =
        ozoneManagerClient.listParts(volumeName, bucketName, keyName,
            uploadID, partNumberMarker, maxParts);

    OzoneMultipartUploadPartListParts ozoneMultipartUploadPartListParts =
        new OzoneMultipartUploadPartListParts(
            omMultipartUploadListParts.getReplicationConfig(),
            omMultipartUploadListParts.getNextPartNumberMarker(),
            omMultipartUploadListParts.isTruncated());

    for (OmPartInfo omPartInfo : omMultipartUploadListParts.getPartInfoList()) {
      ozoneMultipartUploadPartListParts.addPart(
          new OzoneMultipartUploadPartListParts.PartInfo(
              omPartInfo.getPartNumber(), omPartInfo.getPartName(),
              omPartInfo.getModificationTime(), omPartInfo.getSize(),
              omPartInfo.getETag()));
    }
    return ozoneMultipartUploadPartListParts;

  }

  @Override
  public OzoneMultipartUploadList listMultipartUploads(String volumeName,
      String bucketName, String prefix) throws IOException {

    OmMultipartUploadList omMultipartUploadList =
        ozoneManagerClient.listMultipartUploads(volumeName, bucketName, prefix);
    List<OzoneMultipartUpload> uploads = omMultipartUploadList.getUploads()
        .stream()
        .map(upload -> new OzoneMultipartUpload(upload.getVolumeName(),
            upload.getBucketName(),
            upload.getKeyName(),
            upload.getUploadId(),
            upload.getCreationTime(),
            upload.getReplicationConfig()))
        .collect(Collectors.toList());
    OzoneMultipartUploadList result = new OzoneMultipartUploadList(uploads);
    return result;
  }

  @Override
  public OzoneFileStatus getOzoneFileStatus(String volumeName,
      String bucketName, String keyName) throws IOException {
    OmKeyArgs keyArgs = new OmKeyArgs.Builder()
        .setVolumeName(volumeName)
        .setBucketName(bucketName)
        .setKeyName(keyName)
        .setSortDatanodesInPipeline(topologyAwareReadEnabled)
        .setLatestVersionLocation(getLatestVersionLocation)
        .build();
    return ozoneManagerClient.getFileStatus(keyArgs);
  }

  @Override
  public void createDirectory(String volumeName, String bucketName,
      String keyName) throws IOException {
    String ownerName = getRealUserInfo().getShortUserName();
    OmKeyArgs keyArgs = new OmKeyArgs.Builder().setVolumeName(volumeName)
        .setBucketName(bucketName)
        .setKeyName(keyName)
        .setAcls(getAclList())
        .setOwnerName(ownerName)
        .build();
    ozoneManagerClient.createDirectory(keyArgs);
  }

  @Override
  public OzoneInputStream readFile(String volumeName, String bucketName,
      String keyName) throws IOException {
    OmKeyArgs keyArgs = new OmKeyArgs.Builder()
        .setVolumeName(volumeName)
        .setBucketName(bucketName)
        .setKeyName(keyName)
        .setSortDatanodesInPipeline(topologyAwareReadEnabled)
        .setLatestVersionLocation(getLatestVersionLocation)
        .build();
    final OmKeyInfo keyInfo;
    if (omVersion.compareTo(OzoneManagerVersion.OPTIMIZED_GET_KEY_INFO) >= 0) {
      keyInfo = ozoneManagerClient.getKeyInfo(keyArgs, false)
          .getKeyInfo();
      if (!keyInfo.isFile()) {
        throw new OMException(keyName + " is not a file.",
            OMException.ResultCodes.NOT_A_FILE);
      }
    } else {
      keyInfo = ozoneManagerClient.lookupFile(keyArgs);
    }
    return getInputStreamWithRetryFunction(keyInfo);
  }

  @Override
  @Deprecated
  public OzoneOutputStream createFile(String volumeName, String bucketName,
      String keyName, long size, ReplicationType type, ReplicationFactor factor,
      boolean overWrite, boolean recursive) throws IOException {
    return createFile(volumeName, bucketName, keyName, size,
        ReplicationConfig.fromTypeAndFactor(type, factor), overWrite,
        recursive);
  }

  /**
   * Create InputStream with Retry function to refresh pipeline information
   * if reads fail.
   *
   * @param keyInfo
   * @return
   * @throws IOException
   */
  private OzoneInputStream getInputStreamWithRetryFunction(
      OmKeyInfo keyInfo) throws IOException {
    return createInputStream(keyInfo, omKeyInfo -> {
      try {
        return getKeyInfo(omKeyInfo.getVolumeName(), omKeyInfo.getBucketName(),
            omKeyInfo.getKeyName(), true);
      } catch (IOException e) {
        LOG.error("Unable to lookup key {} on retry.", keyInfo.getKeyName(), e);
        return null;
      }
    });
  }

  @Override
  public OzoneOutputStream createFile(String volumeName, String bucketName,
      String keyName, long size, ReplicationConfig replicationConfig,
      boolean overWrite, boolean recursive) throws IOException {
    if (omVersion
        .compareTo(OzoneManagerVersion.ERASURE_CODED_STORAGE_SUPPORT) < 0) {
      if (replicationConfig.getReplicationType()
          == HddsProtos.ReplicationType.EC) {
        throw new IOException("Can not set the replication of the file to"
            + " Erasure Coded replication, as OzoneManager does not support"
            + " Erasure Coded replication.");
      }
    }
    String ownerName = getRealUserInfo().getShortUserName();
    OmKeyArgs keyArgs = new OmKeyArgs.Builder()
        .setVolumeName(volumeName)
        .setBucketName(bucketName)
        .setKeyName(keyName)
        .setDataSize(size)
        .setReplicationConfig(replicationConfig)
        .setAcls(getAclList())
        .setLatestVersionLocation(getLatestVersionLocation)
        .setOwnerName(ownerName)
        .build();
    OpenKeySession keySession =
        ozoneManagerClient.createFile(keyArgs, overWrite, recursive);
    return createOutputStream(keySession);
  }

  private OmKeyArgs prepareOmKeyArgs(String volumeName, String bucketName,
      String keyName) {
    return new OmKeyArgs.Builder()
        .setVolumeName(volumeName)
        .setBucketName(bucketName)
        .setKeyName(keyName)
        .setSortDatanodesInPipeline(topologyAwareReadEnabled)
        .setLatestVersionLocation(getLatestVersionLocation)
        .build();
  }

  @Override
  public OzoneDataStreamOutput createStreamFile(String volumeName,
      String bucketName, String keyName, long size,
      ReplicationConfig replicationConfig, boolean overWrite, boolean recursive)
      throws IOException {
    String ownerName = getRealUserInfo().getShortUserName();
    OmKeyArgs keyArgs = new OmKeyArgs.Builder()
        .setVolumeName(volumeName)
        .setBucketName(bucketName)
        .setKeyName(keyName)
        .setDataSize(size)
        .setReplicationConfig(replicationConfig)
        .setAcls(getAclList())
        .setLatestVersionLocation(getLatestVersionLocation)
        .setSortDatanodesInPipeline(true)
        .setOwnerName(ownerName)
        .build();
    OpenKeySession keySession =
        ozoneManagerClient.createFile(keyArgs, overWrite, recursive);
    return createDataStreamOutput(keySession);
  }

  @Override
  public List<OzoneFileStatus> listStatus(String volumeName, String bucketName,
      String keyName, boolean recursive, String startKey, long numEntries)
      throws IOException {
    OmKeyArgs keyArgs = prepareOmKeyArgs(volumeName, bucketName, keyName);
    return ozoneManagerClient
        .listStatus(keyArgs, recursive, startKey, numEntries);
  }

  @Override
  public List<OzoneFileStatus> listStatus(String volumeName, String bucketName,
      String keyName, boolean recursive, String startKey,
      long numEntries, boolean allowPartialPrefixes) throws IOException {
    OmKeyArgs keyArgs = prepareOmKeyArgs(volumeName, bucketName, keyName);
    return ozoneManagerClient
        .listStatus(keyArgs, recursive, startKey, numEntries,
            allowPartialPrefixes);
  }

  @Override
  public List<OzoneFileStatusLight> listStatusLight(String volumeName,
      String bucketName, String keyName, boolean recursive, String startKey,
      long numEntries, boolean allowPartialPrefixes) throws IOException {
    OmKeyArgs keyArgs = prepareOmKeyArgs(volumeName, bucketName, keyName);
    return ozoneManagerClient
        .listStatusLight(keyArgs, recursive, startKey, numEntries,
            allowPartialPrefixes);
  }

  /**
   * Add acl for Ozone object. Return true if acl is added successfully else
   * false.
   *
   * @param obj Ozone object for which acl should be added.
   * @param acl ozone acl to be added.
   * @throws IOException if there is error.
   */
  @Override
  public boolean addAcl(OzoneObj obj, OzoneAcl acl) throws IOException {
    return ozoneManagerClient.addAcl(obj, acl);
  }

  /**
   * Remove acl for Ozone object. Return true if acl is removed successfully
   * else false.
   *
   * @param obj Ozone object.
   * @param acl Ozone acl to be removed.
   * @throws IOException if there is error.
   */
  @Override
  public boolean removeAcl(OzoneObj obj, OzoneAcl acl) throws IOException {
    return ozoneManagerClient.removeAcl(obj, acl);
  }

  /**
   * Acls to be set for given Ozone object. This operations reset ACL for given
   * object to list of ACLs provided in argument.
   *
   * @param obj Ozone object.
   * @param acls List of acls.
   * @throws IOException if there is error.
   */
  @Override
  public boolean setAcl(OzoneObj obj, List<OzoneAcl> acls) throws IOException {
    return ozoneManagerClient.setAcl(obj, acls);
  }

  /**
   * Returns list of ACLs for given Ozone object.
   *
   * @param obj Ozone object.
   * @throws IOException if there is error.
   */
  @Override
  public List<OzoneAcl> getAcl(OzoneObj obj) throws IOException {
    return ozoneManagerClient.getAcl(obj);
  }

  static GDPRSymmetricKey getGDPRSymmetricKey(Map<String, String> metadata,
      int mode) throws Exception {
    if (!Boolean.parseBoolean(metadata.get(OzoneConsts.GDPR_FLAG))) {
      return null;
    }

    final GDPRSymmetricKey gk = new GDPRSymmetricKey(
        metadata.get(OzoneConsts.GDPR_SECRET),
        metadata.get(OzoneConsts.GDPR_ALGORITHM));
    try {
      gk.getCipher().init(mode, gk.getSecretKey());
    } catch (InvalidKeyException e) {
      if (e.getMessage().contains("Illegal key size or default parameters")) {
        LOG.error("Missing Unlimited Strength Policy jars. Please install "
            + "Java Cryptography Extension (JCE) Unlimited Strength "
            + "Jurisdiction Policy Files");
      }
      throw e;
    }
    return gk;
  }

  private OzoneInputStream createInputStream(
      OmKeyInfo keyInfo, Function<OmKeyInfo, OmKeyInfo> retryFunction)
      throws IOException {
    // When Key is not MPU or when Key is MPU and encryption is not enabled
    // Need to revisit for GDP.
    FileEncryptionInfo feInfo = keyInfo.getFileEncryptionInfo();

    if (feInfo == null) {
      LengthInputStream lengthInputStream = KeyInputStream
          .getFromOmKeyInfo(keyInfo, xceiverClientManager, retryFunction,
              blockInputStreamFactory, clientConfig);
      try {
        final GDPRSymmetricKey gk = getGDPRSymmetricKey(
            keyInfo.getMetadata(), Cipher.DECRYPT_MODE);
        if (gk != null) {
          return new OzoneInputStream(
              new CipherInputStream(lengthInputStream, gk.getCipher()));
        }
      } catch (Exception ex) {
        throw new IOException(ex);
      }
      return new OzoneInputStream(lengthInputStream.getWrappedStream());
    } else if (!keyInfo.getLatestVersionLocations().isMultipartKey()) {
      // Regular Key with FileEncryptionInfo
      LengthInputStream lengthInputStream = KeyInputStream
          .getFromOmKeyInfo(keyInfo, xceiverClientManager, retryFunction,
              blockInputStreamFactory, clientConfig);
      final KeyProvider.KeyVersion decrypted = getDEK(feInfo);
      final CryptoInputStream cryptoIn =
          new CryptoInputStream(lengthInputStream.getWrappedStream(),
              OzoneKMSUtil.getCryptoCodec(conf, feInfo),
              decrypted.getMaterial(), feInfo.getIV());
      return new OzoneInputStream(cryptoIn);
    } else {
      // Multipart Key with FileEncryptionInfo
      List<LengthInputStream> lengthInputStreams = KeyInputStream
          .getStreamsFromKeyInfo(keyInfo, xceiverClientManager, retryFunction,
              blockInputStreamFactory, clientConfig);
      final KeyProvider.KeyVersion decrypted = getDEK(feInfo);

      List<OzoneCryptoInputStream> cryptoInputStreams = new ArrayList<>();
      for (int i = 0; i < lengthInputStreams.size(); i++) {
        LengthInputStream lengthInputStream = lengthInputStreams.get(i);
        final OzoneCryptoInputStream ozoneCryptoInputStream =
            new OzoneCryptoInputStream(lengthInputStream,
                OzoneKMSUtil.getCryptoCodec(conf, feInfo),
                decrypted.getMaterial(), feInfo.getIV(),
                keyInfo.getKeyName(), i);
        cryptoInputStreams.add(ozoneCryptoInputStream);
      }
      return new OzoneInputStream(
          new MultipartInputStream(keyInfo.getKeyName(), cryptoInputStreams));
    }
  }
  private OzoneDataStreamOutput createDataStreamOutput(OpenKeySession openKey)
      throws IOException {
    final ReplicationConfig replicationConfig
        = openKey.getKeyInfo().getReplicationConfig();
    // Amazon S3 never adds partial objects, So for S3 requests we need to
    // set atomicKeyCreation to true
    // refer: https://docs.aws.amazon.com/AmazonS3/latest/API/API_PutObject.html
    KeyDataStreamOutput keyOutputStream =
        new KeyDataStreamOutput.Builder()
            .setHandler(openKey)
            .setXceiverClientManager(xceiverClientManager)
            .setOmClient(ozoneManagerClient)
            .setReplicationConfig(replicationConfig)
            .enableUnsafeByteBufferConversion(unsafeByteBufferConversion)
            .setConfig(clientConfig)
            .setAtomicKeyCreation(isS3GRequest.get())
            .build();
    keyOutputStream
        .addPreallocateBlocks(openKey.getKeyInfo().getLatestVersionLocations(),
            openKey.getOpenVersion());
    final OzoneOutputStream out = createSecureOutputStream(
        openKey, keyOutputStream, null);
    return new OzoneDataStreamOutput(out != null ? out : keyOutputStream);
  }

  private OzoneOutputStream createOutputStream(OpenKeySession openKey)
      throws IOException {
    KeyOutputStream keyOutputStream = createKeyOutputStream(openKey)
        .build();
    return createOutputStream(openKey, keyOutputStream);
  }

  private OzoneOutputStream createOutputStream(OpenKeySession openKey,
      KeyOutputStream keyOutputStream)
      throws IOException {
    boolean enableHsync = conf.getBoolean(
        OzoneConfigKeys.OZONE_FS_HSYNC_ENABLED,
        OzoneConfigKeys.OZONE_FS_HSYNC_ENABLED_DEFAULT);
    keyOutputStream
        .addPreallocateBlocks(openKey.getKeyInfo().getLatestVersionLocations(),
            openKey.getOpenVersion());
    final OzoneOutputStream out = createSecureOutputStream(
        openKey, keyOutputStream, keyOutputStream);
    return out != null ? out : new OzoneOutputStream(
        keyOutputStream, enableHsync);
  }

  private OzoneOutputStream createSecureOutputStream(OpenKeySession openKey,
      OutputStream keyOutputStream, Syncable syncable) throws IOException {
    boolean enableHsync = conf.getBoolean(
        OzoneConfigKeys.OZONE_FS_HSYNC_ENABLED,
        OzoneConfigKeys.OZONE_FS_HSYNC_ENABLED_DEFAULT);
    final FileEncryptionInfo feInfo =
        openKey.getKeyInfo().getFileEncryptionInfo();
    if (feInfo != null) {
      KeyProvider.KeyVersion decrypted = getDEK(feInfo);
      final CryptoOutputStream cryptoOut =
          new CryptoOutputStream(keyOutputStream,
              OzoneKMSUtil.getCryptoCodec(conf, feInfo),
              decrypted.getMaterial(), feInfo.getIV());
      return new OzoneOutputStream(cryptoOut, enableHsync);
    } else {
      try {
        final GDPRSymmetricKey gk = getGDPRSymmetricKey(
            openKey.getKeyInfo().getMetadata(), Cipher.ENCRYPT_MODE);
        if (gk != null) {
          return new OzoneOutputStream(new CipherOutputStreamOzone(
              keyOutputStream, gk.getCipher()), syncable, enableHsync);
        }
      }  catch (Exception ex) {
        throw new IOException(ex);
      }
      return null;
    }
  }

  private KeyOutputStream.Builder createKeyOutputStream(
      OpenKeySession openKey) {
    KeyOutputStream.Builder builder;

    ReplicationConfig replicationConfig =
        openKey.getKeyInfo().getReplicationConfig();
    StreamBufferArgs streamBufferArgs = StreamBufferArgs.getDefaultStreamBufferArgs(
        replicationConfig, clientConfig);
    if (replicationConfig.getReplicationType() ==
        HddsProtos.ReplicationType.EC) {
      builder = new ECKeyOutputStream.Builder()
          .setReplicationConfig((ECReplicationConfig) replicationConfig)
          .setByteBufferPool(byteBufferPool)
          .setS3CredentialsProvider(getS3CredentialsProvider());
    } else {
      builder = new KeyOutputStream.Builder()
        .setReplicationConfig(replicationConfig);
    }

    return builder.setHandler(openKey)
        .setXceiverClientManager(xceiverClientManager)
        .setOmClient(ozoneManagerClient)
        .enableUnsafeByteBufferConversion(unsafeByteBufferConversion)
        .setConfig(clientConfig)
        .setAtomicKeyCreation(isS3GRequest.get())
        .setClientMetrics(clientMetrics)
        .setExecutorServiceSupplier(writeExecutor)
        .setStreamBufferArgs(streamBufferArgs);
  }

  @Override
  public KeyProvider getKeyProvider() throws IOException {
    URI kmsUri = getKeyProviderUri();
    if (kmsUri == null) {
      return null;
    }

    try {
      return keyProviderCache.get(kmsUri, new Callable<KeyProvider>() {
        @Override
        public KeyProvider call() throws Exception {
          return OzoneKMSUtil.getKeyProvider(conf, kmsUri);
        }
      });
    } catch (Exception e) {
      LOG.error("Can't create KeyProvider for Ozone RpcClient.", e);
      return null;
    }
  }

  @Override
  public URI getKeyProviderUri() throws IOException {
    // TODO: fix me to support kms instances for difference OMs
    return OzoneKMSUtil.getKeyProviderUri(ugi,
        null, null, conf);
  }

  @Override
  public String getCanonicalServiceName() {
    return (dtService != null) ? dtService.toString() : null;
  }

  @Override
  @VisibleForTesting
  public OzoneManagerProtocol getOzoneManagerClient() {
    return ozoneManagerClient;
  }

  @VisibleForTesting
  public Cache<URI, KeyProvider> getKeyProviderCache() {
    return keyProviderCache;
  }

  @Override
  public OzoneKey headObject(String volumeName, String bucketName,
      String keyName) throws IOException {
    verifyVolumeName(volumeName);
    verifyBucketName(bucketName);
    Preconditions.checkNotNull(keyName);
    OmKeyArgs keyArgs = new OmKeyArgs.Builder()
        .setVolumeName(volumeName)
        .setBucketName(bucketName)
        .setKeyName(keyName)
        .setLatestVersionLocation(true)
        .setHeadOp(true)
        .setForceUpdateContainerCacheFromSCM(false)
        .build();
    OmKeyInfo keyInfo = getKeyInfo(keyArgs);

    return OzoneKey.fromKeyInfo(keyInfo);
  }

  @Override
  public OzoneKey headS3Object(String bucketName, String keyName)
      throws IOException {
    OmKeyInfo keyInfo = getS3KeyInfo(bucketName, keyName, true);
    return OzoneKey.fromKeyInfo(keyInfo);
  }

  @Override
  public void setThreadLocalS3Auth(
      S3Auth ozoneSharedSecretAuth) {
    ozoneManagerClient.setThreadLocalS3Auth(ozoneSharedSecretAuth);
    this.s3gUgi = UserGroupInformation.createRemoteUser(getThreadLocalS3Auth().getUserPrincipal());
  }

  @Override
  public void setIsS3Request(boolean s3Request) {
    this.isS3GRequest.set(s3Request);
  }

  @Override
  public S3Auth getThreadLocalS3Auth() {
    return ozoneManagerClient.getThreadLocalS3Auth();
  }

  @Override
  public void clearThreadLocalS3Auth() {
    ozoneManagerClient.clearThreadLocalS3Auth();
  }

  @Override
  public ThreadLocal<S3Auth> getS3CredentialsProvider() {
    return ozoneManagerClient.getS3CredentialsProvider();
  }

  @Override
  public boolean setBucketOwner(String volumeName, String bucketName,
      String owner) throws IOException {
    verifyVolumeName(volumeName);
    verifyBucketName(bucketName);
    Preconditions.checkNotNull(owner);
    OmBucketArgs.Builder builder = OmBucketArgs.newBuilder();
    builder.setVolumeName(volumeName)
        .setBucketName(bucketName)
        .setOwnerName(owner);
    return ozoneManagerClient.setBucketOwner(builder.build());
  }

  @Override
  public void setTimes(OzoneObj obj, String keyName, long mtime, long atime)
      throws IOException {
    OmKeyArgs.Builder builder = new OmKeyArgs.Builder()
        .setVolumeName(obj.getVolumeName())
        .setBucketName(obj.getBucketName())
        .setKeyName(keyName);
    ozoneManagerClient.setTimes(builder.build(), mtime, atime);
  }

  private static ExecutorService createThreadPoolExecutor(
       int corePoolSize, int maximumPoolSize, String threadNameFormat) {
    return new ThreadPoolExecutor(corePoolSize, maximumPoolSize,
            60, TimeUnit.SECONDS, new SynchronousQueue<>(),
               new ThreadFactoryBuilder().setNameFormat(threadNameFormat).setDaemon(true).build(),
               new ThreadPoolExecutor.CallerRunsPolicy());
  }
}<|MERGE_RESOLUTION|>--- conflicted
+++ resolved
@@ -1387,31 +1387,8 @@
       ReplicationConfig replicationConfig,
       Map<String, String> metadata)
       throws IOException {
-<<<<<<< HEAD
     createKeyPreChecks(volumeName, bucketName, keyName, replicationConfig);
-=======
-    verifyVolumeName(volumeName);
-    verifyBucketName(bucketName);
-    if (checkKeyNameEnabled) {
-      HddsClientUtils.verifyKeyName(keyName);
-    }
-    HddsClientUtils.checkNotNull(keyName);
-    if (omVersion
-        .compareTo(OzoneManagerVersion.ERASURE_CODED_STORAGE_SUPPORT) < 0) {
-      if (replicationConfig != null &&
-          replicationConfig.getReplicationType()
-              == HddsProtos.ReplicationType.EC) {
-        throw new IOException("Can not set the replication of the key to"
-            + " Erasure Coded replication, as OzoneManager does not support"
-            + " Erasure Coded replication.");
-      }
-    }
-
-    if (replicationConfig != null) {
-      replicationConfigValidator.validate(replicationConfig);
-    }
     String ownerName = getRealUserInfo().getShortUserName();
->>>>>>> fe1b5b63
 
     OmKeyArgs.Builder builder = new OmKeyArgs.Builder()
         .setVolumeName(volumeName)
@@ -1443,6 +1420,7 @@
       throw new IllegalArgumentException("Key cannot be null");
     }
     createKeyPreChecks(volumeName, bucketName, keyName, replicationConfig);
+    String ownerName = getRealUserInfo().getShortUserName();
 
     OmKeyArgs.Builder builder = new OmKeyArgs.Builder()
         .setVolumeName(volumeName)
@@ -1452,6 +1430,7 @@
         .setReplicationConfig(replicationConfig)
         .addAllMetadataGdpr(metadata)
         .setLatestVersionLocation(getLatestVersionLocation)
+        .setOwnerName(ownerName)
         .setOverwriteGeneration(existingKeyGeneration);
 
     OpenKeySession openKey = ozoneManagerClient.openKey(builder.build());
@@ -1729,11 +1708,8 @@
               key.getModificationTime(),
               key.getReplicationConfig(),
               key.isFile(),
-<<<<<<< HEAD
+              key.getOwnerName(),
               key.getGeneration()))
-=======
-              key.getOwnerName()))
->>>>>>> fe1b5b63
           .collect(Collectors.toList());
     }
   }
@@ -1784,11 +1760,8 @@
         keyInfo.getModificationTime(), ozoneKeyLocations,
         keyInfo.getReplicationConfig(), keyInfo.getMetadata(),
         keyInfo.getFileEncryptionInfo(),
-<<<<<<< HEAD
-        () -> getInputStreamWithRetryFunction(keyInfo), keyInfo.isFile(), keyInfo.getGeneration());
-=======
-        () -> getInputStreamWithRetryFunction(keyInfo), keyInfo.isFile(), keyInfo.getOwnerName());
->>>>>>> fe1b5b63
+        () -> getInputStreamWithRetryFunction(keyInfo), keyInfo.isFile(), keyInfo.getOwnerName(),
+        keyInfo.getGeneration());
   }
 
   @Override
