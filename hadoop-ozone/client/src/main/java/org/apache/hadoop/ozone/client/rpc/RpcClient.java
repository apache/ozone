--- conflicted
+++ resolved
@@ -987,24 +987,16 @@
                                            String toSnapshot,
                                            String token,
                                            int pageSize,
-<<<<<<< HEAD
                                            boolean forceFullDiff,
-                                           boolean cancel,
                                            boolean forceNonNativeDiff)
-=======
-                                           boolean forceFullDiff)
->>>>>>> 15365903
       throws IOException {
     Preconditions.checkArgument(StringUtils.isNotBlank(volumeName),
         "volume can't be null or empty.");
     Preconditions.checkArgument(StringUtils.isNotBlank(bucketName),
         "bucket can't be null or empty.");
     return ozoneManagerClient.snapshotDiff(volumeName, bucketName,
-<<<<<<< HEAD
-        fromSnapshot, toSnapshot, token, pageSize, forceFullDiff, cancel,
+        fromSnapshot, toSnapshot, token, pageSize, forceFullDiff,
         forceNonNativeDiff);
-=======
-        fromSnapshot, toSnapshot, token, pageSize, forceFullDiff);
   }
 
   @Override
@@ -1023,7 +1015,6 @@
         "toSnapshot can't be null or empty.");
     return ozoneManagerClient.cancelSnapshotDiff(volumeName, bucketName,
         fromSnapshot, toSnapshot);
->>>>>>> 15365903
   }
 
   @Override
