/**
 * Licensed to the Apache Software Foundation (ASF) under one
 * or more contributor license agreements.  See the NOTICE file
 * distributed with this work for additional information
 * regarding copyright ownership.  The ASF licenses this file
 * to you under the Apache License, Version 2.0 (the
 * "License"); you may not use this file except in compliance
 * with the License.  You may obtain a copy of the License at
 *
 *     http://www.apache.org/licenses/LICENSE-2.0
 *
 * Unless required by applicable law or agreed to in writing, software
 * distributed under the License is distributed on an "AS IS" BASIS,
 * WITHOUT WARRANTIES OR CONDITIONS OF ANY KIND, either express or implied.
 * See the License for the specific language governing permissions and
 * limitations under the License.
 */

package org.apache.hadoop.ozone.client.rpc;

import javax.annotation.Nonnull;
import javax.crypto.Cipher;
import javax.crypto.CipherInputStream;
import javax.crypto.CipherOutputStream;
import java.io.IOException;
import java.net.URI;
import java.security.InvalidKeyException;
import java.security.PrivilegedExceptionAction;
import java.security.SecureRandom;
import java.security.cert.X509Certificate;
import java.util.ArrayList;
import java.util.Arrays;
import java.util.Collections;
import java.util.List;
import java.util.Map;
import java.util.UUID;
import java.util.concurrent.Callable;
import java.util.concurrent.TimeUnit;
import java.util.function.Function;
import java.util.stream.Collectors;

import org.apache.hadoop.crypto.CryptoInputStream;
import org.apache.hadoop.crypto.CryptoOutputStream;
import org.apache.hadoop.crypto.key.KeyProvider;
import org.apache.hadoop.fs.FileEncryptionInfo;
import org.apache.hadoop.hdds.client.ReplicationConfig;
import org.apache.hadoop.hdds.client.ReplicationFactor;
import org.apache.hadoop.hdds.client.ReplicationType;
import org.apache.hadoop.hdds.conf.ConfigurationSource;
import org.apache.hadoop.hdds.conf.StorageUnit;
import org.apache.hadoop.hdds.protocol.StorageType;
import org.apache.hadoop.hdds.protocol.proto.HddsProtos;
import org.apache.hadoop.hdds.scm.OzoneClientConfig;
import org.apache.hadoop.hdds.scm.ScmConfigKeys;
import org.apache.hadoop.hdds.scm.XceiverClientFactory;
import org.apache.hadoop.hdds.scm.XceiverClientManager;
import org.apache.hadoop.hdds.scm.client.HddsClientUtils;
import org.apache.hadoop.hdds.tracing.TracingUtil;
import org.apache.hadoop.hdds.utils.IOUtils;
import org.apache.hadoop.io.Text;
import org.apache.hadoop.ozone.OzoneAcl;
import org.apache.hadoop.ozone.OzoneConfigKeys;
import org.apache.hadoop.ozone.OzoneConsts;
import org.apache.hadoop.ozone.OzoneSecurityUtil;
import org.apache.hadoop.ozone.client.BucketArgs;
import org.apache.hadoop.ozone.client.OzoneBucket;
import org.apache.hadoop.ozone.client.OzoneKey;
import org.apache.hadoop.ozone.client.OzoneKeyDetails;
import org.apache.hadoop.ozone.client.OzoneKeyLocation;
import org.apache.hadoop.ozone.client.OzoneMultipartUpload;
import org.apache.hadoop.ozone.client.OzoneMultipartUploadList;
import org.apache.hadoop.ozone.client.OzoneMultipartUploadPartListParts;
import org.apache.hadoop.ozone.client.OzoneVolume;
import org.apache.hadoop.ozone.client.VolumeArgs;
import org.apache.hadoop.ozone.client.io.KeyInputStream;
import org.apache.hadoop.ozone.client.io.KeyOutputStream;
import org.apache.hadoop.ozone.client.io.LengthInputStream;
import org.apache.hadoop.ozone.client.io.MultipartCryptoKeyInputStream;
import org.apache.hadoop.ozone.client.io.OzoneCryptoInputStream;
import org.apache.hadoop.ozone.client.io.OzoneInputStream;
import org.apache.hadoop.ozone.client.io.OzoneOutputStream;
import org.apache.hadoop.ozone.client.protocol.ClientProtocol;
import org.apache.hadoop.ozone.om.OMConfigKeys;
import org.apache.hadoop.ozone.om.exceptions.OMException;
import org.apache.hadoop.ozone.om.helpers.BucketEncryptionKeyInfo;
import org.apache.hadoop.ozone.om.helpers.OmBucketArgs;
import org.apache.hadoop.ozone.om.helpers.OmBucketInfo;
import org.apache.hadoop.ozone.om.helpers.OmDeleteKeys;
import org.apache.hadoop.ozone.om.helpers.OmKeyArgs;
import org.apache.hadoop.ozone.om.helpers.OmKeyInfo;
import org.apache.hadoop.ozone.om.helpers.OmKeyLocationInfo;
import org.apache.hadoop.ozone.om.helpers.OmMultipartInfo;
import org.apache.hadoop.ozone.om.helpers.OmMultipartUploadCompleteInfo;
import org.apache.hadoop.ozone.om.helpers.OmMultipartUploadCompleteList;
import org.apache.hadoop.ozone.om.helpers.OmMultipartUploadList;
import org.apache.hadoop.ozone.om.helpers.OmMultipartUploadListParts;
import org.apache.hadoop.ozone.om.helpers.OmPartInfo;
import org.apache.hadoop.ozone.om.helpers.OmRenameKeys;
import org.apache.hadoop.ozone.om.helpers.OmVolumeArgs;
import org.apache.hadoop.ozone.om.helpers.OpenKeySession;
import org.apache.hadoop.ozone.om.helpers.OzoneAclUtil;
import org.apache.hadoop.ozone.om.helpers.OzoneFileStatus;
import org.apache.hadoop.ozone.om.helpers.RepeatedOmKeyInfo;
import org.apache.hadoop.ozone.om.helpers.S3SecretValue;
import org.apache.hadoop.ozone.om.helpers.ServiceInfo;
import org.apache.hadoop.ozone.om.helpers.ServiceInfoEx;
import org.apache.hadoop.ozone.om.protocol.OzoneManagerProtocol;
import org.apache.hadoop.ozone.om.protocol.S3Auth;
import org.apache.hadoop.ozone.om.protocolPB.OmTransport;
import org.apache.hadoop.ozone.om.protocolPB.OmTransportFactory;
import org.apache.hadoop.ozone.om.protocolPB.OzoneManagerClientProtocol;
import org.apache.hadoop.ozone.om.protocolPB.OzoneManagerProtocolClientSideTranslatorPB;
import org.apache.hadoop.ozone.protocol.proto.OzoneManagerProtocolProtos.OMRoleInfo;
import org.apache.hadoop.ozone.security.GDPRSymmetricKey;
import org.apache.hadoop.ozone.security.OzoneTokenIdentifier;
import org.apache.hadoop.ozone.security.acl.IAccessAuthorizer.ACLIdentityType;
import org.apache.hadoop.ozone.security.acl.IAccessAuthorizer.ACLType;
import org.apache.hadoop.ozone.security.acl.OzoneAclConfig;
import org.apache.hadoop.ozone.security.acl.OzoneObj;
import org.apache.hadoop.security.UserGroupInformation;
import org.apache.hadoop.security.token.Token;

import com.google.common.annotations.VisibleForTesting;
import com.google.common.base.Preconditions;
import com.google.common.cache.Cache;
import com.google.common.cache.CacheBuilder;
import com.google.common.cache.RemovalListener;
import com.google.common.cache.RemovalNotification;

import static org.apache.hadoop.ozone.OzoneAcl.AclScope.ACCESS;
import static org.apache.hadoop.ozone.OzoneConfigKeys.OZONE_CLIENT_KEY_PROVIDER_CACHE_EXPIRY;
import static org.apache.hadoop.ozone.OzoneConfigKeys.OZONE_CLIENT_KEY_PROVIDER_CACHE_EXPIRY_DEFAULT;
import static org.apache.hadoop.ozone.OzoneConfigKeys.OZONE_OM_CLIENT_PROTOCOL_VERSION_KEY;
import static org.apache.hadoop.ozone.OzoneConsts.OLD_QUOTA_DEFAULT;

import org.apache.hadoop.util.ComparableVersion;
import org.apache.logging.log4j.util.Strings;
import org.apache.ratis.protocol.ClientId;
import org.jetbrains.annotations.NotNull;
import org.slf4j.Logger;
import org.slf4j.LoggerFactory;

/**
 * Ozone RPC Client Implementation, it connects to OM, SCM and DataNode
 * to execute client calls. This uses RPC protocol for communication
 * with the servers.
 */
public class RpcClient implements ClientProtocol {

  private static final Logger LOG =
      LoggerFactory.getLogger(RpcClient.class);

  private final ConfigurationSource conf;
  private final OzoneManagerClientProtocol ozoneManagerClient;
  private final XceiverClientFactory xceiverClientManager;
  private final int chunkSize;
  private final UserGroupInformation ugi;
  private final ACLType userRights;
  private final ACLType groupRights;
  private final long blockSize;
  private final ClientId clientId = ClientId.randomId();
  private final boolean unsafeByteBufferConversion;
  private Text dtService;
  private final boolean topologyAwareReadEnabled;
  private final boolean checkKeyNameEnabled;
  private final OzoneClientConfig clientConfig;
  private final Cache<URI, KeyProvider> keyProviderCache;
  private final boolean getLatestVersionLocation;

  /**
   * Creates RpcClient instance with the given configuration.
   *
   * @param conf        Configuration
   * @param omServiceId OM HA Service ID, set this to null if not HA
   * @throws IOException
   */
  public RpcClient(ConfigurationSource conf, String omServiceId)
      throws IOException {
    Preconditions.checkNotNull(conf);
    this.conf = conf;
    this.ugi = UserGroupInformation.getCurrentUser();
    // Get default acl rights for user and group.
    OzoneAclConfig aclConfig = this.conf.getObject(OzoneAclConfig.class);
    this.userRights = aclConfig.getUserDefaultRights();
    this.groupRights = aclConfig.getGroupDefaultRights();

    this.clientConfig = conf.getObject(OzoneClientConfig.class);

    OmTransport omTransport = createOmTransport(omServiceId);
    OzoneManagerProtocolClientSideTranslatorPB
        ozoneManagerProtocolClientSideTranslatorPB =
        new OzoneManagerProtocolClientSideTranslatorPB(omTransport,
        clientId.toString());
    this.ozoneManagerClient = TracingUtil.createProxy(
        ozoneManagerProtocolClientSideTranslatorPB,
        OzoneManagerClientProtocol.class, conf);
    dtService = omTransport.getDelegationTokenService();
    List<X509Certificate> x509Certificates = null;
    if (OzoneSecurityUtil.isSecurityEnabled(conf)) {
      ServiceInfoEx serviceInfoEx = ozoneManagerClient.getServiceInfo();
      // If the client is authenticating using S3 style auth, all future
      // requests serviced by this client will need S3 Auth set.
      boolean isS3 = conf.getBoolean(S3Auth.S3_AUTH_CHECK, false);
      ozoneManagerProtocolClientSideTranslatorPB.setS3AuthCheck(isS3);
      if (isS3) {
        // S3 Auth works differently and needs OM version to be at 2.0.0
        String omVersion = conf.get(OZONE_OM_CLIENT_PROTOCOL_VERSION_KEY);
        if (!validateOmVersion(omVersion, serviceInfoEx.getServiceInfoList())) {
          if (LOG.isDebugEnabled()) {
            for (ServiceInfo s : serviceInfoEx.getServiceInfoList()) {
              LOG.debug("Node {} version {}", s.getHostname(),
                  s.getProtobuf().getOMProtocolVersion());
            }
          }
          throw new RuntimeException("OmVersion expected "
              + omVersion
              + ", not found in ServiceList");
        }
      }
      String caCertPem = null;
      List<String> caCertPems = null;
      caCertPem = serviceInfoEx.getCaCertificate();
      caCertPems = serviceInfoEx.getCaCertPemList();
      if (caCertPems == null || caCertPems.isEmpty()) {
        caCertPems = Collections.singletonList(caCertPem);
      }
      x509Certificates = OzoneSecurityUtil.convertToX509(caCertPems);
    }

    this.xceiverClientManager =
        createXceiverClientFactory(x509Certificates);

    int configuredChunkSize = (int) conf
        .getStorageSize(ScmConfigKeys.OZONE_SCM_CHUNK_SIZE_KEY,
            ScmConfigKeys.OZONE_SCM_CHUNK_SIZE_DEFAULT, StorageUnit.BYTES);
    if (configuredChunkSize > OzoneConsts.OZONE_SCM_CHUNK_MAX_SIZE) {
      LOG.warn("The chunk size ({}) is not allowed to be more than"
              + " the maximum size ({}),"
              + " resetting to the maximum size.",
          configuredChunkSize, OzoneConsts.OZONE_SCM_CHUNK_MAX_SIZE);
      chunkSize = OzoneConsts.OZONE_SCM_CHUNK_MAX_SIZE;
    } else {
      chunkSize = configuredChunkSize;
    }

    blockSize = (long) conf.getStorageSize(OzoneConfigKeys.OZONE_SCM_BLOCK_SIZE,
        OzoneConfigKeys.OZONE_SCM_BLOCK_SIZE_DEFAULT, StorageUnit.BYTES);

    unsafeByteBufferConversion = conf.getBoolean(
        OzoneConfigKeys.OZONE_UNSAFEBYTEOPERATIONS_ENABLED,
        OzoneConfigKeys.OZONE_UNSAFEBYTEOPERATIONS_ENABLED_DEFAULT);

    topologyAwareReadEnabled = conf.getBoolean(
        OzoneConfigKeys.OZONE_NETWORK_TOPOLOGY_AWARE_READ_KEY,
        OzoneConfigKeys.OZONE_NETWORK_TOPOLOGY_AWARE_READ_DEFAULT);
    checkKeyNameEnabled = conf.getBoolean(
        OMConfigKeys.OZONE_OM_KEYNAME_CHARACTER_CHECK_ENABLED_KEY,
        OMConfigKeys.OZONE_OM_KEYNAME_CHARACTER_CHECK_ENABLED_DEFAULT);
    getLatestVersionLocation = conf.getBoolean(
        OzoneConfigKeys.OZONE_CLIENT_KEY_LATEST_VERSION_LOCATION,
        OzoneConfigKeys.OZONE_CLIENT_KEY_LATEST_VERSION_LOCATION_DEFAULT);

    long keyProviderCacheExpiryMs = conf.getTimeDuration(
        OZONE_CLIENT_KEY_PROVIDER_CACHE_EXPIRY,
        OZONE_CLIENT_KEY_PROVIDER_CACHE_EXPIRY_DEFAULT, TimeUnit.MILLISECONDS);
    keyProviderCache = CacheBuilder.newBuilder()
        .expireAfterAccess(keyProviderCacheExpiryMs, TimeUnit.MILLISECONDS)
        .removalListener(new RemovalListener<URI, KeyProvider>() {
          @Override
          public void onRemoval(
              @Nonnull RemovalNotification<URI, KeyProvider> notification) {
            try {
              assert notification.getValue() != null;
              notification.getValue().close();
            } catch (Throwable t) {
              LOG.error("Error closing KeyProvider with uri [" +
                  notification.getKey() + "]", t);
            }
          }
        }).build();
  }

  static boolean validateOmVersion(String expectedVersion,
                                   List<ServiceInfo> serviceInfoList) {
    if (expectedVersion == null || expectedVersion.isEmpty()) {
      // Empty strings assumes client is fine with any OM version.
      return true;
    }
    boolean found = false; // At min one OM should be present.
    for (ServiceInfo s: serviceInfoList) {
      if (s.getNodeType() == HddsProtos.NodeType.OM) {
        ComparableVersion comparableExpectedVersion =
            new ComparableVersion(expectedVersion);
        ComparableVersion comparableOMVersion =
            new ComparableVersion(s.getProtobuf().getOMProtocolVersion());
        if (comparableOMVersion.compareTo(comparableExpectedVersion) < 0) {
          return false;
        } else {
          found = true;
        }
      }
    }
    return found;
  }

  @NotNull
  @VisibleForTesting
  protected XceiverClientFactory createXceiverClientFactory(
      List<X509Certificate> x509Certificates) throws IOException {
    return new XceiverClientManager(conf,
        conf.getObject(XceiverClientManager.ScmClientConfig.class),
        x509Certificates);
  }

  @VisibleForTesting
  protected OmTransport createOmTransport(String omServiceId)
      throws IOException {
    return OmTransportFactory.create(conf, ugi, omServiceId);
  }

  @Override
  public List<OMRoleInfo> getOmRoleInfos() throws IOException {

    List<ServiceInfo> serviceList = ozoneManagerClient.getServiceList();
    List<OMRoleInfo> roleInfos = new ArrayList<>();

    for (ServiceInfo serviceInfo : serviceList) {
      if (serviceInfo.getNodeType().equals(HddsProtos.NodeType.OM)) {
        OMRoleInfo omRoleInfo = serviceInfo.getOmRoleInfo();
        if (omRoleInfo != null) {
          roleInfos.add(omRoleInfo);
        }
      }
    }
    return roleInfos;
  }

  @Override
  public void createVolume(String volumeName) throws IOException {
    createVolume(volumeName, VolumeArgs.newBuilder().build());
  }

  @Override
  public void createVolume(String volumeName, VolumeArgs volArgs)
      throws IOException {
    verifyVolumeName(volumeName);
    Preconditions.checkNotNull(volArgs);
    verifyCountsQuota(volArgs.getQuotaInNamespace());
    verifySpaceQuota(volArgs.getQuotaInBytes());

    String admin = volArgs.getAdmin() == null ?
        ugi.getShortUserName() : volArgs.getAdmin();
    String owner = volArgs.getOwner() == null ?
        ugi.getShortUserName() : volArgs.getOwner();
    long quotaInNamespace = volArgs.getQuotaInNamespace();
    long quotaInBytes = volArgs.getQuotaInBytes();
    List<OzoneAcl> listOfAcls = new ArrayList<>();
    //User ACL
    listOfAcls.add(new OzoneAcl(ACLIdentityType.USER,
        owner, userRights, ACCESS));
    //Group ACLs of the User
    List<String> userGroups = Arrays.asList(UserGroupInformation
        .createRemoteUser(owner).getGroupNames());
    userGroups.stream().forEach((group) -> listOfAcls.add(
        new OzoneAcl(ACLIdentityType.GROUP, group, groupRights, ACCESS)));
    //ACLs from VolumeArgs
    if (volArgs.getAcls() != null) {
      listOfAcls.addAll(volArgs.getAcls());
    }

    OmVolumeArgs.Builder builder = OmVolumeArgs.newBuilder();
    builder.setVolume(volumeName);
    builder.setAdminName(admin);
    builder.setOwnerName(owner);
    builder.setQuotaInBytes(quotaInBytes);
    builder.setQuotaInNamespace(quotaInNamespace);
    builder.setUsedNamespace(0L);
    builder.addAllMetadata(volArgs.getMetadata());

    //Remove duplicates and add ACLs
    for (OzoneAcl ozoneAcl :
        listOfAcls.stream().distinct().collect(Collectors.toList())) {
      builder.addOzoneAcls(ozoneAcl);
    }

    if (volArgs.getQuotaInBytes() == 0) {
      LOG.info("Creating Volume: {}, with {} as owner.", volumeName, owner);
    } else {
      LOG.info("Creating Volume: {}, with {} as owner "
              + "and space quota set to {} bytes, counts quota set" +
              " to {}", volumeName, owner, quotaInBytes, quotaInNamespace);
    }
    ozoneManagerClient.createVolume(builder.build());
  }

  @Override
  public boolean setVolumeOwner(String volumeName, String owner)
      throws IOException {
    verifyVolumeName(volumeName);
    Preconditions.checkNotNull(owner);
    return ozoneManagerClient.setOwner(volumeName, owner);
  }

  @Override
  public void setVolumeQuota(String volumeName, long quotaInNamespace,
      long quotaInBytes) throws IOException {
    HddsClientUtils.verifyResourceName(volumeName);
    verifyCountsQuota(quotaInNamespace);
    verifySpaceQuota(quotaInBytes);
    // If the volume is old, we need to remind the user on the client side
    // that it is not recommended to enable quota.
    OmVolumeArgs omVolumeArgs = ozoneManagerClient.getVolumeInfo(volumeName);
    if (omVolumeArgs.getQuotaInNamespace() == OLD_QUOTA_DEFAULT) {
      LOG.warn("Volume {} is created before version 1.1.0, usedNamespace " +
          "may be inaccurate and it is not recommended to enable quota.",
          volumeName);
    }
    ozoneManagerClient.setQuota(volumeName, quotaInNamespace, quotaInBytes);
  }

  @Override
  public OzoneVolume getVolumeDetails(String volumeName)
      throws IOException {
    verifyVolumeName(volumeName);
    OmVolumeArgs volume = ozoneManagerClient.getVolumeInfo(volumeName);
    return new OzoneVolume(
        conf,
        this,
        volume.getVolume(),
        volume.getAdminName(),
        volume.getOwnerName(),
        volume.getQuotaInBytes(),
        volume.getQuotaInNamespace(),
        volume.getUsedNamespace(),
        volume.getCreationTime(),
        volume.getModificationTime(),
        volume.getAcls(),
        volume.getMetadata());
  }

  @Override
  public boolean checkVolumeAccess(String volumeName, OzoneAcl acl)
      throws IOException {
    throw new UnsupportedOperationException("Not yet implemented.");
  }

  @Override
  public void deleteVolume(String volumeName) throws IOException {
    verifyVolumeName(volumeName);
    ozoneManagerClient.deleteVolume(volumeName);
  }

  @Override
  public List<OzoneVolume> listVolumes(String volumePrefix, String prevVolume,
                                       int maxListResult)
      throws IOException {
    List<OmVolumeArgs> volumes = ozoneManagerClient.listAllVolumes(
        volumePrefix, prevVolume, maxListResult);

    return volumes.stream().map(volume -> new OzoneVolume(
        conf,
        this,
        volume.getVolume(),
        volume.getAdminName(),
        volume.getOwnerName(),
        volume.getQuotaInBytes(),
        volume.getQuotaInNamespace(),
        volume.getUsedNamespace(),
        volume.getCreationTime(),
        volume.getModificationTime(),
        volume.getAcls()))
        .collect(Collectors.toList());
  }

  @Override
  public List<OzoneVolume> listVolumes(String user, String volumePrefix,
                                       String prevVolume, int maxListResult)
      throws IOException {
    List<OmVolumeArgs> volumes = ozoneManagerClient.listVolumeByUser(
        user, volumePrefix, prevVolume, maxListResult);

    return volumes.stream().map(volume -> new OzoneVolume(
        conf,
        this,
        volume.getVolume(),
        volume.getAdminName(),
        volume.getOwnerName(),
        volume.getQuotaInBytes(),
        volume.getQuotaInNamespace(),
        volume.getUsedNamespace(),
        volume.getCreationTime(),
        volume.getModificationTime(),
        volume.getAcls(),
        volume.getMetadata()))
        .collect(Collectors.toList());
  }

  @Override
  public void createBucket(String volumeName, String bucketName)
      throws IOException {
    // Set acls of current user.
    createBucket(volumeName, bucketName,
        BucketArgs.newBuilder().build());
  }

  @Override
  public void createBucket(
      String volumeName, String bucketName, BucketArgs bucketArgs)
      throws IOException {
    verifyVolumeName(volumeName);
    verifyBucketName(bucketName);
    Preconditions.checkNotNull(bucketArgs);
    verifyCountsQuota(bucketArgs.getQuotaInNamespace());
    verifySpaceQuota(bucketArgs.getQuotaInBytes());

    String owner = bucketArgs.getOwner() == null ?
            ugi.getShortUserName() : bucketArgs.getOwner();
    Boolean isVersionEnabled = bucketArgs.getVersioning() == null ?
        Boolean.FALSE : bucketArgs.getVersioning();
    StorageType storageType = bucketArgs.getStorageType() == null ?
        StorageType.DEFAULT : bucketArgs.getStorageType();
    BucketEncryptionKeyInfo bek = null;
    if (bucketArgs.getEncryptionKey() != null) {
      bek = new BucketEncryptionKeyInfo.Builder()
          .setKeyName(bucketArgs.getEncryptionKey()).build();
    }

    List<OzoneAcl> listOfAcls = getAclList();
    //ACLs from BucketArgs
    if(bucketArgs.getAcls() != null) {
      listOfAcls.addAll(bucketArgs.getAcls());
    }

    OmBucketInfo.Builder builder = OmBucketInfo.newBuilder();
    builder.setVolumeName(volumeName)
        .setBucketName(bucketName)
        .setIsVersionEnabled(isVersionEnabled)
        .addAllMetadata(bucketArgs.getMetadata())
        .setStorageType(storageType)
        .setSourceVolume(bucketArgs.getSourceVolume())
        .setSourceBucket(bucketArgs.getSourceBucket())
        .setQuotaInBytes(bucketArgs.getQuotaInBytes())
        .setQuotaInNamespace(bucketArgs.getQuotaInNamespace())
        .setAcls(listOfAcls.stream().distinct().collect(Collectors.toList()))
        .setBucketLayout(bucketArgs.getBucketLayout())
        .setOwner(owner);

    if (bek != null) {
      builder.setBucketEncryptionKey(bek);
    }

    LOG.info("Creating Bucket: {}/{}, with Versioning {} and " +
            "Storage Type set to {} and Encryption set to {} ",
        volumeName, bucketName, isVersionEnabled, storageType, bek != null);
    ozoneManagerClient.createBucket(builder.build());
  }

  private static void verifyVolumeName(String volumeName) throws OMException {
    try {
      HddsClientUtils.verifyResourceName(volumeName);
    } catch (IllegalArgumentException e) {
      throw new OMException(e.getMessage(),
          OMException.ResultCodes.INVALID_VOLUME_NAME);
    }
  }

  private static void verifyBucketName(String bucketName) throws OMException {
    try {
      HddsClientUtils.verifyResourceName(bucketName);
    } catch (IllegalArgumentException e) {
      throw new OMException(e.getMessage(),
          OMException.ResultCodes.INVALID_BUCKET_NAME);
    }
  }

  private static void verifyCountsQuota(long quota) throws OMException {
    if (quota < OzoneConsts.QUOTA_RESET || quota == 0) {
      throw new IllegalArgumentException("Invalid values for quota : " +
          "counts quota is :" + quota + ".");
    }
  }

  private static void verifySpaceQuota(long quota) throws OMException {
    if (quota < OzoneConsts.QUOTA_RESET || quota == 0) {
      throw new IllegalArgumentException("Invalid values for quota : " +
          "space quota is :" + quota + ".");
    }
  }

  /**
   * Helper function to get default acl list for current user.
   *
   * @return listOfAcls
   * */
  private List<OzoneAcl> getAclList() {
    if (ozoneManagerClient.getThreadLocalS3Auth() != null) {
      UserGroupInformation aclUgi =
          UserGroupInformation.createRemoteUser(
             ozoneManagerClient.getThreadLocalS3Auth().getAccessID());
      return OzoneAclUtil.getAclList(
          aclUgi.getUserName(),
          aclUgi.getGroupNames(),
         userRights, groupRights);
    }
    return OzoneAclUtil.getAclList(ugi.getUserName(), ugi.getGroupNames(),
        userRights, groupRights);
  }

  /**
   * Get a valid Delegation Token.
   *
   * @param renewer the designated renewer for the token
   * @return Token<OzoneDelegationTokenSelector>
   * @throws IOException
   */
  @Override
  public Token<OzoneTokenIdentifier> getDelegationToken(Text renewer)
      throws IOException {

    Token<OzoneTokenIdentifier> token =
        ozoneManagerClient.getDelegationToken(renewer);
    if (token != null) {
      token.setService(dtService);
      if (LOG.isDebugEnabled()) {
        LOG.debug("Created token {} for dtService {}", token, dtService);
      }
    } else {
      if (LOG.isDebugEnabled()) {
        LOG.debug("Cannot get ozone delegation token for renewer {} to " +
            "access service {}", renewer, dtService);
      }
    }
    return token;
  }

  /**
   * Renew an existing delegation token.
   *
   * @param token delegation token obtained earlier
   * @return the new expiration time
   * @throws IOException
   */
  @Override
  public long renewDelegationToken(Token<OzoneTokenIdentifier> token)
      throws IOException {
    return ozoneManagerClient.renewDelegationToken(token);
  }

  /**
   * Cancel an existing delegation token.
   *
   * @param token delegation token
   * @throws IOException
   */
  @Override
  public void cancelDelegationToken(Token<OzoneTokenIdentifier> token)
      throws IOException {
    ozoneManagerClient.cancelDelegationToken(token);
  }

  /**
   * Returns s3 secret given a kerberos user.
   * @param kerberosID
   * @return S3SecretValue
   * @throws IOException
   */
  @Override
  public S3SecretValue getS3Secret(String kerberosID) throws IOException {
    Preconditions.checkArgument(Strings.isNotBlank(kerberosID),
        "kerberosID cannot be null or empty.");

    return ozoneManagerClient.getS3Secret(kerberosID);
  }

  /**
   * {@inheritDoc}
   */
  @Override
  public void revokeS3Secret(String kerberosID) throws IOException {
    Preconditions.checkArgument(Strings.isNotBlank(kerberosID),
            "kerberosID cannot be null or empty.");

    ozoneManagerClient.revokeS3Secret(kerberosID);
  }

  @Override
  public void setBucketVersioning(
      String volumeName, String bucketName, Boolean versioning)
      throws IOException {
    verifyVolumeName(volumeName);
    verifyBucketName(bucketName);
    Preconditions.checkNotNull(versioning);
    OmBucketArgs.Builder builder = OmBucketArgs.newBuilder();
    builder.setVolumeName(volumeName)
        .setBucketName(bucketName)
        .setIsVersionEnabled(versioning);
    ozoneManagerClient.setBucketProperty(builder.build());
  }

  @Override
  public void setBucketStorageType(
      String volumeName, String bucketName, StorageType storageType)
      throws IOException {
    verifyVolumeName(volumeName);
    verifyBucketName(bucketName);
    Preconditions.checkNotNull(storageType);
    OmBucketArgs.Builder builder = OmBucketArgs.newBuilder();
    builder.setVolumeName(volumeName)
        .setBucketName(bucketName)
        .setStorageType(storageType);
    ozoneManagerClient.setBucketProperty(builder.build());
  }

  @Override
  public void setBucketQuota(String volumeName, String bucketName,
      long quotaInNamespace, long quotaInBytes) throws IOException {
    HddsClientUtils.verifyResourceName(bucketName);
    HddsClientUtils.verifyResourceName(volumeName);
    verifyCountsQuota(quotaInNamespace);
    verifySpaceQuota(quotaInBytes);
    OmBucketArgs.Builder builder = OmBucketArgs.newBuilder();
    builder.setVolumeName(volumeName)
        .setBucketName(bucketName)
        .setQuotaInBytes(quotaInBytes)
        .setQuotaInNamespace(quotaInNamespace);
    // If the bucket is old, we need to remind the user on the client side
    // that it is not recommended to enable quota.
    OmBucketInfo omBucketInfo = ozoneManagerClient.getBucketInfo(
        volumeName, bucketName);
    if (omBucketInfo.getQuotaInNamespace() == OLD_QUOTA_DEFAULT ||
        omBucketInfo.getUsedBytes() == OLD_QUOTA_DEFAULT) {
      LOG.warn("Bucket {} is created before version 1.1.0, usedBytes or " +
          "usedNamespace may be inaccurate and it is not recommended to " +
          "enable quota.", bucketName);
    }
    ozoneManagerClient.setBucketProperty(builder.build());

  }

  @Override
  public void deleteBucket(
      String volumeName, String bucketName) throws IOException {
    verifyVolumeName(volumeName);
    verifyBucketName(bucketName);
    ozoneManagerClient.deleteBucket(volumeName, bucketName);
  }

  @Override
  public void checkBucketAccess(
      String volumeName, String bucketName) throws IOException {

  }

  @Override
  public OzoneBucket getBucketDetails(
      String volumeName, String bucketName) throws IOException {
    verifyVolumeName(volumeName);
    verifyBucketName(bucketName);
    OmBucketInfo bucketInfo =
        ozoneManagerClient.getBucketInfo(volumeName, bucketName);
    return new OzoneBucket(
        conf,
        this,
        bucketInfo.getVolumeName(),
        bucketInfo.getBucketName(),
        bucketInfo.getStorageType(),
        bucketInfo.getIsVersionEnabled(),
        bucketInfo.getCreationTime(),
        bucketInfo.getModificationTime(),
        bucketInfo.getMetadata(),
        bucketInfo.getEncryptionKeyInfo() != null ? bucketInfo
            .getEncryptionKeyInfo().getKeyName() : null,
        bucketInfo.getSourceVolume(),
        bucketInfo.getSourceBucket(),
        bucketInfo.getUsedBytes(),
        bucketInfo.getUsedNamespace(),
        bucketInfo.getQuotaInBytes(),
        bucketInfo.getQuotaInNamespace(),
        bucketInfo.getBucketLayout(),
        bucketInfo.getOwner()
    );
  }

  @Override
  public List<OzoneBucket> listBuckets(String volumeName, String bucketPrefix,
                                       String prevBucket, int maxListResult)
      throws IOException {
    List<OmBucketInfo> buckets = ozoneManagerClient.listBuckets(
        volumeName, prevBucket, bucketPrefix, maxListResult);

    return buckets.stream().map(bucket -> new OzoneBucket(
        conf,
        this,
        bucket.getVolumeName(),
        bucket.getBucketName(),
        bucket.getStorageType(),
        bucket.getIsVersionEnabled(),
        bucket.getCreationTime(),
        bucket.getModificationTime(),
        bucket.getMetadata(),
        bucket.getEncryptionKeyInfo() != null ? bucket
            .getEncryptionKeyInfo().getKeyName() : null,
        bucket.getSourceVolume(),
        bucket.getSourceBucket(),
        bucket.getUsedBytes(),
        bucket.getUsedNamespace(),
        bucket.getQuotaInBytes(),
        bucket.getQuotaInNamespace(),
<<<<<<< HEAD
        bucket.getBucketLayout(),
        bucket.getOwner()))
=======
        bucket.getBucketLayout()))
>>>>>>> f7808514
        .collect(Collectors.toList());
  }

  @Override
  @Deprecated
  public OzoneOutputStream createKey(String volumeName, String bucketName,
      String keyName, long size, ReplicationType type, ReplicationFactor factor,
      Map<String, String> metadata) throws IOException {

    return createKey(volumeName, bucketName, keyName, size,
        ReplicationConfig.fromTypeAndFactor(type, factor), metadata);
  }

  @Override
  public OzoneOutputStream createKey(
      String volumeName, String bucketName, String keyName, long size,
      ReplicationConfig replicationConfig,
      Map<String, String> metadata)
      throws IOException {
    verifyVolumeName(volumeName);
    verifyBucketName(bucketName);
    if (checkKeyNameEnabled) {
      HddsClientUtils.verifyKeyName(keyName);
    }
    HddsClientUtils.checkNotNull(keyName, replicationConfig);
    String requestId = UUID.randomUUID().toString();

    OmKeyArgs.Builder builder = new OmKeyArgs.Builder()
        .setVolumeName(volumeName)
        .setBucketName(bucketName)
        .setKeyName(keyName)
        .setDataSize(size)
        .setReplicationConfig(replicationConfig)
        .addAllMetadata(metadata)
        .setAcls(getAclList())
        .setLatestVersionLocation(getLatestVersionLocation);
    if (Boolean.parseBoolean(metadata.get(OzoneConsts.GDPR_FLAG))) {
      try{
        GDPRSymmetricKey gKey = new GDPRSymmetricKey(new SecureRandom());
        builder.addAllMetadata(gKey.getKeyDetails());
      } catch (Exception e) {
        if (e instanceof InvalidKeyException &&
            e.getMessage().contains("Illegal key size or default parameters")) {
          LOG.error("Missing Unlimited Strength Policy jars. Please install " +
              "Java Cryptography Extension (JCE) Unlimited Strength " +
              "Jurisdiction Policy Files");
        }
        throw new IOException(e);
      }
    }

    OpenKeySession openKey = ozoneManagerClient.openKey(builder.build());
    return createOutputStream(openKey, requestId, replicationConfig);
  }

  private KeyProvider.KeyVersion getDEK(FileEncryptionInfo feInfo)
      throws IOException {
    // check crypto protocol version
    OzoneKMSUtil.checkCryptoProtocolVersion(feInfo);
    KeyProvider.KeyVersion decrypted = null;
    try {
      // Do proxy thing only when current UGI not matching with login UGI
      // In this way, proxying is done only for s3g where
      // s3g can act as proxy to end user.
      UserGroupInformation loginUser = UserGroupInformation.getLoginUser();
      if (!ugi.getShortUserName().equals(loginUser.getShortUserName())) {
        UserGroupInformation proxyUser = UserGroupInformation.createProxyUser(
            ugi.getShortUserName(), loginUser);
        decrypted = proxyUser.doAs(
            (PrivilegedExceptionAction<KeyProvider.KeyVersion>) () -> {
              return OzoneKMSUtil.decryptEncryptedDataEncryptionKey(feInfo,
                  getKeyProvider());
            });
      } else {
        decrypted = OzoneKMSUtil.decryptEncryptedDataEncryptionKey(feInfo,
            getKeyProvider());
      }
    } catch (InterruptedException ex) {
      Thread.currentThread().interrupt();
      throw new IOException("Interrupted during decrypt key", ex);
    }
    return decrypted;
  }

  @Override
  public OzoneInputStream getKey(
      String volumeName, String bucketName, String keyName)
      throws IOException {
    verifyVolumeName(volumeName);
    verifyBucketName(bucketName);
    Preconditions.checkNotNull(keyName);
    OmKeyArgs keyArgs = new OmKeyArgs.Builder()
        .setVolumeName(volumeName)
        .setBucketName(bucketName)
        .setKeyName(keyName)
        .setRefreshPipeline(true)
        .setSortDatanodesInPipeline(topologyAwareReadEnabled)
        .setLatestVersionLocation(getLatestVersionLocation)
        .build();
    OmKeyInfo keyInfo = ozoneManagerClient.lookupKey(keyArgs);
    return getInputStreamWithRetryFunction(keyInfo);
  }

  @Override
  public void deleteKey(
      String volumeName, String bucketName, String keyName, boolean recursive)
      throws IOException {
    verifyVolumeName(volumeName);
    verifyBucketName(bucketName);
    Preconditions.checkNotNull(keyName);
    OmKeyArgs keyArgs = new OmKeyArgs.Builder()
        .setVolumeName(volumeName)
        .setBucketName(bucketName)
        .setKeyName(keyName)
        .setRecursive(recursive)
        .build();
    ozoneManagerClient.deleteKey(keyArgs);
  }

  @Override
  public void deleteKeys(
          String volumeName, String bucketName, List<String> keyNameList)
          throws IOException {
    HddsClientUtils.verifyResourceName(volumeName, bucketName);
    Preconditions.checkNotNull(keyNameList);
    OmDeleteKeys omDeleteKeys = new OmDeleteKeys(volumeName, bucketName,
        keyNameList);
    ozoneManagerClient.deleteKeys(omDeleteKeys);
  }

  @Override
  public void renameKey(String volumeName, String bucketName,
      String fromKeyName, String toKeyName) throws IOException {
    verifyVolumeName(volumeName);
    verifyBucketName(bucketName);
    if(checkKeyNameEnabled){
      HddsClientUtils.verifyKeyName(toKeyName);
    }
    HddsClientUtils.checkNotNull(fromKeyName, toKeyName);
    OmKeyArgs keyArgs = new OmKeyArgs.Builder()
        .setVolumeName(volumeName)
        .setBucketName(bucketName)
        .setKeyName(fromKeyName)
        .build();
    ozoneManagerClient.renameKey(keyArgs, toKeyName);
  }

  @Override
  public void renameKeys(String volumeName, String bucketName,
                         Map<String, String> keyMap) throws IOException {
    verifyVolumeName(volumeName);
    verifyBucketName(bucketName);
    HddsClientUtils.checkNotNull(keyMap);
    OmRenameKeys omRenameKeys =
        new OmRenameKeys(volumeName, bucketName, keyMap, null);
    ozoneManagerClient.renameKeys(omRenameKeys);
  }


  @Override
  public List<OzoneKey> listKeys(String volumeName, String bucketName,
                                 String keyPrefix, String prevKey,
                                 int maxListResult)
      throws IOException {
    List<OmKeyInfo> keys = ozoneManagerClient.listKeys(
        volumeName, bucketName, prevKey, keyPrefix, maxListResult);
    return keys.stream().map(key -> new OzoneKey(
        key.getVolumeName(),
        key.getBucketName(),
        key.getKeyName(),
        key.getDataSize(),
        key.getCreationTime(),
        key.getModificationTime(),
        key.getReplicationConfig()))
        .collect(Collectors.toList());
  }

  @Override
  public List<RepeatedOmKeyInfo> listTrash(String volumeName, String bucketName,
      String startKeyName, String keyPrefix, int maxKeys) throws IOException {

    Preconditions.checkNotNull(volumeName);
    Preconditions.checkNotNull(bucketName);

    return ozoneManagerClient.listTrash(volumeName, bucketName, startKeyName,
        keyPrefix, maxKeys);
  }

  @Override
  public boolean recoverTrash(String volumeName, String bucketName,
      String keyName, String destinationBucket) throws IOException {

    return ozoneManagerClient.recoverTrash(volumeName, bucketName, keyName,
        destinationBucket);
  }

  @Override
  public OzoneKeyDetails getKeyDetails(
      String volumeName, String bucketName, String keyName)
      throws IOException {
    Preconditions.checkNotNull(volumeName);
    Preconditions.checkNotNull(bucketName);
    Preconditions.checkNotNull(keyName);
    OmKeyArgs keyArgs = new OmKeyArgs.Builder()
        .setVolumeName(volumeName)
        .setBucketName(bucketName)
        .setKeyName(keyName)
        .setRefreshPipeline(true)
        .setSortDatanodesInPipeline(topologyAwareReadEnabled)
        .setLatestVersionLocation(getLatestVersionLocation)
        .build();
    OmKeyInfo keyInfo = ozoneManagerClient.lookupKey(keyArgs);

    List<OzoneKeyLocation> ozoneKeyLocations = new ArrayList<>();
    long lastKeyOffset = 0L;
    List<OmKeyLocationInfo> omKeyLocationInfos = keyInfo
        .getLatestVersionLocations().getBlocksLatestVersionOnly();
    for (OmKeyLocationInfo info: omKeyLocationInfos) {
      ozoneKeyLocations.add(new OzoneKeyLocation(info.getContainerID(),
          info.getLocalID(), info.getLength(), info.getOffset(),
          lastKeyOffset));
      lastKeyOffset += info.getLength();
    }
    return new OzoneKeyDetails(keyInfo.getVolumeName(), keyInfo.getBucketName(),
        keyInfo.getKeyName(), keyInfo.getDataSize(), keyInfo.getCreationTime(),
        keyInfo.getModificationTime(), ozoneKeyLocations,
        keyInfo.getReplicationConfig(), keyInfo.getMetadata(),
        keyInfo.getFileEncryptionInfo());
  }

  @Override
  public void close() throws IOException {
    IOUtils.cleanupWithLogger(LOG, ozoneManagerClient, xceiverClientManager);
    keyProviderCache.invalidateAll();
    keyProviderCache.cleanUp();
  }

  @Override
  public OmMultipartInfo initiateMultipartUpload(String volumeName,
      String bucketName, String keyName, ReplicationType type,
      ReplicationFactor factor) throws IOException {
    return initiateMultipartUpload(volumeName, bucketName, keyName,
        ReplicationConfig.fromTypeAndFactor(type, factor));
  }

  @Override
  public OmMultipartInfo initiateMultipartUpload(String volumeName,
      String bucketName,
      String keyName,
      ReplicationConfig replicationConfig)
      throws IOException {
    verifyVolumeName(volumeName);
    verifyBucketName(bucketName);
    HddsClientUtils.checkNotNull(keyName, replicationConfig);
    OmKeyArgs keyArgs = new OmKeyArgs.Builder()
        .setVolumeName(volumeName)
        .setBucketName(bucketName)
        .setKeyName(keyName)
        .setReplicationConfig(replicationConfig)
        .setAcls(getAclList())
        .build();
    OmMultipartInfo multipartInfo = ozoneManagerClient
        .initiateMultipartUpload(keyArgs);
    return multipartInfo;
  }

  @Override
  public OzoneOutputStream createMultipartKey(String volumeName,
                                              String bucketName,
                                              String keyName,
                                              long size,
                                              int partNumber,
                                              String uploadID)
      throws IOException {
    verifyVolumeName(volumeName);
    verifyBucketName(bucketName);
    if(checkKeyNameEnabled) {
      HddsClientUtils.verifyKeyName(keyName);
    }
    HddsClientUtils.checkNotNull(keyName, uploadID);
    Preconditions.checkArgument(partNumber > 0 && partNumber <=10000, "Part " +
        "number should be greater than zero and less than or equal to 10000");
    Preconditions.checkArgument(size >=0, "size should be greater than or " +
        "equal to zero");
    String requestId = UUID.randomUUID().toString();
    OmKeyArgs keyArgs = new OmKeyArgs.Builder()
        .setVolumeName(volumeName)
        .setBucketName(bucketName)
        .setKeyName(keyName)
        .setDataSize(size)
        .setIsMultipartKey(true)
        .setMultipartUploadID(uploadID)
        .setMultipartUploadPartNumber(partNumber)
        .setAcls(getAclList())
        .build();

    OpenKeySession openKey = ozoneManagerClient.openKey(keyArgs);
    KeyOutputStream keyOutputStream =
        new KeyOutputStream.Builder()
            .setHandler(openKey)
            .setXceiverClientManager(xceiverClientManager)
            .setOmClient(ozoneManagerClient)
            .setRequestID(requestId)
            .setReplicationConfig(openKey.getKeyInfo().getReplicationConfig())
            .setMultipartNumber(partNumber)
            .setMultipartUploadID(uploadID)
            .setIsMultipartKey(true)
            .enableUnsafeByteBufferConversion(unsafeByteBufferConversion)
            .setConfig(clientConfig)
            .build();
    keyOutputStream.addPreallocateBlocks(
        openKey.getKeyInfo().getLatestVersionLocations(),
        openKey.getOpenVersion());
    FileEncryptionInfo feInfo = openKey.getKeyInfo().getFileEncryptionInfo();
    if (feInfo != null) {
      KeyProvider.KeyVersion decrypted = getDEK(feInfo);
      final CryptoOutputStream cryptoOut =
          new CryptoOutputStream(keyOutputStream,
              OzoneKMSUtil.getCryptoCodec(conf, feInfo),
              decrypted.getMaterial(), feInfo.getIV());
      return new OzoneOutputStream(cryptoOut);
    } else {
      return new OzoneOutputStream(keyOutputStream);
    }
  }

  @Override
  public OmMultipartUploadCompleteInfo completeMultipartUpload(
      String volumeName, String bucketName, String keyName, String uploadID,
      Map<Integer, String> partsMap) throws IOException {
    verifyVolumeName(volumeName);
    verifyBucketName(bucketName);
    HddsClientUtils.checkNotNull(keyName, uploadID);

    OmKeyArgs keyArgs = new OmKeyArgs.Builder()
        .setVolumeName(volumeName)
        .setBucketName(bucketName)
        .setKeyName(keyName)
        .setMultipartUploadID(uploadID)
        .setAcls(getAclList())
        .build();

    OmMultipartUploadCompleteList
        omMultipartUploadCompleteList = new OmMultipartUploadCompleteList(
        partsMap);

    OmMultipartUploadCompleteInfo omMultipartUploadCompleteInfo =
        ozoneManagerClient.completeMultipartUpload(keyArgs,
            omMultipartUploadCompleteList);

    return omMultipartUploadCompleteInfo;

  }

  @Override
  public void abortMultipartUpload(String volumeName,
       String bucketName, String keyName, String uploadID) throws IOException {
    verifyVolumeName(volumeName);
    verifyBucketName(bucketName);
    HddsClientUtils.checkNotNull(keyName, uploadID);
    OmKeyArgs omKeyArgs = new OmKeyArgs.Builder()
        .setVolumeName(volumeName)
        .setBucketName(bucketName)
        .setKeyName(keyName)
        .setMultipartUploadID(uploadID)
        .build();
    ozoneManagerClient.abortMultipartUpload(omKeyArgs);
  }

  @Override
  public OzoneMultipartUploadPartListParts listParts(String volumeName,
      String bucketName, String keyName, String uploadID, int partNumberMarker,
      int maxParts)  throws IOException {
    verifyVolumeName(volumeName);
    verifyBucketName(bucketName);
    HddsClientUtils.checkNotNull(uploadID);
    Preconditions.checkArgument(maxParts > 0, "Max Parts Should be greater " +
        "than zero");
    Preconditions.checkArgument(partNumberMarker >= 0, "Part Number Marker " +
        "Should be greater than or equal to zero, as part numbers starts from" +
        " 1 and ranges till 10000");
    OmMultipartUploadListParts omMultipartUploadListParts =
        ozoneManagerClient.listParts(volumeName, bucketName, keyName,
            uploadID, partNumberMarker, maxParts);

    OzoneMultipartUploadPartListParts ozoneMultipartUploadPartListParts =
        new OzoneMultipartUploadPartListParts(
            omMultipartUploadListParts.getReplicationConfig(),
            omMultipartUploadListParts.getNextPartNumberMarker(),
            omMultipartUploadListParts.isTruncated());

    for (OmPartInfo omPartInfo : omMultipartUploadListParts.getPartInfoList()) {
      ozoneMultipartUploadPartListParts.addPart(
          new OzoneMultipartUploadPartListParts.PartInfo(
              omPartInfo.getPartNumber(), omPartInfo.getPartName(),
              omPartInfo.getModificationTime(), omPartInfo.getSize()));
    }
    return ozoneMultipartUploadPartListParts;

  }

  @Override
  public OzoneMultipartUploadList listMultipartUploads(String volumeName,
      String bucketName, String prefix) throws IOException {

    OmMultipartUploadList omMultipartUploadList =
        ozoneManagerClient.listMultipartUploads(volumeName, bucketName, prefix);
    List<OzoneMultipartUpload> uploads = omMultipartUploadList.getUploads()
        .stream()
        .map(upload -> new OzoneMultipartUpload(upload.getVolumeName(),
            upload.getBucketName(),
            upload.getKeyName(),
            upload.getUploadId(),
            upload.getCreationTime(),
            upload.getReplicationConfig()))
        .collect(Collectors.toList());
    OzoneMultipartUploadList result = new OzoneMultipartUploadList(uploads);
    return result;
  }

  @Override
  public OzoneFileStatus getOzoneFileStatus(String volumeName,
      String bucketName, String keyName) throws IOException {
    OmKeyArgs keyArgs = new OmKeyArgs.Builder()
        .setVolumeName(volumeName)
        .setBucketName(bucketName)
        .setKeyName(keyName)
        .setRefreshPipeline(true)
        .setSortDatanodesInPipeline(topologyAwareReadEnabled)
        .setLatestVersionLocation(getLatestVersionLocation)
        .build();
    return ozoneManagerClient.getFileStatus(keyArgs);
  }

  @Override
  public void createDirectory(String volumeName, String bucketName,
      String keyName) throws IOException {
    OmKeyArgs keyArgs = new OmKeyArgs.Builder().setVolumeName(volumeName)
        .setBucketName(bucketName)
        .setKeyName(keyName)
        .setAcls(getAclList())
        .build();
    ozoneManagerClient.createDirectory(keyArgs);
  }

  @Override
  public OzoneInputStream readFile(String volumeName, String bucketName,
      String keyName) throws IOException {
    OmKeyArgs keyArgs = new OmKeyArgs.Builder()
        .setVolumeName(volumeName)
        .setBucketName(bucketName)
        .setKeyName(keyName)
        .setSortDatanodesInPipeline(topologyAwareReadEnabled)
        .setLatestVersionLocation(getLatestVersionLocation)
        .build();
    OmKeyInfo keyInfo = ozoneManagerClient.lookupFile(keyArgs);
    return getInputStreamWithRetryFunction(keyInfo);
  }

  @Override
  public OzoneOutputStream createFile(String volumeName, String bucketName,
      String keyName, long size, ReplicationType type, ReplicationFactor factor,
      boolean overWrite, boolean recursive) throws IOException {
    return createFile(volumeName, bucketName, keyName, size,
        ReplicationConfig.fromTypeAndFactor(type, factor), overWrite,
        recursive);
  }

  /**
   * Create InputStream with Retry function to refresh pipeline information
   * if reads fail.
   *
   * @param keyInfo
   * @return
   * @throws IOException
   */
  private OzoneInputStream getInputStreamWithRetryFunction(
      OmKeyInfo keyInfo) throws IOException {
    return createInputStream(keyInfo, omKeyInfo -> {
      try {
        OmKeyArgs omKeyArgs = new OmKeyArgs.Builder()
            .setVolumeName(omKeyInfo.getVolumeName())
            .setBucketName(omKeyInfo.getBucketName())
            .setKeyName(omKeyInfo.getKeyName())
            .setRefreshPipeline(true)
            .setSortDatanodesInPipeline(topologyAwareReadEnabled)
            .setLatestVersionLocation(getLatestVersionLocation)
            .build();
        return ozoneManagerClient.lookupKey(omKeyArgs);
      } catch (IOException e) {
        LOG.error("Unable to lookup key {} on retry.", keyInfo.getKeyName(), e);
        return null;
      }
    });
  }

  @Override
  public OzoneOutputStream createFile(String volumeName, String bucketName,
      String keyName, long size, ReplicationConfig replicationConfig,
      boolean overWrite, boolean recursive) throws IOException {
    OmKeyArgs keyArgs = new OmKeyArgs.Builder()
        .setVolumeName(volumeName)
        .setBucketName(bucketName)
        .setKeyName(keyName)
        .setDataSize(size)
        .setReplicationConfig(replicationConfig)
        .setAcls(getAclList())
        .setLatestVersionLocation(getLatestVersionLocation)
        .build();
    OpenKeySession keySession =
        ozoneManagerClient.createFile(keyArgs, overWrite, recursive);
    return createOutputStream(keySession, UUID.randomUUID().toString(),
        replicationConfig);
  }

  @Override
  public List<OzoneFileStatus> listStatus(String volumeName, String bucketName,
      String keyName, boolean recursive, String startKey, long numEntries)
      throws IOException {
    OmKeyArgs keyArgs = new OmKeyArgs.Builder()
        .setVolumeName(volumeName)
        .setBucketName(bucketName)
        .setKeyName(keyName)
        .setRefreshPipeline(true)
        .setSortDatanodesInPipeline(topologyAwareReadEnabled)
        .setLatestVersionLocation(getLatestVersionLocation)
        .build();
    return ozoneManagerClient
        .listStatus(keyArgs, recursive, startKey, numEntries);
  }

  /**
   * Add acl for Ozone object. Return true if acl is added successfully else
   * false.
   *
   * @param obj Ozone object for which acl should be added.
   * @param acl ozone acl to be added.
   * @throws IOException if there is error.
   */
  @Override
  public boolean addAcl(OzoneObj obj, OzoneAcl acl) throws IOException {
    return ozoneManagerClient.addAcl(obj, acl);
  }

  /**
   * Remove acl for Ozone object. Return true if acl is removed successfully
   * else false.
   *
   * @param obj Ozone object.
   * @param acl Ozone acl to be removed.
   * @throws IOException if there is error.
   */
  @Override
  public boolean removeAcl(OzoneObj obj, OzoneAcl acl) throws IOException {
    return ozoneManagerClient.removeAcl(obj, acl);
  }

  /**
   * Acls to be set for given Ozone object. This operations reset ACL for given
   * object to list of ACLs provided in argument.
   *
   * @param obj Ozone object.
   * @param acls List of acls.
   * @throws IOException if there is error.
   */
  @Override
  public boolean setAcl(OzoneObj obj, List<OzoneAcl> acls) throws IOException {
    return ozoneManagerClient.setAcl(obj, acls);
  }

  /**
   * Returns list of ACLs for given Ozone object.
   *
   * @param obj Ozone object.
   * @throws IOException if there is error.
   */
  @Override
  public List<OzoneAcl> getAcl(OzoneObj obj) throws IOException {
    return ozoneManagerClient.getAcl(obj);
  }

  private OzoneInputStream createInputStream(
      OmKeyInfo keyInfo, Function<OmKeyInfo, OmKeyInfo> retryFunction)
      throws IOException {
    // When Key is not MPU or when Key is MPU and encryption is not enabled
    // Need to revisit for GDP.
    FileEncryptionInfo feInfo = keyInfo.getFileEncryptionInfo();

    if (feInfo == null) {
      LengthInputStream lengthInputStream = KeyInputStream
          .getFromOmKeyInfo(keyInfo, xceiverClientManager,
              clientConfig.isChecksumVerify(), retryFunction);
      try {
        Map< String, String > keyInfoMetadata = keyInfo.getMetadata();
        if (Boolean.valueOf(keyInfoMetadata.get(OzoneConsts.GDPR_FLAG))) {
          GDPRSymmetricKey gk = new GDPRSymmetricKey(
              keyInfoMetadata.get(OzoneConsts.GDPR_SECRET),
              keyInfoMetadata.get(OzoneConsts.GDPR_ALGORITHM)
          );
          gk.getCipher().init(Cipher.DECRYPT_MODE, gk.getSecretKey());
          return new OzoneInputStream(
              new CipherInputStream(lengthInputStream, gk.getCipher()));
        }
      } catch (Exception ex) {
        throw new IOException(ex);
      }
      return new OzoneInputStream(lengthInputStream.getWrappedStream());
    } else if (!keyInfo.getLatestVersionLocations().isMultipartKey()) {
      // Regular Key with FileEncryptionInfo
      LengthInputStream lengthInputStream = KeyInputStream
          .getFromOmKeyInfo(keyInfo, xceiverClientManager,
              clientConfig.isChecksumVerify(), retryFunction);
      final KeyProvider.KeyVersion decrypted = getDEK(feInfo);
      final CryptoInputStream cryptoIn =
          new CryptoInputStream(lengthInputStream.getWrappedStream(),
              OzoneKMSUtil.getCryptoCodec(conf, feInfo),
              decrypted.getMaterial(), feInfo.getIV());
      return new OzoneInputStream(cryptoIn);
    } else {
      // Multipart Key with FileEncryptionInfo
      List<LengthInputStream> lengthInputStreams = KeyInputStream
          .getStreamsFromKeyInfo(keyInfo, xceiverClientManager,
              clientConfig.isChecksumVerify(), retryFunction);
      final KeyProvider.KeyVersion decrypted = getDEK(feInfo);

      List<OzoneCryptoInputStream> cryptoInputStreams = new ArrayList<>();
      for(LengthInputStream lengthInputStream : lengthInputStreams) {
        final OzoneCryptoInputStream ozoneCryptoInputStream =
            new OzoneCryptoInputStream(lengthInputStream,
                OzoneKMSUtil.getCryptoCodec(conf, feInfo),
                decrypted.getMaterial(), feInfo.getIV());
        cryptoInputStreams.add(ozoneCryptoInputStream);
      }
      return new MultipartCryptoKeyInputStream(keyInfo.getKeyName(),
          cryptoInputStreams);
    }
  }

  private OzoneOutputStream createOutputStream(OpenKeySession openKey,
      String requestId, ReplicationConfig replicationConfig)
      throws IOException {
    KeyOutputStream keyOutputStream =
        new KeyOutputStream.Builder()
            .setHandler(openKey)
            .setXceiverClientManager(xceiverClientManager)
            .setOmClient(ozoneManagerClient)
            .setRequestID(requestId)
            .setReplicationConfig(replicationConfig)
            .enableUnsafeByteBufferConversion(unsafeByteBufferConversion)
            .setConfig(clientConfig)
            .build();
    keyOutputStream
        .addPreallocateBlocks(openKey.getKeyInfo().getLatestVersionLocations(),
            openKey.getOpenVersion());
    final FileEncryptionInfo feInfo =
        openKey.getKeyInfo().getFileEncryptionInfo();
    if (feInfo != null) {
      KeyProvider.KeyVersion decrypted = getDEK(feInfo);
      final CryptoOutputStream cryptoOut =
          new CryptoOutputStream(keyOutputStream,
              OzoneKMSUtil.getCryptoCodec(conf, feInfo),
              decrypted.getMaterial(), feInfo.getIV());
      return new OzoneOutputStream(cryptoOut);
    } else {
      try{
        GDPRSymmetricKey gk;
        Map<String, String> openKeyMetadata =
            openKey.getKeyInfo().getMetadata();
        if(Boolean.valueOf(openKeyMetadata.get(OzoneConsts.GDPR_FLAG))){
          gk = new GDPRSymmetricKey(
              openKeyMetadata.get(OzoneConsts.GDPR_SECRET),
              openKeyMetadata.get(OzoneConsts.GDPR_ALGORITHM)
          );
          gk.getCipher().init(Cipher.ENCRYPT_MODE, gk.getSecretKey());
          return new OzoneOutputStream(
              new CipherOutputStream(keyOutputStream, gk.getCipher()));
        }
      }catch (Exception ex){
        throw new IOException(ex);
      }

      return new OzoneOutputStream(keyOutputStream);
    }
  }

  @Override
  public KeyProvider getKeyProvider() throws IOException {
    URI kmsUri = getKeyProviderUri();
    if (kmsUri == null) {
      return null;
    }

    try {
      return keyProviderCache.get(kmsUri, new Callable<KeyProvider>() {
        @Override
        public KeyProvider call() throws Exception {
          return OzoneKMSUtil.getKeyProvider(conf, kmsUri);
        }
      });
    } catch (Exception e) {
      LOG.error("Can't create KeyProvider for Ozone RpcClient.", e);
      return null;
    }
  }

  @Override
  public URI getKeyProviderUri() throws IOException {
    // TODO: fix me to support kms instances for difference OMs
    return OzoneKMSUtil.getKeyProviderUri(ugi,
        null, null, conf);
  }

  @Override
  public String getCanonicalServiceName() {
    return (dtService != null) ? dtService.toString() : null;
  }

  @Override
  @VisibleForTesting
  public OzoneManagerProtocol getOzoneManagerClient() {
    return ozoneManagerClient;
  }

  @VisibleForTesting
  public Cache<URI, KeyProvider> getKeyProviderCache() {
    return keyProviderCache;
  }

  @Override
  public OzoneKey headObject(String volumeName, String bucketName,
      String keyName) throws IOException {
    Preconditions.checkNotNull(volumeName);
    Preconditions.checkNotNull(bucketName);
    Preconditions.checkNotNull(keyName);
    OmKeyArgs keyArgs = new OmKeyArgs.Builder()
        .setVolumeName(volumeName)
        .setBucketName(bucketName)
        .setKeyName(keyName)
        .setLatestVersionLocation(true)
        .setHeadOp(true)
        .build();
    OmKeyInfo keyInfo = ozoneManagerClient.lookupKey(keyArgs);

    return new OzoneKey(keyInfo.getVolumeName(), keyInfo.getBucketName(),
        keyInfo.getKeyName(), keyInfo.getDataSize(), keyInfo.getCreationTime(),
        keyInfo.getModificationTime(), keyInfo.getReplicationConfig());

  }

  @Override
  public void setTheadLocalS3Auth(
      S3Auth ozoneSharedSecretAuth) {
    ozoneManagerClient.setThreadLocalS3Auth(ozoneSharedSecretAuth);
  }

  @Override
  public S3Auth getThreadLocalS3Auth() {
    return ozoneManagerClient.getThreadLocalS3Auth();
  }

  @Override
  public void clearTheadLocalS3Auth() {
    ozoneManagerClient.clearThreadLocalS3Auth();
  }
}<|MERGE_RESOLUTION|>--- conflicted
+++ resolved
@@ -806,12 +806,8 @@
         bucket.getUsedNamespace(),
         bucket.getQuotaInBytes(),
         bucket.getQuotaInNamespace(),
-<<<<<<< HEAD
         bucket.getBucketLayout(),
         bucket.getOwner()))
-=======
-        bucket.getBucketLayout()))
->>>>>>> f7808514
         .collect(Collectors.toList());
   }
 
