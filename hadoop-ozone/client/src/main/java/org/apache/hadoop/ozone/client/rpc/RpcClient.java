--- conflicted
+++ resolved
@@ -771,13 +771,7 @@
         .setBucketName(bucketName)
         .setKeyName(keyName)
         .setDataSize(size)
-<<<<<<< HEAD
         .setReplicationConfig(replicationConfig)
-=======
-        .setType(HddsProtos.ReplicationType
-            .valueOf(replicationConfig.getReplicationType().toString()))
-        .setFactor(ReplicationConfig.getLegacyFactor(replicationConfig))
->>>>>>> 0b4779c3
         .addAllMetadata(metadata)
         .setAcls(getAclList());
 
@@ -982,12 +976,7 @@
         .setVolumeName(volumeName)
         .setBucketName(bucketName)
         .setKeyName(keyName)
-<<<<<<< HEAD
         .setReplicationConfig(replicationConfig)
-=======
-        .setType(replicationConfig.getReplicationType())
-        .setFactor(ReplicationConfig.getLegacyFactor(replicationConfig))
->>>>>>> 0b4779c3
         .setAcls(getAclList())
         .build();
     OmMultipartInfo multipartInfo = ozoneManagerClient
@@ -1231,12 +1220,7 @@
         .setBucketName(bucketName)
         .setKeyName(keyName)
         .setDataSize(size)
-<<<<<<< HEAD
         .setReplicationConfig(replicationConfig)
-=======
-        .setType(replicationConfig.getReplicationType())
-        .setFactor(ReplicationConfig.getLegacyFactor(replicationConfig))
->>>>>>> 0b4779c3
         .setAcls(getAclList())
         .build();
     OpenKeySession keySession =
@@ -1376,12 +1360,7 @@
             .setXceiverClientManager(xceiverClientManager)
             .setOmClient(ozoneManagerClient)
             .setRequestID(requestId)
-<<<<<<< HEAD
             .setReplicationConfig(replicationConfig)
-=======
-            .setType(replicationConfig.getReplicationType())
-            .setFactor(ReplicationConfig.getLegacyFactor(replicationConfig))
->>>>>>> 0b4779c3
             .enableUnsafeByteBufferConversion(unsafeByteBufferConversion)
             .setConfig(clientConfig)
             .build();
