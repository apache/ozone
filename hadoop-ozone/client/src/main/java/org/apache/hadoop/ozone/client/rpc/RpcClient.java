/**
 * Licensed to the Apache Software Foundation (ASF) under one
 * or more contributor license agreements.  See the NOTICE file
 * distributed with this work for additional information
 * regarding copyright ownership.  The ASF licenses this file
 * to you under the Apache License, Version 2.0 (the
 * "License"); you may not use this file except in compliance
 * with the License.  You may obtain a copy of the License at
 *
 *     http://www.apache.org/licenses/LICENSE-2.0
 *
 * Unless required by applicable law or agreed to in writing, software
 * distributed under the License is distributed on an "AS IS" BASIS,
 * WITHOUT WARRANTIES OR CONDITIONS OF ANY KIND, either express or implied.
 * See the License for the specific language governing permissions and
 * limitations under the License.
 */

package org.apache.hadoop.ozone.client.rpc;

import javax.crypto.Cipher;
import javax.crypto.CipherInputStream;
import javax.crypto.CipherOutputStream;
import java.io.IOException;
import java.net.URI;
import java.security.InvalidKeyException;
import java.security.SecureRandom;
import java.util.ArrayList;
import java.util.Arrays;
import java.util.List;
import java.util.Map;
import java.util.UUID;
import java.util.function.Function;
import java.util.stream.Collectors;

import org.apache.hadoop.crypto.CryptoInputStream;
import org.apache.hadoop.crypto.CryptoOutputStream;
import org.apache.hadoop.crypto.key.KeyProvider;
import org.apache.hadoop.fs.FileEncryptionInfo;
import org.apache.hadoop.hdds.client.OzoneQuota;
import org.apache.hadoop.hdds.client.ReplicationFactor;
import org.apache.hadoop.hdds.client.ReplicationType;
import org.apache.hadoop.hdds.conf.ConfigurationSource;
import org.apache.hadoop.hdds.conf.OzoneConfiguration;
import org.apache.hadoop.hdds.conf.StorageUnit;
import org.apache.hadoop.hdds.protocol.StorageType;
import org.apache.hadoop.hdds.protocol.datanode.proto.ContainerProtos.ChecksumType;
import org.apache.hadoop.hdds.protocol.proto.HddsProtos;
import org.apache.hadoop.hdds.scm.ScmConfigKeys;
import org.apache.hadoop.hdds.scm.XceiverClientManager;
import org.apache.hadoop.hdds.scm.client.HddsClientUtils;
import org.apache.hadoop.hdds.tracing.TracingUtil;
import org.apache.hadoop.io.IOUtils;
import org.apache.hadoop.io.Text;
import org.apache.hadoop.ozone.OzoneAcl;
import org.apache.hadoop.ozone.OzoneConfigKeys;
import org.apache.hadoop.ozone.OzoneConsts;
import org.apache.hadoop.ozone.OzoneSecurityUtil;
import org.apache.hadoop.ozone.client.BucketArgs;
import org.apache.hadoop.ozone.client.OzoneBucket;
import org.apache.hadoop.ozone.client.OzoneKey;
import org.apache.hadoop.ozone.client.OzoneKeyDetails;
import org.apache.hadoop.ozone.client.OzoneKeyLocation;
import org.apache.hadoop.ozone.client.OzoneMultipartUpload;
import org.apache.hadoop.ozone.client.OzoneMultipartUploadList;
import org.apache.hadoop.ozone.client.OzoneMultipartUploadPartListParts;
import org.apache.hadoop.ozone.client.OzoneVolume;
import org.apache.hadoop.ozone.client.VolumeArgs;
import org.apache.hadoop.ozone.client.io.KeyInputStream;
import org.apache.hadoop.ozone.client.io.KeyOutputStream;
import org.apache.hadoop.ozone.client.io.LengthInputStream;
import org.apache.hadoop.ozone.client.io.OzoneInputStream;
import org.apache.hadoop.ozone.client.io.OzoneOutputStream;
import org.apache.hadoop.ozone.client.protocol.ClientProtocol;
<<<<<<< HEAD
import org.apache.hadoop.ozone.om.OMConfigKeys;
=======
import org.apache.hadoop.ozone.om.exceptions.OMException;
>>>>>>> f20cb4e5
import org.apache.hadoop.ozone.om.ha.OMFailoverProxyProvider;
import org.apache.hadoop.ozone.om.helpers.BucketEncryptionKeyInfo;
import org.apache.hadoop.ozone.om.helpers.OmBucketArgs;
import org.apache.hadoop.ozone.om.helpers.OmBucketInfo;
import org.apache.hadoop.ozone.om.helpers.OmKeyArgs;
import org.apache.hadoop.ozone.om.helpers.OmKeyInfo;
import org.apache.hadoop.ozone.om.helpers.OmMultipartInfo;
import org.apache.hadoop.ozone.om.helpers.OmMultipartUploadCompleteInfo;
import org.apache.hadoop.ozone.om.helpers.OmMultipartUploadCompleteList;
import org.apache.hadoop.ozone.om.helpers.OmMultipartUploadList;
import org.apache.hadoop.ozone.om.helpers.OmMultipartUploadListParts;
import org.apache.hadoop.ozone.om.helpers.OmPartInfo;
import org.apache.hadoop.ozone.om.helpers.OmVolumeArgs;
import org.apache.hadoop.ozone.om.helpers.OpenKeySession;
import org.apache.hadoop.ozone.om.helpers.OzoneAclUtil;
import org.apache.hadoop.ozone.om.helpers.OzoneFileStatus;
import org.apache.hadoop.ozone.om.helpers.RepeatedOmKeyInfo;
import org.apache.hadoop.ozone.om.helpers.S3SecretValue;
import org.apache.hadoop.ozone.om.helpers.ServiceInfo;
import org.apache.hadoop.ozone.om.helpers.ServiceInfoEx;
import org.apache.hadoop.ozone.om.protocol.OzoneManagerProtocol;
import org.apache.hadoop.ozone.om.protocolPB.OzoneManagerProtocolClientSideTranslatorPB;
import org.apache.hadoop.ozone.protocol.proto.OzoneManagerProtocolProtos.OMRoleInfo;
import org.apache.hadoop.ozone.security.GDPRSymmetricKey;
import org.apache.hadoop.ozone.security.OzoneTokenIdentifier;
import org.apache.hadoop.ozone.security.acl.IAccessAuthorizer.ACLIdentityType;
import org.apache.hadoop.ozone.security.acl.IAccessAuthorizer.ACLType;
import org.apache.hadoop.ozone.security.acl.OzoneAclConfig;
import org.apache.hadoop.ozone.security.acl.OzoneObj;
import org.apache.hadoop.ozone.web.utils.OzoneUtils;
import org.apache.hadoop.security.UserGroupInformation;
import org.apache.hadoop.security.token.Token;

import com.google.common.annotations.VisibleForTesting;
import com.google.common.base.Preconditions;
import static org.apache.hadoop.ozone.OzoneAcl.AclScope.ACCESS;
import org.apache.logging.log4j.util.Strings;
import org.apache.ratis.protocol.ClientId;
import org.slf4j.Logger;
import org.slf4j.LoggerFactory;

/**
 * Ozone RPC Client Implementation, it connects to OM, SCM and DataNode
 * to execute client calls. This uses RPC protocol for communication
 * with the servers.
 */
public class RpcClient implements ClientProtocol {

  private static final Logger LOG =
      LoggerFactory.getLogger(RpcClient.class);

  private final ConfigurationSource conf;
  private final OzoneManagerProtocol ozoneManagerClient;
  private final XceiverClientManager xceiverClientManager;
  private final int chunkSize;
  private final ChecksumType checksumType;
  private final int bytesPerChecksum;
  private boolean verifyChecksum;
  private final UserGroupInformation ugi;
  private final ACLType userRights;
  private final ACLType groupRights;
  private final int streamBufferSize;
  private final long streamBufferFlushSize;
  private boolean streamBufferFlushDelay;
  private final long streamBufferMaxSize;
  private final long blockSize;
  private final ClientId clientId = ClientId.randomId();
  private final int maxRetryCount;
  private final long retryInterval;
  private Text dtService;
  private final boolean topologyAwareReadEnabled;
  private final boolean checkKeyNameEnabled;

  /**
    * Creates RpcClient instance with the given configuration.
    * @param conf Configuration
    * @param omServiceId OM HA Service ID, set this to null if not HA
    * @throws IOException
    */
  public RpcClient(ConfigurationSource conf, String omServiceId)
      throws IOException {
    Preconditions.checkNotNull(conf);
    this.conf = conf;
    this.ugi = UserGroupInformation.getCurrentUser();
    // Get default acl rights for user and group.
    OzoneAclConfig aclConfig = this.conf.getObject(OzoneAclConfig.class);
    this.userRights = aclConfig.getUserDefaultRights();
    this.groupRights = aclConfig.getGroupDefaultRights();

    this.ozoneManagerClient = TracingUtil.createProxy(
        new OzoneManagerProtocolClientSideTranslatorPB(
            this.conf, clientId.toString(), omServiceId, ugi),
        OzoneManagerProtocol.class, conf
    );

    ServiceInfoEx serviceInfoEx = ozoneManagerClient.getServiceInfo();
    String caCertPem = null;
    if (OzoneSecurityUtil.isSecurityEnabled(conf)) {
      caCertPem = serviceInfoEx.getCaCertificate();
    }

    this.xceiverClientManager = new XceiverClientManager(conf,
        OzoneConfiguration.of(conf).getObject(XceiverClientManager.
            ScmClientConfig.class), caCertPem);

    int configuredChunkSize = (int) conf
        .getStorageSize(ScmConfigKeys.OZONE_SCM_CHUNK_SIZE_KEY,
            ScmConfigKeys.OZONE_SCM_CHUNK_SIZE_DEFAULT, StorageUnit.BYTES);
    if(configuredChunkSize > OzoneConsts.OZONE_SCM_CHUNK_MAX_SIZE) {
      LOG.warn("The chunk size ({}) is not allowed to be more than"
              + " the maximum size ({}),"
              + " resetting to the maximum size.",
          configuredChunkSize, OzoneConsts.OZONE_SCM_CHUNK_MAX_SIZE);
      chunkSize = OzoneConsts.OZONE_SCM_CHUNK_MAX_SIZE;
    } else {
      chunkSize = configuredChunkSize;
    }
    streamBufferSize = (int) conf
        .getStorageSize(OzoneConfigKeys.OZONE_CLIENT_STREAM_BUFFER_SIZE,
            OzoneConfigKeys.OZONE_CLIENT_STREAM_BUFFER_SIZE_DEFAULT,
            StorageUnit.BYTES);
    streamBufferFlushSize = (long) conf
        .getStorageSize(OzoneConfigKeys.OZONE_CLIENT_STREAM_BUFFER_FLUSH_SIZE,
            OzoneConfigKeys.OZONE_CLIENT_STREAM_BUFFER_FLUSH_SIZE_DEFAULT,
            StorageUnit.BYTES);
    streamBufferFlushDelay = conf.getBoolean(
        OzoneConfigKeys.OZONE_CLIENT_STREAM_BUFFER_FLUSH_DELAY,
        OzoneConfigKeys.OOZONE_CLIENT_STREAM_BUFFER_FLUSH_DELAY_DEFAULT);
    streamBufferMaxSize = (long) conf
        .getStorageSize(OzoneConfigKeys.OZONE_CLIENT_STREAM_BUFFER_MAX_SIZE,
            OzoneConfigKeys.OZONE_CLIENT_STREAM_BUFFER_MAX_SIZE_DEFAULT,
            StorageUnit.BYTES);
    blockSize = (long) conf.getStorageSize(OzoneConfigKeys.OZONE_SCM_BLOCK_SIZE,
        OzoneConfigKeys.OZONE_SCM_BLOCK_SIZE_DEFAULT, StorageUnit.BYTES);

    int configuredChecksumSize = (int) conf.getStorageSize(
        OzoneConfigKeys.OZONE_CLIENT_BYTES_PER_CHECKSUM,
        OzoneConfigKeys.OZONE_CLIENT_BYTES_PER_CHECKSUM_DEFAULT,
        StorageUnit.BYTES);
    if(configuredChecksumSize <
        OzoneConfigKeys.OZONE_CLIENT_BYTES_PER_CHECKSUM_MIN_SIZE) {
      LOG.warn("The checksum size ({}) is not allowed to be less than the " +
              "minimum size ({}), resetting to the minimum size.",
          configuredChecksumSize,
          OzoneConfigKeys.OZONE_CLIENT_BYTES_PER_CHECKSUM_MIN_SIZE);
      bytesPerChecksum =
          OzoneConfigKeys.OZONE_CLIENT_BYTES_PER_CHECKSUM_MIN_SIZE;
    } else {
      bytesPerChecksum = configuredChecksumSize;
    }

    String checksumTypeStr = conf.get(
        OzoneConfigKeys.OZONE_CLIENT_CHECKSUM_TYPE,
        OzoneConfigKeys.OZONE_CLIENT_CHECKSUM_TYPE_DEFAULT);
    checksumType = ChecksumType.valueOf(checksumTypeStr);
    this.verifyChecksum =
        conf.getBoolean(OzoneConfigKeys.OZONE_CLIENT_VERIFY_CHECKSUM,
            OzoneConfigKeys.OZONE_CLIENT_VERIFY_CHECKSUM_DEFAULT);
    maxRetryCount =
        conf.getInt(OzoneConfigKeys.OZONE_CLIENT_MAX_RETRIES, OzoneConfigKeys.
            OZONE_CLIENT_MAX_RETRIES_DEFAULT);
    retryInterval = OzoneUtils.getTimeDurationInMS(conf,
        OzoneConfigKeys.OZONE_CLIENT_RETRY_INTERVAL,
        OzoneConfigKeys.OZONE_CLIENT_RETRY_INTERVAL_DEFAULT);
    dtService = getOMProxyProvider().getCurrentProxyDelegationToken();
    topologyAwareReadEnabled = conf.getBoolean(
        OzoneConfigKeys.OZONE_NETWORK_TOPOLOGY_AWARE_READ_KEY,
        OzoneConfigKeys.OZONE_NETWORK_TOPOLOGY_AWARE_READ_DEFAULT);
    checkKeyNameEnabled = conf.getBoolean(
            OMConfigKeys.OZONE_OM_KEYNAME_CHARACTER_CHECK_ENABLED_KEY,
            OMConfigKeys.OZONE_OM_KEYNAME_CHARACTER_CHECK_ENABLED_DEFAULT);
  }

  @Override
  public List<OMRoleInfo> getOmRoleInfos() throws IOException {

    List<ServiceInfo> serviceList = ozoneManagerClient.getServiceList();
    List<OMRoleInfo> roleInfos = new ArrayList<>();

    for (ServiceInfo serviceInfo : serviceList) {
      if (serviceInfo.getNodeType().equals(HddsProtos.NodeType.OM)) {
        OMRoleInfo omRoleInfo = serviceInfo.getOmRoleInfo();
        if (omRoleInfo != null) {
          roleInfos.add(omRoleInfo);
        }
      }
    }
    return roleInfos;
  }

  @Override
  public void createVolume(String volumeName) throws IOException {
    createVolume(volumeName, VolumeArgs.newBuilder().build());
  }

  @Override
  public void createVolume(String volumeName, VolumeArgs volArgs)
      throws IOException {
    verifyVolumeName(volumeName);
    Preconditions.checkNotNull(volArgs);

    String admin = volArgs.getAdmin() == null ?
        ugi.getUserName() : volArgs.getAdmin();
    String owner = volArgs.getOwner() == null ?
        ugi.getUserName() : volArgs.getOwner();
    long quota = volArgs.getQuota() == null ?
        OzoneConsts.MAX_QUOTA_IN_BYTES :
        OzoneQuota.parseQuota(volArgs.getQuota()).sizeInBytes();
    List<OzoneAcl> listOfAcls = new ArrayList<>();
    //User ACL
    listOfAcls.add(new OzoneAcl(ACLIdentityType.USER,
            owner, userRights, ACCESS));
    //Group ACLs of the User
    List<String> userGroups = Arrays.asList(UserGroupInformation
        .createRemoteUser(owner).getGroupNames());
    userGroups.stream().forEach((group) -> listOfAcls.add(
        new OzoneAcl(ACLIdentityType.GROUP, group, groupRights, ACCESS)));
    //ACLs from VolumeArgs
    if (volArgs.getAcls() != null) {
      listOfAcls.addAll(volArgs.getAcls());
    }

    OmVolumeArgs.Builder builder = OmVolumeArgs.newBuilder();
    builder.setVolume(volumeName);
    builder.setAdminName(admin);
    builder.setOwnerName(owner);
    builder.setQuotaInBytes(quota);
    builder.addAllMetadata(volArgs.getMetadata());

    //Remove duplicates and add ACLs
    for (OzoneAcl ozoneAcl :
        listOfAcls.stream().distinct().collect(Collectors.toList())) {
      builder.addOzoneAcls(OzoneAcl.toProtobuf(ozoneAcl));
    }

    if (volArgs.getQuota() == null) {
      LOG.info("Creating Volume: {}, with {} as owner.", volumeName, owner);
    } else {
      LOG.info("Creating Volume: {}, with {} as owner "
              + "and quota set to {} bytes.", volumeName, owner, quota);
    }
    ozoneManagerClient.createVolume(builder.build());
  }

  @Override
  public void setVolumeOwner(String volumeName, String owner)
      throws IOException {
    verifyVolumeName(volumeName);
    Preconditions.checkNotNull(owner);
    ozoneManagerClient.setOwner(volumeName, owner);
  }

  @Override
  public void setVolumeQuota(String volumeName, OzoneQuota quota)
      throws IOException {
    verifyVolumeName(volumeName);
    Preconditions.checkNotNull(quota);
    long quotaInBytes = quota.sizeInBytes();
    ozoneManagerClient.setQuota(volumeName, quotaInBytes);
  }

  @Override
  public OzoneVolume getVolumeDetails(String volumeName)
      throws IOException {
    verifyVolumeName(volumeName);
    OmVolumeArgs volume = ozoneManagerClient.getVolumeInfo(volumeName);
    return new OzoneVolume(
        conf,
        this,
        volume.getVolume(),
        volume.getAdminName(),
        volume.getOwnerName(),
        volume.getQuotaInBytes(),
        volume.getCreationTime(),
        volume.getAclMap().ozoneAclGetProtobuf().stream().
            map(OzoneAcl::fromProtobuf).collect(Collectors.toList()),
        volume.getMetadata());
  }

  @Override
  public boolean checkVolumeAccess(String volumeName, OzoneAcl acl)
      throws IOException {
    throw new UnsupportedOperationException("Not yet implemented.");
  }

  @Override
  public void deleteVolume(String volumeName) throws IOException {
    verifyVolumeName(volumeName);
    ozoneManagerClient.deleteVolume(volumeName);
  }

  @Override
  public List<OzoneVolume> listVolumes(String volumePrefix, String prevVolume,
                                       int maxListResult)
      throws IOException {
    List<OmVolumeArgs> volumes = ozoneManagerClient.listAllVolumes(
        volumePrefix, prevVolume, maxListResult);

    return volumes.stream().map(volume -> new OzoneVolume(
        conf,
        this,
        volume.getVolume(),
        volume.getAdminName(),
        volume.getOwnerName(),
        volume.getQuotaInBytes(),
        volume.getCreationTime(),
        volume.getAclMap().ozoneAclGetProtobuf().stream().
            map(OzoneAcl::fromProtobuf).collect(Collectors.toList())))
        .collect(Collectors.toList());
  }

  @Override
  public List<OzoneVolume> listVolumes(String user, String volumePrefix,
                                       String prevVolume, int maxListResult)
      throws IOException {
    List<OmVolumeArgs> volumes = ozoneManagerClient.listVolumeByUser(
        user, volumePrefix, prevVolume, maxListResult);

    return volumes.stream().map(volume -> new OzoneVolume(
        conf,
        this,
        volume.getVolume(),
        volume.getAdminName(),
        volume.getOwnerName(),
        volume.getQuotaInBytes(),
        volume.getCreationTime(),
        volume.getAclMap().ozoneAclGetProtobuf().stream().
            map(OzoneAcl::fromProtobuf).collect(Collectors.toList()),
        volume.getMetadata()))
        .collect(Collectors.toList());
  }

  @Override
  public void createBucket(String volumeName, String bucketName)
      throws IOException {
    // Set acls of current user.
    createBucket(volumeName, bucketName,
        BucketArgs.newBuilder().build());
  }

  @Override
  public void createBucket(
      String volumeName, String bucketName, BucketArgs bucketArgs)
      throws IOException {
    verifyVolumeName(volumeName);
    verifyBucketName(bucketName);
    Preconditions.checkNotNull(bucketArgs);

    Boolean isVersionEnabled = bucketArgs.getVersioning() == null ?
        Boolean.FALSE : bucketArgs.getVersioning();
    StorageType storageType = bucketArgs.getStorageType() == null ?
        StorageType.DEFAULT : bucketArgs.getStorageType();
    BucketEncryptionKeyInfo bek = null;
    if (bucketArgs.getEncryptionKey() != null) {
      bek = new BucketEncryptionKeyInfo.Builder()
          .setKeyName(bucketArgs.getEncryptionKey()).build();
    }

    List<OzoneAcl> listOfAcls = getAclList();
    //ACLs from BucketArgs
    if(bucketArgs.getAcls() != null) {
      listOfAcls.addAll(bucketArgs.getAcls());
    }

    OmBucketInfo.Builder builder = OmBucketInfo.newBuilder();
    builder.setVolumeName(volumeName)
        .setBucketName(bucketName)
        .setIsVersionEnabled(isVersionEnabled)
        .addAllMetadata(bucketArgs.getMetadata())
        .setStorageType(storageType)
        .setAcls(listOfAcls.stream().distinct().collect(Collectors.toList()));

    if (bek != null) {
      builder.setBucketEncryptionKey(bek);
    }

    LOG.info("Creating Bucket: {}/{}, with Versioning {} and " +
            "Storage Type set to {} and Encryption set to {} ",
        volumeName, bucketName, isVersionEnabled, storageType, bek != null);
    ozoneManagerClient.createBucket(builder.build());
  }

  private static void verifyVolumeName(String volumeName) throws OMException {
    try {
      HddsClientUtils.verifyResourceName(volumeName);
    } catch (IllegalArgumentException e) {
      throw new OMException(e.getMessage(),
          OMException.ResultCodes.INVALID_VOLUME_NAME);
    }
  }

  private static void verifyBucketName(String bucketName) throws OMException {
    try {
      HddsClientUtils.verifyResourceName(bucketName);
    } catch (IllegalArgumentException e) {
      throw new OMException(e.getMessage(),
          OMException.ResultCodes.INVALID_BUCKET_NAME);
    }
  }

  /**
   * Helper function to get default acl list for current user.
   *
   * @return listOfAcls
   * */
  private List<OzoneAcl> getAclList() {
    return OzoneAclUtil.getAclList(ugi.getUserName(), ugi.getGroups(),
        userRights, groupRights);
  }

  /**
   * Get a valid Delegation Token.
   *
   * @param renewer the designated renewer for the token
   * @return Token<OzoneDelegationTokenSelector>
   * @throws IOException
   */
  @Override
  public Token<OzoneTokenIdentifier> getDelegationToken(Text renewer)
      throws IOException {

    Token<OzoneTokenIdentifier> token =
        ozoneManagerClient.getDelegationToken(renewer);
    if (token != null) {
      token.setService(dtService);
      if (LOG.isDebugEnabled()) {
        LOG.debug("Created token {} for dtService {}", token, dtService);
      }
    } else {
      if (LOG.isDebugEnabled()) {
        LOG.debug("Cannot get ozone delegation token for renewer {} to " +
            "access service {}", renewer, dtService);
      }
    }
    return token;
  }

  /**
   * Renew an existing delegation token.
   *
   * @param token delegation token obtained earlier
   * @return the new expiration time
   * @throws IOException
   */
  @Override
  public long renewDelegationToken(Token<OzoneTokenIdentifier> token)
      throws IOException {
    return ozoneManagerClient.renewDelegationToken(token);
  }

  /**
   * Cancel an existing delegation token.
   *
   * @param token delegation token
   * @throws IOException
   */
  @Override
  public void cancelDelegationToken(Token<OzoneTokenIdentifier> token)
      throws IOException {
    ozoneManagerClient.cancelDelegationToken(token);
  }

  /**
   * Returns s3 secret given a kerberos user.
   * @param kerberosID
   * @return S3SecretValue
   * @throws IOException
   */
  @Override
  public S3SecretValue getS3Secret(String kerberosID) throws IOException {
    Preconditions.checkArgument(Strings.isNotBlank(kerberosID),
        "kerberosID cannot be null or empty.");

    return ozoneManagerClient.getS3Secret(kerberosID);
  }

  @Override
  @VisibleForTesting
  public OMFailoverProxyProvider getOMProxyProvider() {
    return ozoneManagerClient.getOMFailoverProxyProvider();
  }

  @Override
  public void setBucketVersioning(
      String volumeName, String bucketName, Boolean versioning)
      throws IOException {
    verifyVolumeName(volumeName);
    verifyBucketName(bucketName);
    Preconditions.checkNotNull(versioning);
    OmBucketArgs.Builder builder = OmBucketArgs.newBuilder();
    builder.setVolumeName(volumeName)
        .setBucketName(bucketName)
        .setIsVersionEnabled(versioning);
    ozoneManagerClient.setBucketProperty(builder.build());
  }

  @Override
  public void setBucketStorageType(
      String volumeName, String bucketName, StorageType storageType)
      throws IOException {
    verifyVolumeName(volumeName);
    verifyBucketName(bucketName);
    Preconditions.checkNotNull(storageType);
    OmBucketArgs.Builder builder = OmBucketArgs.newBuilder();
    builder.setVolumeName(volumeName)
        .setBucketName(bucketName)
        .setStorageType(storageType);
    ozoneManagerClient.setBucketProperty(builder.build());
  }

  @Override
  public void deleteBucket(
      String volumeName, String bucketName) throws IOException {
    verifyVolumeName(volumeName);
    verifyBucketName(bucketName);
    ozoneManagerClient.deleteBucket(volumeName, bucketName);
  }

  @Override
  public void checkBucketAccess(
      String volumeName, String bucketName) throws IOException {

  }

  @Override
  public OzoneBucket getBucketDetails(
      String volumeName, String bucketName) throws IOException {
    verifyVolumeName(volumeName);
    verifyBucketName(bucketName);
    OmBucketInfo bucketInfo =
        ozoneManagerClient.getBucketInfo(volumeName, bucketName);
    return new OzoneBucket(
        conf,
        this,
        bucketInfo.getVolumeName(),
        bucketInfo.getBucketName(),
        bucketInfo.getStorageType(),
        bucketInfo.getIsVersionEnabled(),
        bucketInfo.getCreationTime(),
        bucketInfo.getMetadata(),
        bucketInfo.getEncryptionKeyInfo() != null ? bucketInfo
            .getEncryptionKeyInfo().getKeyName() : null);
  }

  @Override
  public List<OzoneBucket> listBuckets(String volumeName, String bucketPrefix,
                                       String prevBucket, int maxListResult)
      throws IOException {
    List<OmBucketInfo> buckets = ozoneManagerClient.listBuckets(
        volumeName, prevBucket, bucketPrefix, maxListResult);

    return buckets.stream().map(bucket -> new OzoneBucket(
        conf,
        this,
        bucket.getVolumeName(),
        bucket.getBucketName(),
        bucket.getStorageType(),
        bucket.getIsVersionEnabled(),
        bucket.getCreationTime(),
        bucket.getMetadata(),
        bucket.getEncryptionKeyInfo() != null ? bucket
            .getEncryptionKeyInfo().getKeyName() : null))
        .collect(Collectors.toList());
  }

  @Override
  public OzoneOutputStream createKey(
      String volumeName, String bucketName, String keyName, long size,
      ReplicationType type, ReplicationFactor factor,
      Map<String, String> metadata)
      throws IOException {
<<<<<<< HEAD
    HddsClientUtils.verifyResourceName(volumeName, bucketName);
    if(checkKeyNameEnabled) {
      HddsClientUtils.verifyKeyName(keyName);
    }
=======
    verifyVolumeName(volumeName);
    verifyBucketName(bucketName);
>>>>>>> f20cb4e5
    HddsClientUtils.checkNotNull(keyName, type, factor);
    String requestId = UUID.randomUUID().toString();

    OmKeyArgs.Builder builder = new OmKeyArgs.Builder()
        .setVolumeName(volumeName)
        .setBucketName(bucketName)
        .setKeyName(keyName)
        .setDataSize(size)
        .setType(HddsProtos.ReplicationType.valueOf(type.toString()))
        .setFactor(HddsProtos.ReplicationFactor.valueOf(factor.getValue()))
        .addAllMetadata(metadata)
        .setAcls(getAclList());

    if (Boolean.parseBoolean(metadata.get(OzoneConsts.GDPR_FLAG))) {
      try{
        GDPRSymmetricKey gKey = new GDPRSymmetricKey(new SecureRandom());
        builder.addAllMetadata(gKey.getKeyDetails());
      } catch (Exception e) {
        if (e instanceof InvalidKeyException &&
            e.getMessage().contains("Illegal key size or default parameters")) {
          LOG.error("Missing Unlimited Strength Policy jars. Please install " +
              "Java Cryptography Extension (JCE) Unlimited Strength " +
              "Jurisdiction Policy Files");
        }
        throw new IOException(e);
      }
    }

    OpenKeySession openKey = ozoneManagerClient.openKey(builder.build());
    return createOutputStream(openKey, requestId, type, factor);
  }

  private KeyProvider.KeyVersion getDEK(FileEncryptionInfo feInfo)
      throws IOException {
    // check crypto protocol version
    OzoneKMSUtil.checkCryptoProtocolVersion(feInfo);
    KeyProvider.KeyVersion decrypted;
    decrypted = OzoneKMSUtil.decryptEncryptedDataEncryptionKey(feInfo,
        getKeyProvider());
    return decrypted;
  }

  @Override
  public OzoneInputStream getKey(
      String volumeName, String bucketName, String keyName)
      throws IOException {
    verifyVolumeName(volumeName);
    verifyBucketName(bucketName);
    Preconditions.checkNotNull(keyName);
    OmKeyArgs keyArgs = new OmKeyArgs.Builder()
        .setVolumeName(volumeName)
        .setBucketName(bucketName)
        .setKeyName(keyName)
        .setRefreshPipeline(true)
        .setSortDatanodesInPipeline(topologyAwareReadEnabled)
        .build();
    OmKeyInfo keyInfo = ozoneManagerClient.lookupKey(keyArgs);
    return getInputStreamWithRetryFunction(keyInfo);
  }

  @Override
  public void deleteKey(
      String volumeName, String bucketName, String keyName)
      throws IOException {
    verifyVolumeName(volumeName);
    verifyBucketName(bucketName);
    Preconditions.checkNotNull(keyName);
    OmKeyArgs keyArgs = new OmKeyArgs.Builder()
        .setVolumeName(volumeName)
        .setBucketName(bucketName)
        .setKeyName(keyName)
        .build();
    ozoneManagerClient.deleteKey(keyArgs);
  }

  @Override
  public void renameKey(String volumeName, String bucketName,
      String fromKeyName, String toKeyName) throws IOException {
<<<<<<< HEAD
    HddsClientUtils.verifyResourceName(volumeName, bucketName);
    if(checkKeyNameEnabled){
      HddsClientUtils.verifyKeyName(toKeyName);
    }
=======
    verifyVolumeName(volumeName);
    verifyBucketName(bucketName);
>>>>>>> f20cb4e5
    HddsClientUtils.checkNotNull(fromKeyName, toKeyName);
    OmKeyArgs keyArgs = new OmKeyArgs.Builder()
        .setVolumeName(volumeName)
        .setBucketName(bucketName)
        .setKeyName(fromKeyName)
        .build();
    ozoneManagerClient.renameKey(keyArgs, toKeyName);
  }

  @Override
  public List<OzoneKey> listKeys(String volumeName, String bucketName,
                                 String keyPrefix, String prevKey,
                                 int maxListResult)
      throws IOException {
    List<OmKeyInfo> keys = ozoneManagerClient.listKeys(
        volumeName, bucketName, prevKey, keyPrefix, maxListResult);

    return keys.stream().map(key -> new OzoneKey(
        key.getVolumeName(),
        key.getBucketName(),
        key.getKeyName(),
        key.getDataSize(),
        key.getCreationTime(),
        key.getModificationTime(),
        ReplicationType.valueOf(key.getType().toString()),
        key.getFactor().getNumber()))
        .collect(Collectors.toList());
  }

  @Override
  public List<RepeatedOmKeyInfo> listTrash(String volumeName, String bucketName,
      String startKeyName, String keyPrefix, int maxKeys) throws IOException {

    Preconditions.checkNotNull(volumeName);
    Preconditions.checkNotNull(bucketName);

    return ozoneManagerClient.listTrash(volumeName, bucketName, startKeyName,
        keyPrefix, maxKeys);
  }

  @Override
  public boolean recoverTrash(String volumeName, String bucketName,
      String keyName, String destinationBucket) throws IOException {

    return ozoneManagerClient.recoverTrash(volumeName, bucketName, keyName,
        destinationBucket);
  }

  @Override
  public OzoneKeyDetails getKeyDetails(
      String volumeName, String bucketName, String keyName)
      throws IOException {
    Preconditions.checkNotNull(volumeName);
    Preconditions.checkNotNull(bucketName);
    Preconditions.checkNotNull(keyName);
    OmKeyArgs keyArgs = new OmKeyArgs.Builder()
        .setVolumeName(volumeName)
        .setBucketName(bucketName)
        .setKeyName(keyName)
        .setRefreshPipeline(true)
        .setSortDatanodesInPipeline(topologyAwareReadEnabled)
        .build();
    OmKeyInfo keyInfo = ozoneManagerClient.lookupKey(keyArgs);

    List<OzoneKeyLocation> ozoneKeyLocations = new ArrayList<>();
    keyInfo.getLatestVersionLocations().getBlocksLatestVersionOnly().forEach(
        (a) -> ozoneKeyLocations.add(new OzoneKeyLocation(a.getContainerID(),
            a.getLocalID(), a.getLength(), a.getOffset())));
    return new OzoneKeyDetails(keyInfo.getVolumeName(), keyInfo.getBucketName(),
        keyInfo.getKeyName(), keyInfo.getDataSize(), keyInfo.getCreationTime(),
        keyInfo.getModificationTime(), ozoneKeyLocations, ReplicationType
        .valueOf(keyInfo.getType().toString()), keyInfo.getMetadata(),
        keyInfo.getFileEncryptionInfo(), keyInfo.getFactor().getNumber());
  }

  @Override
  public void close() throws IOException {
    IOUtils.cleanupWithLogger(LOG, ozoneManagerClient);
    IOUtils.cleanupWithLogger(LOG, xceiverClientManager);
  }

  @Override
  public OmMultipartInfo initiateMultipartUpload(String volumeName,
                                                String bucketName,
                                                String keyName,
                                                ReplicationType type,
                                                ReplicationFactor factor)
      throws IOException {
    verifyVolumeName(volumeName);
    verifyBucketName(bucketName);
    HddsClientUtils.checkNotNull(keyName, type, factor);
    OmKeyArgs keyArgs = new OmKeyArgs.Builder()
        .setVolumeName(volumeName)
        .setBucketName(bucketName)
        .setKeyName(keyName)
        .setType(HddsProtos.ReplicationType.valueOf(type.toString()))
        .setFactor(HddsProtos.ReplicationFactor.valueOf(factor.getValue()))
        .setAcls(getAclList())
        .build();
    OmMultipartInfo multipartInfo = ozoneManagerClient
        .initiateMultipartUpload(keyArgs);
    return multipartInfo;
  }

  @Override
  public OzoneOutputStream createMultipartKey(String volumeName,
                                              String bucketName,
                                              String keyName,
                                              long size,
                                              int partNumber,
                                              String uploadID)
      throws IOException {
<<<<<<< HEAD
    HddsClientUtils.verifyResourceName(volumeName, bucketName);
    if(checkKeyNameEnabled) {
      HddsClientUtils.verifyKeyName(keyName);
    }
=======
    verifyVolumeName(volumeName);
    verifyBucketName(bucketName);
>>>>>>> f20cb4e5
    HddsClientUtils.checkNotNull(keyName, uploadID);
    Preconditions.checkArgument(partNumber > 0 && partNumber <=10000, "Part " +
        "number should be greater than zero and less than or equal to 10000");
    Preconditions.checkArgument(size >=0, "size should be greater than or " +
        "equal to zero");
    String requestId = UUID.randomUUID().toString();
    OmKeyArgs keyArgs = new OmKeyArgs.Builder()
        .setVolumeName(volumeName)
        .setBucketName(bucketName)
        .setKeyName(keyName)
        .setDataSize(size)
        .setIsMultipartKey(true)
        .setMultipartUploadID(uploadID)
        .setMultipartUploadPartNumber(partNumber)
        .setAcls(getAclList())
        .build();

    OpenKeySession openKey = ozoneManagerClient.openKey(keyArgs);
    KeyOutputStream keyOutputStream =
        new KeyOutputStream.Builder()
            .setHandler(openKey)
            .setXceiverClientManager(xceiverClientManager)
            .setOmClient(ozoneManagerClient)
            .setChunkSize(chunkSize)
            .setRequestID(requestId)
            .setType(openKey.getKeyInfo().getType())
            .setFactor(openKey.getKeyInfo().getFactor())
            .setStreamBufferSize(streamBufferSize)
            .setStreamBufferFlushSize(streamBufferFlushSize)
            .setStreamBufferMaxSize(streamBufferMaxSize)
            .setBlockSize(blockSize)
            .setBytesPerChecksum(bytesPerChecksum)
            .setChecksumType(checksumType)
            .setMultipartNumber(partNumber)
            .setMultipartUploadID(uploadID)
            .setIsMultipartKey(true)
            .setMaxRetryCount(maxRetryCount)
            .setRetryInterval(retryInterval)
            .build();
    keyOutputStream.addPreallocateBlocks(
        openKey.getKeyInfo().getLatestVersionLocations(),
        openKey.getOpenVersion());
    return new OzoneOutputStream(keyOutputStream);
  }

  @Override
  public OmMultipartUploadCompleteInfo completeMultipartUpload(
      String volumeName, String bucketName, String keyName, String uploadID,
      Map<Integer, String> partsMap) throws IOException {
    verifyVolumeName(volumeName);
    verifyBucketName(bucketName);
    HddsClientUtils.checkNotNull(keyName, uploadID);

    OmKeyArgs keyArgs = new OmKeyArgs.Builder()
        .setVolumeName(volumeName)
        .setBucketName(bucketName)
        .setKeyName(keyName)
        .setMultipartUploadID(uploadID)
        .setAcls(getAclList())
        .build();

    OmMultipartUploadCompleteList
        omMultipartUploadCompleteList = new OmMultipartUploadCompleteList(
        partsMap);

    OmMultipartUploadCompleteInfo omMultipartUploadCompleteInfo =
        ozoneManagerClient.completeMultipartUpload(keyArgs,
            omMultipartUploadCompleteList);

    return omMultipartUploadCompleteInfo;

  }

  @Override
  public void abortMultipartUpload(String volumeName,
       String bucketName, String keyName, String uploadID) throws IOException {
    verifyVolumeName(volumeName);
    verifyBucketName(bucketName);
    HddsClientUtils.checkNotNull(keyName, uploadID);
    OmKeyArgs omKeyArgs = new OmKeyArgs.Builder()
        .setVolumeName(volumeName)
        .setBucketName(bucketName)
        .setKeyName(keyName)
        .setMultipartUploadID(uploadID)
        .build();
    ozoneManagerClient.abortMultipartUpload(omKeyArgs);
  }

  @Override
  public OzoneMultipartUploadPartListParts listParts(String volumeName,
      String bucketName, String keyName, String uploadID, int partNumberMarker,
      int maxParts)  throws IOException {
    verifyVolumeName(volumeName);
    verifyBucketName(bucketName);
    HddsClientUtils.checkNotNull(uploadID);
    Preconditions.checkArgument(maxParts > 0, "Max Parts Should be greater " +
        "than zero");
    Preconditions.checkArgument(partNumberMarker >= 0, "Part Number Marker " +
        "Should be greater than or equal to zero, as part numbers starts from" +
        " 1 and ranges till 10000");
    OmMultipartUploadListParts omMultipartUploadListParts =
        ozoneManagerClient.listParts(volumeName, bucketName, keyName,
            uploadID, partNumberMarker, maxParts);

    OzoneMultipartUploadPartListParts ozoneMultipartUploadPartListParts =
        new OzoneMultipartUploadPartListParts(ReplicationType
            .fromProto(omMultipartUploadListParts.getReplicationType()),
            ReplicationFactor
                .fromProto(omMultipartUploadListParts.getReplicationFactor()),
            omMultipartUploadListParts.getNextPartNumberMarker(),
            omMultipartUploadListParts.isTruncated());

    for (OmPartInfo omPartInfo : omMultipartUploadListParts.getPartInfoList()) {
      ozoneMultipartUploadPartListParts.addPart(
          new OzoneMultipartUploadPartListParts.PartInfo(
              omPartInfo.getPartNumber(), omPartInfo.getPartName(),
              omPartInfo.getModificationTime(), omPartInfo.getSize()));
    }
    return ozoneMultipartUploadPartListParts;

  }

  @Override
  public OzoneMultipartUploadList listMultipartUploads(String volumeName,
      String bucketName, String prefix) throws IOException {

    OmMultipartUploadList omMultipartUploadList =
        ozoneManagerClient.listMultipartUploads(volumeName, bucketName, prefix);
    List<OzoneMultipartUpload> uploads = omMultipartUploadList.getUploads()
        .stream()
        .map(upload -> new OzoneMultipartUpload(upload.getVolumeName(),
            upload.getBucketName(),
            upload.getKeyName(),
            upload.getUploadId(),
            upload.getCreationTime(),
            ReplicationType.fromProto(upload.getReplicationType()),
            ReplicationFactor.fromProto(upload.getReplicationFactor())))
        .collect(Collectors.toList());
    OzoneMultipartUploadList result = new OzoneMultipartUploadList(uploads);
    return result;
  }

  @Override
  public OzoneFileStatus getOzoneFileStatus(String volumeName,
      String bucketName, String keyName) throws IOException {
    OmKeyArgs keyArgs = new OmKeyArgs.Builder()
        .setVolumeName(volumeName)
        .setBucketName(bucketName)
        .setKeyName(keyName)
        .setRefreshPipeline(true)
        .build();
    return ozoneManagerClient.getFileStatus(keyArgs);
  }

  @Override
  public void createDirectory(String volumeName, String bucketName,
      String keyName) throws IOException {
    OmKeyArgs keyArgs = new OmKeyArgs.Builder().setVolumeName(volumeName)
        .setBucketName(bucketName)
        .setKeyName(keyName)
        .setAcls(getAclList())
        .build();
    ozoneManagerClient.createDirectory(keyArgs);
  }

  @Override
  public OzoneInputStream readFile(String volumeName, String bucketName,
      String keyName) throws IOException {
    OmKeyArgs keyArgs = new OmKeyArgs.Builder()
        .setVolumeName(volumeName)
        .setBucketName(bucketName)
        .setKeyName(keyName)
        .setSortDatanodesInPipeline(topologyAwareReadEnabled)
        .build();
    OmKeyInfo keyInfo = ozoneManagerClient.lookupFile(keyArgs);
    return getInputStreamWithRetryFunction(keyInfo);
  }

  /**
   * Create InputStream with Retry function to refresh pipeline information
   * if reads fail.
   * @param keyInfo
   * @return
   * @throws IOException
   */
  private OzoneInputStream getInputStreamWithRetryFunction(
      OmKeyInfo keyInfo) throws IOException {
    return createInputStream(keyInfo, omKeyInfo -> {
      try {
        OmKeyArgs omKeyArgs = new OmKeyArgs.Builder()
            .setVolumeName(omKeyInfo.getVolumeName())
            .setBucketName(omKeyInfo.getBucketName())
            .setKeyName(omKeyInfo.getKeyName())
            .setRefreshPipeline(true)
            .setSortDatanodesInPipeline(topologyAwareReadEnabled)
            .build();
        return ozoneManagerClient.lookupKey(omKeyArgs);
      } catch (IOException e) {
        LOG.error("Unable to lookup key {} on retry.", keyInfo.getKeyName(), e);
        return null;
      }
    });
  }

  @Override
  public OzoneOutputStream createFile(String volumeName, String bucketName,
      String keyName, long size, ReplicationType type, ReplicationFactor factor,
      boolean overWrite, boolean recursive) throws IOException {
    OmKeyArgs keyArgs = new OmKeyArgs.Builder()
        .setVolumeName(volumeName)
        .setBucketName(bucketName)
        .setKeyName(keyName)
        .setDataSize(size)
        .setType(HddsProtos.ReplicationType.valueOf(type.name()))
        .setFactor(HddsProtos.ReplicationFactor.valueOf(factor.getValue()))
        .setAcls(getAclList())
        .build();
    OpenKeySession keySession =
        ozoneManagerClient.createFile(keyArgs, overWrite, recursive);
    return createOutputStream(keySession, UUID.randomUUID().toString(), type,
        factor);
  }

  @Override
  public List<OzoneFileStatus> listStatus(String volumeName, String bucketName,
      String keyName, boolean recursive, String startKey, long numEntries)
      throws IOException {
    OmKeyArgs keyArgs = new OmKeyArgs.Builder()
        .setVolumeName(volumeName)
        .setBucketName(bucketName)
        .setKeyName(keyName)
        .setRefreshPipeline(true)
        .build();
    return ozoneManagerClient
        .listStatus(keyArgs, recursive, startKey, numEntries);
  }

  /**
   * Add acl for Ozone object. Return true if acl is added successfully else
   * false.
   *
   * @param obj Ozone object for which acl should be added.
   * @param acl ozone acl to be added.
   * @throws IOException if there is error.
   */
  @Override
  public boolean addAcl(OzoneObj obj, OzoneAcl acl) throws IOException {
    return ozoneManagerClient.addAcl(obj, acl);
  }

  /**
   * Remove acl for Ozone object. Return true if acl is removed successfully
   * else false.
   *
   * @param obj Ozone object.
   * @param acl Ozone acl to be removed.
   * @throws IOException if there is error.
   */
  @Override
  public boolean removeAcl(OzoneObj obj, OzoneAcl acl) throws IOException {
    return ozoneManagerClient.removeAcl(obj, acl);
  }

  /**
   * Acls to be set for given Ozone object. This operations reset ACL for given
   * object to list of ACLs provided in argument.
   *
   * @param obj Ozone object.
   * @param acls List of acls.
   * @throws IOException if there is error.
   */
  @Override
  public boolean setAcl(OzoneObj obj, List<OzoneAcl> acls) throws IOException {
    return ozoneManagerClient.setAcl(obj, acls);
  }

  /**
   * Returns list of ACLs for given Ozone object.
   *
   * @param obj Ozone object.
   * @throws IOException if there is error.
   */
  @Override
  public List<OzoneAcl> getAcl(OzoneObj obj) throws IOException {
    return ozoneManagerClient.getAcl(obj);
  }

  private OzoneInputStream createInputStream(
      OmKeyInfo keyInfo, Function<OmKeyInfo, OmKeyInfo> retryFunction)
      throws IOException {
    LengthInputStream lengthInputStream = KeyInputStream
        .getFromOmKeyInfo(keyInfo, xceiverClientManager,
            verifyChecksum, retryFunction);
    FileEncryptionInfo feInfo = keyInfo.getFileEncryptionInfo();
    if (feInfo != null) {
      final KeyProvider.KeyVersion decrypted = getDEK(feInfo);
      final CryptoInputStream cryptoIn =
          new CryptoInputStream(lengthInputStream.getWrappedStream(),
              OzoneKMSUtil.getCryptoCodec(conf, feInfo),
              decrypted.getMaterial(), feInfo.getIV());
      return new OzoneInputStream(cryptoIn);
    } else {
      try{
        GDPRSymmetricKey gk;
        Map<String, String> keyInfoMetadata = keyInfo.getMetadata();
        if(Boolean.valueOf(keyInfoMetadata.get(OzoneConsts.GDPR_FLAG))){
          gk = new GDPRSymmetricKey(
              keyInfoMetadata.get(OzoneConsts.GDPR_SECRET),
              keyInfoMetadata.get(OzoneConsts.GDPR_ALGORITHM)
          );
          gk.getCipher().init(Cipher.DECRYPT_MODE, gk.getSecretKey());
          return new OzoneInputStream(
              new CipherInputStream(lengthInputStream, gk.getCipher()));
        }
      }catch (Exception ex){
        throw new IOException(ex);
      }
    }
    return new OzoneInputStream(lengthInputStream.getWrappedStream());
  }

  private OzoneOutputStream createOutputStream(OpenKeySession openKey,
      String requestId, ReplicationType type, ReplicationFactor factor)
      throws IOException {
    KeyOutputStream keyOutputStream =
        new KeyOutputStream.Builder()
            .setHandler(openKey)
            .setXceiverClientManager(xceiverClientManager)
            .setOmClient(ozoneManagerClient)
            .setChunkSize(chunkSize)
            .setRequestID(requestId)
            .setType(HddsProtos.ReplicationType.valueOf(type.toString()))
            .setFactor(HddsProtos.ReplicationFactor.valueOf(factor.getValue()))
            .setStreamBufferSize(streamBufferSize)
            .setStreamBufferFlushSize(streamBufferFlushSize)
            .setStreamBufferFlushDelay(streamBufferFlushDelay)
            .setStreamBufferMaxSize(streamBufferMaxSize)
            .setBlockSize(blockSize)
            .setChecksumType(checksumType)
            .setBytesPerChecksum(bytesPerChecksum)
            .setMaxRetryCount(maxRetryCount)
            .setRetryInterval(retryInterval)
            .build();
    keyOutputStream
        .addPreallocateBlocks(openKey.getKeyInfo().getLatestVersionLocations(),
            openKey.getOpenVersion());
    final FileEncryptionInfo feInfo = keyOutputStream.getFileEncryptionInfo();
    if (feInfo != null) {
      KeyProvider.KeyVersion decrypted = getDEK(feInfo);
      final CryptoOutputStream cryptoOut =
          new CryptoOutputStream(keyOutputStream,
              OzoneKMSUtil.getCryptoCodec(conf, feInfo),
              decrypted.getMaterial(), feInfo.getIV());
      return new OzoneOutputStream(cryptoOut);
    } else {
      try{
        GDPRSymmetricKey gk;
        Map<String, String> openKeyMetadata =
            openKey.getKeyInfo().getMetadata();
        if(Boolean.valueOf(openKeyMetadata.get(OzoneConsts.GDPR_FLAG))){
          gk = new GDPRSymmetricKey(
              openKeyMetadata.get(OzoneConsts.GDPR_SECRET),
              openKeyMetadata.get(OzoneConsts.GDPR_ALGORITHM)
          );
          gk.getCipher().init(Cipher.ENCRYPT_MODE, gk.getSecretKey());
          return new OzoneOutputStream(
              new CipherOutputStream(keyOutputStream, gk.getCipher()));
        }
      }catch (Exception ex){
        throw new IOException(ex);
      }

      return new OzoneOutputStream(keyOutputStream);
    }
  }

  @Override
  public KeyProvider getKeyProvider() throws IOException {
    return OzoneKMSUtil.getKeyProvider(conf, getKeyProviderUri());
  }

  @Override
  public URI getKeyProviderUri() throws IOException {
    // TODO: fix me to support kms instances for difference OMs
    return OzoneKMSUtil.getKeyProviderUri(ugi,
        null, null, conf);
  }

  @Override
  public String getCanonicalServiceName() {
    return (dtService != null) ? dtService.toString() : null;
  }
}<|MERGE_RESOLUTION|>--- conflicted
+++ resolved
@@ -72,11 +72,8 @@
 import org.apache.hadoop.ozone.client.io.OzoneInputStream;
 import org.apache.hadoop.ozone.client.io.OzoneOutputStream;
 import org.apache.hadoop.ozone.client.protocol.ClientProtocol;
-<<<<<<< HEAD
 import org.apache.hadoop.ozone.om.OMConfigKeys;
-=======
 import org.apache.hadoop.ozone.om.exceptions.OMException;
->>>>>>> f20cb4e5
 import org.apache.hadoop.ozone.om.ha.OMFailoverProxyProvider;
 import org.apache.hadoop.ozone.om.helpers.BucketEncryptionKeyInfo;
 import org.apache.hadoop.ozone.om.helpers.OmBucketArgs;
@@ -648,15 +645,11 @@
       ReplicationType type, ReplicationFactor factor,
       Map<String, String> metadata)
       throws IOException {
-<<<<<<< HEAD
-    HddsClientUtils.verifyResourceName(volumeName, bucketName);
+    verifyVolumeName(volumeName);
+    verifyBucketName(bucketName);
     if(checkKeyNameEnabled) {
       HddsClientUtils.verifyKeyName(keyName);
     }
-=======
-    verifyVolumeName(volumeName);
-    verifyBucketName(bucketName);
->>>>>>> f20cb4e5
     HddsClientUtils.checkNotNull(keyName, type, factor);
     String requestId = UUID.randomUUID().toString();
 
@@ -735,15 +728,11 @@
   @Override
   public void renameKey(String volumeName, String bucketName,
       String fromKeyName, String toKeyName) throws IOException {
-<<<<<<< HEAD
-    HddsClientUtils.verifyResourceName(volumeName, bucketName);
+    verifyVolumeName(volumeName);
+    verifyBucketName(bucketName);
     if(checkKeyNameEnabled){
       HddsClientUtils.verifyKeyName(toKeyName);
     }
-=======
-    verifyVolumeName(volumeName);
-    verifyBucketName(bucketName);
->>>>>>> f20cb4e5
     HddsClientUtils.checkNotNull(fromKeyName, toKeyName);
     OmKeyArgs keyArgs = new OmKeyArgs.Builder()
         .setVolumeName(volumeName)
@@ -856,15 +845,11 @@
                                               int partNumber,
                                               String uploadID)
       throws IOException {
-<<<<<<< HEAD
-    HddsClientUtils.verifyResourceName(volumeName, bucketName);
+    verifyVolumeName(volumeName);
+    verifyBucketName(bucketName);
     if(checkKeyNameEnabled) {
       HddsClientUtils.verifyKeyName(keyName);
     }
-=======
-    verifyVolumeName(volumeName);
-    verifyBucketName(bucketName);
->>>>>>> f20cb4e5
     HddsClientUtils.checkNotNull(keyName, uploadID);
     Preconditions.checkArgument(partNumber > 0 && partNumber <=10000, "Part " +
         "number should be greater than zero and less than or equal to 10000");
