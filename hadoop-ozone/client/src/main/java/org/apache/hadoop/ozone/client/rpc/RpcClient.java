--- conflicted
+++ resolved
@@ -2366,12 +2366,8 @@
         .enableUnsafeByteBufferConversion(unsafeByteBufferConversion)
         .setConfig(clientConfig)
         .setAtomicKeyCreation(isS3GRequest.get())
-<<<<<<< HEAD
-        .setBlockOutPutStreamResourceProvider(blockOutPutStreamResourceProvider);
-=======
-        .setClientMetrics(clientMetrics)
+        .setBlockOutPutStreamResourceProvider(blockOutPutStreamResourceProvider)
         .setStreamBufferArgs(streamBufferArgs);
->>>>>>> c990899e
   }
 
   @Override
