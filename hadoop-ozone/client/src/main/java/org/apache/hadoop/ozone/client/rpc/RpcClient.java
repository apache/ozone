--- conflicted
+++ resolved
@@ -228,24 +228,6 @@
     checkKeyNameEnabled = conf.getBoolean(
         OMConfigKeys.OZONE_OM_KEYNAME_CHARACTER_CHECK_ENABLED_KEY,
         OMConfigKeys.OZONE_OM_KEYNAME_CHARACTER_CHECK_ENABLED_DEFAULT);
-<<<<<<< HEAD
-  }
-
-  @NotNull
-  @VisibleForTesting
-  protected XceiverClientFactory createXceiverClientFactory(
-      ConfigurationSource configSource,
-      List<X509Certificate> x509Certificates) throws IOException {
-    return new XceiverClientManager(configSource,
-        conf.getObject(XceiverClientManager.ScmClientConfig.class),
-        x509Certificates);
-  }
-
-  @VisibleForTesting
-  protected OmTransport createOmTransport(ConfigurationSource configSource,
-      String omServiceId) throws IOException {
-    return OmTransportFactory.create(configSource, ugi, omServiceId);
-=======
 
     long keyProviderCacheExpiryMs = conf.getTimeDuration(
         OZONE_CLIENT_KEY_PROVIDER_CACHE_EXPIRY,
@@ -265,7 +247,22 @@
             }
           }
         }).build();
->>>>>>> 6af26ca4
+  }
+
+  @NotNull
+  @VisibleForTesting
+  protected XceiverClientFactory createXceiverClientFactory(
+      ConfigurationSource configSource,
+      List<X509Certificate> x509Certificates) throws IOException {
+    return new XceiverClientManager(configSource,
+        conf.getObject(XceiverClientManager.ScmClientConfig.class),
+        x509Certificates);
+  }
+
+  @VisibleForTesting
+  protected OmTransport createOmTransport(ConfigurationSource configSource,
+      String omServiceId) throws IOException {
+    return OmTransportFactory.create(configSource, ugi, omServiceId);
   }
 
   @Override
