/**
 * Licensed to the Apache Software Foundation (ASF) under one
 * or more contributor license agreements.  See the NOTICE file
 * distributed with this work for additional information
 * regarding copyright ownership.  The ASF licenses this file
 * to you under the Apache License, Version 2.0 (the
 * "License"); you may not use this file except in compliance
 * with the License.  You may obtain a copy of the License at
 * <p>
 * http://www.apache.org/licenses/LICENSE-2.0
 * <p>
 * Unless required by applicable law or agreed to in writing, software
 * distributed under the License is distributed on an "AS IS" BASIS,
 * WITHOUT WARRANTIES OR CONDITIONS OF ANY KIND, either express or implied.
 * See the License for the specific language governing permissions and
 * limitations under the License.
 */
package org.apache.hadoop.ozone.client;

import org.apache.hadoop.hdds.protocol.DatanodeDetails;
import org.apache.hadoop.hdds.scm.XceiverClientFactory;
import org.apache.hadoop.hdds.scm.XceiverClientSpi;
import org.apache.hadoop.hdds.scm.pipeline.Pipeline;

import java.io.IOException;
import java.util.Collection;
import java.util.Collections;
import java.util.Iterator;
import java.util.List;
import java.util.Map;
import java.util.Set;
import java.util.concurrent.ConcurrentHashMap;

/**
 * Factory to create the mock datanode clients.
 */
public class MockXceiverClientFactory
    implements XceiverClientFactory {

  private final Map<DatanodeDetails, MockDatanodeStorage> storage =
      new ConcurrentHashMap<>();
  private final Map<IOException, Set<DatanodeDetails>> pendingDNFailures =
      new ConcurrentHashMap<>();

  public void setFailedStorages(List<DatanodeDetails> failedStorages) {
    mockStorageFailure(failedStorages,
        new IOException("This storage was marked as failed."));
  }

  public void mockStorageFailure(Collection<DatanodeDetails> datanodes,
      IOException reason) {
    pendingDNFailures
        .computeIfAbsent(reason, k -> ConcurrentHashMap.newKeySet())
        .addAll(datanodes);
    mockStorageFailure(reason);
  }

  private void mockStorageFailure(IOException reason) {

    Collection<DatanodeDetails> datanodes =
        pendingDNFailures.getOrDefault(reason, Collections.emptySet());

    Iterator<DatanodeDetails> iterator = datanodes.iterator();
    while (iterator.hasNext()) {
      DatanodeDetails dn = iterator.next();
      MockDatanodeStorage mockDN = storage.get(dn);
      if (mockDN != null) {
        mockDN.setStorageFailed(reason);
        iterator.remove();
      }
    }

    if (datanodes.isEmpty()) {
      pendingDNFailures.remove(reason);
    }
  }

  @Override
  public void close() throws IOException {

  }

  @Override
  public XceiverClientSpi acquireClient(Pipeline pipeline)
      throws IOException {
    return acquireClient(pipeline, false);
  }

  @Override
  public void releaseClient(XceiverClientSpi xceiverClient,
      boolean invalidateClient) {

  }

  @Override
  public XceiverClientSpi acquireClientForReadData(Pipeline pipeline)
      throws IOException {
    return new MockXceiverClientSpi(pipeline, storage
        .computeIfAbsent(pipeline.getFirstNode(),
            r -> new MockDatanodeStorage()));
  }

  @Override
  public void releaseClientForReadData(XceiverClientSpi xceiverClient,
      boolean b) {

  }

  @Override
  public XceiverClientSpi acquireClient(Pipeline pipeline,
      boolean topologyAware) throws IOException {
    MockXceiverClientSpi mockXceiverClientSpi =
        new MockXceiverClientSpi(pipeline, storage
            .computeIfAbsent(topologyAware ? pipeline.getClosestNode() :
                    pipeline.getFirstNode(),
                r -> new MockDatanodeStorage()));
    // Incase if this node already set to mark as failed.
    for (IOException reason : pendingDNFailures.keySet()) {
      mockStorageFailure(reason);
    }
    return mockXceiverClientSpi;
  }

  @Override
  public void releaseClient(XceiverClientSpi xceiverClient,
<<<<<<< HEAD
      boolean invalidateClient, boolean topologyAware) {
=======
                            boolean invalidateClient, boolean topologyAware) {
>>>>>>> dd72e60d

  }

  /**
   * Returns data nodes details.
   */
  public Map<DatanodeDetails, MockDatanodeStorage> getStorages() {
    return this.storage;
  }
}

<|MERGE_RESOLUTION|>--- conflicted
+++ resolved
@@ -123,11 +123,7 @@
 
   @Override
   public void releaseClient(XceiverClientSpi xceiverClient,
-<<<<<<< HEAD
-      boolean invalidateClient, boolean topologyAware) {
-=======
                             boolean invalidateClient, boolean topologyAware) {
->>>>>>> dd72e60d
 
   }
 
