--- conflicted
+++ resolved
@@ -91,32 +91,6 @@
         </configuration>
       </plugin>
       <plugin>
-<<<<<<< HEAD
-        <groupId>org.apache.maven.plugins</groupId>
-        <artifactId>maven-enforcer-plugin</artifactId>
-        <executions>
-          <execution>
-            <id>ban-annotations</id>
-            <!-- override default restriction from root POM -->
-            <configuration>
-              <rules>
-                <restrictImports>
-                  <reason>Only selected annotation processors are enabled, see configuration of maven-compiler-plugin.</reason>
-                  <bannedImports>
-                    <bannedImport>org.apache.hadoop.ozone.om.request.validation.OMLayoutVersionValidator</bannedImport>
-                    <bannedImport>org.apache.hadoop.ozone.om.request.validation.OMClientVersionValidator</bannedImport>
-                    <bannedImport>org.apache.hadoop.hdds.scm.metadata.Replicate</bannedImport>
-                    <bannedImport>org.kohsuke.MetaInfServices</bannedImport>
-                  </bannedImports>
-                </restrictImports>
-              </rules>
-            </configuration>
-          </execution>
-        </executions>
-      </plugin>
-      <plugin>
-=======
->>>>>>> 64bb29de
         <groupId>org.xolstice.maven.plugins</groupId>
         <artifactId>protobuf-maven-plugin</artifactId>
         <version>${protobuf-maven-plugin.version}</version>
