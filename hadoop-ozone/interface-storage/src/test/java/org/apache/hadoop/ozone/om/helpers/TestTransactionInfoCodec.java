/**
 * Licensed to the Apache Software Foundation (ASF) under one or more
 * contributor license agreements.  See the NOTICE file distributed with this
 * work for additional information regarding copyright ownership.  The ASF
 * licenses this file to you under the Apache License, Version 2.0 (the
 * "License"); you may not use this file except in compliance with the License.
 * You may obtain a copy of the License at
 * <p>
 * http://www.apache.org/licenses/LICENSE-2.0
 * <p>
 * Unless required by applicable law or agreed to in writing, software
 * distributed under the License is distributed on an "AS IS" BASIS,WITHOUT
 * WARRANTIES OR CONDITIONS OF ANY KIND, either express or implied. See the
 * License for the specific language governing permissions and limitations under
 * the License.
 */

package org.apache.hadoop.ozone.om.helpers;

import org.apache.hadoop.hdds.utils.TransactionInfo;
import org.apache.hadoop.hdds.utils.db.Codec;
import org.apache.hadoop.hdds.utils.db.Proto2CodecTestBase;
import org.junit.jupiter.api.Test;

import java.nio.charset.StandardCharsets;

import static org.assertj.core.api.Assertions.assertThat;
import static org.junit.jupiter.api.Assertions.assertEquals;
import static org.junit.jupiter.api.Assertions.assertThrows;

/**
 * Test {@link TransactionInfo#getCodec()}.
 */
public class TestTransactionInfoCodec
    extends Proto2CodecTestBase<TransactionInfo> {
  @Override
  public Codec<TransactionInfo> getCodec() {
    return TransactionInfo.getCodec();
  }

  @Test
  public void toAndFromPersistedFormat() throws Exception {
    final TransactionInfo transactionInfo = TransactionInfo.valueOf(11, 100);
    final Codec<TransactionInfo> codec = getCodec();
    TransactionInfo convertedTransactionInfo =
        codec.fromPersistedFormat(codec.toPersistedFormat(transactionInfo));

    assertEquals(transactionInfo, convertedTransactionInfo);
  }

  @Test
<<<<<<< HEAD
  public void testInvalidProtocolBuffer() throws Exception {
    try {
      getCodec().fromPersistedFormat("random".getBytes(StandardCharsets.UTF_8));
      fail("testInvalidProtocolBuffer failed");
    } catch (IllegalArgumentException e) {
      GenericTestUtils.assertExceptionContains("Unexpected split length", e);
    }
=======
  public void testInvalidProtocolBuffer() {
    IllegalArgumentException ex = assertThrows(IllegalArgumentException.class,
        () -> getCodec().fromPersistedFormat("random".getBytes(StandardCharsets.UTF_8)));
    assertThat(ex).hasMessage("Incorrect TransactionInfo value");
>>>>>>> 1b26dd3a
  }
}<|MERGE_RESOLUTION|>--- conflicted
+++ resolved
@@ -49,19 +49,9 @@
   }
 
   @Test
-<<<<<<< HEAD
-  public void testInvalidProtocolBuffer() throws Exception {
-    try {
-      getCodec().fromPersistedFormat("random".getBytes(StandardCharsets.UTF_8));
-      fail("testInvalidProtocolBuffer failed");
-    } catch (IllegalArgumentException e) {
-      GenericTestUtils.assertExceptionContains("Unexpected split length", e);
-    }
-=======
   public void testInvalidProtocolBuffer() {
     IllegalArgumentException ex = assertThrows(IllegalArgumentException.class,
         () -> getCodec().fromPersistedFormat("random".getBytes(StandardCharsets.UTF_8)));
-    assertThat(ex).hasMessage("Incorrect TransactionInfo value");
->>>>>>> 1b26dd3a
+    assertThat(ex).hasMessageContaining("Unexpected split length");
   }
 }