/*
 * Licensed to the Apache Software Foundation (ASF) under one or more
 * contributor license agreements. See the NOTICE file distributed with
 * this work for additional information regarding copyright ownership.
 * The ASF licenses this file to You under the Apache License, Version 2.0
 * (the "License"); you may not use this file except in compliance with
 * the License. You may obtain a copy of the License at
 *
 *      http://www.apache.org/licenses/LICENSE-2.0
 *
 * Unless required by applicable law or agreed to in writing, software
 * distributed under the License is distributed on an "AS IS" BASIS,
 * WITHOUT WARRANTIES OR CONDITIONS OF ANY KIND, either express or implied.
 * See the License for the specific language governing permissions and
 * limitations under the License.
 */

package org.apache.hadoop.ozone.s3.awssdk.v2;

import static org.apache.hadoop.ozone.OzoneConsts.MB;
import static org.apache.hadoop.ozone.s3.awssdk.S3SDKTestUtils.calculateDigest;
import static org.apache.hadoop.ozone.s3.awssdk.S3SDKTestUtils.createFile;
import static org.apache.hadoop.ozone.s3.util.S3Utils.stripQuotes;
import static org.assertj.core.api.Assertions.assertThat;
import static org.junit.jupiter.api.Assertions.assertDoesNotThrow;
import static org.junit.jupiter.api.Assertions.assertEquals;
import static org.junit.jupiter.api.Assertions.assertFalse;
import static org.junit.jupiter.api.Assertions.assertThrows;
import static org.junit.jupiter.api.Assertions.assertTrue;
import static software.amazon.awssdk.core.sync.RequestBody.fromString;

import java.io.ByteArrayInputStream;
import java.io.ByteArrayOutputStream;
import java.io.File;
import java.io.IOException;
import java.io.InputStream;
import java.io.RandomAccessFile;
import java.net.HttpURLConnection;
import java.net.URL;
import java.nio.ByteBuffer;
import java.nio.charset.StandardCharsets;
import java.nio.file.Files;
import java.nio.file.Path;
import java.security.MessageDigest;
import java.time.Duration;
import java.util.ArrayList;
import java.util.Arrays;
import java.util.Collections;
import java.util.HashMap;
import java.util.List;
import java.util.Map;
import java.util.stream.Collectors;
import javax.xml.bind.DatatypeConverter;
import org.apache.commons.io.IOUtils;
import org.apache.commons.lang3.RandomStringUtils;
import org.apache.hadoop.hdds.client.ReplicationConfig;
import org.apache.hadoop.hdds.client.ReplicationFactor;
import org.apache.hadoop.hdds.client.ReplicationType;
import org.apache.hadoop.hdds.protocol.StorageType;
import org.apache.hadoop.ozone.MiniOzoneCluster;
import org.apache.hadoop.ozone.OzoneConsts;
import org.apache.hadoop.ozone.client.BucketArgs;
import org.apache.hadoop.ozone.client.ObjectStore;
import org.apache.hadoop.ozone.client.OzoneBucket;
import org.apache.hadoop.ozone.client.OzoneClient;
import org.apache.hadoop.ozone.client.OzoneVolume;
import org.apache.hadoop.ozone.client.io.OzoneOutputStream;
import org.apache.hadoop.ozone.s3.S3ClientFactory;
import org.apache.hadoop.ozone.s3.awssdk.S3SDKTestUtils;
import org.apache.hadoop.ozone.s3.endpoint.S3Owner;
import org.apache.hadoop.ozone.s3.util.S3Consts;
import org.apache.hadoop.security.UserGroupInformation;
<<<<<<< HEAD
import org.apache.kerby.util.Hex;
=======
import org.apache.ozone.test.NonHATests;
>>>>>>> 049abeb5
import org.apache.ozone.test.OzoneTestBase;
import org.junit.jupiter.api.AfterAll;
import org.junit.jupiter.api.BeforeAll;
import org.junit.jupiter.api.MethodOrderer;
import org.junit.jupiter.api.Nested;
import org.junit.jupiter.api.Test;
import org.junit.jupiter.api.TestInstance;
import org.junit.jupiter.api.TestMethodOrder;
import org.junit.jupiter.api.function.Executable;
import org.junit.jupiter.api.io.TempDir;
import software.amazon.awssdk.core.ResponseBytes;
import software.amazon.awssdk.core.ResponseInputStream;
import software.amazon.awssdk.core.sync.RequestBody;
import software.amazon.awssdk.http.HttpExecuteRequest;
import software.amazon.awssdk.http.HttpExecuteResponse;
import software.amazon.awssdk.http.SdkHttpClient;
import software.amazon.awssdk.http.SdkHttpMethod;
import software.amazon.awssdk.http.SdkHttpRequest;
import software.amazon.awssdk.http.apache.ApacheHttpClient;
import software.amazon.awssdk.services.s3.S3AsyncClient;
import software.amazon.awssdk.services.s3.S3Client;
import software.amazon.awssdk.services.s3.S3Configuration;
import software.amazon.awssdk.services.s3.model.AbortMultipartUploadRequest;
import software.amazon.awssdk.services.s3.model.CompleteMultipartUploadRequest;
import software.amazon.awssdk.services.s3.model.CompleteMultipartUploadResponse;
import software.amazon.awssdk.services.s3.model.CompletedMultipartUpload;
import software.amazon.awssdk.services.s3.model.CompletedPart;
import software.amazon.awssdk.services.s3.model.CopyObjectRequest;
import software.amazon.awssdk.services.s3.model.CopyObjectResponse;
import software.amazon.awssdk.services.s3.model.CreateMultipartUploadRequest;
import software.amazon.awssdk.services.s3.model.CreateMultipartUploadResponse;
import software.amazon.awssdk.services.s3.model.Delete;
import software.amazon.awssdk.services.s3.model.DeleteBucketRequest;
import software.amazon.awssdk.services.s3.model.DeleteObjectRequest;
import software.amazon.awssdk.services.s3.model.DeleteObjectTaggingRequest;
import software.amazon.awssdk.services.s3.model.DeleteObjectsRequest;
import software.amazon.awssdk.services.s3.model.GetBucketAclRequest;
import software.amazon.awssdk.services.s3.model.GetObjectRequest;
import software.amazon.awssdk.services.s3.model.GetObjectResponse;
import software.amazon.awssdk.services.s3.model.GetObjectTaggingRequest;
import software.amazon.awssdk.services.s3.model.HeadBucketRequest;
import software.amazon.awssdk.services.s3.model.HeadObjectRequest;
import software.amazon.awssdk.services.s3.model.HeadObjectResponse;
import software.amazon.awssdk.services.s3.model.ListBucketsResponse;
import software.amazon.awssdk.services.s3.model.ListMultipartUploadsRequest;
import software.amazon.awssdk.services.s3.model.ListObjectsRequest;
import software.amazon.awssdk.services.s3.model.ListObjectsResponse;
import software.amazon.awssdk.services.s3.model.ListObjectsV2Request;
import software.amazon.awssdk.services.s3.model.ListObjectsV2Response;
import software.amazon.awssdk.services.s3.model.ListPartsRequest;
import software.amazon.awssdk.services.s3.model.NoSuchKeyException;
import software.amazon.awssdk.services.s3.model.ObjectIdentifier;
import software.amazon.awssdk.services.s3.model.PutBucketAclRequest;
import software.amazon.awssdk.services.s3.model.PutObjectRequest;
import software.amazon.awssdk.services.s3.model.PutObjectResponse;
import software.amazon.awssdk.services.s3.model.PutObjectTaggingRequest;
import software.amazon.awssdk.services.s3.model.S3Exception;
import software.amazon.awssdk.services.s3.model.S3Object;
import software.amazon.awssdk.services.s3.model.Tag;
import software.amazon.awssdk.services.s3.model.Tagging;
import software.amazon.awssdk.services.s3.model.UploadPartCopyRequest;
import software.amazon.awssdk.services.s3.model.UploadPartRequest;
import software.amazon.awssdk.services.s3.model.UploadPartResponse;
import software.amazon.awssdk.services.s3.presigner.S3Presigner;
import software.amazon.awssdk.services.s3.presigner.model.CompleteMultipartUploadPresignRequest;
import software.amazon.awssdk.services.s3.presigner.model.CreateMultipartUploadPresignRequest;
import software.amazon.awssdk.services.s3.presigner.model.DeleteObjectPresignRequest;
import software.amazon.awssdk.services.s3.presigner.model.GetObjectPresignRequest;
import software.amazon.awssdk.services.s3.presigner.model.HeadBucketPresignRequest;
import software.amazon.awssdk.services.s3.presigner.model.HeadObjectPresignRequest;
import software.amazon.awssdk.services.s3.presigner.model.PresignedCompleteMultipartUploadRequest;
import software.amazon.awssdk.services.s3.presigner.model.PresignedCreateMultipartUploadRequest;
import software.amazon.awssdk.services.s3.presigner.model.PresignedDeleteObjectRequest;
import software.amazon.awssdk.services.s3.presigner.model.PresignedGetObjectRequest;
import software.amazon.awssdk.services.s3.presigner.model.PresignedHeadBucketRequest;
import software.amazon.awssdk.services.s3.presigner.model.PresignedHeadObjectRequest;
import software.amazon.awssdk.services.s3.presigner.model.PresignedPutObjectRequest;
import software.amazon.awssdk.services.s3.presigner.model.PresignedUploadPartRequest;
import software.amazon.awssdk.services.s3.presigner.model.PutObjectPresignRequest;
import software.amazon.awssdk.services.s3.presigner.model.UploadPartPresignRequest;
import software.amazon.awssdk.transfer.s3.S3TransferManager;
import software.amazon.awssdk.transfer.s3.model.DownloadFileRequest;
import software.amazon.awssdk.transfer.s3.model.FileDownload;
import software.amazon.awssdk.transfer.s3.model.ResumableFileDownload;
import software.amazon.awssdk.utils.IoUtils;

/**
 * This is an abstract class to test the AWS Java S3 SDK operations.
 * This class should be extended for OM standalone and OM HA (Ratis) cluster setup.
 *
 * The test scenarios are adapted from
 * - https://github.com/awsdocs/aws-doc-sdk-examples/tree/main/javav2/example_code/s3/src/main/java/com/example/s3
 * - https://github.com/ceph/s3-tests
 *
 * TODO: Add tests to different types of S3 client (Async client, CRT-based client)
 *  See:
 *   - https://docs.aws.amazon.com/sdk-for-java/latest/developer-guide/examples-s3.html
 *   - https://docs.aws.amazon.com/sdk-for-java/latest/developer-guide/asynchronous.html
 *   - https://docs.aws.amazon.com/sdk-for-java/latest/developer-guide/crt-based-s3-client.html
 */
@TestMethodOrder(MethodOrderer.MethodName.class)
@TestInstance(TestInstance.Lifecycle.PER_CLASS)
public abstract class AbstractS3SDKV2Tests extends OzoneTestBase implements NonHATests.TestCase {

  private MiniOzoneCluster cluster;
  private S3Client s3Client;
  private S3AsyncClient s3AsyncClient;

  @BeforeAll
  void createClient() throws Exception {
    cluster = cluster();
    S3ClientFactory s3Factory = new S3ClientFactory(cluster.getConf());
    s3Client = s3Factory.createS3ClientV2();
    s3AsyncClient = s3Factory.createS3AsyncClientV2();
  }

  @AfterAll
  void closeClient() {
    if (s3Client != null) {
      s3Client.close();
    }
    if (s3AsyncClient != null) {
      s3AsyncClient.close();
    }
  }

  @Test
  public void listBuckets() throws Exception {
    final String bucketName = getBucketName();
    final String expectedOwner = UserGroupInformation.getCurrentUser().getUserName();

    s3Client.createBucket(b -> b.bucket(bucketName));

    ListBucketsResponse syncResponse = s3Client.listBuckets();
    assertEquals(1, syncResponse.buckets().size());
    assertEquals(bucketName, syncResponse.buckets().get(0).name());
    assertEquals(expectedOwner, syncResponse.owner().displayName());
    assertEquals(S3Owner.DEFAULT_S3OWNER_ID, syncResponse.owner().id());
  }

  @Test
  public void testPutObject() {
    final String bucketName = getBucketName();
    final String keyName = getKeyName();
    final String content = "bar";
    s3Client.createBucket(b -> b.bucket(bucketName));

    PutObjectResponse putObjectResponse = s3Client.putObject(b -> b
            .bucket(bucketName)
            .key(keyName),
        RequestBody.fromString(content));

    assertEquals("\"37b51d194a7513e45b56f6524f2d51f2\"", putObjectResponse.eTag());

    ResponseBytes<GetObjectResponse> objectBytes = s3Client.getObjectAsBytes(
        b -> b.bucket(bucketName).key(keyName)
    );
    GetObjectResponse getObjectResponse = objectBytes.response();

    assertEquals(content, objectBytes.asUtf8String());
    assertEquals("\"37b51d194a7513e45b56f6524f2d51f2\"", getObjectResponse.eTag());
  }

  @Test
  public void testListObjectsMany() throws Exception {
    testListObjectsMany(false);
  }

  @Test
  public void testListObjectsManyV2() throws Exception {
    testListObjectsMany(true);
  }

  private void testListObjectsMany(boolean isListV2) throws Exception {
    final String bucketName = getBucketName();
    s3Client.createBucket(b -> b.bucket(bucketName));
    final List<String> keyNames = Arrays.asList(
        getKeyName("1"),
        getKeyName("2"),
        getKeyName("3")
    );
    final List<String> keyNamesWithoutETag = Arrays.asList(
        getKeyName("4"),
        getKeyName("5")
    );
    final Map<String, String> keyToEtag = new HashMap<>();
    for (String keyName: keyNames) {
      PutObjectResponse putObjectResponse = s3Client.putObject(b -> b
          .bucket(bucketName)
          .key(keyName),
          RequestBody.fromString(RandomStringUtils.secure().nextAlphanumeric(5)));
      keyToEtag.put(keyName, putObjectResponse.eTag());
    }
    try (OzoneClient ozoneClient = cluster.newClient()) {
      ObjectStore store = ozoneClient.getObjectStore();

      OzoneVolume volume = store.getS3Volume();
      OzoneBucket bucket = volume.getBucket(bucketName);

      for (String keyNameWithoutETag : keyNamesWithoutETag) {
        byte[] valueBytes = RandomStringUtils.secure().nextAlphanumeric(5).getBytes(StandardCharsets.UTF_8);
        try (OzoneOutputStream out = bucket.createKey(keyNameWithoutETag,
            valueBytes.length,
            ReplicationConfig.fromTypeAndFactor(ReplicationType.RATIS, ReplicationFactor.ONE),
            Collections.emptyMap())) {
          out.write(valueBytes);
        }
      }
    }

    List<S3Object> s3Objects;
    String continuationToken;
    if (isListV2) {
      ListObjectsV2Request listObjectsRequest = ListObjectsV2Request.builder()
          .bucket(bucketName)
          .maxKeys(2)
          .build();
      ListObjectsV2Response listObjectsResponse = s3Client.listObjectsV2(listObjectsRequest);
      s3Objects = listObjectsResponse.contents();
      assertEquals(bucketName, listObjectsResponse.name());
      assertTrue(listObjectsResponse.isTruncated());
      continuationToken = listObjectsResponse.nextContinuationToken();
    } else {
      ListObjectsRequest listObjectsRequest = ListObjectsRequest.builder()
          .bucket(bucketName)
          .maxKeys(2)
          .build();
      ListObjectsResponse listObjectsResponse = s3Client.listObjects(listObjectsRequest);
      s3Objects = listObjectsResponse.contents();
      assertEquals(bucketName, listObjectsResponse.name());
      assertTrue(listObjectsResponse.isTruncated());
      continuationToken = listObjectsResponse.nextMarker();
    }
    assertThat(s3Objects).hasSize(2);
    assertEquals(s3Objects.stream()
        .map(S3Object::key).collect(Collectors.toList()),
        keyNames.subList(0, 2));
    for (S3Object s3Object : s3Objects) {
      assertEquals(keyToEtag.get(s3Object.key()), s3Object.eTag());
    }

    // Include both keys with and without ETag
    if (isListV2) {
      ListObjectsV2Request listObjectsRequest = ListObjectsV2Request.builder()
          .bucket(bucketName)
          .maxKeys(5)
          .continuationToken(continuationToken)
          .build();
      ListObjectsV2Response listObjectsResponse = s3Client.listObjectsV2(listObjectsRequest);
      s3Objects = listObjectsResponse.contents();
      assertEquals(bucketName, listObjectsResponse.name());
      assertFalse(listObjectsResponse.isTruncated());
    } else {
      ListObjectsRequest listObjectsRequest = ListObjectsRequest.builder()
          .bucket(bucketName)
          .maxKeys(5)
          .marker(continuationToken)
          .build();
      ListObjectsResponse listObjectsResponse = s3Client.listObjects(listObjectsRequest);
      s3Objects = listObjectsResponse.contents();
      assertEquals(bucketName, listObjectsResponse.name());
      assertFalse(listObjectsResponse.isTruncated());
    }

    assertThat(s3Objects).hasSize(3);
    assertEquals(keyNames.get(2), s3Objects.get(0).key());
    assertEquals(keyNamesWithoutETag.get(0), s3Objects.get(1).key());
    assertEquals(keyNamesWithoutETag.get(1), s3Objects.get(2).key());
    for (S3Object s3Object : s3Objects) {
      assertEquals(keyToEtag.get(s3Object.key()), s3Object.eTag());
    }
  }

  @Test
  public void testCopyObject() {
    final String sourceBucketName = getBucketName("source");
    final String destBucketName = getBucketName("dest");
    final String sourceKey = getKeyName("source");
    final String destKey = getKeyName("dest");
    final String content = "bar";
    s3Client.createBucket(b -> b.bucket(sourceBucketName));
    s3Client.createBucket(b -> b.bucket(destBucketName));

    PutObjectResponse putObjectResponse = s3Client.putObject(b -> b
            .bucket(sourceBucketName)
            .key(sourceKey),
        RequestBody.fromString(content));

    assertEquals("\"37b51d194a7513e45b56f6524f2d51f2\"", putObjectResponse.eTag());

    CopyObjectRequest copyReq = CopyObjectRequest.builder()
        .sourceBucket(sourceBucketName)
        .sourceKey(sourceKey)
        .destinationBucket(destBucketName)
        .destinationKey(destKey)
        .build();

    CopyObjectResponse copyObjectResponse = s3Client.copyObject(copyReq);
    assertEquals("\"37b51d194a7513e45b56f6524f2d51f2\"", copyObjectResponse.copyObjectResult().eTag());
  }

  @Test
  public void testLowLevelMultipartUpload(@TempDir Path tempDir) throws Exception {
    final String bucketName = getBucketName();
    final String keyName = getKeyName();
    final Map<String, String> userMetadata = new HashMap<>();
    userMetadata.put("key1", "value1");
    userMetadata.put("key2", "value2");

    List<Tag> tags = Arrays.asList(
        Tag.builder().key("tag1").value("value1").build(),
        Tag.builder().key("tag2").value("value2").build()
    );

    s3Client.createBucket(b -> b.bucket(bucketName));

    File multipartUploadFile = Files.createFile(tempDir.resolve("multipartupload.txt")).toFile();

    createFile(multipartUploadFile, (int) (25 * MB));

    multipartUpload(bucketName, keyName, multipartUploadFile, (int) (5 * MB), userMetadata, tags);

    ResponseBytes<GetObjectResponse> objectBytes = s3Client.getObjectAsBytes(
        b -> b.bucket(bucketName).key(keyName)
    );

    GetObjectResponse getObjectResponse = objectBytes.response();

    assertEquals(tags.size(), getObjectResponse.tagCount());

    HeadObjectResponse headObjectResponse = s3Client.headObject(b -> b.bucket(bucketName).key(keyName));
    assertTrue(headObjectResponse.hasMetadata());
    assertEquals(userMetadata, headObjectResponse.metadata());
  }

  @Test
  public void testResumableDownloadWithEtagMismatch() throws Exception {
    // Arrange
    final String bucketName = getBucketName("resumable");
    final String keyName = getKeyName("resumable");
    final String fileContent = "This is a test file for resumable download.";
    s3Client.createBucket(b -> b.bucket(bucketName));
    s3Client.putObject(b -> b.bucket(bucketName).key(keyName), RequestBody.fromString(fileContent));

    // Prepare a temp file for download
    Path downloadPath = Files.createTempFile("downloaded", ".txt");

    // Set up S3TransferManager
    try (S3TransferManager transferManager =
             S3TransferManager.builder().s3Client(s3AsyncClient).build()) {

      // First download
      DownloadFileRequest downloadRequest = DownloadFileRequest.builder()
          .getObjectRequest(b -> b.bucket(bucketName).key(keyName))
          .destination(downloadPath)
          .build();
      FileDownload download = transferManager.downloadFile(downloadRequest);
      ResumableFileDownload resumableFileDownload = download.pause();

      // Simulate etag mismatch by modifying the file in S3
      final String newContent = "This is new content to cause etag mismatch.";
      s3Client.putObject(b -> b.bucket(bucketName).key(keyName), RequestBody.fromString(newContent));

      // Resume download
      FileDownload resumedDownload = transferManager.resumeDownloadFile(resumableFileDownload);
      resumedDownload.completionFuture().get();

      String downloadedContent = new String(Files.readAllBytes(downloadPath), StandardCharsets.UTF_8);
      assertEquals(newContent, downloadedContent);

      File downloadFile = downloadPath.toFile();
      assertTrue(downloadFile.delete());
    }
  }

  @Nested
  @TestInstance(TestInstance.Lifecycle.PER_CLASS)
  class PresignedUrlTests {
    private static final String CONTENT = "bar";
    private static final String BUCKET_NAME = "v2-presigned-url-bucket";
    private final SdkHttpClient sdkHttpClient = ApacheHttpClient.create();
    // The URL will expire in 10 minutes.
    private final Duration duration = Duration.ofMinutes(10);
    private S3Presigner presigner;

    @BeforeAll
    public void setup() {
      s3Client.createBucket(b -> b.bucket(BUCKET_NAME));
      presigner = S3Presigner.builder()
          // TODO: Find a way to retrieve the path style configuration from S3Client instead
          .serviceConfiguration(S3Configuration.builder().pathStyleAccessEnabled(true).build())
          .endpointOverride(s3Client.serviceClientConfiguration().endpointOverride().get())
          .region(s3Client.serviceClientConfiguration().region())
          .credentialsProvider(s3Client.serviceClientConfiguration().credentialsProvider()).build();
    }

    @AfterAll
    public void tearDown() {
      presigner.close();
      sdkHttpClient.close();
    }

    @Test
    public void testPresignedUrlGet() throws Exception {
      final String keyName = getKeyName();

      s3Client.putObject(b -> b
              .bucket(BUCKET_NAME)
              .key(keyName),
          RequestBody.fromString(CONTENT));

      GetObjectRequest objectRequest = GetObjectRequest.builder().bucket(BUCKET_NAME).key(keyName).build();

      GetObjectPresignRequest presignRequest = GetObjectPresignRequest.builder()
          .signatureDuration(duration)
          .getObjectRequest(objectRequest)
          .build();

      PresignedGetObjectRequest presignedRequest = presigner.presignGetObject(presignRequest);

      // Download the object using HttpUrlConnection (since v1.1)
      // Capture the response body to a byte array.
      URL presignedUrl = presignedRequest.url();
      HttpURLConnection connection = S3SDKTestUtils.openHttpURLConnection(presignedUrl, "GET", null, null);
      // Download the result of executing the request.
      try (InputStream s3is = connection.getInputStream();
           ByteArrayOutputStream bos = new ByteArrayOutputStream(CONTENT.getBytes(StandardCharsets.UTF_8).length)) {
        IoUtils.copy(s3is, bos);
        assertEquals(CONTENT, bos.toString("UTF-8"));
      } finally {
        connection.disconnect();
      }

      // Use the AWS SDK for Java SdkHttpClient class to do the download
      SdkHttpRequest request = SdkHttpRequest.builder().method(SdkHttpMethod.GET).uri(presignedUrl.toURI()).build();

      HttpExecuteRequest executeRequest = HttpExecuteRequest.builder().request(request).build();

      try (ByteArrayOutputStream bos = new ByteArrayOutputStream(CONTENT.getBytes(StandardCharsets.UTF_8).length)) {
        HttpExecuteResponse response = sdkHttpClient.prepareRequest(executeRequest).call();
        assertTrue(response.responseBody().isPresent(),
            () -> "The presigned url download request " + "should have a response body");
        response.responseBody().ifPresent(abortableInputStream -> {
          try {
            IoUtils.copy(abortableInputStream, bos);
          } catch (IOException e) {
            throw new RuntimeException(e);
          }
        });
        assertEquals(CONTENT, bos.toString("UTF-8"));
      }
    }

    @Test
    public void testPresignedUrlHead() throws Exception {
      final String keyName = getKeyName();

      s3Client.putObject(b -> b.bucket(BUCKET_NAME).key(keyName), RequestBody.fromString(CONTENT));

      HeadObjectRequest objectRequest = HeadObjectRequest.builder().bucket(BUCKET_NAME).key(keyName).build();

      HeadObjectPresignRequest presignRequest = HeadObjectPresignRequest.builder()
          .signatureDuration(duration)
          .headObjectRequest(objectRequest)
          .build();

      PresignedHeadObjectRequest presignedRequest = presigner.presignHeadObject(presignRequest);

      URL presignedUrl = presignedRequest.url();
      HttpURLConnection connection = null;
      try {
        connection = S3SDKTestUtils.openHttpURLConnection(presignedUrl, "HEAD", null, null);
        int responseCode = connection.getResponseCode();
        assertEquals(200, responseCode, "HeadObject presigned URL should return 200 OK");
      } finally {
        if (connection != null) {
          connection.disconnect();
        }
      }

      // Use the AWS SDK for Java SdkHttpClient class to test the HEAD request
      SdkHttpRequest request = SdkHttpRequest.builder().method(SdkHttpMethod.HEAD).uri(presignedUrl.toURI()).build();

      HttpExecuteRequest executeRequest = HttpExecuteRequest.builder().request(request).build();

      HttpExecuteResponse response = sdkHttpClient.prepareRequest(executeRequest).call();
      assertEquals(200, response.httpResponse().statusCode(),
          "HeadObject presigned URL should return 200 OK via SdkHttpClient");

      // Test HeadBucket presigned URL
      HeadBucketRequest bucketRequest = HeadBucketRequest.builder().bucket(BUCKET_NAME).build();

      HeadBucketPresignRequest headBucketPresignRequest = HeadBucketPresignRequest.builder()
          .signatureDuration(duration)
          .headBucketRequest(bucketRequest)
          .build();

      PresignedHeadBucketRequest presignedBucketRequest = presigner.presignHeadBucket(headBucketPresignRequest);

      URL presignedBucketUrl = presignedBucketRequest.url();
      HttpURLConnection bucketConnection = null;
      try {
        bucketConnection = S3SDKTestUtils.openHttpURLConnection(presignedBucketUrl, "HEAD", null, null);
        int bucketResponseCode = bucketConnection.getResponseCode();
        assertEquals(200, bucketResponseCode, "HeadBucket presigned URL should return 200 OK");
      } finally {
        if (bucketConnection != null) {
          bucketConnection.disconnect();
        }
      }

      // Use the AWS SDK for Java SdkHttpClient class to test the HEAD request for bucket
      SdkHttpRequest bucketSdkRequest = SdkHttpRequest.builder()
          .method(SdkHttpMethod.HEAD)
          .uri(presignedBucketUrl.toURI())
          .build();
      HttpExecuteRequest bucketExecuteRequest = HttpExecuteRequest.builder().request(bucketSdkRequest).build();

      HttpExecuteResponse bucketResponse = sdkHttpClient.prepareRequest(bucketExecuteRequest).call();
      assertEquals(200, bucketResponse.httpResponse().statusCode(),
          "HeadBucket presigned URL should return 200 OK via SdkHttpClient");
    }

    @Test
    public void testPresignedUrlPut() throws Exception {
      final String keyName = getKeyName();
      final byte[] requestBody = CONTENT.getBytes(StandardCharsets.UTF_8);

      PutObjectRequest objectRequest = PutObjectRequest.builder().bucket(BUCKET_NAME).key(keyName).build();

      PutObjectPresignRequest presignRequest = PutObjectPresignRequest.builder()
          .signatureDuration(duration)
          .putObjectRequest(objectRequest)
          .build();

      PresignedPutObjectRequest presignedRequest = presigner.presignPutObject(presignRequest);

      MessageDigest md = MessageDigest.getInstance("SHA-256");
      md.update(requestBody);
      String sha256 = Hex.encode(md.digest()).toLowerCase();

      // use http url connection
      HttpURLConnection connection = null;
      String actualContent;
      try {
        Map<String, List<String>> headers = presignedRequest.signedHeaders();
        List<String> sha256Value = new ArrayList<>();
        sha256Value.add(sha256);
        headers.put("x-amz-content-sha256", sha256Value);
        connection = S3SDKTestUtils.openHttpURLConnection(presignedRequest.url(), "PUT",
            headers, requestBody);
        int responseCode = connection.getResponseCode();
        assertEquals(200, responseCode, "PutObject presigned URL should return 200 OK");
      } finally {
        if (connection != null) {
          connection.disconnect();
        }
      }
      //verify the object was uploaded
      ResponseInputStream<GetObjectResponse> object1 = s3Client.getObject(b1 -> b1.bucket(BUCKET_NAME).key(keyName));
      actualContent = IoUtils.toUtf8String(object1);
      assertEquals(CONTENT, actualContent);

      // Use the AWS SDK for Java SdkHttpClient class to test the PUT request
      SdkHttpRequest request = SdkHttpRequest.builder()
          .method(SdkHttpMethod.PUT)
          .uri(presignedRequest.url().toURI())
          .build();

      byte[] bytes = requestBody;
      HttpExecuteRequest executeRequest = HttpExecuteRequest.builder()
          .request(request)
          .contentStreamProvider(() -> new ByteArrayInputStream(bytes))
          .build();

      HttpExecuteResponse response = sdkHttpClient.prepareRequest(executeRequest).call();
      assertEquals(200, response.httpResponse().statusCode(),
          "PutObject presigned URL should return 200 OK via SdkHttpClient");

      //verify the object was uploaded
      ResponseInputStream<GetObjectResponse> object = s3Client.getObject(b -> b.bucket(BUCKET_NAME).key(keyName));
      actualContent = IoUtils.toUtf8String(object);
      assertEquals(CONTENT, actualContent);
    }

    @Test
    public void testPresignedUrlPutSingleChunkWithWrongSha256() throws Exception {
      final String keyName = getKeyName();

      PutObjectRequest objectRequest = PutObjectRequest.builder().bucket(BUCKET_NAME).key(keyName).build();

      PutObjectPresignRequest presignRequest = PutObjectPresignRequest.builder()
          .signatureDuration(duration)
          .putObjectRequest(objectRequest)
          .build();

      PresignedPutObjectRequest presignedRequest = presigner.presignPutObject(presignRequest);

      Map<String, List<String>> headers = presignedRequest.signedHeaders();
      List<String> sha256 = new ArrayList<>();
      sha256.add("wrong-sha256-value");
      headers.put(S3Consts.X_AMZ_CONTENT_SHA256, sha256);

      // use http url connection
      HttpURLConnection connection = null;
      try {
        connection = S3SDKTestUtils.openHttpURLConnection(presignedRequest.url(), "PUT",
            headers, CONTENT.getBytes(StandardCharsets.UTF_8));
        int responseCode = connection.getResponseCode();
        assertEquals(400, responseCode, "PutObject presigned URL should return 400 because of wrong SHA256");
      } finally {
        if (connection != null) {
          connection.disconnect();
        }
      }

      // Verify the object was not uploaded
      assertThrows(NoSuchKeyException.class, () -> s3Client.headObject(b -> b.bucket(BUCKET_NAME).key(keyName)));
    }

    @Test
    public void testPresignedUrlMultipartUpload(@TempDir Path tempDir) throws Exception {
      final String keyName = getKeyName();
      final Map<String, String> userMetadata = new HashMap<>();
      userMetadata.put("key1", "value1");
      userMetadata.put("key2", "value2");

      List<Tag> tags = Arrays.asList(Tag.builder().key("tag1").value("value1").build(),
          Tag.builder().key("tag2").value("value2").build());

      File multipartUploadFile = Files.createFile(tempDir.resolve("multipartupload.txt")).toFile();
      createFile(multipartUploadFile, (int) (10 * MB));

      // generate create MPU presigned URL
      CreateMultipartUploadRequest createRequest = CreateMultipartUploadRequest.builder()
          .bucket(BUCKET_NAME)
          .key(keyName)
          .metadata(userMetadata)
          .tagging(Tagging.builder().tagSet(tags).build())
          .build();

      CreateMultipartUploadPresignRequest createMPUPresignRequest = CreateMultipartUploadPresignRequest.builder()
          .signatureDuration(duration)
          .createMultipartUploadRequest(createRequest)
          .build();

      PresignedCreateMultipartUploadRequest presignCreateMultipartUpload =
          presigner.presignCreateMultipartUpload(createMPUPresignRequest);

      mpuWithHttpURLConnection(presignCreateMultipartUpload, multipartUploadFile, keyName, userMetadata, tags);
      mpuWithSdkHttpClient(presignCreateMultipartUpload, multipartUploadFile, keyName, userMetadata, tags);
    }

    private void mpuWithHttpURLConnection(PresignedCreateMultipartUploadRequest presignCreateMultipartUpload,
                                          File multipartUploadFile, String keyName, Map<String, String> userMetadata,
                                          List<Tag> tags) throws IOException {
      // create MPU using presigned URL
      String uploadId;
      HttpURLConnection createMPUConnection = null;
      try {
        createMPUConnection = S3SDKTestUtils.openHttpURLConnection(presignCreateMultipartUpload.url(), "POST",
            presignCreateMultipartUpload.signedHeaders(), null);
        int createMultiPartUploadConnectionResponseCode = createMPUConnection.getResponseCode();
        assertEquals(200, createMultiPartUploadConnectionResponseCode,
            "CreateMultipartUploadPresignRequest should return 200 OK");

        try (InputStream is = createMPUConnection.getInputStream()) {
          String responseXml = IOUtils.toString(is, StandardCharsets.UTF_8);
          uploadId = S3SDKTestUtils.extractUploadId(responseXml);
        }
      } finally {
        if (createMPUConnection != null) {
          createMPUConnection.disconnect();
        }
      }

      // Upload parts using presigned URL
      List<CompletedPart> completedParts = uploadPartWithHttpURLConnection(multipartUploadFile, keyName, uploadId);

      // complete MPU using presigned URL
      CompleteMultipartUploadRequest completeRequest = CompleteMultipartUploadRequest.builder()
          .bucket(BUCKET_NAME)
          .key(keyName)
          .uploadId(uploadId)
          .multipartUpload(CompletedMultipartUpload.builder().parts(completedParts).build())
          .build();
      CompleteMultipartUploadPresignRequest completeMPUPresignRequest = CompleteMultipartUploadPresignRequest.builder()
          .signatureDuration(duration)
          .completeMultipartUploadRequest(completeRequest)
          .build();

      PresignedCompleteMultipartUploadRequest presignedCompleteMultipartUploadRequest =
          presigner.presignCompleteMultipartUpload(completeMPUPresignRequest);

      completeMPUWithHttpUrlConnection(presignedCompleteMultipartUploadRequest, completedParts);

      // verify upload result
      HeadObjectResponse headObjectResponse = s3Client.headObject(b -> b.bucket(BUCKET_NAME).key(keyName));
      assertTrue(headObjectResponse.hasMetadata());
      assertEquals(userMetadata, headObjectResponse.metadata());

      ResponseInputStream<GetObjectResponse> object = s3Client.getObject(b -> b.bucket(BUCKET_NAME).key(keyName));
      assertEquals(tags.size(), object.response().tagCount());
      String actualContent = IoUtils.toUtf8String(object);
      String originalContent = new String(Files.readAllBytes(multipartUploadFile.toPath()), StandardCharsets.UTF_8);
      assertEquals(originalContent, actualContent, "Uploaded file content should match original file content");
    }

    private List<CompletedPart> uploadPartWithHttpURLConnection(File multipartUploadFile, String keyName,
                                                                String uploadId) throws IOException {
      List<CompletedPart> completedParts = new ArrayList<>();
      int partNumber = 1;
      ByteBuffer bb = ByteBuffer.allocate((int) (5 * MB));

      try (RandomAccessFile file = new RandomAccessFile(multipartUploadFile, "r")) {
        long fileSize = file.length();
        long position = 0;

        while (position < fileSize) {
          file.seek(position);
          long read = file.getChannel().read(bb);

          bb.flip();

          // First create an UploadPartRequest
          UploadPartRequest request = UploadPartRequest.builder()
              .bucket(BUCKET_NAME)
              .key(keyName)
              .uploadId(uploadId)
              .partNumber(partNumber)
              .contentLength((long) bb.remaining())
              .build();

          // Generate presigned URL for each part
          UploadPartPresignRequest presignRequest = UploadPartPresignRequest.builder()
              .signatureDuration(duration)
              .uploadPartRequest(request)
              .build();

          PresignedUploadPartRequest presignedRequest = presigner.presignUploadPart(presignRequest);

          // use presigned URL to upload the part
          HttpURLConnection connection = null;
          try {
            byte[] body = new byte[bb.remaining()];
            bb.get(body);
            connection = S3SDKTestUtils.openHttpURLConnection(presignedRequest.url(), "PUT",
                presignedRequest.signedHeaders(), body);

            int responseCode = connection.getResponseCode();
            assertEquals(200, responseCode, String.format("Upload part %d should return 200 OK", partNumber));

            String etag = connection.getHeaderField("ETag");
            CompletedPart part = CompletedPart.builder().partNumber(partNumber).eTag(etag).build();
            completedParts.add(part);
          } finally {
            if (connection != null) {
              connection.disconnect();
            }
          }

          bb.clear();
          position += read;
          partNumber++;
        }
      }
      return completedParts;
    }

    private void completeMPUWithHttpUrlConnection(PresignedCompleteMultipartUploadRequest request,
                                                  List<CompletedPart> completedParts) throws IOException {
      HttpURLConnection connection = null;
      try {
        String xmlPayload = buildCompleteMultipartUploadXml(completedParts);
        byte[] payloadBytes = xmlPayload.getBytes(StandardCharsets.UTF_8);
        connection = S3SDKTestUtils.openHttpURLConnection(request.url(), "POST", request.signedHeaders(), payloadBytes);

        int responseCode = connection.getResponseCode();
        assertEquals(200, responseCode, "CompleteMultipartUploadPresignRequest should return 200 OK");
      } finally {
        if (connection != null) {
          connection.disconnect();
        }
      }
    }

    private void mpuWithSdkHttpClient(PresignedCreateMultipartUploadRequest presignCreateMultipartUpload,
                                      File multipartUploadFile, String keyName, Map<String, String> userMetadata,
                                      List<Tag> tags) throws Exception {
      // create MPU using presigned URL
      String uploadId = createMPUWithSdkHttpClient(presignCreateMultipartUpload);

      // Upload parts using presigned URL
      List<CompletedPart> completedParts = uploadPartWithSdkHttpClient(multipartUploadFile, keyName, uploadId);

      // complete MPU using presigned URL
      completeMPUWithSdkHttpClient(keyName, uploadId, completedParts);

      // verify upload result
      HeadObjectResponse headObjectResponse = s3Client.headObject(b -> b.bucket(BUCKET_NAME).key(keyName));
      assertTrue(headObjectResponse.hasMetadata());
      assertEquals(userMetadata, headObjectResponse.metadata());

      ResponseInputStream<GetObjectResponse> object = s3Client.getObject(b -> b.bucket(BUCKET_NAME).key(keyName));
      assertEquals(tags.size(), object.response().tagCount());
      String actualContent = IoUtils.toUtf8String(object);
      String originalContent = new String(Files.readAllBytes(multipartUploadFile.toPath()), StandardCharsets.UTF_8);
      assertEquals(originalContent, actualContent, "Uploaded file content should match original file content");
    }

    private void completeMPUWithSdkHttpClient(String keyName, String uploadId, List<CompletedPart> completedParts)
        throws Exception {
      CompleteMultipartUploadRequest request = CompleteMultipartUploadRequest.builder()
          .bucket(BUCKET_NAME)
          .key(keyName)
          .uploadId(uploadId)
          .multipartUpload(CompletedMultipartUpload.builder().parts(completedParts).build())
          .build();

      CompleteMultipartUploadPresignRequest presignRequest = CompleteMultipartUploadPresignRequest.builder()
          .signatureDuration(duration)
          .completeMultipartUploadRequest(request)
          .build();

      PresignedCompleteMultipartUploadRequest presignedCompleteMultipartUploadRequest =
          presigner.presignCompleteMultipartUpload(presignRequest);

      String xmlPayload = buildCompleteMultipartUploadXml(completedParts);
      byte[] payloadBytes = xmlPayload.getBytes(StandardCharsets.UTF_8);

      SdkHttpRequest sdkHttpRequest = SdkHttpRequest.builder()
          .method(SdkHttpMethod.POST)
          .uri(presignedCompleteMultipartUploadRequest.url().toURI())
          .build();

      HttpExecuteRequest httpExecuteRequest = HttpExecuteRequest.builder()
          .request(sdkHttpRequest)
          .contentStreamProvider(() -> new ByteArrayInputStream(payloadBytes))
          .build();

      HttpExecuteResponse response = sdkHttpClient.prepareRequest(httpExecuteRequest).call();
      assertEquals(200, response.httpResponse().statusCode(),
          "CompleteMultipartUploadPresignRequest should return 200 OK");
    }

    private List<CompletedPart> uploadPartWithSdkHttpClient(File multipartUploadFile, String keyName, String uploadId)
        throws Exception {
      List<CompletedPart> completedParts = new ArrayList<>();
      int partNumber = 1;
      ByteBuffer bb = ByteBuffer.allocate((int) (5 * MB));

      try (RandomAccessFile file = new RandomAccessFile(multipartUploadFile, "r")) {
        long fileSize = file.length();
        long position = 0;

        while (position < fileSize) {
          file.seek(position);
          long read = file.getChannel().read(bb);

          bb.flip();

          // Generate presigned URL for each part
          UploadPartRequest request = UploadPartRequest.builder()
              .bucket(BUCKET_NAME)
              .key(keyName)
              .uploadId(uploadId)
              .partNumber(partNumber)
              .contentLength((long) bb.remaining())
              .build();

          UploadPartPresignRequest presignRequest = UploadPartPresignRequest.builder()
              .signatureDuration(duration)
              .uploadPartRequest(request)
              .build();

          PresignedUploadPartRequest presignedRequest = presigner.presignUploadPart(presignRequest);

          // upload each part using presigned URL
          SdkHttpRequest uploadPartSdkRequest = SdkHttpRequest.builder()
              .method(SdkHttpMethod.PUT)
              .uri(presignedRequest.url().toURI())
              .build();

          byte[] bytes = new byte[bb.remaining()];
          bb.get(bytes);

          HttpExecuteRequest executeRequest = HttpExecuteRequest.builder()
              .request(uploadPartSdkRequest)
              .contentStreamProvider(() -> new ByteArrayInputStream(bytes))
              .build();

          HttpExecuteResponse response = sdkHttpClient.prepareRequest(executeRequest).call();

          String etag = response.httpResponse().firstMatchingHeader("ETag")
              .orElseThrow(() -> new RuntimeException("ETag missing in response"));

          CompletedPart part = CompletedPart.builder().partNumber(partNumber).eTag(etag).build();
          completedParts.add(part);

          bb.clear();
          position += read;
          partNumber++;
        }
      }
      return completedParts;
    }

    private String createMPUWithSdkHttpClient(PresignedCreateMultipartUploadRequest request) throws Exception {
      String uploadId;
      SdkHttpRequest sdkHttpRequest = SdkHttpRequest.builder()
          .method(SdkHttpMethod.POST)
          .uri(request.url().toURI())
          .headers(request.signedHeaders())
          .build();

      HttpExecuteRequest httpExecuteRequest = HttpExecuteRequest.builder()
          .request(sdkHttpRequest)
          .build();

      HttpExecuteResponse response = sdkHttpClient.prepareRequest(httpExecuteRequest).call();
      try (InputStream is = response.responseBody().get()) {
        String responseXml = IOUtils.toString(is, StandardCharsets.UTF_8);
        uploadId = S3SDKTestUtils.extractUploadId(responseXml);
      }
      return uploadId;
    }

    private String buildCompleteMultipartUploadXml(List<CompletedPart> parts) {
      StringBuilder xml = new StringBuilder();
      xml.append("<CompleteMultipartUpload>\n");
      for (CompletedPart part : parts) {
        xml.append("  <Part>\n");
        xml.append("    <PartNumber>").append(part.partNumber()).append("</PartNumber>\n");
        xml.append("    <ETag>").append(stripQuotes(part.eTag())).append("</ETag>\n");
        xml.append("  </Part>\n");
      }
      xml.append("</CompleteMultipartUpload>");
      return xml.toString();
    }

    @Test
    public void testPresignedUrlDelete() throws Exception {
      final String keyName = getKeyName();

      s3Client.putObject(b -> b.bucket(BUCKET_NAME).key(keyName), RequestBody.fromString(CONTENT));

      DeleteObjectRequest objectRequest = DeleteObjectRequest.builder().bucket(BUCKET_NAME).key(keyName).build();

      DeleteObjectPresignRequest presignRequest = DeleteObjectPresignRequest.builder()
          .signatureDuration(Duration.ofMinutes(10))
          .deleteObjectRequest(objectRequest)
          .build();

      PresignedDeleteObjectRequest presignedRequest = presigner.presignDeleteObject(presignRequest);

      // use http url connection
      HttpURLConnection connection = null;
      try {
        connection = S3SDKTestUtils.openHttpURLConnection(presignedRequest.url(), "DELETE", null, null);
        int responseCode = connection.getResponseCode();
        assertEquals(204, responseCode, "DeleteObject presigned URL should return 204 No Content");

        //verify the object was deleted
        assertThrows(NoSuchKeyException.class, () -> s3Client.getObject(b -> b.bucket(BUCKET_NAME).key(keyName)));
      } finally {
        if (connection != null) {
          connection.disconnect();
        }
      }

      // use SdkHttpClient
      s3Client.putObject(b -> b.bucket(BUCKET_NAME).key(keyName), RequestBody.fromString(CONTENT));

      SdkHttpRequest request = SdkHttpRequest.builder()
          .method(SdkHttpMethod.DELETE)
          .uri(presignedRequest.url().toURI())
          .build();

      HttpExecuteRequest executeRequest = HttpExecuteRequest.builder().request(request).build();

      HttpExecuteResponse response = sdkHttpClient.prepareRequest(executeRequest).call();
      assertEquals(204, response.httpResponse().statusCode(),
          "DeleteObject presigned URL should return 204 No Content via SdkHttpClient");

      //verify the object was deleted
      assertThrows(NoSuchKeyException.class, () -> s3Client.getObject(b -> b.bucket(BUCKET_NAME).key(keyName)));
    }
  }

  /**
   * Tests the functionality to create a snapshot of an Ozone bucket and then read files
   * from the snapshot directory using the S3 SDK.
   *
   * <p>The test follows these steps:
   * <ol>
   *   <li>Create a bucket and upload a file via the S3 client.</li>
   *   <li>Create a snapshot on the bucket using the Ozone client.</li>
   *   <li>Construct the snapshot object key using the ".snapshot" directory format.</li>
   *   <li>Retrieve the object from the snapshot and verify that its content matches
   *       the originally uploaded content.</li>
   * </ol>
   * </p>
   *
   * @throws Exception if the test fails due to any errors during bucket creation, snapshot creation,
   *         file upload, or retrieval.
   */
  @Test
  public void testReadSnapshotDirectoryUsingS3SDK() throws Exception {
    final String bucketName = getBucketName("snapshot");
    final String keyName = getKeyName("snapshotfile");
    final String content = "snapshot test content";

    // Create the bucket and upload an object using S3 SDK.
    s3Client.createBucket(b -> b.bucket(bucketName));
    s3Client.putObject(b -> b.bucket(bucketName).key(keyName),
        RequestBody.fromString(content));

    String snapshotName = "snap1";
    // Create a snapshot using the Ozone client.
    // Snapshots in Ozone are created on the bucket and are exposed via the ".snapshot" directory.
    try (OzoneClient ozoneClient = cluster.newClient()) {
      ObjectStore store = ozoneClient.getObjectStore();
      OzoneVolume volume = store.getS3Volume();

      store.createSnapshot(volume.getName(), bucketName, snapshotName);
    }

    // Use the S3 SDK to read the file from the snapshot directory.
    // The key in the snapshot is constructed using the special ".snapshot" prefix.
    String snapshotKey = ".snapshot/" + snapshotName + "/" + keyName;
    ResponseBytes<GetObjectResponse> snapshotResponse = s3Client.getObjectAsBytes(
        b -> b.bucket(bucketName).key(snapshotKey));

    assertEquals(content, snapshotResponse.asUtf8String());
  }

  private String getBucketName() {
    return getBucketName("");
  }

  private String getBucketName(String ignored) {
    return uniqueObjectName();
  }

  private String getKeyName() {
    return getKeyName("");
  }

  private String getKeyName(String ignored) {
    return uniqueObjectName();
  }

  private String multipartUpload(String bucketName, String key, File file, int partSize,
                                 Map<String, String> userMetadata, List<Tag> tags) throws Exception {
    String uploadId = initiateMultipartUpload(bucketName, key, userMetadata, tags);

    List<CompletedPart> completedParts = uploadParts(bucketName, key, uploadId, file, partSize);

    completeMultipartUpload(bucketName, key, uploadId, completedParts);

    return uploadId;
  }

  private String initiateMultipartUpload(String bucketName, String key,
                                         Map<String, String> metadata, List<Tag> tags) {
    CreateMultipartUploadResponse createMultipartUploadResponse = s3Client.createMultipartUpload(b -> b
        .bucket(bucketName)
        .metadata(metadata)
        .tagging(Tagging.builder().tagSet(tags).build())
        .key(key));

    assertEquals(bucketName, createMultipartUploadResponse.bucket());
    assertEquals(key, createMultipartUploadResponse.key());
    // TODO: Once bucket lifecycle configuration is supported, should check for "abortDate" and "abortRuleId"

    return createMultipartUploadResponse.uploadId();
  }

  private List<CompletedPart> uploadParts(String bucketName, String key, String uploadId, File inputFile, int partSize)
      throws Exception {
    // Upload the parts of the file
    int partNumber = 1;
    ByteBuffer bb = ByteBuffer.allocate(partSize);
    List<CompletedPart> completedParts = new ArrayList<>();
    try (RandomAccessFile file = new RandomAccessFile(inputFile, "r");
         InputStream fileInputStream = Files.newInputStream(inputFile.toPath())) {
      long fileSize = file.length();
      long position = 0;
      while (position < fileSize) {
        file.seek(position);
        long read = file.getChannel().read(bb);

        bb.flip(); // Swap position and limit before reading from the buffer
        UploadPartRequest uploadPartRequest = UploadPartRequest.builder()
            .bucket(bucketName)
            .key(key)
            .uploadId(uploadId)
            .partNumber(partNumber)
            .build();

        UploadPartResponse partResponse = s3Client.uploadPart(
            uploadPartRequest,
            RequestBody.fromByteBuffer(bb));

        assertEquals(DatatypeConverter.printHexBinary(
            calculateDigest(fileInputStream, 0, partSize)).toLowerCase(), stripQuotes(partResponse.eTag()));

        CompletedPart part = CompletedPart.builder()
            .partNumber(partNumber)
            .eTag(stripQuotes(partResponse.eTag()))
            .build();
        completedParts.add(part);

        bb.clear();
        position += read;
        partNumber++;
      }
    }

    return completedParts;
  }

  private void completeMultipartUpload(String bucketName, String key, String uploadId,
                                       List<CompletedPart> completedParts) {
    CompleteMultipartUploadResponse compResponse = s3Client.completeMultipartUpload(b -> b
        .bucket(bucketName)
        .key(key)
        .uploadId(uploadId)
        .multipartUpload(CompletedMultipartUpload.builder().parts(completedParts).build()));
    assertEquals(bucketName, compResponse.bucket());
    assertEquals(key, compResponse.key());
  }

  @Nested
  @TestInstance(TestInstance.Lifecycle.PER_CLASS)
  class S3BucketOwnershipVerificationConditionsTests {

    private static final String DEFAULT_BUCKET_NAME = "default-bucket";
    private String correctOwner;
    private static final String WRONG_OWNER = "wrong-owner";
    private static final String BUCKET_VERIFICATION_TEST_KEY = "test-key";

    @BeforeAll
    public void setup() {
      // create bucket to verify bucket ownership
      s3Client.createBucket(b -> b.bucket(DEFAULT_BUCKET_NAME));
      GetBucketAclRequest normalRequest = GetBucketAclRequest.builder().bucket(DEFAULT_BUCKET_NAME).build();
      correctOwner = s3Client.getBucketAcl(normalRequest).owner().displayName();

      // create objects to verify bucket ownership
      s3Client.putObject(b -> b.bucket(DEFAULT_BUCKET_NAME).key(BUCKET_VERIFICATION_TEST_KEY), RequestBody.empty());
    }

    @Nested
    class BucketEndpointTests {

      @Test
      public void testGetBucketAcl() {
        GetBucketAclRequest correctRequest = GetBucketAclRequest.builder()
            .bucket(DEFAULT_BUCKET_NAME)
            .expectedBucketOwner(correctOwner)
            .build();
        verifyPassBucketOwnershipVerification(() -> s3Client.getBucketAcl(correctRequest));

        GetBucketAclRequest wrongRequest = GetBucketAclRequest.builder()
            .bucket(DEFAULT_BUCKET_NAME)
            .expectedBucketOwner(WRONG_OWNER)
            .build();
        verifyBucketOwnershipVerificationAccessDenied(() -> s3Client.getBucketAcl(wrongRequest));
      }

      @Test
      public void testListObjects() {
        ListObjectsRequest correctRequest = ListObjectsRequest.builder()
            .bucket(DEFAULT_BUCKET_NAME)
            .expectedBucketOwner(correctOwner)
            .build();
        verifyPassBucketOwnershipVerification(() -> s3Client.listObjects(correctRequest));

        ListObjectsRequest wrongRequest = ListObjectsRequest.builder()
            .bucket(DEFAULT_BUCKET_NAME)
            .expectedBucketOwner(WRONG_OWNER)
            .build();
        verifyBucketOwnershipVerificationAccessDenied(() -> s3Client.listObjects(wrongRequest));
      }

      @Test
      public void testListMultipartUploads() {
        ListMultipartUploadsRequest correctRequest = ListMultipartUploadsRequest.builder()
            .bucket(DEFAULT_BUCKET_NAME)
            .expectedBucketOwner(correctOwner)
            .maxUploads(5000)
            .build();
        verifyPassBucketOwnershipVerification(() -> s3Client.listMultipartUploads(correctRequest));

        ListMultipartUploadsRequest wrongRequest = ListMultipartUploadsRequest.builder()
            .bucket(DEFAULT_BUCKET_NAME)
            .expectedBucketOwner(WRONG_OWNER)
            .build();
        verifyBucketOwnershipVerificationAccessDenied(
            () -> s3Client.listMultipartUploads(wrongRequest));
      }

      @Test
      public void testPutBucketAcl() {
        PutBucketAclRequest correctRequest = PutBucketAclRequest.builder()
            .bucket(DEFAULT_BUCKET_NAME)
            .grantRead("")
            .expectedBucketOwner(correctOwner)
            .build();
        verifyPassBucketOwnershipVerification(() -> s3Client.putBucketAcl(correctRequest));

        PutBucketAclRequest wrongRequest = PutBucketAclRequest.builder()
            .bucket(DEFAULT_BUCKET_NAME)
            .grantRead("")
            .expectedBucketOwner(WRONG_OWNER)
            .build();
        verifyBucketOwnershipVerificationAccessDenied(() -> s3Client.putBucketAcl(wrongRequest));
      }

      @Test
      public void testHeadBucket() {
        HeadBucketRequest correctRequest = HeadBucketRequest.builder()
            .bucket(DEFAULT_BUCKET_NAME)
            .expectedBucketOwner(correctOwner)
            .build();
        verifyPassBucketOwnershipVerification(() -> s3Client.headBucket(correctRequest));

        HeadBucketRequest wrongRequest = HeadBucketRequest.builder()
            .bucket(DEFAULT_BUCKET_NAME)
            .expectedBucketOwner(WRONG_OWNER)
            .build();
        S3Exception exception = assertThrows(S3Exception.class, () -> s3Client.headBucket(wrongRequest));
        assertEquals(403, exception.statusCode());
      }

      @Test
      public void testDeleteBucket() {
        s3Client.createBucket(builder -> builder.bucket("for-delete"));
        String newCorrectOwner = s3Client.getBucketAcl(builder -> builder.bucket("for-delete")).owner().displayName();

        DeleteBucketRequest wrongRequest = DeleteBucketRequest.builder()
            .bucket("for-delete")
            .expectedBucketOwner(WRONG_OWNER)
            .build();
        verifyBucketOwnershipVerificationAccessDenied(() -> s3Client.deleteBucket(wrongRequest));

        DeleteBucketRequest correctRequest = DeleteBucketRequest.builder()
            .bucket("for-delete")
            .expectedBucketOwner(newCorrectOwner)
            .build();
        verifyPassBucketOwnershipVerification(() -> s3Client.deleteBucket(correctRequest));
      }

      @Test
      public void testMultiDelete() {
        DeleteObjectsRequest correctRequest = DeleteObjectsRequest.builder()
            .bucket(DEFAULT_BUCKET_NAME)
            .expectedBucketOwner(correctOwner)
            .delete(Delete.builder().objects(ObjectIdentifier.builder().key("test").build()).build())
            .build();

        verifyPassBucketOwnershipVerification(() -> s3Client.deleteObjects(correctRequest));

        DeleteObjectsRequest wrongRequest = DeleteObjectsRequest.builder()
            .bucket(DEFAULT_BUCKET_NAME)
            .expectedBucketOwner(WRONG_OWNER)
            .delete(Delete.builder().objects(ObjectIdentifier.builder().key("test").build()).build())
            .build();
        verifyBucketOwnershipVerificationAccessDenied(() -> s3Client.deleteObjects(wrongRequest));
      }
    }

    @Nested
    class ObjectEndpointTests {

      private static final String TEST_CONTENT = "test-content";

      @Test
      public void testCreateKey() {
        String newKey = "create-key";

        PutObjectRequest wrongRequest = PutObjectRequest.builder()
            .bucket(DEFAULT_BUCKET_NAME)
            .key(newKey)
            .expectedBucketOwner(WRONG_OWNER)
            .build();
        verifyBucketOwnershipVerificationAccessDenied(() -> s3Client.putObject(wrongRequest, fromString(TEST_CONTENT)));

        PutObjectRequest correctRequest = PutObjectRequest.builder()
            .bucket(DEFAULT_BUCKET_NAME)
            .key(newKey)
            .expectedBucketOwner(correctOwner)
            .build();
        verifyPassBucketOwnershipVerification(() -> s3Client.putObject(correctRequest, fromString(TEST_CONTENT)));
      }

      @Test
      public void testPutObjectTagging() {
        List<Tag> tags = new ArrayList<>();
        tags.add(Tag.builder().key("env").value("test").build());
        tags.add(Tag.builder().key("project").value("example").build());
        PutObjectTaggingRequest wrongRequest = PutObjectTaggingRequest.builder()
            .bucket(DEFAULT_BUCKET_NAME)
            .key(BUCKET_VERIFICATION_TEST_KEY)
            .tagging(Tagging.builder().tagSet(tags).build())
            .expectedBucketOwner(WRONG_OWNER)
            .build();

        verifyBucketOwnershipVerificationAccessDenied(() -> s3Client.putObjectTagging(wrongRequest));

        PutObjectTaggingRequest correctRequest = PutObjectTaggingRequest.builder()
            .bucket(DEFAULT_BUCKET_NAME)
            .key(BUCKET_VERIFICATION_TEST_KEY)
            .tagging(Tagging.builder().tagSet(tags).build())
            .expectedBucketOwner(correctOwner)
            .build();
        verifyPassBucketOwnershipVerification(() -> s3Client.putObjectTagging(correctRequest));
      }

      @Test
      public void testCreateMultipartKey() {
        CreateMultipartUploadRequest wrongRequest = CreateMultipartUploadRequest.builder()
            .bucket(DEFAULT_BUCKET_NAME)
            .key(BUCKET_VERIFICATION_TEST_KEY)
            .expectedBucketOwner(WRONG_OWNER)
            .build();
        verifyBucketOwnershipVerificationAccessDenied(() -> s3Client.createMultipartUpload(wrongRequest));

        CreateMultipartUploadRequest correctRequest = CreateMultipartUploadRequest.builder()
            .bucket(DEFAULT_BUCKET_NAME)
            .key(BUCKET_VERIFICATION_TEST_KEY)
            .expectedBucketOwner(correctOwner)
            .build();
        verifyPassBucketOwnershipVerification(() -> s3Client.createMultipartUpload(correctRequest));
      }

      @Test
      public void testCreateMultipartByCopy() {
        String sourceKey = "test-multipart-by-copy-source-key";
        String destKey = "test-multipart-by-copy-dest-key";

        s3Client.putObject(b -> b.bucket(DEFAULT_BUCKET_NAME).key(sourceKey), fromString(TEST_CONTENT));

        CreateMultipartUploadResponse initResponse =
            s3Client.createMultipartUpload(b -> b.bucket(DEFAULT_BUCKET_NAME).key(destKey));

        String uploadId = initResponse.uploadId();

        UploadPartCopyRequest wrongRequest = UploadPartCopyRequest.builder()
            .sourceBucket(DEFAULT_BUCKET_NAME)
            .sourceKey(sourceKey)
            .expectedSourceBucketOwner(WRONG_OWNER)
            .destinationBucket(DEFAULT_BUCKET_NAME)
            .destinationKey(destKey)
            .uploadId(uploadId)
            .partNumber(1)
            .expectedBucketOwner(WRONG_OWNER)
            .build();
        verifyBucketOwnershipVerificationAccessDenied(() -> s3Client.uploadPartCopy(wrongRequest));

        UploadPartCopyRequest correctRequest = UploadPartCopyRequest.builder()
            .sourceBucket(DEFAULT_BUCKET_NAME)
            .sourceKey(sourceKey)
            .expectedSourceBucketOwner(correctOwner)
            .destinationBucket(DEFAULT_BUCKET_NAME)
            .destinationKey(destKey)
            .uploadId(uploadId)
            .expectedBucketOwner(correctOwner)
            .partNumber(1)
            .build();
        verifyPassBucketOwnershipVerification(() -> s3Client.uploadPartCopy(correctRequest));
      }

      @Test
      public void testCopyObject() {
        String sourceKey = "test-copy-object-source-key";
        String destKey = "test-copy-object-dest-key";
        s3Client.putObject(b -> b.bucket(DEFAULT_BUCKET_NAME).key(sourceKey), fromString("test"));

        CopyObjectRequest wrongRequest = CopyObjectRequest.builder()
            .sourceBucket(DEFAULT_BUCKET_NAME)
            .sourceKey(sourceKey)
            .destinationBucket(DEFAULT_BUCKET_NAME)
            .destinationKey(destKey)
            .expectedSourceBucketOwner(WRONG_OWNER)
            .expectedBucketOwner(WRONG_OWNER)
            .build();
        verifyBucketOwnershipVerificationAccessDenied(() -> s3Client.copyObject(wrongRequest));

        CopyObjectRequest correctRequest = CopyObjectRequest.builder()
            .sourceBucket(DEFAULT_BUCKET_NAME)
            .sourceKey(sourceKey)
            .destinationBucket(DEFAULT_BUCKET_NAME)
            .destinationKey(destKey)
            .expectedSourceBucketOwner(correctOwner)
            .expectedBucketOwner(correctOwner)
            .build();
        verifyPassBucketOwnershipVerification(() -> s3Client.copyObject(correctRequest));
      }

      @Test
      public void testCreateDirectory() {
        String newKey = "create-directory-key/";

        PutObjectRequest wrongRequest = PutObjectRequest.builder()
            .bucket(DEFAULT_BUCKET_NAME)
            .key(newKey)
            .expectedBucketOwner(WRONG_OWNER)
            .build();
        verifyBucketOwnershipVerificationAccessDenied(() -> s3Client.putObject(wrongRequest, RequestBody.empty()));

        PutObjectRequest correctRequest = PutObjectRequest.builder()
            .bucket(DEFAULT_BUCKET_NAME)
            .key(newKey)
            .expectedBucketOwner(correctOwner)
            .build();
        verifyPassBucketOwnershipVerification(() -> s3Client.putObject(correctRequest, RequestBody.empty()));
      }

      @Test
      public void testGetKey() {
        GetObjectRequest correctRequest = GetObjectRequest.builder()
            .bucket(DEFAULT_BUCKET_NAME)
            .key(BUCKET_VERIFICATION_TEST_KEY)
            .expectedBucketOwner(correctOwner)
            .build();
        verifyPassBucketOwnershipVerification(() -> s3Client.getObject(correctRequest));

        GetObjectRequest wrongRequest = GetObjectRequest.builder()
            .bucket(DEFAULT_BUCKET_NAME)
            .key(BUCKET_VERIFICATION_TEST_KEY)
            .expectedBucketOwner(WRONG_OWNER)
            .build();
        verifyBucketOwnershipVerificationAccessDenied(() -> s3Client.getObject(wrongRequest));
      }

      @Test
      public void testGetObjectTagging() {
        GetObjectTaggingRequest correctRequest = GetObjectTaggingRequest.builder()
            .bucket(DEFAULT_BUCKET_NAME)
            .key(BUCKET_VERIFICATION_TEST_KEY)
            .expectedBucketOwner(correctOwner)
            .build();
        verifyPassBucketOwnershipVerification(() -> s3Client.getObjectTagging(correctRequest));

        GetObjectTaggingRequest wrongRequest = GetObjectTaggingRequest.builder()
            .bucket(DEFAULT_BUCKET_NAME)
            .key(BUCKET_VERIFICATION_TEST_KEY)
            .expectedBucketOwner(WRONG_OWNER)
            .build();
        verifyBucketOwnershipVerificationAccessDenied(() -> s3Client.getObjectTagging(wrongRequest));
      }

      @Test
      public void testListParts() {
        String newKey = "list-parts-key";
        CreateMultipartUploadResponse multipartUploadResponse = s3Client.createMultipartUpload(b -> {
          b.bucket(DEFAULT_BUCKET_NAME)
              .key(newKey)
              .build();
        });

        String uploadId = multipartUploadResponse.uploadId();

        s3Client.uploadPart(
            UploadPartRequest.builder()
                .bucket(DEFAULT_BUCKET_NAME)
                .key(newKey)
                .uploadId(uploadId)
                .partNumber(1)
                .contentLength((long) TEST_CONTENT.getBytes(StandardCharsets.UTF_8).length)
                .build(), fromString(TEST_CONTENT));

        ListPartsRequest correctRequest = ListPartsRequest.builder()
            .bucket(DEFAULT_BUCKET_NAME)
            .key(newKey)
            .uploadId(uploadId)
            .expectedBucketOwner(correctOwner)
            .build();
        verifyPassBucketOwnershipVerification(() -> s3Client.listParts(correctRequest));

        ListPartsRequest wrongResponse = ListPartsRequest.builder()
            .bucket(DEFAULT_BUCKET_NAME)
            .key(newKey)
            .uploadId(uploadId)
            .expectedBucketOwner(WRONG_OWNER)
            .build();
        verifyBucketOwnershipVerificationAccessDenied(() -> s3Client.listParts(wrongResponse));
      }

      @Test
      public void testHeadKey() {
        HeadObjectRequest correctRequest = HeadObjectRequest.builder()
            .bucket(DEFAULT_BUCKET_NAME)
            .key(BUCKET_VERIFICATION_TEST_KEY)
            .expectedBucketOwner(correctOwner)
            .build();
        verifyPassBucketOwnershipVerification(() -> s3Client.headObject(correctRequest));

        HeadObjectRequest wrongRequest = HeadObjectRequest.builder()
            .bucket(DEFAULT_BUCKET_NAME)
            .key(BUCKET_VERIFICATION_TEST_KEY)
            .expectedBucketOwner(WRONG_OWNER)
            .build();
        S3Exception exception = assertThrows(S3Exception.class, () -> s3Client.headObject(wrongRequest));
        assertEquals(403, exception.statusCode());
      }

      @Test
      public void testDeleteKey() {
        String newKey = "delete-key";
        s3Client.putObject(b -> b.bucket(DEFAULT_BUCKET_NAME).key(newKey), fromString(TEST_CONTENT));

        DeleteObjectsRequest wrongRequest = DeleteObjectsRequest.builder()
            .bucket(DEFAULT_BUCKET_NAME)
            .expectedBucketOwner(WRONG_OWNER)
            .delete(Delete.builder().objects(ObjectIdentifier.builder().key(newKey).build()).build())
            .build();
        verifyBucketOwnershipVerificationAccessDenied(() -> s3Client.deleteObjects(wrongRequest));

        DeleteObjectsRequest correctRequest = DeleteObjectsRequest.builder()
            .bucket(DEFAULT_BUCKET_NAME)
            .expectedBucketOwner(correctOwner)
            .delete(Delete.builder().objects(ObjectIdentifier.builder().key(newKey).build()).build())
            .build();
        verifyPassBucketOwnershipVerification(() -> s3Client.deleteObjects(correctRequest));
      }

      @Test
      public void testDeleteObjectTagging() {
        DeleteObjectTaggingRequest correctRequest = DeleteObjectTaggingRequest.builder()
            .bucket(DEFAULT_BUCKET_NAME)
            .key(BUCKET_VERIFICATION_TEST_KEY)
            .expectedBucketOwner(correctOwner)
            .build();
        verifyPassBucketOwnershipVerification(() -> s3Client.deleteObjectTagging(correctRequest));

        DeleteObjectTaggingRequest wrongRequest = DeleteObjectTaggingRequest.builder()
            .bucket(DEFAULT_BUCKET_NAME)
            .key(BUCKET_VERIFICATION_TEST_KEY)
            .expectedBucketOwner(WRONG_OWNER)
            .build();
        verifyBucketOwnershipVerificationAccessDenied(() -> s3Client.deleteObjectTagging(wrongRequest));
      }

      @Test
      public void testAbortMultipartUpload() {
        CreateMultipartUploadResponse multipartUploadResponse =
            s3Client.createMultipartUpload(b -> b.bucket(DEFAULT_BUCKET_NAME).key(BUCKET_VERIFICATION_TEST_KEY));

        String uploadId = multipartUploadResponse.uploadId();

        AbortMultipartUploadRequest wrongRequest = AbortMultipartUploadRequest.builder()
            .bucket(DEFAULT_BUCKET_NAME)
            .key(BUCKET_VERIFICATION_TEST_KEY)
            .uploadId(uploadId)
            .expectedBucketOwner(WRONG_OWNER)
            .build();
        verifyBucketOwnershipVerificationAccessDenied(() -> s3Client.abortMultipartUpload(wrongRequest));

        AbortMultipartUploadRequest correctRequest = AbortMultipartUploadRequest.builder()
            .bucket(DEFAULT_BUCKET_NAME)
            .key(BUCKET_VERIFICATION_TEST_KEY)
            .uploadId(uploadId)
            .expectedBucketOwner(correctOwner)
            .build();
        verifyPassBucketOwnershipVerification(() -> s3Client.abortMultipartUpload(correctRequest));
      }

      @Test
      public void testInitMultipartUpload() {
        String newKey = "init-multipart-upload-key";

        CreateMultipartUploadRequest wrongRequest = CreateMultipartUploadRequest.builder()
            .bucket(DEFAULT_BUCKET_NAME)
            .key(newKey)
            .expectedBucketOwner(WRONG_OWNER)
            .build();
        verifyBucketOwnershipVerificationAccessDenied(() -> s3Client.createMultipartUpload(wrongRequest));

        CreateMultipartUploadRequest correctRequest = CreateMultipartUploadRequest.builder()
            .bucket(DEFAULT_BUCKET_NAME)
            .key(newKey)
            .expectedBucketOwner(correctOwner)
            .build();
        verifyPassBucketOwnershipVerification(() -> s3Client.createMultipartUpload(correctRequest));
      }

      @Test
      public void testCompleteMultipartUpload() {
        String newKey = "complete-multipart-upload-key";
        CreateMultipartUploadResponse multipartUploadResponse =
            s3Client.createMultipartUpload(b -> b.bucket(DEFAULT_BUCKET_NAME).key(newKey));

        String uploadId = multipartUploadResponse.uploadId();

        UploadPartResponse uploadPartResponse = s3Client.uploadPart(b -> b.bucket(DEFAULT_BUCKET_NAME)
            .key(newKey)
            .uploadId(uploadId)
            .partNumber(1)
            .contentLength((long) TEST_CONTENT.getBytes(StandardCharsets.UTF_8).length)
            .build(), fromString(TEST_CONTENT));

        CompletedMultipartUpload completedUpload = CompletedMultipartUpload.builder()
            .parts(
                CompletedPart.builder().partNumber(1).eTag(stripQuotes(uploadPartResponse.eTag())).build()
            ).build();


        CompleteMultipartUploadRequest wrongRequest = CompleteMultipartUploadRequest.builder()
            .bucket(DEFAULT_BUCKET_NAME)
            .key(newKey)
            .uploadId(uploadId)
            .multipartUpload(completedUpload)
            .expectedBucketOwner(WRONG_OWNER)
            .build();
        verifyBucketOwnershipVerificationAccessDenied(() -> s3Client.completeMultipartUpload(wrongRequest));

        CompleteMultipartUploadRequest correctRequest = CompleteMultipartUploadRequest.builder()
            .bucket(DEFAULT_BUCKET_NAME)
            .key(newKey)
            .uploadId(uploadId)
            .multipartUpload(completedUpload)
            .expectedBucketOwner(correctOwner)
            .build();
        verifyPassBucketOwnershipVerification(() -> s3Client.completeMultipartUpload(correctRequest));
      }
    }

    @Nested
    @TestInstance(TestInstance.Lifecycle.PER_CLASS)
    class LinkBucketTests {
      private static final String NON_S3_VOLUME_NAME = "link-bucket-volume";
      private OzoneVolume nonS3Volume;
      private OzoneVolume s3Volume;

      @BeforeAll
      public void setup() throws Exception {
        try (OzoneClient ozoneClient = cluster.newClient()) {
          ozoneClient.getObjectStore().createVolume(NON_S3_VOLUME_NAME);
          nonS3Volume = ozoneClient.getObjectStore().getVolume(NON_S3_VOLUME_NAME);
          s3Volume = ozoneClient.getObjectStore().getS3Volume();
        }
      }

      @Test
      public void setBucketVerificationOnLinkBucket() throws Exception {
        // create link bucket
        String linkBucketName = "link-bucket";
        nonS3Volume.createBucket(OzoneConsts.BUCKET);
        BucketArgs.Builder bb = new BucketArgs.Builder()
            .setStorageType(StorageType.DEFAULT)
            .setVersioning(false)
            .setSourceVolume(NON_S3_VOLUME_NAME)
            .setSourceBucket(OzoneConsts.BUCKET);
        s3Volume.createBucket(linkBucketName, bb.build());

        GetBucketAclRequest wrongRequest = GetBucketAclRequest.builder()
            .bucket(linkBucketName)
            .expectedBucketOwner(WRONG_OWNER)
            .build();

        verifyBucketOwnershipVerificationAccessDenied(() -> s3Client.getBucketAcl(wrongRequest));

        String owner = s3Client.getBucketAcl(GetBucketAclRequest.builder()
            .bucket(linkBucketName)
            .build()).owner().displayName();
        GetBucketAclRequest correctRequest = GetBucketAclRequest.builder()
            .bucket(linkBucketName)
            .expectedBucketOwner(owner)
            .build();

        verifyPassBucketOwnershipVerification(() -> s3Client.getBucketAcl(correctRequest));
      }

      @Test
      public void testDanglingBucket() throws Exception {
        String sourceBucket = "source-bucket";
        String linkBucket = "link-bucket-dangling";
        nonS3Volume.createBucket(sourceBucket);
        BucketArgs.Builder bb = new BucketArgs.Builder()
            .setStorageType(StorageType.DEFAULT)
            .setVersioning(false)
            .setSourceVolume(NON_S3_VOLUME_NAME)
            .setSourceBucket(sourceBucket);
        s3Volume.createBucket(linkBucket, bb.build());

        // remove source bucket to make dangling bucket
        nonS3Volume.deleteBucket(sourceBucket);

        GetBucketAclRequest wrongRequest = GetBucketAclRequest.builder()
            .bucket(linkBucket)
            .expectedBucketOwner(WRONG_OWNER)
            .build();

        verifyBucketOwnershipVerificationAccessDenied(() -> s3Client.getBucketAcl(wrongRequest));

        String owner = s3Client.getBucketAcl(GetBucketAclRequest.builder()
            .bucket(linkBucket)
            .build()).owner().displayName();
        GetBucketAclRequest correctRequest = GetBucketAclRequest.builder()
            .bucket(linkBucket)
            .expectedBucketOwner(owner)
            .build();

        verifyPassBucketOwnershipVerification(() -> s3Client.getBucketAcl(correctRequest));
      }
    }

    private void verifyPassBucketOwnershipVerification(Executable function) {
      assertDoesNotThrow(function);
    }

    private void verifyBucketOwnershipVerificationAccessDenied(Executable function) {
      S3Exception exception = assertThrows(S3Exception.class, function);
      assertEquals(403, exception.statusCode());
      assertEquals("Access Denied", exception.awsErrorDetails().errorCode());
    }
  }
}<|MERGE_RESOLUTION|>--- conflicted
+++ resolved
@@ -41,7 +41,6 @@
 import java.nio.charset.StandardCharsets;
 import java.nio.file.Files;
 import java.nio.file.Path;
-import java.security.MessageDigest;
 import java.time.Duration;
 import java.util.ArrayList;
 import java.util.Arrays;
@@ -68,13 +67,8 @@
 import org.apache.hadoop.ozone.s3.S3ClientFactory;
 import org.apache.hadoop.ozone.s3.awssdk.S3SDKTestUtils;
 import org.apache.hadoop.ozone.s3.endpoint.S3Owner;
-import org.apache.hadoop.ozone.s3.util.S3Consts;
 import org.apache.hadoop.security.UserGroupInformation;
-<<<<<<< HEAD
-import org.apache.kerby.util.Hex;
-=======
 import org.apache.ozone.test.NonHATests;
->>>>>>> 049abeb5
 import org.apache.ozone.test.OzoneTestBase;
 import org.junit.jupiter.api.AfterAll;
 import org.junit.jupiter.api.BeforeAll;
@@ -601,7 +595,6 @@
     @Test
     public void testPresignedUrlPut() throws Exception {
       final String keyName = getKeyName();
-      final byte[] requestBody = CONTENT.getBytes(StandardCharsets.UTF_8);
 
       PutObjectRequest objectRequest = PutObjectRequest.builder().bucket(BUCKET_NAME).key(keyName).build();
 
@@ -611,21 +604,13 @@
           .build();
 
       PresignedPutObjectRequest presignedRequest = presigner.presignPutObject(presignRequest);
-
-      MessageDigest md = MessageDigest.getInstance("SHA-256");
-      md.update(requestBody);
-      String sha256 = Hex.encode(md.digest()).toLowerCase();
 
       // use http url connection
       HttpURLConnection connection = null;
       String actualContent;
       try {
-        Map<String, List<String>> headers = presignedRequest.signedHeaders();
-        List<String> sha256Value = new ArrayList<>();
-        sha256Value.add(sha256);
-        headers.put("x-amz-content-sha256", sha256Value);
         connection = S3SDKTestUtils.openHttpURLConnection(presignedRequest.url(), "PUT",
-            headers, requestBody);
+            presignedRequest.signedHeaders(), CONTENT.getBytes(StandardCharsets.UTF_8));
         int responseCode = connection.getResponseCode();
         assertEquals(200, responseCode, "PutObject presigned URL should return 200 OK");
       } finally {
@@ -644,7 +629,7 @@
           .uri(presignedRequest.url().toURI())
           .build();
 
-      byte[] bytes = requestBody;
+      byte[] bytes = CONTENT.getBytes(StandardCharsets.UTF_8);
       HttpExecuteRequest executeRequest = HttpExecuteRequest.builder()
           .request(request)
           .contentStreamProvider(() -> new ByteArrayInputStream(bytes))
@@ -658,41 +643,6 @@
       ResponseInputStream<GetObjectResponse> object = s3Client.getObject(b -> b.bucket(BUCKET_NAME).key(keyName));
       actualContent = IoUtils.toUtf8String(object);
       assertEquals(CONTENT, actualContent);
-    }
-
-    @Test
-    public void testPresignedUrlPutSingleChunkWithWrongSha256() throws Exception {
-      final String keyName = getKeyName();
-
-      PutObjectRequest objectRequest = PutObjectRequest.builder().bucket(BUCKET_NAME).key(keyName).build();
-
-      PutObjectPresignRequest presignRequest = PutObjectPresignRequest.builder()
-          .signatureDuration(duration)
-          .putObjectRequest(objectRequest)
-          .build();
-
-      PresignedPutObjectRequest presignedRequest = presigner.presignPutObject(presignRequest);
-
-      Map<String, List<String>> headers = presignedRequest.signedHeaders();
-      List<String> sha256 = new ArrayList<>();
-      sha256.add("wrong-sha256-value");
-      headers.put(S3Consts.X_AMZ_CONTENT_SHA256, sha256);
-
-      // use http url connection
-      HttpURLConnection connection = null;
-      try {
-        connection = S3SDKTestUtils.openHttpURLConnection(presignedRequest.url(), "PUT",
-            headers, CONTENT.getBytes(StandardCharsets.UTF_8));
-        int responseCode = connection.getResponseCode();
-        assertEquals(400, responseCode, "PutObject presigned URL should return 400 because of wrong SHA256");
-      } finally {
-        if (connection != null) {
-          connection.disconnect();
-        }
-      }
-
-      // Verify the object was not uploaded
-      assertThrows(NoSuchKeyException.class, () -> s3Client.headObject(b -> b.bucket(BUCKET_NAME).key(keyName)));
     }
 
     @Test
