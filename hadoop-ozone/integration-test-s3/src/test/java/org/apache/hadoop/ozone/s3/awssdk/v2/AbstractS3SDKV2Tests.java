--- conflicted
+++ resolved
@@ -20,9 +20,7 @@
 import static org.apache.hadoop.ozone.OzoneConsts.MB;
 import static org.apache.hadoop.ozone.s3.awssdk.S3SDKTestUtils.calculateDigest;
 import static org.apache.hadoop.ozone.s3.awssdk.S3SDKTestUtils.createFile;
-import static org.assertj.core.api.Assertions.assertThat;
 import static org.junit.jupiter.api.Assertions.assertEquals;
-import static org.junit.jupiter.api.Assertions.assertFalse;
 import static org.junit.jupiter.api.Assertions.assertTrue;
 
 import java.io.File;
@@ -30,32 +28,19 @@
 import java.io.InputStream;
 import java.io.RandomAccessFile;
 import java.nio.ByteBuffer;
-import java.nio.charset.StandardCharsets;
 import java.nio.file.Files;
 import java.nio.file.Path;
 import java.util.ArrayList;
 import java.util.Arrays;
-import java.util.Collections;
 import java.util.HashMap;
 import java.util.List;
 import java.util.Locale;
 import java.util.Map;
-import java.util.stream.Collectors;
 import javax.xml.bind.DatatypeConverter;
-import org.apache.commons.lang3.RandomStringUtils;
-import org.apache.hadoop.hdds.client.ReplicationConfig;
-import org.apache.hadoop.hdds.client.ReplicationFactor;
-import org.apache.hadoop.hdds.client.ReplicationType;
 import org.apache.hadoop.hdds.conf.OzoneConfiguration;
 import org.apache.hadoop.ozone.MiniOzoneCluster;
-import org.apache.hadoop.ozone.client.ObjectStore;
-import org.apache.hadoop.ozone.client.OzoneBucket;
-import org.apache.hadoop.ozone.client.OzoneClient;
-import org.apache.hadoop.ozone.client.OzoneVolume;
-import org.apache.hadoop.ozone.client.io.OzoneOutputStream;
 import org.apache.hadoop.ozone.s3.S3ClientFactory;
 import org.apache.hadoop.ozone.s3.S3GatewayService;
-import org.apache.hadoop.security.UserGroupInformation;
 import org.apache.ozone.test.OzoneTestBase;
 import org.junit.jupiter.api.MethodOrderer;
 import org.junit.jupiter.api.Test;
@@ -63,7 +48,6 @@
 import org.junit.jupiter.api.io.TempDir;
 import software.amazon.awssdk.core.ResponseBytes;
 import software.amazon.awssdk.core.sync.RequestBody;
-import software.amazon.awssdk.services.s3.S3AsyncClient;
 import software.amazon.awssdk.services.s3.S3Client;
 import software.amazon.awssdk.services.s3.model.CompleteMultipartUploadResponse;
 import software.amazon.awssdk.services.s3.model.CompletedMultipartUpload;
@@ -73,16 +57,7 @@
 import software.amazon.awssdk.services.s3.model.CreateMultipartUploadResponse;
 import software.amazon.awssdk.services.s3.model.GetObjectResponse;
 import software.amazon.awssdk.services.s3.model.HeadObjectResponse;
-<<<<<<< HEAD
-import software.amazon.awssdk.services.s3.model.ListBucketsResponse;
-=======
-import software.amazon.awssdk.services.s3.model.ListObjectsRequest;
-import software.amazon.awssdk.services.s3.model.ListObjectsResponse;
-import software.amazon.awssdk.services.s3.model.ListObjectsV2Request;
-import software.amazon.awssdk.services.s3.model.ListObjectsV2Response;
->>>>>>> e71dcf6e
 import software.amazon.awssdk.services.s3.model.PutObjectResponse;
-import software.amazon.awssdk.services.s3.model.S3Object;
 import software.amazon.awssdk.services.s3.model.Tag;
 import software.amazon.awssdk.services.s3.model.Tagging;
 import software.amazon.awssdk.services.s3.model.UploadPartRequest;
@@ -107,7 +82,6 @@
 
   private static MiniOzoneCluster cluster = null;
   private static S3Client s3Client = null;
-  private static S3AsyncClient s3AsyncClient = null;
 
   /**
    * Create a MiniOzoneCluster with S3G enabled for testing.
@@ -121,9 +95,7 @@
         .setNumDatanodes(5)
         .build();
     cluster.waitForClusterToBeReady();
-    S3ClientFactory s3ClientFactory = new S3ClientFactory(s3g.getConf());
-    s3Client = s3ClientFactory.createS3ClientV2();
-    s3AsyncClient = s3ClientFactory.createS3AsyncClientV2();
+    s3Client = new S3ClientFactory(s3g.getConf()).createS3ClientV2();
   }
 
   /**
@@ -162,116 +134,6 @@
   }
 
   @Test
-  public void testListObjectsMany() throws Exception {
-    testListObjectsMany(false);
-  }
-
-  @Test
-  public void testListObjectsManyV2() throws Exception {
-    testListObjectsMany(true);
-  }
-
-  private void testListObjectsMany(boolean isListV2) throws Exception {
-    final String bucketName = getBucketName();
-    s3Client.createBucket(b -> b.bucket(bucketName));
-    final List<String> keyNames = Arrays.asList(
-        getKeyName("1"),
-        getKeyName("2"),
-        getKeyName("3")
-    );
-    final List<String> keyNamesWithoutETag = Arrays.asList(
-        getKeyName("4"),
-        getKeyName("5")
-    );
-    final Map<String, String> keyToEtag = new HashMap<>();
-    for (String keyName: keyNames) {
-      PutObjectResponse putObjectResponse = s3Client.putObject(b -> b
-          .bucket(bucketName)
-          .key(keyName),
-          RequestBody.fromString(RandomStringUtils.secure().nextAlphanumeric(5)));
-      keyToEtag.put(keyName, putObjectResponse.eTag());
-    }
-    try (OzoneClient ozoneClient = cluster.newClient()) {
-      ObjectStore store = ozoneClient.getObjectStore();
-
-      OzoneVolume volume = store.getS3Volume();
-      OzoneBucket bucket = volume.getBucket(bucketName);
-
-      for (String keyNameWithoutETag : keyNamesWithoutETag) {
-        byte[] valueBytes = RandomStringUtils.secure().nextAlphanumeric(5).getBytes(StandardCharsets.UTF_8);
-        try (OzoneOutputStream out = bucket.createKey(keyNameWithoutETag,
-            valueBytes.length,
-            ReplicationConfig.fromTypeAndFactor(ReplicationType.RATIS, ReplicationFactor.ONE),
-            Collections.emptyMap())) {
-          out.write(valueBytes);
-        }
-      }
-    }
-
-    List<S3Object> s3Objects;
-    String continuationToken;
-    if (isListV2) {
-      ListObjectsV2Request listObjectsRequest = ListObjectsV2Request.builder()
-          .bucket(bucketName)
-          .maxKeys(2)
-          .build();
-      ListObjectsV2Response listObjectsResponse = s3Client.listObjectsV2(listObjectsRequest);
-      s3Objects = listObjectsResponse.contents();
-      assertEquals(bucketName, listObjectsResponse.name());
-      assertTrue(listObjectsResponse.isTruncated());
-      continuationToken = listObjectsResponse.nextContinuationToken();
-    } else {
-      ListObjectsRequest listObjectsRequest = ListObjectsRequest.builder()
-          .bucket(bucketName)
-          .maxKeys(2)
-          .build();
-      ListObjectsResponse listObjectsResponse = s3Client.listObjects(listObjectsRequest);
-      s3Objects = listObjectsResponse.contents();
-      assertEquals(bucketName, listObjectsResponse.name());
-      assertTrue(listObjectsResponse.isTruncated());
-      continuationToken = listObjectsResponse.nextMarker();
-    }
-    assertThat(s3Objects).hasSize(2);
-    assertEquals(s3Objects.stream()
-        .map(S3Object::key).collect(Collectors.toList()),
-        keyNames.subList(0, 2));
-    for (S3Object s3Object : s3Objects) {
-      assertEquals(keyToEtag.get(s3Object.key()), s3Object.eTag());
-    }
-
-    // Include both keys with and without ETag
-    if (isListV2) {
-      ListObjectsV2Request listObjectsRequest = ListObjectsV2Request.builder()
-          .bucket(bucketName)
-          .maxKeys(5)
-          .continuationToken(continuationToken)
-          .build();
-      ListObjectsV2Response listObjectsResponse = s3Client.listObjectsV2(listObjectsRequest);
-      s3Objects = listObjectsResponse.contents();
-      assertEquals(bucketName, listObjectsResponse.name());
-      assertFalse(listObjectsResponse.isTruncated());
-    } else {
-      ListObjectsRequest listObjectsRequest = ListObjectsRequest.builder()
-          .bucket(bucketName)
-          .maxKeys(5)
-          .marker(continuationToken)
-          .build();
-      ListObjectsResponse listObjectsResponse = s3Client.listObjects(listObjectsRequest);
-      s3Objects = listObjectsResponse.contents();
-      assertEquals(bucketName, listObjectsResponse.name());
-      assertFalse(listObjectsResponse.isTruncated());
-    }
-
-    assertThat(s3Objects).hasSize(3);
-    assertEquals(keyNames.get(2), s3Objects.get(0).key());
-    assertEquals(keyNamesWithoutETag.get(0), s3Objects.get(1).key());
-    assertEquals(keyNamesWithoutETag.get(1), s3Objects.get(2).key());
-    for (S3Object s3Object : s3Objects) {
-      assertEquals(keyToEtag.get(s3Object.key()), s3Object.eTag());
-    }
-  }
-
-  @Test
   public void testCopyObject() {
     final String sourceBucketName = getBucketName("source");
     final String destBucketName = getBucketName("dest");
@@ -333,28 +195,8 @@
     assertEquals(userMetadata, headObjectResponse.metadata());
   }
 
-  @Test
-  public void listBuckets() throws Exception {
-    final String bucketName = getBucketName();
-    final String expectedOwner = UserGroupInformation.getCurrentUser().getUserName();
-
-    s3Client.createBucket(b -> b.bucket(bucketName));
-
-    ListBucketsResponse syncResponse = s3Client.listBuckets();
-    assertEquals(1, syncResponse.buckets().size());
-    assertEquals(bucketName, syncResponse.buckets().get(0).name());
-    assertEquals(expectedOwner, syncResponse.owner().displayName());
-    assertEquals(expectedOwner, syncResponse.owner().id());
-
-    ListBucketsResponse asyncResponse = s3AsyncClient.listBuckets().join();
-    assertEquals(1, asyncResponse.buckets().size());
-    assertEquals(bucketName, asyncResponse.buckets().get(0).name());
-    assertEquals(expectedOwner, asyncResponse.owner().displayName());
-    assertEquals(expectedOwner, asyncResponse.owner().id());
-  }
-
   private String getBucketName() {
-    return getBucketName("");
+    return getBucketName(null);
   }
 
   private String getBucketName(String suffix) {
@@ -362,7 +204,7 @@
   }
 
   private String getKeyName() {
-    return getKeyName("");
+    return getKeyName(null);
   }
 
   private String getKeyName(String suffix) {
