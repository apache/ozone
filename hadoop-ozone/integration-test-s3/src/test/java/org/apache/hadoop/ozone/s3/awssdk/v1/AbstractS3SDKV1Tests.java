/*
 * Licensed to the Apache Software Foundation (ASF) under one or more
 * contributor license agreements. See the NOTICE file distributed with
 * this work for additional information regarding copyright ownership.
 * The ASF licenses this file to You under the Apache License, Version 2.0
 * (the "License"); you may not use this file except in compliance with
 * the License. You may obtain a copy of the License at
 *
 *      http://www.apache.org/licenses/LICENSE-2.0
 *
 * Unless required by applicable law or agreed to in writing, software
 * distributed under the License is distributed on an "AS IS" BASIS,
 * WITHOUT WARRANTIES OR CONDITIONS OF ANY KIND, either express or implied.
 * See the License for the specific language governing permissions and
 * limitations under the License.
 */

package org.apache.hadoop.ozone.s3.awssdk.v1;

import static org.apache.hadoop.ozone.OzoneConsts.MB;
import static org.apache.hadoop.ozone.s3.awssdk.S3SDKTestUtils.calculateDigest;
import static org.apache.hadoop.ozone.s3.awssdk.S3SDKTestUtils.createFile;
import static org.apache.hadoop.ozone.s3.util.S3Consts.CUSTOM_METADATA_HEADER_PREFIX;
import static org.apache.hadoop.ozone.s3.util.S3Utils.stripQuotes;
import static org.assertj.core.api.Assertions.assertThat;
import static org.junit.jupiter.api.Assertions.assertEquals;
import static org.junit.jupiter.api.Assertions.assertFalse;
import static org.junit.jupiter.api.Assertions.assertNull;
import static org.junit.jupiter.api.Assertions.assertThrows;
import static org.junit.jupiter.api.Assertions.assertTrue;

import com.amazonaws.AmazonServiceException;
import com.amazonaws.AmazonServiceException.ErrorType;
import com.amazonaws.HttpMethod;
import com.amazonaws.services.s3.AmazonS3;
import com.amazonaws.services.s3.model.AbortMultipartUploadRequest;
import com.amazonaws.services.s3.model.AccessControlList;
import com.amazonaws.services.s3.model.Bucket;
import com.amazonaws.services.s3.model.CanonicalGrantee;
import com.amazonaws.services.s3.model.CompleteMultipartUploadRequest;
import com.amazonaws.services.s3.model.CompleteMultipartUploadResult;
import com.amazonaws.services.s3.model.CreateBucketRequest;
import com.amazonaws.services.s3.model.GeneratePresignedUrlRequest;
import com.amazonaws.services.s3.model.GetObjectRequest;
import com.amazonaws.services.s3.model.Grantee;
import com.amazonaws.services.s3.model.InitiateMultipartUploadRequest;
import com.amazonaws.services.s3.model.InitiateMultipartUploadResult;
import com.amazonaws.services.s3.model.ListMultipartUploadsRequest;
import com.amazonaws.services.s3.model.ListObjectsRequest;
import com.amazonaws.services.s3.model.ListObjectsV2Request;
import com.amazonaws.services.s3.model.ListObjectsV2Result;
import com.amazonaws.services.s3.model.ListPartsRequest;
import com.amazonaws.services.s3.model.MultipartUpload;
import com.amazonaws.services.s3.model.MultipartUploadListing;
import com.amazonaws.services.s3.model.ObjectListing;
import com.amazonaws.services.s3.model.ObjectMetadata;
import com.amazonaws.services.s3.model.ObjectTagging;
import com.amazonaws.services.s3.model.Owner;
import com.amazonaws.services.s3.model.PartETag;
import com.amazonaws.services.s3.model.PartListing;
import com.amazonaws.services.s3.model.PartSummary;
import com.amazonaws.services.s3.model.Permission;
import com.amazonaws.services.s3.model.PutObjectRequest;
import com.amazonaws.services.s3.model.PutObjectResult;
import com.amazonaws.services.s3.model.S3Object;
import com.amazonaws.services.s3.model.S3ObjectInputStream;
import com.amazonaws.services.s3.model.S3ObjectSummary;
import com.amazonaws.services.s3.model.SetObjectAclRequest;
import com.amazonaws.services.s3.model.Tag;
import com.amazonaws.services.s3.model.UploadPartRequest;
import com.amazonaws.services.s3.model.UploadPartResult;
import com.amazonaws.services.s3.transfer.TransferManager;
import com.amazonaws.services.s3.transfer.TransferManagerBuilder;
import com.amazonaws.services.s3.transfer.Upload;
import com.amazonaws.services.s3.transfer.model.UploadResult;
import java.io.ByteArrayInputStream;
import java.io.ByteArrayOutputStream;
import java.io.File;
import java.io.IOException;
import java.io.InputStream;
import java.io.RandomAccessFile;
import java.net.HttpURLConnection;
import java.net.URL;
import java.net.URLEncoder;
import java.nio.ByteBuffer;
import java.nio.charset.StandardCharsets;
import java.nio.file.Files;
import java.nio.file.Path;
import java.security.MessageDigest;
import java.time.Instant;
import java.util.ArrayList;
import java.util.Arrays;
import java.util.Collections;
import java.util.Date;
import java.util.HashMap;
import java.util.HashSet;
import java.util.List;
import java.util.Map;
import java.util.Set;
import java.util.stream.Collectors;
import java.util.stream.IntStream;
import javax.xml.bind.DatatypeConverter;
import org.apache.commons.io.IOUtils;
import org.apache.commons.lang3.RandomStringUtils;
import org.apache.hadoop.hdds.client.OzoneQuota;
import org.apache.hadoop.hdds.client.ReplicationConfig;
import org.apache.hadoop.hdds.client.ReplicationFactor;
import org.apache.hadoop.hdds.client.ReplicationType;
import org.apache.hadoop.ozone.MiniOzoneCluster;
import org.apache.hadoop.ozone.client.ObjectStore;
import org.apache.hadoop.ozone.client.OzoneBucket;
import org.apache.hadoop.ozone.client.OzoneClient;
import org.apache.hadoop.ozone.client.OzoneVolume;
import org.apache.hadoop.ozone.client.io.OzoneOutputStream;
import org.apache.hadoop.ozone.om.helpers.BucketLayout;
import org.apache.hadoop.ozone.om.helpers.OmBucketInfo;
import org.apache.hadoop.ozone.om.protocol.OzoneManagerProtocol;
import org.apache.hadoop.ozone.s3.S3ClientFactory;
import org.apache.hadoop.ozone.s3.awssdk.S3SDKTestUtils;
import org.apache.hadoop.ozone.s3.endpoint.S3Owner;
import org.apache.hadoop.ozone.s3.util.S3Consts;
import org.apache.hadoop.security.UserGroupInformation;
<<<<<<< HEAD
import org.apache.kerby.util.Hex;
=======
import org.apache.ozone.test.NonHATests;
>>>>>>> 049abeb5
import org.apache.ozone.test.OzoneTestBase;
import org.junit.jupiter.api.BeforeAll;
import org.junit.jupiter.api.MethodOrderer;
import org.junit.jupiter.api.Nested;
import org.junit.jupiter.api.Test;
import org.junit.jupiter.api.TestInstance;
import org.junit.jupiter.api.TestMethodOrder;
import org.junit.jupiter.api.io.TempDir;
import org.junit.jupiter.params.ParameterizedTest;
import org.junit.jupiter.params.provider.ValueSource;

/**
 * This is an abstract class to test the AWS Java S3 SDK operations.
 * This class should be extended for OM standalone and OM HA (Ratis) cluster setup.
 *
 * The test scenarios are adapted from
 * - https://github.com/awsdocs/aws-doc-sdk-examples/tree/main/java/example_code/s3/
 * - https://github.com/ceph/s3-tests
 *
 */
@TestMethodOrder(MethodOrderer.MethodName.class)
@TestInstance(TestInstance.Lifecycle.PER_CLASS)
public abstract class AbstractS3SDKV1Tests extends OzoneTestBase implements NonHATests.TestCase {

  // server-side limitation
  private static final int MAX_UPLOADS_LIMIT = 1000;

  /**
   * There are still some unsupported S3 operations.
   * Current unsupported S3 operations (non-exhaustive):
   * - Cross Region Replication (CrossRegionReplication.java)
   * - Versioned enabled buckets
   *   - DeleteObjectVersionEnabledBucket.java
   *   - DeleteMultipleObjectsVersionEnabledBucket.java
   *   - ListKeysVersioningEnabledBucket.java
   * - Website configurations
   *   - WebsiteConfiguration.java
   *   - SetWebsiteConfiguration.java
   *   - GetWebsiteConfiguration.java
   *   - DeleteWebsiteConfiguration.java
   * - S3 Event Notifications
   *   - EnableNotificationOnABucket.java
   * - Object tags
   *   - GetObjectTags.java
   *   - GetObjectTags2.java
   * - Bucket policy
   *   - SetBucketPolicy.java
   *   - GetBucketPolicy.java
   *   - DeleteBucketPolicy.java
   * - Bucket lifecycle configuration
   *   - LifecycleConfiguration.java
   * - Canned Bucket ACL
   *   - CreateBucketWithACL.java
   * - Object ACL
   *   - SetAcl.java
   *   - ModifyACLExistingObject.java
   *   - GetAcl.java
   * - S3 Encryption
   *   - S3Encrypt.java
   *   - S3EncryptV2.java
   * - Client-side encryption
   *   - S3ClientSideEncryptionAsymmetricMasterKey.java
   *   - S3ClientSideEncryptionSymMasterKey.java
   * - Server-side encryption
   *   - SpecifyServerSideEncryption.ajva
   *   - ServerSideEncryptionCopyObjectUsingHLWithSSEC.java
   *   - ServerSideEncryptionUsingClientSideEncryptionKey.java
   * - Dual stack endpoints
   *   - DualStackEndpoints.java
   * - Transfer acceleration
   *   - TransferAcceleration.java
   * - Temp credentials
   *   - MakingRequestsWithFederatedTempCredentials.java
   *   - MakingRequestsWithIAMTempCredentials.java
   * - Object archival
   *   - RestoreArchivedObject
   * - KMS key
   *   - UploadObjectKMSKey.java
   */

  private MiniOzoneCluster cluster;
  private AmazonS3 s3Client;

  @BeforeAll
  void createClient() {
    cluster = cluster();
    s3Client = new S3ClientFactory(cluster.getConf())
        .createS3Client();
  }

  @Test
  public void testCreateBucket() {
    final String bucketName = getBucketName();

    Bucket b = s3Client.createBucket(bucketName);

    assertEquals(bucketName, b.getName());
    assertTrue(s3Client.doesBucketExist(bucketName));
    assertTrue(s3Client.doesBucketExistV2(bucketName));
    assertTrue(isBucketEmpty(b));
  }

  @Test
  public void testBucketACLOperations() {
    // TODO HDDS-11738: Uncomment assertions when bucket S3 ACL logic has been fixed
    final String bucketName = getBucketName();

    AccessControlList aclList = new AccessControlList();
    Owner owner = new Owner("owner", "owner");
    aclList.withOwner(owner);
    Grantee grantee = new CanonicalGrantee("testGrantee");
    aclList.grantPermission(grantee, Permission.Read);


    CreateBucketRequest createBucketRequest = new CreateBucketRequest(bucketName)
        .withAccessControlList(aclList);

    s3Client.createBucket(createBucketRequest);

    //assertEquals(aclList, s3Client.getBucketAcl(bucketName));

    aclList.grantPermission(grantee, Permission.Write);
    s3Client.setBucketAcl(bucketName, aclList);

    //assertEquals(aclList, s3Client.getBucketAcl(bucketName));
  }

  @Test
  public void testListBuckets() throws IOException {
    List<String> bucketNames = new ArrayList<>();
    for (int i = 0; i <= 5; i++) {
      String bucketName = getBucketName(String.valueOf(i));
      s3Client.createBucket(bucketName);
      bucketNames.add(bucketName);
    }

    List<Bucket> bucketList = s3Client.listBuckets();
    List<String> listBucketNames = bucketList.stream()
        .map(Bucket::getName).collect(Collectors.toList());

    assertThat(listBucketNames).containsAll(bucketNames);

    UserGroupInformation ugi = UserGroupInformation.getCurrentUser();
    String expectOwner = ugi.getShortUserName();

    Owner s3AccountOwner = s3Client.getS3AccountOwner();

    assertThat(s3AccountOwner.getDisplayName()).isEqualTo(expectOwner);
    assertThat(s3AccountOwner.getId()).isEqualTo(S3Owner.DEFAULT_S3OWNER_ID);
  }

  @Test
  public void testDeleteBucket() {
    final String bucketName = getBucketName();

    s3Client.createBucket(bucketName);

    s3Client.deleteBucket(bucketName);

    assertFalse(s3Client.doesBucketExist(bucketName));
    assertFalse(s3Client.doesBucketExistV2(bucketName));
  }

  @Test
  public void testDeleteBucketNotExist() {
    final String bucketName = getBucketName();

    AmazonServiceException ase = assertThrows(AmazonServiceException.class,
        () -> s3Client.deleteBucket(bucketName));

    assertEquals(ErrorType.Client, ase.getErrorType());
    assertEquals(404, ase.getStatusCode());
    assertEquals("NoSuchBucket", ase.getErrorCode());
  }

  @Test
  public void testDeleteBucketNonEmptyWithKeys() {
    final String bucketName = getBucketName();
    s3Client.createBucket(bucketName);

    // Upload some objects to the bucket
    for (int i = 1; i <= 10; i++) {
      s3Client.putObject(bucketName, "key-" + i, RandomStringUtils.secure().nextAlphanumeric(1024));
    }

    // Bucket deletion should fail if there are still keys in the bucket
    AmazonServiceException ase = assertThrows(AmazonServiceException.class,
        () -> s3Client.deleteBucket(bucketName)
    );
    assertEquals(ErrorType.Client, ase.getErrorType());
    assertEquals(409, ase.getStatusCode());
    assertEquals("BucketNotEmpty", ase.getErrorCode());

    // Delete all the keys
    ObjectListing objectListing = s3Client.listObjects(bucketName);
    while (true) {
      for (S3ObjectSummary summary : objectListing.getObjectSummaries()) {
        s3Client.deleteObject(bucketName, summary.getKey());
      }

      // more object_listing to retrieve?
      if (objectListing.isTruncated()) {
        objectListing = s3Client.listNextBatchOfObjects(objectListing);
      } else {
        break;
      }
    }
  }

  @Test
  public void testDeleteBucketNonEmptyWithIncompleteMultipartUpload(@TempDir Path tempDir) throws Exception {
    final String bucketName = getBucketName();
    final String keyName = getKeyName();
    s3Client.createBucket(bucketName);

    File multipartUploadFile = Files.createFile(tempDir.resolve("multipartupload.txt")).toFile();

    createFile(multipartUploadFile, (int) (5 * MB));

    // Create an incomplete multipart upload by initiating multipart upload,
    // uploading some parts, but not actually completing it.
    String uploadId = initiateMultipartUpload(bucketName, keyName, null, null, null);

    uploadParts(bucketName, keyName, uploadId, multipartUploadFile, 1 * MB);

    // Bucket deletion should fail if there are still keys in the bucket
    AmazonServiceException ase = assertThrows(AmazonServiceException.class,
        () -> s3Client.deleteBucket(bucketName)
    );
    assertEquals(ErrorType.Client, ase.getErrorType());
    assertEquals(409, ase.getStatusCode());
    assertEquals("BucketNotEmpty", ase.getErrorCode());

    // After the multipart upload is aborted, the bucket deletion should succeed
    abortMultipartUpload(bucketName, keyName, uploadId);

    s3Client.deleteBucket(bucketName);

    assertFalse(s3Client.doesBucketExistV2(bucketName));
  }

  @Test
  public void testPutObject() {
    final String bucketName = getBucketName();
    final String keyName = getKeyName();
    final String content = "bar";
    s3Client.createBucket(bucketName);

    InputStream is = new ByteArrayInputStream(content.getBytes(StandardCharsets.UTF_8));

    PutObjectResult putObjectResult = s3Client.putObject(bucketName, keyName, is, new ObjectMetadata());
    assertEquals("37b51d194a7513e45b56f6524f2d51f2", putObjectResult.getETag());
  }

  @Test
  public void testPutDoubleSlashPrefixObject() throws IOException {
    final String bucketName = getBucketName();
    final String keyName = "//dir1";
    final String content = "bar";
    // Create a FSO bucket for test
    try (OzoneClient ozoneClient = cluster.newClient()) {
      ObjectStore store = ozoneClient.getObjectStore();
      OzoneVolume volume = store.getS3Volume();
      OmBucketInfo.Builder bucketInfo = new OmBucketInfo.Builder()
          .setVolumeName(volume.getName())
          .setBucketName(bucketName)
          .setBucketLayout(BucketLayout.FILE_SYSTEM_OPTIMIZED);
      OzoneManagerProtocol ozoneManagerProtocol = store.getClientProxy().getOzoneManagerClient();
      ozoneManagerProtocol.createBucket(bucketInfo.build());
    }

    InputStream is = new ByteArrayInputStream(content.getBytes(StandardCharsets.UTF_8));
    PutObjectResult putObjectResult = s3Client.putObject(bucketName, keyName, is, new ObjectMetadata());
    assertEquals("37b51d194a7513e45b56f6524f2d51f2", putObjectResult.getETag());

    S3Object object = s3Client.getObject(bucketName, keyName);
    assertEquals(content.length(), object.getObjectMetadata().getContentLength());
  }

  @Test
  public void testPutObjectEmpty() {
    final String bucketName = getBucketName();
    final String keyName = getKeyName();
    final String content = "";
    s3Client.createBucket(bucketName);

    InputStream is = new ByteArrayInputStream(content.getBytes(StandardCharsets.UTF_8));

    PutObjectResult putObjectResult = s3Client.putObject(bucketName, keyName, is, new ObjectMetadata());
    assertEquals("d41d8cd98f00b204e9800998ecf8427e", putObjectResult.getETag());
  }

  @Test
  public void testPutObjectACL() throws Exception {
    final String bucketName = getBucketName();
    final String keyName = getKeyName();
    final String content = "bar";
    final byte[] contentBytes = content.getBytes(StandardCharsets.UTF_8);
    s3Client.createBucket(bucketName);

    InputStream is = new ByteArrayInputStream(content.getBytes(StandardCharsets.UTF_8));

    PutObjectResult putObjectResult = s3Client.putObject(bucketName, keyName, is, new ObjectMetadata());
    String originalObjectETag = putObjectResult.getETag();
    assertTrue(s3Client.doesObjectExist(bucketName, keyName));

    AccessControlList aclList = new AccessControlList();
    Owner owner = new Owner("owner", "owner");
    aclList.withOwner(owner);
    Grantee grantee = new CanonicalGrantee("testGrantee");
    aclList.grantPermission(grantee, Permission.Read);

    SetObjectAclRequest setObjectAclRequest = new SetObjectAclRequest(bucketName, keyName, aclList);

    AmazonServiceException ase = assertThrows(AmazonServiceException.class,
        () -> s3Client.setObjectAcl(setObjectAclRequest));
    assertEquals("NotImplemented", ase.getErrorCode());
    assertEquals(501, ase.getStatusCode());
    assertEquals(ErrorType.Service, ase.getErrorType());

    // Ensure that the object content remains unchanged
    ObjectMetadata updatedObjectMetadata = s3Client.getObjectMetadata(bucketName, keyName);
    assertEquals(originalObjectETag, updatedObjectMetadata.getETag());
    S3Object updatedObject = s3Client.getObject(bucketName, keyName);

    try (S3ObjectInputStream s3is = updatedObject.getObjectContent();
         ByteArrayOutputStream bos = new ByteArrayOutputStream(contentBytes.length)) {
      byte[] readBuf = new byte[1024];
      int readLen = 0;
      while ((readLen = s3is.read(readBuf)) > 0) {
        bos.write(readBuf, 0, readLen);
      }
      assertEquals(content, bos.toString("UTF-8"));
    }
  }

  @Test
  public void testGetObject() throws Exception {
    final String bucketName = getBucketName();
    final String keyName = getKeyName();
    final String content = "bar";
    final byte[] contentBytes = content.getBytes(StandardCharsets.UTF_8);
    s3Client.createBucket(bucketName);

    InputStream is = new ByteArrayInputStream(contentBytes);
    ObjectMetadata objectMetadata = new ObjectMetadata();
    Map<String, String> userMetadata = new HashMap<>();
    userMetadata.put("key1", "value1");
    userMetadata.put("key2", "value2");
    objectMetadata.setUserMetadata(userMetadata);

    List<Tag> tags = Arrays.asList(new Tag("tag1", "value1"), new Tag("tag2", "value2"));
    ObjectTagging objectTagging = new ObjectTagging(tags);


    PutObjectRequest putObjectRequest = new PutObjectRequest(bucketName, keyName, is, objectMetadata)
        .withTagging(objectTagging);

    s3Client.putObject(putObjectRequest);

    S3Object s3Object = s3Client.getObject(bucketName, keyName);
    assertEquals(tags.size(), s3Object.getTaggingCount());

    try (S3ObjectInputStream s3is = s3Object.getObjectContent();
         ByteArrayOutputStream bos = new ByteArrayOutputStream(contentBytes.length)) {
      byte[] readBuf = new byte[1024];
      int readLen = 0;
      while ((readLen = s3is.read(readBuf)) > 0) {
        bos.write(readBuf, 0, readLen);
      }
      assertEquals(content, bos.toString("UTF-8"));
    }
  }

  @Test
  public void testGetObjectWithoutETag() throws Exception {
    // Object uploaded using other protocols (e.g. ofs / ozone cli) will not
    // have ETag. Ensure that ETag will not do ETag validation on GetObject if there
    // is no ETag present.
    final String bucketName = getBucketName();
    final String keyName = getKeyName();

    s3Client.createBucket(bucketName);

    String value = "sample value";
    byte[] valueBytes = value.getBytes(StandardCharsets.UTF_8);

    try (OzoneClient ozoneClient = cluster.newClient()) {
      ObjectStore store = ozoneClient.getObjectStore();

      OzoneVolume volume = store.getS3Volume();
      OzoneBucket bucket = volume.getBucket(bucketName);

      try (OzoneOutputStream out = bucket.createKey(keyName,
          valueBytes.length,
          ReplicationConfig.fromTypeAndFactor(ReplicationType.RATIS, ReplicationFactor.ONE),
          Collections.emptyMap())) {
        out.write(valueBytes);
      }
    }

    S3Object s3Object = s3Client.getObject(bucketName, keyName);
    assertNull(s3Object.getObjectMetadata().getETag());

    try (S3ObjectInputStream s3is = s3Object.getObjectContent();
         ByteArrayOutputStream bos = new ByteArrayOutputStream(valueBytes.length)) {
      byte[] readBuf = new byte[1024];
      int readLen = 0;
      while ((readLen = s3is.read(readBuf)) > 0) {
        bos.write(readBuf, 0, readLen);
      }
      assertEquals(value, bos.toString("UTF-8"));
    }
  }

  @Test
  public void testListObjectsMany() throws Exception {
    testListObjectsMany(false);
  }

  @Test
  public void testListObjectsManyV2() throws Exception {
    testListObjectsMany(true);
  }

  private void testListObjectsMany(boolean isListV2) throws Exception {
    final String bucketName = getBucketName();
    s3Client.createBucket(bucketName);
    final List<String> keyNames = Arrays.asList(
        getKeyName("1"),
        getKeyName("2"),
        getKeyName("3")
    );
    final List<String> keyNamesWithoutETag = Arrays.asList(
        getKeyName("4"),
        getKeyName("5")
    );

    final Map<String, String> keyToEtag = new HashMap<>();
    for (String keyName: keyNames) {
      PutObjectResult putObjectResult = s3Client.putObject(bucketName, keyName,
          RandomStringUtils.secure().nextAlphanumeric(5));
      keyToEtag.put(keyName, putObjectResult.getETag());
    }
    try (OzoneClient ozoneClient = cluster.newClient()) {
      ObjectStore store = ozoneClient.getObjectStore();

      OzoneVolume volume = store.getS3Volume();
      OzoneBucket bucket = volume.getBucket(bucketName);

      for (String keyNameWithoutETag : keyNamesWithoutETag) {
        byte[] valueBytes = RandomStringUtils.secure().nextAlphanumeric(5).getBytes(StandardCharsets.UTF_8);
        try (OzoneOutputStream out = bucket.createKey(keyNameWithoutETag,
            valueBytes.length,
            ReplicationConfig.fromTypeAndFactor(ReplicationType.RATIS, ReplicationFactor.ONE),
            Collections.emptyMap())) {
          out.write(valueBytes);
        }
      }
    }

    List<S3ObjectSummary> objectSummaries;
    String continuationToken;
    if (isListV2) {
      ListObjectsV2Request listObjectsRequest = new ListObjectsV2Request()
          .withBucketName(bucketName)
          .withMaxKeys(2);
      ListObjectsV2Result listObjectsResponse = s3Client.listObjectsV2(listObjectsRequest);
      objectSummaries = listObjectsResponse.getObjectSummaries();
      assertEquals(bucketName, listObjectsResponse.getBucketName());
      assertTrue(listObjectsResponse.isTruncated());
      continuationToken = listObjectsResponse.getNextContinuationToken();
    } else {
      ListObjectsRequest listObjectsRequest = new ListObjectsRequest()
          .withBucketName(bucketName)
          .withMaxKeys(2);
      ObjectListing listObjectsResponse = s3Client.listObjects(listObjectsRequest);
      objectSummaries = listObjectsResponse.getObjectSummaries();
      assertEquals(bucketName, listObjectsResponse.getBucketName());
      assertTrue(listObjectsResponse.isTruncated());
      continuationToken = listObjectsResponse.getNextMarker();
    }
    assertThat(objectSummaries).hasSize(2);
    assertEquals(objectSummaries.stream()
            .map(S3ObjectSummary::getKey).collect(Collectors.toList()),
        keyNames.subList(0, 2));
    for (S3ObjectSummary objectSummary : objectSummaries) {
      assertEquals(keyToEtag.get(objectSummary.getKey()), objectSummary.getETag());
    }

    // Include both keys with and without ETag
    if (isListV2) {
      ListObjectsV2Request listObjectsRequest = new ListObjectsV2Request()
          .withBucketName(bucketName)
          .withMaxKeys(5)
          .withContinuationToken(continuationToken);
      ListObjectsV2Result listObjectsResponse = s3Client.listObjectsV2(listObjectsRequest);
      objectSummaries = listObjectsResponse.getObjectSummaries();
      assertEquals(bucketName, listObjectsResponse.getBucketName());
      assertFalse(listObjectsResponse.isTruncated());
    } else {
      ListObjectsRequest listObjectsRequest = new ListObjectsRequest()
          .withBucketName(bucketName)
          .withMaxKeys(5)
          .withMarker(continuationToken);
      ObjectListing listObjectsResponse = s3Client.listObjects(listObjectsRequest);
      objectSummaries = listObjectsResponse.getObjectSummaries();
      assertEquals(bucketName, listObjectsResponse.getBucketName());
      assertFalse(listObjectsResponse.isTruncated());
    }

    assertThat(objectSummaries).hasSize(3);
    assertEquals(keyNames.get(2), objectSummaries.get(0).getKey());
    assertEquals(keyNamesWithoutETag.get(0), objectSummaries.get(1).getKey());
    assertEquals(keyNamesWithoutETag.get(1), objectSummaries.get(2).getKey());
    for (S3ObjectSummary objectSummary : objectSummaries) {
      assertEquals(keyToEtag.get(objectSummary.getKey()), objectSummary.getETag());
    }
  }

  @Test
  public void testListObjectsBucketNotExist() {
    final String bucketName = getBucketName();
    ListObjectsRequest listObjectsRequest = new ListObjectsRequest()
        .withBucketName(bucketName);
    AmazonServiceException ase = assertThrows(AmazonServiceException.class,
        () -> s3Client.listObjects(listObjectsRequest));
    assertEquals(ErrorType.Client, ase.getErrorType());
    assertEquals(404, ase.getStatusCode());
    assertEquals("NoSuchBucket", ase.getErrorCode());
  }

  @Test
  public void testListObjectsV2BucketNotExist() {
    final String bucketName = getBucketName();
    ListObjectsV2Request listObjectsRequest = new ListObjectsV2Request()
        .withBucketName(bucketName);
    AmazonServiceException ase = assertThrows(AmazonServiceException.class,
        () -> s3Client.listObjectsV2(listObjectsRequest));
    assertEquals(ErrorType.Client, ase.getErrorType());
    assertEquals(404, ase.getStatusCode());
    assertEquals("NoSuchBucket", ase.getErrorCode());
  }

  @Test
  public void testHighLevelMultipartUpload(@TempDir Path tempDir) throws Exception {
    TransferManager tm = TransferManagerBuilder.standard()
        .withS3Client(s3Client)
        .build();

    final String bucketName = getBucketName();
    final String keyName = getKeyName();

    s3Client.createBucket(bucketName);

    // The minimum file size to for TransferManager to initiate multipart upload is 16MB, so create a file
    // larger than the threshold.
    // See TransferManagerConfiguration#getMultipartUploadThreshold
    int fileSize = (int) (20 * MB);
    File multipartUploadFile = Files.createFile(tempDir.resolve("multipartupload.txt")).toFile();

    createFile(multipartUploadFile, fileSize);

    // TransferManager processes all transfers asynchronously,
    // so this call returns immediately.
    Upload upload = tm.upload(bucketName, keyName, multipartUploadFile);

    upload.waitForCompletion();
    UploadResult uploadResult = upload.waitForUploadResult();
    assertEquals(bucketName, uploadResult.getBucketName());
    assertEquals(keyName, uploadResult.getKey());
  }

  @Test
  public void testLowLevelMultipartUpload(@TempDir Path tempDir) throws Exception {
    final String bucketName = getBucketName();
    final String keyName = getKeyName();
    final Map<String, String> userMetadata = new HashMap<>();
    userMetadata.put("key1", "value1");
    userMetadata.put("key2", "value2");

    List<Tag> tags = Arrays.asList(new Tag("tag1", "value1"), new Tag("tag2", "value2"));

    s3Client.createBucket(bucketName);

    File multipartUploadFile = Files.createFile(tempDir.resolve("multipartupload.txt")).toFile();

    createFile(multipartUploadFile, (int) (25 * MB));

    multipartUpload(bucketName, keyName, multipartUploadFile, 5 * MB, null, userMetadata, tags);

    S3Object s3Object = s3Client.getObject(bucketName, keyName);
    assertEquals(keyName, s3Object.getKey());
    assertEquals(bucketName, s3Object.getBucketName());
    assertEquals(tags.size(), s3Object.getTaggingCount());

    ObjectMetadata objectMetadata = s3Client.getObjectMetadata(bucketName, keyName);
    assertEquals(userMetadata, objectMetadata.getUserMetadata());
  }

  @Test
  public void testListMultipartUploads() {
    final String bucketName = getBucketName();
    final String multipartKey1 = getKeyName("multipart1");
    final String multipartKey2 = getKeyName("multipart2");

    s3Client.createBucket(bucketName);

    List<String> uploadIds = new ArrayList<>();

    String uploadId1 = initiateMultipartUpload(bucketName, multipartKey1, null, null, null);
    uploadIds.add(uploadId1);
    String uploadId2 = initiateMultipartUpload(bucketName, multipartKey1, null, null, null);
    uploadIds.add(uploadId2);

    String uploadId3 = initiateMultipartUpload(bucketName, multipartKey2, null, null, null);
    uploadIds.add(uploadId3);

    ListMultipartUploadsRequest listMultipartUploadsRequest = new ListMultipartUploadsRequest(bucketName);
    listMultipartUploadsRequest.setMaxUploads(5000);

    MultipartUploadListing result = s3Client.listMultipartUploads(listMultipartUploadsRequest);

    List<String> listUploadIds = result.getMultipartUploads().stream()
        .map(MultipartUpload::getUploadId)
        .collect(Collectors.toList());

    assertEquals(uploadIds, listUploadIds);
  }

  @ParameterizedTest
  @ValueSource(ints = {10, 5000})
  public void testListMultipartUploadsPagination(int requestedMaxUploads) {
    final String bucketName = getBucketName() + "-" + requestedMaxUploads;
    final String multipartKeyPrefix = getKeyName("multipart");

    s3Client.createBucket(bucketName);

    // Create multipart uploads to test pagination
    List<String> allKeys = new ArrayList<>();
    Map<String, String> keyToUploadId = new HashMap<>();

    final int effectiveMaxUploads = Math.min(requestedMaxUploads, MAX_UPLOADS_LIMIT);
    final int uploadsCreated = 2 * effectiveMaxUploads + 5;
    final int expectedPages = uploadsCreated / effectiveMaxUploads + 1;

    for (int i = 0; i < uploadsCreated; i++) {
      String key = String.format("%s-%04d", multipartKeyPrefix, i);
      allKeys.add(key);
      String uploadId = initiateMultipartUpload(bucketName, key, null, null, null);
      keyToUploadId.put(key, uploadId);
    }
    Collections.sort(allKeys);

    // Test pagination
    Set<String> retrievedKeys = new HashSet<>();
    String keyMarker = null;
    String uploadIdMarker = null;
    boolean truncated = true;
    int pageCount = 0;

    do {
      ListMultipartUploadsRequest request = new ListMultipartUploadsRequest(bucketName)
          .withMaxUploads(requestedMaxUploads)
          .withKeyMarker(keyMarker)
          .withUploadIdMarker(uploadIdMarker);

      MultipartUploadListing result = s3Client.listMultipartUploads(request);
      pageCount++;

      // Verify page size
      if (pageCount < expectedPages) {
        assertEquals(effectiveMaxUploads, result.getMultipartUploads().size());
        assertTrue(result.isTruncated());
      } else {
        assertEquals(uploadsCreated % effectiveMaxUploads, result.getMultipartUploads().size());
        assertFalse(result.isTruncated());
      }

      // Collect keys and verify uploadIds
      for (MultipartUpload upload : result.getMultipartUploads()) {
        String key = upload.getKey();
        retrievedKeys.add(key);
        assertEquals(keyToUploadId.get(key), upload.getUploadId());
      }

      // Verify response
      assertNull(result.getPrefix());
      assertEquals(result.getUploadIdMarker(), uploadIdMarker);
      assertEquals(result.getKeyMarker(), keyMarker);
      assertEquals(effectiveMaxUploads, result.getMaxUploads());

      // Verify next markers content
      if (result.isTruncated()) {
        MultipartUpload lastUploadOnPage = result.getMultipartUploads()
            .get(result.getMultipartUploads().size() - 1);
        assertEquals(lastUploadOnPage.getKey(), result.getNextKeyMarker());
        assertEquals(lastUploadOnPage.getUploadId(), result.getNextUploadIdMarker());
      } else {
        assertNull(result.getNextKeyMarker());
        assertNull(result.getNextUploadIdMarker());
      }

      // Update markers for next page
      keyMarker = result.getNextKeyMarker();
      uploadIdMarker = result.getNextUploadIdMarker();

      truncated = result.isTruncated();

    } while (truncated);

    // Verify pagination results
    assertEquals(expectedPages, pageCount);
    assertEquals(uploadsCreated, retrievedKeys.size(), "Should retrieve all uploads");
    assertEquals(
        allKeys,
        retrievedKeys.stream().sorted().collect(Collectors.toList()),
        "Retrieved keys should match expected keys in order");

    // Test with prefix
    String prefix = multipartKeyPrefix + "-001";
    ListMultipartUploadsRequest prefixRequest = new ListMultipartUploadsRequest(bucketName)
        .withPrefix(prefix);

    MultipartUploadListing prefixResult = s3Client.listMultipartUploads(prefixRequest);

    assertEquals(prefix, prefixResult.getPrefix());
    assertEquals(
        IntStream.rangeClosed(0, 9)
            .mapToObj(i -> prefix + i)
            .collect(Collectors.toList()),
        prefixResult.getMultipartUploads().stream()
            .map(MultipartUpload::getKey)
            .collect(Collectors.toList()));
  }

  @Test
  public void testListMultipartUploadsPaginationCornerCases() {
    final String bucketName = getBucketName();
    final String keyA = getKeyName("samekey");
    final String keyB = getKeyName("after");

    s3Client.createBucket(bucketName);

    // Create multiple MPUs for the same key to verify upload-id-marker semantics
    List<String> keyAUploadIds = new ArrayList<>();
    keyAUploadIds.add(initiateMultipartUpload(bucketName, keyA, null, null, null));
    keyAUploadIds.add(initiateMultipartUpload(bucketName, keyA, null, null, null));
    keyAUploadIds.add(initiateMultipartUpload(bucketName, keyA, null, null, null));
    // Also create another key to ensure listing proceeds past keyA
    initiateMultipartUpload(bucketName, keyB, null, null, null);

    // Sort upload IDs lexicographically to match listing order for the same key
    Collections.sort(keyAUploadIds);

    // Case 1: key-marker=keyA and upload-id-marker set to the lowest uploadId
    // Per spec, same-key uploads MAY be included if uploadId > marker
    ListMultipartUploadsRequest request1 = new ListMultipartUploadsRequest(bucketName)
        .withKeyMarker(keyA)
        .withUploadIdMarker(keyAUploadIds.get(0))
        .withMaxUploads(100);
    MultipartUploadListing result1 = s3Client.listMultipartUploads(request1);

    List<MultipartUpload> uploads1 = result1.getMultipartUploads();
    // Collect same-key uploads and verify none are <= marker
    List<String> sameKeyIds1 = uploads1.stream()
        .filter(u -> keyA.equals(u.getKey()))
        .map(MultipartUpload::getUploadId)
        .collect(Collectors.toList());
    assertThat(sameKeyIds1).allSatisfy(id -> assertTrue(id.compareTo(keyAUploadIds.get(0)) > 0));

    // Case 2: key-marker=keyA and upload-id-marker set to the highest uploadId
    // Expect no same-key (keyA) uploads to be returned
    ListMultipartUploadsRequest request2 = new ListMultipartUploadsRequest(bucketName)
        .withKeyMarker(keyA)
        .withUploadIdMarker(keyAUploadIds.get(2))
        .withMaxUploads(100);
    MultipartUploadListing result2 = s3Client.listMultipartUploads(request2);
    assertTrue(result2.getMultipartUploads().stream().noneMatch(u -> keyA.equals(u.getKey())));
  }

  @Test
  public void testListParts(@TempDir Path tempDir) throws Exception {
    final String bucketName = getBucketName();
    final String keyName = getKeyName();
    final long fileSize = 5 * MB;
    final long partSize = 1 * MB;
    final int maxParts = 2;

    s3Client.createBucket(bucketName);

    String uploadId = initiateMultipartUpload(bucketName, keyName, null, null, null);

    File multipartUploadFile = Files.createFile(tempDir.resolve("multipartupload.txt")).toFile();

    createFile(multipartUploadFile, (int) fileSize);

    List<PartETag> partETags = uploadParts(bucketName, keyName, uploadId, multipartUploadFile, partSize);

    List<PartETag> listPartETags = new ArrayList<>();
    int partNumberMarker = 0;
    int expectedNumOfParts = 5;
    PartListing listPartsResult;
    do {
      ListPartsRequest listPartsRequest = new ListPartsRequest(bucketName, keyName, uploadId)
          .withMaxParts(maxParts)
          .withPartNumberMarker(partNumberMarker);
      listPartsResult = s3Client.listParts(listPartsRequest);
      if (expectedNumOfParts > maxParts) {
        assertTrue(listPartsResult.isTruncated());
        partNumberMarker = listPartsResult.getNextPartNumberMarker();
        expectedNumOfParts -= maxParts;
      } else {
        assertFalse(listPartsResult.isTruncated());
      }
      for (PartSummary partSummary : listPartsResult.getParts()) {
        listPartETags.add(new PartETag(partSummary.getPartNumber(), partSummary.getETag()));
      }
    } while (listPartsResult.isTruncated());

    assertEquals(partETags.size(), listPartETags.size());
    for (int i = 0; i < partETags.size(); i++) {
      assertEquals(partETags.get(i).getPartNumber(), listPartETags.get(i).getPartNumber());
      assertEquals(partETags.get(i).getETag(), listPartETags.get(i).getETag());
    }
  }

  @Test
  public void testGetParticularPart(@TempDir Path tempDir) throws Exception {
    final String bucketName = getBucketName();
    final String keyName = getKeyName();

    s3Client.createBucket(bucketName);

    File multipartUploadFile = Files.createFile(tempDir.resolve("multipartupload.txt")).toFile();

    createFile(multipartUploadFile, (int) (15 * MB));

    multipartUpload(bucketName, keyName, multipartUploadFile, 5 * MB, null, null, null);

    GetObjectRequest getObjectRequestAll = new GetObjectRequest(bucketName, keyName);
    getObjectRequestAll.setPartNumber(0);
    S3Object s3ObjectAll = s3Client.getObject(getObjectRequestAll);
    long allPartContentLength = s3ObjectAll.getObjectMetadata().getContentLength();

    GetObjectRequest getObjectRequestOne = new GetObjectRequest(bucketName, keyName);
    getObjectRequestOne.setPartNumber(1);
    S3Object s3ObjectOne = s3Client.getObject(getObjectRequestOne);
    long partOneContentLength = s3ObjectOne.getObjectMetadata().getContentLength();
    assertEquals(allPartContentLength / 3, partOneContentLength);

    GetObjectRequest getObjectRequestTwo = new GetObjectRequest(bucketName, keyName);
    getObjectRequestTwo.setPartNumber(2);
    S3Object s3ObjectTwo = s3Client.getObject(getObjectRequestTwo);
    long partTwoContentLength = s3ObjectTwo.getObjectMetadata().getContentLength();
    assertEquals(allPartContentLength / 3, partTwoContentLength);

    GetObjectRequest getObjectRequestThree = new GetObjectRequest(bucketName, keyName);
    getObjectRequestThree.setPartNumber(1);
    S3Object s3ObjectThree = s3Client.getObject(getObjectRequestTwo);
    long partThreeContentLength = s3ObjectThree.getObjectMetadata().getContentLength();
    assertEquals(allPartContentLength / 3, partThreeContentLength);

    assertEquals(allPartContentLength, (partOneContentLength + partTwoContentLength + partThreeContentLength));
  }

  @Test
  public void testGetNotExistedPart(@TempDir Path tempDir) throws Exception {
    final String bucketName = getBucketName();
    final String keyName = getKeyName();

    s3Client.createBucket(bucketName);

    File multipartUploadFile = Files.createFile(tempDir.resolve("multipartupload.txt")).toFile();

    createFile(multipartUploadFile, (int) (15 * MB));

    multipartUpload(bucketName, keyName, multipartUploadFile, 5 * MB, null, null, null);

    GetObjectRequest getObjectRequestOne = new GetObjectRequest(bucketName, keyName);
    getObjectRequestOne.setPartNumber(4);
    S3Object s3ObjectOne = s3Client.getObject(getObjectRequestOne);
    long partOneContentLength = s3ObjectOne.getObjectMetadata().getContentLength();
    assertEquals(0, partOneContentLength);
  }

  @Test
  public void testListPartsNotFound() {
    final String bucketName = getBucketName();
    final String keyName = getKeyName();

    s3Client.createBucket(bucketName);

    ListPartsRequest listPartsRequest =
        new ListPartsRequest(bucketName, keyName, "nonexist");

    AmazonServiceException ase = assertThrows(AmazonServiceException.class,
        () -> s3Client.listParts(listPartsRequest));

    assertEquals(ErrorType.Client, ase.getErrorType());
    assertEquals(404, ase.getStatusCode());
    assertEquals("NoSuchUpload", ase.getErrorCode());
  }

  @Test
  public void testQuotaExceeded() throws IOException {
    final String bucketName = getBucketName();
    final String keyName = getKeyName();

    s3Client.createBucket(bucketName);

    cluster.newClient().getObjectStore()
        .getVolume("s3v")
        .getBucket(bucketName)
        .setQuota(OzoneQuota.parseQuota("1", "10"));

    // Upload some objects to the bucket
    AmazonServiceException ase = assertThrows(AmazonServiceException.class,
        () -> s3Client.putObject(bucketName, keyName,
            RandomStringUtils.secure().nextAlphanumeric(1024)));

    assertEquals(ErrorType.Client, ase.getErrorType());
    assertEquals(403, ase.getStatusCode());
    assertEquals("QuotaExceeded", ase.getErrorCode());
  }

  @Nested
  @TestInstance(TestInstance.Lifecycle.PER_CLASS)
  class PresignedUrlTests {
    private static final String BUCKET_NAME = "v1-presigned-url-bucket";
    private static final String CONTENT = "bar";
    private final byte[] requestBody = CONTENT.getBytes(StandardCharsets.UTF_8);
    // Set the presigned URL to expire after one hour.
    private final Date expiration = Date.from(Instant.now().plusMillis(1000 * 60 * 60));

    @BeforeAll
    public void setup() {
      s3Client.createBucket(BUCKET_NAME);
    }

    @Test
    public void testPresignedUrlGet() throws IOException {
      final String keyName = getKeyName();

      InputStream is = new ByteArrayInputStream(CONTENT.getBytes(StandardCharsets.UTF_8));

      s3Client.putObject(BUCKET_NAME, keyName, is, new ObjectMetadata());

      // Generate the presigned URL
      GeneratePresignedUrlRequest generatePresignedUrlRequest =
          new GeneratePresignedUrlRequest(BUCKET_NAME, keyName).withMethod(HttpMethod.GET).withExpiration(expiration);
      generatePresignedUrlRequest.addRequestParameter("x-custom-parameter", "custom-value");
      URL presignedUrl = s3Client.generatePresignedUrl(generatePresignedUrlRequest);

      // Download the object using HttpUrlConnection (since v1.1)
      // Capture the response body to a byte array.
      HttpURLConnection connection = S3SDKTestUtils.openHttpURLConnection(presignedUrl, "GET", null, null);
      // Download the result of executing the request.
      try (InputStream s3is = connection.getInputStream();
           ByteArrayOutputStream bos = new ByteArrayOutputStream(CONTENT.getBytes(StandardCharsets.UTF_8).length)) {
        IOUtils.copy(s3is, bos);
        assertEquals(CONTENT, bos.toString("UTF-8"));
      }
    }

    @Test
    public void testPresignedUrlHead() throws IOException {
      final String keyName = getKeyName();

      InputStream is = new ByteArrayInputStream(CONTENT.getBytes(StandardCharsets.UTF_8));
      s3Client.putObject(BUCKET_NAME, keyName, is, new ObjectMetadata());

      // Test HeadObject presigned URL
      GeneratePresignedUrlRequest generatePresignedUrlRequest =
          new GeneratePresignedUrlRequest(BUCKET_NAME, keyName).withMethod(HttpMethod.HEAD).withExpiration(expiration);
      URL presignedUrl = s3Client.generatePresignedUrl(generatePresignedUrlRequest);

      HttpURLConnection connection = null;
      try {
        connection = S3SDKTestUtils.openHttpURLConnection(presignedUrl, "HEAD", null, null);
        int responseCode = connection.getResponseCode();
        assertEquals(200, responseCode, "HeadObject presigned URL should return 200 OK");
      } finally {
        if (connection != null) {
          connection.disconnect();
        }
      }

      // Test HeadBucket presigned URL
      GeneratePresignedUrlRequest generateBucketPresignedUrlRequest =
          new GeneratePresignedUrlRequest(BUCKET_NAME, null).withMethod(HttpMethod.HEAD).withExpiration(expiration);
      URL presignedBucketUrl = s3Client.generatePresignedUrl(generateBucketPresignedUrlRequest);

      HttpURLConnection bucketConnection = null;
      try {
        bucketConnection = S3SDKTestUtils.openHttpURLConnection(presignedBucketUrl, "HEAD", null, null);
        int bucketResponseCode = bucketConnection.getResponseCode();
        assertEquals(200, bucketResponseCode, "HeadBucket presigned URL should return 200 OK");
      } finally {
        if (bucketConnection != null) {
          bucketConnection.disconnect();
        }
      }
    }

    @Test
    public void testPresignedUrlPutObject() throws Exception {
      final String keyName = getKeyName();

      // Test PutObjectRequest presigned URL
      GeneratePresignedUrlRequest generatePresignedUrlRequest =
          new GeneratePresignedUrlRequest(BUCKET_NAME, keyName).withMethod(HttpMethod.PUT).withExpiration(expiration);
      URL presignedUrl = s3Client.generatePresignedUrl(generatePresignedUrlRequest);

      MessageDigest md = MessageDigest.getInstance("SHA-256");
      md.update(requestBody);
      String sha256 = Hex.encode(md.digest()).toLowerCase();
      Map<String, List<String>> headers = new HashMap<>();
      List<String> sha256Value = new ArrayList<>();
      sha256Value.add(sha256);
      headers.put("x-amz-content-sha256", sha256Value);

      HttpURLConnection connection = null;
      try {
        connection = S3SDKTestUtils.openHttpURLConnection(presignedUrl, "PUT",
            headers, requestBody);
        int responseCode = connection.getResponseCode();
        assertEquals(200, responseCode, "PutObject presigned URL should return 200 OK");
        String actualContent;
        S3Object s3Object = s3Client.getObject(BUCKET_NAME, keyName);
        try (S3ObjectInputStream inputStream = s3Object.getObjectContent()) {
          actualContent = IOUtils.toString(inputStream, StandardCharsets.UTF_8);
        }
        assertEquals(CONTENT, actualContent, "Downloaded content should match uploaded content");
      } finally {
        if (connection != null) {
          connection.disconnect();
        }
      }
    }

    @Test
    public void testPresignedUrlPutSingleChunkWithWrongSha256() throws Exception {
      final String keyName = getKeyName();

      // Test PutObjectRequest presigned URL
      GeneratePresignedUrlRequest generatePresignedUrlRequest =
          new GeneratePresignedUrlRequest(BUCKET_NAME, keyName).withMethod(HttpMethod.PUT).withExpiration(expiration);
      URL presignedUrl = s3Client.generatePresignedUrl(generatePresignedUrlRequest);

      Map<String, List<String>> headers = new HashMap<>();
      List<String> sha256Value = new ArrayList<>();
      sha256Value.add("wrong-sha256-value");
      headers.put("x-amz-content-sha256", sha256Value);

      HttpURLConnection connection = null;
      try {
        connection = S3SDKTestUtils.openHttpURLConnection(presignedUrl, "PUT",
            headers, requestBody);
        int responseCode = connection.getResponseCode();
        assertEquals(400, responseCode, "PutObject presigned URL should return 400 because of wrong SHA256");
      } finally {
        if (connection != null) {
          connection.disconnect();
        }
      }

      // Verify the object was not uploaded
      AmazonServiceException ase = assertThrows(AmazonServiceException.class,
          () -> s3Client.getObject(BUCKET_NAME, keyName));

      assertEquals(ErrorType.Client, ase.getErrorType());
      assertEquals(404, ase.getStatusCode());
      assertEquals("NoSuchKey", ase.getErrorCode());
    }

    @Test
    public void testPresignedUrlMultipartUpload(@TempDir Path tempDir) throws Exception {
      final String keyName = getKeyName();
      final Map<String, String> userMetadata = new HashMap<>();
      userMetadata.put("key1", "value1");
      userMetadata.put("key2", "value2");
      final Map<String, String> tags = new HashMap<>();
      tags.put("tag1", "value1");
      tags.put("tag2", "value2");

      File multipartUploadFile = Files.createFile(tempDir.resolve("multipartupload.txt")).toFile();
      createFile(multipartUploadFile, (int) (10 * MB));

      // create MPU using presigned URL
      GeneratePresignedUrlRequest initMPUPresignedUrlRequest =
          createInitMPUPresignedUrlRequest(keyName, userMetadata, tags);


      String uploadId = initMultipartUpload(initMPUPresignedUrlRequest);

      // upload parts using presigned URL
      List<PartETag> completedParts = uploadParts(multipartUploadFile, keyName, uploadId);

      // Complete multipart upload using presigned URL
      completeMPU(keyName, uploadId, completedParts);

      // Verify upload result
      ObjectMetadata objectMeta = s3Client.getObjectMetadata(BUCKET_NAME, keyName);
      assertEquals(userMetadata, objectMeta.getUserMetadata());

      // Verify content
      S3Object s3Object = s3Client.getObject(BUCKET_NAME, keyName);
      assertEquals(tags.size(), s3Object.getTaggingCount());
      String actualContent;
      try (S3ObjectInputStream inputStream = s3Object.getObjectContent()) {
        actualContent = IOUtils.toString(inputStream, StandardCharsets.UTF_8);
      }
      String expectedContent = new String(Files.readAllBytes(multipartUploadFile.toPath()), StandardCharsets.UTF_8);
      assertEquals(expectedContent, actualContent, "Downloaded content should match uploaded content");
    }

    private void completeMPU(String keyName, String uploadId, List<PartETag> completedParts) throws IOException {
      GeneratePresignedUrlRequest request =
          new GeneratePresignedUrlRequest(BUCKET_NAME, keyName).withMethod(HttpMethod.POST).withExpiration(expiration);
      request.addRequestParameter("uploadId", uploadId);

      URL presignedUrl = s3Client.generatePresignedUrl(request);

      // Generate completion XML payload
      StringBuilder completionXml = new StringBuilder();
      completionXml.append("<CompleteMultipartUpload>\n");
      for (PartETag part : completedParts) {
        completionXml.append("  <Part>\n");
        completionXml.append("    <PartNumber>").append(part.getPartNumber()).append("</PartNumber>\n");
        completionXml.append("    <ETag>").append(stripQuotes(part.getETag())).append("</ETag>\n");
        completionXml.append("  </Part>\n");
      }
      completionXml.append("</CompleteMultipartUpload>");

      byte[] completionPayloadBytes = completionXml.toString().getBytes(StandardCharsets.UTF_8);

      HttpURLConnection httpConnection = null;
      try {
        httpConnection = S3SDKTestUtils.openHttpURLConnection(presignedUrl, "POST", null, completionPayloadBytes);
        int responseCode = httpConnection.getResponseCode();
        assertEquals(200, responseCode, "Complete multipart upload should return 200 OK");
      } finally {
        if (httpConnection != null) {
          httpConnection.disconnect();
        }
      }
    }

    private List<PartETag> uploadParts(File multipartUploadFile, String keyName, String uploadId) throws IOException {
      List<PartETag> completedParts = new ArrayList<>();
      ByteBuffer byteBuffer = ByteBuffer.allocate((int) (5 * MB));
      long filePosition = 0;
      long fileLength = multipartUploadFile.length();
      int partNumber = 1;

      try (RandomAccessFile file = new RandomAccessFile(multipartUploadFile, "r")) {
        while (filePosition < fileLength) {
          file.seek(filePosition);
          long bytesRead = file.getChannel().read(byteBuffer);
          byteBuffer.flip();

          // generate presigned URL for each part
          GeneratePresignedUrlRequest request =
              new GeneratePresignedUrlRequest(BUCKET_NAME, keyName).withMethod(HttpMethod.PUT)
                  .withExpiration(expiration);
          request.addRequestParameter("partNumber", String.valueOf(partNumber));
          request.addRequestParameter("uploadId", uploadId);

          URL presignedUrl = s3Client.generatePresignedUrl(request);

          // upload each part using presigned URL
          HttpURLConnection connection = null;
          try {
            Map<String, List<String>> headers = new HashMap<>();
            List<String> header = Collections.singletonList(String.valueOf(byteBuffer.remaining()));
            headers.put("Content-Length", header);
            byte[] body = new byte[byteBuffer.remaining()];
            byteBuffer.get(body);

            connection = S3SDKTestUtils.openHttpURLConnection(presignedUrl, "PUT", headers, body);
            int responseCode = connection.getResponseCode();
            assertEquals(200, responseCode, String.format("Upload part %d should return 200 OK", partNumber));

            String etag = connection.getHeaderField("ETag");
            PartETag partETag = new PartETag(partNumber, etag);
            completedParts.add(partETag);
          } finally {
            if (connection != null) {
              connection.disconnect();
            }
          }

          byteBuffer.clear();
          filePosition += bytesRead;
          partNumber++;
        }
      }
      return completedParts;
    }

    private String initMultipartUpload(GeneratePresignedUrlRequest request) throws IOException {
      URL presignedUrl = s3Client.generatePresignedUrl(request);
      String uploadId;
      HttpURLConnection httpConnection = null;
      try {
        Map<String, String> customRequestHeaders = request.getCustomRequestHeaders();
        Map<String, List<String>> headers = new HashMap<>();
        if (customRequestHeaders != null) {
          for (Map.Entry<String, String> entry : customRequestHeaders.entrySet()) {
            headers.put(entry.getKey(), Collections.singletonList(entry.getValue()));
          }
        }
        httpConnection = S3SDKTestUtils.openHttpURLConnection(presignedUrl, "POST", headers, null);
        int initMPUConnectionResponseCode = httpConnection.getResponseCode();
        assertEquals(200, initMPUConnectionResponseCode);

        try (InputStream is = httpConnection.getInputStream()) {
          String responseXml = IOUtils.toString(is, StandardCharsets.UTF_8);
          uploadId = S3SDKTestUtils.extractUploadId(responseXml);
        }
      } finally {
        if (httpConnection != null) {
          httpConnection.disconnect();
        }
      }
      return uploadId;
    }

    private GeneratePresignedUrlRequest createInitMPUPresignedUrlRequest(String keyName,
                                                                         Map<String, String> userMetadata,
                                                                         Map<String, String> tags) throws Exception {
      GeneratePresignedUrlRequest initMPUPresignUrlRequest =
          new GeneratePresignedUrlRequest(BUCKET_NAME, keyName).withMethod(HttpMethod.POST).withExpiration(expiration);

      userMetadata.forEach((k, v) -> {
        initMPUPresignUrlRequest.putCustomRequestHeader(CUSTOM_METADATA_HEADER_PREFIX + k, v);
      });

      StringBuilder tagValueBuilder = new StringBuilder();
      for (Map.Entry<String, String> entry : tags.entrySet()) {
        if (tagValueBuilder.length() > 0) {
          tagValueBuilder.append('&');
        }
        tagValueBuilder.append(entry.getKey()).append('=').append(URLEncoder.encode(entry.getValue(), "UTF-8"));
      }
      initMPUPresignUrlRequest.putCustomRequestHeader(S3Consts.TAG_HEADER, tagValueBuilder.toString());
      return initMPUPresignUrlRequest;
    }

    @Test
    public void testPresignedUrlDelete() throws IOException {
      final String keyName = getKeyName();

      try (InputStream is = new ByteArrayInputStream(CONTENT.getBytes(StandardCharsets.UTF_8))) {
        s3Client.putObject(BUCKET_NAME, keyName, is, new ObjectMetadata());
      }

      // Generate the presigned URL for DELETE
      GeneratePresignedUrlRequest generatePresignedUrlRequest =
          new GeneratePresignedUrlRequest(BUCKET_NAME, keyName).withMethod(HttpMethod.DELETE)
              .withExpiration(expiration);
      URL url = s3Client.generatePresignedUrl(generatePresignedUrlRequest);

      // Execute the DELETE request using HttpUrlConnection
      HttpURLConnection connection = null;
      try {
        connection = S3SDKTestUtils.openHttpURLConnection(url, "DELETE", null, null);
        int responseCode = connection.getResponseCode();
        // Verify the response code is 204 (No Content)
        assertEquals(HttpURLConnection.HTTP_NO_CONTENT, responseCode);
      } finally {
        if (connection != null) {
          connection.disconnect();
        }
      }

      // Verify the object is deleted
      assertFalse(s3Client.doesObjectExist(BUCKET_NAME, keyName));
    }
  }

  /**
   * Tests the functionality to create a snapshot of an Ozone bucket and then read files
   * from the snapshot directory using the S3 SDK.
   *
   * <p>The test follows these steps:
   * <ol>
   *   <li>Create a bucket and upload a file via the S3 client.</li>
   *   <li>Create a snapshot on the bucket using the Ozone client.</li>
   *   <li>Construct the snapshot object key using the ".snapshot" directory format.</li>
   *   <li>Retrieve the object from the snapshot and verify that its content matches
   *       the originally uploaded content.</li>
   * </ol>
   * </p>
   *
   * @throws Exception if the test fails due to any errors during bucket creation, snapshot creation,
   *         file upload, or retrieval.
   */
  @Test
  public void testReadSnapshotDirectoryUsingS3SDK() throws Exception {
    final String bucketName = getBucketName("snapshot");
    final String keyName = getKeyName("snapshotfile");
    final String content = "snapshot test content";
    final byte[] contentBytes = content.getBytes(StandardCharsets.UTF_8);

    // Create the bucket and upload an object using S3 SDK.
    InputStream is = new ByteArrayInputStream(content.getBytes(StandardCharsets.UTF_8));
    s3Client.createBucket(bucketName);
    s3Client.putObject(bucketName, keyName,
        is, new ObjectMetadata());

    String snapshotName = "snap1";
    // Create a snapshot using the Ozone client.
    // Snapshots in Ozone are created on the bucket and are exposed via the ".snapshot" directory.
    try (OzoneClient ozoneClient = cluster.newClient()) {
      ObjectStore store = ozoneClient.getObjectStore();
      OzoneVolume volume = store.getS3Volume();

      store.createSnapshot(volume.getName(), bucketName, snapshotName);
    }

    // Use the S3 SDK to read the file from the snapshot directory.
    // The key in the snapshot is constructed using the special ".snapshot" prefix.
    String snapshotKey = ".snapshot/" + snapshotName + "/" + keyName;

    S3Object s3Object = s3Client.getObject(bucketName, snapshotKey);
    try (S3ObjectInputStream s3is = s3Object.getObjectContent();
         ByteArrayOutputStream bos = new ByteArrayOutputStream(contentBytes.length)) {
      byte[] readBuf = new byte[1024];
      int readLen = 0;
      while ((readLen = s3is.read(readBuf)) > 0) {
        bos.write(readBuf, 0, readLen);
      }
      assertEquals(content, bos.toString("UTF-8"));
    }
  }

  private boolean isBucketEmpty(Bucket bucket) {
    ObjectListing objectListing = s3Client.listObjects(bucket.getName());
    return objectListing.getObjectSummaries().isEmpty();
  }

  private String getBucketName() {
    return getBucketName("");
  }

  private String getBucketName(String ignored) {
    return uniqueObjectName();
  }

  private String getKeyName() {
    return getKeyName("");
  }

  private String getKeyName(String ignored) {
    return uniqueObjectName();
  }

  private String multipartUpload(String bucketName, String key, File file, long partSize, String contentType,
                                 Map<String, String> userMetadata, List<Tag> tags) throws Exception {
    String uploadId = initiateMultipartUpload(bucketName, key, contentType, userMetadata, tags);

    List<PartETag> partETags = uploadParts(bucketName, key, uploadId, file, partSize);

    completeMultipartUpload(bucketName, key, uploadId, partETags);

    return uploadId;
  }

  private String initiateMultipartUpload(String bucketName, String key, String contentType,
                                         Map<String, String> metadata, List<Tag> tags) {
    InitiateMultipartUploadRequest initRequest;
    if (metadata == null || metadata.isEmpty()) {
      initRequest = new InitiateMultipartUploadRequest(bucketName, key);
    } else {
      ObjectMetadata objectMetadata = new ObjectMetadata();
      objectMetadata.setUserMetadata(metadata);
      if (contentType != null) {
        objectMetadata.setContentType(contentType);
      }

      initRequest = new InitiateMultipartUploadRequest(bucketName, key, objectMetadata)
          .withTagging(new ObjectTagging(tags));
    }

    InitiateMultipartUploadResult initResponse = s3Client.initiateMultipartUpload(initRequest);
    assertEquals(bucketName, initResponse.getBucketName());
    assertEquals(key, initResponse.getKey());
    // TODO: Once bucket lifecycle configuration is supported, should check for "abortDate" and "abortRuleId"

    return initResponse.getUploadId();
  }

  // TODO: Also support async upload parts (similar to v2 asyncClient)
  private List<PartETag> uploadParts(String bucketName, String key, String uploadId, File file, long partSize)
      throws Exception {
    // Create a list of ETag objects. You retrieve ETags for each object part
    // uploaded,
    // then, after each individual part has been uploaded, pass the list of ETags to
    // the request to complete the upload.
    List<PartETag> partETags = new ArrayList<>();

    // Upload the file parts.
    long filePosition = 0;
    long fileLength = file.length();
    try (InputStream fileInputStream = Files.newInputStream(file.toPath())) {
      for (int i = 1; filePosition < fileLength; i++) {
        // Because the last part could be less than 5 MB, adjust the part size as
        // needed.
        partSize = Math.min(partSize, (fileLength - filePosition));

        // Create the request to upload a part.
        UploadPartRequest uploadRequest = new UploadPartRequest()
            .withBucketName(bucketName)
            .withKey(key)
            .withUploadId(uploadId)
            .withPartNumber(i)
            .withFileOffset(filePosition)
            .withFile(file)
            .withPartSize(partSize);

        // Upload the part and add the response's ETag to our list.
        UploadPartResult uploadResult = s3Client.uploadPart(uploadRequest);
        PartETag partETag = uploadResult.getPartETag();
        assertEquals(i, partETag.getPartNumber());
        assertEquals(DatatypeConverter.printHexBinary(
            calculateDigest(fileInputStream, 0, (int) partSize)).toLowerCase(), partETag.getETag());
        partETags.add(partETag);

        filePosition += partSize;
      }
    }

    return partETags;
  }

  private void completeMultipartUpload(String bucketName, String key, String uploadId, List<PartETag> partETags) {
    CompleteMultipartUploadRequest compRequest = new CompleteMultipartUploadRequest(bucketName, key,
        uploadId, partETags);
    CompleteMultipartUploadResult compResponse = s3Client.completeMultipartUpload(compRequest);
    assertEquals(bucketName, compResponse.getBucketName());
    assertEquals(key, compResponse.getKey());
  }

  private void abortMultipartUpload(String bucketName, String key, String uploadId) {
    AbortMultipartUploadRequest abortRequest = new AbortMultipartUploadRequest(bucketName, key, uploadId);
    s3Client.abortMultipartUpload(abortRequest);
  }
}<|MERGE_RESOLUTION|>--- conflicted
+++ resolved
@@ -86,7 +86,6 @@
 import java.nio.charset.StandardCharsets;
 import java.nio.file.Files;
 import java.nio.file.Path;
-import java.security.MessageDigest;
 import java.time.Instant;
 import java.util.ArrayList;
 import java.util.Arrays;
@@ -120,11 +119,7 @@
 import org.apache.hadoop.ozone.s3.endpoint.S3Owner;
 import org.apache.hadoop.ozone.s3.util.S3Consts;
 import org.apache.hadoop.security.UserGroupInformation;
-<<<<<<< HEAD
-import org.apache.kerby.util.Hex;
-=======
 import org.apache.ozone.test.NonHATests;
->>>>>>> 049abeb5
 import org.apache.ozone.test.OzoneTestBase;
 import org.junit.jupiter.api.BeforeAll;
 import org.junit.jupiter.api.MethodOrderer;
@@ -1056,7 +1051,6 @@
   class PresignedUrlTests {
     private static final String BUCKET_NAME = "v1-presigned-url-bucket";
     private static final String CONTENT = "bar";
-    private final byte[] requestBody = CONTENT.getBytes(StandardCharsets.UTF_8);
     // Set the presigned URL to expire after one hour.
     private final Date expiration = Date.from(Instant.now().plusMillis(1000 * 60 * 60));
 
@@ -1139,18 +1133,10 @@
           new GeneratePresignedUrlRequest(BUCKET_NAME, keyName).withMethod(HttpMethod.PUT).withExpiration(expiration);
       URL presignedUrl = s3Client.generatePresignedUrl(generatePresignedUrlRequest);
 
-      MessageDigest md = MessageDigest.getInstance("SHA-256");
-      md.update(requestBody);
-      String sha256 = Hex.encode(md.digest()).toLowerCase();
-      Map<String, List<String>> headers = new HashMap<>();
-      List<String> sha256Value = new ArrayList<>();
-      sha256Value.add(sha256);
-      headers.put("x-amz-content-sha256", sha256Value);
-
       HttpURLConnection connection = null;
       try {
         connection = S3SDKTestUtils.openHttpURLConnection(presignedUrl, "PUT",
-            headers, requestBody);
+            null, CONTENT.getBytes(StandardCharsets.UTF_8));
         int responseCode = connection.getResponseCode();
         assertEquals(200, responseCode, "PutObject presigned URL should return 200 OK");
         String actualContent;
@@ -1164,41 +1150,6 @@
           connection.disconnect();
         }
       }
-    }
-
-    @Test
-    public void testPresignedUrlPutSingleChunkWithWrongSha256() throws Exception {
-      final String keyName = getKeyName();
-
-      // Test PutObjectRequest presigned URL
-      GeneratePresignedUrlRequest generatePresignedUrlRequest =
-          new GeneratePresignedUrlRequest(BUCKET_NAME, keyName).withMethod(HttpMethod.PUT).withExpiration(expiration);
-      URL presignedUrl = s3Client.generatePresignedUrl(generatePresignedUrlRequest);
-
-      Map<String, List<String>> headers = new HashMap<>();
-      List<String> sha256Value = new ArrayList<>();
-      sha256Value.add("wrong-sha256-value");
-      headers.put("x-amz-content-sha256", sha256Value);
-
-      HttpURLConnection connection = null;
-      try {
-        connection = S3SDKTestUtils.openHttpURLConnection(presignedUrl, "PUT",
-            headers, requestBody);
-        int responseCode = connection.getResponseCode();
-        assertEquals(400, responseCode, "PutObject presigned URL should return 400 because of wrong SHA256");
-      } finally {
-        if (connection != null) {
-          connection.disconnect();
-        }
-      }
-
-      // Verify the object was not uploaded
-      AmazonServiceException ase = assertThrows(AmazonServiceException.class,
-          () -> s3Client.getObject(BUCKET_NAME, keyName));
-
-      assertEquals(ErrorType.Client, ase.getErrorType());
-      assertEquals(404, ase.getStatusCode());
-      assertEquals("NoSuchKey", ase.getErrorCode());
     }
 
     @Test
