--- conflicted
+++ resolved
@@ -107,16 +107,10 @@
   ModifyTenant = 96;
   DeleteTenant = 97;
 
-<<<<<<< HEAD
-  AssignUserToTenant = 98;
-  ModifyTenantUser = 99;
-  DeleteTenantUser = 100;
-  GetS3Volume = 101;
-=======
   TenantGetUserInfo = 98;
   AssignUserToTenant = 99;
   RevokeUserAccessToTenant = 100;
->>>>>>> 9fc34dc7
+  GetS3Volume = 101;
 }
 
 message OMRequest {
@@ -204,16 +198,10 @@
   optional ModifyTenantRequest              modifyTenantRequest            = 96;
   optional DeleteTenantRequest              deleteTenantRequest            = 97;
 
-<<<<<<< HEAD
-  optional AssignUserToTenantRequest        assignUserToTenantRequest      = 98;
-  optional ModifyTenantUserRequest          modifyTenantUserRequest        = 99;
-  optional DeleteTenantUserRequest          deleteTenantUserRequest        = 100;
-  optional GetS3VolumeRequest               getS3VolumeRequest             = 101;
-=======
   optional TenantGetUserInfoRequest         TenantGetUserInfoRequest       = 98;
   optional AssignUserToTenantRequest        AssignUserToTenantRequest      = 99;
   optional RevokeUserAccessToTenantRequest  RevokeUserAccessToTenantRequest = 100;
->>>>>>> 9fc34dc7
+  optional GetS3VolumeRequest               getS3VolumeRequest             = 101;
 }
 
 message OMResponse {
@@ -296,18 +284,10 @@
   optional ModifyTenantResponse              modifyTenantResponse          = 96;
   optional DeleteTenantResponse              deleteTenantResponse          = 97;
 
-<<<<<<< HEAD
-  optional AssignUserToTenantResponse        assignUserToTenantResponse    = 98;
-  // TODO: Remove ModifyTenantUserResponse since it won't be useful anymore?
-  optional ModifyTenantUserResponse          modifyTenantUserResponse      = 99;
-  // TODO: Rename this to UnassignUserFromTenant Response ?
-  optional DeleteTenantUserResponse          deleteTenantUserResponse      = 100;
-  optional GetS3VolumeResponse               getS3VolumeResponse           = 101;
-=======
   optional TenantGetUserInfoResponse         TenantGetUserInfoResponse     = 98;
   optional AssignUserToTenantResponse        AssignUserToTenantResponse    = 99;
   optional RevokeUserAccessToTenantResponse  RevokeUserAccessToTenantResponse = 100;
->>>>>>> 9fc34dc7
+  optional GetS3VolumeResponse               getS3VolumeResponse           = 101;
 }
 
 enum Status {
