/**
 * Licensed to the Apache Software Foundation (ASF) under one
 * or more contributor license agreements.  See the NOTICE file
 * distributed with this work for additional information
 * regarding copyright ownership.  The ASF licenses this file
 * to you under the Apache License, Version 2.0 (the
 * "License"); you may not use this file except in compliance
 * with the License.  You may obtain a copy of the License at
 *
 *     http://www.apache.org/licenses/LICENSE-2.0
 *
 * Unless required by applicable law or agreed to in writing, software
 * distributed under the License is distributed on an "AS IS" BASIS,
 * WITHOUT WARRANTIES OR CONDITIONS OF ANY KIND, either express or implied.
 * See the License for the specific language governing permissions and
 * limitations under the License.
 */

/**
 * These .proto interfaces are private and unstable.
 * Please see http://wiki.apache.org/hadoop/Compatibility
 * for what changes are allowed for a *unstable* .proto interface.
 */

syntax = "proto2";
option java_package = "org.apache.hadoop.ozone.protocol.proto";
option java_outer_classname = "OzoneManagerProtocolProtos";
option java_generic_services = true;
option java_generate_equals_and_hash = true;
package hadoop.ozone;

/**
This file contains the protocol to communicate with
Ozone Manager. Ozone Manager manages the namespace for ozone.
This is similar to Namenode for Ozone.
*/

import "hdds.proto";
import "Security.proto";

enum Type {
  CreateVolume = 11;
  SetVolumeProperty = 12;
  CheckVolumeAccess = 13;
  InfoVolume = 14;
  DeleteVolume = 15;
  ListVolume = 16;

  CreateBucket = 21;
  InfoBucket = 22;
  SetBucketProperty = 23;
  DeleteBucket = 24;
  ListBuckets = 25;

  CreateKey = 31;
  LookupKey = 32;
  RenameKey = 33;
  DeleteKey = 34;
  ListKeys = 35;
  CommitKey = 36;
  AllocateBlock = 37;
  DeleteKeys = 38;
  RenameKeys = 39;
  DeleteOpenKeys = 40;

  InitiateMultiPartUpload = 45;
  CommitMultiPartUpload = 46;
  CompleteMultiPartUpload = 47;
  AbortMultiPartUpload = 48;
  GetS3Secret = 49;
  ListMultiPartUploadParts = 50;

  ServiceList = 51;
  DBUpdates = 53;
  FinalizeUpgrade = 54;
  FinalizeUpgradeProgress = 55;
  Prepare = 56;
  PrepareStatus = 57;
  CancelPrepare = 58;

  GetDelegationToken = 61;
  RenewDelegationToken = 62;
  CancelDelegationToken = 63;

  GetFileStatus = 70;
  CreateDirectory = 71;
  CreateFile = 72;
  LookupFile = 73;
  ListStatus = 74;
  AddAcl = 75;
  RemoveAcl = 76;
  SetAcl = 77;
  GetAcl = 78;

  PurgeKeys = 81;

  ListMultipartUploads = 82;

  ListTrash = 91;
  RecoverTrash = 92;

  RevokeS3Secret = 93;

  PurgePaths = 94; // [deprecated = true]
  PurgeDirectories = 95;

  CreateTenant = 96;
  DeleteTenant = 97;
  ListTenant = 98;

  TenantGetUserInfo = 99;
  TenantAssignUserAccessId = 100;
  TenantRevokeUserAccessId = 101;

  TenantAssignAdmin = 102;
  TenantRevokeAdmin = 103;

  GetS3VolumeContext = 104;
  TenantListUser = 105;

  SetS3Secret = 106;

  SetRangerServiceVersion = 107;
  RangerBGSync = 109;

  EchoRPC = 110;
  GetKeyInfo = 111;

  CreateSnapshot = 112;
  ListSnapshot = 113;
  SnapshotDiff = 114;
  DeleteSnapshot = 115;
  SnapshotMoveDeletedKeys = 116;
  TransferLeadership = 117;
  SnapshotPurge = 118;
  RecoverLease = 119;
  SetTimes = 120;
  RefetchSecretKey = 121;
  ListSnapshotDiffJobs = 122;
  CancelSnapshotDiff = 123;
}

message OMRequest {
  required Type cmdType = 1; // Type of the command

  // A string that identifies this command, we generate  Trace ID in Ozone
  // frontend and this allows us to trace that command all over ozone.
  optional string traceID = 2;

  required string clientId = 3;

  optional UserInfo userInfo = 4;
  optional uint32 version = 5;

  optional LayoutVersion layoutVersion = 6;

  optional CreateVolumeRequest              createVolumeRequest            = 11;
  optional SetVolumePropertyRequest         setVolumePropertyRequest       = 12;
  optional CheckVolumeAccessRequest         checkVolumeAccessRequest       = 13;
  optional InfoVolumeRequest                infoVolumeRequest              = 14;
  optional DeleteVolumeRequest              deleteVolumeRequest            = 15;
  optional ListVolumeRequest                listVolumeRequest              = 16;

  optional CreateBucketRequest              createBucketRequest            = 21;
  optional InfoBucketRequest                infoBucketRequest              = 22;
  optional SetBucketPropertyRequest         setBucketPropertyRequest       = 23;
  optional DeleteBucketRequest              deleteBucketRequest            = 24;
  optional ListBucketsRequest               listBucketsRequest             = 25;

  optional CreateKeyRequest                 createKeyRequest               = 31;
  optional LookupKeyRequest                 lookupKeyRequest               = 32;
  optional RenameKeyRequest                 renameKeyRequest               = 33;
  optional DeleteKeyRequest                 deleteKeyRequest               = 34;
  optional ListKeysRequest                  listKeysRequest                = 35;
  optional CommitKeyRequest                 commitKeyRequest               = 36;
  optional AllocateBlockRequest             allocateBlockRequest           = 37;
  optional DeleteKeysRequest                deleteKeysRequest              = 38;
  optional RenameKeysRequest                renameKeysRequest              = 39;
  optional DeleteOpenKeysRequest            deleteOpenKeysRequest          = 40;

  optional MultipartInfoInitiateRequest     initiateMultiPartUploadRequest = 45;
  optional MultipartCommitUploadPartRequest commitMultiPartUploadRequest   = 46;
  optional MultipartUploadCompleteRequest   completeMultiPartUploadRequest = 47;
  optional MultipartUploadAbortRequest      abortMultiPartUploadRequest    = 48;
  optional GetS3SecretRequest               getS3SecretRequest             = 49;
  optional MultipartUploadListPartsRequest  listMultipartUploadPartsRequest = 50;

  optional ServiceListRequest               serviceListRequest             = 51;
  optional DBUpdatesRequest                  dbUpdatesRequest              = 53;
  optional FinalizeUpgradeRequest           finalizeUpgradeRequest         = 54;
  optional FinalizeUpgradeProgressRequest   finalizeUpgradeProgressRequest = 55;
  optional PrepareRequest                   prepareRequest                 = 56;
  optional PrepareStatusRequest             prepareStatusRequest           = 57;
  optional CancelPrepareRequest             cancelPrepareRequest           = 58;

  optional hadoop.common.GetDelegationTokenRequestProto getDelegationTokenRequest = 61;
  optional hadoop.common.RenewDelegationTokenRequestProto renewDelegationTokenRequest= 62;
  optional hadoop.common.CancelDelegationTokenRequestProto cancelDelegationTokenRequest = 63;
  optional UpdateGetDelegationTokenRequest updateGetDelegationTokenRequest = 64;
  optional UpdateRenewDelegationTokenRequest updatedRenewDelegationTokenRequest = 65;

  optional GetFileStatusRequest             getFileStatusRequest           = 70;
  optional CreateDirectoryRequest           createDirectoryRequest         = 71;
  optional CreateFileRequest                createFileRequest              = 72;
  optional LookupFileRequest                lookupFileRequest              = 73;
  optional ListStatusRequest                listStatusRequest              = 74;
  optional AddAclRequest                    addAclRequest                  = 75;
  optional RemoveAclRequest                 removeAclRequest               = 76;
  optional SetAclRequest                    setAclRequest                  = 77;
  optional GetAclRequest                    getAclRequest                  = 78;

  optional PurgeKeysRequest                 purgeKeysRequest               = 81;

  optional UpdateGetS3SecretRequest         updateGetS3SecretRequest       = 82;
  optional ListMultipartUploadsRequest      listMultipartUploadsRequest    = 83;

  optional ListTrashRequest                 listTrashRequest               = 91;
  optional RecoverTrashRequest              RecoverTrashRequest            = 92;

  optional RevokeS3SecretRequest            RevokeS3SecretRequest          = 93;

  optional PurgePathsRequest                purgePathsRequest              = 94 [deprecated = true];
  optional PurgeDirectoriesRequest          purgeDirectoriesRequest        = 108;

  optional S3Authentication                 s3Authentication               = 95;

  optional CreateTenantRequest              CreateTenantRequest            = 96;
  optional DeleteTenantRequest              DeleteTenantRequest            = 97;
  optional ListTenantRequest                ListTenantRequest              = 98;

  optional TenantGetUserInfoRequest         TenantGetUserInfoRequest       = 99;
  optional TenantAssignUserAccessIdRequest  TenantAssignUserAccessIdRequest= 100;
  optional TenantRevokeUserAccessIdRequest  TenantRevokeUserAccessIdRequest= 101;

  optional TenantAssignAdminRequest         TenantAssignAdminRequest       = 102;
  optional TenantRevokeAdminRequest         TenantRevokeAdminRequest       = 103;

  optional GetS3VolumeContextRequest        getS3VolumeContextRequest      = 104;
  optional TenantListUserRequest            tenantListUserRequest          = 105;

  optional SetS3SecretRequest               SetS3SecretRequest             = 106;

  optional SetRangerServiceVersionRequest   SetRangerServiceVersionRequest = 107;
  optional RangerBGSyncRequest              RangerBGSyncRequest            = 109;

  optional EchoRPCRequest                   EchoRPCRequest                 = 110;
  optional GetKeyInfoRequest                GetKeyInfoRequest              = 111;

  optional CreateSnapshotRequest            CreateSnapshotRequest          = 112;
  optional ListSnapshotRequest              ListSnapshotRequest            = 113;
  optional SnapshotDiffRequest              snapshotDiffRequest            = 114;
  optional DeleteSnapshotRequest            DeleteSnapshotRequest          = 115;
  optional SnapshotMoveDeletedKeysRequest   SnapshotMoveDeletedKeysRequest = 116;

  optional hdds.TransferLeadershipRequestProto      TransferOmLeadershipRequest    = 117;
  optional SnapshotPurgeRequest             SnapshotPurgeRequest           = 118;

  optional RecoverLeaseRequest              RecoverLeaseRequest            = 119;
  optional SetTimesRequest                   SetTimesRequest               = 120;
  optional RefetchSecretKeyRequest          RefetchSecretKeyRequest        = 121;

  optional ListSnapshotDiffJobRequest       ListSnapshotDiffJobRequest     = 122;
  optional CancelSnapshotDiffRequest       CancelSnapshotDiffRequest     = 123;
}

message OMResponse {
  required Type cmdType = 1; // Type of the command

  // A string that identifies this command, we generate  Trace ID in Ozone
  // frontend and this allows us to trace that command all over ozone.
  optional string traceID = 2;

  optional bool success = 3 [default=true];

  optional string message = 4;

  required Status status = 5;

  optional string leaderOMNodeId = 6;

  optional CreateVolumeResponse              createVolumeResponse          = 11;
  optional SetVolumePropertyResponse         setVolumePropertyResponse     = 12;
  optional CheckVolumeAccessResponse         checkVolumeAccessResponse     = 13;
  optional InfoVolumeResponse                infoVolumeResponse            = 14;
  optional DeleteVolumeResponse              deleteVolumeResponse          = 15;
  optional ListVolumeResponse                listVolumeResponse            = 16;

  optional CreateBucketResponse              createBucketResponse          = 21;
  optional InfoBucketResponse                infoBucketResponse            = 22;
  optional SetBucketPropertyResponse         setBucketPropertyResponse     = 23;
  optional DeleteBucketResponse              deleteBucketResponse          = 24;
  optional ListBucketsResponse               listBucketsResponse           = 25;

  optional CreateKeyResponse                 createKeyResponse             = 31;
  optional LookupKeyResponse                 lookupKeyResponse             = 32;
  optional RenameKeyResponse                 renameKeyResponse             = 33;
  optional DeleteKeyResponse                 deleteKeyResponse             = 34;
  optional ListKeysResponse                  listKeysResponse              = 35;
  optional CommitKeyResponse                 commitKeyResponse             = 36;
  optional AllocateBlockResponse             allocateBlockResponse         = 37;
  optional DeleteKeysResponse                deleteKeysResponse            = 38;
  optional RenameKeysResponse                renameKeysResponse            = 39;

  optional MultipartInfoInitiateResponse   initiateMultiPartUploadResponse = 45;
  optional MultipartCommitUploadPartResponse commitMultiPartUploadResponse = 46;
  optional MultipartUploadCompleteResponse completeMultiPartUploadResponse = 47;
  optional MultipartUploadAbortResponse    abortMultiPartUploadResponse    = 48;
  optional GetS3SecretResponse               getS3SecretResponse           = 49;
  optional MultipartUploadListPartsResponse listMultipartUploadPartsResponse = 50;

  optional ServiceListResponse               ServiceListResponse           = 51;
  optional DBUpdatesResponse                 dbUpdatesResponse             = 52;
  optional FinalizeUpgradeResponse           finalizeUpgradeResponse       = 54;
  optional FinalizeUpgradeProgressResponse finalizeUpgradeProgressResponse = 55;
  optional PrepareResponse                 prepareResponse                 = 56;
  optional PrepareStatusResponse           prepareStatusResponse           = 57;
  optional CancelPrepareResponse           cancelPrepareResponse           = 58;

  optional GetDelegationTokenResponseProto getDelegationTokenResponse = 61;
  optional RenewDelegationTokenResponseProto renewDelegationTokenResponse = 62;
  optional CancelDelegationTokenResponseProto cancelDelegationTokenResponse = 63;

  optional GetFileStatusResponse              getFileStatusResponse        = 70;
  optional CreateDirectoryResponse            createDirectoryResponse      = 71;
  optional CreateFileResponse                 createFileResponse           = 72;
  optional LookupFileResponse                 lookupFileResponse           = 73;
  optional ListStatusResponse                 listStatusResponse           = 74;
  optional AddAclResponse                    addAclResponse                = 75;
  optional RemoveAclResponse                 removeAclResponse             = 76;
  optional SetAclResponse                   setAclResponse                 = 77;
  optional GetAclResponse                    getAclResponse                = 78;

  optional PurgeKeysResponse                  purgeKeysResponse            = 81;

  optional ListMultipartUploadsResponse listMultipartUploadsResponse = 82;

  optional ListTrashResponse                  listTrashResponse            = 91;
  optional RecoverTrashResponse               RecoverTrashResponse         = 92;
  optional PurgePathsResponse                 purgePathsResponse           = 93 [deprecated = true];
  optional PurgeDirectoriesResponse           purgeDirectoriesResponse     = 108;

  // Skipped 94/95 to align with OMRequest
  optional CreateTenantResponse              CreateTenantResponse          = 96;
  optional DeleteTenantResponse              DeleteTenantResponse          = 97;
  optional ListTenantResponse                ListTenantResponse            = 98;

  optional TenantGetUserInfoResponse         TenantGetUserInfoResponse     = 99;
  optional TenantAssignUserAccessIdResponse  TenantAssignUserAccessIdResponse = 100;
  optional TenantRevokeUserAccessIdResponse  TenantRevokeUserAccessIdResponse = 101;

  optional TenantAssignAdminResponse         TenantAssignAdminResponse     = 102;
  optional TenantRevokeAdminResponse         TenantRevokeAdminResponse     = 103;

  optional GetS3VolumeContextResponse        getS3VolumeContextResponse    = 104;
  optional TenantListUserResponse            tenantListUserResponse        = 105;

  optional SetS3SecretResponse               SetS3SecretResponse           = 106;

  optional SetRangerServiceVersionResponse   SetRangerServiceVersionResponse = 107;
  optional RangerBGSyncResponse              RangerBGSyncResponse          = 109;

  optional EchoRPCResponse                   EchoRPCResponse               = 110;
  optional GetKeyInfoResponse                GetKeyInfoResponse            = 111;

  optional CreateSnapshotResponse            CreateSnapshotResponse        = 112;
  optional ListSnapshotResponse              ListSnapshotResponse          = 113;
  optional SnapshotDiffResponse              snapshotDiffResponse          = 114;
  optional DeleteSnapshotResponse            DeleteSnapshotResponse        = 115;
  optional SnapshotMoveDeletedKeysResponse   SnapshotMoveDeletedKeysResponse = 116;

  optional hdds.TransferLeadershipResponseProto   TransferOmLeadershipResponse  = 117;
  optional SnapshotPurgeResponse              SnapshotPurgeResponse         = 118;
  optional RecoverLeaseResponse              RecoverLeaseResponse          = 119;
  optional SetTimesResponse                   SetTimesResponse             = 120;
  optional RefetchSecretKeyResponse          RefetchSecretKeyResponse      = 121;

  optional ListSnapshotDiffJobResponse       ListSnapshotDiffJobResponse   = 122;
  optional CancelSnapshotDiffResponse       cancelSnapshotDiffResponse   = 123;
}

enum Status {
    OK = 1;
    VOLUME_NOT_UNIQUE = 2;
    VOLUME_NOT_FOUND = 3;
    VOLUME_NOT_EMPTY = 4;
    VOLUME_ALREADY_EXISTS = 5;
    USER_NOT_FOUND = 6;
    USER_TOO_MANY_VOLUMES = 7;
    BUCKET_NOT_FOUND = 8;
    BUCKET_NOT_EMPTY = 9;
    BUCKET_ALREADY_EXISTS = 10;
    KEY_ALREADY_EXISTS = 11;
    KEY_NOT_FOUND = 12;
    INVALID_KEY_NAME = 13;
    ACCESS_DENIED = 14;
    INTERNAL_ERROR = 15;
    KEY_ALLOCATION_ERROR = 16;
    KEY_DELETION_ERROR = 17;
    KEY_RENAME_ERROR = 18;
    METADATA_ERROR = 19;
    OM_NOT_INITIALIZED = 20;
    SCM_VERSION_MISMATCH_ERROR = 21;

    INITIATE_MULTIPART_UPLOAD_ERROR = 24;
    MULTIPART_UPLOAD_PARTFILE_ERROR = 25;
    NO_SUCH_MULTIPART_UPLOAD_ERROR = 26;
    MISMATCH_MULTIPART_LIST = 27;
    MISSING_UPLOAD_PARTS = 28;
    COMPLETE_MULTIPART_UPLOAD_ERROR = 29;
    ENTITY_TOO_SMALL = 30;
    ABORT_MULTIPART_UPLOAD_FAILED = 31;

    S3_SECRET_NOT_FOUND = 32;

    INVALID_AUTH_METHOD = 33;
    INVALID_TOKEN = 34;
    TOKEN_EXPIRED = 35;
    TOKEN_ERROR_OTHER = 36;
    LIST_MULTIPART_UPLOAD_PARTS_FAILED = 37;
    SCM_IN_SAFE_MODE = 38;
    INVALID_REQUEST = 39;

    BUCKET_ENCRYPTION_KEY_NOT_FOUND = 40;
    UNKNOWN_CIPHER_SUITE = 41;
    INVALID_KMS_PROVIDER = 42;
    TOKEN_CREATION_ERROR = 43;

    FILE_NOT_FOUND = 44;
    DIRECTORY_NOT_FOUND = 45;
    FILE_ALREADY_EXISTS = 46;
    NOT_A_FILE = 47;
    PERMISSION_DENIED = 48;
    TIMEOUT = 49;
    PREFIX_NOT_FOUND=50;

    RATIS_ERROR = 52;

    INVALID_PATH_IN_ACL_REQUEST = 53; // Invalid path name in acl request.

    USER_MISMATCH = 54; // Error code when requested user name passed is
    // different from remote user.

    INVALID_PART = 55;
    INVALID_PART_ORDER = 56;
    SCM_GET_PIPELINE_EXCEPTION = 57;
    INVALID_BUCKET_NAME = 58;

    CANNOT_CREATE_DIRECTORY_AT_ROOT = 59;
    DIRECTORY_ALREADY_EXISTS = 60;

    INVALID_VOLUME_NAME = 61;

    PARTIAL_DELETE = 62;

    DETECTED_LOOP_IN_BUCKET_LINKS = 63;

    NOT_SUPPORTED_OPERATION = 64;

    PARTIAL_RENAME = 65;

    QUOTA_EXCEEDED = 66;

    QUOTA_ERROR = 67;

    DIRECTORY_NOT_EMPTY = 68;

    PERSIST_UPGRADE_TO_LAYOUT_VERSION_FAILED = 69;
    REMOVE_UPGRADE_TO_LAYOUT_VERSION_FAILED = 70;
    UPDATE_LAYOUT_VERSION_FAILED = 71;
    LAYOUT_FEATURE_FINALIZATION_FAILED = 72;
    PREPARE_FAILED = 73;
    NOT_SUPPORTED_OPERATION_WHEN_PREPARED = 74;
    NOT_SUPPORTED_OPERATION_PRIOR_FINALIZATION = 75;

    TENANT_NOT_FOUND = 76;
    TENANT_ALREADY_EXISTS = 77;
    INVALID_TENANT_ID = 78;

    ACCESS_ID_NOT_FOUND = 79;
    TENANT_USER_ACCESS_ID_ALREADY_EXISTS = 80;
    INVALID_TENANT_USERNAME = 81;
    INVALID_ACCESS_ID = 82;
    TENANT_AUTHORIZER_ERROR = 83;

    VOLUME_IS_REFERENCED = 84;
    TENANT_NOT_EMPTY = 85;

    FEATURE_NOT_ENABLED = 86;
    INVALID_SNAPSHOT_ERROR = 87;

    CONTAINS_SNAPSHOT = 88;
    SSL_CONNECTION_FAILURE = 89;
    RENAME_OPEN_FILE = 90;
}

/**
    This command acts as a list command for deleted keys that are still present
    in the deleted table on Ozone Manager.
*/
message ListTrashRequest {
  required string volumeName = 1;
  required string bucketName = 2;
  optional string startKeyName = 3;
  optional string keyPrefix = 4;
  optional int32 maxKeys = 5;
}

message ListTrashResponse {
  repeated RepeatedKeyInfo deletedKeys = 1;
}

/**
    This command acts as a recover command for deleted keys that are still
    in deleted table on Ozone Manager.
*/

message RecoverTrashRequest {
    required string volumeName = 1;
    required string bucketName = 2;
    required string keyName = 3;
    required string destinationBucket = 4;
}

message RecoverTrashResponse {
    required bool response = 1;
}

message VolumeInfo {
    required string adminName = 1;
    required string ownerName = 2;
    required string volume = 3;
    optional uint64 quotaInBytes = 4;
    repeated hadoop.hdds.KeyValue metadata = 5;
    repeated OzoneAclInfo volumeAcls = 6;
    optional uint64 creationTime = 7;
    optional uint64 objectID = 8;
    optional uint64 updateID = 9;
    optional uint64 modificationTime = 10;
    optional int64 quotaInNamespace = 11 [default = -2];
    optional uint64 usedNamespace = 12;
    optional int64 refCount = 13;
}

/**
    User information which will be extracted during RPC context and used
    during validating Acl.
*/
message UserInfo {
    optional string userName = 1;
    optional string remoteAddress = 3;
    optional string hostName = 4;
}

/**
  This will be used during OM HA, once leader generates token sends this
  request via ratis to persist to OM DB. This request will be internally used
   by OM for replicating token across a quorum of OMs.
*/
message UpdateGetDelegationTokenRequest {
    required GetDelegationTokenResponseProto getDelegationTokenResponse = 1;
    optional uint64 tokenRenewInterval = 2;
}

/**
  This will be used during OM HA, once leader renews token, sends this
   request via ratis to persist to OM DB. This request will be internally used
   by OM for replicating renewed token information across a quorum of OMs.
*/
message UpdateRenewDelegationTokenRequest {
    required hadoop.common.RenewDelegationTokenRequestProto
    renewDelegationTokenRequest = 1;
    required RenewDelegationTokenResponseProto renewDelegationTokenResponse = 2;
}

/**
    Creates a volume
*/
message CreateVolumeRequest {
    required VolumeInfo volumeInfo = 1;
}

message CreateVolumeResponse {

}

message UserVolumeInfo {
    repeated string volumeNames = 1;
    optional uint64 objectID = 2;
    optional uint64 updateID = 3;
}

/**
    Changes the Volume Properties -- like ownership and quota for a volume.
*/
message SetVolumePropertyRequest {
    required string volumeName = 1;
    optional string ownerName = 2;
    optional uint64 quotaInBytes = 3;
    optional uint64 modificationTime = 4;
    optional uint64 quotaInNamespace = 5;
}

message SetVolumePropertyResponse {
    optional bool response = 1;
}

message RefetchSecretKeyRequest {

}

message RefetchSecretKeyResponse {
    optional hdds.UUID id = 1;
}

/**
 * Checks if the user has specified permissions for the volume
 */
message CheckVolumeAccessRequest {
    required string volumeName = 1;
    required OzoneAclInfo userAcl = 2;
}

message CheckVolumeAccessResponse {

}


/**
    Returns information about a volume.
*/

message InfoVolumeRequest {
    required string volumeName = 1;
}

message InfoVolumeResponse {
    optional VolumeInfo volumeInfo = 2;
}

/**
    Deletes an existing volume.
*/
message DeleteVolumeRequest {
    required string volumeName = 1;
}

message DeleteVolumeResponse {

}


/**
    List Volumes -- List all volumes in the cluster or by user.
*/

message ListVolumeRequest {
    enum Scope {
        USER_VOLUMES = 1;   // User volumes -- called by user
        VOLUMES_BY_USER = 2; // User volumes - called by Admin
        VOLUMES_BY_CLUSTER = 3; // All volumes in the cluster
    }
    required Scope scope = 1;
    optional string userName = 2;
    optional string prefix = 3;
    optional string prevKey = 4;
    optional uint32 maxKeys = 5;
}

message ListVolumeResponse {
    repeated VolumeInfo volumeInfo = 2;
}

message BucketInfo {
    required string volumeName = 1;
    required string bucketName = 2;
    repeated OzoneAclInfo acls = 3;
    required bool isVersionEnabled = 4 [default = false];
    required StorageTypeProto storageType = 5 [default = DISK];
    optional uint64 creationTime = 6;
    repeated hadoop.hdds.KeyValue metadata = 7;
    optional BucketEncryptionInfoProto beinfo = 8;
    optional uint64 objectID = 9;
    optional uint64 updateID = 10;
    optional uint64 modificationTime = 11;
    optional string sourceVolume = 12;
    optional string sourceBucket = 13;
    optional uint64 usedBytes = 14;
    optional int64 quotaInBytes = 15 [default = -2];
    optional int64 quotaInNamespace = 16 [default = -2];
    optional uint64 usedNamespace = 17;
    optional BucketLayoutProto bucketLayout = 18;
    optional string owner = 19;
    optional hadoop.hdds.DefaultReplicationConfig defaultReplicationConfig = 20;
}

enum StorageTypeProto {
    DISK = 1;
    SSD = 2;
    ARCHIVE = 3;
    RAM_DISK = 4;
}

enum BucketLayoutProto {
    LEGACY = 1;
    FILE_SYSTEM_OPTIMIZED = 2;
    OBJECT_STORE = 3;
}

/**
 * Cipher suite.
 */
enum CipherSuiteProto {
    UNKNOWN = 1;
    AES_CTR_NOPADDING = 2;
}

/**
 * Crypto protocol version used to access encrypted files.
 */
enum CryptoProtocolVersionProto {
    UNKNOWN_PROTOCOL_VERSION = 1;
    ENCRYPTION_ZONES = 2;
}
/**
 * Encryption information for bucket (bucket key)
 */
message BucketEncryptionInfoProto {
    required string keyName = 1;
    optional CipherSuiteProto suite = 2;
    optional CryptoProtocolVersionProto cryptoProtocolVersion = 3;
}

/**
 * Encryption information for a file.
 */
message FileEncryptionInfoProto {
    required CipherSuiteProto suite = 1;
    required CryptoProtocolVersionProto cryptoProtocolVersion = 2;
    required bytes key = 3;
    required bytes iv = 4;
    required string keyName = 5;
    required string ezKeyVersionName = 6;
}

/**
 * Encryption information for an individual
 * file within an encryption zone
 */
message PerFileEncryptionInfoProto {
    required bytes key = 1;
    required bytes iv = 2;
    required string ezKeyVersionName = 3;
}

message DataEncryptionKeyProto {
    required uint32 keyId = 1;
    required bytes nonce = 3;
    required bytes encryptionKey = 4;
    required uint64 expiryDate = 5;
    optional string encryptionAlgorithm = 6;
}

message BucketArgs {
    required string volumeName = 1;
    required string bucketName = 2;
    optional bool isVersionEnabled = 5;
    optional StorageTypeProto storageType = 6;
    repeated hadoop.hdds.KeyValue metadata = 7;
    optional uint64 quotaInBytes = 8;
    optional uint64 quotaInNamespace = 9;
    optional string ownerName = 10;
    optional hadoop.hdds.DefaultReplicationConfig defaultReplicationConfig = 11;
}

message PrefixInfo {
    required string name = 1;
    repeated OzoneAclInfo acls = 2;
    repeated hadoop.hdds.KeyValue metadata = 3;
    optional uint64 objectID = 4;
    optional uint64 updateID = 5;
}

/**
 * SnapshotStatus - snapshot states.
 * Snapshot in one of : active, deleted, or reclaimed state
 */
enum SnapshotStatusProto {
  SNAPSHOT_ACTIVE = 1;
  SNAPSHOT_DELETED = 2;
  SNAPSHOT_RECLAIMED = 3;
}

/**
 * SnapshotInfo table entry for Bucket/Volume snapshot metadata
 */
message SnapshotInfo {
  optional hadoop.hdds.UUID snapshotID = 1;
  optional string name = 2;
  optional string volumeName = 3;
  optional string bucketName = 4;
  optional SnapshotStatusProto snapshotStatus = 5;
  optional uint64 creationTime = 6;
  optional uint64 deletionTime = 7;
  optional hadoop.hdds.UUID pathPreviousSnapshotID = 8;
  optional hadoop.hdds.UUID globalPreviousSnapshotID = 9;
  optional string snapshotPath = 10;
  optional string checkpointDir = 11;
  optional int64 dbTxSequenceNumber = 12;
  optional bool deepClean = 13;
 }

message SnapshotDiffJobProto {
  optional uint64 creationTime = 1;
  optional string jobId = 2;
  optional SnapshotDiffResponse.JobStatusProto status = 3;
  optional string volume = 4;
  optional string bucket = 5;
  optional string fromSnapshot = 6;
  optional string toSnapshot = 7;
  optional bool forceFullDiff = 8;
  optional uint64 totalDiffEntries = 9;
<<<<<<< HEAD
  optional bool forceNonNativeDiff = 10;
=======
  optional string message = 10;
>>>>>>> 15365903
}

message OzoneObj {
  enum ObjectType {
    VOLUME = 1;
    BUCKET = 2;
    KEY = 3;
    PREFIX = 4;
  }

  enum StoreType {
    OZONE = 1;
    S3 = 2;
  }
  required ObjectType resType = 1;
  required StoreType storeType = 2  [default = S3];
  required string path = 3;
}

message OzoneAclInfo {
    enum OzoneAclType {
        USER = 1;
        GROUP = 2;
        WORLD = 3;
        ANONYMOUS = 4;
        CLIENT_IP = 5;
    }

    enum OzoneAclScope {
      ACCESS = 0;
      DEFAULT = 1;
    }

    required OzoneAclType type = 1;
    required string name = 2;
    required bytes rights = 3;
    required OzoneAclScope aclScope = 4 [default = ACCESS];
}

message GetAclRequest {
  required OzoneObj obj = 1;
}

message GetAclResponse {
  repeated OzoneAclInfo acls = 1;
}

message AddAclRequest {
  required OzoneObj obj = 1;
  required OzoneAclInfo acl = 2;
  optional uint64 modificationTime = 3;
}

message AddAclResponse {
  required bool response = 1;
}

message RemoveAclRequest {
  required OzoneObj obj = 1;
  required OzoneAclInfo acl = 2;
  optional uint64 modificationTime = 3;
}

message RemoveAclResponse {
  required bool response = 1;
}

message SetAclRequest {
  required OzoneObj obj = 1;
  repeated OzoneAclInfo acl = 2;
  optional uint64 modificationTime = 3;
}

message SetAclResponse {
  required bool response = 1;
}

message CreateBucketRequest {
    required BucketInfo bucketInfo = 1;
}

message CreateBucketResponse {
}

message InfoBucketRequest {
    required string volumeName = 1;
    required string bucketName = 2;
}

message InfoBucketResponse {
    optional BucketInfo bucketInfo = 2;
}

message SetBucketPropertyRequest {
    optional BucketArgs bucketArgs = 1;
    optional uint64 modificationTime = 2;
}

message SetBucketPropertyResponse {
    optional bool response = 1;
}

message DeleteBucketRequest {
    required string volumeName = 1;
    required string bucketName = 2;
}

message DeleteBucketResponse {

}

message ListBucketsRequest {
    required string volumeName = 1;
    optional string startKey = 2;
    optional string prefix = 3;
    optional int32 count = 4;
    optional bool hasSnapshot = 5;
}

message ListBucketsResponse {

    repeated BucketInfo bucketInfo = 2;
}

message KeyArgs {
    required string volumeName = 1;
    required string bucketName = 2;
    required string keyName = 3;
    optional uint64 dataSize = 4;
    optional hadoop.hdds.ReplicationType type = 5 [default = NONE];
    optional hadoop.hdds.ReplicationFactor factor = 6 [default = ZERO];
    repeated KeyLocation keyLocations = 7;
    optional bool isMultipartKey = 8;
    optional string multipartUploadID = 9;
    optional uint32 multipartNumber = 10;
    repeated hadoop.hdds.KeyValue metadata = 11;
    repeated OzoneAclInfo acls = 12;
    // This will be set when the request is received in pre-Execute. This
    // value is used in setting creation/modification time depending on the
    // request type.
    optional uint64 modificationTime = 13;
    optional bool sortDatanodes = 14;

    // This will be set by leader OM in HA and update the original request.
    optional FileEncryptionInfoProto fileEncryptionInfo = 15;
    optional bool latestVersionLocation = 16;

    // This will be set when user performs delete directory recursively.
    optional bool recursive = 17;

    // When it is a head operation which is to check whether key exist
    optional bool headOp = 18;
    optional hadoop.hdds.ECReplicationConfig ecReplicationConfig = 19;
    // Force OM to update container cache location from SCL
    optional bool forceUpdateContainerCacheFromSCM = 20;
}

message KeyLocation {
    required hadoop.hdds.BlockID blockID = 1;
    required uint64 offset = 3;
    required uint64 length = 4;
    // indicated at which version this block gets created.
    optional uint64 createVersion = 5;
    optional hadoop.common.TokenProto token = 6;
    // Walk around to include pipeline info for client read/write
    // without talking to scm.
    // NOTE: the pipeline info may change after pipeline close.
    // So eventually, we will have to change back to call scm to
    // get the up to date pipeline information. This will need o3fs
    // provide not only a OM delegation token but also a SCM delegation token
    optional hadoop.hdds.Pipeline pipeline = 7;

    optional int32 partNumber = 9 [default = -1];
}

message KeyLocationList {
    optional uint64 version = 1;
    repeated KeyLocation keyLocations = 2;
    optional FileEncryptionInfoProto fileEncryptionInfo = 3;
    optional bool isMultipartKey = 4 [default = false];
}

/**
 * Checksum algorithms/types used in Ozone
 * Make sure this enum's integer values match enum values' id properties defined
 * in org.apache.hadoop.util.DataChecksum.Type
 */
enum ChecksumTypeProto {
  CHECKSUM_NULL = 0;
  CHECKSUM_CRC32 = 1;
  CHECKSUM_CRC32C = 2;
}

enum FileChecksumTypeProto {
  MD5CRC = 1;  // BlockChecksum obtained by taking the MD5 digest of chunk CRCs
  COMPOSITE_CRC = 2;  // Chunk-independent CRC, optionally striped
}

message CompositeCrcFileChecksumProto {
  required ChecksumTypeProto checksumType = 1;
  required uint32 bytesPerCrc = 2;
  required uint32 crc = 3;
}

message MD5MD5Crc32FileChecksumProto {
  required ChecksumTypeProto checksumType = 1;
  required uint32 bytesPerCRC = 2;
  required uint64 crcPerBlock = 3;
  required bytes md5 = 4;
}

message FileChecksumProto {
  required FileChecksumTypeProto checksumType = 1  [default = COMPOSITE_CRC];
  optional CompositeCrcFileChecksumProto compositeCrc = 2;
  optional MD5MD5Crc32FileChecksumProto md5Crc = 3;
}

message KeyInfo {
    required string volumeName = 1;
    required string bucketName = 2;
    required string keyName = 3;
    required uint64 dataSize = 4;
    required hadoop.hdds.ReplicationType type = 5;
    optional hadoop.hdds.ReplicationFactor factor = 6;
    repeated KeyLocationList keyLocationList = 7;
    required uint64 creationTime = 8;
    required uint64 modificationTime = 9;
    optional uint64 latestVersion = 10;
    repeated hadoop.hdds.KeyValue metadata = 11;
    optional FileEncryptionInfoProto fileEncryptionInfo = 12;
    repeated OzoneAclInfo acls = 13;
    optional uint64 objectID = 14;
    optional uint64 updateID = 15;
    optional uint64 parentID = 16;
    optional hadoop.hdds.ECReplicationConfig ecReplicationConfig = 17;
    optional FileChecksumProto fileChecksum = 18;
    optional bool isFile = 19;
}

message DirectoryInfo {
    required string name = 1;
    required uint64 creationTime = 2;
    required uint64 modificationTime = 3;
    repeated hadoop.hdds.KeyValue metadata = 4;
    repeated OzoneAclInfo acls = 5;
    required uint64 objectID = 6;
    required uint64 updateID = 7;
    required uint64 parentID = 8;
}

message RepeatedKeyInfo {
    repeated KeyInfo keyInfo = 1;
}

message OzoneFileStatusProto {
    optional KeyInfo keyInfo = 2;
    optional uint64 blockSize = 3;
    optional bool isDirectory = 4;

}

message GetFileStatusRequest {
    required KeyArgs keyArgs = 1;
}

message GetFileStatusResponse {
    required OzoneFileStatusProto status = 1;
}

message CreateDirectoryRequest {
    required KeyArgs keyArgs = 1;
}

message CreateDirectoryResponse {
}

message CreateFileRequest {
    required KeyArgs keyArgs = 1;
    required bool isRecursive = 2;
    required bool isOverwrite = 3;
    // Set in OM HA during preExecute step. This way all OM's use same ID in
    // OM HA.
    optional uint64 clientID = 4;
}

message CreateFileResponse {

    optional KeyInfo keyInfo = 1;
    // clients' followup request may carry this ID for stateful operations
    // (similar to a cookie).
    optional uint64 ID = 2;
    optional uint64 openVersion = 3;
}

message LookupFileRequest {
    required KeyArgs keyArgs = 1;
}

message LookupFileResponse {
    optional KeyInfo keyInfo = 1;
}

message ListStatusRequest {
    required KeyArgs keyArgs = 1;
    required bool recursive = 2;
    required string startKey = 3;
    required uint64 numEntries = 4;
    optional bool allowPartialPrefix = 5;
}

message ListStatusResponse {
    repeated OzoneFileStatusProto statuses = 1;
}

message CreateKeyRequest {
    required KeyArgs keyArgs = 1;
    // Set in OM HA during preExecute step. This way all OM's use same ID in
    // OM HA.
    optional uint64 clientID = 2;
}

message CreateKeyResponse {
    optional KeyInfo keyInfo = 2;
    // clients' followup request may carry this ID for stateful operations
    // (similar to a cookie).
    optional uint64 ID = 3;
    optional uint64 openVersion = 4;
}

message LookupKeyRequest {
    required KeyArgs keyArgs = 1;
}

message LookupKeyResponse {
    optional KeyInfo keyInfo = 2;
    // clients' followup request may carry this ID for stateful operations (similar
    // to a cookie).
    optional uint64 ID = 3;
    // TODO : allow specifying a particular version to read.
    optional uint64 openVersion = 4;
}

message GetKeyInfoRequest {
  required KeyArgs keyArgs = 1;
  optional bool assumeS3Context = 2;
}

message GetKeyInfoResponse {
  optional KeyInfo keyInfo = 1;
  optional VolumeInfo volumeInfo = 2;
  optional string UserPrincipal = 3;
}

message RenameKeysRequest {
    required RenameKeysArgs renameKeysArgs = 1;
}

message RenameKeysArgs {
    required string volumeName = 1;
    required string bucketName = 2;
    repeated RenameKeysMap renameKeysMap = 3;
}

message RenameKeysMap {
    required string fromKeyName = 1;
    required string toKeyName = 2;
}

message RenameKeysResponse{
    repeated RenameKeysMap unRenamedKeys = 1;
    optional bool status = 2;
}

message RenameKeyRequest{
    required KeyArgs keyArgs = 1;
    required string toKeyName = 2;
}

message RenameKeyResponse{

}

message DeleteKeyRequest {
    required KeyArgs keyArgs = 1;
}

message DeleteKeysRequest {
    optional DeleteKeyArgs deleteKeys = 1;
}

message DeleteKeyArgs {
    required string volumeName = 1;
    required string bucketName = 2;
    repeated string keys = 3;
}

message DeleteKeysResponse {
    optional DeleteKeyArgs unDeletedKeys = 1;
    optional bool status = 2;
}

message DeleteKeyResponse {

    optional KeyInfo keyInfo = 2;
    // clients' followup request may carry this ID for stateful operations
    // (similar to a cookie).
    optional uint64 ID = 3;
    optional uint64 openVersion = 4;
}

message DeletedKeys {
    required string volumeName = 1;
    required string bucketName = 2;
    repeated string keys = 3;
}

message PurgeKeysRequest {
    repeated DeletedKeys deletedKeys = 1;
    // if set, will purge keys in a snapshot DB instead of active DB
    optional string snapshotTableKey = 2;
    repeated SnapshotMoveKeyInfos keysToUpdate = 3;
}

message PurgeKeysResponse {

}

message PurgePathsRequest {
    // option deprecated = true;
    // Use PurgeDirectoriesRequest
    repeated string deletedDirs = 1;
    repeated KeyInfo deletedSubFiles = 2;
    repeated KeyInfo markDeletedSubDirs = 3;
}

message PurgePathsResponse {
  // option deprecated = true;
  // Use PurgeDirectoriesResponse
}

message PurgeDirectoriesRequest {
  repeated PurgePathRequest deletedPath = 1;
  optional string snapshotTableKey = 2;
}

message PurgeDirectoriesResponse {

}

message PurgePathRequest {
  required uint64 volumeId = 1;
  required uint64 bucketId = 2;
  optional string deletedDir = 3;
  repeated KeyInfo deletedSubFiles = 4;
  repeated KeyInfo markDeletedSubDirs = 5;
}

message DeleteOpenKeysRequest {
  repeated OpenKeyBucket openKeysPerBucket = 1;
  optional BucketLayoutProto bucketLayout = 2;
}

message OpenKeyBucket {
  required string volumeName = 1;
  required string bucketName = 2;
  repeated OpenKey keys = 3;
}

message OpenKey {
  required string name = 1;
  optional uint64 clientID = 2 [deprecated=true];
}

message OMTokenProto {
    enum Type {
      DELEGATION_TOKEN = 1;
      S3AUTHINFO = 2;
    };
    required Type   type           = 1;
    optional uint32 version        = 2;
    optional string owner          = 3;
    optional string renewer        = 4;
    optional string realUser       = 5;
    optional uint64 issueDate      = 6;
    optional uint64 maxDate        = 7;
    optional uint32 sequenceNumber = 8;
    optional uint32 masterKeyId    = 9;
    optional uint64 expiryDate     = 10;
    optional string omCertSerialId = 11;
    optional string accessKeyId    = 12;
    optional string signature      = 13;
    optional string strToSign      = 14;
    optional string omServiceId    = 15;
}

message SecretKeyProto {
    required uint32 keyId = 1;
    required uint64 expiryDate = 2;
    required bytes privateKeyBytes = 3;
    required bytes publicKeyBytes = 4;
}

message ListKeysRequest {
    required string volumeName = 1;
    required string bucketName = 2;
    optional string startKey = 3;
    optional string prefix = 4;
    optional int32 count = 5;
}

message ListKeysResponse {
    repeated KeyInfo keyInfo = 2;
}

message CommitKeyRequest {
    required KeyArgs keyArgs = 1;
    required uint64 clientID = 2;
    optional bool hsync = 3;
}

message CommitKeyResponse {

}

message AllocateBlockRequest {
    required KeyArgs keyArgs = 1;
    required uint64 clientID = 2;
    optional hadoop.hdds.ExcludeListProto excludeList = 3;
    // During HA on one of the OM nodes, we allocate block and send the
    // AllocateBlockRequest with keyLocation set. If this is set, no need to
    // call scm again in OM Ratis applyTransaction just append it to DB.
    optional KeyLocation keyLocation = 4;
}

message AllocateBlockResponse {

    optional KeyLocation keyLocation = 2;
}

message ServiceListRequest {
}

message DBUpdatesRequest {
    required uint64 sequenceNumber = 1;
    optional uint64 limitCount = 2;
}

message ServiceListResponse {

    repeated ServiceInfo serviceInfo = 2;
    // When security is enabled, return SCM CA certificate to Ozone client
    // to set up gRPC TLS for client to authenticate server(DN).
    optional string caCertificate = 3;

    repeated string caCerts = 4;
}

message DBUpdatesResponse {
    required uint64 sequenceNumber = 1;
    repeated bytes data = 2;
    optional uint64 latestSequenceNumber = 3;
    optional bool dbUpdateSuccess = 4;
}

message RangerBGSyncRequest {
    optional bool noWait = 1;
}

message RangerBGSyncResponse {
    optional bool runSuccess = 1;
}

message FinalizeUpgradeRequest {
  required string upgradeClientId = 1;
}

message FinalizeUpgradeResponse {
    required hadoop.hdds.UpgradeFinalizationStatus status = 1;
}

message FinalizeUpgradeProgressRequest {
    required string upgradeClientId = 1;
    optional bool takeover = 2;
    optional bool readonly = 3;
}

message FinalizeUpgradeProgressResponse {
    required hadoop.hdds.UpgradeFinalizationStatus status = 1;
}

message PrepareRequest {
    required PrepareRequestArgs args = 1;
}

message PrepareRequestArgs {
    optional uint64 txnApplyWaitTimeoutSeconds = 1 [default = 300];
    optional uint64 txnApplyCheckIntervalSeconds = 2 [default = 5];
}

message PrepareResponse {
    required uint64 txnID = 1;
}

message PrepareStatusRequest {
    required uint64 txnID = 1;
}

message PrepareStatusResponse {
    enum PrepareStatus {
        NOT_PREPARED = 1;
        PREPARE_GATE_ENABLED = 2;
        PREPARE_COMPLETED = 3;
    }
    required PrepareStatus status = 1;
    optional uint64 currentTxnIndex = 2;
}

message CancelPrepareRequest {

}

message CancelPrepareResponse {

}

message ServicePort {
    enum Type {
        RPC = 1;
        HTTP = 2;
        HTTPS = 3;
        RATIS = 4;
    };
    required Type type = 1;
    required uint32 value = 2;
}

message OMRoleInfo {
    required string nodeId = 1;
    required string serverRole = 2;
}

message ServiceInfo {
    required hadoop.hdds.NodeType nodeType = 1;
    required string hostname = 2;
    repeated ServicePort servicePorts = 3;
    optional OMRoleInfo omRole = 4;
    optional int32 OMVersion = 5 [default = 0];
}

message MultipartInfoInitiateRequest {
    required KeyArgs keyArgs = 1;

}

message MultipartInfoInitiateResponse {
    required string volumeName = 1;
    required string bucketName = 2;
    required string keyName = 3;
    required string multipartUploadID = 4;
}

message MultipartKeyInfo {
    required string uploadID = 1;
    required uint64 creationTime = 2;
    required hadoop.hdds.ReplicationType type = 3;
    optional hadoop.hdds.ReplicationFactor factor = 4;
    repeated PartKeyInfo partKeyInfoList = 5;
    optional uint64 objectID = 6;
    optional uint64 updateID = 7;
    optional uint64 parentID = 8;
    optional hadoop.hdds.ECReplicationConfig ecReplicationConfig = 9;
}

message PartKeyInfo {
    required string partName = 1;
    required uint32 partNumber = 2;
    required KeyInfo partKeyInfo = 3;
}

message MultipartCommitUploadPartRequest {
    required KeyArgs keyArgs = 1;
    required uint64 clientID = 2;
}

message MultipartCommitUploadPartResponse {
    // This one is returned as Etag for S3.
    optional string partName = 1;
}

message MultipartUploadCompleteRequest {
    required KeyArgs keyArgs = 1;
    repeated Part partsList = 2;
}

message MultipartUploadCompleteResponse {
    optional string volume = 1;
    optional string bucket = 2;
    optional string key = 3;
    optional string hash = 4; // This will be used as etag for s3
}

message Part {
    required uint32 partNumber = 1;
    required string partName = 2;
}

message MultipartUploadAbortRequest {
    required KeyArgs keyArgs = 1;
}

message MultipartUploadAbortResponse {

}
message MultipartUploadListPartsRequest {
    required string volume = 1;
    required string bucket = 2;
    required string key = 3;
    required string uploadID = 4;
    optional uint32 partNumbermarker = 5;
    optional uint32 maxParts = 6;
}

message MultipartUploadListPartsResponse {
    optional hadoop.hdds.ReplicationType type = 2;
    optional hadoop.hdds.ReplicationFactor factor = 3;
    optional uint32 nextPartNumberMarker = 4;
    optional bool isTruncated = 5;
    repeated PartInfo partsList = 6;
    optional hadoop.hdds.ECReplicationConfig ecReplicationConfig = 7;
}

message ListMultipartUploadsRequest {
    required string volume = 1;
    required string bucket = 2;
    required string prefix = 3;
}

message ListMultipartUploadsResponse {
    optional bool isTruncated = 1;
    repeated MultipartUploadInfo uploadsList = 2;
}

message MultipartUploadInfo {
    required string volumeName = 1;
    required string bucketName = 2;
    required string keyName = 3;
    required string uploadId = 4;
    required uint64 creationTime = 5;
    required hadoop.hdds.ReplicationType type = 6;
    optional hadoop.hdds.ReplicationFactor factor = 7;
    optional hadoop.hdds.ECReplicationConfig ecReplicationConfig = 8;
}

message PartInfo {
    required uint32 partNumber = 1;
    required string partName = 2;
    required uint64 modificationTime = 3;
    required uint64 size = 4;
}

/**
 Rpc request with optional payload, used in OmRPCLoadGenerator
 */
message EchoRPCRequest {
    optional bytes payloadReq = 1;
    optional int32 payloadSizeResp = 2;
}

/**
 Rpc response with optional payload, used in OmRPCLoadGenerator
 */
message EchoRPCResponse {
    optional bytes payload = 1;
}


message GetDelegationTokenResponseProto {

    optional hadoop.common.GetDelegationTokenResponseProto response = 2;
}

message RenewDelegationTokenResponseProto {

    optional hadoop.common.RenewDelegationTokenResponseProto response = 2;
}

message CancelDelegationTokenResponseProto {

    optional hadoop.common.CancelDelegationTokenResponseProto response = 2;
}

message S3Secret {
    required string kerberosID = 1;  // HDDS-6339: This really means accessId
    required string awsSecret = 2;
}

message GetS3SecretRequest {
    required string kerberosID = 1;  // HDDS-6339: This really means accessId
    optional bool createIfNotExist = 2;
}

message GetS3SecretResponse {
    required S3Secret s3Secret = 2;
}

message SetS3SecretRequest {
    optional string accessId = 1;
    optional string secretKey = 2;
}

message SetS3SecretResponse {
    optional string accessId = 1;
    optional string secretKey = 2;
}

message TenantState {
    optional string tenantId = 1;
    optional string bucketNamespaceName = 2;        // Volume name
    optional string userRoleName = 3;
    optional string adminRoleName = 4;
    optional string bucketNamespacePolicyName = 5;  // VolumeAccessPolicy name
    optional string bucketPolicyName = 6;           // BucketAccessPolicy name
}

message TenantUserPrincipalInfo {
    repeated string accessIds = 1;
}

// Stores a basic user-accessId pair, used in TenantListUserResponse
message UserAccessIdInfo {
    optional string userPrincipal = 1;
    optional string accessId = 2;
}

// Multi-purpose message for storing or transferring extra access ID information
//
// This is an extension to the S3Secret protobuf message, carrying supplementary
//   information to the existing accessId (kerberosID) field.
// For now, all fields are related to multi-tenancy. New fields can be added
//   when necessary in the future. e.g. when implementing new features.
//
// Usage 1: Stored as value (OmDBAccessIdInfo) in TenantAccessIdTable.
//   In this case, accessId field is not set to avoid duplication,
//   because the key of TenantAccessIdTable is already accessId.
//
// Usage 2: Used when transferring the result of `ozone tenant user info`
//   See TenantUserInfoValue.
//
message ExtendedUserAccessIdInfo {
    optional string userPrincipal = 1;
    optional string accessId = 2;  // OmDBAccessIdInfo doesn't use this field
    optional string tenantId = 3;
    optional bool isAdmin = 4;
    optional bool isDelegatedAdmin = 5;
}

message ListTenantRequest {

}

message ListTenantResponse {
    repeated TenantState tenantState = 1;
}

message TenantListUserRequest {
    optional string tenantId = 1;
    optional string prefix = 2;
}

message TenantListUserResponse {
    repeated UserAccessIdInfo userAccessIdInfo = 1;
}

message TenantGetUserInfoRequest {
    optional string userPrincipal = 1;
}

message TenantGetUserInfoResponse {
    repeated ExtendedUserAccessIdInfo accessIdInfo = 1;
}

message LayoutVersion {
  required uint64 version = 1;
}

message RevokeS3SecretRequest {
    required string kerberosID = 1;  // HDDS-6339: This really means accessId
}

message CreateTenantRequest {
    optional string tenantId = 1;  // Tenant name
    optional string volumeName = 2;
    optional string userRoleName = 3;
    optional string adminRoleName = 4;
}

message SetRangerServiceVersionRequest {
    required uint64 rangerServiceVersion = 1;
}

message CreateSnapshotRequest {
  optional string volumeName = 1;
  optional string bucketName = 2;
  optional string snapshotName = 3;
  optional hadoop.hdds.UUID snapshotId = 4;
  optional uint64 creationTime = 5;
}

message ListSnapshotRequest {
  optional string volumeName = 1;
  optional string bucketName = 2;
  optional string prefix = 3;
  optional string prevSnapshot = 4;
  optional uint32 maxListResult = 5;
}

message SnapshotDiffRequest {
  optional string volumeName = 1;
  optional string bucketName = 2;
  optional string fromSnapshot = 3;
  optional string toSnapshot = 4;
  optional string token = 5;
  optional uint32 pageSize = 6;
  optional bool forceFullDiff = 7;
<<<<<<< HEAD
  optional bool cancel = 8;
  optional bool forceNonNativeDiff = 9;
=======
}

message CancelSnapshotDiffRequest {
  optional string volumeName = 1;
  optional string bucketName = 2;
  optional string fromSnapshot = 3;
  optional string toSnapshot = 4;
>>>>>>> 15365903
}

message ListSnapshotDiffJobRequest {
  required string volumeName = 1;
  required string bucketName = 2;
  optional string jobStatus = 3;
  optional bool listAll = 4;
}

message DeleteSnapshotRequest {
  optional string volumeName = 1;
  optional string bucketName = 2;
  optional string snapshotName = 3;
  optional uint64 deletionTime = 4;
}

message SnapshotMoveDeletedKeysRequest {
  optional SnapshotInfo fromSnapshot = 1;
  repeated SnapshotMoveKeyInfos nextDBKeys = 2;
  repeated SnapshotMoveKeyInfos reclaimKeys = 3;
  repeated hadoop.hdds.KeyValue renamedKeys = 4;
  repeated string deletedDirsToMove = 5;
}

message SnapshotMoveKeyInfos {
  optional string key = 1;
  repeated KeyInfo keyInfos = 2;
}

message SnapshotPurgeRequest {
  repeated string snapshotDBKeys = 1;
  repeated string updatedSnapshotDBKey = 2;
}

message DeleteTenantRequest {
    optional string tenantId = 1;
}

message TenantAssignUserAccessIdRequest {
    optional string userPrincipal = 1;
    optional string tenantId = 2;
    optional string accessId = 3;
}

message TenantRevokeUserAccessIdRequest {
    optional string accessId = 1;
    optional string tenantId = 2;
}

message TenantAssignAdminRequest {
    optional string accessId = 1;
    optional string tenantId = 2;
    optional bool delegated = 3;
}

message TenantRevokeAdminRequest {
    optional string accessId = 1;
    optional string tenantId = 2;
}

message GetS3VolumeContextRequest {

}

message CreateTenantResponse {

}

message SetRangerServiceVersionResponse {
}

message CreateSnapshotResponse {
  optional SnapshotInfo snapshotInfo = 1;
}

message ListSnapshotResponse {
  repeated SnapshotInfo snapshotInfo = 1;
}

message SnapshotDiffResponse {
  enum JobStatusProto {
    QUEUED = 1;
    IN_PROGRESS = 2;
    DONE = 3;
    REJECTED = 4;
    FAILED = 5;
    CANCELLED = 6;
  }

  optional SnapshotDiffReportProto snapshotDiffReport = 1;
  optional JobStatusProto jobStatus = 2;
  optional int64 waitTimeInMs = 3;
  optional string reason = 4;
}

message CancelSnapshotDiffResponse {
  optional string reason = 1;
}

message ListSnapshotDiffJobResponse {
  repeated SnapshotDiffJobProto snapshotDiffJob = 1;
}

message DeleteSnapshotResponse {

}

message SnapshotMoveDeletedKeysResponse {

}

message SnapshotPurgeResponse {

}

message SnapshotDiffReportProto {
  optional string volumeName = 1;
  optional string bucketName = 2;
  optional string fromSnapshot = 3;
  optional string toSnapshot = 4;
  repeated DiffReportEntryProto diffList = 5;
  optional string token = 6;
}

message DiffReportEntryProto {
  enum DiffTypeProto {
    CREATE = 1;
    MODIFY = 2;
    DELETE= 3;
    RENAME = 4;
  }
  optional DiffTypeProto diffType = 1;
  optional string sourcePath = 2;
  optional string targetPath = 3;
}

message DeleteTenantResponse {
    optional string volumeName = 1;
    optional int64 volRefCount = 2;
}

message TenantAssignUserAccessIdResponse {
    optional S3Secret s3Secret = 1;
}

message TenantRevokeUserAccessIdResponse {

}

message TenantAssignAdminResponse {

}

message TenantRevokeAdminResponse {

}

message GetS3VolumeContextResponse {
  optional VolumeInfo volumeInfo = 1;
  // Piggybacked username (principal) response to be used for KMS client operations
  optional string userPrincipal = 2;
}

/**
  This will be used internally by OM to replicate S3 Secret across quorum of
  OM's.
*/
message UpdateGetS3SecretRequest {
    required string kerberosID = 1;  // HDDS-6339: This really means accessId
    required string awsSecret = 2;
}

// MARK

/**
  This will be used by OM to authenticate S3 gateway requests on a per request basis.
*/
message S3Authentication {
    optional string stringToSign = 1;
    optional string signature = 2;
    optional string accessId = 3;
}

message RecoverLeaseRequest {
  optional string volumeName = 1;
  optional string bucketName = 2;
  optional string keyName = 3;
}

message RecoverLeaseResponse {
  optional bool response = 1;
}

message SetTimesRequest {
  required KeyArgs keyArgs = 1;
  required uint64 mtime    = 2;
  required uint64 atime    = 3;
}

message SetTimesResponse {
}

/**
 The OM service that takes care of Ozone namespace.
*/
service OzoneManagerService {
    // A client-to-OM RPC to send client requests to OM Ratis server
    rpc submitRequest(OMRequest)
          returns(OMResponse);
}<|MERGE_RESOLUTION|>--- conflicted
+++ resolved
@@ -819,11 +819,8 @@
   optional string toSnapshot = 7;
   optional bool forceFullDiff = 8;
   optional uint64 totalDiffEntries = 9;
-<<<<<<< HEAD
-  optional bool forceNonNativeDiff = 10;
-=======
   optional string message = 10;
->>>>>>> 15365903
+  optional bool forceNonNativeDiff = 11;
 }
 
 message OzoneObj {
@@ -1748,10 +1745,7 @@
   optional string token = 5;
   optional uint32 pageSize = 6;
   optional bool forceFullDiff = 7;
-<<<<<<< HEAD
-  optional bool cancel = 8;
-  optional bool forceNonNativeDiff = 9;
-=======
+  optional bool forceNonNativeDiff = 8;
 }
 
 message CancelSnapshotDiffRequest {
@@ -1759,7 +1753,6 @@
   optional string bucketName = 2;
   optional string fromSnapshot = 3;
   optional string toSnapshot = 4;
->>>>>>> 15365903
 }
 
 message ListSnapshotDiffJobRequest {
