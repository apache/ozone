/**
 * Licensed to the Apache Software Foundation (ASF) under one
 * or more contributor license agreements.  See the NOTICE file
 * distributed with this work for additional information
 * regarding copyright ownership.  The ASF licenses this file
 * to you under the Apache License, Version 2.0 (the
 * "License"); you may not use this file except in compliance
 * with the License.  You may obtain a copy of the License at
 *
 *     http://www.apache.org/licenses/LICENSE-2.0
 *
 * Unless required by applicable law or agreed to in writing, software
 * distributed under the License is distributed on an "AS IS" BASIS,
 * WITHOUT WARRANTIES OR CONDITIONS OF ANY KIND, either express or implied.
 * See the License for the specific language governing permissions and
 * limitations under the License.
 */

/**
 * These .proto interfaces are private and unstable.
 * Please see http://wiki.apache.org/hadoop/Compatibility
 * for what changes are allowed for a *unstable* .proto interface.
 */

syntax = "proto2";
option java_package = "org.apache.hadoop.ozone.protocol.proto";
option java_outer_classname = "OzoneManagerProtocolProtos";
option java_generic_services = true;
option java_generate_equals_and_hash = true;
package hadoop.ozone;

/**
This file contains the protocol to communicate with
Ozone Manager. Ozone Manager manages the namespace for ozone.
This is similar to Namenode for Ozone.
*/

import "hdds.proto";
import "Security.proto";

enum Type {
  CreateVolume = 11;
  SetVolumeProperty = 12;
  CheckVolumeAccess = 13;
  InfoVolume = 14;
  DeleteVolume = 15;
  ListVolume = 16;

  CreateBucket = 21;
  InfoBucket = 22;
  SetBucketProperty = 23;
  DeleteBucket = 24;
  ListBuckets = 25;

  CreateKey = 31;
  LookupKey = 32;
  RenameKey = 33;
  DeleteKey = 34;
  ListKeys = 35;
  CommitKey = 36;
  AllocateBlock = 37;
  DeleteKeys = 38;
  RenameKeys = 39;
  DeleteOpenKeys = 40;

  InitiateMultiPartUpload = 45;
  CommitMultiPartUpload = 46;
  CompleteMultiPartUpload = 47;
  AbortMultiPartUpload = 48;
  GetS3Secret = 49;
  ListMultiPartUploadParts = 50;

  ServiceList = 51;
  DBUpdates = 53;
  FinalizeUpgrade = 54;
  FinalizeUpgradeProgress = 55;
  Prepare = 56;
  PrepareStatus = 57;
  CancelPrepare = 58;

  GetDelegationToken = 61;
  RenewDelegationToken = 62;
  CancelDelegationToken = 63;

  GetFileStatus = 70;
  CreateDirectory = 71;
  CreateFile = 72;
  LookupFile = 73;
  ListStatus = 74;
  AddAcl = 75;
  RemoveAcl = 76;
  SetAcl = 77;
  GetAcl = 78;

  PurgeKeys = 81;

  ListMultipartUploads = 82;

  ListTrash = 91;
  RecoverTrash = 92;

  RevokeS3Secret = 93;

  PurgePaths = 94; // [deprecated = true]
  PurgeDirectories = 95;

  CreateTenant = 96;
  DeleteTenant = 97;
  ListTenant = 98;

  TenantGetUserInfo = 99;
  TenantAssignUserAccessId = 100;
  TenantRevokeUserAccessId = 101;

  TenantAssignAdmin = 102;
  TenantRevokeAdmin = 103;

  GetS3VolumeContext = 104;
  TenantListUser = 105;

  SetS3Secret = 106;

  SetRangerServiceVersion = 107;
  RangerBGSync = 109;

  EchoRPC = 110;
  GetKeyInfo = 111;

  CreateSnapshot = 112;
  ListSnapshot = 113;
  SnapshotDiff = 114;
  DeleteSnapshot = 115;
<<<<<<< HEAD
  SnapshotMoveDeletedKeys = 116;
=======

  TransferLeadership = 116;
>>>>>>> c755e5d6
}

message OMRequest {
  required Type cmdType = 1; // Type of the command

  // A string that identifies this command, we generate  Trace ID in Ozone
  // frontend and this allows us to trace that command all over ozone.
  optional string traceID = 2;

  required string clientId = 3;

  optional UserInfo userInfo = 4;
  optional uint32 version = 5;

  optional LayoutVersion layoutVersion = 6;

  optional CreateVolumeRequest              createVolumeRequest            = 11;
  optional SetVolumePropertyRequest         setVolumePropertyRequest       = 12;
  optional CheckVolumeAccessRequest         checkVolumeAccessRequest       = 13;
  optional InfoVolumeRequest                infoVolumeRequest              = 14;
  optional DeleteVolumeRequest              deleteVolumeRequest            = 15;
  optional ListVolumeRequest                listVolumeRequest              = 16;

  optional CreateBucketRequest              createBucketRequest            = 21;
  optional InfoBucketRequest                infoBucketRequest              = 22;
  optional SetBucketPropertyRequest         setBucketPropertyRequest       = 23;
  optional DeleteBucketRequest              deleteBucketRequest            = 24;
  optional ListBucketsRequest               listBucketsRequest             = 25;

  optional CreateKeyRequest                 createKeyRequest               = 31;
  optional LookupKeyRequest                 lookupKeyRequest               = 32;
  optional RenameKeyRequest                 renameKeyRequest               = 33;
  optional DeleteKeyRequest                 deleteKeyRequest               = 34;
  optional ListKeysRequest                  listKeysRequest                = 35;
  optional CommitKeyRequest                 commitKeyRequest               = 36;
  optional AllocateBlockRequest             allocateBlockRequest           = 37;
  optional DeleteKeysRequest                deleteKeysRequest              = 38;
  optional RenameKeysRequest                renameKeysRequest              = 39;
  optional DeleteOpenKeysRequest            deleteOpenKeysRequest          = 40;

  optional MultipartInfoInitiateRequest     initiateMultiPartUploadRequest = 45;
  optional MultipartCommitUploadPartRequest commitMultiPartUploadRequest   = 46;
  optional MultipartUploadCompleteRequest   completeMultiPartUploadRequest = 47;
  optional MultipartUploadAbortRequest      abortMultiPartUploadRequest    = 48;
  optional GetS3SecretRequest               getS3SecretRequest             = 49;
  optional MultipartUploadListPartsRequest  listMultipartUploadPartsRequest = 50;

  optional ServiceListRequest               serviceListRequest             = 51;
  optional DBUpdatesRequest                  dbUpdatesRequest              = 53;
  optional FinalizeUpgradeRequest           finalizeUpgradeRequest         = 54;
  optional FinalizeUpgradeProgressRequest   finalizeUpgradeProgressRequest = 55;
  optional PrepareRequest                   prepareRequest                 = 56;
  optional PrepareStatusRequest             prepareStatusRequest           = 57;
  optional CancelPrepareRequest             cancelPrepareRequest           = 58;

  optional hadoop.common.GetDelegationTokenRequestProto getDelegationTokenRequest = 61;
  optional hadoop.common.RenewDelegationTokenRequestProto renewDelegationTokenRequest= 62;
  optional hadoop.common.CancelDelegationTokenRequestProto cancelDelegationTokenRequest = 63;
  optional UpdateGetDelegationTokenRequest updateGetDelegationTokenRequest = 64;
  optional UpdateRenewDelegationTokenRequest updatedRenewDelegationTokenRequest = 65;

  optional GetFileStatusRequest             getFileStatusRequest           = 70;
  optional CreateDirectoryRequest           createDirectoryRequest         = 71;
  optional CreateFileRequest                createFileRequest              = 72;
  optional LookupFileRequest                lookupFileRequest              = 73;
  optional ListStatusRequest                listStatusRequest              = 74;
  optional AddAclRequest                    addAclRequest                  = 75;
  optional RemoveAclRequest                 removeAclRequest               = 76;
  optional SetAclRequest                    setAclRequest                  = 77;
  optional GetAclRequest                    getAclRequest                  = 78;

  optional PurgeKeysRequest                 purgeKeysRequest               = 81;

  optional UpdateGetS3SecretRequest         updateGetS3SecretRequest       = 82;
  optional ListMultipartUploadsRequest      listMultipartUploadsRequest    = 83;

  optional ListTrashRequest                 listTrashRequest               = 91;
  optional RecoverTrashRequest              RecoverTrashRequest            = 92;

  optional RevokeS3SecretRequest            RevokeS3SecretRequest          = 93;

  optional PurgePathsRequest                purgePathsRequest              = 94 [deprecated = true];
  optional PurgeDirectoriesRequest          purgeDirectoriesRequest        = 108;

  optional S3Authentication                 s3Authentication               = 95;

  optional CreateTenantRequest              CreateTenantRequest            = 96;
  optional DeleteTenantRequest              DeleteTenantRequest            = 97;
  optional ListTenantRequest                ListTenantRequest              = 98;

  optional TenantGetUserInfoRequest         TenantGetUserInfoRequest       = 99;
  optional TenantAssignUserAccessIdRequest  TenantAssignUserAccessIdRequest= 100;
  optional TenantRevokeUserAccessIdRequest  TenantRevokeUserAccessIdRequest= 101;

  optional TenantAssignAdminRequest         TenantAssignAdminRequest       = 102;
  optional TenantRevokeAdminRequest         TenantRevokeAdminRequest       = 103;

  optional GetS3VolumeContextRequest        getS3VolumeContextRequest      = 104;
  optional TenantListUserRequest            tenantListUserRequest          = 105;

  optional SetS3SecretRequest               SetS3SecretRequest             = 106;

  optional SetRangerServiceVersionRequest   SetRangerServiceVersionRequest = 107;
  optional RangerBGSyncRequest              RangerBGSyncRequest            = 109;

  optional EchoRPCRequest                   EchoRPCRequest                 = 110;
  optional GetKeyInfoRequest                GetKeyInfoRequest              = 111;

  optional CreateSnapshotRequest            CreateSnapshotRequest          = 112;
  optional ListSnapshotRequest              ListSnapshotRequest            = 113;
  optional SnapshotDiffRequest              snapshotDiffRequest            = 114;
  optional DeleteSnapshotRequest            DeleteSnapshotRequest          = 115;
  optional SnapshotMoveDeletedKeysRequest   SnapshotMoveDeletedKeysRequest = 116;

  optional hdds.TransferLeadershipRequestProto      TransferOmLeadershipRequest    = 116;

}

message OMResponse {
  required Type cmdType = 1; // Type of the command

  // A string that identifies this command, we generate  Trace ID in Ozone
  // frontend and this allows us to trace that command all over ozone.
  optional string traceID = 2;

  optional bool success = 3 [default=true];

  optional string message = 4;

  required Status status = 5;

  optional string leaderOMNodeId = 6;

  optional CreateVolumeResponse              createVolumeResponse          = 11;
  optional SetVolumePropertyResponse         setVolumePropertyResponse     = 12;
  optional CheckVolumeAccessResponse         checkVolumeAccessResponse     = 13;
  optional InfoVolumeResponse                infoVolumeResponse            = 14;
  optional DeleteVolumeResponse              deleteVolumeResponse          = 15;
  optional ListVolumeResponse                listVolumeResponse            = 16;

  optional CreateBucketResponse              createBucketResponse          = 21;
  optional InfoBucketResponse                infoBucketResponse            = 22;
  optional SetBucketPropertyResponse         setBucketPropertyResponse     = 23;
  optional DeleteBucketResponse              deleteBucketResponse          = 24;
  optional ListBucketsResponse               listBucketsResponse           = 25;

  optional CreateKeyResponse                 createKeyResponse             = 31;
  optional LookupKeyResponse                 lookupKeyResponse             = 32;
  optional RenameKeyResponse                 renameKeyResponse             = 33;
  optional DeleteKeyResponse                 deleteKeyResponse             = 34;
  optional ListKeysResponse                  listKeysResponse              = 35;
  optional CommitKeyResponse                 commitKeyResponse             = 36;
  optional AllocateBlockResponse             allocateBlockResponse         = 37;
  optional DeleteKeysResponse                deleteKeysResponse            = 38;
  optional RenameKeysResponse                renameKeysResponse            = 39;

  optional MultipartInfoInitiateResponse   initiateMultiPartUploadResponse = 45;
  optional MultipartCommitUploadPartResponse commitMultiPartUploadResponse = 46;
  optional MultipartUploadCompleteResponse completeMultiPartUploadResponse = 47;
  optional MultipartUploadAbortResponse    abortMultiPartUploadResponse    = 48;
  optional GetS3SecretResponse               getS3SecretResponse           = 49;
  optional MultipartUploadListPartsResponse listMultipartUploadPartsResponse = 50;

  optional ServiceListResponse               ServiceListResponse           = 51;
  optional DBUpdatesResponse                 dbUpdatesResponse             = 52;
  optional FinalizeUpgradeResponse           finalizeUpgradeResponse       = 54;
  optional FinalizeUpgradeProgressResponse finalizeUpgradeProgressResponse = 55;
  optional PrepareResponse                 prepareResponse                 = 56;
  optional PrepareStatusResponse           prepareStatusResponse           = 57;
  optional CancelPrepareResponse           cancelPrepareResponse           = 58;

  optional GetDelegationTokenResponseProto getDelegationTokenResponse = 61;
  optional RenewDelegationTokenResponseProto renewDelegationTokenResponse = 62;
  optional CancelDelegationTokenResponseProto cancelDelegationTokenResponse = 63;

  optional GetFileStatusResponse              getFileStatusResponse        = 70;
  optional CreateDirectoryResponse            createDirectoryResponse      = 71;
  optional CreateFileResponse                 createFileResponse           = 72;
  optional LookupFileResponse                 lookupFileResponse           = 73;
  optional ListStatusResponse                 listStatusResponse           = 74;
  optional AddAclResponse                    addAclResponse                = 75;
  optional RemoveAclResponse                 removeAclResponse             = 76;
  optional SetAclResponse                   setAclResponse                 = 77;
  optional GetAclResponse                    getAclResponse                = 78;

  optional PurgeKeysResponse                  purgeKeysResponse            = 81;

  optional ListMultipartUploadsResponse listMultipartUploadsResponse = 82;

  optional ListTrashResponse                  listTrashResponse            = 91;
  optional RecoverTrashResponse               RecoverTrashResponse         = 92;
  optional PurgePathsResponse                 purgePathsResponse           = 93 [deprecated = true];
  optional PurgeDirectoriesResponse           purgeDirectoriesResponse     = 108;

  // Skipped 94/95 to align with OMRequest
  optional CreateTenantResponse              CreateTenantResponse          = 96;
  optional DeleteTenantResponse              DeleteTenantResponse          = 97;
  optional ListTenantResponse                ListTenantResponse            = 98;

  optional TenantGetUserInfoResponse         TenantGetUserInfoResponse     = 99;
  optional TenantAssignUserAccessIdResponse  TenantAssignUserAccessIdResponse = 100;
  optional TenantRevokeUserAccessIdResponse  TenantRevokeUserAccessIdResponse = 101;

  optional TenantAssignAdminResponse         TenantAssignAdminResponse     = 102;
  optional TenantRevokeAdminResponse         TenantRevokeAdminResponse     = 103;

  optional GetS3VolumeContextResponse        getS3VolumeContextResponse    = 104;
  optional TenantListUserResponse            tenantListUserResponse        = 105;

  optional SetS3SecretResponse               SetS3SecretResponse           = 106;

  optional SetRangerServiceVersionResponse   SetRangerServiceVersionResponse = 107;
  optional RangerBGSyncResponse              RangerBGSyncResponse          = 109;

  optional EchoRPCResponse                   EchoRPCResponse               = 110;
  optional GetKeyInfoResponse                GetKeyInfoResponse            = 111;

  optional CreateSnapshotResponse            CreateSnapshotResponse        = 112;
  optional ListSnapshotResponse              ListSnapshotResponse          = 113;
  optional SnapshotDiffResponse              snapshotDiffResponse          = 114;
  optional DeleteSnapshotResponse            DeleteSnapshotResponse        = 115;
<<<<<<< HEAD
  optional SnapshotMoveDeletedKeysResponse   SnapshotMoveDeletedKeysResponse = 116;
=======

  optional hdds.TransferLeadershipResponseProto   TransferOmLeadershipResponse  = 116;
>>>>>>> c755e5d6
}

enum Status {
    OK = 1;
    VOLUME_NOT_UNIQUE = 2;
    VOLUME_NOT_FOUND = 3;
    VOLUME_NOT_EMPTY = 4;
    VOLUME_ALREADY_EXISTS = 5;
    USER_NOT_FOUND = 6;
    USER_TOO_MANY_VOLUMES = 7;
    BUCKET_NOT_FOUND = 8;
    BUCKET_NOT_EMPTY = 9;
    BUCKET_ALREADY_EXISTS = 10;
    KEY_ALREADY_EXISTS = 11;
    KEY_NOT_FOUND = 12;
    INVALID_KEY_NAME = 13;
    ACCESS_DENIED = 14;
    INTERNAL_ERROR = 15;
    KEY_ALLOCATION_ERROR = 16;
    KEY_DELETION_ERROR = 17;
    KEY_RENAME_ERROR = 18;
    METADATA_ERROR = 19;
    OM_NOT_INITIALIZED = 20;
    SCM_VERSION_MISMATCH_ERROR = 21;

    INITIATE_MULTIPART_UPLOAD_ERROR = 24;
    MULTIPART_UPLOAD_PARTFILE_ERROR = 25;
    NO_SUCH_MULTIPART_UPLOAD_ERROR = 26;
    MISMATCH_MULTIPART_LIST = 27;
    MISSING_UPLOAD_PARTS = 28;
    COMPLETE_MULTIPART_UPLOAD_ERROR = 29;
    ENTITY_TOO_SMALL = 30;
    ABORT_MULTIPART_UPLOAD_FAILED = 31;

    S3_SECRET_NOT_FOUND = 32;

    INVALID_AUTH_METHOD = 33;
    INVALID_TOKEN = 34;
    TOKEN_EXPIRED = 35;
    TOKEN_ERROR_OTHER = 36;
    LIST_MULTIPART_UPLOAD_PARTS_FAILED = 37;
    SCM_IN_SAFE_MODE = 38;
    INVALID_REQUEST = 39;

    BUCKET_ENCRYPTION_KEY_NOT_FOUND = 40;
    UNKNOWN_CIPHER_SUITE = 41;
    INVALID_KMS_PROVIDER = 42;
    TOKEN_CREATION_ERROR = 43;

    FILE_NOT_FOUND = 44;
    DIRECTORY_NOT_FOUND = 45;
    FILE_ALREADY_EXISTS = 46;
    NOT_A_FILE = 47;
    PERMISSION_DENIED = 48;
    TIMEOUT = 49;
    PREFIX_NOT_FOUND=50;

    RATIS_ERROR = 52;

    INVALID_PATH_IN_ACL_REQUEST = 53; // Invalid path name in acl request.

    USER_MISMATCH = 54; // Error code when requested user name passed is
    // different from remote user.

    INVALID_PART = 55;
    INVALID_PART_ORDER = 56;
    SCM_GET_PIPELINE_EXCEPTION = 57;
    INVALID_BUCKET_NAME = 58;

    CANNOT_CREATE_DIRECTORY_AT_ROOT = 59;
    DIRECTORY_ALREADY_EXISTS = 60;

    INVALID_VOLUME_NAME = 61;

    PARTIAL_DELETE = 62;

    DETECTED_LOOP_IN_BUCKET_LINKS = 63;

    NOT_SUPPORTED_OPERATION = 64;

    PARTIAL_RENAME = 65;

    QUOTA_EXCEEDED = 66;

    QUOTA_ERROR = 67;

    DIRECTORY_NOT_EMPTY = 68;

    PERSIST_UPGRADE_TO_LAYOUT_VERSION_FAILED = 69;
    REMOVE_UPGRADE_TO_LAYOUT_VERSION_FAILED = 70;
    UPDATE_LAYOUT_VERSION_FAILED = 71;
    LAYOUT_FEATURE_FINALIZATION_FAILED = 72;
    PREPARE_FAILED = 73;
    NOT_SUPPORTED_OPERATION_WHEN_PREPARED = 74;
    NOT_SUPPORTED_OPERATION_PRIOR_FINALIZATION = 75;

    TENANT_NOT_FOUND = 76;
    TENANT_ALREADY_EXISTS = 77;
    INVALID_TENANT_ID = 78;

    ACCESS_ID_NOT_FOUND = 79;
    TENANT_USER_ACCESS_ID_ALREADY_EXISTS = 80;
    INVALID_TENANT_USERNAME = 81;
    INVALID_ACCESS_ID = 82;
    TENANT_AUTHORIZER_ERROR = 83;

    VOLUME_IS_REFERENCED = 84;
    TENANT_NOT_EMPTY = 85;

    FEATURE_NOT_ENABLED = 86;
    INVALID_SNAPSHOT_ERROR = 87;

    CONTAINS_SNAPSHOT = 88;
    SSL_CONNECTION_FAILURE = 89;
}

/**
    This command acts as a list command for deleted keys that are still present
    in the deleted table on Ozone Manager.
*/
message ListTrashRequest {
  required string volumeName = 1;
  required string bucketName = 2;
  optional string startKeyName = 3;
  optional string keyPrefix = 4;
  optional int32 maxKeys = 5;
}

message ListTrashResponse {
  repeated RepeatedKeyInfo deletedKeys = 1;
}

/**
    This command acts as a recover command for deleted keys that are still
    in deleted table on Ozone Manager.
*/

message RecoverTrashRequest {
    required string volumeName = 1;
    required string bucketName = 2;
    required string keyName = 3;
    required string destinationBucket = 4;
}

message RecoverTrashResponse {
    required bool response = 1;
}

message VolumeInfo {
    required string adminName = 1;
    required string ownerName = 2;
    required string volume = 3;
    optional uint64 quotaInBytes = 4;
    repeated hadoop.hdds.KeyValue metadata = 5;
    repeated OzoneAclInfo volumeAcls = 6;
    optional uint64 creationTime = 7;
    optional uint64 objectID = 8;
    optional uint64 updateID = 9;
    optional uint64 modificationTime = 10;
    optional int64 quotaInNamespace = 11 [default = -2];
    optional uint64 usedNamespace = 12;
    optional int64 refCount = 13;
}

/**
    User information which will be extracted during RPC context and used
    during validating Acl.
*/
message UserInfo {
    optional string userName = 1;
    optional string remoteAddress = 3;
    optional string hostName = 4;
}

/**
  This will be used during OM HA, once leader generates token sends this
  request via ratis to persist to OM DB. This request will be internally used
   by OM for replicating token across a quorum of OMs.
*/
message UpdateGetDelegationTokenRequest {
    required GetDelegationTokenResponseProto getDelegationTokenResponse = 1;
    optional uint64 tokenRenewInterval = 2;
}

/**
  This will be used during OM HA, once leader renews token, sends this
   request via ratis to persist to OM DB. This request will be internally used
   by OM for replicating renewed token information across a quorum of OMs.
*/
message UpdateRenewDelegationTokenRequest {
    required hadoop.common.RenewDelegationTokenRequestProto
    renewDelegationTokenRequest = 1;
    required RenewDelegationTokenResponseProto renewDelegationTokenResponse = 2;
}

/**
    Creates a volume
*/
message CreateVolumeRequest {
    required VolumeInfo volumeInfo = 1;
}

message CreateVolumeResponse {

}

message UserVolumeInfo {
    repeated string volumeNames = 1;
    optional uint64 objectID = 2;
    optional uint64 updateID = 3;
}

/**
    Changes the Volume Properties -- like ownership and quota for a volume.
*/
message SetVolumePropertyRequest {
    required string volumeName = 1;
    optional string ownerName = 2;
    optional uint64 quotaInBytes = 3;
    optional uint64 modificationTime = 4;
    optional uint64 quotaInNamespace = 5;
}

message SetVolumePropertyResponse {
    optional bool response = 1;
}

/**
 * Checks if the user has specified permissions for the volume
 */
message CheckVolumeAccessRequest {
    required string volumeName = 1;
    required OzoneAclInfo userAcl = 2;
}

message CheckVolumeAccessResponse {

}


/**
    Returns information about a volume.
*/

message InfoVolumeRequest {
    required string volumeName = 1;
}

message InfoVolumeResponse {
    optional VolumeInfo volumeInfo = 2;
}

/**
    Deletes an existing volume.
*/
message DeleteVolumeRequest {
    required string volumeName = 1;
}

message DeleteVolumeResponse {

}


/**
    List Volumes -- List all volumes in the cluster or by user.
*/

message ListVolumeRequest {
    enum Scope {
        USER_VOLUMES = 1;   // User volumes -- called by user
        VOLUMES_BY_USER = 2; // User volumes - called by Admin
        VOLUMES_BY_CLUSTER = 3; // All volumes in the cluster
    }
    required Scope scope = 1;
    optional string userName = 2;
    optional string prefix = 3;
    optional string prevKey = 4;
    optional uint32 maxKeys = 5;
}

message ListVolumeResponse {
    repeated VolumeInfo volumeInfo = 2;
}

message BucketInfo {
    required string volumeName = 1;
    required string bucketName = 2;
    repeated OzoneAclInfo acls = 3;
    required bool isVersionEnabled = 4 [default = false];
    required StorageTypeProto storageType = 5 [default = DISK];
    optional uint64 creationTime = 6;
    repeated hadoop.hdds.KeyValue metadata = 7;
    optional BucketEncryptionInfoProto beinfo = 8;
    optional uint64 objectID = 9;
    optional uint64 updateID = 10;
    optional uint64 modificationTime = 11;
    optional string sourceVolume = 12;
    optional string sourceBucket = 13;
    optional uint64 usedBytes = 14;
    optional int64 quotaInBytes = 15 [default = -2];
    optional int64 quotaInNamespace = 16 [default = -2];
    optional uint64 usedNamespace = 17;
    optional BucketLayoutProto bucketLayout = 18;
    optional string owner = 19;
    optional hadoop.hdds.DefaultReplicationConfig defaultReplicationConfig = 20;
}

enum StorageTypeProto {
    DISK = 1;
    SSD = 2;
    ARCHIVE = 3;
    RAM_DISK = 4;
}

enum BucketLayoutProto {
    LEGACY = 1;
    FILE_SYSTEM_OPTIMIZED = 2;
    OBJECT_STORE = 3;
}

/**
 * Cipher suite.
 */
enum CipherSuiteProto {
    UNKNOWN = 1;
    AES_CTR_NOPADDING = 2;
}

/**
 * Crypto protocol version used to access encrypted files.
 */
enum CryptoProtocolVersionProto {
    UNKNOWN_PROTOCOL_VERSION = 1;
    ENCRYPTION_ZONES = 2;
}
/**
 * Encryption information for bucket (bucket key)
 */
message BucketEncryptionInfoProto {
    required string keyName = 1;
    optional CipherSuiteProto suite = 2;
    optional CryptoProtocolVersionProto cryptoProtocolVersion = 3;
}

/**
 * Encryption information for a file.
 */
message FileEncryptionInfoProto {
    required CipherSuiteProto suite = 1;
    required CryptoProtocolVersionProto cryptoProtocolVersion = 2;
    required bytes key = 3;
    required bytes iv = 4;
    required string keyName = 5;
    required string ezKeyVersionName = 6;
}

/**
 * Encryption information for an individual
 * file within an encryption zone
 */
message PerFileEncryptionInfoProto {
    required bytes key = 1;
    required bytes iv = 2;
    required string ezKeyVersionName = 3;
}

message DataEncryptionKeyProto {
    required uint32 keyId = 1;
    required bytes nonce = 3;
    required bytes encryptionKey = 4;
    required uint64 expiryDate = 5;
    optional string encryptionAlgorithm = 6;
}

message BucketArgs {
    required string volumeName = 1;
    required string bucketName = 2;
    optional bool isVersionEnabled = 5;
    optional StorageTypeProto storageType = 6;
    repeated hadoop.hdds.KeyValue metadata = 7;
    optional uint64 quotaInBytes = 8;
    optional uint64 quotaInNamespace = 9;
    optional string ownerName = 10;
    optional hadoop.hdds.DefaultReplicationConfig defaultReplicationConfig = 11;
}

message PrefixInfo {
    required string name = 1;
    repeated OzoneAclInfo acls = 2;
    repeated hadoop.hdds.KeyValue metadata = 3;
    optional uint64 objectID = 4;
    optional uint64 updateID = 5;
}

/**
 * SnapshotStatus - snapshot states.
 * Snapshot in one of : active, deleted, or reclaimed state
 */
enum SnapshotStatusProto {
  SNAPSHOT_ACTIVE = 1;
  SNAPSHOT_DELETED = 2;
  SNAPSHOT_RECLAIMED = 3;
}

/**
 * SnapshotInfo table entry for Bucket/Volume snapshot metadata
 */
message SnapshotInfo {
  optional string snapshotID = 1;
  optional string name = 2;
  optional string volumeName = 3;
  optional string bucketName = 4;
  optional SnapshotStatusProto snapshotStatus = 5;
  optional uint64 creationTime = 6;
  optional uint64 deletionTime = 7;
  optional string pathPreviousSnapshotID = 8;
  optional string globalPreviousSnapshotID = 9;
  optional string snapshotPath = 10;
  optional string checkpointDir = 11;
  optional int64 dbTxSequenceNumber = 12;
 }

message OzoneObj {
  enum ObjectType {
    VOLUME = 1;
    BUCKET = 2;
    KEY = 3;
    PREFIX = 4;
  }

  enum StoreType {
    OZONE = 1;
    S3 = 2;
  }
  required ObjectType resType = 1;
  required StoreType storeType = 2  [default = S3];
  required string path = 3;
}

message OzoneAclInfo {
    enum OzoneAclType {
        USER = 1;
        GROUP = 2;
        WORLD = 3;
        ANONYMOUS = 4;
        CLIENT_IP = 5;
    }

    enum OzoneAclScope {
      ACCESS = 0;
      DEFAULT = 1;
    }

    required OzoneAclType type = 1;
    required string name = 2;
    required bytes rights = 3;
    required OzoneAclScope aclScope = 4 [default = ACCESS];
}

message GetAclRequest {
  required OzoneObj obj = 1;
}

message GetAclResponse {
  repeated OzoneAclInfo acls = 1;
}

message AddAclRequest {
  required OzoneObj obj = 1;
  required OzoneAclInfo acl = 2;
  optional uint64 modificationTime = 3;
}

message AddAclResponse {
  required bool response = 1;
}

message RemoveAclRequest {
  required OzoneObj obj = 1;
  required OzoneAclInfo acl = 2;
  optional uint64 modificationTime = 3;
}

message RemoveAclResponse {
  required bool response = 1;
}

message SetAclRequest {
  required OzoneObj obj = 1;
  repeated OzoneAclInfo acl = 2;
  optional uint64 modificationTime = 3;
}

message SetAclResponse {
  required bool response = 1;
}

message CreateBucketRequest {
    required BucketInfo bucketInfo = 1;
}

message CreateBucketResponse {
}

message InfoBucketRequest {
    required string volumeName = 1;
    required string bucketName = 2;
}

message InfoBucketResponse {
    optional BucketInfo bucketInfo = 2;
}

message SetBucketPropertyRequest {
    optional BucketArgs bucketArgs = 1;
    optional uint64 modificationTime = 2;
}

message SetBucketPropertyResponse {
    optional bool response = 1;
}

message DeleteBucketRequest {
    required string volumeName = 1;
    required string bucketName = 2;
}

message DeleteBucketResponse {

}

message ListBucketsRequest {
    required string volumeName = 1;
    optional string startKey = 2;
    optional string prefix = 3;
    optional int32 count = 4;
}

message ListBucketsResponse {

    repeated BucketInfo bucketInfo = 2;
}

message KeyArgs {
    required string volumeName = 1;
    required string bucketName = 2;
    required string keyName = 3;
    optional uint64 dataSize = 4;
    optional hadoop.hdds.ReplicationType type = 5 [default = NONE];
    optional hadoop.hdds.ReplicationFactor factor = 6 [default = ZERO];
    repeated KeyLocation keyLocations = 7;
    optional bool isMultipartKey = 8;
    optional string multipartUploadID = 9;
    optional uint32 multipartNumber = 10;
    repeated hadoop.hdds.KeyValue metadata = 11;
    repeated OzoneAclInfo acls = 12;
    // This will be set when the request is received in pre-Execute. This
    // value is used in setting creation/modification time depending on the
    // request type.
    optional uint64 modificationTime = 13;
    optional bool sortDatanodes = 14;

    // This will be set by leader OM in HA and update the original request.
    optional FileEncryptionInfoProto fileEncryptionInfo = 15;
    optional bool latestVersionLocation = 16;

    // This will be set when user performs delete directory recursively.
    optional bool recursive = 17;

    // When it is a head operation which is to check whether key exist
    optional bool headOp = 18;
    optional hadoop.hdds.ECReplicationConfig ecReplicationConfig = 19;
    // Force OM to update container cache location from SCL
    optional bool forceUpdateContainerCacheFromSCM = 20;
}

message KeyLocation {
    required hadoop.hdds.BlockID blockID = 1;
    required uint64 offset = 3;
    required uint64 length = 4;
    // indicated at which version this block gets created.
    optional uint64 createVersion = 5;
    optional hadoop.common.TokenProto token = 6;
    // Walk around to include pipeline info for client read/write
    // without talking to scm.
    // NOTE: the pipeline info may change after pipeline close.
    // So eventually, we will have to change back to call scm to
    // get the up to date pipeline information. This will need o3fs
    // provide not only a OM delegation token but also a SCM delegation token
    optional hadoop.hdds.Pipeline pipeline = 7;

    optional int32 partNumber = 9 [default = -1];
}

message KeyLocationList {
    optional uint64 version = 1;
    repeated KeyLocation keyLocations = 2;
    optional FileEncryptionInfoProto fileEncryptionInfo = 3;
    optional bool isMultipartKey = 4 [default = false];
}

/**
 * Checksum algorithms/types used in Ozone
 * Make sure this enum's integer values match enum values' id properties defined
 * in org.apache.hadoop.util.DataChecksum.Type
 */
enum ChecksumTypeProto {
  CHECKSUM_NULL = 0;
  CHECKSUM_CRC32 = 1;
  CHECKSUM_CRC32C = 2;
}

enum FileChecksumTypeProto {
  MD5CRC = 1;  // BlockChecksum obtained by taking the MD5 digest of chunk CRCs
  COMPOSITE_CRC = 2;  // Chunk-independent CRC, optionally striped
}

message CompositeCrcFileChecksumProto {
  required ChecksumTypeProto checksumType = 1;
  required uint32 bytesPerCrc = 2;
  required uint32 crc = 3;
}

message MD5MD5Crc32FileChecksumProto {
  required ChecksumTypeProto checksumType = 1;
  required uint32 bytesPerCRC = 2;
  required uint64 crcPerBlock = 3;
  required bytes md5 = 4;
}

message FileChecksumProto {
  required FileChecksumTypeProto checksumType = 1  [default = COMPOSITE_CRC];
  optional CompositeCrcFileChecksumProto compositeCrc = 2;
  optional MD5MD5Crc32FileChecksumProto md5Crc = 3;
}

message KeyInfo {
    required string volumeName = 1;
    required string bucketName = 2;
    required string keyName = 3;
    required uint64 dataSize = 4;
    required hadoop.hdds.ReplicationType type = 5;
    optional hadoop.hdds.ReplicationFactor factor = 6;
    repeated KeyLocationList keyLocationList = 7;
    required uint64 creationTime = 8;
    required uint64 modificationTime = 9;
    optional uint64 latestVersion = 10;
    repeated hadoop.hdds.KeyValue metadata = 11;
    optional FileEncryptionInfoProto fileEncryptionInfo = 12;
    repeated OzoneAclInfo acls = 13;
    optional uint64 objectID = 14;
    optional uint64 updateID = 15;
    optional uint64 parentID = 16;
    optional hadoop.hdds.ECReplicationConfig ecReplicationConfig = 17;
    optional FileChecksumProto fileChecksum = 18;
    optional bool isFile = 19;
}

message DirectoryInfo {
    required string name = 1;
    required uint64 creationTime = 2;
    required uint64 modificationTime = 3;
    repeated hadoop.hdds.KeyValue metadata = 4;
    repeated OzoneAclInfo acls = 5;
    required uint64 objectID = 6;
    required uint64 updateID = 7;
    required uint64 parentID = 8;
}

message RepeatedKeyInfo {
    repeated KeyInfo keyInfo = 1;
}

message OzoneFileStatusProto {
    optional KeyInfo keyInfo = 2;
    optional uint64 blockSize = 3;
    optional bool isDirectory = 4;

}

message GetFileStatusRequest {
    required KeyArgs keyArgs = 1;
}

message GetFileStatusResponse {
    required OzoneFileStatusProto status = 1;
}

message CreateDirectoryRequest {
    required KeyArgs keyArgs = 1;
}

message CreateDirectoryResponse {
}

message CreateFileRequest {
    required KeyArgs keyArgs = 1;
    required bool isRecursive = 2;
    required bool isOverwrite = 3;
    // Set in OM HA during preExecute step. This way all OM's use same ID in
    // OM HA.
    optional uint64 clientID = 4;
}

message CreateFileResponse {

    optional KeyInfo keyInfo = 1;
    // clients' followup request may carry this ID for stateful operations
    // (similar to a cookie).
    optional uint64 ID = 2;
    optional uint64 openVersion = 3;
}

message LookupFileRequest {
    required KeyArgs keyArgs = 1;
}

message LookupFileResponse {
    optional KeyInfo keyInfo = 1;
}

message ListStatusRequest {
    required KeyArgs keyArgs = 1;
    required bool recursive = 2;
    required string startKey = 3;
    required uint64 numEntries = 4;
    optional bool allowPartialPrefix = 5;
}

message ListStatusResponse {
    repeated OzoneFileStatusProto statuses = 1;
}

message CreateKeyRequest {
    required KeyArgs keyArgs = 1;
    // Set in OM HA during preExecute step. This way all OM's use same ID in
    // OM HA.
    optional uint64 clientID = 2;
}

message CreateKeyResponse {
    optional KeyInfo keyInfo = 2;
    // clients' followup request may carry this ID for stateful operations
    // (similar to a cookie).
    optional uint64 ID = 3;
    optional uint64 openVersion = 4;
}

message LookupKeyRequest {
    required KeyArgs keyArgs = 1;
}

message LookupKeyResponse {
    optional KeyInfo keyInfo = 2;
    // clients' followup request may carry this ID for stateful operations (similar
    // to a cookie).
    optional uint64 ID = 3;
    // TODO : allow specifying a particular version to read.
    optional uint64 openVersion = 4;
}

message GetKeyInfoRequest {
  required KeyArgs keyArgs = 1;
  optional bool assumeS3Context = 2;
}

message GetKeyInfoResponse {
  optional KeyInfo keyInfo = 1;
  optional VolumeInfo volumeInfo = 2;
  optional string UserPrincipal = 3;
}

message RenameKeysRequest {
    required RenameKeysArgs renameKeysArgs = 1;
}

message RenameKeysArgs {
    required string volumeName = 1;
    required string bucketName = 2;
    repeated RenameKeysMap renameKeysMap = 3;
}

message RenameKeysMap {
    required string fromKeyName = 1;
    required string toKeyName = 2;
}

message RenameKeysResponse{
    repeated RenameKeysMap unRenamedKeys = 1;
    optional bool status = 2;
}

message RenameKeyRequest{
    required KeyArgs keyArgs = 1;
    required string toKeyName = 2;
}

message RenameKeyResponse{

}

message DeleteKeyRequest {
    required KeyArgs keyArgs = 1;
}

message DeleteKeysRequest {
    optional DeleteKeyArgs deleteKeys = 1;
}

message DeleteKeyArgs {
    required string volumeName = 1;
    required string bucketName = 2;
    repeated string keys = 3;
}

message DeleteKeysResponse {
    optional DeleteKeyArgs unDeletedKeys = 1;
    optional bool status = 2;
}

message DeleteKeyResponse {

    optional KeyInfo keyInfo = 2;
    // clients' followup request may carry this ID for stateful operations
    // (similar to a cookie).
    optional uint64 ID = 3;
    optional uint64 openVersion = 4;
}

message DeletedKeys {
    required string volumeName = 1;
    required string bucketName = 2;
    repeated string keys = 3;
}



message PurgeKeysRequest {
    repeated DeletedKeys deletedKeys = 1;
}

message PurgeKeysResponse {

}

message PurgePathsRequest {
    // option deprecated = true;
    // Use PurgeDirectoriesRequest
    repeated string deletedDirs = 1;
    repeated KeyInfo deletedSubFiles = 2;
    repeated KeyInfo markDeletedSubDirs = 3;
}

message PurgePathsResponse {
  // option deprecated = true;
  // Use PurgeDirectoriesResponse
}

message PurgeDirectoriesRequest {
  repeated PurgePathRequest deletedPath = 1;
}

message PurgeDirectoriesResponse {

}

message PurgePathRequest {
  required uint64 volumeId = 1;
  required uint64 bucketId = 2;
  optional string deletedDir = 3;
  repeated KeyInfo deletedSubFiles = 4;
  repeated KeyInfo markDeletedSubDirs = 5;
}

message DeleteOpenKeysRequest {
  repeated OpenKeyBucket openKeysPerBucket = 1;
  optional BucketLayoutProto bucketLayout = 2;
}

message OpenKeyBucket {
  required string volumeName = 1;
  required string bucketName = 2;
  repeated OpenKey keys = 3;
}

message OpenKey {
  required string name = 1;
  optional uint64 clientID = 2 [deprecated=true];
}

message OMTokenProto {
    enum Type {
      DELEGATION_TOKEN = 1;
      S3AUTHINFO = 2;
    };
    required Type   type           = 1;
    optional uint32 version        = 2;
    optional string owner          = 3;
    optional string renewer        = 4;
    optional string realUser       = 5;
    optional uint64 issueDate      = 6;
    optional uint64 maxDate        = 7;
    optional uint32 sequenceNumber = 8;
    optional uint32 masterKeyId    = 9;
    optional uint64 expiryDate     = 10;
    optional string omCertSerialId = 11;
    optional string accessKeyId    = 12;
    optional string signature      = 13;
    optional string strToSign      = 14;
    optional string omServiceId    = 15;
}

message SecretKeyProto {
    required uint32 keyId = 1;
    required uint64 expiryDate = 2;
    required bytes privateKeyBytes = 3;
    required bytes publicKeyBytes = 4;
}

message ListKeysRequest {
    required string volumeName = 1;
    required string bucketName = 2;
    optional string startKey = 3;
    optional string prefix = 4;
    optional int32 count = 5;
}

message ListKeysResponse {
    repeated KeyInfo keyInfo = 2;
}

message CommitKeyRequest {
    required KeyArgs keyArgs = 1;
    required uint64 clientID = 2;
    optional bool hsync = 3;
}

message CommitKeyResponse {

}

message AllocateBlockRequest {
    required KeyArgs keyArgs = 1;
    required uint64 clientID = 2;
    optional hadoop.hdds.ExcludeListProto excludeList = 3;
    // During HA on one of the OM nodes, we allocate block and send the
    // AllocateBlockRequest with keyLocation set. If this is set, no need to
    // call scm again in OM Ratis applyTransaction just append it to DB.
    optional KeyLocation keyLocation = 4;
}

message AllocateBlockResponse {

    optional KeyLocation keyLocation = 2;
}

message ServiceListRequest {
}

message DBUpdatesRequest {
    required uint64 sequenceNumber = 1;
    optional uint64 limitCount = 2;
}

message ServiceListResponse {

    repeated ServiceInfo serviceInfo = 2;
    // When security is enabled, return SCM CA certificate to Ozone client
    // to set up gRPC TLS for client to authenticate server(DN).
    optional string caCertificate = 3;

    repeated string caCerts = 4;
}

message DBUpdatesResponse {
    required uint64 sequenceNumber = 1;
    repeated bytes data = 2;
    optional uint64 latestSequenceNumber = 3;
}

message RangerBGSyncRequest {
    optional bool noWait = 1;
}

message RangerBGSyncResponse {
    optional bool runSuccess = 1;
}

message FinalizeUpgradeRequest {
  required string upgradeClientId = 1;
}

message FinalizeUpgradeResponse {
    required hadoop.hdds.UpgradeFinalizationStatus status = 1;
}

message FinalizeUpgradeProgressRequest {
    required string upgradeClientId = 1;
    optional bool takeover = 2;
    optional bool readonly = 3;
}

message FinalizeUpgradeProgressResponse {
    required hadoop.hdds.UpgradeFinalizationStatus status = 1;
}

message PrepareRequest {
    required PrepareRequestArgs args = 1;
}

message PrepareRequestArgs {
    optional uint64 txnApplyWaitTimeoutSeconds = 1 [default = 300];
    optional uint64 txnApplyCheckIntervalSeconds = 2 [default = 5];
}

message PrepareResponse {
    required uint64 txnID = 1;
}

message PrepareStatusRequest {
    required uint64 txnID = 1;
}

message PrepareStatusResponse {
    enum PrepareStatus {
        NOT_PREPARED = 1;
        PREPARE_GATE_ENABLED = 2;
        PREPARE_COMPLETED = 3;
    }
    required PrepareStatus status = 1;
    optional uint64 currentTxnIndex = 2;
}

message CancelPrepareRequest {

}

message CancelPrepareResponse {

}

message ServicePort {
    enum Type {
        RPC = 1;
        HTTP = 2;
        HTTPS = 3;
        RATIS = 4;
    };
    required Type type = 1;
    required uint32 value = 2;
}

message OMRoleInfo {
    required string nodeId = 1;
    required string serverRole = 2;
}

message ServiceInfo {
    required hadoop.hdds.NodeType nodeType = 1;
    required string hostname = 2;
    repeated ServicePort servicePorts = 3;
    optional OMRoleInfo omRole = 4;
    optional int32 OMVersion = 5 [default = 0];
}

message MultipartInfoInitiateRequest {
    required KeyArgs keyArgs = 1;

}

message MultipartInfoInitiateResponse {
    required string volumeName = 1;
    required string bucketName = 2;
    required string keyName = 3;
    required string multipartUploadID = 4;
}

message MultipartKeyInfo {
    required string uploadID = 1;
    required uint64 creationTime = 2;
    required hadoop.hdds.ReplicationType type = 3;
    optional hadoop.hdds.ReplicationFactor factor = 4;
    repeated PartKeyInfo partKeyInfoList = 5;
    optional uint64 objectID = 6;
    optional uint64 updateID = 7;
    optional uint64 parentID = 8;
    optional hadoop.hdds.ECReplicationConfig ecReplicationConfig = 9;
}

message PartKeyInfo {
    required string partName = 1;
    required uint32 partNumber = 2;
    required KeyInfo partKeyInfo = 3;
}

message MultipartCommitUploadPartRequest {
    required KeyArgs keyArgs = 1;
    required uint64 clientID = 2;
}

message MultipartCommitUploadPartResponse {
    // This one is returned as Etag for S3.
    optional string partName = 1;
}

message MultipartUploadCompleteRequest {
    required KeyArgs keyArgs = 1;
    repeated Part partsList = 2;
}

message MultipartUploadCompleteResponse {
    optional string volume = 1;
    optional string bucket = 2;
    optional string key = 3;
    optional string hash = 4; // This will be used as etag for s3
}

message Part {
    required uint32 partNumber = 1;
    required string partName = 2;
}

message MultipartUploadAbortRequest {
    required KeyArgs keyArgs = 1;
}

message MultipartUploadAbortResponse {

}
message MultipartUploadListPartsRequest {
    required string volume = 1;
    required string bucket = 2;
    required string key = 3;
    required string uploadID = 4;
    optional uint32 partNumbermarker = 5;
    optional uint32 maxParts = 6;
}

message MultipartUploadListPartsResponse {
    optional hadoop.hdds.ReplicationType type = 2;
    optional hadoop.hdds.ReplicationFactor factor = 3;
    optional uint32 nextPartNumberMarker = 4;
    optional bool isTruncated = 5;
    repeated PartInfo partsList = 6;
    optional hadoop.hdds.ECReplicationConfig ecReplicationConfig = 7;
}

message ListMultipartUploadsRequest {
    required string volume = 1;
    required string bucket = 2;
    required string prefix = 3;
}

message ListMultipartUploadsResponse {
    optional bool isTruncated = 1;
    repeated MultipartUploadInfo uploadsList = 2;
}

message MultipartUploadInfo {
    required string volumeName = 1;
    required string bucketName = 2;
    required string keyName = 3;
    required string uploadId = 4;
    required uint64 creationTime = 5;
    required hadoop.hdds.ReplicationType type = 6;
    optional hadoop.hdds.ReplicationFactor factor = 7;
    optional hadoop.hdds.ECReplicationConfig ecReplicationConfig = 8;
}

message PartInfo {
    required uint32 partNumber = 1;
    required string partName = 2;
    required uint64 modificationTime = 3;
    required uint64 size = 4;
}

/**
 Rpc request with optional payload, used in OmRPCLoadGenerator
 */
message EchoRPCRequest {
    optional bytes payloadReq = 1;
    optional int32 payloadSizeResp = 2;
}

/**
 Rpc response with optional payload, used in OmRPCLoadGenerator
 */
message EchoRPCResponse {
    optional bytes payload = 1;
}


message GetDelegationTokenResponseProto {

    optional hadoop.common.GetDelegationTokenResponseProto response = 2;
}

message RenewDelegationTokenResponseProto {

    optional hadoop.common.RenewDelegationTokenResponseProto response = 2;
}

message CancelDelegationTokenResponseProto {

    optional hadoop.common.CancelDelegationTokenResponseProto response = 2;
}

message S3Secret {
    required string kerberosID = 1;  // HDDS-6339: This really means accessId
    required string awsSecret = 2;
}

message GetS3SecretRequest {
    required string kerberosID = 1;  // HDDS-6339: This really means accessId
    optional bool createIfNotExist = 2;
}

message GetS3SecretResponse {
    required S3Secret s3Secret = 2;
}

message SetS3SecretRequest {
    optional string accessId = 1;
    optional string secretKey = 2;
}

message SetS3SecretResponse {
    optional string accessId = 1;
    optional string secretKey = 2;
}

message TenantState {
    optional string tenantId = 1;
    optional string bucketNamespaceName = 2;        // Volume name
    optional string userRoleName = 3;
    optional string adminRoleName = 4;
    optional string bucketNamespacePolicyName = 5;  // VolumeAccessPolicy name
    optional string bucketPolicyName = 6;           // BucketAccessPolicy name
}

message TenantUserPrincipalInfo {
    repeated string accessIds = 1;
}

// Stores a basic user-accessId pair, used in TenantListUserResponse
message UserAccessIdInfo {
    optional string userPrincipal = 1;
    optional string accessId = 2;
}

// Multi-purpose message for storing or transferring extra access ID information
//
// This is an extension to the S3Secret protobuf message, carrying supplementary
//   information to the existing accessId (kerberosID) field.
// For now, all fields are related to multi-tenancy. New fields can be added
//   when necessary in the future. e.g. when implementing new features.
//
// Usage 1: Stored as value (OmDBAccessIdInfo) in TenantAccessIdTable.
//   In this case, accessId field is not set to avoid duplication,
//   because the key of TenantAccessIdTable is already accessId.
//
// Usage 2: Used when transferring the result of `ozone tenant user info`
//   See TenantUserInfoValue.
//
message ExtendedUserAccessIdInfo {
    optional string userPrincipal = 1;
    optional string accessId = 2;  // OmDBAccessIdInfo doesn't use this field
    optional string tenantId = 3;
    optional bool isAdmin = 4;
    optional bool isDelegatedAdmin = 5;
}

message ListTenantRequest {

}

message ListTenantResponse {
    repeated TenantState tenantState = 1;
}

message TenantListUserRequest {
    optional string tenantId = 1;
    optional string prefix = 2;
}

message TenantListUserResponse {
    repeated UserAccessIdInfo userAccessIdInfo = 1;
}

message TenantGetUserInfoRequest {
    optional string userPrincipal = 1;
}

message TenantGetUserInfoResponse {
    repeated ExtendedUserAccessIdInfo accessIdInfo = 1;
}

message LayoutVersion {
  required uint64 version = 1;
}

message RevokeS3SecretRequest {
    required string kerberosID = 1;  // HDDS-6339: This really means accessId
}

message CreateTenantRequest {
    optional string tenantId = 1;  // Tenant name
    optional string volumeName = 2;
    optional string userRoleName = 3;
    optional string adminRoleName = 4;
}

message SetRangerServiceVersionRequest {
    required uint64 rangerServiceVersion = 1;
}

message CreateSnapshotRequest {
  optional string volumeName = 1;
  optional string bucketName = 2;
  optional string snapshotName = 3;
  optional string snapshotId = 4;
}

message ListSnapshotRequest {
  optional string volumeName = 1;
  optional string bucketName = 2;
}

message SnapshotDiffRequest {
  optional string volumeName = 1;
  optional string bucketName = 2;
  optional string fromSnapshot = 3;
  optional string toSnapshot = 4;
}

message DeleteSnapshotRequest {
  optional string volumeName = 1;
  optional string bucketName = 2;
  optional string snapshotName = 3;
  optional uint64 deletionTime = 4;
}

message SnapshotMoveDeletedKeysRequest {
  optional SnapshotInfo fromSnapshot = 1;
  optional SnapshotInfo nextSnapshot = 2;
  repeated SnapshotMoveKeyInfos activeDBKeys = 3;
  repeated SnapshotMoveKeyInfos nextDBKeys = 4;
}

message SnapshotMoveKeyInfos {
  optional string key = 1;
  repeated KeyInfo keyInfos = 2;
}

message DeleteTenantRequest {
    optional string tenantId = 1;
}

message TenantAssignUserAccessIdRequest {
    optional string userPrincipal = 1;
    optional string tenantId = 2;
    optional string accessId = 3;
}

message TenantRevokeUserAccessIdRequest {
    optional string accessId = 1;
    optional string tenantId = 2;
}

message TenantAssignAdminRequest {
    optional string accessId = 1;
    optional string tenantId = 2;
    optional bool delegated = 3;
}

message TenantRevokeAdminRequest {
    optional string accessId = 1;
    optional string tenantId = 2;
}

message GetS3VolumeContextRequest {

}

message CreateTenantResponse {

}

message SetRangerServiceVersionResponse {
}

message CreateSnapshotResponse {
  optional SnapshotInfo snapshotInfo = 1;
}

message ListSnapshotResponse {
  repeated SnapshotInfo snapshotInfo = 1;
}

message SnapshotDiffResponse {
  optional SnapshotDiffReportProto snapshotDiffReport = 1;
}

message DeleteSnapshotResponse {

}

message SnapshotMoveDeletedKeysResponse {

}

message SnapshotDiffReportProto {
  optional string volumeName = 1;
  optional string bucketName = 2;
  optional string fromSnapshot = 3;
  optional string toSnapshot = 4;
  repeated DiffReportEntryProto diffList = 5;
}

message DiffReportEntryProto {
  enum DiffTypeProto {
    CREATE = 1;
    MODIFY = 2;
    DELETE= 3;
    RENAME = 4;
  }
  optional DiffTypeProto diffType = 1;
  optional string sourcePath = 2;
  optional string targetPath = 3;
}

message DeleteTenantResponse {
    optional string volumeName = 1;
    optional int64 volRefCount = 2;
}

message TenantAssignUserAccessIdResponse {
    optional S3Secret s3Secret = 1;
}

message TenantRevokeUserAccessIdResponse {

}

message TenantAssignAdminResponse {

}

message TenantRevokeAdminResponse {

}

message GetS3VolumeContextResponse {
  optional VolumeInfo volumeInfo = 1;
  // Piggybacked username (principal) response to be used for KMS client operations
  optional string userPrincipal = 2;
}

/**
  This will be used internally by OM to replicate S3 Secret across quorum of
  OM's.
*/
message UpdateGetS3SecretRequest {
    required string kerberosID = 1;  // HDDS-6339: This really means accessId
    required string awsSecret = 2;
}

// MARK

/**
  This will be used by OM to authenticate S3 gateway requests on a per request basis.
*/
message S3Authentication {
    optional string stringToSign = 1;
    optional string signature = 2;
    optional string accessId = 3;
}

/**
 The OM service that takes care of Ozone namespace.
*/
service OzoneManagerService {
    // A client-to-OM RPC to send client requests to OM Ratis server
    rpc submitRequest(OMRequest)
          returns(OMResponse);
}<|MERGE_RESOLUTION|>--- conflicted
+++ resolved
@@ -130,12 +130,9 @@
   ListSnapshot = 113;
   SnapshotDiff = 114;
   DeleteSnapshot = 115;
-<<<<<<< HEAD
   SnapshotMoveDeletedKeys = 116;
-=======
-
-  TransferLeadership = 116;
->>>>>>> c755e5d6
+
+  TransferLeadership = 117;
 }
 
 message OMRequest {
@@ -250,7 +247,7 @@
   optional DeleteSnapshotRequest            DeleteSnapshotRequest          = 115;
   optional SnapshotMoveDeletedKeysRequest   SnapshotMoveDeletedKeysRequest = 116;
 
-  optional hdds.TransferLeadershipRequestProto      TransferOmLeadershipRequest    = 116;
+  optional hdds.TransferLeadershipRequestProto      TransferOmLeadershipRequest    = 117;
 
 }
 
@@ -357,12 +354,9 @@
   optional ListSnapshotResponse              ListSnapshotResponse          = 113;
   optional SnapshotDiffResponse              snapshotDiffResponse          = 114;
   optional DeleteSnapshotResponse            DeleteSnapshotResponse        = 115;
-<<<<<<< HEAD
   optional SnapshotMoveDeletedKeysResponse   SnapshotMoveDeletedKeysResponse = 116;
-=======
-
-  optional hdds.TransferLeadershipResponseProto   TransferOmLeadershipResponse  = 116;
->>>>>>> c755e5d6
+
+  optional hdds.TransferLeadershipResponseProto   TransferOmLeadershipResponse  = 117;
 }
 
 enum Status {
