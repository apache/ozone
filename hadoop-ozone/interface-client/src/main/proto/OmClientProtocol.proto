--- conflicted
+++ resolved
@@ -291,15 +291,12 @@
   optional SnapshotInfoRequest              SnapshotInfoRequest            = 128;
   optional RenameSnapshotRequest            RenameSnapshotRequest          = 129;
   optional ListOpenFilesRequest             ListOpenFilesRequest           = 130;
-<<<<<<< HEAD
-  repeated SetSnapshotPropertyRequest       SetSnapshotPropertyRequests     = 131;
-  optional SnapshotPurgeAndMoveRequest      SnapshotPurgeAndMoveRequest    = 132;
-=======
   optional QuotaRepairRequest               QuotaRepairRequest             = 131;
   optional ServerDefaultsRequest            ServerDefaultsRequest          = 132;
   optional GetQuotaRepairStatusRequest      GetQuotaRepairStatusRequest    = 133;
   optional StartQuotaRepairRequest          StartQuotaRepairRequest        = 134;
->>>>>>> 3e1188aa
+  repeated SetSnapshotPropertyRequest       SetSnapshotPropertyRequests     = 135;
+  optional SnapshotPurgeAndMoveRequest      SnapshotPurgeAndMoveRequest    = 136;
 }
 
 message OMResponse {
