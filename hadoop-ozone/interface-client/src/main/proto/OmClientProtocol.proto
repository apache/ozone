/**
 * Licensed to the Apache Software Foundation (ASF) under one
 * or more contributor license agreements.  See the NOTICE file
 * distributed with this work for additional information
 * regarding copyright ownership.  The ASF licenses this file
 * to you under the Apache License, Version 2.0 (the
 * "License"); you may not use this file except in compliance
 * with the License.  You may obtain a copy of the License at
 *
 *     http://www.apache.org/licenses/LICENSE-2.0
 *
 * Unless required by applicable law or agreed to in writing, software
 * distributed under the License is distributed on an "AS IS" BASIS,
 * WITHOUT WARRANTIES OR CONDITIONS OF ANY KIND, either express or implied.
 * See the License for the specific language governing permissions and
 * limitations under the License.
 */

/**
 * These .proto interfaces are private and unstable.
 * Please see http://wiki.apache.org/hadoop/Compatibility
 * for what changes are allowed for a *unstable* .proto interface.
 */

syntax = "proto2";
option java_package = "org.apache.hadoop.ozone.protocol.proto";
option java_outer_classname = "OzoneManagerProtocolProtos";
option java_generic_services = true;
option java_generate_equals_and_hash = true;
package hadoop.ozone;

/**
This file contains the protocol to communicate with
Ozone Manager. Ozone Manager manages the namespace for ozone.
This is similar to Namenode for Ozone.
*/

import "hdds.proto";
import "Security.proto";

enum Type {
  CreateVolume = 11;
  SetVolumeProperty = 12;
  CheckVolumeAccess = 13;
  InfoVolume = 14;
  DeleteVolume = 15;
  ListVolume = 16;

  CreateBucket = 21;
  InfoBucket = 22;
  SetBucketProperty = 23;
  DeleteBucket = 24;
  ListBuckets = 25;

  CreateKey = 31;
  LookupKey = 32;
  RenameKey = 33;
  DeleteKey = 34;
  ListKeys = 35;
  CommitKey = 36;
  AllocateBlock = 37;
  DeleteKeys = 38;
  RenameKeys = 39;
  DeleteOpenKeys = 40;

  InitiateMultiPartUpload = 45;
  CommitMultiPartUpload = 46;
  CompleteMultiPartUpload = 47;
  AbortMultiPartUpload = 48;
  GetS3Secret = 49;
  ListMultiPartUploadParts = 50;

  ServiceList = 51;
  DBUpdates = 53;
  FinalizeUpgrade = 54;
  FinalizeUpgradeProgress = 55;
  Prepare = 56;
  PrepareStatus = 57;
  CancelPrepare = 58;

  GetDelegationToken = 61;
  RenewDelegationToken = 62;
  CancelDelegationToken = 63;

  GetFileStatus = 70;
  CreateDirectory = 71;
  CreateFile = 72;
  LookupFile = 73;
  ListStatus = 74;
  AddAcl = 75;
  RemoveAcl = 76;
  SetAcl = 77;
  GetAcl = 78;

  PurgeKeys = 81;

  ListMultipartUploads = 82;

  ListTrash = 91;
  RecoverTrash = 92;

  RevokeS3Secret = 93;

  PurgePaths = 94; // [deprecated = true]
  PurgeDirectories = 95;

  CreateTenant = 96;
  DeleteTenant = 97;
  ListTenant = 98;

  TenantGetUserInfo = 99;
  TenantAssignUserAccessId = 100;
  TenantRevokeUserAccessId = 101;

  TenantAssignAdmin = 102;
  TenantRevokeAdmin = 103;

  GetS3VolumeContext = 104;
  TenantListUser = 105;

  SetS3Secret = 106;

  SetRangerServiceVersion = 107;
  RangerBGSync = 109;

  EchoRPC = 110;
  GetKeyInfo = 111;

  CreateSnapshot = 112;
  ListSnapshot = 113;
  SnapshotDiff = 114;
  DeleteSnapshot = 115;
  SnapshotMoveDeletedKeys = 116;
  TransferLeadership = 117;
  SnapshotPurge = 118;
  RecoverLease = 119;
}

message OMRequest {
  required Type cmdType = 1; // Type of the command

  // A string that identifies this command, we generate  Trace ID in Ozone
  // frontend and this allows us to trace that command all over ozone.
  optional string traceID = 2;

  required string clientId = 3;

  optional UserInfo userInfo = 4;
  optional uint32 version = 5;

  optional LayoutVersion layoutVersion = 6;

  optional CreateVolumeRequest              createVolumeRequest            = 11;
  optional SetVolumePropertyRequest         setVolumePropertyRequest       = 12;
  optional CheckVolumeAccessRequest         checkVolumeAccessRequest       = 13;
  optional InfoVolumeRequest                infoVolumeRequest              = 14;
  optional DeleteVolumeRequest              deleteVolumeRequest            = 15;
  optional ListVolumeRequest                listVolumeRequest              = 16;

  optional CreateBucketRequest              createBucketRequest            = 21;
  optional InfoBucketRequest                infoBucketRequest              = 22;
  optional SetBucketPropertyRequest         setBucketPropertyRequest       = 23;
  optional DeleteBucketRequest              deleteBucketRequest            = 24;
  optional ListBucketsRequest               listBucketsRequest             = 25;

  optional CreateKeyRequest                 createKeyRequest               = 31;
  optional LookupKeyRequest                 lookupKeyRequest               = 32;
  optional RenameKeyRequest                 renameKeyRequest               = 33;
  optional DeleteKeyRequest                 deleteKeyRequest               = 34;
  optional ListKeysRequest                  listKeysRequest                = 35;
  optional CommitKeyRequest                 commitKeyRequest               = 36;
  optional AllocateBlockRequest             allocateBlockRequest           = 37;
  optional DeleteKeysRequest                deleteKeysRequest              = 38;
  optional RenameKeysRequest                renameKeysRequest              = 39;
  optional DeleteOpenKeysRequest            deleteOpenKeysRequest          = 40;

  optional MultipartInfoInitiateRequest     initiateMultiPartUploadRequest = 45;
  optional MultipartCommitUploadPartRequest commitMultiPartUploadRequest   = 46;
  optional MultipartUploadCompleteRequest   completeMultiPartUploadRequest = 47;
  optional MultipartUploadAbortRequest      abortMultiPartUploadRequest    = 48;
  optional GetS3SecretRequest               getS3SecretRequest             = 49;
  optional MultipartUploadListPartsRequest  listMultipartUploadPartsRequest = 50;

  optional ServiceListRequest               serviceListRequest             = 51;
  optional DBUpdatesRequest                  dbUpdatesRequest              = 53;
  optional FinalizeUpgradeRequest           finalizeUpgradeRequest         = 54;
  optional FinalizeUpgradeProgressRequest   finalizeUpgradeProgressRequest = 55;
  optional PrepareRequest                   prepareRequest                 = 56;
  optional PrepareStatusRequest             prepareStatusRequest           = 57;
  optional CancelPrepareRequest             cancelPrepareRequest           = 58;

  optional hadoop.common.GetDelegationTokenRequestProto getDelegationTokenRequest = 61;
  optional hadoop.common.RenewDelegationTokenRequestProto renewDelegationTokenRequest= 62;
  optional hadoop.common.CancelDelegationTokenRequestProto cancelDelegationTokenRequest = 63;
  optional UpdateGetDelegationTokenRequest updateGetDelegationTokenRequest = 64;
  optional UpdateRenewDelegationTokenRequest updatedRenewDelegationTokenRequest = 65;

  optional GetFileStatusRequest             getFileStatusRequest           = 70;
  optional CreateDirectoryRequest           createDirectoryRequest         = 71;
  optional CreateFileRequest                createFileRequest              = 72;
  optional LookupFileRequest                lookupFileRequest              = 73;
  optional ListStatusRequest                listStatusRequest              = 74;
  optional AddAclRequest                    addAclRequest                  = 75;
  optional RemoveAclRequest                 removeAclRequest               = 76;
  optional SetAclRequest                    setAclRequest                  = 77;
  optional GetAclRequest                    getAclRequest                  = 78;

  optional PurgeKeysRequest                 purgeKeysRequest               = 81;

  optional UpdateGetS3SecretRequest         updateGetS3SecretRequest       = 82;
  optional ListMultipartUploadsRequest      listMultipartUploadsRequest    = 83;

  optional ListTrashRequest                 listTrashRequest               = 91;
  optional RecoverTrashRequest              RecoverTrashRequest            = 92;

  optional RevokeS3SecretRequest            RevokeS3SecretRequest          = 93;

  optional PurgePathsRequest                purgePathsRequest              = 94 [deprecated = true];
  optional PurgeDirectoriesRequest          purgeDirectoriesRequest        = 108;

  optional S3Authentication                 s3Authentication               = 95;

  optional CreateTenantRequest              CreateTenantRequest            = 96;
  optional DeleteTenantRequest              DeleteTenantRequest            = 97;
  optional ListTenantRequest                ListTenantRequest              = 98;

  optional TenantGetUserInfoRequest         TenantGetUserInfoRequest       = 99;
  optional TenantAssignUserAccessIdRequest  TenantAssignUserAccessIdRequest= 100;
  optional TenantRevokeUserAccessIdRequest  TenantRevokeUserAccessIdRequest= 101;

  optional TenantAssignAdminRequest         TenantAssignAdminRequest       = 102;
  optional TenantRevokeAdminRequest         TenantRevokeAdminRequest       = 103;

  optional GetS3VolumeContextRequest        getS3VolumeContextRequest      = 104;
  optional TenantListUserRequest            tenantListUserRequest          = 105;

  optional SetS3SecretRequest               SetS3SecretRequest             = 106;

  optional SetRangerServiceVersionRequest   SetRangerServiceVersionRequest = 107;
  optional RangerBGSyncRequest              RangerBGSyncRequest            = 109;

  optional EchoRPCRequest                   EchoRPCRequest                 = 110;
  optional GetKeyInfoRequest                GetKeyInfoRequest              = 111;

  optional CreateSnapshotRequest            CreateSnapshotRequest          = 112;
  optional ListSnapshotRequest              ListSnapshotRequest            = 113;
  optional SnapshotDiffRequest              snapshotDiffRequest            = 114;
  optional DeleteSnapshotRequest            DeleteSnapshotRequest          = 115;
  optional SnapshotMoveDeletedKeysRequest   SnapshotMoveDeletedKeysRequest = 116;

  optional hdds.TransferLeadershipRequestProto      TransferOmLeadershipRequest    = 117;
  optional SnapshotPurgeRequest             SnapshotPurgeRequest           = 118;

  optional RecoverLeaseRequest              RecoverLeaseRequest            = 119;
}

message OMResponse {
  required Type cmdType = 1; // Type of the command

  // A string that identifies this command, we generate  Trace ID in Ozone
  // frontend and this allows us to trace that command all over ozone.
  optional string traceID = 2;

  optional bool success = 3 [default=true];

  optional string message = 4;

  required Status status = 5;

  optional string leaderOMNodeId = 6;

  optional CreateVolumeResponse              createVolumeResponse          = 11;
  optional SetVolumePropertyResponse         setVolumePropertyResponse     = 12;
  optional CheckVolumeAccessResponse         checkVolumeAccessResponse     = 13;
  optional InfoVolumeResponse                infoVolumeResponse            = 14;
  optional DeleteVolumeResponse              deleteVolumeResponse          = 15;
  optional ListVolumeResponse                listVolumeResponse            = 16;

  optional CreateBucketResponse              createBucketResponse          = 21;
  optional InfoBucketResponse                infoBucketResponse            = 22;
  optional SetBucketPropertyResponse         setBucketPropertyResponse     = 23;
  optional DeleteBucketResponse              deleteBucketResponse          = 24;
  optional ListBucketsResponse               listBucketsResponse           = 25;

  optional CreateKeyResponse                 createKeyResponse             = 31;
  optional LookupKeyResponse                 lookupKeyResponse             = 32;
  optional RenameKeyResponse                 renameKeyResponse             = 33;
  optional DeleteKeyResponse                 deleteKeyResponse             = 34;
  optional ListKeysResponse                  listKeysResponse              = 35;
  optional CommitKeyResponse                 commitKeyResponse             = 36;
  optional AllocateBlockResponse             allocateBlockResponse         = 37;
  optional DeleteKeysResponse                deleteKeysResponse            = 38;
  optional RenameKeysResponse                renameKeysResponse            = 39;

  optional MultipartInfoInitiateResponse   initiateMultiPartUploadResponse = 45;
  optional MultipartCommitUploadPartResponse commitMultiPartUploadResponse = 46;
  optional MultipartUploadCompleteResponse completeMultiPartUploadResponse = 47;
  optional MultipartUploadAbortResponse    abortMultiPartUploadResponse    = 48;
  optional GetS3SecretResponse               getS3SecretResponse           = 49;
  optional MultipartUploadListPartsResponse listMultipartUploadPartsResponse = 50;

  optional ServiceListResponse               ServiceListResponse           = 51;
  optional DBUpdatesResponse                 dbUpdatesResponse             = 52;
  optional FinalizeUpgradeResponse           finalizeUpgradeResponse       = 54;
  optional FinalizeUpgradeProgressResponse finalizeUpgradeProgressResponse = 55;
  optional PrepareResponse                 prepareResponse                 = 56;
  optional PrepareStatusResponse           prepareStatusResponse           = 57;
  optional CancelPrepareResponse           cancelPrepareResponse           = 58;

  optional GetDelegationTokenResponseProto getDelegationTokenResponse = 61;
  optional RenewDelegationTokenResponseProto renewDelegationTokenResponse = 62;
  optional CancelDelegationTokenResponseProto cancelDelegationTokenResponse = 63;

  optional GetFileStatusResponse              getFileStatusResponse        = 70;
  optional CreateDirectoryResponse            createDirectoryResponse      = 71;
  optional CreateFileResponse                 createFileResponse           = 72;
  optional LookupFileResponse                 lookupFileResponse           = 73;
  optional ListStatusResponse                 listStatusResponse           = 74;
  optional AddAclResponse                    addAclResponse                = 75;
  optional RemoveAclResponse                 removeAclResponse             = 76;
  optional SetAclResponse                   setAclResponse                 = 77;
  optional GetAclResponse                    getAclResponse                = 78;

  optional PurgeKeysResponse                  purgeKeysResponse            = 81;

  optional ListMultipartUploadsResponse listMultipartUploadsResponse = 82;

  optional ListTrashResponse                  listTrashResponse            = 91;
  optional RecoverTrashResponse               RecoverTrashResponse         = 92;
  optional PurgePathsResponse                 purgePathsResponse           = 93 [deprecated = true];
  optional PurgeDirectoriesResponse           purgeDirectoriesResponse     = 108;

  // Skipped 94/95 to align with OMRequest
  optional CreateTenantResponse              CreateTenantResponse          = 96;
  optional DeleteTenantResponse              DeleteTenantResponse          = 97;
  optional ListTenantResponse                ListTenantResponse            = 98;

  optional TenantGetUserInfoResponse         TenantGetUserInfoResponse     = 99;
  optional TenantAssignUserAccessIdResponse  TenantAssignUserAccessIdResponse = 100;
  optional TenantRevokeUserAccessIdResponse  TenantRevokeUserAccessIdResponse = 101;

  optional TenantAssignAdminResponse         TenantAssignAdminResponse     = 102;
  optional TenantRevokeAdminResponse         TenantRevokeAdminResponse     = 103;

  optional GetS3VolumeContextResponse        getS3VolumeContextResponse    = 104;
  optional TenantListUserResponse            tenantListUserResponse        = 105;

  optional SetS3SecretResponse               SetS3SecretResponse           = 106;

  optional SetRangerServiceVersionResponse   SetRangerServiceVersionResponse = 107;
  optional RangerBGSyncResponse              RangerBGSyncResponse          = 109;

  optional EchoRPCResponse                   EchoRPCResponse               = 110;
  optional GetKeyInfoResponse                GetKeyInfoResponse            = 111;

  optional CreateSnapshotResponse            CreateSnapshotResponse        = 112;
  optional ListSnapshotResponse              ListSnapshotResponse          = 113;
  optional SnapshotDiffResponse              snapshotDiffResponse          = 114;
  optional DeleteSnapshotResponse            DeleteSnapshotResponse        = 115;
  optional SnapshotMoveDeletedKeysResponse   SnapshotMoveDeletedKeysResponse = 116;

  optional hdds.TransferLeadershipResponseProto   TransferOmLeadershipResponse  = 117;
  optional SnapshotPurgeResponse              SnapshotPurgeResponse         = 118;
  optional RecoverLeaseResponse              RecoverLeaseResponse          = 119;
}

enum Status {
    OK = 1;
    VOLUME_NOT_UNIQUE = 2;
    VOLUME_NOT_FOUND = 3;
    VOLUME_NOT_EMPTY = 4;
    VOLUME_ALREADY_EXISTS = 5;
    USER_NOT_FOUND = 6;
    USER_TOO_MANY_VOLUMES = 7;
    BUCKET_NOT_FOUND = 8;
    BUCKET_NOT_EMPTY = 9;
    BUCKET_ALREADY_EXISTS = 10;
    KEY_ALREADY_EXISTS = 11;
    KEY_NOT_FOUND = 12;
    INVALID_KEY_NAME = 13;
    ACCESS_DENIED = 14;
    INTERNAL_ERROR = 15;
    KEY_ALLOCATION_ERROR = 16;
    KEY_DELETION_ERROR = 17;
    KEY_RENAME_ERROR = 18;
    METADATA_ERROR = 19;
    OM_NOT_INITIALIZED = 20;
    SCM_VERSION_MISMATCH_ERROR = 21;

    INITIATE_MULTIPART_UPLOAD_ERROR = 24;
    MULTIPART_UPLOAD_PARTFILE_ERROR = 25;
    NO_SUCH_MULTIPART_UPLOAD_ERROR = 26;
    MISMATCH_MULTIPART_LIST = 27;
    MISSING_UPLOAD_PARTS = 28;
    COMPLETE_MULTIPART_UPLOAD_ERROR = 29;
    ENTITY_TOO_SMALL = 30;
    ABORT_MULTIPART_UPLOAD_FAILED = 31;

    S3_SECRET_NOT_FOUND = 32;

    INVALID_AUTH_METHOD = 33;
    INVALID_TOKEN = 34;
    TOKEN_EXPIRED = 35;
    TOKEN_ERROR_OTHER = 36;
    LIST_MULTIPART_UPLOAD_PARTS_FAILED = 37;
    SCM_IN_SAFE_MODE = 38;
    INVALID_REQUEST = 39;

    BUCKET_ENCRYPTION_KEY_NOT_FOUND = 40;
    UNKNOWN_CIPHER_SUITE = 41;
    INVALID_KMS_PROVIDER = 42;
    TOKEN_CREATION_ERROR = 43;

    FILE_NOT_FOUND = 44;
    DIRECTORY_NOT_FOUND = 45;
    FILE_ALREADY_EXISTS = 46;
    NOT_A_FILE = 47;
    PERMISSION_DENIED = 48;
    TIMEOUT = 49;
    PREFIX_NOT_FOUND=50;

    RATIS_ERROR = 52;

    INVALID_PATH_IN_ACL_REQUEST = 53; // Invalid path name in acl request.

    USER_MISMATCH = 54; // Error code when requested user name passed is
    // different from remote user.

    INVALID_PART = 55;
    INVALID_PART_ORDER = 56;
    SCM_GET_PIPELINE_EXCEPTION = 57;
    INVALID_BUCKET_NAME = 58;

    CANNOT_CREATE_DIRECTORY_AT_ROOT = 59;
    DIRECTORY_ALREADY_EXISTS = 60;

    INVALID_VOLUME_NAME = 61;

    PARTIAL_DELETE = 62;

    DETECTED_LOOP_IN_BUCKET_LINKS = 63;

    NOT_SUPPORTED_OPERATION = 64;

    PARTIAL_RENAME = 65;

    QUOTA_EXCEEDED = 66;

    QUOTA_ERROR = 67;

    DIRECTORY_NOT_EMPTY = 68;

    PERSIST_UPGRADE_TO_LAYOUT_VERSION_FAILED = 69;
    REMOVE_UPGRADE_TO_LAYOUT_VERSION_FAILED = 70;
    UPDATE_LAYOUT_VERSION_FAILED = 71;
    LAYOUT_FEATURE_FINALIZATION_FAILED = 72;
    PREPARE_FAILED = 73;
    NOT_SUPPORTED_OPERATION_WHEN_PREPARED = 74;
    NOT_SUPPORTED_OPERATION_PRIOR_FINALIZATION = 75;

    TENANT_NOT_FOUND = 76;
    TENANT_ALREADY_EXISTS = 77;
    INVALID_TENANT_ID = 78;

    ACCESS_ID_NOT_FOUND = 79;
    TENANT_USER_ACCESS_ID_ALREADY_EXISTS = 80;
    INVALID_TENANT_USERNAME = 81;
    INVALID_ACCESS_ID = 82;
    TENANT_AUTHORIZER_ERROR = 83;

    VOLUME_IS_REFERENCED = 84;
    TENANT_NOT_EMPTY = 85;

    FEATURE_NOT_ENABLED = 86;
    INVALID_SNAPSHOT_ERROR = 87;

    CONTAINS_SNAPSHOT = 88;
    SSL_CONNECTION_FAILURE = 89;
<<<<<<< HEAD

    S3_SECRET_ALREADY_EXISTS = 90;
=======
    RENAME_OPEN_FILE = 90;
>>>>>>> 775d74fe
}

/**
    This command acts as a list command for deleted keys that are still present
    in the deleted table on Ozone Manager.
*/
message ListTrashRequest {
  required string volumeName = 1;
  required string bucketName = 2;
  optional string startKeyName = 3;
  optional string keyPrefix = 4;
  optional int32 maxKeys = 5;
}

message ListTrashResponse {
  repeated RepeatedKeyInfo deletedKeys = 1;
}

/**
    This command acts as a recover command for deleted keys that are still
    in deleted table on Ozone Manager.
*/

message RecoverTrashRequest {
    required string volumeName = 1;
    required string bucketName = 2;
    required string keyName = 3;
    required string destinationBucket = 4;
}

message RecoverTrashResponse {
    required bool response = 1;
}

message VolumeInfo {
    required string adminName = 1;
    required string ownerName = 2;
    required string volume = 3;
    optional uint64 quotaInBytes = 4;
    repeated hadoop.hdds.KeyValue metadata = 5;
    repeated OzoneAclInfo volumeAcls = 6;
    optional uint64 creationTime = 7;
    optional uint64 objectID = 8;
    optional uint64 updateID = 9;
    optional uint64 modificationTime = 10;
    optional int64 quotaInNamespace = 11 [default = -2];
    optional uint64 usedNamespace = 12;
    optional int64 refCount = 13;
}

/**
    User information which will be extracted during RPC context and used
    during validating Acl.
*/
message UserInfo {
    optional string userName = 1;
    optional string remoteAddress = 3;
    optional string hostName = 4;
}

/**
  This will be used during OM HA, once leader generates token sends this
  request via ratis to persist to OM DB. This request will be internally used
   by OM for replicating token across a quorum of OMs.
*/
message UpdateGetDelegationTokenRequest {
    required GetDelegationTokenResponseProto getDelegationTokenResponse = 1;
    optional uint64 tokenRenewInterval = 2;
}

/**
  This will be used during OM HA, once leader renews token, sends this
   request via ratis to persist to OM DB. This request will be internally used
   by OM for replicating renewed token information across a quorum of OMs.
*/
message UpdateRenewDelegationTokenRequest {
    required hadoop.common.RenewDelegationTokenRequestProto
    renewDelegationTokenRequest = 1;
    required RenewDelegationTokenResponseProto renewDelegationTokenResponse = 2;
}

/**
    Creates a volume
*/
message CreateVolumeRequest {
    required VolumeInfo volumeInfo = 1;
}

message CreateVolumeResponse {

}

message UserVolumeInfo {
    repeated string volumeNames = 1;
    optional uint64 objectID = 2;
    optional uint64 updateID = 3;
}

/**
    Changes the Volume Properties -- like ownership and quota for a volume.
*/
message SetVolumePropertyRequest {
    required string volumeName = 1;
    optional string ownerName = 2;
    optional uint64 quotaInBytes = 3;
    optional uint64 modificationTime = 4;
    optional uint64 quotaInNamespace = 5;
}

message SetVolumePropertyResponse {
    optional bool response = 1;
}

/**
 * Checks if the user has specified permissions for the volume
 */
message CheckVolumeAccessRequest {
    required string volumeName = 1;
    required OzoneAclInfo userAcl = 2;
}

message CheckVolumeAccessResponse {

}


/**
    Returns information about a volume.
*/

message InfoVolumeRequest {
    required string volumeName = 1;
}

message InfoVolumeResponse {
    optional VolumeInfo volumeInfo = 2;
}

/**
    Deletes an existing volume.
*/
message DeleteVolumeRequest {
    required string volumeName = 1;
}

message DeleteVolumeResponse {

}


/**
    List Volumes -- List all volumes in the cluster or by user.
*/

message ListVolumeRequest {
    enum Scope {
        USER_VOLUMES = 1;   // User volumes -- called by user
        VOLUMES_BY_USER = 2; // User volumes - called by Admin
        VOLUMES_BY_CLUSTER = 3; // All volumes in the cluster
    }
    required Scope scope = 1;
    optional string userName = 2;
    optional string prefix = 3;
    optional string prevKey = 4;
    optional uint32 maxKeys = 5;
}

message ListVolumeResponse {
    repeated VolumeInfo volumeInfo = 2;
}

message BucketInfo {
    required string volumeName = 1;
    required string bucketName = 2;
    repeated OzoneAclInfo acls = 3;
    required bool isVersionEnabled = 4 [default = false];
    required StorageTypeProto storageType = 5 [default = DISK];
    optional uint64 creationTime = 6;
    repeated hadoop.hdds.KeyValue metadata = 7;
    optional BucketEncryptionInfoProto beinfo = 8;
    optional uint64 objectID = 9;
    optional uint64 updateID = 10;
    optional uint64 modificationTime = 11;
    optional string sourceVolume = 12;
    optional string sourceBucket = 13;
    optional uint64 usedBytes = 14;
    optional int64 quotaInBytes = 15 [default = -2];
    optional int64 quotaInNamespace = 16 [default = -2];
    optional uint64 usedNamespace = 17;
    optional BucketLayoutProto bucketLayout = 18;
    optional string owner = 19;
    optional hadoop.hdds.DefaultReplicationConfig defaultReplicationConfig = 20;
}

enum StorageTypeProto {
    DISK = 1;
    SSD = 2;
    ARCHIVE = 3;
    RAM_DISK = 4;
}

enum BucketLayoutProto {
    LEGACY = 1;
    FILE_SYSTEM_OPTIMIZED = 2;
    OBJECT_STORE = 3;
}

/**
 * Cipher suite.
 */
enum CipherSuiteProto {
    UNKNOWN = 1;
    AES_CTR_NOPADDING = 2;
}

/**
 * Crypto protocol version used to access encrypted files.
 */
enum CryptoProtocolVersionProto {
    UNKNOWN_PROTOCOL_VERSION = 1;
    ENCRYPTION_ZONES = 2;
}
/**
 * Encryption information for bucket (bucket key)
 */
message BucketEncryptionInfoProto {
    required string keyName = 1;
    optional CipherSuiteProto suite = 2;
    optional CryptoProtocolVersionProto cryptoProtocolVersion = 3;
}

/**
 * Encryption information for a file.
 */
message FileEncryptionInfoProto {
    required CipherSuiteProto suite = 1;
    required CryptoProtocolVersionProto cryptoProtocolVersion = 2;
    required bytes key = 3;
    required bytes iv = 4;
    required string keyName = 5;
    required string ezKeyVersionName = 6;
}

/**
 * Encryption information for an individual
 * file within an encryption zone
 */
message PerFileEncryptionInfoProto {
    required bytes key = 1;
    required bytes iv = 2;
    required string ezKeyVersionName = 3;
}

message DataEncryptionKeyProto {
    required uint32 keyId = 1;
    required bytes nonce = 3;
    required bytes encryptionKey = 4;
    required uint64 expiryDate = 5;
    optional string encryptionAlgorithm = 6;
}

message BucketArgs {
    required string volumeName = 1;
    required string bucketName = 2;
    optional bool isVersionEnabled = 5;
    optional StorageTypeProto storageType = 6;
    repeated hadoop.hdds.KeyValue metadata = 7;
    optional uint64 quotaInBytes = 8;
    optional uint64 quotaInNamespace = 9;
    optional string ownerName = 10;
    optional hadoop.hdds.DefaultReplicationConfig defaultReplicationConfig = 11;
}

message PrefixInfo {
    required string name = 1;
    repeated OzoneAclInfo acls = 2;
    repeated hadoop.hdds.KeyValue metadata = 3;
    optional uint64 objectID = 4;
    optional uint64 updateID = 5;
}

/**
 * SnapshotStatus - snapshot states.
 * Snapshot in one of : active, deleted, or reclaimed state
 */
enum SnapshotStatusProto {
  SNAPSHOT_ACTIVE = 1;
  SNAPSHOT_DELETED = 2;
  SNAPSHOT_RECLAIMED = 3;
}

/**
 * SnapshotInfo table entry for Bucket/Volume snapshot metadata
 */
message SnapshotInfo {
  optional string snapshotID = 1;
  optional string name = 2;
  optional string volumeName = 3;
  optional string bucketName = 4;
  optional SnapshotStatusProto snapshotStatus = 5;
  optional uint64 creationTime = 6;
  optional uint64 deletionTime = 7;
  optional string pathPreviousSnapshotID = 8;
  optional string globalPreviousSnapshotID = 9;
  optional string snapshotPath = 10;
  optional string checkpointDir = 11;
  optional int64 dbTxSequenceNumber = 12;
 }

message OzoneObj {
  enum ObjectType {
    VOLUME = 1;
    BUCKET = 2;
    KEY = 3;
    PREFIX = 4;
  }

  enum StoreType {
    OZONE = 1;
    S3 = 2;
  }
  required ObjectType resType = 1;
  required StoreType storeType = 2  [default = S3];
  required string path = 3;
}

message OzoneAclInfo {
    enum OzoneAclType {
        USER = 1;
        GROUP = 2;
        WORLD = 3;
        ANONYMOUS = 4;
        CLIENT_IP = 5;
    }

    enum OzoneAclScope {
      ACCESS = 0;
      DEFAULT = 1;
    }

    required OzoneAclType type = 1;
    required string name = 2;
    required bytes rights = 3;
    required OzoneAclScope aclScope = 4 [default = ACCESS];
}

message GetAclRequest {
  required OzoneObj obj = 1;
}

message GetAclResponse {
  repeated OzoneAclInfo acls = 1;
}

message AddAclRequest {
  required OzoneObj obj = 1;
  required OzoneAclInfo acl = 2;
  optional uint64 modificationTime = 3;
}

message AddAclResponse {
  required bool response = 1;
}

message RemoveAclRequest {
  required OzoneObj obj = 1;
  required OzoneAclInfo acl = 2;
  optional uint64 modificationTime = 3;
}

message RemoveAclResponse {
  required bool response = 1;
}

message SetAclRequest {
  required OzoneObj obj = 1;
  repeated OzoneAclInfo acl = 2;
  optional uint64 modificationTime = 3;
}

message SetAclResponse {
  required bool response = 1;
}

message CreateBucketRequest {
    required BucketInfo bucketInfo = 1;
}

message CreateBucketResponse {
}

message InfoBucketRequest {
    required string volumeName = 1;
    required string bucketName = 2;
}

message InfoBucketResponse {
    optional BucketInfo bucketInfo = 2;
}

message SetBucketPropertyRequest {
    optional BucketArgs bucketArgs = 1;
    optional uint64 modificationTime = 2;
}

message SetBucketPropertyResponse {
    optional bool response = 1;
}

message DeleteBucketRequest {
    required string volumeName = 1;
    required string bucketName = 2;
}

message DeleteBucketResponse {

}

message ListBucketsRequest {
    required string volumeName = 1;
    optional string startKey = 2;
    optional string prefix = 3;
    optional int32 count = 4;
}

message ListBucketsResponse {

    repeated BucketInfo bucketInfo = 2;
}

message KeyArgs {
    required string volumeName = 1;
    required string bucketName = 2;
    required string keyName = 3;
    optional uint64 dataSize = 4;
    optional hadoop.hdds.ReplicationType type = 5 [default = NONE];
    optional hadoop.hdds.ReplicationFactor factor = 6 [default = ZERO];
    repeated KeyLocation keyLocations = 7;
    optional bool isMultipartKey = 8;
    optional string multipartUploadID = 9;
    optional uint32 multipartNumber = 10;
    repeated hadoop.hdds.KeyValue metadata = 11;
    repeated OzoneAclInfo acls = 12;
    // This will be set when the request is received in pre-Execute. This
    // value is used in setting creation/modification time depending on the
    // request type.
    optional uint64 modificationTime = 13;
    optional bool sortDatanodes = 14;

    // This will be set by leader OM in HA and update the original request.
    optional FileEncryptionInfoProto fileEncryptionInfo = 15;
    optional bool latestVersionLocation = 16;

    // This will be set when user performs delete directory recursively.
    optional bool recursive = 17;

    // When it is a head operation which is to check whether key exist
    optional bool headOp = 18;
    optional hadoop.hdds.ECReplicationConfig ecReplicationConfig = 19;
    // Force OM to update container cache location from SCL
    optional bool forceUpdateContainerCacheFromSCM = 20;
}

message KeyLocation {
    required hadoop.hdds.BlockID blockID = 1;
    required uint64 offset = 3;
    required uint64 length = 4;
    // indicated at which version this block gets created.
    optional uint64 createVersion = 5;
    optional hadoop.common.TokenProto token = 6;
    // Walk around to include pipeline info for client read/write
    // without talking to scm.
    // NOTE: the pipeline info may change after pipeline close.
    // So eventually, we will have to change back to call scm to
    // get the up to date pipeline information. This will need o3fs
    // provide not only a OM delegation token but also a SCM delegation token
    optional hadoop.hdds.Pipeline pipeline = 7;

    optional int32 partNumber = 9 [default = -1];
}

message KeyLocationList {
    optional uint64 version = 1;
    repeated KeyLocation keyLocations = 2;
    optional FileEncryptionInfoProto fileEncryptionInfo = 3;
    optional bool isMultipartKey = 4 [default = false];
}

/**
 * Checksum algorithms/types used in Ozone
 * Make sure this enum's integer values match enum values' id properties defined
 * in org.apache.hadoop.util.DataChecksum.Type
 */
enum ChecksumTypeProto {
  CHECKSUM_NULL = 0;
  CHECKSUM_CRC32 = 1;
  CHECKSUM_CRC32C = 2;
}

enum FileChecksumTypeProto {
  MD5CRC = 1;  // BlockChecksum obtained by taking the MD5 digest of chunk CRCs
  COMPOSITE_CRC = 2;  // Chunk-independent CRC, optionally striped
}

message CompositeCrcFileChecksumProto {
  required ChecksumTypeProto checksumType = 1;
  required uint32 bytesPerCrc = 2;
  required uint32 crc = 3;
}

message MD5MD5Crc32FileChecksumProto {
  required ChecksumTypeProto checksumType = 1;
  required uint32 bytesPerCRC = 2;
  required uint64 crcPerBlock = 3;
  required bytes md5 = 4;
}

message FileChecksumProto {
  required FileChecksumTypeProto checksumType = 1  [default = COMPOSITE_CRC];
  optional CompositeCrcFileChecksumProto compositeCrc = 2;
  optional MD5MD5Crc32FileChecksumProto md5Crc = 3;
}

message KeyInfo {
    required string volumeName = 1;
    required string bucketName = 2;
    required string keyName = 3;
    required uint64 dataSize = 4;
    required hadoop.hdds.ReplicationType type = 5;
    optional hadoop.hdds.ReplicationFactor factor = 6;
    repeated KeyLocationList keyLocationList = 7;
    required uint64 creationTime = 8;
    required uint64 modificationTime = 9;
    optional uint64 latestVersion = 10;
    repeated hadoop.hdds.KeyValue metadata = 11;
    optional FileEncryptionInfoProto fileEncryptionInfo = 12;
    repeated OzoneAclInfo acls = 13;
    optional uint64 objectID = 14;
    optional uint64 updateID = 15;
    optional uint64 parentID = 16;
    optional hadoop.hdds.ECReplicationConfig ecReplicationConfig = 17;
    optional FileChecksumProto fileChecksum = 18;
    optional bool isFile = 19;
}

message DirectoryInfo {
    required string name = 1;
    required uint64 creationTime = 2;
    required uint64 modificationTime = 3;
    repeated hadoop.hdds.KeyValue metadata = 4;
    repeated OzoneAclInfo acls = 5;
    required uint64 objectID = 6;
    required uint64 updateID = 7;
    required uint64 parentID = 8;
}

message RepeatedKeyInfo {
    repeated KeyInfo keyInfo = 1;
}

message OzoneFileStatusProto {
    optional KeyInfo keyInfo = 2;
    optional uint64 blockSize = 3;
    optional bool isDirectory = 4;

}

message GetFileStatusRequest {
    required KeyArgs keyArgs = 1;
}

message GetFileStatusResponse {
    required OzoneFileStatusProto status = 1;
}

message CreateDirectoryRequest {
    required KeyArgs keyArgs = 1;
}

message CreateDirectoryResponse {
}

message CreateFileRequest {
    required KeyArgs keyArgs = 1;
    required bool isRecursive = 2;
    required bool isOverwrite = 3;
    // Set in OM HA during preExecute step. This way all OM's use same ID in
    // OM HA.
    optional uint64 clientID = 4;
}

message CreateFileResponse {

    optional KeyInfo keyInfo = 1;
    // clients' followup request may carry this ID for stateful operations
    // (similar to a cookie).
    optional uint64 ID = 2;
    optional uint64 openVersion = 3;
}

message LookupFileRequest {
    required KeyArgs keyArgs = 1;
}

message LookupFileResponse {
    optional KeyInfo keyInfo = 1;
}

message ListStatusRequest {
    required KeyArgs keyArgs = 1;
    required bool recursive = 2;
    required string startKey = 3;
    required uint64 numEntries = 4;
    optional bool allowPartialPrefix = 5;
}

message ListStatusResponse {
    repeated OzoneFileStatusProto statuses = 1;
}

message CreateKeyRequest {
    required KeyArgs keyArgs = 1;
    // Set in OM HA during preExecute step. This way all OM's use same ID in
    // OM HA.
    optional uint64 clientID = 2;
}

message CreateKeyResponse {
    optional KeyInfo keyInfo = 2;
    // clients' followup request may carry this ID for stateful operations
    // (similar to a cookie).
    optional uint64 ID = 3;
    optional uint64 openVersion = 4;
}

message LookupKeyRequest {
    required KeyArgs keyArgs = 1;
}

message LookupKeyResponse {
    optional KeyInfo keyInfo = 2;
    // clients' followup request may carry this ID for stateful operations (similar
    // to a cookie).
    optional uint64 ID = 3;
    // TODO : allow specifying a particular version to read.
    optional uint64 openVersion = 4;
}

message GetKeyInfoRequest {
  required KeyArgs keyArgs = 1;
  optional bool assumeS3Context = 2;
}

message GetKeyInfoResponse {
  optional KeyInfo keyInfo = 1;
  optional VolumeInfo volumeInfo = 2;
  optional string UserPrincipal = 3;
}

message RenameKeysRequest {
    required RenameKeysArgs renameKeysArgs = 1;
}

message RenameKeysArgs {
    required string volumeName = 1;
    required string bucketName = 2;
    repeated RenameKeysMap renameKeysMap = 3;
}

message RenameKeysMap {
    required string fromKeyName = 1;
    required string toKeyName = 2;
}

message RenameKeysResponse{
    repeated RenameKeysMap unRenamedKeys = 1;
    optional bool status = 2;
}

message RenameKeyRequest{
    required KeyArgs keyArgs = 1;
    required string toKeyName = 2;
}

message RenameKeyResponse{

}

message DeleteKeyRequest {
    required KeyArgs keyArgs = 1;
}

message DeleteKeysRequest {
    optional DeleteKeyArgs deleteKeys = 1;
}

message DeleteKeyArgs {
    required string volumeName = 1;
    required string bucketName = 2;
    repeated string keys = 3;
}

message DeleteKeysResponse {
    optional DeleteKeyArgs unDeletedKeys = 1;
    optional bool status = 2;
}

message DeleteKeyResponse {

    optional KeyInfo keyInfo = 2;
    // clients' followup request may carry this ID for stateful operations
    // (similar to a cookie).
    optional uint64 ID = 3;
    optional uint64 openVersion = 4;
}

message DeletedKeys {
    required string volumeName = 1;
    required string bucketName = 2;
    repeated string keys = 3;
}

message PurgeKeysRequest {
    repeated DeletedKeys deletedKeys = 1;
    // if set, will purge keys in a snapshot DB instead of active DB
    optional string snapshotTableKey = 2;
}

message PurgeKeysResponse {

}

message PurgePathsRequest {
    // option deprecated = true;
    // Use PurgeDirectoriesRequest
    repeated string deletedDirs = 1;
    repeated KeyInfo deletedSubFiles = 2;
    repeated KeyInfo markDeletedSubDirs = 3;
}

message PurgePathsResponse {
  // option deprecated = true;
  // Use PurgeDirectoriesResponse
}

message PurgeDirectoriesRequest {
  repeated PurgePathRequest deletedPath = 1;
  optional string snapshotTableKey = 2;
}

message PurgeDirectoriesResponse {

}

message PurgePathRequest {
  required uint64 volumeId = 1;
  required uint64 bucketId = 2;
  optional string deletedDir = 3;
  repeated KeyInfo deletedSubFiles = 4;
  repeated KeyInfo markDeletedSubDirs = 5;
}

message DeleteOpenKeysRequest {
  repeated OpenKeyBucket openKeysPerBucket = 1;
  optional BucketLayoutProto bucketLayout = 2;
}

message OpenKeyBucket {
  required string volumeName = 1;
  required string bucketName = 2;
  repeated OpenKey keys = 3;
}

message OpenKey {
  required string name = 1;
  optional uint64 clientID = 2 [deprecated=true];
}

message OMTokenProto {
    enum Type {
      DELEGATION_TOKEN = 1;
      S3AUTHINFO = 2;
    };
    required Type   type           = 1;
    optional uint32 version        = 2;
    optional string owner          = 3;
    optional string renewer        = 4;
    optional string realUser       = 5;
    optional uint64 issueDate      = 6;
    optional uint64 maxDate        = 7;
    optional uint32 sequenceNumber = 8;
    optional uint32 masterKeyId    = 9;
    optional uint64 expiryDate     = 10;
    optional string omCertSerialId = 11;
    optional string accessKeyId    = 12;
    optional string signature      = 13;
    optional string strToSign      = 14;
    optional string omServiceId    = 15;
}

message SecretKeyProto {
    required uint32 keyId = 1;
    required uint64 expiryDate = 2;
    required bytes privateKeyBytes = 3;
    required bytes publicKeyBytes = 4;
}

message ListKeysRequest {
    required string volumeName = 1;
    required string bucketName = 2;
    optional string startKey = 3;
    optional string prefix = 4;
    optional int32 count = 5;
}

message ListKeysResponse {
    repeated KeyInfo keyInfo = 2;
}

message CommitKeyRequest {
    required KeyArgs keyArgs = 1;
    required uint64 clientID = 2;
    optional bool hsync = 3;
}

message CommitKeyResponse {

}

message AllocateBlockRequest {
    required KeyArgs keyArgs = 1;
    required uint64 clientID = 2;
    optional hadoop.hdds.ExcludeListProto excludeList = 3;
    // During HA on one of the OM nodes, we allocate block and send the
    // AllocateBlockRequest with keyLocation set. If this is set, no need to
    // call scm again in OM Ratis applyTransaction just append it to DB.
    optional KeyLocation keyLocation = 4;
}

message AllocateBlockResponse {

    optional KeyLocation keyLocation = 2;
}

message ServiceListRequest {
}

message DBUpdatesRequest {
    required uint64 sequenceNumber = 1;
    optional uint64 limitCount = 2;
}

message ServiceListResponse {

    repeated ServiceInfo serviceInfo = 2;
    // When security is enabled, return SCM CA certificate to Ozone client
    // to set up gRPC TLS for client to authenticate server(DN).
    optional string caCertificate = 3;

    repeated string caCerts = 4;
}

message DBUpdatesResponse {
    required uint64 sequenceNumber = 1;
    repeated bytes data = 2;
    optional uint64 latestSequenceNumber = 3;
    optional bool dbUpdateSuccess = 4;
}

message RangerBGSyncRequest {
    optional bool noWait = 1;
}

message RangerBGSyncResponse {
    optional bool runSuccess = 1;
}

message FinalizeUpgradeRequest {
  required string upgradeClientId = 1;
}

message FinalizeUpgradeResponse {
    required hadoop.hdds.UpgradeFinalizationStatus status = 1;
}

message FinalizeUpgradeProgressRequest {
    required string upgradeClientId = 1;
    optional bool takeover = 2;
    optional bool readonly = 3;
}

message FinalizeUpgradeProgressResponse {
    required hadoop.hdds.UpgradeFinalizationStatus status = 1;
}

message PrepareRequest {
    required PrepareRequestArgs args = 1;
}

message PrepareRequestArgs {
    optional uint64 txnApplyWaitTimeoutSeconds = 1 [default = 300];
    optional uint64 txnApplyCheckIntervalSeconds = 2 [default = 5];
}

message PrepareResponse {
    required uint64 txnID = 1;
}

message PrepareStatusRequest {
    required uint64 txnID = 1;
}

message PrepareStatusResponse {
    enum PrepareStatus {
        NOT_PREPARED = 1;
        PREPARE_GATE_ENABLED = 2;
        PREPARE_COMPLETED = 3;
    }
    required PrepareStatus status = 1;
    optional uint64 currentTxnIndex = 2;
}

message CancelPrepareRequest {

}

message CancelPrepareResponse {

}

message ServicePort {
    enum Type {
        RPC = 1;
        HTTP = 2;
        HTTPS = 3;
        RATIS = 4;
    };
    required Type type = 1;
    required uint32 value = 2;
}

message OMRoleInfo {
    required string nodeId = 1;
    required string serverRole = 2;
}

message ServiceInfo {
    required hadoop.hdds.NodeType nodeType = 1;
    required string hostname = 2;
    repeated ServicePort servicePorts = 3;
    optional OMRoleInfo omRole = 4;
    optional int32 OMVersion = 5 [default = 0];
}

message MultipartInfoInitiateRequest {
    required KeyArgs keyArgs = 1;

}

message MultipartInfoInitiateResponse {
    required string volumeName = 1;
    required string bucketName = 2;
    required string keyName = 3;
    required string multipartUploadID = 4;
}

message MultipartKeyInfo {
    required string uploadID = 1;
    required uint64 creationTime = 2;
    required hadoop.hdds.ReplicationType type = 3;
    optional hadoop.hdds.ReplicationFactor factor = 4;
    repeated PartKeyInfo partKeyInfoList = 5;
    optional uint64 objectID = 6;
    optional uint64 updateID = 7;
    optional uint64 parentID = 8;
    optional hadoop.hdds.ECReplicationConfig ecReplicationConfig = 9;
}

message PartKeyInfo {
    required string partName = 1;
    required uint32 partNumber = 2;
    required KeyInfo partKeyInfo = 3;
}

message MultipartCommitUploadPartRequest {
    required KeyArgs keyArgs = 1;
    required uint64 clientID = 2;
}

message MultipartCommitUploadPartResponse {
    // This one is returned as Etag for S3.
    optional string partName = 1;
}

message MultipartUploadCompleteRequest {
    required KeyArgs keyArgs = 1;
    repeated Part partsList = 2;
}

message MultipartUploadCompleteResponse {
    optional string volume = 1;
    optional string bucket = 2;
    optional string key = 3;
    optional string hash = 4; // This will be used as etag for s3
}

message Part {
    required uint32 partNumber = 1;
    required string partName = 2;
}

message MultipartUploadAbortRequest {
    required KeyArgs keyArgs = 1;
}

message MultipartUploadAbortResponse {

}
message MultipartUploadListPartsRequest {
    required string volume = 1;
    required string bucket = 2;
    required string key = 3;
    required string uploadID = 4;
    optional uint32 partNumbermarker = 5;
    optional uint32 maxParts = 6;
}

message MultipartUploadListPartsResponse {
    optional hadoop.hdds.ReplicationType type = 2;
    optional hadoop.hdds.ReplicationFactor factor = 3;
    optional uint32 nextPartNumberMarker = 4;
    optional bool isTruncated = 5;
    repeated PartInfo partsList = 6;
    optional hadoop.hdds.ECReplicationConfig ecReplicationConfig = 7;
}

message ListMultipartUploadsRequest {
    required string volume = 1;
    required string bucket = 2;
    required string prefix = 3;
}

message ListMultipartUploadsResponse {
    optional bool isTruncated = 1;
    repeated MultipartUploadInfo uploadsList = 2;
}

message MultipartUploadInfo {
    required string volumeName = 1;
    required string bucketName = 2;
    required string keyName = 3;
    required string uploadId = 4;
    required uint64 creationTime = 5;
    required hadoop.hdds.ReplicationType type = 6;
    optional hadoop.hdds.ReplicationFactor factor = 7;
    optional hadoop.hdds.ECReplicationConfig ecReplicationConfig = 8;
}

message PartInfo {
    required uint32 partNumber = 1;
    required string partName = 2;
    required uint64 modificationTime = 3;
    required uint64 size = 4;
}

/**
 Rpc request with optional payload, used in OmRPCLoadGenerator
 */
message EchoRPCRequest {
    optional bytes payloadReq = 1;
    optional int32 payloadSizeResp = 2;
}

/**
 Rpc response with optional payload, used in OmRPCLoadGenerator
 */
message EchoRPCResponse {
    optional bytes payload = 1;
}


message GetDelegationTokenResponseProto {

    optional hadoop.common.GetDelegationTokenResponseProto response = 2;
}

message RenewDelegationTokenResponseProto {

    optional hadoop.common.RenewDelegationTokenResponseProto response = 2;
}

message CancelDelegationTokenResponseProto {

    optional hadoop.common.CancelDelegationTokenResponseProto response = 2;
}

message S3Secret {
    required string kerberosID = 1;  // HDDS-6339: This really means accessId
    required string awsSecret = 2;
}

message GetS3SecretRequest {
    required string kerberosID = 1;  // HDDS-6339: This really means accessId
    optional bool createIfNotExist = 2;
}

message GetS3SecretResponse {
    required S3Secret s3Secret = 2;
}

message SetS3SecretRequest {
    optional string accessId = 1;
    optional string secretKey = 2;
}

message SetS3SecretResponse {
    optional string accessId = 1;
    optional string secretKey = 2;
}

message TenantState {
    optional string tenantId = 1;
    optional string bucketNamespaceName = 2;        // Volume name
    optional string userRoleName = 3;
    optional string adminRoleName = 4;
    optional string bucketNamespacePolicyName = 5;  // VolumeAccessPolicy name
    optional string bucketPolicyName = 6;           // BucketAccessPolicy name
}

message TenantUserPrincipalInfo {
    repeated string accessIds = 1;
}

// Stores a basic user-accessId pair, used in TenantListUserResponse
message UserAccessIdInfo {
    optional string userPrincipal = 1;
    optional string accessId = 2;
}

// Multi-purpose message for storing or transferring extra access ID information
//
// This is an extension to the S3Secret protobuf message, carrying supplementary
//   information to the existing accessId (kerberosID) field.
// For now, all fields are related to multi-tenancy. New fields can be added
//   when necessary in the future. e.g. when implementing new features.
//
// Usage 1: Stored as value (OmDBAccessIdInfo) in TenantAccessIdTable.
//   In this case, accessId field is not set to avoid duplication,
//   because the key of TenantAccessIdTable is already accessId.
//
// Usage 2: Used when transferring the result of `ozone tenant user info`
//   See TenantUserInfoValue.
//
message ExtendedUserAccessIdInfo {
    optional string userPrincipal = 1;
    optional string accessId = 2;  // OmDBAccessIdInfo doesn't use this field
    optional string tenantId = 3;
    optional bool isAdmin = 4;
    optional bool isDelegatedAdmin = 5;
}

message ListTenantRequest {

}

message ListTenantResponse {
    repeated TenantState tenantState = 1;
}

message TenantListUserRequest {
    optional string tenantId = 1;
    optional string prefix = 2;
}

message TenantListUserResponse {
    repeated UserAccessIdInfo userAccessIdInfo = 1;
}

message TenantGetUserInfoRequest {
    optional string userPrincipal = 1;
}

message TenantGetUserInfoResponse {
    repeated ExtendedUserAccessIdInfo accessIdInfo = 1;
}

message LayoutVersion {
  required uint64 version = 1;
}

message RevokeS3SecretRequest {
    required string kerberosID = 1;  // HDDS-6339: This really means accessId
}

message CreateTenantRequest {
    optional string tenantId = 1;  // Tenant name
    optional string volumeName = 2;
    optional string userRoleName = 3;
    optional string adminRoleName = 4;
}

message SetRangerServiceVersionRequest {
    required uint64 rangerServiceVersion = 1;
}

message CreateSnapshotRequest {
  optional string volumeName = 1;
  optional string bucketName = 2;
  optional string snapshotName = 3;
  optional string snapshotId = 4;
}

message ListSnapshotRequest {
  optional string volumeName = 1;
  optional string bucketName = 2;
}

message SnapshotDiffRequest {
  optional string volumeName = 1;
  optional string bucketName = 2;
  optional string fromSnapshot = 3;
  optional string toSnapshot = 4;
  optional string token = 5;
  optional uint32 pageSize = 6;
  optional bool forceFullDiff = 7;
}

message DeleteSnapshotRequest {
  optional string volumeName = 1;
  optional string bucketName = 2;
  optional string snapshotName = 3;
  optional uint64 deletionTime = 4;
}

message SnapshotMoveDeletedKeysRequest {
  optional SnapshotInfo fromSnapshot = 1;
  repeated SnapshotMoveKeyInfos nextDBKeys = 2;
  repeated SnapshotMoveKeyInfos reclaimKeys = 3;
  repeated hadoop.hdds.KeyValue renamedKeys = 4;
  repeated string deletedDirsToMove = 5;
}

message SnapshotMoveKeyInfos {
  optional string key = 1;
  repeated KeyInfo keyInfos = 2;
}

message SnapshotPurgeRequest {
  repeated string snapshotDBKeys = 1;
}

message DeleteTenantRequest {
    optional string tenantId = 1;
}

message TenantAssignUserAccessIdRequest {
    optional string userPrincipal = 1;
    optional string tenantId = 2;
    optional string accessId = 3;
}

message TenantRevokeUserAccessIdRequest {
    optional string accessId = 1;
    optional string tenantId = 2;
}

message TenantAssignAdminRequest {
    optional string accessId = 1;
    optional string tenantId = 2;
    optional bool delegated = 3;
}

message TenantRevokeAdminRequest {
    optional string accessId = 1;
    optional string tenantId = 2;
}

message GetS3VolumeContextRequest {

}

message CreateTenantResponse {

}

message SetRangerServiceVersionResponse {
}

message CreateSnapshotResponse {
  optional SnapshotInfo snapshotInfo = 1;
}

message ListSnapshotResponse {
  repeated SnapshotInfo snapshotInfo = 1;
}

message SnapshotDiffResponse {
  enum JobStatusProto {
    QUEUED = 1;
    IN_PROGRESS = 2;
    DONE = 3;
    REJECTED = 4;
    FAILED = 5;
  }
  optional SnapshotDiffReportProto snapshotDiffReport = 1;
  optional JobStatusProto jobStatus = 2;
  optional int64 waitTimeInMs = 3;
}

message DeleteSnapshotResponse {

}

message SnapshotMoveDeletedKeysResponse {

}

message SnapshotPurgeResponse {

}

message SnapshotDiffReportProto {
  optional string volumeName = 1;
  optional string bucketName = 2;
  optional string fromSnapshot = 3;
  optional string toSnapshot = 4;
  repeated DiffReportEntryProto diffList = 5;
  optional string token = 6;
}

message DiffReportEntryProto {
  enum DiffTypeProto {
    CREATE = 1;
    MODIFY = 2;
    DELETE= 3;
    RENAME = 4;
  }
  optional DiffTypeProto diffType = 1;
  optional string sourcePath = 2;
  optional string targetPath = 3;
}

message DeleteTenantResponse {
    optional string volumeName = 1;
    optional int64 volRefCount = 2;
}

message TenantAssignUserAccessIdResponse {
    optional S3Secret s3Secret = 1;
}

message TenantRevokeUserAccessIdResponse {

}

message TenantAssignAdminResponse {

}

message TenantRevokeAdminResponse {

}

message GetS3VolumeContextResponse {
  optional VolumeInfo volumeInfo = 1;
  // Piggybacked username (principal) response to be used for KMS client operations
  optional string userPrincipal = 2;
}

/**
  This will be used internally by OM to replicate S3 Secret across quorum of
  OM's.
*/
message UpdateGetS3SecretRequest {
    required string kerberosID = 1;  // HDDS-6339: This really means accessId
    required string awsSecret = 2;
}

// MARK

/**
  This will be used by OM to authenticate S3 gateway requests on a per request basis.
*/
message S3Authentication {
    optional string stringToSign = 1;
    optional string signature = 2;
    optional string accessId = 3;
}

message RecoverLeaseRequest {
  optional string volumeName = 1;
  optional string bucketName = 2;
  optional string keyName = 3;
}

message RecoverLeaseResponse {
  optional bool response = 1;
}

/**
 The OM service that takes care of Ozone namespace.
*/
service OzoneManagerService {
    // A client-to-OM RPC to send client requests to OM Ratis server
    rpc submitRequest(OMRequest)
          returns(OMResponse);
}<|MERGE_RESOLUTION|>--- conflicted
+++ resolved
@@ -476,12 +476,8 @@
 
     CONTAINS_SNAPSHOT = 88;
     SSL_CONNECTION_FAILURE = 89;
-<<<<<<< HEAD
-
-    S3_SECRET_ALREADY_EXISTS = 90;
-=======
     RENAME_OPEN_FILE = 90;
->>>>>>> 775d74fe
+    S3_SECRET_ALREADY_EXISTS = 91;
 }
 
 /**
