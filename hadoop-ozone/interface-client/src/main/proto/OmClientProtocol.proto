--- conflicted
+++ resolved
@@ -141,11 +141,8 @@
   CancelSnapshotDiff = 123;
   SetSafeMode = 124;
   PrintCompactionLogDag = 125;
-<<<<<<< HEAD
-  SetSnapshotProperty = 126;
-=======
   ListKeysLight = 126;
->>>>>>> 9eaa81e8
+  SetSnapshotProperty = 127;
 }
 
 enum SafeMode {
@@ -277,7 +274,7 @@
   optional CancelSnapshotDiffRequest        CancelSnapshotDiffRequest      = 123;
   optional SetSafeModeRequest               SetSafeModeRequest             = 124;
   optional PrintCompactionLogDagRequest     PrintCompactionLogDagRequest   = 125;
-  optional SetSnapshotPropertyRequest       SetSnapshotPropertyRequest     = 126;
+  optional SetSnapshotPropertyRequest       SetSnapshotPropertyRequest     = 127;
 }
 
 message OMResponse {
@@ -394,11 +391,8 @@
   optional CancelSnapshotDiffResponse        cancelSnapshotDiffResponse    = 123;
   optional SetSafeModeResponse               SetSafeModeResponse           = 124;
   optional PrintCompactionLogDagResponse     PrintCompactionLogDagResponse = 125;
-<<<<<<< HEAD
-  optional SetSnapshotPropertyResponse       SetSnapshotPropertyResponse   = 126;
-=======
   optional ListKeysLightResponse             listKeysLightResponse         = 126;
->>>>>>> 9eaa81e8
+  optional SetSnapshotPropertyResponse       SetSnapshotPropertyResponse   = 127;
 }
 
 enum Status {
