--- conflicted
+++ resolved
@@ -1348,21 +1348,12 @@
 }
 
 /**
-<<<<<<< HEAD
   This will be used by OM to authenicate S3 gateway requests on a per request basis.
 */
 message S3Authentication {
     required string stringToSign = 1;
     required string signature = 2;
     required string accessId = 3;
-=======
-  This will be used by OM to authenticate S3 gateway requests on a per request basis.
-*/
-message S3Authentication {
-    optional string stringToSign = 1;
-    optional string signature = 2;
-    optional string accessId = 3;
->>>>>>> 4fb49e8f
 }
 
 /**
