--- conflicted
+++ resolved
@@ -401,11 +401,8 @@
   optional MultipartUploadsExpiredAbortResponse multipartUploadsExpiredAbortResponse = 127;
   optional SetSnapshotPropertyResponse       SetSnapshotPropertyResponse   = 128;
   optional ListStatusLightResponse           listStatusLightResponse       = 129;
-<<<<<<< HEAD
-  optional OMLockDetailsProto                omLockDetailsProto            = 130;
-=======
   optional SnapshotInfoResponse              SnapshotInfoResponse          = 130;
->>>>>>> 015437b9
+  optional OMLockDetailsProto                omLockDetailsProto            = 131;
 }
 
 enum Status {
