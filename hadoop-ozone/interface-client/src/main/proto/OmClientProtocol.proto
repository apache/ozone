--- conflicted
+++ resolved
@@ -308,17 +308,13 @@
   optional GetObjectTaggingRequest          getObjectTaggingRequest        = 140;
   optional PutObjectTaggingRequest          putObjectTaggingRequest        = 141;
   optional DeleteObjectTaggingRequest       deleteObjectTaggingRequest     = 142;
-<<<<<<< HEAD
-
-  optional SetLifecycleConfigurationRequest setLifecycleConfigurationRequest = 150;
-  optional GetLifecycleConfigurationRequest   getLifecycleConfigurationRequest   = 151;
-  optional DeleteLifecycleConfigurationRequest deleteLifecycleConfigurationRequest = 152;
-
-  optional GetLifecycleServiceStatusRequest getLifecycleServiceStatusRequest = 153;
-  optional SetLifecycleServiceStatusRequest setLifecycleServiceStatusRequest = 154;
-=======
   repeated SetSnapshotPropertyRequest       SetSnapshotPropertyRequests    = 143;
->>>>>>> 563b9d51
+
+  optional SetLifecycleConfigurationRequest setLifecycleConfigurationRequest = 144;
+  optional GetLifecycleConfigurationRequest   getLifecycleConfigurationRequest   = 145;
+  optional DeleteLifecycleConfigurationRequest deleteLifecycleConfigurationRequest = 146;
+  optional GetLifecycleServiceStatusRequest getLifecycleServiceStatusRequest = 147;
+  optional SetLifecycleServiceStatusRequest setLifecycleServiceStatusRequest = 148;
 }
 
 message OMResponse {
@@ -586,13 +582,10 @@
     KEY_UNDER_LEASE_RECOVERY = 95;
     KEY_ALREADY_CLOSED = 96;
     KEY_UNDER_LEASE_SOFT_LIMIT_PERIOD = 97;
-<<<<<<< HEAD
-    LIFECYCLE_CONFIGURATION_NOT_FOUND = 98;
-    UPDATE_ID_NOT_MATCH = 99;
-=======
-
     TOO_MANY_SNAPSHOTS = 98;
->>>>>>> 563b9d51
+
+    LIFECYCLE_CONFIGURATION_NOT_FOUND = 99;
+    UPDATE_ID_NOT_MATCH = 100;
 }
 
 /**
