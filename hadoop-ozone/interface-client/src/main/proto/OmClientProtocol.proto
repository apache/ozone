/**
 * Licensed to the Apache Software Foundation (ASF) under one
 * or more contributor license agreements.  See the NOTICE file
 * distributed with this work for additional information
 * regarding copyright ownership.  The ASF licenses this file
 * to you under the Apache License, Version 2.0 (the
 * "License"); you may not use this file except in compliance
 * with the License.  You may obtain a copy of the License at
 *
 *     http://www.apache.org/licenses/LICENSE-2.0
 *
 * Unless required by applicable law or agreed to in writing, software
 * distributed under the License is distributed on an "AS IS" BASIS,
 * WITHOUT WARRANTIES OR CONDITIONS OF ANY KIND, either express or implied.
 * See the License for the specific language governing permissions and
 * limitations under the License.
 */

/**
 * These .proto interfaces are private and unstable.
 * Please see http://wiki.apache.org/hadoop/Compatibility
 * for what changes are allowed for a *unstable* .proto interface.
 */

syntax = "proto2";
option java_package = "org.apache.hadoop.ozone.protocol.proto";
option java_outer_classname = "OzoneManagerProtocolProtos";
option java_generic_services = true;
option java_generate_equals_and_hash = true;
package hadoop.ozone;

/**
This file contains the protocol to communicate with
Ozone Manager. Ozone Manager manages the namespace for ozone.
This is similar to Namenode for Ozone.
*/

import "hdds.proto";
import "Security.proto";

enum Type {
  UnknownCommand = 0;
  CreateVolume = 11;
  SetVolumeProperty = 12;
  CheckVolumeAccess = 13;
  InfoVolume = 14;
  DeleteVolume = 15;
  ListVolume = 16;

  CreateBucket = 21;
  InfoBucket = 22;
  SetBucketProperty = 23;
  DeleteBucket = 24;
  ListBuckets = 25;

  CreateKey = 31;
  LookupKey = 32;
  RenameKey = 33;
  DeleteKey = 34;
  ListKeys = 35;
  CommitKey = 36;
  AllocateBlock = 37;
  DeleteKeys = 38;
  RenameKeys = 39;
  DeleteOpenKeys = 40;

  InitiateMultiPartUpload = 45;
  CommitMultiPartUpload = 46;
  CompleteMultiPartUpload = 47;
  AbortMultiPartUpload = 48;
  GetS3Secret = 49;
  ListMultiPartUploadParts = 50;

  ServiceList = 51;
  DBUpdates = 53;
  FinalizeUpgrade = 54;
  FinalizeUpgradeProgress = 55;
  Prepare = 56;
  PrepareStatus = 57;
  CancelPrepare = 58;

  GetDelegationToken = 61;
  RenewDelegationToken = 62;
  CancelDelegationToken = 63;

  GetFileStatus = 70;
  CreateDirectory = 71;
  CreateFile = 72;
  LookupFile = 73;
  ListStatus = 74;
  AddAcl = 75;
  RemoveAcl = 76;
  SetAcl = 77;
  GetAcl = 78;

  PurgeKeys = 81;

  ListMultipartUploads = 82;

  ListTrash = 91;
  RecoverTrash = 92;

  RevokeS3Secret = 93;

  PurgePaths = 94; // [deprecated = true]
  PurgeDirectories = 95;

  CreateTenant = 96;
  DeleteTenant = 97;
  ListTenant = 98;

  TenantGetUserInfo = 99;
  TenantAssignUserAccessId = 100;
  TenantRevokeUserAccessId = 101;

  TenantAssignAdmin = 102;
  TenantRevokeAdmin = 103;

  GetS3VolumeContext = 104;
  TenantListUser = 105;

  SetS3Secret = 106;

  SetRangerServiceVersion = 107;
  RangerBGSync = 109;

  EchoRPC = 110;
  GetKeyInfo = 111;

  CreateSnapshot = 112;
  ListSnapshot = 113;
  SnapshotDiff = 114;
  DeleteSnapshot = 115;
  SnapshotMoveDeletedKeys = 116;
  TransferLeadership = 117;
  SnapshotPurge = 118;
  RecoverLease = 119;
  SetTimes = 120;
  RefetchSecretKey = 121;
  ListSnapshotDiffJobs = 122;
  CancelSnapshotDiff = 123;
  SetSafeMode = 124;
  PrintCompactionLogDag = 125;
  ListKeysLight = 126;
<<<<<<< HEAD
  ListStatusLight = 127;
=======
  AbortExpiredMultiPartUploads = 127;
  SetSnapshotProperty = 128;
>>>>>>> f42a2e52
}

enum SafeMode {
    ENTER = 1;
    LEAVE = 2;
    FORCE_EXIT = 3;
    GET = 4;
}

message OMRequest {
  required Type cmdType = 1; // Type of the command

  // A string that identifies this command, we generate  Trace ID in Ozone
  // frontend and this allows us to trace that command all over ozone.
  optional string traceID = 2;

  required string clientId = 3;

  optional UserInfo userInfo = 4;
  optional uint32 version = 5;

  optional LayoutVersion layoutVersion = 6;

  optional CreateVolumeRequest              createVolumeRequest            = 11;
  optional SetVolumePropertyRequest         setVolumePropertyRequest       = 12;
  optional CheckVolumeAccessRequest         checkVolumeAccessRequest       = 13;
  optional InfoVolumeRequest                infoVolumeRequest              = 14;
  optional DeleteVolumeRequest              deleteVolumeRequest            = 15;
  optional ListVolumeRequest                listVolumeRequest              = 16;

  optional CreateBucketRequest              createBucketRequest            = 21;
  optional InfoBucketRequest                infoBucketRequest              = 22;
  optional SetBucketPropertyRequest         setBucketPropertyRequest       = 23;
  optional DeleteBucketRequest              deleteBucketRequest            = 24;
  optional ListBucketsRequest               listBucketsRequest             = 25;

  optional CreateKeyRequest                 createKeyRequest               = 31;
  optional LookupKeyRequest                 lookupKeyRequest               = 32;
  optional RenameKeyRequest                 renameKeyRequest               = 33;
  optional DeleteKeyRequest                 deleteKeyRequest               = 34;
  optional ListKeysRequest                  listKeysRequest                = 35;
  optional CommitKeyRequest                 commitKeyRequest               = 36;
  optional AllocateBlockRequest             allocateBlockRequest           = 37;
  optional DeleteKeysRequest                deleteKeysRequest              = 38;
  optional RenameKeysRequest                renameKeysRequest              = 39;
  optional DeleteOpenKeysRequest            deleteOpenKeysRequest          = 40;

  optional MultipartInfoInitiateRequest     initiateMultiPartUploadRequest = 45;
  optional MultipartCommitUploadPartRequest commitMultiPartUploadRequest   = 46;
  optional MultipartUploadCompleteRequest   completeMultiPartUploadRequest = 47;
  optional MultipartUploadAbortRequest      abortMultiPartUploadRequest    = 48;
  optional GetS3SecretRequest               getS3SecretRequest             = 49;
  optional MultipartUploadListPartsRequest  listMultipartUploadPartsRequest = 50;

  optional ServiceListRequest               serviceListRequest             = 51;
  optional DBUpdatesRequest                  dbUpdatesRequest              = 53;
  optional FinalizeUpgradeRequest           finalizeUpgradeRequest         = 54;
  optional FinalizeUpgradeProgressRequest   finalizeUpgradeProgressRequest = 55;
  optional PrepareRequest                   prepareRequest                 = 56;
  optional PrepareStatusRequest             prepareStatusRequest           = 57;
  optional CancelPrepareRequest             cancelPrepareRequest           = 58;

  optional hadoop.common.GetDelegationTokenRequestProto getDelegationTokenRequest = 61;
  optional hadoop.common.RenewDelegationTokenRequestProto renewDelegationTokenRequest= 62;
  optional hadoop.common.CancelDelegationTokenRequestProto cancelDelegationTokenRequest = 63;
  optional UpdateGetDelegationTokenRequest updateGetDelegationTokenRequest = 64;
  optional UpdateRenewDelegationTokenRequest updatedRenewDelegationTokenRequest = 65;

  optional GetFileStatusRequest             getFileStatusRequest           = 70;
  optional CreateDirectoryRequest           createDirectoryRequest         = 71;
  optional CreateFileRequest                createFileRequest              = 72;
  optional LookupFileRequest                lookupFileRequest              = 73;
  optional ListStatusRequest                listStatusRequest              = 74;
  optional AddAclRequest                    addAclRequest                  = 75;
  optional RemoveAclRequest                 removeAclRequest               = 76;
  optional SetAclRequest                    setAclRequest                  = 77;
  optional GetAclRequest                    getAclRequest                  = 78;

  optional PurgeKeysRequest                 purgeKeysRequest               = 81;

  optional UpdateGetS3SecretRequest         updateGetS3SecretRequest       = 82;
  optional ListMultipartUploadsRequest      listMultipartUploadsRequest    = 83;

  optional ListTrashRequest                 listTrashRequest               = 91;
  optional RecoverTrashRequest              RecoverTrashRequest            = 92;

  optional RevokeS3SecretRequest            RevokeS3SecretRequest          = 93;

  optional PurgePathsRequest                purgePathsRequest              = 94 [deprecated = true];
  optional PurgeDirectoriesRequest          purgeDirectoriesRequest        = 108;

  optional S3Authentication                 s3Authentication               = 95;

  optional CreateTenantRequest              CreateTenantRequest            = 96;
  optional DeleteTenantRequest              DeleteTenantRequest            = 97;
  optional ListTenantRequest                ListTenantRequest              = 98;

  optional TenantGetUserInfoRequest         TenantGetUserInfoRequest       = 99;
  optional TenantAssignUserAccessIdRequest  TenantAssignUserAccessIdRequest= 100;
  optional TenantRevokeUserAccessIdRequest  TenantRevokeUserAccessIdRequest= 101;

  optional TenantAssignAdminRequest         TenantAssignAdminRequest       = 102;
  optional TenantRevokeAdminRequest         TenantRevokeAdminRequest       = 103;

  optional GetS3VolumeContextRequest        getS3VolumeContextRequest      = 104;
  optional TenantListUserRequest            tenantListUserRequest          = 105;

  optional SetS3SecretRequest               SetS3SecretRequest             = 106;

  optional SetRangerServiceVersionRequest   SetRangerServiceVersionRequest = 107;
  optional RangerBGSyncRequest              RangerBGSyncRequest            = 109;

  optional EchoRPCRequest                   EchoRPCRequest                 = 110;
  optional GetKeyInfoRequest                GetKeyInfoRequest              = 111;

  optional CreateSnapshotRequest            CreateSnapshotRequest          = 112;
  optional ListSnapshotRequest              ListSnapshotRequest            = 113;
  optional SnapshotDiffRequest              snapshotDiffRequest            = 114;
  optional DeleteSnapshotRequest            DeleteSnapshotRequest          = 115;
  optional SnapshotMoveDeletedKeysRequest   SnapshotMoveDeletedKeysRequest = 116;

  optional hdds.TransferLeadershipRequestProto      TransferOmLeadershipRequest    = 117;
  optional SnapshotPurgeRequest             SnapshotPurgeRequest           = 118;

  optional RecoverLeaseRequest              RecoverLeaseRequest            = 119;
  optional SetTimesRequest                  SetTimesRequest                = 120;
  optional RefetchSecretKeyRequest          RefetchSecretKeyRequest        = 121;
  optional ListSnapshotDiffJobRequest       ListSnapshotDiffJobRequest     = 122;
  optional CancelSnapshotDiffRequest        CancelSnapshotDiffRequest      = 123;
  optional SetSafeModeRequest               SetSafeModeRequest             = 124;
  optional PrintCompactionLogDagRequest     PrintCompactionLogDagRequest   = 125;

  optional MultipartUploadsExpiredAbortRequest multipartUploadsExpiredAbortRequest = 126;
  optional SetSnapshotPropertyRequest       SetSnapshotPropertyRequest     = 127;
}

message OMResponse {
  required Type cmdType = 1; // Type of the command

  // A string that identifies this command, we generate  Trace ID in Ozone
  // frontend and this allows us to trace that command all over ozone.
  optional string traceID = 2;

  optional bool success = 3 [default=true];

  optional string message = 4;

  required Status status = 5;

  optional string leaderOMNodeId = 6;

  optional CreateVolumeResponse              createVolumeResponse          = 11;
  optional SetVolumePropertyResponse         setVolumePropertyResponse     = 12;
  optional CheckVolumeAccessResponse         checkVolumeAccessResponse     = 13;
  optional InfoVolumeResponse                infoVolumeResponse            = 14;
  optional DeleteVolumeResponse              deleteVolumeResponse          = 15;
  optional ListVolumeResponse                listVolumeResponse            = 16;

  optional CreateBucketResponse              createBucketResponse          = 21;
  optional InfoBucketResponse                infoBucketResponse            = 22;
  optional SetBucketPropertyResponse         setBucketPropertyResponse     = 23;
  optional DeleteBucketResponse              deleteBucketResponse          = 24;
  optional ListBucketsResponse               listBucketsResponse           = 25;

  optional CreateKeyResponse                 createKeyResponse             = 31;
  optional LookupKeyResponse                 lookupKeyResponse             = 32;
  optional RenameKeyResponse                 renameKeyResponse             = 33;
  optional DeleteKeyResponse                 deleteKeyResponse             = 34;
  optional ListKeysResponse                  listKeysResponse              = 35;
  optional CommitKeyResponse                 commitKeyResponse             = 36;
  optional AllocateBlockResponse             allocateBlockResponse         = 37;
  optional DeleteKeysResponse                deleteKeysResponse            = 38;
  optional RenameKeysResponse                renameKeysResponse            = 39;

  optional MultipartInfoInitiateResponse   initiateMultiPartUploadResponse = 45;
  optional MultipartCommitUploadPartResponse commitMultiPartUploadResponse = 46;
  optional MultipartUploadCompleteResponse completeMultiPartUploadResponse = 47;
  optional MultipartUploadAbortResponse    abortMultiPartUploadResponse    = 48;
  optional GetS3SecretResponse               getS3SecretResponse           = 49;
  optional MultipartUploadListPartsResponse listMultipartUploadPartsResponse = 50;

  optional ServiceListResponse               ServiceListResponse           = 51;
  optional DBUpdatesResponse                 dbUpdatesResponse             = 52;
  optional FinalizeUpgradeResponse           finalizeUpgradeResponse       = 54;
  optional FinalizeUpgradeProgressResponse finalizeUpgradeProgressResponse = 55;
  optional PrepareResponse                 prepareResponse                 = 56;
  optional PrepareStatusResponse           prepareStatusResponse           = 57;
  optional CancelPrepareResponse           cancelPrepareResponse           = 58;

  optional GetDelegationTokenResponseProto getDelegationTokenResponse = 61;
  optional RenewDelegationTokenResponseProto renewDelegationTokenResponse = 62;
  optional CancelDelegationTokenResponseProto cancelDelegationTokenResponse = 63;

  optional GetFileStatusResponse              getFileStatusResponse        = 70;
  optional CreateDirectoryResponse            createDirectoryResponse      = 71;
  optional CreateFileResponse                 createFileResponse           = 72;
  optional LookupFileResponse                 lookupFileResponse           = 73;
  optional ListStatusResponse                 listStatusResponse           = 74;
  optional AddAclResponse                    addAclResponse                = 75;
  optional RemoveAclResponse                 removeAclResponse             = 76;
  optional SetAclResponse                   setAclResponse                 = 77;
  optional GetAclResponse                    getAclResponse                = 78;

  optional PurgeKeysResponse                  purgeKeysResponse            = 81;

  optional ListMultipartUploadsResponse listMultipartUploadsResponse = 82;

  optional ListTrashResponse                  listTrashResponse            = 91;
  optional RecoverTrashResponse               RecoverTrashResponse         = 92;
  optional PurgePathsResponse                 purgePathsResponse           = 93 [deprecated = true];
  optional PurgeDirectoriesResponse           purgeDirectoriesResponse     = 108;

  // Skipped 94/95 to align with OMRequest
  optional CreateTenantResponse              CreateTenantResponse          = 96;
  optional DeleteTenantResponse              DeleteTenantResponse          = 97;
  optional ListTenantResponse                ListTenantResponse            = 98;

  optional TenantGetUserInfoResponse         TenantGetUserInfoResponse     = 99;
  optional TenantAssignUserAccessIdResponse  TenantAssignUserAccessIdResponse = 100;
  optional TenantRevokeUserAccessIdResponse  TenantRevokeUserAccessIdResponse = 101;

  optional TenantAssignAdminResponse         TenantAssignAdminResponse     = 102;
  optional TenantRevokeAdminResponse         TenantRevokeAdminResponse     = 103;

  optional GetS3VolumeContextResponse        getS3VolumeContextResponse    = 104;
  optional TenantListUserResponse            tenantListUserResponse        = 105;

  optional SetS3SecretResponse               SetS3SecretResponse           = 106;

  optional SetRangerServiceVersionResponse   SetRangerServiceVersionResponse = 107;
  optional RangerBGSyncResponse              RangerBGSyncResponse          = 109;

  optional EchoRPCResponse                   EchoRPCResponse               = 110;
  optional GetKeyInfoResponse                GetKeyInfoResponse            = 111;

  optional CreateSnapshotResponse            CreateSnapshotResponse        = 112;
  optional ListSnapshotResponse              ListSnapshotResponse          = 113;
  optional SnapshotDiffResponse              snapshotDiffResponse          = 114;
  optional DeleteSnapshotResponse            DeleteSnapshotResponse        = 115;
  optional SnapshotMoveDeletedKeysResponse   SnapshotMoveDeletedKeysResponse = 116;

  optional hdds.TransferLeadershipResponseProto   TransferOmLeadershipResponse  = 117;
  optional SnapshotPurgeResponse              SnapshotPurgeResponse        = 118;
  optional RecoverLeaseResponse              RecoverLeaseResponse          = 119;
  optional SetTimesResponse                  SetTimesResponse              = 120;
  optional RefetchSecretKeyResponse          RefetchSecretKeyResponse      = 121;
  optional ListSnapshotDiffJobResponse       ListSnapshotDiffJobResponse   = 122;
  optional CancelSnapshotDiffResponse        cancelSnapshotDiffResponse    = 123;
  optional SetSafeModeResponse               SetSafeModeResponse           = 124;
  optional PrintCompactionLogDagResponse     PrintCompactionLogDagResponse = 125;
  optional ListKeysLightResponse             listKeysLightResponse         = 126;
<<<<<<< HEAD
  optional ListStatusLightResponse           listStatusLightResponse       = 127;
=======
  optional MultipartUploadsExpiredAbortResponse multipartUploadsExpiredAbortResponse = 127;
  optional SetSnapshotPropertyResponse       SetSnapshotPropertyResponse   = 128;
>>>>>>> f42a2e52
}

enum Status {
    OK = 1;
    VOLUME_NOT_UNIQUE = 2;
    VOLUME_NOT_FOUND = 3;
    VOLUME_NOT_EMPTY = 4;
    VOLUME_ALREADY_EXISTS = 5;
    USER_NOT_FOUND = 6;
    USER_TOO_MANY_VOLUMES = 7;
    BUCKET_NOT_FOUND = 8;
    BUCKET_NOT_EMPTY = 9;
    BUCKET_ALREADY_EXISTS = 10;
    KEY_ALREADY_EXISTS = 11;
    KEY_NOT_FOUND = 12;
    INVALID_KEY_NAME = 13;
    ACCESS_DENIED = 14;
    INTERNAL_ERROR = 15;
    KEY_ALLOCATION_ERROR = 16;
    KEY_DELETION_ERROR = 17;
    KEY_RENAME_ERROR = 18;
    METADATA_ERROR = 19;
    OM_NOT_INITIALIZED = 20;
    SCM_VERSION_MISMATCH_ERROR = 21;

    INITIATE_MULTIPART_UPLOAD_ERROR = 24;
    MULTIPART_UPLOAD_PARTFILE_ERROR = 25;
    NO_SUCH_MULTIPART_UPLOAD_ERROR = 26;
    MISMATCH_MULTIPART_LIST = 27;
    MISSING_UPLOAD_PARTS = 28;
    COMPLETE_MULTIPART_UPLOAD_ERROR = 29;
    ENTITY_TOO_SMALL = 30;
    ABORT_MULTIPART_UPLOAD_FAILED = 31;

    S3_SECRET_NOT_FOUND = 32;

    INVALID_AUTH_METHOD = 33;
    INVALID_TOKEN = 34;
    TOKEN_EXPIRED = 35;
    TOKEN_ERROR_OTHER = 36;
    LIST_MULTIPART_UPLOAD_PARTS_FAILED = 37;
    SCM_IN_SAFE_MODE = 38;
    INVALID_REQUEST = 39;

    BUCKET_ENCRYPTION_KEY_NOT_FOUND = 40;
    UNKNOWN_CIPHER_SUITE = 41;
    INVALID_KMS_PROVIDER = 42;
    TOKEN_CREATION_ERROR = 43;

    FILE_NOT_FOUND = 44;
    DIRECTORY_NOT_FOUND = 45;
    FILE_ALREADY_EXISTS = 46;
    NOT_A_FILE = 47;
    PERMISSION_DENIED = 48;
    TIMEOUT = 49;
    PREFIX_NOT_FOUND=50;

    RATIS_ERROR = 52;

    INVALID_PATH_IN_ACL_REQUEST = 53; // Invalid path name in acl request.

    USER_MISMATCH = 54; // Error code when requested user name passed is
    // different from remote user.

    INVALID_PART = 55;
    INVALID_PART_ORDER = 56;
    SCM_GET_PIPELINE_EXCEPTION = 57;
    INVALID_BUCKET_NAME = 58;

    CANNOT_CREATE_DIRECTORY_AT_ROOT = 59;
    DIRECTORY_ALREADY_EXISTS = 60;

    INVALID_VOLUME_NAME = 61;

    PARTIAL_DELETE = 62;

    DETECTED_LOOP_IN_BUCKET_LINKS = 63;

    NOT_SUPPORTED_OPERATION = 64;

    PARTIAL_RENAME = 65;

    QUOTA_EXCEEDED = 66;

    QUOTA_ERROR = 67;

    DIRECTORY_NOT_EMPTY = 68;

    PERSIST_UPGRADE_TO_LAYOUT_VERSION_FAILED = 69;
    REMOVE_UPGRADE_TO_LAYOUT_VERSION_FAILED = 70;
    UPDATE_LAYOUT_VERSION_FAILED = 71;
    LAYOUT_FEATURE_FINALIZATION_FAILED = 72;
    PREPARE_FAILED = 73;
    NOT_SUPPORTED_OPERATION_WHEN_PREPARED = 74;
    NOT_SUPPORTED_OPERATION_PRIOR_FINALIZATION = 75;

    TENANT_NOT_FOUND = 76;
    TENANT_ALREADY_EXISTS = 77;
    INVALID_TENANT_ID = 78;

    ACCESS_ID_NOT_FOUND = 79;
    TENANT_USER_ACCESS_ID_ALREADY_EXISTS = 80;
    INVALID_TENANT_USERNAME = 81;
    INVALID_ACCESS_ID = 82;
    TENANT_AUTHORIZER_ERROR = 83;

    VOLUME_IS_REFERENCED = 84;
    TENANT_NOT_EMPTY = 85;

    FEATURE_NOT_ENABLED = 86;
    INVALID_SNAPSHOT_ERROR = 87;

    CONTAINS_SNAPSHOT = 88;
    SSL_CONNECTION_FAILURE = 89;
    RENAME_OPEN_FILE = 90;
    UNAUTHORIZED = 91;

    S3_SECRET_ALREADY_EXISTS = 92;
}

/**
    This command acts as a list command for deleted keys that are still present
    in the deleted table on Ozone Manager.
*/
message ListTrashRequest {
  required string volumeName = 1;
  required string bucketName = 2;
  optional string startKeyName = 3;
  optional string keyPrefix = 4;
  optional int32 maxKeys = 5;
}

message ListTrashResponse {
  repeated RepeatedKeyInfo deletedKeys = 1;
}

/**
    This command acts as a recover command for deleted keys that are still
    in deleted table on Ozone Manager.
*/

message RecoverTrashRequest {
    required string volumeName = 1;
    required string bucketName = 2;
    required string keyName = 3;
    required string destinationBucket = 4;
}

message RecoverTrashResponse {
    required bool response = 1;
}

message VolumeInfo {
    required string adminName = 1;
    required string ownerName = 2;
    required string volume = 3;
    optional uint64 quotaInBytes = 4;
    repeated hadoop.hdds.KeyValue metadata = 5;
    repeated OzoneAclInfo volumeAcls = 6;
    optional uint64 creationTime = 7;
    optional uint64 objectID = 8;
    optional uint64 updateID = 9;
    optional uint64 modificationTime = 10;
    optional int64 quotaInNamespace = 11 [default = -2];
    optional uint64 usedNamespace = 12;
    optional int64 refCount = 13;
}

/**
    User information which will be extracted during RPC context and used
    during validating Acl.
*/
message UserInfo {
    optional string userName = 1;
    optional string remoteAddress = 3;
    optional string hostName = 4;
}

/**
  This will be used during OM HA, once leader generates token sends this
  request via ratis to persist to OM DB. This request will be internally used
   by OM for replicating token across a quorum of OMs.
*/
message UpdateGetDelegationTokenRequest {
    required GetDelegationTokenResponseProto getDelegationTokenResponse = 1;
    optional uint64 tokenRenewInterval = 2;
}

/**
  This will be used during OM HA, once leader renews token, sends this
   request via ratis to persist to OM DB. This request will be internally used
   by OM for replicating renewed token information across a quorum of OMs.
*/
message UpdateRenewDelegationTokenRequest {
    required hadoop.common.RenewDelegationTokenRequestProto
    renewDelegationTokenRequest = 1;
    required RenewDelegationTokenResponseProto renewDelegationTokenResponse = 2;
}

/**
    Creates a volume
*/
message CreateVolumeRequest {
    required VolumeInfo volumeInfo = 1;
}

message CreateVolumeResponse {

}

message UserVolumeInfo {
    repeated string volumeNames = 1;
    optional uint64 objectID = 2;
    optional uint64 updateID = 3;
}

/**
    Changes the Volume Properties -- like ownership and quota for a volume.
*/
message SetVolumePropertyRequest {
    required string volumeName = 1;
    optional string ownerName = 2;
    optional uint64 quotaInBytes = 3;
    optional uint64 modificationTime = 4;
    optional uint64 quotaInNamespace = 5;
}

message SetVolumePropertyResponse {
    optional bool response = 1;
}

message RefetchSecretKeyRequest {

}

message RefetchSecretKeyResponse {
    optional hdds.UUID id = 1;
}

/**
 * Checks if the user has specified permissions for the volume
 */
message CheckVolumeAccessRequest {
    required string volumeName = 1;
    required OzoneAclInfo userAcl = 2;
}

message CheckVolumeAccessResponse {

}


/**
    Returns information about a volume.
*/

message InfoVolumeRequest {
    required string volumeName = 1;
}

message InfoVolumeResponse {
    optional VolumeInfo volumeInfo = 2;
}

/**
    Deletes an existing volume.
*/
message DeleteVolumeRequest {
    required string volumeName = 1;
}

message DeleteVolumeResponse {

}


/**
    List Volumes -- List all volumes in the cluster or by user.
*/

message ListVolumeRequest {
    enum Scope {
        USER_VOLUMES = 1;   // User volumes -- called by user
        VOLUMES_BY_USER = 2; // User volumes - called by Admin
        VOLUMES_BY_CLUSTER = 3; // All volumes in the cluster
    }
    required Scope scope = 1;
    optional string userName = 2;
    optional string prefix = 3;
    optional string prevKey = 4;
    optional uint32 maxKeys = 5;
}

message ListVolumeResponse {
    repeated VolumeInfo volumeInfo = 2;
}

message BucketInfo {
    required string volumeName = 1;
    required string bucketName = 2;
    repeated OzoneAclInfo acls = 3;
    required bool isVersionEnabled = 4 [default = false];
    required StorageTypeProto storageType = 5 [default = DISK];
    optional uint64 creationTime = 6;
    repeated hadoop.hdds.KeyValue metadata = 7;
    optional BucketEncryptionInfoProto beinfo = 8;
    optional uint64 objectID = 9;
    optional uint64 updateID = 10;
    optional uint64 modificationTime = 11;
    optional string sourceVolume = 12;
    optional string sourceBucket = 13;
    optional uint64 usedBytes = 14;
    optional int64 quotaInBytes = 15 [default = -2];
    optional int64 quotaInNamespace = 16 [default = -2];
    optional uint64 usedNamespace = 17;
    optional BucketLayoutProto bucketLayout = 18;
    optional string owner = 19;
    optional hadoop.hdds.DefaultReplicationConfig defaultReplicationConfig = 20;
}

enum StorageTypeProto {
    DISK = 1;
    SSD = 2;
    ARCHIVE = 3;
    RAM_DISK = 4;
}

enum BucketLayoutProto {
    LEGACY = 1;
    FILE_SYSTEM_OPTIMIZED = 2;
    OBJECT_STORE = 3;
}

/**
 * Cipher suite.
 */
enum CipherSuiteProto {
    UNKNOWN = 1;
    AES_CTR_NOPADDING = 2;
}

/**
 * Crypto protocol version used to access encrypted files.
 */
enum CryptoProtocolVersionProto {
    UNKNOWN_PROTOCOL_VERSION = 1;
    ENCRYPTION_ZONES = 2;
}
/**
 * Encryption information for bucket (bucket key)
 */
message BucketEncryptionInfoProto {
    required string keyName = 1;
    optional CipherSuiteProto suite = 2;
    optional CryptoProtocolVersionProto cryptoProtocolVersion = 3;
}

/**
 * Encryption information for a file.
 */
message FileEncryptionInfoProto {
    required CipherSuiteProto suite = 1;
    required CryptoProtocolVersionProto cryptoProtocolVersion = 2;
    required bytes key = 3;
    required bytes iv = 4;
    required string keyName = 5;
    required string ezKeyVersionName = 6;
}

/**
 * Encryption information for an individual
 * file within an encryption zone
 */
message PerFileEncryptionInfoProto {
    required bytes key = 1;
    required bytes iv = 2;
    required string ezKeyVersionName = 3;
}

message DataEncryptionKeyProto {
    required uint32 keyId = 1;
    required bytes nonce = 3;
    required bytes encryptionKey = 4;
    required uint64 expiryDate = 5;
    optional string encryptionAlgorithm = 6;
}

message BucketArgs {
    required string volumeName = 1;
    required string bucketName = 2;
    optional bool isVersionEnabled = 5;
    optional StorageTypeProto storageType = 6;
    repeated hadoop.hdds.KeyValue metadata = 7;
    optional uint64 quotaInBytes = 8;
    optional uint64 quotaInNamespace = 9;
    optional string ownerName = 10;
    optional hadoop.hdds.DefaultReplicationConfig defaultReplicationConfig = 11;
}

message PrefixInfo {
    required string name = 1;
    repeated OzoneAclInfo acls = 2;
    repeated hadoop.hdds.KeyValue metadata = 3;
    optional uint64 objectID = 4;
    optional uint64 updateID = 5;
}

/**
 * SnapshotStatus - snapshot states.
 * Snapshot in one of : active, deleted, or reclaimed state
 */
enum SnapshotStatusProto {
  SNAPSHOT_ACTIVE = 1;
  SNAPSHOT_DELETED = 2;
  SNAPSHOT_RECLAIMED = 3;
}

/**
 * SnapshotInfo table entry for Bucket/Volume snapshot metadata
 */
message SnapshotInfo {
  optional hadoop.hdds.UUID snapshotID = 1;
  optional string name = 2;
  optional string volumeName = 3;
  optional string bucketName = 4;
  optional SnapshotStatusProto snapshotStatus = 5;
  optional uint64 creationTime = 6;
  optional uint64 deletionTime = 7;
  optional hadoop.hdds.UUID pathPreviousSnapshotID = 8;
  optional hadoop.hdds.UUID globalPreviousSnapshotID = 9;
  optional string snapshotPath = 10;
  optional string checkpointDir = 11;
  optional int64 dbTxSequenceNumber = 12;
  optional bool deepClean = 13;
  optional bool sstFiltered = 14;
  // snapshot reference size before any key replication or EC
  optional uint64 referencedSize = 15;
  // snapshot reference size after replication
  optional uint64 referencedReplicatedSize = 16;
  // snapshot exclusive size before any key replication or EC
  optional uint64 exclusiveSize = 17;
  // snapshot exclusive size after replication
  optional uint64 exclusiveReplicatedSize = 18;
  // note: shared sizes can be calculated from: referenced - exclusive
}

message SnapshotDiffJobProto {
  optional uint64 creationTime = 1;
  optional string jobId = 2;
  optional SnapshotDiffResponse.JobStatusProto status = 3;
  optional string volume = 4;
  optional string bucket = 5;
  optional string fromSnapshot = 6;
  optional string toSnapshot = 7;
  optional bool forceFullDiff = 8;
  optional uint64 totalDiffEntries = 9;
  optional string message = 10;
  optional bool disableNativeDiff = 11;
}

message OzoneObj {
  enum ObjectType {
    VOLUME = 1;
    BUCKET = 2;
    KEY = 3;
    PREFIX = 4;
  }

  enum StoreType {
    OZONE = 1;
    S3 = 2;
  }
  required ObjectType resType = 1;
  required StoreType storeType = 2  [default = S3];
  required string path = 3;
}

message OzoneAclInfo {
    enum OzoneAclType {
        USER = 1;
        GROUP = 2;
        WORLD = 3;
        ANONYMOUS = 4;
        CLIENT_IP = 5;
    }

    enum OzoneAclScope {
      ACCESS = 0;
      DEFAULT = 1;
    }

    required OzoneAclType type = 1;
    required string name = 2;
    required bytes rights = 3;
    required OzoneAclScope aclScope = 4 [default = ACCESS];
}

message GetAclRequest {
  required OzoneObj obj = 1;
}

message GetAclResponse {
  repeated OzoneAclInfo acls = 1;
}

message AddAclRequest {
  required OzoneObj obj = 1;
  required OzoneAclInfo acl = 2;
  optional uint64 modificationTime = 3;
}

message AddAclResponse {
  required bool response = 1;
}

message RemoveAclRequest {
  required OzoneObj obj = 1;
  required OzoneAclInfo acl = 2;
  optional uint64 modificationTime = 3;
}

message RemoveAclResponse {
  required bool response = 1;
}

message SetAclRequest {
  required OzoneObj obj = 1;
  repeated OzoneAclInfo acl = 2;
  optional uint64 modificationTime = 3;
}

message SetAclResponse {
  required bool response = 1;
}

message CreateBucketRequest {
    required BucketInfo bucketInfo = 1;
}

message CreateBucketResponse {
}

message InfoBucketRequest {
    required string volumeName = 1;
    required string bucketName = 2;
}

message InfoBucketResponse {
    optional BucketInfo bucketInfo = 2;
}

message SetBucketPropertyRequest {
    optional BucketArgs bucketArgs = 1;
    optional uint64 modificationTime = 2;
}

message SetBucketPropertyResponse {
    optional bool response = 1;
}

message DeleteBucketRequest {
    required string volumeName = 1;
    required string bucketName = 2;
}

message DeleteBucketResponse {

}

message ListBucketsRequest {
    required string volumeName = 1;
    optional string startKey = 2;
    optional string prefix = 3;
    optional int32 count = 4;
    optional bool hasSnapshot = 5;
}

message ListBucketsResponse {

    repeated BucketInfo bucketInfo = 2;
}

message KeyArgs {
    required string volumeName = 1;
    required string bucketName = 2;
    required string keyName = 3;
    optional uint64 dataSize = 4;
    optional hadoop.hdds.ReplicationType type = 5 [default = NONE];
    optional hadoop.hdds.ReplicationFactor factor = 6 [default = ZERO];
    repeated KeyLocation keyLocations = 7;
    optional bool isMultipartKey = 8;
    optional string multipartUploadID = 9;
    optional uint32 multipartNumber = 10;
    repeated hadoop.hdds.KeyValue metadata = 11;
    repeated OzoneAclInfo acls = 12;
    // This will be set when the request is received in pre-Execute. This
    // value is used in setting creation/modification time depending on the
    // request type.
    optional uint64 modificationTime = 13;
    optional bool sortDatanodes = 14;

    // This will be set by leader OM in HA and update the original request.
    optional FileEncryptionInfoProto fileEncryptionInfo = 15;
    optional bool latestVersionLocation = 16;

    // This will be set when user performs delete directory recursively.
    optional bool recursive = 17;

    // When it is a head operation which is to check whether key exist
    optional bool headOp = 18;
    optional hadoop.hdds.ECReplicationConfig ecReplicationConfig = 19;
    // Force OM to update container cache location from SCL
    optional bool forceUpdateContainerCacheFromSCM = 20;
}

message KeyLocation {
    required hadoop.hdds.BlockID blockID = 1;
    required uint64 offset = 3;
    required uint64 length = 4;
    // indicated at which version this block gets created.
    optional uint64 createVersion = 5;
    optional hadoop.common.TokenProto token = 6;
    // Walk around to include pipeline info for client read/write
    // without talking to scm.
    // NOTE: the pipeline info may change after pipeline close.
    // So eventually, we will have to change back to call scm to
    // get the up to date pipeline information. This will need o3fs
    // provide not only a OM delegation token but also a SCM delegation token
    optional hadoop.hdds.Pipeline pipeline = 7;

    optional int32 partNumber = 9 [default = -1];
}

message KeyLocationList {
    optional uint64 version = 1;
    repeated KeyLocation keyLocations = 2;
    optional FileEncryptionInfoProto fileEncryptionInfo = 3;
    optional bool isMultipartKey = 4 [default = false];
}

/**
 * Checksum algorithms/types used in Ozone
 * Make sure this enum's integer values match enum values' id properties defined
 * in org.apache.hadoop.util.DataChecksum.Type
 */
enum ChecksumTypeProto {
  CHECKSUM_NULL = 0;
  CHECKSUM_CRC32 = 1;
  CHECKSUM_CRC32C = 2;
}

enum FileChecksumTypeProto {
  MD5CRC = 1;  // BlockChecksum obtained by taking the MD5 digest of chunk CRCs
  COMPOSITE_CRC = 2;  // Chunk-independent CRC, optionally striped
}

message CompositeCrcFileChecksumProto {
  required ChecksumTypeProto checksumType = 1;
  required uint32 bytesPerCrc = 2;
  required uint32 crc = 3;
}

message MD5MD5Crc32FileChecksumProto {
  required ChecksumTypeProto checksumType = 1;
  required uint32 bytesPerCRC = 2;
  required uint64 crcPerBlock = 3;
  required bytes md5 = 4;
}

message FileChecksumProto {
  required FileChecksumTypeProto checksumType = 1  [default = COMPOSITE_CRC];
  optional CompositeCrcFileChecksumProto compositeCrc = 2;
  optional MD5MD5Crc32FileChecksumProto md5Crc = 3;
}

message KeyInfo {
    required string volumeName = 1;
    required string bucketName = 2;
    required string keyName = 3;
    required uint64 dataSize = 4;
    required hadoop.hdds.ReplicationType type = 5;
    optional hadoop.hdds.ReplicationFactor factor = 6;
    repeated KeyLocationList keyLocationList = 7;
    required uint64 creationTime = 8;
    required uint64 modificationTime = 9;
    optional uint64 latestVersion = 10;
    repeated hadoop.hdds.KeyValue metadata = 11;
    optional FileEncryptionInfoProto fileEncryptionInfo = 12;
    repeated OzoneAclInfo acls = 13;
    optional uint64 objectID = 14;
    optional uint64 updateID = 15;
    optional uint64 parentID = 16;
    optional hadoop.hdds.ECReplicationConfig ecReplicationConfig = 17;
    optional FileChecksumProto fileChecksum = 18;
    optional bool isFile = 19;
}

message BasicKeyInfo {
    optional string keyName = 1;
    optional uint64 dataSize = 2;
    optional uint64 creationTime = 3;
    optional uint64 modificationTime = 4;
    optional hadoop.hdds.ReplicationType type = 5;
    optional hadoop.hdds.ReplicationFactor factor = 6;
    optional hadoop.hdds.ECReplicationConfig ecReplicationConfig = 7;
}

message DirectoryInfo {
    required string name = 1;
    required uint64 creationTime = 2;
    required uint64 modificationTime = 3;
    repeated hadoop.hdds.KeyValue metadata = 4;
    repeated OzoneAclInfo acls = 5;
    required uint64 objectID = 6;
    required uint64 updateID = 7;
    required uint64 parentID = 8;
}

message RepeatedKeyInfo {
    repeated KeyInfo keyInfo = 1;
}

message OzoneFileStatusProto {
    optional KeyInfo keyInfo = 2;
    optional uint64 blockSize = 3;
    optional bool isDirectory = 4;

}

message OzoneFileStatusProtoLight {
    optional string volumeName = 1;
    optional string bucketName = 2;
    optional BasicKeyInfo basicKeyInfo = 3;
    optional uint64 blockSize = 4;
    optional bool isDirectory = 5;
}

message GetFileStatusRequest {
    required KeyArgs keyArgs = 1;
}

message GetFileStatusResponse {
    required OzoneFileStatusProto status = 1;
}

message GetFileStatusLightResponse {
    required OzoneFileStatusProtoLight status = 1;
}

message CreateDirectoryRequest {
    required KeyArgs keyArgs = 1;
}

message CreateDirectoryResponse {
}

message CreateFileRequest {
    required KeyArgs keyArgs = 1;
    required bool isRecursive = 2;
    required bool isOverwrite = 3;
    // Set in OM HA during preExecute step. This way all OM's use same ID in
    // OM HA.
    optional uint64 clientID = 4;
}

message CreateFileResponse {

    optional KeyInfo keyInfo = 1;
    // clients' followup request may carry this ID for stateful operations
    // (similar to a cookie).
    optional uint64 ID = 2;
    optional uint64 openVersion = 3;
}

message LookupFileRequest {
    required KeyArgs keyArgs = 1;
}

message LookupFileResponse {
    optional KeyInfo keyInfo = 1;
}

message ListStatusRequest {
    required KeyArgs keyArgs = 1;
    required bool recursive = 2;
    required string startKey = 3;
    required uint64 numEntries = 4;
    optional bool allowPartialPrefix = 5;
}

message ListStatusResponse {
    repeated OzoneFileStatusProto statuses = 1;
}

message ListStatusLightResponse {
    repeated OzoneFileStatusProtoLight statuses = 1;
}

message CreateKeyRequest {
    required KeyArgs keyArgs = 1;
    // Set in OM HA during preExecute step. This way all OM's use same ID in
    // OM HA.
    optional uint64 clientID = 2;
}

message CreateKeyResponse {
    optional KeyInfo keyInfo = 2;
    // clients' followup request may carry this ID for stateful operations
    // (similar to a cookie).
    optional uint64 ID = 3;
    optional uint64 openVersion = 4;
}

message LookupKeyRequest {
    required KeyArgs keyArgs = 1;
}

message LookupKeyResponse {
    optional KeyInfo keyInfo = 2;
    // clients' followup request may carry this ID for stateful operations (similar
    // to a cookie).
    optional uint64 ID = 3;
    // TODO : allow specifying a particular version to read.
    optional uint64 openVersion = 4;
}

message GetKeyInfoRequest {
  required KeyArgs keyArgs = 1;
  optional bool assumeS3Context = 2;
}

message GetKeyInfoResponse {
  optional KeyInfo keyInfo = 1;
  optional VolumeInfo volumeInfo = 2;
  optional string UserPrincipal = 3;
}

message RenameKeysRequest {
    required RenameKeysArgs renameKeysArgs = 1;
}

message RenameKeysArgs {
    required string volumeName = 1;
    required string bucketName = 2;
    repeated RenameKeysMap renameKeysMap = 3;
}

message RenameKeysMap {
    required string fromKeyName = 1;
    required string toKeyName = 2;
}

message RenameKeysResponse{
    repeated RenameKeysMap unRenamedKeys = 1;
    optional bool status = 2;
}

message RenameKeyRequest{
    required KeyArgs keyArgs = 1;
    required string toKeyName = 2;
}

message RenameKeyResponse{

}

message DeleteKeyRequest {
    required KeyArgs keyArgs = 1;
}

message DeleteKeysRequest {
    optional DeleteKeyArgs deleteKeys = 1;
}

message DeleteKeyArgs {
    required string volumeName = 1;
    required string bucketName = 2;
    repeated string keys = 3;
}

message DeleteKeysResponse {
    optional DeleteKeyArgs unDeletedKeys = 1;
    optional bool status = 2;
}

message DeleteKeyResponse {

    optional KeyInfo keyInfo = 2;
    // clients' followup request may carry this ID for stateful operations
    // (similar to a cookie).
    optional uint64 ID = 3;
    optional uint64 openVersion = 4;
}

message DeletedKeys {
    required string volumeName = 1;
    required string bucketName = 2;
    repeated string keys = 3;
}

message PurgeKeysRequest {
    repeated DeletedKeys deletedKeys = 1;
    // if set, will purge keys in a snapshot DB instead of active DB
    optional string snapshotTableKey = 2;
    repeated SnapshotMoveKeyInfos keysToUpdate = 3;
}

message PurgeKeysResponse {

}

message PurgePathsRequest {
    // option deprecated = true;
    // Use PurgeDirectoriesRequest
    repeated string deletedDirs = 1;
    repeated KeyInfo deletedSubFiles = 2;
    repeated KeyInfo markDeletedSubDirs = 3;
}

message PurgePathsResponse {
  // option deprecated = true;
  // Use PurgeDirectoriesResponse
}

message PurgeDirectoriesRequest {
  repeated PurgePathRequest deletedPath = 1;
  optional string snapshotTableKey = 2;
}

message PurgeDirectoriesResponse {

}

message PurgePathRequest {
  required uint64 volumeId = 1;
  required uint64 bucketId = 2;
  optional string deletedDir = 3;
  repeated KeyInfo deletedSubFiles = 4;
  repeated KeyInfo markDeletedSubDirs = 5;
}

message DeleteOpenKeysRequest {
  repeated OpenKeyBucket openKeysPerBucket = 1;
  optional BucketLayoutProto bucketLayout = 2;
}

message OpenKeyBucket {
  required string volumeName = 1;
  required string bucketName = 2;
  repeated OpenKey keys = 3;
}

message OpenKey {
  required string name = 1;
  optional uint64 clientID = 2 [deprecated=true];
}

message OMTokenProto {
    enum Type {
      DELEGATION_TOKEN = 1;
      S3AUTHINFO = 2;
    };
    required Type   type           = 1;
    optional uint32 version        = 2;
    optional string owner          = 3;
    optional string renewer        = 4;
    optional string realUser       = 5;
    optional uint64 issueDate      = 6;
    optional uint64 maxDate        = 7;
    optional uint32 sequenceNumber = 8;
    optional uint32 masterKeyId    = 9;
    optional uint64 expiryDate     = 10;
    optional string omCertSerialId = 11;
    optional string accessKeyId    = 12;
    optional string signature      = 13;
    optional string strToSign      = 14;
    optional string omServiceId    = 15;
}

message SecretKeyProto {
    required uint32 keyId = 1;
    required uint64 expiryDate = 2;
    required bytes privateKeyBytes = 3;
    required bytes publicKeyBytes = 4;
}

message ListKeysRequest {
    required string volumeName = 1;
    required string bucketName = 2;
    optional string startKey = 3;
    optional string prefix = 4;
    optional int32 count = 5;
}

message ListKeysResponse {
    repeated KeyInfo keyInfo = 2;
    optional bool isTruncated = 3;
}

message ListKeysLightResponse {
    repeated BasicKeyInfo basicKeyInfo = 1;
    optional bool isTruncated = 2;
}

message CommitKeyRequest {
    required KeyArgs keyArgs = 1;
    required uint64 clientID = 2;
    optional bool hsync = 3;
}

message CommitKeyResponse {

}

message AllocateBlockRequest {
    required KeyArgs keyArgs = 1;
    required uint64 clientID = 2;
    optional hadoop.hdds.ExcludeListProto excludeList = 3;
    // During HA on one of the OM nodes, we allocate block and send the
    // AllocateBlockRequest with keyLocation set. If this is set, no need to
    // call scm again in OM Ratis applyTransaction just append it to DB.
    optional KeyLocation keyLocation = 4;
}

message AllocateBlockResponse {

    optional KeyLocation keyLocation = 2;
}

message ServiceListRequest {
}

message DBUpdatesRequest {
    required uint64 sequenceNumber = 1;
    optional uint64 limitCount = 2;
}

message ServiceListResponse {

    repeated ServiceInfo serviceInfo = 2;
    // When security is enabled, return SCM CA certificate to Ozone client
    // to set up gRPC TLS for client to authenticate server(DN).
    optional string caCertificate = 3;

    repeated string caCerts = 4;
}

message DBUpdatesResponse {
    required uint64 sequenceNumber = 1;
    repeated bytes data = 2;
    optional uint64 latestSequenceNumber = 3;
    optional bool dbUpdateSuccess = 4;
}

message RangerBGSyncRequest {
    optional bool noWait = 1;
}

message RangerBGSyncResponse {
    optional bool runSuccess = 1;
}

message FinalizeUpgradeRequest {
  required string upgradeClientId = 1;
}

message FinalizeUpgradeResponse {
    required hadoop.hdds.UpgradeFinalizationStatus status = 1;
}

message FinalizeUpgradeProgressRequest {
    required string upgradeClientId = 1;
    optional bool takeover = 2;
    optional bool readonly = 3;
}

message FinalizeUpgradeProgressResponse {
    required hadoop.hdds.UpgradeFinalizationStatus status = 1;
}

message PrepareRequest {
    required PrepareRequestArgs args = 1;
}

message PrepareRequestArgs {
    optional uint64 txnApplyWaitTimeoutSeconds = 1 [default = 300];
    optional uint64 txnApplyCheckIntervalSeconds = 2 [default = 5];
}

message PrepareResponse {
    required uint64 txnID = 1;
}

message PrepareStatusRequest {
    required uint64 txnID = 1;
}

message PrepareStatusResponse {
    enum PrepareStatus {
        NOT_PREPARED = 1;
        PREPARE_GATE_ENABLED = 2;
        PREPARE_COMPLETED = 3;
    }
    required PrepareStatus status = 1;
    optional uint64 currentTxnIndex = 2;
}

message CancelPrepareRequest {

}

message CancelPrepareResponse {

}

message ServicePort {
    enum Type {
        RPC = 1;
        HTTP = 2;
        HTTPS = 3;
        RATIS = 4;
    };
    required Type type = 1;
    required uint32 value = 2;
}

message OMRoleInfo {
    required string nodeId = 1;
    required string serverRole = 2;
}

message ServiceInfo {
    required hadoop.hdds.NodeType nodeType = 1;
    required string hostname = 2;
    repeated ServicePort servicePorts = 3;
    optional OMRoleInfo omRole = 4;
    optional int32 OMVersion = 5 [default = 0];
}

message MultipartInfoInitiateRequest {
    required KeyArgs keyArgs = 1;

}

message MultipartInfoInitiateResponse {
    required string volumeName = 1;
    required string bucketName = 2;
    required string keyName = 3;
    required string multipartUploadID = 4;
}

message MultipartKeyInfo {
    required string uploadID = 1;
    required uint64 creationTime = 2;
    required hadoop.hdds.ReplicationType type = 3;
    optional hadoop.hdds.ReplicationFactor factor = 4;
    repeated PartKeyInfo partKeyInfoList = 5;
    optional uint64 objectID = 6;
    optional uint64 updateID = 7;
    optional uint64 parentID = 8;
    optional hadoop.hdds.ECReplicationConfig ecReplicationConfig = 9;
}

message PartKeyInfo {
    required string partName = 1;
    required uint32 partNumber = 2;
    required KeyInfo partKeyInfo = 3;
}

message MultipartCommitUploadPartRequest {
    required KeyArgs keyArgs = 1;
    required uint64 clientID = 2;
}

message MultipartCommitUploadPartResponse {
    // This one is returned as Etag for S3.
    optional string partName = 1;
}

message MultipartUploadCompleteRequest {
    required KeyArgs keyArgs = 1;
    repeated Part partsList = 2;
}

message MultipartUploadCompleteResponse {
    optional string volume = 1;
    optional string bucket = 2;
    optional string key = 3;
    optional string hash = 4; // This will be used as etag for s3
}

message Part {
    required uint32 partNumber = 1;
    required string partName = 2;
}

message MultipartUploadAbortRequest {
    required KeyArgs keyArgs = 1;
}

message MultipartUploadAbortResponse {

}

message MultipartUploadsExpiredAbortRequest {
  repeated ExpiredMultipartUploadsBucket expiredMultipartUploadsPerBucket = 1;
}

message ExpiredMultipartUploadsBucket {
  required string volumeName = 1;
  required string bucketName = 2;
  repeated ExpiredMultipartUploadInfo multipartUploads = 3;
}

message ExpiredMultipartUploadInfo {
  required string name = 1;
}

message MultipartUploadsExpiredAbortResponse {
}

message MultipartUploadListPartsRequest {
    required string volume = 1;
    required string bucket = 2;
    required string key = 3;
    required string uploadID = 4;
    optional uint32 partNumbermarker = 5;
    optional uint32 maxParts = 6;
}

message MultipartUploadListPartsResponse {
    optional hadoop.hdds.ReplicationType type = 2;
    optional hadoop.hdds.ReplicationFactor factor = 3;
    optional uint32 nextPartNumberMarker = 4;
    optional bool isTruncated = 5;
    repeated PartInfo partsList = 6;
    optional hadoop.hdds.ECReplicationConfig ecReplicationConfig = 7;
}

message ListMultipartUploadsRequest {
    required string volume = 1;
    required string bucket = 2;
    required string prefix = 3;
}

message ListMultipartUploadsResponse {
    optional bool isTruncated = 1;
    repeated MultipartUploadInfo uploadsList = 2;
}

message MultipartUploadInfo {
    required string volumeName = 1;
    required string bucketName = 2;
    required string keyName = 3;
    required string uploadId = 4;
    required uint64 creationTime = 5;
    required hadoop.hdds.ReplicationType type = 6;
    optional hadoop.hdds.ReplicationFactor factor = 7;
    optional hadoop.hdds.ECReplicationConfig ecReplicationConfig = 8;
}

message PartInfo {
    required uint32 partNumber = 1;
    required string partName = 2;
    required uint64 modificationTime = 3;
    required uint64 size = 4;
}

/**
 Rpc request with optional payload, used in OmRPCLoadGenerator
 */
message EchoRPCRequest {
    optional bytes payloadReq = 1;
    optional int32 payloadSizeResp = 2;
    optional bool readOnly = 3 [default = true];
}

/**
 Rpc response with optional payload, used in OmRPCLoadGenerator
 */
message EchoRPCResponse {
    optional bytes payload = 1;
}


message GetDelegationTokenResponseProto {

    optional hadoop.common.GetDelegationTokenResponseProto response = 2;
}

message RenewDelegationTokenResponseProto {

    optional hadoop.common.RenewDelegationTokenResponseProto response = 2;
}

message CancelDelegationTokenResponseProto {

    optional hadoop.common.CancelDelegationTokenResponseProto response = 2;
}

message S3Secret {
    required string kerberosID = 1;  // HDDS-6339: This really means accessId
    required string awsSecret = 2;
}

message GetS3SecretRequest {
    required string kerberosID = 1;  // HDDS-6339: This really means accessId
    optional bool createIfNotExist = 2;
}

message GetS3SecretResponse {
    required S3Secret s3Secret = 2;
}

message SetS3SecretRequest {
    optional string accessId = 1;
    optional string secretKey = 2;
}

message SetS3SecretResponse {
    optional string accessId = 1;
    optional string secretKey = 2;
}

message TenantState {
    optional string tenantId = 1;
    optional string bucketNamespaceName = 2;        // Volume name
    optional string userRoleName = 3;
    optional string adminRoleName = 4;
    optional string bucketNamespacePolicyName = 5;  // VolumeAccessPolicy name
    optional string bucketPolicyName = 6;           // BucketAccessPolicy name
}

message TenantUserPrincipalInfo {
    repeated string accessIds = 1;
}

// Stores a basic user-accessId pair, used in TenantListUserResponse
message UserAccessIdInfo {
    optional string userPrincipal = 1;
    optional string accessId = 2;
}

// Multi-purpose message for storing or transferring extra access ID information
//
// This is an extension to the S3Secret protobuf message, carrying supplementary
//   information to the existing accessId (kerberosID) field.
// For now, all fields are related to multi-tenancy. New fields can be added
//   when necessary in the future. e.g. when implementing new features.
//
// Usage 1: Stored as value (OmDBAccessIdInfo) in TenantAccessIdTable.
//   In this case, accessId field is not set to avoid duplication,
//   because the key of TenantAccessIdTable is already accessId.
//
// Usage 2: Used when transferring the result of `ozone tenant user info`
//   See TenantUserInfoValue.
//
message ExtendedUserAccessIdInfo {
    optional string userPrincipal = 1;
    optional string accessId = 2;  // OmDBAccessIdInfo doesn't use this field
    optional string tenantId = 3;
    optional bool isAdmin = 4;
    optional bool isDelegatedAdmin = 5;
}

message ListTenantRequest {

}

message ListTenantResponse {
    repeated TenantState tenantState = 1;
}

message TenantListUserRequest {
    optional string tenantId = 1;
    optional string prefix = 2;
}

message TenantListUserResponse {
    repeated UserAccessIdInfo userAccessIdInfo = 1;
}

message TenantGetUserInfoRequest {
    optional string userPrincipal = 1;
}

message TenantGetUserInfoResponse {
    repeated ExtendedUserAccessIdInfo accessIdInfo = 1;
}

message LayoutVersion {
  required uint64 version = 1;
}

message RevokeS3SecretRequest {
    required string kerberosID = 1;  // HDDS-6339: This really means accessId
}

message CreateTenantRequest {
    optional string tenantId = 1;  // Tenant name
    optional string volumeName = 2;
    optional string userRoleName = 3;
    optional string adminRoleName = 4;
    optional bool forceCreationWhenVolumeExists = 5;
}

message SetRangerServiceVersionRequest {
    required uint64 rangerServiceVersion = 1;
}

message CreateSnapshotRequest {
  optional string volumeName = 1;
  optional string bucketName = 2;
  optional string snapshotName = 3;
  optional hadoop.hdds.UUID snapshotId = 4;
  optional uint64 creationTime = 5;
}

message ListSnapshotRequest {
  optional string volumeName = 1;
  optional string bucketName = 2;
  optional string prefix = 3;
  optional string prevSnapshot = 4;
  optional uint32 maxListResult = 5;
}

message SnapshotDiffRequest {
  optional string volumeName = 1;
  optional string bucketName = 2;
  optional string fromSnapshot = 3;
  optional string toSnapshot = 4;
  optional string token = 5;
  optional uint32 pageSize = 6;
  optional bool forceFullDiff = 7;
  optional bool disableNativeDiff = 8;
}

message CancelSnapshotDiffRequest {
  optional string volumeName = 1;
  optional string bucketName = 2;
  optional string fromSnapshot = 3;
  optional string toSnapshot = 4;
}

message ListSnapshotDiffJobRequest {
  required string volumeName = 1;
  required string bucketName = 2;
  optional string jobStatus = 3;
  optional bool listAll = 4;
}

message DeleteSnapshotRequest {
  optional string volumeName = 1;
  optional string bucketName = 2;
  optional string snapshotName = 3;
  optional uint64 deletionTime = 4;
}

message PrintCompactionLogDagRequest {
  optional string fileNamePrefix = 1;
  optional string graphType = 2;
}

message SnapshotMoveDeletedKeysRequest {
  optional SnapshotInfo fromSnapshot = 1;
  repeated SnapshotMoveKeyInfos nextDBKeys = 2;
  repeated SnapshotMoveKeyInfos reclaimKeys = 3;
  repeated hadoop.hdds.KeyValue renamedKeys = 4;
  repeated string deletedDirsToMove = 5;
}

message SnapshotMoveKeyInfos {
  optional string key = 1;
  repeated KeyInfo keyInfos = 2;
}

message SnapshotPurgeRequest {
  repeated string snapshotDBKeys = 1;
  repeated string updatedSnapshotDBKey = 2;
}

message SetSnapshotPropertyRequest {
  optional SnapshotProperty snapshotProperty = 1;
}

message SnapshotProperty {
  optional string snapshotKey = 1;
  optional uint64 exclusiveSize = 2;
  optional uint64 exclusiveReplicatedSize = 3;
}

message DeleteTenantRequest {
    optional string tenantId = 1;
}

message TenantAssignUserAccessIdRequest {
    optional string userPrincipal = 1;
    optional string tenantId = 2;
    optional string accessId = 3;
}

message TenantRevokeUserAccessIdRequest {
    optional string accessId = 1;
    optional string tenantId = 2;
}

message TenantAssignAdminRequest {
    optional string accessId = 1;
    optional string tenantId = 2;
    optional bool delegated = 3;
}

message TenantRevokeAdminRequest {
    optional string accessId = 1;
    optional string tenantId = 2;
}

message GetS3VolumeContextRequest {

}

message CreateTenantResponse {

}

message SetRangerServiceVersionResponse {
}

message CreateSnapshotResponse {
  optional SnapshotInfo snapshotInfo = 1;
}

message ListSnapshotResponse {
  repeated SnapshotInfo snapshotInfo = 1;
}

message SnapshotDiffResponse {
  enum JobStatusProto {
    QUEUED = 1;
    IN_PROGRESS = 2;
    DONE = 3;
    REJECTED = 4;
    FAILED = 5;
    CANCELLED = 6;
  }

  optional SnapshotDiffReportProto snapshotDiffReport = 1;
  optional JobStatusProto jobStatus = 2;
  optional int64 waitTimeInMs = 3;
  optional string reason = 4;
}

message CancelSnapshotDiffResponse {
  optional string reason = 1;
}

message ListSnapshotDiffJobResponse {
  repeated SnapshotDiffJobProto snapshotDiffJob = 1;
}

message DeleteSnapshotResponse {

}

message PrintCompactionLogDagResponse {
  optional string message = 1;
}

message SnapshotMoveDeletedKeysResponse {

}

message SnapshotPurgeResponse {

}

message SetSnapshotPropertyResponse {

}

message SnapshotDiffReportProto {
  optional string volumeName = 1;
  optional string bucketName = 2;
  optional string fromSnapshot = 3;
  optional string toSnapshot = 4;
  repeated DiffReportEntryProto diffList = 5;
  optional string token = 6;
}

message DiffReportEntryProto {
  enum DiffTypeProto {
    CREATE = 1;
    MODIFY = 2;
    DELETE= 3;
    RENAME = 4;
  }
  optional DiffTypeProto diffType = 1;
  optional string sourcePath = 2;
  optional string targetPath = 3;
}

message DeleteTenantResponse {
    optional string volumeName = 1;
    optional int64 volRefCount = 2;
}

message TenantAssignUserAccessIdResponse {
    optional S3Secret s3Secret = 1;
}

message TenantRevokeUserAccessIdResponse {

}

message TenantAssignAdminResponse {

}

message TenantRevokeAdminResponse {

}

message GetS3VolumeContextResponse {
  optional VolumeInfo volumeInfo = 1;
  // Piggybacked username (principal) response to be used for KMS client operations
  optional string userPrincipal = 2;
}

/**
  This will be used internally by OM to replicate S3 Secret across quorum of
  OM's.
*/
message UpdateGetS3SecretRequest {
    required string kerberosID = 1;  // HDDS-6339: This really means accessId
    required string awsSecret = 2;
}

// MARK

/**
  This will be used by OM to authenticate S3 gateway requests on a per request basis.
*/
message S3Authentication {
    optional string stringToSign = 1;
    optional string signature = 2;
    optional string accessId = 3;
}

message RecoverLeaseRequest {
  optional string volumeName = 1;
  optional string bucketName = 2;
  optional string keyName = 3;
}

message RecoverLeaseResponse {
  optional bool response = 1;
}

message SetTimesRequest {
  required KeyArgs keyArgs = 1;
  required uint64 mtime    = 2;
  required uint64 atime    = 3;
}

message SetTimesResponse {
}

message SetSafeModeRequest {
  required SafeMode safeMode    = 1;
}

message SetSafeModeResponse {
  optional bool response = 1;
}

/**
 The OM service that takes care of Ozone namespace.
*/
service OzoneManagerService {
    // A client-to-OM RPC to send client requests to OM Ratis server
    rpc submitRequest(OMRequest)
          returns(OMResponse);
}<|MERGE_RESOLUTION|>--- conflicted
+++ resolved
@@ -142,12 +142,9 @@
   SetSafeMode = 124;
   PrintCompactionLogDag = 125;
   ListKeysLight = 126;
-<<<<<<< HEAD
-  ListStatusLight = 127;
-=======
   AbortExpiredMultiPartUploads = 127;
   SetSnapshotProperty = 128;
->>>>>>> f42a2e52
+  ListStatusLight = 129;
 }
 
 enum SafeMode {
@@ -399,12 +396,9 @@
   optional SetSafeModeResponse               SetSafeModeResponse           = 124;
   optional PrintCompactionLogDagResponse     PrintCompactionLogDagResponse = 125;
   optional ListKeysLightResponse             listKeysLightResponse         = 126;
-<<<<<<< HEAD
-  optional ListStatusLightResponse           listStatusLightResponse       = 127;
-=======
   optional MultipartUploadsExpiredAbortResponse multipartUploadsExpiredAbortResponse = 127;
   optional SetSnapshotPropertyResponse       SetSnapshotPropertyResponse   = 128;
->>>>>>> f42a2e52
+  optional ListStatusLightResponse           listStatusLightResponse       = 129;
 }
 
 enum Status {
