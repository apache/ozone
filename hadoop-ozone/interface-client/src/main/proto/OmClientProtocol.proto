/**
 * Licensed to the Apache Software Foundation (ASF) under one
 * or more contributor license agreements.  See the NOTICE file
 * distributed with this work for additional information
 * regarding copyright ownership.  The ASF licenses this file
 * to you under the Apache License, Version 2.0 (the
 * "License"); you may not use this file except in compliance
 * with the License.  You may obtain a copy of the License at
 *
 *     http://www.apache.org/licenses/LICENSE-2.0
 *
 * Unless required by applicable law or agreed to in writing, software
 * distributed under the License is distributed on an "AS IS" BASIS,
 * WITHOUT WARRANTIES OR CONDITIONS OF ANY KIND, either express or implied.
 * See the License for the specific language governing permissions and
 * limitations under the License.
 */

/**
 * These .proto interfaces are private and unstable.
 * Please see http://wiki.apache.org/hadoop/Compatibility
 * for what changes are allowed for a *unstable* .proto interface.
 */

syntax = "proto2";
option java_package = "org.apache.hadoop.ozone.protocol.proto";
option java_outer_classname = "OzoneManagerProtocolProtos";
option java_generic_services = true;
option java_generate_equals_and_hash = true;
package hadoop.ozone;

/**
This file contains the protocol to communicate with
Ozone Manager. Ozone Manager manages the namespace for ozone.
This is similar to Namenode for Ozone.
*/

import "hdds.proto";
import "Security.proto";

enum Type {
  CreateVolume = 11;
  SetVolumeProperty = 12;
  CheckVolumeAccess = 13;
  InfoVolume = 14;
  DeleteVolume = 15;
  ListVolume = 16;

  CreateBucket = 21;
  InfoBucket = 22;
  SetBucketProperty = 23;
  DeleteBucket = 24;
  ListBuckets = 25;

  CreateKey = 31;
  LookupKey = 32;
  RenameKey = 33;
  DeleteKey = 34;
  ListKeys = 35;
  CommitKey = 36;
  AllocateBlock = 37;
  DeleteKeys = 38;
  RenameKeys = 39;
  DeleteOpenKeys = 40;

  InitiateMultiPartUpload = 45;
  CommitMultiPartUpload = 46;
  CompleteMultiPartUpload = 47;
  AbortMultiPartUpload = 48;
  GetS3Secret = 49;
  ListMultiPartUploadParts = 50;

  ServiceList = 51;
  DBUpdates = 53;
  FinalizeUpgrade = 54;
  FinalizeUpgradeProgress = 55;
  Prepare = 56;
  PrepareStatus = 57;
  CancelPrepare = 58;

  GetDelegationToken = 61;
  RenewDelegationToken = 62;
  CancelDelegationToken = 63;

  GetFileStatus = 70;
  CreateDirectory = 71;
  CreateFile = 72;
  LookupFile = 73;
  ListStatus = 74;
  AddAcl = 75;
  RemoveAcl = 76;
  SetAcl = 77;
  GetAcl = 78;

  PurgeKeys = 81;

  ListMultipartUploads = 82;

  ListTrash = 91;
  RecoverTrash = 92;

  RevokeS3Secret = 93;

  PurgePaths = 94;

  CreateTenant = 96;
  DeleteTenant = 97;
  ListTenant = 98;

  TenantGetUserInfo = 99;
  TenantAssignUserAccessId = 100;
  TenantRevokeUserAccessId = 101;

  TenantAssignAdmin = 102;
  TenantRevokeAdmin = 103;

  GetS3VolumeContext = 104;
  TenantListUser = 105;

  SetS3Secret = 106;

  RangerServiceVersionSync = 107;
}

message OMRequest {
  required Type cmdType = 1; // Type of the command

  // A string that identifies this command, we generate  Trace ID in Ozone
  // frontend and this allows us to trace that command all over ozone.
  optional string traceID = 2;

  required string clientId = 3;

  optional UserInfo userInfo = 4;
  optional uint32 version = 5;

  optional LayoutVersion layoutVersion = 6;

  optional CreateVolumeRequest              createVolumeRequest            = 11;
  optional SetVolumePropertyRequest         setVolumePropertyRequest       = 12;
  optional CheckVolumeAccessRequest         checkVolumeAccessRequest       = 13;
  optional InfoVolumeRequest                infoVolumeRequest              = 14;
  optional DeleteVolumeRequest              deleteVolumeRequest            = 15;
  optional ListVolumeRequest                listVolumeRequest              = 16;

  optional CreateBucketRequest              createBucketRequest            = 21;
  optional InfoBucketRequest                infoBucketRequest              = 22;
  optional SetBucketPropertyRequest         setBucketPropertyRequest       = 23;
  optional DeleteBucketRequest              deleteBucketRequest            = 24;
  optional ListBucketsRequest               listBucketsRequest             = 25;

  optional CreateKeyRequest                 createKeyRequest               = 31;
  optional LookupKeyRequest                 lookupKeyRequest               = 32;
  optional RenameKeyRequest                 renameKeyRequest               = 33;
  optional DeleteKeyRequest                 deleteKeyRequest               = 34;
  optional ListKeysRequest                  listKeysRequest                = 35;
  optional CommitKeyRequest                 commitKeyRequest               = 36;
  optional AllocateBlockRequest             allocateBlockRequest           = 37;
  optional DeleteKeysRequest                deleteKeysRequest              = 38;
  optional RenameKeysRequest                renameKeysRequest              = 39;
  optional DeleteOpenKeysRequest            deleteOpenKeysRequest          = 40;

  optional MultipartInfoInitiateRequest     initiateMultiPartUploadRequest = 45;
  optional MultipartCommitUploadPartRequest commitMultiPartUploadRequest   = 46;
  optional MultipartUploadCompleteRequest   completeMultiPartUploadRequest = 47;
  optional MultipartUploadAbortRequest      abortMultiPartUploadRequest    = 48;
  optional GetS3SecretRequest               getS3SecretRequest             = 49;
  optional MultipartUploadListPartsRequest  listMultipartUploadPartsRequest = 50;

  optional ServiceListRequest               serviceListRequest             = 51;
  optional DBUpdatesRequest                  dbUpdatesRequest              = 53;
  optional FinalizeUpgradeRequest           finalizeUpgradeRequest         = 54;
  optional FinalizeUpgradeProgressRequest   finalizeUpgradeProgressRequest = 55;
  optional PrepareRequest                   prepareRequest                 = 56;
  optional PrepareStatusRequest             prepareStatusRequest           = 57;
  optional CancelPrepareRequest             cancelPrepareRequest           = 58;

  optional hadoop.common.GetDelegationTokenRequestProto getDelegationTokenRequest = 61;
  optional hadoop.common.RenewDelegationTokenRequestProto renewDelegationTokenRequest= 62;
  optional hadoop.common.CancelDelegationTokenRequestProto cancelDelegationTokenRequest = 63;
  optional UpdateGetDelegationTokenRequest updateGetDelegationTokenRequest = 64;
  optional UpdateRenewDelegationTokenRequest updatedRenewDelegationTokenRequest = 65;

  optional GetFileStatusRequest             getFileStatusRequest           = 70;
  optional CreateDirectoryRequest           createDirectoryRequest         = 71;
  optional CreateFileRequest                createFileRequest              = 72;
  optional LookupFileRequest                lookupFileRequest              = 73;
  optional ListStatusRequest                listStatusRequest              = 74;
  optional AddAclRequest                    addAclRequest                  = 75;
  optional RemoveAclRequest                 removeAclRequest               = 76;
  optional SetAclRequest                    setAclRequest                  = 77;
  optional GetAclRequest                    getAclRequest                  = 78;

  optional PurgeKeysRequest                 purgeKeysRequest               = 81;

  optional UpdateGetS3SecretRequest         updateGetS3SecretRequest       = 82;
  optional ListMultipartUploadsRequest      listMultipartUploadsRequest    = 83;

  optional ListTrashRequest                 listTrashRequest               = 91;
  optional RecoverTrashRequest              RecoverTrashRequest            = 92;

  optional RevokeS3SecretRequest            RevokeS3SecretRequest          = 93;

  optional PurgePathsRequest                purgePathsRequest              = 94;

  optional S3Authentication                 s3Authentication               = 95;

  optional CreateTenantRequest              CreateTenantRequest            = 96;
  optional DeleteTenantRequest              DeleteTenantRequest            = 97;
  optional ListTenantRequest                ListTenantRequest              = 98;

  optional TenantGetUserInfoRequest         TenantGetUserInfoRequest       = 99;
  optional TenantAssignUserAccessIdRequest  TenantAssignUserAccessIdRequest= 100;
  optional TenantRevokeUserAccessIdRequest  TenantRevokeUserAccessIdRequest= 101;

  optional TenantAssignAdminRequest         TenantAssignAdminRequest       = 102;
  optional TenantRevokeAdminRequest         TenantRevokeAdminRequest       = 103;

  optional GetS3VolumeContextRequest        getS3VolumeContextRequest      = 104;
  optional TenantListUserRequest            tenantListUserRequest          = 105;

  optional SetS3SecretRequest               SetS3SecretRequest             = 106;

  optional RangerServiceVersionSyncRequest  RangerServiceVersionSyncRequest =
      107;
}

message OMResponse {
  required Type cmdType = 1; // Type of the command

  // A string that identifies this command, we generate  Trace ID in Ozone
  // frontend and this allows us to trace that command all over ozone.
  optional string traceID = 2;

  optional bool success = 3 [default=true];

  optional string message = 4;

  required Status status = 5;

  optional string leaderOMNodeId = 6;

  optional CreateVolumeResponse              createVolumeResponse          = 11;
  optional SetVolumePropertyResponse         setVolumePropertyResponse     = 12;
  optional CheckVolumeAccessResponse         checkVolumeAccessResponse     = 13;
  optional InfoVolumeResponse                infoVolumeResponse            = 14;
  optional DeleteVolumeResponse              deleteVolumeResponse          = 15;
  optional ListVolumeResponse                listVolumeResponse            = 16;

  optional CreateBucketResponse              createBucketResponse          = 21;
  optional InfoBucketResponse                infoBucketResponse            = 22;
  optional SetBucketPropertyResponse         setBucketPropertyResponse     = 23;
  optional DeleteBucketResponse              deleteBucketResponse          = 24;
  optional ListBucketsResponse               listBucketsResponse           = 25;

  optional CreateKeyResponse                 createKeyResponse             = 31;
  optional LookupKeyResponse                 lookupKeyResponse             = 32;
  optional RenameKeyResponse                 renameKeyResponse             = 33;
  optional DeleteKeyResponse                 deleteKeyResponse             = 34;
  optional ListKeysResponse                  listKeysResponse              = 35;
  optional CommitKeyResponse                 commitKeyResponse             = 36;
  optional AllocateBlockResponse             allocateBlockResponse         = 37;
  optional DeleteKeysResponse                deleteKeysResponse            = 38;
  optional RenameKeysResponse                renameKeysResponse            = 39;

  optional MultipartInfoInitiateResponse   initiateMultiPartUploadResponse = 45;
  optional MultipartCommitUploadPartResponse commitMultiPartUploadResponse = 46;
  optional MultipartUploadCompleteResponse completeMultiPartUploadResponse = 47;
  optional MultipartUploadAbortResponse    abortMultiPartUploadResponse    = 48;
  optional GetS3SecretResponse               getS3SecretResponse           = 49;
  optional MultipartUploadListPartsResponse listMultipartUploadPartsResponse = 50;

  optional ServiceListResponse               ServiceListResponse           = 51;
  optional DBUpdatesResponse                 dbUpdatesResponse             = 52;
  optional FinalizeUpgradeResponse           finalizeUpgradeResponse       = 54;
  optional FinalizeUpgradeProgressResponse finalizeUpgradeProgressResponse = 55;
  optional PrepareResponse                 prepareResponse                 = 56;
  optional PrepareStatusResponse           prepareStatusResponse           = 57;
  optional CancelPrepareResponse           cancelPrepareResponse           = 58;

  optional GetDelegationTokenResponseProto getDelegationTokenResponse = 61;
  optional RenewDelegationTokenResponseProto renewDelegationTokenResponse = 62;
  optional CancelDelegationTokenResponseProto cancelDelegationTokenResponse = 63;

  optional GetFileStatusResponse              getFileStatusResponse        = 70;
  optional CreateDirectoryResponse            createDirectoryResponse      = 71;
  optional CreateFileResponse                 createFileResponse           = 72;
  optional LookupFileResponse                 lookupFileResponse           = 73;
  optional ListStatusResponse                 listStatusResponse           = 74;
  optional AddAclResponse                    addAclResponse                = 75;
  optional RemoveAclResponse                 removeAclResponse             = 76;
  optional SetAclResponse                   setAclResponse                 = 77;
  optional GetAclResponse                    getAclResponse                = 78;

  optional PurgeKeysResponse                  purgeKeysResponse            = 81;

  optional ListMultipartUploadsResponse listMultipartUploadsResponse = 82;

  optional ListTrashResponse                  listTrashResponse            = 91;
  optional RecoverTrashResponse               RecoverTrashResponse         = 92;
  optional PurgePathsResponse                 purgePathsResponse           = 93;

  // Skipped 94/95 to align with OMRequest
  optional CreateTenantResponse              CreateTenantResponse          = 96;
  optional DeleteTenantResponse              DeleteTenantResponse          = 97;
  optional ListTenantResponse                ListTenantResponse            = 98;

  optional TenantGetUserInfoResponse         TenantGetUserInfoResponse     = 99;
  optional TenantAssignUserAccessIdResponse  TenantAssignUserAccessIdResponse= 100;
  optional TenantRevokeUserAccessIdResponse  TenantRevokeUserAccessIdResponse= 101;

  optional TenantAssignAdminResponse         TenantAssignAdminResponse     = 102;
  optional TenantRevokeAdminResponse         TenantRevokeAdminResponse     = 103;

  optional GetS3VolumeContextResponse        getS3VolumeContextResponse    = 104;
  optional TenantListUserResponse            tenantListUserResponse        = 105;

  optional SetS3SecretResponse               SetS3SecretResponse           = 106;

  optional RangerServiceVersionSyncResponse  RangerServiceVersionSyncResponse =
      107;
}

enum Status {
    OK = 1;
    VOLUME_NOT_UNIQUE = 2;
    VOLUME_NOT_FOUND = 3;
    VOLUME_NOT_EMPTY = 4;
    VOLUME_ALREADY_EXISTS = 5;
    USER_NOT_FOUND = 6;
    USER_TOO_MANY_VOLUMES = 7;
    BUCKET_NOT_FOUND = 8;
    BUCKET_NOT_EMPTY = 9;
    BUCKET_ALREADY_EXISTS = 10;
    KEY_ALREADY_EXISTS = 11;
    KEY_NOT_FOUND = 12;
    INVALID_KEY_NAME = 13;
    ACCESS_DENIED = 14;
    INTERNAL_ERROR = 15;
    KEY_ALLOCATION_ERROR = 16;
    KEY_DELETION_ERROR = 17;
    KEY_RENAME_ERROR = 18;
    METADATA_ERROR = 19;
    OM_NOT_INITIALIZED = 20;
    SCM_VERSION_MISMATCH_ERROR = 21;

    INITIATE_MULTIPART_UPLOAD_ERROR = 24;
    MULTIPART_UPLOAD_PARTFILE_ERROR = 25;
    NO_SUCH_MULTIPART_UPLOAD_ERROR = 26;
    MISMATCH_MULTIPART_LIST = 27;
    MISSING_UPLOAD_PARTS = 28;
    COMPLETE_MULTIPART_UPLOAD_ERROR = 29;
    ENTITY_TOO_SMALL = 30;
    ABORT_MULTIPART_UPLOAD_FAILED = 31;

    S3_SECRET_NOT_FOUND = 32;

    INVALID_AUTH_METHOD = 33;
    INVALID_TOKEN = 34;
    TOKEN_EXPIRED = 35;
    TOKEN_ERROR_OTHER = 36;
    LIST_MULTIPART_UPLOAD_PARTS_FAILED = 37;
    SCM_IN_SAFE_MODE = 38;
    INVALID_REQUEST = 39;

    BUCKET_ENCRYPTION_KEY_NOT_FOUND = 40;
    UNKNOWN_CIPHER_SUITE = 41;
    INVALID_KMS_PROVIDER = 42;
    TOKEN_CREATION_ERROR = 43;

    FILE_NOT_FOUND = 44;
    DIRECTORY_NOT_FOUND = 45;
    FILE_ALREADY_EXISTS = 46;
    NOT_A_FILE = 47;
    PERMISSION_DENIED = 48;
    TIMEOUT = 49;
    PREFIX_NOT_FOUND=50;

    RATIS_ERROR = 52;

    INVALID_PATH_IN_ACL_REQUEST = 53; // Invalid path name in acl request.

    USER_MISMATCH = 54; // Error code when requested user name passed is
    // different from remote user.

    INVALID_PART = 55;
    INVALID_PART_ORDER = 56;
    SCM_GET_PIPELINE_EXCEPTION = 57;
    INVALID_BUCKET_NAME = 58;

    CANNOT_CREATE_DIRECTORY_AT_ROOT = 59;
    DIRECTORY_ALREADY_EXISTS = 60;

    INVALID_VOLUME_NAME = 61;

    PARTIAL_DELETE = 62;

    DETECTED_LOOP_IN_BUCKET_LINKS = 63;

    NOT_SUPPORTED_OPERATION = 64;

    PARTIAL_RENAME = 65;

    QUOTA_EXCEEDED = 66;

    QUOTA_ERROR = 67;

    DIRECTORY_NOT_EMPTY = 68;

    PERSIST_UPGRADE_TO_LAYOUT_VERSION_FAILED = 69;
    REMOVE_UPGRADE_TO_LAYOUT_VERSION_FAILED = 70;
    UPDATE_LAYOUT_VERSION_FAILED = 71;
    LAYOUT_FEATURE_FINALIZATION_FAILED = 72;
    PREPARE_FAILED = 73;
    NOT_SUPPORTED_OPERATION_WHEN_PREPARED = 74;

    TENANT_NOT_FOUND = 75;
    TENANT_ALREADY_EXISTS = 76;
    INVALID_TENANT_ID = 77;

    ACCESS_ID_NOT_FOUND = 78;
    TENANT_USER_ACCESS_ID_ALREADY_EXISTS = 79;
    INVALID_TENANT_USERNAME = 80;
    INVALID_ACCESS_ID = 81;
    TENANT_AUTHORIZER_ERROR = 82;

    VOLUME_IS_REFERENCED = 83;
    TENANT_NOT_EMPTY = 84;
}

/**
    This command acts as a list command for deleted keys that are still present
    in the deleted table on Ozone Manager.
*/
message ListTrashRequest {
  required string volumeName = 1;
  required string bucketName = 2;
  optional string startKeyName = 3;
  optional string keyPrefix = 4;
  optional int32 maxKeys = 5;
}

message ListTrashResponse {
  repeated RepeatedKeyInfo deletedKeys = 1;
}

/**
    This command acts as a recover command for deleted keys that are still
    in deleted table on Ozone Manager.
*/

message RecoverTrashRequest {
    required string volumeName = 1;
    required string bucketName = 2;
    required string keyName = 3;
    required string destinationBucket = 4;
}

message RecoverTrashResponse {
    required bool response = 1;
}

message VolumeInfo {
    required string adminName = 1;
    required string ownerName = 2;
    required string volume = 3;
    optional uint64 quotaInBytes = 4;
    repeated hadoop.hdds.KeyValue metadata = 5;
    repeated OzoneAclInfo volumeAcls = 6;
    optional uint64 creationTime = 7;
    optional uint64 objectID = 8;
    optional uint64 updateID = 9;
    optional uint64 modificationTime = 10;
    optional int64 quotaInNamespace = 11 [default = -2];
    optional uint64 usedNamespace = 12;
    optional int64 refCount = 13;
}

/**
    User information which will be extracted during RPC context and used
    during validating Acl.
*/
message UserInfo {
    optional string userName = 1;
    optional string remoteAddress = 3;
    optional string hostName = 4;
}

/**
  This will be used during OM HA, once leader generates token sends this
  request via ratis to persist to OM DB. This request will be internally used
   by OM for replicating token across a quorum of OMs.
*/
message UpdateGetDelegationTokenRequest {
    required GetDelegationTokenResponseProto getDelegationTokenResponse = 1;
    optional uint64 tokenRenewInterval = 2;
}

/**
  This will be used during OM HA, once leader renews token, sends this
   request via ratis to persist to OM DB. This request will be internally used
   by OM for replicating renewed token information across a quorum of OMs.
*/
message UpdateRenewDelegationTokenRequest {
    required hadoop.common.RenewDelegationTokenRequestProto
    renewDelegationTokenRequest = 1;
    required RenewDelegationTokenResponseProto renewDelegationTokenResponse = 2;
}

/**
    Creates a volume
*/
message CreateVolumeRequest {
    required VolumeInfo volumeInfo = 1;
}

message CreateVolumeResponse {

}

message UserVolumeInfo {
    repeated string volumeNames = 1;
    optional uint64 objectID = 2;
    optional uint64 updateID = 3;
}

/**
    Changes the Volume Properties -- like ownership and quota for a volume.
*/
message SetVolumePropertyRequest {
    required string volumeName = 1;
    optional string ownerName = 2;
    optional uint64 quotaInBytes = 3;
    optional uint64 modificationTime = 4;
    optional uint64 quotaInNamespace = 5;
}

message SetVolumePropertyResponse {
    optional bool response = 1;
}

/**
 * Checks if the user has specified permissions for the volume
 */
message CheckVolumeAccessRequest {
    required string volumeName = 1;
    required OzoneAclInfo userAcl = 2;
}

message CheckVolumeAccessResponse {

}


/**
    Returns information about a volume.
*/

message InfoVolumeRequest {
    required string volumeName = 1;
}

message InfoVolumeResponse {
    optional VolumeInfo volumeInfo = 2;
}

/**
    Deletes an existing volume.
*/
message DeleteVolumeRequest {
    required string volumeName = 1;
}

message DeleteVolumeResponse {

}


/**
    List Volumes -- List all volumes in the cluster or by user.
*/

message ListVolumeRequest {
    enum Scope {
        USER_VOLUMES = 1;   // User volumes -- called by user
        VOLUMES_BY_USER = 2; // User volumes - called by Admin
        VOLUMES_BY_CLUSTER = 3; // All volumes in the cluster
    }
    required Scope scope = 1;
    optional string userName = 2;
    optional string prefix = 3;
    optional string prevKey = 4;
    optional uint32 maxKeys = 5;
}

message ListVolumeResponse {
    repeated VolumeInfo volumeInfo = 2;
}

message BucketInfo {
    required string volumeName = 1;
    required string bucketName = 2;
    repeated OzoneAclInfo acls = 3;
    required bool isVersionEnabled = 4 [default = false];
    required StorageTypeProto storageType = 5 [default = DISK];
    optional uint64 creationTime = 6;
    repeated hadoop.hdds.KeyValue metadata = 7;
    optional BucketEncryptionInfoProto beinfo = 8;
    optional uint64 objectID = 9;
    optional uint64 updateID = 10;
    optional uint64 modificationTime = 11;
    optional string sourceVolume = 12;
    optional string sourceBucket = 13;
    optional uint64 usedBytes = 14;
    optional int64 quotaInBytes = 15 [default = -2];
    optional int64 quotaInNamespace = 16 [default = -2];
    optional uint64 usedNamespace = 17;
    optional BucketLayoutProto bucketLayout = 18;
    optional string owner = 19;
}

enum StorageTypeProto {
    DISK = 1;
    SSD = 2;
    ARCHIVE = 3;
    RAM_DISK = 4;
}

enum BucketLayoutProto {
    LEGACY = 1;
    FILE_SYSTEM_OPTIMIZED = 2;
    OBJECT_STORE = 3;
}

/**
 * Cipher suite.
 */
enum CipherSuiteProto {
    UNKNOWN = 1;
    AES_CTR_NOPADDING = 2;
}

/**
 * Crypto protocol version used to access encrypted files.
 */
enum CryptoProtocolVersionProto {
    UNKNOWN_PROTOCOL_VERSION = 1;
    ENCRYPTION_ZONES = 2;
}
/**
 * Encryption information for bucket (bucket key)
 */
message BucketEncryptionInfoProto {
    required string keyName = 1;
    optional CipherSuiteProto suite = 2;
    optional CryptoProtocolVersionProto cryptoProtocolVersion = 3;
}

/**
 * Encryption information for a file.
 */
message FileEncryptionInfoProto {
    required CipherSuiteProto suite = 1;
    required CryptoProtocolVersionProto cryptoProtocolVersion = 2;
    required bytes key = 3;
    required bytes iv = 4;
    required string keyName = 5;
    required string ezKeyVersionName = 6;
}

/**
 * Encryption information for an individual
 * file within an encryption zone
 */
message PerFileEncryptionInfoProto {
    required bytes key = 1;
    required bytes iv = 2;
    required string ezKeyVersionName = 3;
}

message DataEncryptionKeyProto {
    required uint32 keyId = 1;
    required bytes nonce = 3;
    required bytes encryptionKey = 4;
    required uint64 expiryDate = 5;
    optional string encryptionAlgorithm = 6;
}

message BucketArgs {
    required string volumeName = 1;
    required string bucketName = 2;
    optional bool isVersionEnabled = 5;
    optional StorageTypeProto storageType = 6;
    repeated hadoop.hdds.KeyValue metadata = 7;
    optional uint64 quotaInBytes = 8;
    optional uint64 quotaInNamespace = 9;
    optional string ownerName = 10;
}

message PrefixInfo {
    required string name = 1;
    repeated OzoneAclInfo acls = 2;
    repeated hadoop.hdds.KeyValue metadata = 3;
    optional uint64 objectID = 4;
    optional uint64 updateID = 5;
}

message OzoneObj {
  enum ObjectType {
    VOLUME = 1;
    BUCKET = 2;
    KEY = 3;
    PREFIX = 4;
  }

  enum StoreType {
    OZONE = 1;
    S3 = 2;
  }
  required ObjectType resType = 1;
  required StoreType storeType = 2  [default = S3];
  required string path = 3;
}

message OzoneAclInfo {
    enum OzoneAclType {
        USER = 1;
        GROUP = 2;
        WORLD = 3;
        ANONYMOUS = 4;
        CLIENT_IP = 5;
    }

    enum OzoneAclScope {
      ACCESS = 0;
      DEFAULT = 1;
    }

    required OzoneAclType type = 1;
    required string name = 2;
    required bytes rights = 3;
    required OzoneAclScope aclScope = 4 [default = ACCESS];
}

message GetAclRequest {
  required OzoneObj obj = 1;
}

message GetAclResponse {
  repeated OzoneAclInfo acls = 1;
}

message AddAclRequest {
  required OzoneObj obj = 1;
  required OzoneAclInfo acl = 2;
  optional uint64 modificationTime = 3;
}

message AddAclResponse {
  required bool response = 1;
}

message RemoveAclRequest {
  required OzoneObj obj = 1;
  required OzoneAclInfo acl = 2;
  optional uint64 modificationTime = 3;
}

message RemoveAclResponse {
  required bool response = 1;
}

message SetAclRequest {
  required OzoneObj obj = 1;
  repeated OzoneAclInfo acl = 2;
  optional uint64 modificationTime = 3;
}

message SetAclResponse {
  required bool response = 1;
}

message CreateBucketRequest {
    required BucketInfo bucketInfo = 1;
}

message CreateBucketResponse {
}

message InfoBucketRequest {
    required string volumeName = 1;
    required string bucketName = 2;
}

message InfoBucketResponse {
    optional BucketInfo bucketInfo = 2;
}

message SetBucketPropertyRequest {
    optional BucketArgs bucketArgs = 1;
    optional uint64 modificationTime = 2;
}

message SetBucketPropertyResponse {
    optional bool response = 1;
}

message DeleteBucketRequest {
    required string volumeName = 1;
    required string bucketName = 2;
}

message DeleteBucketResponse {

}

message ListBucketsRequest {
    required string volumeName = 1;
    optional string startKey = 2;
    optional string prefix = 3;
    optional int32 count = 4;
}

message ListBucketsResponse {

    repeated BucketInfo bucketInfo = 2;
}

message KeyArgs {
    required string volumeName = 1;
    required string bucketName = 2;
    required string keyName = 3;
    optional uint64 dataSize = 4;
    optional hadoop.hdds.ReplicationType type = 5;
    optional hadoop.hdds.ReplicationFactor factor = 6;
    repeated KeyLocation keyLocations = 7;
    optional bool isMultipartKey = 8;
    optional string multipartUploadID = 9;
    optional uint32 multipartNumber = 10;
    repeated hadoop.hdds.KeyValue metadata = 11;
    repeated OzoneAclInfo acls = 12;
    // This will be set when the request is received in pre-Execute. This
    // value is used in setting creation/modification time depending on the
    // request type.
    optional uint64 modificationTime = 13;
    optional bool sortDatanodes = 14;

    // This will be set by leader OM in HA and update the original request.
    optional FileEncryptionInfoProto fileEncryptionInfo = 15;
    optional bool latestVersionLocation = 16;

    // This will be set when user performs delete directory recursively.
    optional bool recursive = 17;

    // When it is a head operation which is to check whether key exist
    optional bool headOp = 18;
}

message KeyLocation {
    required hadoop.hdds.BlockID blockID = 1;
    required uint64 offset = 3;
    required uint64 length = 4;
    // indicated at which version this block gets created.
    optional uint64 createVersion = 5;
    optional hadoop.common.TokenProto token = 6;
    // Walk around to include pipeline info for client read/write
    // without talking to scm.
    // NOTE: the pipeline info may change after pipeline close.
    // So eventually, we will have to change back to call scm to
    // get the up to date pipeline information. This will need o3fs
    // provide not only a OM delegation token but also a SCM delegation token
    optional hadoop.hdds.Pipeline pipeline = 7;

    optional int32 partNumber = 9 [default = -1];
}

message KeyLocationList {
    optional uint64 version = 1;
    repeated KeyLocation keyLocations = 2;
    optional FileEncryptionInfoProto fileEncryptionInfo = 3;
    optional bool isMultipartKey = 4 [default = false];
}

message KeyInfo {
    required string volumeName = 1;
    required string bucketName = 2;
    required string keyName = 3;
    required uint64 dataSize = 4;
    required hadoop.hdds.ReplicationType type = 5;
    required hadoop.hdds.ReplicationFactor factor = 6;
    repeated KeyLocationList keyLocationList = 7;
    required uint64 creationTime = 8;
    required uint64 modificationTime = 9;
    optional uint64 latestVersion = 10;
    repeated hadoop.hdds.KeyValue metadata = 11;
    optional FileEncryptionInfoProto fileEncryptionInfo = 12;
    repeated OzoneAclInfo acls = 13;
    optional uint64 objectID = 14;
    optional uint64 updateID = 15;
    optional uint64 parentID = 16;
}

message DirectoryInfo {
    required string name = 1;
    required uint64 creationTime = 2;
    required uint64 modificationTime = 3;
    repeated hadoop.hdds.KeyValue metadata = 4;
    repeated OzoneAclInfo acls = 5;
    required uint64 objectID = 6;
    required uint64 updateID = 7;
    required uint64 parentID = 8;
}

message RepeatedKeyInfo {
    repeated KeyInfo keyInfo = 1;
}

message OzoneFileStatusProto {
    optional KeyInfo keyInfo = 2;
    optional uint64 blockSize = 3;
    optional bool isDirectory = 4;

}

message GetFileStatusRequest {
    required KeyArgs keyArgs = 1;
}

message GetFileStatusResponse {
    required OzoneFileStatusProto status = 1;
}

message CreateDirectoryRequest {
    required KeyArgs keyArgs = 1;
}

message CreateDirectoryResponse {
}

message CreateFileRequest {
    required KeyArgs keyArgs = 1;
    required bool isRecursive = 2;
    required bool isOverwrite = 3;
    // Set in OM HA during preExecute step. This way all OM's use same ID in
    // OM HA.
    optional uint64 clientID = 4;
}

message CreateFileResponse {

    optional KeyInfo keyInfo = 1;
    // clients' followup request may carry this ID for stateful operations
    // (similar to a cookie).
    optional uint64 ID = 2;
    optional uint64 openVersion = 3;
}

message LookupFileRequest {
    required KeyArgs keyArgs = 1;
}

message LookupFileResponse {
    optional KeyInfo keyInfo = 1;
}

message ListStatusRequest {
    required KeyArgs keyArgs = 1;
    required bool recursive = 2;
    required string startKey = 3;
    required uint64 numEntries = 4;
}

message ListStatusResponse {
    repeated OzoneFileStatusProto statuses = 1;
}

message CreateKeyRequest {
    required KeyArgs keyArgs = 1;
    // Set in OM HA during preExecute step. This way all OM's use same ID in
    // OM HA.
    optional uint64 clientID = 2;
}

message CreateKeyResponse {
    optional KeyInfo keyInfo = 2;
    // clients' followup request may carry this ID for stateful operations
    // (similar to a cookie).
    optional uint64 ID = 3;
    optional uint64 openVersion = 4;
}

message LookupKeyRequest {
    required KeyArgs keyArgs = 1;
}

message LookupKeyResponse {
    optional KeyInfo keyInfo = 2;
    // clients' followup request may carry this ID for stateful operations (similar
    // to a cookie).
    optional uint64 ID = 3;
    // TODO : allow specifying a particular version to read.
    optional uint64 openVersion = 4;
}

message RenameKeysRequest {
    required RenameKeysArgs renameKeysArgs = 1;
}

message RenameKeysArgs {
    required string volumeName = 1;
    required string bucketName = 2;
    repeated RenameKeysMap renameKeysMap = 3;
}

message RenameKeysMap {
    required string fromKeyName = 1;
    required string toKeyName = 2;
}

message RenameKeysResponse{
    repeated RenameKeysMap unRenamedKeys = 1;
    optional bool status = 2;
}

message RenameKeyRequest{
    required KeyArgs keyArgs = 1;
    required string toKeyName = 2;
}

message RenameKeyResponse{

}

message DeleteKeyRequest {
    required KeyArgs keyArgs = 1;
}

message DeleteKeysRequest {
    optional DeleteKeyArgs deleteKeys = 1;
}

message DeleteKeyArgs {
    required string volumeName = 1;
    required string bucketName = 2;
    repeated string keys = 3;
}

message DeleteKeysResponse {
    optional DeleteKeyArgs unDeletedKeys = 1;
    optional bool status = 2;
}

message DeleteKeyResponse {

    optional KeyInfo keyInfo = 2;
    // clients' followup request may carry this ID for stateful operations
    // (similar to a cookie).
    optional uint64 ID = 3;
    optional uint64 openVersion = 4;
}

message DeletedKeys {
    required string volumeName = 1;
    required string bucketName = 2;
    repeated string keys = 3;
}



message PurgeKeysRequest {
    repeated DeletedKeys deletedKeys = 1;
}

message PurgeKeysResponse {

}

message PurgePathsRequest {
    repeated string deletedDirs = 1;
    repeated KeyInfo deletedSubFiles = 2;
    repeated KeyInfo markDeletedSubDirs = 3;
}

message PurgePathsResponse {

}

message DeleteOpenKeysRequest {
  repeated OpenKeyBucket openKeysPerBucket = 1;
}

message OpenKeyBucket {
  required string volumeName = 1;
  required string bucketName = 2;
  repeated OpenKey keys = 3;
}

message OpenKey {
  required string name = 1;
  required uint64 clientID = 2;
}

message OMTokenProto {
    enum Type {
      DELEGATION_TOKEN = 1;
      S3AUTHINFO = 2;
    };
    required Type   type           = 1;
    optional uint32 version        = 2;
    optional string owner          = 3;
    optional string renewer        = 4;
    optional string realUser       = 5;
    optional uint64 issueDate      = 6;
    optional uint64 maxDate        = 7;
    optional uint32 sequenceNumber = 8;
    optional uint32 masterKeyId    = 9;
    optional uint64 expiryDate     = 10;
    optional string omCertSerialId = 11;
    optional string accessKeyId    = 12;
    optional string signature      = 13;
    optional string strToSign      = 14;
    optional string omServiceId    = 15;
}

message SecretKeyProto {
    required uint32 keyId = 1;
    required uint64 expiryDate = 2;
    required bytes privateKeyBytes = 3;
    required bytes publicKeyBytes = 4;
}

message ListKeysRequest {
    required string volumeName = 1;
    required string bucketName = 2;
    optional string startKey = 3;
    optional string prefix = 4;
    optional int32 count = 5;
}

message ListKeysResponse {
    repeated KeyInfo keyInfo = 2;
}

message CommitKeyRequest {
    required KeyArgs keyArgs = 1;
    required uint64 clientID = 2;
}

message CommitKeyResponse {

}

message AllocateBlockRequest {
    required KeyArgs keyArgs = 1;
    required uint64 clientID = 2;
    optional hadoop.hdds.ExcludeListProto excludeList = 3;
    // During HA on one of the OM nodes, we allocate block and send the
    // AllocateBlockRequest with keyLocation set. If this is set, no need to
    // call scm again in OM Ratis applyTransaction just append it to DB.
    optional KeyLocation keyLocation = 4;
}

message AllocateBlockResponse {

    optional KeyLocation keyLocation = 2;
}

message ServiceListRequest {
}

message DBUpdatesRequest {
    required uint64 sequenceNumber = 1;
    optional uint64 limitCount = 2;
}

message ServiceListResponse {

    repeated ServiceInfo serviceInfo = 2;
    // When security is enabled, return SCM CA certificate to Ozone client
    // to set up gRPC TLS for client to authenticate server(DN).
    optional string caCertificate = 3;

    repeated string caCerts = 4;
}

message DBUpdatesResponse {
    required uint64 sequenceNumber = 1;
    repeated bytes data = 2;
    optional uint64 latestSequenceNumber = 3;
}

message FinalizeUpgradeRequest {
  required string upgradeClientId = 1;
}

message FinalizeUpgradeResponse {
    required hadoop.hdds.UpgradeFinalizationStatus status = 1;
}

message FinalizeUpgradeProgressRequest {
    required string upgradeClientId = 1;
    optional bool takeover = 2;
    optional bool readonly = 3;
}

message FinalizeUpgradeProgressResponse {
    required hadoop.hdds.UpgradeFinalizationStatus status = 1;
}

message PrepareRequest {
    required PrepareRequestArgs args = 1;
}

message PrepareRequestArgs {
    optional uint64 txnApplyWaitTimeoutSeconds = 1 [default = 300];
    optional uint64 txnApplyCheckIntervalSeconds = 2 [default = 5];
}

message PrepareResponse {
    required uint64 txnID = 1;
}

message PrepareStatusRequest {
    required uint64 txnID = 1;
}

message PrepareStatusResponse {
    enum PrepareStatus {
        NOT_PREPARED = 1;
        PREPARE_GATE_ENABLED = 2;
        PREPARE_COMPLETED = 3;
    }
    required PrepareStatus status = 1;
    optional uint64 currentTxnIndex = 2;
}

message CancelPrepareRequest {

}

message CancelPrepareResponse {

}

message ServicePort {
    enum Type {
        RPC = 1;
        HTTP = 2;
        HTTPS = 3;
        RATIS = 4;
    };
    required Type type = 1;
    required uint32 value = 2;
}

message OMRoleInfo {
    required string nodeId = 1;
    required string serverRole = 2;
}

message ServiceInfo {
    required hadoop.hdds.NodeType nodeType = 1;
    required string hostname = 2;
    repeated ServicePort servicePorts = 3;
    optional OMRoleInfo omRole = 4;
    optional int32 OMVersion = 5 [default = 0];
}

message MultipartInfoInitiateRequest {
    required KeyArgs keyArgs = 1;

}

message MultipartInfoInitiateResponse {
    required string volumeName = 1;
    required string bucketName = 2;
    required string keyName = 3;
    required string multipartUploadID = 4;
}

message MultipartKeyInfo {
    required string uploadID = 1;
    required uint64 creationTime = 2;
    required hadoop.hdds.ReplicationType type = 3;
    required hadoop.hdds.ReplicationFactor factor = 4;
    repeated PartKeyInfo partKeyInfoList = 5;
    optional uint64 objectID = 6;
    optional uint64 updateID = 7;
    optional uint64 parentID = 8;
}

message PartKeyInfo {
    required string partName = 1;
    required uint32 partNumber = 2;
    required KeyInfo partKeyInfo = 3;
}

message MultipartCommitUploadPartRequest {
    required KeyArgs keyArgs = 1;
    required uint64 clientID = 2;
}

message MultipartCommitUploadPartResponse {
    // This one is returned as Etag for S3.
    optional string partName = 1;
}

message MultipartUploadCompleteRequest {
    required KeyArgs keyArgs = 1;
    repeated Part partsList = 2;
}

message MultipartUploadCompleteResponse {
    optional string volume = 1;
    optional string bucket = 2;
    optional string key = 3;
    optional string hash = 4; // This will be used as etag for s3
}

message Part {
    required uint32 partNumber = 1;
    required string partName = 2;
}

message MultipartUploadAbortRequest {
    required KeyArgs keyArgs = 1;
}

message MultipartUploadAbortResponse {

}
message MultipartUploadListPartsRequest {
    required string volume = 1;
    required string bucket = 2;
    required string key = 3;
    required string uploadID = 4;
    optional uint32 partNumbermarker = 5;
    optional uint32 maxParts = 6;
}

message MultipartUploadListPartsResponse {
    optional hadoop.hdds.ReplicationType type = 2;
    optional hadoop.hdds.ReplicationFactor factor = 3;
    optional uint32 nextPartNumberMarker = 4;
    optional bool isTruncated = 5;
    repeated PartInfo partsList = 6;

}

message ListMultipartUploadsRequest {
    required string volume = 1;
    required string bucket = 2;
    required string prefix = 3;
}

message ListMultipartUploadsResponse {
    optional bool isTruncated = 1;
    repeated MultipartUploadInfo uploadsList = 2;
}

message MultipartUploadInfo {
    required string volumeName = 1;
    required string bucketName = 2;
    required string keyName = 3;
    required string uploadId = 4;
    required uint64 creationTime = 5;
    required hadoop.hdds.ReplicationType type = 6;
    required hadoop.hdds.ReplicationFactor factor = 7;

}

message PartInfo {
    required uint32 partNumber = 1;
    required string partName = 2;
    required uint64 modificationTime = 3;
    required uint64 size = 4;
}

message GetDelegationTokenResponseProto {

    optional hadoop.common.GetDelegationTokenResponseProto response = 2;
}

message RenewDelegationTokenResponseProto {

    optional hadoop.common.RenewDelegationTokenResponseProto response = 2;
}

message CancelDelegationTokenResponseProto {

    optional hadoop.common.CancelDelegationTokenResponseProto response = 2;
}

message S3Secret {
    required string kerberosID = 1;  // HDDS-6339: This really means accessId
    required string awsSecret = 2;
}

message GetS3SecretRequest {
    required string kerberosID = 1;  // HDDS-6339: This really means accessId
    optional bool createIfNotExist = 2;
}

message GetS3SecretResponse {
    required S3Secret s3Secret = 2;
}

message SetS3SecretRequest {
    optional string accessId = 1;
    optional string secretKey = 2;
}

message SetS3SecretResponse {
    optional string accessId = 1;
    optional string secretKey = 2;
}

message TenantState {
    optional string tenantId = 1;
    optional string bucketNamespaceName = 2;        // Volume name
    optional string userRoleName = 3;
    optional string adminRoleName = 4;
    optional string bucketNamespacePolicyName = 5;  // VolumeAccessPolicy name
    optional string bucketPolicyName = 6;           // BucketAccessPolicy name
}

message TenantUserPrincipalInfo {
    repeated string accessIds = 1;
}

// Stores a basic user-accessId pair, used in TenantListUserResponse
message UserAccessIdInfo {
    optional string userPrincipal = 1;
    optional string accessId = 2;
}

// Multi-purpose message for storing or transferring extra access ID information
//
// This is an extension to the S3Secret protobuf message, carrying supplementary
//   information to the existing accessId (kerberosID) field.
// For now, all fields are related to multi-tenancy. New fields can be added
//   when necessary in the future. e.g. when implementing new features.
//
// Usage 1: Stored as value (OmDBAccessIdInfo) in TenantAccessIdTable.
//   In this case, accessId field is not set to avoid duplication,
//   because the key of TenantAccessIdTable is already accessId.
//
// Usage 2: Used when transferring the result of `ozone tenant user info`
//   See TenantUserInfoValue.
//
message ExtendedUserAccessIdInfo {
    optional string userPrincipal = 1;
    optional string accessId = 2;  // OmDBAccessIdInfo doesn't use this field
    optional string tenantId = 3;
    optional bool isAdmin = 4;
    optional bool isDelegatedAdmin = 5;
}

message ListTenantRequest {

}

message ListTenantResponse {
    repeated TenantState tenantState = 1;
}

message TenantListUserRequest {
    optional string tenantId = 1;
    optional string prefix = 2;
}

message TenantListUserResponse {
    repeated UserAccessIdInfo userAccessIdInfo = 1;
}

message TenantGetUserInfoRequest {
    optional string userPrincipal = 1;
}

message TenantGetUserInfoResponse {
    repeated ExtendedUserAccessIdInfo accessIdInfo = 1;
}

message LayoutVersion {
  required uint64 version = 1;
}

message RevokeS3SecretRequest {
    required string kerberosID = 1;  // HDDS-6339: This really means accessId
}

message CreateTenantRequest {
<<<<<<< HEAD
  optional string tenantName = 1;
  optional string tenantDefaultPolicyName = 2;
  optional string volumeName = 3;
}

message RangerServiceVersionSyncRequest {
    required uint64 rangerServiceVersion = 1;
=======
    optional string tenantId = 1;  // Tenant name
    optional string volumeName = 2;
>>>>>>> 6044ef60
}

message DeleteTenantRequest {
    optional string tenantId = 1;
}

message TenantAssignUserAccessIdRequest {
    optional string userPrincipal = 1;
    optional string tenantId = 2;
    optional string accessId = 3;
}

message TenantRevokeUserAccessIdRequest {
    optional string accessId = 1;
    optional string tenantId = 2;
}

message TenantAssignAdminRequest {
    optional string accessId = 1;
    optional string tenantId = 2;
    optional bool delegated = 3;
}

message TenantRevokeAdminRequest {
    optional string accessId = 1;
    optional string tenantId = 2;
}

message GetS3VolumeContextRequest {

}

message CreateTenantResponse {

}

message RangerServiceVersionSyncResponse {
}

message DeleteTenantResponse {
    optional string volumeName = 1;
    optional int64 volRefCount = 2;
}

message TenantAssignUserAccessIdResponse {
    optional S3Secret s3Secret = 1;
}

message TenantRevokeUserAccessIdResponse {

}

message TenantAssignAdminResponse {

}

message TenantRevokeAdminResponse {

}

message GetS3VolumeContextResponse {
  optional VolumeInfo volumeInfo = 1;
  // Piggybacked username (principal) response to be used for KMS client operations
  optional string userPrincipal = 2;
}

/**
  This will be used internally by OM to replicate S3 Secret across quorum of
  OM's.
*/
message UpdateGetS3SecretRequest {
    required string kerberosID = 1;  // HDDS-6339: This really means accessId
    required string awsSecret = 2;
}

// MARK

/**
  This will be used by OM to authenticate S3 gateway requests on a per request basis.
*/
message S3Authentication {
    optional string stringToSign = 1;
    optional string signature = 2;
    optional string accessId = 3;
}

/**
 The OM service that takes care of Ozone namespace.
*/
service OzoneManagerService {
    // A client-to-OM RPC to send client requests to OM Ratis server
    rpc submitRequest(OMRequest)
          returns(OMResponse);
}<|MERGE_RESOLUTION|>--- conflicted
+++ resolved
@@ -1490,18 +1490,12 @@
 }
 
 message CreateTenantRequest {
-<<<<<<< HEAD
-  optional string tenantName = 1;
-  optional string tenantDefaultPolicyName = 2;
-  optional string volumeName = 3;
+    optional string tenantId = 1;  // Tenant name
+    optional string volumeName = 2;
 }
 
 message RangerServiceVersionSyncRequest {
     required uint64 rangerServiceVersion = 1;
-=======
-    optional string tenantId = 1;  // Tenant name
-    optional string volumeName = 2;
->>>>>>> 6044ef60
 }
 
 message DeleteTenantRequest {
