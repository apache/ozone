--- conflicted
+++ resolved
@@ -1382,14 +1382,10 @@
     // if set, will purge keys in a snapshot DB instead of active DB
     optional string snapshotTableKey = 2;
     repeated SnapshotMoveKeyInfos keysToUpdate = 3;
-<<<<<<< HEAD
-    optional hadoop.hdds.UUID  expectedPreviousSnapshotID = 4;
-    repeated string renamedKeys = 5;
-
-=======
-    // previous snapshotID can also be null & this field would be absent in older requests.
-    optional NullableUUID expectedPreviousSnapshotID = 4;
->>>>>>> b5f21a00
+  // previous snapshotID can also be null & this field would be absent in older requests.
+  optional NullableUUID expectedPreviousSnapshotID = 4;
+  repeated string renamedKeys = 5;
+
 }
 
 message PurgeKeysResponse {
@@ -1412,16 +1408,12 @@
 message PurgeDirectoriesRequest {
   repeated PurgePathRequest deletedPath = 1;
   optional string snapshotTableKey = 2;
-<<<<<<< HEAD
-  optional hadoop.hdds.UUID  expectedPreviousSnapshotID = 3;
-=======
   // previous snapshotID can also be null & this field would be absent in older requests.
   optional NullableUUID expectedPreviousSnapshotID = 3;
 }
 
 message NullableUUID {
   optional hadoop.hdds.UUID uuid = 1;
->>>>>>> b5f21a00
 }
 
 message PurgeDirectoriesResponse {
