/**
 * Licensed to the Apache Software Foundation (ASF) under one
 * or more contributor license agreements.  See the NOTICE file
 * distributed with this work for additional information
 * regarding copyright ownership.  The ASF licenses this file
 * to you under the Apache License, Version 2.0 (the
 * "License"); you may not use this file except in compliance
 * with the License.  You may obtain a copy of the License at
 *
 *     http://www.apache.org/licenses/LICENSE-2.0
 *
 * Unless required by applicable law or agreed to in writing, software
 * distributed under the License is distributed on an "AS IS" BASIS,
 * WITHOUT WARRANTIES OR CONDITIONS OF ANY KIND, either express or implied.
 * See the License for the specific language governing permissions and
 * limitations under the License.
 */

/**
 * These .proto interfaces are private and unstable.
 * Please see http://wiki.apache.org/hadoop/Compatibility
 * for what changes are allowed for a *unstable* .proto interface.
 */

syntax = "proto2";
option java_package = "org.apache.hadoop.ozone.protocol.proto";
option java_outer_classname = "OzoneManagerProtocolProtos";
option java_generic_services = true;
option java_generate_equals_and_hash = true;
package hadoop.ozone;

/**
This file contains the protocol to communicate with
Ozone Manager. Ozone Manager manages the namespace for ozone.
This is similar to Namenode for Ozone.
*/

import "hdds.proto";
import "Security.proto";

enum Type {
  CreateVolume = 11;
  SetVolumeProperty = 12;
  CheckVolumeAccess = 13;
  InfoVolume = 14;
  DeleteVolume = 15;
  ListVolume = 16;

  CreateBucket = 21;
  InfoBucket = 22;
  SetBucketProperty = 23;
  DeleteBucket = 24;
  ListBuckets = 25;

  CreateKey = 31;
  LookupKey = 32;
  RenameKey = 33;
  DeleteKey = 34;
  ListKeys = 35;
  CommitKey = 36;
  AllocateBlock = 37;
  DeleteKeys = 38;
  RenameKeys = 39;
  DeleteOpenKeys = 40;

  InitiateMultiPartUpload = 45;
  CommitMultiPartUpload = 46;
  CompleteMultiPartUpload = 47;
  AbortMultiPartUpload = 48;
  GetS3Secret = 49;
  ListMultiPartUploadParts = 50;

  ServiceList = 51;
  DBUpdates = 53;
  FinalizeUpgrade = 54;
  FinalizeUpgradeProgress = 55;
  Prepare = 56;
  PrepareStatus = 57;
  CancelPrepare = 58;

  GetDelegationToken = 61;
  RenewDelegationToken = 62;
  CancelDelegationToken = 63;

  GetFileStatus = 70;
  CreateDirectory = 71;
  CreateFile = 72;
  LookupFile = 73;
  ListStatus = 74;
  AddAcl = 75;
  RemoveAcl = 76;
  SetAcl = 77;
  GetAcl = 78;

  PurgeKeys = 81;

  ListMultipartUploads = 82;

  ListTrash = 91;
  RecoverTrash = 92;

  RevokeS3Secret = 93;

  PurgePaths = 94; // [deprecated = true]
  PurgeDirectories = 95;

  CreateTenant = 96;
  DeleteTenant = 97;
  ListTenant = 98;

  TenantGetUserInfo = 99;
  TenantAssignUserAccessId = 100;
  TenantRevokeUserAccessId = 101;

  TenantAssignAdmin = 102;
  TenantRevokeAdmin = 103;

  GetS3VolumeContext = 104;
  TenantListUser = 105;

  SetS3Secret = 106;

  SetRangerServiceVersion = 107;
  RangerBGSync = 109;

  EchoRPC = 110;
  GetKeyInfo = 111;

  CreateSnapshot = 112;
  ListSnapshot = 113;
  SnapshotDiff = 114;
  DeleteSnapshot = 115;
  SnapshotMoveDeletedKeys = 116;
  TransferLeadership = 117;
  SnapshotPurge = 118;
  RecoverLease = 119;
  SetTimes = 120;
  RefetchSecretKey = 121;
  ListSnapshotDiffJobs = 122;
<<<<<<< HEAD
  TestUnknownCommand = 123;
=======
  CancelSnapshotDiff = 123;
>>>>>>> 15365903
}

message OMRequest {
  required Type cmdType = 1; // Type of the command

  // A string that identifies this command, we generate  Trace ID in Ozone
  // frontend and this allows us to trace that command all over ozone.
  optional string traceID = 2;

  required string clientId = 3;

  optional UserInfo userInfo = 4;
  optional uint32 version = 5;

  optional LayoutVersion layoutVersion = 6;

  optional CreateVolumeRequest              createVolumeRequest            = 11;
  optional SetVolumePropertyRequest         setVolumePropertyRequest       = 12;
  optional CheckVolumeAccessRequest         checkVolumeAccessRequest       = 13;
  optional InfoVolumeRequest                infoVolumeRequest              = 14;
  optional DeleteVolumeRequest              deleteVolumeRequest            = 15;
  optional ListVolumeRequest                listVolumeRequest              = 16;

  optional CreateBucketRequest              createBucketRequest            = 21;
  optional InfoBucketRequest                infoBucketRequest              = 22;
  optional SetBucketPropertyRequest         setBucketPropertyRequest       = 23;
  optional DeleteBucketRequest              deleteBucketRequest            = 24;
  optional ListBucketsRequest               listBucketsRequest             = 25;

  optional CreateKeyRequest                 createKeyRequest               = 31;
  optional LookupKeyRequest                 lookupKeyRequest               = 32;
  optional RenameKeyRequest                 renameKeyRequest               = 33;
  optional DeleteKeyRequest                 deleteKeyRequest               = 34;
  optional ListKeysRequest                  listKeysRequest                = 35;
  optional CommitKeyRequest                 commitKeyRequest               = 36;
  optional AllocateBlockRequest             allocateBlockRequest           = 37;
  optional DeleteKeysRequest                deleteKeysRequest              = 38;
  optional RenameKeysRequest                renameKeysRequest              = 39;
  optional DeleteOpenKeysRequest            deleteOpenKeysRequest          = 40;

  optional MultipartInfoInitiateRequest     initiateMultiPartUploadRequest = 45;
  optional MultipartCommitUploadPartRequest commitMultiPartUploadRequest   = 46;
  optional MultipartUploadCompleteRequest   completeMultiPartUploadRequest = 47;
  optional MultipartUploadAbortRequest      abortMultiPartUploadRequest    = 48;
  optional GetS3SecretRequest               getS3SecretRequest             = 49;
  optional MultipartUploadListPartsRequest  listMultipartUploadPartsRequest = 50;

  optional ServiceListRequest               serviceListRequest             = 51;
  optional DBUpdatesRequest                  dbUpdatesRequest              = 53;
  optional FinalizeUpgradeRequest           finalizeUpgradeRequest         = 54;
  optional FinalizeUpgradeProgressRequest   finalizeUpgradeProgressRequest = 55;
  optional PrepareRequest                   prepareRequest                 = 56;
  optional PrepareStatusRequest             prepareStatusRequest           = 57;
  optional CancelPrepareRequest             cancelPrepareRequest           = 58;

  optional hadoop.common.GetDelegationTokenRequestProto getDelegationTokenRequest = 61;
  optional hadoop.common.RenewDelegationTokenRequestProto renewDelegationTokenRequest= 62;
  optional hadoop.common.CancelDelegationTokenRequestProto cancelDelegationTokenRequest = 63;
  optional UpdateGetDelegationTokenRequest updateGetDelegationTokenRequest = 64;
  optional UpdateRenewDelegationTokenRequest updatedRenewDelegationTokenRequest = 65;

  optional GetFileStatusRequest             getFileStatusRequest           = 70;
  optional CreateDirectoryRequest           createDirectoryRequest         = 71;
  optional CreateFileRequest                createFileRequest              = 72;
  optional LookupFileRequest                lookupFileRequest              = 73;
  optional ListStatusRequest                listStatusRequest              = 74;
  optional AddAclRequest                    addAclRequest                  = 75;
  optional RemoveAclRequest                 removeAclRequest               = 76;
  optional SetAclRequest                    setAclRequest                  = 77;
  optional GetAclRequest                    getAclRequest                  = 78;

  optional PurgeKeysRequest                 purgeKeysRequest               = 81;

  optional UpdateGetS3SecretRequest         updateGetS3SecretRequest       = 82;
  optional ListMultipartUploadsRequest      listMultipartUploadsRequest    = 83;

  optional ListTrashRequest                 listTrashRequest               = 91;
  optional RecoverTrashRequest              RecoverTrashRequest            = 92;

  optional RevokeS3SecretRequest            RevokeS3SecretRequest          = 93;

  optional PurgePathsRequest                purgePathsRequest              = 94 [deprecated = true];
  optional PurgeDirectoriesRequest          purgeDirectoriesRequest        = 108;

  optional S3Authentication                 s3Authentication               = 95;

  optional CreateTenantRequest              CreateTenantRequest            = 96;
  optional DeleteTenantRequest              DeleteTenantRequest            = 97;
  optional ListTenantRequest                ListTenantRequest              = 98;

  optional TenantGetUserInfoRequest         TenantGetUserInfoRequest       = 99;
  optional TenantAssignUserAccessIdRequest  TenantAssignUserAccessIdRequest= 100;
  optional TenantRevokeUserAccessIdRequest  TenantRevokeUserAccessIdRequest= 101;

  optional TenantAssignAdminRequest         TenantAssignAdminRequest       = 102;
  optional TenantRevokeAdminRequest         TenantRevokeAdminRequest       = 103;

  optional GetS3VolumeContextRequest        getS3VolumeContextRequest      = 104;
  optional TenantListUserRequest            tenantListUserRequest          = 105;

  optional SetS3SecretRequest               SetS3SecretRequest             = 106;

  optional SetRangerServiceVersionRequest   SetRangerServiceVersionRequest = 107;
  optional RangerBGSyncRequest              RangerBGSyncRequest            = 109;

  optional EchoRPCRequest                   EchoRPCRequest                 = 110;
  optional GetKeyInfoRequest                GetKeyInfoRequest              = 111;

  optional CreateSnapshotRequest            CreateSnapshotRequest          = 112;
  optional ListSnapshotRequest              ListSnapshotRequest            = 113;
  optional SnapshotDiffRequest              snapshotDiffRequest            = 114;
  optional DeleteSnapshotRequest            DeleteSnapshotRequest          = 115;
  optional SnapshotMoveDeletedKeysRequest   SnapshotMoveDeletedKeysRequest = 116;

  optional hdds.TransferLeadershipRequestProto      TransferOmLeadershipRequest    = 117;
  optional SnapshotPurgeRequest             SnapshotPurgeRequest           = 118;

  optional RecoverLeaseRequest              RecoverLeaseRequest            = 119;
  optional SetTimesRequest                   SetTimesRequest               = 120;
  optional RefetchSecretKeyRequest          RefetchSecretKeyRequest        = 121;

  optional ListSnapshotDiffJobRequest       ListSnapshotDiffJobRequest     = 122;
  optional CancelSnapshotDiffRequest       CancelSnapshotDiffRequest     = 123;
}

message OMResponse {
  required Type cmdType = 1; // Type of the command

  // A string that identifies this command, we generate  Trace ID in Ozone
  // frontend and this allows us to trace that command all over ozone.
  optional string traceID = 2;

  optional bool success = 3 [default=true];

  optional string message = 4;

  required Status status = 5;

  optional string leaderOMNodeId = 6;

  optional CreateVolumeResponse              createVolumeResponse          = 11;
  optional SetVolumePropertyResponse         setVolumePropertyResponse     = 12;
  optional CheckVolumeAccessResponse         checkVolumeAccessResponse     = 13;
  optional InfoVolumeResponse                infoVolumeResponse            = 14;
  optional DeleteVolumeResponse              deleteVolumeResponse          = 15;
  optional ListVolumeResponse                listVolumeResponse            = 16;

  optional CreateBucketResponse              createBucketResponse          = 21;
  optional InfoBucketResponse                infoBucketResponse            = 22;
  optional SetBucketPropertyResponse         setBucketPropertyResponse     = 23;
  optional DeleteBucketResponse              deleteBucketResponse          = 24;
  optional ListBucketsResponse               listBucketsResponse           = 25;

  optional CreateKeyResponse                 createKeyResponse             = 31;
  optional LookupKeyResponse                 lookupKeyResponse             = 32;
  optional RenameKeyResponse                 renameKeyResponse             = 33;
  optional DeleteKeyResponse                 deleteKeyResponse             = 34;
  optional ListKeysResponse                  listKeysResponse              = 35;
  optional CommitKeyResponse                 commitKeyResponse             = 36;
  optional AllocateBlockResponse             allocateBlockResponse         = 37;
  optional DeleteKeysResponse                deleteKeysResponse            = 38;
  optional RenameKeysResponse                renameKeysResponse            = 39;

  optional MultipartInfoInitiateResponse   initiateMultiPartUploadResponse = 45;
  optional MultipartCommitUploadPartResponse commitMultiPartUploadResponse = 46;
  optional MultipartUploadCompleteResponse completeMultiPartUploadResponse = 47;
  optional MultipartUploadAbortResponse    abortMultiPartUploadResponse    = 48;
  optional GetS3SecretResponse               getS3SecretResponse           = 49;
  optional MultipartUploadListPartsResponse listMultipartUploadPartsResponse = 50;

  optional ServiceListResponse               ServiceListResponse           = 51;
  optional DBUpdatesResponse                 dbUpdatesResponse             = 52;
  optional FinalizeUpgradeResponse           finalizeUpgradeResponse       = 54;
  optional FinalizeUpgradeProgressResponse finalizeUpgradeProgressResponse = 55;
  optional PrepareResponse                 prepareResponse                 = 56;
  optional PrepareStatusResponse           prepareStatusResponse           = 57;
  optional CancelPrepareResponse           cancelPrepareResponse           = 58;

  optional GetDelegationTokenResponseProto getDelegationTokenResponse = 61;
  optional RenewDelegationTokenResponseProto renewDelegationTokenResponse = 62;
  optional CancelDelegationTokenResponseProto cancelDelegationTokenResponse = 63;

  optional GetFileStatusResponse              getFileStatusResponse        = 70;
  optional CreateDirectoryResponse            createDirectoryResponse      = 71;
  optional CreateFileResponse                 createFileResponse           = 72;
  optional LookupFileResponse                 lookupFileResponse           = 73;
  optional ListStatusResponse                 listStatusResponse           = 74;
  optional AddAclResponse                    addAclResponse                = 75;
  optional RemoveAclResponse                 removeAclResponse             = 76;
  optional SetAclResponse                   setAclResponse                 = 77;
  optional GetAclResponse                    getAclResponse                = 78;

  optional PurgeKeysResponse                  purgeKeysResponse            = 81;

  optional ListMultipartUploadsResponse listMultipartUploadsResponse = 82;

  optional ListTrashResponse                  listTrashResponse            = 91;
  optional RecoverTrashResponse               RecoverTrashResponse         = 92;
  optional PurgePathsResponse                 purgePathsResponse           = 93 [deprecated = true];
  optional PurgeDirectoriesResponse           purgeDirectoriesResponse     = 108;

  // Skipped 94/95 to align with OMRequest
  optional CreateTenantResponse              CreateTenantResponse          = 96;
  optional DeleteTenantResponse              DeleteTenantResponse          = 97;
  optional ListTenantResponse                ListTenantResponse            = 98;

  optional TenantGetUserInfoResponse         TenantGetUserInfoResponse     = 99;
  optional TenantAssignUserAccessIdResponse  TenantAssignUserAccessIdResponse = 100;
  optional TenantRevokeUserAccessIdResponse  TenantRevokeUserAccessIdResponse = 101;

  optional TenantAssignAdminResponse         TenantAssignAdminResponse     = 102;
  optional TenantRevokeAdminResponse         TenantRevokeAdminResponse     = 103;

  optional GetS3VolumeContextResponse        getS3VolumeContextResponse    = 104;
  optional TenantListUserResponse            tenantListUserResponse        = 105;

  optional SetS3SecretResponse               SetS3SecretResponse           = 106;

  optional SetRangerServiceVersionResponse   SetRangerServiceVersionResponse = 107;
  optional RangerBGSyncResponse              RangerBGSyncResponse          = 109;

  optional EchoRPCResponse                   EchoRPCResponse               = 110;
  optional GetKeyInfoResponse                GetKeyInfoResponse            = 111;

  optional CreateSnapshotResponse            CreateSnapshotResponse        = 112;
  optional ListSnapshotResponse              ListSnapshotResponse          = 113;
  optional SnapshotDiffResponse              snapshotDiffResponse          = 114;
  optional DeleteSnapshotResponse            DeleteSnapshotResponse        = 115;
  optional SnapshotMoveDeletedKeysResponse   SnapshotMoveDeletedKeysResponse = 116;

  optional hdds.TransferLeadershipResponseProto   TransferOmLeadershipResponse  = 117;
  optional SnapshotPurgeResponse              SnapshotPurgeResponse         = 118;
  optional RecoverLeaseResponse              RecoverLeaseResponse          = 119;
  optional SetTimesResponse                   SetTimesResponse             = 120;
  optional RefetchSecretKeyResponse          RefetchSecretKeyResponse      = 121;

  optional ListSnapshotDiffJobResponse       ListSnapshotDiffJobResponse   = 122;
  optional CancelSnapshotDiffResponse       cancelSnapshotDiffResponse   = 123;
}

enum Status {
    OK = 1;
    VOLUME_NOT_UNIQUE = 2;
    VOLUME_NOT_FOUND = 3;
    VOLUME_NOT_EMPTY = 4;
    VOLUME_ALREADY_EXISTS = 5;
    USER_NOT_FOUND = 6;
    USER_TOO_MANY_VOLUMES = 7;
    BUCKET_NOT_FOUND = 8;
    BUCKET_NOT_EMPTY = 9;
    BUCKET_ALREADY_EXISTS = 10;
    KEY_ALREADY_EXISTS = 11;
    KEY_NOT_FOUND = 12;
    INVALID_KEY_NAME = 13;
    ACCESS_DENIED = 14;
    INTERNAL_ERROR = 15;
    KEY_ALLOCATION_ERROR = 16;
    KEY_DELETION_ERROR = 17;
    KEY_RENAME_ERROR = 18;
    METADATA_ERROR = 19;
    OM_NOT_INITIALIZED = 20;
    SCM_VERSION_MISMATCH_ERROR = 21;

    INITIATE_MULTIPART_UPLOAD_ERROR = 24;
    MULTIPART_UPLOAD_PARTFILE_ERROR = 25;
    NO_SUCH_MULTIPART_UPLOAD_ERROR = 26;
    MISMATCH_MULTIPART_LIST = 27;
    MISSING_UPLOAD_PARTS = 28;
    COMPLETE_MULTIPART_UPLOAD_ERROR = 29;
    ENTITY_TOO_SMALL = 30;
    ABORT_MULTIPART_UPLOAD_FAILED = 31;

    S3_SECRET_NOT_FOUND = 32;

    INVALID_AUTH_METHOD = 33;
    INVALID_TOKEN = 34;
    TOKEN_EXPIRED = 35;
    TOKEN_ERROR_OTHER = 36;
    LIST_MULTIPART_UPLOAD_PARTS_FAILED = 37;
    SCM_IN_SAFE_MODE = 38;
    INVALID_REQUEST = 39;

    BUCKET_ENCRYPTION_KEY_NOT_FOUND = 40;
    UNKNOWN_CIPHER_SUITE = 41;
    INVALID_KMS_PROVIDER = 42;
    TOKEN_CREATION_ERROR = 43;

    FILE_NOT_FOUND = 44;
    DIRECTORY_NOT_FOUND = 45;
    FILE_ALREADY_EXISTS = 46;
    NOT_A_FILE = 47;
    PERMISSION_DENIED = 48;
    TIMEOUT = 49;
    PREFIX_NOT_FOUND=50;

    RATIS_ERROR = 52;

    INVALID_PATH_IN_ACL_REQUEST = 53; // Invalid path name in acl request.

    USER_MISMATCH = 54; // Error code when requested user name passed is
    // different from remote user.

    INVALID_PART = 55;
    INVALID_PART_ORDER = 56;
    SCM_GET_PIPELINE_EXCEPTION = 57;
    INVALID_BUCKET_NAME = 58;

    CANNOT_CREATE_DIRECTORY_AT_ROOT = 59;
    DIRECTORY_ALREADY_EXISTS = 60;

    INVALID_VOLUME_NAME = 61;

    PARTIAL_DELETE = 62;

    DETECTED_LOOP_IN_BUCKET_LINKS = 63;

    NOT_SUPPORTED_OPERATION = 64;

    PARTIAL_RENAME = 65;

    QUOTA_EXCEEDED = 66;

    QUOTA_ERROR = 67;

    DIRECTORY_NOT_EMPTY = 68;

    PERSIST_UPGRADE_TO_LAYOUT_VERSION_FAILED = 69;
    REMOVE_UPGRADE_TO_LAYOUT_VERSION_FAILED = 70;
    UPDATE_LAYOUT_VERSION_FAILED = 71;
    LAYOUT_FEATURE_FINALIZATION_FAILED = 72;
    PREPARE_FAILED = 73;
    NOT_SUPPORTED_OPERATION_WHEN_PREPARED = 74;
    NOT_SUPPORTED_OPERATION_PRIOR_FINALIZATION = 75;

    TENANT_NOT_FOUND = 76;
    TENANT_ALREADY_EXISTS = 77;
    INVALID_TENANT_ID = 78;

    ACCESS_ID_NOT_FOUND = 79;
    TENANT_USER_ACCESS_ID_ALREADY_EXISTS = 80;
    INVALID_TENANT_USERNAME = 81;
    INVALID_ACCESS_ID = 82;
    TENANT_AUTHORIZER_ERROR = 83;

    VOLUME_IS_REFERENCED = 84;
    TENANT_NOT_EMPTY = 85;

    FEATURE_NOT_ENABLED = 86;
    INVALID_SNAPSHOT_ERROR = 87;

    CONTAINS_SNAPSHOT = 88;
    SSL_CONNECTION_FAILURE = 89;
    RENAME_OPEN_FILE = 90;
}

/**
    This command acts as a list command for deleted keys that are still present
    in the deleted table on Ozone Manager.
*/
message ListTrashRequest {
  required string volumeName = 1;
  required string bucketName = 2;
  optional string startKeyName = 3;
  optional string keyPrefix = 4;
  optional int32 maxKeys = 5;
}

message ListTrashResponse {
  repeated RepeatedKeyInfo deletedKeys = 1;
}

/**
    This command acts as a recover command for deleted keys that are still
    in deleted table on Ozone Manager.
*/

message RecoverTrashRequest {
    required string volumeName = 1;
    required string bucketName = 2;
    required string keyName = 3;
    required string destinationBucket = 4;
}

message RecoverTrashResponse {
    required bool response = 1;
}

message VolumeInfo {
    required string adminName = 1;
    required string ownerName = 2;
    required string volume = 3;
    optional uint64 quotaInBytes = 4;
    repeated hadoop.hdds.KeyValue metadata = 5;
    repeated OzoneAclInfo volumeAcls = 6;
    optional uint64 creationTime = 7;
    optional uint64 objectID = 8;
    optional uint64 updateID = 9;
    optional uint64 modificationTime = 10;
    optional int64 quotaInNamespace = 11 [default = -2];
    optional uint64 usedNamespace = 12;
    optional int64 refCount = 13;
}

/**
    User information which will be extracted during RPC context and used
    during validating Acl.
*/
message UserInfo {
    optional string userName = 1;
    optional string remoteAddress = 3;
    optional string hostName = 4;
}

/**
  This will be used during OM HA, once leader generates token sends this
  request via ratis to persist to OM DB. This request will be internally used
   by OM for replicating token across a quorum of OMs.
*/
message UpdateGetDelegationTokenRequest {
    required GetDelegationTokenResponseProto getDelegationTokenResponse = 1;
    optional uint64 tokenRenewInterval = 2;
}

/**
  This will be used during OM HA, once leader renews token, sends this
   request via ratis to persist to OM DB. This request will be internally used
   by OM for replicating renewed token information across a quorum of OMs.
*/
message UpdateRenewDelegationTokenRequest {
    required hadoop.common.RenewDelegationTokenRequestProto
    renewDelegationTokenRequest = 1;
    required RenewDelegationTokenResponseProto renewDelegationTokenResponse = 2;
}

/**
    Creates a volume
*/
message CreateVolumeRequest {
    required VolumeInfo volumeInfo = 1;
}

message CreateVolumeResponse {

}

message UserVolumeInfo {
    repeated string volumeNames = 1;
    optional uint64 objectID = 2;
    optional uint64 updateID = 3;
}

/**
    Changes the Volume Properties -- like ownership and quota for a volume.
*/
message SetVolumePropertyRequest {
    required string volumeName = 1;
    optional string ownerName = 2;
    optional uint64 quotaInBytes = 3;
    optional uint64 modificationTime = 4;
    optional uint64 quotaInNamespace = 5;
}

message SetVolumePropertyResponse {
    optional bool response = 1;
}

message RefetchSecretKeyRequest {

}

message RefetchSecretKeyResponse {
    optional hdds.UUID id = 1;
}

/**
 * Checks if the user has specified permissions for the volume
 */
message CheckVolumeAccessRequest {
    required string volumeName = 1;
    required OzoneAclInfo userAcl = 2;
}

message CheckVolumeAccessResponse {

}


/**
    Returns information about a volume.
*/

message InfoVolumeRequest {
    required string volumeName = 1;
}

message InfoVolumeResponse {
    optional VolumeInfo volumeInfo = 2;
}

/**
    Deletes an existing volume.
*/
message DeleteVolumeRequest {
    required string volumeName = 1;
}

message DeleteVolumeResponse {

}


/**
    List Volumes -- List all volumes in the cluster or by user.
*/

message ListVolumeRequest {
    enum Scope {
        USER_VOLUMES = 1;   // User volumes -- called by user
        VOLUMES_BY_USER = 2; // User volumes - called by Admin
        VOLUMES_BY_CLUSTER = 3; // All volumes in the cluster
    }
    required Scope scope = 1;
    optional string userName = 2;
    optional string prefix = 3;
    optional string prevKey = 4;
    optional uint32 maxKeys = 5;
}

message ListVolumeResponse {
    repeated VolumeInfo volumeInfo = 2;
}

message BucketInfo {
    required string volumeName = 1;
    required string bucketName = 2;
    repeated OzoneAclInfo acls = 3;
    required bool isVersionEnabled = 4 [default = false];
    required StorageTypeProto storageType = 5 [default = DISK];
    optional uint64 creationTime = 6;
    repeated hadoop.hdds.KeyValue metadata = 7;
    optional BucketEncryptionInfoProto beinfo = 8;
    optional uint64 objectID = 9;
    optional uint64 updateID = 10;
    optional uint64 modificationTime = 11;
    optional string sourceVolume = 12;
    optional string sourceBucket = 13;
    optional uint64 usedBytes = 14;
    optional int64 quotaInBytes = 15 [default = -2];
    optional int64 quotaInNamespace = 16 [default = -2];
    optional uint64 usedNamespace = 17;
    optional BucketLayoutProto bucketLayout = 18;
    optional string owner = 19;
    optional hadoop.hdds.DefaultReplicationConfig defaultReplicationConfig = 20;
}

enum StorageTypeProto {
    DISK = 1;
    SSD = 2;
    ARCHIVE = 3;
    RAM_DISK = 4;
}

enum BucketLayoutProto {
    LEGACY = 1;
    FILE_SYSTEM_OPTIMIZED = 2;
    OBJECT_STORE = 3;
}

/**
 * Cipher suite.
 */
enum CipherSuiteProto {
    UNKNOWN = 1;
    AES_CTR_NOPADDING = 2;
}

/**
 * Crypto protocol version used to access encrypted files.
 */
enum CryptoProtocolVersionProto {
    UNKNOWN_PROTOCOL_VERSION = 1;
    ENCRYPTION_ZONES = 2;
}
/**
 * Encryption information for bucket (bucket key)
 */
message BucketEncryptionInfoProto {
    required string keyName = 1;
    optional CipherSuiteProto suite = 2;
    optional CryptoProtocolVersionProto cryptoProtocolVersion = 3;
}

/**
 * Encryption information for a file.
 */
message FileEncryptionInfoProto {
    required CipherSuiteProto suite = 1;
    required CryptoProtocolVersionProto cryptoProtocolVersion = 2;
    required bytes key = 3;
    required bytes iv = 4;
    required string keyName = 5;
    required string ezKeyVersionName = 6;
}

/**
 * Encryption information for an individual
 * file within an encryption zone
 */
message PerFileEncryptionInfoProto {
    required bytes key = 1;
    required bytes iv = 2;
    required string ezKeyVersionName = 3;
}

message DataEncryptionKeyProto {
    required uint32 keyId = 1;
    required bytes nonce = 3;
    required bytes encryptionKey = 4;
    required uint64 expiryDate = 5;
    optional string encryptionAlgorithm = 6;
}

message BucketArgs {
    required string volumeName = 1;
    required string bucketName = 2;
    optional bool isVersionEnabled = 5;
    optional StorageTypeProto storageType = 6;
    repeated hadoop.hdds.KeyValue metadata = 7;
    optional uint64 quotaInBytes = 8;
    optional uint64 quotaInNamespace = 9;
    optional string ownerName = 10;
    optional hadoop.hdds.DefaultReplicationConfig defaultReplicationConfig = 11;
}

message PrefixInfo {
    required string name = 1;
    repeated OzoneAclInfo acls = 2;
    repeated hadoop.hdds.KeyValue metadata = 3;
    optional uint64 objectID = 4;
    optional uint64 updateID = 5;
}

/**
 * SnapshotStatus - snapshot states.
 * Snapshot in one of : active, deleted, or reclaimed state
 */
enum SnapshotStatusProto {
  SNAPSHOT_ACTIVE = 1;
  SNAPSHOT_DELETED = 2;
  SNAPSHOT_RECLAIMED = 3;
}

/**
 * SnapshotInfo table entry for Bucket/Volume snapshot metadata
 */
message SnapshotInfo {
  optional hadoop.hdds.UUID snapshotID = 1;
  optional string name = 2;
  optional string volumeName = 3;
  optional string bucketName = 4;
  optional SnapshotStatusProto snapshotStatus = 5;
  optional uint64 creationTime = 6;
  optional uint64 deletionTime = 7;
  optional hadoop.hdds.UUID pathPreviousSnapshotID = 8;
  optional hadoop.hdds.UUID globalPreviousSnapshotID = 9;
  optional string snapshotPath = 10;
  optional string checkpointDir = 11;
  optional int64 dbTxSequenceNumber = 12;
  optional bool deepClean = 13;
 }

message SnapshotDiffJobProto {
  optional uint64 creationTime = 1;
  optional string jobId = 2;
  optional SnapshotDiffResponse.JobStatusProto status = 3;
  optional string volume = 4;
  optional string bucket = 5;
  optional string fromSnapshot = 6;
  optional string toSnapshot = 7;
  optional bool forceFullDiff = 8;
  optional uint64 totalDiffEntries = 9;
  optional string message = 10;
}

message OzoneObj {
  enum ObjectType {
    VOLUME = 1;
    BUCKET = 2;
    KEY = 3;
    PREFIX = 4;
  }

  enum StoreType {
    OZONE = 1;
    S3 = 2;
  }
  required ObjectType resType = 1;
  required StoreType storeType = 2  [default = S3];
  required string path = 3;
}

message OzoneAclInfo {
    enum OzoneAclType {
        USER = 1;
        GROUP = 2;
        WORLD = 3;
        ANONYMOUS = 4;
        CLIENT_IP = 5;
    }

    enum OzoneAclScope {
      ACCESS = 0;
      DEFAULT = 1;
    }

    required OzoneAclType type = 1;
    required string name = 2;
    required bytes rights = 3;
    required OzoneAclScope aclScope = 4 [default = ACCESS];
}

message GetAclRequest {
  required OzoneObj obj = 1;
}

message GetAclResponse {
  repeated OzoneAclInfo acls = 1;
}

message AddAclRequest {
  required OzoneObj obj = 1;
  required OzoneAclInfo acl = 2;
  optional uint64 modificationTime = 3;
}

message AddAclResponse {
  required bool response = 1;
}

message RemoveAclRequest {
  required OzoneObj obj = 1;
  required OzoneAclInfo acl = 2;
  optional uint64 modificationTime = 3;
}

message RemoveAclResponse {
  required bool response = 1;
}

message SetAclRequest {
  required OzoneObj obj = 1;
  repeated OzoneAclInfo acl = 2;
  optional uint64 modificationTime = 3;
}

message SetAclResponse {
  required bool response = 1;
}

message CreateBucketRequest {
    required BucketInfo bucketInfo = 1;
}

message CreateBucketResponse {
}

message InfoBucketRequest {
    required string volumeName = 1;
    required string bucketName = 2;
}

message InfoBucketResponse {
    optional BucketInfo bucketInfo = 2;
}

message SetBucketPropertyRequest {
    optional BucketArgs bucketArgs = 1;
    optional uint64 modificationTime = 2;
}

message SetBucketPropertyResponse {
    optional bool response = 1;
}

message DeleteBucketRequest {
    required string volumeName = 1;
    required string bucketName = 2;
}

message DeleteBucketResponse {

}

message ListBucketsRequest {
    required string volumeName = 1;
    optional string startKey = 2;
    optional string prefix = 3;
    optional int32 count = 4;
    optional bool hasSnapshot = 5;
}

message ListBucketsResponse {

    repeated BucketInfo bucketInfo = 2;
}

message KeyArgs {
    required string volumeName = 1;
    required string bucketName = 2;
    required string keyName = 3;
    optional uint64 dataSize = 4;
    optional hadoop.hdds.ReplicationType type = 5 [default = NONE];
    optional hadoop.hdds.ReplicationFactor factor = 6 [default = ZERO];
    repeated KeyLocation keyLocations = 7;
    optional bool isMultipartKey = 8;
    optional string multipartUploadID = 9;
    optional uint32 multipartNumber = 10;
    repeated hadoop.hdds.KeyValue metadata = 11;
    repeated OzoneAclInfo acls = 12;
    // This will be set when the request is received in pre-Execute. This
    // value is used in setting creation/modification time depending on the
    // request type.
    optional uint64 modificationTime = 13;
    optional bool sortDatanodes = 14;

    // This will be set by leader OM in HA and update the original request.
    optional FileEncryptionInfoProto fileEncryptionInfo = 15;
    optional bool latestVersionLocation = 16;

    // This will be set when user performs delete directory recursively.
    optional bool recursive = 17;

    // When it is a head operation which is to check whether key exist
    optional bool headOp = 18;
    optional hadoop.hdds.ECReplicationConfig ecReplicationConfig = 19;
    // Force OM to update container cache location from SCL
    optional bool forceUpdateContainerCacheFromSCM = 20;
}

message KeyLocation {
    required hadoop.hdds.BlockID blockID = 1;
    required uint64 offset = 3;
    required uint64 length = 4;
    // indicated at which version this block gets created.
    optional uint64 createVersion = 5;
    optional hadoop.common.TokenProto token = 6;
    // Walk around to include pipeline info for client read/write
    // without talking to scm.
    // NOTE: the pipeline info may change after pipeline close.
    // So eventually, we will have to change back to call scm to
    // get the up to date pipeline information. This will need o3fs
    // provide not only a OM delegation token but also a SCM delegation token
    optional hadoop.hdds.Pipeline pipeline = 7;

    optional int32 partNumber = 9 [default = -1];
}

message KeyLocationList {
    optional uint64 version = 1;
    repeated KeyLocation keyLocations = 2;
    optional FileEncryptionInfoProto fileEncryptionInfo = 3;
    optional bool isMultipartKey = 4 [default = false];
}

/**
 * Checksum algorithms/types used in Ozone
 * Make sure this enum's integer values match enum values' id properties defined
 * in org.apache.hadoop.util.DataChecksum.Type
 */
enum ChecksumTypeProto {
  CHECKSUM_NULL = 0;
  CHECKSUM_CRC32 = 1;
  CHECKSUM_CRC32C = 2;
}

enum FileChecksumTypeProto {
  MD5CRC = 1;  // BlockChecksum obtained by taking the MD5 digest of chunk CRCs
  COMPOSITE_CRC = 2;  // Chunk-independent CRC, optionally striped
}

message CompositeCrcFileChecksumProto {
  required ChecksumTypeProto checksumType = 1;
  required uint32 bytesPerCrc = 2;
  required uint32 crc = 3;
}

message MD5MD5Crc32FileChecksumProto {
  required ChecksumTypeProto checksumType = 1;
  required uint32 bytesPerCRC = 2;
  required uint64 crcPerBlock = 3;
  required bytes md5 = 4;
}

message FileChecksumProto {
  required FileChecksumTypeProto checksumType = 1  [default = COMPOSITE_CRC];
  optional CompositeCrcFileChecksumProto compositeCrc = 2;
  optional MD5MD5Crc32FileChecksumProto md5Crc = 3;
}

message KeyInfo {
    required string volumeName = 1;
    required string bucketName = 2;
    required string keyName = 3;
    required uint64 dataSize = 4;
    required hadoop.hdds.ReplicationType type = 5;
    optional hadoop.hdds.ReplicationFactor factor = 6;
    repeated KeyLocationList keyLocationList = 7;
    required uint64 creationTime = 8;
    required uint64 modificationTime = 9;
    optional uint64 latestVersion = 10;
    repeated hadoop.hdds.KeyValue metadata = 11;
    optional FileEncryptionInfoProto fileEncryptionInfo = 12;
    repeated OzoneAclInfo acls = 13;
    optional uint64 objectID = 14;
    optional uint64 updateID = 15;
    optional uint64 parentID = 16;
    optional hadoop.hdds.ECReplicationConfig ecReplicationConfig = 17;
    optional FileChecksumProto fileChecksum = 18;
    optional bool isFile = 19;
}

message DirectoryInfo {
    required string name = 1;
    required uint64 creationTime = 2;
    required uint64 modificationTime = 3;
    repeated hadoop.hdds.KeyValue metadata = 4;
    repeated OzoneAclInfo acls = 5;
    required uint64 objectID = 6;
    required uint64 updateID = 7;
    required uint64 parentID = 8;
}

message RepeatedKeyInfo {
    repeated KeyInfo keyInfo = 1;
}

message OzoneFileStatusProto {
    optional KeyInfo keyInfo = 2;
    optional uint64 blockSize = 3;
    optional bool isDirectory = 4;

}

message GetFileStatusRequest {
    required KeyArgs keyArgs = 1;
}

message GetFileStatusResponse {
    required OzoneFileStatusProto status = 1;
}

message CreateDirectoryRequest {
    required KeyArgs keyArgs = 1;
}

message CreateDirectoryResponse {
}

message CreateFileRequest {
    required KeyArgs keyArgs = 1;
    required bool isRecursive = 2;
    required bool isOverwrite = 3;
    // Set in OM HA during preExecute step. This way all OM's use same ID in
    // OM HA.
    optional uint64 clientID = 4;
}

message CreateFileResponse {

    optional KeyInfo keyInfo = 1;
    // clients' followup request may carry this ID for stateful operations
    // (similar to a cookie).
    optional uint64 ID = 2;
    optional uint64 openVersion = 3;
}

message LookupFileRequest {
    required KeyArgs keyArgs = 1;
}

message LookupFileResponse {
    optional KeyInfo keyInfo = 1;
}

message ListStatusRequest {
    required KeyArgs keyArgs = 1;
    required bool recursive = 2;
    required string startKey = 3;
    required uint64 numEntries = 4;
    optional bool allowPartialPrefix = 5;
}

message ListStatusResponse {
    repeated OzoneFileStatusProto statuses = 1;
}

message CreateKeyRequest {
    required KeyArgs keyArgs = 1;
    // Set in OM HA during preExecute step. This way all OM's use same ID in
    // OM HA.
    optional uint64 clientID = 2;
}

message CreateKeyResponse {
    optional KeyInfo keyInfo = 2;
    // clients' followup request may carry this ID for stateful operations
    // (similar to a cookie).
    optional uint64 ID = 3;
    optional uint64 openVersion = 4;
}

message LookupKeyRequest {
    required KeyArgs keyArgs = 1;
}

message LookupKeyResponse {
    optional KeyInfo keyInfo = 2;
    // clients' followup request may carry this ID for stateful operations (similar
    // to a cookie).
    optional uint64 ID = 3;
    // TODO : allow specifying a particular version to read.
    optional uint64 openVersion = 4;
}

message GetKeyInfoRequest {
  required KeyArgs keyArgs = 1;
  optional bool assumeS3Context = 2;
}

message GetKeyInfoResponse {
  optional KeyInfo keyInfo = 1;
  optional VolumeInfo volumeInfo = 2;
  optional string UserPrincipal = 3;
}

message RenameKeysRequest {
    required RenameKeysArgs renameKeysArgs = 1;
}

message RenameKeysArgs {
    required string volumeName = 1;
    required string bucketName = 2;
    repeated RenameKeysMap renameKeysMap = 3;
}

message RenameKeysMap {
    required string fromKeyName = 1;
    required string toKeyName = 2;
}

message RenameKeysResponse{
    repeated RenameKeysMap unRenamedKeys = 1;
    optional bool status = 2;
}

message RenameKeyRequest{
    required KeyArgs keyArgs = 1;
    required string toKeyName = 2;
}

message RenameKeyResponse{

}

message DeleteKeyRequest {
    required KeyArgs keyArgs = 1;
}

message DeleteKeysRequest {
    optional DeleteKeyArgs deleteKeys = 1;
}

message DeleteKeyArgs {
    required string volumeName = 1;
    required string bucketName = 2;
    repeated string keys = 3;
}

message DeleteKeysResponse {
    optional DeleteKeyArgs unDeletedKeys = 1;
    optional bool status = 2;
}

message DeleteKeyResponse {

    optional KeyInfo keyInfo = 2;
    // clients' followup request may carry this ID for stateful operations
    // (similar to a cookie).
    optional uint64 ID = 3;
    optional uint64 openVersion = 4;
}

message DeletedKeys {
    required string volumeName = 1;
    required string bucketName = 2;
    repeated string keys = 3;
}

message PurgeKeysRequest {
    repeated DeletedKeys deletedKeys = 1;
    // if set, will purge keys in a snapshot DB instead of active DB
    optional string snapshotTableKey = 2;
    repeated SnapshotMoveKeyInfos keysToUpdate = 3;
}

message PurgeKeysResponse {

}

message PurgePathsRequest {
    // option deprecated = true;
    // Use PurgeDirectoriesRequest
    repeated string deletedDirs = 1;
    repeated KeyInfo deletedSubFiles = 2;
    repeated KeyInfo markDeletedSubDirs = 3;
}

message PurgePathsResponse {
  // option deprecated = true;
  // Use PurgeDirectoriesResponse
}

message PurgeDirectoriesRequest {
  repeated PurgePathRequest deletedPath = 1;
  optional string snapshotTableKey = 2;
}

message PurgeDirectoriesResponse {

}

message PurgePathRequest {
  required uint64 volumeId = 1;
  required uint64 bucketId = 2;
  optional string deletedDir = 3;
  repeated KeyInfo deletedSubFiles = 4;
  repeated KeyInfo markDeletedSubDirs = 5;
}

message DeleteOpenKeysRequest {
  repeated OpenKeyBucket openKeysPerBucket = 1;
  optional BucketLayoutProto bucketLayout = 2;
}

message OpenKeyBucket {
  required string volumeName = 1;
  required string bucketName = 2;
  repeated OpenKey keys = 3;
}

message OpenKey {
  required string name = 1;
  optional uint64 clientID = 2 [deprecated=true];
}

message OMTokenProto {
    enum Type {
      DELEGATION_TOKEN = 1;
      S3AUTHINFO = 2;
    };
    required Type   type           = 1;
    optional uint32 version        = 2;
    optional string owner          = 3;
    optional string renewer        = 4;
    optional string realUser       = 5;
    optional uint64 issueDate      = 6;
    optional uint64 maxDate        = 7;
    optional uint32 sequenceNumber = 8;
    optional uint32 masterKeyId    = 9;
    optional uint64 expiryDate     = 10;
    optional string omCertSerialId = 11;
    optional string accessKeyId    = 12;
    optional string signature      = 13;
    optional string strToSign      = 14;
    optional string omServiceId    = 15;
}

message SecretKeyProto {
    required uint32 keyId = 1;
    required uint64 expiryDate = 2;
    required bytes privateKeyBytes = 3;
    required bytes publicKeyBytes = 4;
}

message ListKeysRequest {
    required string volumeName = 1;
    required string bucketName = 2;
    optional string startKey = 3;
    optional string prefix = 4;
    optional int32 count = 5;
}

message ListKeysResponse {
    repeated KeyInfo keyInfo = 2;
}

message CommitKeyRequest {
    required KeyArgs keyArgs = 1;
    required uint64 clientID = 2;
    optional bool hsync = 3;
}

message CommitKeyResponse {

}

message AllocateBlockRequest {
    required KeyArgs keyArgs = 1;
    required uint64 clientID = 2;
    optional hadoop.hdds.ExcludeListProto excludeList = 3;
    // During HA on one of the OM nodes, we allocate block and send the
    // AllocateBlockRequest with keyLocation set. If this is set, no need to
    // call scm again in OM Ratis applyTransaction just append it to DB.
    optional KeyLocation keyLocation = 4;
}

message AllocateBlockResponse {

    optional KeyLocation keyLocation = 2;
}

message ServiceListRequest {
}

message DBUpdatesRequest {
    required uint64 sequenceNumber = 1;
    optional uint64 limitCount = 2;
}

message ServiceListResponse {

    repeated ServiceInfo serviceInfo = 2;
    // When security is enabled, return SCM CA certificate to Ozone client
    // to set up gRPC TLS for client to authenticate server(DN).
    optional string caCertificate = 3;

    repeated string caCerts = 4;
}

message DBUpdatesResponse {
    required uint64 sequenceNumber = 1;
    repeated bytes data = 2;
    optional uint64 latestSequenceNumber = 3;
    optional bool dbUpdateSuccess = 4;
}

message RangerBGSyncRequest {
    optional bool noWait = 1;
}

message RangerBGSyncResponse {
    optional bool runSuccess = 1;
}

message FinalizeUpgradeRequest {
  required string upgradeClientId = 1;
}

message FinalizeUpgradeResponse {
    required hadoop.hdds.UpgradeFinalizationStatus status = 1;
}

message FinalizeUpgradeProgressRequest {
    required string upgradeClientId = 1;
    optional bool takeover = 2;
    optional bool readonly = 3;
}

message FinalizeUpgradeProgressResponse {
    required hadoop.hdds.UpgradeFinalizationStatus status = 1;
}

message PrepareRequest {
    required PrepareRequestArgs args = 1;
}

message PrepareRequestArgs {
    optional uint64 txnApplyWaitTimeoutSeconds = 1 [default = 300];
    optional uint64 txnApplyCheckIntervalSeconds = 2 [default = 5];
}

message PrepareResponse {
    required uint64 txnID = 1;
}

message PrepareStatusRequest {
    required uint64 txnID = 1;
}

message PrepareStatusResponse {
    enum PrepareStatus {
        NOT_PREPARED = 1;
        PREPARE_GATE_ENABLED = 2;
        PREPARE_COMPLETED = 3;
    }
    required PrepareStatus status = 1;
    optional uint64 currentTxnIndex = 2;
}

message CancelPrepareRequest {

}

message CancelPrepareResponse {

}

message ServicePort {
    enum Type {
        RPC = 1;
        HTTP = 2;
        HTTPS = 3;
        RATIS = 4;
    };
    required Type type = 1;
    required uint32 value = 2;
}

message OMRoleInfo {
    required string nodeId = 1;
    required string serverRole = 2;
}

message ServiceInfo {
    required hadoop.hdds.NodeType nodeType = 1;
    required string hostname = 2;
    repeated ServicePort servicePorts = 3;
    optional OMRoleInfo omRole = 4;
    optional int32 OMVersion = 5 [default = 0];
}

message MultipartInfoInitiateRequest {
    required KeyArgs keyArgs = 1;

}

message MultipartInfoInitiateResponse {
    required string volumeName = 1;
    required string bucketName = 2;
    required string keyName = 3;
    required string multipartUploadID = 4;
}

message MultipartKeyInfo {
    required string uploadID = 1;
    required uint64 creationTime = 2;
    required hadoop.hdds.ReplicationType type = 3;
    optional hadoop.hdds.ReplicationFactor factor = 4;
    repeated PartKeyInfo partKeyInfoList = 5;
    optional uint64 objectID = 6;
    optional uint64 updateID = 7;
    optional uint64 parentID = 8;
    optional hadoop.hdds.ECReplicationConfig ecReplicationConfig = 9;
}

message PartKeyInfo {
    required string partName = 1;
    required uint32 partNumber = 2;
    required KeyInfo partKeyInfo = 3;
}

message MultipartCommitUploadPartRequest {
    required KeyArgs keyArgs = 1;
    required uint64 clientID = 2;
}

message MultipartCommitUploadPartResponse {
    // This one is returned as Etag for S3.
    optional string partName = 1;
}

message MultipartUploadCompleteRequest {
    required KeyArgs keyArgs = 1;
    repeated Part partsList = 2;
}

message MultipartUploadCompleteResponse {
    optional string volume = 1;
    optional string bucket = 2;
    optional string key = 3;
    optional string hash = 4; // This will be used as etag for s3
}

message Part {
    required uint32 partNumber = 1;
    required string partName = 2;
}

message MultipartUploadAbortRequest {
    required KeyArgs keyArgs = 1;
}

message MultipartUploadAbortResponse {

}
message MultipartUploadListPartsRequest {
    required string volume = 1;
    required string bucket = 2;
    required string key = 3;
    required string uploadID = 4;
    optional uint32 partNumbermarker = 5;
    optional uint32 maxParts = 6;
}

message MultipartUploadListPartsResponse {
    optional hadoop.hdds.ReplicationType type = 2;
    optional hadoop.hdds.ReplicationFactor factor = 3;
    optional uint32 nextPartNumberMarker = 4;
    optional bool isTruncated = 5;
    repeated PartInfo partsList = 6;
    optional hadoop.hdds.ECReplicationConfig ecReplicationConfig = 7;
}

message ListMultipartUploadsRequest {
    required string volume = 1;
    required string bucket = 2;
    required string prefix = 3;
}

message ListMultipartUploadsResponse {
    optional bool isTruncated = 1;
    repeated MultipartUploadInfo uploadsList = 2;
}

message MultipartUploadInfo {
    required string volumeName = 1;
    required string bucketName = 2;
    required string keyName = 3;
    required string uploadId = 4;
    required uint64 creationTime = 5;
    required hadoop.hdds.ReplicationType type = 6;
    optional hadoop.hdds.ReplicationFactor factor = 7;
    optional hadoop.hdds.ECReplicationConfig ecReplicationConfig = 8;
}

message PartInfo {
    required uint32 partNumber = 1;
    required string partName = 2;
    required uint64 modificationTime = 3;
    required uint64 size = 4;
}

/**
 Rpc request with optional payload, used in OmRPCLoadGenerator
 */
message EchoRPCRequest {
    optional bytes payloadReq = 1;
    optional int32 payloadSizeResp = 2;
}

/**
 Rpc response with optional payload, used in OmRPCLoadGenerator
 */
message EchoRPCResponse {
    optional bytes payload = 1;
}


message GetDelegationTokenResponseProto {

    optional hadoop.common.GetDelegationTokenResponseProto response = 2;
}

message RenewDelegationTokenResponseProto {

    optional hadoop.common.RenewDelegationTokenResponseProto response = 2;
}

message CancelDelegationTokenResponseProto {

    optional hadoop.common.CancelDelegationTokenResponseProto response = 2;
}

message S3Secret {
    required string kerberosID = 1;  // HDDS-6339: This really means accessId
    required string awsSecret = 2;
}

message GetS3SecretRequest {
    required string kerberosID = 1;  // HDDS-6339: This really means accessId
    optional bool createIfNotExist = 2;
}

message GetS3SecretResponse {
    required S3Secret s3Secret = 2;
}

message SetS3SecretRequest {
    optional string accessId = 1;
    optional string secretKey = 2;
}

message SetS3SecretResponse {
    optional string accessId = 1;
    optional string secretKey = 2;
}

message TenantState {
    optional string tenantId = 1;
    optional string bucketNamespaceName = 2;        // Volume name
    optional string userRoleName = 3;
    optional string adminRoleName = 4;
    optional string bucketNamespacePolicyName = 5;  // VolumeAccessPolicy name
    optional string bucketPolicyName = 6;           // BucketAccessPolicy name
}

message TenantUserPrincipalInfo {
    repeated string accessIds = 1;
}

// Stores a basic user-accessId pair, used in TenantListUserResponse
message UserAccessIdInfo {
    optional string userPrincipal = 1;
    optional string accessId = 2;
}

// Multi-purpose message for storing or transferring extra access ID information
//
// This is an extension to the S3Secret protobuf message, carrying supplementary
//   information to the existing accessId (kerberosID) field.
// For now, all fields are related to multi-tenancy. New fields can be added
//   when necessary in the future. e.g. when implementing new features.
//
// Usage 1: Stored as value (OmDBAccessIdInfo) in TenantAccessIdTable.
//   In this case, accessId field is not set to avoid duplication,
//   because the key of TenantAccessIdTable is already accessId.
//
// Usage 2: Used when transferring the result of `ozone tenant user info`
//   See TenantUserInfoValue.
//
message ExtendedUserAccessIdInfo {
    optional string userPrincipal = 1;
    optional string accessId = 2;  // OmDBAccessIdInfo doesn't use this field
    optional string tenantId = 3;
    optional bool isAdmin = 4;
    optional bool isDelegatedAdmin = 5;
}

message ListTenantRequest {

}

message ListTenantResponse {
    repeated TenantState tenantState = 1;
}

message TenantListUserRequest {
    optional string tenantId = 1;
    optional string prefix = 2;
}

message TenantListUserResponse {
    repeated UserAccessIdInfo userAccessIdInfo = 1;
}

message TenantGetUserInfoRequest {
    optional string userPrincipal = 1;
}

message TenantGetUserInfoResponse {
    repeated ExtendedUserAccessIdInfo accessIdInfo = 1;
}

message LayoutVersion {
  required uint64 version = 1;
}

message RevokeS3SecretRequest {
    required string kerberosID = 1;  // HDDS-6339: This really means accessId
}

message CreateTenantRequest {
    optional string tenantId = 1;  // Tenant name
    optional string volumeName = 2;
    optional string userRoleName = 3;
    optional string adminRoleName = 4;
}

message SetRangerServiceVersionRequest {
    required uint64 rangerServiceVersion = 1;
}

message CreateSnapshotRequest {
  optional string volumeName = 1;
  optional string bucketName = 2;
  optional string snapshotName = 3;
  optional hadoop.hdds.UUID snapshotId = 4;
  optional uint64 creationTime = 5;
}

message ListSnapshotRequest {
  optional string volumeName = 1;
  optional string bucketName = 2;
  optional string prefix = 3;
  optional string prevSnapshot = 4;
  optional uint32 maxListResult = 5;
}

message SnapshotDiffRequest {
  optional string volumeName = 1;
  optional string bucketName = 2;
  optional string fromSnapshot = 3;
  optional string toSnapshot = 4;
  optional string token = 5;
  optional uint32 pageSize = 6;
  optional bool forceFullDiff = 7;
}

message CancelSnapshotDiffRequest {
  optional string volumeName = 1;
  optional string bucketName = 2;
  optional string fromSnapshot = 3;
  optional string toSnapshot = 4;
}

message ListSnapshotDiffJobRequest {
  required string volumeName = 1;
  required string bucketName = 2;
  optional string jobStatus = 3;
  optional bool listAll = 4;
}

message DeleteSnapshotRequest {
  optional string volumeName = 1;
  optional string bucketName = 2;
  optional string snapshotName = 3;
  optional uint64 deletionTime = 4;
}

message SnapshotMoveDeletedKeysRequest {
  optional SnapshotInfo fromSnapshot = 1;
  repeated SnapshotMoveKeyInfos nextDBKeys = 2;
  repeated SnapshotMoveKeyInfos reclaimKeys = 3;
  repeated hadoop.hdds.KeyValue renamedKeys = 4;
  repeated string deletedDirsToMove = 5;
}

message SnapshotMoveKeyInfos {
  optional string key = 1;
  repeated KeyInfo keyInfos = 2;
}

message SnapshotPurgeRequest {
  repeated string snapshotDBKeys = 1;
  repeated string updatedSnapshotDBKey = 2;
}

message DeleteTenantRequest {
    optional string tenantId = 1;
}

message TenantAssignUserAccessIdRequest {
    optional string userPrincipal = 1;
    optional string tenantId = 2;
    optional string accessId = 3;
}

message TenantRevokeUserAccessIdRequest {
    optional string accessId = 1;
    optional string tenantId = 2;
}

message TenantAssignAdminRequest {
    optional string accessId = 1;
    optional string tenantId = 2;
    optional bool delegated = 3;
}

message TenantRevokeAdminRequest {
    optional string accessId = 1;
    optional string tenantId = 2;
}

message GetS3VolumeContextRequest {

}

message CreateTenantResponse {

}

message SetRangerServiceVersionResponse {
}

message CreateSnapshotResponse {
  optional SnapshotInfo snapshotInfo = 1;
}

message ListSnapshotResponse {
  repeated SnapshotInfo snapshotInfo = 1;
}

message SnapshotDiffResponse {
  enum JobStatusProto {
    QUEUED = 1;
    IN_PROGRESS = 2;
    DONE = 3;
    REJECTED = 4;
    FAILED = 5;
    CANCELLED = 6;
  }

  optional SnapshotDiffReportProto snapshotDiffReport = 1;
  optional JobStatusProto jobStatus = 2;
  optional int64 waitTimeInMs = 3;
  optional string reason = 4;
}

message CancelSnapshotDiffResponse {
  optional string reason = 1;
}

message ListSnapshotDiffJobResponse {
  repeated SnapshotDiffJobProto snapshotDiffJob = 1;
}

message DeleteSnapshotResponse {

}

message SnapshotMoveDeletedKeysResponse {

}

message SnapshotPurgeResponse {

}

message SnapshotDiffReportProto {
  optional string volumeName = 1;
  optional string bucketName = 2;
  optional string fromSnapshot = 3;
  optional string toSnapshot = 4;
  repeated DiffReportEntryProto diffList = 5;
  optional string token = 6;
}

message DiffReportEntryProto {
  enum DiffTypeProto {
    CREATE = 1;
    MODIFY = 2;
    DELETE= 3;
    RENAME = 4;
  }
  optional DiffTypeProto diffType = 1;
  optional string sourcePath = 2;
  optional string targetPath = 3;
}

message DeleteTenantResponse {
    optional string volumeName = 1;
    optional int64 volRefCount = 2;
}

message TenantAssignUserAccessIdResponse {
    optional S3Secret s3Secret = 1;
}

message TenantRevokeUserAccessIdResponse {

}

message TenantAssignAdminResponse {

}

message TenantRevokeAdminResponse {

}

message GetS3VolumeContextResponse {
  optional VolumeInfo volumeInfo = 1;
  // Piggybacked username (principal) response to be used for KMS client operations
  optional string userPrincipal = 2;
}

/**
  This will be used internally by OM to replicate S3 Secret across quorum of
  OM's.
*/
message UpdateGetS3SecretRequest {
    required string kerberosID = 1;  // HDDS-6339: This really means accessId
    required string awsSecret = 2;
}

// MARK

/**
  This will be used by OM to authenticate S3 gateway requests on a per request basis.
*/
message S3Authentication {
    optional string stringToSign = 1;
    optional string signature = 2;
    optional string accessId = 3;
}

message RecoverLeaseRequest {
  optional string volumeName = 1;
  optional string bucketName = 2;
  optional string keyName = 3;
}

message RecoverLeaseResponse {
  optional bool response = 1;
}

message SetTimesRequest {
  required KeyArgs keyArgs = 1;
  required uint64 mtime    = 2;
  required uint64 atime    = 3;
}

message SetTimesResponse {
}

/**
 The OM service that takes care of Ozone namespace.
*/
service OzoneManagerService {
    // A client-to-OM RPC to send client requests to OM Ratis server
    rpc submitRequest(OMRequest)
          returns(OMResponse);
}<|MERGE_RESOLUTION|>--- conflicted
+++ resolved
@@ -137,11 +137,8 @@
   SetTimes = 120;
   RefetchSecretKey = 121;
   ListSnapshotDiffJobs = 122;
-<<<<<<< HEAD
-  TestUnknownCommand = 123;
-=======
   CancelSnapshotDiff = 123;
->>>>>>> 15365903
+  TestUnknownCommand = 124;
 }
 
 message OMRequest {
@@ -264,7 +261,6 @@
   optional RefetchSecretKeyRequest          RefetchSecretKeyRequest        = 121;
 
   optional ListSnapshotDiffJobRequest       ListSnapshotDiffJobRequest     = 122;
-  optional CancelSnapshotDiffRequest       CancelSnapshotDiffRequest     = 123;
 }
 
 message OMResponse {
@@ -379,7 +375,6 @@
   optional RefetchSecretKeyResponse          RefetchSecretKeyResponse      = 121;
 
   optional ListSnapshotDiffJobResponse       ListSnapshotDiffJobResponse   = 122;
-  optional CancelSnapshotDiffResponse       cancelSnapshotDiffResponse   = 123;
 }
 
 enum Status {
@@ -823,7 +818,6 @@
   optional string toSnapshot = 7;
   optional bool forceFullDiff = 8;
   optional uint64 totalDiffEntries = 9;
-  optional string message = 10;
 }
 
 message OzoneObj {
@@ -1748,13 +1742,7 @@
   optional string token = 5;
   optional uint32 pageSize = 6;
   optional bool forceFullDiff = 7;
-}
-
-message CancelSnapshotDiffRequest {
-  optional string volumeName = 1;
-  optional string bucketName = 2;
-  optional string fromSnapshot = 3;
-  optional string toSnapshot = 4;
+  optional bool cancel = 8;
 }
 
 message ListSnapshotDiffJobRequest {
@@ -1844,14 +1832,19 @@
     CANCELLED = 6;
   }
 
+  enum JobCancelResultProto {
+    JOB_NOT_CANCELLED = 1;
+    NEW_JOB = 2;
+    JOB_DONE = 3;
+    INVALID_STATUS_TRANSITION = 4;
+    JOB_ALREADY_CANCELLED = 5;
+    CANCELLATION_SUCCESS = 6;
+  }
+
   optional SnapshotDiffReportProto snapshotDiffReport = 1;
   optional JobStatusProto jobStatus = 2;
   optional int64 waitTimeInMs = 3;
-  optional string reason = 4;
-}
-
-message CancelSnapshotDiffResponse {
-  optional string reason = 1;
+  optional JobCancelResultProto jobCancelResult = 4;
 }
 
 message ListSnapshotDiffJobResponse {
