/**
 * Licensed to the Apache Software Foundation (ASF) under one
 * or more contributor license agreements.  See the NOTICE file
 * distributed with this work for additional information
 * regarding copyright ownership.  The ASF licenses this file
 * to you under the Apache License, Version 2.0 (the
 * "License"); you may not use this file except in compliance
 * with the License.  You may obtain a copy of the License at
 *
 *     http://www.apache.org/licenses/LICENSE-2.0
 *
 * Unless required by applicable law or agreed to in writing, software
 * distributed under the License is distributed on an "AS IS" BASIS,
 * WITHOUT WARRANTIES OR CONDITIONS OF ANY KIND, either express or implied.
 * See the License for the specific language governing permissions and
 * limitations under the License.
 */

/**
 * These .proto interfaces are private and unstable.
 * Please see http://wiki.apache.org/hadoop/Compatibility
 * for what changes are allowed for a *unstable* .proto interface.
 */

syntax = "proto2";
option java_package = "org.apache.hadoop.ozone.protocol.proto";
option java_outer_classname = "OzoneManagerProtocolProtos";
option java_generic_services = true;
option java_generate_equals_and_hash = true;
package hadoop.ozone;

/**
This file contains the protocol to communicate with
Ozone Manager. Ozone Manager manages the namespace for ozone.
This is similar to Namenode for Ozone.
*/

import "hdds.proto";
import "Security.proto";

enum Type {
  CreateVolume = 11;
  SetVolumeProperty = 12;
  CheckVolumeAccess = 13;
  InfoVolume = 14;
  DeleteVolume = 15;
  ListVolume = 16;

  CreateBucket = 21;
  InfoBucket = 22;
  SetBucketProperty = 23;
  DeleteBucket = 24;
  ListBuckets = 25;

  CreateKey = 31;
  LookupKey = 32;
  RenameKey = 33;
  DeleteKey = 34;
  ListKeys = 35;
  CommitKey = 36;
  AllocateBlock = 37;
  DeleteKeys = 38;

  InitiateMultiPartUpload = 45;
  CommitMultiPartUpload = 46;
  CompleteMultiPartUpload = 47;
  AbortMultiPartUpload = 48;
  GetS3Secret = 49;
  ListMultiPartUploadParts = 50;

  ServiceList = 51;
  DBUpdates = 53;

  GetDelegationToken = 61;
  RenewDelegationToken = 62;
  CancelDelegationToken = 63;

  GetFileStatus = 70;
  CreateDirectory = 71;
  CreateFile = 72;
  LookupFile = 73;
  ListStatus = 74;
  AddAcl = 75;
  RemoveAcl = 76;
  SetAcl = 77;
  GetAcl = 78;

  PurgeKeys = 81;

  ListMultipartUploads = 82;

  ListTrash = 91;
  RecoverTrash = 92;
}

message OMRequest {
  required Type cmdType = 1; // Type of the command

  // A string that identifies this command, we generate  Trace ID in Ozone
  // frontend and this allows us to trace that command all over ozone.
  optional string traceID = 2;

  required string clientId = 3;

  optional UserInfo userInfo = 4;


  optional CreateVolumeRequest              createVolumeRequest            = 11;
  optional SetVolumePropertyRequest         setVolumePropertyRequest       = 12;
  optional CheckVolumeAccessRequest         checkVolumeAccessRequest       = 13;
  optional InfoVolumeRequest                infoVolumeRequest              = 14;
  optional DeleteVolumeRequest              deleteVolumeRequest            = 15;
  optional ListVolumeRequest                listVolumeRequest              = 16;

  optional CreateBucketRequest              createBucketRequest            = 21;
  optional InfoBucketRequest                infoBucketRequest              = 22;
  optional SetBucketPropertyRequest         setBucketPropertyRequest       = 23;
  optional DeleteBucketRequest              deleteBucketRequest            = 24;
  optional ListBucketsRequest               listBucketsRequest             = 25;

  optional CreateKeyRequest                 createKeyRequest               = 31;
  optional LookupKeyRequest                 lookupKeyRequest               = 32;
  optional RenameKeyRequest                 renameKeyRequest               = 33;
  optional DeleteKeyRequest                 deleteKeyRequest               = 34;
  optional ListKeysRequest                  listKeysRequest                = 35;
  optional CommitKeyRequest                 commitKeyRequest               = 36;
  optional AllocateBlockRequest             allocateBlockRequest           = 37;
  optional DeleteKeysRequest                deleteKeysRequest              = 38;

  optional MultipartInfoInitiateRequest     initiateMultiPartUploadRequest = 45;
  optional MultipartCommitUploadPartRequest commitMultiPartUploadRequest   = 46;
  optional MultipartUploadCompleteRequest   completeMultiPartUploadRequest = 47;
  optional MultipartUploadAbortRequest      abortMultiPartUploadRequest    = 48;
  optional GetS3SecretRequest               getS3SecretRequest             = 49;
  optional MultipartUploadListPartsRequest  listMultipartUploadPartsRequest = 50;

  optional ServiceListRequest               serviceListRequest             = 51;
  optional DBUpdatesRequest                  dbUpdatesRequest              = 53;

  optional hadoop.common.GetDelegationTokenRequestProto getDelegationTokenRequest = 61;
  optional hadoop.common.RenewDelegationTokenRequestProto renewDelegationTokenRequest= 62;
  optional hadoop.common.CancelDelegationTokenRequestProto cancelDelegationTokenRequest = 63;
  optional UpdateGetDelegationTokenRequest updateGetDelegationTokenRequest = 64;
  optional UpdateRenewDelegationTokenRequest updatedRenewDelegationTokenRequest = 65;

  optional GetFileStatusRequest             getFileStatusRequest           = 70;
  optional CreateDirectoryRequest           createDirectoryRequest         = 71;
  optional CreateFileRequest                createFileRequest              = 72;
  optional LookupFileRequest                lookupFileRequest              = 73;
  optional ListStatusRequest                listStatusRequest              = 74;
  optional AddAclRequest                    addAclRequest                  = 75;
  optional RemoveAclRequest                 removeAclRequest               = 76;
  optional SetAclRequest                    setAclRequest                  = 77;
  optional GetAclRequest                    getAclRequest                  = 78;

  optional PurgeKeysRequest                 purgeKeysRequest               = 81;

  optional UpdateGetS3SecretRequest         updateGetS3SecretRequest       = 82;
  optional ListMultipartUploadsRequest      listMultipartUploadsRequest    = 83;

  optional ListTrashRequest                 listTrashRequest               = 91;
  optional RecoverTrashRequest              RecoverTrashRequest            = 92;
}

message OMResponse {
  required Type cmdType = 1; // Type of the command

  // A string that identifies this command, we generate  Trace ID in Ozone
  // frontend and this allows us to trace that command all over ozone.
  optional string traceID = 2;

  optional bool success = 3 [default=true];

  optional string message = 4;

  required Status status = 5;

  optional string leaderOMNodeId = 6;

  optional CreateVolumeResponse              createVolumeResponse          = 11;
  optional SetVolumePropertyResponse         setVolumePropertyResponse     = 12;
  optional CheckVolumeAccessResponse         checkVolumeAccessResponse     = 13;
  optional InfoVolumeResponse                infoVolumeResponse            = 14;
  optional DeleteVolumeResponse              deleteVolumeResponse          = 15;
  optional ListVolumeResponse                listVolumeResponse            = 16;

  optional CreateBucketResponse              createBucketResponse          = 21;
  optional InfoBucketResponse                infoBucketResponse            = 22;
  optional SetBucketPropertyResponse         setBucketPropertyResponse     = 23;
  optional DeleteBucketResponse              deleteBucketResponse          = 24;
  optional ListBucketsResponse               listBucketsResponse           = 25;

  optional CreateKeyResponse                 createKeyResponse             = 31;
  optional LookupKeyResponse                 lookupKeyResponse             = 32;
  optional RenameKeyResponse                 renameKeyResponse             = 33;
  optional DeleteKeyResponse                 deleteKeyResponse             = 34;
  optional ListKeysResponse                  listKeysResponse              = 35;
  optional CommitKeyResponse                 commitKeyResponse             = 36;
  optional AllocateBlockResponse             allocateBlockResponse         = 37;
  optional DeleteKeysResponse                deleteKeysResponse            = 38;

  optional MultipartInfoInitiateResponse   initiateMultiPartUploadResponse = 45;
  optional MultipartCommitUploadPartResponse commitMultiPartUploadResponse = 46;
  optional MultipartUploadCompleteResponse completeMultiPartUploadResponse = 47;
  optional MultipartUploadAbortResponse    abortMultiPartUploadResponse    = 48;
  optional GetS3SecretResponse               getS3SecretResponse           = 49;
  optional MultipartUploadListPartsResponse listMultipartUploadPartsResponse = 50;

  optional ServiceListResponse               ServiceListResponse           = 51;
  optional DBUpdatesResponse                 dbUpdatesResponse             = 52;

  optional GetDelegationTokenResponseProto getDelegationTokenResponse = 61;
  optional RenewDelegationTokenResponseProto renewDelegationTokenResponse = 62;
  optional CancelDelegationTokenResponseProto cancelDelegationTokenResponse = 63;

  optional GetFileStatusResponse              getFileStatusResponse        = 70;
  optional CreateDirectoryResponse            createDirectoryResponse      = 71;
  optional CreateFileResponse                 createFileResponse           = 72;
  optional LookupFileResponse                 lookupFileResponse           = 73;
  optional ListStatusResponse                 listStatusResponse           = 74;
  optional AddAclResponse                    addAclResponse                = 75;
  optional RemoveAclResponse                 removeAclResponse             = 76;
  optional SetAclResponse                   setAclResponse                 = 77;
  optional GetAclResponse                    getAclResponse                = 78;

  optional PurgeKeysResponse                  purgeKeysResponse            = 81;

  optional ListMultipartUploadsResponse listMultipartUploadsResponse = 82;

  optional ListTrashResponse                  listTrashResponse            = 91;
  optional RecoverTrashResponse               RecoverTrashResponse         = 92;
}

enum Status {
    OK = 1;
    VOLUME_NOT_UNIQUE = 2;
    VOLUME_NOT_FOUND = 3;
    VOLUME_NOT_EMPTY = 4;
    VOLUME_ALREADY_EXISTS = 5;
    USER_NOT_FOUND = 6;
    USER_TOO_MANY_VOLUMES = 7;
    BUCKET_NOT_FOUND = 8;
    BUCKET_NOT_EMPTY = 9;
    BUCKET_ALREADY_EXISTS = 10;
    KEY_ALREADY_EXISTS = 11;
    KEY_NOT_FOUND = 12;
    INVALID_KEY_NAME = 13;
    ACCESS_DENIED = 14;
    INTERNAL_ERROR = 15;
    KEY_ALLOCATION_ERROR = 16;
    KEY_DELETION_ERROR = 17;
    KEY_RENAME_ERROR = 18;
    METADATA_ERROR = 19;
    OM_NOT_INITIALIZED = 20;
    SCM_VERSION_MISMATCH_ERROR = 21;

    INITIATE_MULTIPART_UPLOAD_ERROR = 24;
    MULTIPART_UPLOAD_PARTFILE_ERROR = 25;
    NO_SUCH_MULTIPART_UPLOAD_ERROR = 26;
    MISMATCH_MULTIPART_LIST = 27;
    MISSING_UPLOAD_PARTS = 28;
    COMPLETE_MULTIPART_UPLOAD_ERROR = 29;
    ENTITY_TOO_SMALL = 30;
    ABORT_MULTIPART_UPLOAD_FAILED = 31;

    S3_SECRET_NOT_FOUND = 32;

    INVALID_AUTH_METHOD = 33;
    INVALID_TOKEN = 34;
    TOKEN_EXPIRED = 35;
    TOKEN_ERROR_OTHER = 36;
    LIST_MULTIPART_UPLOAD_PARTS_FAILED = 37;
    SCM_IN_SAFE_MODE = 38;
    INVALID_REQUEST = 39;

    BUCKET_ENCRYPTION_KEY_NOT_FOUND = 40;
    UNKNOWN_CIPHER_SUITE = 41;
    INVALID_KMS_PROVIDER = 42;
    TOKEN_CREATION_ERROR = 43;

    FILE_NOT_FOUND = 44;
    DIRECTORY_NOT_FOUND = 45;
    FILE_ALREADY_EXISTS = 46;
    NOT_A_FILE = 47;
    PERMISSION_DENIED = 48;
    TIMEOUT = 49;
    PREFIX_NOT_FOUND=50;

    RATIS_ERROR = 52;

    INVALID_PATH_IN_ACL_REQUEST = 53; // Invalid path name in acl request.

    USER_MISMATCH = 54; // Error code when requested user name passed is
    // different from remote user.

    INVALID_PART = 55;
    INVALID_PART_ORDER = 56;
    SCM_GET_PIPELINE_EXCEPTION = 57;
    INVALID_BUCKET_NAME = 58;

    CANNOT_CREATE_DIRECTORY_AT_ROOT = 59;
    DIRECTORY_ALREADY_EXISTS = 60;

    INVALID_VOLUME_NAME = 61;

    // When transactions are replayed
    REPLAY = 100;
}

/**
    This command acts as a list command for deleted keys that are still present
    in the deleted table on Ozone Manager.
*/
message ListTrashRequest {
  required string volumeName = 1;
  required string bucketName = 2;
  optional string startKeyName = 3;
  optional string keyPrefix = 4;
  optional int32 maxKeys = 5;
}

message ListTrashResponse {
  repeated RepeatedKeyInfo deletedKeys = 1;
}

/**
    This command acts as a recover command for deleted keys that are still
    in deleted table on Ozone Manager.
*/

message RecoverTrashRequest {
    required string volumeName = 1;
    required string bucketName = 2;
    required string keyName = 3;
    required string destinationBucket = 4;
}

message RecoverTrashResponse {
    required bool response = 1;
}

message VolumeInfo {
    required string adminName = 1;
    required string ownerName = 2;
    required string volume = 3;
    optional uint64 quotaInBytes = 4;
    repeated hadoop.hdds.KeyValue metadata = 5;
    repeated OzoneAclInfo volumeAcls = 6;
    optional uint64 creationTime = 7;
    optional uint64 objectID = 8;
    optional uint64 updateID = 9;
    optional uint64 modificationTime = 10;
}

/**
    User information which will be extracted during RPC context and used
    during validating Acl.
*/
message UserInfo {
    optional string userName = 1;
    optional string remoteAddress = 3;
    optional string hostName = 4;
}

/**
  This will be used during OM HA, once leader generates token sends this
  request via ratis to persist to OM DB. This request will be internally used
   by OM for replicating token across a quorum of OMs.
*/
message UpdateGetDelegationTokenRequest {
    required GetDelegationTokenResponseProto getDelegationTokenResponse = 1;
    optional uint64 tokenRenewInterval = 2;
}

/**
  This will be used during OM HA, once leader renews token, sends this
   request via ratis to persist to OM DB. This request will be internally used
   by OM for replicating renewed token information across a quorum of OMs.
*/
message UpdateRenewDelegationTokenRequest {
    required hadoop.common.RenewDelegationTokenRequestProto
    renewDelegationTokenRequest = 1;
    required RenewDelegationTokenResponseProto renewDelegationTokenResponse = 2;
}

/**
    Creates a volume
*/
message CreateVolumeRequest {
    required VolumeInfo volumeInfo = 1;
}

message CreateVolumeResponse {

}

message UserVolumeInfo {
    repeated string volumeNames = 1;
    optional uint64 objectID = 2;
    optional uint64 updateID = 3;
}

/**
    Changes the Volume Properties -- like ownership and quota for a volume.
*/
message SetVolumePropertyRequest {
    required string volumeName = 1;
    optional string ownerName = 2;
    optional uint64 quotaInBytes = 3;
    optional uint64 modificationTime = 4;
}

message SetVolumePropertyResponse {
    optional bool response = 1;
}

/**
 * Checks if the user has specified permissions for the volume
 */
message CheckVolumeAccessRequest {
    required string volumeName = 1;
    required OzoneAclInfo userAcl = 2;
}

message CheckVolumeAccessResponse {

}


/**
    Returns information about a volume.
*/

message InfoVolumeRequest {
    required string volumeName = 1;
}

message InfoVolumeResponse {
    optional VolumeInfo volumeInfo = 2;
}

/**
    Deletes an existing volume.
*/
message DeleteVolumeRequest {
    required string volumeName = 1;
}

message DeleteVolumeResponse {

}


/**
    List Volumes -- List all volumes in the cluster or by user.
*/

message ListVolumeRequest {
    enum Scope {
        USER_VOLUMES = 1;   // User volumes -- called by user
        VOLUMES_BY_USER = 2; // User volumes - called by Admin
        VOLUMES_BY_CLUSTER = 3; // All volumes in the cluster
    }
    required Scope scope = 1;
    optional string userName = 2;
    optional string prefix = 3;
    optional string prevKey = 4;
    optional uint32 maxKeys = 5;
}

message ListVolumeResponse {
    repeated VolumeInfo volumeInfo = 2;
}

message BucketInfo {
    required string volumeName = 1;
    required string bucketName = 2;
    repeated OzoneAclInfo acls = 3;
    required bool isVersionEnabled = 4 [default = false];
    required StorageTypeProto storageType = 5 [default = DISK];
    optional uint64 creationTime = 6;
    repeated hadoop.hdds.KeyValue metadata = 7;
    optional BucketEncryptionInfoProto beinfo = 8;
    optional uint64 objectID = 9;
    optional uint64 updateID = 10;
<<<<<<< HEAD
    optional string sourceVolume = 11;
    optional string sourceBucket = 12;
=======
    optional uint64 modificationTime = 11;
>>>>>>> 0f2a1182
}

enum StorageTypeProto {
    DISK = 1;
    SSD = 2;
    ARCHIVE = 3;
    RAM_DISK = 4;
}

/**
 * Cipher suite.
 */
enum CipherSuiteProto {
    UNKNOWN = 1;
    AES_CTR_NOPADDING = 2;
}

/**
 * Crypto protocol version used to access encrypted files.
 */
enum CryptoProtocolVersionProto {
    UNKNOWN_PROTOCOL_VERSION = 1;
    ENCRYPTION_ZONES = 2;
}
/**
 * Encryption information for bucket (bucket key)
 */
message BucketEncryptionInfoProto {
    required string keyName = 1;
    optional CipherSuiteProto suite = 2;
    optional CryptoProtocolVersionProto cryptoProtocolVersion = 3;
}

/**
 * Encryption information for a file.
 */
message FileEncryptionInfoProto {
    required CipherSuiteProto suite = 1;
    required CryptoProtocolVersionProto cryptoProtocolVersion = 2;
    required bytes key = 3;
    required bytes iv = 4;
    required string keyName = 5;
    required string ezKeyVersionName = 6;
}

/**
 * Encryption information for an individual
 * file within an encryption zone
 */
message PerFileEncryptionInfoProto {
    required bytes key = 1;
    required bytes iv = 2;
    required string ezKeyVersionName = 3;
}

message DataEncryptionKeyProto {
    required uint32 keyId = 1;
    required bytes nonce = 3;
    required bytes encryptionKey = 4;
    required uint64 expiryDate = 5;
    optional string encryptionAlgorithm = 6;
}

message BucketArgs {
    required string volumeName = 1;
    required string bucketName = 2;
    optional bool isVersionEnabled = 5;
    optional StorageTypeProto storageType = 6;
    repeated hadoop.hdds.KeyValue metadata = 7;
}

message PrefixInfo {
    required string name = 1;
    repeated OzoneAclInfo acls = 2;
    repeated hadoop.hdds.KeyValue metadata = 3;
    optional uint64 objectID = 4;
    optional uint64 updateID = 5;
}

message OzoneObj {
  enum ObjectType {
    VOLUME = 1;
    BUCKET = 2;
    KEY = 3;
    PREFIX = 4;
  }

  enum StoreType {
    OZONE = 1;
    S3 = 2;
  }
  required ObjectType resType = 1;
  required StoreType storeType = 2  [default = S3];
  required string path = 3;
}

message OzoneAclInfo {
    enum OzoneAclType {
        USER = 1;
        GROUP = 2;
        WORLD = 3;
        ANONYMOUS = 4;
        CLIENT_IP = 5;
    }

    enum OzoneAclScope {
      ACCESS = 0;
      DEFAULT = 1;
    }

    required OzoneAclType type = 1;
    required string name = 2;
    required bytes rights = 3;
    required OzoneAclScope aclScope = 4 [default = ACCESS];
}

message GetAclRequest {
  required OzoneObj obj = 1;
}

message GetAclResponse {
  repeated OzoneAclInfo acls = 1;
}

message AddAclRequest {
  required OzoneObj obj = 1;
  required OzoneAclInfo acl = 2;
}

message AddAclResponse {
  required bool response = 1;
}

message RemoveAclRequest {
  required OzoneObj obj = 1;
  required OzoneAclInfo acl = 2;
}

message RemoveAclResponse {
  required bool response = 1;
}

message SetAclRequest {
  required OzoneObj obj = 1;
  repeated OzoneAclInfo acl = 2;
}

message SetAclResponse {
  required bool response = 1;
}

message CreateBucketRequest {
    required BucketInfo bucketInfo = 1;
}

message CreateBucketResponse {
}

message InfoBucketRequest {
    required string volumeName = 1;
    required string bucketName = 2;
}

message InfoBucketResponse {
    optional BucketInfo bucketInfo = 2;
}

message SetBucketPropertyRequest {
    optional BucketArgs bucketArgs = 1;
}

message SetBucketPropertyResponse {

}

message DeleteBucketRequest {
    required string volumeName = 1;
    required string bucketName = 2;
}

message DeleteBucketResponse {

}

message ListBucketsRequest {
    required string volumeName = 1;
    optional string startKey = 2;
    optional string prefix = 3;
    optional int32 count = 4;
}

message ListBucketsResponse {

    repeated BucketInfo bucketInfo = 2;
}

message KeyArgs {
    required string volumeName = 1;
    required string bucketName = 2;
    required string keyName = 3;
    optional uint64 dataSize = 4;
    optional hadoop.hdds.ReplicationType type = 5;
    optional hadoop.hdds.ReplicationFactor factor = 6;
    repeated KeyLocation keyLocations = 7;
    optional bool isMultipartKey = 8;
    optional string multipartUploadID = 9;
    optional uint32 multipartNumber = 10;
    repeated hadoop.hdds.KeyValue metadata = 11;
    repeated OzoneAclInfo acls = 12;
    // This will be set when the request is received in pre-Execute. This
    // value is used in setting creation/modification time depending on the
    // request type.
    optional uint64 modificationTime = 13;
    optional bool sortDatanodes = 14;

    // This will be set by leader OM in HA and update the original request.
    optional FileEncryptionInfoProto fileEncryptionInfo = 15;
}

message KeyLocation {
    required hadoop.hdds.BlockID blockID = 1;
    required uint64 offset = 3;
    required uint64 length = 4;
    // indicated at which version this block gets created.
    optional uint64 createVersion = 5;
    optional hadoop.common.TokenProto token = 6;
    // Walk around to include pipeline info for client read/write
    // without talking to scm.
    // NOTE: the pipeline info may change after pipeline close.
    // So eventually, we will have to change back to call scm to
    // get the up to date pipeline information. This will need o3fs
    // provide not only a OM delegation token but also a SCM delegation token
    optional hadoop.hdds.Pipeline pipeline = 7;
}

message KeyLocationList {
    optional uint64 version = 1;
    repeated KeyLocation keyLocations = 2;
    optional FileEncryptionInfoProto fileEncryptionInfo = 3;
}

message KeyInfo {
    required string volumeName = 1;
    required string bucketName = 2;
    required string keyName = 3;
    required uint64 dataSize = 4;
    required hadoop.hdds.ReplicationType type = 5;
    required hadoop.hdds.ReplicationFactor factor = 6;
    repeated KeyLocationList keyLocationList = 7;
    required uint64 creationTime = 8;
    required uint64 modificationTime = 9;
    optional uint64 latestVersion = 10;
    repeated hadoop.hdds.KeyValue metadata = 11;
    optional FileEncryptionInfoProto fileEncryptionInfo = 12;
    repeated OzoneAclInfo acls = 13;
    optional uint64 objectID = 14;
    optional uint64 updateID = 15;
}

message RepeatedKeyInfo {
    repeated KeyInfo keyInfo = 1;
}

message OzoneFileStatusProto {
    optional KeyInfo keyInfo = 2;
    optional uint64 blockSize = 3;
    optional bool isDirectory = 4;

}

message GetFileStatusRequest {
    required KeyArgs keyArgs = 1;
}

message GetFileStatusResponse {
    required OzoneFileStatusProto status = 1;
}

message CreateDirectoryRequest {
    required KeyArgs keyArgs = 1;
}

message CreateDirectoryResponse {
}

message CreateFileRequest {
    required KeyArgs keyArgs = 1;
    required bool isRecursive = 2;
    required bool isOverwrite = 3;
    // Set in OM HA during preExecute step. This way all OM's use same ID in
    // OM HA.
    optional uint64 clientID = 4;
}

message CreateFileResponse {

    optional KeyInfo keyInfo = 1;
    // clients' followup request may carry this ID for stateful operations
    // (similar to a cookie).
    optional uint64 ID = 2;
    optional uint64 openVersion = 3;
}

message LookupFileRequest {
    required KeyArgs keyArgs = 1;
}

message LookupFileResponse {
    optional KeyInfo keyInfo = 1;
}

message ListStatusRequest {
    required KeyArgs keyArgs = 1;
    required bool recursive = 2;
    required string startKey = 3;
    required uint64 numEntries = 4;
}

message ListStatusResponse {
    repeated OzoneFileStatusProto statuses = 1;
}

message CreateKeyRequest {
    required KeyArgs keyArgs = 1;
    // Set in OM HA during preExecute step. This way all OM's use same ID in
    // OM HA.
    optional uint64 clientID = 2;
}

message CreateKeyResponse {
    optional KeyInfo keyInfo = 2;
    // clients' followup request may carry this ID for stateful operations
    // (similar to a cookie).
    optional uint64 ID = 3;
    optional uint64 openVersion = 4;
}

message LookupKeyRequest {
    required KeyArgs keyArgs = 1;
}

message LookupKeyResponse {
    optional KeyInfo keyInfo = 2;
    // clients' followup request may carry this ID for stateful operations (similar
    // to a cookie).
    optional uint64 ID = 3;
    // TODO : allow specifiying a particular version to read.
    optional uint64 openVersion = 4;
}

message RenameKeyRequest{
    required KeyArgs keyArgs = 1;
    required string toKeyName = 2;
}

message RenameKeyResponse{

}

message DeleteKeyRequest {
    required KeyArgs keyArgs = 1;
}

message DeleteKeysRequest {
    repeated KeyArgs keyArgs = 1;
}

message DeleteKeyResponse {

    optional KeyInfo keyInfo = 2;
    // clients' followup request may carry this ID for stateful operations
    // (similar to a cookie).
    optional uint64 ID = 3;
    optional uint64 openVersion = 4;
}

message DeletedKeys {
    required string volumeName = 1;
    required string bucketName = 2;
    repeated string keys = 3;
}

message DeleteKeysResponse {
    repeated KeyInfo deletedKeys = 1;
    repeated KeyInfo unDeletedKeys = 2;
}

message PurgeKeysRequest {
    repeated DeletedKeys deletedKeys = 1;
}

message PurgeKeysResponse {

}

message OMTokenProto {
    enum Type {
      DELEGATION_TOKEN = 1;
      S3AUTHINFO = 2;
    };
    required Type   type           = 1;
    optional uint32 version        = 2;
    optional string owner          = 3;
    optional string renewer        = 4;
    optional string realUser       = 5;
    optional uint64 issueDate      = 6;
    optional uint64 maxDate        = 7;
    optional uint32 sequenceNumber = 8;
    optional uint32 masterKeyId    = 9;
    optional uint64 expiryDate     = 10;
    optional string omCertSerialId = 11;
    optional string accessKeyId    = 12;
    optional string signature      = 13;
    optional string strToSign      = 14;
    optional string omServiceId    = 15;
}

message SecretKeyProto {
    required uint32 keyId = 1;
    required uint64 expiryDate = 2;
    required bytes privateKeyBytes = 3;
    required bytes publicKeyBytes = 4;
}

message ListKeysRequest {
    required string volumeName = 1;
    required string bucketName = 2;
    optional string startKey = 3;
    optional string prefix = 4;
    optional int32 count = 5;
}

message ListKeysResponse {
    repeated KeyInfo keyInfo = 2;
}

message CommitKeyRequest {
    required KeyArgs keyArgs = 1;
    required uint64 clientID = 2;
}

message CommitKeyResponse {

}

message AllocateBlockRequest {
    required KeyArgs keyArgs = 1;
    required uint64 clientID = 2;
    optional hadoop.hdds.ExcludeListProto excludeList = 3;
    // During HA on one of the OM nodes, we allocate block and send the
    // AllocateBlockRequest with keyLocation set. If this is set, no need to
    // call scm again in OM Ratis applyTransaction just append it to DB.
    optional KeyLocation keyLocation = 4;
}

message AllocateBlockResponse {

    optional KeyLocation keyLocation = 2;
}

message ServiceListRequest {
}

message DBUpdatesRequest {
    required uint64 sequenceNumber = 1;
}

message ServiceListResponse {

    repeated ServiceInfo serviceInfo = 2;
    // When security is enabled, return SCM CA certificate to Ozone client
    // to set up gRPC TLS for client to authenticate server(DN).
    optional string caCertificate = 3;
}

message DBUpdatesResponse {
    required uint64 sequenceNumber = 1;
    repeated bytes data = 2;
}

message ServicePort {
    enum Type {
        RPC = 1;
        HTTP = 2;
        HTTPS = 3;
        RATIS = 4;
    };
    required Type type = 1;
    required uint32 value = 2;
}

message OMRoleInfo {
    required string nodeId = 1;
    required string serverRole = 2;
}

message ServiceInfo {
    required hadoop.hdds.NodeType nodeType = 1;
    required string hostname = 2;
    repeated ServicePort servicePorts = 3;
    optional OMRoleInfo omRole = 4;
}

message MultipartInfoInitiateRequest {
    required KeyArgs keyArgs = 1;

}

message MultipartInfoInitiateResponse {
    required string volumeName = 1;
    required string bucketName = 2;
    required string keyName = 3;
    required string multipartUploadID = 4;
}

message MultipartKeyInfo {
    required string uploadID = 1;
    required uint64 creationTime = 2;
    required hadoop.hdds.ReplicationType type = 3;
    required hadoop.hdds.ReplicationFactor factor = 4;
    repeated PartKeyInfo partKeyInfoList = 5;
    optional uint64 objectID = 6;
    optional uint64 updateID = 7;
}

message PartKeyInfo {
    required string partName = 1;
    required uint32 partNumber = 2;
    required KeyInfo partKeyInfo = 3;
}

message MultipartCommitUploadPartRequest {
    required KeyArgs keyArgs = 1;
    required uint64 clientID = 2;
}

message MultipartCommitUploadPartResponse {
    // This one is returned as Etag for S3.
    optional string partName = 1;
}

message MultipartUploadCompleteRequest {
    required KeyArgs keyArgs = 1;
    repeated Part partsList = 2;
}

message MultipartUploadCompleteResponse {
    optional string volume = 1;
    optional string bucket = 2;
    optional string key = 3;
    optional string hash = 4; // This will be used as etag for s3
}

message Part {
    required uint32 partNumber = 1;
    required string partName = 2;
}

message MultipartUploadAbortRequest {
    required KeyArgs keyArgs = 1;
}

message MultipartUploadAbortResponse {

}
message MultipartUploadListPartsRequest {
    required string volume = 1;
    required string bucket = 2;
    required string key = 3;
    required string uploadID = 4;
    optional uint32 partNumbermarker = 5;
    optional uint32 maxParts = 6;
}

message MultipartUploadListPartsResponse {
    optional hadoop.hdds.ReplicationType type = 2;
    optional hadoop.hdds.ReplicationFactor factor = 3;
    optional uint32 nextPartNumberMarker = 4;
    optional bool isTruncated = 5;
    repeated PartInfo partsList = 6;

}

message ListMultipartUploadsRequest {
    required string volume = 1;
    required string bucket = 2;
    required string prefix = 3;
}

message ListMultipartUploadsResponse {
    optional bool isTruncated = 1;
    repeated MultipartUploadInfo uploadsList = 2;
}

message MultipartUploadInfo {
    required string volumeName = 1;
    required string bucketName = 2;
    required string keyName = 3;
    required string uploadId = 4;
    required uint64 creationTime = 5;
    required hadoop.hdds.ReplicationType type = 6;
    required hadoop.hdds.ReplicationFactor factor = 7;

}

message PartInfo {
    required uint32 partNumber = 1;
    required string partName = 2;
    required uint64 modificationTime = 3;
    required uint64 size = 4;
}

message GetDelegationTokenResponseProto {

    optional hadoop.common.GetDelegationTokenResponseProto response = 2;
}

message RenewDelegationTokenResponseProto {

    optional hadoop.common.RenewDelegationTokenResponseProto response = 2;
}

message CancelDelegationTokenResponseProto {

    optional hadoop.common.CancelDelegationTokenResponseProto response = 2;
}

message S3Secret {
    required string kerberosID = 1;
    required string awsSecret = 2;
}

message GetS3SecretRequest {
    required string kerberosID = 1;
}

message GetS3SecretResponse {
    required S3Secret s3Secret = 2;
}

/**
  This will be used internally by OM to replicate S3 Secret across quorum of
  OM's.
*/
message UpdateGetS3SecretRequest {
    required string kerberosID = 1;
    required string awsSecret = 2;
}

/**
 The OM service that takes care of Ozone namespace.
*/
service OzoneManagerService {
    // A client-to-OM RPC to send client requests to OM Ratis server
    rpc submitRequest(OMRequest)
          returns(OMResponse);
}<|MERGE_RESOLUTION|>--- conflicted
+++ resolved
@@ -483,12 +483,9 @@
     optional BucketEncryptionInfoProto beinfo = 8;
     optional uint64 objectID = 9;
     optional uint64 updateID = 10;
-<<<<<<< HEAD
-    optional string sourceVolume = 11;
-    optional string sourceBucket = 12;
-=======
     optional uint64 modificationTime = 11;
->>>>>>> 0f2a1182
+    optional string sourceVolume = 12;
+    optional string sourceBucket = 13;
 }
 
 enum StorageTypeProto {
