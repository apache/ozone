/**
 * Licensed to the Apache Software Foundation (ASF) under one
 * or more contributor license agreements.  See the NOTICE file
 * distributed with this work for additional information
 * regarding copyright ownership.  The ASF licenses this file
 * to you under the Apache License, Version 2.0 (the
 * "License"); you may not use this file except in compliance
 * with the License.  You may obtain a copy of the License at
 *
 *     http://www.apache.org/licenses/LICENSE-2.0
 *
 * Unless required by applicable law or agreed to in writing, software
 * distributed under the License is distributed on an "AS IS" BASIS,
 * WITHOUT WARRANTIES OR CONDITIONS OF ANY KIND, either express or implied.
 * See the License for the specific language governing permissions and
 * limitations under the License.
 */

/**
 * These .proto interfaces are private and unstable.
 * Please see http://wiki.apache.org/hadoop/Compatibility
 * for what changes are allowed for a *unstable* .proto interface.
 */

syntax = "proto2";
option java_package = "org.apache.hadoop.ozone.protocol.proto";
option java_outer_classname = "OzoneManagerProtocolProtos";
option java_generic_services = true;
option java_generate_equals_and_hash = true;
package hadoop.ozone;

/**
This file contains the protocol to communicate with
Ozone Manager. Ozone Manager manages the namespace for ozone.
This is similar to Namenode for Ozone.
*/

import "hdds.proto";
import "Security.proto";

enum Type {
  UnknownCommand = 0;
  CreateVolume = 11;
  SetVolumeProperty = 12;
  CheckVolumeAccess = 13;
  InfoVolume = 14;
  DeleteVolume = 15;
  ListVolume = 16;

  CreateBucket = 21;
  InfoBucket = 22;
  SetBucketProperty = 23;
  DeleteBucket = 24;
  ListBuckets = 25;

  CreateKey = 31;
  LookupKey = 32;
  RenameKey = 33;
  DeleteKey = 34;
  ListKeys = 35;
  CommitKey = 36;
  AllocateBlock = 37;
  DeleteKeys = 38;
  RenameKeys = 39;
  DeleteOpenKeys = 40;

  InitiateMultiPartUpload = 45;
  CommitMultiPartUpload = 46;
  CompleteMultiPartUpload = 47;
  AbortMultiPartUpload = 48;
  GetS3Secret = 49;
  ListMultiPartUploadParts = 50;

  ServiceList = 51;
  DBUpdates = 53;
  FinalizeUpgrade = 54;
  FinalizeUpgradeProgress = 55;
  Prepare = 56;
  PrepareStatus = 57;
  CancelPrepare = 58;

  GetDelegationToken = 61;
  RenewDelegationToken = 62;
  CancelDelegationToken = 63;

  GetFileStatus = 70;
  CreateDirectory = 71;
  CreateFile = 72;
  LookupFile = 73;
  ListStatus = 74;
  AddAcl = 75;
  RemoveAcl = 76;
  SetAcl = 77;
  GetAcl = 78;

  PurgeKeys = 81;

  ListMultipartUploads = 82;

  ListTrash = 91;
  RecoverTrash = 92;

  RevokeS3Secret = 93;

  PurgePaths = 94; // [deprecated = true]
  PurgeDirectories = 95;

  CreateTenant = 96;
  DeleteTenant = 97;
  ListTenant = 98;

  TenantGetUserInfo = 99;
  TenantAssignUserAccessId = 100;
  TenantRevokeUserAccessId = 101;

  TenantAssignAdmin = 102;
  TenantRevokeAdmin = 103;

  GetS3VolumeContext = 104;
  TenantListUser = 105;

  SetS3Secret = 106;

  SetRangerServiceVersion = 107;
  RangerBGSync = 109;

  EchoRPC = 110;
  GetKeyInfo = 111;

  CreateSnapshot = 112;
  ListSnapshot = 113;
  SnapshotDiff = 114;
  DeleteSnapshot = 115;
  SnapshotMoveDeletedKeys = 116;
  TransferLeadership = 117;
  SnapshotPurge = 118;
  RecoverLease = 119;
  SetTimes = 120;
  RefetchSecretKey = 121;
  ListSnapshotDiffJobs = 122;
  CancelSnapshotDiff = 123;
  SetSafeMode = 124;
  PrintCompactionLogDag = 125;
  ListKeysLight = 126;
<<<<<<< HEAD
  RefetchTopologyInformation = 127;
=======
  AbortExpiredMultiPartUploads = 127;
  SetSnapshotProperty = 128;
>>>>>>> f01e0a12
}

enum SafeMode {
    ENTER = 1;
    LEAVE = 2;
    FORCE_EXIT = 3;
    GET = 4;
}

message OMRequest {
  required Type cmdType = 1; // Type of the command

  // A string that identifies this command, we generate  Trace ID in Ozone
  // frontend and this allows us to trace that command all over ozone.
  optional string traceID = 2;

  required string clientId = 3;

  optional UserInfo userInfo = 4;
  optional uint32 version = 5;

  optional LayoutVersion layoutVersion = 6;

  optional CreateVolumeRequest              createVolumeRequest            = 11;
  optional SetVolumePropertyRequest         setVolumePropertyRequest       = 12;
  optional CheckVolumeAccessRequest         checkVolumeAccessRequest       = 13;
  optional InfoVolumeRequest                infoVolumeRequest              = 14;
  optional DeleteVolumeRequest              deleteVolumeRequest            = 15;
  optional ListVolumeRequest                listVolumeRequest              = 16;

  optional CreateBucketRequest              createBucketRequest            = 21;
  optional InfoBucketRequest                infoBucketRequest              = 22;
  optional SetBucketPropertyRequest         setBucketPropertyRequest       = 23;
  optional DeleteBucketRequest              deleteBucketRequest            = 24;
  optional ListBucketsRequest               listBucketsRequest             = 25;

  optional CreateKeyRequest                 createKeyRequest               = 31;
  optional LookupKeyRequest                 lookupKeyRequest               = 32;
  optional RenameKeyRequest                 renameKeyRequest               = 33;
  optional DeleteKeyRequest                 deleteKeyRequest               = 34;
  optional ListKeysRequest                  listKeysRequest                = 35;
  optional CommitKeyRequest                 commitKeyRequest               = 36;
  optional AllocateBlockRequest             allocateBlockRequest           = 37;
  optional DeleteKeysRequest                deleteKeysRequest              = 38;
  optional RenameKeysRequest                renameKeysRequest              = 39;
  optional DeleteOpenKeysRequest            deleteOpenKeysRequest          = 40;

  optional MultipartInfoInitiateRequest     initiateMultiPartUploadRequest = 45;
  optional MultipartCommitUploadPartRequest commitMultiPartUploadRequest   = 46;
  optional MultipartUploadCompleteRequest   completeMultiPartUploadRequest = 47;
  optional MultipartUploadAbortRequest      abortMultiPartUploadRequest    = 48;
  optional GetS3SecretRequest               getS3SecretRequest             = 49;
  optional MultipartUploadListPartsRequest  listMultipartUploadPartsRequest = 50;

  optional ServiceListRequest               serviceListRequest             = 51;
  optional DBUpdatesRequest                  dbUpdatesRequest              = 53;
  optional FinalizeUpgradeRequest           finalizeUpgradeRequest         = 54;
  optional FinalizeUpgradeProgressRequest   finalizeUpgradeProgressRequest = 55;
  optional PrepareRequest                   prepareRequest                 = 56;
  optional PrepareStatusRequest             prepareStatusRequest           = 57;
  optional CancelPrepareRequest             cancelPrepareRequest           = 58;

  optional hadoop.common.GetDelegationTokenRequestProto getDelegationTokenRequest = 61;
  optional hadoop.common.RenewDelegationTokenRequestProto renewDelegationTokenRequest= 62;
  optional hadoop.common.CancelDelegationTokenRequestProto cancelDelegationTokenRequest = 63;
  optional UpdateGetDelegationTokenRequest updateGetDelegationTokenRequest = 64;
  optional UpdateRenewDelegationTokenRequest updatedRenewDelegationTokenRequest = 65;

  optional GetFileStatusRequest             getFileStatusRequest           = 70;
  optional CreateDirectoryRequest           createDirectoryRequest         = 71;
  optional CreateFileRequest                createFileRequest              = 72;
  optional LookupFileRequest                lookupFileRequest              = 73;
  optional ListStatusRequest                listStatusRequest              = 74;
  optional AddAclRequest                    addAclRequest                  = 75;
  optional RemoveAclRequest                 removeAclRequest               = 76;
  optional SetAclRequest                    setAclRequest                  = 77;
  optional GetAclRequest                    getAclRequest                  = 78;

  optional PurgeKeysRequest                 purgeKeysRequest               = 81;

  optional UpdateGetS3SecretRequest         updateGetS3SecretRequest       = 82;
  optional ListMultipartUploadsRequest      listMultipartUploadsRequest    = 83;

  optional ListTrashRequest                 listTrashRequest               = 91;
  optional RecoverTrashRequest              RecoverTrashRequest            = 92;

  optional RevokeS3SecretRequest            RevokeS3SecretRequest          = 93;

  optional PurgePathsRequest                purgePathsRequest              = 94 [deprecated = true];
  optional PurgeDirectoriesRequest          purgeDirectoriesRequest        = 108;

  optional S3Authentication                 s3Authentication               = 95;

  optional CreateTenantRequest              CreateTenantRequest            = 96;
  optional DeleteTenantRequest              DeleteTenantRequest            = 97;
  optional ListTenantRequest                ListTenantRequest              = 98;

  optional TenantGetUserInfoRequest         TenantGetUserInfoRequest       = 99;
  optional TenantAssignUserAccessIdRequest  TenantAssignUserAccessIdRequest= 100;
  optional TenantRevokeUserAccessIdRequest  TenantRevokeUserAccessIdRequest= 101;

  optional TenantAssignAdminRequest         TenantAssignAdminRequest       = 102;
  optional TenantRevokeAdminRequest         TenantRevokeAdminRequest       = 103;

  optional GetS3VolumeContextRequest        getS3VolumeContextRequest      = 104;
  optional TenantListUserRequest            tenantListUserRequest          = 105;

  optional SetS3SecretRequest               SetS3SecretRequest             = 106;

  optional SetRangerServiceVersionRequest   SetRangerServiceVersionRequest = 107;
  optional RangerBGSyncRequest              RangerBGSyncRequest            = 109;

  optional EchoRPCRequest                   EchoRPCRequest                 = 110;
  optional GetKeyInfoRequest                GetKeyInfoRequest              = 111;

  optional CreateSnapshotRequest            CreateSnapshotRequest          = 112;
  optional ListSnapshotRequest              ListSnapshotRequest            = 113;
  optional SnapshotDiffRequest              snapshotDiffRequest            = 114;
  optional DeleteSnapshotRequest            DeleteSnapshotRequest          = 115;
  optional SnapshotMoveDeletedKeysRequest   SnapshotMoveDeletedKeysRequest = 116;

  optional hdds.TransferLeadershipRequestProto      TransferOmLeadershipRequest    = 117;
  optional SnapshotPurgeRequest             SnapshotPurgeRequest           = 118;

  optional RecoverLeaseRequest              RecoverLeaseRequest            = 119;
  optional SetTimesRequest                  SetTimesRequest                = 120;
  optional RefetchSecretKeyRequest          RefetchSecretKeyRequest        = 121;
  optional ListSnapshotDiffJobRequest       ListSnapshotDiffJobRequest     = 122;
  optional CancelSnapshotDiffRequest        CancelSnapshotDiffRequest      = 123;
  optional SetSafeModeRequest               SetSafeModeRequest             = 124;
  optional PrintCompactionLogDagRequest     PrintCompactionLogDagRequest   = 125;
<<<<<<< HEAD
  optional RefetchTopologyInformationRequest RefetchTopologyInformationRequest = 126;
=======

  optional MultipartUploadsExpiredAbortRequest multipartUploadsExpiredAbortRequest = 126;
  optional SetSnapshotPropertyRequest       SetSnapshotPropertyRequest     = 127;
>>>>>>> f01e0a12
}

message OMResponse {
  required Type cmdType = 1; // Type of the command

  // A string that identifies this command, we generate  Trace ID in Ozone
  // frontend and this allows us to trace that command all over ozone.
  optional string traceID = 2;

  optional bool success = 3 [default=true];

  optional string message = 4;

  required Status status = 5;

  optional string leaderOMNodeId = 6;

  optional CreateVolumeResponse              createVolumeResponse          = 11;
  optional SetVolumePropertyResponse         setVolumePropertyResponse     = 12;
  optional CheckVolumeAccessResponse         checkVolumeAccessResponse     = 13;
  optional InfoVolumeResponse                infoVolumeResponse            = 14;
  optional DeleteVolumeResponse              deleteVolumeResponse          = 15;
  optional ListVolumeResponse                listVolumeResponse            = 16;

  optional CreateBucketResponse              createBucketResponse          = 21;
  optional InfoBucketResponse                infoBucketResponse            = 22;
  optional SetBucketPropertyResponse         setBucketPropertyResponse     = 23;
  optional DeleteBucketResponse              deleteBucketResponse          = 24;
  optional ListBucketsResponse               listBucketsResponse           = 25;

  optional CreateKeyResponse                 createKeyResponse             = 31;
  optional LookupKeyResponse                 lookupKeyResponse             = 32;
  optional RenameKeyResponse                 renameKeyResponse             = 33;
  optional DeleteKeyResponse                 deleteKeyResponse             = 34;
  optional ListKeysResponse                  listKeysResponse              = 35;
  optional CommitKeyResponse                 commitKeyResponse             = 36;
  optional AllocateBlockResponse             allocateBlockResponse         = 37;
  optional DeleteKeysResponse                deleteKeysResponse            = 38;
  optional RenameKeysResponse                renameKeysResponse            = 39;

  optional MultipartInfoInitiateResponse   initiateMultiPartUploadResponse = 45;
  optional MultipartCommitUploadPartResponse commitMultiPartUploadResponse = 46;
  optional MultipartUploadCompleteResponse completeMultiPartUploadResponse = 47;
  optional MultipartUploadAbortResponse    abortMultiPartUploadResponse    = 48;
  optional GetS3SecretResponse               getS3SecretResponse           = 49;
  optional MultipartUploadListPartsResponse listMultipartUploadPartsResponse = 50;

  optional ServiceListResponse               ServiceListResponse           = 51;
  optional DBUpdatesResponse                 dbUpdatesResponse             = 52;
  optional FinalizeUpgradeResponse           finalizeUpgradeResponse       = 54;
  optional FinalizeUpgradeProgressResponse finalizeUpgradeProgressResponse = 55;
  optional PrepareResponse                 prepareResponse                 = 56;
  optional PrepareStatusResponse           prepareStatusResponse           = 57;
  optional CancelPrepareResponse           cancelPrepareResponse           = 58;

  optional GetDelegationTokenResponseProto getDelegationTokenResponse = 61;
  optional RenewDelegationTokenResponseProto renewDelegationTokenResponse = 62;
  optional CancelDelegationTokenResponseProto cancelDelegationTokenResponse = 63;

  optional GetFileStatusResponse              getFileStatusResponse        = 70;
  optional CreateDirectoryResponse            createDirectoryResponse      = 71;
  optional CreateFileResponse                 createFileResponse           = 72;
  optional LookupFileResponse                 lookupFileResponse           = 73;
  optional ListStatusResponse                 listStatusResponse           = 74;
  optional AddAclResponse                    addAclResponse                = 75;
  optional RemoveAclResponse                 removeAclResponse             = 76;
  optional SetAclResponse                   setAclResponse                 = 77;
  optional GetAclResponse                    getAclResponse                = 78;

  optional PurgeKeysResponse                  purgeKeysResponse            = 81;

  optional ListMultipartUploadsResponse listMultipartUploadsResponse = 82;

  optional ListTrashResponse                  listTrashResponse            = 91;
  optional RecoverTrashResponse               RecoverTrashResponse         = 92;
  optional PurgePathsResponse                 purgePathsResponse           = 93 [deprecated = true];
  optional PurgeDirectoriesResponse           purgeDirectoriesResponse     = 108;

  // Skipped 94/95 to align with OMRequest
  optional CreateTenantResponse              CreateTenantResponse          = 96;
  optional DeleteTenantResponse              DeleteTenantResponse          = 97;
  optional ListTenantResponse                ListTenantResponse            = 98;

  optional TenantGetUserInfoResponse         TenantGetUserInfoResponse     = 99;
  optional TenantAssignUserAccessIdResponse  TenantAssignUserAccessIdResponse = 100;
  optional TenantRevokeUserAccessIdResponse  TenantRevokeUserAccessIdResponse = 101;

  optional TenantAssignAdminResponse         TenantAssignAdminResponse     = 102;
  optional TenantRevokeAdminResponse         TenantRevokeAdminResponse     = 103;

  optional GetS3VolumeContextResponse        getS3VolumeContextResponse    = 104;
  optional TenantListUserResponse            tenantListUserResponse        = 105;

  optional SetS3SecretResponse               SetS3SecretResponse           = 106;

  optional SetRangerServiceVersionResponse   SetRangerServiceVersionResponse = 107;
  optional RangerBGSyncResponse              RangerBGSyncResponse          = 109;

  optional EchoRPCResponse                   EchoRPCResponse               = 110;
  optional GetKeyInfoResponse                GetKeyInfoResponse            = 111;

  optional CreateSnapshotResponse            CreateSnapshotResponse        = 112;
  optional ListSnapshotResponse              ListSnapshotResponse          = 113;
  optional SnapshotDiffResponse              snapshotDiffResponse          = 114;
  optional DeleteSnapshotResponse            DeleteSnapshotResponse        = 115;
  optional SnapshotMoveDeletedKeysResponse   SnapshotMoveDeletedKeysResponse = 116;

  optional hdds.TransferLeadershipResponseProto   TransferOmLeadershipResponse  = 117;
  optional SnapshotPurgeResponse              SnapshotPurgeResponse        = 118;
  optional RecoverLeaseResponse              RecoverLeaseResponse          = 119;
  optional SetTimesResponse                  SetTimesResponse              = 120;
  optional RefetchSecretKeyResponse          RefetchSecretKeyResponse      = 121;
  optional ListSnapshotDiffJobResponse       ListSnapshotDiffJobResponse   = 122;
  optional CancelSnapshotDiffResponse        cancelSnapshotDiffResponse    = 123;
  optional SetSafeModeResponse               SetSafeModeResponse           = 124;
  optional PrintCompactionLogDagResponse     PrintCompactionLogDagResponse = 125;
  optional ListKeysLightResponse             listKeysLightResponse         = 126;
<<<<<<< HEAD
  optional RefetchTopologyInformationResponse RefetchTopologyInformationResponse = 127;
=======
  optional MultipartUploadsExpiredAbortResponse multipartUploadsExpiredAbortResponse = 127;
  optional SetSnapshotPropertyResponse       SetSnapshotPropertyResponse   = 128;
>>>>>>> f01e0a12
}

enum Status {
    OK = 1;
    VOLUME_NOT_UNIQUE = 2;
    VOLUME_NOT_FOUND = 3;
    VOLUME_NOT_EMPTY = 4;
    VOLUME_ALREADY_EXISTS = 5;
    USER_NOT_FOUND = 6;
    USER_TOO_MANY_VOLUMES = 7;
    BUCKET_NOT_FOUND = 8;
    BUCKET_NOT_EMPTY = 9;
    BUCKET_ALREADY_EXISTS = 10;
    KEY_ALREADY_EXISTS = 11;
    KEY_NOT_FOUND = 12;
    INVALID_KEY_NAME = 13;
    ACCESS_DENIED = 14;
    INTERNAL_ERROR = 15;
    KEY_ALLOCATION_ERROR = 16;
    KEY_DELETION_ERROR = 17;
    KEY_RENAME_ERROR = 18;
    METADATA_ERROR = 19;
    OM_NOT_INITIALIZED = 20;
    SCM_VERSION_MISMATCH_ERROR = 21;

    INITIATE_MULTIPART_UPLOAD_ERROR = 24;
    MULTIPART_UPLOAD_PARTFILE_ERROR = 25;
    NO_SUCH_MULTIPART_UPLOAD_ERROR = 26;
    MISMATCH_MULTIPART_LIST = 27;
    MISSING_UPLOAD_PARTS = 28;
    COMPLETE_MULTIPART_UPLOAD_ERROR = 29;
    ENTITY_TOO_SMALL = 30;
    ABORT_MULTIPART_UPLOAD_FAILED = 31;

    S3_SECRET_NOT_FOUND = 32;

    INVALID_AUTH_METHOD = 33;
    INVALID_TOKEN = 34;
    TOKEN_EXPIRED = 35;
    TOKEN_ERROR_OTHER = 36;
    LIST_MULTIPART_UPLOAD_PARTS_FAILED = 37;
    SCM_IN_SAFE_MODE = 38;
    INVALID_REQUEST = 39;

    BUCKET_ENCRYPTION_KEY_NOT_FOUND = 40;
    UNKNOWN_CIPHER_SUITE = 41;
    INVALID_KMS_PROVIDER = 42;
    TOKEN_CREATION_ERROR = 43;

    FILE_NOT_FOUND = 44;
    DIRECTORY_NOT_FOUND = 45;
    FILE_ALREADY_EXISTS = 46;
    NOT_A_FILE = 47;
    PERMISSION_DENIED = 48;
    TIMEOUT = 49;
    PREFIX_NOT_FOUND=50;

    RATIS_ERROR = 52;

    INVALID_PATH_IN_ACL_REQUEST = 53; // Invalid path name in acl request.

    USER_MISMATCH = 54; // Error code when requested user name passed is
    // different from remote user.

    INVALID_PART = 55;
    INVALID_PART_ORDER = 56;
    SCM_GET_PIPELINE_EXCEPTION = 57;
    INVALID_BUCKET_NAME = 58;

    CANNOT_CREATE_DIRECTORY_AT_ROOT = 59;
    DIRECTORY_ALREADY_EXISTS = 60;

    INVALID_VOLUME_NAME = 61;

    PARTIAL_DELETE = 62;

    DETECTED_LOOP_IN_BUCKET_LINKS = 63;

    NOT_SUPPORTED_OPERATION = 64;

    PARTIAL_RENAME = 65;

    QUOTA_EXCEEDED = 66;

    QUOTA_ERROR = 67;

    DIRECTORY_NOT_EMPTY = 68;

    PERSIST_UPGRADE_TO_LAYOUT_VERSION_FAILED = 69;
    REMOVE_UPGRADE_TO_LAYOUT_VERSION_FAILED = 70;
    UPDATE_LAYOUT_VERSION_FAILED = 71;
    LAYOUT_FEATURE_FINALIZATION_FAILED = 72;
    PREPARE_FAILED = 73;
    NOT_SUPPORTED_OPERATION_WHEN_PREPARED = 74;
    NOT_SUPPORTED_OPERATION_PRIOR_FINALIZATION = 75;

    TENANT_NOT_FOUND = 76;
    TENANT_ALREADY_EXISTS = 77;
    INVALID_TENANT_ID = 78;

    ACCESS_ID_NOT_FOUND = 79;
    TENANT_USER_ACCESS_ID_ALREADY_EXISTS = 80;
    INVALID_TENANT_USERNAME = 81;
    INVALID_ACCESS_ID = 82;
    TENANT_AUTHORIZER_ERROR = 83;

    VOLUME_IS_REFERENCED = 84;
    TENANT_NOT_EMPTY = 85;

    FEATURE_NOT_ENABLED = 86;
    INVALID_SNAPSHOT_ERROR = 87;

    CONTAINS_SNAPSHOT = 88;
    SSL_CONNECTION_FAILURE = 89;
    RENAME_OPEN_FILE = 90;
    UNAUTHORIZED = 91;

    S3_SECRET_ALREADY_EXISTS = 92;
}

/**
    This command acts as a list command for deleted keys that are still present
    in the deleted table on Ozone Manager.
*/
message ListTrashRequest {
  required string volumeName = 1;
  required string bucketName = 2;
  optional string startKeyName = 3;
  optional string keyPrefix = 4;
  optional int32 maxKeys = 5;
}

message ListTrashResponse {
  repeated RepeatedKeyInfo deletedKeys = 1;
}

/**
    This command acts as a recover command for deleted keys that are still
    in deleted table on Ozone Manager.
*/

message RecoverTrashRequest {
    required string volumeName = 1;
    required string bucketName = 2;
    required string keyName = 3;
    required string destinationBucket = 4;
}

message RecoverTrashResponse {
    required bool response = 1;
}

message VolumeInfo {
    required string adminName = 1;
    required string ownerName = 2;
    required string volume = 3;
    optional uint64 quotaInBytes = 4;
    repeated hadoop.hdds.KeyValue metadata = 5;
    repeated OzoneAclInfo volumeAcls = 6;
    optional uint64 creationTime = 7;
    optional uint64 objectID = 8;
    optional uint64 updateID = 9;
    optional uint64 modificationTime = 10;
    optional int64 quotaInNamespace = 11 [default = -2];
    optional uint64 usedNamespace = 12;
    optional int64 refCount = 13;
}

/**
    User information which will be extracted during RPC context and used
    during validating Acl.
*/
message UserInfo {
    optional string userName = 1;
    optional string remoteAddress = 3;
    optional string hostName = 4;
}

/**
  This will be used during OM HA, once leader generates token sends this
  request via ratis to persist to OM DB. This request will be internally used
   by OM for replicating token across a quorum of OMs.
*/
message UpdateGetDelegationTokenRequest {
    required GetDelegationTokenResponseProto getDelegationTokenResponse = 1;
    optional uint64 tokenRenewInterval = 2;
}

/**
  This will be used during OM HA, once leader renews token, sends this
   request via ratis to persist to OM DB. This request will be internally used
   by OM for replicating renewed token information across a quorum of OMs.
*/
message UpdateRenewDelegationTokenRequest {
    required hadoop.common.RenewDelegationTokenRequestProto
    renewDelegationTokenRequest = 1;
    required RenewDelegationTokenResponseProto renewDelegationTokenResponse = 2;
}

/**
    Creates a volume
*/
message CreateVolumeRequest {
    required VolumeInfo volumeInfo = 1;
}

message CreateVolumeResponse {

}

message UserVolumeInfo {
    repeated string volumeNames = 1;
    optional uint64 objectID = 2;
    optional uint64 updateID = 3;
}

/**
    Changes the Volume Properties -- like ownership and quota for a volume.
*/
message SetVolumePropertyRequest {
    required string volumeName = 1;
    optional string ownerName = 2;
    optional uint64 quotaInBytes = 3;
    optional uint64 modificationTime = 4;
    optional uint64 quotaInNamespace = 5;
}

message SetVolumePropertyResponse {
    optional bool response = 1;
}

message RefetchSecretKeyRequest {

}

message RefetchSecretKeyResponse {
    optional hdds.UUID id = 1;
}

message RefetchTopologyInformationRequest {

}

message RefetchTopologyInformationResponse {
    optional bool status = 1;
}

/**
 * Checks if the user has specified permissions for the volume
 */
message CheckVolumeAccessRequest {
    required string volumeName = 1;
    required OzoneAclInfo userAcl = 2;
}

message CheckVolumeAccessResponse {

}


/**
    Returns information about a volume.
*/

message InfoVolumeRequest {
    required string volumeName = 1;
}

message InfoVolumeResponse {
    optional VolumeInfo volumeInfo = 2;
}

/**
    Deletes an existing volume.
*/
message DeleteVolumeRequest {
    required string volumeName = 1;
}

message DeleteVolumeResponse {

}


/**
    List Volumes -- List all volumes in the cluster or by user.
*/

message ListVolumeRequest {
    enum Scope {
        USER_VOLUMES = 1;   // User volumes -- called by user
        VOLUMES_BY_USER = 2; // User volumes - called by Admin
        VOLUMES_BY_CLUSTER = 3; // All volumes in the cluster
    }
    required Scope scope = 1;
    optional string userName = 2;
    optional string prefix = 3;
    optional string prevKey = 4;
    optional uint32 maxKeys = 5;
}

message ListVolumeResponse {
    repeated VolumeInfo volumeInfo = 2;
}

message BucketInfo {
    required string volumeName = 1;
    required string bucketName = 2;
    repeated OzoneAclInfo acls = 3;
    required bool isVersionEnabled = 4 [default = false];
    required StorageTypeProto storageType = 5 [default = DISK];
    optional uint64 creationTime = 6;
    repeated hadoop.hdds.KeyValue metadata = 7;
    optional BucketEncryptionInfoProto beinfo = 8;
    optional uint64 objectID = 9;
    optional uint64 updateID = 10;
    optional uint64 modificationTime = 11;
    optional string sourceVolume = 12;
    optional string sourceBucket = 13;
    optional uint64 usedBytes = 14;
    optional int64 quotaInBytes = 15 [default = -2];
    optional int64 quotaInNamespace = 16 [default = -2];
    optional uint64 usedNamespace = 17;
    optional BucketLayoutProto bucketLayout = 18;
    optional string owner = 19;
    optional hadoop.hdds.DefaultReplicationConfig defaultReplicationConfig = 20;
}

enum StorageTypeProto {
    DISK = 1;
    SSD = 2;
    ARCHIVE = 3;
    RAM_DISK = 4;
}

enum BucketLayoutProto {
    LEGACY = 1;
    FILE_SYSTEM_OPTIMIZED = 2;
    OBJECT_STORE = 3;
}

/**
 * Cipher suite.
 */
enum CipherSuiteProto {
    UNKNOWN = 1;
    AES_CTR_NOPADDING = 2;
}

/**
 * Crypto protocol version used to access encrypted files.
 */
enum CryptoProtocolVersionProto {
    UNKNOWN_PROTOCOL_VERSION = 1;
    ENCRYPTION_ZONES = 2;
}
/**
 * Encryption information for bucket (bucket key)
 */
message BucketEncryptionInfoProto {
    required string keyName = 1;
    optional CipherSuiteProto suite = 2;
    optional CryptoProtocolVersionProto cryptoProtocolVersion = 3;
}

/**
 * Encryption information for a file.
 */
message FileEncryptionInfoProto {
    required CipherSuiteProto suite = 1;
    required CryptoProtocolVersionProto cryptoProtocolVersion = 2;
    required bytes key = 3;
    required bytes iv = 4;
    required string keyName = 5;
    required string ezKeyVersionName = 6;
}

/**
 * Encryption information for an individual
 * file within an encryption zone
 */
message PerFileEncryptionInfoProto {
    required bytes key = 1;
    required bytes iv = 2;
    required string ezKeyVersionName = 3;
}

message DataEncryptionKeyProto {
    required uint32 keyId = 1;
    required bytes nonce = 3;
    required bytes encryptionKey = 4;
    required uint64 expiryDate = 5;
    optional string encryptionAlgorithm = 6;
}

message BucketArgs {
    required string volumeName = 1;
    required string bucketName = 2;
    optional bool isVersionEnabled = 5;
    optional StorageTypeProto storageType = 6;
    repeated hadoop.hdds.KeyValue metadata = 7;
    optional uint64 quotaInBytes = 8;
    optional uint64 quotaInNamespace = 9;
    optional string ownerName = 10;
    optional hadoop.hdds.DefaultReplicationConfig defaultReplicationConfig = 11;
}

message PrefixInfo {
    required string name = 1;
    repeated OzoneAclInfo acls = 2;
    repeated hadoop.hdds.KeyValue metadata = 3;
    optional uint64 objectID = 4;
    optional uint64 updateID = 5;
}

/**
 * SnapshotStatus - snapshot states.
 * Snapshot in one of : active, deleted, or reclaimed state
 */
enum SnapshotStatusProto {
  SNAPSHOT_ACTIVE = 1;
  SNAPSHOT_DELETED = 2;
  SNAPSHOT_RECLAIMED = 3;
}

/**
 * SnapshotInfo table entry for Bucket/Volume snapshot metadata
 */
message SnapshotInfo {
  optional hadoop.hdds.UUID snapshotID = 1;
  optional string name = 2;
  optional string volumeName = 3;
  optional string bucketName = 4;
  optional SnapshotStatusProto snapshotStatus = 5;
  optional uint64 creationTime = 6;
  optional uint64 deletionTime = 7;
  optional hadoop.hdds.UUID pathPreviousSnapshotID = 8;
  optional hadoop.hdds.UUID globalPreviousSnapshotID = 9;
  optional string snapshotPath = 10;
  optional string checkpointDir = 11;
  optional int64 dbTxSequenceNumber = 12;
  optional bool deepClean = 13;
  optional bool sstFiltered = 14;
  // snapshot reference size before any key replication or EC
  optional uint64 referencedSize = 15;
  // snapshot reference size after replication
  optional uint64 referencedReplicatedSize = 16;
  // snapshot exclusive size before any key replication or EC
  optional uint64 exclusiveSize = 17;
  // snapshot exclusive size after replication
  optional uint64 exclusiveReplicatedSize = 18;
  // note: shared sizes can be calculated from: referenced - exclusive
}

message SnapshotDiffJobProto {
  optional uint64 creationTime = 1;
  optional string jobId = 2;
  optional SnapshotDiffResponse.JobStatusProto status = 3;
  optional string volume = 4;
  optional string bucket = 5;
  optional string fromSnapshot = 6;
  optional string toSnapshot = 7;
  optional bool forceFullDiff = 8;
  optional uint64 totalDiffEntries = 9;
  optional string message = 10;
  optional bool disableNativeDiff = 11;
}

message OzoneObj {
  enum ObjectType {
    VOLUME = 1;
    BUCKET = 2;
    KEY = 3;
    PREFIX = 4;
  }

  enum StoreType {
    OZONE = 1;
    S3 = 2;
  }
  required ObjectType resType = 1;
  required StoreType storeType = 2  [default = S3];
  required string path = 3;
}

message OzoneAclInfo {
    enum OzoneAclType {
        USER = 1;
        GROUP = 2;
        WORLD = 3;
        ANONYMOUS = 4;
        CLIENT_IP = 5;
    }

    enum OzoneAclScope {
      ACCESS = 0;
      DEFAULT = 1;
    }

    required OzoneAclType type = 1;
    required string name = 2;
    required bytes rights = 3;
    required OzoneAclScope aclScope = 4 [default = ACCESS];
}

message GetAclRequest {
  required OzoneObj obj = 1;
}

message GetAclResponse {
  repeated OzoneAclInfo acls = 1;
}

message AddAclRequest {
  required OzoneObj obj = 1;
  required OzoneAclInfo acl = 2;
  optional uint64 modificationTime = 3;
}

message AddAclResponse {
  required bool response = 1;
}

message RemoveAclRequest {
  required OzoneObj obj = 1;
  required OzoneAclInfo acl = 2;
  optional uint64 modificationTime = 3;
}

message RemoveAclResponse {
  required bool response = 1;
}

message SetAclRequest {
  required OzoneObj obj = 1;
  repeated OzoneAclInfo acl = 2;
  optional uint64 modificationTime = 3;
}

message SetAclResponse {
  required bool response = 1;
}

message CreateBucketRequest {
    required BucketInfo bucketInfo = 1;
}

message CreateBucketResponse {
}

message InfoBucketRequest {
    required string volumeName = 1;
    required string bucketName = 2;
}

message InfoBucketResponse {
    optional BucketInfo bucketInfo = 2;
}

message SetBucketPropertyRequest {
    optional BucketArgs bucketArgs = 1;
    optional uint64 modificationTime = 2;
}

message SetBucketPropertyResponse {
    optional bool response = 1;
}

message DeleteBucketRequest {
    required string volumeName = 1;
    required string bucketName = 2;
}

message DeleteBucketResponse {

}

message ListBucketsRequest {
    required string volumeName = 1;
    optional string startKey = 2;
    optional string prefix = 3;
    optional int32 count = 4;
    optional bool hasSnapshot = 5;
}

message ListBucketsResponse {

    repeated BucketInfo bucketInfo = 2;
}

message KeyArgs {
    required string volumeName = 1;
    required string bucketName = 2;
    required string keyName = 3;
    optional uint64 dataSize = 4;
    optional hadoop.hdds.ReplicationType type = 5 [default = NONE];
    optional hadoop.hdds.ReplicationFactor factor = 6 [default = ZERO];
    repeated KeyLocation keyLocations = 7;
    optional bool isMultipartKey = 8;
    optional string multipartUploadID = 9;
    optional uint32 multipartNumber = 10;
    repeated hadoop.hdds.KeyValue metadata = 11;
    repeated OzoneAclInfo acls = 12;
    // This will be set when the request is received in pre-Execute. This
    // value is used in setting creation/modification time depending on the
    // request type.
    optional uint64 modificationTime = 13;
    optional bool sortDatanodes = 14;

    // This will be set by leader OM in HA and update the original request.
    optional FileEncryptionInfoProto fileEncryptionInfo = 15;
    optional bool latestVersionLocation = 16;

    // This will be set when user performs delete directory recursively.
    optional bool recursive = 17;

    // When it is a head operation which is to check whether key exist
    optional bool headOp = 18;
    optional hadoop.hdds.ECReplicationConfig ecReplicationConfig = 19;
    // Force OM to update container cache location from SCL
    optional bool forceUpdateContainerCacheFromSCM = 20;
}

message KeyLocation {
    required hadoop.hdds.BlockID blockID = 1;
    required uint64 offset = 3;
    required uint64 length = 4;
    // indicated at which version this block gets created.
    optional uint64 createVersion = 5;
    optional hadoop.common.TokenProto token = 6;
    // Walk around to include pipeline info for client read/write
    // without talking to scm.
    // NOTE: the pipeline info may change after pipeline close.
    // So eventually, we will have to change back to call scm to
    // get the up to date pipeline information. This will need o3fs
    // provide not only a OM delegation token but also a SCM delegation token
    optional hadoop.hdds.Pipeline pipeline = 7;

    optional int32 partNumber = 9 [default = -1];
}

message KeyLocationList {
    optional uint64 version = 1;
    repeated KeyLocation keyLocations = 2;
    optional FileEncryptionInfoProto fileEncryptionInfo = 3;
    optional bool isMultipartKey = 4 [default = false];
}

/**
 * Checksum algorithms/types used in Ozone
 * Make sure this enum's integer values match enum values' id properties defined
 * in org.apache.hadoop.util.DataChecksum.Type
 */
enum ChecksumTypeProto {
  CHECKSUM_NULL = 0;
  CHECKSUM_CRC32 = 1;
  CHECKSUM_CRC32C = 2;
}

enum FileChecksumTypeProto {
  MD5CRC = 1;  // BlockChecksum obtained by taking the MD5 digest of chunk CRCs
  COMPOSITE_CRC = 2;  // Chunk-independent CRC, optionally striped
}

message CompositeCrcFileChecksumProto {
  required ChecksumTypeProto checksumType = 1;
  required uint32 bytesPerCrc = 2;
  required uint32 crc = 3;
}

message MD5MD5Crc32FileChecksumProto {
  required ChecksumTypeProto checksumType = 1;
  required uint32 bytesPerCRC = 2;
  required uint64 crcPerBlock = 3;
  required bytes md5 = 4;
}

message FileChecksumProto {
  required FileChecksumTypeProto checksumType = 1  [default = COMPOSITE_CRC];
  optional CompositeCrcFileChecksumProto compositeCrc = 2;
  optional MD5MD5Crc32FileChecksumProto md5Crc = 3;
}

message KeyInfo {
    required string volumeName = 1;
    required string bucketName = 2;
    required string keyName = 3;
    required uint64 dataSize = 4;
    required hadoop.hdds.ReplicationType type = 5;
    optional hadoop.hdds.ReplicationFactor factor = 6;
    repeated KeyLocationList keyLocationList = 7;
    required uint64 creationTime = 8;
    required uint64 modificationTime = 9;
    optional uint64 latestVersion = 10;
    repeated hadoop.hdds.KeyValue metadata = 11;
    optional FileEncryptionInfoProto fileEncryptionInfo = 12;
    repeated OzoneAclInfo acls = 13;
    optional uint64 objectID = 14;
    optional uint64 updateID = 15;
    optional uint64 parentID = 16;
    optional hadoop.hdds.ECReplicationConfig ecReplicationConfig = 17;
    optional FileChecksumProto fileChecksum = 18;
    optional bool isFile = 19;
}

message BasicKeyInfo {
    optional string keyName = 1;
    optional uint64 dataSize = 2;
    optional uint64 creationTime = 3;
    optional uint64 modificationTime = 4;
    optional hadoop.hdds.ReplicationType type = 5;
    optional hadoop.hdds.ReplicationFactor factor = 6;
    optional hadoop.hdds.ECReplicationConfig ecReplicationConfig = 7;
}

message DirectoryInfo {
    required string name = 1;
    required uint64 creationTime = 2;
    required uint64 modificationTime = 3;
    repeated hadoop.hdds.KeyValue metadata = 4;
    repeated OzoneAclInfo acls = 5;
    required uint64 objectID = 6;
    required uint64 updateID = 7;
    required uint64 parentID = 8;
}

message RepeatedKeyInfo {
    repeated KeyInfo keyInfo = 1;
}

message OzoneFileStatusProto {
    optional KeyInfo keyInfo = 2;
    optional uint64 blockSize = 3;
    optional bool isDirectory = 4;

}

message GetFileStatusRequest {
    required KeyArgs keyArgs = 1;
}

message GetFileStatusResponse {
    required OzoneFileStatusProto status = 1;
}

message CreateDirectoryRequest {
    required KeyArgs keyArgs = 1;
}

message CreateDirectoryResponse {
}

message CreateFileRequest {
    required KeyArgs keyArgs = 1;
    required bool isRecursive = 2;
    required bool isOverwrite = 3;
    // Set in OM HA during preExecute step. This way all OM's use same ID in
    // OM HA.
    optional uint64 clientID = 4;
}

message CreateFileResponse {

    optional KeyInfo keyInfo = 1;
    // clients' followup request may carry this ID for stateful operations
    // (similar to a cookie).
    optional uint64 ID = 2;
    optional uint64 openVersion = 3;
}

message LookupFileRequest {
    required KeyArgs keyArgs = 1;
}

message LookupFileResponse {
    optional KeyInfo keyInfo = 1;
}

message ListStatusRequest {
    required KeyArgs keyArgs = 1;
    required bool recursive = 2;
    required string startKey = 3;
    required uint64 numEntries = 4;
    optional bool allowPartialPrefix = 5;
}

message ListStatusResponse {
    repeated OzoneFileStatusProto statuses = 1;
}

message CreateKeyRequest {
    required KeyArgs keyArgs = 1;
    // Set in OM HA during preExecute step. This way all OM's use same ID in
    // OM HA.
    optional uint64 clientID = 2;
}

message CreateKeyResponse {
    optional KeyInfo keyInfo = 2;
    // clients' followup request may carry this ID for stateful operations
    // (similar to a cookie).
    optional uint64 ID = 3;
    optional uint64 openVersion = 4;
}

message LookupKeyRequest {
    required KeyArgs keyArgs = 1;
}

message LookupKeyResponse {
    optional KeyInfo keyInfo = 2;
    // clients' followup request may carry this ID for stateful operations (similar
    // to a cookie).
    optional uint64 ID = 3;
    // TODO : allow specifying a particular version to read.
    optional uint64 openVersion = 4;
}

message GetKeyInfoRequest {
  required KeyArgs keyArgs = 1;
  optional bool assumeS3Context = 2;
}

message GetKeyInfoResponse {
  optional KeyInfo keyInfo = 1;
  optional VolumeInfo volumeInfo = 2;
  optional string UserPrincipal = 3;
}

message RenameKeysRequest {
    required RenameKeysArgs renameKeysArgs = 1;
}

message RenameKeysArgs {
    required string volumeName = 1;
    required string bucketName = 2;
    repeated RenameKeysMap renameKeysMap = 3;
}

message RenameKeysMap {
    required string fromKeyName = 1;
    required string toKeyName = 2;
}

message RenameKeysResponse{
    repeated RenameKeysMap unRenamedKeys = 1;
    optional bool status = 2;
}

message RenameKeyRequest{
    required KeyArgs keyArgs = 1;
    required string toKeyName = 2;
}

message RenameKeyResponse{

}

message DeleteKeyRequest {
    required KeyArgs keyArgs = 1;
}

message DeleteKeysRequest {
    optional DeleteKeyArgs deleteKeys = 1;
}

message DeleteKeyArgs {
    required string volumeName = 1;
    required string bucketName = 2;
    repeated string keys = 3;
}

message DeleteKeysResponse {
    optional DeleteKeyArgs unDeletedKeys = 1;
    optional bool status = 2;
}

message DeleteKeyResponse {

    optional KeyInfo keyInfo = 2;
    // clients' followup request may carry this ID for stateful operations
    // (similar to a cookie).
    optional uint64 ID = 3;
    optional uint64 openVersion = 4;
}

message DeletedKeys {
    required string volumeName = 1;
    required string bucketName = 2;
    repeated string keys = 3;
}

message PurgeKeysRequest {
    repeated DeletedKeys deletedKeys = 1;
    // if set, will purge keys in a snapshot DB instead of active DB
    optional string snapshotTableKey = 2;
    repeated SnapshotMoveKeyInfos keysToUpdate = 3;
}

message PurgeKeysResponse {

}

message PurgePathsRequest {
    // option deprecated = true;
    // Use PurgeDirectoriesRequest
    repeated string deletedDirs = 1;
    repeated KeyInfo deletedSubFiles = 2;
    repeated KeyInfo markDeletedSubDirs = 3;
}

message PurgePathsResponse {
  // option deprecated = true;
  // Use PurgeDirectoriesResponse
}

message PurgeDirectoriesRequest {
  repeated PurgePathRequest deletedPath = 1;
  optional string snapshotTableKey = 2;
}

message PurgeDirectoriesResponse {

}

message PurgePathRequest {
  required uint64 volumeId = 1;
  required uint64 bucketId = 2;
  optional string deletedDir = 3;
  repeated KeyInfo deletedSubFiles = 4;
  repeated KeyInfo markDeletedSubDirs = 5;
}

message DeleteOpenKeysRequest {
  repeated OpenKeyBucket openKeysPerBucket = 1;
  optional BucketLayoutProto bucketLayout = 2;
}

message OpenKeyBucket {
  required string volumeName = 1;
  required string bucketName = 2;
  repeated OpenKey keys = 3;
}

message OpenKey {
  required string name = 1;
  optional uint64 clientID = 2 [deprecated=true];
}

message OMTokenProto {
    enum Type {
      DELEGATION_TOKEN = 1;
      S3AUTHINFO = 2;
    };
    required Type   type           = 1;
    optional uint32 version        = 2;
    optional string owner          = 3;
    optional string renewer        = 4;
    optional string realUser       = 5;
    optional uint64 issueDate      = 6;
    optional uint64 maxDate        = 7;
    optional uint32 sequenceNumber = 8;
    optional uint32 masterKeyId    = 9;
    optional uint64 expiryDate     = 10;
    optional string omCertSerialId = 11;
    optional string accessKeyId    = 12;
    optional string signature      = 13;
    optional string strToSign      = 14;
    optional string omServiceId    = 15;
}

message SecretKeyProto {
    required uint32 keyId = 1;
    required uint64 expiryDate = 2;
    required bytes privateKeyBytes = 3;
    required bytes publicKeyBytes = 4;
}

message ListKeysRequest {
    required string volumeName = 1;
    required string bucketName = 2;
    optional string startKey = 3;
    optional string prefix = 4;
    optional int32 count = 5;
}

message ListKeysResponse {
    repeated KeyInfo keyInfo = 2;
    optional bool isTruncated = 3;
}

message ListKeysLightResponse {
    repeated BasicKeyInfo basicKeyInfo = 1;
    optional bool isTruncated = 2;
}

message CommitKeyRequest {
    required KeyArgs keyArgs = 1;
    required uint64 clientID = 2;
    optional bool hsync = 3;
}

message CommitKeyResponse {

}

message AllocateBlockRequest {
    required KeyArgs keyArgs = 1;
    required uint64 clientID = 2;
    optional hadoop.hdds.ExcludeListProto excludeList = 3;
    // During HA on one of the OM nodes, we allocate block and send the
    // AllocateBlockRequest with keyLocation set. If this is set, no need to
    // call scm again in OM Ratis applyTransaction just append it to DB.
    optional KeyLocation keyLocation = 4;
}

message AllocateBlockResponse {

    optional KeyLocation keyLocation = 2;
}

message ServiceListRequest {
}

message DBUpdatesRequest {
    required uint64 sequenceNumber = 1;
    optional uint64 limitCount = 2;
}

message ServiceListResponse {

    repeated ServiceInfo serviceInfo = 2;
    // When security is enabled, return SCM CA certificate to Ozone client
    // to set up gRPC TLS for client to authenticate server(DN).
    optional string caCertificate = 3;

    repeated string caCerts = 4;
}

message DBUpdatesResponse {
    required uint64 sequenceNumber = 1;
    repeated bytes data = 2;
    optional uint64 latestSequenceNumber = 3;
    optional bool dbUpdateSuccess = 4;
}

message RangerBGSyncRequest {
    optional bool noWait = 1;
}

message RangerBGSyncResponse {
    optional bool runSuccess = 1;
}

message FinalizeUpgradeRequest {
  required string upgradeClientId = 1;
}

message FinalizeUpgradeResponse {
    required hadoop.hdds.UpgradeFinalizationStatus status = 1;
}

message FinalizeUpgradeProgressRequest {
    required string upgradeClientId = 1;
    optional bool takeover = 2;
    optional bool readonly = 3;
}

message FinalizeUpgradeProgressResponse {
    required hadoop.hdds.UpgradeFinalizationStatus status = 1;
}

message PrepareRequest {
    required PrepareRequestArgs args = 1;
}

message PrepareRequestArgs {
    optional uint64 txnApplyWaitTimeoutSeconds = 1 [default = 300];
    optional uint64 txnApplyCheckIntervalSeconds = 2 [default = 5];
}

message PrepareResponse {
    required uint64 txnID = 1;
}

message PrepareStatusRequest {
    required uint64 txnID = 1;
}

message PrepareStatusResponse {
    enum PrepareStatus {
        NOT_PREPARED = 1;
        PREPARE_GATE_ENABLED = 2;
        PREPARE_COMPLETED = 3;
    }
    required PrepareStatus status = 1;
    optional uint64 currentTxnIndex = 2;
}

message CancelPrepareRequest {

}

message CancelPrepareResponse {

}

message ServicePort {
    enum Type {
        RPC = 1;
        HTTP = 2;
        HTTPS = 3;
        RATIS = 4;
    };
    required Type type = 1;
    required uint32 value = 2;
}

message OMRoleInfo {
    required string nodeId = 1;
    required string serverRole = 2;
}

message ServiceInfo {
    required hadoop.hdds.NodeType nodeType = 1;
    required string hostname = 2;
    repeated ServicePort servicePorts = 3;
    optional OMRoleInfo omRole = 4;
    optional int32 OMVersion = 5 [default = 0];
}

message MultipartInfoInitiateRequest {
    required KeyArgs keyArgs = 1;

}

message MultipartInfoInitiateResponse {
    required string volumeName = 1;
    required string bucketName = 2;
    required string keyName = 3;
    required string multipartUploadID = 4;
}

message MultipartKeyInfo {
    required string uploadID = 1;
    required uint64 creationTime = 2;
    required hadoop.hdds.ReplicationType type = 3;
    optional hadoop.hdds.ReplicationFactor factor = 4;
    repeated PartKeyInfo partKeyInfoList = 5;
    optional uint64 objectID = 6;
    optional uint64 updateID = 7;
    optional uint64 parentID = 8;
    optional hadoop.hdds.ECReplicationConfig ecReplicationConfig = 9;
}

message PartKeyInfo {
    required string partName = 1;
    required uint32 partNumber = 2;
    required KeyInfo partKeyInfo = 3;
}

message MultipartCommitUploadPartRequest {
    required KeyArgs keyArgs = 1;
    required uint64 clientID = 2;
}

message MultipartCommitUploadPartResponse {
    // This one is returned as Etag for S3.
    optional string partName = 1;
}

message MultipartUploadCompleteRequest {
    required KeyArgs keyArgs = 1;
    repeated Part partsList = 2;
}

message MultipartUploadCompleteResponse {
    optional string volume = 1;
    optional string bucket = 2;
    optional string key = 3;
    optional string hash = 4; // This will be used as etag for s3
}

message Part {
    required uint32 partNumber = 1;
    required string partName = 2;
}

message MultipartUploadAbortRequest {
    required KeyArgs keyArgs = 1;
}

message MultipartUploadAbortResponse {

}

message MultipartUploadsExpiredAbortRequest {
  repeated ExpiredMultipartUploadsBucket expiredMultipartUploadsPerBucket = 1;
}

message ExpiredMultipartUploadsBucket {
  required string volumeName = 1;
  required string bucketName = 2;
  repeated ExpiredMultipartUploadInfo multipartUploads = 3;
}

message ExpiredMultipartUploadInfo {
  required string name = 1;
}

message MultipartUploadsExpiredAbortResponse {
}

message MultipartUploadListPartsRequest {
    required string volume = 1;
    required string bucket = 2;
    required string key = 3;
    required string uploadID = 4;
    optional uint32 partNumbermarker = 5;
    optional uint32 maxParts = 6;
}

message MultipartUploadListPartsResponse {
    optional hadoop.hdds.ReplicationType type = 2;
    optional hadoop.hdds.ReplicationFactor factor = 3;
    optional uint32 nextPartNumberMarker = 4;
    optional bool isTruncated = 5;
    repeated PartInfo partsList = 6;
    optional hadoop.hdds.ECReplicationConfig ecReplicationConfig = 7;
}

message ListMultipartUploadsRequest {
    required string volume = 1;
    required string bucket = 2;
    required string prefix = 3;
}

message ListMultipartUploadsResponse {
    optional bool isTruncated = 1;
    repeated MultipartUploadInfo uploadsList = 2;
}

message MultipartUploadInfo {
    required string volumeName = 1;
    required string bucketName = 2;
    required string keyName = 3;
    required string uploadId = 4;
    required uint64 creationTime = 5;
    required hadoop.hdds.ReplicationType type = 6;
    optional hadoop.hdds.ReplicationFactor factor = 7;
    optional hadoop.hdds.ECReplicationConfig ecReplicationConfig = 8;
}

message PartInfo {
    required uint32 partNumber = 1;
    required string partName = 2;
    required uint64 modificationTime = 3;
    required uint64 size = 4;
}

/**
 Rpc request with optional payload, used in OmRPCLoadGenerator
 */
message EchoRPCRequest {
    optional bytes payloadReq = 1;
    optional int32 payloadSizeResp = 2;
    optional bool readOnly = 3 [default = true];
}

/**
 Rpc response with optional payload, used in OmRPCLoadGenerator
 */
message EchoRPCResponse {
    optional bytes payload = 1;
}


message GetDelegationTokenResponseProto {

    optional hadoop.common.GetDelegationTokenResponseProto response = 2;
}

message RenewDelegationTokenResponseProto {

    optional hadoop.common.RenewDelegationTokenResponseProto response = 2;
}

message CancelDelegationTokenResponseProto {

    optional hadoop.common.CancelDelegationTokenResponseProto response = 2;
}

message S3Secret {
    required string kerberosID = 1;  // HDDS-6339: This really means accessId
    required string awsSecret = 2;
}

message GetS3SecretRequest {
    required string kerberosID = 1;  // HDDS-6339: This really means accessId
    optional bool createIfNotExist = 2;
}

message GetS3SecretResponse {
    required S3Secret s3Secret = 2;
}

message SetS3SecretRequest {
    optional string accessId = 1;
    optional string secretKey = 2;
}

message SetS3SecretResponse {
    optional string accessId = 1;
    optional string secretKey = 2;
}

message TenantState {
    optional string tenantId = 1;
    optional string bucketNamespaceName = 2;        // Volume name
    optional string userRoleName = 3;
    optional string adminRoleName = 4;
    optional string bucketNamespacePolicyName = 5;  // VolumeAccessPolicy name
    optional string bucketPolicyName = 6;           // BucketAccessPolicy name
}

message TenantUserPrincipalInfo {
    repeated string accessIds = 1;
}

// Stores a basic user-accessId pair, used in TenantListUserResponse
message UserAccessIdInfo {
    optional string userPrincipal = 1;
    optional string accessId = 2;
}

// Multi-purpose message for storing or transferring extra access ID information
//
// This is an extension to the S3Secret protobuf message, carrying supplementary
//   information to the existing accessId (kerberosID) field.
// For now, all fields are related to multi-tenancy. New fields can be added
//   when necessary in the future. e.g. when implementing new features.
//
// Usage 1: Stored as value (OmDBAccessIdInfo) in TenantAccessIdTable.
//   In this case, accessId field is not set to avoid duplication,
//   because the key of TenantAccessIdTable is already accessId.
//
// Usage 2: Used when transferring the result of `ozone tenant user info`
//   See TenantUserInfoValue.
//
message ExtendedUserAccessIdInfo {
    optional string userPrincipal = 1;
    optional string accessId = 2;  // OmDBAccessIdInfo doesn't use this field
    optional string tenantId = 3;
    optional bool isAdmin = 4;
    optional bool isDelegatedAdmin = 5;
}

message ListTenantRequest {

}

message ListTenantResponse {
    repeated TenantState tenantState = 1;
}

message TenantListUserRequest {
    optional string tenantId = 1;
    optional string prefix = 2;
}

message TenantListUserResponse {
    repeated UserAccessIdInfo userAccessIdInfo = 1;
}

message TenantGetUserInfoRequest {
    optional string userPrincipal = 1;
}

message TenantGetUserInfoResponse {
    repeated ExtendedUserAccessIdInfo accessIdInfo = 1;
}

message LayoutVersion {
  required uint64 version = 1;
}

message RevokeS3SecretRequest {
    required string kerberosID = 1;  // HDDS-6339: This really means accessId
}

message CreateTenantRequest {
    optional string tenantId = 1;  // Tenant name
    optional string volumeName = 2;
    optional string userRoleName = 3;
    optional string adminRoleName = 4;
    optional bool forceCreationWhenVolumeExists = 5;
}

message SetRangerServiceVersionRequest {
    required uint64 rangerServiceVersion = 1;
}

message CreateSnapshotRequest {
  optional string volumeName = 1;
  optional string bucketName = 2;
  optional string snapshotName = 3;
  optional hadoop.hdds.UUID snapshotId = 4;
  optional uint64 creationTime = 5;
}

message ListSnapshotRequest {
  optional string volumeName = 1;
  optional string bucketName = 2;
  optional string prefix = 3;
  optional string prevSnapshot = 4;
  optional uint32 maxListResult = 5;
}

message SnapshotDiffRequest {
  optional string volumeName = 1;
  optional string bucketName = 2;
  optional string fromSnapshot = 3;
  optional string toSnapshot = 4;
  optional string token = 5;
  optional uint32 pageSize = 6;
  optional bool forceFullDiff = 7;
  optional bool disableNativeDiff = 8;
}

message CancelSnapshotDiffRequest {
  optional string volumeName = 1;
  optional string bucketName = 2;
  optional string fromSnapshot = 3;
  optional string toSnapshot = 4;
}

message ListSnapshotDiffJobRequest {
  required string volumeName = 1;
  required string bucketName = 2;
  optional string jobStatus = 3;
  optional bool listAll = 4;
}

message DeleteSnapshotRequest {
  optional string volumeName = 1;
  optional string bucketName = 2;
  optional string snapshotName = 3;
  optional uint64 deletionTime = 4;
}

message PrintCompactionLogDagRequest {
  optional string fileNamePrefix = 1;
  optional string graphType = 2;
}

message SnapshotMoveDeletedKeysRequest {
  optional SnapshotInfo fromSnapshot = 1;
  repeated SnapshotMoveKeyInfos nextDBKeys = 2;
  repeated SnapshotMoveKeyInfos reclaimKeys = 3;
  repeated hadoop.hdds.KeyValue renamedKeys = 4;
  repeated string deletedDirsToMove = 5;
}

message SnapshotMoveKeyInfos {
  optional string key = 1;
  repeated KeyInfo keyInfos = 2;
}

message SnapshotPurgeRequest {
  repeated string snapshotDBKeys = 1;
  repeated string updatedSnapshotDBKey = 2;
}

message SetSnapshotPropertyRequest {
  optional SnapshotProperty snapshotProperty = 1;
}

message SnapshotProperty {
  optional string snapshotKey = 1;
  optional uint64 exclusiveSize = 2;
  optional uint64 exclusiveReplicatedSize = 3;
}

message DeleteTenantRequest {
    optional string tenantId = 1;
}

message TenantAssignUserAccessIdRequest {
    optional string userPrincipal = 1;
    optional string tenantId = 2;
    optional string accessId = 3;
}

message TenantRevokeUserAccessIdRequest {
    optional string accessId = 1;
    optional string tenantId = 2;
}

message TenantAssignAdminRequest {
    optional string accessId = 1;
    optional string tenantId = 2;
    optional bool delegated = 3;
}

message TenantRevokeAdminRequest {
    optional string accessId = 1;
    optional string tenantId = 2;
}

message GetS3VolumeContextRequest {

}

message CreateTenantResponse {

}

message SetRangerServiceVersionResponse {
}

message CreateSnapshotResponse {
  optional SnapshotInfo snapshotInfo = 1;
}

message ListSnapshotResponse {
  repeated SnapshotInfo snapshotInfo = 1;
}

message SnapshotDiffResponse {
  enum JobStatusProto {
    QUEUED = 1;
    IN_PROGRESS = 2;
    DONE = 3;
    REJECTED = 4;
    FAILED = 5;
    CANCELLED = 6;
  }

  optional SnapshotDiffReportProto snapshotDiffReport = 1;
  optional JobStatusProto jobStatus = 2;
  optional int64 waitTimeInMs = 3;
  optional string reason = 4;
}

message CancelSnapshotDiffResponse {
  optional string reason = 1;
}

message ListSnapshotDiffJobResponse {
  repeated SnapshotDiffJobProto snapshotDiffJob = 1;
}

message DeleteSnapshotResponse {

}

message PrintCompactionLogDagResponse {
  optional string message = 1;
}

message SnapshotMoveDeletedKeysResponse {

}

message SnapshotPurgeResponse {

}

message SetSnapshotPropertyResponse {

}

message SnapshotDiffReportProto {
  optional string volumeName = 1;
  optional string bucketName = 2;
  optional string fromSnapshot = 3;
  optional string toSnapshot = 4;
  repeated DiffReportEntryProto diffList = 5;
  optional string token = 6;
}

message DiffReportEntryProto {
  enum DiffTypeProto {
    CREATE = 1;
    MODIFY = 2;
    DELETE= 3;
    RENAME = 4;
  }
  optional DiffTypeProto diffType = 1;
  optional string sourcePath = 2;
  optional string targetPath = 3;
}

message DeleteTenantResponse {
    optional string volumeName = 1;
    optional int64 volRefCount = 2;
}

message TenantAssignUserAccessIdResponse {
    optional S3Secret s3Secret = 1;
}

message TenantRevokeUserAccessIdResponse {

}

message TenantAssignAdminResponse {

}

message TenantRevokeAdminResponse {

}

message GetS3VolumeContextResponse {
  optional VolumeInfo volumeInfo = 1;
  // Piggybacked username (principal) response to be used for KMS client operations
  optional string userPrincipal = 2;
}

/**
  This will be used internally by OM to replicate S3 Secret across quorum of
  OM's.
*/
message UpdateGetS3SecretRequest {
    required string kerberosID = 1;  // HDDS-6339: This really means accessId
    required string awsSecret = 2;
}

// MARK

/**
  This will be used by OM to authenticate S3 gateway requests on a per request basis.
*/
message S3Authentication {
    optional string stringToSign = 1;
    optional string signature = 2;
    optional string accessId = 3;
}

message RecoverLeaseRequest {
  optional string volumeName = 1;
  optional string bucketName = 2;
  optional string keyName = 3;
}

message RecoverLeaseResponse {
  optional bool response = 1;
}

message SetTimesRequest {
  required KeyArgs keyArgs = 1;
  required uint64 mtime    = 2;
  required uint64 atime    = 3;
}

message SetTimesResponse {
}

message SetSafeModeRequest {
  required SafeMode safeMode    = 1;
}

message SetSafeModeResponse {
  optional bool response = 1;
}

/**
 The OM service that takes care of Ozone namespace.
*/
service OzoneManagerService {
    // A client-to-OM RPC to send client requests to OM Ratis server
    rpc submitRequest(OMRequest)
          returns(OMResponse);
}<|MERGE_RESOLUTION|>--- conflicted
+++ resolved
@@ -142,12 +142,9 @@
   SetSafeMode = 124;
   PrintCompactionLogDag = 125;
   ListKeysLight = 126;
-<<<<<<< HEAD
-  RefetchTopologyInformation = 127;
-=======
   AbortExpiredMultiPartUploads = 127;
   SetSnapshotProperty = 128;
->>>>>>> f01e0a12
+  RefetchTopologyInformation = 129;
 }
 
 enum SafeMode {
@@ -279,13 +276,10 @@
   optional CancelSnapshotDiffRequest        CancelSnapshotDiffRequest      = 123;
   optional SetSafeModeRequest               SetSafeModeRequest             = 124;
   optional PrintCompactionLogDagRequest     PrintCompactionLogDagRequest   = 125;
-<<<<<<< HEAD
-  optional RefetchTopologyInformationRequest RefetchTopologyInformationRequest = 126;
-=======
 
   optional MultipartUploadsExpiredAbortRequest multipartUploadsExpiredAbortRequest = 126;
   optional SetSnapshotPropertyRequest       SetSnapshotPropertyRequest     = 127;
->>>>>>> f01e0a12
+  optional RefetchTopologyInformationRequest RefetchTopologyInformationRequest = 128;
 }
 
 message OMResponse {
@@ -403,12 +397,9 @@
   optional SetSafeModeResponse               SetSafeModeResponse           = 124;
   optional PrintCompactionLogDagResponse     PrintCompactionLogDagResponse = 125;
   optional ListKeysLightResponse             listKeysLightResponse         = 126;
-<<<<<<< HEAD
-  optional RefetchTopologyInformationResponse RefetchTopologyInformationResponse = 127;
-=======
   optional MultipartUploadsExpiredAbortResponse multipartUploadsExpiredAbortResponse = 127;
   optional SetSnapshotPropertyResponse       SetSnapshotPropertyResponse   = 128;
->>>>>>> f01e0a12
+  optional RefetchTopologyInformationResponse RefetchTopologyInformationResponse = 129;
 }
 
 enum Status {
