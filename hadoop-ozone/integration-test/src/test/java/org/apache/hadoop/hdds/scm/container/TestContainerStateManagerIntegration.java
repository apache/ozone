--- conflicted
+++ resolved
@@ -94,25 +94,15 @@
   public void testAllocateContainer() throws IOException {
     // Allocate a container and verify the container info
     ContainerWithPipeline container1 = scm.getClientProtocolServer()
-<<<<<<< HEAD
-        .allocateContainer(xceiverClientManager.getType(),
-            xceiverClientManager.getFactor(), OzoneConsts.OZONE);
-=======
         .allocateContainer(SCMTestUtils.getReplicationType(conf),
-            SCMTestUtils.getReplicationFactor(conf), containerOwner);
->>>>>>> d3021fb2
+            SCMTestUtils.getReplicationFactor(conf), OzoneConsts.OZONE);
     ContainerInfo info = containerManager
         .getMatchingContainer(OzoneConsts.GB * 3, OzoneConsts.OZONE,
             container1.getPipeline());
     Assert.assertNotEquals(container1.getContainerInfo().getContainerID(),
         info.getContainerID());
-<<<<<<< HEAD
     Assert.assertEquals(OzoneConsts.OZONE, info.getOwner());
-    Assert.assertEquals(xceiverClientManager.getType(),
-=======
-    Assert.assertEquals(containerOwner, info.getOwner());
     Assert.assertEquals(SCMTestUtils.getReplicationType(conf),
->>>>>>> d3021fb2
         info.getReplicationType());
     Assert.assertEquals(SCMTestUtils.getReplicationFactor(conf),
         info.getReplicationFactor());
@@ -121,20 +111,12 @@
     // Check there are two containers in ALLOCATED state after allocation
     ContainerWithPipeline container2 = scm.getClientProtocolServer()
         .allocateContainer(
-<<<<<<< HEAD
-            xceiverClientManager.getType(),
-            xceiverClientManager.getFactor(), OzoneConsts.OZONE);
+            SCMTestUtils.getReplicationType(conf),
+            SCMTestUtils.getReplicationFactor(conf), OzoneConsts.OZONE);
     int numContainers = containerStateManager
         .getMatchingContainerIDs(OzoneConsts.OZONE,
-            xceiverClientManager.getType(), xceiverClientManager.getFactor(),
-=======
-            SCMTestUtils.getReplicationType(conf),
-            SCMTestUtils.getReplicationFactor(conf), containerOwner);
-    int numContainers = containerStateManager
-        .getMatchingContainerIDs(containerOwner,
             SCMTestUtils.getReplicationType(conf),
             SCMTestUtils.getReplicationFactor(conf),
->>>>>>> d3021fb2
             HddsProtos.LifeCycleState.OPEN).size();
     Assert.assertNotEquals(container1.getContainerInfo().getContainerID(),
         container2.getContainerInfo().getContainerID());
@@ -146,13 +128,8 @@
 
     // Allocate a container and verify the container info
     ContainerWithPipeline container1 = scm.getClientProtocolServer()
-<<<<<<< HEAD
-        .allocateContainer(xceiverClientManager.getType(),
-            xceiverClientManager.getFactor(), OzoneConsts.OZONE);
-=======
         .allocateContainer(SCMTestUtils.getReplicationType(conf),
-            SCMTestUtils.getReplicationFactor(conf), containerOwner);
->>>>>>> d3021fb2
+            SCMTestUtils.getReplicationFactor(conf), OzoneConsts.OZONE);
     ContainerInfo info = containerManager
         .getMatchingContainer(OzoneConsts.GB * 3, OzoneConsts.OZONE,
             container1.getPipeline());
@@ -179,13 +156,8 @@
 
       ContainerWithPipeline container = scm.getClientProtocolServer()
           .allocateContainer(
-<<<<<<< HEAD
-              xceiverClientManager.getType(),
-              xceiverClientManager.getFactor(), OzoneConsts.OZONE);
-=======
               SCMTestUtils.getReplicationType(conf),
-              SCMTestUtils.getReplicationFactor(conf), containerOwner);
->>>>>>> d3021fb2
+              SCMTestUtils.getReplicationFactor(conf), OzoneConsts.OZONE);
       if (i >= 5) {
         scm.getContainerManager().updateContainerState(container
                 .getContainerInfo().containerID(),
@@ -228,13 +200,8 @@
   public void testGetMatchingContainer() throws IOException {
     long cid;
     ContainerWithPipeline container1 = scm.getClientProtocolServer().
-<<<<<<< HEAD
-        allocateContainer(xceiverClientManager.getType(),
-            xceiverClientManager.getFactor(), OzoneConsts.OZONE);
-=======
         allocateContainer(SCMTestUtils.getReplicationType(conf),
-            SCMTestUtils.getReplicationFactor(conf), containerOwner);
->>>>>>> d3021fb2
+            SCMTestUtils.getReplicationFactor(conf), OzoneConsts.OZONE);
     cid = container1.getContainerInfo().getContainerID();
 
     // each getMatchingContainer call allocates a container in the
@@ -261,13 +228,8 @@
   public void testGetMatchingContainerWithExcludedList() throws IOException {
     long cid;
     ContainerWithPipeline container1 = scm.getClientProtocolServer().
-<<<<<<< HEAD
-        allocateContainer(xceiverClientManager.getType(),
-            xceiverClientManager.getFactor(), OzoneConsts.OZONE);
-=======
         allocateContainer(SCMTestUtils.getReplicationType(conf),
-            SCMTestUtils.getReplicationFactor(conf), containerOwner);
->>>>>>> d3021fb2
+            SCMTestUtils.getReplicationFactor(conf), OzoneConsts.OZONE);
     cid = container1.getContainerInfo().getContainerID();
 
     // each getMatchingContainer call allocates a container in the
@@ -296,13 +258,8 @@
   public void testCreateContainerLogicWithExcludedList() throws IOException {
     long cid;
     ContainerWithPipeline container1 = scm.getClientProtocolServer().
-<<<<<<< HEAD
-        allocateContainer(xceiverClientManager.getType(),
-            xceiverClientManager.getFactor(), OzoneConsts.OZONE);
-=======
         allocateContainer(SCMTestUtils.getReplicationType(conf),
-            SCMTestUtils.getReplicationFactor(conf), containerOwner);
->>>>>>> d3021fb2
+            SCMTestUtils.getReplicationFactor(conf), OzoneConsts.OZONE);
     cid = container1.getContainerInfo().getContainerID();
 
     for (int i = 1; i < numContainerPerOwnerInPipeline; i++) {
@@ -325,13 +282,8 @@
   public void testGetMatchingContainerMultipleThreads()
       throws IOException, InterruptedException {
     ContainerWithPipeline container1 = scm.getClientProtocolServer().
-<<<<<<< HEAD
-        allocateContainer(xceiverClientManager.getType(),
-            xceiverClientManager.getFactor(), OzoneConsts.OZONE);
-=======
         allocateContainer(SCMTestUtils.getReplicationType(conf),
-            SCMTestUtils.getReplicationFactor(conf), containerOwner);
->>>>>>> d3021fb2
+            SCMTestUtils.getReplicationFactor(conf), OzoneConsts.OZONE);
     Map<Long, Long> container2MatchedCount = new ConcurrentHashMap<>();
 
     // allocate blocks using multiple threads
@@ -370,14 +322,9 @@
   @Test
   public void testUpdateContainerState() throws IOException {
     NavigableSet<ContainerID> containerList = containerStateManager
-<<<<<<< HEAD
         .getMatchingContainerIDs(OzoneConsts.OZONE,
-            xceiverClientManager.getType(), xceiverClientManager.getFactor(),
-=======
-        .getMatchingContainerIDs(containerOwner,
             SCMTestUtils.getReplicationType(conf),
             SCMTestUtils.getReplicationFactor(conf),
->>>>>>> d3021fb2
             HddsProtos.LifeCycleState.OPEN);
     int containers = containerList == null ? 0 : containerList.size();
     Assert.assertEquals(0, containers);
@@ -386,79 +333,52 @@
     // OPEN -> CLOSING -> CLOSED -> DELETING -> DELETED
     ContainerWithPipeline container1 = scm.getClientProtocolServer()
         .allocateContainer(
-<<<<<<< HEAD
-            xceiverClientManager.getType(),
-            xceiverClientManager.getFactor(), OzoneConsts.OZONE);
-    containers = containerStateManager.getMatchingContainerIDs(
-        OzoneConsts.OZONE,
-        xceiverClientManager.getType(), xceiverClientManager.getFactor(),
-=======
-            SCMTestUtils.getReplicationType(conf),
-            SCMTestUtils.getReplicationFactor(conf), containerOwner);
-    containers = containerStateManager.getMatchingContainerIDs(containerOwner,
-        SCMTestUtils.getReplicationType(conf),
-        SCMTestUtils.getReplicationFactor(conf),
->>>>>>> d3021fb2
+            SCMTestUtils.getReplicationType(conf),
+            SCMTestUtils.getReplicationFactor(conf), OzoneConsts.OZONE);
+    containers = containerStateManager.getMatchingContainerIDs(
+        OzoneConsts.OZONE,
+        SCMTestUtils.getReplicationType(conf),
+        SCMTestUtils.getReplicationFactor(conf),
         HddsProtos.LifeCycleState.OPEN).size();
     Assert.assertEquals(1, containers);
 
     containerManager
         .updateContainerState(container1.getContainerInfo().containerID(),
             HddsProtos.LifeCycleEvent.FINALIZE);
-<<<<<<< HEAD
-    containers = containerStateManager.getMatchingContainerIDs(
-        OzoneConsts.OZONE,
-        xceiverClientManager.getType(), xceiverClientManager.getFactor(),
-=======
-    containers = containerStateManager.getMatchingContainerIDs(containerOwner,
-        SCMTestUtils.getReplicationType(conf),
-        SCMTestUtils.getReplicationFactor(conf),
->>>>>>> d3021fb2
+    containers = containerStateManager.getMatchingContainerIDs(
+        OzoneConsts.OZONE,
+        SCMTestUtils.getReplicationType(conf),
+        SCMTestUtils.getReplicationFactor(conf),
         HddsProtos.LifeCycleState.CLOSING).size();
     Assert.assertEquals(1, containers);
 
     containerManager
         .updateContainerState(container1.getContainerInfo().containerID(),
             HddsProtos.LifeCycleEvent.CLOSE);
-<<<<<<< HEAD
-    containers = containerStateManager.getMatchingContainerIDs(
-        OzoneConsts.OZONE,
-        xceiverClientManager.getType(), xceiverClientManager.getFactor(),
-=======
-    containers = containerStateManager.getMatchingContainerIDs(containerOwner,
-        SCMTestUtils.getReplicationType(conf),
-        SCMTestUtils.getReplicationFactor(conf),
->>>>>>> d3021fb2
+    containers = containerStateManager.getMatchingContainerIDs(
+        OzoneConsts.OZONE,
+        SCMTestUtils.getReplicationType(conf),
+        SCMTestUtils.getReplicationFactor(conf),
         HddsProtos.LifeCycleState.CLOSED).size();
     Assert.assertEquals(1, containers);
 
     containerManager
         .updateContainerState(container1.getContainerInfo().containerID(),
             HddsProtos.LifeCycleEvent.DELETE);
-<<<<<<< HEAD
-    containers = containerStateManager.getMatchingContainerIDs(
-        OzoneConsts.OZONE,
-        xceiverClientManager.getType(), xceiverClientManager.getFactor(),
-=======
-    containers = containerStateManager.getMatchingContainerIDs(containerOwner,
-        SCMTestUtils.getReplicationType(conf),
-        SCMTestUtils.getReplicationFactor(conf),
->>>>>>> d3021fb2
+    containers = containerStateManager.getMatchingContainerIDs(
+        OzoneConsts.OZONE,
+        SCMTestUtils.getReplicationType(conf),
+        SCMTestUtils.getReplicationFactor(conf),
         HddsProtos.LifeCycleState.DELETING).size();
     Assert.assertEquals(1, containers);
 
     containerManager
         .updateContainerState(container1.getContainerInfo().containerID(),
             HddsProtos.LifeCycleEvent.CLEANUP);
-<<<<<<< HEAD
-    containers = containerStateManager.getMatchingContainerIDs(
-        OzoneConsts.OZONE,
-        xceiverClientManager.getType(), xceiverClientManager.getFactor(),
-=======
-    containers = containerStateManager.getMatchingContainerIDs(containerOwner,
-        SCMTestUtils.getReplicationType(conf),
-        SCMTestUtils.getReplicationFactor(conf),
->>>>>>> d3021fb2
+    containers = containerStateManager.getMatchingContainerIDs(
+        OzoneConsts.OZONE,
+        SCMTestUtils.getReplicationType(conf),
+        SCMTestUtils.getReplicationFactor(conf),
         HddsProtos.LifeCycleState.DELETED).size();
     Assert.assertEquals(1, containers);
 
@@ -466,28 +386,18 @@
     // OPEN -> CLOSING -> CLOSED
     ContainerWithPipeline container3 = scm.getClientProtocolServer()
         .allocateContainer(
-<<<<<<< HEAD
-            xceiverClientManager.getType(),
-            xceiverClientManager.getFactor(), OzoneConsts.OZONE);
-=======
-            SCMTestUtils.getReplicationType(conf),
-            SCMTestUtils.getReplicationFactor(conf), containerOwner);
->>>>>>> d3021fb2
+            SCMTestUtils.getReplicationType(conf),
+            SCMTestUtils.getReplicationFactor(conf), OzoneConsts.OZONE);
     containerManager
         .updateContainerState(container3.getContainerInfo().containerID(),
             HddsProtos.LifeCycleEvent.FINALIZE);
     containerManager
         .updateContainerState(container3.getContainerInfo().containerID(),
             HddsProtos.LifeCycleEvent.CLOSE);
-<<<<<<< HEAD
-    containers = containerStateManager.getMatchingContainerIDs(
-        OzoneConsts.OZONE,
-        xceiverClientManager.getType(), xceiverClientManager.getFactor(),
-=======
-    containers = containerStateManager.getMatchingContainerIDs(containerOwner,
-        SCMTestUtils.getReplicationType(conf),
-        SCMTestUtils.getReplicationFactor(conf),
->>>>>>> d3021fb2
+    containers = containerStateManager.getMatchingContainerIDs(
+        OzoneConsts.OZONE,
+        SCMTestUtils.getReplicationType(conf),
+        SCMTestUtils.getReplicationFactor(conf),
         HddsProtos.LifeCycleState.CLOSED).size();
     Assert.assertEquals(1, containers);
   }
@@ -514,13 +424,8 @@
 
     ContainerWithPipeline container = scm.getClientProtocolServer()
         .allocateContainer(
-<<<<<<< HEAD
-            xceiverClientManager.getType(),
-            xceiverClientManager.getFactor(), OzoneConsts.OZONE);
-=======
-            SCMTestUtils.getReplicationType(conf),
-            SCMTestUtils.getReplicationFactor(conf), containerOwner);
->>>>>>> d3021fb2
+            SCMTestUtils.getReplicationType(conf),
+            SCMTestUtils.getReplicationFactor(conf), OzoneConsts.OZONE);
 
     ContainerID id = container.getContainerInfo().containerID();
 
