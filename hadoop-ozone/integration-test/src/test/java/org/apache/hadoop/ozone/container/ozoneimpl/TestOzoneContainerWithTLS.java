--- conflicted
+++ resolved
@@ -279,11 +279,7 @@
           ContainerProtocolCalls.getContainerChecksumInfo(client,
               containerId, containerToken);
       // Getting container merkle tree with valid container token
-<<<<<<< HEAD
-      assertEquals(response.getContainerChecksumInfo(), ByteString.EMPTY);
-=======
-      assertFalse(response.getContainerMerkleTree().isEmpty());
->>>>>>> c6860db5
+      assertFalse(response.getContainerChecksumInfo().isEmpty());
 
       // Getting container merkle tree with invalid container token
       XceiverClientSpi finalClient = client;
