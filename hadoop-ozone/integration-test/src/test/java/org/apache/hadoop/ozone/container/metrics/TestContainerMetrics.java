/**
 * Licensed to the Apache Software Foundation (ASF) under one or more
 * contributor license agreements.  See the NOTICE file distributed with this
 * work for additional information regarding copyright ownership.  The ASF
 * licenses this file to you under the Apache License, Version 2.0 (the
 * "License"); you may not use this file except in compliance with the License.
 * You may obtain a copy of the License at
 * <p>
 * http://www.apache.org/licenses/LICENSE-2.0
 * <p>
 * Unless required by applicable law or agreed to in writing, software
 * distributed under the License is distributed on an "AS IS" BASIS, WITHOUT
 * WARRANTIES OR CONDITIONS OF ANY KIND, either express or implied. See the
 * License for the specific language governing permissions and limitations under
 * the License.
 */

package org.apache.hadoop.ozone.container.metrics;

import java.io.File;
import java.io.IOException;
import java.nio.file.Path;
import java.util.List;
import java.util.Map;
import java.util.UUID;

import org.apache.commons.io.FileUtils;
import org.apache.hadoop.fs.FileUtil;
import org.apache.hadoop.hdds.DFSConfigKeysLegacy;
import org.apache.hadoop.hdds.client.BlockID;
import org.apache.hadoop.hdds.conf.OzoneConfiguration;
import org.apache.hadoop.hdds.protocol.DatanodeDetails;
import org.apache.hadoop.hdds.protocol.datanode.proto.ContainerProtos;
import org.apache.hadoop.hdds.protocol.datanode.proto.ContainerProtos.ContainerCommandResponseProto;
import org.apache.hadoop.hdds.scm.ScmConfigKeys;
import org.apache.hadoop.hdds.scm.XceiverClientGrpc;
import org.apache.hadoop.hdds.scm.XceiverClientRatis;
import org.apache.hadoop.hdds.scm.XceiverClientSpi;
import org.apache.hadoop.hdds.scm.pipeline.MockPipeline;
import org.apache.hadoop.hdds.scm.pipeline.Pipeline;
import org.apache.hadoop.metrics2.MetricsRecordBuilder;
import org.apache.hadoop.metrics2.lib.DefaultMetricsSystem;
import org.apache.hadoop.ozone.OzoneConfigKeys;
import org.apache.hadoop.ozone.RatisTestHelper;
import org.apache.hadoop.ozone.container.ContainerTestHelper;
import org.apache.hadoop.ozone.container.common.ContainerTestUtils;
import org.apache.hadoop.ozone.container.common.helpers.ContainerMetrics;
import org.apache.hadoop.ozone.container.common.impl.ContainerSet;
import org.apache.hadoop.ozone.container.common.impl.HddsDispatcher;
import org.apache.hadoop.ozone.container.common.interfaces.ContainerDispatcher;
import org.apache.hadoop.ozone.container.common.interfaces.Handler;
import org.apache.hadoop.ozone.container.common.statemachine.StateContext;
import org.apache.hadoop.ozone.container.common.transport.server.XceiverServerGrpc;
import org.apache.hadoop.ozone.container.common.transport.server.XceiverServerSpi;
import org.apache.hadoop.ozone.container.common.transport.server.ratis.XceiverServerRatis;
import org.apache.hadoop.ozone.container.common.utils.StorageVolumeUtil;
import org.apache.hadoop.ozone.container.common.volume.HddsVolume;
import org.apache.hadoop.ozone.container.common.volume.MutableVolumeSet;
import org.apache.hadoop.ozone.container.common.volume.StorageVolume;
import org.apache.hadoop.ozone.container.common.volume.VolumeSet;
import org.apache.hadoop.ozone.container.ozoneimpl.ContainerController;
import org.apache.ozone.test.GenericTestUtils;

import com.google.common.collect.Maps;
import static org.apache.ozone.test.MetricsAsserts.assertCounter;
import static org.apache.ozone.test.MetricsAsserts.assertQuantileGauges;
import static org.apache.ozone.test.MetricsAsserts.getMetrics;
import static org.apache.ratis.rpc.SupportedRpcType.GRPC;
import static org.junit.jupiter.api.Assertions.assertEquals;

import org.apache.ratis.util.function.CheckedBiConsumer;
import org.apache.ratis.util.function.CheckedBiFunction;
import org.apache.ratis.util.function.CheckedConsumer;
import org.apache.ratis.util.function.CheckedFunction;
import org.junit.jupiter.api.AfterAll;
import org.junit.jupiter.api.AfterEach;
import org.junit.jupiter.api.BeforeAll;
import org.junit.jupiter.api.Test;
import org.junit.jupiter.api.Timeout;
import org.junit.jupiter.api.io.TempDir;

/**
 * Test for metrics published by storage containers.
 */
@Timeout(300)
public class TestContainerMetrics {
  static final String TEST_DIR = GenericTestUtils.getRandomizedTempPath() + File.separator;
  @TempDir
  private Path tempDir;
  private static final OzoneConfiguration CONF = new OzoneConfiguration();
  private static final int DFS_METRICS_PERCENTILES_INTERVALS = 1;

  @BeforeAll
  public static void setup() {
    DefaultMetricsSystem.setMiniClusterMode(true);
    CONF.setInt(DFSConfigKeysLegacy.DFS_METRICS_PERCENTILES_INTERVALS_KEY,
        DFS_METRICS_PERCENTILES_INTERVALS);
    CONF.setBoolean(OzoneConfigKeys.HDDS_CONTAINER_RATIS_DATASTREAM_ENABLED, false);
    CONF.set(OzoneConfigKeys.OZONE_METADATA_DIRS, TEST_DIR);

  }

  @AfterAll
  public static void cleanup() {
    // clean up volume dir
    File file = new File(TEST_DIR);
    if (file.exists()) {
      FileUtil.fullyDelete(file);
    }
  }

  @AfterEach
  public void cleanUp() throws IOException {
    FileUtils.deleteQuietly(new File(CONF.get(ScmConfigKeys.HDDS_DATANODE_DIR_KEY)));
    FileUtils.deleteQuietly(CONF.get(OzoneConfigKeys.HDDS_CONTAINER_RATIS_DATANODE_STORAGE_DIR) == null ?
        null : new File(CONF.get(OzoneConfigKeys.HDDS_CONTAINER_RATIS_DATANODE_STORAGE_DIR)));
  }

  @Test
  public void testContainerMetrics() throws Exception {
    runTestClientServer(pipeline -> CONF
            .setInt(OzoneConfigKeys.HDDS_CONTAINER_IPC_PORT,
                pipeline.getFirstNode()
                    .getPort(DatanodeDetails.Port.Name.STANDALONE).getValue()),
        pipeline -> new XceiverClientGrpc(pipeline, CONF),
        (dn, volumeSet) -> new XceiverServerGrpc(dn, CONF,
            createDispatcher(dn, volumeSet), null), (dn, p) -> {
        });
  }

  @Test
  public void testContainerMetricsRatis() throws Exception {
    runTestClientServer(
        pipeline -> RatisTestHelper.initRatisConf(GRPC, CONF),
        pipeline -> XceiverClientRatis.newXceiverClientRatis(pipeline, CONF),
        this::newXceiverServerRatis, (dn, p) ->
            RatisTestHelper.initXceiverServerRatis(GRPC, dn, p));
  }

  private static MutableVolumeSet createVolumeSet(DatanodeDetails dn, String path) throws IOException {
    CONF.set(ScmConfigKeys.HDDS_DATANODE_DIR_KEY, path);
    return new MutableVolumeSet(
        dn.getUuidString(), CONF,
        null, StorageVolume.VolumeType.DATA_VOLUME, null);
  }

  private HddsDispatcher createDispatcher(DatanodeDetails dd, VolumeSet volumeSet) {
    ContainerSet containerSet = new ContainerSet(1000);
    StateContext context = ContainerTestUtils.getMockContext(
        dd, CONF);
    ContainerMetrics metrics = ContainerMetrics.create(CONF);
    Map<ContainerProtos.ContainerType, Handler> handlers = Maps.newHashMap();
    for (ContainerProtos.ContainerType containerType :
        ContainerProtos.ContainerType.values()) {
      handlers.put(containerType,
          Handler.getHandlerForContainerType(containerType, CONF,
              context.getParent().getDatanodeDetails().getUuidString(),
              containerSet, volumeSet, metrics,
              c -> { }));
    }
    HddsDispatcher dispatcher = new HddsDispatcher(CONF, containerSet,
        volumeSet, handlers, context, metrics, null);
    StorageVolumeUtil.getHddsVolumesList(volumeSet.getVolumesList())
        .forEach(hddsVolume -> hddsVolume.setDbParentDir(tempDir.toFile()));
    dispatcher.setClusterId(UUID.randomUUID().toString());
    return dispatcher;
  }

  static void runTestClientServer(
      CheckedConsumer<Pipeline, IOException> initConf,
      CheckedFunction<Pipeline, XceiverClientSpi,
                IOException> createClient,
      CheckedBiFunction<DatanodeDetails, MutableVolumeSet, XceiverServerSpi,
          IOException> createServer,
      CheckedBiConsumer<DatanodeDetails, Pipeline, IOException> initServer)
      throws Exception {
    XceiverServerSpi server = null;
    XceiverClientSpi client = null;
    long containerID = ContainerTestHelper.getTestContainerID();
    MutableVolumeSet volumeSet = null;

    try {
<<<<<<< HEAD
      final int interval = 1;
      Pipeline pipeline = MockPipeline
          .createSingleNodePipeline();
      OzoneConfiguration conf = new OzoneConfiguration();
      conf.setInt(OzoneConfigKeys.HDDS_CONTAINER_IPC_PORT,
          pipeline.getFirstNode()
              .getPort(DatanodeDetails.Port.Name.STANDALONE).getValue());
      conf.setInt(DFSConfigKeysLegacy.DFS_METRICS_PERCENTILES_INTERVALS_KEY,
          interval);

      DatanodeDetails datanodeDetails = randomDatanodeDetails();
      conf.set(ScmConfigKeys.HDDS_DATANODE_DIR_KEY, path);
      conf.set(OzoneConfigKeys.OZONE_METADATA_DIRS, path);
      VolumeSet volumeSet = new MutableVolumeSet(
          datanodeDetails.getUuidString(), conf,
          null, StorageVolume.VolumeType.DATA_VOLUME, null);
      ContainerSet containerSet = new ContainerSet(1000);
      StateContext context = ContainerTestUtils.getMockContext(
          datanodeDetails, conf);
      ContainerMetrics metrics = ContainerMetrics.create(conf);
      Map<ContainerProtos.ContainerType, Handler> handlers = Maps.newHashMap();
      for (ContainerProtos.ContainerType containerType :
          ContainerProtos.ContainerType.values()) {
        handlers.put(containerType,
            Handler.getHandlerForContainerType(containerType, conf,
                context.getParent().getDatanodeDetails().getUuidString(),
                containerSet, volumeSet, metrics,
                c -> { }, null));
      }
      HddsDispatcher dispatcher = new HddsDispatcher(conf, containerSet,
          volumeSet, handlers, context, metrics, null);
      StorageVolumeUtil.getHddsVolumesList(volumeSet.getVolumesList())
          .forEach(hddsVolume -> hddsVolume.setDbParentDir(tempDir.toFile()));
      dispatcher.setClusterId(UUID.randomUUID().toString());

      server = new XceiverServerGrpc(datanodeDetails, conf, dispatcher, null);
      client = new XceiverClientGrpc(pipeline, conf);
=======
      final Pipeline pipeline =
          MockPipeline.createSingleNodePipeline();
      initConf.accept(pipeline);
>>>>>>> bde10ab8

      DatanodeDetails dn = pipeline.getFirstNode();
      volumeSet = createVolumeSet(dn, TEST_DIR + dn.getUuidString());
      server = createServer.apply(dn, volumeSet);
      server.start();
      initServer.accept(dn, pipeline);

      client = createClient.apply(pipeline);
      client.connect();

      // Write Chunk
      BlockID blockID = ContainerTestHelper.getTestBlockID(containerID);
      final ContainerProtos.ContainerCommandRequestProto writeChunkRequest =
          ContainerTestHelper.getWriteChunkRequest(
              pipeline, blockID, 1024);
      ContainerCommandResponseProto response = client.sendCommand(writeChunkRequest);
      assertEquals(ContainerProtos.Result.SUCCESS,
          response.getResult());

      //Read Chunk
      final ContainerProtos.ContainerCommandRequestProto readChunkRequest =
          ContainerTestHelper.getReadChunkRequest(pipeline, writeChunkRequest
              .getWriteChunk());
      response = client.sendCommand(readChunkRequest);
      assertEquals(ContainerProtos.Result.SUCCESS, response.getResult());

      MetricsRecordBuilder containerMetrics = getMetrics(
          "StorageContainerMetrics");
      assertCounter("NumOps", 3L, containerMetrics);
      assertCounter("numCreateContainer", 1L, containerMetrics);
      assertCounter("numWriteChunk", 1L, containerMetrics);
      assertCounter("numReadChunk", 1L, containerMetrics);
      assertCounter("bytesWriteChunk", 1024L, containerMetrics);
      assertCounter("bytesReadChunk", 1024L, containerMetrics);

      String sec = DFS_METRICS_PERCENTILES_INTERVALS + "s";
      Thread.sleep((DFS_METRICS_PERCENTILES_INTERVALS + 1) * 1000);
      assertQuantileGauges("WriteChunkNanos" + sec, containerMetrics);

      List<HddsVolume> volumes =
          StorageVolumeUtil.getHddsVolumesList(volumeSet.getVolumesList());
      HddsVolume hddsVolume = volumes.get(0);
      MetricsRecordBuilder volumeIOMetrics =
          getMetrics(hddsVolume.getVolumeIOStats().getMetricsSourceName());
      assertCounter("ReadBytes", 1024L, volumeIOMetrics);
      assertCounter("ReadOpCount", 1L, volumeIOMetrics);
      assertCounter("WriteBytes", 1024L, volumeIOMetrics);
      assertCounter("WriteOpCount", 1L, volumeIOMetrics);
    } finally {
      ContainerMetrics.remove();
      if (volumeSet != null) {
        volumeSet.shutdown();
      }
      if (client != null) {
        client.close();
      }
      if (server != null) {
        server.stop();
      }
    }
  }

  private XceiverServerSpi newXceiverServerRatis(DatanodeDetails dn, MutableVolumeSet volumeSet)
      throws IOException {
    CONF.setInt(OzoneConfigKeys.HDDS_CONTAINER_RATIS_IPC_PORT,
        dn.getPort(DatanodeDetails.Port.Name.RATIS).getValue());
    final String dir = TEST_DIR + dn.getUuid();
    CONF.set(OzoneConfigKeys.HDDS_CONTAINER_RATIS_DATANODE_STORAGE_DIR, dir);
    final ContainerDispatcher dispatcher = createDispatcher(dn,
        volumeSet);
    return XceiverServerRatis.newXceiverServerRatis(dn, CONF, dispatcher,
        new ContainerController(new ContainerSet(1000), Maps.newHashMap()),
        null, null);
  }
}<|MERGE_RESOLUTION|>--- conflicted
+++ resolved
@@ -180,49 +180,9 @@
     MutableVolumeSet volumeSet = null;
 
     try {
-<<<<<<< HEAD
-      final int interval = 1;
-      Pipeline pipeline = MockPipeline
-          .createSingleNodePipeline();
-      OzoneConfiguration conf = new OzoneConfiguration();
-      conf.setInt(OzoneConfigKeys.HDDS_CONTAINER_IPC_PORT,
-          pipeline.getFirstNode()
-              .getPort(DatanodeDetails.Port.Name.STANDALONE).getValue());
-      conf.setInt(DFSConfigKeysLegacy.DFS_METRICS_PERCENTILES_INTERVALS_KEY,
-          interval);
-
-      DatanodeDetails datanodeDetails = randomDatanodeDetails();
-      conf.set(ScmConfigKeys.HDDS_DATANODE_DIR_KEY, path);
-      conf.set(OzoneConfigKeys.OZONE_METADATA_DIRS, path);
-      VolumeSet volumeSet = new MutableVolumeSet(
-          datanodeDetails.getUuidString(), conf,
-          null, StorageVolume.VolumeType.DATA_VOLUME, null);
-      ContainerSet containerSet = new ContainerSet(1000);
-      StateContext context = ContainerTestUtils.getMockContext(
-          datanodeDetails, conf);
-      ContainerMetrics metrics = ContainerMetrics.create(conf);
-      Map<ContainerProtos.ContainerType, Handler> handlers = Maps.newHashMap();
-      for (ContainerProtos.ContainerType containerType :
-          ContainerProtos.ContainerType.values()) {
-        handlers.put(containerType,
-            Handler.getHandlerForContainerType(containerType, conf,
-                context.getParent().getDatanodeDetails().getUuidString(),
-                containerSet, volumeSet, metrics,
-                c -> { }, null));
-      }
-      HddsDispatcher dispatcher = new HddsDispatcher(conf, containerSet,
-          volumeSet, handlers, context, metrics, null);
-      StorageVolumeUtil.getHddsVolumesList(volumeSet.getVolumesList())
-          .forEach(hddsVolume -> hddsVolume.setDbParentDir(tempDir.toFile()));
-      dispatcher.setClusterId(UUID.randomUUID().toString());
-
-      server = new XceiverServerGrpc(datanodeDetails, conf, dispatcher, null);
-      client = new XceiverClientGrpc(pipeline, conf);
-=======
       final Pipeline pipeline =
           MockPipeline.createSingleNodePipeline();
       initConf.accept(pipeline);
->>>>>>> bde10ab8
 
       DatanodeDetails dn = pipeline.getFirstNode();
       volumeSet = createVolumeSet(dn, TEST_DIR + dn.getUuidString());
