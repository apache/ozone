/**
 * Licensed to the Apache Software Foundation (ASF) under one or more
 * contributor license agreements.  See the NOTICE file distributed with this
 * work for additional information regarding copyright ownership.  The ASF
 * licenses this file to you under the Apache License, Version 2.0 (the
 * "License"); you may not use this file except in compliance with the License.
 * You may obtain a copy of the License at
 * <p>
 * http://www.apache.org/licenses/LICENSE-2.0
 * <p>
 * Unless required by applicable law or agreed to in writing, software
 * distributed under the License is distributed on an "AS IS" BASIS, WITHOUT
 * WARRANTIES OR CONDITIONS OF ANY KIND, either express or implied. See the
 * License for the specific language governing permissions and limitations under
 * the License.
 */

package org.apache.hadoop.ozone.client.rpc;

import org.apache.hadoop.conf.StorageUnit;
import org.apache.hadoop.hdds.conf.DatanodeRatisServerConfig;
import org.apache.hadoop.hdds.conf.OzoneConfiguration;
import org.apache.hadoop.hdds.protocol.proto.HddsProtos;
import org.apache.hadoop.hdds.ratis.RatisHelper;
import org.apache.hadoop.hdds.scm.*;
import org.apache.hadoop.hdds.scm.container.common.helpers.ContainerWithPipeline;
import org.apache.hadoop.hdds.scm.pipeline.Pipeline;
import org.apache.hadoop.hdds.scm.protocolPB.StorageContainerLocationProtocolClientSideTranslatorPB;
import org.apache.hadoop.ozone.HddsDatanodeService;
import org.apache.hadoop.ozone.MiniOzoneCluster;
import org.apache.hadoop.ozone.OzoneConfigKeys;
import org.apache.hadoop.ozone.OzoneConsts;
import org.apache.hadoop.ozone.client.ObjectStore;
import org.apache.hadoop.ozone.client.OzoneClient;
import org.apache.hadoop.ozone.client.OzoneClientFactory;
import org.apache.hadoop.ozone.container.ContainerTestHelper;
import org.apache.hadoop.test.GenericTestUtils;
import org.junit.Assert;
import org.junit.Test;

import java.io.IOException;
import java.util.concurrent.TimeUnit;

import static org.apache.hadoop.hdds.scm.ScmConfigKeys.
        OZONE_SCM_STALENODE_INTERVAL;

/**
 * This class tests the 2 way commit in Ratis.
 */
public class Test2WayCommitInRatis {

  private MiniOzoneCluster cluster;
  private OzoneClient client;
  private ObjectStore objectStore;
  private String volumeName;
  private String bucketName;
  private int chunkSize;
  private int flushSize;
  private int maxFlushSize;
  private int blockSize;
  private StorageContainerLocationProtocolClientSideTranslatorPB
      storageContainerLocationClient;

  /**
   * Create a MiniDFSCluster for testing.
   * <p>
   * Ozone is made active by setting OZONE_ENABLED = true
   *
   * @throws IOException
   */
  private void startCluster(OzoneConfiguration conf) throws Exception {
    chunkSize = 100;
    flushSize = 2 * chunkSize;
    maxFlushSize = 2 * flushSize;
    blockSize = 2 * maxFlushSize;

    conf.setTimeDuration(
        OzoneConfigKeys.DFS_RATIS_CLIENT_REQUEST_RETRY_INTERVAL_KEY,
        1, TimeUnit.SECONDS);
    conf.setInt(OzoneConfigKeys.DFS_RATIS_CLIENT_REQUEST_MAX_RETRIES_KEY, 5);

    // Make sure the pipeline does not get destroyed quickly
    conf.setTimeDuration(ScmConfigKeys.OZONE_SCM_HEARTBEAT_PROCESS_INTERVAL, 10, TimeUnit.SECONDS);
    conf.setTimeDuration(OZONE_SCM_STALENODE_INTERVAL, 1000, TimeUnit.SECONDS);
    conf.setTimeDuration(
            RatisHelper.HDDS_DATANODE_RATIS_SERVER_PREFIX_KEY + "." +
                    DatanodeRatisServerConfig.RATIS_SERVER_REQUEST_TIMEOUT_KEY,
            3, TimeUnit.SECONDS);
    conf.setTimeDuration(
            RatisHelper.HDDS_DATANODE_RATIS_CLIENT_PREFIX_KEY+ "." +
                    "rpc.request.timeout",
            3, TimeUnit.SECONDS);
    conf.setTimeDuration(
            RatisHelper.HDDS_DATANODE_RATIS_CLIENT_PREFIX_KEY+ "." +
                    "watch.request.timeout",
            3, TimeUnit.SECONDS);

    conf.setQuietMode(false);
    cluster = MiniOzoneCluster.newBuilder(conf)
<<<<<<< HEAD
        .setNumDatanodes(3)
=======
        .setNumDatanodes(7)
        .setTotalPipelineNumLimit(10)
>>>>>>> 4ba1932d
        .setBlockSize(blockSize)
        .setChunkSize(chunkSize)
        .setStreamBufferFlushSize(flushSize)
        .setStreamBufferMaxSize(maxFlushSize)
        .setStreamBufferSizeUnit(StorageUnit.BYTES)
        .build();
    cluster.waitForClusterToBeReady();
    //the easiest way to create an open container is creating a key
    client = OzoneClientFactory.getClient(conf);
    objectStore = client.getObjectStore();
    volumeName = "watchforcommithandlingtest";
    bucketName = volumeName;
    objectStore.createVolume(volumeName);
    objectStore.getVolume(volumeName).createBucket(bucketName);
    storageContainerLocationClient = cluster
        .getStorageContainerLocationClient();
  }


  /**
   * Shutdown MiniDFSCluster.
   */
  private void shutdown() {
    if (cluster != null) {
      cluster.shutdown();
    }
  }


  @Test
  public void test2WayCommitForRetryfailure() throws Exception {
    OzoneConfiguration conf = new OzoneConfiguration();
    conf.setInt(OzoneConfigKeys.DFS_RATIS_CLIENT_REQUEST_MAX_RETRIES_KEY, 20);
    startCluster(conf);
    GenericTestUtils.LogCapturer logCapturer =
        GenericTestUtils.LogCapturer.captureLogs(XceiverClientRatis.LOG);
    XceiverClientManager clientManager = new XceiverClientManager(conf);

    ContainerWithPipeline container1 = storageContainerLocationClient
        .allocateContainer(HddsProtos.ReplicationType.RATIS,
            HddsProtos.ReplicationFactor.THREE, OzoneConsts.OZONE);
    XceiverClientSpi xceiverClient = clientManager
        .acquireClient(container1.getPipeline());
    Assert.assertEquals(1, xceiverClient.getRefcount());
    Assert.assertEquals(container1.getPipeline(),
        xceiverClient.getPipeline());
    Pipeline pipeline = xceiverClient.getPipeline();
    XceiverClientRatis ratisClient = (XceiverClientRatis) xceiverClient;
    XceiverClientReply reply = xceiverClient.sendCommandAsync(
        ContainerTestHelper.getCreateContainerRequest(
            container1.getContainerInfo().getContainerID(),
            xceiverClient.getPipeline()));
    reply.getResponse().get();
    Assert.assertEquals(3, ratisClient.getCommitInfoMap().size());
    for (HddsDatanodeService dn : cluster.getHddsDatanodes()) {
      // shutdown the ratis follower
      if (ContainerTestHelper.isRatisFollower(dn, pipeline )) {
        cluster.shutdownHddsDatanode(dn.getDatanodeDetails());
        break;
      }
    }
    reply = xceiverClient.sendCommandAsync(ContainerTestHelper
        .getCloseContainer(pipeline,
            container1.getContainerInfo().getContainerID()));
    reply.getResponse().get();
    xceiverClient.watchForCommit(reply.getLogIndex());

    // commitInfo Map will be reduced to 2 here
    Assert.assertEquals(2, ratisClient.getCommitInfoMap().size());
    clientManager.releaseClient(xceiverClient, false);
    Assert.assertTrue(logCapturer.getOutput().contains("3 way commit failed"));
    Assert
        .assertTrue(logCapturer.getOutput().contains("Committed by majority"));
    logCapturer.stopCapturing();
    shutdown();
  }
}<|MERGE_RESOLUTION|>--- conflicted
+++ resolved
@@ -77,7 +77,6 @@
     conf.setTimeDuration(
         OzoneConfigKeys.DFS_RATIS_CLIENT_REQUEST_RETRY_INTERVAL_KEY,
         1, TimeUnit.SECONDS);
-    conf.setInt(OzoneConfigKeys.DFS_RATIS_CLIENT_REQUEST_MAX_RETRIES_KEY, 5);
 
     // Make sure the pipeline does not get destroyed quickly
     conf.setTimeDuration(ScmConfigKeys.OZONE_SCM_HEARTBEAT_PROCESS_INTERVAL, 10, TimeUnit.SECONDS);
@@ -97,12 +96,8 @@
 
     conf.setQuietMode(false);
     cluster = MiniOzoneCluster.newBuilder(conf)
-<<<<<<< HEAD
         .setNumDatanodes(3)
-=======
-        .setNumDatanodes(7)
-        .setTotalPipelineNumLimit(10)
->>>>>>> 4ba1932d
+        .setTotalPipelineNumLimit(1)
         .setBlockSize(blockSize)
         .setChunkSize(chunkSize)
         .setStreamBufferFlushSize(flushSize)
