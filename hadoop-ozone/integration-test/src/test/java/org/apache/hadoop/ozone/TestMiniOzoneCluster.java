--- conflicted
+++ resolved
@@ -117,74 +117,6 @@
   }
 
   @Test
-<<<<<<< HEAD
-  public void testDatanodeIDPersistent() throws Exception {
-    // Generate IDs for testing
-    DatanodeDetails id1 = randomDatanodeDetails();
-    id1.setPort(DatanodeDetails.newPort(Port.Name.STANDALONE, 1));
-    assertWriteRead(id1);
-
-    // Add certificate serial  id.
-    id1.setCertSerialId("" + RandomUtils.nextLong());
-    assertWriteRead(id1);
-
-    // Read should return an empty value if file doesn't exist
-    File nonExistFile = new File(READ_TMP, "non_exist.id");
-    nonExistFile.delete();
-    try {
-      ContainerUtils.readDatanodeDetailsFrom(nonExistFile);
-      Assert.fail();
-    } catch (Exception e) {
-      assertTrue(e instanceof IOException);
-    }
-
-    // Read should fail if the file is malformed
-    File malformedFile = new File(READ_TMP, "malformed.id");
-    createMalformedIDFile(malformedFile);
-    try {
-      ContainerUtils.readDatanodeDetailsFrom(malformedFile);
-      fail("Read a malformed ID file should fail");
-    } catch (Exception e) {
-      assertTrue(e instanceof IOException);
-    }
-
-    // Test upgrade scenario - protobuf file instead of yaml
-    File protoFile = new File(WRITE_TMP, "valid-proto.id");
-    try (FileOutputStream out = new FileOutputStream(protoFile)) {
-      HddsProtos.DatanodeDetailsProto proto = id1.getProtoBufMessage();
-      proto.writeTo(out);
-    }
-    assertDetailsEquals(id1, ContainerUtils.readDatanodeDetailsFrom(protoFile));
-
-    id1.setInitialVersion(1);
-    assertWriteRead(id1);
-  }
-
-  private static void assertWriteRead(DatanodeDetails details)
-      throws IOException {
-    // Write a single ID to the file and read it out
-    File file = new File(WRITE_TMP, "valid-values.id");
-    file.delete();
-    ContainerUtils.writeDatanodeDetailsTo(details, file, conf);
-
-    // Validate using yaml parser
-    Yaml yaml = new Yaml();
-    try {
-      yaml.load(new InputStreamReader(new FileInputStream(file),
-          StandardCharsets.UTF_8));
-    } catch (Exception e) {
-      Assert.fail("Failed parsing datanode id yaml.");
-    }
-
-    DatanodeDetails read = ContainerUtils.readDatanodeDetailsFrom(file);
-
-    assertDetailsEquals(details, read);
-    assertEquals(details.getCurrentVersion(), read.getCurrentVersion());
-  }
-
-  @Test
-=======
->>>>>>> 7849a120
   public void testContainerRandomPort() throws IOException {
     OzoneConfiguration ozoneConf = SCMTestUtils.getConf();
     File testDir = PathUtils.getTestDir(TestOzoneContainer.class);
@@ -284,26 +216,6 @@
     }
   }
 
-<<<<<<< HEAD
-  private void createMalformedIDFile(File malformedFile)
-      throws IOException {
-    malformedFile.delete();
-    DatanodeDetails id = randomDatanodeDetails();
-    ContainerUtils.writeDatanodeDetailsTo(id, malformedFile, conf);
-
-    FileOutputStream out = null;
-    try {
-      out = new FileOutputStream(malformedFile);
-      out.write("malformed".getBytes(StandardCharsets.UTF_8));
-    } finally {
-      if (out != null) {
-        out.close();
-      }
-    }
-  }
-
-=======
->>>>>>> 7849a120
   /**
    * Test that a DN can register with SCM even if it was started before the SCM.
    * @throws Exception
