--- conflicted
+++ resolved
@@ -274,21 +274,12 @@
     assertNotEquals(prevExpectedChecksumInfo1.getContainerID(), prevExpectedChecksumInfo2.getContainerID());
     assertNotEquals(prevExpectedChecksumInfo1.getContainerMerkleTree().getDataChecksum(),
         prevExpectedChecksumInfo2.getContainerMerkleTree().getDataChecksum());
-<<<<<<< HEAD
-    for (ContainerReplica replica : getContainerReplicas(containerInfo1)) {
-      assertNotEquals(0, replica.getChecksums().getDataChecksum());
-    }
-    for (ContainerReplica replica : getContainerReplicas(containerInfo2)) {
-      assertNotEquals(0, replica.getChecksums().getDataChecksum());
-    }
-=======
 
     // Wait for SCM to receive container reports with non-zero checksums for all replicas
     GenericTestUtils.waitFor(() -> getContainerReplicas(containerInfo1).stream()
-            .allMatch(r -> r.getDataChecksum() != 0), 200, 5000);
+            .allMatch(r -> r.getChecksums().getDataChecksum() != 0), 200, 5000);
     GenericTestUtils.waitFor(() -> getContainerReplicas(containerInfo2).stream()
-            .allMatch(r -> r.getDataChecksum() != 0), 200, 5000);
->>>>>>> ece9330d
+            .allMatch(r -> r.getChecksums().getDataChecksum() != 0), 200, 5000);
   }
 
   private boolean checkContainerCloseInDatanode(HddsDatanodeService hddsDatanode,
