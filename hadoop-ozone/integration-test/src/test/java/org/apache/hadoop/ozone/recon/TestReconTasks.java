/**
 * Licensed to the Apache Software Foundation (ASF) under one or more
 * contributor license agreements.  See the NOTICE file distributed with this
 * work for additional information regarding copyright ownership.  The ASF
 * licenses this file to you under the Apache License, Version 2.0 (the
 * "License"); you may not use this file except in compliance with the License.
 * You may obtain a copy of the License at
 * <p>
 * http://www.apache.org/licenses/LICENSE-2.0
 * <p>
 * Unless required by applicable law or agreed to in writing, software
 * distributed under the License is distributed on an "AS IS" BASIS, WITHOUT
 * WARRANTIES OR CONDITIONS OF ANY KIND, either express or implied. See the
 * License for the specific language governing permissions and limitations under
 * the License.
 */

package org.apache.hadoop.ozone.recon;

import java.time.Duration;
import java.util.List;

import org.apache.hadoop.hdds.client.RatisReplicationConfig;
import org.apache.hadoop.hdds.conf.OzoneConfiguration;
import org.apache.hadoop.hdds.protocol.proto.HddsProtos;
import org.apache.hadoop.hdds.scm.XceiverClientGrpc;
import org.apache.hadoop.hdds.scm.container.ContainerInfo;
import org.apache.hadoop.hdds.scm.container.ContainerManager;
import org.apache.hadoop.hdds.scm.pipeline.Pipeline;
import org.apache.hadoop.hdds.scm.pipeline.PipelineManager;
import org.apache.hadoop.hdds.scm.server.SCMDatanodeHeartbeatDispatcher;
import org.apache.hadoop.hdds.scm.server.StorageContainerManager;
import org.apache.hadoop.hdds.utils.IOUtils;
import org.apache.hadoop.hdds.utils.db.RDBBatchOperation;
import org.apache.hadoop.ozone.MiniOzoneCluster;
import org.apache.hadoop.ozone.recon.scm.ReconContainerManager;
import org.apache.hadoop.ozone.recon.scm.ReconStorageContainerManagerFacade;
import org.apache.hadoop.ozone.recon.spi.ReconContainerMetadataManager;
import org.apache.hadoop.ozone.recon.tasks.ReconTaskConfig;
import org.apache.ozone.test.GenericTestUtils;
import org.apache.ozone.test.LambdaTestUtils;
import org.hadoop.ozone.recon.schema.ContainerSchemaDefinition;
import org.hadoop.ozone.recon.schema.tables.pojos.UnhealthyContainers;
import org.junit.jupiter.api.AfterAll;
import org.junit.jupiter.api.BeforeAll;
import org.junit.jupiter.api.MethodOrderer.OrderAnnotation;
import org.junit.jupiter.api.Order;
import org.junit.jupiter.api.TestMethodOrder;
import org.junit.jupiter.api.TestInstance;
import org.junit.jupiter.api.Test;
import org.junit.jupiter.api.Timeout;
import org.slf4j.event.Level;

import static org.apache.hadoop.hdds.HddsConfigKeys.HDDS_CONTAINER_REPORT_INTERVAL;
import static org.apache.hadoop.hdds.HddsConfigKeys.HDDS_PIPELINE_REPORT_INTERVAL;
import static org.apache.hadoop.hdds.protocol.proto.HddsProtos.ReplicationFactor.ONE;
import static org.apache.hadoop.ozone.container.ozoneimpl.TestOzoneContainer.runTestOzoneContainerViaDataNode;
import static org.junit.jupiter.api.Assertions.assertEquals;
import static org.junit.jupiter.api.Assertions.assertNotEquals;

/**
 * Integration Tests for Recon's tasks.
 */
@Timeout(300)
@TestInstance(TestInstance.Lifecycle.PER_CLASS)
@TestMethodOrder(OrderAnnotation.class)
public class TestReconTasks {
  private MiniOzoneCluster cluster = null;
  private OzoneConfiguration conf;

  @BeforeAll
  void init() throws Exception {
    conf = new OzoneConfiguration();
    conf.set(HDDS_CONTAINER_REPORT_INTERVAL, "5s");
    conf.set(HDDS_PIPELINE_REPORT_INTERVAL, "5s");

    ReconTaskConfig taskConfig = conf.getObject(ReconTaskConfig.class);
    taskConfig.setMissingContainerTaskInterval(Duration.ofSeconds(10));
    conf.setFromObject(taskConfig);

    conf.set("ozone.scm.stale.node.interval", "6s");
<<<<<<< HEAD
    conf.set("ozone.scm.dead.node.interval", "10s");
    cluster =  MiniOzoneCluster.newBuilder(conf).setNumDatanodes(3)
=======
    conf.set("ozone.scm.dead.node.interval", "8s");
    cluster =  MiniOzoneCluster.newBuilder(conf).setNumDatanodes(1)
>>>>>>> 804366a0
        .includeRecon(true).build();
    cluster.waitForClusterToBeReady();
    GenericTestUtils.setLogLevel(SCMDatanodeHeartbeatDispatcher.LOG,
        Level.DEBUG);
  }

  @AfterAll
  void shutdown() {
    if (cluster != null) {
      cluster.shutdown();
    }
  }

  @Test
  @Order(3)
  public void testSyncSCMContainerInfo() throws Exception {
    ReconStorageContainerManagerFacade reconScm =
        (ReconStorageContainerManagerFacade)
            cluster.getReconServer().getReconStorageContainerManager();
    StorageContainerManager scm = cluster.getStorageContainerManager();
    ContainerManager scmContainerManager = scm.getContainerManager();
    ContainerManager reconContainerManager = reconScm.getContainerManager();
    final ContainerInfo container1 = scmContainerManager.allocateContainer(
        RatisReplicationConfig.getInstance(
            HddsProtos.ReplicationFactor.ONE), "admin");
    final ContainerInfo container2 = scmContainerManager.allocateContainer(
        RatisReplicationConfig.getInstance(
            HddsProtos.ReplicationFactor.ONE), "admin");
    scmContainerManager.updateContainerState(container1.containerID(),
        HddsProtos.LifeCycleEvent.FINALIZE);
    scmContainerManager.updateContainerState(container2.containerID(),
        HddsProtos.LifeCycleEvent.FINALIZE);
    scmContainerManager.updateContainerState(container1.containerID(),
        HddsProtos.LifeCycleEvent.CLOSE);
    scmContainerManager.updateContainerState(container2.containerID(),
        HddsProtos.LifeCycleEvent.CLOSE);
    int scmContainersCount = scmContainerManager.getContainers().size();
    int reconContainersCount = reconContainerManager
        .getContainers().size();
    assertNotEquals(scmContainersCount, reconContainersCount);
    reconScm.syncWithSCMContainerInfo();
    reconContainersCount = reconContainerManager
        .getContainers().size();
    assertEquals(scmContainersCount, reconContainersCount);
  }

  @Test
  @Order(1)
  public void testMissingContainerDownNode() throws Exception {
    ReconStorageContainerManagerFacade reconScm =
        (ReconStorageContainerManagerFacade)
            cluster.getReconServer().getReconStorageContainerManager();
    ReconContainerMetadataManager reconContainerMetadataManager =
        cluster.getReconServer().getReconContainerMetadataManager();

    StorageContainerManager scm = cluster.getStorageContainerManager();
    PipelineManager reconPipelineManager = reconScm.getPipelineManager();
    PipelineManager scmPipelineManager = scm.getPipelineManager();

    // Make sure Recon's pipeline state is initialized.
    LambdaTestUtils.await(60000, 5000,
        () -> (reconPipelineManager.getPipelines().size() >= 1));

    ContainerManager scmContainerManager = scm.getContainerManager();
    ReconContainerManager reconContainerManager =
        (ReconContainerManager) reconScm.getContainerManager();
    ContainerInfo containerInfo =
        scmContainerManager
            .allocateContainer(RatisReplicationConfig.getInstance(ONE), "testMissingContainer");
    long containerID = containerInfo.getContainerID();

    try (RDBBatchOperation rdbBatchOperation = new RDBBatchOperation()) {
      reconContainerMetadataManager
          .batchStoreContainerKeyCounts(rdbBatchOperation, containerID, 2L);
      reconContainerMetadataManager.commitBatchOperation(rdbBatchOperation);
    }

    Pipeline pipeline =
        scmPipelineManager.getPipeline(containerInfo.getPipelineID());
    XceiverClientGrpc client = new XceiverClientGrpc(pipeline, conf);
    runTestOzoneContainerViaDataNode(containerID, client);

    // Make sure Recon got the container report with new container.
    assertEquals(scmContainerManager.getContainers(),
        reconContainerManager.getContainers());

    // Bring down the Datanode that had the container replica.
    cluster.shutdownHddsDatanode(pipeline.getFirstNode());

    LambdaTestUtils.await(120000, 6000, () -> {
      List<UnhealthyContainers> allMissingContainers =
          reconContainerManager.getContainerSchemaManager()
              .getUnhealthyContainers(
                  ContainerSchemaDefinition.UnHealthyContainerStates.MISSING,
                  0, 1000);
      return (allMissingContainers.size() == 1);
    });

    // Restart the Datanode to make sure we remove the missing container.
    cluster.restartHddsDatanode(pipeline.getFirstNode(), true);
    LambdaTestUtils.await(120000, 10000, () -> {
      List<UnhealthyContainers> allMissingContainers =
          reconContainerManager.getContainerSchemaManager()
              .getUnhealthyContainers(
                  ContainerSchemaDefinition.UnHealthyContainerStates.MISSING,
                  0, 1000);
      return (allMissingContainers.isEmpty());
    });
    // Cleaning up some data
    scmContainerManager.deleteContainer(containerInfo.containerID());
    IOUtils.closeQuietly(client);
  }

  /**
   * This test verifies the count of MISSING and EMPTY_MISSING containers.
   * Following steps being followed in a single DN cluster.
   *    --- Allocate a container in SCM.
   *    --- Client writes the chunk and put block to only DN successfully.
   *    --- Shuts down the only DN.
   *    --- Since container to key mapping doesn't have any key mapped to
   *        container, missing container will be marked EMPTY_MISSING.
   *    --- Add a key mapping entry to key container mapping table for the
   *        container added.
   *    --- Now container will no longer be marked as EMPTY_MISSING and just
   *        as MISSING.
   *    --- Restart the only DN in cluster.
   *    --- Now container no longer will be marked as MISSING.
   *
   * @throws Exception
   */
  @Test
  @Order(2)
  public void testEmptyMissingContainerDownNode() throws Exception {
    ReconStorageContainerManagerFacade reconScm =
        (ReconStorageContainerManagerFacade)
            cluster.getReconServer().getReconStorageContainerManager();
    ReconContainerMetadataManager reconContainerMetadataManager =
        cluster.getReconServer().getReconContainerMetadataManager();
    StorageContainerManager scm = cluster.getStorageContainerManager();
    PipelineManager reconPipelineManager = reconScm.getPipelineManager();
    PipelineManager scmPipelineManager = scm.getPipelineManager();

    // Make sure Recon's pipeline state is initialized.
    LambdaTestUtils.await(60000, 1000,
        () -> (reconPipelineManager.getPipelines().size() >= 1));

    ContainerManager scmContainerManager = scm.getContainerManager();
    ReconContainerManager reconContainerManager =
        (ReconContainerManager) reconScm.getContainerManager();
    int previousContainerCount = reconContainerManager.getContainers().size();
    ContainerInfo containerInfo =
        scmContainerManager
            .allocateContainer(RatisReplicationConfig.getInstance(ONE), "testEmptyMissingContainer");
    long containerID = containerInfo.getContainerID();

    Pipeline pipeline =
        scmPipelineManager.getPipeline(containerInfo.getPipelineID());
    XceiverClientGrpc client = new XceiverClientGrpc(pipeline, conf);
    runTestOzoneContainerViaDataNode(containerID, client);

    // Make sure Recon got the container report with new container.
    assertEquals(scmContainerManager.getContainers().size(),
        reconContainerManager.getContainers().size() - previousContainerCount);

    // Bring down the Datanode that had the container replica.
    cluster.shutdownHddsDatanode(pipeline.getFirstNode());

    LambdaTestUtils.await(25000, 1000, () -> {
      List<UnhealthyContainers> allEmptyMissingContainers =
          reconContainerManager.getContainerSchemaManager()
              .getUnhealthyContainers(
                  ContainerSchemaDefinition.UnHealthyContainerStates.
                      EMPTY_MISSING,
                  0, 1000);
      return (allEmptyMissingContainers.size() == 1);
    });


    // Now add a container to key mapping count as 3. This data is used to
    // identify if container is empty in terms of keys mapped to container.
    try (RDBBatchOperation rdbBatchOperation = new RDBBatchOperation()) {
      reconContainerMetadataManager
          .batchStoreContainerKeyCounts(rdbBatchOperation, containerID, 3L);
      reconContainerMetadataManager.commitBatchOperation(rdbBatchOperation);
    }

    // Verify again and now container is not empty missing but just missing.
    LambdaTestUtils.await(25000, 1000, () -> {
      List<UnhealthyContainers> allMissingContainers =
          reconContainerManager.getContainerSchemaManager()
              .getUnhealthyContainers(
                  ContainerSchemaDefinition.UnHealthyContainerStates.MISSING,
                  0, 1000);
      return (allMissingContainers.size() == 1);
    });

    LambdaTestUtils.await(25000, 1000, () -> {
      List<UnhealthyContainers> allEmptyMissingContainers =
          reconContainerManager.getContainerSchemaManager()
              .getUnhealthyContainers(
                  ContainerSchemaDefinition.UnHealthyContainerStates.
                      EMPTY_MISSING,
                  0, 1000);
      return (allEmptyMissingContainers.isEmpty());
    });

    // Now remove keys from container. This data is used to
    // identify if container is empty in terms of keys mapped to container.
    try (RDBBatchOperation rdbBatchOperation = new RDBBatchOperation()) {
      reconContainerMetadataManager
          .batchStoreContainerKeyCounts(rdbBatchOperation, containerID, 0L);
      reconContainerMetadataManager.commitBatchOperation(rdbBatchOperation);
    }

    // Check existing container state in UNHEALTHY_CONTAINER table
    // will be updated as EMPTY_MISSING
    LambdaTestUtils.await(25000, 1000, () -> {
      List<UnhealthyContainers> allEmptyMissingContainers =
          reconContainerManager.getContainerSchemaManager()
              .getUnhealthyContainers(
                  ContainerSchemaDefinition.UnHealthyContainerStates.
                      EMPTY_MISSING,
                  0, 1000);
      return (allEmptyMissingContainers.size() == 1);
    });

    // Now restart the cluster and verify the container is no longer missing.
    cluster.restartHddsDatanode(pipeline.getFirstNode(), true);
    LambdaTestUtils.await(25000, 1000, () -> {
      List<UnhealthyContainers> allMissingContainers =
          reconContainerManager.getContainerSchemaManager()
              .getUnhealthyContainers(
                  ContainerSchemaDefinition.UnHealthyContainerStates.MISSING,
                  0, 1000);
      return (allMissingContainers.isEmpty());
    });
    // Cleaning up some data
    reconContainerManager.deleteContainer(containerInfo.containerID());
    IOUtils.closeQuietly(client);
  }
}<|MERGE_RESOLUTION|>--- conflicted
+++ resolved
@@ -79,13 +79,8 @@
     conf.setFromObject(taskConfig);
 
     conf.set("ozone.scm.stale.node.interval", "6s");
-<<<<<<< HEAD
-    conf.set("ozone.scm.dead.node.interval", "10s");
+    conf.set("ozone.scm.dead.node.interval", "8s");
     cluster =  MiniOzoneCluster.newBuilder(conf).setNumDatanodes(3)
-=======
-    conf.set("ozone.scm.dead.node.interval", "8s");
-    cluster =  MiniOzoneCluster.newBuilder(conf).setNumDatanodes(1)
->>>>>>> 804366a0
         .includeRecon(true).build();
     cluster.waitForClusterToBeReady();
     GenericTestUtils.setLogLevel(SCMDatanodeHeartbeatDispatcher.LOG,
