/*
 * Licensed to the Apache Software Foundation (ASF) under one or more
 * contributor license agreements. See the NOTICE file distributed with
 * this work for additional information regarding copyright ownership.
 * The ASF licenses this file to You under the Apache License, Version 2.0
 * (the "License"); you may not use this file except in compliance with
 * the License. You may obtain a copy of the License at
 *
 *      http://www.apache.org/licenses/LICENSE-2.0
 *
 * Unless required by applicable law or agreed to in writing, software
 * distributed under the License is distributed on an "AS IS" BASIS,
 * WITHOUT WARRANTIES OR CONDITIONS OF ANY KIND, either express or implied.
 * See the License for the specific language governing permissions and
 * limitations under the License.
 */

package org.apache.hadoop.ozone.reconfig;

import static org.apache.hadoop.ozone.OzoneConfigKeys.OZONE_ADMINISTRATORS;
import static org.apache.hadoop.ozone.OzoneConfigKeys.OZONE_READONLY_ADMINISTRATORS;
import static org.apache.hadoop.ozone.om.OMConfigKeys.OZONE_DIR_DELETING_SERVICE_INTERVAL;
import static org.apache.hadoop.ozone.om.OMConfigKeys.OZONE_KEY_DELETING_LIMIT_PER_TASK;
import static org.apache.hadoop.ozone.om.OMConfigKeys.OZONE_OM_VOLUME_LISTALL_ALLOWED;
import static org.apache.hadoop.ozone.om.OMConfigKeys.OZONE_OM_VOLUME_LISTALL_ALLOWED_DEFAULT;
import static org.apache.hadoop.ozone.om.OMConfigKeys.OZONE_THREAD_NUMBER_DIR_DELETION;
import static org.junit.jupiter.api.Assertions.assertEquals;

import com.google.common.collect.ImmutableSet;
import java.util.Set;
import org.apache.commons.lang3.RandomStringUtils;
import org.apache.hadoop.conf.ReconfigurationException;
import org.apache.hadoop.hdds.conf.ReconfigurationHandler;
import org.apache.hadoop.ozone.om.OmConfig;
import org.junit.jupiter.api.Test;
import org.junit.jupiter.params.ParameterizedTest;
import org.junit.jupiter.params.provider.ValueSource;

/**
 * Tests for OM reconfiguration.
 */
public abstract class TestOmReconfiguration extends ReconfigurationTestBase {

  @Override
  ReconfigurationHandler getSubject() {
    return cluster().getOzoneManager().getReconfigurationHandler();
  }

  @Test
  void reconfigurableProperties() {
    Set<String> expected = ImmutableSet.<String>builder()
        .add(OZONE_ADMINISTRATORS)
        .add(OZONE_KEY_DELETING_LIMIT_PER_TASK)
        .add(OZONE_OM_VOLUME_LISTALL_ALLOWED)
        .add(OZONE_READONLY_ADMINISTRATORS)
        .add(OZONE_DIR_DELETING_SERVICE_INTERVAL)
<<<<<<< HEAD
        .add(OZONE_THREAD_NUMBER_DIR_DELETION)
=======
>>>>>>> f388317a
        .addAll(new OmConfig().reconfigurableProperties())
        .build();

    assertProperties(getSubject(), expected);
  }

  @Test
  void adminUsernames() throws ReconfigurationException {
    final String newValue = RandomStringUtils.secure().nextAlphabetic(10);

    getSubject().reconfigurePropertyImpl(OZONE_ADMINISTRATORS, newValue);

    assertEquals(
        ImmutableSet.of(newValue, getCurrentUser()),
        cluster().getOzoneManager().getOmAdminUsernames());
  }

  @Test
  void readOnlyAdmins() throws ReconfigurationException {
    final String newValue = RandomStringUtils.secure().nextAlphabetic(10);

    getSubject().reconfigurePropertyImpl(OZONE_READONLY_ADMINISTRATORS,
        newValue);

    assertEquals(
        ImmutableSet.of(newValue),
        cluster().getOzoneManager().getOmReadOnlyAdminUsernames());
  }

  @Test
  public void maxListSize() throws ReconfigurationException {
    final long initialValue = cluster().getOzoneManager().getConfig().getMaxListSize();

    getSubject().reconfigurePropertyImpl(OmConfig.Keys.SERVER_LIST_MAX_SIZE,
        String.valueOf(initialValue + 1));

    assertEquals(initialValue + 1,
        cluster().getOzoneManager().getConfig().getMaxListSize());
  }

  @Test
  public void keyDeletingLimitPerTask() throws ReconfigurationException {
    int originLimit = cluster().getOzoneManager()
        .getKeyManager().getDeletingService().getKeyLimitPerTask();

    getSubject().reconfigurePropertyImpl(OZONE_KEY_DELETING_LIMIT_PER_TASK,
        String.valueOf(originLimit + 1));

    assertEquals(originLimit + 1, cluster().getOzoneManager()
        .getKeyManager().getDeletingService().getKeyLimitPerTask());
  }

  @Test
  void allowListAllVolumes() throws ReconfigurationException {
    final boolean newValue = !cluster().getOzoneManager().getAllowListAllVolumes();

    getSubject().reconfigurePropertyImpl(OZONE_OM_VOLUME_LISTALL_ALLOWED,
        String.valueOf(newValue));

    assertEquals(newValue, cluster().getOzoneManager().getAllowListAllVolumes());
  }

  @ParameterizedTest
  @ValueSource(strings = {"", "invalid"})
  void unsetAllowListAllVolumes(String newValue) throws ReconfigurationException {
    getSubject().reconfigurePropertyImpl(OZONE_OM_VOLUME_LISTALL_ALLOWED, newValue);

    assertEquals(OZONE_OM_VOLUME_LISTALL_ALLOWED_DEFAULT, cluster().getOzoneManager().getAllowListAllVolumes());
  }

  @Test
  void dirDeletingServiceInterval() throws ReconfigurationException {
    //Initial string is 1m
    getSubject().reconfigurePropertyImpl(OZONE_DIR_DELETING_SERVICE_INTERVAL, "2m");

    assertEquals("2m", cluster().getOzoneManager().
        getKeyManager().getDirDeletingService().getDirDeletingServiceInterval());
  }

  @Test
  void threadNumberDirDeletion() throws ReconfigurationException {
    int initialNum = cluster().getOzoneManager().getKeyManager().getDirDeletingService().getThreadNumberDirDeletion();

    getSubject().reconfigurePropertyImpl(OZONE_THREAD_NUMBER_DIR_DELETION, String.valueOf(initialNum + 10));

    assertEquals(initialNum + 10, cluster().getOzoneManager().
        getKeyManager().getDirDeletingService().getThreadNumberDirDeletion());
  }

}<|MERGE_RESOLUTION|>--- conflicted
+++ resolved
@@ -54,10 +54,7 @@
         .add(OZONE_OM_VOLUME_LISTALL_ALLOWED)
         .add(OZONE_READONLY_ADMINISTRATORS)
         .add(OZONE_DIR_DELETING_SERVICE_INTERVAL)
-<<<<<<< HEAD
         .add(OZONE_THREAD_NUMBER_DIR_DELETION)
-=======
->>>>>>> f388317a
         .addAll(new OmConfig().reconfigurableProperties())
         .build();
 
@@ -128,23 +125,4 @@
     assertEquals(OZONE_OM_VOLUME_LISTALL_ALLOWED_DEFAULT, cluster().getOzoneManager().getAllowListAllVolumes());
   }
 
-  @Test
-  void dirDeletingServiceInterval() throws ReconfigurationException {
-    //Initial string is 1m
-    getSubject().reconfigurePropertyImpl(OZONE_DIR_DELETING_SERVICE_INTERVAL, "2m");
-
-    assertEquals("2m", cluster().getOzoneManager().
-        getKeyManager().getDirDeletingService().getDirDeletingServiceInterval());
-  }
-
-  @Test
-  void threadNumberDirDeletion() throws ReconfigurationException {
-    int initialNum = cluster().getOzoneManager().getKeyManager().getDirDeletingService().getThreadNumberDirDeletion();
-
-    getSubject().reconfigurePropertyImpl(OZONE_THREAD_NUMBER_DIR_DELETION, String.valueOf(initialNum + 10));
-
-    assertEquals(initialNum + 10, cluster().getOzoneManager().
-        getKeyManager().getDirDeletingService().getThreadNumberDirDeletion());
-  }
-
 }