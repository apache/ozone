--- conflicted
+++ resolved
@@ -77,23 +77,11 @@
   public static void init() throws Exception {
     conf = new OzoneConfiguration();
     conf.setBoolean(OMConfigKeys.OZONE_OM_ENABLE_FILESYSTEM_PATHS,
-<<<<<<< HEAD
-            true);
-    clusterId = UUID.randomUUID().toString();
-    scmId = UUID.randomUUID().toString();
-    omId = UUID.randomUUID().toString();
-    // Set the number of keys to be processed during batch operate.
-    conf.setInt(OZONE_FS_ITERATE_BATCH_SIZE, 3);
-    conf.setInt(OZONE_CLIENT_LIST_CACHE_SIZE, 3);
-    cluster = MiniOzoneCluster.newBuilder(conf).setClusterId(clusterId)
-            .setScmId(scmId).setOmId(omId).build();
-=======
         true);
     // Set the number of keys to be processed during batch operate.
     conf.setInt(OZONE_FS_ITERATE_BATCH_SIZE, 3);
     conf.setInt(OZONE_CLIENT_LIST_CACHE_SIZE, 3);
     cluster = MiniOzoneCluster.newBuilder(conf).build();
->>>>>>> 89afdd32
     cluster.waitForClusterToBeReady();
     client = cluster.newClient();
 
@@ -437,18 +425,18 @@
     expectedKeys = getExpectedKeyDeepList("a", "a", legacyOzoneBucket2);
     checkKeyDeepList("a", "a", expectedKeys, fsoOzoneBucket2);
 
-<<<<<<< HEAD
+
     expectedKeys = getExpectedKeyDeepList("a", "a1", legacyOzoneBucket2);
     checkKeyDeepList("a", "a1", expectedKeys, fsoOzoneBucket2);
-=======
-    expectedKeys = getExpectedKeyList("a", "a1", legacyOzoneBucket2);
-    checkKeyList("a", "a1", expectedKeys, fsoOzoneBucket2);
+
+    expectedKeys = getExpectedKeyDeepList("a", "a1", legacyOzoneBucket2);
+    checkKeyDeepList("a", "a1", expectedKeys, fsoOzoneBucket2);
 
     // test when the keyPrefix = existing key
     expectedKeys =
-        getExpectedKeyList("x/y/z/z1.tx", "", legacyOzoneBucket2);
-    checkKeyList("x/y/z/z1.tx", "", expectedKeys, fsoOzoneBucket2);
->>>>>>> 89afdd32
+            getExpectedKeyDeepList("x/y/z/z1.tx", "", legacyOzoneBucket2);
+    checkKeyDeepList("x/y/z/z1.tx", "", expectedKeys, fsoOzoneBucket2);
+
   }
 
   @Test
