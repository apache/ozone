/**
 * Licensed to the Apache Software Foundation (ASF) under one or more
 * contributor license agreements.  See the NOTICE file distributed with this
 * work for additional information regarding copyright ownership.  The ASF
 * licenses this file to you under the Apache License, Version 2.0 (the
 * "License"); you may not use this file except in compliance with the License.
 * You may obtain a copy of the License at
 * <p>
 * http://www.apache.org/licenses/LICENSE-2.0
 * <p>
 * Unless required by applicable law or agreed to in writing, software
 * distributed under the License is distributed on an "AS IS" BASIS, WITHOUT
 * WARRANTIES OR CONDITIONS OF ANY KIND, either express or implied. See the
 * License for the specific language governing permissions and limitations under
 * the License.
 */
package org.apache.hadoop.ozone.om.multitenant;

import static org.apache.hadoop.ozone.om.OMConfigKeys.OZONE_OM_RANGER_HTTPS_ADMIN_API_PASSWD;
import static org.apache.hadoop.ozone.om.OMConfigKeys.OZONE_OM_RANGER_HTTPS_ADMIN_API_USER;
import static org.apache.hadoop.ozone.om.OMConfigKeys.OZONE_RANGER_HTTPS_ADDRESS_KEY;
import static org.apache.hadoop.ozone.om.multitenant.AccessPolicy.AccessGrantType.ALLOW;
import static org.apache.hadoop.ozone.security.acl.IAccessAuthorizer.ACLType.CREATE;
import static org.apache.hadoop.ozone.security.acl.IAccessAuthorizer.ACLType.LIST;
import static org.apache.hadoop.ozone.security.acl.IAccessAuthorizer.ACLType.NONE;
import static org.apache.hadoop.ozone.security.acl.IAccessAuthorizer.ACLType.READ;
import static org.apache.hadoop.ozone.security.acl.IAccessAuthorizer.ACLType.READ_ACL;
import static org.apache.hadoop.ozone.security.acl.OzoneObj.ResourceType.BUCKET;
import static org.apache.hadoop.ozone.security.acl.OzoneObj.ResourceType.KEY;
import static org.apache.hadoop.ozone.security.acl.OzoneObj.ResourceType.VOLUME;
import static org.apache.hadoop.ozone.security.acl.OzoneObj.StoreType.OZONE;

import java.io.IOException;
import java.util.ArrayList;
import java.util.List;

import org.apache.hadoop.hdds.conf.OzoneConfiguration;
<<<<<<< HEAD
import org.apache.hadoop.ozone.om.multitenant.impl.OzoneTenantAdminGroupPrincipal;
import org.apache.hadoop.ozone.om.multitenant.impl.OzoneTenantUserGroupPrincipal;
=======
>>>>>>> 7d63fe2d
import org.apache.hadoop.ozone.security.acl.IAccessAuthorizer.ACLType;
import org.apache.hadoop.ozone.security.acl.OzoneObjInfo;
import org.apache.http.auth.BasicUserPrincipal;
import org.junit.AfterClass;
import org.junit.Assert;
import org.junit.BeforeClass;
import org.junit.Ignore;
import org.junit.Rule;
import org.junit.Test;
import org.junit.rules.Timeout;
import org.slf4j.Logger;
import org.slf4j.LoggerFactory;

/**
 * Tests TestMultiTenantGateKeeperImplWithRanger.
 * Marking it as Ignore because it needs Ranger access point.
 */
public class TestMultiTenantAccessAuthorizerRangerPlugin {
  private static final Logger LOG = LoggerFactory
      .getLogger(TestMultiTenantAccessAuthorizerRangerPlugin.class);

  /**
   * Set a timeout for each test.
   */
  @Rule
  public Timeout timeout = new Timeout(300000);

  // The following values need to be set before this test can be enabled.
  private static final String RANGER_ENDPOINT = "";
  private static final String RANGER_ENDPOINT_USER = "";
  private static final String RANGER_ENDPOINT_USER_PASSWD = "";

  private List<String> usersIdsCreated = new ArrayList<String>();
  private List<String> groupIdsCreated = new ArrayList<String>();
  private List<String> policyIdsCreated = new ArrayList<String>();

  private static OzoneConfiguration conf;

  @BeforeClass
  public static void init() throws Exception {
    conf = new OzoneConfiguration();
    simulateOzoneSiteXmlConfig();
  }

  @AfterClass
  public static void shutdown() {
  }

  private static void simulateOzoneSiteXmlConfig() {
    conf.setStrings(OZONE_RANGER_HTTPS_ADDRESS_KEY, RANGER_ENDPOINT);
    conf.setStrings(OZONE_OM_RANGER_HTTPS_ADMIN_API_USER, RANGER_ENDPOINT_USER);
    conf.setStrings(OZONE_OM_RANGER_HTTPS_ADMIN_API_PASSWD,
        RANGER_ENDPOINT_USER_PASSWD);
  }

  @Test
  @Ignore("TODO:Requires (mocked) Ranger endpoint")
  public void testMultiTenantAccessAuthorizerRangerPlugin() throws Exception {
    simulateOzoneSiteXmlConfig();
    final MultiTenantAccessAuthorizer omm =
        new MultiTenantAccessAuthorizerRangerPlugin();
    omm.init(conf);

    try {
      OzoneTenantGroupPrincipal group1Principal =
<<<<<<< HEAD
          new OzoneTenantAdminGroupPrincipal("tenant1");
      OzoneTenantGroupPrincipal group2Principal =
          new OzoneTenantUserGroupPrincipal("tenant1");
=======
          OzoneTenantGroupPrincipal.newAdminGroup("tenant1");
      OzoneTenantGroupPrincipal group2Principal =
          OzoneTenantGroupPrincipal.newUserGroup("tenant1");
>>>>>>> 7d63fe2d
      groupIdsCreated.add(omm.createGroup(group1Principal));
      groupIdsCreated.add(omm.createGroup(group2Principal));

      BasicUserPrincipal userPrincipal =
          new BasicUserPrincipal("user1Test");
      usersIdsCreated.add(omm.createUser(userPrincipal, groupIdsCreated));

      AccessPolicy tenant1VolumeAccessPolicy = createVolumeAccessPolicy(
          "vol1", "tenant1");
      policyIdsCreated.add(omm.createAccessPolicy(tenant1VolumeAccessPolicy));

      AccessPolicy tenant1BucketCreatePolicy = allowCreateBucketPolicy(
          "vol1", "tenant1");
      policyIdsCreated.add(omm.createAccessPolicy(tenant1BucketCreatePolicy));

      AccessPolicy tenant1BucketAccessPolicy = allowAccessBucketPolicy(
          "vol1", "bucket1", "tenant1");
      policyIdsCreated.add(omm.createAccessPolicy(tenant1BucketAccessPolicy));

      AccessPolicy tenant1KeyAccessPolicy = allowAccessKeyPolicy(
          "vol1", "bucket1", "tenant1");
      policyIdsCreated.add(omm.createAccessPolicy(tenant1KeyAccessPolicy));

    } catch (Exception e) {
      Assert.fail(e.getMessage());
    } finally {
      for (String id : policyIdsCreated) {
        omm.deletePolicybyId(id);
      }
      for (String id : usersIdsCreated) {
        omm.deleteUser(id);
      }
      for (String id : groupIdsCreated) {
        omm.deleteGroup(id);
      }
    }
  }

  @Test
  @Ignore("TODO:Requires (mocked) Ranger endpoint")
  public void testMultiTenantAccessAuthorizerRangerPluginWithoutIds()
      throws Exception {
    BasicUserPrincipal userPrincipal = null;
    simulateOzoneSiteXmlConfig();
    final MultiTenantAccessAuthorizer omm =
        new MultiTenantAccessAuthorizerRangerPlugin();
    omm.init(conf);

    try {
      Assert.assertTrue(policyIdsCreated.size() == 0);
      OzoneTenantGroupPrincipal group1Principal =
<<<<<<< HEAD
          new OzoneTenantAdminGroupPrincipal("tenant1");
      OzoneTenantGroupPrincipal group2Principal =
          new OzoneTenantUserGroupPrincipal("tenant1");
=======
          OzoneTenantGroupPrincipal.newAdminGroup("tenant1");
      OzoneTenantGroupPrincipal group2Principal =
          OzoneTenantGroupPrincipal.newUserGroup("tenant1");
>>>>>>> 7d63fe2d
      omm.createGroup(group1Principal);
      groupIdsCreated.add(omm.getGroupId(group1Principal));
      omm.createGroup(group2Principal);
      groupIdsCreated.add(omm.getGroupId(group2Principal));

      userPrincipal = new BasicUserPrincipal("user1Test");
      omm.createUser(userPrincipal, groupIdsCreated);

      AccessPolicy tenant1VolumeAccessPolicy = createVolumeAccessPolicy(
          "vol1", "tenant1");
      omm.createAccessPolicy(tenant1VolumeAccessPolicy);
      policyIdsCreated.add(tenant1VolumeAccessPolicy.getPolicyName());

      AccessPolicy tenant1BucketCreatePolicy = allowCreateBucketPolicy(
          "vol1", "tenant1");
      omm.createAccessPolicy(tenant1BucketCreatePolicy);
      policyIdsCreated.add(tenant1BucketCreatePolicy.getPolicyName());

      AccessPolicy tenant1BucketAccessPolicy = allowAccessBucketPolicy(
          "vol1", "bucket1", "tenant1");
      omm.createAccessPolicy(tenant1BucketAccessPolicy);
      policyIdsCreated.add(tenant1BucketAccessPolicy.getPolicyName());

      AccessPolicy tenant1KeyAccessPolicy = allowAccessKeyPolicy(
          "vol1", "bucket1", "tenant1");
      omm.createAccessPolicy(tenant1KeyAccessPolicy);
      policyIdsCreated.add(tenant1KeyAccessPolicy.getPolicyName());

    } catch (Exception e) {
      Assert.fail(e.getMessage());
    } finally {
      for (String name : policyIdsCreated) {
        omm.deletePolicybyName(name);
      }
      String userId = omm.getUserId(userPrincipal);
      omm.deleteUser(userId);
      for (String id : groupIdsCreated) {
        omm.deleteGroup(id);
      }
    }
  }

  private AccessPolicy createVolumeAccessPolicy(String vol, String tenant)
      throws IOException {
    OzoneTenantGroupPrincipal principal =
<<<<<<< HEAD
        new OzoneTenantUserGroupPrincipal(tenant);
=======
        OzoneTenantGroupPrincipal.newUserGroup(tenant);
>>>>>>> 7d63fe2d
    AccessPolicy tenantVolumeAccessPolicy = new RangerAccessPolicy(
        principal.getName() + "VolumeAccess" + vol + "Policy");
    OzoneObjInfo obj = OzoneObjInfo.Builder.newBuilder()
        .setResType(VOLUME).setStoreType(OZONE).setVolumeName(vol)
        .setBucketName("").setKeyName("").build();
    tenantVolumeAccessPolicy.addAccessPolicyElem(obj, principal, READ, ALLOW);
    tenantVolumeAccessPolicy.addAccessPolicyElem(obj, principal, LIST, ALLOW);
    tenantVolumeAccessPolicy.addAccessPolicyElem(obj, principal,
        READ_ACL, ALLOW);
    return tenantVolumeAccessPolicy;
  }

  private AccessPolicy allowCreateBucketPolicy(String vol, String tenant)
      throws IOException {
    OzoneTenantGroupPrincipal principal =
<<<<<<< HEAD
        new OzoneTenantUserGroupPrincipal(tenant);
=======
        OzoneTenantGroupPrincipal.newUserGroup(tenant);
>>>>>>> 7d63fe2d
    AccessPolicy tenantVolumeAccessPolicy = new RangerAccessPolicy(
        principal.getName() + "AllowBucketCreate" + vol + "Policy");
    OzoneObjInfo obj = OzoneObjInfo.Builder.newBuilder()
        .setResType(BUCKET).setStoreType(OZONE).setVolumeName(vol)
        .setBucketName("*").setKeyName("").build();
    tenantVolumeAccessPolicy.addAccessPolicyElem(obj, principal, CREATE, ALLOW);
    return tenantVolumeAccessPolicy;
  }

  private AccessPolicy allowAccessBucketPolicy(String vol, String bucketName,
      String tenant) throws IOException {
    OzoneTenantGroupPrincipal principal =
<<<<<<< HEAD
        new OzoneTenantUserGroupPrincipal(tenant);
=======
        OzoneTenantGroupPrincipal.newUserGroup(tenant);
>>>>>>> 7d63fe2d
    AccessPolicy tenantVolumeAccessPolicy = new RangerAccessPolicy(
        principal.getName() + "AllowBucketAccess" + vol + bucketName +
            "Policy");
    OzoneObjInfo obj = OzoneObjInfo.Builder.newBuilder()
        .setResType(BUCKET).setStoreType(OZONE).setVolumeName(vol)
        .setBucketName(bucketName).setKeyName("*").build();
    for (ACLType acl :ACLType.values()) {
      if (acl != NONE) {
        tenantVolumeAccessPolicy.addAccessPolicyElem(obj, principal, acl,
            ALLOW);
      }
    }
    return tenantVolumeAccessPolicy;
  }

  private AccessPolicy allowAccessKeyPolicy(String vol, String bucketName,
      String tenant) throws IOException {
    OzoneTenantGroupPrincipal principal =
<<<<<<< HEAD
        new OzoneTenantUserGroupPrincipal(tenant);
=======
        OzoneTenantGroupPrincipal.newUserGroup(tenant);
>>>>>>> 7d63fe2d
    AccessPolicy tenantVolumeAccessPolicy = new RangerAccessPolicy(
        principal.getName() + "AllowBucketKeyAccess" + vol + bucketName +
            "Policy");
    OzoneObjInfo obj = OzoneObjInfo.Builder.newBuilder()
        .setResType(KEY).setStoreType(OZONE).setVolumeName(vol)
        .setBucketName(bucketName).setKeyName("*").build();
    for (ACLType acl :ACLType.values()) {
      if (acl != NONE) {
        tenantVolumeAccessPolicy.addAccessPolicyElem(obj, principal, acl,
            ALLOW);
      }
    }
    return tenantVolumeAccessPolicy;
  }
}
<|MERGE_RESOLUTION|>--- conflicted
+++ resolved
@@ -35,11 +35,6 @@
 import java.util.List;
 
 import org.apache.hadoop.hdds.conf.OzoneConfiguration;
-<<<<<<< HEAD
-import org.apache.hadoop.ozone.om.multitenant.impl.OzoneTenantAdminGroupPrincipal;
-import org.apache.hadoop.ozone.om.multitenant.impl.OzoneTenantUserGroupPrincipal;
-=======
->>>>>>> 7d63fe2d
 import org.apache.hadoop.ozone.security.acl.IAccessAuthorizer.ACLType;
 import org.apache.hadoop.ozone.security.acl.OzoneObjInfo;
 import org.apache.http.auth.BasicUserPrincipal;
@@ -105,15 +100,9 @@
 
     try {
       OzoneTenantGroupPrincipal group1Principal =
-<<<<<<< HEAD
-          new OzoneTenantAdminGroupPrincipal("tenant1");
-      OzoneTenantGroupPrincipal group2Principal =
-          new OzoneTenantUserGroupPrincipal("tenant1");
-=======
           OzoneTenantGroupPrincipal.newAdminGroup("tenant1");
       OzoneTenantGroupPrincipal group2Principal =
           OzoneTenantGroupPrincipal.newUserGroup("tenant1");
->>>>>>> 7d63fe2d
       groupIdsCreated.add(omm.createGroup(group1Principal));
       groupIdsCreated.add(omm.createGroup(group2Principal));
 
@@ -165,15 +154,9 @@
     try {
       Assert.assertTrue(policyIdsCreated.size() == 0);
       OzoneTenantGroupPrincipal group1Principal =
-<<<<<<< HEAD
-          new OzoneTenantAdminGroupPrincipal("tenant1");
-      OzoneTenantGroupPrincipal group2Principal =
-          new OzoneTenantUserGroupPrincipal("tenant1");
-=======
           OzoneTenantGroupPrincipal.newAdminGroup("tenant1");
       OzoneTenantGroupPrincipal group2Principal =
           OzoneTenantGroupPrincipal.newUserGroup("tenant1");
->>>>>>> 7d63fe2d
       omm.createGroup(group1Principal);
       groupIdsCreated.add(omm.getGroupId(group1Principal));
       omm.createGroup(group2Principal);
@@ -219,11 +202,7 @@
   private AccessPolicy createVolumeAccessPolicy(String vol, String tenant)
       throws IOException {
     OzoneTenantGroupPrincipal principal =
-<<<<<<< HEAD
-        new OzoneTenantUserGroupPrincipal(tenant);
-=======
-        OzoneTenantGroupPrincipal.newUserGroup(tenant);
->>>>>>> 7d63fe2d
+        OzoneTenantGroupPrincipal.newUserGroup(tenant);
     AccessPolicy tenantVolumeAccessPolicy = new RangerAccessPolicy(
         principal.getName() + "VolumeAccess" + vol + "Policy");
     OzoneObjInfo obj = OzoneObjInfo.Builder.newBuilder()
@@ -239,11 +218,7 @@
   private AccessPolicy allowCreateBucketPolicy(String vol, String tenant)
       throws IOException {
     OzoneTenantGroupPrincipal principal =
-<<<<<<< HEAD
-        new OzoneTenantUserGroupPrincipal(tenant);
-=======
-        OzoneTenantGroupPrincipal.newUserGroup(tenant);
->>>>>>> 7d63fe2d
+        OzoneTenantGroupPrincipal.newUserGroup(tenant);
     AccessPolicy tenantVolumeAccessPolicy = new RangerAccessPolicy(
         principal.getName() + "AllowBucketCreate" + vol + "Policy");
     OzoneObjInfo obj = OzoneObjInfo.Builder.newBuilder()
@@ -254,13 +229,9 @@
   }
 
   private AccessPolicy allowAccessBucketPolicy(String vol, String bucketName,
-      String tenant) throws IOException {
-    OzoneTenantGroupPrincipal principal =
-<<<<<<< HEAD
-        new OzoneTenantUserGroupPrincipal(tenant);
-=======
-        OzoneTenantGroupPrincipal.newUserGroup(tenant);
->>>>>>> 7d63fe2d
+                                               String tenant) throws IOException {
+    OzoneTenantGroupPrincipal principal =
+        OzoneTenantGroupPrincipal.newUserGroup(tenant);
     AccessPolicy tenantVolumeAccessPolicy = new RangerAccessPolicy(
         principal.getName() + "AllowBucketAccess" + vol + bucketName +
             "Policy");
@@ -277,13 +248,9 @@
   }
 
   private AccessPolicy allowAccessKeyPolicy(String vol, String bucketName,
-      String tenant) throws IOException {
-    OzoneTenantGroupPrincipal principal =
-<<<<<<< HEAD
-        new OzoneTenantUserGroupPrincipal(tenant);
-=======
-        OzoneTenantGroupPrincipal.newUserGroup(tenant);
->>>>>>> 7d63fe2d
+                                            String tenant) throws IOException {
+    OzoneTenantGroupPrincipal principal =
+        OzoneTenantGroupPrincipal.newUserGroup(tenant);
     AccessPolicy tenantVolumeAccessPolicy = new RangerAccessPolicy(
         principal.getName() + "AllowBucketKeyAccess" + vol + bucketName +
             "Policy");
