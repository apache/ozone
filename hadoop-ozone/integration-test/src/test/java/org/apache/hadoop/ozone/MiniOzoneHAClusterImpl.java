/**
 * Licensed to the Apache Software Foundation (ASF) under one
 * or more contributor license agreements.  See the NOTICE file
 * distributed with this work for additional information
 * regarding copyright ownership.  The ASF licenses this file
 * to you under the Apache License, Version 2.0 (the
 * "License"); you may not use this file except in compliance
 * with the License.  You may obtain a copy of the License at
 *
 * http://www.apache.org/licenses/LICENSE-2.0
 *
 * Unless required by applicable law or agreed to in writing, software
 * distributed under the License is distributed on an "AS IS" BASIS,
 * WITHOUT WARRANTIES OR CONDITIONS OF ANY KIND, either express or implied.
 * See the License for the specific language governing permissions and
 * limitations under the License.
 */

package org.apache.hadoop.ozone;

import com.google.common.base.Preconditions;
import com.google.common.collect.Lists;
import com.google.common.collect.Maps;
import org.apache.hadoop.hdds.ExitManager;
import org.apache.hadoop.hdds.conf.ConfigurationTarget;
import org.apache.hadoop.hdds.conf.OzoneConfiguration;
import org.apache.hadoop.hdds.scm.ScmConfigKeys;
import org.apache.hadoop.hdds.scm.HddsTestUtils;
import org.apache.hadoop.hdds.scm.ha.SCMHAUtils;
import org.apache.hadoop.hdds.scm.safemode.HealthyPipelineSafeModeRule;
import org.apache.hadoop.hdds.scm.server.SCMConfigurator;
import org.apache.hadoop.hdds.scm.server.StorageContainerManager;
import org.apache.hadoop.metrics2.lib.DefaultMetricsSystem;
import org.apache.hadoop.ozone.client.OzoneClient;
import org.apache.hadoop.ozone.client.OzoneClientFactory;
import org.apache.hadoop.ozone.container.common.utils.DatanodeStoreCache;
import org.apache.hadoop.ozone.ha.ConfUtils;
import org.apache.hadoop.ozone.om.OMConfigKeys;
import org.apache.hadoop.ozone.om.OzoneManager;
import org.apache.hadoop.ozone.om.ratis.OzoneManagerRatisServer;
import org.apache.hadoop.ozone.recon.ReconServer;
import org.apache.hadoop.security.authentication.client.AuthenticationException;
import org.apache.ozone.test.GenericTestUtils;
import org.apache.ratis.util.function.CheckedConsumer;
import org.slf4j.Logger;
import org.slf4j.LoggerFactory;

import java.io.IOException;
import java.net.BindException;
import java.util.ArrayList;
import java.util.Iterator;
import java.util.List;
import java.util.Map;
import java.util.concurrent.TimeUnit;
import java.util.concurrent.TimeoutException;
import java.util.function.Function;

import static java.util.Collections.singletonList;
import static org.apache.hadoop.hdds.HddsConfigKeys.OZONE_METADATA_DIRS;
import static org.apache.ozone.test.GenericTestUtils.PortAllocator.getFreePort;
import static org.apache.ozone.test.GenericTestUtils.PortAllocator.localhostWithFreePort;

/**
 * MiniOzoneHAClusterImpl creates a complete in-process Ozone cluster
 * with OM HA and SCM HA suitable for running tests.
 * The cluster consists of a set of
 * OzoneManagers, StorageContainerManagers and multiple DataNodes.
 */
public class MiniOzoneHAClusterImpl extends MiniOzoneClusterImpl {

  public static final Logger LOG =
      LoggerFactory.getLogger(MiniOzoneHAClusterImpl.class);

  private final OMHAService omhaService;
  private final SCMHAService scmhaService;

  private final String clusterMetaPath;

  private int waitForClusterToBeReadyTimeout = 120000; // 2 min

  private static final int RATIS_RPC_TIMEOUT = 1000; // 1 second
  public static final int NODE_FAILURE_TIMEOUT = 2000; // 2 seconds

  public MiniOzoneHAClusterImpl(
      OzoneConfiguration conf,
      SCMConfigurator scmConfigurator,
      OMHAService omhaService,
      SCMHAService scmhaService,
      List<HddsDatanodeService> hddsDatanodes,
      String clusterPath,
      ReconServer reconServer) {
    super(conf, scmConfigurator, hddsDatanodes, reconServer);
    this.omhaService = omhaService;
    this.scmhaService = scmhaService;
    this.clusterMetaPath = clusterPath;
  }

  /**
   * Returns the first OzoneManager from the list.
   */
  @Override
  public OzoneManager getOzoneManager() {
    return this.omhaService.getServices().get(0);
  }

  @Override
  protected OzoneClient createClient() throws IOException {
    String omServiceId = omhaService.getServiceId();
    if (omServiceId == null) {
      // Non-HA cluster.
      return OzoneClientFactory.getRpcClient(getConf());
    } else {
      // HA cluster
      return OzoneClientFactory.getRpcClient(omServiceId, getConf());
    }
  }

  public boolean isOMActive(String omNodeId) {
    return omhaService.isServiceActive(omNodeId);
  }

  public Iterator<StorageContainerManager> getInactiveSCM() {
    return scmhaService.inactiveServices();
  }

  public StorageContainerManager getSCM(String scmNodeId) {
    return this.scmhaService.getServiceById(scmNodeId);
  }

  public OzoneManager getOzoneManager(int index) {
    return this.omhaService.getServiceByIndex(index);
  }

  public OzoneManager getOzoneManager(String omNodeId) {
    return this.omhaService.getServiceById(omNodeId);
  }

  public List<OzoneManager> getOzoneManagersList() {
    return omhaService.getServices();
  }

  public List<StorageContainerManager> getStorageContainerManagersList() {
    return scmhaService.getServices();
  }

  public StorageContainerManager getStorageContainerManager(int index) {
    return this.scmhaService.getServiceByIndex(index);
  }

  public StorageContainerManager getScmLeader() {
    return getStorageContainerManagers().stream()
        .filter(StorageContainerManager::checkLeader)
        .findFirst().orElse(null);
  }

  public OzoneManager waitForLeaderOM()
      throws TimeoutException, InterruptedException {
    final OzoneManager[] om = new OzoneManager[1];
    GenericTestUtils.waitFor(() -> {
      om[0] = getOMLeader();
      return om[0] != null;
    }, 200, waitForClusterToBeReadyTimeout);
    return om[0];
  }

  /**
   * Get OzoneManager leader object.
   * @return OzoneManager object, null if there isn't one or more than one
   */
  public OzoneManager getOMLeader() {
    OzoneManager res = null;
    for (OzoneManager ozoneManager : this.omhaService.getActiveServices()) {
      if (ozoneManager.isLeaderReady()) {
        if (res != null) {
          // Found more than one leader
          // Return null, expect the caller to retry in a while
          return null;
        }
        // Found a leader
        res = ozoneManager;
      }
    }
    return res;
  }

  /**
   * Start a previously inactive OM.
   */
  public void startInactiveOM(String omNodeID) throws IOException {
    omhaService.startInactiveService(omNodeID, OzoneManager::start);
  }

  /**
   * Start a previously inactive SCM.
   */
  public void startInactiveSCM(String scmNodeId) throws IOException {
    scmhaService
        .startInactiveService(scmNodeId, StorageContainerManager::start);
  }

  @Override
  public void restartOzoneManager() throws IOException {
    for (OzoneManager ozoneManager : omhaService.getServices()) {
      try {
        stopOM(ozoneManager);
      } catch (Exception e) {
        LOG.warn("Failed to stop OM: {}", ozoneManager.getOMServiceId());
      }
    }
    omhaService.inactiveServices().forEachRemaining(omhaService::activate);
    for (OzoneManager ozoneManager : omhaService.getServices()) {
      ozoneManager.restart();
    }
  }

  public void shutdownOzoneManager(OzoneManager ozoneManager) {
    LOG.info("Shutting down OzoneManager " + ozoneManager.getOMNodeId());

    ozoneManager.stop();
  }

  public void restartOzoneManager(OzoneManager ozoneManager, boolean waitForOM)
      throws IOException, TimeoutException, InterruptedException {
    LOG.info("Restarting OzoneManager " + ozoneManager.getOMNodeId());
    ozoneManager.restart();

    if (waitForOM) {
      GenericTestUtils.waitFor(ozoneManager::isRunning,
          1000, waitForClusterToBeReadyTimeout);
    }
  }

  public void shutdownStorageContainerManager(StorageContainerManager scm) {
    LOG.info("Shutting down StorageContainerManager " + scm.getScmId());

    scm.stop();
    scmhaService.removeInstance(scm);
  }

  public StorageContainerManager restartStorageContainerManager(
      StorageContainerManager scm, boolean waitForSCM)
      throws IOException, TimeoutException,
      InterruptedException, AuthenticationException {
    LOG.info("Restarting SCM in cluster " + this.getClass());
    scmhaService.removeInstance(scm);
    OzoneConfiguration scmConf = scm.getConfiguration();
    shutdownStorageContainerManager(scm);
    scm.join();
    scm = HddsTestUtils.getScmSimple(scmConf, getSCMConfigurator());
    scmhaService.addInstance(scm, true);
    scm.start();
    if (waitForSCM) {
      waitForClusterToBeReady();
    }
    return scm;
  }

  @Override
  public String getClusterId() {
    return scmhaService.getServices().get(0)
        .getClientProtocolServer().getScmInfo().getClusterId();
  }

  public StorageContainerManager getActiveSCM() {
    for (StorageContainerManager scm : scmhaService.getServices()) {
      if (scm.checkLeader()) {
        return scm;
      }
    }
    return null;
  }

  public void waitForSCMToBeReady()
      throws TimeoutException, InterruptedException  {
    GenericTestUtils.waitFor(() -> {
      for (StorageContainerManager scm : scmhaService.getServices()) {
        if (scm.checkLeader()) {
          return true;
        }
      }
      return false;
    }, 1000, waitForClusterToBeReadyTimeout);
  }

  @Override
  public void stop() {
    for (OzoneManager ozoneManager : this.omhaService.getServices()) {
      if (ozoneManager != null) {
        LOG.info("Stopping the OzoneManager {}", ozoneManager.getOMNodeId());
        stopOM(ozoneManager);
      }
    }

    for (StorageContainerManager scm : this.scmhaService.getServices()) {
      if (scm != null) {
        LOG.info("Stopping the StorageContainerManager {}", scm.getScmId());
        scm.stop();
        scm.join();
      }
    }
    super.stop();
  }

  public void stopOzoneManager(int index) {
    stopAndDeactivate(omhaService.getServices().get(index));
  }

  private void stopAndDeactivate(OzoneManager om) {
    stopOM(om);
    omhaService.deactivate(om);
  }

  public void stopOzoneManager(String omNodeId) {
    stopAndDeactivate(omhaService.getServiceById(omNodeId));
  }

  private static void configureOMPorts(ConfigurationTarget conf,
      String omServiceId, String omNodeId) {

    String omAddrKey = ConfUtils.addKeySuffixes(
        OMConfigKeys.OZONE_OM_ADDRESS_KEY, omServiceId, omNodeId);
    String omHttpAddrKey = ConfUtils.addKeySuffixes(
        OMConfigKeys.OZONE_OM_HTTP_ADDRESS_KEY, omServiceId, omNodeId);
    String omHttpsAddrKey = ConfUtils.addKeySuffixes(
        OMConfigKeys.OZONE_OM_HTTPS_ADDRESS_KEY, omServiceId, omNodeId);
    String omRatisPortKey = ConfUtils.addKeySuffixes(
        OMConfigKeys.OZONE_OM_RATIS_PORT_KEY, omServiceId, omNodeId);

    conf.set(omAddrKey, localhostWithFreePort());
    conf.set(omHttpAddrKey, localhostWithFreePort());
    conf.set(omHttpsAddrKey, localhostWithFreePort());
    conf.setInt(omRatisPortKey, getFreePort());
  }

  /**
   * Builder for configuring the MiniOzoneCluster to run.
   */
  public static class Builder extends MiniOzoneClusterImpl.Builder {

    private static final String OM_NODE_ID_PREFIX = "omNode-";
    private final List<OzoneManager> activeOMs = new ArrayList<>();
    private final List<OzoneManager> inactiveOMs = new ArrayList<>();

    private static final String SCM_NODE_ID_PREFIX = "scmNode-";
    private final List<StorageContainerManager> activeSCMs = new ArrayList<>();
    private final List<StorageContainerManager> inactiveSCMs = new ArrayList<>();

    private String omServiceId;
    private int numOfOMs;
    private int numOfActiveOMs = ACTIVE_OMS_NOT_SET;

    private String scmServiceId;
    private int numOfSCMs;
    private int numOfActiveSCMs = ACTIVE_SCMS_NOT_SET;

    /**
     * Creates a new Builder.
     *
     * @param conf configuration
     */
    public Builder(OzoneConfiguration conf) {
      super(conf);
    }

    public Builder setNumOfOzoneManagers(int numOMs) {
      this.numOfOMs = numOMs;
      return this;
    }

    public Builder setNumOfActiveOMs(int numActiveOMs) {
      this.numOfActiveOMs = numActiveOMs;
      return this;
    }

    public Builder setOMServiceId(String serviceId) {
      this.omServiceId = serviceId;
      return this;
    }

    public Builder setNumOfStorageContainerManagers(int numSCMs) {
      this.numOfSCMs = numSCMs;
      return this;
    }

    public Builder setNumOfActiveSCMs(int numActiveSCMs) {
      this.numOfActiveSCMs = numActiveSCMs;
      return this;
    }

    public Builder setSCMServiceId(String serviceId) {
      this.scmServiceId = serviceId;
      return this;
    }

    @Override
    public MiniOzoneHAClusterImpl build() throws IOException {
      if (numOfActiveOMs > numOfOMs) {
        throw new IllegalArgumentException("Number of active OMs cannot be " +
            "more than the total number of OMs");
      }

      // If num of ActiveOMs is not set, set it to numOfOMs.
      if (numOfActiveOMs == ACTIVE_OMS_NOT_SET) {
        numOfActiveOMs = numOfOMs;
      }

      // If num of SCMs it not set, set it to 1.
      if (numOfSCMs == 0) {
        numOfSCMs = 1;
      }

      // If num of ActiveSCMs is not set, set it to numOfSCMs.
      if (numOfActiveSCMs == ACTIVE_SCMS_NOT_SET) {
        numOfActiveSCMs = numOfSCMs;
      }

      DefaultMetricsSystem.setMiniClusterMode(true);
      DatanodeStoreCache.setMiniClusterMode();
      initializeConfiguration();
      initOMRatisConf();
      SCMHAService scmService;
      OMHAService omService;
      ReconServer reconServer;
      try {
        scmService = createSCMService();
        omService = createOMService();
        reconServer = createRecon();
      } catch (AuthenticationException ex) {
        throw new IOException("Unable to build MiniOzoneCluster. ", ex);
      }

      final List<HddsDatanodeService> hddsDatanodes = createHddsDatanodes();

      MiniOzoneHAClusterImpl cluster = new MiniOzoneHAClusterImpl(conf,
          scmConfigurator, omService, scmService, hddsDatanodes, path,
          reconServer);

      if (startDataNodes) {
        cluster.startHddsDatanodes();
      }
      prepareForNextBuild();
      return cluster;
    }

    protected int numberOfOzoneManagers() {
      return numOfOMs;
    }

    protected void initOMRatisConf() {
      // If test change the following config values we will respect,
      // otherwise we will set lower timeout values.
      long defaultDuration = OMConfigKeys.OZONE_OM_RATIS_MINIMUM_TIMEOUT_DEFAULT
          .getDuration();
      long curRatisRpcTimeout = conf.getTimeDuration(
          OMConfigKeys.OZONE_OM_RATIS_MINIMUM_TIMEOUT_KEY,
          defaultDuration, TimeUnit.MILLISECONDS);
      conf.setTimeDuration(OMConfigKeys.OZONE_OM_RATIS_MINIMUM_TIMEOUT_KEY,
          defaultDuration == curRatisRpcTimeout ?
              RATIS_RPC_TIMEOUT : curRatisRpcTimeout, TimeUnit.MILLISECONDS);

      long defaultNodeFailureTimeout =
          OMConfigKeys.OZONE_OM_RATIS_SERVER_FAILURE_TIMEOUT_DURATION_DEFAULT.
              getDuration();
      long curNodeFailureTimeout = conf.getTimeDuration(
          OMConfigKeys.OZONE_OM_RATIS_SERVER_FAILURE_TIMEOUT_DURATION_KEY,
          defaultNodeFailureTimeout,
          OMConfigKeys.OZONE_OM_RATIS_SERVER_FAILURE_TIMEOUT_DURATION_DEFAULT.
              getUnit());
      conf.setTimeDuration(
          OMConfigKeys.OZONE_OM_RATIS_SERVER_FAILURE_TIMEOUT_DURATION_KEY,
          curNodeFailureTimeout == defaultNodeFailureTimeout ?
              NODE_FAILURE_TIMEOUT : curNodeFailureTimeout,
          TimeUnit.MILLISECONDS);
    }

    /**
     * Start OM service with multiple OMs.
     */
    protected OMHAService createOMService() throws IOException,
        AuthenticationException {
      if (omServiceId == null) {
        OzoneManager om = createAndStartSingleOM();
        return new OMHAService(singletonList(om), null, null);
      }

      List<OzoneManager> omList = Lists.newArrayList();

      int retryCount = 0;

      while (true) {
        try {
          initOMHAConfig();

          for (int i = 1; i <= numOfOMs; i++) {
            // Set nodeId
            String nodeId = OM_NODE_ID_PREFIX + i;
            OzoneConfiguration config = new OzoneConfiguration(conf);
            config.set(OMConfigKeys.OZONE_OM_NODE_ID_KEY, nodeId);
            // Set the OM http(s) address to null so that the cluster picks
            // up the address set with service ID and node ID in initHAConfig
            config.set(OMConfigKeys.OZONE_OM_HTTP_ADDRESS_KEY, "");
            config.set(OMConfigKeys.OZONE_OM_HTTPS_ADDRESS_KEY, "");

            // Set metadata/DB dir base path
            String metaDirPath = path + "/" + nodeId;
            config.set(OZONE_METADATA_DIRS, metaDirPath);

            OzoneManager.omInit(config);
            OzoneManager om = OzoneManager.createOm(config);
            setClients(om);
            omList.add(om);

            if (i <= numOfActiveOMs) {
              om.start();
              activeOMs.add(om);
              LOG.info("Started OzoneManager {} RPC server at {}", nodeId,
                  om.getOmRpcServerAddr());
            } else {
              inactiveOMs.add(om);
              LOG.info("Initialized OzoneManager at {}. This OM is currently "
                  + "inactive (not running).", om.getOmRpcServerAddr());
            }
          }

          break;
        } catch (BindException e) {
          for (OzoneManager om : omList) {
            stopOM(om);
            LOG.info("Stopping OzoneManager server at {}",
                om.getOmRpcServerAddr());
          }
          omList.clear();
          ++retryCount;
          LOG.info("MiniOzoneHACluster port conflicts, retried {} times",
              retryCount, e);
        }
      }
      return new OMHAService(activeOMs, inactiveOMs, omServiceId);
    }

    /**
     * Start OM service with multiple OMs.
     */
    protected SCMHAService createSCMService()
        throws IOException, AuthenticationException {
      if (scmServiceId == null) {
        StorageContainerManager scm = createAndStartSingleSCM();
        return new SCMHAService(singletonList(scm), null, null);
      }

      List<StorageContainerManager> scmList = Lists.newArrayList();

      int retryCount = 0;

      while (true) {
        try {
          initSCMHAConfig();

          for (int i = 1; i <= numOfSCMs; i++) {
            // Set nodeId
            String nodeId = SCM_NODE_ID_PREFIX + i;
            String metaDirPath = path + "/" + nodeId;
            OzoneConfiguration scmConfig = new OzoneConfiguration(conf);
            scmConfig.set(OZONE_METADATA_DIRS, metaDirPath);
            scmConfig.set(ScmConfigKeys.OZONE_SCM_NODE_ID_KEY, nodeId);
<<<<<<< HEAD
            SCMHAUtils.setRatisEnabled(true);
=======
>>>>>>> a0be99a3

            configureSCM();
            if (i == 1) {
              StorageContainerManager.scmInit(scmConfig, clusterId);
            } else {
              StorageContainerManager.scmBootstrap(scmConfig);
            }
            StorageContainerManager scm =
                HddsTestUtils.getScmSimple(scmConfig, scmConfigurator);
            HealthyPipelineSafeModeRule rule =
                scm.getScmSafeModeManager().getHealthyPipelineSafeModeRule();
            if (rule != null) {
              // Set threshold to wait for safe mode exit -
              // this is needed since a pipeline is marked open only after
              // leader election.
              rule.setHealthyPipelineThresholdCount(numOfDatanodes / 3);
            }
            scmList.add(scm);

            if (i <= numOfActiveSCMs) {
              scm.start();
              activeSCMs.add(scm);
              LOG.info("Started SCM RPC server at {}",
                  scm.getClientRpcAddress());
            } else {
              inactiveSCMs.add(scm);
              LOG.info("Intialized SCM at {}. This SCM is currently "
                  + "inactive (not running).", scm.getClientRpcAddress());
            }
          }
          break;
        } catch (BindException e) {
          for (StorageContainerManager scm : scmList) {
            scm.stop();
            scm.join();
            LOG.info("Stopping StorageContainerManager server at {}",
                scm.getClientRpcAddress());
          }
          scmList.clear();
          ++retryCount;
          LOG.info("MiniOzoneHACluster port conflicts, retried {} times",
              retryCount, e);
        }
      }

      configureScmDatanodeAddress(activeSCMs);

      return new SCMHAService(activeSCMs, inactiveSCMs, scmServiceId);
    }

    /**
     * Initialize HA related configurations.
     */
    private void initSCMHAConfig() {
      // Set configurations required for starting OM HA service, because that
      // is the serviceID being passed to start Ozone HA cluster.
      // Here setting internal service and OZONE_OM_SERVICE_IDS_KEY, in this
      // way in OM start it uses internal service id to find it's service id.
      conf.set(ScmConfigKeys.OZONE_SCM_SERVICE_IDS_KEY, scmServiceId);
      conf.set(ScmConfigKeys.OZONE_SCM_DEFAULT_SERVICE_ID, scmServiceId);
      String scmNodesKey = ConfUtils.addKeySuffixes(
          ScmConfigKeys.OZONE_SCM_NODES_KEY, scmServiceId);
      StringBuilder scmNodesKeyValue = new StringBuilder();
      StringBuilder scmNames = new StringBuilder();

      for (int i = 1; i <= numOfSCMs; i++) {
        String scmNodeId = SCM_NODE_ID_PREFIX + i;
        scmNodesKeyValue.append(",").append(scmNodeId);

        String scmAddrKey = ConfUtils.addKeySuffixes(
            ScmConfigKeys.OZONE_SCM_ADDRESS_KEY, scmServiceId, scmNodeId);
        String scmHttpAddrKey = ConfUtils.addKeySuffixes(
            ScmConfigKeys.OZONE_SCM_HTTP_ADDRESS_KEY, scmServiceId, scmNodeId);
        String scmHttpsAddrKey = ConfUtils.addKeySuffixes(
            ScmConfigKeys.OZONE_SCM_HTTPS_ADDRESS_KEY, scmServiceId, scmNodeId);
        String scmRatisPortKey = ConfUtils.addKeySuffixes(
            ScmConfigKeys.OZONE_SCM_RATIS_PORT_KEY, scmServiceId, scmNodeId);
        String dnPortKey = ConfUtils.addKeySuffixes(
            ScmConfigKeys.OZONE_SCM_DATANODE_ADDRESS_KEY,
            scmServiceId, scmNodeId);
        String blockClientKey = ConfUtils.addKeySuffixes(
            ScmConfigKeys.OZONE_SCM_BLOCK_CLIENT_ADDRESS_KEY,
            scmServiceId, scmNodeId);
        String ssClientKey = ConfUtils.addKeySuffixes(
            ScmConfigKeys.OZONE_SCM_CLIENT_ADDRESS_KEY,
            scmServiceId, scmNodeId);
        String scmGrpcPortKey = ConfUtils.addKeySuffixes(
            ScmConfigKeys.OZONE_SCM_GRPC_PORT_KEY, scmServiceId, scmNodeId);
        String scmSecurityAddrKey = ConfUtils.addKeySuffixes(
            ScmConfigKeys.OZONE_SCM_SECURITY_SERVICE_ADDRESS_KEY, scmServiceId,
            scmNodeId);

        conf.set(scmAddrKey, "127.0.0.1");
        conf.set(scmHttpAddrKey, localhostWithFreePort());
        conf.set(scmHttpsAddrKey, localhostWithFreePort());
        conf.set(scmSecurityAddrKey, localhostWithFreePort());

        int ratisPort = getFreePort();
        conf.setInt(scmRatisPortKey, ratisPort);
        //conf.setInt("ozone.scm.ha.ratis.bind.port", ratisPort);

        int dnPort = getFreePort();
        conf.set(dnPortKey, "127.0.0.1:" + dnPort);
        scmNames.append(",localhost:").append(dnPort);

        conf.set(ssClientKey, localhostWithFreePort());
        conf.setInt(scmGrpcPortKey, getFreePort());

        String blockAddress = localhostWithFreePort();
        conf.set(blockClientKey, blockAddress);
        conf.set(ScmConfigKeys.OZONE_SCM_BLOCK_CLIENT_ADDRESS_KEY,
            blockAddress);
      }

      conf.set(scmNodesKey, scmNodesKeyValue.substring(1));
      conf.set(ScmConfigKeys.OZONE_SCM_NAMES, scmNames.substring(1));
    }

    /**
     * Initialize HA related configurations.
     */
    private void initOMHAConfig() {
      // Set configurations required for starting OM HA service, because that
      // is the serviceID being passed to start Ozone HA cluster.
      // Here setting internal service and OZONE_OM_SERVICE_IDS_KEY, in this
      // way in OM start it uses internal service id to find it's service id.
      conf.set(OMConfigKeys.OZONE_OM_SERVICE_IDS_KEY, omServiceId);
      conf.set(OMConfigKeys.OZONE_OM_INTERNAL_SERVICE_ID, omServiceId);
      String omNodesKey = ConfUtils.addKeySuffixes(
          OMConfigKeys.OZONE_OM_NODES_KEY, omServiceId);
      List<String> omNodeIds = new ArrayList<>();

      for (int i = 1; i <= numOfOMs; i++) {
        String omNodeId = OM_NODE_ID_PREFIX + i;
        omNodeIds.add(omNodeId);

        configureOMPorts(conf, omServiceId, omNodeId);
      }

      conf.set(omNodesKey, String.join(",", omNodeIds));
    }
  }

  /**
   * Bootstrap new OM by updating existing OM configs.
   */
  public void bootstrapOzoneManager(String omNodeId) throws Exception {
    bootstrapOzoneManager(omNodeId, true, false);
  }

  /**
   * Bootstrap new OM and add to existing OM HA service ring.
   * @param omNodeId nodeId of new OM
   * @param updateConfigs if true, update the old OM configs with new node
   *                      information
   * @param force if true, start new OM with FORCE_BOOTSTRAP option.
   *              Otherwise, start new OM with BOOTSTRAP option.
   */
  public void bootstrapOzoneManager(String omNodeId,
      boolean updateConfigs, boolean force) throws Exception {

    // Set testReloadConfigFlag to true so that
    // OzoneManager#reloadConfiguration does not reload config as it will
    // return the default configurations.
    OzoneManager.setTestReloadConfigFlag(true);

    int retryCount = 0;
    OzoneManager om = null;

    OzoneManager omLeader = waitForLeaderOM();
    long leaderSnapshotIndex = omLeader.getRatisSnapshotIndex();

    while (true) {
      try {
        OzoneConfiguration newConf = addNewOMToConfig(omhaService.getServiceId(),
            omNodeId);

        if (updateConfigs) {
          updateOMConfigs(newConf);
        }

        om = bootstrapNewOM(omNodeId, newConf, force);

        LOG.info("Bootstrapped OzoneManager {} RPC server at {}", omNodeId,
            om.getOmRpcServerAddr());

        // Add new OMs to cluster's in memory map and update existing OMs conf.
        setConf(newConf);

        break;
      } catch (IOException e) {
        // Existing OM config could have been updated with new conf. Reset it.
        for (OzoneManager existingOM : omhaService.getServices()) {
          existingOM.setConfiguration(getConf());
        }
        if (e instanceof BindException ||
            e.getCause() instanceof BindException) {
          ++retryCount;
          LOG.info("MiniOzoneHACluster port conflicts, retried {} times",
              retryCount, e);
        } else {
          throw e;
        }
      }
    }

    waitForBootstrappedNodeToBeReady(om, leaderSnapshotIndex);
    if (updateConfigs) {
      waitForConfigUpdateOnActiveOMs(omNodeId);
    }
  }

  /**
   * Set the configs for new OMs.
   */
  private OzoneConfiguration addNewOMToConfig(String omServiceId,
      String omNodeId) {

    OzoneConfiguration newConf = new OzoneConfiguration(getConf());
    configureOMPorts(newConf, omServiceId, omNodeId);

    String omNodesKey = ConfUtils.addKeySuffixes(
        OMConfigKeys.OZONE_OM_NODES_KEY, omServiceId);
    newConf.set(omNodesKey, newConf.get(omNodesKey) + "," + omNodeId);

    return newConf;
  }

  /**
   * Update the configurations of the given list of OMs.
   */
  private void updateOMConfigs(OzoneConfiguration newConf) {
    for (OzoneManager om : omhaService.getActiveServices()) {
      om.setConfiguration(newConf);
    }
  }

  /**
   * Start a new OM in Bootstrap mode. Configs (address and ports) for the new
   * OM must already be set in the newConf.
   */
  private OzoneManager bootstrapNewOM(String nodeId, OzoneConfiguration newConf,
      boolean force) throws IOException, AuthenticationException {

    OzoneConfiguration config = new OzoneConfiguration(newConf);

    // For bootstrapping node, set the nodeId config also.
    config.set(OMConfigKeys.OZONE_OM_NODE_ID_KEY, nodeId);

    // Set metadata/DB dir base path
    String metaDirPath = clusterMetaPath + "/" + nodeId;
    config.set(OZONE_METADATA_DIRS, metaDirPath);

    OzoneManager.omInit(config);
    OzoneManager om;

    if (force) {
      om = OzoneManager.createOm(config,
          OzoneManager.StartupOption.FORCE_BOOTSTRAP);
    } else {
      om = OzoneManager.createOm(config, OzoneManager.StartupOption.BOOTSTRAP);
    }

    ExitManagerForOM exitManager = new ExitManagerForOM(this, nodeId);
    om.setExitManagerForTesting(exitManager);
    omhaService.addInstance(om, false);
    startInactiveOM(nodeId);

    return om;
  }

  /**
   * Wait for AddOM command to execute on all OMs.
   */
  private void waitForBootstrappedNodeToBeReady(OzoneManager newOM,
      long leaderSnapshotIndex) throws Exception {
    // Wait for bootstrapped nodes to catch up with others
    GenericTestUtils.waitFor(() -> {
      try {
        if (newOM.getRatisSnapshotIndex() >= leaderSnapshotIndex) {
          return true;
        }
      } catch (IOException e) {
        return false;
      }
      return false;
    }, 1000, waitForClusterToBeReadyTimeout);
  }

  private void waitForConfigUpdateOnActiveOMs(String newOMNodeId)
      throws Exception {
    OzoneManager newOMNode = omhaService.getServiceById(newOMNodeId);
    OzoneManagerRatisServer newOMRatisServer = newOMNode.getOmRatisServer();
    GenericTestUtils.waitFor(() -> {
      // Each existing active OM should contain the new OM in its peerList.
      // Also, the new OM should contain each existing active OM in it's OM
      // peer list and RatisServer peerList.
      for (OzoneManager om : omhaService.getActiveServices()) {
        if (!om.doesPeerExist(newOMNodeId)) {
          return false;
        }
        if (!newOMNode.doesPeerExist(om.getOMNodeId())) {
          return false;
        }
        if (!newOMRatisServer.doesPeerExist(om.getOMNodeId())) {
          return false;
        }
      }
      return true;
    }, 1000, waitForClusterToBeReadyTimeout);
  }

  public void setupExitManagerForTesting() {
    for (OzoneManager om : omhaService.getServices()) {
      om.setExitManagerForTesting(new ExitManagerForOM(this, om.getOMNodeId()));
    }
  }

  /**
   * MiniOzoneHAService is a helper class used for both SCM and OM HA.
   * This class keeps track of active and inactive OM/SCM services
   * @param <Type>
   */
  static class MiniOzoneHAService<Type> {
    private final Map<String, Type> serviceMap;
    private final List<Type> services;
    private final String serviceId;
    private final String serviceName;

    // Active services s denote OM/SCM services which are up and running
    private final List<Type> activeServices;
    private final List<Type> inactiveServices;

    // Function to extract the Id from service
    private final Function<Type, String> serviceIdProvider;

    MiniOzoneHAService(String name, List<Type> activeList,
        List<Type> inactiveList, String serviceId,
        Function<Type, String> idProvider) {
      this.serviceName = name;
      this.serviceMap = Maps.newHashMap();
      this.serviceIdProvider = idProvider;
      if (activeList != null) {
        for (Type service : activeList) {
          this.serviceMap.put(idProvider.apply(service), service);
        }
      }
      if (inactiveList != null) {
        for (Type service : inactiveList) {
          this.serviceMap.put(idProvider.apply(service), service);
        }
      }
      this.services = new ArrayList<>(serviceMap.values());
      this.activeServices = activeList;
      this.inactiveServices = inactiveList;
      this.serviceId = serviceId;

      // If the serviceID is null, then this should be a non-HA cluster.
      if (serviceId == null) {
        Preconditions.checkArgument(services.size() <= 1);
      }
    }

    public String getServiceId() {
      return serviceId;
    }

    public List<Type> getServices() {
      return services;
    }

    public List<Type> getActiveServices() {
      return activeServices;
    }

    public boolean removeInstance(Type t) {
      boolean result =  services.remove(t);
      serviceMap.remove(serviceIdProvider.apply(t));
      activeServices.remove(t);
      inactiveServices.remove(t);
      return result;
    }

    public void addInstance(Type t, boolean isActive) {
      services.add(t);
      serviceMap.put(serviceIdProvider.apply(t), t);
      if (isActive) {
        activeServices.add(t);
      } else {
        inactiveServices.add(t);
      }
    }

    public void activate(Type t) {
      activeServices.add(t);
      inactiveServices.remove(t);
    }

    public void deactivate(Type t) {
      activeServices.remove(t);
      inactiveServices.add(t);
    }

    public boolean isServiceActive(String id) {
      return activeServices.contains(serviceMap.get(id));
    }

    public Iterator<Type> inactiveServices() {
      return new ArrayList<>(inactiveServices).iterator();
    }

    public Type getServiceByIndex(int index) {
      return this.services.get(index);
    }

    public Type getServiceById(String id) {
      return this.serviceMap.get(id);
    }

    public void startInactiveService(String id,
        CheckedConsumer<Type, IOException> serviceStarter) throws IOException {
      Type service = serviceMap.get(id);
      if (!inactiveServices.contains(service)) {
        throw new IOException(serviceName + " is already active.");
      } else {
        serviceStarter.accept(service);
        activeServices.add(service);
        inactiveServices.remove(service);
      }
    }
  }

  static class OMHAService extends MiniOzoneHAService<OzoneManager> {
    OMHAService(List<OzoneManager> activeList, List<OzoneManager> inactiveList,
        String serviceId) {
      super("OM", activeList, inactiveList, serviceId,
          OzoneManager::getOMNodeId);
    }
  }

  static class SCMHAService extends
      MiniOzoneHAService<StorageContainerManager> {
    SCMHAService(List<StorageContainerManager> activeList,
        List<StorageContainerManager> inactiveList,
        String serviceId) {
      super("SCM", activeList, inactiveList, serviceId,
          StorageContainerManager::getSCMNodeId);
    }
  }

  public List<StorageContainerManager> getStorageContainerManagers() {
    return new ArrayList<>(this.scmhaService.getServices());
  }

  public StorageContainerManager getStorageContainerManager() {
    return getStorageContainerManagers().get(0);
  }

  private static final class ExitManagerForOM extends ExitManager {

    private final MiniOzoneHAClusterImpl cluster;
    private final String omNodeId;

    private ExitManagerForOM(MiniOzoneHAClusterImpl cluster, String nodeId) {
      this.cluster = cluster;
      this.omNodeId = nodeId;
    }

    @Override
    public void exitSystem(int status, String message, Throwable throwable,
        Logger log) throws IOException {
      LOG.error(omNodeId + " - System Exit: " + message, throwable);
      cluster.stopOzoneManager(omNodeId);
      throw new IOException(throwable);
    }

    @Override
    public void exitSystem(int status, String message, Logger log)
        throws IOException {
      LOG.error(omNodeId + " - System Exit: " + message);
      cluster.stopOzoneManager(omNodeId);
      throw new IOException(message);
    }
  }

}<|MERGE_RESOLUTION|>--- conflicted
+++ resolved
@@ -26,7 +26,6 @@
 import org.apache.hadoop.hdds.conf.OzoneConfiguration;
 import org.apache.hadoop.hdds.scm.ScmConfigKeys;
 import org.apache.hadoop.hdds.scm.HddsTestUtils;
-import org.apache.hadoop.hdds.scm.ha.SCMHAUtils;
 import org.apache.hadoop.hdds.scm.safemode.HealthyPipelineSafeModeRule;
 import org.apache.hadoop.hdds.scm.server.SCMConfigurator;
 import org.apache.hadoop.hdds.scm.server.StorageContainerManager;
@@ -563,10 +562,6 @@
             OzoneConfiguration scmConfig = new OzoneConfiguration(conf);
             scmConfig.set(OZONE_METADATA_DIRS, metaDirPath);
             scmConfig.set(ScmConfigKeys.OZONE_SCM_NODE_ID_KEY, nodeId);
-<<<<<<< HEAD
-            SCMHAUtils.setRatisEnabled(true);
-=======
->>>>>>> a0be99a3
 
             configureSCM();
             if (i == 1) {
