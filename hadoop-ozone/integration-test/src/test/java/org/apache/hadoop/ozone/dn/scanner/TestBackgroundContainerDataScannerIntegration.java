--- conflicted
+++ resolved
@@ -82,13 +82,8 @@
     assertNotEquals(0, container.getContainerData().getDataChecksum());
 
     waitForScmToSeeReplicaState(containerID, CLOSED);
-<<<<<<< HEAD
     long initialReportedDataChecksum = getContainerReplica(containerID).getChecksums().getDataChecksum();
-
-=======
-    long initialReportedDataChecksum = getContainerReplica(containerID).getDataChecksum();
     assertNotEquals(0, initialReportedDataChecksum);
->>>>>>> 1c2c7f34
     corruption.applyTo(container);
 
     resumeScanner();
