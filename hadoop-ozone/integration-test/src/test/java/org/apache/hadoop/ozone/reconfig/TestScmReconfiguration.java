--- conflicted
+++ resolved
@@ -21,11 +21,8 @@
 import com.google.common.collect.ImmutableSet;
 import org.apache.hadoop.conf.ReconfigurationException;
 import org.apache.hadoop.hdds.conf.ReconfigurationHandler;
-<<<<<<< HEAD
+import org.apache.hadoop.hdds.scm.container.replication.ReplicationManager.ReplicationManagerConfiguration;
 import org.apache.hadoop.hdds.scm.block.SCMBlockDeletingService;
-=======
-import org.apache.hadoop.hdds.scm.container.replication.ReplicationManager.ReplicationManagerConfiguration;
->>>>>>> f182b817
 import org.junit.jupiter.api.Test;
 
 import java.time.Duration;
@@ -72,20 +69,6 @@
   }
 
   @Test
-<<<<<<< HEAD
-  public void blockDeletionPerIntervalMaxReconfigure() {
-    SCMBlockDeletingService blockDeletingService =
-        getCluster().getStorageContainerManager().getScmBlockManager()
-        .getSCMBlockDeletingService();
-    int blockDeleteTXNum = blockDeletingService.getBlockDeleteTXNum();
-
-    getSubject().reconfigurePropertyImpl(
-        HDDS_SCM_BLOCK_DELETION_PER_INTERVAL_MAX,
-        String.valueOf(blockDeleteTXNum + 1));
-
-    assertEquals(blockDeleteTXNum + 1,
-        blockDeletingService.getBlockDeleteTXNum());
-=======
   void readOnlyAdminUsernames() throws ReconfigurationException {
     final String newValue = randomAlphabetic(10);
 
@@ -112,7 +95,21 @@
   private ReplicationManagerConfiguration replicationManagerConfig() {
     return getCluster().getStorageContainerManager().getReplicationManager()
         .getConfig();
->>>>>>> f182b817
+  }
+
+  @Test
+  public void blockDeletionPerIntervalMaxReconfigure() {
+    SCMBlockDeletingService blockDeletingService =
+        getCluster().getStorageContainerManager().getScmBlockManager()
+        .getSCMBlockDeletingService();
+    int blockDeleteTXNum = blockDeletingService.getBlockDeleteTXNum();
+
+    getSubject().reconfigurePropertyImpl(
+        HDDS_SCM_BLOCK_DELETION_PER_INTERVAL_MAX,
+        String.valueOf(blockDeleteTXNum + 1));
+
+    assertEquals(blockDeleteTXNum + 1,
+        blockDeletingService.getBlockDeleteTXNum());
   }
 
 }