/*
 * Licensed to the Apache Software Foundation (ASF) under one or more
 * contributor license agreements. See the NOTICE file distributed with
 * this work for additional information regarding copyright ownership.
 * The ASF licenses this file to You under the Apache License, Version 2.0
 * (the "License"); you may not use this file except in compliance with
 * the License. You may obtain a copy of the License at
 *
 *      http://www.apache.org/licenses/LICENSE-2.0
 *
 * Unless required by applicable law or agreed to in writing, software
 * distributed under the License is distributed on an "AS IS" BASIS,
 * WITHOUT WARRANTIES OR CONDITIONS OF ANY KIND, either express or implied.
 * See the License for the specific language governing permissions and
 * limitations under the License.
 */

package org.apache.hadoop.hdds.scm;

import static java.nio.charset.StandardCharsets.UTF_8;
import static org.apache.hadoop.hdds.protocol.DatanodeDetails.Port.Name.REPLICATION;
import static org.apache.hadoop.hdds.protocol.proto.HddsProtos.NodeOperationalState.DECOMMISSIONING;
import static org.apache.hadoop.hdds.protocol.proto.HddsProtos.NodeOperationalState.IN_MAINTENANCE;
import static org.apache.hadoop.hdds.protocol.proto.HddsProtos.NodeOperationalState.IN_SERVICE;
import static org.apache.hadoop.hdds.protocol.proto.HddsProtos.NodeState.HEALTHY;
import static org.assertj.core.api.Assertions.assertThat;
import static org.junit.jupiter.api.Assertions.assertEquals;
import static org.junit.jupiter.api.Assertions.assertInstanceOf;
import static org.junit.jupiter.api.Assertions.assertThrows;
import static org.junit.jupiter.api.Assertions.assertTrue;

import java.io.IOException;
import java.util.List;
import org.apache.commons.lang3.RandomStringUtils;
import org.apache.commons.lang3.RandomUtils;
import org.apache.hadoop.hdds.client.BlockID;
import org.apache.hadoop.hdds.client.ECReplicationConfig;
import org.apache.hadoop.hdds.client.RatisReplicationConfig;
import org.apache.hadoop.hdds.client.ReplicationConfig;
import org.apache.hadoop.hdds.conf.OzoneConfiguration;
import org.apache.hadoop.hdds.protocol.DatanodeDetails;
import org.apache.hadoop.hdds.protocol.datanode.proto.ContainerProtos;
import org.apache.hadoop.hdds.protocol.proto.HddsProtos;
import org.apache.hadoop.hdds.scm.cli.ContainerOperationClient;
import org.apache.hadoop.hdds.scm.client.ScmClient;
import org.apache.hadoop.hdds.scm.container.common.helpers.ContainerWithPipeline;
import org.apache.hadoop.hdds.scm.ha.SCMHAUtils;
import org.apache.hadoop.hdds.scm.node.NodeManager;
import org.apache.hadoop.hdds.scm.pipeline.Pipeline;
import org.apache.hadoop.hdds.scm.pipeline.PipelineID;
import org.apache.hadoop.hdds.scm.pipeline.PipelineNotFoundException;
import org.apache.hadoop.hdds.scm.server.StorageContainerManager;
import org.apache.hadoop.hdds.scm.storage.ContainerProtocolCalls;
import org.apache.hadoop.hdds.utils.IOUtils;
import org.apache.hadoop.ozone.OzoneConsts;
import org.apache.hadoop.ozone.container.ContainerTestHelper;
import org.apache.ozone.test.NonHATests;
import org.junit.jupiter.api.AfterAll;
import org.junit.jupiter.api.BeforeAll;
import org.junit.jupiter.api.Test;
import org.junit.jupiter.api.TestInstance;

/**
 * This class tests container operations (TODO currently only supports create)
 * from cblock clients.
 */
@TestInstance(TestInstance.Lifecycle.PER_CLASS)
public abstract class TestContainerOperations implements NonHATests.TestCase {

  private static final int CONTAINER_LIST_LIMIT = 1;

  private ScmClient storageClient;
  private XceiverClientManager xceiverClientManager;

  @BeforeAll
  void setup() throws Exception {
    OzoneConfiguration clientConf = new OzoneConfiguration(cluster().getConf());
    clientConf.setInt(ScmConfigKeys.OZONE_SCM_CONTAINER_LIST_MAX_COUNT, CONTAINER_LIST_LIMIT);
    storageClient = new ContainerOperationClient(clientConf);
    xceiverClientManager = new XceiverClientManager(cluster().getConf());
  }

  @AfterAll
  void cleanup() {
    IOUtils.closeQuietly(xceiverClientManager);
  }

  @Test
  void testContainerStateMachineIdempotency() throws Exception {
    ContainerWithPipeline container = storageClient.createContainer(HddsProtos
        .ReplicationType.RATIS, HddsProtos.ReplicationFactor
        .ONE, OzoneConsts.OZONE);
    long containerID = container.getContainerInfo().getContainerID();
    Pipeline pipeline = container.getPipeline();
    XceiverClientSpi client = xceiverClientManager.acquireClient(pipeline);

    // call create Container again
    BlockID blockID = ContainerTestHelper.getTestBlockID(containerID);
    byte[] data =
        RandomStringUtils.secure().next(RandomUtils.secure().randomInt(0, 1024)).getBytes(UTF_8);
    ContainerProtos.ContainerCommandRequestProto writeChunkRequest =
        ContainerTestHelper
            .getWriteChunkRequest(container.getPipeline(), blockID,
                data.length);
    client.sendCommand(writeChunkRequest);

    //Make the write chunk request again without requesting for overWrite
    client.sendCommand(writeChunkRequest);
    // Now, explicitly make a putKey request for the block.
    ContainerProtos.ContainerCommandRequestProto putKeyRequest =
        ContainerTestHelper
            .getPutBlockRequest(pipeline, writeChunkRequest.getWriteChunk());
    client.sendCommand(putKeyRequest);
    // send the putBlock again
    client.sendCommand(putKeyRequest);

    // close container call
    ContainerProtocolCalls.closeContainer(client, containerID, null);
    ContainerProtocolCalls.closeContainer(client, containerID, null);

    xceiverClientManager.releaseClient(client, false);
  }

  /**
   * A simple test to create a container with {@link ContainerOperationClient}.
   */
  @Test
  public void testCreate() throws Exception {
    ContainerWithPipeline container = storageClient.createContainer(HddsProtos
        .ReplicationType.STAND_ALONE, HddsProtos.ReplicationFactor
        .ONE, OzoneConsts.OZONE);
    assertEquals(container.getContainerInfo().getContainerID(), storageClient
        .getContainer(container.getContainerInfo().getContainerID())
        .getContainerID());
  }

  /**
   * Test to try to list number of containers over the max number Ozone allows.
   */
  @Test
  public void testListContainerExceedMaxAllowedCountOperations() throws Exception {
    // create n+1 containers
    for (int i = 0; i < CONTAINER_LIST_LIMIT + 1; i++) {
      storageClient.createContainer(HddsProtos
          .ReplicationType.STAND_ALONE, HddsProtos.ReplicationFactor
          .ONE, OzoneConsts.OZONE);
    }

    int count = storageClient.listContainer(0, CONTAINER_LIST_LIMIT + 1)
        .getContainerInfoList()
        .size();
    assertEquals(CONTAINER_LIST_LIMIT, count);
  }

  /**
   * A simple test to get Pipeline with {@link ContainerOperationClient}.
   */
  @Test
  public void testGetPipeline() throws Exception {
    Exception e =
        assertThrows(Exception.class, () -> storageClient.getPipeline(PipelineID.randomId().getProtobuf()));
    assertInstanceOf(PipelineNotFoundException.class, SCMHAUtils.unwrapException(e));
    assertThat(storageClient.listPipelines()).isNotEmpty();
  }

  @Test
  public void testDatanodeUsageInfoCompatibility() throws IOException {
    DatanodeDetails dn = cluster().getStorageContainerManager()
        .getScmNodeManager()
        .getAllNodes()
        .get(0);
    dn.setCurrentVersion(0);

    List<HddsProtos.DatanodeUsageInfoProto> usageInfoList =
        storageClient.getDatanodeUsageInfo(
            dn.getIpAddress(), dn.getUuidString());

    for (HddsProtos.DatanodeUsageInfoProto info : usageInfoList) {
      assertTrue(info.getNode().getPortsList().stream()
          .anyMatch(port -> REPLICATION.name().equals(port.getName())));
    }

    usageInfoList =
        storageClient.getDatanodeUsageInfo(true, 3);

    for (HddsProtos.DatanodeUsageInfoProto info : usageInfoList) {
      assertTrue(info.getNode().getPortsList().stream()
          .anyMatch(port -> REPLICATION.name().equals(port.getName())));
    }
  }

  @Test
  public void testDatanodeUsageInfoContainerCount() throws Exception {
    NodeManager nodeManager = cluster().getStorageContainerManager().getScmNodeManager();
    List<? extends DatanodeDetails> dnList = nodeManager.getAllNodes();

    for (DatanodeDetails dn : dnList) {
      List<HddsProtos.DatanodeUsageInfoProto> usageInfoList =
              storageClient.getDatanodeUsageInfo(
                      dn.getIpAddress(), dn.getUuidString());

      assertEquals(1, usageInfoList.size());
<<<<<<< HEAD
      assertThat(usageInfoList.get(0).getContainerCount())
          .isGreaterThanOrEqualTo(expected);
=======
      assertEquals(nodeManager.getContainers(dn).size(), usageInfoList.get(0).getContainerCount());
>>>>>>> e1a3fb36
    }
  }

  @Test
  public void testHealthyNodesCount() throws Exception {
    List<HddsProtos.Node> nodes = storageClient.queryNode(null, HEALTHY,
        HddsProtos.QueryScope.CLUSTER, "");
    assertEquals(cluster().getHddsDatanodes().size(), nodes.size(), "Expected live nodes");
  }

  @Test
  public void testNodeOperationalStates() throws Exception {
    StorageContainerManager scm = cluster().getStorageContainerManager();
    NodeManager nm = scm.getScmNodeManager();
    final int numOfDatanodes = nm.getAllNodes().size();

    // Set one node to be something other than IN_SERVICE
    final DatanodeDetails node = nm.getAllNodes().get(0);
    HddsProtos.NodeOperationalState originalState = nm.getNodeStatus(node).getOperationalState();
    nm.setNodeOperationalState(node, DECOMMISSIONING);

    // Nodes not in DECOMMISSIONING state should be returned as they are in service
    int nodeCount = storageClient.queryNode(IN_SERVICE, HEALTHY,
        HddsProtos.QueryScope.CLUSTER, "").size();
    assertEquals(numOfDatanodes - 1, nodeCount);

    // null acts as wildcard for opState
    nodeCount = storageClient.queryNode(null, HEALTHY,
        HddsProtos.QueryScope.CLUSTER, "").size();
    assertEquals(numOfDatanodes, nodeCount);

    // null acts as wildcard for nodeState
    nodeCount = storageClient.queryNode(IN_SERVICE, null,
        HddsProtos.QueryScope.CLUSTER, "").size();
    assertEquals(numOfDatanodes - 1, nodeCount);

    // Both null - should return all nodes
    nodeCount = storageClient.queryNode(null, null,
        HddsProtos.QueryScope.CLUSTER, "").size();
    assertEquals(numOfDatanodes, nodeCount);

    // No node should be returned
    nodeCount = storageClient.queryNode(IN_MAINTENANCE, HEALTHY,
        HddsProtos.QueryScope.CLUSTER, "").size();
    assertEquals(0, nodeCount);

    // Test all operational states by looping over them all and setting the
    // state manually.
    try {
      for (HddsProtos.NodeOperationalState s :
          HddsProtos.NodeOperationalState.values()) {
        nm.setNodeOperationalState(node, s);
        nodeCount = storageClient.queryNode(s, HEALTHY,
            HddsProtos.QueryScope.CLUSTER, "").size();
        if (s == IN_SERVICE) {
          assertEquals(cluster().getHddsDatanodes().size(), nodeCount);
        } else {
          assertEquals(1, nodeCount);
        }
      }
    } finally {
      nm.setNodeOperationalState(node, originalState);
    }
  }

  @Test
  public void testCreateRatis() throws Exception {
    testCreateContainer(RatisReplicationConfig.getInstance(HddsProtos.ReplicationFactor.THREE));
  }

  @Test
  public void testCreateEC() throws Exception {
    ECReplicationConfig ecConfig = new ECReplicationConfig(3, 2);
    testCreateContainer(ecConfig);
  }

  private void testCreateContainer(ReplicationConfig replicationConfig) throws Exception {
    ContainerWithPipeline container = storageClient.createContainer(replicationConfig, OzoneConsts.OZONE);
    assertEquals(container.getContainerInfo().getContainerID(),
        storageClient.getContainer(container.getContainerInfo().getContainerID()).getContainerID());
  }
}<|MERGE_RESOLUTION|>--- conflicted
+++ resolved
@@ -200,12 +200,8 @@
                       dn.getIpAddress(), dn.getUuidString());
 
       assertEquals(1, usageInfoList.size());
-<<<<<<< HEAD
       assertThat(usageInfoList.get(0).getContainerCount())
-          .isGreaterThanOrEqualTo(expected);
-=======
-      assertEquals(nodeManager.getContainers(dn).size(), usageInfoList.get(0).getContainerCount());
->>>>>>> e1a3fb36
+          .isGreaterThanOrEqualTo(nodeManager.getContainers(dn).size());
     }
   }
 
