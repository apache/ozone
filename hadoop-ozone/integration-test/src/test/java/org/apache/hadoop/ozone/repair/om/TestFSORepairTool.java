/*
 * Licensed to the Apache Software Foundation (ASF) under one
 * or more contributor license agreements.  See the NOTICE file
 * distributed with this work for additional information
 * regarding copyright ownership.  The ASF licenses this file
 * to you under the Apache License, Version 2.0 (the
 * "License"); you may not use this file except in compliance
 *  with the License.  You may obtain a copy of the License at
 *
 *      http://www.apache.org/licenses/LICENSE-2.0
 *
 *  Unless required by applicable law or agreed to in writing, software
 *  distributed under the License is distributed on an "AS IS" BASIS,
 *  WITHOUT WARRANTIES OR CONDITIONS OF ANY KIND, either express or implied.
 *  See the License for the specific language governing permissions and
 *  limitations under the License.
 */
package org.apache.hadoop.ozone.repair.om;

import org.apache.hadoop.fs.CommonConfigurationKeysPublic;
import org.apache.hadoop.fs.FSDataOutputStream;
import org.apache.hadoop.fs.FileSystem;
import org.apache.hadoop.fs.Path;
import org.apache.hadoop.hdds.conf.OzoneConfiguration;
import org.apache.hadoop.hdds.utils.IOUtils;
import org.apache.hadoop.hdds.utils.db.Table;
import org.apache.hadoop.hdds.utils.db.TableIterator;
import org.apache.hadoop.ozone.MiniOzoneCluster;
import org.apache.hadoop.ozone.client.BucketArgs;
import org.apache.hadoop.ozone.client.ObjectStore;
import org.apache.hadoop.ozone.client.OzoneClient;
import org.apache.hadoop.ozone.client.OzoneClientFactory;
import org.apache.hadoop.ozone.client.io.OzoneOutputStream;
import org.apache.hadoop.ozone.om.OMStorage;
import org.apache.hadoop.ozone.om.helpers.BucketLayout;
import org.apache.hadoop.ozone.om.helpers.OmDirectoryInfo;
import org.apache.ozone.test.GenericTestUtils;
import org.junit.jupiter.api.AfterAll;
import org.junit.jupiter.api.BeforeEach;
import org.junit.jupiter.api.BeforeAll;
import org.junit.jupiter.api.MethodOrderer;
import org.junit.jupiter.api.Order;
import org.junit.jupiter.api.Test;
import org.junit.jupiter.api.TestMethodOrder;

import org.junit.jupiter.params.ParameterizedTest;
import org.junit.jupiter.params.provider.ValueSource;
import org.slf4j.Logger;
import org.slf4j.LoggerFactory;

import java.io.File;
import java.io.IOException;
import java.nio.charset.StandardCharsets;
import java.util.ArrayList;
import java.util.Arrays;
import java.util.List;

import static org.apache.hadoop.ozone.OzoneConsts.OM_DB_NAME;
import static org.apache.hadoop.ozone.OzoneConsts.OZONE_OFS_URI_SCHEME;
import static org.apache.hadoop.ozone.om.OMConfigKeys.OZONE_OM_ADDRESS_KEY;
import static org.apache.hadoop.ozone.shell.TestOzoneRepairShell.executeRepair;
import static org.assertj.core.api.Assertions.assertThat;
import static org.junit.jupiter.api.Assertions.assertEquals;
import static org.junit.jupiter.api.Assertions.assertFalse;
import static org.junit.jupiter.api.Assertions.assertTrue;

/**
 * FSORepairTool test cases.
 */
@TestMethodOrder(MethodOrderer.OrderAnnotation.class)
public class TestFSORepairTool {

  public static final Logger LOG = LoggerFactory.getLogger(TestFSORepairTool.class);
  private static final int ORDER_DRY_RUN = 1;
  //private static final int ORDER_REPAIR_SOME = 2; // TODO add test case
  private static final int ORDER_REPAIR_ALL = 3;
  private static final int ORDER_REPAIR_ALL_AGAIN = 4;
  private static final int ORDER_RESTART_OM = 5;

  private static MiniOzoneCluster cluster;
  private static FileSystem fs;
  private static OzoneClient client;
  private static String dbPath;
  private static FSORepairTool.Report vol1Report;
  private static FSORepairTool.Report vol2Report;
  private static FSORepairTool.Report fullReport;
  private static FSORepairTool.Report emptyReport;

  private static GenericTestUtils.PrintStreamCapturer out;
  private static GenericTestUtils.PrintStreamCapturer err;

  @BeforeAll
  public static void setup() throws Exception {
    OzoneConfiguration conf = new OzoneConfiguration();
    cluster = MiniOzoneCluster.newBuilder(conf).build();
    cluster.waitForClusterToBeReady();

    // Init ofs.
    final String rootPath = String.format("%s://%s/", OZONE_OFS_URI_SCHEME, conf.get(OZONE_OM_ADDRESS_KEY));
    conf.set(CommonConfigurationKeysPublic.FS_DEFAULT_NAME_KEY, rootPath);
    fs = FileSystem.get(conf);

<<<<<<< HEAD
=======
    out = GenericTestUtils.captureOut();
    err = GenericTestUtils.captureErr();
    cmd = new OzoneRepair().getCmd();
>>>>>>> 6b8b844d
    dbPath = new File(OMStorage.getOmDbDir(conf) + "/" + OM_DB_NAME).getPath();

    // Build multiple connected and disconnected trees
    FSORepairTool.Report report1 = buildConnectedTree("vol1", "bucket1", 10);
    FSORepairTool.Report report2 = buildDisconnectedTree("vol2", "bucket1", 10);
    FSORepairTool.Report report3 = buildConnectedTree("vol2", "bucket2", 10);
    FSORepairTool.Report report4 = buildEmptyTree();

    vol1Report = new FSORepairTool.Report(report1);
    vol2Report = new FSORepairTool.Report(report2, report3);
    fullReport = new FSORepairTool.Report(report1, report2, report3, report4);
    emptyReport = new FSORepairTool.Report(report4);

    client = OzoneClientFactory.getRpcClient(conf);
    ObjectStore store = client.getObjectStore();

    // Create legacy and OBS buckets.
    store.getVolume("vol1").createBucket("obs-bucket",
            BucketArgs.newBuilder().setBucketLayout(BucketLayout.OBJECT_STORE)
                    .build());
    store.getVolume("vol1").createBucket("legacy-bucket",
            BucketArgs.newBuilder().setBucketLayout(BucketLayout.LEGACY)
                    .build());

    // Put a key in the legacy and OBS buckets.
    OzoneOutputStream obsStream = store.getVolume("vol1")
            .getBucket("obs-bucket")
            .createKey("prefix/test-key", 3);
    obsStream.write(new byte[]{1, 1, 1});
    obsStream.close();

    OzoneOutputStream legacyStream = store.getVolume("vol1")
            .getBucket("legacy-bucket")
            .createKey("prefix/test-key", 3);
    legacyStream.write(new byte[]{1, 1, 1});
    legacyStream.close();

    // Stop the OM before running the tool
    cluster.getOzoneManager().stop();
  }

  @BeforeEach
  public void init() throws Exception {
    out.reset();
    err.reset();
  }

  @AfterAll
  public static void reset() throws IOException {
    IOUtils.closeQuietly(fs, client, cluster, out, err);
  }

  /**
   * Test to check a connected tree with one bucket.
   * The output remains the same in debug and repair mode as the tree is connected.
   */
  @Order(ORDER_DRY_RUN)
  @ParameterizedTest
  @ValueSource(booleans = {true, false})
  void testConnectedTreeOneBucket(boolean dryRun) {
    String expectedOutput = serializeReport(vol1Report);

    int exitCode = execute(dryRun, "-v", "/vol1", "-b", "bucket1");
    assertEquals(0, exitCode, err.getOutput());

    String cliOutput = out.getOutput();
    String reportOutput = extractRelevantSection(cliOutput);
    assertEquals(expectedOutput, reportOutput);
  }

  /**
   * Test to verify the file size of the tree.
   */
  @Order(ORDER_DRY_RUN)
  @Test
  public void testReportedDataSize() {
    String expectedOutput = serializeReport(vol2Report);

    int exitCode = dryRun("-v", "/vol2");
    assertEquals(0, exitCode);

    String cliOutput = out.getOutput();
    String reportOutput = extractRelevantSection(cliOutput);

    assertEquals(expectedOutput, reportOutput);
  }

  /**
   * Test to verify how the tool processes the volume and bucket filters.
   * - Volume filter only.
   * - Both volume and bucket filters.
   * - Non-existent bucket.
   * - Non-existent volume.
   * - Using a bucket filter without specifying a volume.
   */
  @Order(ORDER_DRY_RUN)
  @Test
  public void testVolumeFilter() {
    String expectedOutput1 = serializeReport(vol1Report);

    // When volume filter is passed
    int exitCode1 = dryRun("--volume", "/vol1");
    assertEquals(0, exitCode1);

    String cliOutput1 = out.getOutput();
    String reportOutput1 = extractRelevantSection(cliOutput1);
    assertEquals(expectedOutput1, reportOutput1);
  }

  @Order(ORDER_DRY_RUN)
  @Test
  public void testVolumeAndBucketFilter() {
    String expectedOutput2 = serializeReport(vol1Report);

    // When both volume and bucket filters are passed
    int exitCode2 = dryRun("--volume", "/vol1", "--bucket", "bucket1");
    assertEquals(0, exitCode2);

    String cliOutput2 = out.getOutput();
    String reportOutput2 = extractRelevantSection(cliOutput2);
    assertEquals(expectedOutput2, reportOutput2);
  }

  @Order(ORDER_DRY_RUN)
  @Test
  public void testNonExistentBucket() {
    // When a non-existent bucket filter is passed
    int exitCode = dryRun("--volume", "/vol1", "--bucket", "bucket3");
    assertEquals(0, exitCode);
    String cliOutput = err.getOutput();
    assertThat(cliOutput).contains("Bucket 'bucket3' does not exist in volume '/vol1'.");
  }

  @Order(ORDER_DRY_RUN)
  @Test
  public void testNonExistentVolume() {
    // When a non-existent volume filter is passed
    int exitCode = dryRun("--volume", "/vol5");
    assertEquals(0, exitCode);
    String cliOutput = err.getOutput();
    assertThat(cliOutput).contains("Volume '/vol5' does not exist.");
  }

  @Order(ORDER_DRY_RUN)
  @Test
  public void testBucketFilterWithoutVolume() {
    // When bucket filter is passed without the volume filter.
    int exitCode = dryRun("--bucket", "bucket1");
    assertEquals(0, exitCode);
    String cliOutput = err.getOutput();
    assertThat(cliOutput).contains("--bucket flag cannot be used without specifying --volume.");
  }

  /**
   * Test to verify that non-fso buckets, such as legacy and obs, are skipped during the process.
   */
  @Order(ORDER_DRY_RUN)
  @Test
  public void testNonFSOBucketsSkipped() {
    int exitCode = dryRun();
    assertEquals(0, exitCode);

    String cliOutput = out.getOutput();
    assertThat(cliOutput).contains("Skipping non-FSO bucket /vol1/obs-bucket");
    assertThat(cliOutput).contains("Skipping non-FSO bucket /vol1/legacy-bucket");
  }

  /**
   * If no file is present inside a vol/bucket, the report statistics should be zero.
   */
  @Order(ORDER_DRY_RUN)
  @Test
  public void testEmptyFileTrees() {
    String expectedOutput = serializeReport(emptyReport);

    // Run on an empty volume and bucket
    int exitCode = dryRun("-v", "/vol-empty", "-b", "bucket-empty");
    assertEquals(0, exitCode);

    String cliOutput = out.getOutput();
    String reportOutput = extractRelevantSection(cliOutput);
    assertEquals(expectedOutput, reportOutput);
  }

  /**
   * Test in repair mode. This test ensures that:
   * - The initial repair correctly resolves unreferenced objects.
   * - Subsequent repair runs do not find any unreferenced objects to process.
   */
  @Order(ORDER_REPAIR_ALL)
  @Test
  public void testMultipleBucketsAndVolumes() {
    String expectedOutput = serializeReport(fullReport);

    int exitCode = repair();
    assertEquals(0, exitCode);

    String cliOutput = out.getOutput();
    String reportOutput = extractRelevantSection(cliOutput);
    assertEquals(expectedOutput, reportOutput);
    assertThat(cliOutput).contains("Unreferenced:\n\tDirectories: 1\n\tFiles: 3\n\tBytes: 30");
  }

  @Order(ORDER_REPAIR_ALL_AGAIN)
  @Test
  public void repairAllAgain() {
    int exitCode = repair();
    assertEquals(0, exitCode);
    String cliOutput = out.getOutput();
    assertThat(cliOutput).contains("Unreferenced:\n\tDirectories: 0\n\tFiles: 0\n\tBytes: 0");
  }

  /**
   * Validate cluster state after OM restart by checking the tables.
   */
  @Order(ORDER_RESTART_OM)
  @Test
  public void validateClusterAfterRestart() throws Exception {
    cluster.getOzoneManager().restart();

    // 4 volumes (/s3v, /vol1, /vol2, /vol-empty)
    assertEquals(4, countTableEntries(cluster.getOzoneManager().getMetadataManager().getVolumeTable()));
    // 6 buckets (vol1/bucket1, vol2/bucket1, vol2/bucket2, vol-empty/bucket-empty, vol/legacy-bucket, vol1/obs-bucket)
    assertEquals(6, countTableEntries(cluster.getOzoneManager().getMetadataManager().getBucketTable()));
    // 1 directory is unreferenced and moved to the deletedDirTable during repair mode.
    assertEquals(1, countTableEntries(cluster.getOzoneManager().getMetadataManager().getDeletedDirTable()));
    // 3 files are unreferenced and moved to the deletedTable during repair mode.
    assertEquals(3, countTableEntries(cluster.getOzoneManager().getMetadataManager().getDeletedTable()));
  }

  private int repair(String... args) {
    return execute(false, args);
  }

  private int dryRun(String... args) {
    return execute(true, args);
  }

  private int execute(boolean dryRun, String... args) {
    List<String> argList = new ArrayList<>(Arrays.asList("om", "fso-tree", "--db", dbPath));
    if (!dryRun) {
      argList.add("--repair");
    }
    argList.addAll(Arrays.asList(args));

    return executeRepair(argList.toArray(new String[0]));
  }

  private <K, V> int countTableEntries(Table<K, V> table) throws Exception {
    int count = 0;
    try (TableIterator<K, ? extends Table.KeyValue<K, V>> iterator = table.iterator()) {
      while (iterator.hasNext()) {
        iterator.next();
        count++;
      }
    }
    return count;
  }

  private String extractRelevantSection(String cliOutput) {
    int startIndex = cliOutput.indexOf("Reachable:");
    if (startIndex == -1) {
      throw new AssertionError("Output does not contain 'Reachable' section.");
    }
    return cliOutput.substring(startIndex).trim();
  }

  private String serializeReport(FSORepairTool.Report report) {
    return String.format(
        "Reachable:%n\tDirectories: %d%n\tFiles: %d%n\tBytes: %d%n" +
        "Unreachable:%n\tDirectories: %d%n\tFiles: %d%n\tBytes: %d%n" +
        "Unreferenced:%n\tDirectories: %d%n\tFiles: %d%n\tBytes: %d",
        report.getReachable().getDirs(),
        report.getReachable().getFiles(),
        report.getReachable().getBytes(),
        report.getUnreachable().getDirs(),
        report.getUnreachable().getFiles(),
        report.getUnreachable().getBytes(),
        report.getUnreferenced().getDirs(),
        report.getUnreferenced().getFiles(),
        report.getUnreferenced().getBytes()
    );
  }

  /**
   * Creates a tree with 3 reachable directories and 4 reachable files.
   */
  private static FSORepairTool.Report buildConnectedTree(String volume, String bucket, int fileSize) throws Exception {
    Path bucketPath = new Path("/" + volume + "/" + bucket);
    Path dir1 = new Path(bucketPath, "dir1");
    Path file1 = new Path(dir1, "file1");
    Path file2 = new Path(dir1, "file2");

    Path dir2 = new Path(bucketPath, "dir1/dir2");
    Path file3 = new Path(dir2, "file3");

    Path dir3 = new Path(bucketPath, "dir3");
    Path file4 = new Path(bucketPath, "file4");

    fs.mkdirs(dir1);
    fs.mkdirs(dir2);
    fs.mkdirs(dir3);

    // Content to put in every file.
    String data = new String(new char[fileSize]);

    FSDataOutputStream stream = fs.create(file1);
    stream.write(data.getBytes(StandardCharsets.UTF_8));
    stream.close();
    stream = fs.create(file2);
    stream.write(data.getBytes(StandardCharsets.UTF_8));
    stream.close();
    stream = fs.create(file3);
    stream.write(data.getBytes(StandardCharsets.UTF_8));
    stream.close();
    stream = fs.create(file4);
    stream.write(data.getBytes(StandardCharsets.UTF_8));
    stream.close();

    assertConnectedTreeReadable(volume, bucket);

    FSORepairTool.ReportStatistics reachableCount =
            new FSORepairTool.ReportStatistics(3, 4, fileSize * 4L);
    return new FSORepairTool.Report.Builder()
        .setReachable(reachableCount)
        .build();
  }

  private static FSORepairTool.Report buildEmptyTree() throws IOException {
    fs.mkdirs(new Path("/vol-empty/bucket-empty"));
    FSORepairTool.ReportStatistics reachableCount =
            new FSORepairTool.ReportStatistics(0, 0, 0);
    FSORepairTool.ReportStatistics unreachableCount =
            new FSORepairTool.ReportStatistics(0, 0, 0);
    FSORepairTool.ReportStatistics unreferencedCount =
            new FSORepairTool.ReportStatistics(0, 0, 0);
    return new FSORepairTool.Report.Builder()
        .setReachable(reachableCount)
        .setUnreachable(unreachableCount)
        .setUnreferenced(unreferencedCount)
        .build();
  }

  private static void assertConnectedTreeReadable(String volume, String bucket) throws IOException {
    Path bucketPath = new Path("/" + volume + "/" + bucket);
    Path dir1 = new Path(bucketPath, "dir1");
    Path file1 = new Path(dir1, "file1");
    Path file2 = new Path(dir1, "file2");

    Path dir2 = new Path(bucketPath, "dir1/dir2");
    Path file3 = new Path(dir2, "file3");

    Path dir3 = new Path(bucketPath, "dir3");
    Path file4 = new Path(bucketPath, "file4");

    assertTrue(fs.exists(dir1));
    assertTrue(fs.exists(dir2));
    assertTrue(fs.exists(dir3));
    assertTrue(fs.exists(file1));
    assertTrue(fs.exists(file2));
    assertTrue(fs.exists(file3));
    assertTrue(fs.exists(file4));
  }

  /**
   * Creates a tree with 1 reachable directory, 1 reachable file, 1
   * unreachable directory, and 3 unreachable files.
   */
  private static FSORepairTool.Report buildDisconnectedTree(String volume, String bucket, int fileSize)
        throws Exception {
    buildConnectedTree(volume, bucket, fileSize);

    // Manually remove dir1. This should disconnect 3 of the files and 1 of
    // the directories.
    disconnectDirectory("dir1");

    assertDisconnectedTreePartiallyReadable(volume, bucket);

    // dir1 does not count towards the unreachable directories the tool
    // will see. It was deleted completely so the tool will never see it.
    FSORepairTool.ReportStatistics reachableCount =
            new FSORepairTool.ReportStatistics(1, 1, fileSize);
    FSORepairTool.ReportStatistics unreferencedCount =
            new FSORepairTool.ReportStatistics(1, 3, fileSize * 3L);
    return new FSORepairTool.Report.Builder()
        .setReachable(reachableCount)
        .setUnreferenced(unreferencedCount)
        .build();
  }

  private static void disconnectDirectory(String dirName) throws Exception {
    Table<String, OmDirectoryInfo> dirTable = cluster.getOzoneManager().getMetadataManager().getDirectoryTable();
    try (TableIterator<String, ? extends Table.KeyValue<String, OmDirectoryInfo>> iterator = dirTable.iterator()) {
      while (iterator.hasNext()) {
        Table.KeyValue<String, OmDirectoryInfo> entry = iterator.next();
        String key = entry.getKey();
        if (key.contains(dirName)) {
          dirTable.delete(key);
          break;
        }
      }
    }
  }

  private static void assertDisconnectedTreePartiallyReadable(String volume, String bucket) throws Exception {
    Path bucketPath = new Path("/" + volume + "/" + bucket);
    Path dir1 = new Path(bucketPath, "dir1");
    Path file1 = new Path(dir1, "file1");
    Path file2 = new Path(dir1, "file2");

    Path dir2 = new Path(bucketPath, "dir1/dir2");
    Path file3 = new Path(dir2, "file3");

    Path dir3 = new Path(bucketPath, "dir3");
    Path file4 = new Path(bucketPath, "file4");

    assertFalse(fs.exists(dir1));
    assertFalse(fs.exists(dir2));
    assertTrue(fs.exists(dir3));
    assertFalse(fs.exists(file1));
    assertFalse(fs.exists(file2));
    assertFalse(fs.exists(file3));
    assertTrue(fs.exists(file4));
  }
}<|MERGE_RESOLUTION|>--- conflicted
+++ resolved
@@ -100,12 +100,8 @@
     conf.set(CommonConfigurationKeysPublic.FS_DEFAULT_NAME_KEY, rootPath);
     fs = FileSystem.get(conf);
 
-<<<<<<< HEAD
-=======
     out = GenericTestUtils.captureOut();
     err = GenericTestUtils.captureErr();
-    cmd = new OzoneRepair().getCmd();
->>>>>>> 6b8b844d
     dbPath = new File(OMStorage.getOmDbDir(conf) + "/" + OM_DB_NAME).getPath();
 
     // Build multiple connected and disconnected trees
