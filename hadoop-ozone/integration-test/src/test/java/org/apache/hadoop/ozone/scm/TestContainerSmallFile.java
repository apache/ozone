--- conflicted
+++ resolved
@@ -81,13 +81,8 @@
   public void testAllocateWrite() throws Exception {
     ContainerWithPipeline container =
         storageContainerLocationClient.allocateContainer(
-<<<<<<< HEAD
-            xceiverClientManager.getType(),
-            HddsProtos.ReplicationFactor.ONE, OzoneConsts.OZONE);
-=======
             SCMTestUtils.getReplicationType(ozoneConfig),
-            HddsProtos.ReplicationFactor.ONE, containerOwner);
->>>>>>> d3021fb2
+            HddsProtos.ReplicationFactor.ONE, OzoneConsts.OZONE);
     XceiverClientSpi client = xceiverClientManager
         .acquireClient(container.getPipeline());
     ContainerProtocolCalls.createContainer(client,
@@ -108,13 +103,8 @@
   public void testInvalidBlockRead() throws Exception {
     ContainerWithPipeline container =
         storageContainerLocationClient.allocateContainer(
-<<<<<<< HEAD
-            xceiverClientManager.getType(),
-            HddsProtos.ReplicationFactor.ONE, OzoneConsts.OZONE);
-=======
             SCMTestUtils.getReplicationType(ozoneConfig),
-            HddsProtos.ReplicationFactor.ONE, containerOwner);
->>>>>>> d3021fb2
+            HddsProtos.ReplicationFactor.ONE, OzoneConsts.OZONE);
     XceiverClientSpi client = xceiverClientManager
         .acquireClient(container.getPipeline());
     ContainerProtocolCalls.createContainer(client,
@@ -136,13 +126,8 @@
     long nonExistContainerID = 8888L;
     ContainerWithPipeline container =
         storageContainerLocationClient.allocateContainer(
-<<<<<<< HEAD
-            xceiverClientManager.getType(),
-            HddsProtos.ReplicationFactor.ONE, OzoneConsts.OZONE);
-=======
             SCMTestUtils.getReplicationType(ozoneConfig),
-            HddsProtos.ReplicationFactor.ONE, containerOwner);
->>>>>>> d3021fb2
+            HddsProtos.ReplicationFactor.ONE, OzoneConsts.OZONE);
     XceiverClientSpi client = xceiverClientManager
         .acquireClient(container.getPipeline());
     ContainerProtocolCalls.createContainer(client,
