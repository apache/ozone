/*
 * Licensed to the Apache Software Foundation (ASF) under one or more
 * contributor license agreements. See the NOTICE file distributed with
 * this work for additional information regarding copyright ownership.
 * The ASF licenses this file to You under the Apache License, Version 2.0
 * (the "License"); you may not use this file except in compliance with
 * the License. You may obtain a copy of the License at
 *
 *      http://www.apache.org/licenses/LICENSE-2.0
 *
 * Unless required by applicable law or agreed to in writing, software
 * distributed under the License is distributed on an "AS IS" BASIS,
 * WITHOUT WARRANTIES OR CONDITIONS OF ANY KIND, either express or implied.
 * See the License for the specific language governing permissions and
 * limitations under the License.
 */

package org.apache.hadoop.ozone.dn.checksum;

import static java.nio.charset.StandardCharsets.UTF_8;
import static org.apache.commons.lang3.RandomStringUtils.randomAlphabetic;
import static org.apache.hadoop.fs.CommonConfigurationKeysPublic.HADOOP_SECURITY_AUTHENTICATION;
import static org.apache.hadoop.hdds.DFSConfigKeysLegacy.DFS_DATANODE_KERBEROS_KEYTAB_FILE_KEY;
import static org.apache.hadoop.hdds.DFSConfigKeysLegacy.DFS_DATANODE_KERBEROS_PRINCIPAL_KEY;
import static org.apache.hadoop.hdds.HddsConfigKeys.HDDS_BLOCK_TOKEN_ENABLED;
import static org.apache.hadoop.hdds.HddsConfigKeys.HDDS_CONTAINER_TOKEN_ENABLED;
import static org.apache.hadoop.hdds.HddsConfigKeys.HDDS_SECRET_KEY_EXPIRY_DURATION;
import static org.apache.hadoop.hdds.HddsConfigKeys.HDDS_SECRET_KEY_ROTATE_CHECK_DURATION;
import static org.apache.hadoop.hdds.HddsConfigKeys.HDDS_SECRET_KEY_ROTATE_DURATION;
import static org.apache.hadoop.hdds.HddsConfigKeys.OZONE_METADATA_DIRS;
import static org.apache.hadoop.hdds.client.ReplicationFactor.THREE;
import static org.apache.hadoop.hdds.client.ReplicationType.RATIS;
import static org.apache.hadoop.hdds.scm.ScmConfig.ConfigStrings.HDDS_SCM_KERBEROS_KEYTAB_FILE_KEY;
import static org.apache.hadoop.hdds.scm.ScmConfig.ConfigStrings.HDDS_SCM_KERBEROS_PRINCIPAL_KEY;
import static org.apache.hadoop.hdds.scm.ScmConfigKeys.OZONE_SCM_CHUNK_SIZE_KEY;
import static org.apache.hadoop.hdds.scm.ScmConfigKeys.OZONE_SCM_CLIENT_ADDRESS_KEY;
import static org.apache.hadoop.hdds.scm.server.SCMHTTPServerConfig.ConfigStrings.HDDS_SCM_HTTP_KERBEROS_KEYTAB_FILE_KEY;
import static org.apache.hadoop.hdds.scm.server.SCMHTTPServerConfig.ConfigStrings.HDDS_SCM_HTTP_KERBEROS_PRINCIPAL_KEY;
import static org.apache.hadoop.ozone.OzoneConfigKeys.OZONE_ADMINISTRATORS;
import static org.apache.hadoop.ozone.OzoneConfigKeys.OZONE_SCM_BLOCK_SIZE;
import static org.apache.hadoop.ozone.OzoneConfigKeys.OZONE_SECURITY_ENABLED_KEY;
import static org.apache.hadoop.ozone.container.checksum.ContainerChecksumTreeManager.getContainerChecksumFile;
import static org.apache.hadoop.ozone.container.checksum.ContainerMerkleTreeTestUtils.assertTreesSortedAndMatch;
import static org.apache.hadoop.ozone.container.checksum.ContainerMerkleTreeTestUtils.buildTestTree;
import static org.apache.hadoop.ozone.container.checksum.ContainerMerkleTreeTestUtils.readChecksumFile;
import static org.apache.hadoop.ozone.container.checksum.ContainerMerkleTreeTestUtils.writeContainerDataTreeProto;
import static org.apache.hadoop.ozone.om.OMConfigKeys.OZONE_OM_HTTP_KERBEROS_KEYTAB_FILE;
import static org.apache.hadoop.ozone.om.OMConfigKeys.OZONE_OM_HTTP_KERBEROS_PRINCIPAL_KEY;
import static org.apache.hadoop.ozone.om.OMConfigKeys.OZONE_OM_KERBEROS_KEYTAB_FILE_KEY;
import static org.apache.hadoop.ozone.om.OMConfigKeys.OZONE_OM_KERBEROS_PRINCIPAL_KEY;
import static org.apache.hadoop.security.UserGroupInformation.AuthenticationMethod.KERBEROS;
import static org.junit.jupiter.api.Assertions.assertEquals;
import static org.junit.jupiter.api.Assertions.assertNotEquals;
import static org.junit.jupiter.api.Assertions.assertThrows;
import static org.junit.jupiter.api.Assertions.assertTrue;

import java.io.File;
import java.io.IOException;
import java.net.InetAddress;
import java.nio.file.Files;
import java.nio.file.Paths;
import java.nio.file.StandardOpenOption;
import java.util.List;
<<<<<<< HEAD
=======
import java.util.Properties;
import java.util.Random;
>>>>>>> b34c5379
import java.util.Set;
import java.util.UUID;
import java.util.stream.Collectors;
import org.apache.commons.io.IOUtils;
import org.apache.commons.lang3.tuple.Pair;
import org.apache.hadoop.hdds.conf.OzoneConfiguration;
import org.apache.hadoop.hdds.conf.StorageUnit;
import org.apache.hadoop.hdds.protocol.DatanodeDetails;
import org.apache.hadoop.hdds.protocol.datanode.proto.ContainerProtos;
import org.apache.hadoop.hdds.protocol.proto.HddsProtos;
import org.apache.hadoop.hdds.scm.ScmConfig;
import org.apache.hadoop.hdds.scm.container.ContainerID;
import org.apache.hadoop.hdds.scm.container.ContainerReplica;
import org.apache.hadoop.hdds.scm.container.common.helpers.StorageContainerException;
import org.apache.hadoop.hdds.scm.server.SCMHTTPServerConfig;
import org.apache.hadoop.hdds.security.symmetric.SecretKeyClient;
import org.apache.hadoop.hdds.security.x509.certificate.client.CertificateClient;
import org.apache.hadoop.hdds.utils.db.BatchOperation;
import org.apache.hadoop.minikdc.MiniKdc;
import org.apache.hadoop.ozone.ClientVersion;
import org.apache.hadoop.ozone.HddsDatanodeService;
import org.apache.hadoop.ozone.MiniOzoneCluster;
import org.apache.hadoop.ozone.client.ObjectStore;
import org.apache.hadoop.ozone.client.OzoneBucket;
import org.apache.hadoop.ozone.client.OzoneClient;
import org.apache.hadoop.ozone.client.OzoneClientFactory;
import org.apache.hadoop.ozone.client.OzoneVolume;
import org.apache.hadoop.ozone.client.io.OzoneOutputStream;
import org.apache.hadoop.ozone.container.TestHelper;
import org.apache.hadoop.ozone.container.checksum.ContainerMerkleTreeWriter;
import org.apache.hadoop.ozone.container.checksum.DNContainerOperationClient;
import org.apache.hadoop.ozone.container.common.helpers.BlockData;
import org.apache.hadoop.ozone.container.common.interfaces.Container;
import org.apache.hadoop.ozone.container.common.interfaces.DBHandle;
import org.apache.hadoop.ozone.container.common.statemachine.DatanodeStateMachine;
import org.apache.hadoop.ozone.container.keyvalue.KeyValueContainer;
import org.apache.hadoop.ozone.container.keyvalue.KeyValueContainerData;
import org.apache.hadoop.ozone.container.keyvalue.KeyValueHandler;
import org.apache.hadoop.ozone.container.keyvalue.helpers.BlockUtils;
import org.apache.hadoop.ozone.container.keyvalue.interfaces.BlockManager;
import org.apache.hadoop.ozone.container.ozoneimpl.ContainerScannerConfiguration;
import org.apache.hadoop.ozone.container.ozoneimpl.MetadataScanResult;
import org.apache.hadoop.ozone.om.OzoneManager;
import org.apache.hadoop.security.UserGroupInformation;
import org.apache.ozone.test.GenericTestUtils;
import org.apache.ratis.thirdparty.com.google.protobuf.ByteString;
import org.apache.ratis.thirdparty.com.google.protobuf.InvalidProtocolBufferException;
import org.junit.jupiter.api.AfterAll;
import org.junit.jupiter.api.Assertions;
import org.junit.jupiter.api.BeforeAll;
import org.junit.jupiter.api.Test;
import org.junit.jupiter.api.io.TempDir;

/**
 * This class tests container commands for reconciliation.
 */
public class TestContainerCommandReconciliation {

  private static MiniOzoneCluster cluster;
  private static OzoneClient rpcClient;
  private static ObjectStore store;
  private static OzoneConfiguration conf;
  private static DNContainerOperationClient dnClient;
  private static final String KEY_NAME = "testkey";

  @TempDir
  private static File testDir;
  @TempDir
  private static File workDir;
  private static MiniKdc miniKdc;
  private static File ozoneKeytab;
  private static File spnegoKeytab;
  private static File testUserKeytab;
  private static String testUserPrincipal;
  private static String host;

  @BeforeAll
  public static void init() throws Exception {
    conf = new OzoneConfiguration();
    conf.set(OZONE_SCM_CLIENT_ADDRESS_KEY, "localhost");
    conf.set(OZONE_METADATA_DIRS, testDir.getAbsolutePath());
    conf.setStorageSize(OZONE_SCM_CHUNK_SIZE_KEY, 128 * 1024, StorageUnit.BYTES);
    conf.setStorageSize(OZONE_SCM_BLOCK_SIZE,  512 * 1024, StorageUnit.BYTES);
    // Disable the container scanner so it does not create merkle tree files that interfere with this test.
    conf.getObject(ContainerScannerConfiguration.class).setEnabled(false);
<<<<<<< HEAD
    conf.setBoolean("hdds.container.scrub.enabled", false);
    cluster = MiniOzoneCluster.newBuilder(conf)
        .setNumDatanodes(3)
        .build();
    cluster.waitForClusterToBeReady();
    rpcClient = OzoneClientFactory.getRpcClient(conf);
    store = rpcClient.getObjectStore();
    dnClient = new DNContainerOperationClient(conf, null, null);
=======

    startMiniKdc();
    setSecureConfig();
    createCredentialsInKDC();
    setSecretKeysConfig();
    startCluster();
>>>>>>> b34c5379
  }

  @AfterAll
  public static void stop() throws IOException {
    if (rpcClient != null) {
      rpcClient.close();
    }

    if (dnClient != null) {
      dnClient.close();
    }

    if (miniKdc != null) {
      miniKdc.stop();
    }

    if (cluster != null) {
      cluster.stop();
    }
  }

  /**
   * Container checksum trees are only generated for non-open containers.
   * Calling the API on a non-open container should fail.
   */
  @Test
  public void testGetChecksumInfoOpenReplica() throws Exception {
    String volume = UUID.randomUUID().toString();
    String bucket = UUID.randomUUID().toString();
    long containerID = writeDataAndGetContainer(false, volume, bucket);
    HddsDatanodeService targetDN = cluster.getHddsDatanodes().get(0);
    StorageContainerException ex = assertThrows(StorageContainerException.class,
        () -> dnClient.getContainerChecksumInfo(containerID, targetDN.getDatanodeDetails()));
    assertEquals(ex.getResult(), ContainerProtos.Result.UNCLOSED_CONTAINER_IO);
  }

  /**
   * Tests reading the container checksum info file from a datanode who does not have a replica for the requested
   * container.
   */
  @Test
  public void testGetChecksumInfoNonexistentReplica() {
    HddsDatanodeService targetDN = cluster.getHddsDatanodes().get(0);

    // Find a container ID that does not exist in the cluster. For a small test this should be a good starting
    // point, but modify it just in case.
    long badIDCheck = 1_000_000;
    while (cluster.getStorageContainerManager().getContainerManager()
        .containerExist(ContainerID.valueOf(badIDCheck))) {
      badIDCheck++;
    }

    final long nonexistentContainerID = badIDCheck;
    StorageContainerException ex = assertThrows(StorageContainerException.class,
        () -> dnClient.getContainerChecksumInfo(nonexistentContainerID, targetDN.getDatanodeDetails()));
    assertEquals(ex.getResult(), ContainerProtos.Result.CONTAINER_NOT_FOUND);
  }

  /**
   * Tests reading the container checksum info file from a datanode where the container exists, but the file has not
   * yet been created.
   */
  @Test
  public void testGetChecksumInfoNonexistentFile() throws Exception {
    String volume = UUID.randomUUID().toString();
    String bucket = UUID.randomUUID().toString();
    long containerID = writeDataAndGetContainer(true, volume, bucket);
    // Pick a datanode and remove its checksum file.
    HddsDatanodeService targetDN = cluster.getHddsDatanodes().get(0);
    Container<?> container = targetDN.getDatanodeStateMachine().getContainer()
        .getContainerSet().getContainer(containerID);
    File treeFile = getContainerChecksumFile(container.getContainerData());
    // Closing the container should have generated the tree file.
    assertTrue(treeFile.exists());
    assertTrue(treeFile.delete());

    StorageContainerException ex = assertThrows(StorageContainerException.class, () ->
        dnClient.getContainerChecksumInfo(containerID, targetDN.getDatanodeDetails()));
    assertEquals(ContainerProtos.Result.IO_EXCEPTION, ex.getResult());
    assertTrue(ex.getMessage().contains("(No such file or directory"), ex.getMessage() +
        " did not contain the expected string");
  }

  /**
   * Tests reading the container checksum info file from a datanode where the datanode fails to read the file from
   * the disk.
   */
  @Test
  public void testGetChecksumInfoServerIOError() throws Exception {
    String volume = UUID.randomUUID().toString();
    String bucket = UUID.randomUUID().toString();
    long containerID = writeDataAndGetContainer(true, volume, bucket);
    // Pick a datanode and remove its checksum file.
    HddsDatanodeService targetDN = cluster.getHddsDatanodes().get(0);
    Container<?> container = targetDN.getDatanodeStateMachine().getContainer()
        .getContainerSet().getContainer(containerID);
    File treeFile = getContainerChecksumFile(container.getContainerData());
    assertTrue(treeFile.exists());
    // Make the server unable to read the file.
    assertTrue(treeFile.setReadable(false));

    StorageContainerException ex = assertThrows(StorageContainerException.class, () ->
        dnClient.getContainerChecksumInfo(containerID, targetDN.getDatanodeDetails()));
    assertEquals(ContainerProtos.Result.IO_EXCEPTION, ex.getResult());
  }

  /**
   * Tests reading the container checksum info file from a datanode where the file is corrupt.
   * The datanode does not deserialize the file before sending it, so there should be no error on the server side
   * when sending the file. The client should raise an error trying to deserialize it.
   */
  @Test
  public void testGetCorruptChecksumInfo() throws Exception {
    String volume = UUID.randomUUID().toString();
    String bucket = UUID.randomUUID().toString();
    long containerID = writeDataAndGetContainer(true, volume, bucket);

    // Pick a datanode and corrupt its checksum file.
    HddsDatanodeService targetDN = cluster.getHddsDatanodes().get(0);
    Container<?> container = targetDN.getDatanodeStateMachine().getContainer()
        .getContainerSet().getContainer(containerID);
    File treeFile = getContainerChecksumFile(container.getContainerData());
    Files.write(treeFile.toPath(), new byte[]{1, 2, 3},
        StandardOpenOption.TRUNCATE_EXISTING, StandardOpenOption.SYNC);

    // Reading the file from the replica should fail when the client tries to deserialize it.
    assertThrows(InvalidProtocolBufferException.class, () -> dnClient.getContainerChecksumInfo(containerID,
        targetDN.getDatanodeDetails()));
  }

  @Test
  public void testGetEmptyChecksumInfo() throws Exception {
    String volume = UUID.randomUUID().toString();
    String bucket = UUID.randomUUID().toString();
    long containerID = writeDataAndGetContainer(true, volume, bucket);

    // Pick a datanode and truncate its checksum file to zero length.
    HddsDatanodeService targetDN = cluster.getHddsDatanodes().get(0);
    Container<?> container = targetDN.getDatanodeStateMachine().getContainer()
        .getContainerSet().getContainer(containerID);
    File treeFile = getContainerChecksumFile(container.getContainerData());
    // TODO After HDDS-10379 the file will already exist and need to be overwritten.
    assertTrue(treeFile.exists());
    Files.write(treeFile.toPath(), new byte[]{},
        StandardOpenOption.TRUNCATE_EXISTING, StandardOpenOption.SYNC);
    assertEquals(0, treeFile.length());

    // The client will get an empty byte string back. It should raise this as an error instead of returning a default
    // protobuf object.
    StorageContainerException ex = assertThrows(StorageContainerException.class, () ->
        dnClient.getContainerChecksumInfo(containerID, targetDN.getDatanodeDetails()));
    assertEquals(ContainerProtos.Result.IO_EXCEPTION, ex.getResult());
  }

  @Test
  public void testGetChecksumInfoSuccess() throws Exception {
    String volume = UUID.randomUUID().toString();
    String bucket = UUID.randomUUID().toString();
    long containerID = writeDataAndGetContainer(true, volume, bucket);
    // Overwrite the existing tree with a custom one for testing. We will check that it is returned properly from the
    // API.
    ContainerMerkleTreeWriter tree = buildTestTree(conf);
    writeChecksumFileToDatanodes(containerID, tree);

    // Verify trees match on all replicas.
    // This test is expecting Ratis 3 data written on a 3 node cluster, so every node has a replica.
    assertEquals(3, cluster.getHddsDatanodes().size());
    List<DatanodeDetails> datanodeDetails = cluster.getHddsDatanodes().stream()
        .map(HddsDatanodeService::getDatanodeDetails).collect(Collectors.toList());
    for (DatanodeDetails dn: datanodeDetails) {
      ContainerProtos.ContainerChecksumInfo containerChecksumInfo =
          dnClient.getContainerChecksumInfo(containerID, dn);
      assertTreesSortedAndMatch(tree.toProto(), containerChecksumInfo.getContainerMerkleTree());
    }
  }

  @Test
<<<<<<< HEAD
  public void testDataChecksumReportedAtSCM() throws Exception {
    long containerID = writeDataAndGetContainer(true);
    // Check non-zero checksum after container close
    // TODO: Introduce corruption in the container and after reconciliation all checksums should match (HDDS-11763)
    Set<ContainerReplica> containerReplicas = cluster.getStorageContainerManager().getContainerManager()
        .getContainerReplicas(ContainerID.valueOf(containerID));
    assertEquals(3, containerReplicas.size());
    for (ContainerReplica containerReplica: containerReplicas) {
      assertNotEquals(0, containerReplica.getDataChecksum());
    }
    cluster.getStorageContainerLocationClient().reconcileContainer(containerID);
    Thread.sleep(10000);

    // Check non-zero checksum after container reconciliation
    containerReplicas = cluster.getStorageContainerManager().getContainerManager()
        .getContainerReplicas(ContainerID.valueOf(containerID));
    assertEquals(3, containerReplicas.size());
    for (ContainerReplica containerReplica: containerReplicas) {
      assertNotEquals(0, containerReplica.getDataChecksum());
    }

    // Check non-zero checksum after datanode restart
    // Restarting all the nodes take more time in mini ozone cluster, so restarting only one node
    cluster.restartHddsDatanode(0, true);
    cluster.restartStorageContainerManager(true);
    containerReplicas = cluster.getStorageContainerManager().getContainerManager()
        .getContainerReplicas(ContainerID.valueOf(containerID));
    assertEquals(3, containerReplicas.size());
    for (ContainerReplica containerReplica: containerReplicas) {
      assertNotEquals(0, containerReplica.getDataChecksum());
    }
  }

  private long writeDataAndGetContainer(boolean close) throws Exception {
    String volumeName = UUID.randomUUID().toString();
    String bucketName = UUID.randomUUID().toString();
=======
  public void testContainerChecksumWithBlockMissing() throws Exception {
    // 1. Write data to a container.
    // Read the key back and check its hash.
    String volume = UUID.randomUUID().toString();
    String bucket = UUID.randomUUID().toString();
    Pair<Long, byte[]> containerAndData = getDataAndContainer(true, 20 * 1024 * 1024, volume, bucket);
    long containerID = containerAndData.getLeft();
    byte[] data = containerAndData.getRight();
    // Get the datanodes where the container replicas are stored.
    List<DatanodeDetails> dataNodeDetails = cluster.getStorageContainerManager().getContainerManager()
        .getContainerReplicas(ContainerID.valueOf(containerID))
        .stream().map(ContainerReplica::getDatanodeDetails)
        .collect(Collectors.toList());
    Assertions.assertEquals(3, dataNodeDetails.size());
    HddsDatanodeService hddsDatanodeService = cluster.getHddsDatanode(dataNodeDetails.get(0));
    DatanodeStateMachine datanodeStateMachine = hddsDatanodeService.getDatanodeStateMachine();
    Container<?> container = datanodeStateMachine.getContainer().getContainerSet().getContainer(containerID);
    KeyValueContainerData containerData = (KeyValueContainerData) container.getContainerData();
    ContainerProtos.ContainerChecksumInfo oldContainerChecksumInfo = readChecksumFile(container.getContainerData());
    KeyValueHandler kvHandler = (KeyValueHandler) datanodeStateMachine.getContainer().getDispatcher()
        .getHandler(ContainerProtos.ContainerType.KeyValueContainer);

    BlockManager blockManager = kvHandler.getBlockManager();
    List<BlockData> blockDataList = blockManager.listBlock(container, -1, 100);
    String chunksPath = container.getContainerData().getChunksPath();
    long oldDataChecksum = oldContainerChecksumInfo.getContainerMerkleTree().getDataChecksum();

    // 2. Delete some blocks to simulate missing blocks.
    try (DBHandle db = BlockUtils.getDB(containerData, conf);
         BatchOperation op = db.getStore().getBatchHandler().initBatchOperation()) {
      for (int i = 0; i < blockDataList.size(); i += 2) {
        BlockData blockData = blockDataList.get(i);
        // Delete the block metadata from the container db
        db.getStore().getBlockDataTable().deleteWithBatch(op, containerData.getBlockKey(blockData.getLocalID()));
        // Delete the block file.
        Files.deleteIfExists(Paths.get(chunksPath + "/" + blockData.getBlockID().getLocalID() + ".block"));
      }
      db.getStore().getBatchHandler().commitBatchOperation(op);
      db.getStore().flushDB();
    }

    // TODO: Use On-demand container scanner to build the new container merkle tree. (HDDS-10374)
    Files.deleteIfExists(getContainerChecksumFile(container.getContainerData()).toPath());
    kvHandler.createContainerMerkleTree(container);
    ContainerProtos.ContainerChecksumInfo containerChecksumAfterBlockDelete =
        readChecksumFile(container.getContainerData());
    long dataChecksumAfterBlockDelete = containerChecksumAfterBlockDelete.getContainerMerkleTree().getDataChecksum();
    // Checksum should have changed after block delete.
    Assertions.assertNotEquals(oldDataChecksum, dataChecksumAfterBlockDelete);

    // Since the container is already closed, we have manually updated the container checksum file.
    // This doesn't update the checksum reported to SCM, and we need to trigger an ICR.
    // Marking a container unhealthy will send an ICR.
    kvHandler.markContainerUnhealthy(container, MetadataScanResult.deleted());
    waitForDataChecksumsAtSCM(containerID, 2);

    // 3. Reconcile the container.
    cluster.getStorageContainerLocationClient().reconcileContainer(containerID);
    // Compare and check if dataChecksum is same on all replicas.
    waitForDataChecksumsAtSCM(containerID, 1);
    ContainerProtos.ContainerChecksumInfo newContainerChecksumInfo = readChecksumFile(container.getContainerData());
    assertTreesSortedAndMatch(oldContainerChecksumInfo.getContainerMerkleTree(),
        newContainerChecksumInfo.getContainerMerkleTree());
    TestHelper.validateData(KEY_NAME, data, store, volume, bucket);
  }

  @Test
  public void testContainerChecksumChunkCorruption() throws Exception {
    // 1. Write data to a container.
    String volume = UUID.randomUUID().toString();
    String bucket = UUID.randomUUID().toString();
    Pair<Long, byte[]> containerAndData = getDataAndContainer(true, 20 * 1024 * 1024, volume, bucket);
    long containerID = containerAndData.getLeft();
    byte[] data = containerAndData.getRight();
    // Get the datanodes where the container replicas are stored.
    List<DatanodeDetails> dataNodeDetails = cluster.getStorageContainerManager().getContainerManager()
        .getContainerReplicas(ContainerID.valueOf(containerID))
        .stream().map(ContainerReplica::getDatanodeDetails)
        .collect(Collectors.toList());
    Assertions.assertEquals(3, dataNodeDetails.size());
    HddsDatanodeService hddsDatanodeService = cluster.getHddsDatanode(dataNodeDetails.get(0));
    DatanodeStateMachine datanodeStateMachine = hddsDatanodeService.getDatanodeStateMachine();
    Container<?> container = datanodeStateMachine.getContainer().getContainerSet().getContainer(containerID);
    KeyValueContainerData containerData = (KeyValueContainerData) container.getContainerData();
    ContainerProtos.ContainerChecksumInfo oldContainerChecksumInfo = readChecksumFile(container.getContainerData());
    KeyValueHandler kvHandler = (KeyValueHandler) datanodeStateMachine.getContainer().getDispatcher()
        .getHandler(ContainerProtos.ContainerType.KeyValueContainer);

    BlockManager blockManager = kvHandler.getBlockManager();
    List<BlockData> blockDatas = blockManager.listBlock(container, -1, 100);
    long oldDataChecksum = oldContainerChecksumInfo.getContainerMerkleTree().getDataChecksum();

    // 2. Corrupt first chunk for all the blocks
    try (DBHandle db = BlockUtils.getDB(containerData, conf);
         BatchOperation op = db.getStore().getBatchHandler().initBatchOperation()) {
      for (BlockData blockData : blockDatas) {
        // Modify the block metadata to simulate chunk corruption.
        ContainerProtos.BlockData.Builder blockDataBuilder = blockData.getProtoBufMessage().toBuilder();
        blockDataBuilder.clearChunks();

        ContainerProtos.ChunkInfo chunkInfo = blockData.getChunks().get(0);
        ContainerProtos.ChecksumData.Builder checksumDataBuilder = ContainerProtos.ChecksumData.newBuilder()
            .setBytesPerChecksum(chunkInfo.getChecksumData().getBytesPerChecksum())
            .setType(chunkInfo.getChecksumData().getType());

        for (ByteString checksum : chunkInfo.getChecksumData().getChecksumsList()) {
          byte[] checksumBytes = checksum.toByteArray();
          // Modify the checksum bytes to simulate corruption.
          checksumBytes[0] = (byte) (checksumBytes[0] - 1);
          checksumDataBuilder.addChecksums(ByteString.copyFrom(checksumBytes)).build();
        }
        chunkInfo = chunkInfo.toBuilder().setChecksumData(checksumDataBuilder.build()).build();
        blockDataBuilder.addChunks(chunkInfo);
        for (int i = 1; i < blockData.getChunks().size(); i++) {
          blockDataBuilder.addChunks(blockData.getChunks().get(i));
        }

        // Modify the block metadata from the container db to simulate chunk corruption.
        db.getStore().getBlockDataTable().putWithBatch(op, containerData.getBlockKey(blockData.getLocalID()),
            BlockData.getFromProtoBuf(blockDataBuilder.build()));
      }
      db.getStore().getBatchHandler().commitBatchOperation(op);
      db.getStore().flushDB();
    }

    Files.deleteIfExists(getContainerChecksumFile(container.getContainerData()).toPath());
    kvHandler.createContainerMerkleTree(container);
    // To set unhealthy for chunks that are corrupted.
    ContainerProtos.ContainerChecksumInfo containerChecksumAfterChunkCorruption =
        readChecksumFile(container.getContainerData());
    long dataChecksumAfterAfterChunkCorruption = containerChecksumAfterChunkCorruption
        .getContainerMerkleTree().getDataChecksum();
    // Checksum should have changed after chunk corruption.
    Assertions.assertNotEquals(oldDataChecksum, dataChecksumAfterAfterChunkCorruption);

    // 3. Set Unhealthy for first chunk of all blocks. This should be done by the scanner, Until then this is a
    // manual step.
    // // TODO: Use On-demand container scanner to build the new container merkle tree (HDDS-10374)
    Random random = new Random();
    ContainerProtos.ContainerChecksumInfo.Builder builder = containerChecksumAfterChunkCorruption.toBuilder();
    List<ContainerProtos.BlockMerkleTree> blockMerkleTreeList = builder.getContainerMerkleTree()
        .getBlockMerkleTreeList();
    builder.getContainerMerkleTreeBuilder().clearBlockMerkleTree();
    for (ContainerProtos.BlockMerkleTree blockMerkleTree : blockMerkleTreeList) {
      ContainerProtos.BlockMerkleTree.Builder blockMerkleTreeBuilder = blockMerkleTree.toBuilder();
      List<ContainerProtos.ChunkMerkleTree.Builder> chunkMerkleTreeBuilderList =
          blockMerkleTreeBuilder.getChunkMerkleTreeBuilderList();
      chunkMerkleTreeBuilderList.get(0).setIsHealthy(false).setDataChecksum(random.nextLong());
      blockMerkleTreeBuilder.setDataChecksum(random.nextLong());
      builder.getContainerMerkleTreeBuilder().addBlockMerkleTree(blockMerkleTreeBuilder.build());
    }
    builder.getContainerMerkleTreeBuilder().setDataChecksum(random.nextLong());
    Files.deleteIfExists(getContainerChecksumFile(container.getContainerData()).toPath());
    writeContainerDataTreeProto(container.getContainerData(), builder.getContainerMerkleTree());

    // Since the container is already closed, we have manually updated the container checksum file.
    // This doesn't update the checksum reported to SCM, and we need to trigger an ICR.
    // Marking a container unhealthy will send an ICR.
    kvHandler.markContainerUnhealthy(container, MetadataScanResult.deleted());
    waitForDataChecksumsAtSCM(containerID, 2);

    // 4. Reconcile the container.
    cluster.getStorageContainerLocationClient().reconcileContainer(containerID);
    // Compare and check if dataChecksum is same on all replicas.
    waitForDataChecksumsAtSCM(containerID, 1);
    ContainerProtos.ContainerChecksumInfo newContainerChecksumInfo = readChecksumFile(container.getContainerData());
    assertTreesSortedAndMatch(oldContainerChecksumInfo.getContainerMerkleTree(),
        newContainerChecksumInfo.getContainerMerkleTree());
    Assertions.assertEquals(oldDataChecksum, newContainerChecksumInfo.getContainerMerkleTree().getDataChecksum());
    TestHelper.validateData(KEY_NAME, data, store, volume, bucket);
  }

  private void waitForDataChecksumsAtSCM(long containerID, int expectedSize) throws Exception {
    GenericTestUtils.waitFor(() -> {
      try {
        Set<Long> dataChecksums = cluster.getStorageContainerLocationClient().getContainerReplicas(containerID,
                ClientVersion.CURRENT_VERSION).stream()
            .map(HddsProtos.SCMContainerReplicaProto::getDataChecksum)
            .collect(Collectors.toSet());
        return dataChecksums.size() == expectedSize;
      } catch (Exception ex) {
        return false;
      }
    }, 500, 20000);
  }

  private Pair<Long, byte[]> getDataAndContainer(boolean close, int dataLen, String volumeName, String bucketName)
          throws Exception {
>>>>>>> b34c5379
    store.createVolume(volumeName);
    OzoneVolume volume = store.getVolume(volumeName);
    volume.createBucket(bucketName);
    OzoneBucket bucket = volume.getBucket(bucketName);

    byte[] data = randomAlphabetic(dataLen).getBytes(UTF_8);
    // Write Key
    try (OzoneOutputStream os = TestHelper.createKey(KEY_NAME, RATIS, THREE, dataLen, store, volumeName, bucketName)) {
      IOUtils.write(data, os);
    }

    long containerID = bucket.getKey(KEY_NAME).getOzoneKeyLocations().stream()
        .findFirst().get().getContainerID();
    if (close) {
      TestHelper.waitForContainerClose(cluster, containerID);
      TestHelper.waitForScmContainerState(cluster, containerID, HddsProtos.LifeCycleState.CLOSED);
    }
    return Pair.of(containerID, data);
  }

  private long writeDataAndGetContainer(boolean close, String volume, String bucket) throws Exception {
    return getDataAndContainer(close, 5, volume, bucket).getLeft();
  }

  public static void writeChecksumFileToDatanodes(long containerID, ContainerMerkleTreeWriter tree) throws Exception {
    // Write Container Merkle Tree
    for (HddsDatanodeService dn : cluster.getHddsDatanodes()) {
      KeyValueHandler keyValueHandler =
          (KeyValueHandler) dn.getDatanodeStateMachine().getContainer().getDispatcher()
              .getHandler(ContainerProtos.ContainerType.KeyValueContainer);
      KeyValueContainer keyValueContainer =
          (KeyValueContainer) dn.getDatanodeStateMachine().getContainer().getController()
              .getContainer(containerID);
      if (keyValueContainer != null) {
        keyValueHandler.getChecksumManager().writeContainerDataTree(
            keyValueContainer.getContainerData(), tree);
      }
    }
  }

  private static void setSecretKeysConfig() {
    // Secret key lifecycle configs.
    conf.set(HDDS_SECRET_KEY_ROTATE_CHECK_DURATION, "500s");
    conf.set(HDDS_SECRET_KEY_ROTATE_DURATION, "500s");
    conf.set(HDDS_SECRET_KEY_EXPIRY_DURATION, "500s");

    // enable tokens
    conf.setBoolean(HDDS_BLOCK_TOKEN_ENABLED, true);
    conf.setBoolean(HDDS_CONTAINER_TOKEN_ENABLED, true);
  }

  private static void createCredentialsInKDC() throws Exception {
    ScmConfig scmConfig = conf.getObject(ScmConfig.class);
    SCMHTTPServerConfig httpServerConfig =
        conf.getObject(SCMHTTPServerConfig.class);
    createPrincipal(ozoneKeytab, scmConfig.getKerberosPrincipal());
    createPrincipal(spnegoKeytab, httpServerConfig.getKerberosPrincipal());
    createPrincipal(testUserKeytab, testUserPrincipal);
  }

  private static void createPrincipal(File keytab, String... principal)
      throws Exception {
    miniKdc.createPrincipal(keytab, principal);
  }

  private static void startMiniKdc() throws Exception {
    Properties securityProperties = MiniKdc.createConf();
    miniKdc = new MiniKdc(securityProperties, workDir);
    miniKdc.start();
  }

  private static void setSecureConfig() throws IOException {
    conf.setBoolean(OZONE_SECURITY_ENABLED_KEY, true);
    host = InetAddress.getLocalHost().getCanonicalHostName()
        .toLowerCase();
    conf.set(HADOOP_SECURITY_AUTHENTICATION, KERBEROS.name());
    String curUser = UserGroupInformation.getCurrentUser().getUserName();
    conf.set(OZONE_ADMINISTRATORS, curUser);
    String realm = miniKdc.getRealm();
    String hostAndRealm = host + "@" + realm;
    conf.set(HDDS_SCM_KERBEROS_PRINCIPAL_KEY, "scm/" + hostAndRealm);
    conf.set(HDDS_SCM_HTTP_KERBEROS_PRINCIPAL_KEY, "HTTP_SCM/" + hostAndRealm);
    conf.set(OZONE_OM_KERBEROS_PRINCIPAL_KEY, "scm/" + hostAndRealm);
    conf.set(OZONE_OM_HTTP_KERBEROS_PRINCIPAL_KEY, "HTTP_OM/" + hostAndRealm);
    conf.set(DFS_DATANODE_KERBEROS_PRINCIPAL_KEY, "scm/" + hostAndRealm);

    ozoneKeytab = new File(workDir, "scm.keytab");
    spnegoKeytab = new File(workDir, "http.keytab");
    testUserKeytab = new File(workDir, "testuser.keytab");
    testUserPrincipal = "test@" + realm;

    conf.set(HDDS_SCM_KERBEROS_KEYTAB_FILE_KEY, ozoneKeytab.getAbsolutePath());
    conf.set(HDDS_SCM_HTTP_KERBEROS_KEYTAB_FILE_KEY, spnegoKeytab.getAbsolutePath());
    conf.set(OZONE_OM_KERBEROS_KEYTAB_FILE_KEY, ozoneKeytab.getAbsolutePath());
    conf.set(OZONE_OM_HTTP_KERBEROS_KEYTAB_FILE, spnegoKeytab.getAbsolutePath());
    conf.set(DFS_DATANODE_KERBEROS_KEYTAB_FILE_KEY, ozoneKeytab.getAbsolutePath());
  }

  private static void startCluster() throws Exception {
    OzoneManager.setTestSecureOmFlag(true);
    cluster = MiniOzoneCluster.newHABuilder(conf)
        .setSCMServiceId("SecureSCM")
        .setNumOfStorageContainerManagers(3)
        .setNumOfOzoneManagers(1)
        .setNumDatanodes(3)
        .build();
    cluster.waitForClusterToBeReady();
    rpcClient = OzoneClientFactory.getRpcClient(conf);
    store = rpcClient.getObjectStore();
    SecretKeyClient secretKeyClient =  cluster.getStorageContainerManager().getSecretKeyManager();
    CertificateClient certClient = cluster.getStorageContainerManager().getScmCertificateClient();
    dnClient = new DNContainerOperationClient(conf, certClient, secretKeyClient);
  }
}<|MERGE_RESOLUTION|>--- conflicted
+++ resolved
@@ -61,11 +61,8 @@
 import java.nio.file.Paths;
 import java.nio.file.StandardOpenOption;
 import java.util.List;
-<<<<<<< HEAD
-=======
 import java.util.Properties;
 import java.util.Random;
->>>>>>> b34c5379
 import java.util.Set;
 import java.util.UUID;
 import java.util.stream.Collectors;
@@ -151,23 +148,13 @@
     conf.setStorageSize(OZONE_SCM_BLOCK_SIZE,  512 * 1024, StorageUnit.BYTES);
     // Disable the container scanner so it does not create merkle tree files that interfere with this test.
     conf.getObject(ContainerScannerConfiguration.class).setEnabled(false);
-<<<<<<< HEAD
     conf.setBoolean("hdds.container.scrub.enabled", false);
-    cluster = MiniOzoneCluster.newBuilder(conf)
-        .setNumDatanodes(3)
-        .build();
-    cluster.waitForClusterToBeReady();
-    rpcClient = OzoneClientFactory.getRpcClient(conf);
-    store = rpcClient.getObjectStore();
-    dnClient = new DNContainerOperationClient(conf, null, null);
-=======
 
     startMiniKdc();
     setSecureConfig();
     createCredentialsInKDC();
     setSecretKeysConfig();
     startCluster();
->>>>>>> b34c5379
   }
 
   @AfterAll
@@ -345,44 +332,6 @@
   }
 
   @Test
-<<<<<<< HEAD
-  public void testDataChecksumReportedAtSCM() throws Exception {
-    long containerID = writeDataAndGetContainer(true);
-    // Check non-zero checksum after container close
-    // TODO: Introduce corruption in the container and after reconciliation all checksums should match (HDDS-11763)
-    Set<ContainerReplica> containerReplicas = cluster.getStorageContainerManager().getContainerManager()
-        .getContainerReplicas(ContainerID.valueOf(containerID));
-    assertEquals(3, containerReplicas.size());
-    for (ContainerReplica containerReplica: containerReplicas) {
-      assertNotEquals(0, containerReplica.getDataChecksum());
-    }
-    cluster.getStorageContainerLocationClient().reconcileContainer(containerID);
-    Thread.sleep(10000);
-
-    // Check non-zero checksum after container reconciliation
-    containerReplicas = cluster.getStorageContainerManager().getContainerManager()
-        .getContainerReplicas(ContainerID.valueOf(containerID));
-    assertEquals(3, containerReplicas.size());
-    for (ContainerReplica containerReplica: containerReplicas) {
-      assertNotEquals(0, containerReplica.getDataChecksum());
-    }
-
-    // Check non-zero checksum after datanode restart
-    // Restarting all the nodes take more time in mini ozone cluster, so restarting only one node
-    cluster.restartHddsDatanode(0, true);
-    cluster.restartStorageContainerManager(true);
-    containerReplicas = cluster.getStorageContainerManager().getContainerManager()
-        .getContainerReplicas(ContainerID.valueOf(containerID));
-    assertEquals(3, containerReplicas.size());
-    for (ContainerReplica containerReplica: containerReplicas) {
-      assertNotEquals(0, containerReplica.getDataChecksum());
-    }
-  }
-
-  private long writeDataAndGetContainer(boolean close) throws Exception {
-    String volumeName = UUID.randomUUID().toString();
-    String bucketName = UUID.randomUUID().toString();
-=======
   public void testContainerChecksumWithBlockMissing() throws Exception {
     // 1. Write data to a container.
     // Read the key back and check its hash.
@@ -555,6 +504,42 @@
     TestHelper.validateData(KEY_NAME, data, store, volume, bucket);
   }
 
+  @Test
+  public void testDataChecksumReportedAtSCM() throws Exception {
+    String volume = UUID.randomUUID().toString();
+    String bucket = UUID.randomUUID().toString();
+    long containerID = writeDataAndGetContainer(true, volume, bucket);
+    // Check non-zero checksum after container close
+    // TODO: Introduce corruption in the container and after reconciliation all checksums should match (HDDS-11763)
+    Set<ContainerReplica> containerReplicas = cluster.getStorageContainerManager().getContainerManager()
+        .getContainerReplicas(ContainerID.valueOf(containerID));
+    assertEquals(3, containerReplicas.size());
+    for (ContainerReplica containerReplica: containerReplicas) {
+      assertNotEquals(0, containerReplica.getDataChecksum());
+    }
+    cluster.getStorageContainerLocationClient().reconcileContainer(containerID);
+    Thread.sleep(10000);
+
+    // Check non-zero checksum after container reconciliation
+    containerReplicas = cluster.getStorageContainerManager().getContainerManager()
+        .getContainerReplicas(ContainerID.valueOf(containerID));
+    assertEquals(3, containerReplicas.size());
+    for (ContainerReplica containerReplica: containerReplicas) {
+      assertNotEquals(0, containerReplica.getDataChecksum());
+    }
+
+    // Check non-zero checksum after datanode restart
+    // Restarting all the nodes take more time in mini ozone cluster, so restarting only one node
+    cluster.restartHddsDatanode(0, true);
+    cluster.restartStorageContainerManager(true);
+    containerReplicas = cluster.getStorageContainerManager().getContainerManager()
+        .getContainerReplicas(ContainerID.valueOf(containerID));
+    assertEquals(3, containerReplicas.size());
+    for (ContainerReplica containerReplica: containerReplicas) {
+      assertNotEquals(0, containerReplica.getDataChecksum());
+    }
+  }
+
   private void waitForDataChecksumsAtSCM(long containerID, int expectedSize) throws Exception {
     GenericTestUtils.waitFor(() -> {
       try {
@@ -571,7 +556,6 @@
 
   private Pair<Long, byte[]> getDataAndContainer(boolean close, int dataLen, String volumeName, String bucketName)
           throws Exception {
->>>>>>> b34c5379
     store.createVolume(volumeName);
     OzoneVolume volume = store.getVolume(volumeName);
     volume.createBucket(bucketName);
