/*
 * Licensed to the Apache Software Foundation (ASF) under one or more
 * contributor license agreements.  See the NOTICE file distributed with this
 * work for additional information regarding copyright ownership.  The ASF
 * licenses this file to you under the Apache License, Version 2.0 (the
 * "License"); you may not use this file except in compliance with the License.
 * You may obtain a copy of the License at
 * <p>
 * http://www.apache.org/licenses/LICENSE-2.0
 * <p>
 * Unless required by applicable law or agreed to in writing, software
 * distributed under the License is distributed on an "AS IS" BASIS, WITHOUT
 * WARRANTIES OR CONDITIONS OF ANY KIND, either express or implied. See the
 * License for the specific language governing permissions and limitations under
 * the License.
 */

package org.apache.hadoop.ozone.client.rpc;

import java.io.IOException;
import java.time.Duration;
import java.util.UUID;
import java.util.concurrent.TimeUnit;
import java.util.concurrent.TimeoutException;

import org.apache.commons.lang3.RandomUtils;
import org.apache.hadoop.conf.StorageUnit;
import org.apache.hadoop.hdds.client.ReplicationFactor;
import org.apache.hadoop.hdds.client.ReplicationType;
import org.apache.hadoop.hdds.conf.ConfigurationSource;
import org.apache.hadoop.hdds.conf.DatanodeRatisServerConfig;
import org.apache.hadoop.hdds.conf.OzoneConfiguration;
import org.apache.hadoop.hdds.protocol.datanode.proto.ContainerProtos.ChecksumType;
import org.apache.hadoop.hdds.protocol.proto.HddsProtos;
import org.apache.hadoop.hdds.ratis.conf.RatisClientConfig;
import org.apache.hadoop.hdds.scm.OzoneClientConfig;
import org.apache.hadoop.hdds.scm.XceiverClientManager;
import org.apache.hadoop.hdds.scm.XceiverClientMetrics;
import org.apache.hadoop.hdds.scm.storage.BufferPool;
import org.apache.hadoop.hdds.scm.storage.RatisBlockOutputStream;
import org.apache.hadoop.ozone.MiniOzoneCluster;
import org.apache.hadoop.ozone.client.ObjectStore;
import org.apache.hadoop.ozone.client.OzoneClient;
import org.apache.hadoop.ozone.client.OzoneClientFactory;
import org.apache.hadoop.ozone.client.io.KeyOutputStream;
import org.apache.hadoop.ozone.client.io.OzoneOutputStream;
import org.apache.hadoop.ozone.container.TestHelper;

import org.junit.jupiter.api.AfterAll;
import org.junit.jupiter.api.BeforeAll;
import org.junit.jupiter.api.TestInstance;
import org.junit.jupiter.api.Timeout;
import org.junit.jupiter.params.ParameterizedTest;
import org.junit.jupiter.params.provider.ValueSource;

import static org.apache.hadoop.hdds.protocol.datanode.proto.ContainerProtos.Type.PutBlock;
import static org.apache.hadoop.hdds.protocol.datanode.proto.ContainerProtos.Type.WriteChunk;
import static org.apache.hadoop.hdds.scm.ScmConfigKeys.OZONE_DATANODE_PIPELINE_LIMIT;
import static org.apache.hadoop.hdds.scm.ScmConfigKeys.OZONE_SCM_DEADNODE_INTERVAL;
import static org.apache.hadoop.hdds.scm.ScmConfigKeys.OZONE_SCM_STALENODE_INTERVAL;
import static org.apache.hadoop.ozone.OzoneConfigKeys.OZONE_SCM_BLOCK_SIZE;
import static org.apache.hadoop.ozone.container.TestHelper.validateData;
import static org.junit.jupiter.api.Assertions.assertEquals;
import static org.junit.jupiter.api.Assertions.assertInstanceOf;
import static org.junit.jupiter.api.Assertions.assertTrue;

@TestInstance(TestInstance.Lifecycle.PER_CLASS)
@Timeout(300)
class TestBlockOutputStream {

  static final int CHUNK_SIZE = 100;
  static final int FLUSH_SIZE = 2 * CHUNK_SIZE;
  static final int MAX_FLUSH_SIZE = 2 * FLUSH_SIZE;
  static final int BLOCK_SIZE = 2 * MAX_FLUSH_SIZE;
  static final String VOLUME = "testblockoutputstream";
  static final String BUCKET = VOLUME;

  private MiniOzoneCluster cluster;

  static MiniOzoneCluster createCluster() throws IOException,
      InterruptedException, TimeoutException {

    OzoneConfiguration conf = new OzoneConfiguration();
    conf.setTimeDuration(OZONE_SCM_STALENODE_INTERVAL, 3, TimeUnit.SECONDS);
    conf.setTimeDuration(OZONE_SCM_DEADNODE_INTERVAL, 6, TimeUnit.SECONDS);
    conf.setQuietMode(false);
<<<<<<< HEAD
    conf.setStorageSize(OZONE_SCM_BLOCK_SIZE, 4, StorageUnit.MB);
    conf.setInt(OZONE_DATANODE_PIPELINE_LIMIT, 3);

    DatanodeRatisServerConfig ratisServerConfig =
        conf.getObject(DatanodeRatisServerConfig.class);
    ratisServerConfig.setRequestTimeOut(Duration.ofSeconds(3));
    ratisServerConfig.setWatchTimeOut(Duration.ofSeconds(3));
    conf.setFromObject(ratisServerConfig);

    RatisClientConfig.RaftConfig raftClientConfig =
        conf.getObject(RatisClientConfig.RaftConfig.class);
    raftClientConfig.setRpcRequestTimeout(Duration.ofSeconds(3));
    raftClientConfig.setRpcWatchRequestTimeout(Duration.ofSeconds(3));
    conf.setFromObject(raftClientConfig);

    RatisClientConfig ratisClientConfig =
        conf.getObject(RatisClientConfig.class);
    ratisClientConfig.setWriteRequestTimeout(Duration.ofSeconds(30));
    ratisClientConfig.setWatchRequestTimeout(Duration.ofSeconds(30));
    conf.setFromObject(ratisClientConfig);

    MiniOzoneCluster cluster = MiniOzoneCluster.newBuilder(conf)
        .setNumDatanodes(7)
        .setTotalPipelineNumLimit(10)
        .setBlockSize(BLOCK_SIZE)
        .setChunkSize(CHUNK_SIZE)
        .setStreamBufferFlushSize(FLUSH_SIZE)
        .setStreamBufferMaxSize(MAX_FLUSH_SIZE)
=======
    conf.setStorageSize(OzoneConfigKeys.OZONE_SCM_BLOCK_SIZE, 4,
        StorageUnit.MB);

    cluster = MiniOzoneCluster.newBuilder(conf)
        .setNumDatanodes(5)
        .setTotalPipelineNumLimit(3)
        .setBlockSize(blockSize)
        .setChunkSize(chunkSize)
        .setStreamBufferFlushSize(flushSize)
        .setStreamBufferMaxSize(maxFlushSize)
>>>>>>> dd72e60d
        .setStreamBufferSizeUnit(StorageUnit.BYTES)
        .build();
    cluster.waitForClusterToBeReady();

    cluster.waitForPipelineTobeReady(HddsProtos.ReplicationFactor.THREE,
        180000);

    try (OzoneClient client = cluster.newClient()) {
      ObjectStore objectStore = client.getObjectStore();
      objectStore.createVolume(VOLUME);
      objectStore.getVolume(VOLUME).createBucket(BUCKET);
    }

    return cluster;
  }

  @BeforeAll
  void init() throws Exception {
    cluster = createCluster();
  }

  @AfterAll
  void shutdown() {
    if (cluster != null) {
      cluster.shutdown();
    }
  }

  static OzoneClientConfig newClientConfig(ConfigurationSource source,
      boolean flushDelay) {
    OzoneClientConfig clientConfig = source.getObject(OzoneClientConfig.class);
    clientConfig.setChecksumType(ChecksumType.NONE);
    clientConfig.setStreamBufferFlushDelay(flushDelay);
    return clientConfig;
  }

  static OzoneClient newClient(OzoneConfiguration conf,
      OzoneClientConfig config) throws IOException {
    OzoneConfiguration copy = new OzoneConfiguration(conf);
    copy.setFromObject(config);
    return OzoneClientFactory.getRpcClient(copy);
  }

  @ParameterizedTest
  @ValueSource(booleans = {true, false})
  void testWriteLessThanChunkSize(boolean flushDelay) throws Exception {
    OzoneClientConfig config = newClientConfig(cluster.getConf(), flushDelay);
    try (OzoneClient client = newClient(cluster.getConf(), config)) {
      XceiverClientMetrics metrics =
          XceiverClientManager.getXceiverClientMetrics();
      long writeChunkCount = metrics.getContainerOpCountMetrics(WriteChunk);
      long putBlockCount = metrics.getContainerOpCountMetrics(PutBlock);
      long pendingWriteChunkCount =
          metrics.getPendingContainerOpCountMetrics(WriteChunk);
      long pendingPutBlockCount =
          metrics.getPendingContainerOpCountMetrics(PutBlock);
      long totalOpCount = metrics.getTotalOpCount();
      String keyName = getKeyName();
      OzoneOutputStream key = createKey(client, keyName);
      int dataLength = 50;
      final int totalWriteLength = dataLength * 2;
      byte[] data1 = RandomUtils.nextBytes(dataLength);
      key.write(data1);
      KeyOutputStream keyOutputStream =
          assertInstanceOf(KeyOutputStream.class, key.getOutputStream());

      assertEquals(1, keyOutputStream.getStreamEntries().size());
      RatisBlockOutputStream blockOutputStream =
          assertInstanceOf(RatisBlockOutputStream.class,
              keyOutputStream.getStreamEntries().get(0).getOutputStream());

      // we have written data less than a chunk size, the data will just sit
      // in the buffer, with only one buffer being allocated in the buffer pool

      BufferPool bufferPool = blockOutputStream.getBufferPool();
      assertEquals(1, bufferPool.getSize());
      //Just the writtenDataLength will be updated here
      assertEquals(dataLength, blockOutputStream.getWrittenDataLength());

      // no data will be flushed till now
      assertEquals(0, blockOutputStream.getTotalDataFlushedLength());
      assertEquals(0, blockOutputStream.getTotalAckDataLength());
      assertEquals(pendingWriteChunkCount,
          metrics.getPendingContainerOpCountMetrics(WriteChunk));
      assertEquals(pendingPutBlockCount,
          metrics.getPendingContainerOpCountMetrics(PutBlock));

      // commitIndex2FlushedData Map will be empty here
      assertEquals(0, blockOutputStream.getCommitIndex2flushedDataMap().size());
      // Total write data greater than or equal one chunk
      // size to make sure flush will sync data.
      key.write(data1);
      // This will flush the data and update the flush length and the map.
      key.flush();

      // flush is a sync call, all pending operations will complete
      assertEquals(pendingWriteChunkCount,
          metrics.getPendingContainerOpCountMetrics(WriteChunk));
      assertEquals(pendingPutBlockCount,
          metrics.getPendingContainerOpCountMetrics(PutBlock));
      // we have written data less than a chunk size, the data will just sit
      // in the buffer, with only one buffer being allocated in the buffer pool

      assertEquals(1, bufferPool.getSize());
      assertEquals(0, bufferPool.getBuffer(0).position());
      assertEquals(totalWriteLength, blockOutputStream.getWrittenDataLength());
      assertEquals(totalWriteLength,
          blockOutputStream.getTotalDataFlushedLength());
      assertEquals(0,
          blockOutputStream.getCommitIndex2flushedDataMap().size());

      // flush ensures watchForCommit updates the total length acknowledged
      assertEquals(totalWriteLength, blockOutputStream.getTotalAckDataLength());

      assertEquals(1, keyOutputStream.getStreamEntries().size());
      // now close the stream, It will update ack length after watchForCommit
      key.close();

      assertEquals(pendingWriteChunkCount,
          metrics.getPendingContainerOpCountMetrics(WriteChunk));
      assertEquals(pendingPutBlockCount,
          metrics.getPendingContainerOpCountMetrics(PutBlock));
      assertEquals(writeChunkCount + 1,
          metrics.getContainerOpCountMetrics(WriteChunk));
      assertEquals(putBlockCount + 2,
          metrics.getContainerOpCountMetrics(PutBlock));
      assertEquals(totalOpCount + 3, metrics.getTotalOpCount());

      // make sure the bufferPool is empty
      assertEquals(0, bufferPool.computeBufferData());
      assertEquals(totalWriteLength, blockOutputStream.getTotalAckDataLength());
      assertEquals(0, blockOutputStream.getCommitIndex2flushedDataMap().size());
      assertEquals(0, keyOutputStream.getStreamEntries().size());

      validateData(keyName, data1, client.getObjectStore(), VOLUME, BUCKET);
    }
  }

  @ParameterizedTest
  @ValueSource(booleans = {true, false})
  void testWriteExactlyFlushSize(boolean flushDelay) throws Exception {
    OzoneClientConfig config = newClientConfig(cluster.getConf(), flushDelay);
    try (OzoneClient client = newClient(cluster.getConf(), config)) {
      XceiverClientMetrics metrics =
          XceiverClientManager.getXceiverClientMetrics();
      final long writeChunkCount =
          metrics.getContainerOpCountMetrics(WriteChunk);
      final long putBlockCount =
          metrics.getContainerOpCountMetrics(PutBlock);
      final long pendingWriteChunkCount =
          metrics.getPendingContainerOpCountMetrics(WriteChunk);
      final long pendingPutBlockCount =
          metrics.getPendingContainerOpCountMetrics(PutBlock);
      final long totalOpCount = metrics.getTotalOpCount();

      String keyName = getKeyName();
      OzoneOutputStream key = createKey(client, keyName);
      // write data equal to 2 chunks
      int dataLength = FLUSH_SIZE;
      byte[] data1 = RandomUtils.nextBytes(dataLength);
      key.write(data1);

      assertEquals(pendingWriteChunkCount + 2,
          metrics.getPendingContainerOpCountMetrics(WriteChunk));
      assertEquals(pendingPutBlockCount + 1,
          metrics.getPendingContainerOpCountMetrics(PutBlock));
      KeyOutputStream keyOutputStream =
          assertInstanceOf(KeyOutputStream.class, key.getOutputStream());
      assertEquals(1, keyOutputStream.getStreamEntries().size());
      RatisBlockOutputStream blockOutputStream =
          assertInstanceOf(RatisBlockOutputStream.class,
              keyOutputStream.getStreamEntries().get(0).getOutputStream());

      // we have just written data equal flush Size = 2 chunks, at this time
      // buffer pool will have 2 buffers allocated worth of chunk size

      assertEquals(2, blockOutputStream.getBufferPool().getSize());
      // writtenDataLength as well flushedDataLength will be updated here
      assertEquals(dataLength, blockOutputStream.getWrittenDataLength());

      assertEquals(dataLength, blockOutputStream.getTotalDataFlushedLength());
      assertEquals(0, blockOutputStream.getTotalAckDataLength());

      assertEquals(0, blockOutputStream.getCommitIndex2flushedDataMap().size());

      // Now do a flush.
      key.flush();

      assertEquals(1, keyOutputStream.getStreamEntries().size());
      // The previously written data is equal to flushSize, so no action is
      // triggered when execute flush, if flushDelay is enabled.
      assertEquals(pendingWriteChunkCount + (flushDelay ? 2 : 0),
          metrics.getPendingContainerOpCountMetrics(WriteChunk));
      assertEquals(pendingPutBlockCount + (flushDelay ? 1 : 0),
          metrics.getPendingContainerOpCountMetrics(PutBlock));

      // Since the data in the buffer is already flushed, flush here will have
      // no impact on the counters and data structures
      assertEquals(2, blockOutputStream.getBufferPool().getSize());

      // No action is triggered when execute flush, BlockOutputStream will not
      // be updated.
      assertEquals(flushDelay ? dataLength : 0,
          blockOutputStream.getBufferPool().computeBufferData());
      assertEquals(dataLength, blockOutputStream.getWrittenDataLength());
      assertEquals(dataLength, blockOutputStream.getTotalDataFlushedLength());
      assertEquals(0, blockOutputStream.getCommitIndex2flushedDataMap().size());
      assertEquals(flushDelay ? 0 : dataLength,
          blockOutputStream.getTotalAckDataLength());

      // now close the stream, It will update ack length after watchForCommit
      key.close();

      assertEquals(dataLength, blockOutputStream.getTotalAckDataLength());
      // make sure the bufferPool is empty
      assertEquals(0, blockOutputStream.getBufferPool().computeBufferData());
      assertEquals(dataLength, blockOutputStream.getTotalAckDataLength());
      assertEquals(0, blockOutputStream.getCommitIndex2flushedDataMap().size());
      assertEquals(pendingWriteChunkCount,
          metrics.getPendingContainerOpCountMetrics(WriteChunk));
      assertEquals(pendingPutBlockCount,
          metrics.getPendingContainerOpCountMetrics(PutBlock));
      assertEquals(writeChunkCount + 2,
          metrics.getContainerOpCountMetrics(WriteChunk));
      assertEquals(putBlockCount + 2,
          metrics.getContainerOpCountMetrics(PutBlock));
      assertEquals(totalOpCount + 4, metrics.getTotalOpCount());
      assertEquals(0, keyOutputStream.getStreamEntries().size());

      validateData(keyName, data1, client.getObjectStore(), VOLUME, BUCKET);
    }
  }

  @ParameterizedTest
  @ValueSource(booleans = {true, false})
  void testWriteMoreThanChunkSize(boolean flushDelay) throws Exception {
    OzoneClientConfig config = newClientConfig(cluster.getConf(), flushDelay);
    try (OzoneClient client = newClient(cluster.getConf(), config)) {
      XceiverClientMetrics metrics =
          XceiverClientManager.getXceiverClientMetrics();
      long writeChunkCount = metrics.getContainerOpCountMetrics(
          WriteChunk);
      long putBlockCount = metrics.getContainerOpCountMetrics(
          PutBlock);
      long pendingWriteChunkCount = metrics.getPendingContainerOpCountMetrics(
          WriteChunk);
      long pendingPutBlockCount = metrics.getPendingContainerOpCountMetrics(
          PutBlock);
      long totalOpCount = metrics.getTotalOpCount();
      String keyName = getKeyName();
      OzoneOutputStream key = createKey(client, keyName);
      // write data more than 1 chunk
      int dataLength = CHUNK_SIZE + 50;
      byte[] data1 = RandomUtils.nextBytes(dataLength);
      key.write(data1);
      assertEquals(totalOpCount + 1, metrics.getTotalOpCount());
      KeyOutputStream keyOutputStream =
          assertInstanceOf(KeyOutputStream.class, key.getOutputStream());

      assertEquals(1, keyOutputStream.getStreamEntries().size());
      RatisBlockOutputStream blockOutputStream =
          assertInstanceOf(RatisBlockOutputStream.class,
              keyOutputStream.getStreamEntries().get(0).getOutputStream());

      // we have just written data equal flush Size > 1 chunk, at this time
      // buffer pool will have 2 buffers allocated worth of chunk size

      BufferPool bufferPool = blockOutputStream.getBufferPool();
      assertEquals(2, bufferPool.getSize());
      // writtenDataLength as well flushedDataLength will be updated here
      assertEquals(dataLength, blockOutputStream.getWrittenDataLength());

      // since data written is still less than flushLength, flushLength will
      // still be 0.
      assertEquals(0, blockOutputStream.getTotalDataFlushedLength());
      assertEquals(0, blockOutputStream.getTotalAckDataLength());

      assertEquals(0, blockOutputStream.getCommitIndex2flushedDataMap().size());

      // This will flush the data and update the flush length and the map.
      key.flush();
      assertEquals(writeChunkCount + 2,
          metrics.getContainerOpCountMetrics(WriteChunk));
      assertEquals(putBlockCount + 1,
          metrics.getContainerOpCountMetrics(PutBlock));
      assertEquals(pendingWriteChunkCount,
          metrics.getPendingContainerOpCountMetrics(WriteChunk));
      assertEquals(pendingPutBlockCount,
          metrics.getPendingContainerOpCountMetrics(PutBlock));

      assertEquals(2, bufferPool.getSize());
      assertEquals(dataLength, blockOutputStream.getWrittenDataLength());

      assertEquals(dataLength, blockOutputStream.getTotalDataFlushedLength());
      assertEquals(0, blockOutputStream.getCommitIndex2flushedDataMap().size());

      // flush ensures watchForCommit updates the total length acknowledged
      assertEquals(dataLength, blockOutputStream.getTotalAckDataLength());

      // now close the stream, It will update ack length after watchForCommit
      key.close();
      assertEquals(dataLength, blockOutputStream.getTotalAckDataLength());
      // make sure the bufferPool is empty
      assertEquals(0, bufferPool.computeBufferData());
      assertEquals(dataLength, blockOutputStream.getTotalAckDataLength());
      assertEquals(0, blockOutputStream.getCommitIndex2flushedDataMap().size());
      assertEquals(pendingWriteChunkCount,
          metrics.getPendingContainerOpCountMetrics(WriteChunk));
      assertEquals(pendingPutBlockCount,
          metrics.getPendingContainerOpCountMetrics(PutBlock));
      assertEquals(writeChunkCount + 2,
          metrics.getContainerOpCountMetrics(WriteChunk));
      assertEquals(putBlockCount + 2,
          metrics.getContainerOpCountMetrics(PutBlock));
      assertEquals(totalOpCount + 4, metrics.getTotalOpCount());
      assertEquals(0, keyOutputStream.getStreamEntries().size());

      validateData(keyName, data1, client.getObjectStore(), VOLUME, BUCKET);
    }
  }

  @ParameterizedTest
  @ValueSource(booleans = {true, false})
  void testWriteMoreThanFlushSize(boolean flushDelay) throws Exception {
    OzoneClientConfig config = newClientConfig(cluster.getConf(), flushDelay);
    try (OzoneClient client = newClient(cluster.getConf(), config)) {
      XceiverClientMetrics metrics =
          XceiverClientManager.getXceiverClientMetrics();
      long writeChunkCount = metrics.getContainerOpCountMetrics(
          WriteChunk);
      long putBlockCount = metrics.getContainerOpCountMetrics(
          PutBlock);
      long pendingWriteChunkCount = metrics.getPendingContainerOpCountMetrics(
          WriteChunk);
      long pendingPutBlockCount = metrics.getPendingContainerOpCountMetrics(
          PutBlock);
      long totalOpCount = metrics.getTotalOpCount();

      String keyName = getKeyName();
      OzoneOutputStream key = createKey(client, keyName);
      int dataLength = FLUSH_SIZE + 50;
      byte[] data1 = RandomUtils.nextBytes(dataLength);
      key.write(data1);

      assertEquals(totalOpCount + 3, metrics.getTotalOpCount());
      KeyOutputStream keyOutputStream =
          assertInstanceOf(KeyOutputStream.class, key.getOutputStream());

      assertEquals(1, keyOutputStream.getStreamEntries().size());
      RatisBlockOutputStream blockOutputStream =
          assertInstanceOf(RatisBlockOutputStream.class,
              keyOutputStream.getStreamEntries().get(0).getOutputStream());

      // we have just written data more than flush Size(2 chunks), at this time
      // buffer pool will have 3 buffers allocated worth of chunk size

      assertEquals(3, blockOutputStream.getBufferPool().getSize());
      // writtenDataLength as well flushedDataLength will be updated here
      assertEquals(dataLength, blockOutputStream.getWrittenDataLength());

      assertEquals(FLUSH_SIZE, blockOutputStream.getTotalDataFlushedLength());
      assertEquals(0, blockOutputStream.getTotalAckDataLength());

      assertEquals(0, blockOutputStream.getCommitIndex2flushedDataMap().size());

      assertEquals(FLUSH_SIZE, blockOutputStream.getTotalDataFlushedLength());
      assertEquals(0, blockOutputStream.getCommitIndex2flushedDataMap().size());

      assertEquals(0, blockOutputStream.getTotalAckDataLength());
      assertEquals(1, keyOutputStream.getStreamEntries().size());

      key.close();

      assertEquals(pendingWriteChunkCount,
          metrics.getPendingContainerOpCountMetrics(WriteChunk));
      assertEquals(pendingPutBlockCount,
          metrics.getPendingContainerOpCountMetrics(PutBlock));
      assertEquals(writeChunkCount + 3,
          metrics.getContainerOpCountMetrics(WriteChunk));
      assertEquals(putBlockCount + 2,
          metrics.getContainerOpCountMetrics(PutBlock));
      assertEquals(totalOpCount + 5, metrics.getTotalOpCount());
      assertEquals(dataLength, blockOutputStream.getTotalAckDataLength());
      // make sure the bufferPool is empty
      assertEquals(0, blockOutputStream.getBufferPool().computeBufferData());
      assertEquals(dataLength, blockOutputStream.getTotalAckDataLength());
      assertEquals(0, blockOutputStream.getCommitIndex2flushedDataMap().size());
      assertEquals(0, keyOutputStream.getStreamEntries().size());

      validateData(keyName, data1, client.getObjectStore(), VOLUME, BUCKET);
    }
  }

  @ParameterizedTest
  @ValueSource(booleans = {true, false})
  void testWriteExactlyMaxFlushSize(boolean flushDelay) throws Exception {
    OzoneClientConfig config = newClientConfig(cluster.getConf(), flushDelay);
    try (OzoneClient client = newClient(cluster.getConf(), config)) {
      XceiverClientMetrics metrics =
          XceiverClientManager.getXceiverClientMetrics();
      long writeChunkCount = metrics.getContainerOpCountMetrics(WriteChunk);
      long putBlockCount = metrics.getContainerOpCountMetrics(PutBlock);
      long pendingWriteChunkCount =
          metrics.getPendingContainerOpCountMetrics(WriteChunk);
      long pendingPutBlockCount =
          metrics.getPendingContainerOpCountMetrics(PutBlock);
      long totalOpCount = metrics.getTotalOpCount();

      String keyName = getKeyName();
      OzoneOutputStream key = createKey(client, keyName);
      int dataLength = MAX_FLUSH_SIZE;
      byte[] data1 = RandomUtils.nextBytes(dataLength);
      key.write(data1);

      // since its hitting the full bufferCondition, it will call watchForCommit
      // and completes atleast putBlock for first flushSize worth of data
      assertTrue(metrics.getPendingContainerOpCountMetrics(WriteChunk)
          <= pendingWriteChunkCount + 2);
      assertTrue(metrics.getPendingContainerOpCountMetrics(PutBlock)
          <= pendingPutBlockCount + 1);
      KeyOutputStream keyOutputStream =
          assertInstanceOf(KeyOutputStream.class, key.getOutputStream());

      assertEquals(1, keyOutputStream.getStreamEntries().size());
      RatisBlockOutputStream blockOutputStream =
          assertInstanceOf(RatisBlockOutputStream.class,
              keyOutputStream.getStreamEntries().get(0).getOutputStream());


      assertEquals(4, blockOutputStream.getBufferPool().getSize());
      // writtenDataLength as well flushedDataLength will be updated here
      assertEquals(dataLength, blockOutputStream.getWrittenDataLength());

      assertEquals(MAX_FLUSH_SIZE,
          blockOutputStream.getTotalDataFlushedLength());

      // since data equals to maxBufferSize is written, this will be a blocking
      // call and hence will wait for atleast flushSize worth of data to get
      // ack'd by all servers right here
      assertTrue(blockOutputStream.getTotalAckDataLength() >= FLUSH_SIZE);

      // watchForCommit will clean up atleast one entry from the map where each
      // entry corresponds to flushSize worth of data

      assertTrue(blockOutputStream.getCommitIndex2flushedDataMap().size() <= 1);

      // This will flush the data and update the flush length and the map.
      key.flush();
      assertEquals(1, keyOutputStream.getStreamEntries().size());
      assertEquals(totalOpCount + 6, metrics.getTotalOpCount());

      // Since the data in the buffer is already flushed, flush here will have
      // no impact on the counters and data structures

      assertEquals(4, blockOutputStream.getBufferPool().getSize());
      assertEquals(dataLength, blockOutputStream.getWrittenDataLength());

      assertEquals(dataLength, blockOutputStream.getTotalDataFlushedLength());
      assertTrue(blockOutputStream.getCommitIndex2flushedDataMap().size() <= 1);

      // now close the stream, it will update ack length after watchForCommit
      key.close();
      assertEquals(pendingWriteChunkCount,
          metrics.getPendingContainerOpCountMetrics(WriteChunk));
      assertEquals(pendingPutBlockCount,
          metrics.getPendingContainerOpCountMetrics(PutBlock));
      assertEquals(writeChunkCount + 4,
          metrics.getContainerOpCountMetrics(WriteChunk));
      assertEquals(putBlockCount + 3,
          metrics.getContainerOpCountMetrics(PutBlock));
      assertEquals(totalOpCount + 7, metrics.getTotalOpCount());
      assertEquals(dataLength, blockOutputStream.getTotalAckDataLength());
      // make sure the bufferPool is empty
      assertEquals(0, blockOutputStream.getBufferPool().computeBufferData());
      assertEquals(dataLength, blockOutputStream.getTotalAckDataLength());
      assertEquals(0, blockOutputStream.getCommitIndex2flushedDataMap().size());
      assertEquals(0, keyOutputStream.getStreamEntries().size());
      validateData(keyName, data1, client.getObjectStore(), VOLUME, BUCKET);
    }
  }

  @ParameterizedTest
  @ValueSource(booleans = {true, false})
  void testWriteMoreThanMaxFlushSize(boolean flushDelay) throws Exception {
    OzoneClientConfig config = newClientConfig(cluster.getConf(), flushDelay);
    try (OzoneClient client = newClient(cluster.getConf(), config)) {
      XceiverClientMetrics metrics =
          XceiverClientManager.getXceiverClientMetrics();
      long writeChunkCount = metrics.getContainerOpCountMetrics(WriteChunk);
      long putBlockCount = metrics.getContainerOpCountMetrics(PutBlock);
      long pendingWriteChunkCount =
          metrics.getPendingContainerOpCountMetrics(WriteChunk);
      long pendingPutBlockCount =
          metrics.getPendingContainerOpCountMetrics(PutBlock);
      long totalOpCount = metrics.getTotalOpCount();
      String keyName = getKeyName();
      OzoneOutputStream key = createKey(client, keyName);
      int dataLength = MAX_FLUSH_SIZE + 50;
      // write data more than 1 chunk
      byte[] data1 = RandomUtils.nextBytes(dataLength);
      key.write(data1);
      KeyOutputStream keyOutputStream =
          assertInstanceOf(KeyOutputStream.class, key.getOutputStream());

      // since it's hitting full-buffer, it will call watchForCommit
      // and completes putBlock at least for first flushSize worth of data
      assertTrue(metrics.getPendingContainerOpCountMetrics(WriteChunk)
          <= pendingWriteChunkCount + 2);
      assertTrue(metrics.getPendingContainerOpCountMetrics(PutBlock)
          <= pendingPutBlockCount + 1);
      assertEquals(writeChunkCount + 4,
          metrics.getContainerOpCountMetrics(WriteChunk));
      assertEquals(putBlockCount + 2,
          metrics.getContainerOpCountMetrics(PutBlock));
      assertEquals(totalOpCount + 6, metrics.getTotalOpCount());
      assertEquals(1, keyOutputStream.getStreamEntries().size());
      RatisBlockOutputStream blockOutputStream =
          assertInstanceOf(RatisBlockOutputStream.class,
              keyOutputStream.getStreamEntries().get(0).getOutputStream());

      assertEquals(4, blockOutputStream.getBufferPool().getSize());
      // writtenDataLength as well flushedDataLength will be updated here
      assertEquals(dataLength, blockOutputStream.getWrittenDataLength());

      assertEquals(MAX_FLUSH_SIZE,
          blockOutputStream.getTotalDataFlushedLength());

      // since data equals to maxBufferSize is written, this will be a blocking
      // call and hence will wait for atleast flushSize worth of data to get
      // ack'd by all servers right here
      assertTrue(blockOutputStream.getTotalAckDataLength() >= FLUSH_SIZE);

      // watchForCommit will clean up atleast one entry from the map where each
      // entry corresponds to flushSize worth of data
      assertTrue(blockOutputStream.getCommitIndex2flushedDataMap().size() <= 1);

      // Now do a flush.
      key.flush();
      assertEquals(1, keyOutputStream.getStreamEntries().size());
      assertEquals(pendingWriteChunkCount,
          metrics.getPendingContainerOpCountMetrics(WriteChunk));
      assertEquals(pendingPutBlockCount,
          metrics.getPendingContainerOpCountMetrics(PutBlock));

      // Since the data in the buffer is already flushed, flush here will have
      // no impact on the counters and data structures

      assertEquals(4, blockOutputStream.getBufferPool().getSize());
      assertEquals(dataLength, blockOutputStream.getWrittenDataLength());
      // dataLength > MAX_FLUSH_SIZE
      assertEquals(flushDelay ? MAX_FLUSH_SIZE : dataLength,
          blockOutputStream.getTotalDataFlushedLength());
      assertTrue(blockOutputStream.getCommitIndex2flushedDataMap().size() <= 2);

      // now close the stream, it will update ack length after watchForCommit
      key.close();
      assertEquals(dataLength, blockOutputStream.getTotalAckDataLength());
      // make sure the bufferPool is empty
      assertEquals(0, blockOutputStream.getBufferPool().computeBufferData());
      assertEquals(pendingWriteChunkCount,
          metrics.getPendingContainerOpCountMetrics(WriteChunk));
      assertEquals(pendingPutBlockCount,
          metrics.getPendingContainerOpCountMetrics(PutBlock));
      assertEquals(writeChunkCount + 5,
          metrics.getContainerOpCountMetrics(WriteChunk));
      // The previous flush did not trigger any action with flushDelay enabled
      assertEquals(putBlockCount + (flushDelay ? 3 : 4),
          metrics.getContainerOpCountMetrics(PutBlock));
      assertEquals(totalOpCount + (flushDelay ? 8 : 9),
          metrics.getTotalOpCount());
      assertEquals(dataLength, blockOutputStream.getTotalAckDataLength());
      assertEquals(0, blockOutputStream.getCommitIndex2flushedDataMap().size());
      assertEquals(0, keyOutputStream.getStreamEntries().size());
      validateData(keyName, data1, client.getObjectStore(), VOLUME, BUCKET);
    }
  }

  static OzoneOutputStream createKey(OzoneClient client, String keyName)
      throws Exception {
    return createKey(client, keyName, 0, ReplicationFactor.THREE);
  }

  static OzoneOutputStream createKey(OzoneClient client, String keyName,
      long size, ReplicationFactor factor) throws Exception {
    return TestHelper.createKey(keyName, ReplicationType.RATIS, factor, size,
        client.getObjectStore(), VOLUME, BUCKET);
  }

  static String getKeyName() {
    return UUID.randomUUID().toString();
  }

}<|MERGE_RESOLUTION|>--- conflicted
+++ resolved
@@ -84,7 +84,6 @@
     conf.setTimeDuration(OZONE_SCM_STALENODE_INTERVAL, 3, TimeUnit.SECONDS);
     conf.setTimeDuration(OZONE_SCM_DEADNODE_INTERVAL, 6, TimeUnit.SECONDS);
     conf.setQuietMode(false);
-<<<<<<< HEAD
     conf.setStorageSize(OZONE_SCM_BLOCK_SIZE, 4, StorageUnit.MB);
     conf.setInt(OZONE_DATANODE_PIPELINE_LIMIT, 3);
 
@@ -107,24 +106,12 @@
     conf.setFromObject(ratisClientConfig);
 
     MiniOzoneCluster cluster = MiniOzoneCluster.newBuilder(conf)
-        .setNumDatanodes(7)
-        .setTotalPipelineNumLimit(10)
+        .setNumDatanodes(5)
+        .setTotalPipelineNumLimit(3)
         .setBlockSize(BLOCK_SIZE)
         .setChunkSize(CHUNK_SIZE)
         .setStreamBufferFlushSize(FLUSH_SIZE)
         .setStreamBufferMaxSize(MAX_FLUSH_SIZE)
-=======
-    conf.setStorageSize(OzoneConfigKeys.OZONE_SCM_BLOCK_SIZE, 4,
-        StorageUnit.MB);
-
-    cluster = MiniOzoneCluster.newBuilder(conf)
-        .setNumDatanodes(5)
-        .setTotalPipelineNumLimit(3)
-        .setBlockSize(blockSize)
-        .setChunkSize(chunkSize)
-        .setStreamBufferFlushSize(flushSize)
-        .setStreamBufferMaxSize(maxFlushSize)
->>>>>>> dd72e60d
         .setStreamBufferSizeUnit(StorageUnit.BYTES)
         .build();
     cluster.waitForClusterToBeReady();
