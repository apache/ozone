--- conflicted
+++ resolved
@@ -914,18 +914,18 @@
     out.reset();
 
     args = new String[]{"volume", "create", "vol5", "--space-quota", "-1"};
-    executeWithError(ozoneShell, args, "Invalid values for space quota: -1");
+    executeWithError(ozoneShell, args, "Invalid value for space quota: -1");
     out.reset();
 
     args = new String[]{"volume", "create", "vol5", "--space-quota", "test"};
-    executeWithError(ozoneShell, args, "Invalid values for quota, " +
+    executeWithError(ozoneShell, args, "Invalid value for quota, " +
         "to ensure that the Quota format is legal(supported values are " +
         "B, KB, MB, GB and TB with positive long values). " +
         "And the quota value cannot be greater than Long.MAX_VALUE BYTES");
     out.reset();
 
     args = new String[]{"volume", "create", "vol5", "--space-quota", "1.5GB"};
-    executeWithError(ozoneShell, args, "Invalid values for quota, " +
+    executeWithError(ozoneShell, args, "Invalid value for quota, " +
         "to ensure that the Quota format is legal(supported values are " +
         "B, KB, MB, GB and TB with positive long values). " +
         "And the quota value cannot be greater than Long.MAX_VALUE BYTES");
@@ -939,7 +939,7 @@
 
     args = new String[]{"volume", "create", "vol5", "--namespace-quota", "-1"};
     executeWithError(ozoneShell, args,
-        "Invalid values for namespace quota: -1");
+        "Invalid value for namespace quota: -1");
     out.reset();
 
     args = new String[]{"volume", "create", "vol5"};
@@ -955,12 +955,12 @@
     args = new String[]{"bucket", "create", "vol5/buck5",
         "--space-quota", "-1"};
     executeWithError(ozoneShell, args,
-        "Invalid values for space quota: -1");
+        "Invalid value for space quota: -1");
     out.reset();
 
     args = new String[]{"bucket", "create", "vol5/buck5",
         "--space-quota", "test"};
-    executeWithError(ozoneShell, args, "Invalid values for quota, " +
+    executeWithError(ozoneShell, args, "Invalid value for quota, " +
         "to ensure that the Quota format is legal(supported values are " +
         "B, KB, MB, GB and TB with positive long values). " +
         "And the quota value cannot be greater than Long.MAX_VALUE BYTES");
@@ -968,7 +968,7 @@
 
     args = new String[]{"bucket", "create", "vol5/buck5",
         "--space-quota", "1.5GB"};
-    executeWithError(ozoneShell, args, "Invalid values for quota, " +
+    executeWithError(ozoneShell, args, "Invalid value for quota, " +
         "to ensure that the Quota format is legal(supported values are " +
         "B, KB, MB, GB and TB with positive long values). " +
         "And the quota value cannot be greater than Long.MAX_VALUE BYTES");
@@ -982,7 +982,7 @@
 
     args = new String[]{"volume", "create", "vol5", "--namespace-quota", "-1"};
     executeWithError(ozoneShell, args,
-        "Invalid values for namespace quota: -1");
+        "Invalid value for namespace quota: -1");
     out.reset();
 
     args = new String[]{"bucket", "create", "vol5/buck5"};
@@ -1032,10 +1032,7 @@
     eException = assertThrows(ExecutionException.class,
         () -> execute(ozoneShell, volumeArgs2));
     assertTrue(eException.getMessage()
-<<<<<<< HEAD
-        .contains("Invalid value for namespace quota"));
-=======
-        .contains("Invalid values for space quota"));
+        .contains("Invalid value for space quota"));
     out.reset();
 
     String[] volumeArgs3 = new String[]{"volume", "setquota", "vol4",
@@ -1043,7 +1040,7 @@
     eException = assertThrows(ExecutionException.class,
         () -> execute(ozoneShell, volumeArgs3));
     assertTrue(eException.getMessage()
-        .contains("Invalid values for quota"));
+        .contains("Invalid value for quota"));
     out.reset();
 
     String[] volumeArgs4 = new String[]{"volume", "setquota", "vol4",
@@ -1051,7 +1048,7 @@
     eException = assertThrows(ExecutionException.class,
         () -> execute(ozoneShell, volumeArgs4));
     assertTrue(eException.getMessage()
-        .contains("Invalid values for quota"));
+        .contains("Invalid value for quota"));
     out.reset();
 
     String[] volumeArgs5 = new String[]{"volume", "setquota", "vol4",
@@ -1068,8 +1065,7 @@
     eException = assertThrows(ExecutionException.class,
         () -> execute(ozoneShell, volumeArgs6));
     assertTrue(eException.getMessage()
-        .contains("Invalid values for namespace quota"));
->>>>>>> 8218f098
+        .contains("Invalid value for namespace quota"));
     out.reset();
 
     String[] volumeArgs7 = new String[]{"volume", "setquota", "vol4",
@@ -1094,10 +1090,7 @@
     eException = assertThrows(ExecutionException.class,
         () -> execute(ozoneShell, bucketArgs2));
     assertTrue(eException.getMessage()
-<<<<<<< HEAD
-        .contains("Invalid value for namespace quota"));
-=======
-        .contains("Invalid values for space quota"));
+        .contains("Invalid value for space quota"));
     out.reset();
 
     String[] bucketArgs3 = new String[]{"bucket", "setquota", "vol4/buck4",
@@ -1105,7 +1098,7 @@
     eException = assertThrows(ExecutionException.class,
         () -> execute(ozoneShell, bucketArgs3));
     assertTrue(eException.getMessage()
-        .contains("Invalid values for quota"));
+        .contains("Invalid value for quota"));
     out.reset();
 
     String[] bucketArgs4 = new String[]{"bucket", "setquota", "vol4/buck4",
@@ -1113,7 +1106,7 @@
     eException = assertThrows(ExecutionException.class,
         () -> execute(ozoneShell, bucketArgs4));
     assertTrue(eException.getMessage()
-        .contains("Invalid values for quota"));
+        .contains("Invalid value for quota"));
     out.reset();
 
     String[] bucketArgs5 = new String[]{"bucket", "setquota", "vol4/buck4",
@@ -1129,8 +1122,7 @@
     eException = assertThrows(ExecutionException.class,
         () -> execute(ozoneShell, bucketArgs6));
     assertTrue(eException.getMessage()
-        .contains("Invalid values for namespace quota"));
->>>>>>> 8218f098
+        .contains("Invalid value for namespace quota"));
     out.reset();
 
     String[] bucketArgs7 = new String[]{"bucket", "setquota", "vol4/buck4",
