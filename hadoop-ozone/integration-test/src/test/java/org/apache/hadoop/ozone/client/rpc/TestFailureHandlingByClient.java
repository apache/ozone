--- conflicted
+++ resolved
@@ -70,10 +70,6 @@
 import static org.junit.jupiter.api.Assertions.assertNotEquals;
 import static org.junit.jupiter.api.Assertions.assertTrue;
 
-<<<<<<< HEAD
-import org.junit.jupiter.api.Assertions;
-=======
->>>>>>> 6b86d93e
 import org.junit.jupiter.api.AfterEach;
 import org.junit.jupiter.api.Test;
 import org.junit.jupiter.api.Timeout;
@@ -139,7 +135,7 @@
     conf.setClass(NET_TOPOLOGY_NODE_SWITCH_MAPPING_IMPL_KEY,
         StaticMapping.class, DNSToSwitchMapping.class);
     StaticMapping.addNodeToRack(NetUtils.normalizeHostNames(
-            Collections.singleton(HddsUtils.getHostName(conf))).get(0),
+        Collections.singleton(HddsUtils.getHostName(conf))).get(0),
         "/rack1");
     cluster = MiniOzoneCluster.newBuilder(conf)
         .setNumDatanodes(10).setTotalPipelineNumLimit(15).build();
@@ -179,27 +175,16 @@
     key.write(data);
 
     // get the name of a valid container
-<<<<<<< HEAD
-    Assertions.assertTrue(key.getOutputStream() instanceof KeyOutputStream);
-    // assert that the exclude list's expire time equals to
-    // default value 600000 ms in OzoneClientConfig.java
-    Assertions.assertEquals(((KeyOutputStream) key.getOutputStream())
-=======
     assertTrue(key.getOutputStream() instanceof KeyOutputStream);
     // assert that the exclude list's expire time equals to
     // default value 600000 ms in OzoneClientConfig.java
     assertEquals(((KeyOutputStream) key.getOutputStream())
->>>>>>> 6b86d93e
         .getExcludeList().getExpiryTime(), 600000);
     KeyOutputStream groupOutputStream =
         (KeyOutputStream) key.getOutputStream();
     List<OmKeyLocationInfo> locationInfoList =
         groupOutputStream.getLocationInfoList();
-<<<<<<< HEAD
-    Assertions.assertEquals(1, locationInfoList.size());
-=======
     assertEquals(1, locationInfoList.size());
->>>>>>> 6b86d93e
     long containerId = locationInfoList.get(0).getContainerID();
     ContainerInfo container = cluster.getStorageContainerManager()
         .getContainerManager()
@@ -221,11 +206,7 @@
         .build();
     OmKeyInfo keyInfo = cluster.getOzoneManager().lookupKey(keyArgs);
 
-<<<<<<< HEAD
-    Assertions.assertEquals(data.length, keyInfo.getDataSize());
-=======
     assertEquals(data.length, keyInfo.getDataSize());
->>>>>>> 6b86d93e
     validateData(keyName, data);
 
     // Verify that the block information is updated correctly in the DB on
@@ -298,20 +279,11 @@
               .getLocalID()));
       // The first Block could have 1 or 2 chunkSize of data
       int block1NumChunks = blockData1.getChunks().size();
-<<<<<<< HEAD
-      Assertions.assertTrue(block1NumChunks >= 1);
-
-      Assertions.assertEquals(chunkSize * block1NumChunks, blockData1.getSize());
-      Assertions.assertEquals(1, containerData1.getBlockCount());
-      Assertions.assertEquals(chunkSize * block1NumChunks,
-          containerData1.getBytesUsed());
-=======
       assertTrue(block1NumChunks >= 1);
 
       assertEquals(chunkSize * block1NumChunks, blockData1.getSize());
       assertEquals(1, containerData1.getBlockCount());
       assertEquals(chunkSize * block1NumChunks, containerData1.getBytesUsed());
->>>>>>> 6b86d93e
     }
 
     // Verify that the second block has the remaining 0.5*chunkSize of data
@@ -324,28 +296,17 @@
           containerData2.getBlockKey(locationList.get(1).getBlockID()
               .getLocalID()));
       // The second Block should have 0.5 chunkSize of data
-<<<<<<< HEAD
-      Assertions.assertEquals(block2ExpectedChunkCount,
-          blockData2.getChunks().size());
-      Assertions.assertEquals(1, containerData2.getBlockCount());
-=======
       assertEquals(block2ExpectedChunkCount,
           blockData2.getChunks().size());
       assertEquals(1, containerData2.getBlockCount());
->>>>>>> 6b86d93e
       int expectedBlockSize;
       if (block2ExpectedChunkCount == 1) {
         expectedBlockSize = chunkSize / 2;
       } else {
         expectedBlockSize = chunkSize + chunkSize / 2;
       }
-<<<<<<< HEAD
-      Assertions.assertEquals(expectedBlockSize, blockData2.getSize());
-      Assertions.assertEquals(expectedBlockSize, containerData2.getBytesUsed());
-=======
       assertEquals(expectedBlockSize, blockData2.getSize());
       assertEquals(expectedBlockSize, containerData2.getBytesUsed());
->>>>>>> 6b86d93e
     }
   }
 
@@ -359,11 +320,7 @@
         .getFixedLengthString(keyString,  chunkSize / 2);
     key.write(data.getBytes(UTF_8));
     // get the name of a valid container
-<<<<<<< HEAD
-    Assertions.assertTrue(key.getOutputStream() instanceof KeyOutputStream);
-=======
     assertTrue(key.getOutputStream() instanceof KeyOutputStream);
->>>>>>> 6b86d93e
     KeyOutputStream keyOutputStream =
         (KeyOutputStream) key.getOutputStream();
     List<OmKeyLocationInfo> locationInfoList =
@@ -391,18 +348,10 @@
     OmKeyInfo keyInfo = cluster.getOzoneManager().lookupKey(keyArgs);
 
     // Make sure a new block is written
-<<<<<<< HEAD
-    Assertions.assertNotEquals(
-        keyInfo.getLatestVersionLocations().getBlocksLatestVersionOnly().get(0)
-            .getBlockID(), blockId);
-    Assertions.assertEquals(data.getBytes(UTF_8).length,
-        keyInfo.getDataSize());
-=======
     assertNotEquals(
         keyInfo.getLatestVersionLocations().getBlocksLatestVersionOnly().get(0)
             .getBlockID(), blockId);
     assertEquals(data.getBytes(UTF_8).length, keyInfo.getDataSize());
->>>>>>> 6b86d93e
     validateData(keyName, data.getBytes(UTF_8));
   }
 
@@ -418,22 +367,14 @@
         .getFixedLengthString(keyString,  chunkSize);
 
     // get the name of a valid container
-<<<<<<< HEAD
-    Assertions.assertTrue(key.getOutputStream() instanceof KeyOutputStream);
-=======
     assertTrue(key.getOutputStream() instanceof KeyOutputStream);
->>>>>>> 6b86d93e
     KeyOutputStream keyOutputStream =
         (KeyOutputStream) key.getOutputStream();
     List<BlockOutputStreamEntry> streamEntryList =
         keyOutputStream.getStreamEntries();
 
     // Assert that 1 block will be preallocated
-<<<<<<< HEAD
-    Assertions.assertEquals(1, streamEntryList.size());
-=======
     assertEquals(1, streamEntryList.size());
->>>>>>> 6b86d93e
     key.write(data.getBytes(UTF_8));
     key.flush();
     long containerId = streamEntryList.get(0).getBlockID().getContainerID();
@@ -450,19 +391,10 @@
     key.write(data.getBytes(UTF_8));
     key.flush();
 
-<<<<<<< HEAD
-    Assertions.assertTrue(keyOutputStream.getExcludeList().getContainerIds()
-        .contains(ContainerID.valueOf(containerId)));
-    Assertions.assertTrue(
-        keyOutputStream.getExcludeList().getDatanodes().isEmpty());
-    Assertions.assertTrue(
-        keyOutputStream.getExcludeList().getPipelineIds().isEmpty());
-=======
     assertTrue(keyOutputStream.getExcludeList().getContainerIds()
         .contains(ContainerID.valueOf(containerId)));
     assertTrue(keyOutputStream.getExcludeList().getDatanodes().isEmpty());
     assertTrue(keyOutputStream.getExcludeList().getPipelineIds().isEmpty());
->>>>>>> 6b86d93e
 
     // The close will just write to the buffer
     key.close();
@@ -474,18 +406,10 @@
     OmKeyInfo keyInfo = cluster.getOzoneManager().lookupKey(keyArgs);
 
     // Make sure a new block is written
-<<<<<<< HEAD
-    Assertions.assertNotEquals(
-        keyInfo.getLatestVersionLocations().getBlocksLatestVersionOnly().get(0)
-            .getBlockID(), blockId);
-    Assertions.assertEquals(2 * data.getBytes(UTF_8).length,
-        keyInfo.getDataSize());
-=======
     assertNotEquals(
         keyInfo.getLatestVersionLocations().getBlocksLatestVersionOnly().get(0)
             .getBlockID(), blockId);
     assertEquals(2 * data.getBytes(UTF_8).length, keyInfo.getDataSize());
->>>>>>> 6b86d93e
     validateData(keyName, data.concat(data).getBytes(UTF_8));
   }
 
@@ -499,22 +423,14 @@
         .getFixedLengthString(keyString,  chunkSize);
 
     // get the name of a valid container
-<<<<<<< HEAD
-    Assertions.assertTrue(key.getOutputStream() instanceof KeyOutputStream);
-=======
     assertTrue(key.getOutputStream() instanceof KeyOutputStream);
->>>>>>> 6b86d93e
     KeyOutputStream keyOutputStream =
         (KeyOutputStream) key.getOutputStream();
     List<BlockOutputStreamEntry> streamEntryList =
         keyOutputStream.getStreamEntries();
 
     // Assert that 1 block will be preallocated
-<<<<<<< HEAD
-    Assertions.assertEquals(1, streamEntryList.size());
-=======
     assertEquals(1, streamEntryList.size());
->>>>>>> 6b86d93e
     key.write(data.getBytes(UTF_8));
     key.flush();
     long containerId = streamEntryList.get(0).getBlockID().getContainerID();
@@ -535,19 +451,10 @@
     key.write(data.getBytes(UTF_8));
     key.flush();
 
-<<<<<<< HEAD
-    Assertions.assertTrue(keyOutputStream.getExcludeList().getDatanodes()
-        .contains(datanodes.get(0)));
-    Assertions.assertTrue(
-        keyOutputStream.getExcludeList().getContainerIds().isEmpty());
-    Assertions.assertTrue(
-        keyOutputStream.getExcludeList().getPipelineIds().isEmpty());
-=======
     assertTrue(keyOutputStream.getExcludeList().getDatanodes()
         .contains(datanodes.get(0)));
     assertTrue(keyOutputStream.getExcludeList().getContainerIds().isEmpty());
     assertTrue(keyOutputStream.getExcludeList().getPipelineIds().isEmpty());
->>>>>>> 6b86d93e
     // The close will just write to the buffer
     key.close();
 
@@ -559,17 +466,10 @@
     OmKeyInfo keyInfo = cluster.getOzoneManager().lookupKey(keyArgs);
 
     // Make sure a new block is written
-<<<<<<< HEAD
-    Assertions.assertNotEquals(
-        keyInfo.getLatestVersionLocations().getBlocksLatestVersionOnly().get(0)
-            .getBlockID(), blockId);
-    Assertions.assertEquals(3 * data.getBytes(UTF_8).length, keyInfo.getDataSize());
-=======
     assertNotEquals(
         keyInfo.getLatestVersionLocations().getBlocksLatestVersionOnly().get(0)
             .getBlockID(), blockId);
     assertEquals(3 * data.getBytes(UTF_8).length, keyInfo.getDataSize());
->>>>>>> 6b86d93e
     validateData(keyName, data.concat(data).concat(data).getBytes(UTF_8));
   }
 
@@ -584,22 +484,14 @@
         .getFixedLengthString(keyString,  chunkSize);
 
     // get the name of a valid container
-<<<<<<< HEAD
-    Assertions.assertTrue(key.getOutputStream() instanceof KeyOutputStream);
-=======
     assertTrue(key.getOutputStream() instanceof KeyOutputStream);
->>>>>>> 6b86d93e
     KeyOutputStream keyOutputStream =
         (KeyOutputStream) key.getOutputStream();
     List<BlockOutputStreamEntry> streamEntryList =
         keyOutputStream.getStreamEntries();
 
     // Assert that 1 block will be preallocated
-<<<<<<< HEAD
-    Assertions.assertEquals(1, streamEntryList.size());
-=======
     assertEquals(1, streamEntryList.size());
->>>>>>> 6b86d93e
     key.write(data.getBytes(UTF_8));
     key.flush();
     long containerId = streamEntryList.get(0).getBlockID().getContainerID();
@@ -620,19 +512,10 @@
     key.write(data.getBytes(UTF_8));
     key.write(data.getBytes(UTF_8));
     key.flush();
-<<<<<<< HEAD
-    Assertions.assertTrue(keyOutputStream.getExcludeList().getPipelineIds()
-        .contains(pipeline.getId()));
-    Assertions.assertTrue(
-        keyOutputStream.getExcludeList().getContainerIds().isEmpty());
-    Assertions.assertTrue(
-        keyOutputStream.getExcludeList().getDatanodes().isEmpty());
-=======
     assertTrue(keyOutputStream.getExcludeList().getPipelineIds()
         .contains(pipeline.getId()));
     assertTrue(keyOutputStream.getExcludeList().getContainerIds().isEmpty());
     assertTrue(keyOutputStream.getExcludeList().getDatanodes().isEmpty());
->>>>>>> 6b86d93e
     // The close will just write to the buffer
     key.close();
 
@@ -644,22 +527,15 @@
     OmKeyInfo keyInfo = cluster.getOzoneManager().lookupKey(keyArgs);
 
     // Make sure a new block is written
-<<<<<<< HEAD
-    Assertions.assertNotEquals(
-        keyInfo.getLatestVersionLocations().getBlocksLatestVersionOnly().get(0)
-            .getBlockID(), blockId);
-    Assertions.assertEquals(3 * data.getBytes(UTF_8).length, keyInfo.getDataSize());
-=======
     assertNotEquals(
         keyInfo.getLatestVersionLocations().getBlocksLatestVersionOnly().get(0)
             .getBlockID(), blockId);
     assertEquals(3 * data.getBytes(UTF_8).length, keyInfo.getDataSize());
->>>>>>> 6b86d93e
     validateData(keyName, data.concat(data).concat(data).getBytes(UTF_8));
   }
 
   private OzoneOutputStream createKey(String keyName, ReplicationType type,
-                                      long size) throws Exception {
+      long size) throws Exception {
     return TestHelper
         .createKey(keyName, type, size, objectStore, volumeName, bucketName);
   }
