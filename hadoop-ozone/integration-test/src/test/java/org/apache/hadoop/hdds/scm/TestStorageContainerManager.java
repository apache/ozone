--- conflicted
+++ resolved
@@ -196,17 +196,6 @@
 
   private void testRpcPermission(MiniOzoneCluster cluster) throws Exception {
     // Test with default configuration
-<<<<<<< HEAD
-    OzoneConfiguration defaultConf = new OzoneConfiguration();
-    SCMHAUtils.setRatisEnabled(true);
-    testRpcPermissionWithConf(defaultConf, any -> false, "unknownUser");
-
-    // Test with ozone.administrators defined in configuration
-    String admins = "adminUser1, adminUser2";
-    OzoneConfiguration ozoneConf = new OzoneConfiguration();
-    SCMHAUtils.setRatisEnabled(true);
-    ozoneConf.setStrings(OzoneConfigKeys.OZONE_ADMINISTRATORS, admins);
-=======
     testRpcPermission(cluster, "anyUser", true);
 
     // Update ozone.administrators in configuration
@@ -214,7 +203,6 @@
         .getReconfigurationHandler()
         .reconfigureProperty(OzoneConfigKeys.OZONE_ADMINISTRATORS, "adminUser1, adminUser2");
 
->>>>>>> a0be99a3
     // Non-admin user will get permission denied.
     testRpcPermission(cluster, "unknownUser", true);
     // Admin user will pass the permission check.
@@ -268,13 +256,6 @@
     assertEquals(expectedErrorMessage, e.getMessage());
   }
 
-<<<<<<< HEAD
-  @Test
-  public void testBlockDeletionTransactions() throws Exception {
-    int numKeys = 5;
-    OzoneConfiguration conf = new OzoneConfiguration();
-    SCMHAUtils.setRatisEnabled(true);
-=======
   private void testBlockDeletionTransactions(MiniOzoneCluster cluster) throws Exception {
     DeletedBlockLog delLog = cluster.getStorageContainerManager()
         .getScmBlockManager().getDeletedBlockLog();
@@ -333,7 +314,6 @@
   }
 
   private static void configureBlockDeletion(OzoneConfiguration conf) {
->>>>>>> a0be99a3
     conf.setTimeDuration(OZONE_BLOCK_DELETING_SERVICE_INTERVAL, 100,
         TimeUnit.MILLISECONDS);
     DatanodeConfiguration datanodeConfiguration = conf.getObject(
@@ -362,58 +342,6 @@
     conf.setInt(ScmConfigKeys.OZONE_SCM_PIPELINE_OWNER_CONTAINER_COUNT, 10 * KEY_COUNT);
   }
 
-<<<<<<< HEAD
-  @Test
-  public void testOldDNRegistersToReInitialisedSCM() throws Exception {
-    OzoneConfiguration conf = new OzoneConfiguration();
-    SCMHAUtils.setRatisEnabled(true);
-    conf.setTimeDuration(HDDS_HEARTBEAT_INTERVAL, 1000, TimeUnit.MILLISECONDS);
-    conf.setTimeDuration(ScmConfigKeys.OZONE_SCM_HEARTBEAT_PROCESS_INTERVAL, 3000, TimeUnit.MILLISECONDS);
-
-
-
-    try (MiniOzoneCluster cluster = MiniOzoneCluster.newBuilder(conf)
-        .setNumDatanodes(1)
-        .build()) {
-      cluster.waitForClusterToBeReady();
-      HddsDatanodeService datanode = cluster.getHddsDatanodes().get(0);
-      StorageContainerManager scm = cluster.getStorageContainerManager();
-      File dbDir = scm.getScmMetadataStore().getStore().getDbLocation();
-      scm.stop();
-
-      // re-initialise SCM with new clusterID
-
-      GenericTestUtils.deleteDirectory(new File(SCMHAUtils.getRatisStorageDir(conf)));
-      GenericTestUtils.deleteDirectory(dbDir);
-      GenericTestUtils.deleteDirectory(
-          new File(scm.getScmStorageConfig().getStorageDir()));
-      String newClusterId = UUID.randomUUID().toString();
-      StorageContainerManager.scmInit(scm.getConfiguration(), newClusterId);
-      scm = HddsTestUtils.getScmSimple(scm.getConfiguration());
-
-      DatanodeStateMachine dsm = datanode.getDatanodeStateMachine();
-      assertEquals(DatanodeStateMachine.DatanodeStates.RUNNING,
-          dsm.getContext().getState());
-      // DN Endpoint State has already gone through GetVersion and Register,
-      // so it will be in HEARTBEAT state.
-      for (EndpointStateMachine endpoint : dsm.getConnectionManager()
-          .getValues()) {
-        assertEquals(EndpointStateMachine.EndPointStates.HEARTBEAT,
-            endpoint.getState());
-      }
-      GenericTestUtils.LogCapturer scmDnHBDispatcherLog =
-          GenericTestUtils.LogCapturer.captureLogs(
-              SCMDatanodeHeartbeatDispatcher.LOG);
-      LogManager.getLogger(HeartbeatEndpointTask.class).setLevel(Level.DEBUG);
-      GenericTestUtils.LogCapturer heartbeatEndpointTaskLog =
-          GenericTestUtils.LogCapturer.captureLogs(HeartbeatEndpointTask.LOG);
-      GenericTestUtils.LogCapturer versionEndPointTaskLog =
-          GenericTestUtils.LogCapturer.captureLogs(VersionEndpointTask.LOG);
-      // Initially empty
-      assertThat(scmDnHBDispatcherLog.getOutput()).isEmpty();
-      assertThat(versionEndPointTaskLog.getOutput()).isEmpty();
-      // start the new SCM
-=======
   // assumes SCM is already stopped
   private void testOldDNRegistersToReInitialisedSCM(MiniOzoneCluster cluster) throws Exception {
     HddsDatanodeService datanode = cluster.getHddsDatanodes().get(0);
@@ -446,7 +374,6 @@
     assertThat(versionEndPointTaskLog.getOutput()).isEmpty();
     // start the new SCM
     try {
->>>>>>> a0be99a3
       scm.start();
       // DN heartbeats to new SCM, SCM doesn't recognize the node, sends the
       // command to DN to re-register. Wait for SCM to send re-register command
@@ -484,10 +411,6 @@
   public void testBlockDeletingThrottling() throws Exception {
     int numKeys = 15;
     OzoneConfiguration conf = new OzoneConfiguration();
-<<<<<<< HEAD
-    SCMHAUtils.setRatisEnabled(true);
-=======
->>>>>>> a0be99a3
     conf.setTimeDuration(HDDS_CONTAINER_REPORT_INTERVAL, 1, TimeUnit.SECONDS);
     conf.setInt(ScmConfigKeys.OZONE_SCM_BLOCK_DELETION_MAX_RETRY, 5);
     conf.setTimeDuration(OZONE_BLOCK_DELETING_SERVICE_INTERVAL,
@@ -598,10 +521,6 @@
   @Test
   public void testSCMInitialization(@TempDir Path tempDir) throws Exception {
     OzoneConfiguration conf = new OzoneConfiguration();
-<<<<<<< HEAD
-    SCMHAUtils.setRatisEnabled(true);
-=======
->>>>>>> a0be99a3
     Path scmPath = tempDir.resolve("scm-meta");
     conf.set(HddsConfigKeys.OZONE_METADATA_DIRS, scmPath.toString());
 
@@ -620,19 +539,8 @@
     validateRatisGroupExists(conf, clusterId.toString());
   }
 
-<<<<<<< HEAD
-  @Test
-  public void testSCMReinitialization(@TempDir Path tempDir) throws Exception {
-    OzoneConfiguration conf = new OzoneConfiguration();
-    SCMHAUtils.setRatisEnabled(true);
-    Path scmPath = tempDir.resolve("scm-meta");
-    conf.set(HddsConfigKeys.OZONE_METADATA_DIRS, scmPath.toString());
-    //This will set the cluster id in the version file
-
-=======
   private void testSCMReinitialization(MiniOzoneCluster cluster) throws Exception {
     cluster.getStorageContainerManager().stop();
->>>>>>> a0be99a3
 
     final UUID clusterId = UUID.randomUUID();
     // This will initialize SCM
@@ -685,10 +593,6 @@
   @Test
   void testSCMInitializationFailure(@TempDir Path tempDir) {
     OzoneConfiguration conf = new OzoneConfiguration();
-<<<<<<< HEAD
-    SCMHAUtils.setRatisEnabled(true);
-=======
->>>>>>> a0be99a3
     Path scmPath = tempDir.resolve("scm-meta");
     conf.set(HddsConfigKeys.OZONE_METADATA_DIRS, scmPath.toString());
 
@@ -701,10 +605,6 @@
     OzoneConfiguration conf = new OzoneConfiguration();
     Path scmPath = tempDir.resolve("scm-meta");
 
-<<<<<<< HEAD
-    SCMHAUtils.setRatisEnabled(true);
-=======
->>>>>>> a0be99a3
     conf.set(HddsConfigKeys.OZONE_METADATA_DIRS, scmPath.toString());
     SCMStorageConfig scmStore = new SCMStorageConfig(conf);
     String clusterId = UUID.randomUUID().toString();
@@ -752,11 +652,6 @@
 
   private static void configureTopology(OzoneConfiguration conf) throws UnknownHostException {
     String rackName = "/rack1";
-<<<<<<< HEAD
-    OzoneConfiguration conf = new OzoneConfiguration();
-    SCMHAUtils.setRatisEnabled(true);
-=======
->>>>>>> a0be99a3
     conf.setClass(NET_TOPOLOGY_NODE_SWITCH_MAPPING_IMPL_KEY,
         StaticMapping.class, DNSToSwitchMapping.class);
     StaticMapping.addNodeToRack(NetUtils.normalizeHostName(HddsUtils.getHostName(conf)),
@@ -771,10 +666,6 @@
   public void testCloseContainerCommandOnRestart() throws Exception {
     int numKeys = 15;
     OzoneConfiguration conf = new OzoneConfiguration();
-<<<<<<< HEAD
-    SCMHAUtils.setRatisEnabled(true);
-=======
->>>>>>> a0be99a3
     conf.setTimeDuration(HDDS_CONTAINER_REPORT_INTERVAL, 1, TimeUnit.SECONDS);
     conf.setInt(ScmConfigKeys.OZONE_SCM_BLOCK_DELETION_MAX_RETRY, 5);
     conf.setTimeDuration(OZONE_BLOCK_DELETING_SERVICE_INTERVAL,
