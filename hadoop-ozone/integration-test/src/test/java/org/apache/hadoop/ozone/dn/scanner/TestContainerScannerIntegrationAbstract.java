--- conflicted
+++ resolved
@@ -21,31 +21,14 @@
 import static org.apache.hadoop.hdds.client.ReplicationFactor.ONE;
 import static org.apache.hadoop.hdds.client.ReplicationType.RATIS;
 import static org.apache.hadoop.hdds.protocol.proto.StorageContainerDatanodeProtocolProtos.ContainerReplicaProto.State;
-<<<<<<< HEAD
-import static org.apache.hadoop.ozone.container.ContainerTestHelper.corruptFile;
-import static org.apache.hadoop.ozone.container.ContainerTestHelper.truncateFile;
-import static org.apache.hadoop.ozone.container.common.interfaces.Container.ScanResult;
-import static org.assertj.core.api.Assertions.assertThat;
-=======
->>>>>>> 35e1745c
 import static org.junit.jupiter.api.Assertions.assertEquals;
 import static org.junit.jupiter.api.Assertions.assertThrows;
 
 import java.io.IOException;
-<<<<<<< HEAD
-import java.io.UncheckedIOException;
-import java.nio.file.Files;
-=======
->>>>>>> 35e1745c
 import java.time.Duration;
 import java.util.Set;
 import java.util.UUID;
 import java.util.concurrent.TimeUnit;
-<<<<<<< HEAD
-import java.util.function.Consumer;
-import org.apache.commons.io.FileUtils;
-=======
->>>>>>> 35e1745c
 import org.apache.hadoop.hdds.HddsConfigKeys;
 import org.apache.hadoop.hdds.conf.OzoneConfiguration;
 import org.apache.hadoop.hdds.protocol.proto.HddsProtos;
@@ -222,134 +205,4 @@
     return TestHelper.createKey(
         keyName, RATIS, ONE, 0, store, volumeName, bucketName);
   }
-<<<<<<< HEAD
-
-  /**
-   * Represents a type of container corruption that can be injected into the
-   * test.
-   */
-  protected enum ContainerCorruptions {
-    MISSING_CHUNKS_DIR(container -> {
-      File chunksDir = new File(container.getContainerData().getContainerPath(),
-          "chunks");
-      try {
-        FileUtils.deleteDirectory(chunksDir);
-      } catch (IOException ex) {
-        // Fail the test.
-        throw new UncheckedIOException(ex);
-      }
-      assertFalse(chunksDir.exists());
-    }, ScanResult.FailureType.MISSING_CHUNKS_DIR),
-
-    MISSING_METADATA_DIR(container -> {
-      File metadataDir =
-          new File(container.getContainerData().getContainerPath(),
-              "metadata");
-      try {
-        FileUtils.deleteDirectory(metadataDir);
-      } catch (IOException ex) {
-        // Fail the test.
-        throw new UncheckedIOException(ex);
-      }
-      assertFalse(metadataDir.exists());
-    }, ScanResult.FailureType.MISSING_METADATA_DIR),
-
-    MISSING_CONTAINER_FILE(container -> {
-      File containerFile = container.getContainerFile();
-      assertTrue(containerFile.delete());
-      assertFalse(containerFile.exists());
-    }, ScanResult.FailureType.MISSING_CONTAINER_FILE),
-
-    MISSING_CONTAINER_DIR(container -> {
-      File containerDir =
-          new File(container.getContainerData().getContainerPath());
-      try {
-        FileUtils.deleteDirectory(containerDir);
-      } catch (IOException ex) {
-        // Fail the test.
-        throw new UncheckedIOException(ex);
-      }
-      assertFalse(containerDir.exists());
-    }, ScanResult.FailureType.MISSING_CONTAINER_DIR),
-
-    MISSING_BLOCK(container -> {
-      File chunksDir = new File(
-          container.getContainerData().getContainerPath(), "chunks");
-      for (File blockFile:
-          chunksDir.listFiles((dir, name) -> name.endsWith(".block"))) {
-        try {
-          Files.delete(blockFile.toPath());
-        } catch (IOException ex) {
-          // Fail the test.
-          throw new UncheckedIOException(ex);
-        }
-      }
-    }, ScanResult.FailureType.MISSING_CHUNK_FILE),
-
-    CORRUPT_CONTAINER_FILE(container -> {
-      File containerFile = container.getContainerFile();
-      corruptFile(containerFile);
-    }, ScanResult.FailureType.CORRUPT_CONTAINER_FILE),
-
-    TRUNCATED_CONTAINER_FILE(container -> {
-      File containerFile = container.getContainerFile();
-      truncateFile(containerFile);
-    }, ScanResult.FailureType.CORRUPT_CONTAINER_FILE),
-
-    CORRUPT_BLOCK(container -> {
-      File chunksDir = new File(container.getContainerData().getContainerPath(),
-          "chunks");
-      Optional<File> blockFile = Arrays.stream(Objects.requireNonNull(
-              chunksDir.listFiles((dir, name) -> name.endsWith(".block"))))
-          .findFirst();
-      assertTrue(blockFile.isPresent());
-      corruptFile(blockFile.get());
-    }, ScanResult.FailureType.CORRUPT_CHUNK),
-
-    TRUNCATED_BLOCK(container -> {
-      File chunksDir = new File(container.getContainerData().getContainerPath(),
-          "chunks");
-      Optional<File> blockFile = Arrays.stream(Objects.requireNonNull(
-              chunksDir.listFiles((dir, name) -> name.endsWith(".block"))))
-          .findFirst();
-      assertTrue(blockFile.isPresent());
-      truncateFile(blockFile.get());
-    }, ScanResult.FailureType.INCONSISTENT_CHUNK_LENGTH);
-
-    private final Consumer<Container<?>> corruption;
-    private final ScanResult.FailureType expectedResult;
-
-    ContainerCorruptions(Consumer<Container<?>> corruption,
-                         ScanResult.FailureType expectedResult) {
-      this.corruption = corruption;
-      this.expectedResult = expectedResult;
-
-    }
-
-    public void applyTo(Container<?> container) {
-      corruption.accept(container);
-    }
-
-    /**
-     * Check that the correct corruption type was written to the container log.
-     */
-    public void assertLogged(LogCapturer logCapturer) {
-      assertThat(logCapturer.getOutput())
-          .contains(expectedResult.toString());
-    }
-
-    /**
-     * Get all container corruption types as parameters for junit 4
-     * parameterized tests, except the ones specified.
-     */
-    public static Set<ContainerCorruptions> getAllParamsExcept(
-        ContainerCorruptions... exclude) {
-      Set<ContainerCorruptions> includeSet =
-          EnumSet.allOf(ContainerCorruptions.class);
-      Arrays.asList(exclude).forEach(includeSet::remove);
-      return includeSet;
-    }
-  }
-=======
->>>>>>> 35e1745c
 }