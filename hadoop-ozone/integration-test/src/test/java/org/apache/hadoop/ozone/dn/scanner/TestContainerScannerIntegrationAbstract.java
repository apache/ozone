/*
 * Licensed to the Apache Software Foundation (ASF) under one or more
 * contributor license agreements. See the NOTICE file distributed with
 * this work for additional information regarding copyright ownership.
 * The ASF licenses this file to You under the Apache License, Version 2.0
 * (the "License"); you may not use this file except in compliance with
 * the License. You may obtain a copy of the License at
 *
 *      http://www.apache.org/licenses/LICENSE-2.0
 *
 * Unless required by applicable law or agreed to in writing, software
 * distributed under the License is distributed on an "AS IS" BASIS,
 * WITHOUT WARRANTIES OR CONDITIONS OF ANY KIND, either express or implied.
 * See the License for the specific language governing permissions and
 * limitations under the License.
 */

package org.apache.hadoop.ozone.dn.scanner;

import static java.nio.charset.StandardCharsets.UTF_8;
import static org.apache.hadoop.hdds.client.ReplicationFactor.ONE;
import static org.apache.hadoop.hdds.client.ReplicationType.RATIS;
import static org.apache.hadoop.hdds.protocol.proto.StorageContainerDatanodeProtocolProtos.ContainerReplicaProto.State;
import static org.junit.jupiter.api.Assertions.assertEquals;
import static org.junit.jupiter.api.Assertions.assertNotEquals;
import static org.junit.jupiter.api.Assertions.assertThrows;

import java.io.IOException;
import java.time.Duration;
import java.util.Set;
import java.util.UUID;
import java.util.concurrent.TimeUnit;
import org.apache.hadoop.hdds.HddsConfigKeys;
import org.apache.hadoop.hdds.conf.OzoneConfiguration;
import org.apache.hadoop.hdds.protocol.proto.HddsProtos;
import org.apache.hadoop.hdds.scm.container.ContainerID;
import org.apache.hadoop.hdds.scm.container.ContainerManager;
import org.apache.hadoop.hdds.scm.container.ContainerNotFoundException;
import org.apache.hadoop.hdds.scm.container.ContainerReplica;
import org.apache.hadoop.ozone.HddsDatanodeService;
import org.apache.hadoop.ozone.MiniOzoneCluster;
import org.apache.hadoop.ozone.OzoneConsts;
import org.apache.hadoop.ozone.client.ObjectStore;
import org.apache.hadoop.ozone.client.OzoneBucket;
import org.apache.hadoop.ozone.client.OzoneClient;
import org.apache.hadoop.ozone.client.OzoneClientFactory;
import org.apache.hadoop.ozone.client.OzoneVolume;
import org.apache.hadoop.ozone.client.io.OzoneInputStream;
import org.apache.hadoop.ozone.client.io.OzoneOutputStream;
import org.apache.hadoop.ozone.container.ContainerTestHelper;
import org.apache.hadoop.ozone.container.TestHelper;
import org.apache.hadoop.ozone.container.checksum.ContainerMerkleTreeTestUtils;
import org.apache.hadoop.ozone.container.common.interfaces.Container;
import org.apache.hadoop.ozone.container.ozoneimpl.ContainerScannerConfiguration;
import org.apache.hadoop.ozone.container.ozoneimpl.OzoneContainer;
import org.apache.ozone.test.GenericTestUtils;
import org.apache.ozone.test.LambdaTestUtils;
import org.junit.jupiter.api.AfterAll;

/**
 * This class tests the data scanner functionality.
 */
public abstract class TestContainerScannerIntegrationAbstract {

  private static MiniOzoneCluster cluster;
  private static OzoneClient ozClient = null;
  private static ObjectStore store = null;
  protected static final Duration SCAN_INTERVAL = Duration.ofSeconds(1);
  private static String volumeName;
  private static String bucketName;
  private static OzoneBucket bucket;
  // Log4j 2 capturer currently doesn't support capturing specific logs.
  // We must use one capturer for both the container and application logs.
  private final GenericTestUtils.LogCapturer logCapturer = GenericTestUtils.LogCapturer.log4j2("");

  public static void buildCluster(OzoneConfiguration ozoneConfig)
      throws Exception {
    // Allow SCM to quickly learn about the unhealthy container.
    ozoneConfig.set(HddsConfigKeys.HDDS_CONTAINER_REPORT_INTERVAL, "1s");
    // Speed up corruption detection by allowing scans of the same container to
    // run back to back.
    ozoneConfig.setTimeDuration(
        ContainerScannerConfiguration.CONTAINER_SCAN_MIN_GAP,
        0, TimeUnit.SECONDS);

    // Build a one datanode cluster.
    cluster = MiniOzoneCluster.newBuilder(ozoneConfig).setNumDatanodes(1)
        .build();
    cluster.waitForClusterToBeReady();
    cluster.waitForPipelineTobeReady(HddsProtos.ReplicationFactor.ONE, 30000);
    ozClient = OzoneClientFactory.getRpcClient(ozoneConfig);
    store = ozClient.getObjectStore();

    volumeName = UUID.randomUUID().toString();
    bucketName = UUID.randomUUID().toString();
    store.createVolume(volumeName);
    OzoneVolume volume = store.getVolume(volumeName);
    volume.createBucket(bucketName);
    bucket = volume.getBucket(bucketName);
  }

  void pauseScanner() {
    getOzoneContainer().pauseContainerScrub();
  }

  void resumeScanner() {
    getOzoneContainer().resumeContainerScrub();
  }

  @AfterAll
  static void shutdown() throws IOException {
    if (ozClient != null) {
      ozClient.close();
    }
    if (cluster != null) {
      cluster.shutdown();
    }
  }

  protected void waitForScmToSeeReplicaState(long containerID, State state)
      throws Exception {
    LambdaTestUtils.await(5000, 500,
        () -> getContainerReplica(containerID).getState() == state);
  }

  protected void waitForScmToCloseContainer(long containerID) throws Exception {
    ContainerManager cm = cluster.getStorageContainerManager()
        .getContainerManager();
    LambdaTestUtils.await(5000, 500,
        () -> cm.getContainer(ContainerID.valueOf(containerID)).getState()
            != HddsProtos.LifeCycleState.OPEN);
  }

  private static OzoneContainer getOzoneContainer() {
    assertEquals(1, cluster.getHddsDatanodes().size());
    HddsDatanodeService dn = cluster.getHddsDatanodes().get(0);
    return dn.getDatanodeStateMachine().getContainer();
  }

  protected Container<?> getDnContainer(long containerID) {
    return getOzoneContainer().getContainerSet().getContainer(containerID);
  }

  protected boolean containerChecksumFileExists(long containerID) {
    assertEquals(1, cluster.getHddsDatanodes().size());
    HddsDatanodeService dn = cluster.getHddsDatanodes().get(0);
    return ContainerMerkleTreeTestUtils.containerChecksumFileExists(dn, containerID);
  }

  protected long writeDataThenCloseContainer() throws Exception {
    return writeDataThenCloseContainer("keyName");
  }

  protected long writeDataThenCloseContainer(String keyName) throws Exception {
    OzoneOutputStream key = createKey(keyName);
    key.write(getTestData());
    key.flush();
    key.close();

    long containerID = bucket.getKey(keyName).getOzoneKeyLocations().stream()
        .findFirst().get().getContainerID();
    closeContainerAndWait(containerID);
    return containerID;
  }

  protected void closeContainerAndWait(long containerID) throws Exception {
    cluster.getStorageContainerLocationClient().closeContainer(containerID);

    GenericTestUtils.waitFor(
        () -> TestHelper.isContainerClosed(cluster, containerID,
            cluster.getHddsDatanodes().get(0).getDatanodeDetails()),
        1000, 5000);

    // After the container is marked as closed in the datanode, we must wait for the checksum generation from metadata
    // to finish.
    LambdaTestUtils.await(5000, 1000, () ->
            getContainerReplica(containerID).getDataChecksum() != 0);
    long closedChecksum = getContainerReplica(containerID).getDataChecksum();
    assertNotEquals(0, closedChecksum);
  }

  protected long writeDataToOpenContainer() throws Exception {
    String keyName = "keyName";
    OzoneOutputStream key = createKey(keyName);
    key.write(getTestData());
    key.close();

    return bucket.getKey(keyName).getOzoneKeyLocations().stream()
        .findFirst().get().getContainerID();
  }

  protected byte[] getTestData() {
    int sizeLargerThanOneChunk = (int) (OzoneConsts.MB + OzoneConsts.MB / 2);
    return ContainerTestHelper
        .getFixedLengthString("sample value", sizeLargerThanOneChunk)
        .getBytes(UTF_8);
  }

  protected ContainerReplica getContainerReplica(long containerId) throws ContainerNotFoundException {
    ContainerManager cm = cluster.getStorageContainerManager().getContainerManager();
    Set<ContainerReplica> containerReplicas = cm.getContainerReplicas(ContainerID.valueOf(containerId));
    // Only using a single datanode cluster.
    assertEquals(1, containerReplicas.size());
    return containerReplicas.iterator().next();
  }

  //ignore the result of the key read because it is expected to fail
  @SuppressWarnings("ResultOfMethodCallIgnored")
  protected void readFromCorruptedKey(String keyName) throws IOException {
    try (OzoneInputStream key = bucket.readKey(keyName)) {
      assertThrows(IOException.class, key::read);
    }
  }

  protected GenericTestUtils.LogCapturer getContainerLogCapturer() {
    return logCapturer;
  }

  private OzoneOutputStream createKey(String keyName) throws Exception {
    return TestHelper.createKey(
        keyName, RATIS, ONE, 0, store, volumeName, bucketName);
  }

<<<<<<< HEAD
  protected MiniOzoneCluster getMiniOzoneCluster() {
    return cluster;
=======
  protected OzoneConfiguration getConf() {
    return cluster.getConf();
>>>>>>> 4cbf5ce0
  }
}<|MERGE_RESOLUTION|>--- conflicted
+++ resolved
@@ -221,12 +221,11 @@
         keyName, RATIS, ONE, 0, store, volumeName, bucketName);
   }
 
-<<<<<<< HEAD
+  protected OzoneConfiguration getConf() {
+    return cluster.getConf();
+  }
+
   protected MiniOzoneCluster getMiniOzoneCluster() {
     return cluster;
-=======
-  protected OzoneConfiguration getConf() {
-    return cluster.getConf();
->>>>>>> 4cbf5ce0
   }
 }