/*
 * Licensed to the Apache Software Foundation (ASF) under one
 * or more contributor license agreements.  See the NOTICE file
 * distributed with this work for additional information
 * regarding copyright ownership.  The ASF licenses this file
 * to you under the Apache License, Version 2.0 (the
 * "License"); you may not use this file except in compliance
 *  with the License.  You may obtain a copy of the License at
 *
 *      http://www.apache.org/licenses/LICENSE-2.0
 *
 *  Unless required by applicable law or agreed to in writing, software
 *  distributed under the License is distributed on an "AS IS" BASIS,
 *  WITHOUT WARRANTIES OR CONDITIONS OF ANY KIND, either express or implied.
 *  See the License for the specific language governing permissions and
 *  limitations under the License.
 */
package org.apache.hadoop.ozone.scm;

import org.apache.hadoop.hdds.scm.container.common.helpers.ContainerWithPipeline;
import org.apache.hadoop.io.IOUtils;
import org.apache.hadoop.ozone.MiniOzoneCluster;
import org.apache.hadoop.hdds.conf.OzoneConfiguration;
import org.apache.hadoop.hdds.scm.XceiverClientManager;
import org.apache.hadoop.hdds.scm.protocolPB.StorageContainerLocationProtocolClientSideTranslatorPB;
<<<<<<< HEAD
import org.apache.hadoop.ozone.OzoneConsts;
=======
import org.apache.hadoop.ozone.container.common.SCMTestUtils;
>>>>>>> d3021fb2
import org.junit.AfterClass;
import org.junit.Assert;
import org.junit.BeforeClass;
import org.junit.Rule;
import org.junit.Test;
import org.junit.rules.ExpectedException;

/**
 * Test allocate container calls.
 */
public class TestAllocateContainer {

  private static MiniOzoneCluster cluster;
  private static OzoneConfiguration conf;
  private static StorageContainerLocationProtocolClientSideTranslatorPB
      storageContainerLocationClient;
  private static XceiverClientManager xceiverClientManager;
  @Rule
  public ExpectedException thrown = ExpectedException.none();

  @BeforeClass
  public static void init() throws Exception {
    conf = new OzoneConfiguration();
    cluster = MiniOzoneCluster.newBuilder(conf).setNumDatanodes(3).build();
    cluster.waitForClusterToBeReady();
    storageContainerLocationClient =
        cluster.getStorageContainerLocationClient();
    xceiverClientManager = new XceiverClientManager(conf);
  }

  @AfterClass
  public static void shutdown() throws InterruptedException {
    if(cluster != null) {
      cluster.shutdown();
    }
    IOUtils.cleanupWithLogger(null, storageContainerLocationClient);
  }

  @Test
  public void testAllocate() throws Exception {
    ContainerWithPipeline container =
        storageContainerLocationClient.allocateContainer(
<<<<<<< HEAD
            xceiverClientManager.getType(),
            xceiverClientManager.getFactor(), OzoneConsts.OZONE);
=======
            SCMTestUtils.getReplicationType(conf),
            SCMTestUtils.getReplicationFactor(conf),
            containerOwner);
>>>>>>> d3021fb2
    Assert.assertNotNull(container);
    Assert.assertNotNull(container.getPipeline().getFirstNode());

  }

  @Test
  public void testAllocateNull() throws Exception {
    thrown.expect(NullPointerException.class);
    storageContainerLocationClient.allocateContainer(
        SCMTestUtils.getReplicationType(conf),
        SCMTestUtils.getReplicationFactor(conf), null);
  }
}<|MERGE_RESOLUTION|>--- conflicted
+++ resolved
@@ -23,11 +23,8 @@
 import org.apache.hadoop.hdds.conf.OzoneConfiguration;
 import org.apache.hadoop.hdds.scm.XceiverClientManager;
 import org.apache.hadoop.hdds.scm.protocolPB.StorageContainerLocationProtocolClientSideTranslatorPB;
-<<<<<<< HEAD
 import org.apache.hadoop.ozone.OzoneConsts;
-=======
 import org.apache.hadoop.ozone.container.common.SCMTestUtils;
->>>>>>> d3021fb2
 import org.junit.AfterClass;
 import org.junit.Assert;
 import org.junit.BeforeClass;
@@ -70,14 +67,9 @@
   public void testAllocate() throws Exception {
     ContainerWithPipeline container =
         storageContainerLocationClient.allocateContainer(
-<<<<<<< HEAD
-            xceiverClientManager.getType(),
-            xceiverClientManager.getFactor(), OzoneConsts.OZONE);
-=======
             SCMTestUtils.getReplicationType(conf),
             SCMTestUtils.getReplicationFactor(conf),
-            containerOwner);
->>>>>>> d3021fb2
+            OzoneConsts.OZONE);
     Assert.assertNotNull(container);
     Assert.assertNotNull(container.getPipeline().getFirstNode());
 
