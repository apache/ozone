/**
 * Licensed to the Apache Software Foundation (ASF) under one or more
 * contributor license agreements.  See the NOTICE file distributed with this
 * work for additional information regarding copyright ownership.  The ASF
 * licenses this file to you under the Apache License, Version 2.0 (the
 * "License"); you may not use this file except in compliance with the License.
 * You may obtain a copy of the License at
 * <p>
 * http://www.apache.org/licenses/LICENSE-2.0
 * <p>
 * Unless required by applicable law or agreed to in writing, software
 * distributed under the License is distributed on an "AS IS" BASIS,WITHOUT
 * WARRANTIES OR CONDITIONS OF ANY KIND, either express or implied. See the
 * License for the specific language governing permissions and limitations under
 * the License.
 */

package org.apache.hadoop.ozone.client.rpc;

import java.io.File;
import java.io.IOException;
import java.io.InputStream;
import java.security.PrivilegedExceptionAction;
import java.time.Instant;
import java.util.ArrayList;
import java.util.Arrays;
import java.util.BitSet;
import java.util.HashMap;
import java.util.Iterator;
import java.util.LinkedHashMap;
import java.util.List;
import java.util.Map;
import java.util.Optional;
import java.util.TreeMap;
import java.util.UUID;
import java.util.concurrent.CountDownLatch;
import java.util.concurrent.TimeUnit;
import java.util.concurrent.atomic.AtomicInteger;
import java.util.stream.Stream;

import org.apache.hadoop.conf.StorageUnit;
import org.apache.hadoop.hdds.client.DefaultReplicationConfig;
import org.apache.hadoop.hdds.client.ECReplicationConfig;
import org.apache.hadoop.hdds.client.ECReplicationConfig.EcCodec;
import org.apache.hadoop.hdds.client.OzoneQuota;
import org.apache.hadoop.hdds.client.RatisReplicationConfig;
import org.apache.hadoop.hdds.client.ReplicationConfig;
import org.apache.hadoop.hdds.client.ReplicationFactor;
import org.apache.hadoop.hdds.client.ReplicationType;
import org.apache.hadoop.hdds.client.StandaloneReplicationConfig;
import org.apache.hadoop.hdds.conf.OzoneConfiguration;
import org.apache.hadoop.hdds.protocol.DatanodeDetails;
import org.apache.hadoop.hdds.protocol.StorageType;
import org.apache.hadoop.hdds.protocol.datanode.proto.ContainerProtos;
import org.apache.hadoop.hdds.protocol.proto.HddsProtos;
import org.apache.hadoop.hdds.scm.OzoneClientConfig;
import org.apache.hadoop.hdds.scm.XceiverClientGrpc;
import org.apache.hadoop.hdds.scm.client.HddsClientUtils;
import org.apache.hadoop.hdds.scm.container.ContainerID;
import org.apache.hadoop.hdds.scm.container.ContainerInfo;
import org.apache.hadoop.hdds.scm.pipeline.Pipeline;
import org.apache.hadoop.hdds.scm.protocolPB.StorageContainerLocationProtocolClientSideTranslatorPB;
import org.apache.hadoop.hdds.scm.server.StorageContainerManager;
import org.apache.hadoop.hdds.utils.db.Table;
import org.apache.hadoop.ozone.HddsDatanodeService;
import org.apache.hadoop.ozone.MiniOzoneCluster;
import org.apache.hadoop.ozone.OmUtils;
import org.apache.hadoop.ozone.OzoneAcl;
import org.apache.hadoop.ozone.OzoneConsts;
import org.apache.hadoop.ozone.OzoneTestUtils;
import org.apache.hadoop.ozone.client.BucketArgs;
import org.apache.hadoop.ozone.client.ObjectStore;
import org.apache.hadoop.ozone.client.OzoneBucket;
import org.apache.hadoop.ozone.client.OzoneClient;
import org.apache.hadoop.ozone.client.OzoneClientException;
import org.apache.hadoop.ozone.client.OzoneClientFactory;
import org.apache.hadoop.ozone.client.OzoneKey;
import org.apache.hadoop.ozone.client.OzoneKeyDetails;
import org.apache.hadoop.ozone.client.OzoneKeyLocation;
import org.apache.hadoop.ozone.client.OzoneMultipartUploadPartListParts;
import org.apache.hadoop.ozone.client.OzoneSnapshot;
import org.apache.hadoop.ozone.client.OzoneVolume;
import org.apache.hadoop.ozone.client.VolumeArgs;
import org.apache.hadoop.ozone.client.io.OzoneInputStream;
import org.apache.hadoop.ozone.client.io.OzoneOutputStream;
import org.apache.hadoop.ozone.client.protocol.ClientProtocol;
import org.apache.hadoop.ozone.common.OzoneChecksumException;
import org.apache.hadoop.ozone.container.common.helpers.BlockData;
import org.apache.hadoop.ozone.container.common.interfaces.BlockIterator;
import org.apache.hadoop.ozone.container.common.interfaces.Container;
import org.apache.hadoop.ozone.container.common.interfaces.DBHandle;
import org.apache.hadoop.ozone.container.keyvalue.KeyValueContainerData;
import org.apache.hadoop.ozone.container.keyvalue.helpers.BlockUtils;
import org.apache.hadoop.ozone.container.keyvalue.helpers.KeyValueContainerLocationUtil;
import org.apache.hadoop.ozone.om.OMConfigKeys;
import org.apache.hadoop.ozone.om.OMMetadataManager;
import org.apache.hadoop.ozone.om.OmFailoverProxyUtil;
import org.apache.hadoop.ozone.om.OzoneManager;
import org.apache.hadoop.ozone.om.ResolvedBucket;
import org.apache.hadoop.ozone.om.exceptions.OMException;
import org.apache.hadoop.ozone.om.exceptions.OMException.ResultCodes;
import org.apache.hadoop.ozone.om.ha.HadoopRpcOMFailoverProxyProvider;
import org.apache.hadoop.ozone.om.ha.OMProxyInfo;
import org.apache.hadoop.ozone.om.helpers.OmKeyArgs;
import org.apache.hadoop.ozone.om.helpers.OmKeyInfo;
import org.apache.hadoop.ozone.om.helpers.OmKeyLocationInfo;
import org.apache.hadoop.ozone.om.helpers.OmKeyLocationInfoGroup;
import org.apache.hadoop.ozone.om.helpers.OmMultipartCommitUploadPartInfo;
import org.apache.hadoop.ozone.om.helpers.OmMultipartInfo;
import org.apache.hadoop.ozone.om.helpers.OmMultipartUploadCompleteInfo;
import org.apache.hadoop.ozone.om.helpers.OmVolumeArgs;
import org.apache.hadoop.ozone.om.helpers.OzoneFSUtils;
import org.apache.hadoop.ozone.om.helpers.QuotaUtil;
import org.apache.hadoop.ozone.om.helpers.RepeatedOmKeyInfo;
import org.apache.hadoop.ozone.om.helpers.BucketLayout;
import org.apache.hadoop.ozone.security.acl.IAccessAuthorizer.ACLType;
import org.apache.hadoop.ozone.security.acl.OzoneAclConfig;
import org.apache.hadoop.ozone.security.acl.OzoneObj;
import org.apache.hadoop.ozone.security.acl.OzoneObjInfo;
import org.apache.hadoop.security.UserGroupInformation;
import org.apache.ozone.test.GenericTestUtils;
import org.apache.ozone.test.tag.Flaky;

import static java.nio.charset.StandardCharsets.UTF_8;
import org.apache.commons.io.FileUtils;
import org.apache.commons.lang3.RandomStringUtils;
import org.apache.commons.lang3.RandomUtils;
import org.apache.commons.lang3.StringUtils;
import static org.apache.hadoop.hdds.StringUtils.string2Bytes;
import static org.apache.hadoop.hdds.client.ReplicationFactor.ONE;
import static org.apache.hadoop.hdds.client.ReplicationFactor.THREE;
import static org.apache.hadoop.hdds.client.ReplicationType.RATIS;
import static org.apache.hadoop.ozone.OmUtils.MAX_TRXN_ID;
import static org.apache.hadoop.ozone.OzoneAcl.AclScope.ACCESS;
import static org.apache.hadoop.ozone.OzoneAcl.AclScope.DEFAULT;
import static org.apache.hadoop.ozone.OzoneConfigKeys.OZONE_SCM_BLOCK_SIZE;
import static org.apache.hadoop.ozone.OzoneConfigKeys.OZONE_SCM_BLOCK_SIZE_DEFAULT;
import static org.apache.hadoop.ozone.OzoneConsts.DEFAULT_OM_UPDATE_ID;
import static org.apache.hadoop.ozone.OzoneConsts.GB;
import static org.apache.hadoop.ozone.om.exceptions.OMException.ResultCodes.KEY_NOT_FOUND;
import static org.apache.hadoop.ozone.om.exceptions.OMException.ResultCodes.NO_SUCH_MULTIPART_UPLOAD_ERROR;
import static org.apache.hadoop.ozone.om.exceptions.OMException.ResultCodes.PARTIAL_RENAME;
import static org.apache.hadoop.ozone.security.acl.IAccessAuthorizer.ACLIdentityType.GROUP;
import static org.apache.hadoop.ozone.security.acl.IAccessAuthorizer.ACLIdentityType.USER;
import static org.apache.hadoop.ozone.security.acl.IAccessAuthorizer.ACLType.READ;

import static org.apache.hadoop.ozone.security.acl.IAccessAuthorizer.ACLType.WRITE;
import static org.junit.jupiter.api.Assertions.assertArrayEquals;
import static org.junit.jupiter.api.Assertions.assertEquals;
import static org.junit.jupiter.api.Assertions.assertFalse;
import static org.junit.jupiter.api.Assertions.assertNotEquals;
import static org.junit.jupiter.api.Assertions.assertNotNull;
import static org.junit.jupiter.api.Assertions.assertNull;
import static org.junit.jupiter.api.Assertions.assertThrows;
import static org.junit.jupiter.api.Assertions.assertTrue;
import static org.junit.jupiter.api.Assertions.fail;
import static org.slf4j.event.Level.DEBUG;

import org.apache.ozone.test.tag.Unhealthy;
import org.junit.jupiter.api.MethodOrderer;
import org.junit.jupiter.api.Test;
import org.junit.jupiter.api.TestMethodOrder;
import org.junit.jupiter.params.ParameterizedTest;
import org.junit.jupiter.params.provider.CsvSource;
import org.junit.jupiter.params.provider.MethodSource;

/**
 * This is an abstract class to test all the public facing APIs of Ozone
 * Client, w/o OM Ratis server.
 * {@link TestOzoneRpcClient} tests the Ozone Client by submitting the
 * requests directly to OzoneManager. {@link TestOzoneRpcClientWithRatis}
 * tests the Ozone Client by submitting requests to OM's Ratis server.
 */
@TestMethodOrder(MethodOrderer.MethodName.class)
public abstract class TestOzoneRpcClientAbstract {

  private static MiniOzoneCluster cluster = null;
  private static OzoneClient ozClient = null;
  private static ObjectStore store = null;
  private static OzoneManager ozoneManager;
  private static StorageContainerLocationProtocolClientSideTranslatorPB
      storageContainerLocationClient;
  private static String remoteUserName = "remoteUser";
  private static String remoteGroupName = "remoteGroup";
  private static OzoneAcl defaultUserAcl = new OzoneAcl(USER, remoteUserName,
      READ, DEFAULT);
  private static OzoneAcl defaultGroupAcl = new OzoneAcl(GROUP, remoteGroupName,
      READ, DEFAULT);
  private static OzoneAcl inheritedUserAcl = new OzoneAcl(USER, remoteUserName,
      READ, ACCESS);
  private static OzoneAcl inheritedGroupAcl = new OzoneAcl(GROUP,
      remoteGroupName, READ, ACCESS);

  private static String scmId = UUID.randomUUID().toString();
  private static String clusterId;


  /**
   * Create a MiniOzoneCluster for testing.
   * @param conf Configurations to start the cluster.
   * @throws Exception
   */
  static void startCluster(OzoneConfiguration conf) throws Exception {
    // Reduce long wait time in MiniOzoneClusterImpl#waitForHddsDatanodesStop
    //  for testZReadKeyWithUnhealthyContainerReplica.
    clusterId = UUID.randomUUID().toString();
    conf.set("ozone.scm.stale.node.interval", "10s");
    cluster = MiniOzoneCluster.newBuilder(conf)
        .setNumDatanodes(14)
        .setTotalPipelineNumLimit(10)
        .setScmId(scmId)
        .setClusterId(clusterId)
        .setDataStreamMinPacketSize(1) // 1MB
        .build();
    cluster.waitForClusterToBeReady();
    ozClient = OzoneClientFactory.getRpcClient(conf);
    store = ozClient.getObjectStore();
    storageContainerLocationClient =
        cluster.getStorageContainerLocationClient();
    ozoneManager = cluster.getOzoneManager();
  }

  /**
   * Close OzoneClient and shutdown MiniOzoneCluster.
   */
  static void shutdownCluster() throws IOException {
    if (ozClient != null) {
      ozClient.close();
    }

    if (storageContainerLocationClient != null) {
      storageContainerLocationClient.close();
    }

    if (cluster != null) {
      cluster.shutdown();
    }
  }

  public static void setCluster(MiniOzoneCluster cluster) {
    TestOzoneRpcClientAbstract.cluster = cluster;
  }

  public static void setOzClient(OzoneClient ozClient) {
    TestOzoneRpcClientAbstract.ozClient = ozClient;
  }

  public static void setOzoneManager(OzoneManager ozoneManager) {
    TestOzoneRpcClientAbstract.ozoneManager = ozoneManager;
  }

  public static void setStorageContainerLocationClient(
      StorageContainerLocationProtocolClientSideTranslatorPB
          storageContainerLocationClient) {
    TestOzoneRpcClientAbstract.storageContainerLocationClient =
        storageContainerLocationClient;
  }

  public static void setStore(ObjectStore store) {
    TestOzoneRpcClientAbstract.store = store;
  }

  public static ObjectStore getStore() {
    return TestOzoneRpcClientAbstract.store;
  }

  public static void setClusterId(String clusterId) {
    TestOzoneRpcClientAbstract.clusterId = clusterId;
  }

  /**
   * Test OM Proxy Provider.
   */
  @Test
  public void testOMClientProxyProvider() {

    HadoopRpcOMFailoverProxyProvider omFailoverProxyProvider =
        OmFailoverProxyUtil.getFailoverProxyProvider(store.getClientProxy());

    List<OMProxyInfo> omProxies = omFailoverProxyProvider.getOMProxyInfos();

    // For a non-HA OM service, there should be only one OM proxy.
    assertEquals(1, omProxies.size());
    // The address in OMProxyInfo object, which client will connect to,
    // should match the OM's RPC address.
    assertEquals(omProxies.get(0).getAddress(),
        ozoneManager.getOmRpcServerAddr());
  }

  @Test
  public void testDefaultS3GVolumeExists() throws Exception {
    String s3VolumeName =
        HddsClientUtils.getDefaultS3VolumeName(cluster.getConf());
    OzoneVolume ozoneVolume = store.getVolume(s3VolumeName);
    assertEquals(ozoneVolume.getName(), s3VolumeName);
    OMMetadataManager omMetadataManager =
        cluster.getOzoneManager().getMetadataManager();
    long transactionID = MAX_TRXN_ID + 1;
    long objectID = OmUtils.addEpochToTxId(omMetadataManager.getOmEpoch(),
        transactionID);
    OmVolumeArgs omVolumeArgs =
        cluster.getOzoneManager().getMetadataManager().getVolumeTable().get(
            omMetadataManager.getVolumeKey(s3VolumeName));
    assertEquals(objectID, omVolumeArgs.getObjectID());
    assertEquals(DEFAULT_OM_UPDATE_ID, omVolumeArgs.getUpdateID());
  }

  @Test
  public void testVolumeSetOwner() throws IOException {
    String volumeName = UUID.randomUUID().toString();
    store.createVolume(volumeName);

    String ownerName = "someRandomUser1";

    ClientProtocol proxy = store.getClientProxy();
    proxy.setVolumeOwner(volumeName, ownerName);
    // Set owner again
    proxy.setVolumeOwner(volumeName, ownerName);
  }

  @Test
  public void testBucketSetOwner() throws IOException {
    String volumeName = UUID.randomUUID().toString();
    String bucketName = UUID.randomUUID().toString();
    store.createVolume(volumeName);
    store.getVolume(volumeName).createBucket(bucketName);

    String oldOwner = store.getVolume(volumeName).getBucket(bucketName)
        .getOwner();
    String ownerName = "testUser";

    ClientProtocol proxy = store.getClientProxy();
    proxy.setBucketOwner(volumeName, bucketName, ownerName);
    String newOwner = store.getVolume(volumeName).getBucket(bucketName)
        .getOwner();

    assertEquals(ownerName, newOwner);
    assertNotEquals(oldOwner, newOwner);
    store.getVolume(volumeName).deleteBucket(bucketName);
    store.deleteVolume(volumeName);
  }

  @Test
  public void testSetAndClrQuota() throws Exception {
    String volumeName = UUID.randomUUID().toString();
    String bucketName = UUID.randomUUID().toString();
    String bucketName2 = UUID.randomUUID().toString();
    String value = "sample value";
    int valueLength = value.getBytes(UTF_8).length;
    OzoneVolume volume = null;
    store.createVolume(volumeName);

    store.getVolume(volumeName).createBucket(bucketName);
    OzoneBucket bucket = store.getVolume(volumeName).getBucket(bucketName);
    assertEquals(OzoneConsts.QUOTA_RESET, bucket.getQuotaInBytes());
    assertEquals(OzoneConsts.QUOTA_RESET, bucket.getQuotaInNamespace());

    store.getVolume(volumeName).getBucket(bucketName).setQuota(
        OzoneQuota.parseQuota("1GB", "1000"));
    OzoneBucket ozoneBucket = store.getVolume(volumeName).getBucket(bucketName);
    assertEquals(1024 * 1024 * 1024,
        ozoneBucket.getQuotaInBytes());
    assertEquals(1000L, ozoneBucket.getQuotaInNamespace());

    store.getVolume(volumeName).createBucket(bucketName2);
    store.getVolume(volumeName).getBucket(bucketName2).setQuota(
        OzoneQuota.parseQuota("1024", "1000"));
    OzoneBucket ozoneBucket2 =
        store.getVolume(volumeName).getBucket(bucketName2);
    assertEquals(1024L, ozoneBucket2.getQuotaInBytes());

    store.getVolume(volumeName).setQuota(OzoneQuota.parseQuota(
        "10GB", "10000"));
    volume = store.getVolume(volumeName);
    assertEquals(10 * GB, volume.getQuotaInBytes());
    assertEquals(10000L, volume.getQuotaInNamespace());

    IOException ioException = assertThrows(IOException.class,
        ozoneBucket::clearSpaceQuota);
    assertEquals("Can not clear bucket spaceQuota because volume" +
        " spaceQuota is not cleared.", ioException.getMessage());

    writeKey(bucket, UUID.randomUUID().toString(), ONE, value, valueLength);
    assertEquals(1L,
        store.getVolume(volumeName).getBucket(bucketName).getUsedNamespace());
    assertEquals(valueLength,
        store.getVolume(volumeName).getBucket(bucketName).getUsedBytes());
    assertEquals(2L,
        store.getVolume(volumeName).getUsedNamespace());

    store.getVolume(volumeName).clearSpaceQuota();
    store.getVolume(volumeName).clearNamespaceQuota();
    OzoneVolume clrVolume = store.getVolume(volumeName);
    assertEquals(OzoneConsts.QUOTA_RESET, clrVolume.getQuotaInBytes());
    assertEquals(OzoneConsts.QUOTA_RESET,
        clrVolume.getQuotaInNamespace());

    ozoneBucket.clearSpaceQuota();
    ozoneBucket.clearNamespaceQuota();
    OzoneBucket clrBucket = store.getVolume(volumeName).getBucket(bucketName);
    assertEquals(OzoneConsts.QUOTA_RESET, clrBucket.getQuotaInBytes());
    assertEquals(OzoneConsts.QUOTA_RESET,
        clrBucket.getQuotaInNamespace());
    assertEquals(1L,
        store.getVolume(volumeName).getBucket(bucketName).getUsedNamespace());
    assertEquals(valueLength,
        store.getVolume(volumeName).getBucket(bucketName).getUsedBytes());
    assertEquals(2L,
        store.getVolume(volumeName).getUsedNamespace());
  }

  @Test
  public void testSetBucketQuotaIllegal() throws Exception {
    String volumeName = UUID.randomUUID().toString();
    String bucketName = UUID.randomUUID().toString();
    store.createVolume(volumeName);
    store.getVolume(volumeName).createBucket(bucketName);

    IllegalArgumentException exception =
        assertThrows(IllegalArgumentException.class,
            () -> store.getVolume(volumeName).getBucket(bucketName)
                .setQuota(OzoneQuota.parseQuota("0GB", "10")));
    assertTrue(exception.getMessage()
        .startsWith("Invalid value for space quota"));

    exception = assertThrows(IllegalArgumentException.class,
        () -> store.getVolume(volumeName).getBucket(bucketName).setQuota(
            OzoneQuota.parseQuota("10GB", "0")));
    assertTrue(exception.getMessage()
        .startsWith("Invalid value for namespace quota"));

    exception = assertThrows(IllegalArgumentException.class,
        () -> store.getVolume(volumeName).getBucket(bucketName).setQuota(
            OzoneQuota.parseQuota("1GB", "-100")));
    assertTrue(exception.getMessage()
        .startsWith("Invalid value for namespace quota"));

    exception = assertThrows(IllegalArgumentException.class,
        () -> store.getVolume(volumeName).getBucket(bucketName).setQuota(
            OzoneQuota.parseQuota("1TEST", "100")));
    assertTrue(exception.getMessage()
        .startsWith("1TEST is invalid."));

    exception = assertThrows(IllegalArgumentException.class,
        () -> store.getVolume(volumeName).getBucket(bucketName).setQuota(
            OzoneQuota.parseQuota("9223372036854775808 BYTES", "100")));
    assertTrue(exception.getMessage()
        .startsWith("9223372036854775808 BYTES is invalid."));

    exception = assertThrows(IllegalArgumentException.class,
        () -> store.getVolume(volumeName).getBucket(bucketName).setQuota(
            OzoneQuota.parseQuota("-10GB", "100")));
    assertTrue(exception.getMessage()
        .startsWith("Invalid value for space quota"));

  }

  @Test
  public void testSetVolumeQuota() throws IOException {
    String volumeName = UUID.randomUUID().toString();
    store.createVolume(volumeName);
    assertEquals(OzoneConsts.QUOTA_RESET,
        store.getVolume(volumeName).getQuotaInBytes());
    assertEquals(OzoneConsts.QUOTA_RESET,
        store.getVolume(volumeName).getQuotaInNamespace());
    store.getVolume(volumeName).setQuota(OzoneQuota.parseQuota("1GB", "1000"));
    OzoneVolume volume = store.getVolume(volumeName);
    assertEquals(1024 * 1024 * 1024,
        volume.getQuotaInBytes());
    assertEquals(1000L, volume.getQuotaInNamespace());
  }

  @Test
  public void testSetVolumeQuotaIllegal() throws Exception {
    String volumeName = UUID.randomUUID().toString();

    VolumeArgs volumeArgs = VolumeArgs.newBuilder()
        .addMetadata("key1", "val1")
        .setQuotaInNamespace(0)
        .setQuotaInBytes(0)
        .build();
    IllegalArgumentException exception = assertThrows(
        IllegalArgumentException.class,
        () -> store.createVolume(volumeName, volumeArgs));
    assertTrue(exception.getMessage()
        .startsWith("Invalid values for quota"));

    store.createVolume(volumeName);

    // test volume set quota 0
    exception = assertThrows(IllegalArgumentException.class,
        () -> store.getVolume(volumeName).setQuota(OzoneQuota.parseQuota(
            "0GB", "10")));
    assertTrue(exception.getMessage()
        .startsWith("Invalid value for space quota"));
    exception = assertThrows(IllegalArgumentException.class,
        () -> store.getVolume(volumeName).setQuota(OzoneQuota.parseQuota(
            "10GB", "0")));
    assertTrue(exception.getMessage()
        .startsWith("Invalid value for namespace quota"));

    // The unit should be legal.
    exception = assertThrows(IllegalArgumentException.class,
        () -> store.getVolume(volumeName).setQuota(OzoneQuota.parseQuota(
            "1TEST", "1000")));
    assertTrue(exception.getMessage()
        .startsWith("1TEST is invalid."));

    // The setting value cannot be greater than LONG.MAX_VALUE BYTES.
    exception = assertThrows(IllegalArgumentException.class,
        () -> store.getVolume(volumeName).setQuota(OzoneQuota.parseQuota(
            "9223372036854775808 B", "1000")));
    assertTrue(exception.getMessage()
        .startsWith("9223372036854775808 B is invalid."));

    // The value cannot be negative.
    exception = assertThrows(IllegalArgumentException.class,
        () -> store.getVolume(volumeName).setQuota(OzoneQuota.parseQuota(
            "-10GB", "1000")));
    assertTrue(exception.getMessage()
        .startsWith("Invalid value for space quota"));
  }

  @Test
  public void testDeleteVolume()
      throws Exception {
    String volumeName = UUID.randomUUID().toString();
    store.createVolume(volumeName);
    OzoneVolume volume = store.getVolume(volumeName);
    assertNotNull(volume);
    store.deleteVolume(volumeName);
    OzoneTestUtils.expectOmException(ResultCodes.VOLUME_NOT_FOUND,
        () -> store.getVolume(volumeName));

  }

  @Test
  public void testCreateVolumeWithMetadata()
      throws IOException, OzoneClientException {
    String volumeName = UUID.randomUUID().toString();
    VolumeArgs volumeArgs = VolumeArgs.newBuilder()
        .addMetadata("key1", "val1")
        .build();
    store.createVolume(volumeName, volumeArgs);
    OzoneVolume volume = store.getVolume(volumeName);
    assertEquals(OzoneConsts.QUOTA_RESET, volume.getQuotaInNamespace());
    assertEquals(OzoneConsts.QUOTA_RESET, volume.getQuotaInBytes());
    assertEquals("val1", volume.getMetadata().get("key1"));
    assertEquals(volumeName, volume.getName());
  }

  @Test
  public void testCreateBucketWithMetadata()
      throws IOException, OzoneClientException {
    String volumeName = UUID.randomUUID().toString();
    String bucketName = UUID.randomUUID().toString();
    store.createVolume(volumeName);
    OzoneVolume volume = store.getVolume(volumeName);
    assertEquals(OzoneConsts.QUOTA_RESET, volume.getQuotaInNamespace());
    assertEquals(OzoneConsts.QUOTA_RESET, volume.getQuotaInBytes());
    BucketArgs args = BucketArgs.newBuilder()
        .addMetadata("key1", "value1").build();
    volume.createBucket(bucketName, args);
    OzoneBucket bucket = volume.getBucket(bucketName);
    assertEquals(bucketName, bucket.getName());
    assertEquals(OzoneConsts.QUOTA_RESET, bucket.getQuotaInNamespace());
    assertEquals(OzoneConsts.QUOTA_RESET, bucket.getQuotaInBytes());
    assertNotNull(bucket.getMetadata());
    assertEquals("value1", bucket.getMetadata().get("key1"));

  }


  @Test
  public void testCreateBucket()
      throws IOException {
    Instant testStartTime = Instant.now();
    String volumeName = UUID.randomUUID().toString();
    String bucketName = UUID.randomUUID().toString();
    store.createVolume(volumeName);
    OzoneVolume volume = store.getVolume(volumeName);
    volume.createBucket(bucketName);
    OzoneBucket bucket = volume.getBucket(bucketName);
    assertEquals(bucketName, bucket.getName());
    assertFalse(bucket.getCreationTime().isBefore(testStartTime));
    assertFalse(volume.getCreationTime().isBefore(testStartTime));
  }

  @Test
  public void testCreateS3Bucket()
      throws IOException {
    Instant testStartTime = Instant.now();
    String bucketName = UUID.randomUUID().toString();
    store.createS3Bucket(bucketName);
    OzoneBucket bucket = store.getS3Bucket(bucketName);
    assertEquals(bucketName, bucket.getName());
    assertFalse(bucket.getCreationTime().isBefore(testStartTime));
    assertEquals(BucketLayout.OBJECT_STORE, bucket.getBucketLayout());
  }

  @Test
  public void testDeleteS3Bucket()
      throws Exception {
    Instant testStartTime = Instant.now();
    String bucketName = UUID.randomUUID().toString();
    store.createS3Bucket(bucketName);
    OzoneBucket bucket = store.getS3Bucket(bucketName);
    assertEquals(bucketName, bucket.getName());
    assertFalse(bucket.getCreationTime().isBefore(testStartTime));
    store.deleteS3Bucket(bucketName);

    OzoneTestUtils.expectOmException(ResultCodes.BUCKET_NOT_FOUND,
        () -> store.getS3Bucket(bucketName));
  }

  @Test
  public void testDeleteS3NonExistingBucket() {
    try {
      store.deleteS3Bucket(UUID.randomUUID().toString());
    } catch (IOException ex) {
      GenericTestUtils.assertExceptionContains("NOT_FOUND", ex);
    }
  }

  @Test
  public void testCreateBucketWithVersioning()
      throws IOException {
    String volumeName = UUID.randomUUID().toString();
    String bucketName = UUID.randomUUID().toString();
    store.createVolume(volumeName);
    OzoneVolume volume = store.getVolume(volumeName);
    BucketArgs.Builder builder = BucketArgs.newBuilder();
    builder.setVersioning(true);
    volume.createBucket(bucketName, builder.build());
    OzoneBucket bucket = volume.getBucket(bucketName);
    assertEquals(bucketName, bucket.getName());
    assertTrue(bucket.getVersioning());
  }

  @Test
  public void testCreateBucketWithStorageType()
      throws IOException {
    String volumeName = UUID.randomUUID().toString();
    String bucketName = UUID.randomUUID().toString();
    store.createVolume(volumeName);
    OzoneVolume volume = store.getVolume(volumeName);
    BucketArgs.Builder builder = BucketArgs.newBuilder();
    builder.setStorageType(StorageType.SSD);
    volume.createBucket(bucketName, builder.build());
    OzoneBucket bucket = volume.getBucket(bucketName);
    assertEquals(bucketName, bucket.getName());
    assertEquals(StorageType.SSD, bucket.getStorageType());
  }

  @Test
  public void testCreateBucketWithAcls()
      throws IOException {
    String volumeName = UUID.randomUUID().toString();
    String bucketName = UUID.randomUUID().toString();
    OzoneAcl userAcl = new OzoneAcl(USER, "test",
        READ, ACCESS);
    List<OzoneAcl> acls = new ArrayList<>();
    acls.add(userAcl);
    store.createVolume(volumeName);
    OzoneVolume volume = store.getVolume(volumeName);
    BucketArgs.Builder builder = BucketArgs.newBuilder();
    builder.setAcls(acls);
    volume.createBucket(bucketName, builder.build());
    OzoneBucket bucket = volume.getBucket(bucketName);
    assertEquals(bucketName, bucket.getName());
    assertTrue(bucket.getAcls().contains(userAcl));
  }

  @Test
  public void testCreateBucketWithReplicationConfig()
      throws IOException {
    String volumeName = UUID.randomUUID().toString();
    String bucketName = UUID.randomUUID().toString();
    ReplicationConfig repConfig = new ECReplicationConfig(3, 2);
    store.createVolume(volumeName);
    OzoneVolume volume = store.getVolume(volumeName);
    BucketArgs bucketArgs = BucketArgs.newBuilder()
        .setDefaultReplicationConfig(new DefaultReplicationConfig(repConfig))
        .build();
    volume.createBucket(bucketName, bucketArgs);
    OzoneBucket bucket = volume.getBucket(bucketName);
    assertEquals(bucketName, bucket.getName());
    assertEquals(repConfig, bucket.getReplicationConfig());
  }

  @Test
  public void testCreateBucketWithAllArgument()
      throws IOException {
    String volumeName = UUID.randomUUID().toString();
    String bucketName = UUID.randomUUID().toString();
    OzoneAcl userAcl = new OzoneAcl(USER, "test",
        ACLType.ALL, ACCESS);
    List<OzoneAcl> acls = new ArrayList<>();
    acls.add(userAcl);
    ReplicationConfig repConfig = new ECReplicationConfig(3, 2);
    store.createVolume(volumeName);
    OzoneVolume volume = store.getVolume(volumeName);
    BucketArgs.Builder builder = BucketArgs.newBuilder();
    builder.setVersioning(true)
        .setStorageType(StorageType.SSD)
        .setAcls(acls)
        .setDefaultReplicationConfig(new DefaultReplicationConfig(repConfig));
    volume.createBucket(bucketName, builder.build());
    OzoneBucket bucket = volume.getBucket(bucketName);
    assertEquals(bucketName, bucket.getName());
    assertTrue(bucket.getVersioning());
    assertEquals(StorageType.SSD, bucket.getStorageType());
    assertTrue(bucket.getAcls().contains(userAcl));
    assertEquals(repConfig, bucket.getReplicationConfig());
  }

  @Test
  public void testInvalidBucketCreation() throws Exception {
    String volumeName = UUID.randomUUID().toString();
    String bucketName = "invalid#bucket";
    store.createVolume(volumeName);
    OzoneVolume volume = store.getVolume(volumeName);
    OMException omException = assertThrows(OMException.class,
        () -> volume.createBucket(bucketName));
    assertEquals("Bucket or Volume name has an unsupported character : #",
        omException.getMessage());
  }

  @Test
  public void testAddBucketAcl()
      throws IOException {
    String volumeName = UUID.randomUUID().toString();
    String bucketName = UUID.randomUUID().toString();
    store.createVolume(volumeName);
    OzoneVolume volume = store.getVolume(volumeName);
    volume.createBucket(bucketName);
    List<OzoneAcl> acls = new ArrayList<>();
    acls.add(new OzoneAcl(USER, "test", ACLType.ALL, ACCESS));
    OzoneBucket bucket = volume.getBucket(bucketName);
    for (OzoneAcl acl : acls) {
      assertTrue(bucket.addAcl(acl));
    }
    OzoneBucket newBucket = volume.getBucket(bucketName);
    assertEquals(bucketName, newBucket.getName());
    assertTrue(bucket.getAcls().contains(acls.get(0)));
  }

  @Test
  public void testRemoveBucketAcl()
      throws IOException {
    String volumeName = UUID.randomUUID().toString();
    String bucketName = UUID.randomUUID().toString();
    OzoneAcl userAcl = new OzoneAcl(USER, "test",
        ACLType.ALL, ACCESS);
    List<OzoneAcl> acls = new ArrayList<>();
    acls.add(userAcl);
    store.createVolume(volumeName);
    OzoneVolume volume = store.getVolume(volumeName);
    BucketArgs.Builder builder = BucketArgs.newBuilder();
    builder.setAcls(acls);
    volume.createBucket(bucketName, builder.build());
    OzoneBucket bucket = volume.getBucket(bucketName);
    for (OzoneAcl acl : acls) {
      assertTrue(bucket.removeAcl(acl));
    }
    OzoneBucket newBucket = volume.getBucket(bucketName);
    assertEquals(bucketName, newBucket.getName());
    assertFalse(bucket.getAcls().contains(acls.get(0)));
  }

  @Test
  public void testRemoveBucketAclUsingRpcClientRemoveAcl()
      throws IOException {
    String volumeName = UUID.randomUUID().toString();
    String bucketName = UUID.randomUUID().toString();
    OzoneAcl userAcl = new OzoneAcl(USER, "test",
        ACLType.ALL, ACCESS);
    List<OzoneAcl> acls = new ArrayList<>();
    acls.add(userAcl);
    acls.add(new OzoneAcl(USER, "test1",
        ACLType.ALL, ACCESS));
    store.createVolume(volumeName);
    OzoneVolume volume = store.getVolume(volumeName);
    BucketArgs.Builder builder = BucketArgs.newBuilder();
    builder.setAcls(acls);
    volume.createBucket(bucketName, builder.build());
    OzoneObj ozoneObj = OzoneObjInfo.Builder.newBuilder()
        .setBucketName(bucketName)
        .setVolumeName(volumeName)
        .setStoreType(OzoneObj.StoreType.OZONE)
        .setResType(OzoneObj.ResourceType.BUCKET).build();

    // Remove the 2nd acl added to the list.
    boolean remove = store.removeAcl(ozoneObj, acls.get(1));
    assertTrue(remove);
    assertFalse(store.getAcl(ozoneObj).contains(acls.get(1)));

    remove = store.removeAcl(ozoneObj, acls.get(0));
    assertTrue(remove);
    assertFalse(store.getAcl(ozoneObj).contains(acls.get(0)));
  }

  @Test
  public void testSetBucketVersioning()
      throws IOException {
    String volumeName = UUID.randomUUID().toString();
    String bucketName = UUID.randomUUID().toString();
    store.createVolume(volumeName);
    OzoneVolume volume = store.getVolume(volumeName);
    volume.createBucket(bucketName);
    OzoneBucket bucket = volume.getBucket(bucketName);
    bucket.setVersioning(true);
    OzoneBucket newBucket = volume.getBucket(bucketName);
    assertEquals(bucketName, newBucket.getName());
    assertTrue(newBucket.getVersioning());
  }

  @Test
  public void testAclsAfterCallingSetBucketProperty() throws Exception {
    String volumeName = UUID.randomUUID().toString();
    String bucketName = UUID.randomUUID().toString();
    store.createVolume(volumeName);
    OzoneVolume volume = store.getVolume(volumeName);
    volume.createBucket(bucketName);

    OzoneBucket ozoneBucket = volume.getBucket(bucketName);
    List<OzoneAcl> currentAcls = ozoneBucket.getAcls();

    ozoneBucket.setVersioning(true);

    OzoneBucket newBucket = volume.getBucket(bucketName);
    assertEquals(bucketName, newBucket.getName());
    assertTrue(newBucket.getVersioning());

    List<OzoneAcl> aclsAfterSet = newBucket.getAcls();
    assertEquals(currentAcls, aclsAfterSet);

  }

  @Test
  public void testSetBucketStorageType()
      throws IOException {
    String volumeName = UUID.randomUUID().toString();
    String bucketName = UUID.randomUUID().toString();
    store.createVolume(volumeName);
    OzoneVolume volume = store.getVolume(volumeName);
    volume.createBucket(bucketName);
    OzoneBucket bucket = volume.getBucket(bucketName);
    bucket.setStorageType(StorageType.SSD);
    OzoneBucket newBucket = volume.getBucket(bucketName);
    assertEquals(bucketName, newBucket.getName());
    assertEquals(StorageType.SSD, newBucket.getStorageType());
  }

  @ParameterizedTest
  @MethodSource("bucketLayouts")
  public void testDeleteBucketWithTheSamePrefix(BucketLayout bucketLayout)
      throws Exception {
    /*
    * This test case simulates the following operations:
    * 1. (op1) Create a bucket named "bucket1".
    * 2. (op2) Create another bucket named "bucket11",
    *          which has the same prefix as "bucket1".
    * 3. (op3) Put a key in the "bucket11".
    * 4. (op4) Delete the "bucket1". This operation should succeed.
    * */
    String volumeName = UUID.randomUUID().toString();
    String bucketName1 = "bucket1";
    String bucketName2 = "bucket11";
    String keyName = "key";
    store.createVolume(volumeName);
    OzoneVolume volume = store.getVolume(volumeName);
    BucketArgs bucketArgs =
        BucketArgs.newBuilder().setBucketLayout(bucketLayout).build();
    volume.createBucket(bucketName1, bucketArgs);
    volume.createBucket(bucketName2, bucketArgs);
    OzoneBucket bucket2 = volume.getBucket(bucketName2);
    bucket2.createKey(keyName, 1).close();
    volume.deleteBucket(bucketName1);
    OzoneTestUtils.expectOmException(ResultCodes.BUCKET_NOT_FOUND,
        () -> volume.getBucket(bucketName1));
  }

  @Test
  public void testDeleteBucket()
      throws Exception {

    String volumeName = UUID.randomUUID().toString();
    String bucketName = UUID.randomUUID().toString();
    store.createVolume(volumeName);
    OzoneVolume volume = store.getVolume(volumeName);
    volume.createBucket(bucketName);
    OzoneBucket bucket = volume.getBucket(bucketName);
    assertNotNull(bucket);
    volume.deleteBucket(bucketName);

    OzoneTestUtils.expectOmException(ResultCodes.BUCKET_NOT_FOUND,
        () -> volume.getBucket(bucketName)
    );
  }

  @Test
  public void testDeleteLinkedBucket()
      throws Exception {
    String volumeName = UUID.randomUUID().toString();
    String bucketName = UUID.randomUUID().toString();
    String linkedBucketName = UUID.randomUUID().toString();

    store.createVolume(volumeName);
    OzoneVolume volume = store.getVolume(volumeName);

    volume.createBucket(bucketName);
    OzoneBucket bucket = volume.getBucket(bucketName);
    assertNotNull(bucket);

    volume.createBucket(linkedBucketName,
        BucketArgs.newBuilder()
            .setSourceBucket(bucketName)
            .setSourceVolume(volumeName)
            .build());
    OzoneBucket linkedBucket = volume.getBucket(linkedBucketName);
    assertNotNull(linkedBucket);

    volume.deleteBucket(bucketName);

    OzoneTestUtils.expectOmException(ResultCodes.BUCKET_NOT_FOUND,
        () -> volume.getBucket(bucketName)
    );
    //now linkedBucketName has become a dangling one
    //should still be possible to get its info
    OzoneBucket danglingLinkedBucket = volume.getBucket(linkedBucketName);
    assertNotNull(danglingLinkedBucket);

    //now delete the dangling linked bucket
    volume.deleteBucket(linkedBucketName);

    OzoneTestUtils.expectOmException(ResultCodes.BUCKET_NOT_FOUND,
        () -> volume.getBucket(linkedBucketName)
    );

    store.deleteVolume(volumeName);
  }

  private void verifyReplication(String volumeName, String bucketName,
      String keyName, ReplicationConfig replication)
      throws IOException {
    OmKeyArgs keyArgs = new OmKeyArgs.Builder()
        .setVolumeName(volumeName)
        .setBucketName(bucketName)
        .setKeyName(keyName)
        .build();
    OmKeyInfo keyInfo = ozoneManager.lookupKey(keyArgs);
    for (OmKeyLocationInfo info:
        keyInfo.getLatestVersionLocations().getLocationList()) {
      ContainerInfo container =
          storageContainerLocationClient.getContainer(info.getContainerID());
      assertEquals(replication, container.getReplicationConfig());
    }
  }

  @ParameterizedTest
  @CsvSource({"rs-3-3-1024k,false", "xor-3-5-2048k,false",
              "rs-3-2-1024k,true", "rs-6-3-1024k,true", "rs-10-4-1024k,true"})
  public void testPutKeyWithReplicationConfig(String replicationValue,
                                              boolean isValidReplicationConfig)
          throws IOException {
    String volumeName = UUID.randomUUID().toString();
    String bucketName = UUID.randomUUID().toString();

    store.createVolume(volumeName);
    OzoneVolume volume = store.getVolume(volumeName);
    volume.createBucket(bucketName);
    OzoneBucket bucket = volume.getBucket(bucketName);

    String keyName = UUID.randomUUID().toString();
    String value = UUID.randomUUID().toString();
    ReplicationConfig replicationConfig =
            new ECReplicationConfig(replicationValue);
    if (isValidReplicationConfig) {
      OzoneOutputStream out = bucket.createKey(keyName,
              value.getBytes(UTF_8).length, replicationConfig, new HashMap<>());
      out.write(value.getBytes(UTF_8));
      out.close();
      OzoneKey key = bucket.getKey(keyName);
      assertEquals(keyName, key.getName());
      try (OzoneInputStream is = bucket.readKey(keyName)) {
        byte[] fileContent = new byte[value.getBytes(UTF_8).length];
        is.read(fileContent);
        assertEquals(value, new String(fileContent, UTF_8));
      }
    } else {
      assertThrows(IllegalArgumentException.class,
          () -> bucket.createKey(keyName, "dummy".getBytes(UTF_8).length,
              replicationConfig, new HashMap<>()));
    }
  }

  @Test
  public void testPutKey() throws IOException {
    String volumeName = UUID.randomUUID().toString();
    String bucketName = UUID.randomUUID().toString();
    Instant testStartTime = Instant.now();

    String value = "sample value";
    store.createVolume(volumeName);
    OzoneVolume volume = store.getVolume(volumeName);
    volume.createBucket(bucketName);
    OzoneBucket bucket = volume.getBucket(bucketName);

    for (int i = 0; i < 10; i++) {
      String keyName = UUID.randomUUID().toString();

      OzoneOutputStream out = bucket.createKey(keyName,
          value.getBytes(UTF_8).length, RATIS,
          ONE, new HashMap<>());
      out.write(value.getBytes(UTF_8));
      out.close();
      OzoneKey key = bucket.getKey(keyName);
      assertEquals(keyName, key.getName());
      try (OzoneInputStream is = bucket.readKey(keyName)) {
        byte[] fileContent = new byte[value.getBytes(UTF_8).length];
        is.read(fileContent);
        verifyReplication(volumeName, bucketName, keyName,
            RatisReplicationConfig.getInstance(
                HddsProtos.ReplicationFactor.ONE));
        assertEquals(value, new String(fileContent, UTF_8));
        assertFalse(key.getCreationTime().isBefore(testStartTime));
        assertFalse(key.getModificationTime().isBefore(testStartTime));
      }
    }
  }

  @Test
  public void testCheckUsedBytesQuota() throws IOException {
    String volumeName = UUID.randomUUID().toString();
    String bucketName = UUID.randomUUID().toString();
    OzoneVolume volume = null;

    String value = "sample value";
    int blockSize = (int) ozoneManager.getConfiguration().getStorageSize(
        OZONE_SCM_BLOCK_SIZE, OZONE_SCM_BLOCK_SIZE_DEFAULT, StorageUnit.BYTES);
    int valueLength = value.getBytes(UTF_8).length;
    int countException = 0;

    store.createVolume(volumeName);
    volume = store.getVolume(volumeName);
    volume.createBucket(bucketName);
    OzoneBucket bucket = volume.getBucket(bucketName);
    bucket.setQuota(OzoneQuota.parseQuota("1 B", "100"));

    // Test bucket quota.
    bucketName = UUID.randomUUID().toString();
    volume.createBucket(bucketName);
    bucket = volume.getBucket(bucketName);
    bucket.setQuota(OzoneQuota.parseQuota("1 B", "100"));
    store.getVolume(volumeName).setQuota(
        OzoneQuota.parseQuota(Long.MAX_VALUE + " B", "100"));

    // Test bucket quota: write key.
    // The remaining quota does not satisfy a block size, so the write fails.
    try {
      writeKey(bucket, UUID.randomUUID().toString(), ONE, value, valueLength);
    } catch (IOException ex) {
      countException++;
      GenericTestUtils.assertExceptionContains("QUOTA_EXCEEDED", ex);
    }
    // Write failed, bucket usedBytes should be 0
    assertEquals(0L,
        store.getVolume(volumeName).getBucket(bucketName).getUsedBytes());

    // Test bucket quota: write file.
    // The remaining quota does not satisfy a block size, so the write fails.
    try {
      writeFile(bucket, UUID.randomUUID().toString(), ONE, value, 0);
    } catch (IOException ex) {
      countException++;
      GenericTestUtils.assertExceptionContains("QUOTA_EXCEEDED", ex);
    }
    // Write failed, bucket usedBytes should be 0
    assertEquals(0L,
        store.getVolume(volumeName).getBucket(bucketName).getUsedBytes());

    // Test bucket quota: write large key(with five blocks), the first four
    // blocks will succeed，while the later block will fail.
    bucket.setQuota(OzoneQuota.parseQuota(
        4 * blockSize + " B", "100"));
    try {
      String keyName = UUID.randomUUID().toString();
      OzoneOutputStream out = bucket.createKey(keyName,
          valueLength, RATIS, ONE, new HashMap<>());
      for (int i = 0; i <= (4 * blockSize) / value.length(); i++) {
        out.write(value.getBytes(UTF_8));
      }
      out.close();
    } catch (IOException ex) {
      countException++;
      GenericTestUtils.assertExceptionContains("QUOTA_EXCEEDED", ex);
    }
    // AllocateBlock failed, bucket usedBytes should not update.
    assertEquals(0L,
        store.getVolume(volumeName).getBucket(bucketName).getUsedBytes());

    // Reset bucket quota, the original usedBytes needs to remain the same
    bucket.setQuota(OzoneQuota.parseQuota(
        100 + " GB", "100"));
    assertEquals(0,
        store.getVolume(volumeName).getBucket(bucketName).getUsedBytes());

    assertEquals(3, countException);

    // key with 0 bytes, usedBytes should not increase.
    bucket.setQuota(OzoneQuota.parseQuota(
        5 * blockSize + " B", "100"));
    OzoneOutputStream out = bucket.createKey(UUID.randomUUID().toString(),
        valueLength, RATIS, ONE, new HashMap<>());
    out.close();
    assertEquals(0,
        store.getVolume(volumeName).getBucket(bucketName).getUsedBytes());

    // key write success,bucket usedBytes should update.
    bucket.setQuota(OzoneQuota.parseQuota(
        5 * blockSize + " B", "100"));
    OzoneOutputStream out2 = bucket.createKey(UUID.randomUUID().toString(),
        valueLength, RATIS, ONE, new HashMap<>());
    out2.write(value.getBytes(UTF_8));
    out2.close();
    assertEquals(valueLength,
        store.getVolume(volumeName).getBucket(bucketName).getUsedBytes());
  }

  @Test
  public void testBucketUsedBytes() throws IOException {
    bucketUsedBytesTestHelper(BucketLayout.OBJECT_STORE);
  }

  @Test
  public void testFSOBucketUsedBytes() throws IOException {
    bucketUsedBytesTestHelper(BucketLayout.FILE_SYSTEM_OPTIMIZED);
  }

  private void bucketUsedBytesTestHelper(BucketLayout bucketLayout)
      throws IOException {
    String volumeName = UUID.randomUUID().toString();
    String bucketName = UUID.randomUUID().toString();
    int blockSize = (int) ozoneManager.getConfiguration().getStorageSize(
        OZONE_SCM_BLOCK_SIZE, OZONE_SCM_BLOCK_SIZE_DEFAULT, StorageUnit.BYTES);
    OzoneVolume volume = null;
    String value = "sample value";
    int valueLength = value.getBytes(UTF_8).length;
    store.createVolume(volumeName);
    volume = store.getVolume(volumeName);
    BucketArgs bucketArgs = BucketArgs.newBuilder()
        .setBucketLayout(bucketLayout).build();
    volume.createBucket(bucketName, bucketArgs);
    OzoneBucket bucket = volume.getBucket(bucketName);
    String keyName = UUID.randomUUID().toString();

    writeKey(bucket, keyName, ONE, value, valueLength);
    assertEquals(valueLength,
        store.getVolume(volumeName).getBucket(bucketName).getUsedBytes());

    writeKey(bucket, keyName, ONE, value, valueLength);
    assertEquals(valueLength,
        store.getVolume(volumeName).getBucket(bucketName).getUsedBytes());

    // pre-allocate more blocks than needed
    int fakeValueLength = valueLength + blockSize;
    writeKey(bucket, keyName, ONE, value, fakeValueLength);
    assertEquals(valueLength,
        store.getVolume(volumeName).getBucket(bucketName).getUsedBytes());

    bucket.deleteKey(keyName);
    assertEquals(0L,
        store.getVolume(volumeName).getBucket(bucketName).getUsedBytes());
  }

  static Stream<BucketLayout> bucketLayouts() {
    return Stream.of(
        BucketLayout.OBJECT_STORE,
        BucketLayout.LEGACY,
        BucketLayout.FILE_SYSTEM_OPTIMIZED
    );
  }

  @ParameterizedTest
  @MethodSource("bucketLayouts")
  void bucketUsedBytesOverWrite(BucketLayout bucketLayout)
      throws IOException {
    String volumeName = UUID.randomUUID().toString();
    String bucketName = UUID.randomUUID().toString();
    OzoneVolume volume = null;
    String value = "sample value";
    int valueLength = value.getBytes(UTF_8).length;
    store.createVolume(volumeName);
    volume = store.getVolume(volumeName);
    BucketArgs bucketArgs = BucketArgs.newBuilder()
        .setBucketLayout(bucketLayout).setVersioning(true).build();
    volume.createBucket(bucketName, bucketArgs);
    OzoneBucket bucket = volume.getBucket(bucketName);
    String keyName = UUID.randomUUID().toString();

    writeKey(bucket, keyName, ONE, value, valueLength);
    assertEquals(valueLength,
        store.getVolume(volumeName).getBucket(bucketName).getUsedBytes());

    // Overwrite the same key, because this bucket setVersioning is true,
    // so the bucket usedBytes should increase.
    writeKey(bucket, keyName, ONE, value, valueLength);
    assertEquals(valueLength * 2,
        store.getVolume(volumeName).getBucket(bucketName).getUsedBytes());
  }


  // TODO: testBucketQuota overlaps with testBucketUsedBytes,
  //       do cleanup when EC branch gets merged into master.
  @ParameterizedTest
  @MethodSource("replicationConfigs")
  void testBucketQuota(ReplicationConfig repConfig) throws IOException {
    int blockSize = (int) ozoneManager.getConfiguration().getStorageSize(
        OZONE_SCM_BLOCK_SIZE, OZONE_SCM_BLOCK_SIZE_DEFAULT, StorageUnit.BYTES);

    for (int i = 0; i <= repConfig.getRequiredNodes(); i++) {
      bucketQuotaTestHelper(i * blockSize, repConfig);
      bucketQuotaTestHelper(i * blockSize + 1, repConfig);
    }
  }

  private void bucketQuotaTestHelper(int keyLength, ReplicationConfig repConfig)
      throws IOException {
    String volumeName = UUID.randomUUID().toString();
    String bucketName = UUID.randomUUID().toString();
    String keyName = UUID.randomUUID().toString();
    long blockSize = (long) ozoneManager.getConfiguration().getStorageSize(
        OZONE_SCM_BLOCK_SIZE, OZONE_SCM_BLOCK_SIZE_DEFAULT, StorageUnit.BYTES);

    store.createVolume(volumeName);
    OzoneVolume volume = store.getVolume(volumeName);
    volume.createBucket(bucketName);
    OzoneBucket bucket = volume.getBucket(bucketName);

    byte[] value = new byte[keyLength];
    long keyQuota = QuotaUtil.getReplicatedSize(keyLength, repConfig);

    OzoneOutputStream out = bucket.createKey(keyName, keyLength,
        repConfig, new HashMap<>());
    // Write a new key and do not update Bucket UsedBytes until commit.
    assertEquals(0,
        store.getVolume(volumeName).getBucket(bucketName).getUsedBytes());
    out.write(value);
    out.close();
    // After committing the new key, the Bucket UsedBytes must be updated to
    // keyQuota.
    assertEquals(keyQuota,
        store.getVolume(volumeName).getBucket(bucketName).getUsedBytes());

    out = bucket.createKey(keyName, keyLength, repConfig, new HashMap<>());
    // Overwrite an old key. The Bucket UsedBytes are not updated before the
    // commit. So the Bucket UsedBytes remain unchanged.
    assertEquals(keyQuota,
        store.getVolume(volumeName).getBucket(bucketName).getUsedBytes());
    out.write(value);
    out.close();
    assertEquals(keyQuota,
        store.getVolume(volumeName).getBucket(bucketName).getUsedBytes());

    bucket.deleteKey(keyName);
    assertEquals(0L,
        store.getVolume(volumeName).getBucket(bucketName).getUsedBytes());
  }

  @ParameterizedTest
  @MethodSource("bucketLayouts")
  public void testBucketUsedNamespace(BucketLayout layout) throws IOException {
    String volumeName = UUID.randomUUID().toString();
    String bucketName = UUID.randomUUID().toString();
    String value = "sample value";
    int valueLength = value.getBytes(UTF_8).length;
    store.createVolume(volumeName);
    OzoneVolume volume = store.getVolume(volumeName);
    BucketArgs bucketArgs = BucketArgs.newBuilder()
        .setBucketLayout(layout)
        .build();
    volume.createBucket(bucketName, bucketArgs);
    OzoneBucket bucket = volume.getBucket(bucketName);
    String keyName1 = UUID.randomUUID().toString();
    String keyName2 = UUID.randomUUID().toString();

    writeKey(bucket, keyName1, ONE, value, valueLength);
    assertEquals(1L, getBucketUsedNamespace(volumeName, bucketName));
    // Test create a file twice will not increase usedNamespace twice
    writeKey(bucket, keyName1, ONE, value, valueLength);
    assertEquals(1L, getBucketUsedNamespace(volumeName, bucketName));
    writeKey(bucket, keyName2, ONE, value, valueLength);
    assertEquals(2L, getBucketUsedNamespace(volumeName, bucketName));
    bucket.deleteKey(keyName1);
    assertEquals(1L, getBucketUsedNamespace(volumeName, bucketName));
    bucket.deleteKey(keyName2);
    assertEquals(0L, getBucketUsedNamespace(volumeName, bucketName));

    RpcClient client = new RpcClient(cluster.getConf(), null);
    try {
      String directoryName1 = UUID.randomUUID().toString();
      String directoryName2 = UUID.randomUUID().toString();

      client.createDirectory(volumeName, bucketName, directoryName1);
      assertEquals(1L, getBucketUsedNamespace(volumeName, bucketName));
      // Test create a directory twice will not increase usedNamespace twice
      client.createDirectory(volumeName, bucketName, directoryName2);
      assertEquals(2L, getBucketUsedNamespace(volumeName, bucketName));
      client.deleteKey(volumeName, bucketName,
          OzoneFSUtils.addTrailingSlashIfNeeded(directoryName1), false);
      assertEquals(1L, getBucketUsedNamespace(volumeName, bucketName));
      client.deleteKey(volumeName, bucketName,
          OzoneFSUtils.addTrailingSlashIfNeeded(directoryName2), false);
      assertEquals(0L, getBucketUsedNamespace(volumeName, bucketName));

      String multiComponentsDir = "dir1/dir2/dir3/dir4";
      client.createDirectory(volumeName, bucketName, multiComponentsDir);
      assertEquals(OzoneFSUtils.getFileCount(multiComponentsDir),
          getBucketUsedNamespace(volumeName, bucketName));
    } finally {
      client.close();
    }
  }

  @ParameterizedTest
  @MethodSource("bucketLayouts")
  public void testMissingParentBucketUsedNamespace(BucketLayout layout)
      throws IOException {
    // when will put a key that contain not exist directory only FSO buckets
    // and LEGACY buckets with ozone.om.enable.filesystem.paths set to true
    // will create missing directories.
    String volumeName = UUID.randomUUID().toString();
    String bucketName = UUID.randomUUID().toString();
    String value = "sample value";
    int valueLength = value.getBytes(UTF_8).length;
    store.createVolume(volumeName);
    OzoneVolume volume = store.getVolume(volumeName);
    BucketArgs bucketArgs = BucketArgs.newBuilder()
        .setBucketLayout(layout)
        .build();
    volume.createBucket(bucketName, bucketArgs);
    OzoneBucket bucket = volume.getBucket(bucketName);

    if (layout.equals(BucketLayout.LEGACY)) {
      OzoneConfiguration conf = cluster.getConf();
      conf.setBoolean(OMConfigKeys.OZONE_OM_ENABLE_FILESYSTEM_PATHS, true);
      cluster.setConf(conf);
    }

    // the directory "/dir1", ""/dir1/dir2/", "/dir1/dir2/dir3/"
    // will be created automatically
    String missingParentKeyName = "dir1/dir2/dir3/file1";
    writeKey(bucket, missingParentKeyName, ONE, value, valueLength);
    if (layout.equals(BucketLayout.OBJECT_STORE)) {
      // for OBJECT_STORE bucket, missing parent will not be
      // created automatically
      assertEquals(1, getBucketUsedNamespace(volumeName, bucketName));
    } else {
      assertEquals(OzoneFSUtils.getFileCount(missingParentKeyName),
          getBucketUsedNamespace(volumeName, bucketName));
    }
  }

  private long getBucketUsedNamespace(String volume, String bucket)
      throws IOException {
    return store.getVolume(volume).getBucket(bucket).getUsedNamespace();
  }

  @Test
  public void testVolumeUsedNamespace() throws IOException {
    String volumeName = UUID.randomUUID().toString();
    String bucketName = UUID.randomUUID().toString();
    String bucketName2 = UUID.randomUUID().toString();
    OzoneVolume volume = null;

    // set Volume namespace quota as 1
    store.createVolume(volumeName,
        VolumeArgs.newBuilder().setQuotaInNamespace(1L).build());
    volume = store.getVolume(volumeName);
    // The initial value should be 0
    assertEquals(0L, volume.getUsedNamespace());
    volume.createBucket(bucketName);
    // Used namespace should be 1
    volume = store.getVolume(volumeName);
    assertEquals(1L, volume.getUsedNamespace());

    try {
      volume.createBucket(bucketName2);
    } catch (IOException ex) {
      GenericTestUtils.assertExceptionContains("QUOTA_EXCEEDED", ex);
    }

    // test linked bucket
    String targetVolName = UUID.randomUUID().toString();
    store.createVolume(targetVolName);
    OzoneVolume volumeWithLinkedBucket = store.getVolume(targetVolName);
    String targetBucketName = UUID.randomUUID().toString();
    BucketArgs.Builder argsBuilder = new BucketArgs.Builder()
        .setStorageType(StorageType.DEFAULT)
        .setVersioning(false)
        .setSourceVolume(volumeName)
        .setSourceBucket(bucketName);
    volumeWithLinkedBucket.createBucket(targetBucketName, argsBuilder.build());
    // Used namespace should be 0 because linked bucket does not consume
    // namespace quota
    assertEquals(0L, volumeWithLinkedBucket.getUsedNamespace());

    // Reset volume quota, the original usedNamespace needs to remain the same
    store.getVolume(volumeName).setQuota(OzoneQuota.parseNameSpaceQuota(
        "100"));
    assertEquals(1L,
        store.getVolume(volumeName).getUsedNamespace());

    volume.deleteBucket(bucketName);
    // Used namespace should be 0
    volume = store.getVolume(volumeName);
    assertEquals(0L, volume.getUsedNamespace());
  }

  @Test
  public void testBucketQuotaInNamespace() throws IOException {
    String volumeName = UUID.randomUUID().toString();
    String bucketName = UUID.randomUUID().toString();
    String key1 = UUID.randomUUID().toString();
    String key2 = UUID.randomUUID().toString();
    String key3 = UUID.randomUUID().toString();

    String value = "sample value";

    store.createVolume(volumeName);
    OzoneVolume volume = store.getVolume(volumeName);
    volume.createBucket(bucketName);
    OzoneBucket bucket = volume.getBucket(bucketName);
    bucket.setQuota(OzoneQuota.parseQuota(Long.MAX_VALUE + " B", "2"));

    writeKey(bucket, key1, ONE, value, value.length());
    assertEquals(1L,
        store.getVolume(volumeName).getBucket(bucketName).getUsedNamespace());

    writeKey(bucket, key2, ONE, value, value.length());
    assertEquals(2L,
        store.getVolume(volumeName).getBucket(bucketName).getUsedNamespace());

    IOException ioException = assertThrows(IOException.class,
        () -> writeKey(bucket, key3, ONE, value, value.length()));
    assertTrue(ioException.toString().contains("QUOTA_EXCEEDED"));

    // Write failed, bucket usedNamespace should remain as 2
    assertEquals(2L,
        store.getVolume(volumeName).getBucket(bucketName).getUsedNamespace());

    // Reset bucket quota, the original usedNamespace needs to remain the same
    bucket.setQuota(
        OzoneQuota.parseQuota(Long.MAX_VALUE + " B", "100"));
    assertEquals(2L,
        store.getVolume(volumeName).getBucket(bucketName).getUsedNamespace());

    bucket.deleteKeys(Arrays.asList(key1, key2));
    assertEquals(0L,
        store.getVolume(volumeName).getBucket(bucketName).getUsedNamespace());
  }

  private void writeKey(OzoneBucket bucket, String keyName,
                        ReplicationFactor replication, String value,
                        int valueLength)
      throws IOException {
    OzoneOutputStream out = bucket.createKey(keyName, valueLength, RATIS,
        replication, new HashMap<>());
    out.write(value.getBytes(UTF_8));
    out.close();
  }

  private void writeFile(OzoneBucket bucket, String keyName,
                         ReplicationFactor replication, String value,
                         int valueLength)
      throws IOException {
    OzoneOutputStream out = bucket.createFile(keyName, valueLength, RATIS,
        replication, true, true);
    out.write(value.getBytes(UTF_8));
    out.close();
  }

  @Test
  public void testUsedBytesWithUploadPart() throws IOException {
    String volumeName = UUID.randomUUID().toString();
    String bucketName = UUID.randomUUID().toString();
    String keyName = UUID.randomUUID().toString();
    int blockSize = (int) ozoneManager.getConfiguration().getStorageSize(
        OZONE_SCM_BLOCK_SIZE, OZONE_SCM_BLOCK_SIZE_DEFAULT, StorageUnit.BYTES);
    String sampleData = Arrays.toString(generateData(blockSize + 100,
        (byte) RandomUtils.nextLong()));
    int valueLength = sampleData.getBytes(UTF_8).length;

    store.createVolume(volumeName);
    OzoneVolume volume = store.getVolume(volumeName);
    volume.createBucket(bucketName);
    OzoneBucket bucket = volume.getBucket(bucketName);
    ReplicationConfig replication = RatisReplicationConfig.getInstance(
        HddsProtos.ReplicationFactor.ONE);
    OmMultipartInfo multipartInfo = bucket.initiateMultipartUpload(keyName,
        replication);

    assertNotNull(multipartInfo);
    String uploadID = multipartInfo.getUploadID();
    assertEquals(volumeName, multipartInfo.getVolumeName());
    assertEquals(bucketName, multipartInfo.getBucketName());
    assertEquals(keyName, multipartInfo.getKeyName());
    assertNotNull(multipartInfo.getUploadID());

    OzoneOutputStream ozoneOutputStream = bucket.createMultipartKey(keyName,
        sampleData.length(), 1, uploadID);
    ozoneOutputStream.write(string2Bytes(sampleData), 0,
        sampleData.length());
    ozoneOutputStream.close();

    assertEquals(valueLength, store.getVolume(volumeName)
        .getBucket(bucketName).getUsedBytes());

    // Abort uploaded partKey and the usedBytes of bucket should be 0.
    bucket.abortMultipartUpload(keyName, uploadID);
    assertEquals(0, store.getVolume(volumeName)
        .getBucket(bucketName).getUsedBytes());
  }

  @Test
  public void testValidateBlockLengthWithCommitKey() throws IOException {
    String volumeName = UUID.randomUUID().toString();
    String bucketName = UUID.randomUUID().toString();

    String value = RandomStringUtils.random(RandomUtils.nextInt(0, 1024));
    store.createVolume(volumeName);
    OzoneVolume volume = store.getVolume(volumeName);
    volume.createBucket(bucketName);
    OzoneBucket bucket = volume.getBucket(bucketName);
    String keyName = UUID.randomUUID().toString();

    // create the initial key with size 0, write will allocate the first block.
    OzoneOutputStream out = bucket.createKey(keyName, 0,
        RATIS, ONE, new HashMap<>());
    out.write(value.getBytes(UTF_8));
    out.close();
    OmKeyArgs.Builder builder = new OmKeyArgs.Builder();
    builder.setVolumeName(volumeName).setBucketName(bucketName)
        .setKeyName(keyName);
    OmKeyInfo keyInfo = ozoneManager.lookupKey(builder.build());

    List<OmKeyLocationInfo> locationInfoList =
        keyInfo.getLatestVersionLocations().getBlocksLatestVersionOnly();
    // LocationList should have only 1 block
    assertEquals(1, locationInfoList.size());
    // make sure the data block size is updated
    assertEquals(value.getBytes(UTF_8).length,
        locationInfoList.get(0).getLength());
    // make sure the total data size is set correctly
    assertEquals(value.getBytes(UTF_8).length, keyInfo.getDataSize());
  }

  @Test
  public void testPutKeyRatisOneNode() throws IOException {
    String volumeName = UUID.randomUUID().toString();
    String bucketName = UUID.randomUUID().toString();
    Instant testStartTime = Instant.now();

    String value = "sample value";
    store.createVolume(volumeName);
    OzoneVolume volume = store.getVolume(volumeName);
    volume.createBucket(bucketName);
    OzoneBucket bucket = volume.getBucket(bucketName);

    for (int i = 0; i < 10; i++) {
      String keyName = UUID.randomUUID().toString();

      OzoneOutputStream out = bucket.createKey(keyName,
          value.getBytes(UTF_8).length, ReplicationType.RATIS,
          ONE, new HashMap<>());
      out.write(value.getBytes(UTF_8));
      out.close();
      OzoneKey key = bucket.getKey(keyName);
      assertEquals(keyName, key.getName());
      try (OzoneInputStream is = bucket.readKey(keyName)) {
        byte[] fileContent = new byte[value.getBytes(UTF_8).length];
        is.read(fileContent);
        verifyReplication(volumeName, bucketName, keyName,
            RatisReplicationConfig.getInstance(
                HddsProtos.ReplicationFactor.ONE));
        assertEquals(value, new String(fileContent, UTF_8));
        assertFalse(key.getCreationTime().isBefore(testStartTime));
        assertFalse(key.getModificationTime().isBefore(testStartTime));
      }
    }
  }

  @Test
  public void testPutKeyRatisThreeNodes() throws IOException {
    String volumeName = UUID.randomUUID().toString();
    String bucketName = UUID.randomUUID().toString();
    Instant testStartTime = Instant.now();

    String value = "sample value";
    store.createVolume(volumeName);
    OzoneVolume volume = store.getVolume(volumeName);
    volume.createBucket(bucketName);
    OzoneBucket bucket = volume.getBucket(bucketName);

    for (int i = 0; i < 10; i++) {
      String keyName = UUID.randomUUID().toString();

      OzoneOutputStream out = bucket.createKey(keyName,
          value.getBytes(UTF_8).length, ReplicationType.RATIS,
          THREE, new HashMap<>());
      out.write(value.getBytes(UTF_8));
      out.close();
      OzoneKey key = bucket.getKey(keyName);
      assertEquals(keyName, key.getName());
      try (OzoneInputStream is = bucket.readKey(keyName)) {
        byte[] fileContent = new byte[value.getBytes(UTF_8).length];
        is.read(fileContent);
        verifyReplication(volumeName, bucketName, keyName,
            RatisReplicationConfig.getInstance(
                HddsProtos.ReplicationFactor.THREE));
        assertEquals(value, new String(fileContent, UTF_8));
        assertFalse(key.getCreationTime().isBefore(testStartTime));
        assertFalse(key.getModificationTime().isBefore(testStartTime));
      }
    }
  }


  @Test
  public void testPutKeyRatisThreeNodesParallel() throws IOException,
      InterruptedException {
    String volumeName = UUID.randomUUID().toString();
    String bucketName = UUID.randomUUID().toString();
    Instant testStartTime = Instant.now();
    store.createVolume(volumeName);
    OzoneVolume volume = store.getVolume(volumeName);
    volume.createBucket(bucketName);
    OzoneBucket bucket = volume.getBucket(bucketName);

    CountDownLatch latch = new CountDownLatch(2);
    AtomicInteger failCount = new AtomicInteger(0);

    Runnable r = () -> {
      try {
        for (int i = 0; i < 5; i++) {
          String keyName = UUID.randomUUID().toString();
          String data = Arrays.toString(generateData(5 * 1024 * 1024,
              (byte) RandomUtils.nextLong()));
          OzoneOutputStream out = bucket.createKey(keyName,
              data.getBytes(UTF_8).length, ReplicationType.RATIS,
              THREE, new HashMap<>());
          out.write(data.getBytes(UTF_8));
          out.close();
          OzoneKey key = bucket.getKey(keyName);
          assertEquals(keyName, key.getName());
          try (OzoneInputStream is = bucket.readKey(keyName)) {
            byte[] fileContent = new byte[data.getBytes(UTF_8).length];
            is.read(fileContent);
            verifyReplication(volumeName, bucketName, keyName,
                RatisReplicationConfig.getInstance(
                    HddsProtos.ReplicationFactor.THREE));
            assertEquals(data, new String(fileContent, UTF_8));
          }
          assertFalse(key.getCreationTime().isBefore(testStartTime));
          assertFalse(key.getModificationTime().isBefore(testStartTime));
        }
        latch.countDown();
      } catch (IOException ex) {
        latch.countDown();
        failCount.incrementAndGet();
      }
    };

    Thread thread1 = new Thread(r);
    Thread thread2 = new Thread(r);

    thread1.start();
    thread2.start();

    latch.await(600, TimeUnit.SECONDS);

    assertTrue(failCount.get() <= 0,
        "testPutKeyRatisThreeNodesParallel failed");
  }


  @Test
  public void testReadKeyWithVerifyChecksumFlagEnable() throws Exception {
    String volumeName = UUID.randomUUID().toString();
    String bucketName = UUID.randomUUID().toString();
    String keyName = UUID.randomUUID().toString();

    // Create and corrupt key
    createAndCorruptKey(volumeName, bucketName, keyName);

    // read corrupt key with verify checksum enabled
    readCorruptedKey(volumeName, bucketName, keyName, true);

  }


  @Test
  public void testReadKeyWithVerifyChecksumFlagDisable() throws Exception {
    String volumeName = UUID.randomUUID().toString();
    String bucketName = UUID.randomUUID().toString();
    String keyName = UUID.randomUUID().toString();

    // Create and corrupt key
    createAndCorruptKey(volumeName, bucketName, keyName);

    // read corrupt key with verify checksum enabled
    readCorruptedKey(volumeName, bucketName, keyName, false);

  }

  private void createAndCorruptKey(String volumeName, String bucketName,
      String keyName) throws IOException {
    String value = "sample value";
    store.createVolume(volumeName);
    OzoneVolume volume = store.getVolume(volumeName);
    volume.createBucket(bucketName);
    OzoneBucket bucket = volume.getBucket(bucketName);

    // Write data into a key
    OzoneOutputStream out = bucket.createKey(keyName,
        value.getBytes(UTF_8).length, ReplicationType.RATIS,
        ONE, new HashMap<>());
    out.write(value.getBytes(UTF_8));
    out.close();

    // We need to find the location of the chunk file corresponding to the
    // data we just wrote.
    OzoneKey key = bucket.getKey(keyName);
    long containerID = ((OzoneKeyDetails) key).getOzoneKeyLocations().get(0)
        .getContainerID();

    // Get the container by traversing the datanodes. Atleast one of the
    // datanode must have this container.
    Container container = null;
    for (HddsDatanodeService hddsDatanode : cluster.getHddsDatanodes()) {
      container = hddsDatanode.getDatanodeStateMachine().getContainer()
          .getContainerSet().getContainer(containerID);
      if (container != null) {
        break;
      }
    }
    assertNotNull(container, "Container not found");
    corruptData(container, key);
  }


  private void readCorruptedKey(String volumeName, String bucketName,
      String keyName, boolean verifyChecksum) {
    try {

      OzoneConfiguration configuration = cluster.getConf();

      final OzoneClientConfig clientConfig =
          configuration.getObject(OzoneClientConfig.class);
      clientConfig.setChecksumVerify(verifyChecksum);
      configuration.setFromObject(clientConfig);

      RpcClient client = new RpcClient(configuration, null);
      try (InputStream is = client.getKey(volumeName, bucketName, keyName)) {
        is.read(new byte[100]);
      } finally {
        client.close();
      }
      if (verifyChecksum) {
        fail("Reading corrupted data should fail, as verify checksum is " +
            "enabled");
      }
    } catch (IOException e) {
      if (!verifyChecksum) {
        fail("Reading corrupted data should not fail, as verify checksum is " +
            "disabled");
      }
    }
  }

  @Test
  public void testGetKeyDetails() throws IOException {
    String volumeName = UUID.randomUUID().toString();
    String bucketName = UUID.randomUUID().toString();

    store.createVolume(volumeName);
    OzoneVolume volume = store.getVolume(volumeName);
    volume.createBucket(bucketName);
    OzoneBucket bucket = volume.getBucket(bucketName);
    String keyName = UUID.randomUUID().toString();
    String keyValue = RandomStringUtils.random(128);
    //String keyValue = "this is a test value.glx";
    // create the initial key with size 0, write will allocate the first block.
    OzoneOutputStream out = bucket.createKey(keyName,
        keyValue.getBytes(UTF_8).length, RATIS,
        ONE, new HashMap<>());
    out.write(keyValue.getBytes(UTF_8));
    out.close();

    // First, confirm the key info from the client matches the info in OM.
    OmKeyArgs.Builder builder = new OmKeyArgs.Builder();
    builder.setVolumeName(volumeName).setBucketName(bucketName)
        .setKeyName(keyName);
    OmKeyLocationInfo keyInfo = ozoneManager.lookupKey(builder.build()).
        getKeyLocationVersions().get(0).getBlocksLatestVersionOnly().get(0);
    long containerID = keyInfo.getContainerID();
    long localID = keyInfo.getLocalID();
    OzoneKeyDetails keyDetails = (OzoneKeyDetails)bucket.getKey(keyName);
    assertEquals(keyName, keyDetails.getName());

    List<OzoneKeyLocation> keyLocations = keyDetails.getOzoneKeyLocations();
    assertEquals(1, keyLocations.size());
    assertEquals(containerID, keyLocations.get(0).getContainerID());
    assertEquals(localID, keyLocations.get(0).getLocalID());

    // Make sure that the data size matched.
    assertEquals(keyValue.getBytes(UTF_8).length,
        keyLocations.get(0).getLength());

    // Second, sum the data size from chunks in Container via containerID
    // and localID, make sure the size equals to the size from keyDetails.
    ContainerInfo container = cluster.getStorageContainerManager()
        .getContainerManager().getContainer(ContainerID.valueOf(containerID));
    Pipeline pipeline = cluster.getStorageContainerManager()
        .getPipelineManager().getPipeline(container.getPipelineID());
    List<DatanodeDetails> datanodes = pipeline.getNodes();
    assertEquals(datanodes.size(), 1);

    DatanodeDetails datanodeDetails = datanodes.get(0);
    assertNotNull(datanodeDetails);
    HddsDatanodeService datanodeService = null;
    for (HddsDatanodeService datanodeServiceItr : cluster.getHddsDatanodes()) {
      if (datanodeDetails.equals(datanodeServiceItr.getDatanodeDetails())) {
        datanodeService = datanodeServiceItr;
        break;
      }
    }
    KeyValueContainerData containerData =
        (KeyValueContainerData)(datanodeService.getDatanodeStateMachine()
            .getContainer().getContainerSet().getContainer(containerID)
            .getContainerData());
    try (DBHandle db = BlockUtils.getDB(containerData, cluster.getConf());
         BlockIterator<BlockData> keyValueBlockIterator =
                db.getStore().getBlockIterator(containerID)) {
      while (keyValueBlockIterator.hasNext()) {
        BlockData blockData = keyValueBlockIterator.nextBlock();
        if (blockData.getBlockID().getLocalID() == localID) {
          long length = 0;
          List<ContainerProtos.ChunkInfo> chunks = blockData.getChunks();
          for (ContainerProtos.ChunkInfo chunk : chunks) {
            length += chunk.getLen();
          }
          assertEquals(length, keyValue.getBytes(UTF_8).length);
          break;
        }
      }
    }

    try (OzoneInputStream inputStream = keyDetails.getContent()) {
      assertInputStreamContent(keyValue, inputStream);
    }
  }

  private void assertInputStreamContent(String expected, InputStream is)
      throws IOException {
    byte[] fileContent = new byte[expected.getBytes(UTF_8).length];
    is.read(fileContent);
    assertEquals(expected, new String(fileContent, UTF_8));
  }

  /**
   * Tests reading a corrputed chunk file throws checksum exception.
   * @throws IOException
   */
  @Test
  public void testReadKeyWithCorruptedData() throws IOException {
    String volumeName = UUID.randomUUID().toString();
    String bucketName = UUID.randomUUID().toString();

    String value = "sample value";
    store.createVolume(volumeName);
    OzoneVolume volume = store.getVolume(volumeName);
    volume.createBucket(bucketName);
    OzoneBucket bucket = volume.getBucket(bucketName);
    String keyName = UUID.randomUUID().toString();

    // Write data into a key
    OzoneOutputStream out = bucket.createKey(keyName,
        value.getBytes(UTF_8).length, ReplicationType.RATIS,
        ONE, new HashMap<>());
    out.write(value.getBytes(UTF_8));
    out.close();

    // We need to find the location of the chunk file corresponding to the
    // data we just wrote.
    OzoneKey key = bucket.getKey(keyName);
    long containerID = ((OzoneKeyDetails) key).getOzoneKeyLocations().get(0)
        .getContainerID();

    // Get the container by traversing the datanodes. Atleast one of the
    // datanode must have this container.
    Container container = null;
    for (HddsDatanodeService hddsDatanode : cluster.getHddsDatanodes()) {
      container = hddsDatanode.getDatanodeStateMachine().getContainer()
          .getContainerSet().getContainer(containerID);
      if (container != null) {
        break;
      }
    }
    assertNotNull(container, "Container not found");
    corruptData(container, key);

    // Try reading the key. Since the chunk file is corrupted, it should
    // throw a checksum mismatch exception.
    try {
      try (OzoneInputStream is = bucket.readKey(keyName)) {
        is.read(new byte[100]);
      }
      fail("Reading corrupted data should fail.");
    } catch (IOException e) {
      GenericTestUtils.assertExceptionContains("Checksum mismatch", e);
    }
  }

  // Make this executed at last, for it has some side effect to other UTs
  @Test
  @Flaky("HDDS-6151")
  public void testZReadKeyWithUnhealthyContainerReplica() throws Exception {
    String volumeName = UUID.randomUUID().toString();
    String bucketName = UUID.randomUUID().toString();

    String value = "sample value";
    store.createVolume(volumeName);
    OzoneVolume volume = store.getVolume(volumeName);
    volume.createBucket(bucketName);
    OzoneBucket bucket = volume.getBucket(bucketName);
    String keyName1 = UUID.randomUUID().toString();

    // Write first key
    OzoneOutputStream out = bucket.createKey(keyName1,
        value.getBytes(UTF_8).length, ReplicationType.RATIS,
        THREE, new HashMap<>());
    out.write(value.getBytes(UTF_8));
    out.close();

    // Write second key
    String keyName2 = UUID.randomUUID().toString();
    value = "unhealthy container replica";
    out = bucket.createKey(keyName2,
        value.getBytes(UTF_8).length, ReplicationType.RATIS,
        THREE, new HashMap<>());
    out.write(value.getBytes(UTF_8));
    out.close();

    // Find container ID
    OzoneKey key = bucket.getKey(keyName2);
    long containerID = ((OzoneKeyDetails) key).getOzoneKeyLocations().get(0)
        .getContainerID();

    // Set container replica to UNHEALTHY
    Container container;
    int index = 1;
    List<HddsDatanodeService> involvedDNs = new ArrayList<>();
    for (HddsDatanodeService hddsDatanode : cluster.getHddsDatanodes()) {
      container = hddsDatanode.getDatanodeStateMachine().getContainer()
          .getContainerSet().getContainer(containerID);
      if (container == null) {
        continue;
      }
      container.markContainerUnhealthy();
      // Change first and second replica commit sequenceId
      if (index < 3) {
        long newBCSID = container.getBlockCommitSequenceId() - 1;
        KeyValueContainerData cData =
            (KeyValueContainerData) container.getContainerData();
        try (DBHandle db = BlockUtils.getDB(cData, cluster.getConf())) {
          db.getStore().getMetadataTable().put(cData.getBcsIdKey(),
              newBCSID);
        }
        container.updateBlockCommitSequenceId(newBCSID);
        index++;
      }
      involvedDNs.add(hddsDatanode);
    }

    // Restart DNs
    int dnCount = involvedDNs.size();
    for (index = 0; index < dnCount; index++) {
      if (index == dnCount - 1) {
        cluster.restartHddsDatanode(
            involvedDNs.get(index).getDatanodeDetails(), true);
      } else {
        cluster.restartHddsDatanode(
            involvedDNs.get(index).getDatanodeDetails(), false);
      }
    }

    StorageContainerManager scm = cluster.getStorageContainerManager();
    GenericTestUtils.waitFor(() -> {
      try {
        ContainerInfo containerInfo = scm.getContainerInfo(containerID);
        System.out.println("state " + containerInfo.getState());
        return containerInfo.getState() == HddsProtos.LifeCycleState.CLOSING;
      } catch (IOException e) {
        fail("Failed to get container info for " + e.getMessage());
        return false;
      }
    }, 1000, 10000);

    // Try reading keyName2
    try {
      GenericTestUtils.setLogLevel(XceiverClientGrpc.getLogger(), DEBUG);
      try (OzoneInputStream is = bucket.readKey(keyName2)) {
        byte[] content = new byte[100];
        is.read(content);
        String retValue = new String(content, UTF_8);
        assertTrue(value.equals(retValue.trim()));
      }
    } catch (IOException e) {
      fail("Reading unhealthy replica should succeed.");
    }
  }

  /**
   * Tests reading a corrputed chunk file throws checksum exception.
   * @throws IOException
   */
  @Test
  public void testReadKeyWithCorruptedDataWithMutiNodes() throws IOException {
    String volumeName = UUID.randomUUID().toString();
    String bucketName = UUID.randomUUID().toString();

    String value = "sample value";
    byte[] data = value.getBytes(UTF_8);
    store.createVolume(volumeName);
    OzoneVolume volume = store.getVolume(volumeName);
    volume.createBucket(bucketName);
    OzoneBucket bucket = volume.getBucket(bucketName);
    String keyName = UUID.randomUUID().toString();

    // Write data into a key
    OzoneOutputStream out = bucket.createKey(keyName,
        value.getBytes(UTF_8).length, ReplicationType.RATIS,
        THREE, new HashMap<>());
    out.write(value.getBytes(UTF_8));
    out.close();

    // We need to find the location of the chunk file corresponding to the
    // data we just wrote.
    OzoneKey key = bucket.getKey(keyName);
    List<OzoneKeyLocation> keyLocation =
        ((OzoneKeyDetails) key).getOzoneKeyLocations();
    assertFalse(keyLocation.isEmpty(), "Key location not found in OM");
    long containerID = ((OzoneKeyDetails) key).getOzoneKeyLocations().get(0)
        .getContainerID();

    // Get the container by traversing the datanodes.
    List<Container> containerList = new ArrayList<>();
    Container container;
    for (HddsDatanodeService hddsDatanode : cluster.getHddsDatanodes()) {
      container = hddsDatanode.getDatanodeStateMachine().getContainer()
          .getContainerSet().getContainer(containerID);
      if (container != null) {
        containerList.add(container);
        if (containerList.size() == 3) {
          break;
        }
      }
    }
    assertFalse(containerList.isEmpty(), "Container not found");
    corruptData(containerList.get(0), key);
    // Try reading the key. Read will fail on the first node and will eventually
    // failover to next replica
    try (OzoneInputStream is = bucket.readKey(keyName)) {
      byte[] b = new byte[data.length];
      is.read(b);
      assertArrayEquals(b, data);
    } catch (OzoneChecksumException e) {
      fail("Reading corrupted data should not fail.");
    }
    corruptData(containerList.get(1), key);
    // Try reading the key. Read will fail on the first node and will eventually
    // failover to next replica
    try (OzoneInputStream is = bucket.readKey(keyName)) {
      byte[] b = new byte[data.length];
      is.read(b);
      assertArrayEquals(b, data);
    } catch (OzoneChecksumException e) {
      fail("Reading corrupted data should not fail.");
    }
    corruptData(containerList.get(2), key);
    // Try reading the key. Read will fail here as all the replica are corrupt
    try (OzoneInputStream is = bucket.readKey(keyName)) {
      byte[] b = new byte[data.length];
      is.read(b);
      fail("Reading corrupted data should fail.");
    } catch (IOException e) {
      GenericTestUtils.assertExceptionContains("Checksum mismatch", e);
    }
  }

  private void corruptData(Container container, OzoneKey key)
      throws IOException {
    long containerID = ((OzoneKeyDetails) key).getOzoneKeyLocations().get(0)
        .getContainerID();
    long localID = ((OzoneKeyDetails) key).getOzoneKeyLocations().get(0)
        .getLocalID();
    // From the containerData, get the block iterator for all the blocks in
    // the container.
    KeyValueContainerData containerData =
        (KeyValueContainerData) container.getContainerData();
    try (DBHandle db = BlockUtils.getDB(containerData, cluster.getConf());
         BlockIterator<BlockData> keyValueBlockIterator =
                 db.getStore().getBlockIterator(containerID)) {
      // Find the block corresponding to the key we put. We use the localID of
      // the BlockData to identify out key.
      BlockData blockData = null;
      while (keyValueBlockIterator.hasNext()) {
        blockData = keyValueBlockIterator.nextBlock();
        if (blockData.getBlockID().getLocalID() == localID) {
          break;
        }
      }
      assertNotNull(blockData, "Block not found");

      // Get the location of the chunk file
      String containreBaseDir =
          container.getContainerData().getVolume().getHddsRootDir().getPath();
      File chunksLocationPath = KeyValueContainerLocationUtil
          .getChunksLocationPath(containreBaseDir, clusterId, containerID);
      byte[] corruptData = "corrupted data".getBytes(UTF_8);
      // Corrupt the contents of chunk files
      for (File file : FileUtils.listFiles(chunksLocationPath, null, false)) {
        FileUtils.writeByteArrayToFile(file, corruptData);
      }
    }
  }

  @Test
  public void testDeleteKey()
      throws Exception {

    String volumeName = UUID.randomUUID().toString();
    String bucketName = UUID.randomUUID().toString();
    String keyName = UUID.randomUUID().toString();
    String value = "sample value";
    store.createVolume(volumeName);
    OzoneVolume volume = store.getVolume(volumeName);
    volume.createBucket(bucketName);
    OzoneBucket bucket = volume.getBucket(bucketName);
    OzoneOutputStream out = bucket.createKey(keyName,
        value.getBytes(UTF_8).length, RATIS,
        ONE, new HashMap<>());
    out.write(value.getBytes(UTF_8));
    out.close();
    OzoneKey key = bucket.getKey(keyName);
    assertEquals(keyName, key.getName());
    bucket.deleteKey(keyName);

    OzoneTestUtils.expectOmException(KEY_NOT_FOUND,
        () -> bucket.getKey(keyName));
  }

  @Test
  public void testRenameKey()
      throws IOException {
    String volumeName = UUID.randomUUID().toString();
    String bucketName = UUID.randomUUID().toString();
    String fromKeyName = UUID.randomUUID().toString();
    String value = "sample value";
    store.createVolume(volumeName);
    OzoneVolume volume = store.getVolume(volumeName);
    volume.createBucket(bucketName);
    OzoneBucket bucket = volume.getBucket(bucketName);
    createTestKey(bucket, fromKeyName, value);
    BucketLayout bucketLayout = bucket.getBucketLayout();
    OMException oe = null;
    String toKeyName = "";

    if (!bucketLayout.isFileSystemOptimized()) {
      // Rename to an empty string should fail only in non FSO buckets
      try {
        bucket.renameKey(fromKeyName, toKeyName);
      } catch (OMException e) {
        oe = e;
      }
      assertEquals(ResultCodes.INVALID_KEY_NAME, oe.getResult());
    } else {
      // Rename to an empty key in FSO should be okay, as we are handling the
      // empty dest key on the server side and the source key name will be used
      bucket.renameKey(fromKeyName, toKeyName);
      OzoneKey emptyRenameKey = bucket.getKey(fromKeyName);
      assertEquals(fromKeyName, emptyRenameKey.getName());
    }

    toKeyName = UUID.randomUUID().toString();
    bucket.renameKey(fromKeyName, toKeyName);

    // Lookup for old key should fail.
    try {
      bucket.getKey(fromKeyName);
    } catch (OMException e) {
      oe = e;
    }
    assertEquals(KEY_NOT_FOUND, oe.getResult());

    OzoneKey key = bucket.getKey(toKeyName);
    assertEquals(toKeyName, key.getName());
  }

  /**
   * Test of the deprecated rename keys API, which only works on object store
   * or legacy buckets.
   */
  @Test
  public void testKeysRename() throws Exception {
    String volumeName = UUID.randomUUID().toString();
    String bucketName = UUID.randomUUID().toString();
    String keyName1 = "dir/file1";
    String keyName2 = "dir/file2";

    String newKeyName1 = "dir/key1";
    String newKeyName2 = "dir/key2";

    String value = "sample value";
    store.createVolume(volumeName);
    OzoneVolume volume = store.getVolume(volumeName);
    volume.createBucket(bucketName, BucketArgs.newBuilder()
        .setBucketLayout(BucketLayout.OBJECT_STORE).build());
    OzoneBucket bucket = volume.getBucket(bucketName);
    createTestKey(bucket, keyName1, value);
    createTestKey(bucket, keyName2, value);

    Map<String, String> keyMap = new HashMap();
    keyMap.put(keyName1, newKeyName1);
    keyMap.put(keyName2, newKeyName2);
    bucket.renameKeys(keyMap);

    // new key should exist
    assertEquals(newKeyName1, bucket.getKey(newKeyName1).getName());
    assertEquals(newKeyName2, bucket.getKey(newKeyName2).getName());

    // old key should not exist
    assertKeyRenamedEx(bucket, keyName1);
    assertKeyRenamedEx(bucket, keyName2);
  }

  /**
   * Legacy test for the keys rename API, which is deprecated and only
   * supported for object store and legacy bucket layout types.
   */
  @Test
  public void testKeysRenameFail() throws Exception {
    String volumeName = UUID.randomUUID().toString();
    String bucketName = UUID.randomUUID().toString();
    String keyName1 = "dir/file1";
    String keyName2 = "dir/file2";

    String newKeyName1 = "dir/key1";
    String newKeyName2 = "dir/key2";

    String value = "sample value";
    store.createVolume(volumeName);
    OzoneVolume volume = store.getVolume(volumeName);
    volume.createBucket(bucketName, BucketArgs.newBuilder()
        .setBucketLayout(BucketLayout.OBJECT_STORE).build());
    OzoneBucket bucket = volume.getBucket(bucketName);

    // Create only keyName1 to test the partial failure of renameKeys.
    createTestKey(bucket, keyName1, value);

    Map<String, String> keyMap = new HashMap();
    keyMap.put(keyName1, newKeyName1);
    keyMap.put(keyName2, newKeyName2);

    try {
      bucket.renameKeys(keyMap);
    } catch (OMException ex) {
      assertEquals(PARTIAL_RENAME, ex.getResult());
    }

    // newKeyName1 should exist
    assertEquals(newKeyName1, bucket.getKey(newKeyName1).getName());
    // newKeyName2 should not exist
    assertKeyRenamedEx(bucket, keyName2);
  }

  @Test
  public void testListVolume() throws IOException {
    String volBase = "vol-list-";
    //Create 10 volume vol-list-a-0-<random> to vol-list-a-9-<random>
    String volBaseNameA = volBase + "a-";
    for (int i = 0; i < 10; i++) {
      store.createVolume(
          volBaseNameA + i + "-" + RandomStringUtils.randomNumeric(5));
    }
    //Create 10 volume vol-list-b-0-<random> to vol-list-b-9-<random>
    String volBaseNameB = volBase + "b-";
    for (int i = 0; i < 10; i++) {
      store.createVolume(
          volBaseNameB + i + "-" + RandomStringUtils.randomNumeric(5));
    }
    Iterator<? extends OzoneVolume> volIterator = store.listVolumes(volBase);
    int totalVolumeCount = 0;
    while (volIterator.hasNext()) {
      volIterator.next();
      totalVolumeCount++;
    }
    assertEquals(20, totalVolumeCount);
    Iterator<? extends OzoneVolume> volAIterator = store.listVolumes(
        volBaseNameA);
    for (int i = 0; i < 10; i++) {
      assertTrue(volAIterator.next().getName()
          .startsWith(volBaseNameA + i + "-"));
    }
    assertFalse(volAIterator.hasNext());
    Iterator<? extends OzoneVolume> volBIterator = store.listVolumes(
        volBaseNameB);
    for (int i = 0; i < 10; i++) {
      assertTrue(volBIterator.next().getName()
          .startsWith(volBaseNameB + i + "-"));
    }
    assertFalse(volBIterator.hasNext());
    Iterator<? extends OzoneVolume> iter = store.listVolumes(volBaseNameA +
        "1-");
    assertTrue(iter.next().getName().startsWith(volBaseNameA + "1-"));
    assertFalse(iter.hasNext());
  }

  @Test
  public void testListBucket()
      throws IOException {
    String volumeA = "vol-a-" + RandomStringUtils.randomNumeric(5);
    String volumeB = "vol-b-" + RandomStringUtils.randomNumeric(5);
    store.createVolume(volumeA);
    store.createVolume(volumeB);
    OzoneVolume volA = store.getVolume(volumeA);
    OzoneVolume volB = store.getVolume(volumeB);


    //Create 10 buckets in  vol-a-<random> and 10 in vol-b-<random>
    String bucketBaseNameA = "bucket-a-";
    for (int i = 0; i < 10; i++) {
      String bucketName = bucketBaseNameA +
          i + "-" + RandomStringUtils.randomNumeric(5);
      volA.createBucket(bucketName);
      store.createSnapshot(volumeA, bucketName, null);
      bucketName = bucketBaseNameA +
          i + "-" + RandomStringUtils.randomNumeric(5);
      volB.createBucket(bucketName);
      store.createSnapshot(volumeB, bucketName, null);
    }
    //Create 10 buckets in vol-a-<random> and 10 in vol-b-<random>
    String bucketBaseNameB = "bucket-b-";
    for (int i = 0; i < 10; i++) {
      String bucketName = bucketBaseNameB +
          i + "-" + RandomStringUtils.randomNumeric(5);
      volA.createBucket(bucketName);
      store.createSnapshot(volumeA, bucketName, null);
      volB.createBucket(
          bucketBaseNameB + i + "-" + RandomStringUtils.randomNumeric(5));
    }
    assertBucketCount(volA, "bucket-", null, false, 20);
    assertBucketCount(volA, "bucket-", null, true, 20);
    assertBucketCount(volB, "bucket-", null, false, 20);
    assertBucketCount(volB, "bucket-", null, true, 10);
    assertBucketCount(volA, bucketBaseNameA, null, false, 10);
    assertBucketCount(volA, bucketBaseNameA, null, true, 10);
    assertBucketCount(volB, bucketBaseNameB, null, false, 10);
    assertBucketCount(volB, bucketBaseNameB, null, true, 0);
    assertBucketCount(volA, bucketBaseNameB, null, false, 10);
    assertBucketCount(volA, bucketBaseNameB, null, true, 10);
    assertBucketCount(volB, bucketBaseNameA, null, false, 10);
    assertBucketCount(volB, bucketBaseNameA, null, true, 10);

  }

  @Test
  public void testListBucketsOnEmptyVolume()
      throws IOException {
    String volume = "vol-empty";
    store.createVolume(volume);
    OzoneVolume vol = store.getVolume(volume);
    Iterator<? extends OzoneBucket> buckets = vol.listBuckets("");
    while (buckets.hasNext()) {
      fail();
    }
  }

  @Test
  public void testListBucketsReplicationConfig()
      throws Exception {
    String volumeName = UUID.randomUUID().toString();
    getStore().createVolume(volumeName);
    OzoneVolume volume = getStore().getVolume(volumeName);

    // bucket-level replication config: null (default)
    String bucketName = UUID.randomUUID().toString();
    volume.createBucket(bucketName);
    OzoneBucket bucket = volume.listBuckets(bucketName).next();
    assertNull(bucket.getReplicationConfig());

    // bucket-level replication config: EC/rs-3-2-1024k
    String ecBucketName = UUID.randomUUID().toString();
    ReplicationConfig ecRepConfig = new ECReplicationConfig(3, 2);
    BucketArgs ecBucketArgs = BucketArgs.newBuilder()
        .setDefaultReplicationConfig(
            new DefaultReplicationConfig(ecRepConfig))
        .build();
    volume.createBucket(ecBucketName, ecBucketArgs);
    OzoneBucket ecBucket = volume.listBuckets(ecBucketName).next();
    assertEquals(ecRepConfig, ecBucket.getReplicationConfig());

    // bucket-level replication config: RATIS/THREE
    String ratisBucketName = UUID.randomUUID().toString();
    ReplicationConfig ratisRepConfig = ReplicationConfig
        .fromTypeAndFactor(RATIS, THREE);
    BucketArgs ratisBucketArgs = BucketArgs.newBuilder()
        .setDefaultReplicationConfig(
            new DefaultReplicationConfig(ratisRepConfig))
        .build();
    volume.createBucket(ratisBucketName, ratisBucketArgs);
    OzoneBucket ratisBucket = volume.listBuckets(ratisBucketName).next();
    assertEquals(ratisRepConfig, ratisBucket.getReplicationConfig());
  }

  @Test
  public void testListKey()
      throws IOException {
    String volumeA = "vol-a-" + RandomStringUtils.randomNumeric(5);
    String volumeB = "vol-b-" + RandomStringUtils.randomNumeric(5);
    String bucketA = "buc-a-" + RandomStringUtils.randomNumeric(5);
    String bucketB = "buc-b-" + RandomStringUtils.randomNumeric(5);
    store.createVolume(volumeA);
    store.createVolume(volumeB);
    OzoneVolume volA = store.getVolume(volumeA);
    OzoneVolume volB = store.getVolume(volumeB);
    volA.createBucket(bucketA);
    volA.createBucket(bucketB);
    volB.createBucket(bucketA);
    volB.createBucket(bucketB);
    OzoneBucket volAbucketA = volA.getBucket(bucketA);
    OzoneBucket volAbucketB = volA.getBucket(bucketB);
    OzoneBucket volBbucketA = volB.getBucket(bucketA);
    OzoneBucket volBbucketB = volB.getBucket(bucketB);

    /*
    Create 10 keys in  vol-a-<random>/buc-a-<random>,
    vol-a-<random>/buc-b-<random>, vol-b-<random>/buc-a-<random> and
    vol-b-<random>/buc-b-<random>
     */
    String keyBaseA = "key-a-";
    for (int i = 0; i < 10; i++) {
      byte[] value = RandomStringUtils.randomAscii(10240).getBytes(UTF_8);
      OzoneOutputStream one = volAbucketA.createKey(
          keyBaseA + i + "-" + RandomStringUtils.randomNumeric(5),
          value.length, RATIS, ONE,
          new HashMap<>());
      one.write(value);
      one.close();
      OzoneOutputStream two = volAbucketB.createKey(
          keyBaseA + i + "-" + RandomStringUtils.randomNumeric(5),
          value.length, RATIS, ONE,
          new HashMap<>());
      two.write(value);
      two.close();
      OzoneOutputStream three = volBbucketA.createKey(
          keyBaseA + i + "-" + RandomStringUtils.randomNumeric(5),
          value.length, RATIS, ONE,
          new HashMap<>());
      three.write(value);
      three.close();
      OzoneOutputStream four = volBbucketB.createKey(
          keyBaseA + i + "-" + RandomStringUtils.randomNumeric(5),
          value.length, RATIS, ONE,
          new HashMap<>());
      four.write(value);
      four.close();
    }
    /*
    Create 10 keys in  vol-a-<random>/buc-a-<random>,
    vol-a-<random>/buc-b-<random>, vol-b-<random>/buc-a-<random> and
    vol-b-<random>/buc-b-<random>
     */
    String keyBaseB = "key-b-";
    for (int i = 0; i < 10; i++) {
      byte[] value = RandomStringUtils.randomAscii(10240).getBytes(UTF_8);
      OzoneOutputStream one = volAbucketA.createKey(
          keyBaseB + i + "-" + RandomStringUtils.randomNumeric(5),
          value.length, RATIS, ONE,
          new HashMap<>());
      one.write(value);
      one.close();
      OzoneOutputStream two = volAbucketB.createKey(
          keyBaseB + i + "-" + RandomStringUtils.randomNumeric(5),
          value.length, RATIS, ONE,
          new HashMap<>());
      two.write(value);
      two.close();
      OzoneOutputStream three = volBbucketA.createKey(
          keyBaseB + i + "-" + RandomStringUtils.randomNumeric(5),
          value.length, RATIS, ONE,
          new HashMap<>());
      three.write(value);
      three.close();
      OzoneOutputStream four = volBbucketB.createKey(
          keyBaseB + i + "-" + RandomStringUtils.randomNumeric(5),
          value.length, RATIS, ONE,
          new HashMap<>());
      four.write(value);
      four.close();
    }
    Iterator<? extends OzoneKey> volABucketAIter =
        volAbucketA.listKeys("key-");
    int volABucketAKeyCount = 0;
    while (volABucketAIter.hasNext()) {
      volABucketAIter.next();
      volABucketAKeyCount++;
    }
    assertEquals(20, volABucketAKeyCount);
    Iterator<? extends OzoneKey> volABucketBIter =
        volAbucketB.listKeys("key-");
    int volABucketBKeyCount = 0;
    while (volABucketBIter.hasNext()) {
      volABucketBIter.next();
      volABucketBKeyCount++;
    }
    assertEquals(20, volABucketBKeyCount);
    Iterator<? extends OzoneKey> volBBucketAIter =
        volBbucketA.listKeys("key-");
    int volBBucketAKeyCount = 0;
    while (volBBucketAIter.hasNext()) {
      volBBucketAIter.next();
      volBBucketAKeyCount++;
    }
    assertEquals(20, volBBucketAKeyCount);
    Iterator<? extends OzoneKey> volBBucketBIter =
        volBbucketB.listKeys("key-");
    int volBBucketBKeyCount = 0;
    while (volBBucketBIter.hasNext()) {
      volBBucketBIter.next();
      volBBucketBKeyCount++;
    }
    assertEquals(20, volBBucketBKeyCount);
    Iterator<? extends OzoneKey> volABucketAKeyAIter =
        volAbucketA.listKeys("key-a-");
    int volABucketAKeyACount = 0;
    while (volABucketAKeyAIter.hasNext()) {
      volABucketAKeyAIter.next();
      volABucketAKeyACount++;
    }
    assertEquals(10, volABucketAKeyACount);
    Iterator<? extends OzoneKey> volABucketAKeyBIter =
        volAbucketA.listKeys("key-b-");
    for (int i = 0; i < 10; i++) {
      assertTrue(volABucketAKeyBIter.next().getName()
          .startsWith("key-b-" + i + "-"));
    }
    assertFalse(volABucketBIter.hasNext());
  }

  @Test
  public void testListKeyOnEmptyBucket()
      throws IOException {
    String volume = "vol-" + RandomStringUtils.randomNumeric(5);
    String bucket = "buc-" + RandomStringUtils.randomNumeric(5);
    store.createVolume(volume);
    OzoneVolume vol = store.getVolume(volume);
    vol.createBucket(bucket);
    OzoneBucket buc = vol.getBucket(bucket);
    Iterator<? extends OzoneKey> keys = buc.listKeys("");
    while (keys.hasNext()) {
      fail();
    }
  }

  static Stream<ReplicationConfig> replicationConfigs() {
    return Stream.of(
        RatisReplicationConfig.getInstance(HddsProtos.ReplicationFactor.ONE),
        RatisReplicationConfig.getInstance(HddsProtos.ReplicationFactor.THREE),
        new ECReplicationConfig(3, 2)
    );
  }

  @ParameterizedTest
  @MethodSource("replicationConfigs")
  void testInitiateMultipartUpload(ReplicationConfig replicationConfig)
      throws IOException {
    String volumeName = UUID.randomUUID().toString();
    String bucketName = UUID.randomUUID().toString();
    String keyName = UUID.randomUUID().toString();

    store.createVolume(volumeName);
    OzoneVolume volume = store.getVolume(volumeName);
    volume.createBucket(bucketName);
    OzoneBucket bucket = volume.getBucket(bucketName);
    OmMultipartInfo multipartInfo = bucket.initiateMultipartUpload(keyName,
        replicationConfig);

    assertNotNull(multipartInfo);
    String uploadID = multipartInfo.getUploadID();
    assertEquals(volumeName, multipartInfo.getVolumeName());
    assertEquals(bucketName, multipartInfo.getBucketName());
    assertEquals(keyName, multipartInfo.getKeyName());
    assertNotNull(multipartInfo.getUploadID());

    // Call initiate multipart upload for the same key again, this should
    // generate a new uploadID.
    multipartInfo = bucket.initiateMultipartUpload(keyName,
        replicationConfig);

    assertNotNull(multipartInfo);
    assertEquals(volumeName, multipartInfo.getVolumeName());
    assertEquals(bucketName, multipartInfo.getBucketName());
    assertEquals(keyName, multipartInfo.getKeyName());
    assertNotEquals(multipartInfo.getUploadID(), uploadID);
    assertNotNull(multipartInfo.getUploadID());
  }


  @Test
  public void testInitiateMultipartUploadWithDefaultReplication() throws
      IOException {
    String volumeName = UUID.randomUUID().toString();
    String bucketName = UUID.randomUUID().toString();
    String keyName = UUID.randomUUID().toString();

    store.createVolume(volumeName);
    OzoneVolume volume = store.getVolume(volumeName);
    volume.createBucket(bucketName);
    OzoneBucket bucket = volume.getBucket(bucketName);
    OmMultipartInfo multipartInfo = bucket.initiateMultipartUpload(keyName);

    assertNotNull(multipartInfo);
    String uploadID = multipartInfo.getUploadID();
    assertEquals(volumeName, multipartInfo.getVolumeName());
    assertEquals(bucketName, multipartInfo.getBucketName());
    assertEquals(keyName, multipartInfo.getKeyName());
    assertNotNull(multipartInfo.getUploadID());

    // Call initiate multipart upload for the same key again, this should
    // generate a new uploadID.
    multipartInfo = bucket.initiateMultipartUpload(keyName);

    assertNotNull(multipartInfo);
    assertEquals(volumeName, multipartInfo.getVolumeName());
    assertEquals(bucketName, multipartInfo.getBucketName());
    assertEquals(keyName, multipartInfo.getKeyName());
    assertNotEquals(multipartInfo.getUploadID(), uploadID);
    assertNotNull(multipartInfo.getUploadID());
  }

  @ParameterizedTest
  @MethodSource("replicationConfigs")
  void testUploadPartWithNoOverride(ReplicationConfig replication)
      throws IOException {
    String volumeName = UUID.randomUUID().toString();
    String bucketName = UUID.randomUUID().toString();
    String keyName = UUID.randomUUID().toString();
    String sampleData = "sample Value";

    store.createVolume(volumeName);
    OzoneVolume volume = store.getVolume(volumeName);
    volume.createBucket(bucketName);
    OzoneBucket bucket = volume.getBucket(bucketName);
    OmMultipartInfo multipartInfo = bucket.initiateMultipartUpload(keyName,
        replication);

    assertNotNull(multipartInfo);
    String uploadID = multipartInfo.getUploadID();
    assertEquals(volumeName, multipartInfo.getVolumeName());
    assertEquals(bucketName, multipartInfo.getBucketName());
    assertEquals(keyName, multipartInfo.getKeyName());
    assertNotNull(multipartInfo.getUploadID());

    OzoneOutputStream ozoneOutputStream = bucket.createMultipartKey(keyName,
        sampleData.length(), 1, uploadID);
    ozoneOutputStream.write(string2Bytes(sampleData), 0, sampleData.length());
    ozoneOutputStream.close();

    OmMultipartCommitUploadPartInfo commitUploadPartInfo = ozoneOutputStream
        .getCommitUploadPartInfo();

    assertNotNull(commitUploadPartInfo);
    assertNotNull(commitUploadPartInfo.getPartName());
  }

  @ParameterizedTest
  @MethodSource("replicationConfigs")
  void testUploadPartOverride(ReplicationConfig replication)
      throws IOException {

    String volumeName = UUID.randomUUID().toString();
    String bucketName = UUID.randomUUID().toString();
    String keyName = UUID.randomUUID().toString();
    String sampleData = "sample Value";
    int partNumber = 1;

    store.createVolume(volumeName);
    OzoneVolume volume = store.getVolume(volumeName);
    volume.createBucket(bucketName);
    OzoneBucket bucket = volume.getBucket(bucketName);
    OmMultipartInfo multipartInfo = bucket.initiateMultipartUpload(keyName,
        replication);

    assertNotNull(multipartInfo);
    String uploadID = multipartInfo.getUploadID();
    assertEquals(volumeName, multipartInfo.getVolumeName());
    assertEquals(bucketName, multipartInfo.getBucketName());
    assertEquals(keyName, multipartInfo.getKeyName());
    assertNotNull(multipartInfo.getUploadID());

    OzoneOutputStream ozoneOutputStream = bucket.createMultipartKey(keyName,
        sampleData.length(), partNumber, uploadID);
    ozoneOutputStream.write(string2Bytes(sampleData), 0, sampleData.length());
    ozoneOutputStream.close();

    OmMultipartCommitUploadPartInfo commitUploadPartInfo = ozoneOutputStream
        .getCommitUploadPartInfo();

    assertNotNull(commitUploadPartInfo);
    String partName = commitUploadPartInfo.getPartName();
    assertNotNull(commitUploadPartInfo.getPartName());

    // Overwrite the part by creating part key with same part number
    // and different content.
    sampleData = "sample Data Changed";
    ozoneOutputStream = bucket.createMultipartKey(keyName,
        sampleData.length(), partNumber, uploadID);
    ozoneOutputStream.write(string2Bytes(sampleData), 0, "name".length());
    ozoneOutputStream.close();

    commitUploadPartInfo = ozoneOutputStream
        .getCommitUploadPartInfo();

    assertNotNull(commitUploadPartInfo);
    assertNotNull(commitUploadPartInfo.getPartName());

    // AWS S3 for same content generates same partName during upload part.
    // In AWS S3 ETag is generated from md5sum. In Ozone right now we
    // don't do this. For now to make things work for large file upload
    // through aws s3 cp, the partName are generated in a predictable fashion.
    // So, when a part is override partNames will still be same irrespective
    // of content in ozone s3. This will make S3 Mpu completeMPU pass when
    // comparing part names and large file uploads work using aws cp.
    assertEquals(partName, commitUploadPartInfo.getPartName(),
        "Part names should be same");
  }

  @Test
  public void testNoSuchUploadError() throws Exception {
    String volumeName = UUID.randomUUID().toString();
    String bucketName = UUID.randomUUID().toString();
    String keyName = UUID.randomUUID().toString();
    String sampleData = "sample Value";

    store.createVolume(volumeName);
    OzoneVolume volume = store.getVolume(volumeName);
    volume.createBucket(bucketName);
    OzoneBucket bucket = volume.getBucket(bucketName);

    String uploadID = "random";
    OzoneTestUtils
        .expectOmException(NO_SUCH_MULTIPART_UPLOAD_ERROR, () ->
            bucket
                .createMultipartKey(keyName, sampleData.length(), 1, uploadID));
  }

  @Test
  public void testMultipartUploadWithACL() throws Exception {
    String volumeName = UUID.randomUUID().toString();
    String bucketName = UUID.randomUUID().toString();
    String keyName = UUID.randomUUID().toString();

    store.createVolume(volumeName);
    OzoneVolume volume = store.getVolume(volumeName);
    // TODO: HDDS-3402. Files/dirs in FSO buckets currently do not inherit
    //  parent ACLs.
    volume.createBucket(bucketName, BucketArgs.newBuilder()
        .setBucketLayout(BucketLayout.OBJECT_STORE).build());
    OzoneBucket bucket = volume.getBucket(bucketName);

    // Add ACL on Bucket
    OzoneAcl acl1 = new OzoneAcl(USER, "Monday", ACLType.ALL, DEFAULT);
    OzoneAcl acl2 = new OzoneAcl(USER, "Friday", ACLType.ALL, DEFAULT);
    OzoneAcl acl3 = new OzoneAcl(USER, "Jan", ACLType.ALL, ACCESS);
    OzoneAcl acl4 = new OzoneAcl(USER, "Feb", ACLType.ALL, ACCESS);
    bucket.addAcl(acl1);
    bucket.addAcl(acl2);
    bucket.addAcl(acl3);
    bucket.addAcl(acl4);

    ReplicationConfig replication = RatisReplicationConfig.getInstance(
        HddsProtos.ReplicationFactor.ONE);
    doMultipartUpload(bucket, keyName, (byte)98, replication);
    OzoneObj keyObj = OzoneObjInfo.Builder.newBuilder()
        .setBucketName(bucketName)
        .setVolumeName(volumeName).setKeyName(keyName)
        .setResType(OzoneObj.ResourceType.KEY)
        .setStoreType(OzoneObj.StoreType.OZONE).build();
    List<OzoneAcl> aclList = store.getAcl(keyObj);
    // key should inherit bucket's DEFAULT type acl
    assertTrue(aclList.stream().anyMatch(
        acl -> acl.getName().equals(acl1.getName())));
    assertTrue(aclList.stream().anyMatch(
        acl -> acl.getName().equals(acl2.getName())));

    // kye should not inherit bucket's ACCESS type acl
    assertFalse(aclList.stream().anyMatch(
        acl -> acl.getName().equals(acl3.getName())));
    assertFalse(aclList.stream().anyMatch(
        acl -> acl.getName().equals(acl4.getName())));

    // User without permission should fail to upload the object
    String userName = "test-user";
    UserGroupInformation remoteUser =
        UserGroupInformation.createRemoteUser(userName);
    try (OzoneClient client =
        remoteUser.doAs((PrivilegedExceptionAction<OzoneClient>)
            () -> OzoneClientFactory.getRpcClient(cluster.getConf()))) {
      OzoneAcl acl5 = new OzoneAcl(USER, userName, ACLType.READ, DEFAULT);
      OzoneAcl acl6 = new OzoneAcl(USER, userName, ACLType.READ, ACCESS);
      OzoneObj volumeObj = OzoneObjInfo.Builder.newBuilder()
          .setVolumeName(volumeName).setStoreType(OzoneObj.StoreType.OZONE)
          .setResType(OzoneObj.ResourceType.VOLUME).build();
      OzoneObj bucketObj = OzoneObjInfo.Builder.newBuilder()
          .setVolumeName(volumeName).setBucketName(bucketName)
          .setStoreType(OzoneObj.StoreType.OZONE)
          .setResType(OzoneObj.ResourceType.BUCKET).build();
      store.addAcl(volumeObj, acl5);
      store.addAcl(volumeObj, acl6);
      store.addAcl(bucketObj, acl5);
      store.addAcl(bucketObj, acl6);

      // User without permission cannot start multi-upload
      String keyName2 = UUID.randomUUID().toString();
      OzoneBucket bucket2 = client.getObjectStore().getVolume(volumeName)
          .getBucket(bucketName);
      try {
        initiateMultipartUpload(bucket2, keyName2, anyReplication());
        fail("User without permission should fail");
      } catch (Exception e) {
        assertTrue(e instanceof OMException);
        assertEquals(ResultCodes.PERMISSION_DENIED,
            ((OMException) e).getResult());
      }

      // Add create permission for user, and try multi-upload init again
      OzoneAcl acl7 = new OzoneAcl(USER, userName, ACLType.CREATE, DEFAULT);
      OzoneAcl acl8 = new OzoneAcl(USER, userName, ACLType.CREATE, ACCESS);
      OzoneAcl acl9 = new OzoneAcl(USER, userName, WRITE, DEFAULT);
      OzoneAcl acl10 = new OzoneAcl(USER, userName, WRITE, ACCESS);
      store.addAcl(volumeObj, acl7);
      store.addAcl(volumeObj, acl8);
      store.addAcl(volumeObj, acl9);
      store.addAcl(volumeObj, acl10);

      store.addAcl(bucketObj, acl7);
      store.addAcl(bucketObj, acl8);
      store.addAcl(bucketObj, acl9);
      store.addAcl(bucketObj, acl10);
      String uploadId = initiateMultipartUpload(bucket2, keyName2,
          anyReplication());

      // Upload part
      byte[] data = generateData(OzoneConsts.OM_MULTIPART_MIN_SIZE, (byte) 1);
      String partName = uploadPart(bucket, keyName2, uploadId, 1, data);
      Map<Integer, String> partsMap = new TreeMap<>();
      partsMap.put(1, partName);

      // Complete multipart upload request
      completeMultipartUpload(bucket2, keyName2, uploadId, partsMap);

      // User without permission cannot read multi-uploaded object
      try (OzoneInputStream ignored = bucket2.readKey(keyName)) {
        fail("User without permission should fail");
      } catch (Exception e) {
        assertTrue(e instanceof OMException);
        assertEquals(ResultCodes.PERMISSION_DENIED,
            ((OMException) e).getResult());
      }
    }
  }

  @ParameterizedTest
  @MethodSource("replicationConfigs")
  void testMultipartUploadOverride(ReplicationConfig replication)
      throws Exception {
    String volumeName = UUID.randomUUID().toString();
    String bucketName = UUID.randomUUID().toString();
    String keyName = UUID.randomUUID().toString();

    store.createVolume(volumeName);
    OzoneVolume volume = store.getVolume(volumeName);
    volume.createBucket(bucketName);
    OzoneBucket bucket = volume.getBucket(bucketName);

    doMultipartUpload(bucket, keyName, (byte)96, replication);

    // Initiate Multipart upload again, now we should read latest version, as
    // read always reads latest blocks.
    doMultipartUpload(bucket, keyName, (byte)97, replication);

  }


  @Test
  public void testMultipartUploadWithPartsLessThanMinSize() throws Exception {
    String volumeName = UUID.randomUUID().toString();
    String bucketName = UUID.randomUUID().toString();
    String keyName = UUID.randomUUID().toString();

    store.createVolume(volumeName);
    OzoneVolume volume = store.getVolume(volumeName);
    volume.createBucket(bucketName);
    OzoneBucket bucket = volume.getBucket(bucketName);

    // Initiate multipart upload
    String uploadID = initiateMultipartUpload(bucket, keyName,
        anyReplication());

    // Upload Parts
    Map<Integer, String> partsMap = new TreeMap<>();
    // Uploading part 1 with less than min size
    String partName = uploadPart(bucket, keyName, uploadID, 1,
        "data".getBytes(UTF_8));
    partsMap.put(1, partName);

    partName = uploadPart(bucket, keyName, uploadID, 2,
        "data".getBytes(UTF_8));
    partsMap.put(2, partName);


    // Complete multipart upload

    OzoneTestUtils.expectOmException(ResultCodes.ENTITY_TOO_SMALL,
        () -> completeMultipartUpload(bucket, keyName, uploadID, partsMap));

  }
  @Test
  public void testMultipartUploadWithPartsMisMatchWithListSizeDifferent()
      throws Exception {
    String volumeName = UUID.randomUUID().toString();
    String bucketName = UUID.randomUUID().toString();
    String keyName = UUID.randomUUID().toString();

    store.createVolume(volumeName);
    OzoneVolume volume = store.getVolume(volumeName);
    volume.createBucket(bucketName);
    OzoneBucket bucket = volume.getBucket(bucketName);

    String uploadID = initiateMultipartUpload(bucket, keyName,
        anyReplication());

    // We have not uploaded any parts, but passing some list it should throw
    // error.
    TreeMap<Integer, String> partsMap = new TreeMap<>();
    partsMap.put(1, UUID.randomUUID().toString());

    OzoneTestUtils.expectOmException(ResultCodes.INVALID_PART,
        () -> completeMultipartUpload(bucket, keyName, uploadID, partsMap));

  }

  @Test
  public void testMultipartUploadWithPartsMisMatchWithIncorrectPartName()
      throws Exception {
    String volumeName = UUID.randomUUID().toString();
    String bucketName = UUID.randomUUID().toString();
    String keyName = UUID.randomUUID().toString();

    store.createVolume(volumeName);
    OzoneVolume volume = store.getVolume(volumeName);
    volume.createBucket(bucketName);
    OzoneBucket bucket = volume.getBucket(bucketName);

    ReplicationConfig replication = RatisReplicationConfig.getInstance(
        HddsProtos.ReplicationFactor.ONE);
    String uploadID = initiateMultipartUpload(bucket, keyName, replication);

    uploadPart(bucket, keyName, uploadID, 1, "data".getBytes(UTF_8));
    // We have not uploaded any parts, but passing some list it should throw
    // error.
    TreeMap<Integer, String> partsMap = new TreeMap<>();
    partsMap.put(1, UUID.randomUUID().toString());

    OzoneTestUtils.expectOmException(ResultCodes.INVALID_PART,
        () -> completeMultipartUpload(bucket, keyName, uploadID, partsMap));

  }

  @Test
  public void testMultipartUploadWithMissingParts() throws Exception {
    String volumeName = UUID.randomUUID().toString();
    String bucketName = UUID.randomUUID().toString();
    String keyName = UUID.randomUUID().toString();

    store.createVolume(volumeName);
    OzoneVolume volume = store.getVolume(volumeName);
    volume.createBucket(bucketName);
    OzoneBucket bucket = volume.getBucket(bucketName);

    ReplicationConfig replication = RatisReplicationConfig.getInstance(
        HddsProtos.ReplicationFactor.ONE);
    String uploadID = initiateMultipartUpload(bucket, keyName, replication);

    uploadPart(bucket, keyName, uploadID, 1, "data".getBytes(UTF_8));
    // We have not uploaded any parts, but passing some list it should throw
    // error.
    TreeMap<Integer, String> partsMap = new TreeMap<>();
    partsMap.put(3, "random");

    OzoneTestUtils.expectOmException(ResultCodes.INVALID_PART,
        () -> completeMultipartUpload(bucket, keyName, uploadID, partsMap));
  }

  @Test
  public void testMultipartPartNumberExceedingAllowedRange() throws Exception {
    String volumeName = UUID.randomUUID().toString();
    String bucketName = UUID.randomUUID().toString();
    String keyName = UUID.randomUUID().toString();
    String sampleData = "sample Value";

    store.createVolume(volumeName);
    OzoneVolume volume = store.getVolume(volumeName);
    volume.createBucket(bucketName);
    OzoneBucket bucket = volume.getBucket(bucketName);
    OmMultipartInfo multipartInfo = bucket.initiateMultipartUpload(keyName);
    assertNotNull(multipartInfo);
    String uploadID = multipartInfo.getUploadID();

    // Multipart part number must be an integer between 1 and 10000. So the
    // part number 1, 5000, 10000 will succeed,
    // the part number 0, 10001 will fail.
    bucket.createMultipartKey(keyName, sampleData.length(), 1, uploadID);
    bucket.createMultipartKey(keyName, sampleData.length(), 5000, uploadID);
    bucket.createMultipartKey(keyName, sampleData.length(), 10000, uploadID);
    OzoneTestUtils.expectOmException(ResultCodes.INVALID_PART, () ->
        bucket.createMultipartKey(
            keyName, sampleData.length(), 0, uploadID));
    OzoneTestUtils.expectOmException(ResultCodes.INVALID_PART, () ->
        bucket.createMultipartKey(
            keyName, sampleData.length(), 10001, uploadID));
  }

  @Test
  public void testAbortUploadFail() throws Exception {
    String volumeName = UUID.randomUUID().toString();
    String bucketName = UUID.randomUUID().toString();
    String keyName = UUID.randomUUID().toString();

    store.createVolume(volumeName);
    OzoneVolume volume = store.getVolume(volumeName);
    volume.createBucket(bucketName);
    OzoneBucket bucket = volume.getBucket(bucketName);

    OzoneTestUtils.expectOmException(NO_SUCH_MULTIPART_UPLOAD_ERROR,
        () -> bucket.abortMultipartUpload(keyName, "random"));
  }

  @Test
  void testAbortUploadFailWithInProgressPartUpload() throws Exception {
    String volumeName = UUID.randomUUID().toString();
    String bucketName = UUID.randomUUID().toString();
    String keyName = UUID.randomUUID().toString();

    store.createVolume(volumeName);
    OzoneVolume volume = store.getVolume(volumeName);
    volume.createBucket(bucketName);
    OzoneBucket bucket = volume.getBucket(bucketName);

    OmMultipartInfo omMultipartInfo = bucket.initiateMultipartUpload(keyName,
        anyReplication());

    assertNotNull(omMultipartInfo.getUploadID());

    // Do not close output stream.
    byte[] data = "data".getBytes(UTF_8);
    OzoneOutputStream ozoneOutputStream = bucket.createMultipartKey(keyName,
        data.length, 1, omMultipartInfo.getUploadID());
    ozoneOutputStream.write(data, 0, data.length);

    // Abort before completing part upload.
    bucket.abortMultipartUpload(keyName, omMultipartInfo.getUploadID());

    try {
      ozoneOutputStream.close();
      fail("testAbortUploadFailWithInProgressPartUpload failed");
    } catch (IOException ex) {
      assertTrue(ex instanceof OMException);
      assertEquals(NO_SUCH_MULTIPART_UPLOAD_ERROR,
          ((OMException) ex).getResult());
    }
  }

  @Test
  void testCommitPartAfterCompleteUpload() throws Exception {
    String volumeName = UUID.randomUUID().toString();
    String bucketName = UUID.randomUUID().toString();
    String keyName = UUID.randomUUID().toString();

    store.createVolume(volumeName);
    OzoneVolume volume = store.getVolume(volumeName);
    volume.createBucket(bucketName);
    OzoneBucket bucket = volume.getBucket(bucketName);

    OmMultipartInfo omMultipartInfo = bucket.initiateMultipartUpload(keyName,
        anyReplication());

    assertNotNull(omMultipartInfo.getUploadID());

    String uploadID = omMultipartInfo.getUploadID();

    // upload part 1.
    byte[] data = generateData(5 * 1024 * 1024,
        (byte) RandomUtils.nextLong());
    OzoneOutputStream ozoneOutputStream = bucket.createMultipartKey(keyName,
        data.length, 1, uploadID);
    ozoneOutputStream.write(data, 0, data.length);
    ozoneOutputStream.close();

    OmMultipartCommitUploadPartInfo omMultipartCommitUploadPartInfo =
        ozoneOutputStream.getCommitUploadPartInfo();

    // Do not close output stream for part 2.
    ozoneOutputStream = bucket.createMultipartKey(keyName,
        data.length, 2, omMultipartInfo.getUploadID());
    ozoneOutputStream.write(data, 0, data.length);

    Map<Integer, String> partsMap = new LinkedHashMap<>();
    partsMap.put(1, omMultipartCommitUploadPartInfo.getPartName());
    OmMultipartUploadCompleteInfo omMultipartUploadCompleteInfo =
        bucket.completeMultipartUpload(keyName,
        uploadID, partsMap);

    assertNotNull(omMultipartCommitUploadPartInfo);

    byte[] fileContent = new byte[data.length];
    try (OzoneInputStream inputStream = bucket.readKey(keyName)) {
      inputStream.read(fileContent);
    }
    StringBuilder sb = new StringBuilder(data.length);

    // Combine all parts data, and check is it matching with get key data.
    String part1 = new String(data, UTF_8);
    sb.append(part1);
    assertEquals(sb.toString(), new String(fileContent, UTF_8));

    try {
      ozoneOutputStream.close();
      fail("testCommitPartAfterCompleteUpload failed");
    } catch (IOException ex) {
      assertTrue(ex instanceof OMException);
      assertEquals(NO_SUCH_MULTIPART_UPLOAD_ERROR,
          ((OMException) ex).getResult());
    }
  }


  @Test
  public void testAbortUploadSuccessWithOutAnyParts() throws Exception {
    String volumeName = UUID.randomUUID().toString();
    String bucketName = UUID.randomUUID().toString();
    String keyName = UUID.randomUUID().toString();

    store.createVolume(volumeName);
    OzoneVolume volume = store.getVolume(volumeName);
    volume.createBucket(bucketName);
    OzoneBucket bucket = volume.getBucket(bucketName);

    String uploadID = initiateMultipartUpload(bucket, keyName,
        anyReplication());
    bucket.abortMultipartUpload(keyName, uploadID);
  }

  @Test
  public void testAbortUploadSuccessWithParts() throws Exception {
    String volumeName = UUID.randomUUID().toString();
    String bucketName = UUID.randomUUID().toString();
    String keyName = UUID.randomUUID().toString();

    store.createVolume(volumeName);
    OzoneVolume volume = store.getVolume(volumeName);
    volume.createBucket(bucketName);
    OzoneBucket bucket = volume.getBucket(bucketName);

    String uploadID = initiateMultipartUpload(bucket, keyName,
        anyReplication());
    uploadPart(bucket, keyName, uploadID, 1, "data".getBytes(UTF_8));
    bucket.abortMultipartUpload(keyName, uploadID);
  }

  @ParameterizedTest
  @MethodSource("replicationConfigs")
  void testListMultipartUploadParts(ReplicationConfig replication)
      throws Exception {
    String volumeName = UUID.randomUUID().toString();
    String bucketName = UUID.randomUUID().toString();
    String keyName = UUID.randomUUID().toString();

    store.createVolume(volumeName);
    OzoneVolume volume = store.getVolume(volumeName);
    volume.createBucket(bucketName);
    OzoneBucket bucket = volume.getBucket(bucketName);

    Map<Integer, String> partsMap = new TreeMap<>();
    String uploadID = initiateMultipartUpload(bucket, keyName, replication);
    String partName1 = uploadPart(bucket, keyName, uploadID, 1,
        generateData(OzoneConsts.OM_MULTIPART_MIN_SIZE, (byte)97));
    partsMap.put(1, partName1);

    String partName2 = uploadPart(bucket, keyName, uploadID, 2,
        generateData(OzoneConsts.OM_MULTIPART_MIN_SIZE, (byte)97));
    partsMap.put(2, partName2);

    String partName3 = uploadPart(bucket, keyName, uploadID, 3,
        generateData(OzoneConsts.OM_MULTIPART_MIN_SIZE, (byte)97));
    partsMap.put(3, partName3);

    OzoneMultipartUploadPartListParts ozoneMultipartUploadPartListParts =
        bucket.listParts(keyName, uploadID, 0, 3);

    assertEquals(
        replication,
        ozoneMultipartUploadPartListParts.getReplicationConfig());

    assertEquals(partsMap.get(ozoneMultipartUploadPartListParts
            .getPartInfoList().get(0).getPartNumber()),
        ozoneMultipartUploadPartListParts.getPartInfoList().get(0)
            .getPartName());
    assertEquals(partsMap.get(ozoneMultipartUploadPartListParts
            .getPartInfoList().get(1).getPartNumber()),
        ozoneMultipartUploadPartListParts.getPartInfoList().get(1)
            .getPartName());
    assertEquals(partsMap.get(ozoneMultipartUploadPartListParts
            .getPartInfoList().get(2).getPartNumber()),
        ozoneMultipartUploadPartListParts.getPartInfoList().get(2)
            .getPartName());

    assertFalse(ozoneMultipartUploadPartListParts.isTruncated());
  }

  @ParameterizedTest
  @MethodSource("replicationConfigs")
  void testListMultipartUploadPartsWithContinuation(
      ReplicationConfig replication) throws Exception {

    String volumeName = UUID.randomUUID().toString();
    String bucketName = UUID.randomUUID().toString();
    String keyName = UUID.randomUUID().toString();

    store.createVolume(volumeName);
    OzoneVolume volume = store.getVolume(volumeName);
    volume.createBucket(bucketName);
    OzoneBucket bucket = volume.getBucket(bucketName);

    Map<Integer, String> partsMap = new TreeMap<>();
    String uploadID = initiateMultipartUpload(bucket, keyName, replication);
    String partName1 = uploadPart(bucket, keyName, uploadID, 1,
        generateData(OzoneConsts.OM_MULTIPART_MIN_SIZE, (byte)97));
    partsMap.put(1, partName1);

    String partName2 = uploadPart(bucket, keyName, uploadID, 2,
        generateData(OzoneConsts.OM_MULTIPART_MIN_SIZE, (byte)97));
    partsMap.put(2, partName2);

    String partName3 = uploadPart(bucket, keyName, uploadID, 3,
        generateData(OzoneConsts.OM_MULTIPART_MIN_SIZE, (byte)97));
    partsMap.put(3, partName3);

    OzoneMultipartUploadPartListParts ozoneMultipartUploadPartListParts =
        bucket.listParts(keyName, uploadID, 0, 2);

    assertEquals(replication,
        ozoneMultipartUploadPartListParts.getReplicationConfig());

    assertEquals(2,
        ozoneMultipartUploadPartListParts.getPartInfoList().size());

    assertEquals(partsMap.get(ozoneMultipartUploadPartListParts
            .getPartInfoList().get(0).getPartNumber()),
        ozoneMultipartUploadPartListParts.getPartInfoList().get(0)
            .getPartName());
    assertEquals(partsMap.get(ozoneMultipartUploadPartListParts
            .getPartInfoList().get(1).getPartNumber()),
        ozoneMultipartUploadPartListParts.getPartInfoList().get(1)
            .getPartName());

    // Get remaining
    assertTrue(ozoneMultipartUploadPartListParts.isTruncated());
    ozoneMultipartUploadPartListParts = bucket.listParts(keyName, uploadID,
        ozoneMultipartUploadPartListParts.getNextPartNumberMarker(), 2);

    assertEquals(1,
        ozoneMultipartUploadPartListParts.getPartInfoList().size());
    assertEquals(partsMap.get(ozoneMultipartUploadPartListParts
            .getPartInfoList().get(0).getPartNumber()),
        ozoneMultipartUploadPartListParts.getPartInfoList().get(0)
            .getPartName());


    // As we don't have any parts for this, we should get false here
    assertFalse(ozoneMultipartUploadPartListParts.isTruncated());

  }

  @Test
  public void testListPartsInvalidPartMarker() throws Exception {
    try {
      String volumeName = UUID.randomUUID().toString();
      String bucketName = UUID.randomUUID().toString();
      String keyName = UUID.randomUUID().toString();

      store.createVolume(volumeName);
      OzoneVolume volume = store.getVolume(volumeName);
      volume.createBucket(bucketName);
      OzoneBucket bucket = volume.getBucket(bucketName);


      OzoneMultipartUploadPartListParts ozoneMultipartUploadPartListParts =
          bucket.listParts(keyName, "random", -1, 2);
    } catch (IllegalArgumentException ex) {
      GenericTestUtils.assertExceptionContains("Should be greater than or " +
          "equal to zero", ex);
    }
  }

  @Test
  public void testListPartsInvalidMaxParts() throws Exception {
    try {
      String volumeName = UUID.randomUUID().toString();
      String bucketName = UUID.randomUUID().toString();
      String keyName = UUID.randomUUID().toString();

      store.createVolume(volumeName);
      OzoneVolume volume = store.getVolume(volumeName);
      volume.createBucket(bucketName);
      OzoneBucket bucket = volume.getBucket(bucketName);


      OzoneMultipartUploadPartListParts ozoneMultipartUploadPartListParts =
          bucket.listParts(keyName, "random", 1,  -1);
    } catch (IllegalArgumentException ex) {
      GenericTestUtils.assertExceptionContains("Max Parts Should be greater " +
          "than zero", ex);
    }
  }

  @Test
  public void testListPartsWithPartMarkerGreaterThanPartCount()
      throws Exception {
    String volumeName = UUID.randomUUID().toString();
    String bucketName = UUID.randomUUID().toString();
    String keyName = UUID.randomUUID().toString();

    store.createVolume(volumeName);
    OzoneVolume volume = store.getVolume(volumeName);
    volume.createBucket(bucketName);
    OzoneBucket bucket = volume.getBucket(bucketName);


    String uploadID = initiateMultipartUpload(bucket, keyName,
        anyReplication());
    uploadPart(bucket, keyName, uploadID, 1,
        generateData(OzoneConsts.OM_MULTIPART_MIN_SIZE, (byte)97));


    OzoneMultipartUploadPartListParts ozoneMultipartUploadPartListParts =
        bucket.listParts(keyName, uploadID, 100, 2);

    // Should return empty

    assertEquals(0,
        ozoneMultipartUploadPartListParts.getPartInfoList().size());

    // As we don't have any parts with greater than partNumberMarker and list
    // is not truncated, so it should return false here.
    assertFalse(ozoneMultipartUploadPartListParts.isTruncated());

  }

  @Test
  public void testListPartsWithInvalidUploadID() throws Exception {
    OzoneTestUtils
        .expectOmException(NO_SUCH_MULTIPART_UPLOAD_ERROR, () -> {
          String volumeName = UUID.randomUUID().toString();
          String bucketName = UUID.randomUUID().toString();
          String keyName = UUID.randomUUID().toString();

          store.createVolume(volumeName);
          OzoneVolume volume = store.getVolume(volumeName);
          volume.createBucket(bucketName);
          OzoneBucket bucket = volume.getBucket(bucketName);
          OzoneMultipartUploadPartListParts ozoneMultipartUploadPartListParts =
              bucket.listParts(keyName, "random", 100, 2);
        });
  }

  @Test
  public void testNativeAclsForVolume() throws Exception {
    String volumeName = UUID.randomUUID().toString();
    store.createVolume(volumeName);

    OzoneObj ozObj = new OzoneObjInfo.Builder()
        .setVolumeName(volumeName)
        .setResType(OzoneObj.ResourceType.VOLUME)
        .setStoreType(OzoneObj.StoreType.OZONE)
        .build();

    validateOzoneAccessAcl(ozObj);
  }

  @Test
  public void testNativeAclsForBucket() throws Exception {
    String volumeName = UUID.randomUUID().toString();
    String bucketName = UUID.randomUUID().toString();

    store.createVolume(volumeName);
    OzoneVolume volume = store.getVolume(volumeName);
    volume.createBucket(bucketName);
    OzoneBucket bucket = volume.getBucket(bucketName);
    assertNotNull(bucket, "Bucket creation failed");

    OzoneObj ozObj = new OzoneObjInfo.Builder()
        .setVolumeName(volumeName)
        .setBucketName(bucketName)
        .setResType(OzoneObj.ResourceType.BUCKET)
        .setStoreType(OzoneObj.StoreType.OZONE)
        .build();

    validateOzoneAccessAcl(ozObj);

    OzoneObj volObj = new OzoneObjInfo.Builder()
        .setVolumeName(volumeName)
        .setResType(OzoneObj.ResourceType.VOLUME)
        .setStoreType(OzoneObj.StoreType.OZONE)
        .build();
    validateDefaultAcls(volObj, ozObj, volume, null);
  }

  private void validateDefaultAcls(OzoneObj parentObj, OzoneObj childObj,
      OzoneVolume volume,  OzoneBucket bucket) throws Exception {
    assertTrue(store.addAcl(parentObj, defaultUserAcl));
    assertTrue(store.addAcl(parentObj, defaultGroupAcl));
    if (volume != null) {
      volume.deleteBucket(childObj.getBucketName());
      volume.createBucket(childObj.getBucketName());
    } else {
      if (childObj.getResourceType().equals(OzoneObj.ResourceType.KEY)) {
        bucket.deleteKey(childObj.getKeyName());
        writeKey(childObj.getKeyName(), bucket);
      } else {
        store.setAcl(childObj, getAclList(new OzoneConfiguration()));
      }
    }
    List<OzoneAcl> acls = store.getAcl(parentObj);
    assertTrue(acls.contains(defaultUserAcl),
        "Current acls: " + StringUtils.join(",", acls) +
            " inheritedUserAcl: " + inheritedUserAcl);
    assertTrue(acls.contains(defaultGroupAcl),
        "Current acls: " + StringUtils.join(",", acls) +
            " inheritedGroupAcl: " + inheritedGroupAcl);

    acls = store.getAcl(childObj);
    assertTrue(acls.contains(inheritedUserAcl),
        "Current acls:" + StringUtils.join(",", acls) +
            " inheritedUserAcl:" + inheritedUserAcl);
    assertTrue(acls.contains(inheritedGroupAcl),
        "Current acls:" + StringUtils.join(",", acls) +
            " inheritedGroupAcl:" + inheritedGroupAcl);
  }

  @Test
  public void testNativeAclsForKey() throws Exception {
    String volumeName = UUID.randomUUID().toString();
    String bucketName = UUID.randomUUID().toString();
    String key1 = "dir1/dir2" + UUID.randomUUID();
    String key2 = "dir1/dir2" + UUID.randomUUID();

    store.createVolume(volumeName);
    OzoneVolume volume = store.getVolume(volumeName);
    volume.createBucket(bucketName);
    OzoneBucket bucket = volume.getBucket(bucketName);
    assertNotNull(bucket, "Bucket creation failed");

    writeKey(key1, bucket);
    writeKey(key2, bucket);

    OzoneObj ozObj = new OzoneObjInfo.Builder()
        .setVolumeName(volumeName)
        .setBucketName(bucketName)
        .setKeyName(key1)
        .setResType(OzoneObj.ResourceType.KEY)
        .setStoreType(OzoneObj.StoreType.OZONE)
        .build();

    // Validates access acls.
    validateOzoneAccessAcl(ozObj);

    // Check default acls inherited from bucket.
    OzoneObj buckObj = new OzoneObjInfo.Builder()
        .setVolumeName(volumeName)
        .setBucketName(bucketName)
        .setKeyName(key1)
        .setResType(OzoneObj.ResourceType.BUCKET)
        .setStoreType(OzoneObj.StoreType.OZONE)
        .build();

    validateDefaultAcls(buckObj, ozObj, null, bucket);

    // Check default acls inherited from prefix.
    OzoneObj prefixObj = new OzoneObjInfo.Builder()
        .setVolumeName(volumeName)
        .setBucketName(bucketName)
        .setKeyName(key1)
        .setPrefixName("dir1/")
        .setResType(OzoneObj.ResourceType.PREFIX)
        .setStoreType(OzoneObj.StoreType.OZONE)
        .build();
    store.setAcl(prefixObj, getAclList(new OzoneConfiguration()));
    // Prefix should inherit DEFAULT acl from bucket.

    List<OzoneAcl> acls = store.getAcl(prefixObj);
    assertTrue(acls.contains(inheritedUserAcl),
        "Current acls:" + StringUtils.join(",", acls));
    assertTrue(acls.contains(inheritedGroupAcl),
        "Current acls:" + StringUtils.join(",", acls));
    // Remove inherited acls from prefix.
    assertTrue(store.removeAcl(prefixObj, inheritedUserAcl));
    assertTrue(store.removeAcl(prefixObj, inheritedGroupAcl));

    validateDefaultAcls(prefixObj, ozObj, null, bucket);
  }

  @Test
  public void testNativeAclsForPrefix() throws Exception {
    String volumeName = UUID.randomUUID().toString();
    String bucketName = UUID.randomUUID().toString();

    String prefix1 = "PF" + UUID.randomUUID().toString() + "/";
    String key1 = prefix1 + "KEY" + UUID.randomUUID().toString();

    String prefix2 = "PF" + UUID.randomUUID().toString() + "/";
    String key2 = prefix2 + "KEY" + UUID.randomUUID().toString();

    store.createVolume(volumeName);
    OzoneVolume volume = store.getVolume(volumeName);
    volume.createBucket(bucketName);
    OzoneBucket bucket = volume.getBucket(bucketName);
    assertNotNull(bucket, "Bucket creation failed");

    writeKey(key1, bucket);
    writeKey(key2, bucket);

    OzoneObj prefixObj = new OzoneObjInfo.Builder()
        .setVolumeName(volumeName)
        .setBucketName(bucketName)
        .setPrefixName(prefix1)
        .setResType(OzoneObj.ResourceType.PREFIX)
        .setStoreType(OzoneObj.StoreType.OZONE)
        .build();

    OzoneObj prefixObj2 = new OzoneObjInfo.Builder()
        .setVolumeName(volumeName)
        .setBucketName(bucketName)
        .setPrefixName(prefix2)
        .setResType(OzoneObj.ResourceType.PREFIX)
        .setStoreType(OzoneObj.StoreType.OZONE)
        .build();

    // add acl
    BitSet aclRights1 = new BitSet();
    aclRights1.set(READ.ordinal());
    OzoneAcl user1Acl = new OzoneAcl(USER,
        "user1", aclRights1, ACCESS);
    assertTrue(store.addAcl(prefixObj, user1Acl));

    // get acl
    List<OzoneAcl> aclsGet = store.getAcl(prefixObj);
    assertEquals(1, aclsGet.size());
    assertEquals(user1Acl, aclsGet.get(0));

    // remove acl
    assertTrue(store.removeAcl(prefixObj, user1Acl));
    aclsGet = store.getAcl(prefixObj);
    assertEquals(0, aclsGet.size());

    // set acl
    BitSet aclRights2 = new BitSet();
    aclRights2.set(ACLType.ALL.ordinal());
    OzoneAcl group1Acl = new OzoneAcl(GROUP,
        "group1", aclRights2, ACCESS);
    List<OzoneAcl> acls = new ArrayList<>();
    acls.add(user1Acl);
    acls.add(group1Acl);
    assertTrue(store.setAcl(prefixObj, acls));

    // get acl
    aclsGet = store.getAcl(prefixObj);
    assertEquals(2, aclsGet.size());

    OzoneObj keyObj = new OzoneObjInfo.Builder()
        .setVolumeName(volumeName)
        .setBucketName(bucketName)
        .setKeyName(key1)
        .setResType(OzoneObj.ResourceType.KEY)
        .setStoreType(OzoneObj.StoreType.OZONE)
        .build();

    // Check default acls inherited from prefix.
    validateDefaultAcls(prefixObj, keyObj, null, bucket);

    // Check default acls inherited from bucket when prefix does not exist.
    validateDefaultAcls(prefixObj2, keyObj, null, bucket);
  }

  /**
   * Helper function to get default acl list for current user.
   *
   * @return list of default Acls.
   * @throws IOException
   * */
  private List<OzoneAcl> getAclList(OzoneConfiguration conf)
      throws IOException {
    List<OzoneAcl> listOfAcls = new ArrayList<>();
    //User ACL
    UserGroupInformation ugi = UserGroupInformation.getCurrentUser();
    OzoneAclConfig aclConfig = conf.getObject(OzoneAclConfig.class);
    ACLType userRights = aclConfig.getUserDefaultRights();
    ACLType groupRights = aclConfig.getGroupDefaultRights();

    listOfAcls.add(new OzoneAcl(USER,
        ugi.getUserName(), userRights, ACCESS));
    //Group ACLs of the User
    List<String> userGroups = Arrays.asList(ugi.getGroupNames());
    userGroups.stream().forEach((group) -> listOfAcls.add(
        new OzoneAcl(GROUP, group, groupRights, ACCESS)));
    return listOfAcls;
  }

  /**
   * Helper function to validate ozone Acl for given object.
   * @param ozObj
   * */
  private void validateOzoneAccessAcl(OzoneObj ozObj) throws IOException {
    // Get acls for volume.
    List<OzoneAcl> expectedAcls = getAclList(new OzoneConfiguration());

    // Case:1 Add new acl permission to existing acl.
    if (expectedAcls.size() > 0) {
      OzoneAcl oldAcl = expectedAcls.get(0);
      OzoneAcl newAcl = new OzoneAcl(oldAcl.getType(), oldAcl.getName(),
          ACLType.READ_ACL, oldAcl.getAclScope());
      // Verify that operation successful.
      assertTrue(store.addAcl(ozObj, newAcl));

      assertEquals(expectedAcls.size(), store.getAcl(ozObj).size());
      final Optional<OzoneAcl> readAcl = store.getAcl(ozObj).stream()
          .filter(acl -> acl.getName().equals(newAcl.getName())
              && acl.getType().equals(newAcl.getType()))
          .findFirst();
      assertTrue(readAcl.isPresent(), "New acl expected but not found.");
      assertTrue(readAcl.get().getAclList().contains(ACLType.READ_ACL),
          "READ_ACL should exist in current acls:" + readAcl.get());


      // Case:2 Remove newly added acl permission.
      assertTrue(store.removeAcl(ozObj, newAcl));

      assertEquals(expectedAcls.size(), store.getAcl(ozObj).size());
      final Optional<OzoneAcl> nonReadAcl = store.getAcl(ozObj).stream()
          .filter(acl -> acl.getName().equals(newAcl.getName())
              && acl.getType().equals(newAcl.getType()))
          .findFirst();
      assertTrue(nonReadAcl.isPresent(), "New acl expected but not found.");
      assertFalse(nonReadAcl.get().getAclList().contains(ACLType.READ_ACL),
          "READ_ACL should not exist in current acls:" + nonReadAcl.get());
    } else {
      fail("Default acl should not be empty.");
    }

    List<OzoneAcl> keyAcls = store.getAcl(ozObj);
    expectedAcls.forEach(a -> assertTrue(keyAcls.contains(a)));

    // Remove all acl's.
    for (OzoneAcl a : expectedAcls) {
      store.removeAcl(ozObj, a);
    }
    List<OzoneAcl> newAcls = store.getAcl(ozObj);
    assertEquals(0, newAcls.size());

    // Add acl's and then call getAcl.
    int aclCount = 0;
    for (OzoneAcl a : expectedAcls) {
      aclCount++;
      assertTrue(store.addAcl(ozObj, a));
      assertEquals(aclCount, store.getAcl(ozObj).size());
    }
    newAcls = store.getAcl(ozObj);
    assertEquals(expectedAcls.size(), newAcls.size());
    List<OzoneAcl> finalNewAcls = newAcls;
    expectedAcls.forEach(a -> assertTrue(finalNewAcls.contains(a)));

    // Reset acl's.
    OzoneAcl ua = new OzoneAcl(USER, "userx",
        ACLType.READ_ACL, ACCESS);
    OzoneAcl ug = new OzoneAcl(GROUP, "userx",
        ACLType.ALL, ACCESS);
    store.setAcl(ozObj, Arrays.asList(ua, ug));
    newAcls = store.getAcl(ozObj);
    assertEquals(2, newAcls.size());
    assertTrue(newAcls.contains(ua));
    assertTrue(newAcls.contains(ug));
  }

  private void writeKey(String key1, OzoneBucket bucket) throws IOException {
    OzoneOutputStream out = bucket.createKey(key1, 1024, RATIS,
        ONE, new HashMap<>());
    out.write(RandomStringUtils.random(1024).getBytes(UTF_8));
    out.close();
  }

  private byte[] generateData(int size, byte val) {
    byte[] chars = new byte[size];
    Arrays.fill(chars, val);
    return chars;
  }

  private void doMultipartUpload(OzoneBucket bucket, String keyName, byte val,
      ReplicationConfig replication)
      throws Exception {
    // Initiate Multipart upload request
    String uploadID = initiateMultipartUpload(bucket, keyName, replication);

    // Upload parts
    Map<Integer, String> partsMap = new TreeMap<>();

    // get 5mb data, as each part should be of min 5mb, last part can be less
    // than 5mb
    int length = 0;
    byte[] data = generateData(OzoneConsts.OM_MULTIPART_MIN_SIZE, val);
    String partName = uploadPart(bucket, keyName, uploadID, 1, data);
    partsMap.put(1, partName);
    length += data.length;


    partName = uploadPart(bucket, keyName, uploadID, 2, data);
    partsMap.put(2, partName);
    length += data.length;

    String part3 = UUID.randomUUID().toString();
    partName = uploadPart(bucket, keyName, uploadID, 3, part3.getBytes(
        UTF_8));
    partsMap.put(3, partName);
    length += part3.getBytes(UTF_8).length;

    // Complete multipart upload request
    completeMultipartUpload(bucket, keyName, uploadID, partsMap);

    //Now Read the key which has been completed multipart upload.
    byte[] fileContent = new byte[data.length + data.length + part3.getBytes(
        UTF_8).length];
    try (OzoneInputStream inputStream = bucket.readKey(keyName)) {
      inputStream.read(fileContent);
    }

    verifyReplication(bucket.getVolumeName(), bucket.getName(), keyName,
        replication);

    StringBuilder sb = new StringBuilder(length);

    // Combine all parts data, and check is it matching with get key data.
    String part1 = new String(data, UTF_8);
    String part2 = new String(data, UTF_8);
    sb.append(part1);
    sb.append(part2);
    sb.append(part3);
    assertEquals(sb.toString(), new String(fileContent, UTF_8));

    OmKeyArgs keyArgs = new OmKeyArgs.Builder()
        .setVolumeName(bucket.getVolumeName())
        .setBucketName(bucket.getName())
        .setKeyName(keyName)
        .build();
    ResolvedBucket resolvedBucket = new ResolvedBucket(
        bucket.getVolumeName(), bucket.getName(),
        bucket.getVolumeName(), bucket.getName(),
        "", bucket.getBucketLayout());
    OmKeyInfo omKeyInfo = ozoneManager.getKeyManager().getKeyInfo(keyArgs,
        resolvedBucket, UUID.randomUUID().toString());

    OmKeyLocationInfoGroup latestVersionLocations =
        omKeyInfo.getLatestVersionLocations();
    assertNotNull(latestVersionLocations);
    assertTrue(latestVersionLocations.isMultipartKey());
    latestVersionLocations.getBlocksLatestVersionOnly()
        .forEach(omKeyLocationInfo ->
<<<<<<< HEAD
            assertNotEquals(omKeyLocationInfo.getPartNumber(), -1));
=======
            assertNotEquals(-1, omKeyLocationInfo.getPartNumber()));
>>>>>>> 8aac3e89
  }

  private String initiateMultipartUpload(OzoneBucket bucket, String keyName,
      ReplicationConfig replicationConfig) throws Exception {
    OmMultipartInfo multipartInfo = bucket.initiateMultipartUpload(keyName,
        replicationConfig);

    String uploadID = multipartInfo.getUploadID();
    assertNotNull(uploadID);
    return uploadID;
  }

  private String uploadPart(OzoneBucket bucket, String keyName, String
      uploadID, int partNumber, byte[] data) throws Exception {
    OzoneOutputStream ozoneOutputStream = bucket.createMultipartKey(keyName,
        data.length, partNumber, uploadID);
    ozoneOutputStream.write(data, 0,
        data.length);
    ozoneOutputStream.close();

    OmMultipartCommitUploadPartInfo omMultipartCommitUploadPartInfo =
        ozoneOutputStream.getCommitUploadPartInfo();

    assertNotNull(omMultipartCommitUploadPartInfo);
    assertNotNull(omMultipartCommitUploadPartInfo.getPartName());
    return omMultipartCommitUploadPartInfo.getPartName();

  }

  private void completeMultipartUpload(OzoneBucket bucket, String keyName,
      String uploadID, Map<Integer, String> partsMap) throws Exception {
    OmMultipartUploadCompleteInfo omMultipartUploadCompleteInfo = bucket
        .completeMultipartUpload(keyName, uploadID, partsMap);

    assertNotNull(omMultipartUploadCompleteInfo);
    assertEquals(omMultipartUploadCompleteInfo.getBucket(), bucket
        .getName());
    assertEquals(omMultipartUploadCompleteInfo.getVolume(), bucket
        .getVolumeName());
    assertEquals(omMultipartUploadCompleteInfo.getKey(), keyName);
    assertNotNull(omMultipartUploadCompleteInfo.getHash());
  }

  private void createTestKey(OzoneBucket bucket, String keyName,
                             String keyValue) throws IOException {
    OzoneOutputStream out = bucket.createKey(keyName,
        keyValue.getBytes(UTF_8).length, RATIS,
        ONE, new HashMap<>());
    out.write(keyValue.getBytes(UTF_8));
    out.close();
    OzoneKey key = bucket.getKey(keyName);
    assertEquals(keyName, key.getName());
  }

  private void assertKeyRenamedEx(OzoneBucket bucket, String keyName)
      throws Exception {
    OMException oe = null;
    try {
      bucket.getKey(keyName);
    } catch (OMException e) {
      oe = e;
    }
    assertEquals(KEY_NOT_FOUND, oe.getResult());
  }

  /**
   * Tests GDPR encryption/decryption.
   * 1. Create GDPR Enabled bucket.
   * 2. Create a Key in this bucket so it gets encrypted via GDPRSymmetricKey.
   * 3. Read key and validate the content/metadata is as expected because the
   * readKey will decrypt using the GDPR Symmetric Key with details from KeyInfo
   * Metadata.
   * 4. To check encryption, we forcibly update KeyInfo Metadata and remove the
   * gdprEnabled flag
   * 5. When we now read the key, {@link RpcClient} checks for GDPR Flag in
   * method createInputStream. If the gdprEnabled flag in metadata is set to
   * true, it decrypts using the GDPRSymmetricKey. Since we removed that flag
   * from metadata for this key, if will read the encrypted data as-is.
   * 6. Thus, when we compare this content with expected text, it should
   * not match as the decryption has not been performed.
   * @throws Exception
   */
  @Test
  public void testKeyReadWriteForGDPR() throws Exception {
    //Step 1
    String volumeName = UUID.randomUUID().toString();
    String bucketName = UUID.randomUUID().toString();
    String keyName = UUID.randomUUID().toString();

    store.createVolume(volumeName);
    OzoneVolume volume = store.getVolume(volumeName);
    // This test uses object store layout to make manual key modifications
    // easier.
    BucketArgs args = BucketArgs.newBuilder()
        .setBucketLayout(BucketLayout.OBJECT_STORE)
        .addMetadata(OzoneConsts.GDPR_FLAG, "true").build();
    volume.createBucket(bucketName, args);
    OzoneBucket bucket = volume.getBucket(bucketName);
    assertEquals(bucketName, bucket.getName());
    assertNotNull(bucket.getMetadata());
    assertEquals("true",
        bucket.getMetadata().get(OzoneConsts.GDPR_FLAG));

    //Step 2
    String text = "hello world";
    Map<String, String> keyMetadata = new HashMap<>();
    keyMetadata.put(OzoneConsts.GDPR_FLAG, "true");
    OzoneOutputStream out = bucket.createKey(keyName,
        text.getBytes(UTF_8).length, RATIS, ONE, keyMetadata);
    out.write(text.getBytes(UTF_8));
    out.close();
    assertNull(keyMetadata.get(OzoneConsts.GDPR_SECRET));

    //Step 3
    OzoneKeyDetails key = bucket.getKey(keyName);

    assertEquals(keyName, key.getName());
    assertEquals("true", key.getMetadata().get(OzoneConsts.GDPR_FLAG));
    assertEquals("AES",
        key.getMetadata().get(OzoneConsts.GDPR_ALGORITHM));
    assertNotNull(key.getMetadata().get(OzoneConsts.GDPR_SECRET));

    try (OzoneInputStream is = bucket.readKey(keyName)) {
      assertInputStreamContent(text, is);
      verifyReplication(volumeName, bucketName, keyName,
          RatisReplicationConfig.getInstance(HddsProtos.ReplicationFactor.ONE));
    }

    //Step 4
    OMMetadataManager omMetadataManager = ozoneManager.getMetadataManager();
    OmKeyInfo omKeyInfo = omMetadataManager.getKeyTable(getBucketLayout())
        .get(omMetadataManager.getOzoneKey(volumeName, bucketName, keyName));

    omKeyInfo.getMetadata().remove(OzoneConsts.GDPR_FLAG);

    omMetadataManager.getKeyTable(getBucketLayout())
        .put(omMetadataManager.getOzoneKey(volumeName, bucketName, keyName),
            omKeyInfo);

    //Step 5
    key = bucket.getKey(keyName);
    assertEquals(keyName, key.getName());
    assertNull(key.getMetadata().get(OzoneConsts.GDPR_FLAG));

    try (OzoneInputStream is = bucket.readKey(keyName)) {
      byte[] fileContent = new byte[text.getBytes(UTF_8).length];
      is.read(fileContent);

      //Step 6
      assertNotEquals(text, new String(fileContent, UTF_8));
    }
  }

  /**
   * Tests deletedKey for GDPR.
   * 1. Create GDPR Enabled bucket.
   * 2. Create a Key in this bucket so it gets encrypted via GDPRSymmetricKey.
   * 3. Read key and validate the content/metadata is as expected because the
   * readKey will decrypt using the GDPR Symmetric Key with details from KeyInfo
   * Metadata.
   * 4. Delete this key in GDPR enabled bucket
   * 5. Confirm the deleted key metadata in deletedTable does not contain the
   * GDPR encryption details (flag, secret, algorithm).
   * @throws Exception
   */
  @Test
  public void testDeletedKeyForGDPR() throws Exception {
    //Step 1
    String volumeName = UUID.randomUUID().toString();
    String bucketName = UUID.randomUUID().toString();
    String keyName = UUID.randomUUID().toString();

    store.createVolume(volumeName);
    OzoneVolume volume = store.getVolume(volumeName);
    BucketArgs args = BucketArgs.newBuilder()
        .addMetadata(OzoneConsts.GDPR_FLAG, "true").build();
    volume.createBucket(bucketName, args);
    OzoneBucket bucket = volume.getBucket(bucketName);
    assertEquals(bucketName, bucket.getName());
    assertNotNull(bucket.getMetadata());
    assertEquals("true",
        bucket.getMetadata().get(OzoneConsts.GDPR_FLAG));

    //Step 2
    String text = "hello world";
    Map<String, String> keyMetadata = new HashMap<>();
    keyMetadata.put(OzoneConsts.GDPR_FLAG, "true");
    OzoneOutputStream out = bucket.createKey(keyName,
        text.getBytes(UTF_8).length, RATIS, ONE, keyMetadata);
    out.write(text.getBytes(UTF_8));
    out.close();

    //Step 3
    OzoneKeyDetails key = bucket.getKey(keyName);

    assertEquals(keyName, key.getName());
    assertEquals("true", key.getMetadata().get(OzoneConsts.GDPR_FLAG));
    assertEquals("AES",
        key.getMetadata().get(OzoneConsts.GDPR_ALGORITHM));
    assertNotNull(key.getMetadata().get(OzoneConsts.GDPR_SECRET));

    try (OzoneInputStream is = bucket.readKey(keyName)) {
      assertInputStreamContent(text, is);
    }
    verifyReplication(volumeName, bucketName, keyName,
        RatisReplicationConfig.getInstance(HddsProtos.ReplicationFactor.ONE));

    //Step 4
    bucket.deleteKey(keyName);

    //Step 5
    OMMetadataManager omMetadataManager = ozoneManager.getMetadataManager();
    String objectKey = omMetadataManager.getOzoneKey(volumeName, bucketName,
        keyName);
    RepeatedOmKeyInfo deletedKeys =
        omMetadataManager.getDeletedTable().get(objectKey);
    if (deletedKeys != null) {
      Map<String, String> deletedKeyMetadata =
          deletedKeys.getOmKeyInfoList().get(0).getMetadata();
      assertFalse(deletedKeyMetadata.containsKey(OzoneConsts.GDPR_FLAG));
      assertFalse(
          deletedKeyMetadata.containsKey(OzoneConsts.GDPR_SECRET));
      assertFalse(
          deletedKeyMetadata.containsKey(OzoneConsts.GDPR_ALGORITHM));
    }
  }

  @Test
  public void testSetS3VolumeAcl() throws Exception {
    OzoneObj s3vVolume = new OzoneObjInfo.Builder()
        .setVolumeName(
            HddsClientUtils.getDefaultS3VolumeName(cluster.getConf()))
        .setResType(OzoneObj.ResourceType.VOLUME)
        .setStoreType(OzoneObj.StoreType.OZONE)
        .build();

    OzoneAcl ozoneAcl = new OzoneAcl(USER, remoteUserName, WRITE, DEFAULT);

    boolean result = store.addAcl(s3vVolume, ozoneAcl);

    assertTrue(result, "SetAcl on default s3v failed");

    List<OzoneAcl> ozoneAclList = store.getAcl(s3vVolume);

    assertTrue(ozoneAclList.contains(ozoneAcl));
  }

  @Test
  public void testHeadObject() throws IOException {
    String volumeName = UUID.randomUUID().toString();
    String bucketName = UUID.randomUUID().toString();
    ReplicationConfig replicationConfig = ReplicationConfig
        .fromProtoTypeAndFactor(HddsProtos.ReplicationType.RATIS,
            HddsProtos.ReplicationFactor.THREE);

    String value = "sample value";
    store.createVolume(volumeName);
    OzoneVolume volume = store.getVolume(volumeName);
    volume.createBucket(bucketName);
    OzoneBucket bucket = volume.getBucket(bucketName);


    String keyName = UUID.randomUUID().toString();

    OzoneOutputStream out = bucket.createKey(keyName,
        value.getBytes(UTF_8).length, replicationConfig, new HashMap<>());
    out.write(value.getBytes(UTF_8));
    out.close();

    OzoneKey key = bucket.headObject(keyName);
    assertEquals(volumeName, key.getVolumeName());
    assertEquals(bucketName, key.getBucketName());
    assertEquals(keyName, key.getName());
    assertEquals(replicationConfig.getReplicationType(),
        key.getReplicationConfig().getReplicationType());
    assertEquals(replicationConfig.getRequiredNodes(),
        key.getReplicationConfig().getRequiredNodes());
    assertEquals(value.getBytes(UTF_8).length, key.getDataSize());

    try {
      bucket.headObject(UUID.randomUUID().toString());
    } catch (OMException ex) {
      assertEquals(ResultCodes.KEY_NOT_FOUND, ex.getResult());
    }

  }

  private BucketLayout getBucketLayout() {
    return BucketLayout.DEFAULT;
  }

  private void createRequiredForVersioningTest(String volumeName,
      String bucketName, String keyName, boolean versioning) throws Exception {

    ReplicationConfig replicationConfig = ReplicationConfig
        .fromProtoTypeAndFactor(HddsProtos.ReplicationType.RATIS,
            HddsProtos.ReplicationFactor.THREE);

    String value = "sample value";
    store.createVolume(volumeName);
    OzoneVolume volume = store.getVolume(volumeName);

    // This test inspects RocksDB delete table to check for versioning
    // information. This is easier to do with object store keys.
    volume.createBucket(bucketName, BucketArgs.newBuilder()
        .setVersioning(versioning)
        .setBucketLayout(BucketLayout.OBJECT_STORE).build());
    OzoneBucket bucket = volume.getBucket(bucketName);

    OzoneOutputStream out = bucket.createKey(keyName,
        value.getBytes(UTF_8).length, replicationConfig, new HashMap<>());
    out.write(value.getBytes(UTF_8));
    out.close();

    // Override key
    out = bucket.createKey(keyName,
        value.getBytes(UTF_8).length, replicationConfig, new HashMap<>());
    out.write(value.getBytes(UTF_8));
    out.close();
  }

  private void checkExceptedResultForVersioningTest(String volumeName,
      String bucketName, String keyName, int expectedCount) throws Exception {
    OmKeyInfo omKeyInfo = cluster.getOzoneManager().getMetadataManager()
        .getKeyTable(getBucketLayout()).get(
            cluster.getOzoneManager().getMetadataManager()
                .getOzoneKey(volumeName, bucketName, keyName));

    assertNotNull(omKeyInfo);
    assertEquals(expectedCount,
        omKeyInfo.getKeyLocationVersions().size());

    // ensure flush double buffer for deleted Table
    cluster.getOzoneManager().getOmRatisServer().getOmStateMachine()
        .awaitDoubleBufferFlush();

    if (expectedCount == 1) {
      List<? extends Table.KeyValue<String, RepeatedOmKeyInfo>> rangeKVs
          = cluster.getOzoneManager().getMetadataManager().getDeletedTable()
          .getRangeKVs(null, 100,
              cluster.getOzoneManager().getMetadataManager()
              .getOzoneKey(volumeName, bucketName, keyName));

      assertTrue(rangeKVs.size() > 0);
      assertEquals(expectedCount,
          rangeKVs.get(0).getValue().getOmKeyInfoList().size());
    } else {
      // If expectedCount is greater than 1 means versioning enabled,
      // so delete table should be empty.
      RepeatedOmKeyInfo repeatedOmKeyInfo = cluster
          .getOzoneManager().getMetadataManager()
          .getDeletedTable().get(cluster.getOzoneManager().getMetadataManager()
              .getOzoneKey(volumeName, bucketName, keyName));

      assertNull(repeatedOmKeyInfo);
    }
  }

  @Test
  @Unhealthy("HDDS-8752")
  public void testOverWriteKeyWithAndWithOutVersioning() throws Exception {
    String volumeName = UUID.randomUUID().toString();
    String bucketName = UUID.randomUUID().toString();
    String keyName = UUID.randomUUID().toString();

    createRequiredForVersioningTest(volumeName, bucketName, keyName, false);

    checkExceptedResultForVersioningTest(volumeName, bucketName, keyName, 1);


    // Versioning turned on
    volumeName = UUID.randomUUID().toString();
    bucketName = UUID.randomUUID().toString();
    keyName = UUID.randomUUID().toString();

    createRequiredForVersioningTest(volumeName, bucketName, keyName, true);
    checkExceptedResultForVersioningTest(volumeName, bucketName, keyName, 2);
  }

  @Test
  public void testSetECReplicationConfigOnBucket()
      throws IOException {
    String volumeName = UUID.randomUUID().toString();
    store.createVolume(volumeName);
    OzoneVolume volume = store.getVolume(volumeName);
    OzoneBucket bucket = getBucket(volume);
    ReplicationConfig currentReplicationConfig = bucket.getReplicationConfig();
    assertEquals(
        StandaloneReplicationConfig.getInstance(
            HddsProtos.ReplicationFactor.ONE),
        currentReplicationConfig);
    ECReplicationConfig ecReplicationConfig =
        new ECReplicationConfig(3, 2, EcCodec.RS, (int) OzoneConsts.MB);
    bucket.setReplicationConfig(ecReplicationConfig);

    // Get the bucket and check the updated config.
    bucket = volume.getBucket(bucket.getName());

    assertEquals(ecReplicationConfig, bucket.getReplicationConfig());

    RatisReplicationConfig ratisReplicationConfig =
        RatisReplicationConfig.getInstance(HddsProtos.ReplicationFactor.THREE);
    bucket.setReplicationConfig(ratisReplicationConfig);

    // Get the bucket and check the updated config.
    bucket = volume.getBucket(bucket.getName());

    assertEquals(ratisReplicationConfig, bucket.getReplicationConfig());

    //Reset replication config back.
    bucket.setReplicationConfig(currentReplicationConfig);
  }

  private OzoneBucket getBucket(OzoneVolume volume) throws IOException {
    String bucketName = UUID.randomUUID().toString();
    BucketArgs.Builder builder = BucketArgs.newBuilder();
    builder.setVersioning(true).setDefaultReplicationConfig(
        new DefaultReplicationConfig(
            StandaloneReplicationConfig.getInstance(
                HddsProtos.ReplicationFactor.ONE)));
    volume.createBucket(bucketName, builder.build());
    return volume.getBucket(bucketName);
  }

  private static ReplicationConfig anyReplication() {
    return RatisReplicationConfig.getInstance(HddsProtos.ReplicationFactor.ONE);
  }

  private void assertBucketCount(OzoneVolume volume,
                                 String bucketPrefix,
                                 String preBucket,
                                 boolean hasSnapshot,
                                 int expectedBucketCount) {
    Iterator<? extends OzoneBucket> bucketIterator =
        volume.listBuckets(bucketPrefix, preBucket, hasSnapshot);
    int bucketCount = 0;
    while (bucketIterator.hasNext()) {
      assertTrue(
          bucketIterator.next().getName().startsWith(bucketPrefix));
      bucketCount++;
    }
    assertEquals(expectedBucketCount, bucketCount);
  }

  @Test
  public void testListSnapshot() throws IOException {
    String volumeA = "vol-a-" + RandomStringUtils.randomNumeric(5);
    String volumeB = "vol-b-" + RandomStringUtils.randomNumeric(5);
    String bucketA = "buc-a-" + RandomStringUtils.randomNumeric(5);
    String bucketB = "buc-b-" + RandomStringUtils.randomNumeric(5);
    store.createVolume(volumeA);
    store.createVolume(volumeB);
    OzoneVolume volA = store.getVolume(volumeA);
    OzoneVolume volB = store.getVolume(volumeB);
    volA.createBucket(bucketA);
    volA.createBucket(bucketB);
    volB.createBucket(bucketA);
    volB.createBucket(bucketB);
    String snapshotPrefixA = "snapshot-a-";
    String snapshotPrefixB = "snapshot-b-";
    for (int i = 0; i < 10; i++) {
      store.createSnapshot(volumeA, bucketA,
          snapshotPrefixA + i + "-" + RandomStringUtils.randomNumeric(5));
      store.createSnapshot(volumeA, bucketB,
          snapshotPrefixA + i + "-" + RandomStringUtils.randomNumeric(5));
      store.createSnapshot(volumeB, bucketA,
          snapshotPrefixA + i + "-" + RandomStringUtils.randomNumeric(5));
      store.createSnapshot(volumeB, bucketB,
          snapshotPrefixA + i + "-" + RandomStringUtils.randomNumeric(5));
    }
    for (int i = 0; i < 10; i++) {
      store.createSnapshot(volumeA, bucketA,
          snapshotPrefixB + i + "-" + RandomStringUtils.randomNumeric(5));
      store.createSnapshot(volumeA, bucketB,
          snapshotPrefixB + i + "-" + RandomStringUtils.randomNumeric(5));
      store.createSnapshot(volumeB, bucketA,
          snapshotPrefixB + i + "-" + RandomStringUtils.randomNumeric(5));
      store.createSnapshot(volumeB, bucketB,
          snapshotPrefixB + i + "-" + RandomStringUtils.randomNumeric(5));
    }

    Iterator<? extends OzoneSnapshot> snapshotIter =
        store.listSnapshot(volumeA, bucketA, null, null);
    int volABucketASnapshotCount = 0;
    while (snapshotIter.hasNext()) {
      OzoneSnapshot snapshot = snapshotIter.next();
      volABucketASnapshotCount++;
    }
    assertEquals(20, volABucketASnapshotCount);

    snapshotIter = store.listSnapshot(volumeA, bucketB, null, null);
    int volABucketBSnapshotCount = 0;
    while (snapshotIter.hasNext()) {
      OzoneSnapshot snapshot = snapshotIter.next();
      volABucketBSnapshotCount++;
    }
    assertEquals(20, volABucketASnapshotCount);

    snapshotIter = store.listSnapshot(volumeB, bucketA, null, null);
    int volBBucketASnapshotCount = 0;
    while (snapshotIter.hasNext()) {
      OzoneSnapshot snapshot = snapshotIter.next();
      volBBucketASnapshotCount++;
    }
    assertEquals(20, volABucketASnapshotCount);

    snapshotIter = store.listSnapshot(volumeB, bucketB, null, null);
    int volBBucketBSnapshotCount = 0;
    while (snapshotIter.hasNext()) {
      OzoneSnapshot snapshot = snapshotIter.next();
      volBBucketBSnapshotCount++;
    }
    assertEquals(20, volABucketASnapshotCount);

    int volABucketASnapshotACount = 0;
    snapshotIter = store.listSnapshot(volumeA, bucketA, snapshotPrefixA, null);
    while (snapshotIter.hasNext()) {
      OzoneSnapshot snapshot = snapshotIter.next();
      assertTrue(snapshot.getName().startsWith(snapshotPrefixA));
      volABucketASnapshotACount++;
    }
    assertEquals(10, volABucketASnapshotACount);
    assertFalse(snapshotIter.hasNext());

  }
}<|MERGE_RESOLUTION|>--- conflicted
+++ resolved
@@ -3796,11 +3796,7 @@
     assertTrue(latestVersionLocations.isMultipartKey());
     latestVersionLocations.getBlocksLatestVersionOnly()
         .forEach(omKeyLocationInfo ->
-<<<<<<< HEAD
-            assertNotEquals(omKeyLocationInfo.getPartNumber(), -1));
-=======
             assertNotEquals(-1, omKeyLocationInfo.getPartNumber()));
->>>>>>> 8aac3e89
   }
 
   private String initiateMultipartUpload(OzoneBucket bucket, String keyName,
