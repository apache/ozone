--- conflicted
+++ resolved
@@ -3669,10 +3669,10 @@
 
   }
 
-<<<<<<< HEAD
   private BucketLayout getBucketLayout() {
     return BucketLayout.DEFAULT;
-=======
+  }
+
   private void createRequiredForVersioningTest(String volumeName,
       String bucketName, String keyName, boolean versioning) throws Exception {
 
@@ -3749,6 +3749,5 @@
 
     createRequiredForVersioningTest(volumeName, bucketName, keyName, true);
     checkExceptedResultForVersioningTest(volumeName, bucketName, keyName, 2);
->>>>>>> c5aaad8c
   }
 }