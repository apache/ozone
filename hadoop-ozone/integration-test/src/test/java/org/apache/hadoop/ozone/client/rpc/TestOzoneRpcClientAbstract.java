/**
 * Licensed to the Apache Software Foundation (ASF) under one or more
 * contributor license agreements.  See the NOTICE file distributed with this
 * work for additional information regarding copyright ownership.  The ASF
 * licenses this file to you under the Apache License, Version 2.0 (the
 * "License"); you may not use this file except in compliance with the License.
 * You may obtain a copy of the License at
 * <p>
 * http://www.apache.org/licenses/LICENSE-2.0
 * <p>
 * Unless required by applicable law or agreed to in writing, software
 * distributed under the License is distributed on an "AS IS" BASIS,WITHOUT
 * WARRANTIES OR CONDITIONS OF ANY KIND, either express or implied. See the
 * License for the specific language governing permissions and limitations under
 * the License.
 */

package org.apache.hadoop.ozone.client.rpc;

import java.io.File;
import java.io.IOException;
import java.io.InputStream;
import java.security.PrivilegedExceptionAction;
import java.time.Instant;
import java.util.ArrayList;
import java.util.Arrays;
import java.util.BitSet;
import java.util.HashMap;
import java.util.Iterator;
import java.util.LinkedHashMap;
import java.util.List;
import java.util.Map;
import java.util.Optional;
import java.util.TreeMap;
import java.util.UUID;
import java.util.concurrent.CountDownLatch;
import java.util.concurrent.TimeUnit;
import java.util.concurrent.atomic.AtomicInteger;
import java.util.stream.Stream;

import org.apache.hadoop.hdds.client.DefaultReplicationConfig;
import org.apache.hadoop.hdds.client.ECReplicationConfig;
import org.apache.hadoop.hdds.client.ECReplicationConfig.EcCodec;
import org.apache.hadoop.hdds.client.OzoneQuota;
import org.apache.hadoop.hdds.client.RatisReplicationConfig;
import org.apache.hadoop.hdds.client.ReplicationConfig;
import org.apache.hadoop.hdds.client.ReplicationFactor;
import org.apache.hadoop.hdds.client.ReplicationType;
import org.apache.hadoop.hdds.client.StandaloneReplicationConfig;
import org.apache.hadoop.hdds.conf.OzoneConfiguration;
import org.apache.hadoop.hdds.conf.StorageUnit;
import org.apache.hadoop.hdds.protocol.DatanodeDetails;
import org.apache.hadoop.hdds.protocol.StorageType;
import org.apache.hadoop.hdds.protocol.datanode.proto.ContainerProtos;
import org.apache.hadoop.hdds.protocol.proto.HddsProtos;
import org.apache.hadoop.hdds.scm.OzoneClientConfig;
import org.apache.hadoop.hdds.scm.XceiverClientGrpc;
import org.apache.hadoop.hdds.scm.client.HddsClientUtils;
import org.apache.hadoop.hdds.scm.container.ContainerID;
import org.apache.hadoop.hdds.scm.container.ContainerInfo;
import org.apache.hadoop.hdds.scm.pipeline.Pipeline;
import org.apache.hadoop.hdds.scm.protocolPB.StorageContainerLocationProtocolClientSideTranslatorPB;
import org.apache.hadoop.hdds.scm.server.StorageContainerManager;
import org.apache.hadoop.hdds.utils.db.Table;
import org.apache.hadoop.ozone.ClientConfigBuilder;
import org.apache.hadoop.ozone.HddsDatanodeService;
import org.apache.hadoop.ozone.MiniOzoneCluster;
import org.apache.hadoop.ozone.OmUtils;
import org.apache.hadoop.ozone.OzoneAcl;
import org.apache.hadoop.ozone.OzoneConsts;
import org.apache.hadoop.ozone.OzoneTestUtils;
import org.apache.hadoop.ozone.client.BucketArgs;
import org.apache.hadoop.ozone.client.ObjectStore;
import org.apache.hadoop.ozone.client.OzoneBucket;
import org.apache.hadoop.ozone.client.OzoneClient;
import org.apache.hadoop.ozone.client.OzoneClientException;
import org.apache.hadoop.ozone.client.OzoneClientFactory;
import org.apache.hadoop.ozone.client.OzoneKey;
import org.apache.hadoop.ozone.client.OzoneKeyDetails;
import org.apache.hadoop.ozone.client.OzoneKeyLocation;
import org.apache.hadoop.ozone.client.OzoneMultipartUploadPartListParts;
import org.apache.hadoop.ozone.client.OzoneSnapshot;
import org.apache.hadoop.ozone.client.OzoneVolume;
import org.apache.hadoop.ozone.client.VolumeArgs;
import org.apache.hadoop.ozone.client.io.OzoneInputStream;
import org.apache.hadoop.ozone.client.io.OzoneOutputStream;
import org.apache.hadoop.ozone.client.protocol.ClientProtocol;
import org.apache.hadoop.ozone.common.OzoneChecksumException;
import org.apache.hadoop.ozone.container.common.helpers.BlockData;
import org.apache.hadoop.ozone.container.common.interfaces.BlockIterator;
import org.apache.hadoop.ozone.container.common.interfaces.Container;
import org.apache.hadoop.ozone.container.common.interfaces.DBHandle;
import org.apache.hadoop.ozone.container.keyvalue.KeyValueContainerData;
import org.apache.hadoop.ozone.container.keyvalue.helpers.BlockUtils;
import org.apache.hadoop.ozone.container.keyvalue.helpers.KeyValueContainerLocationUtil;
import org.apache.hadoop.ozone.om.OMConfigKeys;
import org.apache.hadoop.ozone.om.OMMetadataManager;
import org.apache.hadoop.ozone.om.OmFailoverProxyUtil;
import org.apache.hadoop.ozone.om.OzoneManager;
import org.apache.hadoop.ozone.om.ResolvedBucket;
import org.apache.hadoop.ozone.om.exceptions.OMException;
import org.apache.hadoop.ozone.om.exceptions.OMException.ResultCodes;
import org.apache.hadoop.ozone.om.ha.HadoopRpcOMFailoverProxyProvider;
import org.apache.hadoop.ozone.om.ha.OMProxyInfo;
import org.apache.hadoop.ozone.om.helpers.OmKeyArgs;
import org.apache.hadoop.ozone.om.helpers.OmKeyInfo;
import org.apache.hadoop.ozone.om.helpers.OmKeyLocationInfo;
import org.apache.hadoop.ozone.om.helpers.OmKeyLocationInfoGroup;
import org.apache.hadoop.ozone.om.helpers.OmMultipartCommitUploadPartInfo;
import org.apache.hadoop.ozone.om.helpers.OmMultipartInfo;
import org.apache.hadoop.ozone.om.helpers.OmMultipartUploadCompleteInfo;
import org.apache.hadoop.ozone.om.helpers.OmVolumeArgs;
import org.apache.hadoop.ozone.om.helpers.OzoneFSUtils;
import org.apache.hadoop.ozone.om.helpers.QuotaUtil;
import org.apache.hadoop.ozone.om.helpers.RepeatedOmKeyInfo;
import org.apache.hadoop.ozone.om.helpers.BucketLayout;
import org.apache.hadoop.ozone.security.acl.IAccessAuthorizer.ACLType;
import org.apache.hadoop.ozone.security.acl.OzoneAclConfig;
import org.apache.hadoop.ozone.security.acl.OzoneObj;
import org.apache.hadoop.ozone.security.acl.OzoneObjInfo;
import org.apache.hadoop.security.UserGroupInformation;
import org.apache.ozone.test.GenericTestUtils;
import org.apache.ozone.test.tag.Flaky;

import static java.nio.charset.StandardCharsets.UTF_8;
import org.apache.commons.io.FileUtils;
import org.apache.commons.lang3.RandomStringUtils;
import org.apache.commons.lang3.RandomUtils;
import static org.apache.hadoop.hdds.StringUtils.string2Bytes;
import static org.apache.hadoop.hdds.client.ReplicationFactor.ONE;
import static org.apache.hadoop.hdds.client.ReplicationFactor.THREE;
import static org.apache.hadoop.hdds.client.ReplicationType.RATIS;
import static org.apache.hadoop.ozone.OmUtils.LOG;
import static org.apache.hadoop.ozone.OmUtils.MAX_TRXN_ID;
import static org.apache.hadoop.ozone.OzoneAcl.AclScope.ACCESS;
import static org.apache.hadoop.ozone.OzoneAcl.AclScope.DEFAULT;
import static org.apache.hadoop.ozone.OzoneConfigKeys.OZONE_SCM_BLOCK_SIZE;
import static org.apache.hadoop.ozone.OzoneConfigKeys.OZONE_SCM_BLOCK_SIZE_DEFAULT;
import static org.apache.hadoop.ozone.OzoneConsts.DEFAULT_OM_UPDATE_ID;
import static org.apache.hadoop.ozone.OzoneConsts.GB;
import static org.apache.hadoop.ozone.om.exceptions.OMException.ResultCodes.KEY_NOT_FOUND;
import static org.apache.hadoop.ozone.om.exceptions.OMException.ResultCodes.NO_SUCH_MULTIPART_UPLOAD_ERROR;
import static org.apache.hadoop.ozone.om.exceptions.OMException.ResultCodes.PARTIAL_RENAME;
import static org.apache.hadoop.ozone.security.acl.IAccessAuthorizer.ACLIdentityType.GROUP;
import static org.apache.hadoop.ozone.security.acl.IAccessAuthorizer.ACLIdentityType.USER;
import static org.apache.hadoop.ozone.security.acl.IAccessAuthorizer.ACLType.READ;

import static org.apache.hadoop.ozone.security.acl.IAccessAuthorizer.ACLType.WRITE;
import static org.apache.ozone.test.GenericTestUtils.getTestStartTime;
import static org.assertj.core.api.Assertions.assertThat;
import static org.junit.jupiter.api.Assertions.assertArrayEquals;
import static org.junit.jupiter.api.Assertions.assertEquals;
import static org.junit.jupiter.api.Assertions.assertFalse;
import static org.junit.jupiter.api.Assertions.assertNotEquals;
import static org.junit.jupiter.api.Assertions.assertNotNull;
import static org.junit.jupiter.api.Assertions.assertNull;
import static org.junit.jupiter.api.Assertions.assertSame;
import static org.junit.jupiter.api.Assertions.assertThrows;
import static org.junit.jupiter.api.Assertions.assertTrue;
import static org.junit.jupiter.api.Assertions.fail;
import static org.slf4j.event.Level.DEBUG;

import org.apache.ozone.test.tag.Unhealthy;
import org.junit.jupiter.api.MethodOrderer;
import org.junit.jupiter.api.Test;
import org.junit.jupiter.api.TestMethodOrder;
import org.junit.jupiter.params.ParameterizedTest;
import org.junit.jupiter.params.provider.CsvSource;
import org.junit.jupiter.params.provider.MethodSource;

/**
 * This is an abstract class to test all the public facing APIs of Ozone
 * Client, w/o OM Ratis server.
 * {@link TestOzoneRpcClient} tests the Ozone Client by submitting the
 * requests directly to OzoneManager. {@link TestOzoneRpcClientWithRatis}
 * tests the Ozone Client by submitting requests to OM's Ratis server.
 */
@TestMethodOrder(MethodOrderer.MethodName.class)
public abstract class TestOzoneRpcClientAbstract {

  private static MiniOzoneCluster cluster = null;
  private static OzoneClient ozClient = null;
  private static ObjectStore store = null;
  private static OzoneManager ozoneManager;
  private static StorageContainerLocationProtocolClientSideTranslatorPB
      storageContainerLocationClient;
  private static String remoteUserName = "remoteUser";
  private static String remoteGroupName = "remoteGroup";
  private static OzoneAcl defaultUserAcl = new OzoneAcl(USER, remoteUserName,
      READ, DEFAULT);
  private static OzoneAcl defaultGroupAcl = new OzoneAcl(GROUP, remoteGroupName,
      READ, DEFAULT);
  private static OzoneAcl inheritedUserAcl = new OzoneAcl(USER, remoteUserName,
      READ, ACCESS);
  private static OzoneAcl inheritedGroupAcl = new OzoneAcl(GROUP,
      remoteGroupName, READ, ACCESS);

  /**
   * Create a MiniOzoneCluster for testing.
   * @param conf Configurations to start the cluster.
   * @throws Exception
   */
  static void startCluster(OzoneConfiguration conf) throws Exception {
    // Reduce long wait time in MiniOzoneClusterImpl#waitForHddsDatanodesStop
    //  for testZReadKeyWithUnhealthyContainerReplica.
    conf.set("ozone.scm.stale.node.interval", "10s");

    ClientConfigBuilder.newBuilder(conf, StorageUnit.MB)
        .setDataStreamMinPacketSize(1)
        .setOn(conf);

    cluster = MiniOzoneCluster.newBuilder(conf)
        .setNumDatanodes(14)
        .setTotalPipelineNumLimit(10)
<<<<<<< HEAD
        .setScmId(scmId)
        .setClusterId(clusterId)
=======
        .setDataStreamMinPacketSize(1) // 1MB
>>>>>>> b37a59ac
        .build();
    cluster.waitForClusterToBeReady();
    ozClient = OzoneClientFactory.getRpcClient(conf);
    store = ozClient.getObjectStore();
    storageContainerLocationClient =
        cluster.getStorageContainerLocationClient();
    ozoneManager = cluster.getOzoneManager();
  }

  /**
   * Close OzoneClient and shutdown MiniOzoneCluster.
   */
  static void shutdownCluster() throws IOException {
    if (ozClient != null) {
      ozClient.close();
    }

    if (storageContainerLocationClient != null) {
      storageContainerLocationClient.close();
    }

    if (cluster != null) {
      cluster.shutdown();
    }
  }

  public static void setCluster(MiniOzoneCluster cluster) {
    TestOzoneRpcClientAbstract.cluster = cluster;
  }

  public static void setOzClient(OzoneClient ozClient) {
    TestOzoneRpcClientAbstract.ozClient = ozClient;
  }

  public static void setOzoneManager(OzoneManager ozoneManager) {
    TestOzoneRpcClientAbstract.ozoneManager = ozoneManager;
  }

  public static void setStorageContainerLocationClient(
      StorageContainerLocationProtocolClientSideTranslatorPB
          storageContainerLocationClient) {
    TestOzoneRpcClientAbstract.storageContainerLocationClient =
        storageContainerLocationClient;
  }

  public static void setStore(ObjectStore store) {
    TestOzoneRpcClientAbstract.store = store;
  }

  public static ObjectStore getStore() {
    return TestOzoneRpcClientAbstract.store;
  }

  public static OzoneClient getClient() {
    return TestOzoneRpcClientAbstract.ozClient;
  }

  public static MiniOzoneCluster getCluster() {
    return TestOzoneRpcClientAbstract.cluster;
  }
  /**
   * Test OM Proxy Provider.
   */
  @Test
  public void testOMClientProxyProvider() {

    HadoopRpcOMFailoverProxyProvider omFailoverProxyProvider =
        OmFailoverProxyUtil.getFailoverProxyProvider(store.getClientProxy());

    List<OMProxyInfo> omProxies = omFailoverProxyProvider.getOMProxyInfos();

    // For a non-HA OM service, there should be only one OM proxy.
    assertEquals(1, omProxies.size());
    // The address in OMProxyInfo object, which client will connect to,
    // should match the OM's RPC address.
    assertEquals(omProxies.get(0).getAddress(),
        ozoneManager.getOmRpcServerAddr());
  }

  @Test
  public void testDefaultS3GVolumeExists() throws Exception {
    String s3VolumeName =
        HddsClientUtils.getDefaultS3VolumeName(cluster.getConf());
    OzoneVolume ozoneVolume = store.getVolume(s3VolumeName);
    assertEquals(ozoneVolume.getName(), s3VolumeName);
    OMMetadataManager omMetadataManager =
        cluster.getOzoneManager().getMetadataManager();
    long transactionID = MAX_TRXN_ID + 1;
    long objectID = OmUtils.addEpochToTxId(omMetadataManager.getOmEpoch(),
        transactionID);
    OmVolumeArgs omVolumeArgs =
        cluster.getOzoneManager().getMetadataManager().getVolumeTable().get(
            omMetadataManager.getVolumeKey(s3VolumeName));
    assertEquals(objectID, omVolumeArgs.getObjectID());
    assertEquals(DEFAULT_OM_UPDATE_ID, omVolumeArgs.getUpdateID());
  }

  @Test
  public void testVolumeSetOwner() throws IOException {
    String volumeName = UUID.randomUUID().toString();
    store.createVolume(volumeName);

    String ownerName = "someRandomUser1";

    ClientProtocol proxy = store.getClientProxy();
    proxy.setVolumeOwner(volumeName, ownerName);
    // Set owner again
    proxy.setVolumeOwner(volumeName, ownerName);
  }

  @Test
  public void testBucketSetOwner() throws IOException {
    String volumeName = UUID.randomUUID().toString();
    String bucketName = UUID.randomUUID().toString();
    store.createVolume(volumeName);
    store.getVolume(volumeName).createBucket(bucketName);

    String oldOwner = store.getVolume(volumeName).getBucket(bucketName)
        .getOwner();
    String ownerName = "testUser";

    ClientProtocol proxy = store.getClientProxy();
    proxy.setBucketOwner(volumeName, bucketName, ownerName);
    String newOwner = store.getVolume(volumeName).getBucket(bucketName)
        .getOwner();

    assertEquals(ownerName, newOwner);
    assertNotEquals(oldOwner, newOwner);
    store.getVolume(volumeName).deleteBucket(bucketName);
    store.deleteVolume(volumeName);
  }

  @Test
  public void testSetAndClrQuota() throws Exception {
    String volumeName = UUID.randomUUID().toString();
    String bucketName = UUID.randomUUID().toString();
    String bucketName2 = UUID.randomUUID().toString();
    String value = "sample value";
    int valueLength = value.getBytes(UTF_8).length;
    OzoneVolume volume = null;
    store.createVolume(volumeName);

    store.getVolume(volumeName).createBucket(bucketName);
    OzoneBucket bucket = store.getVolume(volumeName).getBucket(bucketName);
    assertEquals(OzoneConsts.QUOTA_RESET, bucket.getQuotaInBytes());
    assertEquals(OzoneConsts.QUOTA_RESET, bucket.getQuotaInNamespace());

    store.getVolume(volumeName).getBucket(bucketName).setQuota(
        OzoneQuota.parseQuota("1GB", "1000"));
    OzoneBucket ozoneBucket = store.getVolume(volumeName).getBucket(bucketName);
    assertEquals(1024 * 1024 * 1024,
        ozoneBucket.getQuotaInBytes());
    assertEquals(1000L, ozoneBucket.getQuotaInNamespace());

    store.getVolume(volumeName).createBucket(bucketName2);
    store.getVolume(volumeName).getBucket(bucketName2).setQuota(
        OzoneQuota.parseQuota("1024", "1000"));
    OzoneBucket ozoneBucket2 =
        store.getVolume(volumeName).getBucket(bucketName2);
    assertEquals(1024L, ozoneBucket2.getQuotaInBytes());

    store.getVolume(volumeName).setQuota(OzoneQuota.parseQuota(
        "10GB", "10000"));
    volume = store.getVolume(volumeName);
    assertEquals(10 * GB, volume.getQuotaInBytes());
    assertEquals(10000L, volume.getQuotaInNamespace());

    IOException ioException = assertThrows(IOException.class,
        ozoneBucket::clearSpaceQuota);
    assertEquals("Can not clear bucket spaceQuota because volume" +
        " spaceQuota is not cleared.", ioException.getMessage());

    writeKey(bucket, UUID.randomUUID().toString(), ONE, value, valueLength);
    assertEquals(1L,
        store.getVolume(volumeName).getBucket(bucketName).getUsedNamespace());
    assertEquals(valueLength,
        store.getVolume(volumeName).getBucket(bucketName).getUsedBytes());
    assertEquals(2L,
        store.getVolume(volumeName).getUsedNamespace());

    store.getVolume(volumeName).clearSpaceQuota();
    store.getVolume(volumeName).clearNamespaceQuota();
    OzoneVolume clrVolume = store.getVolume(volumeName);
    assertEquals(OzoneConsts.QUOTA_RESET, clrVolume.getQuotaInBytes());
    assertEquals(OzoneConsts.QUOTA_RESET,
        clrVolume.getQuotaInNamespace());

    ozoneBucket.clearSpaceQuota();
    ozoneBucket.clearNamespaceQuota();
    OzoneBucket clrBucket = store.getVolume(volumeName).getBucket(bucketName);
    assertEquals(OzoneConsts.QUOTA_RESET, clrBucket.getQuotaInBytes());
    assertEquals(OzoneConsts.QUOTA_RESET,
        clrBucket.getQuotaInNamespace());
    assertEquals(1L,
        store.getVolume(volumeName).getBucket(bucketName).getUsedNamespace());
    assertEquals(valueLength,
        store.getVolume(volumeName).getBucket(bucketName).getUsedBytes());
    assertEquals(2L,
        store.getVolume(volumeName).getUsedNamespace());
  }

  @Test
  public void testSetBucketQuotaIllegal() throws Exception {
    String volumeName = UUID.randomUUID().toString();
    String bucketName = UUID.randomUUID().toString();
    store.createVolume(volumeName);
    store.getVolume(volumeName).createBucket(bucketName);

    IllegalArgumentException exception =
        assertThrows(IllegalArgumentException.class,
            () -> store.getVolume(volumeName).getBucket(bucketName)
                .setQuota(OzoneQuota.parseQuota("0GB", "10")));
    assertTrue(exception.getMessage()
        .startsWith("Invalid value for space quota"));

    exception = assertThrows(IllegalArgumentException.class,
        () -> store.getVolume(volumeName).getBucket(bucketName).setQuota(
            OzoneQuota.parseQuota("10GB", "0")));
    assertTrue(exception.getMessage()
        .startsWith("Invalid value for namespace quota"));

    exception = assertThrows(IllegalArgumentException.class,
        () -> store.getVolume(volumeName).getBucket(bucketName).setQuota(
            OzoneQuota.parseQuota("1GB", "-100")));
    assertTrue(exception.getMessage()
        .startsWith("Invalid value for namespace quota"));

    exception = assertThrows(IllegalArgumentException.class,
        () -> store.getVolume(volumeName).getBucket(bucketName).setQuota(
            OzoneQuota.parseQuota("1TEST", "100")));
    assertTrue(exception.getMessage()
        .startsWith("1TEST is invalid."));

    exception = assertThrows(IllegalArgumentException.class,
        () -> store.getVolume(volumeName).getBucket(bucketName).setQuota(
            OzoneQuota.parseQuota("9223372036854775808 BYTES", "100")));
    assertTrue(exception.getMessage()
        .startsWith("9223372036854775808 BYTES is invalid."));

    exception = assertThrows(IllegalArgumentException.class,
        () -> store.getVolume(volumeName).getBucket(bucketName).setQuota(
            OzoneQuota.parseQuota("-10GB", "100")));
    assertTrue(exception.getMessage()
        .startsWith("Invalid value for space quota"));

  }

  @Test
  public void testSetVolumeQuota() throws IOException {
    String volumeName = UUID.randomUUID().toString();
    store.createVolume(volumeName);
    assertEquals(OzoneConsts.QUOTA_RESET,
        store.getVolume(volumeName).getQuotaInBytes());
    assertEquals(OzoneConsts.QUOTA_RESET,
        store.getVolume(volumeName).getQuotaInNamespace());
    store.getVolume(volumeName).setQuota(OzoneQuota.parseQuota("1GB", "1000"));
    OzoneVolume volume = store.getVolume(volumeName);
    assertEquals(1024 * 1024 * 1024,
        volume.getQuotaInBytes());
    assertEquals(1000L, volume.getQuotaInNamespace());
  }

  @Test
  public void testSetVolumeQuotaIllegal() throws Exception {
    String volumeName = UUID.randomUUID().toString();

    VolumeArgs volumeArgs = VolumeArgs.newBuilder()
        .addMetadata("key1", "val1")
        .setQuotaInNamespace(0)
        .setQuotaInBytes(0)
        .build();
    IllegalArgumentException exception = assertThrows(
        IllegalArgumentException.class,
        () -> store.createVolume(volumeName, volumeArgs));
    assertTrue(exception.getMessage()
        .startsWith("Invalid values for quota"));

    store.createVolume(volumeName);

    // test volume set quota 0
    exception = assertThrows(IllegalArgumentException.class,
        () -> store.getVolume(volumeName).setQuota(OzoneQuota.parseQuota(
            "0GB", "10")));
    assertTrue(exception.getMessage()
        .startsWith("Invalid value for space quota"));
    exception = assertThrows(IllegalArgumentException.class,
        () -> store.getVolume(volumeName).setQuota(OzoneQuota.parseQuota(
            "10GB", "0")));
    assertTrue(exception.getMessage()
        .startsWith("Invalid value for namespace quota"));

    // The unit should be legal.
    exception = assertThrows(IllegalArgumentException.class,
        () -> store.getVolume(volumeName).setQuota(OzoneQuota.parseQuota(
            "1TEST", "1000")));
    assertTrue(exception.getMessage()
        .startsWith("1TEST is invalid."));

    // The setting value cannot be greater than LONG.MAX_VALUE BYTES.
    exception = assertThrows(IllegalArgumentException.class,
        () -> store.getVolume(volumeName).setQuota(OzoneQuota.parseQuota(
            "9223372036854775808 B", "1000")));
    assertTrue(exception.getMessage()
        .startsWith("9223372036854775808 B is invalid."));

    // The value cannot be negative.
    exception = assertThrows(IllegalArgumentException.class,
        () -> store.getVolume(volumeName).setQuota(OzoneQuota.parseQuota(
            "-10GB", "1000")));
    assertTrue(exception.getMessage()
        .startsWith("Invalid value for space quota"));
  }

  @Test
  public void testDeleteVolume()
      throws Exception {
    String volumeName = UUID.randomUUID().toString();
    store.createVolume(volumeName);
    OzoneVolume volume = store.getVolume(volumeName);
    assertNotNull(volume);
    store.deleteVolume(volumeName);
    OzoneTestUtils.expectOmException(ResultCodes.VOLUME_NOT_FOUND,
        () -> store.getVolume(volumeName));

  }

  @Test
  public void testCreateVolumeWithMetadata()
      throws IOException, OzoneClientException {
    String volumeName = UUID.randomUUID().toString();
    VolumeArgs volumeArgs = VolumeArgs.newBuilder()
        .addMetadata("key1", "val1")
        .build();
    store.createVolume(volumeName, volumeArgs);
    OzoneVolume volume = store.getVolume(volumeName);
    assertEquals(OzoneConsts.QUOTA_RESET, volume.getQuotaInNamespace());
    assertEquals(OzoneConsts.QUOTA_RESET, volume.getQuotaInBytes());
    assertEquals("val1", volume.getMetadata().get("key1"));
    assertEquals(volumeName, volume.getName());
  }

  @Test
  public void testCreateBucketWithMetadata()
      throws IOException, OzoneClientException {
    String volumeName = UUID.randomUUID().toString();
    String bucketName = UUID.randomUUID().toString();
    store.createVolume(volumeName);
    OzoneVolume volume = store.getVolume(volumeName);
    assertEquals(OzoneConsts.QUOTA_RESET, volume.getQuotaInNamespace());
    assertEquals(OzoneConsts.QUOTA_RESET, volume.getQuotaInBytes());
    BucketArgs args = BucketArgs.newBuilder()
        .addMetadata("key1", "value1").build();
    volume.createBucket(bucketName, args);
    OzoneBucket bucket = volume.getBucket(bucketName);
    assertEquals(bucketName, bucket.getName());
    assertEquals(OzoneConsts.QUOTA_RESET, bucket.getQuotaInNamespace());
    assertEquals(OzoneConsts.QUOTA_RESET, bucket.getQuotaInBytes());
    assertNotNull(bucket.getMetadata());
    assertEquals("value1", bucket.getMetadata().get("key1"));

  }


  @Test
  public void testCreateBucket()
      throws IOException {
    Instant testStartTime = getTestStartTime();
    String volumeName = UUID.randomUUID().toString();
    String bucketName = UUID.randomUUID().toString();
    store.createVolume(volumeName);
    OzoneVolume volume = store.getVolume(volumeName);
    volume.createBucket(bucketName);
    OzoneBucket bucket = volume.getBucket(bucketName);
    assertEquals(bucketName, bucket.getName());
    assertFalse(bucket.getCreationTime().isBefore(testStartTime));
    assertFalse(volume.getCreationTime().isBefore(testStartTime));
  }

  @Test
  public void testCreateS3Bucket()
      throws IOException {
    Instant testStartTime = getTestStartTime();
    String bucketName = UUID.randomUUID().toString();
    store.createS3Bucket(bucketName);
    OzoneBucket bucket = store.getS3Bucket(bucketName);
    assertEquals(bucketName, bucket.getName());
    assertFalse(bucket.getCreationTime().isBefore(testStartTime));
    assertEquals(BucketLayout.OBJECT_STORE, bucket.getBucketLayout());
  }

  @Test
  public void testDeleteS3Bucket()
      throws Exception {
    Instant testStartTime = getTestStartTime();
    String bucketName = UUID.randomUUID().toString();
    store.createS3Bucket(bucketName);
    OzoneBucket bucket = store.getS3Bucket(bucketName);
    assertEquals(bucketName, bucket.getName());
    assertFalse(bucket.getCreationTime().isBefore(testStartTime));
    store.deleteS3Bucket(bucketName);

    OzoneTestUtils.expectOmException(ResultCodes.BUCKET_NOT_FOUND,
        () -> store.getS3Bucket(bucketName));
  }

  @Test
  public void testDeleteS3NonExistingBucket() {
    OMException omException = assertThrows(OMException.class, () -> store.deleteS3Bucket(UUID.randomUUID().toString()));
    assertSame(ResultCodes.BUCKET_NOT_FOUND, omException.getResult());
    assertThat(omException).hasMessage("Bucket not found");
  }

  @Test
  public void testCreateBucketWithVersioning()
      throws IOException {
    String volumeName = UUID.randomUUID().toString();
    String bucketName = UUID.randomUUID().toString();
    store.createVolume(volumeName);
    OzoneVolume volume = store.getVolume(volumeName);
    BucketArgs.Builder builder = BucketArgs.newBuilder();
    builder.setVersioning(true);
    volume.createBucket(bucketName, builder.build());
    OzoneBucket bucket = volume.getBucket(bucketName);
    assertEquals(bucketName, bucket.getName());
    assertTrue(bucket.getVersioning());
  }

  @Test
  public void testCreateBucketWithStorageType()
      throws IOException {
    String volumeName = UUID.randomUUID().toString();
    String bucketName = UUID.randomUUID().toString();
    store.createVolume(volumeName);
    OzoneVolume volume = store.getVolume(volumeName);
    BucketArgs.Builder builder = BucketArgs.newBuilder();
    builder.setStorageType(StorageType.SSD);
    volume.createBucket(bucketName, builder.build());
    OzoneBucket bucket = volume.getBucket(bucketName);
    assertEquals(bucketName, bucket.getName());
    assertEquals(StorageType.SSD, bucket.getStorageType());
  }

  @Test
  public void testCreateBucketWithAcls()
      throws IOException {
    String volumeName = UUID.randomUUID().toString();
    String bucketName = UUID.randomUUID().toString();
    OzoneAcl userAcl = new OzoneAcl(USER, "test",
        READ, ACCESS);
    List<OzoneAcl> acls = new ArrayList<>();
    acls.add(userAcl);
    store.createVolume(volumeName);
    OzoneVolume volume = store.getVolume(volumeName);
    BucketArgs.Builder builder = BucketArgs.newBuilder();
    builder.setAcls(acls);
    volume.createBucket(bucketName, builder.build());
    OzoneBucket bucket = volume.getBucket(bucketName);
    assertEquals(bucketName, bucket.getName());
    assertThat(bucket.getAcls()).contains(userAcl);
  }

  @Test
  public void testCreateBucketWithReplicationConfig()
      throws IOException {
    String volumeName = UUID.randomUUID().toString();
    String bucketName = UUID.randomUUID().toString();
    ReplicationConfig repConfig = new ECReplicationConfig(3, 2);
    store.createVolume(volumeName);
    OzoneVolume volume = store.getVolume(volumeName);
    BucketArgs bucketArgs = BucketArgs.newBuilder()
        .setDefaultReplicationConfig(new DefaultReplicationConfig(repConfig))
        .build();
    volume.createBucket(bucketName, bucketArgs);
    OzoneBucket bucket = volume.getBucket(bucketName);
    assertEquals(bucketName, bucket.getName());
    assertEquals(repConfig, bucket.getReplicationConfig());
  }

  @Test
  public void testCreateBucketWithAllArgument()
      throws IOException {
    String volumeName = UUID.randomUUID().toString();
    String bucketName = UUID.randomUUID().toString();
    OzoneAcl userAcl = new OzoneAcl(USER, "test",
        ACLType.ALL, ACCESS);
    List<OzoneAcl> acls = new ArrayList<>();
    acls.add(userAcl);
    ReplicationConfig repConfig = new ECReplicationConfig(3, 2);
    store.createVolume(volumeName);
    OzoneVolume volume = store.getVolume(volumeName);
    BucketArgs.Builder builder = BucketArgs.newBuilder();
    builder.setVersioning(true)
        .setStorageType(StorageType.SSD)
        .setAcls(acls)
        .setDefaultReplicationConfig(new DefaultReplicationConfig(repConfig));
    volume.createBucket(bucketName, builder.build());
    OzoneBucket bucket = volume.getBucket(bucketName);
    assertEquals(bucketName, bucket.getName());
    assertTrue(bucket.getVersioning());
    assertEquals(StorageType.SSD, bucket.getStorageType());
    assertThat(bucket.getAcls()).contains(userAcl);
    assertEquals(repConfig, bucket.getReplicationConfig());
  }

  @Test
  public void testInvalidBucketCreation() throws Exception {
    String volumeName = UUID.randomUUID().toString();
    String bucketName = "invalid#bucket";
    store.createVolume(volumeName);
    OzoneVolume volume = store.getVolume(volumeName);
    OMException omException = assertThrows(OMException.class,
        () -> volume.createBucket(bucketName));
    assertEquals("Bucket or Volume name has an unsupported character : #",
        omException.getMessage());
  }

  @Test
  public void testAddBucketAcl()
      throws IOException {
    String volumeName = UUID.randomUUID().toString();
    String bucketName = UUID.randomUUID().toString();
    store.createVolume(volumeName);
    OzoneVolume volume = store.getVolume(volumeName);
    volume.createBucket(bucketName);
    List<OzoneAcl> acls = new ArrayList<>();
    acls.add(new OzoneAcl(USER, "test", ACLType.ALL, ACCESS));
    OzoneBucket bucket = volume.getBucket(bucketName);
    for (OzoneAcl acl : acls) {
      assertTrue(bucket.addAcl(acl));
    }
    OzoneBucket newBucket = volume.getBucket(bucketName);
    assertEquals(bucketName, newBucket.getName());
    assertThat(bucket.getAcls()).contains(acls.get(0));
  }

  @Test
  public void testRemoveBucketAcl()
      throws IOException {
    String volumeName = UUID.randomUUID().toString();
    String bucketName = UUID.randomUUID().toString();
    OzoneAcl userAcl = new OzoneAcl(USER, "test",
        ACLType.ALL, ACCESS);
    List<OzoneAcl> acls = new ArrayList<>();
    acls.add(userAcl);
    store.createVolume(volumeName);
    OzoneVolume volume = store.getVolume(volumeName);
    BucketArgs.Builder builder = BucketArgs.newBuilder();
    builder.setAcls(acls);
    volume.createBucket(bucketName, builder.build());
    OzoneBucket bucket = volume.getBucket(bucketName);
    for (OzoneAcl acl : acls) {
      assertTrue(bucket.removeAcl(acl));
    }
    OzoneBucket newBucket = volume.getBucket(bucketName);
    assertEquals(bucketName, newBucket.getName());
    assertThat(bucket.getAcls()).doesNotContain(acls.get(0));
  }

  @Test
  public void testRemoveBucketAclUsingRpcClientRemoveAcl()
      throws IOException {
    String volumeName = UUID.randomUUID().toString();
    String bucketName = UUID.randomUUID().toString();
    OzoneAcl userAcl = new OzoneAcl(USER, "test",
        ACLType.ALL, ACCESS);
    List<OzoneAcl> acls = new ArrayList<>();
    acls.add(userAcl);
    acls.add(new OzoneAcl(USER, "test1",
        ACLType.ALL, ACCESS));
    store.createVolume(volumeName);
    OzoneVolume volume = store.getVolume(volumeName);
    BucketArgs.Builder builder = BucketArgs.newBuilder();
    builder.setAcls(acls);
    volume.createBucket(bucketName, builder.build());
    OzoneObj ozoneObj = OzoneObjInfo.Builder.newBuilder()
        .setBucketName(bucketName)
        .setVolumeName(volumeName)
        .setStoreType(OzoneObj.StoreType.OZONE)
        .setResType(OzoneObj.ResourceType.BUCKET).build();

    // Remove the 2nd acl added to the list.
    boolean remove = store.removeAcl(ozoneObj, acls.get(1));
    assertTrue(remove);
    assertThat(store.getAcl(ozoneObj)).doesNotContain(acls.get(1));

    remove = store.removeAcl(ozoneObj, acls.get(0));
    assertTrue(remove);
    assertThat(store.getAcl(ozoneObj)).doesNotContain(acls.get(0));
  }

  @Test
  public void testSetBucketVersioning()
      throws IOException {
    String volumeName = UUID.randomUUID().toString();
    String bucketName = UUID.randomUUID().toString();
    store.createVolume(volumeName);
    OzoneVolume volume = store.getVolume(volumeName);
    volume.createBucket(bucketName);
    OzoneBucket bucket = volume.getBucket(bucketName);
    bucket.setVersioning(true);
    OzoneBucket newBucket = volume.getBucket(bucketName);
    assertEquals(bucketName, newBucket.getName());
    assertTrue(newBucket.getVersioning());
  }

  @Test
  public void testAclsAfterCallingSetBucketProperty() throws Exception {
    String volumeName = UUID.randomUUID().toString();
    String bucketName = UUID.randomUUID().toString();
    store.createVolume(volumeName);
    OzoneVolume volume = store.getVolume(volumeName);
    volume.createBucket(bucketName);

    OzoneBucket ozoneBucket = volume.getBucket(bucketName);
    List<OzoneAcl> currentAcls = ozoneBucket.getAcls();

    ozoneBucket.setVersioning(true);

    OzoneBucket newBucket = volume.getBucket(bucketName);
    assertEquals(bucketName, newBucket.getName());
    assertTrue(newBucket.getVersioning());

    List<OzoneAcl> aclsAfterSet = newBucket.getAcls();
    assertEquals(currentAcls, aclsAfterSet);

  }

  @Test
  public void testSetBucketStorageType()
      throws IOException {
    String volumeName = UUID.randomUUID().toString();
    String bucketName = UUID.randomUUID().toString();
    store.createVolume(volumeName);
    OzoneVolume volume = store.getVolume(volumeName);
    volume.createBucket(bucketName);
    OzoneBucket bucket = volume.getBucket(bucketName);
    bucket.setStorageType(StorageType.SSD);
    OzoneBucket newBucket = volume.getBucket(bucketName);
    assertEquals(bucketName, newBucket.getName());
    assertEquals(StorageType.SSD, newBucket.getStorageType());
  }

  @ParameterizedTest
  @MethodSource("bucketLayouts")
  public void testDeleteBucketWithTheSamePrefix(BucketLayout bucketLayout)
      throws Exception {
    /*
    * This test case simulates the following operations:
    * 1. (op1) Create a bucket named "bucket1".
    * 2. (op2) Create another bucket named "bucket11",
    *          which has the same prefix as "bucket1".
    * 3. (op3) Put a key in the "bucket11".
    * 4. (op4) Delete the "bucket1". This operation should succeed.
    * */
    String volumeName = UUID.randomUUID().toString();
    String bucketName1 = "bucket1";
    String bucketName2 = "bucket11";
    String keyName = "key";
    store.createVolume(volumeName);
    OzoneVolume volume = store.getVolume(volumeName);
    BucketArgs bucketArgs =
        BucketArgs.newBuilder().setBucketLayout(bucketLayout).build();
    volume.createBucket(bucketName1, bucketArgs);
    volume.createBucket(bucketName2, bucketArgs);
    OzoneBucket bucket2 = volume.getBucket(bucketName2);
    bucket2.createKey(keyName, 1).close();
    volume.deleteBucket(bucketName1);
    OzoneTestUtils.expectOmException(ResultCodes.BUCKET_NOT_FOUND,
        () -> volume.getBucket(bucketName1));
  }

  @Test
  public void testDeleteBucket()
      throws Exception {

    String volumeName = UUID.randomUUID().toString();
    String bucketName = UUID.randomUUID().toString();
    store.createVolume(volumeName);
    OzoneVolume volume = store.getVolume(volumeName);
    volume.createBucket(bucketName);
    OzoneBucket bucket = volume.getBucket(bucketName);
    assertNotNull(bucket);
    volume.deleteBucket(bucketName);

    OzoneTestUtils.expectOmException(ResultCodes.BUCKET_NOT_FOUND,
        () -> volume.getBucket(bucketName)
    );
  }

  @Test
  public void testDeleteLinkedBucket() throws Exception {
    String volumeName = UUID.randomUUID().toString();
    String bucketName = UUID.randomUUID().toString();
    String linkedBucketName = UUID.randomUUID().toString();

    store.createVolume(volumeName);
    OzoneVolume volume = store.getVolume(volumeName);

    volume.createBucket(bucketName);
    OzoneBucket bucket = volume.getBucket(bucketName);
    assertNotNull(bucket);

    volume.createBucket(linkedBucketName,
        BucketArgs.newBuilder()
            .setSourceBucket(bucketName)
            .setSourceVolume(volumeName)
            .build());
    OzoneBucket linkedBucket = volume.getBucket(linkedBucketName);
    assertNotNull(linkedBucket);

    volume.deleteBucket(bucketName);

    OzoneTestUtils.expectOmException(ResultCodes.BUCKET_NOT_FOUND,
        () -> volume.getBucket(bucketName)
    );
    //now linkedBucketName has become a dangling one
    //should still be possible to get its info
    OzoneBucket danglingLinkedBucket = volume.getBucket(linkedBucketName);
    assertNotNull(danglingLinkedBucket);

    //now delete the dangling linked bucket
    volume.deleteBucket(linkedBucketName);

    OzoneTestUtils.expectOmException(ResultCodes.BUCKET_NOT_FOUND,
        () -> volume.getBucket(linkedBucketName)
    );

    store.deleteVolume(volumeName);
  }

  private void verifyReplication(String volumeName, String bucketName,
      String keyName, ReplicationConfig replication)
      throws IOException {
    OmKeyArgs keyArgs = new OmKeyArgs.Builder()
        .setVolumeName(volumeName)
        .setBucketName(bucketName)
        .setKeyName(keyName)
        .build();
    OmKeyInfo keyInfo = ozoneManager.lookupKey(keyArgs);
    for (OmKeyLocationInfo info:
        keyInfo.getLatestVersionLocations().getLocationList()) {
      ContainerInfo container =
          storageContainerLocationClient.getContainer(info.getContainerID());
      assertEquals(replication, container.getReplicationConfig());
    }
  }

  @ParameterizedTest
  @CsvSource({"rs-3-3-1024k,false", "xor-3-5-2048k,false",
              "rs-3-2-1024k,true", "rs-6-3-1024k,true", "rs-10-4-1024k,true"})
  public void testPutKeyWithReplicationConfig(String replicationValue,
                                              boolean isValidReplicationConfig)
          throws IOException {
    String volumeName = UUID.randomUUID().toString();
    String bucketName = UUID.randomUUID().toString();

    store.createVolume(volumeName);
    OzoneVolume volume = store.getVolume(volumeName);
    volume.createBucket(bucketName);
    OzoneBucket bucket = volume.getBucket(bucketName);

    String keyName = UUID.randomUUID().toString();
    String value = UUID.randomUUID().toString();
    ReplicationConfig replicationConfig =
            new ECReplicationConfig(replicationValue);
    if (isValidReplicationConfig) {
      OzoneOutputStream out = bucket.createKey(keyName,
              value.getBytes(UTF_8).length, replicationConfig, new HashMap<>());
      out.write(value.getBytes(UTF_8));
      out.close();
      OzoneKey key = bucket.getKey(keyName);
      assertEquals(keyName, key.getName());
      try (OzoneInputStream is = bucket.readKey(keyName)) {
        byte[] fileContent = new byte[value.getBytes(UTF_8).length];
        is.read(fileContent);
        assertEquals(value, new String(fileContent, UTF_8));
      }
    } else {
      assertThrows(IllegalArgumentException.class,
          () -> bucket.createKey(keyName, "dummy".getBytes(UTF_8).length,
              replicationConfig, new HashMap<>()));
    }
  }

  @Test
  public void testPutKey() throws IOException {
    String volumeName = UUID.randomUUID().toString();
    String bucketName = UUID.randomUUID().toString();
    Instant testStartTime = getTestStartTime();

    String value = "sample value";
    store.createVolume(volumeName);
    OzoneVolume volume = store.getVolume(volumeName);
    volume.createBucket(bucketName);
    OzoneBucket bucket = volume.getBucket(bucketName);

    for (int i = 0; i < 10; i++) {
      String keyName = UUID.randomUUID().toString();

      OzoneOutputStream out = bucket.createKey(keyName,
          value.getBytes(UTF_8).length, RATIS,
          ONE, new HashMap<>());
      out.write(value.getBytes(UTF_8));
      out.close();
      OzoneKey key = bucket.getKey(keyName);
      assertEquals(keyName, key.getName());
      try (OzoneInputStream is = bucket.readKey(keyName)) {
        byte[] fileContent = new byte[value.getBytes(UTF_8).length];
        is.read(fileContent);
        verifyReplication(volumeName, bucketName, keyName,
            RatisReplicationConfig.getInstance(
                HddsProtos.ReplicationFactor.ONE));
        assertEquals(value, new String(fileContent, UTF_8));
        assertFalse(key.getCreationTime().isBefore(testStartTime));
        assertFalse(key.getModificationTime().isBefore(testStartTime));
      }
    }
  }

  @Test
  public void testCheckUsedBytesQuota() throws IOException {
    String volumeName = UUID.randomUUID().toString();
    String bucketName = UUID.randomUUID().toString();
    OzoneVolume volume = null;

    String value = "sample value";
    int blockSize = (int) ozoneManager.getConfiguration().getStorageSize(
        OZONE_SCM_BLOCK_SIZE, OZONE_SCM_BLOCK_SIZE_DEFAULT, StorageUnit.BYTES);
    int valueLength = value.getBytes(UTF_8).length;

    store.createVolume(volumeName);
    volume = store.getVolume(volumeName);
    volume.createBucket(bucketName);
    final OzoneBucket bucket = volume.getBucket(bucketName);
    bucket.setQuota(OzoneQuota.parseQuota("1 B", "100"));
    store.getVolume(volumeName).setQuota(
        OzoneQuota.parseQuota(Long.MAX_VALUE + " B", "100"));

    // Test bucket quota: write key.
    // The remaining quota does not satisfy a block size, so the writing fails.

    OMException omException = assertThrows(OMException.class,
        () -> writeKey(bucket, UUID.randomUUID().toString(), ONE, value, valueLength));
    assertSame(ResultCodes.QUOTA_EXCEEDED, omException.getResult());
    // Write failed, bucket usedBytes should be 0
    assertEquals(0L,
        store.getVolume(volumeName).getBucket(bucketName).getUsedBytes());

    // Test bucket quota: write file.
    // The remaining quota does not satisfy a block size, so the write fails.

    omException = assertThrows(OMException.class,
        () -> writeFile(bucket, UUID.randomUUID().toString(), ONE, value, 0));
    assertSame(ResultCodes.QUOTA_EXCEEDED, omException.getResult());
    // Write failed, bucket usedBytes should be 0
    assertEquals(0L, store.getVolume(volumeName).getBucket(bucketName).getUsedBytes());

    // Test bucket quota: write large key(with five blocks), the first four
    // blocks will succeed，while the later block will fail.
    bucket.setQuota(OzoneQuota.parseQuota(
        4 * blockSize + " B", "100"));

    IOException ioException = assertThrows(IOException.class, () -> {
      String keyName = UUID.randomUUID().toString();
      try (OzoneOutputStream out = bucket.createKey(keyName, valueLength, RATIS, ONE, new HashMap<>())) {
        for (int i = 0; i <= (4 * blockSize) / value.length(); i++) {
          out.write(value.getBytes(UTF_8));
        }
      }
    });
    assertThat(ioException).hasCauseInstanceOf(OMException.class).hasMessageContaining("QUOTA_EXCEEDED");

    // AllocateBlock failed, bucket usedBytes should not update.
    assertEquals(0L, store.getVolume(volumeName).getBucket(bucketName).getUsedBytes());

    // Reset bucket quota, the original usedBytes needs to remain the same
    bucket.setQuota(OzoneQuota.parseQuota(
        100 + " GB", "100"));
    assertEquals(0,
        store.getVolume(volumeName).getBucket(bucketName).getUsedBytes());

    // key with 0 bytes, usedBytes should not increase.
    bucket.setQuota(OzoneQuota.parseQuota(
        5 * blockSize + " B", "100"));
    OzoneOutputStream out = bucket.createKey(UUID.randomUUID().toString(),
        valueLength, RATIS, ONE, new HashMap<>());
    out.close();
    assertEquals(0,
        store.getVolume(volumeName).getBucket(bucketName).getUsedBytes());

    // key write success,bucket usedBytes should update.
    bucket.setQuota(OzoneQuota.parseQuota(
        5 * blockSize + " B", "100"));
    OzoneOutputStream out2 = bucket.createKey(UUID.randomUUID().toString(),
        valueLength, RATIS, ONE, new HashMap<>());
    out2.write(value.getBytes(UTF_8));
    out2.close();
    assertEquals(valueLength,
        store.getVolume(volumeName).getBucket(bucketName).getUsedBytes());
  }

  @Test
  public void testBucketUsedBytes() throws IOException {
    bucketUsedBytesTestHelper(BucketLayout.OBJECT_STORE);
  }

  @Test
  public void testFSOBucketUsedBytes() throws IOException {
    bucketUsedBytesTestHelper(BucketLayout.FILE_SYSTEM_OPTIMIZED);
  }

  private void bucketUsedBytesTestHelper(BucketLayout bucketLayout)
      throws IOException {
    String volumeName = UUID.randomUUID().toString();
    String bucketName = UUID.randomUUID().toString();
    int blockSize = (int) ozoneManager.getConfiguration().getStorageSize(
        OZONE_SCM_BLOCK_SIZE, OZONE_SCM_BLOCK_SIZE_DEFAULT, StorageUnit.BYTES);
    OzoneVolume volume = null;
    String value = "sample value";
    int valueLength = value.getBytes(UTF_8).length;
    store.createVolume(volumeName);
    volume = store.getVolume(volumeName);
    BucketArgs bucketArgs = BucketArgs.newBuilder()
        .setBucketLayout(bucketLayout).build();
    volume.createBucket(bucketName, bucketArgs);
    OzoneBucket bucket = volume.getBucket(bucketName);
    String keyName = UUID.randomUUID().toString();

    writeKey(bucket, keyName, ONE, value, valueLength);
    assertEquals(valueLength,
        store.getVolume(volumeName).getBucket(bucketName).getUsedBytes());

    writeKey(bucket, keyName, ONE, value, valueLength);
    assertEquals(valueLength,
        store.getVolume(volumeName).getBucket(bucketName).getUsedBytes());

    // pre-allocate more blocks than needed
    int fakeValueLength = valueLength + blockSize;
    writeKey(bucket, keyName, ONE, value, fakeValueLength);
    assertEquals(valueLength,
        store.getVolume(volumeName).getBucket(bucketName).getUsedBytes());

    bucket.deleteKey(keyName);
    assertEquals(0L,
        store.getVolume(volumeName).getBucket(bucketName).getUsedBytes());
  }

  static Stream<BucketLayout> bucketLayouts() {
    return Stream.of(
        BucketLayout.OBJECT_STORE,
        BucketLayout.LEGACY,
        BucketLayout.FILE_SYSTEM_OPTIMIZED
    );
  }

  @ParameterizedTest
  @MethodSource("bucketLayouts")
  void bucketUsedBytesOverWrite(BucketLayout bucketLayout)
      throws IOException {
    String volumeName = UUID.randomUUID().toString();
    String bucketName = UUID.randomUUID().toString();
    OzoneVolume volume = null;
    String value = "sample value";
    int valueLength = value.getBytes(UTF_8).length;
    store.createVolume(volumeName);
    volume = store.getVolume(volumeName);
    BucketArgs bucketArgs = BucketArgs.newBuilder()
        .setBucketLayout(bucketLayout).setVersioning(true).build();
    volume.createBucket(bucketName, bucketArgs);
    OzoneBucket bucket = volume.getBucket(bucketName);
    String keyName = UUID.randomUUID().toString();

    writeKey(bucket, keyName, ONE, value, valueLength);
    assertEquals(valueLength,
        store.getVolume(volumeName).getBucket(bucketName).getUsedBytes());

    // Overwrite the same key, because this bucket setVersioning is true,
    // so the bucket usedBytes should increase.
    writeKey(bucket, keyName, ONE, value, valueLength);
    assertEquals(valueLength * 2,
        store.getVolume(volumeName).getBucket(bucketName).getUsedBytes());
  }


  // TODO: testBucketQuota overlaps with testBucketUsedBytes,
  //       do cleanup when EC branch gets merged into master.
  @ParameterizedTest
  @MethodSource("replicationConfigs")
  void testBucketQuota(ReplicationConfig repConfig) throws IOException {
    int blockSize = (int) ozoneManager.getConfiguration().getStorageSize(
        OZONE_SCM_BLOCK_SIZE, OZONE_SCM_BLOCK_SIZE_DEFAULT, StorageUnit.BYTES);

    for (int i = 0; i <= repConfig.getRequiredNodes(); i++) {
      bucketQuotaTestHelper(i * blockSize, repConfig);
      bucketQuotaTestHelper(i * blockSize + 1, repConfig);
    }
  }

  private void bucketQuotaTestHelper(int keyLength, ReplicationConfig repConfig)
      throws IOException {
    String volumeName = UUID.randomUUID().toString();
    String bucketName = UUID.randomUUID().toString();
    String keyName = UUID.randomUUID().toString();
    long blockSize = (long) ozoneManager.getConfiguration().getStorageSize(
        OZONE_SCM_BLOCK_SIZE, OZONE_SCM_BLOCK_SIZE_DEFAULT, StorageUnit.BYTES);

    store.createVolume(volumeName);
    OzoneVolume volume = store.getVolume(volumeName);
    volume.createBucket(bucketName);
    OzoneBucket bucket = volume.getBucket(bucketName);

    byte[] value = new byte[keyLength];
    long keyQuota = QuotaUtil.getReplicatedSize(keyLength, repConfig);

    OzoneOutputStream out = bucket.createKey(keyName, keyLength,
        repConfig, new HashMap<>());
    // Write a new key and do not update Bucket UsedBytes until commit.
    assertEquals(0,
        store.getVolume(volumeName).getBucket(bucketName).getUsedBytes());
    out.write(value);
    out.close();
    // After committing the new key, the Bucket UsedBytes must be updated to
    // keyQuota.
    assertEquals(keyQuota,
        store.getVolume(volumeName).getBucket(bucketName).getUsedBytes());

    out = bucket.createKey(keyName, keyLength, repConfig, new HashMap<>());
    // Overwrite an old key. The Bucket UsedBytes are not updated before the
    // commit. So the Bucket UsedBytes remain unchanged.
    assertEquals(keyQuota,
        store.getVolume(volumeName).getBucket(bucketName).getUsedBytes());
    out.write(value);
    out.close();
    assertEquals(keyQuota,
        store.getVolume(volumeName).getBucket(bucketName).getUsedBytes());

    bucket.deleteKey(keyName);
    assertEquals(0L,
        store.getVolume(volumeName).getBucket(bucketName).getUsedBytes());
  }

  @ParameterizedTest
  @MethodSource("bucketLayouts")
  public void testBucketUsedNamespace(BucketLayout layout) throws IOException {
    String volumeName = UUID.randomUUID().toString();
    String bucketName = UUID.randomUUID().toString();
    String value = "sample value";
    int valueLength = value.getBytes(UTF_8).length;
    store.createVolume(volumeName);
    OzoneVolume volume = store.getVolume(volumeName);
    BucketArgs bucketArgs = BucketArgs.newBuilder()
        .setBucketLayout(layout)
        .build();
    volume.createBucket(bucketName, bucketArgs);
    OzoneBucket bucket = volume.getBucket(bucketName);
    String keyName1 = UUID.randomUUID().toString();
    String keyName2 = UUID.randomUUID().toString();

    writeKey(bucket, keyName1, ONE, value, valueLength);
    assertEquals(1L, getBucketUsedNamespace(volumeName, bucketName));
    // Test create a file twice will not increase usedNamespace twice
    writeKey(bucket, keyName1, ONE, value, valueLength);
    assertEquals(1L, getBucketUsedNamespace(volumeName, bucketName));
    writeKey(bucket, keyName2, ONE, value, valueLength);
    assertEquals(2L, getBucketUsedNamespace(volumeName, bucketName));
    bucket.deleteKey(keyName1);
    assertEquals(1L, getBucketUsedNamespace(volumeName, bucketName));
    bucket.deleteKey(keyName2);
    assertEquals(0L, getBucketUsedNamespace(volumeName, bucketName));

    RpcClient client = new RpcClient(cluster.getConf(), null);
    try {
      String directoryName1 = UUID.randomUUID().toString();
      String directoryName2 = UUID.randomUUID().toString();

      client.createDirectory(volumeName, bucketName, directoryName1);
      assertEquals(1L, getBucketUsedNamespace(volumeName, bucketName));
      // Test create a directory twice will not increase usedNamespace twice
      client.createDirectory(volumeName, bucketName, directoryName2);
      assertEquals(2L, getBucketUsedNamespace(volumeName, bucketName));
      client.deleteKey(volumeName, bucketName,
          OzoneFSUtils.addTrailingSlashIfNeeded(directoryName1), false);
      assertEquals(1L, getBucketUsedNamespace(volumeName, bucketName));
      client.deleteKey(volumeName, bucketName,
          OzoneFSUtils.addTrailingSlashIfNeeded(directoryName2), false);
      assertEquals(0L, getBucketUsedNamespace(volumeName, bucketName));

      String multiComponentsDir = "dir1/dir2/dir3/dir4";
      client.createDirectory(volumeName, bucketName, multiComponentsDir);
      assertEquals(OzoneFSUtils.getFileCount(multiComponentsDir),
          getBucketUsedNamespace(volumeName, bucketName));
    } finally {
      client.close();
    }
  }

  @ParameterizedTest
  @MethodSource("bucketLayouts")
  public void testMissingParentBucketUsedNamespace(BucketLayout layout)
      throws IOException {
    // when will put a key that contain not exist directory only FSO buckets
    // and LEGACY buckets with ozone.om.enable.filesystem.paths set to true
    // will create missing directories.
    String volumeName = UUID.randomUUID().toString();
    String bucketName = UUID.randomUUID().toString();
    String value = "sample value";
    int valueLength = value.getBytes(UTF_8).length;
    store.createVolume(volumeName);
    OzoneVolume volume = store.getVolume(volumeName);
    BucketArgs bucketArgs = BucketArgs.newBuilder()
        .setBucketLayout(layout)
        .build();
    volume.createBucket(bucketName, bucketArgs);
    OzoneBucket bucket = volume.getBucket(bucketName);

    if (layout.equals(BucketLayout.LEGACY)) {
      OzoneConfiguration conf = cluster.getConf();
      conf.setBoolean(OMConfigKeys.OZONE_OM_ENABLE_FILESYSTEM_PATHS, true);
      cluster.setConf(conf);
    }

    // the directory "/dir1", ""/dir1/dir2/", "/dir1/dir2/dir3/"
    // will be created automatically
    String missingParentKeyName = "dir1/dir2/dir3/file1";
    writeKey(bucket, missingParentKeyName, ONE, value, valueLength);
    if (layout.equals(BucketLayout.OBJECT_STORE)) {
      // for OBJECT_STORE bucket, missing parent will not be
      // created automatically
      assertEquals(1, getBucketUsedNamespace(volumeName, bucketName));
    } else {
      assertEquals(OzoneFSUtils.getFileCount(missingParentKeyName),
          getBucketUsedNamespace(volumeName, bucketName));
    }
  }

  private long getBucketUsedNamespace(String volume, String bucket)
      throws IOException {
    return store.getVolume(volume).getBucket(bucket).getUsedNamespace();
  }

  @Test
  public void testVolumeUsedNamespace() throws IOException {
    String volumeName = UUID.randomUUID().toString();
    String bucketName = UUID.randomUUID().toString();
    String bucketName2 = UUID.randomUUID().toString();
    OzoneVolume volume = null;

    // set Volume namespace quota as 1
    store.createVolume(volumeName,
        VolumeArgs.newBuilder().setQuotaInNamespace(1L).build());
    volume = store.getVolume(volumeName);
    // The initial value should be 0
    assertEquals(0L, volume.getUsedNamespace());
    volume.createBucket(bucketName);
    // Used namespace should be 1
    volume = store.getVolume(volumeName);
    assertEquals(1L, volume.getUsedNamespace());

    OzoneVolume finalVolume = volume;
    OMException omException = assertThrows(OMException.class, () -> finalVolume.createBucket(bucketName2));
    assertEquals(ResultCodes.QUOTA_EXCEEDED, omException.getResult());

    // test linked bucket
    String targetVolName = UUID.randomUUID().toString();
    store.createVolume(targetVolName);
    OzoneVolume volumeWithLinkedBucket = store.getVolume(targetVolName);
    String targetBucketName = UUID.randomUUID().toString();
    BucketArgs.Builder argsBuilder = new BucketArgs.Builder()
        .setStorageType(StorageType.DEFAULT)
        .setVersioning(false)
        .setSourceVolume(volumeName)
        .setSourceBucket(bucketName);
    volumeWithLinkedBucket.createBucket(targetBucketName, argsBuilder.build());
    // Used namespace should be 0 because linked bucket does not consume
    // namespace quota
    assertEquals(0L, volumeWithLinkedBucket.getUsedNamespace());

    // Reset volume quota, the original usedNamespace needs to remain the same
    store.getVolume(volumeName).setQuota(OzoneQuota.parseNameSpaceQuota(
        "100"));
    assertEquals(1L,
        store.getVolume(volumeName).getUsedNamespace());

    volume.deleteBucket(bucketName);
    // Used namespace should be 0
    volume = store.getVolume(volumeName);
    assertEquals(0L, volume.getUsedNamespace());
  }

  @Test
  public void testBucketQuotaInNamespace() throws IOException {
    String volumeName = UUID.randomUUID().toString();
    String bucketName = UUID.randomUUID().toString();
    String key1 = UUID.randomUUID().toString();
    String key2 = UUID.randomUUID().toString();
    String key3 = UUID.randomUUID().toString();

    String value = "sample value";

    store.createVolume(volumeName);
    OzoneVolume volume = store.getVolume(volumeName);
    volume.createBucket(bucketName);
    OzoneBucket bucket = volume.getBucket(bucketName);
    bucket.setQuota(OzoneQuota.parseQuota(Long.MAX_VALUE + " B", "2"));

    writeKey(bucket, key1, ONE, value, value.length());
    assertEquals(1L,
        store.getVolume(volumeName).getBucket(bucketName).getUsedNamespace());

    writeKey(bucket, key2, ONE, value, value.length());
    assertEquals(2L,
        store.getVolume(volumeName).getBucket(bucketName).getUsedNamespace());

    IOException ioException = assertThrows(IOException.class,
        () -> writeKey(bucket, key3, ONE, value, value.length()));
    assertThat(ioException.toString()).contains("QUOTA_EXCEEDED");

    // Write failed, bucket usedNamespace should remain as 2
    assertEquals(2L,
        store.getVolume(volumeName).getBucket(bucketName).getUsedNamespace());

    // Reset bucket quota, the original usedNamespace needs to remain the same
    bucket.setQuota(
        OzoneQuota.parseQuota(Long.MAX_VALUE + " B", "100"));
    assertEquals(2L,
        store.getVolume(volumeName).getBucket(bucketName).getUsedNamespace());

    bucket.deleteKeys(Arrays.asList(key1, key2));
    assertEquals(0L,
        store.getVolume(volumeName).getBucket(bucketName).getUsedNamespace());
  }

  private void writeKey(OzoneBucket bucket, String keyName,
                        ReplicationFactor replication, String value,
                        int valueLength)
      throws IOException {
    OzoneOutputStream out = bucket.createKey(keyName, valueLength, RATIS,
        replication, new HashMap<>());
    out.write(value.getBytes(UTF_8));
    out.close();
  }

  private void writeFile(OzoneBucket bucket, String keyName,
                         ReplicationFactor replication, String value,
                         int valueLength)
      throws IOException {
    OzoneOutputStream out = bucket.createFile(keyName, valueLength, RATIS,
        replication, true, true);
    out.write(value.getBytes(UTF_8));
    out.close();
  }

  @Test
  public void testUsedBytesWithUploadPart() throws IOException {
    String volumeName = UUID.randomUUID().toString();
    String bucketName = UUID.randomUUID().toString();
    String keyName = UUID.randomUUID().toString();
    int blockSize = (int) ozoneManager.getConfiguration().getStorageSize(
        OZONE_SCM_BLOCK_SIZE, OZONE_SCM_BLOCK_SIZE_DEFAULT, StorageUnit.BYTES);
    String sampleData = Arrays.toString(generateData(blockSize + 100,
        (byte) RandomUtils.nextLong()));
    int valueLength = sampleData.getBytes(UTF_8).length;

    store.createVolume(volumeName);
    OzoneVolume volume = store.getVolume(volumeName);
    volume.createBucket(bucketName);
    OzoneBucket bucket = volume.getBucket(bucketName);
    ReplicationConfig replication = RatisReplicationConfig.getInstance(
        HddsProtos.ReplicationFactor.ONE);
    OmMultipartInfo multipartInfo = bucket.initiateMultipartUpload(keyName,
        replication);

    assertNotNull(multipartInfo);
    String uploadID = multipartInfo.getUploadID();
    assertNotNull(multipartInfo.getUploadID());

    OzoneOutputStream ozoneOutputStream = bucket.createMultipartKey(keyName,
        sampleData.length(), 1, uploadID);
    ozoneOutputStream.write(string2Bytes(sampleData), 0,
        sampleData.length());
    ozoneOutputStream.close();

    assertEquals(valueLength, store.getVolume(volumeName)
        .getBucket(bucketName).getUsedBytes());

    // Abort uploaded partKey and the usedBytes of bucket should be 0.
    bucket.abortMultipartUpload(keyName, uploadID);
    assertEquals(0, store.getVolume(volumeName)
        .getBucket(bucketName).getUsedBytes());
  }

  @Test
  public void testValidateBlockLengthWithCommitKey() throws IOException {
    String volumeName = UUID.randomUUID().toString();
    String bucketName = UUID.randomUUID().toString();

    String value = RandomStringUtils.random(RandomUtils.nextInt(1, 1024));
    store.createVolume(volumeName);
    OzoneVolume volume = store.getVolume(volumeName);
    volume.createBucket(bucketName);
    OzoneBucket bucket = volume.getBucket(bucketName);
    String keyName = UUID.randomUUID().toString();

    // create the initial key with size 0, write will allocate the first block.
    OzoneOutputStream out = bucket.createKey(keyName, 0,
        RATIS, ONE, new HashMap<>());
    out.write(value.getBytes(UTF_8));
    out.close();
    OmKeyArgs.Builder builder = new OmKeyArgs.Builder();
    builder.setVolumeName(volumeName).setBucketName(bucketName)
        .setKeyName(keyName);
    OmKeyInfo keyInfo = ozoneManager.lookupKey(builder.build());

    List<OmKeyLocationInfo> locationInfoList =
        keyInfo.getLatestVersionLocations().getBlocksLatestVersionOnly();
    // LocationList should have only 1 block
    assertEquals(1, locationInfoList.size());
    // make sure the data block size is updated
    assertEquals(value.getBytes(UTF_8).length,
        locationInfoList.get(0).getLength());
    // make sure the total data size is set correctly
    assertEquals(value.getBytes(UTF_8).length, keyInfo.getDataSize());
  }

  @Test
  public void testPutKeyRatisOneNode() throws IOException {
    String volumeName = UUID.randomUUID().toString();
    String bucketName = UUID.randomUUID().toString();
    Instant testStartTime = getTestStartTime();

    String value = "sample value";
    store.createVolume(volumeName);
    OzoneVolume volume = store.getVolume(volumeName);
    volume.createBucket(bucketName);
    OzoneBucket bucket = volume.getBucket(bucketName);

    for (int i = 0; i < 10; i++) {
      String keyName = UUID.randomUUID().toString();

      OzoneOutputStream out = bucket.createKey(keyName,
          value.getBytes(UTF_8).length, ReplicationType.RATIS,
          ONE, new HashMap<>());
      out.write(value.getBytes(UTF_8));
      out.close();
      OzoneKey key = bucket.getKey(keyName);
      assertEquals(keyName, key.getName());
      try (OzoneInputStream is = bucket.readKey(keyName)) {
        byte[] fileContent = new byte[value.getBytes(UTF_8).length];
        is.read(fileContent);
        verifyReplication(volumeName, bucketName, keyName,
            RatisReplicationConfig.getInstance(
                HddsProtos.ReplicationFactor.ONE));
        assertEquals(value, new String(fileContent, UTF_8));
        assertFalse(key.getCreationTime().isBefore(testStartTime));
        assertFalse(key.getModificationTime().isBefore(testStartTime));
      }
    }
  }

  @Test
  public void testPutKeyRatisThreeNodes() throws IOException {
    String volumeName = UUID.randomUUID().toString();
    String bucketName = UUID.randomUUID().toString();
    Instant testStartTime = getTestStartTime();

    String value = "sample value";
    store.createVolume(volumeName);
    OzoneVolume volume = store.getVolume(volumeName);
    volume.createBucket(bucketName);
    OzoneBucket bucket = volume.getBucket(bucketName);

    for (int i = 0; i < 10; i++) {
      String keyName = UUID.randomUUID().toString();

      OzoneOutputStream out = bucket.createKey(keyName,
          value.getBytes(UTF_8).length, ReplicationType.RATIS,
          THREE, new HashMap<>());
      out.write(value.getBytes(UTF_8));
      out.close();
      OzoneKey key = bucket.getKey(keyName);
      assertEquals(keyName, key.getName());
      try (OzoneInputStream is = bucket.readKey(keyName)) {
        byte[] fileContent = new byte[value.getBytes(UTF_8).length];
        is.read(fileContent);
        verifyReplication(volumeName, bucketName, keyName,
            RatisReplicationConfig.getInstance(
                HddsProtos.ReplicationFactor.THREE));
        assertEquals(value, new String(fileContent, UTF_8));
        assertFalse(key.getCreationTime().isBefore(testStartTime));
        assertFalse(key.getModificationTime().isBefore(testStartTime));
      }
    }
  }


  @Test
  public void testPutKeyRatisThreeNodesParallel() throws IOException,
      InterruptedException {
    String volumeName = UUID.randomUUID().toString();
    String bucketName = UUID.randomUUID().toString();
    Instant testStartTime = getTestStartTime();
    store.createVolume(volumeName);
    OzoneVolume volume = store.getVolume(volumeName);
    volume.createBucket(bucketName);
    OzoneBucket bucket = volume.getBucket(bucketName);

    CountDownLatch latch = new CountDownLatch(2);
    AtomicInteger failCount = new AtomicInteger(0);

    Runnable r = () -> {
      try {
        for (int i = 0; i < 5; i++) {
          String keyName = UUID.randomUUID().toString();
          String data = Arrays.toString(generateData(5 * 1024 * 1024,
              (byte) RandomUtils.nextLong()));
          OzoneOutputStream out = bucket.createKey(keyName,
              data.getBytes(UTF_8).length, ReplicationType.RATIS,
              THREE, new HashMap<>());
          out.write(data.getBytes(UTF_8));
          out.close();
          OzoneKey key = bucket.getKey(keyName);
          assertEquals(keyName, key.getName());
          try (OzoneInputStream is = bucket.readKey(keyName)) {
            byte[] fileContent = new byte[data.getBytes(UTF_8).length];
            is.read(fileContent);
            verifyReplication(volumeName, bucketName, keyName,
                RatisReplicationConfig.getInstance(
                    HddsProtos.ReplicationFactor.THREE));
            assertEquals(data, new String(fileContent, UTF_8));
          }
          assertFalse(key.getCreationTime().isBefore(testStartTime));
          assertFalse(key.getModificationTime().isBefore(testStartTime));
        }
        latch.countDown();
      } catch (IOException ex) {
        latch.countDown();
        failCount.incrementAndGet();
      }
    };

    Thread thread1 = new Thread(r);
    Thread thread2 = new Thread(r);

    thread1.start();
    thread2.start();

    latch.await(600, TimeUnit.SECONDS);

    assertThat(failCount.get())
        .withFailMessage("testPutKeyRatisThreeNodesParallel failed")
        .isLessThanOrEqualTo(0);
  }


  @Test
  public void testReadKeyWithVerifyChecksumFlagEnable() throws Exception {
    String volumeName = UUID.randomUUID().toString();
    String bucketName = UUID.randomUUID().toString();
    String keyName = UUID.randomUUID().toString();

    // Create and corrupt key
    createAndCorruptKey(volumeName, bucketName, keyName);

    // read corrupt key with verify checksum enabled
    readCorruptedKey(volumeName, bucketName, keyName, true);

  }


  @Test
  public void testReadKeyWithVerifyChecksumFlagDisable() throws Exception {
    String volumeName = UUID.randomUUID().toString();
    String bucketName = UUID.randomUUID().toString();
    String keyName = UUID.randomUUID().toString();

    // Create and corrupt key
    createAndCorruptKey(volumeName, bucketName, keyName);

    // read corrupt key with verify checksum enabled
    readCorruptedKey(volumeName, bucketName, keyName, false);

  }

  private void createAndCorruptKey(String volumeName, String bucketName,
      String keyName) throws IOException {
    String value = "sample value";
    store.createVolume(volumeName);
    OzoneVolume volume = store.getVolume(volumeName);
    volume.createBucket(bucketName);
    OzoneBucket bucket = volume.getBucket(bucketName);

    // Write data into a key
    OzoneOutputStream out = bucket.createKey(keyName,
        value.getBytes(UTF_8).length, ReplicationType.RATIS,
        ONE, new HashMap<>());
    out.write(value.getBytes(UTF_8));
    out.close();

    // We need to find the location of the chunk file corresponding to the
    // data we just wrote.
    OzoneKey key = bucket.getKey(keyName);
    long containerID = ((OzoneKeyDetails) key).getOzoneKeyLocations().get(0)
        .getContainerID();

    // Get the container by traversing the datanodes. Atleast one of the
    // datanode must have this container.
    Container container = null;
    for (HddsDatanodeService hddsDatanode : cluster.getHddsDatanodes()) {
      container = hddsDatanode.getDatanodeStateMachine().getContainer()
          .getContainerSet().getContainer(containerID);
      if (container != null) {
        break;
      }
    }
    assertNotNull(container, "Container not found");
    corruptData(container, key);
  }


  private void readCorruptedKey(String volumeName, String bucketName,
      String keyName, boolean verifyChecksum) {
    try {

      OzoneConfiguration configuration = cluster.getConf();

      final OzoneClientConfig clientConfig =
          configuration.getObject(OzoneClientConfig.class);
      clientConfig.setChecksumVerify(verifyChecksum);
      configuration.setFromObject(clientConfig);

      RpcClient client = new RpcClient(configuration, null);
      try (InputStream is = client.getKey(volumeName, bucketName, keyName)) {
        is.read(new byte[100]);
      } finally {
        client.close();
      }
      if (verifyChecksum) {
        fail("Reading corrupted data should fail, as verify checksum is " +
            "enabled");
      }
    } catch (IOException e) {
      if (!verifyChecksum) {
        fail("Reading corrupted data should not fail, as verify checksum is " +
            "disabled");
      }
    }
  }

  @Test
  public void testGetKeyDetails() throws IOException {
    String volumeName = UUID.randomUUID().toString();
    String bucketName = UUID.randomUUID().toString();

    store.createVolume(volumeName);
    OzoneVolume volume = store.getVolume(volumeName);
    volume.createBucket(bucketName);
    OzoneBucket bucket = volume.getBucket(bucketName);
    String keyName = UUID.randomUUID().toString();
    String keyValue = RandomStringUtils.random(128);
    //String keyValue = "this is a test value.glx";
    // create the initial key with size 0, write will allocate the first block.
    OzoneOutputStream out = bucket.createKey(keyName,
        keyValue.getBytes(UTF_8).length, RATIS,
        ONE, new HashMap<>());
    out.write(keyValue.getBytes(UTF_8));
    out.close();

    // First, confirm the key info from the client matches the info in OM.
    OmKeyArgs.Builder builder = new OmKeyArgs.Builder();
    builder.setVolumeName(volumeName).setBucketName(bucketName)
        .setKeyName(keyName);
    OmKeyLocationInfo keyInfo = ozoneManager.lookupKey(builder.build()).
        getKeyLocationVersions().get(0).getBlocksLatestVersionOnly().get(0);
    long containerID = keyInfo.getContainerID();
    long localID = keyInfo.getLocalID();
    OzoneKeyDetails keyDetails = (OzoneKeyDetails)bucket.getKey(keyName);
    assertEquals(keyName, keyDetails.getName());

    List<OzoneKeyLocation> keyLocations = keyDetails.getOzoneKeyLocations();
    assertEquals(1, keyLocations.size());
    assertEquals(containerID, keyLocations.get(0).getContainerID());
    assertEquals(localID, keyLocations.get(0).getLocalID());

    // Make sure that the data size matched.
    assertEquals(keyValue.getBytes(UTF_8).length,
        keyLocations.get(0).getLength());

    // Second, sum the data size from chunks in Container via containerID
    // and localID, make sure the size equals to the size from keyDetails.
    ContainerInfo container = cluster.getStorageContainerManager()
        .getContainerManager().getContainer(ContainerID.valueOf(containerID));
    Pipeline pipeline = cluster.getStorageContainerManager()
        .getPipelineManager().getPipeline(container.getPipelineID());
    List<DatanodeDetails> datanodes = pipeline.getNodes();
    assertEquals(datanodes.size(), 1);

    DatanodeDetails datanodeDetails = datanodes.get(0);
    assertNotNull(datanodeDetails);
    HddsDatanodeService datanodeService = null;
    for (HddsDatanodeService datanodeServiceItr : cluster.getHddsDatanodes()) {
      if (datanodeDetails.equals(datanodeServiceItr.getDatanodeDetails())) {
        datanodeService = datanodeServiceItr;
        break;
      }
    }
    KeyValueContainerData containerData =
        (KeyValueContainerData)(datanodeService.getDatanodeStateMachine()
            .getContainer().getContainerSet().getContainer(containerID)
            .getContainerData());
    try (DBHandle db = BlockUtils.getDB(containerData, cluster.getConf());
         BlockIterator<BlockData> keyValueBlockIterator =
                db.getStore().getBlockIterator(containerID)) {
      while (keyValueBlockIterator.hasNext()) {
        BlockData blockData = keyValueBlockIterator.nextBlock();
        if (blockData.getBlockID().getLocalID() == localID) {
          long length = 0;
          List<ContainerProtos.ChunkInfo> chunks = blockData.getChunks();
          for (ContainerProtos.ChunkInfo chunk : chunks) {
            length += chunk.getLen();
          }
          assertEquals(length, keyValue.getBytes(UTF_8).length);
          break;
        }
      }
    }

    try (OzoneInputStream inputStream = keyDetails.getContent()) {
      assertInputStreamContent(keyValue, inputStream);
    }
  }

  private void assertInputStreamContent(String expected, InputStream is)
      throws IOException {
    byte[] fileContent = new byte[expected.getBytes(UTF_8).length];
    is.read(fileContent);
    assertEquals(expected, new String(fileContent, UTF_8));
  }

  /**
   * Tests reading a corrputed chunk file throws checksum exception.
   * @throws IOException
   */
  @Test
  public void testReadKeyWithCorruptedData() throws IOException {
    String volumeName = UUID.randomUUID().toString();
    String bucketName = UUID.randomUUID().toString();

    String value = "sample value";
    store.createVolume(volumeName);
    OzoneVolume volume = store.getVolume(volumeName);
    volume.createBucket(bucketName);
    OzoneBucket bucket = volume.getBucket(bucketName);
    String keyName = UUID.randomUUID().toString();

    // Write data into a key
    OzoneOutputStream out = bucket.createKey(keyName,
        value.getBytes(UTF_8).length, ReplicationType.RATIS,
        ONE, new HashMap<>());
    out.write(value.getBytes(UTF_8));
    out.close();

    // We need to find the location of the chunk file corresponding to the
    // data we just wrote.
    OzoneKey key = bucket.getKey(keyName);
    long containerID = ((OzoneKeyDetails) key).getOzoneKeyLocations().get(0)
        .getContainerID();

    // Get the container by traversing the datanodes. Atleast one of the
    // datanode must have this container.
    Container container = null;
    for (HddsDatanodeService hddsDatanode : cluster.getHddsDatanodes()) {
      container = hddsDatanode.getDatanodeStateMachine().getContainer()
          .getContainerSet().getContainer(containerID);
      if (container != null) {
        break;
      }
    }
    assertNotNull(container, "Container not found");
    corruptData(container, key);

    // Try reading the key. Since the chunk file is corrupted, it should
    // throw a checksum mismatch exception.
    IOException ioException = assertThrows(IOException.class, () -> {
      try (OzoneInputStream is = bucket.readKey(keyName)) {
        is.read(new byte[100]);
      }
    });

    assertThat(ioException).hasMessageContaining("Checksum mismatch");
  }

  // Make this executed at last, for it has some side effect to other UTs
  @Test
  @Flaky("HDDS-6151")
  public void testZReadKeyWithUnhealthyContainerReplica() throws Exception {
    String volumeName = UUID.randomUUID().toString();
    String bucketName = UUID.randomUUID().toString();

    String value = "sample value";
    store.createVolume(volumeName);
    OzoneVolume volume = store.getVolume(volumeName);
    volume.createBucket(bucketName);
    OzoneBucket bucket = volume.getBucket(bucketName);
    String keyName1 = UUID.randomUUID().toString();

    // Write first key
    OzoneOutputStream out = bucket.createKey(keyName1,
        value.getBytes(UTF_8).length, ReplicationType.RATIS,
        THREE, new HashMap<>());
    out.write(value.getBytes(UTF_8));
    out.close();

    // Write second key
    String keyName2 = UUID.randomUUID().toString();
    value = "unhealthy container replica";
    out = bucket.createKey(keyName2,
        value.getBytes(UTF_8).length, ReplicationType.RATIS,
        THREE, new HashMap<>());
    out.write(value.getBytes(UTF_8));
    out.close();

    // Find container ID
    OzoneKey key = bucket.getKey(keyName2);
    long containerID = ((OzoneKeyDetails) key).getOzoneKeyLocations().get(0)
        .getContainerID();

    // Set container replica to UNHEALTHY
    Container container;
    int index = 1;
    List<HddsDatanodeService> involvedDNs = new ArrayList<>();
    for (HddsDatanodeService hddsDatanode : cluster.getHddsDatanodes()) {
      container = hddsDatanode.getDatanodeStateMachine().getContainer()
          .getContainerSet().getContainer(containerID);
      if (container == null) {
        continue;
      }
      container.markContainerUnhealthy();
      // Change first and second replica commit sequenceId
      if (index < 3) {
        long newBCSID = container.getBlockCommitSequenceId() - 1;
        KeyValueContainerData cData =
            (KeyValueContainerData) container.getContainerData();
        try (DBHandle db = BlockUtils.getDB(cData, cluster.getConf())) {
          db.getStore().getMetadataTable().put(cData.getBcsIdKey(),
              newBCSID);
        }
        container.updateBlockCommitSequenceId(newBCSID);
        index++;
      }
      involvedDNs.add(hddsDatanode);
    }

    // Restart DNs
    int dnCount = involvedDNs.size();
    for (index = 0; index < dnCount; index++) {
      if (index == dnCount - 1) {
        cluster.restartHddsDatanode(
            involvedDNs.get(index).getDatanodeDetails(), true);
      } else {
        cluster.restartHddsDatanode(
            involvedDNs.get(index).getDatanodeDetails(), false);
      }
    }

    StorageContainerManager scm = cluster.getStorageContainerManager();
    GenericTestUtils.waitFor(() -> {
      try {
        ContainerInfo containerInfo = scm.getContainerInfo(containerID);
        System.out.println("state " + containerInfo.getState());
        return containerInfo.getState() == HddsProtos.LifeCycleState.CLOSING;
      } catch (IOException e) {
        fail("Failed to get container info for " + e.getMessage());
        return false;
      }
    }, 1000, 10000);

    // Try reading keyName2
    try {
      GenericTestUtils.setLogLevel(XceiverClientGrpc.getLogger(), DEBUG);
      try (OzoneInputStream is = bucket.readKey(keyName2)) {
        byte[] content = new byte[100];
        is.read(content);
        String retValue = new String(content, UTF_8);
        assertEquals(value, retValue.trim());
      }
    } catch (IOException e) {
      fail("Reading unhealthy replica should succeed.");
    }
  }

  /**
   * Tests reading a corrputed chunk file throws checksum exception.
   * @throws IOException
   */
  @Test
  public void testReadKeyWithCorruptedDataWithMutiNodes() throws IOException {
    String volumeName = UUID.randomUUID().toString();
    String bucketName = UUID.randomUUID().toString();

    String value = "sample value";
    byte[] data = value.getBytes(UTF_8);
    store.createVolume(volumeName);
    OzoneVolume volume = store.getVolume(volumeName);
    volume.createBucket(bucketName);
    OzoneBucket bucket = volume.getBucket(bucketName);
    String keyName = UUID.randomUUID().toString();

    // Write data into a key
    OzoneOutputStream out = bucket.createKey(keyName,
        value.getBytes(UTF_8).length, ReplicationType.RATIS,
        THREE, new HashMap<>());
    out.write(value.getBytes(UTF_8));
    out.close();

    // We need to find the location of the chunk file corresponding to the
    // data we just wrote.
    OzoneKey key = bucket.getKey(keyName);
    List<OzoneKeyLocation> keyLocation =
        ((OzoneKeyDetails) key).getOzoneKeyLocations();
    assertThat(keyLocation).withFailMessage("Key location not found in OM").isNotEmpty();
    long containerID = ((OzoneKeyDetails) key).getOzoneKeyLocations().get(0)
        .getContainerID();

    // Get the container by traversing the datanodes.
    List<Container> containerList = new ArrayList<>();
    Container container;
    for (HddsDatanodeService hddsDatanode : cluster.getHddsDatanodes()) {
      container = hddsDatanode.getDatanodeStateMachine().getContainer()
          .getContainerSet().getContainer(containerID);
      if (container != null) {
        containerList.add(container);
        if (containerList.size() == 3) {
          break;
        }
      }
    }
    assertThat(containerList).withFailMessage("Container not found").isNotEmpty();
    corruptData(containerList.get(0), key);
    // Try reading the key. Read will fail on the first node and will eventually
    // failover to next replica
    try (OzoneInputStream is = bucket.readKey(keyName)) {
      byte[] b = new byte[data.length];
      is.read(b);
      assertArrayEquals(b, data);
    } catch (OzoneChecksumException e) {
      fail("Reading corrupted data should not fail.");
    }
    corruptData(containerList.get(1), key);
    // Try reading the key. Read will fail on the first node and will eventually
    // failover to next replica
    try (OzoneInputStream is = bucket.readKey(keyName)) {
      byte[] b = new byte[data.length];
      is.read(b);
      assertArrayEquals(b, data);
    } catch (OzoneChecksumException e) {
      fail("Reading corrupted data should not fail.");
    }
    corruptData(containerList.get(2), key);
    // Try reading the key. Read will fail here as all the replicas are corrupt

    IOException ioException = assertThrows(IOException.class, () -> {
      try (OzoneInputStream is = bucket.readKey(keyName)) {
        byte[] b = new byte[data.length];
        is.read(b);
      }
    });
    assertThat(ioException).hasMessageContaining("Checksum mismatch");
  }

  private void corruptData(Container container, OzoneKey key)
      throws IOException {
    long containerID = ((OzoneKeyDetails) key).getOzoneKeyLocations().get(0)
        .getContainerID();
    long localID = ((OzoneKeyDetails) key).getOzoneKeyLocations().get(0)
        .getLocalID();
    // From the containerData, get the block iterator for all the blocks in
    // the container.
    KeyValueContainerData containerData =
        (KeyValueContainerData) container.getContainerData();
    try (DBHandle db = BlockUtils.getDB(containerData, cluster.getConf());
         BlockIterator<BlockData> keyValueBlockIterator =
                 db.getStore().getBlockIterator(containerID)) {
      // Find the block corresponding to the key we put. We use the localID of
      // the BlockData to identify out key.
      BlockData blockData = null;
      while (keyValueBlockIterator.hasNext()) {
        blockData = keyValueBlockIterator.nextBlock();
        if (blockData.getBlockID().getLocalID() == localID) {
          break;
        }
      }
      assertNotNull(blockData, "Block not found");

      // Get the location of the chunk file
      String containreBaseDir =
          container.getContainerData().getVolume().getHddsRootDir().getPath();
      File chunksLocationPath = KeyValueContainerLocationUtil
          .getChunksLocationPath(containreBaseDir, cluster.getClusterId(), containerID);
      byte[] corruptData = "corrupted data".getBytes(UTF_8);
      // Corrupt the contents of chunk files
      for (File file : FileUtils.listFiles(chunksLocationPath, null, false)) {
        FileUtils.writeByteArrayToFile(file, corruptData);
      }
    }
  }

  @Test
  public void testDeleteKey()
      throws Exception {

    String volumeName = UUID.randomUUID().toString();
    String bucketName = UUID.randomUUID().toString();
    String keyName = UUID.randomUUID().toString();
    String value = "sample value";
    store.createVolume(volumeName);
    OzoneVolume volume = store.getVolume(volumeName);
    volume.createBucket(bucketName);
    OzoneBucket bucket = volume.getBucket(bucketName);
    OzoneOutputStream out = bucket.createKey(keyName,
        value.getBytes(UTF_8).length, RATIS,
        ONE, new HashMap<>());
    out.write(value.getBytes(UTF_8));
    out.close();
    OzoneKey key = bucket.getKey(keyName);
    assertEquals(keyName, key.getName());
    bucket.deleteKey(keyName);

    OzoneTestUtils.expectOmException(KEY_NOT_FOUND,
        () -> bucket.getKey(keyName));
  }

  @Test
  public void testRenameKey()
      throws IOException {
    String volumeName = UUID.randomUUID().toString();
    String bucketName = UUID.randomUUID().toString();
    String fromKeyName = UUID.randomUUID().toString();
    String value = "sample value";
    store.createVolume(volumeName);
    OzoneVolume volume = store.getVolume(volumeName);
    volume.createBucket(bucketName);
    OzoneBucket bucket = volume.getBucket(bucketName);
    createTestKey(bucket, fromKeyName, value);
    BucketLayout bucketLayout = bucket.getBucketLayout();
    OMException oe = null;
    String toKeyName = "";

    if (!bucketLayout.isFileSystemOptimized()) {
      // Rename to an empty string should fail only in non FSO buckets
      try {
        bucket.renameKey(fromKeyName, toKeyName);
      } catch (OMException e) {
        oe = e;
      }
      assertEquals(ResultCodes.INVALID_KEY_NAME, oe.getResult());
    } else {
      // Rename to an empty key in FSO should be okay, as we are handling the
      // empty dest key on the server side and the source key name will be used
      bucket.renameKey(fromKeyName, toKeyName);
      OzoneKey emptyRenameKey = bucket.getKey(fromKeyName);
      assertEquals(fromKeyName, emptyRenameKey.getName());
    }

    toKeyName = UUID.randomUUID().toString();
    bucket.renameKey(fromKeyName, toKeyName);

    // Lookup for old key should fail.
    try {
      bucket.getKey(fromKeyName);
    } catch (OMException e) {
      oe = e;
    }
    assertEquals(KEY_NOT_FOUND, oe.getResult());

    OzoneKey key = bucket.getKey(toKeyName);
    assertEquals(toKeyName, key.getName());
  }

  /**
   * Test of the deprecated rename keys API, which only works on object store
   * or legacy buckets.
   */
  @Test
  public void testKeysRename() throws Exception {
    String volumeName = UUID.randomUUID().toString();
    String bucketName = UUID.randomUUID().toString();
    String keyName1 = "dir/file1";
    String keyName2 = "dir/file2";

    String newKeyName1 = "dir/key1";
    String newKeyName2 = "dir/key2";

    String value = "sample value";
    store.createVolume(volumeName);
    OzoneVolume volume = store.getVolume(volumeName);
    volume.createBucket(bucketName, BucketArgs.newBuilder()
        .setBucketLayout(BucketLayout.OBJECT_STORE).build());
    OzoneBucket bucket = volume.getBucket(bucketName);
    createTestKey(bucket, keyName1, value);
    createTestKey(bucket, keyName2, value);

    Map<String, String> keyMap = new HashMap();
    keyMap.put(keyName1, newKeyName1);
    keyMap.put(keyName2, newKeyName2);
    bucket.renameKeys(keyMap);

    // new key should exist
    assertEquals(newKeyName1, bucket.getKey(newKeyName1).getName());
    assertEquals(newKeyName2, bucket.getKey(newKeyName2).getName());

    // old key should not exist
    assertKeyRenamedEx(bucket, keyName1);
    assertKeyRenamedEx(bucket, keyName2);
  }

  /**
   * Legacy test for the keys rename API, which is deprecated and only
   * supported for object store and legacy bucket layout types.
   */
  @Test
  public void testKeysRenameFail() throws Exception {
    String volumeName = UUID.randomUUID().toString();
    String bucketName = UUID.randomUUID().toString();
    String keyName1 = "dir/file1";
    String keyName2 = "dir/file2";

    String newKeyName1 = "dir/key1";
    String newKeyName2 = "dir/key2";

    String value = "sample value";
    store.createVolume(volumeName);
    OzoneVolume volume = store.getVolume(volumeName);
    volume.createBucket(bucketName, BucketArgs.newBuilder()
        .setBucketLayout(BucketLayout.OBJECT_STORE).build());
    OzoneBucket bucket = volume.getBucket(bucketName);

    // Create only keyName1 to test the partial failure of renameKeys.
    createTestKey(bucket, keyName1, value);

    Map<String, String> keyMap = new HashMap();
    keyMap.put(keyName1, newKeyName1);
    keyMap.put(keyName2, newKeyName2);

    try {
      bucket.renameKeys(keyMap);
    } catch (OMException ex) {
      assertEquals(PARTIAL_RENAME, ex.getResult());
    }

    // newKeyName1 should exist
    assertEquals(newKeyName1, bucket.getKey(newKeyName1).getName());
    // newKeyName2 should not exist
    assertKeyRenamedEx(bucket, keyName2);
  }

  @Test
  public void testListVolume() throws IOException {
    String volBase = "vol-list-";
    //Create 10 volume vol-list-a-0-<random> to vol-list-a-9-<random>
    String volBaseNameA = volBase + "a-";
    for (int i = 0; i < 10; i++) {
      store.createVolume(
          volBaseNameA + i + "-" + RandomStringUtils.randomNumeric(5));
    }
    //Create 10 volume vol-list-b-0-<random> to vol-list-b-9-<random>
    String volBaseNameB = volBase + "b-";
    for (int i = 0; i < 10; i++) {
      store.createVolume(
          volBaseNameB + i + "-" + RandomStringUtils.randomNumeric(5));
    }
    Iterator<? extends OzoneVolume> volIterator = store.listVolumes(volBase);
    int totalVolumeCount = 0;
    while (volIterator.hasNext()) {
      volIterator.next();
      totalVolumeCount++;
    }
    assertEquals(20, totalVolumeCount);
    Iterator<? extends OzoneVolume> volAIterator = store.listVolumes(
        volBaseNameA);
    for (int i = 0; i < 10; i++) {
      assertTrue(volAIterator.next().getName()
          .startsWith(volBaseNameA + i + "-"));
    }
    assertFalse(volAIterator.hasNext());
    Iterator<? extends OzoneVolume> volBIterator = store.listVolumes(
        volBaseNameB);
    for (int i = 0; i < 10; i++) {
      assertTrue(volBIterator.next().getName()
          .startsWith(volBaseNameB + i + "-"));
    }
    assertFalse(volBIterator.hasNext());
    Iterator<? extends OzoneVolume> iter = store.listVolumes(volBaseNameA +
        "1-");
    assertTrue(iter.next().getName().startsWith(volBaseNameA + "1-"));
    assertFalse(iter.hasNext());
  }

  @Test
  public void testListBucket()
      throws IOException {
    String volumeA = "vol-a-" + RandomStringUtils.randomNumeric(5);
    String volumeB = "vol-b-" + RandomStringUtils.randomNumeric(5);
    store.createVolume(volumeA);
    store.createVolume(volumeB);
    OzoneVolume volA = store.getVolume(volumeA);
    OzoneVolume volB = store.getVolume(volumeB);


    //Create 10 buckets in  vol-a-<random> and 10 in vol-b-<random>
    String bucketBaseNameA = "bucket-a-";
    for (int i = 0; i < 10; i++) {
      String bucketName = bucketBaseNameA +
          i + "-" + RandomStringUtils.randomNumeric(5);
      volA.createBucket(bucketName);
      store.createSnapshot(volumeA, bucketName, null);
      bucketName = bucketBaseNameA +
          i + "-" + RandomStringUtils.randomNumeric(5);
      volB.createBucket(bucketName);
      store.createSnapshot(volumeB, bucketName, null);
    }
    //Create 10 buckets in vol-a-<random> and 10 in vol-b-<random>
    String bucketBaseNameB = "bucket-b-";
    for (int i = 0; i < 10; i++) {
      String bucketName = bucketBaseNameB +
          i + "-" + RandomStringUtils.randomNumeric(5);
      volA.createBucket(bucketName);
      store.createSnapshot(volumeA, bucketName, null);
      volB.createBucket(
          bucketBaseNameB + i + "-" + RandomStringUtils.randomNumeric(5));
    }
    assertBucketCount(volA, "bucket-", null, false, 20);
    assertBucketCount(volA, "bucket-", null, true, 20);
    assertBucketCount(volB, "bucket-", null, false, 20);
    assertBucketCount(volB, "bucket-", null, true, 10);
    assertBucketCount(volA, bucketBaseNameA, null, false, 10);
    assertBucketCount(volA, bucketBaseNameA, null, true, 10);
    assertBucketCount(volB, bucketBaseNameB, null, false, 10);
    assertBucketCount(volB, bucketBaseNameB, null, true, 0);
    assertBucketCount(volA, bucketBaseNameB, null, false, 10);
    assertBucketCount(volA, bucketBaseNameB, null, true, 10);
    assertBucketCount(volB, bucketBaseNameA, null, false, 10);
    assertBucketCount(volB, bucketBaseNameA, null, true, 10);

  }

  @Test
  public void testListBucketsOnEmptyVolume()
      throws IOException {
    String volume = "vol-empty";
    store.createVolume(volume);
    OzoneVolume vol = store.getVolume(volume);
    Iterator<? extends OzoneBucket> buckets = vol.listBuckets("");
    while (buckets.hasNext()) {
      fail();
    }
  }

  @Test
  public void testListBucketsReplicationConfig()
      throws Exception {
    String volumeName = UUID.randomUUID().toString();
    getStore().createVolume(volumeName);
    OzoneVolume volume = getStore().getVolume(volumeName);

    // bucket-level replication config: null (default)
    String bucketName = UUID.randomUUID().toString();
    volume.createBucket(bucketName);
    OzoneBucket bucket = volume.listBuckets(bucketName).next();
    assertNull(bucket.getReplicationConfig());

    // bucket-level replication config: EC/rs-3-2-1024k
    String ecBucketName = UUID.randomUUID().toString();
    ReplicationConfig ecRepConfig = new ECReplicationConfig(3, 2);
    BucketArgs ecBucketArgs = BucketArgs.newBuilder()
        .setDefaultReplicationConfig(
            new DefaultReplicationConfig(ecRepConfig))
        .build();
    volume.createBucket(ecBucketName, ecBucketArgs);
    OzoneBucket ecBucket = volume.listBuckets(ecBucketName).next();
    assertEquals(ecRepConfig, ecBucket.getReplicationConfig());

    // bucket-level replication config: RATIS/THREE
    String ratisBucketName = UUID.randomUUID().toString();
    ReplicationConfig ratisRepConfig = ReplicationConfig
        .fromTypeAndFactor(RATIS, THREE);
    BucketArgs ratisBucketArgs = BucketArgs.newBuilder()
        .setDefaultReplicationConfig(
            new DefaultReplicationConfig(ratisRepConfig))
        .build();
    volume.createBucket(ratisBucketName, ratisBucketArgs);
    OzoneBucket ratisBucket = volume.listBuckets(ratisBucketName).next();
    assertEquals(ratisRepConfig, ratisBucket.getReplicationConfig());
  }

  @Test
  public void testListKey()
      throws IOException {
    String volumeA = "vol-a-" + RandomStringUtils.randomNumeric(5);
    String volumeB = "vol-b-" + RandomStringUtils.randomNumeric(5);
    String bucketA = "buc-a-" + RandomStringUtils.randomNumeric(5);
    String bucketB = "buc-b-" + RandomStringUtils.randomNumeric(5);
    store.createVolume(volumeA);
    store.createVolume(volumeB);
    OzoneVolume volA = store.getVolume(volumeA);
    OzoneVolume volB = store.getVolume(volumeB);
    volA.createBucket(bucketA);
    volA.createBucket(bucketB);
    volB.createBucket(bucketA);
    volB.createBucket(bucketB);
    OzoneBucket volAbucketA = volA.getBucket(bucketA);
    OzoneBucket volAbucketB = volA.getBucket(bucketB);
    OzoneBucket volBbucketA = volB.getBucket(bucketA);
    OzoneBucket volBbucketB = volB.getBucket(bucketB);

    /*
    Create 10 keys in  vol-a-<random>/buc-a-<random>,
    vol-a-<random>/buc-b-<random>, vol-b-<random>/buc-a-<random> and
    vol-b-<random>/buc-b-<random>
     */
    String keyBaseA = "key-a-";
    for (int i = 0; i < 10; i++) {
      byte[] value = RandomStringUtils.randomAscii(10240).getBytes(UTF_8);
      OzoneOutputStream one = volAbucketA.createKey(
          keyBaseA + i + "-" + RandomStringUtils.randomNumeric(5),
          value.length, RATIS, ONE,
          new HashMap<>());
      one.write(value);
      one.close();
      OzoneOutputStream two = volAbucketB.createKey(
          keyBaseA + i + "-" + RandomStringUtils.randomNumeric(5),
          value.length, RATIS, ONE,
          new HashMap<>());
      two.write(value);
      two.close();
      OzoneOutputStream three = volBbucketA.createKey(
          keyBaseA + i + "-" + RandomStringUtils.randomNumeric(5),
          value.length, RATIS, ONE,
          new HashMap<>());
      three.write(value);
      three.close();
      OzoneOutputStream four = volBbucketB.createKey(
          keyBaseA + i + "-" + RandomStringUtils.randomNumeric(5),
          value.length, RATIS, ONE,
          new HashMap<>());
      four.write(value);
      four.close();
    }
    /*
    Create 10 keys in  vol-a-<random>/buc-a-<random>,
    vol-a-<random>/buc-b-<random>, vol-b-<random>/buc-a-<random> and
    vol-b-<random>/buc-b-<random>
     */
    String keyBaseB = "key-b-";
    for (int i = 0; i < 10; i++) {
      byte[] value = RandomStringUtils.randomAscii(10240).getBytes(UTF_8);
      OzoneOutputStream one = volAbucketA.createKey(
          keyBaseB + i + "-" + RandomStringUtils.randomNumeric(5),
          value.length, RATIS, ONE,
          new HashMap<>());
      one.write(value);
      one.close();
      OzoneOutputStream two = volAbucketB.createKey(
          keyBaseB + i + "-" + RandomStringUtils.randomNumeric(5),
          value.length, RATIS, ONE,
          new HashMap<>());
      two.write(value);
      two.close();
      OzoneOutputStream three = volBbucketA.createKey(
          keyBaseB + i + "-" + RandomStringUtils.randomNumeric(5),
          value.length, RATIS, ONE,
          new HashMap<>());
      three.write(value);
      three.close();
      OzoneOutputStream four = volBbucketB.createKey(
          keyBaseB + i + "-" + RandomStringUtils.randomNumeric(5),
          value.length, RATIS, ONE,
          new HashMap<>());
      four.write(value);
      four.close();
    }
    Iterator<? extends OzoneKey> volABucketAIter =
        volAbucketA.listKeys("key-");
    int volABucketAKeyCount = 0;
    while (volABucketAIter.hasNext()) {
      volABucketAIter.next();
      volABucketAKeyCount++;
    }
    assertEquals(20, volABucketAKeyCount);
    Iterator<? extends OzoneKey> volABucketBIter =
        volAbucketB.listKeys("key-");
    int volABucketBKeyCount = 0;
    while (volABucketBIter.hasNext()) {
      volABucketBIter.next();
      volABucketBKeyCount++;
    }
    assertEquals(20, volABucketBKeyCount);
    Iterator<? extends OzoneKey> volBBucketAIter =
        volBbucketA.listKeys("key-");
    int volBBucketAKeyCount = 0;
    while (volBBucketAIter.hasNext()) {
      volBBucketAIter.next();
      volBBucketAKeyCount++;
    }
    assertEquals(20, volBBucketAKeyCount);
    Iterator<? extends OzoneKey> volBBucketBIter =
        volBbucketB.listKeys("key-");
    int volBBucketBKeyCount = 0;
    while (volBBucketBIter.hasNext()) {
      volBBucketBIter.next();
      volBBucketBKeyCount++;
    }
    assertEquals(20, volBBucketBKeyCount);
    Iterator<? extends OzoneKey> volABucketAKeyAIter =
        volAbucketA.listKeys("key-a-");
    int volABucketAKeyACount = 0;
    while (volABucketAKeyAIter.hasNext()) {
      volABucketAKeyAIter.next();
      volABucketAKeyACount++;
    }
    assertEquals(10, volABucketAKeyACount);
    Iterator<? extends OzoneKey> volABucketAKeyBIter =
        volAbucketA.listKeys("key-b-");
    for (int i = 0; i < 10; i++) {
      assertTrue(volABucketAKeyBIter.next().getName()
          .startsWith("key-b-" + i + "-"));
    }
    assertFalse(volABucketBIter.hasNext());
  }

  @Test
  public void testListKeyOnEmptyBucket()
      throws IOException {
    String volume = "vol-" + RandomStringUtils.randomNumeric(5);
    String bucket = "buc-" + RandomStringUtils.randomNumeric(5);
    store.createVolume(volume);
    OzoneVolume vol = store.getVolume(volume);
    vol.createBucket(bucket);
    OzoneBucket buc = vol.getBucket(bucket);
    Iterator<? extends OzoneKey> keys = buc.listKeys("");
    while (keys.hasNext()) {
      fail();
    }
  }

  static Stream<ReplicationConfig> replicationConfigs() {
    return Stream.of(
        RatisReplicationConfig.getInstance(HddsProtos.ReplicationFactor.ONE),
        RatisReplicationConfig.getInstance(HddsProtos.ReplicationFactor.THREE),
        new ECReplicationConfig(3, 2)
    );
  }

  @ParameterizedTest
  @MethodSource("replicationConfigs")
  void testInitiateMultipartUpload(ReplicationConfig replicationConfig)
      throws IOException {
    String volumeName = UUID.randomUUID().toString();
    String bucketName = UUID.randomUUID().toString();
    String keyName = UUID.randomUUID().toString();

    store.createVolume(volumeName);
    OzoneVolume volume = store.getVolume(volumeName);
    volume.createBucket(bucketName);
    OzoneBucket bucket = volume.getBucket(bucketName);
    OmMultipartInfo multipartInfo = bucket.initiateMultipartUpload(keyName,
        replicationConfig);

    assertNotNull(multipartInfo);
    String uploadID = multipartInfo.getUploadID();
    assertEquals(volumeName, multipartInfo.getVolumeName());
    assertEquals(bucketName, multipartInfo.getBucketName());
    assertEquals(keyName, multipartInfo.getKeyName());
    assertNotNull(multipartInfo.getUploadID());

    // Call initiate multipart upload for the same key again, this should
    // generate a new uploadID.
    multipartInfo = bucket.initiateMultipartUpload(keyName,
        replicationConfig);

    assertNotNull(multipartInfo);
    assertNotEquals(multipartInfo.getUploadID(), uploadID);
    assertNotNull(multipartInfo.getUploadID());
  }


  @Test
  public void testInitiateMultipartUploadWithDefaultReplication() throws
      IOException {
    String volumeName = UUID.randomUUID().toString();
    String bucketName = UUID.randomUUID().toString();
    String keyName = UUID.randomUUID().toString();

    store.createVolume(volumeName);
    OzoneVolume volume = store.getVolume(volumeName);
    volume.createBucket(bucketName);
    OzoneBucket bucket = volume.getBucket(bucketName);
    OmMultipartInfo multipartInfo = bucket.initiateMultipartUpload(keyName);

    assertNotNull(multipartInfo);
    String uploadID = multipartInfo.getUploadID();
    assertNotNull(multipartInfo.getUploadID());

    // Call initiate multipart upload for the same key again, this should
    // generate a new uploadID.
    multipartInfo = bucket.initiateMultipartUpload(keyName);

    assertNotNull(multipartInfo);
    assertNotEquals(multipartInfo.getUploadID(), uploadID);
    assertNotNull(multipartInfo.getUploadID());
  }

  @ParameterizedTest
  @MethodSource("replicationConfigs")
  void testUploadPartWithNoOverride(ReplicationConfig replication)
      throws IOException {
    String volumeName = UUID.randomUUID().toString();
    String bucketName = UUID.randomUUID().toString();
    String keyName = UUID.randomUUID().toString();
    String sampleData = "sample Value";

    store.createVolume(volumeName);
    OzoneVolume volume = store.getVolume(volumeName);
    volume.createBucket(bucketName);
    OzoneBucket bucket = volume.getBucket(bucketName);
    OmMultipartInfo multipartInfo = bucket.initiateMultipartUpload(keyName,
        replication);

    assertNotNull(multipartInfo);
    String uploadID = multipartInfo.getUploadID();
    assertNotNull(multipartInfo.getUploadID());

    OzoneOutputStream ozoneOutputStream = bucket.createMultipartKey(keyName,
        sampleData.length(), 1, uploadID);
    ozoneOutputStream.write(string2Bytes(sampleData), 0, sampleData.length());
    ozoneOutputStream.close();

    OmMultipartCommitUploadPartInfo commitUploadPartInfo = ozoneOutputStream
        .getCommitUploadPartInfo();

    assertNotNull(commitUploadPartInfo);
    assertNotNull(commitUploadPartInfo.getPartName());
  }

  @ParameterizedTest
  @MethodSource("replicationConfigs")
  void testUploadPartOverride(ReplicationConfig replication)
      throws IOException {

    String volumeName = UUID.randomUUID().toString();
    String bucketName = UUID.randomUUID().toString();
    String keyName = UUID.randomUUID().toString();
    String sampleData = "sample Value";
    int partNumber = 1;

    store.createVolume(volumeName);
    OzoneVolume volume = store.getVolume(volumeName);
    volume.createBucket(bucketName);
    OzoneBucket bucket = volume.getBucket(bucketName);
    OmMultipartInfo multipartInfo = bucket.initiateMultipartUpload(keyName,
        replication);

    assertNotNull(multipartInfo);
    String uploadID = multipartInfo.getUploadID();
    assertNotNull(multipartInfo.getUploadID());

    OzoneOutputStream ozoneOutputStream = bucket.createMultipartKey(keyName,
        sampleData.length(), partNumber, uploadID);
    ozoneOutputStream.write(string2Bytes(sampleData), 0, sampleData.length());
    ozoneOutputStream.close();

    OmMultipartCommitUploadPartInfo commitUploadPartInfo = ozoneOutputStream
        .getCommitUploadPartInfo();

    assertNotNull(commitUploadPartInfo);
    String partName = commitUploadPartInfo.getPartName();
    assertNotNull(commitUploadPartInfo.getPartName());

    // Overwrite the part by creating part key with same part number
    // and different content.
    sampleData = "sample Data Changed";
    ozoneOutputStream = bucket.createMultipartKey(keyName,
        sampleData.length(), partNumber, uploadID);
    ozoneOutputStream.write(string2Bytes(sampleData), 0, "name".length());
    ozoneOutputStream.close();

    commitUploadPartInfo = ozoneOutputStream
        .getCommitUploadPartInfo();

    assertNotNull(commitUploadPartInfo);
    assertNotNull(commitUploadPartInfo.getPartName());

    // AWS S3 for same content generates same partName during upload part.
    // In AWS S3 ETag is generated from md5sum. In Ozone right now we
    // don't do this. For now to make things work for large file upload
    // through aws s3 cp, the partName are generated in a predictable fashion.
    // So, when a part is override partNames will still be same irrespective
    // of content in ozone s3. This will make S3 Mpu completeMPU pass when
    // comparing part names and large file uploads work using aws cp.
    assertEquals(partName, commitUploadPartInfo.getPartName(),
        "Part names should be same");
  }

  @Test
  public void testNoSuchUploadError() throws Exception {
    String volumeName = UUID.randomUUID().toString();
    String bucketName = UUID.randomUUID().toString();
    String keyName = UUID.randomUUID().toString();
    String sampleData = "sample Value";

    store.createVolume(volumeName);
    OzoneVolume volume = store.getVolume(volumeName);
    volume.createBucket(bucketName);
    OzoneBucket bucket = volume.getBucket(bucketName);

    String uploadID = "random";
    OzoneTestUtils
        .expectOmException(NO_SUCH_MULTIPART_UPLOAD_ERROR, () ->
            bucket
                .createMultipartKey(keyName, sampleData.length(), 1, uploadID));
  }

  @Test
  public void testMultipartUploadWithACL() throws Exception {
    String volumeName = UUID.randomUUID().toString();
    String bucketName = UUID.randomUUID().toString();
    String keyName = UUID.randomUUID().toString();

    store.createVolume(volumeName);
    OzoneVolume volume = store.getVolume(volumeName);
    // TODO: HDDS-3402. Files/dirs in FSO buckets currently do not inherit
    //  parent ACLs.
    volume.createBucket(bucketName, BucketArgs.newBuilder()
        .setBucketLayout(BucketLayout.OBJECT_STORE).build());
    OzoneBucket bucket = volume.getBucket(bucketName);

    // Add ACL on Bucket
    OzoneAcl acl1 = new OzoneAcl(USER, "Monday", ACLType.ALL, DEFAULT);
    OzoneAcl acl2 = new OzoneAcl(USER, "Friday", ACLType.ALL, DEFAULT);
    OzoneAcl acl3 = new OzoneAcl(USER, "Jan", ACLType.ALL, ACCESS);
    OzoneAcl acl4 = new OzoneAcl(USER, "Feb", ACLType.ALL, ACCESS);
    bucket.addAcl(acl1);
    bucket.addAcl(acl2);
    bucket.addAcl(acl3);
    bucket.addAcl(acl4);

    ReplicationConfig replication = RatisReplicationConfig.getInstance(
        HddsProtos.ReplicationFactor.ONE);
    doMultipartUpload(bucket, keyName, (byte)98, replication);
    OzoneObj keyObj = OzoneObjInfo.Builder.newBuilder()
        .setBucketName(bucketName)
        .setVolumeName(volumeName).setKeyName(keyName)
        .setResType(OzoneObj.ResourceType.KEY)
        .setStoreType(OzoneObj.StoreType.OZONE).build();
    List<OzoneAcl> aclList = store.getAcl(keyObj);
    // key should inherit bucket's DEFAULT type acl
    assertTrue(aclList.stream().anyMatch(
        acl -> acl.getName().equals(acl1.getName())));
    assertTrue(aclList.stream().anyMatch(
        acl -> acl.getName().equals(acl2.getName())));

    // kye should not inherit bucket's ACCESS type acl
    assertFalse(aclList.stream().anyMatch(
        acl -> acl.getName().equals(acl3.getName())));
    assertFalse(aclList.stream().anyMatch(
        acl -> acl.getName().equals(acl4.getName())));

    // User without permission should fail to upload the object
    String userName = "test-user";
    UserGroupInformation remoteUser =
        UserGroupInformation.createRemoteUser(userName);
    try (OzoneClient client =
        remoteUser.doAs((PrivilegedExceptionAction<OzoneClient>)
            () -> OzoneClientFactory.getRpcClient(cluster.getConf()))) {
      OzoneAcl acl5 = new OzoneAcl(USER, userName, ACLType.READ, DEFAULT);
      OzoneAcl acl6 = new OzoneAcl(USER, userName, ACLType.READ, ACCESS);
      OzoneObj volumeObj = OzoneObjInfo.Builder.newBuilder()
          .setVolumeName(volumeName).setStoreType(OzoneObj.StoreType.OZONE)
          .setResType(OzoneObj.ResourceType.VOLUME).build();
      OzoneObj bucketObj = OzoneObjInfo.Builder.newBuilder()
          .setVolumeName(volumeName).setBucketName(bucketName)
          .setStoreType(OzoneObj.StoreType.OZONE)
          .setResType(OzoneObj.ResourceType.BUCKET).build();
      store.addAcl(volumeObj, acl5);
      store.addAcl(volumeObj, acl6);
      store.addAcl(bucketObj, acl5);
      store.addAcl(bucketObj, acl6);

      // User without permission cannot start multi-upload
      String keyName2 = UUID.randomUUID().toString();
      OzoneBucket bucket2 = client.getObjectStore().getVolume(volumeName)
          .getBucket(bucketName);
      OMException ome =
          assertThrows(OMException.class, () -> initiateMultipartUpload(bucket2, keyName2, anyReplication()),
              "User without permission should fail");
      assertEquals(ResultCodes.PERMISSION_DENIED, ome.getResult());

      // Add create permission for user, and try multi-upload init again
      OzoneAcl acl7 = new OzoneAcl(USER, userName, ACLType.CREATE, DEFAULT);
      OzoneAcl acl8 = new OzoneAcl(USER, userName, ACLType.CREATE, ACCESS);
      OzoneAcl acl9 = new OzoneAcl(USER, userName, WRITE, DEFAULT);
      OzoneAcl acl10 = new OzoneAcl(USER, userName, WRITE, ACCESS);
      store.addAcl(volumeObj, acl7);
      store.addAcl(volumeObj, acl8);
      store.addAcl(volumeObj, acl9);
      store.addAcl(volumeObj, acl10);

      store.addAcl(bucketObj, acl7);
      store.addAcl(bucketObj, acl8);
      store.addAcl(bucketObj, acl9);
      store.addAcl(bucketObj, acl10);
      String uploadId = initiateMultipartUpload(bucket2, keyName2,
          anyReplication());

      // Upload part
      byte[] data = generateData(OzoneConsts.OM_MULTIPART_MIN_SIZE, (byte) 1);
      String partName = uploadPart(bucket, keyName2, uploadId, 1, data);
      Map<Integer, String> partsMap = new TreeMap<>();
      partsMap.put(1, partName);

      // Complete multipart upload request
      completeMultipartUpload(bucket2, keyName2, uploadId, partsMap);

      // User without permission cannot read multi-uploaded object
      OMException ex = assertThrows(OMException.class, () -> {
        try (OzoneInputStream ignored = bucket2.readKey(keyName)) {
          LOG.error("User without permission should fail");
        }
      }, "User without permission should fail");
      assertEquals(ResultCodes.PERMISSION_DENIED, ex.getResult());
    }
  }

  @ParameterizedTest
  @MethodSource("replicationConfigs")
  void testMultipartUploadOverride(ReplicationConfig replication)
      throws Exception {
    String volumeName = UUID.randomUUID().toString();
    String bucketName = UUID.randomUUID().toString();
    String keyName = UUID.randomUUID().toString();

    store.createVolume(volumeName);
    OzoneVolume volume = store.getVolume(volumeName);
    volume.createBucket(bucketName);
    OzoneBucket bucket = volume.getBucket(bucketName);

    doMultipartUpload(bucket, keyName, (byte)96, replication);

    // Initiate Multipart upload again, now we should read latest version, as
    // read always reads latest blocks.
    doMultipartUpload(bucket, keyName, (byte)97, replication);

  }


  @Test
  public void testMultipartUploadWithPartsLessThanMinSize() throws Exception {
    String volumeName = UUID.randomUUID().toString();
    String bucketName = UUID.randomUUID().toString();
    String keyName = UUID.randomUUID().toString();

    store.createVolume(volumeName);
    OzoneVolume volume = store.getVolume(volumeName);
    volume.createBucket(bucketName);
    OzoneBucket bucket = volume.getBucket(bucketName);

    // Initiate multipart upload
    String uploadID = initiateMultipartUpload(bucket, keyName,
        anyReplication());

    // Upload Parts
    Map<Integer, String> partsMap = new TreeMap<>();
    // Uploading part 1 with less than min size
    String partName = uploadPart(bucket, keyName, uploadID, 1,
        "data".getBytes(UTF_8));
    partsMap.put(1, partName);

    partName = uploadPart(bucket, keyName, uploadID, 2,
        "data".getBytes(UTF_8));
    partsMap.put(2, partName);


    // Complete multipart upload

    OzoneTestUtils.expectOmException(ResultCodes.ENTITY_TOO_SMALL,
        () -> completeMultipartUpload(bucket, keyName, uploadID, partsMap));

  }
  @Test
  public void testMultipartUploadWithPartsMisMatchWithListSizeDifferent()
      throws Exception {
    String volumeName = UUID.randomUUID().toString();
    String bucketName = UUID.randomUUID().toString();
    String keyName = UUID.randomUUID().toString();

    store.createVolume(volumeName);
    OzoneVolume volume = store.getVolume(volumeName);
    volume.createBucket(bucketName);
    OzoneBucket bucket = volume.getBucket(bucketName);

    String uploadID = initiateMultipartUpload(bucket, keyName,
        anyReplication());

    // We have not uploaded any parts, but passing some list it should throw
    // error.
    TreeMap<Integer, String> partsMap = new TreeMap<>();
    partsMap.put(1, UUID.randomUUID().toString());

    OzoneTestUtils.expectOmException(ResultCodes.INVALID_PART,
        () -> completeMultipartUpload(bucket, keyName, uploadID, partsMap));

  }

  @Test
  public void testMultipartUploadWithPartsMisMatchWithIncorrectPartName()
      throws Exception {
    String volumeName = UUID.randomUUID().toString();
    String bucketName = UUID.randomUUID().toString();
    String keyName = UUID.randomUUID().toString();

    store.createVolume(volumeName);
    OzoneVolume volume = store.getVolume(volumeName);
    volume.createBucket(bucketName);
    OzoneBucket bucket = volume.getBucket(bucketName);

    ReplicationConfig replication = RatisReplicationConfig.getInstance(
        HddsProtos.ReplicationFactor.ONE);
    String uploadID = initiateMultipartUpload(bucket, keyName, replication);

    uploadPart(bucket, keyName, uploadID, 1, "data".getBytes(UTF_8));
    // We have not uploaded any parts, but passing some list it should throw
    // error.
    TreeMap<Integer, String> partsMap = new TreeMap<>();
    partsMap.put(1, UUID.randomUUID().toString());

    OzoneTestUtils.expectOmException(ResultCodes.INVALID_PART,
        () -> completeMultipartUpload(bucket, keyName, uploadID, partsMap));

  }

  @Test
  public void testMultipartUploadWithMissingParts() throws Exception {
    String volumeName = UUID.randomUUID().toString();
    String bucketName = UUID.randomUUID().toString();
    String keyName = UUID.randomUUID().toString();

    store.createVolume(volumeName);
    OzoneVolume volume = store.getVolume(volumeName);
    volume.createBucket(bucketName);
    OzoneBucket bucket = volume.getBucket(bucketName);

    ReplicationConfig replication = RatisReplicationConfig.getInstance(
        HddsProtos.ReplicationFactor.ONE);
    String uploadID = initiateMultipartUpload(bucket, keyName, replication);

    uploadPart(bucket, keyName, uploadID, 1, "data".getBytes(UTF_8));
    // We have not uploaded any parts, but passing some list it should throw
    // error.
    TreeMap<Integer, String> partsMap = new TreeMap<>();
    partsMap.put(3, "random");

    OzoneTestUtils.expectOmException(ResultCodes.INVALID_PART,
        () -> completeMultipartUpload(bucket, keyName, uploadID, partsMap));
  }

  @Test
  public void testMultipartPartNumberExceedingAllowedRange() throws Exception {
    String volumeName = UUID.randomUUID().toString();
    String bucketName = UUID.randomUUID().toString();
    String keyName = UUID.randomUUID().toString();
    String sampleData = "sample Value";

    store.createVolume(volumeName);
    OzoneVolume volume = store.getVolume(volumeName);
    volume.createBucket(bucketName);
    OzoneBucket bucket = volume.getBucket(bucketName);
    OmMultipartInfo multipartInfo = bucket.initiateMultipartUpload(keyName);
    assertNotNull(multipartInfo);
    String uploadID = multipartInfo.getUploadID();

    // Multipart part number must be an integer between 1 and 10000. So the
    // part number 1, 5000, 10000 will succeed,
    // the part number 0, 10001 will fail.
    bucket.createMultipartKey(keyName, sampleData.length(), 1, uploadID);
    bucket.createMultipartKey(keyName, sampleData.length(), 5000, uploadID);
    bucket.createMultipartKey(keyName, sampleData.length(), 10000, uploadID);
    OzoneTestUtils.expectOmException(ResultCodes.INVALID_PART, () ->
        bucket.createMultipartKey(
            keyName, sampleData.length(), 0, uploadID));
    OzoneTestUtils.expectOmException(ResultCodes.INVALID_PART, () ->
        bucket.createMultipartKey(
            keyName, sampleData.length(), 10001, uploadID));
  }

  @Test
  public void testAbortUploadFail() throws Exception {
    String volumeName = UUID.randomUUID().toString();
    String bucketName = UUID.randomUUID().toString();
    String keyName = UUID.randomUUID().toString();

    store.createVolume(volumeName);
    OzoneVolume volume = store.getVolume(volumeName);
    volume.createBucket(bucketName);
    OzoneBucket bucket = volume.getBucket(bucketName);

    OzoneTestUtils.expectOmException(NO_SUCH_MULTIPART_UPLOAD_ERROR,
        () -> bucket.abortMultipartUpload(keyName, "random"));
  }

  @Test
  void testAbortUploadFailWithInProgressPartUpload() throws Exception {
    String volumeName = UUID.randomUUID().toString();
    String bucketName = UUID.randomUUID().toString();
    String keyName = UUID.randomUUID().toString();

    store.createVolume(volumeName);
    OzoneVolume volume = store.getVolume(volumeName);
    volume.createBucket(bucketName);
    OzoneBucket bucket = volume.getBucket(bucketName);

    OmMultipartInfo omMultipartInfo = bucket.initiateMultipartUpload(keyName,
        anyReplication());

    assertNotNull(omMultipartInfo.getUploadID());

    // Do not close output stream.
    byte[] data = "data".getBytes(UTF_8);
    OzoneOutputStream ozoneOutputStream = bucket.createMultipartKey(keyName,
        data.length, 1, omMultipartInfo.getUploadID());
    ozoneOutputStream.write(data, 0, data.length);

    // Abort before completing part upload.
    bucket.abortMultipartUpload(keyName, omMultipartInfo.getUploadID());
    OMException ome = assertThrows(OMException.class, () -> ozoneOutputStream.close());
    assertEquals(NO_SUCH_MULTIPART_UPLOAD_ERROR, ome.getResult());
  }

  @Test
  void testCommitPartAfterCompleteUpload() throws Exception {
    String volumeName = UUID.randomUUID().toString();
    String bucketName = UUID.randomUUID().toString();
    String keyName = UUID.randomUUID().toString();

    store.createVolume(volumeName);
    OzoneVolume volume = store.getVolume(volumeName);
    volume.createBucket(bucketName);
    OzoneBucket bucket = volume.getBucket(bucketName);

    OmMultipartInfo omMultipartInfo = bucket.initiateMultipartUpload(keyName,
        anyReplication());

    assertNotNull(omMultipartInfo.getUploadID());

    String uploadID = omMultipartInfo.getUploadID();

    // upload part 1.
    byte[] data = generateData(5 * 1024 * 1024,
        (byte) RandomUtils.nextLong());
    OzoneOutputStream ozoneOutputStream = bucket.createMultipartKey(keyName,
        data.length, 1, uploadID);
    ozoneOutputStream.write(data, 0, data.length);
    ozoneOutputStream.close();

    OmMultipartCommitUploadPartInfo omMultipartCommitUploadPartInfo =
        ozoneOutputStream.getCommitUploadPartInfo();

    // Do not close output stream for part 2.
    ozoneOutputStream = bucket.createMultipartKey(keyName,
        data.length, 2, omMultipartInfo.getUploadID());
    ozoneOutputStream.write(data, 0, data.length);

    Map<Integer, String> partsMap = new LinkedHashMap<>();
    partsMap.put(1, omMultipartCommitUploadPartInfo.getPartName());
    OmMultipartUploadCompleteInfo omMultipartUploadCompleteInfo =
        bucket.completeMultipartUpload(keyName,
        uploadID, partsMap);

    assertNotNull(omMultipartCommitUploadPartInfo);

    byte[] fileContent = new byte[data.length];
    try (OzoneInputStream inputStream = bucket.readKey(keyName)) {
      inputStream.read(fileContent);
    }
    StringBuilder sb = new StringBuilder(data.length);

    // Combine all parts data, and check is it matching with get key data.
    String part1 = new String(data, UTF_8);
    sb.append(part1);
    assertEquals(sb.toString(), new String(fileContent, UTF_8));
    OMException ex = assertThrows(OMException.class, ozoneOutputStream::close);
    assertEquals(NO_SUCH_MULTIPART_UPLOAD_ERROR, ex.getResult());
  }


  @Test
  public void testAbortUploadSuccessWithOutAnyParts() throws Exception {
    String volumeName = UUID.randomUUID().toString();
    String bucketName = UUID.randomUUID().toString();
    String keyName = UUID.randomUUID().toString();

    store.createVolume(volumeName);
    OzoneVolume volume = store.getVolume(volumeName);
    volume.createBucket(bucketName);
    OzoneBucket bucket = volume.getBucket(bucketName);

    String uploadID = initiateMultipartUpload(bucket, keyName,
        anyReplication());
    bucket.abortMultipartUpload(keyName, uploadID);
  }

  @Test
  public void testAbortUploadSuccessWithParts() throws Exception {
    String volumeName = UUID.randomUUID().toString();
    String bucketName = UUID.randomUUID().toString();
    String keyName = UUID.randomUUID().toString();

    store.createVolume(volumeName);
    OzoneVolume volume = store.getVolume(volumeName);
    volume.createBucket(bucketName);
    OzoneBucket bucket = volume.getBucket(bucketName);

    String uploadID = initiateMultipartUpload(bucket, keyName,
        anyReplication());
    uploadPart(bucket, keyName, uploadID, 1, "data".getBytes(UTF_8));
    bucket.abortMultipartUpload(keyName, uploadID);
  }

  @ParameterizedTest
  @MethodSource("replicationConfigs")
  void testListMultipartUploadParts(ReplicationConfig replication)
      throws Exception {
    String volumeName = UUID.randomUUID().toString();
    String bucketName = UUID.randomUUID().toString();
    String keyName = UUID.randomUUID().toString();

    store.createVolume(volumeName);
    OzoneVolume volume = store.getVolume(volumeName);
    volume.createBucket(bucketName);
    OzoneBucket bucket = volume.getBucket(bucketName);

    Map<Integer, String> partsMap = new TreeMap<>();
    String uploadID = initiateMultipartUpload(bucket, keyName, replication);
    String partName1 = uploadPart(bucket, keyName, uploadID, 1,
        generateData(OzoneConsts.OM_MULTIPART_MIN_SIZE, (byte)97));
    partsMap.put(1, partName1);

    String partName2 = uploadPart(bucket, keyName, uploadID, 2,
        generateData(OzoneConsts.OM_MULTIPART_MIN_SIZE, (byte)97));
    partsMap.put(2, partName2);

    String partName3 = uploadPart(bucket, keyName, uploadID, 3,
        generateData(OzoneConsts.OM_MULTIPART_MIN_SIZE, (byte)97));
    partsMap.put(3, partName3);

    OzoneMultipartUploadPartListParts ozoneMultipartUploadPartListParts =
        bucket.listParts(keyName, uploadID, 0, 3);

    assertEquals(
        replication,
        ozoneMultipartUploadPartListParts.getReplicationConfig());

    assertEquals(partsMap.get(ozoneMultipartUploadPartListParts
            .getPartInfoList().get(0).getPartNumber()),
        ozoneMultipartUploadPartListParts.getPartInfoList().get(0)
            .getPartName());
    assertEquals(partsMap.get(ozoneMultipartUploadPartListParts
            .getPartInfoList().get(1).getPartNumber()),
        ozoneMultipartUploadPartListParts.getPartInfoList().get(1)
            .getPartName());
    assertEquals(partsMap.get(ozoneMultipartUploadPartListParts
            .getPartInfoList().get(2).getPartNumber()),
        ozoneMultipartUploadPartListParts.getPartInfoList().get(2)
            .getPartName());

    assertFalse(ozoneMultipartUploadPartListParts.isTruncated());
  }

  @ParameterizedTest
  @MethodSource("replicationConfigs")
  void testListMultipartUploadPartsWithContinuation(
      ReplicationConfig replication) throws Exception {

    String volumeName = UUID.randomUUID().toString();
    String bucketName = UUID.randomUUID().toString();
    String keyName = UUID.randomUUID().toString();

    store.createVolume(volumeName);
    OzoneVolume volume = store.getVolume(volumeName);
    volume.createBucket(bucketName);
    OzoneBucket bucket = volume.getBucket(bucketName);

    Map<Integer, String> partsMap = new TreeMap<>();
    String uploadID = initiateMultipartUpload(bucket, keyName, replication);
    String partName1 = uploadPart(bucket, keyName, uploadID, 1,
        generateData(OzoneConsts.OM_MULTIPART_MIN_SIZE, (byte)97));
    partsMap.put(1, partName1);

    String partName2 = uploadPart(bucket, keyName, uploadID, 2,
        generateData(OzoneConsts.OM_MULTIPART_MIN_SIZE, (byte)97));
    partsMap.put(2, partName2);

    String partName3 = uploadPart(bucket, keyName, uploadID, 3,
        generateData(OzoneConsts.OM_MULTIPART_MIN_SIZE, (byte)97));
    partsMap.put(3, partName3);

    OzoneMultipartUploadPartListParts ozoneMultipartUploadPartListParts =
        bucket.listParts(keyName, uploadID, 0, 2);

    assertEquals(replication,
        ozoneMultipartUploadPartListParts.getReplicationConfig());

    assertEquals(2,
        ozoneMultipartUploadPartListParts.getPartInfoList().size());

    assertEquals(partsMap.get(ozoneMultipartUploadPartListParts
            .getPartInfoList().get(0).getPartNumber()),
        ozoneMultipartUploadPartListParts.getPartInfoList().get(0)
            .getPartName());
    assertEquals(partsMap.get(ozoneMultipartUploadPartListParts
            .getPartInfoList().get(1).getPartNumber()),
        ozoneMultipartUploadPartListParts.getPartInfoList().get(1)
            .getPartName());

    // Get remaining
    assertTrue(ozoneMultipartUploadPartListParts.isTruncated());
    ozoneMultipartUploadPartListParts = bucket.listParts(keyName, uploadID,
        ozoneMultipartUploadPartListParts.getNextPartNumberMarker(), 2);

    assertEquals(1,
        ozoneMultipartUploadPartListParts.getPartInfoList().size());
    assertEquals(partsMap.get(ozoneMultipartUploadPartListParts
            .getPartInfoList().get(0).getPartNumber()),
        ozoneMultipartUploadPartListParts.getPartInfoList().get(0)
            .getPartName());


    // As we don't have any parts for this, we should get false here
    assertFalse(ozoneMultipartUploadPartListParts.isTruncated());

  }

  @ParameterizedTest
  @CsvSource(value = {"-1,1,Should be greater than or equal to zero", "2,-1,Max Parts Should be greater than zero"})
  public void testListPartsInvalidInput(int partNumberMarker, int maxParts, String exceptedMessage) throws Exception {
    String volumeName = UUID.randomUUID().toString();
    String bucketName = UUID.randomUUID().toString();
    String keyName = UUID.randomUUID().toString();

    store.createVolume(volumeName);
    OzoneVolume volume = store.getVolume(volumeName);
    volume.createBucket(bucketName);
    OzoneBucket bucket = volume.getBucket(bucketName);

    IllegalArgumentException exception = assertThrows(IllegalArgumentException.class,
        () -> bucket.listParts(keyName, "random", partNumberMarker, maxParts));

    assertThat(exception).hasMessageContaining(exceptedMessage);
  }

  @Test
  public void testListPartsWithPartMarkerGreaterThanPartCount()
      throws Exception {
    String volumeName = UUID.randomUUID().toString();
    String bucketName = UUID.randomUUID().toString();
    String keyName = UUID.randomUUID().toString();

    store.createVolume(volumeName);
    OzoneVolume volume = store.getVolume(volumeName);
    volume.createBucket(bucketName);
    OzoneBucket bucket = volume.getBucket(bucketName);


    String uploadID = initiateMultipartUpload(bucket, keyName,
        anyReplication());
    uploadPart(bucket, keyName, uploadID, 1,
        generateData(OzoneConsts.OM_MULTIPART_MIN_SIZE, (byte)97));


    OzoneMultipartUploadPartListParts ozoneMultipartUploadPartListParts =
        bucket.listParts(keyName, uploadID, 100, 2);

    // Should return empty

    assertEquals(0,
        ozoneMultipartUploadPartListParts.getPartInfoList().size());

    // As we don't have any parts with greater than partNumberMarker and list
    // is not truncated, so it should return false here.
    assertFalse(ozoneMultipartUploadPartListParts.isTruncated());

  }

  @Test
  public void testListPartsWithInvalidUploadID() throws Exception {
    OzoneTestUtils
        .expectOmException(NO_SUCH_MULTIPART_UPLOAD_ERROR, () -> {
          String volumeName = UUID.randomUUID().toString();
          String bucketName = UUID.randomUUID().toString();
          String keyName = UUID.randomUUID().toString();

          store.createVolume(volumeName);
          OzoneVolume volume = store.getVolume(volumeName);
          volume.createBucket(bucketName);
          OzoneBucket bucket = volume.getBucket(bucketName);
          OzoneMultipartUploadPartListParts ozoneMultipartUploadPartListParts =
              bucket.listParts(keyName, "random", 100, 2);
        });
  }

  @Test
  public void testNativeAclsForVolume() throws Exception {
    String volumeName = UUID.randomUUID().toString();
    store.createVolume(volumeName);

    OzoneObj ozObj = new OzoneObjInfo.Builder()
        .setVolumeName(volumeName)
        .setResType(OzoneObj.ResourceType.VOLUME)
        .setStoreType(OzoneObj.StoreType.OZONE)
        .build();

    validateOzoneAccessAcl(ozObj);
  }

  @Test
  public void testNativeAclsForBucket() throws Exception {
    String volumeName = UUID.randomUUID().toString();
    String bucketName = UUID.randomUUID().toString();

    store.createVolume(volumeName);
    OzoneVolume volume = store.getVolume(volumeName);
    volume.createBucket(bucketName);
    OzoneBucket bucket = volume.getBucket(bucketName);
    assertNotNull(bucket, "Bucket creation failed");

    OzoneObj ozObj = new OzoneObjInfo.Builder()
        .setVolumeName(volumeName)
        .setBucketName(bucketName)
        .setResType(OzoneObj.ResourceType.BUCKET)
        .setStoreType(OzoneObj.StoreType.OZONE)
        .build();

    validateOzoneAccessAcl(ozObj);

    OzoneObj volObj = new OzoneObjInfo.Builder()
        .setVolumeName(volumeName)
        .setResType(OzoneObj.ResourceType.VOLUME)
        .setStoreType(OzoneObj.StoreType.OZONE)
        .build();
    validateDefaultAcls(volObj, ozObj, volume, null);
  }

  private void validateDefaultAcls(OzoneObj parentObj, OzoneObj childObj,
      OzoneVolume volume,  OzoneBucket bucket) throws Exception {
    assertTrue(store.addAcl(parentObj, defaultUserAcl));
    assertTrue(store.addAcl(parentObj, defaultGroupAcl));
    if (volume != null) {
      volume.deleteBucket(childObj.getBucketName());
      volume.createBucket(childObj.getBucketName());
    } else {
      if (childObj.getResourceType().equals(OzoneObj.ResourceType.KEY)) {
        bucket.deleteKey(childObj.getKeyName());
        writeKey(childObj.getKeyName(), bucket);
      } else {
        store.setAcl(childObj, getAclList(new OzoneConfiguration()));
      }
    }
    List<OzoneAcl> acls = store.getAcl(parentObj);
    assertThat(acls).contains(defaultUserAcl);
    assertThat(acls).contains(defaultGroupAcl);

    acls = store.getAcl(childObj);
    assertThat(acls).contains(inheritedUserAcl);
    assertThat(acls).contains(inheritedGroupAcl);
  }

  @Test
  public void testNativeAclsForKey() throws Exception {
    String volumeName = UUID.randomUUID().toString();
    String bucketName = UUID.randomUUID().toString();
    String key1 = "dir1/dir2" + UUID.randomUUID();
    String key2 = "dir1/dir2" + UUID.randomUUID();

    store.createVolume(volumeName);
    OzoneVolume volume = store.getVolume(volumeName);
    volume.createBucket(bucketName);
    OzoneBucket bucket = volume.getBucket(bucketName);
    assertNotNull(bucket, "Bucket creation failed");

    writeKey(key1, bucket);
    writeKey(key2, bucket);

    OzoneObj ozObj = new OzoneObjInfo.Builder()
        .setVolumeName(volumeName)
        .setBucketName(bucketName)
        .setKeyName(key1)
        .setResType(OzoneObj.ResourceType.KEY)
        .setStoreType(OzoneObj.StoreType.OZONE)
        .build();

    // Validates access acls.
    validateOzoneAccessAcl(ozObj);

    // Check default acls inherited from bucket.
    OzoneObj buckObj = new OzoneObjInfo.Builder()
        .setVolumeName(volumeName)
        .setBucketName(bucketName)
        .setKeyName(key1)
        .setResType(OzoneObj.ResourceType.BUCKET)
        .setStoreType(OzoneObj.StoreType.OZONE)
        .build();

    validateDefaultAcls(buckObj, ozObj, null, bucket);

    // Check default acls inherited from prefix.
    OzoneObj prefixObj = new OzoneObjInfo.Builder()
        .setVolumeName(volumeName)
        .setBucketName(bucketName)
        .setKeyName(key1)
        .setPrefixName("dir1/")
        .setResType(OzoneObj.ResourceType.PREFIX)
        .setStoreType(OzoneObj.StoreType.OZONE)
        .build();
    store.setAcl(prefixObj, getAclList(new OzoneConfiguration()));
    // Prefix should inherit DEFAULT acl from bucket.

    List<OzoneAcl> acls = store.getAcl(prefixObj);
    assertThat(acls).contains(inheritedUserAcl);
    assertThat(acls).contains(inheritedGroupAcl);
    // Remove inherited acls from prefix.
    assertTrue(store.removeAcl(prefixObj, inheritedUserAcl));
    assertTrue(store.removeAcl(prefixObj, inheritedGroupAcl));

    validateDefaultAcls(prefixObj, ozObj, null, bucket);
  }

  @Test
  public void testNativeAclsForPrefix() throws Exception {
    String volumeName = UUID.randomUUID().toString();
    String bucketName = UUID.randomUUID().toString();

    String prefix1 = "PF" + UUID.randomUUID().toString() + "/";
    String key1 = prefix1 + "KEY" + UUID.randomUUID().toString();

    String prefix2 = "PF" + UUID.randomUUID().toString() + "/";
    String key2 = prefix2 + "KEY" + UUID.randomUUID().toString();

    store.createVolume(volumeName);
    OzoneVolume volume = store.getVolume(volumeName);
    volume.createBucket(bucketName);
    OzoneBucket bucket = volume.getBucket(bucketName);
    assertNotNull(bucket, "Bucket creation failed");

    writeKey(key1, bucket);
    writeKey(key2, bucket);

    OzoneObj prefixObj = new OzoneObjInfo.Builder()
        .setVolumeName(volumeName)
        .setBucketName(bucketName)
        .setPrefixName(prefix1)
        .setResType(OzoneObj.ResourceType.PREFIX)
        .setStoreType(OzoneObj.StoreType.OZONE)
        .build();

    OzoneObj prefixObj2 = new OzoneObjInfo.Builder()
        .setVolumeName(volumeName)
        .setBucketName(bucketName)
        .setPrefixName(prefix2)
        .setResType(OzoneObj.ResourceType.PREFIX)
        .setStoreType(OzoneObj.StoreType.OZONE)
        .build();

    // add acl
    BitSet aclRights1 = new BitSet();
    aclRights1.set(READ.ordinal());
    OzoneAcl user1Acl = new OzoneAcl(USER,
        "user1", aclRights1, ACCESS);
    assertTrue(store.addAcl(prefixObj, user1Acl));

    // get acl
    List<OzoneAcl> aclsGet = store.getAcl(prefixObj);
    assertEquals(1, aclsGet.size());
    assertEquals(user1Acl, aclsGet.get(0));

    // remove acl
    assertTrue(store.removeAcl(prefixObj, user1Acl));
    aclsGet = store.getAcl(prefixObj);
    assertEquals(0, aclsGet.size());

    // set acl
    BitSet aclRights2 = new BitSet();
    aclRights2.set(ACLType.ALL.ordinal());
    OzoneAcl group1Acl = new OzoneAcl(GROUP,
        "group1", aclRights2, ACCESS);
    List<OzoneAcl> acls = new ArrayList<>();
    acls.add(user1Acl);
    acls.add(group1Acl);
    assertTrue(store.setAcl(prefixObj, acls));

    // get acl
    aclsGet = store.getAcl(prefixObj);
    assertEquals(2, aclsGet.size());

    OzoneObj keyObj = new OzoneObjInfo.Builder()
        .setVolumeName(volumeName)
        .setBucketName(bucketName)
        .setKeyName(key1)
        .setResType(OzoneObj.ResourceType.KEY)
        .setStoreType(OzoneObj.StoreType.OZONE)
        .build();

    // Check default acls inherited from prefix.
    validateDefaultAcls(prefixObj, keyObj, null, bucket);

    // Check default acls inherited from bucket when prefix does not exist.
    validateDefaultAcls(prefixObj2, keyObj, null, bucket);
  }

  /**
   * Helper function to get default acl list for current user.
   *
   * @return list of default Acls.
   * @throws IOException
   * */
  private List<OzoneAcl> getAclList(OzoneConfiguration conf)
      throws IOException {
    List<OzoneAcl> listOfAcls = new ArrayList<>();
    //User ACL
    UserGroupInformation ugi = UserGroupInformation.getCurrentUser();
    OzoneAclConfig aclConfig = conf.getObject(OzoneAclConfig.class);
    ACLType userRights = aclConfig.getUserDefaultRights();
    ACLType groupRights = aclConfig.getGroupDefaultRights();

    listOfAcls.add(new OzoneAcl(USER,
        ugi.getUserName(), userRights, ACCESS));
    //Group ACLs of the User
    List<String> userGroups = Arrays.asList(ugi.getGroupNames());
    userGroups.stream().forEach((group) -> listOfAcls.add(
        new OzoneAcl(GROUP, group, groupRights, ACCESS)));
    return listOfAcls;
  }

  /**
   * Helper function to validate ozone Acl for given object.
   * @param ozObj
   * */
  private void validateOzoneAccessAcl(OzoneObj ozObj) throws IOException {
    // Get acls for volume.
    List<OzoneAcl> expectedAcls = getAclList(new OzoneConfiguration());

    // Case:1 Add new acl permission to existing acl.
    if (expectedAcls.size() > 0) {
      OzoneAcl oldAcl = expectedAcls.get(0);
      OzoneAcl newAcl = new OzoneAcl(oldAcl.getType(), oldAcl.getName(),
          ACLType.READ_ACL, oldAcl.getAclScope());
      // Verify that operation successful.
      assertTrue(store.addAcl(ozObj, newAcl));

      assertEquals(expectedAcls.size(), store.getAcl(ozObj).size());
      final Optional<OzoneAcl> readAcl = store.getAcl(ozObj).stream()
          .filter(acl -> acl.getName().equals(newAcl.getName())
              && acl.getType().equals(newAcl.getType()))
          .findFirst();
      assertTrue(readAcl.isPresent(), "New acl expected but not found.");
      assertThat(readAcl.get().getAclList()).contains(ACLType.READ_ACL);


      // Case:2 Remove newly added acl permission.
      assertTrue(store.removeAcl(ozObj, newAcl));

      assertEquals(expectedAcls.size(), store.getAcl(ozObj).size());
      final Optional<OzoneAcl> nonReadAcl = store.getAcl(ozObj).stream()
          .filter(acl -> acl.getName().equals(newAcl.getName())
              && acl.getType().equals(newAcl.getType()))
          .findFirst();
      assertTrue(nonReadAcl.isPresent(), "New acl expected but not found.");
      assertThat(nonReadAcl.get().getAclList()).doesNotContain(ACLType.READ_ACL);
    } else {
      fail("Default acl should not be empty.");
    }

    List<OzoneAcl> keyAcls = store.getAcl(ozObj);
    assertThat(keyAcls).containsAll(expectedAcls);

    // Remove all acl's.
    for (OzoneAcl a : expectedAcls) {
      store.removeAcl(ozObj, a);
    }
    List<OzoneAcl> newAcls = store.getAcl(ozObj);
    assertEquals(0, newAcls.size());

    // Add acl's and then call getAcl.
    int aclCount = 0;
    for (OzoneAcl a : expectedAcls) {
      aclCount++;
      assertTrue(store.addAcl(ozObj, a));
      assertEquals(aclCount, store.getAcl(ozObj).size());
    }
    newAcls = store.getAcl(ozObj);
    assertEquals(expectedAcls.size(), newAcls.size());
    List<OzoneAcl> finalNewAcls = newAcls;
    assertThat(finalNewAcls).containsAll(expectedAcls);

    // Reset acl's.
    OzoneAcl ua = new OzoneAcl(USER, "userx",
        ACLType.READ_ACL, ACCESS);
    OzoneAcl ug = new OzoneAcl(GROUP, "userx",
        ACLType.ALL, ACCESS);
    store.setAcl(ozObj, Arrays.asList(ua, ug));
    newAcls = store.getAcl(ozObj);
    assertEquals(2, newAcls.size());
    assertThat(newAcls).contains(ua);
    assertThat(newAcls).contains(ug);
  }

  private void writeKey(String key1, OzoneBucket bucket) throws IOException {
    OzoneOutputStream out = bucket.createKey(key1, 1024, RATIS,
        ONE, new HashMap<>());
    out.write(RandomStringUtils.random(1024).getBytes(UTF_8));
    out.close();
  }

  private byte[] generateData(int size, byte val) {
    byte[] chars = new byte[size];
    Arrays.fill(chars, val);
    return chars;
  }

  private void doMultipartUpload(OzoneBucket bucket, String keyName, byte val,
      ReplicationConfig replication)
      throws Exception {
    // Initiate Multipart upload request
    String uploadID = initiateMultipartUpload(bucket, keyName, replication);

    // Upload parts
    Map<Integer, String> partsMap = new TreeMap<>();

    // get 5mb data, as each part should be of min 5mb, last part can be less
    // than 5mb
    int length = 0;
    byte[] data = generateData(OzoneConsts.OM_MULTIPART_MIN_SIZE, val);
    String partName = uploadPart(bucket, keyName, uploadID, 1, data);
    partsMap.put(1, partName);
    length += data.length;


    partName = uploadPart(bucket, keyName, uploadID, 2, data);
    partsMap.put(2, partName);
    length += data.length;

    String part3 = UUID.randomUUID().toString();
    partName = uploadPart(bucket, keyName, uploadID, 3, part3.getBytes(
        UTF_8));
    partsMap.put(3, partName);
    length += part3.getBytes(UTF_8).length;

    // Complete multipart upload request
    completeMultipartUpload(bucket, keyName, uploadID, partsMap);

    //Now Read the key which has been completed multipart upload.
    byte[] fileContent = new byte[data.length + data.length + part3.getBytes(
        UTF_8).length];
    try (OzoneInputStream inputStream = bucket.readKey(keyName)) {
      inputStream.read(fileContent);
    }

    verifyReplication(bucket.getVolumeName(), bucket.getName(), keyName,
        replication);

    StringBuilder sb = new StringBuilder(length);

    // Combine all parts data, and check is it matching with get key data.
    String part1 = new String(data, UTF_8);
    String part2 = new String(data, UTF_8);
    sb.append(part1);
    sb.append(part2);
    sb.append(part3);
    assertEquals(sb.toString(), new String(fileContent, UTF_8));

    OmKeyArgs keyArgs = new OmKeyArgs.Builder()
        .setVolumeName(bucket.getVolumeName())
        .setBucketName(bucket.getName())
        .setKeyName(keyName)
        .build();
    ResolvedBucket resolvedBucket = new ResolvedBucket(
        bucket.getVolumeName(), bucket.getName(),
        bucket.getVolumeName(), bucket.getName(),
        "", bucket.getBucketLayout());
    OmKeyInfo omKeyInfo = ozoneManager.getKeyManager().getKeyInfo(keyArgs,
        resolvedBucket, UUID.randomUUID().toString());

    OmKeyLocationInfoGroup latestVersionLocations =
        omKeyInfo.getLatestVersionLocations();
    assertNotNull(latestVersionLocations);
    assertTrue(latestVersionLocations.isMultipartKey());
    latestVersionLocations.getBlocksLatestVersionOnly()
        .forEach(omKeyLocationInfo ->
            assertNotEquals(-1, omKeyLocationInfo.getPartNumber()));
  }

  private String initiateMultipartUpload(OzoneBucket bucket, String keyName,
      ReplicationConfig replicationConfig) throws Exception {
    OmMultipartInfo multipartInfo = bucket.initiateMultipartUpload(keyName,
        replicationConfig);

    String uploadID = multipartInfo.getUploadID();
    assertNotNull(uploadID);
    return uploadID;
  }

  private String uploadPart(OzoneBucket bucket, String keyName, String
      uploadID, int partNumber, byte[] data) throws Exception {
    OzoneOutputStream ozoneOutputStream = bucket.createMultipartKey(keyName,
        data.length, partNumber, uploadID);
    ozoneOutputStream.write(data, 0,
        data.length);
    ozoneOutputStream.close();

    OmMultipartCommitUploadPartInfo omMultipartCommitUploadPartInfo =
        ozoneOutputStream.getCommitUploadPartInfo();

    assertNotNull(omMultipartCommitUploadPartInfo);
    assertNotNull(omMultipartCommitUploadPartInfo.getPartName());
    return omMultipartCommitUploadPartInfo.getPartName();

  }

  private void completeMultipartUpload(OzoneBucket bucket, String keyName,
      String uploadID, Map<Integer, String> partsMap) throws Exception {
    OmMultipartUploadCompleteInfo omMultipartUploadCompleteInfo = bucket
        .completeMultipartUpload(keyName, uploadID, partsMap);

    assertNotNull(omMultipartUploadCompleteInfo);
    assertEquals(omMultipartUploadCompleteInfo.getKey(), keyName);
    assertNotNull(omMultipartUploadCompleteInfo.getHash());
  }

  private void createTestKey(OzoneBucket bucket, String keyName,
                             String keyValue) throws IOException {
    OzoneOutputStream out = bucket.createKey(keyName,
        keyValue.getBytes(UTF_8).length, RATIS,
        ONE, new HashMap<>());
    out.write(keyValue.getBytes(UTF_8));
    out.close();
    OzoneKey key = bucket.getKey(keyName);
    assertEquals(keyName, key.getName());
  }

  private void assertKeyRenamedEx(OzoneBucket bucket, String keyName)
      throws Exception {
    OMException oe = null;
    try {
      bucket.getKey(keyName);
    } catch (OMException e) {
      oe = e;
    }
    assertEquals(KEY_NOT_FOUND, oe.getResult());
  }

  /**
   * Tests GDPR encryption/decryption.
   * 1. Create GDPR Enabled bucket.
   * 2. Create a Key in this bucket so it gets encrypted via GDPRSymmetricKey.
   * 3. Read key and validate the content/metadata is as expected because the
   * readKey will decrypt using the GDPR Symmetric Key with details from KeyInfo
   * Metadata.
   * 4. To check encryption, we forcibly update KeyInfo Metadata and remove the
   * gdprEnabled flag
   * 5. When we now read the key, {@link RpcClient} checks for GDPR Flag in
   * method createInputStream. If the gdprEnabled flag in metadata is set to
   * true, it decrypts using the GDPRSymmetricKey. Since we removed that flag
   * from metadata for this key, if will read the encrypted data as-is.
   * 6. Thus, when we compare this content with expected text, it should
   * not match as the decryption has not been performed.
   * @throws Exception
   */
  @Test
  public void testKeyReadWriteForGDPR() throws Exception {
    //Step 1
    String volumeName = UUID.randomUUID().toString();
    String bucketName = UUID.randomUUID().toString();
    String keyName = UUID.randomUUID().toString();

    store.createVolume(volumeName);
    OzoneVolume volume = store.getVolume(volumeName);
    // This test uses object store layout to make manual key modifications
    // easier.
    BucketArgs args = BucketArgs.newBuilder()
        .setBucketLayout(BucketLayout.OBJECT_STORE)
        .addMetadata(OzoneConsts.GDPR_FLAG, "true").build();
    volume.createBucket(bucketName, args);
    OzoneBucket bucket = volume.getBucket(bucketName);
    assertEquals(bucketName, bucket.getName());
    assertNotNull(bucket.getMetadata());
    assertEquals("true",
        bucket.getMetadata().get(OzoneConsts.GDPR_FLAG));

    //Step 2
    String text = "hello world";
    Map<String, String> keyMetadata = new HashMap<>();
    keyMetadata.put(OzoneConsts.GDPR_FLAG, "true");
    OzoneOutputStream out = bucket.createKey(keyName,
        text.getBytes(UTF_8).length, RATIS, ONE, keyMetadata);
    out.write(text.getBytes(UTF_8));
    out.close();
    assertNull(keyMetadata.get(OzoneConsts.GDPR_SECRET));

    //Step 3
    OzoneKeyDetails key = bucket.getKey(keyName);

    assertEquals(keyName, key.getName());
    assertEquals("true", key.getMetadata().get(OzoneConsts.GDPR_FLAG));
    assertEquals("AES",
        key.getMetadata().get(OzoneConsts.GDPR_ALGORITHM));
    assertNotNull(key.getMetadata().get(OzoneConsts.GDPR_SECRET));

    try (OzoneInputStream is = bucket.readKey(keyName)) {
      assertInputStreamContent(text, is);
      verifyReplication(volumeName, bucketName, keyName,
          RatisReplicationConfig.getInstance(HddsProtos.ReplicationFactor.ONE));
    }

    //Step 4
    OMMetadataManager omMetadataManager = ozoneManager.getMetadataManager();
    OmKeyInfo omKeyInfo = omMetadataManager.getKeyTable(getBucketLayout())
        .get(omMetadataManager.getOzoneKey(volumeName, bucketName, keyName));

    omKeyInfo.getMetadata().remove(OzoneConsts.GDPR_FLAG);

    omMetadataManager.getKeyTable(getBucketLayout())
        .put(omMetadataManager.getOzoneKey(volumeName, bucketName, keyName),
            omKeyInfo);

    //Step 5
    key = bucket.getKey(keyName);
    assertEquals(keyName, key.getName());
    assertNull(key.getMetadata().get(OzoneConsts.GDPR_FLAG));

    try (OzoneInputStream is = bucket.readKey(keyName)) {
      byte[] fileContent = new byte[text.getBytes(UTF_8).length];
      is.read(fileContent);

      //Step 6
      assertNotEquals(text, new String(fileContent, UTF_8));
    }
  }

  /**
   * Tests deletedKey for GDPR.
   * 1. Create GDPR Enabled bucket.
   * 2. Create a Key in this bucket so it gets encrypted via GDPRSymmetricKey.
   * 3. Read key and validate the content/metadata is as expected because the
   * readKey will decrypt using the GDPR Symmetric Key with details from KeyInfo
   * Metadata.
   * 4. Delete this key in GDPR enabled bucket
   * 5. Confirm the deleted key metadata in deletedTable does not contain the
   * GDPR encryption details (flag, secret, algorithm).
   * @throws Exception
   */
  @Test
  public void testDeletedKeyForGDPR() throws Exception {
    //Step 1
    String volumeName = UUID.randomUUID().toString();
    String bucketName = UUID.randomUUID().toString();
    String keyName = UUID.randomUUID().toString();

    store.createVolume(volumeName);
    OzoneVolume volume = store.getVolume(volumeName);
    BucketArgs args = BucketArgs.newBuilder()
        .addMetadata(OzoneConsts.GDPR_FLAG, "true").build();
    volume.createBucket(bucketName, args);
    OzoneBucket bucket = volume.getBucket(bucketName);
    assertEquals(bucketName, bucket.getName());
    assertNotNull(bucket.getMetadata());
    assertEquals("true",
        bucket.getMetadata().get(OzoneConsts.GDPR_FLAG));

    //Step 2
    String text = "hello world";
    Map<String, String> keyMetadata = new HashMap<>();
    keyMetadata.put(OzoneConsts.GDPR_FLAG, "true");
    OzoneOutputStream out = bucket.createKey(keyName,
        text.getBytes(UTF_8).length, RATIS, ONE, keyMetadata);
    out.write(text.getBytes(UTF_8));
    out.close();

    //Step 3
    OzoneKeyDetails key = bucket.getKey(keyName);

    assertEquals(keyName, key.getName());
    assertEquals("true", key.getMetadata().get(OzoneConsts.GDPR_FLAG));
    assertEquals("AES",
        key.getMetadata().get(OzoneConsts.GDPR_ALGORITHM));
    assertNotNull(key.getMetadata().get(OzoneConsts.GDPR_SECRET));

    try (OzoneInputStream is = bucket.readKey(keyName)) {
      assertInputStreamContent(text, is);
    }
    verifyReplication(volumeName, bucketName, keyName,
        RatisReplicationConfig.getInstance(HddsProtos.ReplicationFactor.ONE));

    //Step 4
    bucket.deleteKey(keyName);

    //Step 5
    OMMetadataManager omMetadataManager = ozoneManager.getMetadataManager();
    String objectKey = omMetadataManager.getOzoneKey(volumeName, bucketName,
        keyName);
    RepeatedOmKeyInfo deletedKeys =
        omMetadataManager.getDeletedTable().get(objectKey);
    if (deletedKeys != null) {
      Map<String, String> deletedKeyMetadata =
          deletedKeys.getOmKeyInfoList().get(0).getMetadata();
      assertThat(deletedKeyMetadata).doesNotContainKey(OzoneConsts.GDPR_FLAG);
      assertThat(deletedKeyMetadata).doesNotContainKey(OzoneConsts.GDPR_SECRET);
      assertThat(deletedKeyMetadata).doesNotContainKey(OzoneConsts.GDPR_ALGORITHM);
    }
  }

  @Test
  public void testSetS3VolumeAcl() throws Exception {
    OzoneObj s3vVolume = new OzoneObjInfo.Builder()
        .setVolumeName(
            HddsClientUtils.getDefaultS3VolumeName(cluster.getConf()))
        .setResType(OzoneObj.ResourceType.VOLUME)
        .setStoreType(OzoneObj.StoreType.OZONE)
        .build();

    OzoneAcl ozoneAcl = new OzoneAcl(USER, remoteUserName, WRITE, DEFAULT);

    boolean result = store.addAcl(s3vVolume, ozoneAcl);

    assertTrue(result, "SetAcl on default s3v failed");

    List<OzoneAcl> ozoneAclList = store.getAcl(s3vVolume);

    assertThat(ozoneAclList).contains(ozoneAcl);
  }

  @Test
  public void testHeadObject() throws IOException {
    String volumeName = UUID.randomUUID().toString();
    String bucketName = UUID.randomUUID().toString();
    ReplicationConfig replicationConfig = ReplicationConfig
        .fromProtoTypeAndFactor(HddsProtos.ReplicationType.RATIS,
            HddsProtos.ReplicationFactor.THREE);

    String value = "sample value";
    store.createVolume(volumeName);
    OzoneVolume volume = store.getVolume(volumeName);
    volume.createBucket(bucketName);
    OzoneBucket bucket = volume.getBucket(bucketName);


    String keyName = UUID.randomUUID().toString();

    OzoneOutputStream out = bucket.createKey(keyName,
        value.getBytes(UTF_8).length, replicationConfig, new HashMap<>());
    out.write(value.getBytes(UTF_8));
    out.close();

    OzoneKey key = bucket.headObject(keyName);
    assertEquals(volumeName, key.getVolumeName());
    assertEquals(bucketName, key.getBucketName());
    assertEquals(keyName, key.getName());
    assertEquals(replicationConfig.getReplicationType(),
        key.getReplicationConfig().getReplicationType());
    assertEquals(replicationConfig.getRequiredNodes(),
        key.getReplicationConfig().getRequiredNodes());
    assertEquals(value.getBytes(UTF_8).length, key.getDataSize());

    try {
      bucket.headObject(UUID.randomUUID().toString());
    } catch (OMException ex) {
      assertEquals(ResultCodes.KEY_NOT_FOUND, ex.getResult());
    }

  }

  private BucketLayout getBucketLayout() {
    return BucketLayout.DEFAULT;
  }

  private void createRequiredForVersioningTest(String volumeName,
      String bucketName, String keyName, boolean versioning) throws Exception {

    ReplicationConfig replicationConfig = ReplicationConfig
        .fromProtoTypeAndFactor(HddsProtos.ReplicationType.RATIS,
            HddsProtos.ReplicationFactor.THREE);

    String value = "sample value";
    store.createVolume(volumeName);
    OzoneVolume volume = store.getVolume(volumeName);

    // This test inspects RocksDB delete table to check for versioning
    // information. This is easier to do with object store keys.
    volume.createBucket(bucketName, BucketArgs.newBuilder()
        .setVersioning(versioning)
        .setBucketLayout(BucketLayout.OBJECT_STORE).build());
    OzoneBucket bucket = volume.getBucket(bucketName);

    OzoneOutputStream out = bucket.createKey(keyName,
        value.getBytes(UTF_8).length, replicationConfig, new HashMap<>());
    out.write(value.getBytes(UTF_8));
    out.close();

    // Override key
    out = bucket.createKey(keyName,
        value.getBytes(UTF_8).length, replicationConfig, new HashMap<>());
    out.write(value.getBytes(UTF_8));
    out.close();
  }

  private void checkExceptedResultForVersioningTest(String volumeName,
      String bucketName, String keyName, int expectedCount) throws Exception {
    OmKeyInfo omKeyInfo = cluster.getOzoneManager().getMetadataManager()
        .getKeyTable(getBucketLayout()).get(
            cluster.getOzoneManager().getMetadataManager()
                .getOzoneKey(volumeName, bucketName, keyName));

    assertNotNull(omKeyInfo);
    assertEquals(expectedCount,
        omKeyInfo.getKeyLocationVersions().size());

    // ensure flush double buffer for deleted Table
    cluster.getOzoneManager().getOmRatisServer().getOmStateMachine()
        .awaitDoubleBufferFlush();

    if (expectedCount == 1) {
      List<? extends Table.KeyValue<String, RepeatedOmKeyInfo>> rangeKVs
          = cluster.getOzoneManager().getMetadataManager().getDeletedTable()
          .getRangeKVs(null, 100,
              cluster.getOzoneManager().getMetadataManager()
              .getOzoneKey(volumeName, bucketName, keyName));

      assertThat(rangeKVs.size()).isGreaterThan(0);
      assertEquals(expectedCount,
          rangeKVs.get(0).getValue().getOmKeyInfoList().size());
    } else {
      // If expectedCount is greater than 1 means versioning enabled,
      // so delete table should be empty.
      RepeatedOmKeyInfo repeatedOmKeyInfo = cluster
          .getOzoneManager().getMetadataManager()
          .getDeletedTable().get(cluster.getOzoneManager().getMetadataManager()
              .getOzoneKey(volumeName, bucketName, keyName));

      assertNull(repeatedOmKeyInfo);
    }
  }

  @Test
  @Unhealthy("HDDS-8752")
  public void testOverWriteKeyWithAndWithOutVersioning() throws Exception {
    String volumeName = UUID.randomUUID().toString();
    String bucketName = UUID.randomUUID().toString();
    String keyName = UUID.randomUUID().toString();

    createRequiredForVersioningTest(volumeName, bucketName, keyName, false);

    checkExceptedResultForVersioningTest(volumeName, bucketName, keyName, 1);


    // Versioning turned on
    volumeName = UUID.randomUUID().toString();
    bucketName = UUID.randomUUID().toString();
    keyName = UUID.randomUUID().toString();

    createRequiredForVersioningTest(volumeName, bucketName, keyName, true);
    checkExceptedResultForVersioningTest(volumeName, bucketName, keyName, 2);
  }

  @Test
  public void testSetECReplicationConfigOnBucket()
      throws IOException {
    String volumeName = UUID.randomUUID().toString();
    store.createVolume(volumeName);
    OzoneVolume volume = store.getVolume(volumeName);
    OzoneBucket bucket = getBucket(volume);
    ReplicationConfig currentReplicationConfig = bucket.getReplicationConfig();
    assertEquals(
        StandaloneReplicationConfig.getInstance(
            HddsProtos.ReplicationFactor.ONE),
        currentReplicationConfig);
    ECReplicationConfig ecReplicationConfig =
        new ECReplicationConfig(3, 2, EcCodec.RS, (int) OzoneConsts.MB);
    bucket.setReplicationConfig(ecReplicationConfig);

    // Get the bucket and check the updated config.
    bucket = volume.getBucket(bucket.getName());

    assertEquals(ecReplicationConfig, bucket.getReplicationConfig());

    RatisReplicationConfig ratisReplicationConfig =
        RatisReplicationConfig.getInstance(HddsProtos.ReplicationFactor.THREE);
    bucket.setReplicationConfig(ratisReplicationConfig);

    // Get the bucket and check the updated config.
    bucket = volume.getBucket(bucket.getName());

    assertEquals(ratisReplicationConfig, bucket.getReplicationConfig());

    //Reset replication config back.
    bucket.setReplicationConfig(currentReplicationConfig);
  }

  private OzoneBucket getBucket(OzoneVolume volume) throws IOException {
    String bucketName = UUID.randomUUID().toString();
    BucketArgs.Builder builder = BucketArgs.newBuilder();
    builder.setVersioning(true).setDefaultReplicationConfig(
        new DefaultReplicationConfig(
            StandaloneReplicationConfig.getInstance(
                HddsProtos.ReplicationFactor.ONE)));
    volume.createBucket(bucketName, builder.build());
    return volume.getBucket(bucketName);
  }

  private static ReplicationConfig anyReplication() {
    return RatisReplicationConfig.getInstance(HddsProtos.ReplicationFactor.ONE);
  }

  private void assertBucketCount(OzoneVolume volume,
                                 String bucketPrefix,
                                 String preBucket,
                                 boolean hasSnapshot,
                                 int expectedBucketCount) {
    Iterator<? extends OzoneBucket> bucketIterator =
        volume.listBuckets(bucketPrefix, preBucket, hasSnapshot);
    int bucketCount = 0;
    while (bucketIterator.hasNext()) {
      assertTrue(
          bucketIterator.next().getName().startsWith(bucketPrefix));
      bucketCount++;
    }
    assertEquals(expectedBucketCount, bucketCount);
  }

  @Test
  @Flaky("HDDS-9967")
  public void testListSnapshot() throws IOException {
    String volumeA = "vol-a-" + RandomStringUtils.randomNumeric(5);
    String volumeB = "vol-b-" + RandomStringUtils.randomNumeric(5);
    String bucketA = "buc-a-" + RandomStringUtils.randomNumeric(5);
    String bucketB = "buc-b-" + RandomStringUtils.randomNumeric(5);
    store.createVolume(volumeA);
    store.createVolume(volumeB);
    OzoneVolume volA = store.getVolume(volumeA);
    OzoneVolume volB = store.getVolume(volumeB);
    volA.createBucket(bucketA);
    volA.createBucket(bucketB);
    volB.createBucket(bucketA);
    volB.createBucket(bucketB);
    String snapshotPrefixA = "snapshot-a-";
    String snapshotPrefixB = "snapshot-b-";
    for (int i = 0; i < 10; i++) {
      store.createSnapshot(volumeA, bucketA,
          snapshotPrefixA + i + "-" + RandomStringUtils.randomNumeric(5));
      store.createSnapshot(volumeA, bucketB,
          snapshotPrefixA + i + "-" + RandomStringUtils.randomNumeric(5));
      store.createSnapshot(volumeB, bucketA,
          snapshotPrefixA + i + "-" + RandomStringUtils.randomNumeric(5));
      store.createSnapshot(volumeB, bucketB,
          snapshotPrefixA + i + "-" + RandomStringUtils.randomNumeric(5));
    }
    for (int i = 0; i < 10; i++) {
      store.createSnapshot(volumeA, bucketA,
          snapshotPrefixB + i + "-" + RandomStringUtils.randomNumeric(5));
      store.createSnapshot(volumeA, bucketB,
          snapshotPrefixB + i + "-" + RandomStringUtils.randomNumeric(5));
      store.createSnapshot(volumeB, bucketA,
          snapshotPrefixB + i + "-" + RandomStringUtils.randomNumeric(5));
      store.createSnapshot(volumeB, bucketB,
          snapshotPrefixB + i + "-" + RandomStringUtils.randomNumeric(5));
    }

    Iterator<? extends OzoneSnapshot> snapshotIter =
        store.listSnapshot(volumeA, bucketA, null, null);
    int volABucketASnapshotCount = 0;
    while (snapshotIter.hasNext()) {
      OzoneSnapshot snapshot = snapshotIter.next();
      volABucketASnapshotCount++;
    }
    assertEquals(20, volABucketASnapshotCount);

    snapshotIter = store.listSnapshot(volumeA, bucketB, null, null);
    int volABucketBSnapshotCount = 0;
    while (snapshotIter.hasNext()) {
      OzoneSnapshot snapshot = snapshotIter.next();
      volABucketBSnapshotCount++;
    }
    assertEquals(20, volABucketASnapshotCount);

    snapshotIter = store.listSnapshot(volumeB, bucketA, null, null);
    int volBBucketASnapshotCount = 0;
    while (snapshotIter.hasNext()) {
      OzoneSnapshot snapshot = snapshotIter.next();
      volBBucketASnapshotCount++;
    }
    assertEquals(20, volABucketASnapshotCount);

    snapshotIter = store.listSnapshot(volumeB, bucketB, null, null);
    int volBBucketBSnapshotCount = 0;
    while (snapshotIter.hasNext()) {
      OzoneSnapshot snapshot = snapshotIter.next();
      volBBucketBSnapshotCount++;
    }
    assertEquals(20, volABucketASnapshotCount);

    int volABucketASnapshotACount = 0;
    snapshotIter = store.listSnapshot(volumeA, bucketA, snapshotPrefixA, null);
    while (snapshotIter.hasNext()) {
      OzoneSnapshot snapshot = snapshotIter.next();
      assertTrue(snapshot.getName().startsWith(snapshotPrefixA));
      volABucketASnapshotACount++;
    }
    assertEquals(10, volABucketASnapshotACount);
    assertFalse(snapshotIter.hasNext());

  }
}<|MERGE_RESOLUTION|>--- conflicted
+++ resolved
@@ -212,12 +212,6 @@
     cluster = MiniOzoneCluster.newBuilder(conf)
         .setNumDatanodes(14)
         .setTotalPipelineNumLimit(10)
-<<<<<<< HEAD
-        .setScmId(scmId)
-        .setClusterId(clusterId)
-=======
-        .setDataStreamMinPacketSize(1) // 1MB
->>>>>>> b37a59ac
         .build();
     cluster.waitForClusterToBeReady();
     ozClient = OzoneClientFactory.getRpcClient(conf);
