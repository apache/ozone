--- conflicted
+++ resolved
@@ -201,10 +201,6 @@
       READ, ACCESS);
   private static OzoneAcl inheritedGroupAcl = new OzoneAcl(GROUP,
       remoteGroupName, READ, ACCESS);
-
-<<<<<<< HEAD
-  private static String scmId = UUID.randomUUID().toString();
-  private static String clusterId;
   private static MessageDigest eTagProvider;
 
   @BeforeAll
@@ -212,9 +208,6 @@
     eTagProvider = MessageDigest.getInstance(MD5_HASH);
   }
 
-
-=======
->>>>>>> 296d5712
   /**
    * Create a MiniOzoneCluster for testing.
    * @param conf Configurations to start the cluster.
