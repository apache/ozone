--- conflicted
+++ resolved
@@ -44,7 +44,6 @@
 import org.apache.hadoop.ozone.client.io.OzoneOutputStream;
 import org.apache.hadoop.ozone.container.ContainerTestHelper;
 import org.apache.hadoop.ozone.container.TestHelper;
-import org.apache.hadoop.ozone.om.OMConfigKeys;
 import org.apache.hadoop.ozone.om.helpers.OmKeyArgs;
 import org.apache.hadoop.ozone.om.helpers.OmKeyInfo;
 import org.apache.hadoop.ozone.om.helpers.OmKeyLocationInfo;
@@ -72,33 +71,12 @@
   private String keyString;
 
   @BeforeAll
-<<<<<<< HEAD
-  public static void init() throws Exception {
-    chunkSize = (int) OzoneConsts.MB;
-    blockSize = 4 * chunkSize;
-
-    OzoneClientConfig config = conf.getObject(OzoneClientConfig.class);
-    config.setChecksumType(ChecksumType.NONE);
-    conf.setFromObject(config);
-
-    conf.setTimeDuration(OZONE_SCM_STALENODE_INTERVAL, 3, TimeUnit.SECONDS);
-    conf.setInt(ScmConfigKeys.OZONE_DATANODE_PIPELINE_LIMIT, 1);
-    conf.setBoolean(OMConfigKeys.OZONE_OM_ALLOCATE_BLOCK_CACHE_ENABLED, false);
-    conf.setQuietMode(false);
-    conf.setStorageSize(OzoneConfigKeys.OZONE_SCM_BLOCK_SIZE, 4,
-        StorageUnit.MB);
-    cluster = MiniOzoneCluster.newBuilder(conf).setNumDatanodes(5).build();
-    cluster.waitForClusterToBeReady();
-    //the easiest way to create an open container is creating a key
-    client = OzoneClientFactory.getRpcClient(conf);
-=======
   void init() throws Exception {
     chunkSize = (int) cluster().getConf().getStorageSize(OZONE_SCM_CHUNK_SIZE_KEY, 1024 * 1024, StorageUnit.BYTES);
     blockSize = (int) cluster().getConf().getStorageSize(OZONE_SCM_BLOCK_SIZE, 4 * chunkSize, StorageUnit.BYTES);
 
     cluster = cluster();
     client = cluster().newClient();
->>>>>>> 8691adfc
     objectStore = client.getObjectStore();
     keyString = UUID.randomUUID().toString();
     volumeName = "vol-" + UUID.randomUUID();
