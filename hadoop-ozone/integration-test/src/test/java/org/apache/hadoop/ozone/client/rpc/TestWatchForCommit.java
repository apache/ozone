/**
 * Licensed to the Apache Software Foundation (ASF) under one or more
 * contributor license agreements.  See the NOTICE file distributed with this
 * work for additional information regarding copyright ownership.  The ASF
 * licenses this file to you under the Apache License, Version 2.0 (the
 * "License"); you may not use this file except in compliance with the License.
 * You may obtain a copy of the License at
 * <p>
 * http://www.apache.org/licenses/LICENSE-2.0
 * <p>
 * Unless required by applicable law or agreed to in writing, software
 * distributed under the License is distributed on an "AS IS" BASIS, WITHOUT
 * WARRANTIES OR CONDITIONS OF ANY KIND, either express or implied. See the
 * License for the specific language governing permissions and limitations under
 * the License.
 */

package org.apache.hadoop.ozone.client.rpc;

import java.io.IOException;
import java.io.OutputStream;
import java.time.Duration;
import java.util.ArrayList;
import java.util.List;
import java.util.Random;
import java.util.UUID;
import java.util.concurrent.ExecutionException;
import java.util.concurrent.TimeUnit;
import java.util.concurrent.TimeoutException;

import org.apache.hadoop.conf.StorageUnit;
import org.apache.hadoop.hdds.client.ReplicationType;
import org.apache.hadoop.hdds.conf.DatanodeRatisServerConfig;
import org.apache.hadoop.hdds.conf.OzoneConfiguration;
import org.apache.hadoop.hdds.protocol.DatanodeDetails;
import org.apache.hadoop.hdds.protocol.proto.HddsProtos;
import org.apache.hadoop.hdds.ratis.conf.RatisClientConfig;
import org.apache.hadoop.hdds.scm.OzoneClientConfig;
import org.apache.hadoop.hdds.scm.XceiverClientRatis;
import org.apache.hadoop.hdds.scm.XceiverClientManager;
import org.apache.hadoop.hdds.scm.XceiverClientReply;
import org.apache.hadoop.hdds.scm.XceiverClientSpi;
import org.apache.hadoop.hdds.scm.ScmConfigKeys;
import org.apache.hadoop.hdds.scm.client.HddsClientUtils;
import org.apache.hadoop.hdds.scm.container.common.helpers.ContainerWithPipeline;
import org.apache.hadoop.hdds.scm.pipeline.Pipeline;
import org.apache.hadoop.hdds.scm.protocolPB.StorageContainerLocationProtocolClientSideTranslatorPB;
import org.apache.hadoop.hdds.scm.storage.BlockOutputStream;
import org.apache.hadoop.hdds.scm.storage.RatisBlockOutputStream;
import org.apache.hadoop.hdds.utils.IOUtils;
import org.apache.hadoop.ozone.HddsDatanodeService;
import org.apache.hadoop.ozone.MiniOzoneCluster;
import org.apache.hadoop.ozone.OzoneConfigKeys;
import org.apache.hadoop.ozone.OzoneConsts;
import org.apache.hadoop.ozone.RatisTestHelper;
import org.apache.hadoop.ozone.client.ObjectStore;
import org.apache.hadoop.ozone.client.OzoneClient;
import org.apache.hadoop.ozone.client.OzoneClientFactory;
import org.apache.hadoop.ozone.client.io.KeyOutputStream;
import org.apache.hadoop.ozone.client.io.OzoneOutputStream;
import org.apache.hadoop.ozone.container.ContainerTestHelper;
import org.apache.hadoop.ozone.container.TestHelper;
import org.apache.ozone.test.GenericTestUtils;
import org.apache.ozone.test.tag.Flaky;

import static java.nio.charset.StandardCharsets.UTF_8;
import static org.apache.hadoop.hdds.scm.ScmConfigKeys.OZONE_SCM_STALENODE_INTERVAL;
import static org.junit.jupiter.api.Assertions.assertEquals;
import static org.junit.jupiter.api.Assertions.assertFalse;
import static org.junit.jupiter.api.Assertions.assertTrue;
import static org.junit.jupiter.api.Assertions.fail;

import org.apache.ratis.protocol.exceptions.GroupMismatchException;
<<<<<<< HEAD
import org.junit.jupiter.api.Assertions;
=======
>>>>>>> 6b86d93e
import org.junit.jupiter.api.AfterEach;
import org.junit.jupiter.api.BeforeEach;
import org.junit.jupiter.api.Test;

/**
 * This class verifies the watchForCommit Handling by xceiverClient.
 */
@Flaky("HDDS-5818")
public class TestWatchForCommit {

  private MiniOzoneCluster cluster;
  private OzoneConfiguration conf;
  private OzoneClient client;
  private ObjectStore objectStore;
  private String volumeName;
  private String bucketName;
  private String keyString;
  private int chunkSize;
  private int flushSize;
  private int maxFlushSize;
  private int blockSize;
  private StorageContainerLocationProtocolClientSideTranslatorPB
      storageContainerLocationClient;

  /**
   * Create a MiniDFSCluster for testing.
   * <p>
   * Ozone is made active by setting OZONE_ENABLED = true
   *
   * @throws IOException
   */
  @BeforeEach
  public void init() throws Exception {
    conf = new OzoneConfiguration();
    chunkSize = 100;
    flushSize = 2 * chunkSize;
    maxFlushSize = 2 * flushSize;
    blockSize = 2 * maxFlushSize;

    OzoneClientConfig clientConfig = conf.getObject(OzoneClientConfig.class);
    clientConfig.setStreamBufferFlushDelay(false);
    conf.setFromObject(clientConfig);

    conf.set(OzoneConfigKeys.OZONE_SCM_CLOSE_CONTAINER_WAIT_DURATION, "2s");
    conf.set(ScmConfigKeys.OZONE_SCM_PIPELINE_SCRUB_INTERVAL, "2s");
    conf.set(ScmConfigKeys.OZONE_SCM_PIPELINE_DESTROY_TIMEOUT, "5s");
    conf.setQuietMode(false);
    conf.setInt(ScmConfigKeys.OZONE_DATANODE_PIPELINE_LIMIT, 1);

    RatisClientConfig ratisClientConfig =
        conf.getObject(RatisClientConfig.class);
    ratisClientConfig.setWriteRequestTimeout(Duration.ofSeconds(10));
    ratisClientConfig.setWatchRequestTimeout(Duration.ofSeconds(10));
    conf.setFromObject(ratisClientConfig);

    DatanodeRatisServerConfig ratisServerConfig =
        conf.getObject(DatanodeRatisServerConfig.class);
    ratisServerConfig.setRequestTimeOut(Duration.ofSeconds(3));
    ratisServerConfig.setWatchTimeOut(Duration.ofSeconds(3));
    conf.setFromObject(ratisServerConfig);

    RatisClientConfig.RaftConfig raftClientConfig =
        conf.getObject(RatisClientConfig.RaftConfig.class);
    raftClientConfig.setRpcRequestTimeout(Duration.ofSeconds(3));
    raftClientConfig.setRpcWatchRequestTimeout(Duration.ofSeconds(10));
    conf.setFromObject(raftClientConfig);

    conf.setTimeDuration(OZONE_SCM_STALENODE_INTERVAL, 30, TimeUnit.SECONDS);
    cluster = MiniOzoneCluster.newBuilder(conf)
        .setNumDatanodes(9)
        .setBlockSize(blockSize)
        .setChunkSize(chunkSize)
        .setStreamBufferFlushSize(flushSize)
        .setStreamBufferMaxSize(maxFlushSize)
        .setStreamBufferSizeUnit(StorageUnit.BYTES)
        .build();
    cluster.waitForClusterToBeReady();
    cluster.waitForPipelineTobeReady(HddsProtos.ReplicationFactor.THREE, 60000);
    //the easiest way to create an open container is creating a key
    client = OzoneClientFactory.getRpcClient(conf);
    objectStore = client.getObjectStore();
    keyString = UUID.randomUUID().toString();
    volumeName = "watchforcommithandlingtest";
    bucketName = volumeName;
    objectStore.createVolume(volumeName);
    objectStore.getVolume(volumeName).createBucket(bucketName);
    storageContainerLocationClient = cluster
        .getStorageContainerLocationClient();
  }


  /**
   * Shutdown MiniDFSCluster.
   */
  @AfterEach
  public void shutdown() {
    IOUtils.closeQuietly(client);
    if (cluster != null) {
      cluster.shutdown();
    }
  }

  private String getKeyName() {
    return UUID.randomUUID().toString();
  }

  @Test
  public void testWatchForCommitWithKeyWrite() throws Exception {
    String keyName = getKeyName();
    OzoneOutputStream key = createKey(keyName, ReplicationType.RATIS, 0);
    int dataLength = maxFlushSize + 50;
    // write data more than 1 chunk
    byte[] data1 =
        ContainerTestHelper.getFixedLengthString(keyString, dataLength)
            .getBytes(UTF_8);
    key.write(data1);
<<<<<<< HEAD
    Assertions.assertTrue(key.getOutputStream() instanceof KeyOutputStream);
=======
    assertTrue(key.getOutputStream() instanceof KeyOutputStream);
>>>>>>> 6b86d93e
    KeyOutputStream keyOutputStream = (KeyOutputStream)key.getOutputStream();

    OutputStream stream = keyOutputStream.getStreamEntries().get(0)
        .getOutputStream();
<<<<<<< HEAD
    Assertions.assertTrue(stream instanceof BlockOutputStream);
    RatisBlockOutputStream blockOutputStream = (RatisBlockOutputStream) stream;
    // we have just written data more than flush Size(2 chunks), at this time
    // buffer pool will have 3 buffers allocated worth of chunk size
    Assertions.assertEquals(4, blockOutputStream.getBufferPool().getSize());
    // writtenDataLength as well flushedDataLength will be updated here
    Assertions.assertEquals(dataLength, blockOutputStream.getWrittenDataLength());
    Assertions.assertEquals(maxFlushSize,
=======
    assertTrue(stream instanceof BlockOutputStream);
    RatisBlockOutputStream blockOutputStream = (RatisBlockOutputStream) stream;
    // we have just written data more than flush Size(2 chunks), at this time
    // buffer pool will have 3 buffers allocated worth of chunk size
    assertEquals(4, blockOutputStream.getBufferPool().getSize());
    // writtenDataLength as well flushedDataLength will be updated here
    assertEquals(dataLength, blockOutputStream.getWrittenDataLength());
    assertEquals(maxFlushSize,
>>>>>>> 6b86d93e
        blockOutputStream.getTotalDataFlushedLength());
    // since data equals to maxBufferSize is written, this will be a blocking
    // call and hence will wait for atleast flushSize worth of data to get
    // acked by all servers right here
<<<<<<< HEAD
    Assertions.assertTrue(blockOutputStream.getTotalAckDataLength() >= flushSize);
    // watchForCommit will clean up atleast one entry from the map where each
    // entry corresponds to flushSize worth of data
    Assertions.assertTrue(
=======
    assertTrue(blockOutputStream.getTotalAckDataLength() >= flushSize);
    // watchForCommit will clean up atleast one entry from the map where each
    // entry corresponds to flushSize worth of data
    assertTrue(
>>>>>>> 6b86d93e
        blockOutputStream.getCommitIndex2flushedDataMap().size() <= 1);
    // Now do a flush. This will flush the data and update the flush length and
    // the map.
    key.flush();
    // Since the data in the buffer is already flushed, flush here will have
    // no impact on the counters and data structures
<<<<<<< HEAD
    Assertions.assertEquals(4, blockOutputStream.getBufferPool().getSize());
    Assertions.assertEquals(dataLength, blockOutputStream.getWrittenDataLength());
    Assertions.assertEquals(dataLength,
        blockOutputStream.getTotalDataFlushedLength());
    // flush will make sure one more entry gets updated in the map
    Assertions.assertTrue(
        blockOutputStream.getCommitIndex2flushedDataMap().size() <= 2);
    XceiverClientRatis raftClient =
        (XceiverClientRatis) blockOutputStream.getXceiverClient();
    Assertions.assertEquals(3, raftClient.getCommitInfoMap().size());
=======
    assertEquals(4, blockOutputStream.getBufferPool().getSize());
    assertEquals(dataLength, blockOutputStream.getWrittenDataLength());
    assertEquals(dataLength, blockOutputStream.getTotalDataFlushedLength());
    // flush will make sure one more entry gets updated in the map
    assertTrue(
        blockOutputStream.getCommitIndex2flushedDataMap().size() <= 2);
    XceiverClientRatis raftClient =
        (XceiverClientRatis) blockOutputStream.getXceiverClient();
    assertEquals(3, raftClient.getCommitInfoMap().size());
>>>>>>> 6b86d93e
    Pipeline pipeline = raftClient.getPipeline();
    cluster.shutdownHddsDatanode(pipeline.getNodes().get(0));
    cluster.shutdownHddsDatanode(pipeline.getNodes().get(1));
    // again write data with more than max buffer limit. This will call
    // watchForCommit again. Since the commit will happen 2 way, the
    // commitInfoMap will get updated for servers which are alive
    // 4 writeChunks = maxFlushSize + 2 putBlocks  will be discarded here
    // once exception is hit
    key.write(data1);
    // As a part of handling the exception, 4 failed writeChunks  will be
    // rewritten plus one partial chunk plus two putBlocks for flushSize
    // and one flush for partial chunk
    key.flush();
    // Make sure the retryCount is reset after the exception is handled
<<<<<<< HEAD
    Assertions.assertEquals(0, keyOutputStream.getRetryCount());
    // now close the stream, It will update the ack length after watchForCommit
    key.close();
    Assertions
        .assertEquals(dataLength, blockOutputStream.getTotalAckDataLength());
    // make sure the bufferPool is empty
    Assertions
        .assertEquals(0, blockOutputStream.getBufferPool().computeBufferData());
    Assertions.assertTrue(
        blockOutputStream.getCommitIndex2flushedDataMap().isEmpty());
=======
    assertEquals(0, keyOutputStream.getRetryCount());
    // now close the stream, It will update the ack length after watchForCommit
    key.close();
    assertEquals(dataLength, blockOutputStream.getTotalAckDataLength());
    // make sure the bufferPool is empty
    assertEquals(0, blockOutputStream.getBufferPool().computeBufferData());
    assertTrue(blockOutputStream.getCommitIndex2flushedDataMap().isEmpty());
>>>>>>> 6b86d93e
    validateData(keyName, data1);
  }

  @Test
  public void testWatchForCommitForRetryfailure() throws Exception {
    GenericTestUtils.LogCapturer logCapturer =
        GenericTestUtils.LogCapturer.captureLogs(XceiverClientRatis.LOG);
    try (XceiverClientManager clientManager = new XceiverClientManager(conf)) {
      ContainerWithPipeline container1 = storageContainerLocationClient
          .allocateContainer(HddsProtos.ReplicationType.RATIS,
              HddsProtos.ReplicationFactor.THREE, OzoneConsts.OZONE);
      XceiverClientSpi xceiverClient = clientManager
          .acquireClient(container1.getPipeline());
<<<<<<< HEAD
      Assertions.assertEquals(1, xceiverClient.getRefcount());
      Assertions.assertEquals(container1.getPipeline(),
          xceiverClient.getPipeline());
=======
      assertEquals(1, xceiverClient.getRefcount());
      assertEquals(container1.getPipeline(), xceiverClient.getPipeline());
>>>>>>> 6b86d93e
      Pipeline pipeline = xceiverClient.getPipeline();
      TestHelper.createPipelineOnDatanode(pipeline, cluster);
      XceiverClientReply reply = xceiverClient.sendCommandAsync(
          ContainerTestHelper.getCreateContainerRequest(
              container1.getContainerInfo().getContainerID(),
              xceiverClient.getPipeline()));
      reply.getResponse().get();
      long index = reply.getLogIndex();
      cluster.shutdownHddsDatanode(pipeline.getNodes().get(0));
      cluster.shutdownHddsDatanode(pipeline.getNodes().get(1));
      // emulate closing pipeline when SCM detects DEAD datanodes
      cluster.getStorageContainerManager()
          .getPipelineManager().closePipeline(pipeline, false);
      // again write data with more than max buffer limit. This wi
      try {
        // just watch for a log index which in not updated in the commitInfo Map
        // as well as there is no logIndex generate in Ratis.
        // The basic idea here is just to test if its throws an exception.
        xceiverClient
            .watchForCommit(index + new Random().nextInt(100) + 10);
<<<<<<< HEAD
        Assertions.fail("expected exception not thrown");
      } catch (Exception e) {
        Assertions.assertTrue(e instanceof ExecutionException);
        // since the timeout value is quite long, the watch request will either
        // fail with NotReplicated exceptio, RetryFailureException or
        // RuntimeException
        Assertions.assertFalse(HddsClientUtils
=======
        fail("expected exception not thrown");
      } catch (Exception e) {
        assertTrue(e instanceof ExecutionException);
        // since the timeout value is quite long, the watch request will either
        // fail with NotReplicated exceptio, RetryFailureException or
        // RuntimeException
        assertFalse(HddsClientUtils
>>>>>>> 6b86d93e
            .checkForException(e) instanceof TimeoutException);
        // client should not attempt to watch with
        // MAJORITY_COMMITTED replication level, except the grpc IO issue
        if (!logCapturer.getOutput().contains("Connection refused")) {
<<<<<<< HEAD
          Assertions.assertFalse(
              e.getMessage().contains("Watch-MAJORITY_COMMITTED"));
=======
          assertFalse(e.getMessage().contains("Watch-MAJORITY_COMMITTED"));
>>>>>>> 6b86d93e
        }
      }
      clientManager.releaseClient(xceiverClient, false);
    }
  }

  @Test
  public void test2WayCommitForTimeoutException() throws Exception {
    GenericTestUtils.LogCapturer logCapturer =
        GenericTestUtils.LogCapturer.captureLogs(XceiverClientRatis.LOG);
    try (XceiverClientManager clientManager = new XceiverClientManager(conf)) {

      ContainerWithPipeline container1 = storageContainerLocationClient
          .allocateContainer(HddsProtos.ReplicationType.RATIS,
              HddsProtos.ReplicationFactor.THREE, OzoneConsts.OZONE);
      XceiverClientSpi xceiverClient = clientManager
          .acquireClient(container1.getPipeline());
<<<<<<< HEAD
      Assertions.assertEquals(1, xceiverClient.getRefcount());
      Assertions.assertEquals(container1.getPipeline(),
          xceiverClient.getPipeline());
=======
      assertEquals(1, xceiverClient.getRefcount());
      assertEquals(container1.getPipeline(), xceiverClient.getPipeline());
>>>>>>> 6b86d93e
      Pipeline pipeline = xceiverClient.getPipeline();
      TestHelper.createPipelineOnDatanode(pipeline, cluster);
      XceiverClientRatis ratisClient = (XceiverClientRatis) xceiverClient;
      XceiverClientReply reply = xceiverClient.sendCommandAsync(
          ContainerTestHelper.getCreateContainerRequest(
              container1.getContainerInfo().getContainerID(),
              xceiverClient.getPipeline()));
      reply.getResponse().get();
<<<<<<< HEAD
      Assertions.assertEquals(3, ratisClient.getCommitInfoMap().size());
=======
      assertEquals(3, ratisClient.getCommitInfoMap().size());
>>>>>>> 6b86d93e
      List<DatanodeDetails> nodesInPipeline = pipeline.getNodes();
      for (HddsDatanodeService dn : cluster.getHddsDatanodes()) {
        // shutdown the ratis follower
        if (nodesInPipeline.contains(dn.getDatanodeDetails())
            && RatisTestHelper.isRatisFollower(dn, pipeline)) {
          cluster.shutdownHddsDatanode(dn.getDatanodeDetails());
          break;
        }
      }
      reply = xceiverClient.sendCommandAsync(ContainerTestHelper
          .getCloseContainer(pipeline,
              container1.getContainerInfo().getContainerID()));
      reply.getResponse().get();
      xceiverClient.watchForCommit(reply.getLogIndex());

      // commitInfo Map will be reduced to 2 here
<<<<<<< HEAD
      Assertions.assertEquals(2, ratisClient.getCommitInfoMap().size());
      clientManager.releaseClient(xceiverClient, false);
      String output = logCapturer.getOutput();
      Assertions.assertTrue(output.contains("3 way commit failed"));
      Assertions.assertTrue(output.contains("TimeoutException"));
      Assertions.assertTrue(output.contains("Committed by majority"));
=======
      assertEquals(2, ratisClient.getCommitInfoMap().size());
      clientManager.releaseClient(xceiverClient, false);
      String output = logCapturer.getOutput();
      assertTrue(output.contains("3 way commit failed"));
      assertTrue(output.contains("TimeoutException"));
      assertTrue(output.contains("Committed by majority"));
>>>>>>> 6b86d93e
    }
    logCapturer.stopCapturing();
  }

  @Test
  public void testWatchForCommitForGroupMismatchException() throws Exception {
    try (XceiverClientManager clientManager = new XceiverClientManager(conf)) {
      ContainerWithPipeline container1 = storageContainerLocationClient
          .allocateContainer(HddsProtos.ReplicationType.RATIS,
              HddsProtos.ReplicationFactor.THREE, OzoneConsts.OZONE);
      XceiverClientSpi xceiverClient = clientManager
          .acquireClient(container1.getPipeline());
<<<<<<< HEAD
      Assertions.assertEquals(1, xceiverClient.getRefcount());
      Assertions.assertEquals(container1.getPipeline(),
          xceiverClient.getPipeline());
=======
      assertEquals(1, xceiverClient.getRefcount());
      assertEquals(container1.getPipeline(), xceiverClient.getPipeline());
>>>>>>> 6b86d93e
      Pipeline pipeline = xceiverClient.getPipeline();
      XceiverClientRatis ratisClient = (XceiverClientRatis) xceiverClient;
      long containerId = container1.getContainerInfo().getContainerID();
      XceiverClientReply reply = xceiverClient.sendCommandAsync(
          ContainerTestHelper.getCreateContainerRequest(containerId,
              xceiverClient.getPipeline()));
      reply.getResponse().get();
<<<<<<< HEAD
      Assertions.assertEquals(3, ratisClient.getCommitInfoMap().size());
=======
      assertEquals(3, ratisClient.getCommitInfoMap().size());
>>>>>>> 6b86d93e
      List<Pipeline> pipelineList = new ArrayList<>();
      pipelineList.add(pipeline);
      TestHelper.waitForPipelineClose(pipelineList, cluster);
      try {
        // just watch for a log index which in not updated in the commitInfo Map
        // as well as there is no logIndex generate in Ratis.
        // The basic idea here is just to test if its throws an exception.
        xceiverClient
            .watchForCommit(reply.getLogIndex() +
                new Random().nextInt(100) + 10);
<<<<<<< HEAD
        Assertions.fail("Expected exception not thrown");
      } catch (Exception e) {
        Assertions.assertTrue(HddsClientUtils
=======
        fail("Expected exception not thrown");
      } catch (Exception e) {
        assertTrue(HddsClientUtils
>>>>>>> 6b86d93e
            .checkForException(e) instanceof GroupMismatchException);
      }
      clientManager.releaseClient(xceiverClient, false);
    }
  }

  private OzoneOutputStream createKey(String keyName, ReplicationType type,
                                      long size) throws Exception {
    return TestHelper
        .createKey(keyName, type, size, objectStore, volumeName, bucketName);
  }

  private void validateData(String keyName, byte[] data) throws Exception {
    TestHelper
        .validateData(keyName, data, objectStore, volumeName, bucketName);
  }
}<|MERGE_RESOLUTION|>--- conflicted
+++ resolved
@@ -71,10 +71,6 @@
 import static org.junit.jupiter.api.Assertions.fail;
 
 import org.apache.ratis.protocol.exceptions.GroupMismatchException;
-<<<<<<< HEAD
-import org.junit.jupiter.api.Assertions;
-=======
->>>>>>> 6b86d93e
 import org.junit.jupiter.api.AfterEach;
 import org.junit.jupiter.api.BeforeEach;
 import org.junit.jupiter.api.Test;
@@ -191,25 +187,11 @@
         ContainerTestHelper.getFixedLengthString(keyString, dataLength)
             .getBytes(UTF_8);
     key.write(data1);
-<<<<<<< HEAD
-    Assertions.assertTrue(key.getOutputStream() instanceof KeyOutputStream);
-=======
     assertTrue(key.getOutputStream() instanceof KeyOutputStream);
->>>>>>> 6b86d93e
     KeyOutputStream keyOutputStream = (KeyOutputStream)key.getOutputStream();
 
     OutputStream stream = keyOutputStream.getStreamEntries().get(0)
         .getOutputStream();
-<<<<<<< HEAD
-    Assertions.assertTrue(stream instanceof BlockOutputStream);
-    RatisBlockOutputStream blockOutputStream = (RatisBlockOutputStream) stream;
-    // we have just written data more than flush Size(2 chunks), at this time
-    // buffer pool will have 3 buffers allocated worth of chunk size
-    Assertions.assertEquals(4, blockOutputStream.getBufferPool().getSize());
-    // writtenDataLength as well flushedDataLength will be updated here
-    Assertions.assertEquals(dataLength, blockOutputStream.getWrittenDataLength());
-    Assertions.assertEquals(maxFlushSize,
-=======
     assertTrue(stream instanceof BlockOutputStream);
     RatisBlockOutputStream blockOutputStream = (RatisBlockOutputStream) stream;
     // we have just written data more than flush Size(2 chunks), at this time
@@ -218,40 +200,20 @@
     // writtenDataLength as well flushedDataLength will be updated here
     assertEquals(dataLength, blockOutputStream.getWrittenDataLength());
     assertEquals(maxFlushSize,
->>>>>>> 6b86d93e
         blockOutputStream.getTotalDataFlushedLength());
     // since data equals to maxBufferSize is written, this will be a blocking
     // call and hence will wait for atleast flushSize worth of data to get
     // acked by all servers right here
-<<<<<<< HEAD
-    Assertions.assertTrue(blockOutputStream.getTotalAckDataLength() >= flushSize);
-    // watchForCommit will clean up atleast one entry from the map where each
-    // entry corresponds to flushSize worth of data
-    Assertions.assertTrue(
-=======
     assertTrue(blockOutputStream.getTotalAckDataLength() >= flushSize);
     // watchForCommit will clean up atleast one entry from the map where each
     // entry corresponds to flushSize worth of data
     assertTrue(
->>>>>>> 6b86d93e
         blockOutputStream.getCommitIndex2flushedDataMap().size() <= 1);
     // Now do a flush. This will flush the data and update the flush length and
     // the map.
     key.flush();
     // Since the data in the buffer is already flushed, flush here will have
     // no impact on the counters and data structures
-<<<<<<< HEAD
-    Assertions.assertEquals(4, blockOutputStream.getBufferPool().getSize());
-    Assertions.assertEquals(dataLength, blockOutputStream.getWrittenDataLength());
-    Assertions.assertEquals(dataLength,
-        blockOutputStream.getTotalDataFlushedLength());
-    // flush will make sure one more entry gets updated in the map
-    Assertions.assertTrue(
-        blockOutputStream.getCommitIndex2flushedDataMap().size() <= 2);
-    XceiverClientRatis raftClient =
-        (XceiverClientRatis) blockOutputStream.getXceiverClient();
-    Assertions.assertEquals(3, raftClient.getCommitInfoMap().size());
-=======
     assertEquals(4, blockOutputStream.getBufferPool().getSize());
     assertEquals(dataLength, blockOutputStream.getWrittenDataLength());
     assertEquals(dataLength, blockOutputStream.getTotalDataFlushedLength());
@@ -261,7 +223,6 @@
     XceiverClientRatis raftClient =
         (XceiverClientRatis) blockOutputStream.getXceiverClient();
     assertEquals(3, raftClient.getCommitInfoMap().size());
->>>>>>> 6b86d93e
     Pipeline pipeline = raftClient.getPipeline();
     cluster.shutdownHddsDatanode(pipeline.getNodes().get(0));
     cluster.shutdownHddsDatanode(pipeline.getNodes().get(1));
@@ -276,18 +237,6 @@
     // and one flush for partial chunk
     key.flush();
     // Make sure the retryCount is reset after the exception is handled
-<<<<<<< HEAD
-    Assertions.assertEquals(0, keyOutputStream.getRetryCount());
-    // now close the stream, It will update the ack length after watchForCommit
-    key.close();
-    Assertions
-        .assertEquals(dataLength, blockOutputStream.getTotalAckDataLength());
-    // make sure the bufferPool is empty
-    Assertions
-        .assertEquals(0, blockOutputStream.getBufferPool().computeBufferData());
-    Assertions.assertTrue(
-        blockOutputStream.getCommitIndex2flushedDataMap().isEmpty());
-=======
     assertEquals(0, keyOutputStream.getRetryCount());
     // now close the stream, It will update the ack length after watchForCommit
     key.close();
@@ -295,7 +244,6 @@
     // make sure the bufferPool is empty
     assertEquals(0, blockOutputStream.getBufferPool().computeBufferData());
     assertTrue(blockOutputStream.getCommitIndex2flushedDataMap().isEmpty());
->>>>>>> 6b86d93e
     validateData(keyName, data1);
   }
 
@@ -309,14 +257,8 @@
               HddsProtos.ReplicationFactor.THREE, OzoneConsts.OZONE);
       XceiverClientSpi xceiverClient = clientManager
           .acquireClient(container1.getPipeline());
-<<<<<<< HEAD
-      Assertions.assertEquals(1, xceiverClient.getRefcount());
-      Assertions.assertEquals(container1.getPipeline(),
-          xceiverClient.getPipeline());
-=======
       assertEquals(1, xceiverClient.getRefcount());
       assertEquals(container1.getPipeline(), xceiverClient.getPipeline());
->>>>>>> 6b86d93e
       Pipeline pipeline = xceiverClient.getPipeline();
       TestHelper.createPipelineOnDatanode(pipeline, cluster);
       XceiverClientReply reply = xceiverClient.sendCommandAsync(
@@ -337,15 +279,6 @@
         // The basic idea here is just to test if its throws an exception.
         xceiverClient
             .watchForCommit(index + new Random().nextInt(100) + 10);
-<<<<<<< HEAD
-        Assertions.fail("expected exception not thrown");
-      } catch (Exception e) {
-        Assertions.assertTrue(e instanceof ExecutionException);
-        // since the timeout value is quite long, the watch request will either
-        // fail with NotReplicated exceptio, RetryFailureException or
-        // RuntimeException
-        Assertions.assertFalse(HddsClientUtils
-=======
         fail("expected exception not thrown");
       } catch (Exception e) {
         assertTrue(e instanceof ExecutionException);
@@ -353,17 +286,11 @@
         // fail with NotReplicated exceptio, RetryFailureException or
         // RuntimeException
         assertFalse(HddsClientUtils
->>>>>>> 6b86d93e
             .checkForException(e) instanceof TimeoutException);
         // client should not attempt to watch with
         // MAJORITY_COMMITTED replication level, except the grpc IO issue
         if (!logCapturer.getOutput().contains("Connection refused")) {
-<<<<<<< HEAD
-          Assertions.assertFalse(
-              e.getMessage().contains("Watch-MAJORITY_COMMITTED"));
-=======
           assertFalse(e.getMessage().contains("Watch-MAJORITY_COMMITTED"));
->>>>>>> 6b86d93e
         }
       }
       clientManager.releaseClient(xceiverClient, false);
@@ -381,14 +308,8 @@
               HddsProtos.ReplicationFactor.THREE, OzoneConsts.OZONE);
       XceiverClientSpi xceiverClient = clientManager
           .acquireClient(container1.getPipeline());
-<<<<<<< HEAD
-      Assertions.assertEquals(1, xceiverClient.getRefcount());
-      Assertions.assertEquals(container1.getPipeline(),
-          xceiverClient.getPipeline());
-=======
       assertEquals(1, xceiverClient.getRefcount());
       assertEquals(container1.getPipeline(), xceiverClient.getPipeline());
->>>>>>> 6b86d93e
       Pipeline pipeline = xceiverClient.getPipeline();
       TestHelper.createPipelineOnDatanode(pipeline, cluster);
       XceiverClientRatis ratisClient = (XceiverClientRatis) xceiverClient;
@@ -397,11 +318,7 @@
               container1.getContainerInfo().getContainerID(),
               xceiverClient.getPipeline()));
       reply.getResponse().get();
-<<<<<<< HEAD
-      Assertions.assertEquals(3, ratisClient.getCommitInfoMap().size());
-=======
       assertEquals(3, ratisClient.getCommitInfoMap().size());
->>>>>>> 6b86d93e
       List<DatanodeDetails> nodesInPipeline = pipeline.getNodes();
       for (HddsDatanodeService dn : cluster.getHddsDatanodes()) {
         // shutdown the ratis follower
@@ -418,21 +335,12 @@
       xceiverClient.watchForCommit(reply.getLogIndex());
 
       // commitInfo Map will be reduced to 2 here
-<<<<<<< HEAD
-      Assertions.assertEquals(2, ratisClient.getCommitInfoMap().size());
-      clientManager.releaseClient(xceiverClient, false);
-      String output = logCapturer.getOutput();
-      Assertions.assertTrue(output.contains("3 way commit failed"));
-      Assertions.assertTrue(output.contains("TimeoutException"));
-      Assertions.assertTrue(output.contains("Committed by majority"));
-=======
       assertEquals(2, ratisClient.getCommitInfoMap().size());
       clientManager.releaseClient(xceiverClient, false);
       String output = logCapturer.getOutput();
       assertTrue(output.contains("3 way commit failed"));
       assertTrue(output.contains("TimeoutException"));
       assertTrue(output.contains("Committed by majority"));
->>>>>>> 6b86d93e
     }
     logCapturer.stopCapturing();
   }
@@ -445,14 +353,8 @@
               HddsProtos.ReplicationFactor.THREE, OzoneConsts.OZONE);
       XceiverClientSpi xceiverClient = clientManager
           .acquireClient(container1.getPipeline());
-<<<<<<< HEAD
-      Assertions.assertEquals(1, xceiverClient.getRefcount());
-      Assertions.assertEquals(container1.getPipeline(),
-          xceiverClient.getPipeline());
-=======
       assertEquals(1, xceiverClient.getRefcount());
       assertEquals(container1.getPipeline(), xceiverClient.getPipeline());
->>>>>>> 6b86d93e
       Pipeline pipeline = xceiverClient.getPipeline();
       XceiverClientRatis ratisClient = (XceiverClientRatis) xceiverClient;
       long containerId = container1.getContainerInfo().getContainerID();
@@ -460,11 +362,7 @@
           ContainerTestHelper.getCreateContainerRequest(containerId,
               xceiverClient.getPipeline()));
       reply.getResponse().get();
-<<<<<<< HEAD
-      Assertions.assertEquals(3, ratisClient.getCommitInfoMap().size());
-=======
       assertEquals(3, ratisClient.getCommitInfoMap().size());
->>>>>>> 6b86d93e
       List<Pipeline> pipelineList = new ArrayList<>();
       pipelineList.add(pipeline);
       TestHelper.waitForPipelineClose(pipelineList, cluster);
@@ -475,15 +373,9 @@
         xceiverClient
             .watchForCommit(reply.getLogIndex() +
                 new Random().nextInt(100) + 10);
-<<<<<<< HEAD
-        Assertions.fail("Expected exception not thrown");
-      } catch (Exception e) {
-        Assertions.assertTrue(HddsClientUtils
-=======
         fail("Expected exception not thrown");
       } catch (Exception e) {
         assertTrue(HddsClientUtils
->>>>>>> 6b86d93e
             .checkForException(e) instanceof GroupMismatchException);
       }
       clientManager.releaseClient(xceiverClient, false);
@@ -491,7 +383,7 @@
   }
 
   private OzoneOutputStream createKey(String keyName, ReplicationType type,
-                                      long size) throws Exception {
+      long size) throws Exception {
     return TestHelper
         .createKey(keyName, type, size, objectStore, volumeName, bucketName);
   }
