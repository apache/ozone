/**
 * Licensed to the Apache Software Foundation (ASF) under one or more
 * contributor license agreements.  See the NOTICE file distributed with this
 * work for additional information regarding copyright ownership.  The ASF
 * licenses this file to you under the Apache License, Version 2.0 (the
 * "License"); you may not use this file except in compliance with the License.
 * You may obtain a copy of the License at
 * <p>
 * http://www.apache.org/licenses/LICENSE-2.0
 * <p>
 * Unless required by applicable law or agreed to in writing, software
 * distributed under the License is distributed on an "AS IS" BASIS,WITHOUT
 * WARRANTIES OR CONDITIONS OF ANY KIND, either express or implied. See the
 * License for the specific language governing permissions and limitations under
 * the License.
 */

package org.apache.hadoop.ozone.om;
import java.time.Duration;
import java.util.List;
import edu.umd.cs.findbugs.annotations.SuppressFBWarnings;
import org.apache.commons.lang3.StringUtils;
import org.apache.hadoop.hdds.utils.IOUtils;
import org.apache.commons.lang3.RandomStringUtils;
import org.apache.hadoop.hdds.client.StandaloneReplicationConfig;
import org.apache.hadoop.hdds.conf.OzoneConfiguration;
import org.apache.hadoop.hdds.protocol.proto.HddsProtos;
import org.apache.hadoop.hdds.scm.HddsWhiteboxTestUtils;
import org.apache.hadoop.hdds.utils.db.DBProfile;
import org.apache.hadoop.hdds.utils.db.RDBStore;
import org.apache.hadoop.hdds.utils.db.managed.ManagedRocksObjectUtils;
import org.apache.hadoop.hdfs.protocol.SnapshotDiffReport.DiffReportEntry;
import org.apache.hadoop.ozone.MiniOzoneCluster;
import org.apache.hadoop.ozone.TestDataUtil;
import org.apache.hadoop.ozone.client.ObjectStore;
import org.apache.hadoop.ozone.client.OzoneBucket;
import org.apache.hadoop.ozone.client.OzoneClient;
import org.apache.hadoop.ozone.client.OzoneKey;
import org.apache.hadoop.ozone.client.OzoneVolume;
import org.apache.hadoop.ozone.client.io.OzoneOutputStream;
import org.apache.hadoop.ozone.om.exceptions.OMException;
import org.apache.hadoop.ozone.om.helpers.BucketLayout;
import org.apache.hadoop.ozone.om.helpers.OmKeyArgs;
import org.apache.hadoop.ozone.om.helpers.OmKeyInfo;
import org.apache.hadoop.ozone.om.helpers.OzoneFileStatus;
import org.apache.hadoop.ozone.om.helpers.SnapshotInfo;
import org.apache.hadoop.ozone.om.protocol.OzoneManagerProtocol;
import org.apache.hadoop.ozone.snapshot.SnapshotDiffReportOzone;
import org.apache.hadoop.ozone.snapshot.SnapshotDiffResponse;
import org.apache.log4j.Level;
import org.apache.log4j.Logger;
import org.apache.ozone.test.GenericTestUtils;
import org.apache.ozone.test.LambdaTestUtils;
import org.jetbrains.annotations.NotNull;
import org.junit.Assert;
import org.junit.AfterClass;
import org.junit.Rule;
import org.junit.Test;
import org.junit.Ignore;
import org.junit.jupiter.api.Assertions;
import org.junit.rules.Timeout;
import org.junit.runner.RunWith;
import org.junit.runners.Parameterized;
import org.rocksdb.LiveFileMetaData;

import java.io.File;
import java.io.IOException;
import java.util.ArrayList;
import java.util.Arrays;
import java.nio.charset.StandardCharsets;
import java.util.Collection;
import java.util.Collections;
import java.util.Iterator;
import java.util.UUID;
import java.util.concurrent.TimeUnit;
import java.util.concurrent.TimeoutException;
import java.util.stream.Collectors;

import static org.apache.hadoop.hdds.HddsConfigKeys.HDDS_DB_PROFILE;
import static org.apache.hadoop.ozone.OzoneConsts.OM_KEY_PREFIX;
import static org.apache.hadoop.ozone.om.OMConfigKeys.OZONE_DEFAULT_BUCKET_LAYOUT;
import static org.apache.hadoop.ozone.om.OMConfigKeys.OZONE_OM_ENABLE_FILESYSTEM_PATHS;
import static org.apache.hadoop.ozone.om.OMConfigKeys.OZONE_OM_SNAPSHOT_FORCE_FULL_DIFF;
import static org.apache.hadoop.ozone.om.exceptions.OMException.ResultCodes.CONTAINS_SNAPSHOT;
import static org.apache.hadoop.ozone.om.exceptions.OMException.ResultCodes.KEY_NOT_FOUND;
import static org.apache.hadoop.ozone.om.helpers.BucketLayout.FILE_SYSTEM_OPTIMIZED;
import static org.apache.hadoop.ozone.om.helpers.BucketLayout.OBJECT_STORE;
import static org.apache.hadoop.ozone.snapshot.SnapshotDiffResponse.JobStatus.DONE;
import static org.apache.hadoop.ozone.snapshot.SnapshotDiffResponse.JobStatus.IN_PROGRESS;
import static org.awaitility.Awaitility.await;
import static org.junit.Assert.assertEquals;
import static org.junit.Assert.assertNotNull;
import static org.junit.Assert.assertNull;
import static org.junit.Assert.fail;
import static org.junit.Assert.assertThrows;
import static java.nio.charset.StandardCharsets.UTF_8;

/**
 * Test OmSnapshot bucket interface.
 */
@RunWith(Parameterized.class)
@SuppressFBWarnings("RV_RETURN_VALUE_IGNORED_NO_SIDE_EFFECT")
public class TestOmSnapshot {

  static {
    Logger.getLogger(ManagedRocksObjectUtils.class).setLevel(Level.DEBUG);
  }

  private static MiniOzoneCluster cluster = null;
  private static OzoneClient client;
  private static String volumeName;
  private static String bucketName;
  private static OzoneManagerProtocol writeClient;
  private static BucketLayout bucketLayout = BucketLayout.LEGACY;
  private static boolean enabledFileSystemPaths;
  private static boolean forceFullSnapshotDiff;
  private static ObjectStore store;
  private static OzoneManager ozoneManager;
  private static RDBStore rdbStore;
  private static OzoneBucket ozoneBucket;

  @Rule
  public Timeout timeout = new Timeout(180, TimeUnit.SECONDS);

  @Parameterized.Parameters
  public static Collection<Object[]> data() {
    return Arrays.asList(
        new Object[]{OBJECT_STORE, false, false},
        new Object[]{FILE_SYSTEM_OPTIMIZED, false, false},
        new Object[]{BucketLayout.LEGACY, true, true});
  }

  public TestOmSnapshot(BucketLayout newBucketLayout,
      boolean newEnableFileSystemPaths, boolean forceFullSnapDiff)
      throws Exception {
    // Checking whether 'newBucketLayout' and
    // 'newEnableFileSystemPaths' flags represents next parameter
    // index values. This is to ensure that initialize init() function
    // will be invoked only at the beginning of every new set of
    // Parameterized.Parameters.
    if (TestOmSnapshot.enabledFileSystemPaths != newEnableFileSystemPaths ||
            TestOmSnapshot.bucketLayout != newBucketLayout ||
            TestOmSnapshot.forceFullSnapshotDiff != forceFullSnapDiff) {
      setConfig(newBucketLayout, newEnableFileSystemPaths,
          forceFullSnapDiff);
      tearDown();
      init();
    }
  }

  private static void setConfig(BucketLayout newBucketLayout,
      boolean newEnableFileSystemPaths, boolean forceFullSnapDiff) {
    TestOmSnapshot.enabledFileSystemPaths = newEnableFileSystemPaths;
    TestOmSnapshot.bucketLayout = newBucketLayout;
    TestOmSnapshot.forceFullSnapshotDiff = forceFullSnapDiff;
  }

  /**
   * Create a MiniDFSCluster for testing.
   */
  private void init() throws Exception {
    OzoneConfiguration conf = new OzoneConfiguration();
    String clusterId = UUID.randomUUID().toString();
    String scmId = UUID.randomUUID().toString();
    String omId = UUID.randomUUID().toString();
    conf.setBoolean(OZONE_OM_ENABLE_FILESYSTEM_PATHS, enabledFileSystemPaths);
    conf.set(OZONE_DEFAULT_BUCKET_LAYOUT, bucketLayout.name());
    conf.setBoolean(OZONE_OM_SNAPSHOT_FORCE_FULL_DIFF, forceFullSnapshotDiff);
    conf.setEnum(HDDS_DB_PROFILE, DBProfile.TEST);
    // Enable filesystem snapshot feature for the test regardless of the default
    conf.setBoolean(OMConfigKeys.OZONE_FILESYSTEM_SNAPSHOT_ENABLED_KEY, true);

    cluster = MiniOzoneCluster.newBuilder(conf)
        .setClusterId(clusterId)
        .setScmId(scmId)
        .setOmId(omId)
        .build();

    cluster.waitForClusterToBeReady();
    client = cluster.newClient();
    // create a volume and a bucket to be used by OzoneFileSystem
    ozoneBucket = TestDataUtil
        .createVolumeAndBucket(client, bucketLayout);
    volumeName = ozoneBucket.getVolumeName();
    bucketName = ozoneBucket.getName();
    ozoneManager = cluster.getOzoneManager();
    rdbStore = (RDBStore) ozoneManager.getMetadataManager().getStore();

    store = client.getObjectStore();
    writeClient = store.getClientProxy().getOzoneManagerClient();

    KeyManagerImpl keyManager = (KeyManagerImpl) HddsWhiteboxTestUtils
        .getInternalState(ozoneManager, "keyManager");

    // stop the deletion services so that keys can still be read
    keyManager.stop();
  }

  @AfterClass
  public static void tearDown() throws Exception {
    IOUtils.closeQuietly(client);
    if (cluster != null) {
      cluster.shutdown();
    }
  }

  @Test
  // based on TestOzoneRpcClientAbstract:testListKey
  public void testListKey()
      throws IOException, InterruptedException, TimeoutException {
    String volumeA = "vol-a-" + RandomStringUtils.randomNumeric(5);
    String volumeB = "vol-b-" + RandomStringUtils.randomNumeric(5);
    String bucketA = "buc-a-" + RandomStringUtils.randomNumeric(5);
    String bucketB = "buc-b-" + RandomStringUtils.randomNumeric(5);
    store.createVolume(volumeA);
    store.createVolume(volumeB);
    OzoneVolume volA = store.getVolume(volumeA);
    OzoneVolume volB = store.getVolume(volumeB);
    volA.createBucket(bucketA);
    volA.createBucket(bucketB);
    volB.createBucket(bucketA);
    volB.createBucket(bucketB);
    OzoneBucket volAbucketA = volA.getBucket(bucketA);
    OzoneBucket volAbucketB = volA.getBucket(bucketB);
    OzoneBucket volBbucketA = volB.getBucket(bucketA);
    OzoneBucket volBbucketB = volB.getBucket(bucketB);

    /*
    Create 10 keys in  vol-a-<random>/buc-a-<random>,
    vol-a-<random>/buc-b-<random>, vol-b-<random>/buc-a-<random> and
    vol-b-<random>/buc-b-<random>
     */
    String keyBaseA = "key-a-";
    for (int i = 0; i < 10; i++) {
      createFileKey(volAbucketA, keyBaseA + i + "-");
      createFileKey(volAbucketB, keyBaseA + i + "-");
      createFileKey(volBbucketA, keyBaseA + i + "-");
      createFileKey(volBbucketB, keyBaseA + i + "-");
    }
    /*
    Create 10 keys in  vol-a-<random>/buc-a-<random>,
    vol-a-<random>/buc-b-<random>, vol-b-<random>/buc-a-<random> and
    vol-b-<random>/buc-b-<random>
     */
    String keyBaseB = "key-b-";
    for (int i = 0; i < 10; i++) {
      createFileKey(volAbucketA, keyBaseB + i + "-");
      createFileKey(volAbucketB, keyBaseB + i + "-");
      createFileKey(volBbucketA, keyBaseB + i + "-");
      createFileKey(volBbucketB, keyBaseB + i + "-");
    }

    String snapshotKeyPrefix = createSnapshot(volumeA, bucketA);

    int volABucketAKeyCount = keyCount(volAbucketA,
        snapshotKeyPrefix + "key-");
    Assert.assertEquals(20, volABucketAKeyCount);

    snapshotKeyPrefix = createSnapshot(volumeA, bucketB);
    deleteKeys(volAbucketB);

    int volABucketBKeyCount = keyCount(volAbucketB,
        snapshotKeyPrefix + "key-");
    Assert.assertEquals(20, volABucketBKeyCount);

    snapshotKeyPrefix = createSnapshot(volumeB, bucketA);
    deleteKeys(volBbucketA);

    int volBBucketAKeyCount = keyCount(volBbucketA,
        snapshotKeyPrefix + "key-");
    Assert.assertEquals(20, volBBucketAKeyCount);

    snapshotKeyPrefix = createSnapshot(volumeB, bucketB);
    deleteKeys(volBbucketB);

    int volBBucketBKeyCount = keyCount(volBbucketB,
        snapshotKeyPrefix + "key-");
    Assert.assertEquals(20, volBBucketBKeyCount);

    snapshotKeyPrefix = createSnapshot(volumeA, bucketA);
    deleteKeys(volAbucketA);

    int volABucketAKeyACount = keyCount(volAbucketA,
        snapshotKeyPrefix + "key-a-");
    Assert.assertEquals(10, volABucketAKeyACount);


    int volABucketAKeyBCount = keyCount(volAbucketA,
        snapshotKeyPrefix + "key-b-");
    Assert.assertEquals(10, volABucketAKeyBCount);
  }

  @Test
  // based on TestOzoneRpcClientAbstract:testListKeyOnEmptyBucket
  public void testListKeyOnEmptyBucket()
      throws IOException, InterruptedException, TimeoutException {
    String volume = "vol-" + RandomStringUtils.randomNumeric(5);
    String bucket = "buc-" + RandomStringUtils.randomNumeric(5);
    store.createVolume(volume);
    OzoneVolume vol = store.getVolume(volume);
    vol.createBucket(bucket);
    String snapshotKeyPrefix = createSnapshot(volume, bucket);
    OzoneBucket buc = vol.getBucket(bucket);
    Iterator<? extends OzoneKey> keys = buc.listKeys(snapshotKeyPrefix);
    while (keys.hasNext()) {
      fail();
    }
  }

  private OmKeyArgs genKeyArgs(String keyName) {
    return new OmKeyArgs.Builder()
        .setVolumeName(volumeName)
        .setBucketName(bucketName)
        .setKeyName(keyName)
        .setAcls(Collections.emptyList())
        .setReplicationConfig(StandaloneReplicationConfig.getInstance(
            HddsProtos.ReplicationFactor.ONE))
        .setLocationInfoList(new ArrayList<>())
        .build();
  }

  @Test
  @Ignore("HDDS-8089")
  public void checkKey() throws Exception {
    String s = "testData";
    String dir1 = "dir1";
    String key1 = dir1 + "/key1";

    // create key1
    OzoneOutputStream ozoneOutputStream = ozoneBucket.createKey(key1,
        s.length());
    byte[] input = s.getBytes(StandardCharsets.UTF_8);
    ozoneOutputStream.write(input);
    ozoneOutputStream.close();


    String snapshotKeyPrefix = createSnapshot(volumeName, bucketName);
    ozoneBucket.deleteKey(key1);
    try {
      ozoneBucket.deleteKey(dir1);
    } catch (OMException e) {
      // OBJECT_STORE won't have directory entry so ignore KEY_NOT_FOUND
      if (e.getResult() != KEY_NOT_FOUND) {
        fail("got exception on cleanup: " + e.getMessage());
      }
    }
    OmKeyArgs keyArgs = genKeyArgs(snapshotKeyPrefix + key1);

    OmKeyInfo omKeyInfo = writeClient.lookupKey(keyArgs);
    assertEquals(omKeyInfo.getKeyName(), snapshotKeyPrefix + key1);

    OmKeyInfo fileInfo = writeClient.lookupFile(keyArgs);
    assertEquals(fileInfo.getKeyName(), snapshotKeyPrefix + key1);

    OzoneFileStatus ozoneFileStatus = writeClient.getFileStatus(keyArgs);
    assertEquals(ozoneFileStatus.getKeyInfo().getKeyName(),
        snapshotKeyPrefix + key1);
  }

  @Test
  public void testListDeleteKey()
          throws IOException, InterruptedException, TimeoutException {
    String volume = "vol-" + RandomStringUtils.randomNumeric(5);
    String bucket = "buc-" + RandomStringUtils.randomNumeric(5);
    store.createVolume(volume);
    OzoneVolume vol = store.getVolume(volume);
    vol.createBucket(bucket);
    OzoneBucket volBucket = vol.getBucket(bucket);

    String key = "key-";
    createFileKey(volBucket, key);
    String snapshotKeyPrefix = createSnapshot(volume, bucket);
    deleteKeys(volBucket);

    int volBucketKeyCount = keyCount(volBucket, snapshotKeyPrefix + "key-");
    Assert.assertEquals(1, volBucketKeyCount);

    snapshotKeyPrefix = createSnapshot(volume, bucket);
    Iterator<? extends OzoneKey> volBucketIter2 =
            volBucket.listKeys(snapshotKeyPrefix);
    while (volBucketIter2.hasNext()) {
      fail("The last snapshot should not have any keys in it!");
    }
  }

  @Test
  public void testListAddNewKey()
          throws IOException, InterruptedException, TimeoutException {
    String volume = "vol-" + RandomStringUtils.randomNumeric(5);
    String bucket = "buc-" + RandomStringUtils.randomNumeric(5);
    store.createVolume(volume);
    OzoneVolume vol = store.getVolume(volume);
    vol.createBucket(bucket);
    OzoneBucket bucket1 = vol.getBucket(bucket);

    String key1 = "key-1-";
    createFileKey(bucket1, key1);
    String snapshotKeyPrefix1 = createSnapshot(volume, bucket);

    String key2 = "key-2-";
    createFileKey(bucket1, key2);
    String snapshotKeyPrefix2 = createSnapshot(volume, bucket);

    int volBucketKeyCount = keyCount(bucket1, snapshotKeyPrefix1 + "key-");
    Assert.assertEquals(1, volBucketKeyCount);


    int volBucketKeyCount2 = keyCount(bucket1, snapshotKeyPrefix2 + "key-");
    Assert.assertEquals(2, volBucketKeyCount2);

    deleteKeys(bucket1);
  }

  private int keyCount(OzoneBucket bucket, String keyPrefix)
      throws IOException {
    Iterator<? extends OzoneKey> iterator = bucket.listKeys(keyPrefix);
    int keyCount = 0;
    while (iterator.hasNext()) {
      iterator.next();
      keyCount++;
    }
    return keyCount;
  }

  @Test
  public void testNonExistentBucket() throws Exception {
    String volume = "vol-" + RandomStringUtils.randomNumeric(5);
    String bucket = "buc-" + RandomStringUtils.randomNumeric(5);
    //create volume but not bucket
    store.createVolume(volume);

    LambdaTestUtils.intercept(OMException.class,
            "Bucket not found",
            () -> createSnapshot(volume, bucket));
  }

  @Test
  public void testCreateSnapshotMissingMandatoryParams() throws Exception {
    String volume = "vol-" + RandomStringUtils.randomNumeric(5);
    String bucket = "buck-" + RandomStringUtils.randomNumeric(5);
    store.createVolume(volume);
    OzoneVolume volume1 = store.getVolume(volume);
    volume1.createBucket(bucket);
    OzoneBucket bucket1 = volume1.getBucket(bucket);
    // Create Key1 and take snapshot
    String key1 = "key-1-";
    createFileKey(bucket1, key1);
    String snap1 = "snap" + RandomStringUtils.randomNumeric(5);
    createSnapshot(volume, bucket, snap1);

    String nullstr = "";
    // Bucket is empty
    assertThrows(IllegalArgumentException.class,
            () -> createSnapshot(volume, nullstr));
    // Volume is empty
    assertThrows(IllegalArgumentException.class,
            () -> createSnapshot(nullstr, bucket));
  }

  @Test
  public void testBucketDeleteIfSnapshotExists() throws Exception {
    String volume1 = "vol-" + RandomStringUtils.randomNumeric(5);
    String bucket1 = "buc-" + RandomStringUtils.randomNumeric(5);
    String bucket2 = "buc-" + RandomStringUtils.randomNumeric(5);
    store.createVolume(volume1);
    OzoneVolume volume = store.getVolume(volume1);
    volume.createBucket(bucket1);
    volume.createBucket(bucket2);
    OzoneBucket bucketWithSnapshot = volume.getBucket(bucket1);
    OzoneBucket bucketWithoutSnapshot = volume.getBucket(bucket2);
    String key = "key-";
    createFileKey(bucketWithSnapshot, key);
    createFileKey(bucketWithoutSnapshot, key);
    createSnapshot(volume1, bucket1);
    deleteKeys(bucketWithSnapshot);
    deleteKeys(bucketWithoutSnapshot);
    OMException omException = Assertions.assertThrows(OMException.class,
        () -> volume.deleteBucket(bucket1));
    Assertions.assertEquals(CONTAINS_SNAPSHOT, omException.getResult());
    // TODO: Delete snapshot then delete bucket1 when deletion is implemented
    // no exception for bucket without snapshot
    volume.deleteBucket(bucket2);
  }

  @Test
  public void testSnapDiff() throws Exception {
    String volume = "vol-" + RandomStringUtils.randomNumeric(5);
    String bucket = "buck-" + RandomStringUtils.randomNumeric(5);
    store.createVolume(volume);
    OzoneVolume volume1 = store.getVolume(volume);
    volume1.createBucket(bucket);
    OzoneBucket bucket1 = volume1.getBucket(bucket);
    // Create Key1 and take snapshot
    String key1 = "key-1-";
    key1 = createFileKey(bucket1, key1);
    String snap1 = "snap" + RandomStringUtils.randomNumeric(5);
    createSnapshot(volume, bucket, snap1);
    // Do nothing, take another snapshot
    String snap2 = "snap" + RandomStringUtils.randomNumeric(5);
    createSnapshot(volume, bucket, snap2);

    SnapshotDiffReportOzone
        diff1 = getSnapDiffReport(volume, bucket, snap1, snap2);
    Assert.assertTrue(diff1.getDiffList().isEmpty());
    // Create Key2 and delete Key1, take snapshot
    String key2 = "key-2-";
    key2 = createFileKey(bucket1, key2);
    bucket1.deleteKey(key1);
    String snap3 = "snap" + RandomStringUtils.randomNumeric(5);
    createSnapshot(volume, bucket, snap3);

    // Diff should have 2 entries
    SnapshotDiffReportOzone
        diff2 = getSnapDiffReport(volume, bucket, snap2, snap3);
    Assert.assertEquals(2, diff2.getDiffList().size());
    Assert.assertTrue(diff2.getDiffList().contains(
        SnapshotDiffReportOzone.getDiffReportEntry(
            SnapshotDiffReportOzone.DiffType.CREATE, key2)));
    Assert.assertTrue(diff2.getDiffList().contains(
        SnapshotDiffReportOzone.getDiffReportEntry(
            SnapshotDiffReportOzone.DiffType.DELETE, key1)));

    // Rename Key2
    String key2Renamed = key2 + "_renamed";
    bucket1.renameKey(key2, key2Renamed);
    String snap4 = "snap" + RandomStringUtils.randomNumeric(5);
    createSnapshot(volume, bucket, snap4);

    SnapshotDiffReportOzone
        diff3 = getSnapDiffReport(volume, bucket, snap3, snap4);
    Assert.assertEquals(1, diff3.getDiffList().size());
    Assert.assertTrue(diff3.getDiffList().contains(
        SnapshotDiffReportOzone.getDiffReportEntry(
            SnapshotDiffReportOzone.DiffType.RENAME, key2, key2Renamed)));


    // Create a directory
    String dir1 = "dir-1" +  RandomStringUtils.randomNumeric(5);
    bucket1.createDirectory(dir1);
    String snap5 = "snap" + RandomStringUtils.randomNumeric(5);
    createSnapshot(volume, bucket, snap5);
    SnapshotDiffReportOzone
        diff4 = getSnapDiffReport(volume, bucket, snap4, snap5);
    Assert.assertEquals(1, diff4.getDiffList().size());
    // for non-fso, directories are a special type of key with "/" appended
    // at the end.
    if (!bucket1.getBucketLayout().isFileSystemOptimized()) {
      dir1 = dir1 + OM_KEY_PREFIX;
    }
    Assert.assertTrue(diff4.getDiffList().contains(
        SnapshotDiffReportOzone.getDiffReportEntry(
            SnapshotDiffReportOzone.DiffType.CREATE, dir1)));

  }

  private SnapshotDiffReportOzone getSnapDiffReport(String volume,
                                               String bucket,
                                               String fromSnapshot,
                                               String toSnapshot)
      throws InterruptedException, IOException {
    SnapshotDiffResponse response;
    do {
      response = store.snapshotDiff(volume, bucket, fromSnapshot,
          toSnapshot, null, 0, false);
      Thread.sleep(response.getWaitTimeInMs());
    } while (response.getJobStatus() != DONE);

    return response.getSnapshotDiffReport();
  }

  @Test
  public void testSnapDiffNoSnapshot() throws Exception {
    String volume = "vol-" + RandomStringUtils.randomNumeric(5);
    String bucket = "buck-" + RandomStringUtils.randomNumeric(5);
    store.createVolume(volume);
    OzoneVolume volume1 = store.getVolume(volume);
    volume1.createBucket(bucket);
    OzoneBucket bucket1 = volume1.getBucket(bucket);
    // Create Key1 and take snapshot
    String key1 = "key-1-";
    createFileKey(bucket1, key1);
    String snap1 = "snap" + RandomStringUtils.randomNumeric(5);
    createSnapshot(volume, bucket, snap1);
    String snap2 = "snap" + RandomStringUtils.randomNumeric(5);
    // Destination snapshot is invalid
    LambdaTestUtils.intercept(OMException.class,
            "KEY_NOT_FOUND",
            () -> store.snapshotDiff(volume, bucket, snap1, snap2,
                null, 0, false));
    // From snapshot is invalid
    LambdaTestUtils.intercept(OMException.class,
            "KEY_NOT_FOUND",
            () -> store.snapshotDiff(volume, bucket, snap2, snap1,
                null, 0, false));
  }

  @Test
  public void testSnapDiffNonExistentUrl() throws Exception {
    // Valid volume bucket
    String volumea = "vol-" + RandomStringUtils.randomNumeric(5);
    String bucketa = "buck-" + RandomStringUtils.randomNumeric(5);
    // Dummy volume bucket
    String volumeb = "vol-" + RandomStringUtils.randomNumeric(5);
    String bucketb = "buck-" + RandomStringUtils.randomNumeric(5);
    store.createVolume(volumea);
    OzoneVolume volume1 = store.getVolume(volumea);
    volume1.createBucket(bucketa);
    OzoneBucket bucket1 = volume1.getBucket(bucketa);
    // Create Key1 and take 2 snapshots
    String key1 = "key-1-";
    createFileKey(bucket1, key1);
    String snap1 = "snap" + RandomStringUtils.randomNumeric(5);
    createSnapshot(volumea, bucketa, snap1);
    String snap2 = "snap" + RandomStringUtils.randomNumeric(5);
    createSnapshot(volumea, bucketa, snap2);
    // Bucket is nonexistent
    LambdaTestUtils.intercept(OMException.class,
            "KEY_NOT_FOUND",
            () -> store.snapshotDiff(volumea, bucketb, snap1, snap2,
                null, 0, false));
    // Volume is nonexistent
    LambdaTestUtils.intercept(OMException.class,
            "KEY_NOT_FOUND",
            () -> store.snapshotDiff(volumeb, bucketa, snap2, snap1,
                null, 0, false));
    // Both volume and bucket are nonexistent
    LambdaTestUtils.intercept(OMException.class,
            "KEY_NOT_FOUND",
            () -> store.snapshotDiff(volumeb, bucketb, snap2, snap1,
                null, 0, false));
  }

  @Test
  public void testSnapDiffMissingMandatoryParams() throws Exception {
    String volume = "vol-" + RandomStringUtils.randomNumeric(5);
    String bucket = "buck-" + RandomStringUtils.randomNumeric(5);
    store.createVolume(volume);
    OzoneVolume volume1 = store.getVolume(volume);
    volume1.createBucket(bucket);
    OzoneBucket bucket1 = volume1.getBucket(bucket);
    // Create Key1 and take snapshot
    String key1 = "key-1-";
    createFileKey(bucket1, key1);
    String snap1 = "snap" + RandomStringUtils.randomNumeric(5);
    createSnapshot(volume, bucket, snap1);
    String snap2 = "snap" + RandomStringUtils.randomNumeric(5);
    createSnapshot(volume, bucket, snap2);
    String nullstr = "";
    // Destination snapshot is empty
    LambdaTestUtils.intercept(OMException.class,
            "KEY_NOT_FOUND",
            () -> store.snapshotDiff(volume, bucket, snap1, nullstr,
                null, 0, false));
    // From snapshot is empty
    LambdaTestUtils.intercept(OMException.class,
            "KEY_NOT_FOUND",
            () -> store.snapshotDiff(volume, bucket, nullstr, snap1,
                null, 0, false));
    // Bucket is empty
    assertThrows(IllegalArgumentException.class,
            () -> store.snapshotDiff(volume, nullstr, snap1, snap2,
                null, 0, false));
    // Volume is empty
    assertThrows(IllegalArgumentException.class,
            () -> store.snapshotDiff(nullstr, bucket, snap1, snap2,
                null, 0, false));
  }

  @Test
  public void testSnapDiffMultipleBuckets() throws Exception {
    String volume = "vol-" + RandomStringUtils.randomNumeric(5);
    String bucketName1 = "buck-" + RandomStringUtils.randomNumeric(5);
    String bucketName2 = "buck-" + RandomStringUtils.randomNumeric(5);
    store.createVolume(volume);
    OzoneVolume volume1 = store.getVolume(volume);
    volume1.createBucket(bucketName1);
    volume1.createBucket(bucketName2);
    OzoneBucket bucket1 = volume1.getBucket(bucketName1);
    OzoneBucket bucket2 = volume1.getBucket(bucketName2);
    // Create Key1 and take snapshot
    String key1 = "key-1-";
    key1 = createFileKey(bucket1, key1);
    String snap1 = "snap" + RandomStringUtils.randomNumeric(5);
    createSnapshot(volume, bucketName1, snap1);
    // Create key in bucket2 and bucket1 and calculate diff
    // Diff should not contain bucket2's key
    createFileKey(bucket1, key1);
    createFileKey(bucket2, key1);
    String snap2 = "snap" + RandomStringUtils.randomNumeric(5);
    createSnapshot(volume, bucketName1, snap2);
    SnapshotDiffReportOzone diff1 =
        getSnapDiffReport(volume, bucketName1, snap1, snap2);
    Assert.assertEquals(1, diff1.getDiffList().size());
  }


  /**
   * Tests snapdiff when there are multiple sst files in the from & to
   * snapshots pertaining to different buckets. This will test the
   * sst filtering code path.
   */
  @Ignore //TODO - Fix in HDDS-8005
  @Test
  public void testSnapDiffWithMultipleSSTs()
      throws IOException, InterruptedException, TimeoutException {
    // Create a volume and 2 buckets
    String volumeName1 = "vol-" + RandomStringUtils.randomNumeric(5);
    String bucketName1 = "buck1";
    String bucketName2 = "buck2";
    store.createVolume(volumeName1);
    OzoneVolume volume1 = store.getVolume(volumeName1);
    volume1.createBucket(bucketName1);
    volume1.createBucket(bucketName2);
    OzoneBucket bucket1 = volume1.getBucket(bucketName1);
    OzoneBucket bucket2 = volume1.getBucket(bucketName2);
    String keyPrefix = "key-";
    // add file to bucket1 and take snapshot
    createFileKey(bucket1, keyPrefix);
    String snap1 = "snap" + RandomStringUtils.randomNumeric(5);
    createSnapshot(volumeName1, bucketName1, snap1); // 1.sst
    Assert.assertEquals(1, getKeyTableSstFiles().size());
    // add files to bucket2 and flush twice to create 2 sst files
    for (int i = 0; i < 5; i++) {
      createFileKey(bucket2, keyPrefix);
    }
    flushKeyTable(); // 1.sst 2.sst
    Assert.assertEquals(2, getKeyTableSstFiles().size());
    for (int i = 0; i < 5; i++) {
      createFileKey(bucket2, keyPrefix);
    }
    flushKeyTable(); // 1.sst 2.sst 3.sst
    Assert.assertEquals(3, getKeyTableSstFiles().size());
    // add a file to bucket1 and take second snapshot
    createFileKey(bucket1, keyPrefix);
    String snap2 = "snap" + RandomStringUtils.randomNumeric(5);
    createSnapshot(volumeName1, bucketName1, snap2); // 1.sst 2.sst 3.sst 4.sst
    Assert.assertEquals(4, getKeyTableSstFiles().size());
    SnapshotDiffReportOzone diff1 =
        store.snapshotDiff(volumeName1, bucketName1, snap1, snap2,
                null, 0, false)
            .getSnapshotDiffReport();
    Assert.assertEquals(1, diff1.getDiffList().size());
  }

  @Test
  public void testDeleteSnapshotTwice() throws Exception {
    String volume = "vol-" + RandomStringUtils.randomNumeric(5);
    String bucket = "buck-" + RandomStringUtils.randomNumeric(5);
    store.createVolume(volume);
    OzoneVolume volume1 = store.getVolume(volume);
    volume1.createBucket(bucket);
    OzoneBucket bucket1 = volume1.getBucket(bucket);
    // Create Key1 and take snapshot
    String key1 = "key-1-";
    createFileKey(bucket1, key1);
    String snap1 = "snap" + RandomStringUtils.randomNumeric(5);
    createSnapshot(volume, bucket, snap1);
    store.deleteSnapshot(volume, bucket, snap1);

    LambdaTestUtils.intercept(OMException.class,
            "FILE_NOT_FOUND",
            () -> store.deleteSnapshot(volume, bucket, snap1));

  }

  @Test
  public void testDeleteSnapshotFailure() throws Exception {
    String volume = "vol-" + RandomStringUtils.randomNumeric(5);
    String bucket = "buck-" + RandomStringUtils.randomNumeric(5);
    store.createVolume(volume);
    OzoneVolume volume1 = store.getVolume(volume);
    volume1.createBucket(bucket);
    OzoneBucket bucket1 = volume1.getBucket(bucket);
    // Create Key1 and take snapshot
    String key1 = "key-1-";
    createFileKey(bucket1, key1);
    String snap1 = "snap" + RandomStringUtils.randomNumeric(5);
    createSnapshot(volume, bucket, snap1);

    // Delete non-existent snapshot
    LambdaTestUtils.intercept(OMException.class,
            "FILE_NOT_FOUND",
            () -> store.deleteSnapshot(volume, bucket, "snapnonexistent"));

    // Delete snapshot with non-existent url
    LambdaTestUtils.intercept(OMException.class,
            "BUCKET_NOT_FOUND",
            () -> store.deleteSnapshot(volume, "nonexistentbucket", snap1));
  }

  @Test
  public void testDeleteSnapshotMissingMandatoryParams() throws Exception {
    String volume = "vol-" + RandomStringUtils.randomNumeric(5);
    String bucket = "buck-" + RandomStringUtils.randomNumeric(5);
    store.createVolume(volume);
    OzoneVolume volume1 = store.getVolume(volume);
    volume1.createBucket(bucket);
    OzoneBucket bucket1 = volume1.getBucket(bucket);
    // Create Key1 and take snapshot
    String key1 = "key-1-";
    createFileKey(bucket1, key1);
    String snap1 = "snap" + RandomStringUtils.randomNumeric(5);
    createSnapshot(volume, bucket, snap1);
    String nullstr = "";
    // Snapshot is empty
    assertThrows(IllegalArgumentException.class,
            () -> store.deleteSnapshot(volume, bucket, nullstr));
    // Bucket is empty
    assertThrows(IllegalArgumentException.class,
            () -> store.deleteSnapshot(volume, nullstr, snap1));
    // Volume is empty
    assertThrows(IllegalArgumentException.class,
            () -> store.deleteSnapshot(nullstr, bucket, snap1));
  }

  @NotNull
  private static List<LiveFileMetaData> getKeyTableSstFiles() {
    if (!bucketLayout.isFileSystemOptimized()) {
      return rdbStore.getDb().getSstFileList().stream().filter(
          x -> new String(x.columnFamilyName(), UTF_8).equals(
              OmMetadataManagerImpl.KEY_TABLE)).collect(Collectors.toList());
    }
    return rdbStore.getDb().getSstFileList().stream().filter(
        x -> new String(x.columnFamilyName(), UTF_8).equals(
            OmMetadataManagerImpl.FILE_TABLE)).collect(Collectors.toList());
  }

  private static void flushKeyTable() throws IOException {
    if (!bucketLayout.isFileSystemOptimized()) {
      rdbStore.getDb().flush(OmMetadataManagerImpl.KEY_TABLE);
    } else {
      rdbStore.getDb().flush(OmMetadataManagerImpl.FILE_TABLE);
    }
  }

  private String createSnapshot(String volName, String buckName)
      throws IOException, InterruptedException, TimeoutException {
    return createSnapshot(volName, buckName, UUID.randomUUID().toString());
  }

  private String createSnapshot(String volName, String buckName,
      String snapshotName)
      throws IOException, InterruptedException, TimeoutException {
    store.createSnapshot(volName, buckName, snapshotName);
    String snapshotKeyPrefix =
        OmSnapshotManager.getSnapshotPrefix(snapshotName);
    SnapshotInfo snapshotInfo = ozoneManager.getMetadataManager()
        .getSnapshotInfoTable()
        .get(SnapshotInfo.getTableKey(volName, buckName, snapshotName));
    String snapshotDirName =
        OmSnapshotManager.getSnapshotPath(ozoneManager.getConfiguration(),
            snapshotInfo) + OM_KEY_PREFIX + "CURRENT";
    GenericTestUtils
        .waitFor(() -> new File(snapshotDirName).exists(), 1000, 120000);
    return snapshotKeyPrefix;
  }

  private void deleteKeys(OzoneBucket bucket) throws IOException {
    Iterator<? extends OzoneKey> bucketIterator = bucket.listKeys(null);
    while (bucketIterator.hasNext()) {
      OzoneKey key = bucketIterator.next();
      bucket.deleteKey(key.getName());
    }
  }

  private String createFileKey(OzoneBucket bucket, String keyPrefix)
      throws IOException {
    byte[] value = RandomStringUtils.randomAscii(10240).getBytes(UTF_8);
    String key = keyPrefix + RandomStringUtils.randomNumeric(5);
    OzoneOutputStream fileKey = bucket.createKey(key, value.length);
    fileKey.write(value);
    fileKey.close();
    return key;
  }

  @Test
  public void testSnapshotOpensWithDisabledAutoCompaction() throws Exception {
    String snapPrefix = createSnapshot(volumeName, bucketName);
    RDBStore snapshotDBStore = (RDBStore)
<<<<<<< HEAD
            ((OmSnapshot) cluster.getOzoneManager().getOmSnapshotManager()
            .checkForSnapshot(volumeName, bucketName, snapPrefix).get())
=======
        ((OmSnapshot)cluster.getOzoneManager().getOmSnapshotManager()
            .checkForSnapshot(volumeName, bucketName, snapPrefix))
>>>>>>> 0bf6cb5c
            .getMetadataManager().getStore();

    for (String table : snapshotDBStore.getTableNames().values()) {
      Assertions.assertTrue(snapshotDBStore.getDb().getColumnFamily(table)
          .getHandle().getDescriptor()
          .getOptions().disableAutoCompactions());
    }
  }

  // Test snapshot diff when OM restarts in non-HA OM env and diff job is
  // in_progress when it restarts.
  @Test
  public void testSnapshotDiffWhenOmRestart()
      throws IOException, InterruptedException {
    String snapshot1 = "snap-" + RandomStringUtils.randomNumeric(5);
    String snapshot2 = "snap-" + RandomStringUtils.randomNumeric(5);
    createSnapshots(snapshot1, snapshot2);

    SnapshotDiffResponse response = store.snapshotDiff(volumeName, bucketName,
        snapshot1, snapshot2, null, 0, false);

    assertEquals(IN_PROGRESS, response.getJobStatus());

    // Restart the OM and wait for sometime to make sure that previous snapDiff
    // job finishes.
    cluster.restartOzoneManager();
    await().atMost(Duration.ofSeconds(120)).
        until(() -> cluster.getOzoneManager().isRunning());

    response = store.snapshotDiff(volumeName, bucketName,
        snapshot1, snapshot2, null, 0, false);

    // If job was IN_PROGRESS or DONE state when OM restarted, it should be
    // DONE by this time.
    // If job FAILED during crash (which mostly happens in the test because
    // of active snapshot checks), it would be removed by clean up service on
    // startup, and request after clean up will be considered a new request
    // and would return IN_PROGRESS. No other state is expected other than
    // IN_PROGRESS and DONE.
    if (response.getJobStatus() == DONE) {
      assertEquals(100, response.getSnapshotDiffReport().getDiffList().size());
    } else if (response.getJobStatus() == IN_PROGRESS) {
      SnapshotDiffReportOzone diffReport =
          fetchReportPage(snapshot1, snapshot2, null, 0);
      assertEquals(100, diffReport.getDiffList().size());
    } else {
      fail("Unexpected job status for the test.");
    }
  }

  // Test snapshot diff when OM restarts in non-HA OM env and report is
  // partially received.
  @Test
  public void testSnapshotDiffWhenOmRestartAndReportIsPartiallyFetched()
      throws IOException, InterruptedException {
    int pageSize = 10;
    String snapshot1 = "snap-" + RandomStringUtils.randomNumeric(5);
    String snapshot2 = "snap-" + RandomStringUtils.randomNumeric(5);
    createSnapshots(snapshot1, snapshot2);

    SnapshotDiffReportOzone diffReport = fetchReportPage(snapshot1, snapshot2,
        null, pageSize);

    List<DiffReportEntry> diffReportEntries = diffReport.getDiffList();
    String nextToken = diffReport.getToken();

    // Restart the OM and no need to wait because snapDiff job finished before
    // the restart.
    cluster.restartOzoneManager();
    await().atMost(Duration.ofSeconds(120)).
        until(() -> cluster.getOzoneManager().isRunning());

    while (nextToken == null || StringUtils.isNotEmpty(nextToken)) {
      diffReport = fetchReportPage(snapshot1, snapshot2, nextToken, pageSize);
      diffReportEntries.addAll(diffReport.getDiffList());
      nextToken = diffReport.getToken();
    }
    assertEquals(100, diffReportEntries.size());
  }

  private SnapshotDiffReportOzone fetchReportPage(String fromSnapshot,
                                                  String toSnapshot,
                                                  String token,
                                                  int pageSize)
      throws IOException, InterruptedException {

    while (true) {
      SnapshotDiffResponse response = store.snapshotDiff(volumeName, bucketName,
          fromSnapshot, toSnapshot, token, pageSize, false);
      if (response.getJobStatus() == IN_PROGRESS) {
        Thread.sleep(response.getWaitTimeInMs());
      } else if (response.getJobStatus() == DONE) {
        return response.getSnapshotDiffReport();
      } else {
        fail("Unexpected job status for the test.");
      }
    }
  }

  private void createSnapshots(String snapshot1,
                               String snapshot2) throws IOException {
    createFileKey(ozoneBucket, "key");
    store.createSnapshot(volumeName, bucketName, snapshot1);

    for (int i = 0; i < 100; i++) {
      createFileKey(ozoneBucket, "key-" + i);
    }

    store.createSnapshot(volumeName, bucketName, snapshot2);
  }

  @Test
  public void testCompactionDagDisableForSnapshotMetadata() throws Exception {
    String snapshotName = createSnapshot(volumeName, bucketName);

    RDBStore activeDbStore =
        (RDBStore) cluster.getOzoneManager().getMetadataManager().getStore();
    // RocksDBCheckpointDiffer should be not null for active DB store.
    assertNotNull(activeDbStore.getRocksDBCheckpointDiffer());
    assertEquals(2,  activeDbStore.getDbOptions().listeners().size());

    OmSnapshot omSnapshot = (OmSnapshot) cluster.getOzoneManager()
        .getOmSnapshotManager()
        .checkForSnapshot(volumeName, bucketName, snapshotName);

    RDBStore snapshotDbStore =
        (RDBStore) omSnapshot.getMetadataManager().getStore();
    // RocksDBCheckpointDiffer should be null for snapshot DB store.
    assertNull(snapshotDbStore.getRocksDBCheckpointDiffer());
    assertEquals(0, snapshotDbStore.getDbOptions().listeners().size());
  }
}<|MERGE_RESOLUTION|>--- conflicted
+++ resolved
@@ -877,13 +877,8 @@
   public void testSnapshotOpensWithDisabledAutoCompaction() throws Exception {
     String snapPrefix = createSnapshot(volumeName, bucketName);
     RDBStore snapshotDBStore = (RDBStore)
-<<<<<<< HEAD
-            ((OmSnapshot) cluster.getOzoneManager().getOmSnapshotManager()
+        ((OmSnapshot) cluster.getOzoneManager().getOmSnapshotManager()
             .checkForSnapshot(volumeName, bucketName, snapPrefix).get())
-=======
-        ((OmSnapshot)cluster.getOzoneManager().getOmSnapshotManager()
-            .checkForSnapshot(volumeName, bucketName, snapPrefix))
->>>>>>> 0bf6cb5c
             .getMetadataManager().getStore();
 
     for (String table : snapshotDBStore.getTableNames().values()) {
