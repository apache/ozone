--- conflicted
+++ resolved
@@ -888,7 +888,6 @@
     }
   }
 
-<<<<<<< HEAD
   // Test snapshot diff when OM restarts in non-HA OM env and diff job is
   // in_progress when it restarts.
   @Test
@@ -989,7 +988,8 @@
     }
 
     store.createSnapshot(volumeName, bucketName, snapshot2);
-=======
+  }
+
   @Test
   public void testCompactionDagDisableForSnapshotMetadata() throws Exception {
     String snapshotName = createSnapshot(volumeName, bucketName);
@@ -1009,6 +1009,5 @@
     // RocksDBCheckpointDiffer should be null for snapshot DB store.
     assertNull(snapshotDbStore.getRocksDBCheckpointDiffer());
     assertEquals(0, snapshotDbStore.getDbOptions().listeners().size());
->>>>>>> 9d78dfd3
   }
 }