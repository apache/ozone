/**
 * Licensed to the Apache Software Foundation (ASF) under one or more
 * contributor license agreements.  See the NOTICE file distributed with this
 * work for additional information regarding copyright ownership.  The ASF
 * licenses this file to you under the Apache License, Version 2.0 (the
 * "License"); you may not use this file except in compliance with the License.
 * You may obtain a copy of the License at
 * <p>
 * http://www.apache.org/licenses/LICENSE-2.0
 * <p>
 * Unless required by applicable law or agreed to in writing, software
 * distributed under the License is distributed on an "AS IS" BASIS,WITHOUT
 * WARRANTIES OR CONDITIONS OF ANY KIND, either express or implied. See the
 * License for the specific language governing permissions and limitations under
 * the License.
 */

package org.apache.hadoop.ozone.om;
<<<<<<< HEAD
import java.net.URI;
import java.net.URISyntaxException;
=======
import java.time.Duration;
>>>>>>> e360de03
import java.util.List;

import com.google.common.collect.Lists;
import com.google.common.collect.Sets;
import edu.umd.cs.findbugs.annotations.SuppressFBWarnings;
<<<<<<< HEAD
import org.apache.hadoop.fs.FSDataOutputStream;
import org.apache.hadoop.fs.FileStatus;
import org.apache.hadoop.fs.FileSystem;
import org.apache.hadoop.fs.Path;
=======
import org.apache.commons.lang3.StringUtils;
>>>>>>> e360de03
import org.apache.hadoop.hdds.utils.IOUtils;
import org.apache.commons.lang3.RandomStringUtils;
import org.apache.hadoop.hdds.client.StandaloneReplicationConfig;
import org.apache.hadoop.hdds.conf.OzoneConfiguration;
import org.apache.hadoop.hdds.protocol.proto.HddsProtos;
import org.apache.hadoop.hdds.scm.HddsWhiteboxTestUtils;
import org.apache.hadoop.hdds.utils.db.DBProfile;
import org.apache.hadoop.hdds.utils.db.RDBStore;
import org.apache.hadoop.hdds.utils.db.managed.ManagedRocksObjectUtils;
<<<<<<< HEAD
import org.apache.hadoop.hdds.utils.db.Table;
import org.apache.hadoop.hdds.utils.db.TableIterator;
import org.apache.hadoop.hdfs.protocol.SnapshotDiffReport;
import org.apache.hadoop.ozone.MiniOzoneCluster;
import org.apache.hadoop.ozone.MiniOzoneHAClusterImpl;
import org.apache.hadoop.ozone.OzoneConsts;
=======
import org.apache.hadoop.hdfs.protocol.SnapshotDiffReport.DiffReportEntry;
import org.apache.hadoop.ozone.MiniOzoneCluster;
>>>>>>> e360de03
import org.apache.hadoop.ozone.TestDataUtil;
import org.apache.hadoop.ozone.client.ObjectStore;
import org.apache.hadoop.ozone.client.OzoneBucket;
import org.apache.hadoop.ozone.client.OzoneClient;
import org.apache.hadoop.ozone.client.OzoneKey;
import org.apache.hadoop.ozone.client.OzoneVolume;
import org.apache.hadoop.ozone.client.io.OzoneOutputStream;
import org.apache.hadoop.ozone.om.exceptions.OMException;
import org.apache.hadoop.ozone.om.helpers.BucketLayout;
import org.apache.hadoop.ozone.om.helpers.OmKeyArgs;
import org.apache.hadoop.ozone.om.helpers.OmKeyInfo;
import org.apache.hadoop.ozone.om.helpers.OzoneFileStatus;
import org.apache.hadoop.ozone.om.helpers.RepeatedOmKeyInfo;
import org.apache.hadoop.ozone.om.helpers.SnapshotInfo;
import org.apache.hadoop.ozone.om.protocol.OzoneManagerProtocol;
import org.apache.hadoop.ozone.om.upgrade.OMLayoutFeature;
import org.apache.hadoop.ozone.snapshot.SnapshotDiffReportOzone;
import org.apache.hadoop.ozone.snapshot.SnapshotDiffResponse;
import org.apache.hadoop.ozone.upgrade.UpgradeFinalizer;
import org.apache.log4j.Level;
import org.apache.log4j.Logger;
import org.apache.ozone.test.GenericTestUtils;
import org.apache.ozone.test.LambdaTestUtils;
import org.jetbrains.annotations.NotNull;
import org.junit.Assert;
import org.junit.AfterClass;
import org.junit.Assume;
import org.junit.Rule;
import org.junit.Test;
import org.junit.Ignore;
import org.junit.jupiter.api.Assertions;
import org.junit.rules.Timeout;
import org.junit.runner.RunWith;
import org.junit.runners.Parameterized;
import org.rocksdb.LiveFileMetaData;

import java.io.File;
import java.io.IOException;
import java.util.ArrayList;
import java.util.Arrays;
import java.nio.charset.StandardCharsets;
import java.util.Collection;
import java.util.Collections;
import java.util.Iterator;
import java.util.Set;
import java.util.UUID;
import java.util.concurrent.TimeUnit;
import java.util.concurrent.TimeoutException;
import java.util.stream.Collectors;
import java.util.concurrent.atomic.AtomicInteger;

import static org.apache.hadoop.hdds.HddsConfigKeys.HDDS_DB_PROFILE;
import static org.apache.hadoop.ozone.admin.scm.FinalizeUpgradeCommandUtil.isDone;
import static org.apache.hadoop.ozone.admin.scm.FinalizeUpgradeCommandUtil.isStarting;
import static org.apache.hadoop.ozone.OzoneConsts.OM_KEY_PREFIX;
import static org.apache.hadoop.ozone.om.OMConfigKeys.OZONE_DEFAULT_BUCKET_LAYOUT;
import static org.apache.hadoop.ozone.om.OMConfigKeys.OZONE_OM_ENABLE_FILESYSTEM_PATHS;
import static org.apache.hadoop.ozone.om.OMConfigKeys.OZONE_OM_SNAPSHOT_FORCE_FULL_DIFF;
import static org.apache.hadoop.ozone.om.exceptions.OMException.ResultCodes.CONTAINS_SNAPSHOT;
import static org.apache.hadoop.ozone.om.exceptions.OMException.ResultCodes.KEY_NOT_FOUND;
import static org.apache.hadoop.ozone.om.exceptions.OMException.ResultCodes.NOT_SUPPORTED_OPERATION_PRIOR_FINALIZATION;
import static org.apache.hadoop.ozone.om.helpers.BucketLayout.FILE_SYSTEM_OPTIMIZED;
import static org.apache.hadoop.ozone.om.helpers.BucketLayout.OBJECT_STORE;
import static org.apache.hadoop.ozone.snapshot.SnapshotDiffResponse.JobStatus.DONE;
import static org.awaitility.Awaitility.with;
import static org.apache.hadoop.ozone.snapshot.SnapshotDiffResponse.JobStatus.IN_PROGRESS;
import static org.awaitility.Awaitility.await;
import static org.junit.Assert.assertEquals;
import static org.junit.Assert.assertNotNull;
import static org.junit.Assert.assertNull;
import static org.junit.Assert.fail;
import static org.junit.Assert.assertThrows;
import static java.nio.charset.StandardCharsets.UTF_8;

/**
 * Test OmSnapshot bucket interface.
 */
@RunWith(Parameterized.class)
@SuppressFBWarnings("RV_RETURN_VALUE_IGNORED_NO_SIDE_EFFECT")
public class TestOmSnapshot {

  static {
    Logger.getLogger(ManagedRocksObjectUtils.class).setLevel(Level.DEBUG);
  }

  private static MiniOzoneCluster cluster = null;
  private static OzoneClient client;
  private static String volumeName;
  private static String bucketName;
  private static OzoneManagerProtocol writeClient;
  private static BucketLayout bucketLayout = BucketLayout.LEGACY;
  private static boolean enabledFileSystemPaths;
  private static boolean forceFullSnapshotDiff;
  private static boolean forceNonNativeSnapshotDiff;
  private static ObjectStore store;
  private static OzoneManager ozoneManager;
  private static RDBStore rdbStore;
  private static OzoneBucket ozoneBucket;
  private static final Duration POLL_INTERVAL_DURATION = Duration.ofMillis(500);
  private static final Duration POLL_MAX_DURATION = Duration.ofSeconds(10);

  private static AtomicInteger counter;

  @Rule
  public Timeout timeout = new Timeout(180, TimeUnit.SECONDS);

  @Parameterized.Parameters
  public static Collection<Object[]> data() {
<<<<<<< HEAD
    return Arrays.asList(new Object[]{OBJECT_STORE, false, false, false},
        new Object[]{FILE_SYSTEM_OPTIMIZED, false, false, false},
        new Object[]{FILE_SYSTEM_OPTIMIZED, false, false, true},
        new Object[]{BucketLayout.LEGACY, true, true, false});
=======
    return Arrays.asList(
        new Object[]{OBJECT_STORE, false, false},
        new Object[]{FILE_SYSTEM_OPTIMIZED, false, false},
        new Object[]{BucketLayout.LEGACY, true, true});
>>>>>>> e360de03
  }

  public TestOmSnapshot(BucketLayout newBucketLayout,
      boolean newEnableFileSystemPaths, boolean forceFullSnapDiff,
      boolean forceNonNativeSnapDiff)
      throws Exception {
    // Checking whether 'newBucketLayout' and
    // 'newEnableFileSystemPaths' flags represents next parameter
    // index values. This is to ensure that initialize init() function
    // will be invoked only at the beginning of every new set of
    // Parameterized.Parameters.
    if (TestOmSnapshot.enabledFileSystemPaths != newEnableFileSystemPaths ||
            TestOmSnapshot.bucketLayout != newBucketLayout ||
            TestOmSnapshot.forceFullSnapshotDiff != forceFullSnapDiff ||
            TestOmSnapshot.forceNonNativeSnapshotDiff
                != forceNonNativeSnapDiff) {
      setConfig(newBucketLayout, newEnableFileSystemPaths,
          forceFullSnapDiff, forceNonNativeSnapDiff);
      tearDown();
      init();
    }
  }

  private static void setConfig(BucketLayout newBucketLayout,
      boolean newEnableFileSystemPaths, boolean forceFullSnapDiff,
      boolean forceNonNativeSnapDiff) {
    TestOmSnapshot.enabledFileSystemPaths = newEnableFileSystemPaths;
    TestOmSnapshot.bucketLayout = newBucketLayout;
    TestOmSnapshot.forceFullSnapshotDiff = forceFullSnapDiff;
    TestOmSnapshot.forceNonNativeSnapshotDiff = forceNonNativeSnapDiff;
  }

  /**
   * Create a MiniDFSCluster for testing.
   */
  private void init() throws Exception {
    OzoneConfiguration conf = new OzoneConfiguration();
    String clusterId = UUID.randomUUID().toString();
    String scmId = UUID.randomUUID().toString();
<<<<<<< HEAD
    conf.setBoolean(OMConfigKeys.OZONE_OM_ENABLE_FILESYSTEM_PATHS,
        enabledFileSystemPaths);
    conf.set(OMConfigKeys.OZONE_DEFAULT_BUCKET_LAYOUT,
        bucketLayout.name());
    conf.setBoolean(OMConfigKeys.OZONE_OM_SNAPSHOT_FORCE_FULL_DIFF,
        forceFullSnapshotDiff);
    conf.setBoolean(OMConfigKeys.OZONE_OM_SNAPSHOT_FORCE_NON_NATIVE_DIFF,
        forceNonNativeSnapshotDiff);
=======
    String omId = UUID.randomUUID().toString();
    conf.setBoolean(OZONE_OM_ENABLE_FILESYSTEM_PATHS, enabledFileSystemPaths);
    conf.set(OZONE_DEFAULT_BUCKET_LAYOUT, bucketLayout.name());
    conf.setBoolean(OZONE_OM_SNAPSHOT_FORCE_FULL_DIFF, forceFullSnapshotDiff);
>>>>>>> e360de03
    conf.setEnum(HDDS_DB_PROFILE, DBProfile.TEST);
    // Enable filesystem snapshot feature for the test regardless of the default
    conf.setBoolean(OMConfigKeys.OZONE_FILESYSTEM_SNAPSHOT_ENABLED_KEY, true);

    cluster = MiniOzoneCluster.newBuilder(conf)
        .setClusterId(clusterId)
        .setScmId(scmId)
        .setNumOfOzoneManagers(3)
        .setOmLayoutVersion(OMLayoutFeature.
          BUCKET_LAYOUT_SUPPORT.layoutVersion())
        .setOmId(omId)
        .build();

    cluster.waitForClusterToBeReady();
    client = cluster.newClient();
    // create a volume and a bucket to be used by OzoneFileSystem
    ozoneBucket = TestDataUtil
        .createVolumeAndBucket(client, bucketLayout);
    volumeName = ozoneBucket.getVolumeName();
    bucketName = ozoneBucket.getName();
    ozoneManager = cluster.getOzoneManager();
    rdbStore = (RDBStore) ozoneManager.getMetadataManager().getStore();

    store = client.getObjectStore();
    writeClient = store.getClientProxy().getOzoneManagerClient();

    KeyManagerImpl keyManager = (KeyManagerImpl) HddsWhiteboxTestUtils
<<<<<<< HEAD
        .getInternalState(leaderOzoneManager, "keyManager");
    counter = new AtomicInteger(0);
=======
        .getInternalState(ozoneManager, "keyManager");

>>>>>>> e360de03
    // stop the deletion services so that keys can still be read
    keyManager.stop();
    preFinalizationChecks();
    finalizeOMUpgrade();
  }

  private static void expectFailurePreFinalization(LambdaTestUtils.
      VoidCallable eval) throws Exception {
    OMException ex  = Assert.assertThrows(OMException.class,
            () -> eval.call());
    Assert.assertEquals(ex.getResult(),
            NOT_SUPPORTED_OPERATION_PRIOR_FINALIZATION);
    Assert.assertTrue(ex.getMessage().contains(
            "cannot be invoked before finalization."));
  }

  private static void preFinalizationChecks() throws Exception {
    // None of the snapshot APIs is usable before the upgrade finalization step
    expectFailurePreFinalization(() ->
        store.createSnapshot(volumeName, bucketName,
            UUID.randomUUID().toString()));
    expectFailurePreFinalization(() ->
        store.listSnapshot(volumeName, bucketName));
    expectFailurePreFinalization(() ->
        store.snapshotDiff(volumeName, bucketName,
            UUID.randomUUID().toString(),
            UUID.randomUUID().toString(),
          "", 1000, false));
    expectFailurePreFinalization(() ->
        store.deleteSnapshot(volumeName, bucketName,
            UUID.randomUUID().toString()));
  }

  /**
   * Trigger OM upgrade finalization from the client and block until completion
   * (status FINALIZATION_DONE).
   */
  private static void finalizeOMUpgrade() throws IOException {

    // Trigger OM upgrade finalization. Ref: FinalizeUpgradeSubCommand#call
    final OzoneManagerProtocol omclient = 
        client.getObjectStore()
        .getClientProxy().getOzoneManagerClient();
    final String upgradeClientID = "Test-Upgrade-Client-" + UUID.randomUUID();
    UpgradeFinalizer.StatusAndMessages finalizationResponse =
        omclient.finalizeUpgrade(upgradeClientID);

    // The status should transition as soon as the client call above returns
    Assert.assertTrue(isStarting(finalizationResponse.status()));
    // Wait for the finalization to be marked as done.
    // 10s timeout should be plenty.
    try {
      with().atMost(POLL_MAX_DURATION)
          .pollInterval(POLL_INTERVAL_DURATION)
          .await()
          .until(() -> {
            final UpgradeFinalizer.StatusAndMessages progress =
                omclient.queryUpgradeFinalizationProgress(
                    upgradeClientID, false, false);
            return isDone(progress.status());
          });
    } catch (Exception e) {
      Assert.fail("Unexpected exception while waiting for "
          + "the OM upgrade to finalize: " + e.getMessage());
    }
  }

  @AfterClass
  public static void tearDown() throws Exception {
    IOUtils.closeQuietly(client);
    if (cluster != null) {
      cluster.shutdown();
    }
  }

  @Test
  // based on TestOzoneRpcClientAbstract:testListKey
  public void testListKey() throws Exception {
    String volumeA = "vol-a-" + counter.incrementAndGet();
    String volumeB = "vol-b-" + counter.incrementAndGet();
    String bucketA = "buc-a-" + counter.incrementAndGet();
    String bucketB = "buc-b-" + counter.incrementAndGet();
    store.createVolume(volumeA);
    store.createVolume(volumeB);
    OzoneVolume volA = store.getVolume(volumeA);
    OzoneVolume volB = store.getVolume(volumeB);
    volA.createBucket(bucketA);
    volA.createBucket(bucketB);
    volB.createBucket(bucketA);
    volB.createBucket(bucketB);
    OzoneBucket volAbucketA = volA.getBucket(bucketA);
    OzoneBucket volAbucketB = volA.getBucket(bucketB);
    OzoneBucket volBbucketA = volB.getBucket(bucketA);
    OzoneBucket volBbucketB = volB.getBucket(bucketB);

    /*
    Create 10 keys in  vol-a-<random>/buc-a-<random>,
    vol-a-<random>/buc-b-<random>, vol-b-<random>/buc-a-<random> and
    vol-b-<random>/buc-b-<random>
     */
    String keyBaseA = "key-a-";
    for (int i = 0; i < 10; i++) {
      createFileKeyWithPrefix(volAbucketA, keyBaseA + i + "-");
      createFileKeyWithPrefix(volAbucketB, keyBaseA + i + "-");
      createFileKeyWithPrefix(volBbucketA, keyBaseA + i + "-");
      createFileKeyWithPrefix(volBbucketB, keyBaseA + i + "-");
    }
    /*
    Create 10 keys in  vol-a-<random>/buc-a-<random>,
    vol-a-<random>/buc-b-<random>, vol-b-<random>/buc-a-<random> and
    vol-b-<random>/buc-b-<random>
     */
    String keyBaseB = "key-b-";
    for (int i = 0; i < 10; i++) {
      createFileKeyWithPrefix(volAbucketA, keyBaseB + i + "-");
      createFileKeyWithPrefix(volAbucketB, keyBaseB + i + "-");
      createFileKeyWithPrefix(volBbucketA, keyBaseB + i + "-");
      createFileKeyWithPrefix(volBbucketB, keyBaseB + i + "-");
    }

    String snapshotKeyPrefix = createSnapshot(volumeA, bucketA);

    int volABucketAKeyCount = keyCount(volAbucketA,
        snapshotKeyPrefix + "key-");
    Assert.assertEquals(20, volABucketAKeyCount);

    snapshotKeyPrefix = createSnapshot(volumeA, bucketB);
    deleteKeys(volAbucketB);

    int volABucketBKeyCount = keyCount(volAbucketB,
        snapshotKeyPrefix + "key-");
    Assert.assertEquals(20, volABucketBKeyCount);

    snapshotKeyPrefix = createSnapshot(volumeB, bucketA);
    deleteKeys(volBbucketA);

    int volBBucketAKeyCount = keyCount(volBbucketA,
        snapshotKeyPrefix + "key-");
    Assert.assertEquals(20, volBBucketAKeyCount);

    snapshotKeyPrefix = createSnapshot(volumeB, bucketB);
    deleteKeys(volBbucketB);

    int volBBucketBKeyCount = keyCount(volBbucketB,
        snapshotKeyPrefix + "key-");
    Assert.assertEquals(20, volBBucketBKeyCount);

    snapshotKeyPrefix = createSnapshot(volumeA, bucketA);
    deleteKeys(volAbucketA);

    int volABucketAKeyACount = keyCount(volAbucketA,
        snapshotKeyPrefix + "key-a-");
    Assert.assertEquals(10, volABucketAKeyACount);


    int volABucketAKeyBCount = keyCount(volAbucketA,
        snapshotKeyPrefix + "key-b-");
    Assert.assertEquals(10, volABucketAKeyBCount);
  }

  @Test
  // based on TestOzoneRpcClientAbstract:testListKeyOnEmptyBucket
  public void testListKeyOnEmptyBucket()
      throws IOException, InterruptedException, TimeoutException {
    String volume = "vol-" + counter.incrementAndGet();
    String bucket = "buc-" + counter.incrementAndGet();
    store.createVolume(volume);
    OzoneVolume vol = store.getVolume(volume);
    vol.createBucket(bucket);
    String snapshotKeyPrefix = createSnapshot(volume, bucket);
    OzoneBucket buc = vol.getBucket(bucket);
    Iterator<? extends OzoneKey> keys = buc.listKeys(snapshotKeyPrefix);
    while (keys.hasNext()) {
      fail();
    }
  }

  private OmKeyArgs genKeyArgs(String keyName) {
    return new OmKeyArgs.Builder()
        .setVolumeName(volumeName)
        .setBucketName(bucketName)
        .setKeyName(keyName)
        .setAcls(Collections.emptyList())
        .setReplicationConfig(StandaloneReplicationConfig.getInstance(
            HddsProtos.ReplicationFactor.ONE))
        .setLocationInfoList(new ArrayList<>())
        .build();
  }

  @Test
  @Ignore("HDDS-8089")
  public void checkKey() throws Exception {
    String s = "testData";
    String dir1 = "dir1";
    String key1 = dir1 + "/key1";

    // create key1
    OzoneOutputStream ozoneOutputStream = ozoneBucket.createKey(key1,
        s.length());
    byte[] input = s.getBytes(StandardCharsets.UTF_8);
    ozoneOutputStream.write(input);
    ozoneOutputStream.close();


    String snapshotKeyPrefix = createSnapshot(volumeName, bucketName);
    ozoneBucket.deleteKey(key1);
    try {
      ozoneBucket.deleteKey(dir1);
    } catch (OMException e) {
      // OBJECT_STORE won't have directory entry so ignore KEY_NOT_FOUND
      if (e.getResult() != KEY_NOT_FOUND) {
        fail("got exception on cleanup: " + e.getMessage());
      }
    }
    OmKeyArgs keyArgs = genKeyArgs(snapshotKeyPrefix + key1);

    OmKeyInfo omKeyInfo = writeClient.lookupKey(keyArgs);
    assertEquals(omKeyInfo.getKeyName(), snapshotKeyPrefix + key1);

    OmKeyInfo fileInfo = writeClient.lookupFile(keyArgs);
    assertEquals(fileInfo.getKeyName(), snapshotKeyPrefix + key1);

    OzoneFileStatus ozoneFileStatus = writeClient.getFileStatus(keyArgs);
    assertEquals(ozoneFileStatus.getKeyInfo().getKeyName(),
        snapshotKeyPrefix + key1);
  }

  @Test
  public void testListDeleteKey() throws Exception {
    String volume = "vol-" + counter.incrementAndGet();
    String bucket = "buc-" + counter.incrementAndGet();
    store.createVolume(volume);
    OzoneVolume vol = store.getVolume(volume);
    vol.createBucket(bucket);
    OzoneBucket volBucket = vol.getBucket(bucket);

    String key = "key-";
    createFileKeyWithPrefix(volBucket, key);
    String snapshotKeyPrefix = createSnapshot(volume, bucket);
    deleteKeys(volBucket);

    int volBucketKeyCount = keyCount(volBucket, snapshotKeyPrefix + "key-");
    Assert.assertEquals(1, volBucketKeyCount);

    snapshotKeyPrefix = createSnapshot(volume, bucket);
    Iterator<? extends OzoneKey> volBucketIter2 =
            volBucket.listKeys(snapshotKeyPrefix);
    while (volBucketIter2.hasNext()) {
      fail("The last snapshot should not have any keys in it!");
    }
  }

  @Test
  public void testListAddNewKey() throws Exception {
    String volume = "vol-" + counter.incrementAndGet();
    String bucket = "buc-" + counter.incrementAndGet();
    store.createVolume(volume);
    OzoneVolume vol = store.getVolume(volume);
    vol.createBucket(bucket);
    OzoneBucket bucket1 = vol.getBucket(bucket);

    String key1 = "key-1-";
    createFileKeyWithPrefix(bucket1, key1);
    String snapshotKeyPrefix1 = createSnapshot(volume, bucket);

    String key2 = "key-2-";
    createFileKeyWithPrefix(bucket1, key2);
    String snapshotKeyPrefix2 = createSnapshot(volume, bucket);

    int volBucketKeyCount = keyCount(bucket1, snapshotKeyPrefix1 + "key-");
    Assert.assertEquals(1, volBucketKeyCount);


    int volBucketKeyCount2 = keyCount(bucket1, snapshotKeyPrefix2 + "key-");
    Assert.assertEquals(2, volBucketKeyCount2);

    deleteKeys(bucket1);
  }

  private int keyCount(OzoneBucket bucket, String keyPrefix)
      throws IOException {
    Iterator<? extends OzoneKey> iterator = bucket.listKeys(keyPrefix);
    int keyCount = 0;
    while (iterator.hasNext()) {
      iterator.next();
      keyCount++;
    }
    return keyCount;
  }

  @Test
  public void testNonExistentBucket() throws Exception {
    String volume = "vol-" + counter.incrementAndGet();
    String bucket = "buc-" + counter.incrementAndGet();
    //create volume but not bucket
    store.createVolume(volume);

    LambdaTestUtils.intercept(OMException.class,
            "Bucket not found",
            () -> createSnapshot(volume, bucket));
  }

  @Test
  public void testCreateSnapshotMissingMandatoryParams() throws Exception {
    String volume = "vol-" + counter.incrementAndGet();
    String bucket = "buck-" + counter.incrementAndGet();
    store.createVolume(volume);
    OzoneVolume volume1 = store.getVolume(volume);
    volume1.createBucket(bucket);
    OzoneBucket bucket1 = volume1.getBucket(bucket);
    // Create Key1 and take snapshot
    String key1 = "key-1-";
    createFileKey(bucket1, key1);
    String snap1 = "snap" + counter.incrementAndGet();
    createSnapshot(volume, bucket, snap1);

    String nullstr = "";
    // Bucket is empty
    assertThrows(IllegalArgumentException.class,
            () -> createSnapshot(volume, nullstr));
    // Volume is empty
    assertThrows(IllegalArgumentException.class,
            () -> createSnapshot(nullstr, bucket));
  }

  private Set<OmKeyInfo> getDeletedKeysFromRocksDb(
      OMMetadataManager metadataManager) throws IOException {
    Set<OmKeyInfo> deletedKeys = Sets.newHashSet();
    try (TableIterator<String,
        ? extends Table.KeyValue<String, RepeatedOmKeyInfo>>
             deletedTableIterator = metadataManager.getDeletedTable()
            .iterator()) {
      while (deletedTableIterator.hasNext()) {
        Table.KeyValue<String, RepeatedOmKeyInfo> val =
            deletedTableIterator.next();
        deletedKeys.addAll(val.getValue().getOmKeyInfoList());
      }
    }

    try (TableIterator<String, ? extends Table.KeyValue<String, OmKeyInfo>>
             deletedDirTableIterator = metadataManager.getDeletedDirTable()
            .iterator()) {
      while (deletedDirTableIterator.hasNext()) {
        deletedKeys.add(deletedDirTableIterator.next().getValue());
      }
    }
    return deletedKeys;
  }

  private OmKeyInfo getOmKeyInfo(String volume, String bucket,
                                 String key) throws IOException {
    return cluster.getOzoneManager().getKeyManager()
            .getKeyInfo(new OmKeyArgs.Builder().setVolumeName(volume)
            .setBucketName(bucket).setKeyName(key).build(), null);
  }

  /**
   * Testing scenario:
   * 1) Key k1 is created.
   * 2) Snapshot snap1 created.
   * 3) Snapshot snap2 is created
   * 4) Key k1 is deleted.
   * 5) Snapdiff b/w snap3 & snap2 taken to assert difference of 1 key
   */
  @Test
  public void testSnapDiffHandlingReclaimWithLatestUse() throws Exception {
    String testVolumeName = "vol" + RandomStringUtils.randomNumeric(5);
    String testBucketName = "bucket1";
    store.createVolume(testVolumeName);
    OzoneVolume volume = store.getVolume(testVolumeName);
    volume.createBucket(testBucketName);
    OzoneBucket bucket = volume.getBucket(testBucketName);
    String key1 = "k1";
    key1 = createFileKeyWithPrefix(bucket, key1);
    String snap1 = "snap1";
    createSnapshot(testVolumeName, testBucketName, snap1);
    String snap2 = "snap2";
    createSnapshot(testVolumeName, testBucketName, snap2);
    OmKeyInfo keyInfo = getOmKeyInfo(testVolumeName, testBucketName, key1);
    bucket.deleteKey(key1);
    String snap3 = "snap3";
    String activeSnapshotPrefix =
            createSnapshot(testVolumeName, testBucketName, snap3);
    SnapshotDiffReportOzone diff =
        getSnapDiffReport(testVolumeName, testBucketName, snap1, snap2);
    Assert.assertEquals(diff.getDiffList().size(), 0);
    diff = getSnapDiffReport(testVolumeName, testBucketName, snap2, snap3);
    Assert.assertEquals(diff.getDiffList().size(), 1);
    Assert.assertEquals(diff.getDiffList(), Arrays.asList(
        SnapshotDiffReportOzone.getDiffReportEntry(
            SnapshotDiffReport.DiffType.DELETE, key1)));
  }

  /**
   * Testing scenario:
   * 1) Key k1 is created.
   * 2) Snapshot snap1 created.
   * 3) Key k1 is deleted.
   * 4) Snapshot snap2 is created.
   * 5) Snapshot snap3 is created.
   * 6) Snapdiff b/w snap3 & snap1 taken to assert difference of 1 key.
   * 7) Snapdiff b/w snap3 & snap2 taken to assert difference of 0 key.
   */
  @Test
  public void testSnapDiffHandlingReclaimWithPreviousUse() throws Exception {
    String testVolumeName = "vol" + RandomStringUtils.randomNumeric(5);
    String testBucketName = "bucket1";
    store.createVolume(testVolumeName);
    OzoneVolume volume = store.getVolume(testVolumeName);
    volume.createBucket(testBucketName);
    OzoneBucket bucket = volume.getBucket(testBucketName);
    String key1 = "k1";
    key1 = createFileKeyWithPrefix(bucket, key1);
    OmKeyInfo keyInfo = getOmKeyInfo(testVolumeName, testBucketName, key1);
    String snap1 = "snap1";
    createSnapshot(testVolumeName, testBucketName, snap1);
    bucket.deleteKey(key1);
    String snap2 = "snap2";
    createSnapshot(testVolumeName, testBucketName, snap2);
    String snap3 = "snap3";
    String activeSnapshotPrefix = createSnapshot(testVolumeName, testBucketName,
            snap3);
    SnapshotDiffReportOzone diff = getSnapDiffReport(testVolumeName,
        testBucketName, snap1, snap3);
    Assert.assertEquals(diff.getDiffList().size(), 1);
    Assert.assertEquals(diff.getDiffList(), Arrays.asList(
        SnapshotDiffReportOzone.getDiffReportEntry(
            SnapshotDiffReport.DiffType.DELETE, key1)));
    diff = getSnapDiffReport(testVolumeName, testBucketName,
            snap2, snap3);
    Assert.assertEquals(diff.getDiffList().size(), 0);
  }

  /**
   * Testing scenario:
   * 1) Key k1 is created.
   * 2) Snapshot snap1 created.
   * 3) Key k1 is deleted.
   * 4) Key k1 is recreated.
   * 5) Snapshot snap2 is created.
   * 6) Snapdiff b/w Active FS & snap1 taken to assert difference of 2 keys.
   * 7) Snapdiff b/w Active FS & snap2 taken to assert difference of 0 key.
   * 8) Checking rocks db to ensure the object created shouldn't be reclaimed
   *    as it is used by snapshot.
   * 9) Key k1 is deleted.
   * 10) Snapdiff b/w Active FS & snap1 taken to assert difference of 1 key.
   * 11) Snapdiff b/w Active FS & snap2 taken to assert difference of 1 key.
   */
  @Test
  public void testSnapDiffReclaimWithKeyRecreation() throws Exception {
    String testVolumeName = "vol" + RandomStringUtils.randomNumeric(5);
    String testBucketName = "bucket1";
    store.createVolume(testVolumeName);
    OzoneVolume volume = store.getVolume(testVolumeName);
    volume.createBucket(testBucketName);
    OzoneBucket bucket = volume.getBucket(testBucketName);
    String key1 = "k1";
    key1 = createFileKeyWithPrefix(bucket, key1);
    OmKeyInfo keyInfo1 = getOmKeyInfo(testVolumeName, testBucketName, key1);
    String snap1 = "snap1";
    createSnapshot(testVolumeName, testBucketName, snap1);
    bucket.deleteKey(key1);
    key1 = createFileKey(bucket, key1);
    OmKeyInfo keyInfo2 = getOmKeyInfo(testVolumeName, testBucketName, key1);
    String snap2 = "snap2";
    createSnapshot(testVolumeName, testBucketName, snap2);
    String snap3 = "snap3";
    String activeSnapshotPrefix = createSnapshot(testVolumeName, testBucketName,
        snap3);
    SnapshotDiffReportOzone diff = getSnapDiffReport(testVolumeName,
        testBucketName, snap1, snap3);
    Assert.assertEquals(diff.getDiffList().size(), 2);
    Assert.assertEquals(diff.getDiffList(), Arrays.asList(
        SnapshotDiffReportOzone.getDiffReportEntry(
            SnapshotDiffReport.DiffType.DELETE, key1),
        SnapshotDiffReportOzone.getDiffReportEntry(
            SnapshotDiffReport.DiffType.CREATE, key1)));
    diff = getSnapDiffReport(testVolumeName, testBucketName,
            snap2, snap3);
    Assert.assertEquals(diff.getDiffList().size(), 0);
    bucket.deleteKey(key1);
    String snap4 = "snap4";
    activeSnapshotPrefix = createSnapshot(testVolumeName, testBucketName,
        snap4);
    diff = getSnapDiffReport(testVolumeName, testBucketName,
            snap1, snap4);
    Assert.assertEquals(diff.getDiffList().size(), 1);
    Assert.assertEquals(diff.getDiffList(), Arrays.asList(
        SnapshotDiffReportOzone.getDiffReportEntry(
            SnapshotDiffReport.DiffType.DELETE, key1)));
    diff = getSnapDiffReport(testVolumeName, testBucketName,
            snap2, snap4);
    Assert.assertEquals(diff.getDiffList().size(), 1);
    Assert.assertEquals(diff.getDiffList(), Arrays.asList(
        SnapshotDiffReportOzone.getDiffReportEntry(
            SnapshotDiffReport.DiffType.DELETE, key1)));
  }


  /**
   * Testing scenario:
   * 1) Key k1 is created.
   * 2) Snapshot snap1 created.
   * 3) Key k1 is renamed to renamed-k1.
   * 4) Key renamed-k1 is deleted.
   * 5) Snapshot snap2 created.
   * 4) Snapdiff b/w snap2 & snap1 taken to assert difference of 1 key.
   */
  @Test
  public void testSnapDiffReclaimWithKeyRename() throws Exception {
    String testVolumeName = "vol" + RandomStringUtils.randomNumeric(5);
    String testBucketName = "bucket1";
    store.createVolume(testVolumeName);
    OzoneVolume volume = store.getVolume(testVolumeName);
    volume.createBucket(testBucketName);
    OzoneBucket bucket = volume.getBucket(testBucketName);
    String key1 = "k1";
    key1 = createFileKeyWithPrefix(bucket, key1);
    String snap1 = "snap1";
    createSnapshot(testVolumeName, testBucketName, snap1);
    String renamedKey = "renamed-" + key1;
    bucket.renameKey(key1, renamedKey);
    GenericTestUtils.waitFor(
            () -> {
              try {
                getOmKeyInfo(testVolumeName, testBucketName, renamedKey);
              } catch (IOException e) {
                return false;
              }
              return true;
            }, 1000, 10000);
    OmKeyInfo renamedKeyInfo = getOmKeyInfo(testVolumeName, testBucketName,
            renamedKey);
    bucket.deleteKey(renamedKey);
    String snap2 = "snap2";
    String activeSnapshotPrefix = createSnapshot(testVolumeName, testBucketName,
            snap2);
    SnapshotDiffReportOzone diff = getSnapDiffReport(testVolumeName,
        testBucketName, snap1, snap2);
    Assert.assertEquals(diff.getDiffList().size(), 1);
    Assert.assertEquals(diff.getDiffList(), Arrays.asList(
        SnapshotDiffReportOzone.getDiffReportEntry(
            SnapshotDiffReport.DiffType.DELETE, key1)
    ));
  }

  /**
   * Testing scenario:
   * 1) Key k1 is created.
   * 2) Snapshot snap1 created.
   * 3) Key k1 is renamed to renamed-k1.
   * 4) Key renamed-k1 is renamed to renamed-renamed-k1.
   * 5) Key renamed-renamed-k1 is deleted.
   * 6) Snapshot snap2 is created.
   * 7) Snapdiff b/w Active FS & snap1 taken to assert difference of 1 key.
   */
  @Test
  public void testSnapDiffWith2RenamesAndDelete() throws Exception {
    String testVolumeName = "vol" + counter.incrementAndGet();
    String testBucketName = "bucket" + counter.incrementAndGet();
    store.createVolume(testVolumeName);
    OzoneVolume volume = store.getVolume(testVolumeName);
    volume.createBucket(testBucketName);
    OzoneBucket bucket = volume.getBucket(testBucketName);
    String key1 = "k1";
    key1 = createFileKeyWithPrefix(bucket, key1);
    String snap1 = "snap1";
    createSnapshot(testVolumeName, testBucketName, snap1);
    String renamedKey = "renamed-" + key1;
    bucket.renameKey(key1, renamedKey);
    GenericTestUtils.waitFor(
            () -> {
              try {
                getOmKeyInfo(testVolumeName, testBucketName, renamedKey);
              } catch (IOException e) {
                return false;
              }
              return true;
            }, 1000, 120000);
    String renamedRenamedKey = "renamed-" + renamedKey;
    bucket.renameKey(renamedKey, renamedRenamedKey);
    GenericTestUtils.waitFor(
            () -> {
              try {
                getOmKeyInfo(testVolumeName, testBucketName, renamedRenamedKey);
              } catch (IOException e) {
                return false;
              }
              return true;
            }, 1000, 120000);
    OmKeyInfo renamedRenamedKeyInfo = getOmKeyInfo(testVolumeName,
            testBucketName, renamedRenamedKey);
    bucket.deleteKey(renamedRenamedKey);
    String snap2 = "snap2";
    createSnapshot(testVolumeName, testBucketName, snap2);
    String snap3 = "snap3";
    createSnapshot(testVolumeName, testBucketName,
            snap3);
    SnapshotDiffReport diff = getSnapDiffReport(testVolumeName, testBucketName,
            snap1, snap3);
    Assert.assertEquals(diff.getDiffList().size(), 1);
    Assert.assertEquals(diff.getDiffList(), Arrays.asList(
        SnapshotDiffReportOzone.getDiffReportEntry(
            SnapshotDiffReport.DiffType.DELETE, key1)
    ));
  }

  /**
   * Testing scenario:
   * 1) Key k1 is created.
   * 2) Snapshot snap1 created.
   * 3) Key k1 is renamed to renamed-k1.
   * 4) Key k1 is recreated.
   * 5) Key k1 is deleted.
   * 6) Snapdiff b/w Active FS & snap1 taken to assert difference of 1 key.
   */
  @Test
  public void testSnapDiffWithKeyRenamesRecreationAndDelete()
          throws Exception {
    String testVolumeName = "vol" + counter.incrementAndGet();
    String testBucketName = "bucket1";
    store.createVolume(testVolumeName);
    OzoneVolume volume = store.getVolume(testVolumeName);
    volume.createBucket(testBucketName);
    OzoneBucket bucket = volume.getBucket(testBucketName);
    String key1 = "k1";
    key1 = createFileKeyWithPrefix(bucket, key1);
    String snap1 = "snap1";
    createSnapshot(testVolumeName, testBucketName, snap1);
    String renamedKey = "renamed-" + key1;
    bucket.renameKey(key1, renamedKey);
    key1 =  createFileKey(bucket, key1);
    OmKeyInfo recreatedKeyInfo = getOmKeyInfo(testVolumeName, testBucketName,
            key1);
    String snap3 = "snap3";
    createSnapshot(testVolumeName, testBucketName, snap3);
    getSnapDiffReport(testVolumeName, testBucketName,
            snap1, snap3);
    bucket.deleteKey(key1);
    String activeSnap = "activefs";
    createSnapshot(testVolumeName, testBucketName, activeSnap);
    SnapshotDiffReport diff = getSnapDiffReport(testVolumeName, testBucketName,
            snap1, activeSnap);
    Assert.assertEquals(diff.getDiffList().size(), 1);
    Assert.assertEquals(diff.getDiffList(), Arrays.asList(
        SnapshotDiffReportOzone.getDiffReportEntry(
            SnapshotDiffReport.DiffType.DELETE, key1)
    ));
  }

  /**
   * Testing scenario:
   * 1) Snapshot snap1 created.
   * 2) Key k1 is created.
   * 3) Key k1 is deleted.
   * 4) Snapshot s2 is created instantly before the key k1 is deleted.
   * 5) Snapdiff b/w Active FS & snap1 taken to assert difference of 0 keys.
   * 6) Snapdiff b/w Active FS & snap2 taken to assert difference of 0 keys.
   */
  @Test
  public void testSnapDiffReclaimWithDeferredKeyDeletion() throws Exception {
    String testVolumeName = "vol" + counter.incrementAndGet();
    String testBucketName = "bucket1";
    store.createVolume(testVolumeName);
    OzoneVolume volume = store.getVolume(testVolumeName);
    volume.createBucket(testBucketName);
    OzoneBucket bucket = volume.getBucket(testBucketName);
    String snap1 = "snap1";
    createSnapshot(testVolumeName, testBucketName, snap1);
    String key1 = "k1";
    key1 = createFileKeyWithPrefix(bucket, key1);
    OmKeyInfo keyInfo = getOmKeyInfo(testVolumeName, testBucketName, key1);
    bucket.deleteKey(key1);
    String snap2 = "snap2";
    createSnapshot(testVolumeName, testBucketName, snap2);
    String activeSnap = "activefs";
    String activeSnapshotPrefix = createSnapshot(testVolumeName, testBucketName,
            activeSnap);
    SnapshotDiffReport diff = getSnapDiffReport(testVolumeName, testBucketName,
            snap1, activeSnap);
    cluster.getOzoneManager().getKeyManager()
            .getDeletingService().runPeriodicalTaskNow();
    cluster.getOzoneManager().getKeyManager()
            .getDirDeletingService().runPeriodicalTaskNow();
    Assert.assertEquals(diff.getDiffList().size(), 0);
    diff = getSnapDiffReport(testVolumeName, testBucketName,
            snap2, activeSnap);
    Assert.assertEquals(diff.getDiffList().size(), 0);
  }

  /**
   * Testing scenario:
   * 1) Key k1 is created.
   * 2) Snapshot snap1 created.
   * 3) Key k1 is renamed to key k1_renamed
   * 4) Key k1_renamed is renamed to key k1
   * 5) Snapdiff b/w Active FS & snap1 taken to assert difference of 1 key
   *    with 1 Modified entry.
   */
  @Test
  public void testSnapDiffWithNoEffectiveRename() throws Exception {
    String testVolumeName = "vol" + counter.incrementAndGet();
    String testBucketName = "bucket1";
    store.createVolume(testVolumeName);
    OzoneVolume volume = store.getVolume(testVolumeName);
    volume.createBucket(testBucketName);
    OzoneBucket bucket = volume.getBucket(testBucketName);
    String snap1 = "snap1";
    String key1 = "k1";
    key1 = createFileKeyWithPrefix(bucket, key1);
    createSnapshot(testVolumeName, testBucketName, snap1);
    getOmKeyInfo(bucket.getVolumeName(), bucket.getName(),
        key1);
    String key1Renamed = key1 + "_renamed";

    bucket.renameKey(key1, key1Renamed);
    bucket.renameKey(key1Renamed, key1);


    String snap2 = "snap2";
    createSnapshot(testVolumeName, testBucketName, snap2);
    SnapshotDiffReport diff = getSnapDiffReport(testVolumeName, testBucketName,
        snap1, snap2);
    getOmKeyInfo(bucket.getVolumeName(), bucket.getName(),
        key1);
    Assert.assertEquals(diff.getDiffList(), Arrays.asList(
        SnapshotDiffReportOzone.getDiffReportEntry(
            SnapshotDiffReport.DiffType.MODIFY, key1)));
  }

  /**
   * Testing scenario:
   * 1) Key k1 is created.
   * 2) Snapshot snap1 created.
   * 3) Dir dir1/dir2 is created.
   * 4) Key k1 is renamed to key dir1/dir2/k1_renamed
   * 5) Snapdiff b/w Active FS & snap1 taken to assert difference of 3 key
   *    with 1 rename entry & 2 dirs create entry.
   */
  @Test
  public void testSnapDiffWithDirectory() throws Exception {

    String testVolumeName = "vol" + counter.incrementAndGet();
    String testBucketName = "bucket1";
    store.createVolume(testVolumeName);
    OzoneVolume volume = store.getVolume(testVolumeName);
    volume.createBucket(testBucketName);
    OzoneBucket bucket = volume.getBucket(testBucketName);
    String snap1 = "snap1";
    String key1 = "k1";
    key1 = createFileKeyWithPrefix(bucket, key1);
    createSnapshot(testVolumeName, testBucketName, snap1);
    getOmKeyInfo(bucket.getVolumeName(), bucket.getName(),
        key1);
    bucket.createDirectory("dir1/dir2");
    String key1Renamed = "dir1/dir2/" + key1 + "_renamed";
    bucket.renameKey(key1, key1Renamed);

    String snap2 = "snap2";
    createSnapshot(testVolumeName, testBucketName, snap2);
    SnapshotDiffReport diff = getSnapDiffReport(testVolumeName, testBucketName,
        snap1, snap2);

    List<SnapshotDiffReport.DiffReportEntry> diffEntries;
    if (bucketLayout.isFileSystemOptimized()) {
      diffEntries = Arrays.asList(SnapshotDiffReportOzone.getDiffReportEntry(
          SnapshotDiffReport.DiffType.RENAME, key1, key1 + "_renamed"),
          SnapshotDiffReportOzone.getDiffReportEntry(
              SnapshotDiffReport.DiffType.CREATE, "dir1"),
          SnapshotDiffReportOzone.getDiffReportEntry(
              SnapshotDiffReport.DiffType.CREATE, "dir2"));
    } else {
      diffEntries = Arrays.asList(SnapshotDiffReportOzone.getDiffReportEntry(
              SnapshotDiffReport.DiffType.RENAME, key1, key1 + "_renamed"),
          SnapshotDiffReportOzone.getDiffReportEntry(
              SnapshotDiffReport.DiffType.CREATE, "dir2"),
          SnapshotDiffReportOzone.getDiffReportEntry(
              SnapshotDiffReport.DiffType.CREATE, "dir1"));
    }
    Assert.assertEquals(diff.getDiffList(), diffEntries);
  }

  @Test
  public void testSnapdiffWithFilesystemCreate()
      throws IOException, URISyntaxException, InterruptedException,
      TimeoutException {

    Assume.assumeTrue(!bucketLayout.isObjectStore(enabledFileSystemPaths));
    String testVolumeName = "vol" + counter.incrementAndGet();
    String testBucketName = "bucket" + counter.incrementAndGet();
    store.createVolume(testVolumeName);
    OzoneVolume volume = store.getVolume(testVolumeName);
    volume.createBucket(testBucketName);
    String rootPath = String.format("%s://%s.%s.%s/",
        OzoneConsts.OZONE_URI_SCHEME, testBucketName, testVolumeName,
        "om-service-test1");
    try (FileSystem fs = FileSystem.get(new URI(rootPath), cluster.getConf())) {
      String snap1 = "snap1";
      String key = "/dir1/dir2/key1";
      createSnapshot(testVolumeName, testBucketName, snap1);
      createFileKey(fs, key);
      String snap2 = "snap2";
      createSnapshot(testVolumeName, testBucketName, snap2);
      SnapshotDiffReport diff = getSnapDiffReport(testVolumeName,
          testBucketName, snap1, snap2);
      int idx = bucketLayout.isFileSystemOptimized() ? 0 :
          diff.getDiffList().size() - 1;
      Path p = new Path("/");
      while (true) {
        FileStatus[] fileStatuses = fs.listStatus(p);
        Assertions.assertEquals(fileStatuses[0].isDirectory(),
            bucketLayout.isFileSystemOptimized() &&
                idx < diff.getDiffList().size() - 1 ||
                !bucketLayout.isFileSystemOptimized() && idx > 0);
        p = fileStatuses[0].getPath();
        Assertions.assertEquals(diff.getDiffList().get(idx),
            SnapshotDiffReportOzone.getDiffReportEntry(
                SnapshotDiffReport.DiffType.CREATE, p.getName()));
        if (fileStatuses[0].isFile()) {
          break;
        }
        idx += bucketLayout.isFileSystemOptimized() ? 1 : -1;
      }
    }
  }

  @Test
  public void testSnapdiffWithFilesystemDirectoryRenameOperation()
      throws IOException, URISyntaxException, InterruptedException,
      TimeoutException {
    Assume.assumeTrue(!bucketLayout.isObjectStore(enabledFileSystemPaths));
    String testVolumeName = "vol" + counter.incrementAndGet();
    String testBucketName = "bucket" + counter.incrementAndGet();
    store.createVolume(testVolumeName);
    OzoneVolume volume = store.getVolume(testVolumeName);
    volume.createBucket(testBucketName);
    String rootPath = String.format("%s://%s.%s.%s/",
        OzoneConsts.OZONE_URI_SCHEME, testBucketName, testVolumeName,
        "om-service-test1");
    try (FileSystem fs = FileSystem.get(new URI(rootPath), cluster.getConf())) {
      String snap1 = "snap1";
      String key = "/dir1/dir2/key1";
      createFileKey(fs, key);
      createSnapshot(testVolumeName, testBucketName, snap1);
      String snap2 = "snap2";
      fs.rename(new Path("/dir1/dir2"), new Path("/dir1/dir3"));
      createSnapshot(testVolumeName, testBucketName, snap2);
      SnapshotDiffReport diff = getSnapDiffReport(testVolumeName,
          testBucketName, snap1, snap2);
      if (bucketLayout.isFileSystemOptimized()) {
        Assertions.assertEquals(diff.getDiffList(), Arrays.asList(
            SnapshotDiffReportOzone.getDiffReportEntry(
                SnapshotDiffReport.DiffType.RENAME, "dir2", "dir3"),
            SnapshotDiffReportOzone.getDiffReportEntry(
                SnapshotDiffReport.DiffType.MODIFY, "dir1")));
      } else {
        Assertions.assertEquals(diff.getDiffList(), Arrays.asList(
            SnapshotDiffReportOzone.getDiffReportEntry(
                SnapshotDiffReport.DiffType.RENAME, "dir2", "dir3"),
            SnapshotDiffReportOzone.getDiffReportEntry(
                SnapshotDiffReport.DiffType.MODIFY, "key1")));
      }

    }
  }

  @Test
  public void testSnapdiffWithFilesystemDirectoryMoveOperation()
      throws IOException, URISyntaxException, InterruptedException,
      TimeoutException {
    Assume.assumeTrue(!bucketLayout.isObjectStore(enabledFileSystemPaths));
    String testVolumeName = "vol" + counter.incrementAndGet();
    String testBucketName = "bucket" + counter.incrementAndGet();
    store.createVolume(testVolumeName);
    OzoneVolume volume = store.getVolume(testVolumeName);
    volume.createBucket(testBucketName);
    String rootPath = String.format("%s://%s.%s.%s/",
        OzoneConsts.OZONE_URI_SCHEME, testBucketName, testVolumeName,
        "om-service-test1");
    try (FileSystem fs = FileSystem.get(new URI(rootPath), cluster.getConf())) {
      String snap1 = "snap1";
      String key = "/dir1/dir2/key1";
      createFileKey(fs, key);
      fs.mkdirs(new Path("/dir3"));
      createSnapshot(testVolumeName, testBucketName, snap1);
      String snap2 = "snap2";
      fs.rename(new Path("/dir1/dir2"), new Path("/dir3/dir2"));
      createSnapshot(testVolumeName, testBucketName, snap2);
      SnapshotDiffReport diff = getSnapDiffReport(testVolumeName,
          testBucketName, snap1, snap2);
      if (bucketLayout.isFileSystemOptimized()) {
        Assertions.assertEquals(diff.getDiffList(), Arrays.asList(
            SnapshotDiffReportOzone.getDiffReportEntry(
                SnapshotDiffReport.DiffType.MODIFY, "dir1"),
            SnapshotDiffReportOzone.getDiffReportEntry(
                SnapshotDiffReport.DiffType.MODIFY, "dir2"),
            SnapshotDiffReportOzone.getDiffReportEntry(
                SnapshotDiffReport.DiffType.MODIFY, "dir3")));
      } else {
        Assertions.assertEquals(diff.getDiffList(), Arrays.asList(
            SnapshotDiffReportOzone.getDiffReportEntry(
                SnapshotDiffReport.DiffType.MODIFY, "key1"),
            SnapshotDiffReportOzone.getDiffReportEntry(
                SnapshotDiffReport.DiffType.MODIFY, "dir2")));
      }
    }
  }

  @Test
  public void testBucketDeleteIfSnapshotExists() throws Exception {
    String volume1 = "vol-" + counter.incrementAndGet();
    String bucket1 = "buc-" + counter.incrementAndGet();
    String bucket2 = "buc-" + counter.incrementAndGet();
    store.createVolume(volume1);
    OzoneVolume volume = store.getVolume(volume1);
    volume.createBucket(bucket1);
    volume.createBucket(bucket2);
    OzoneBucket bucketWithSnapshot = volume.getBucket(bucket1);
    OzoneBucket bucketWithoutSnapshot = volume.getBucket(bucket2);
    String key = "key-";
    createFileKey(bucketWithSnapshot, key);
    createFileKey(bucketWithoutSnapshot, key);
    createSnapshot(volume1, bucket1);
    deleteKeys(bucketWithSnapshot);
    deleteKeys(bucketWithoutSnapshot);
    OMException omException = Assertions.assertThrows(OMException.class,
        () -> volume.deleteBucket(bucket1));
    Assertions.assertEquals(CONTAINS_SNAPSHOT, omException.getResult());
    // TODO: Delete snapshot then delete bucket1 when deletion is implemented
    // no exception for bucket without snapshot
    volume.deleteBucket(bucket2);
  }

  @Test
  public void testSnapDiff() throws Exception {
    String volume = "vol-" + counter.incrementAndGet();
    String bucket = "buck-" + counter.incrementAndGet();
    store.createVolume(volume);
    OzoneVolume volume1 = store.getVolume(volume);
    volume1.createBucket(bucket);
    OzoneBucket bucket1 = volume1.getBucket(bucket);
    // Create Key1 and take snapshot
    String key1 = "key-1-";
    key1 = createFileKeyWithPrefix(bucket1, key1);
    String snap1 = "snap" + counter.incrementAndGet();
    createSnapshot(volume, bucket, snap1);
    // Do nothing, take another snapshot
    String snap2 = "snap" + counter.incrementAndGet();
    createSnapshot(volume, bucket, snap2);

    SnapshotDiffReportOzone
        diff1 = getSnapDiffReport(volume, bucket, snap1, snap2);
    Assert.assertTrue(diff1.getDiffList().isEmpty());
    // Create Key2 and delete Key1, take snapshot
    String key2 = "key-2-";
    key2 = createFileKeyWithPrefix(bucket1, key2);
    bucket1.deleteKey(key1);
    String snap3 = "snap" + counter.incrementAndGet();
    createSnapshot(volume, bucket, snap3);

    // Diff should have 2 entries
    SnapshotDiffReportOzone
        diff2 = getSnapDiffReport(volume, bucket, snap2, snap3);
    Assert.assertEquals(2, diff2.getDiffList().size());
    Assert.assertTrue(diff2.getDiffList().contains(
        SnapshotDiffReportOzone.getDiffReportEntry(
            SnapshotDiffReportOzone.DiffType.CREATE, key2)));
    Assert.assertTrue(diff2.getDiffList().contains(
        SnapshotDiffReportOzone.getDiffReportEntry(
            SnapshotDiffReportOzone.DiffType.DELETE, key1)));

    // Rename Key2
    String key2Renamed = key2 + "_renamed";
    bucket1.renameKey(key2, key2Renamed);
    String snap4 = "snap" + counter.incrementAndGet();
    createSnapshot(volume, bucket, snap4);

    SnapshotDiffReportOzone
        diff3 = getSnapDiffReport(volume, bucket, snap3, snap4);
    Assert.assertEquals(1, diff3.getDiffList().size());
    Assert.assertTrue(diff3.getDiffList().contains(
        SnapshotDiffReportOzone.getDiffReportEntry(
            SnapshotDiffReportOzone.DiffType.RENAME, key2, key2Renamed)));


    // Create a directory
    String dir1 = "dir-1" +  counter.incrementAndGet();
    bucket1.createDirectory(dir1);
    String snap5 = "snap" + counter.incrementAndGet();
    createSnapshot(volume, bucket, snap5);
    SnapshotDiffReportOzone
        diff4 = getSnapDiffReport(volume, bucket, snap4, snap5);
    Assert.assertEquals(1, diff4.getDiffList().size());
    // for non-fso, directories are a special type of key with "/" appended
    // at the end.
    if (!bucket1.getBucketLayout().isFileSystemOptimized()) {
      dir1 = dir1 + OM_KEY_PREFIX;
    }
    Assert.assertTrue(diff4.getDiffList().contains(
        SnapshotDiffReportOzone.getDiffReportEntry(
            SnapshotDiffReportOzone.DiffType.CREATE, dir1)));

  }

  private SnapshotDiffReportOzone getSnapDiffReport(String volume,
                                               String bucket,
                                               String fromSnapshot,
                                               String toSnapshot)
      throws InterruptedException, IOException {
    SnapshotDiffResponse response;
    do {
      response = store.snapshotDiff(volume, bucket, fromSnapshot,
          toSnapshot, null, 0, false, false);
      Thread.sleep(response.getWaitTimeInMs());
    } while (response.getJobStatus() != DONE);

    return response.getSnapshotDiffReport();
  }

  @Test
  public void testSnapDiffNoSnapshot() throws Exception {
    String volume = "vol-" + counter.incrementAndGet();
    String bucket = "buck-" + counter.incrementAndGet();
    store.createVolume(volume);
    OzoneVolume volume1 = store.getVolume(volume);
    volume1.createBucket(bucket);
    OzoneBucket bucket1 = volume1.getBucket(bucket);
    // Create Key1 and take snapshot
    String key1 = "key-1-";
    createFileKey(bucket1, key1);
    String snap1 = "snap" + counter.incrementAndGet();
    createSnapshot(volume, bucket, snap1);
    String snap2 = "snap" + counter.incrementAndGet();
    // Destination snapshot is invalid
    LambdaTestUtils.intercept(OMException.class,
            "KEY_NOT_FOUND",
            () -> store.snapshotDiff(volume, bucket, snap1, snap2,
                null, 0, false, false));
    // From snapshot is invalid
    LambdaTestUtils.intercept(OMException.class,
            "KEY_NOT_FOUND",
            () -> store.snapshotDiff(volume, bucket, snap2, snap1,
                null, 0, false, false));
  }

  @Test
  public void testSnapDiffNonExistentUrl() throws Exception {
    // Valid volume bucket
    String volumea = "vol-" + counter.incrementAndGet();
    String bucketa = "buck-" + counter.incrementAndGet();
    // Dummy volume bucket
    String volumeb = "vol-" + counter.incrementAndGet();
    String bucketb = "buck-" + counter.incrementAndGet();
    store.createVolume(volumea);
    OzoneVolume volume1 = store.getVolume(volumea);
    volume1.createBucket(bucketa);
    OzoneBucket bucket1 = volume1.getBucket(bucketa);
    // Create Key1 and take 2 snapshots
    String key1 = "key-1-";
    createFileKey(bucket1, key1);
    String snap1 = "snap" + counter.incrementAndGet();
    createSnapshot(volumea, bucketa, snap1);
    String snap2 = "snap" + counter.incrementAndGet();
    createSnapshot(volumea, bucketa, snap2);
    // Bucket is nonexistent
    LambdaTestUtils.intercept(OMException.class,
            "KEY_NOT_FOUND",
            () -> store.snapshotDiff(volumea, bucketb, snap1, snap2,
                null, 0, false, false));
    // Volume is nonexistent
    LambdaTestUtils.intercept(OMException.class,
            "KEY_NOT_FOUND",
            () -> store.snapshotDiff(volumeb, bucketa, snap2, snap1,
                null, 0, false, false));
    // Both volume and bucket are nonexistent
    LambdaTestUtils.intercept(OMException.class,
            "KEY_NOT_FOUND",
            () -> store.snapshotDiff(volumeb, bucketb, snap2, snap1,
                null, 0, false, false));
  }

  /**
   * Testing scenario:
   * 1) Key k1 is created.
   * 2) Snapshot snap1 created.
   * 3) Key k1 is recreated.
   * 4) Snapshot s2 is created.
   * 5) Snapdiff b/w Snap1 & Snap2 taken to assert difference of 1 key.
   */
  @Test
  public void testSnapDiffWithKeyOverwrite() throws Exception {
    String testVolumeName = "vol" + RandomStringUtils.randomNumeric(5);
    String testBucketName = "bucket1";
    store.createVolume(testVolumeName);
    OzoneVolume volume = store.getVolume(testVolumeName);
    volume.createBucket(testBucketName);
    OzoneBucket bucket = volume.getBucket(testBucketName);
    String key1 = "k1";
    key1 = createFileKeyWithPrefix(bucket, key1);
    String snap1 = "snap1";
    createSnapshot(testVolumeName, testBucketName, snap1);
    OmKeyInfo keyInfo = getOmKeyInfo(testVolumeName, testBucketName, key1);
    createFileKey(bucket, key1);
    String snap2 = "snap2";
    createSnapshot(testVolumeName, testBucketName, snap2);
    SnapshotDiffReportOzone diff = getSnapDiffReport(testVolumeName,
        testBucketName, snap1, snap2);
    keyInfo = getOmKeyInfo(testVolumeName, testBucketName, key1);
    Assert.assertEquals(diff.getDiffList().size(), 1);
    Assert.assertEquals(diff.getDiffList(), Lists.newArrayList(
        SnapshotDiffReportOzone.getDiffReportEntry(
            SnapshotDiffReport.DiffType.MODIFY, key1)));
  }

  @Test
  public void testSnapDiffMissingMandatoryParams() throws Exception {
    String volume = "vol-" + counter.incrementAndGet();
    String bucket = "buck-" + counter.incrementAndGet();
    store.createVolume(volume);
    OzoneVolume volume1 = store.getVolume(volume);
    volume1.createBucket(bucket);
    OzoneBucket bucket1 = volume1.getBucket(bucket);
    // Create Key1 and take snapshot
    String key1 = "key-1-";
    createFileKey(bucket1, key1);
    String snap1 = "snap" + counter.incrementAndGet();
    createSnapshot(volume, bucket, snap1);
    String snap2 = "snap" + counter.incrementAndGet();
    createSnapshot(volume, bucket, snap2);
    String nullstr = "";
    // Destination snapshot is empty
    LambdaTestUtils.intercept(OMException.class,
            "KEY_NOT_FOUND",
            () -> store.snapshotDiff(volume, bucket, snap1, nullstr,
                null, 0, false, false));
    // From snapshot is empty
    LambdaTestUtils.intercept(OMException.class,
            "KEY_NOT_FOUND",
            () -> store.snapshotDiff(volume, bucket, nullstr, snap1,
                null, 0, false, false));
    // Bucket is empty
    assertThrows(IllegalArgumentException.class,
            () -> store.snapshotDiff(volume, nullstr, snap1, snap2,
                null, 0, false, false));
    // Volume is empty
    assertThrows(IllegalArgumentException.class,
            () -> store.snapshotDiff(nullstr, bucket, snap1, snap2,
                null, 0, false, false));
  }

  @Test
  public void testSnapDiffMultipleBuckets() throws Exception {
    String volume = "vol-" + counter.incrementAndGet();
    String bucketName1 = "buck-" + counter.incrementAndGet();
    String bucketName2 = "buck-" + counter.incrementAndGet();
    store.createVolume(volume);
    OzoneVolume volume1 = store.getVolume(volume);
    volume1.createBucket(bucketName1);
    volume1.createBucket(bucketName2);
    OzoneBucket bucket1 = volume1.getBucket(bucketName1);
    OzoneBucket bucket2 = volume1.getBucket(bucketName2);
    // Create Key1 and take snapshot
    String key1 = "key-1-";
    key1 = createFileKey(bucket1, key1);
    String snap1 = "snap" + counter.incrementAndGet();
    createSnapshot(volume, bucketName1, snap1);
    // Create key in bucket2 and bucket1 and calculate diff
    // Diff should not contain bucket2's key
    createFileKey(bucket1, key1);
    createFileKey(bucket2, key1);
    String snap2 = "snap" + counter.incrementAndGet();
    createSnapshot(volume, bucketName1, snap2);
    SnapshotDiffReportOzone diff1 =
        getSnapDiffReport(volume, bucketName1, snap1, snap2);
    Assert.assertEquals(1, diff1.getDiffList().size());
  }


  /**
   * Tests snapdiff when there are multiple sst files in the from & to
   * snapshots pertaining to different buckets. This will test the
   * sst filtering code path.
   */
  @Ignore //TODO - Fix in HDDS-8005
  @Test
  public void testSnapDiffWithMultipleSSTs()
      throws Exception {
    // Create a volume and 2 buckets
    String volumeName1 = "vol-" + counter.incrementAndGet();
    String bucketName1 = "buck1";
    String bucketName2 = "buck2";
    store.createVolume(volumeName1);
    OzoneVolume volume1 = store.getVolume(volumeName1);
    volume1.createBucket(bucketName1);
    volume1.createBucket(bucketName2);
    OzoneBucket bucket1 = volume1.getBucket(bucketName1);
    OzoneBucket bucket2 = volume1.getBucket(bucketName2);
    String keyPrefix = "key-";
    // add file to bucket1 and take snapshot
    createFileKeyWithPrefix(bucket1, keyPrefix);
    String snap1 = "snap" + counter.incrementAndGet();
    createSnapshot(volumeName1, bucketName1, snap1); // 1.sst
    Assert.assertEquals(1, getKeyTableSstFiles().size());
    // add files to bucket2 and flush twice to create 2 sst files
    for (int i = 0; i < 5; i++) {
      createFileKeyWithPrefix(bucket2, keyPrefix);
    }
    flushKeyTable(); // 1.sst 2.sst
    Assert.assertEquals(2, getKeyTableSstFiles().size());
    for (int i = 0; i < 5; i++) {
      createFileKeyWithPrefix(bucket2, keyPrefix);
    }
    flushKeyTable(); // 1.sst 2.sst 3.sst
    Assert.assertEquals(3, getKeyTableSstFiles().size());
    // add a file to bucket1 and take second snapshot
    createFileKeyWithPrefix(bucket1, keyPrefix);
    String snap2 = "snap" + counter.incrementAndGet();
    createSnapshot(volumeName1, bucketName1, snap2); // 1.sst 2.sst 3.sst 4.sst
    Assert.assertEquals(4, getKeyTableSstFiles().size());
    SnapshotDiffReportOzone diff1 =
        store.snapshotDiff(volumeName1, bucketName1, snap1, snap2,
                null, 0, false, false)
            .getSnapshotDiffReport();
    Assert.assertEquals(1, diff1.getDiffList().size());
  }

  @Test
  public void testDeleteSnapshotTwice() throws Exception {
    String volume = "vol-" + counter.incrementAndGet();
    String bucket = "buck-" + counter.incrementAndGet();
    store.createVolume(volume);
    OzoneVolume volume1 = store.getVolume(volume);
    volume1.createBucket(bucket);
    OzoneBucket bucket1 = volume1.getBucket(bucket);
    // Create Key1 and take snapshot
    String key1 = "key-1-";
    createFileKey(bucket1, key1);
    String snap1 = "snap" + counter.incrementAndGet();
    createSnapshot(volume, bucket, snap1);
    store.deleteSnapshot(volume, bucket, snap1);

    LambdaTestUtils.intercept(OMException.class,
            "FILE_NOT_FOUND",
            () -> store.deleteSnapshot(volume, bucket, snap1));

  }

  @Test
  public void testDeleteSnapshotFailure() throws Exception {
    String volume = "vol-" + counter.incrementAndGet();
    String bucket = "buck-" + counter.incrementAndGet();
    store.createVolume(volume);
    OzoneVolume volume1 = store.getVolume(volume);
    volume1.createBucket(bucket);
    OzoneBucket bucket1 = volume1.getBucket(bucket);
    // Create Key1 and take snapshot
    String key1 = "key-1-";
    createFileKey(bucket1, key1);
    String snap1 = "snap" + counter.incrementAndGet();
    createSnapshot(volume, bucket, snap1);

    // Delete non-existent snapshot
    LambdaTestUtils.intercept(OMException.class,
            "FILE_NOT_FOUND",
            () -> store.deleteSnapshot(volume, bucket, "snapnonexistent"));

    // Delete snapshot with non-existent url
    LambdaTestUtils.intercept(OMException.class,
            "BUCKET_NOT_FOUND",
            () -> store.deleteSnapshot(volume, "nonexistentbucket", snap1));
  }

  @Test
  public void testDeleteSnapshotMissingMandatoryParams() throws Exception {
    String volume = "vol-" + counter.incrementAndGet();
    String bucket = "buck-" + counter.incrementAndGet();
    store.createVolume(volume);
    OzoneVolume volume1 = store.getVolume(volume);
    volume1.createBucket(bucket);
    OzoneBucket bucket1 = volume1.getBucket(bucket);
    // Create Key1 and take snapshot
    String key1 = "key-1-";
    createFileKey(bucket1, key1);
    String snap1 = "snap" + counter.incrementAndGet();
    createSnapshot(volume, bucket, snap1);
    String nullstr = "";
    // Snapshot is empty
    assertThrows(IllegalArgumentException.class,
            () -> store.deleteSnapshot(volume, bucket, nullstr));
    // Bucket is empty
    assertThrows(IllegalArgumentException.class,
            () -> store.deleteSnapshot(volume, nullstr, snap1));
    // Volume is empty
    assertThrows(IllegalArgumentException.class,
            () -> store.deleteSnapshot(nullstr, bucket, snap1));
  }

  @NotNull
  private static List<LiveFileMetaData> getKeyTableSstFiles() {
    if (!bucketLayout.isFileSystemOptimized()) {
      return rdbStore.getDb().getSstFileList().stream().filter(
          x -> new String(x.columnFamilyName(), UTF_8).equals(
              OmMetadataManagerImpl.KEY_TABLE)).collect(Collectors.toList());
    }
    return rdbStore.getDb().getSstFileList().stream().filter(
        x -> new String(x.columnFamilyName(), UTF_8).equals(
            OmMetadataManagerImpl.FILE_TABLE)).collect(Collectors.toList());
  }

  private static void flushKeyTable() throws IOException {
    if (!bucketLayout.isFileSystemOptimized()) {
      rdbStore.getDb().flush(OmMetadataManagerImpl.KEY_TABLE);
    } else {
      rdbStore.getDb().flush(OmMetadataManagerImpl.FILE_TABLE);
    }
  }

  private String createSnapshot(String volName, String buckName)
      throws IOException, InterruptedException, TimeoutException {
    return createSnapshot(volName, buckName, UUID.randomUUID().toString());
  }

  private String createSnapshot(String volName, String buckName,
      String snapshotName)
      throws IOException, InterruptedException, TimeoutException {
    store.createSnapshot(volName, buckName, snapshotName);
    String snapshotKeyPrefix =
        OmSnapshotManager.getSnapshotPrefix(snapshotName);
    SnapshotInfo snapshotInfo = ozoneManager.getMetadataManager()
        .getSnapshotInfoTable()
        .get(SnapshotInfo.getTableKey(volName, buckName, snapshotName));
    String snapshotDirName =
        OmSnapshotManager.getSnapshotPath(ozoneManager.getConfiguration(),
            snapshotInfo) + OM_KEY_PREFIX + "CURRENT";
    GenericTestUtils
        .waitFor(() -> new File(snapshotDirName).exists(), 1000, 120000);
    return snapshotKeyPrefix;
  }

  private void deleteKeys(OzoneBucket bucket) throws IOException {
    Iterator<? extends OzoneKey> bucketIterator = bucket.listKeys(null);
    while (bucketIterator.hasNext()) {
      OzoneKey key = bucketIterator.next();
      bucket.deleteKey(key.getName());
    }
  }

  private String createFileKeyWithPrefix(OzoneBucket bucket, String keyPrefix)
      throws Exception {
    String key = keyPrefix + counter.incrementAndGet();
    return createFileKey(bucket, key);
  }

  private String createFileKey(OzoneBucket bucket, String key)
          throws Exception {
    byte[] value = RandomStringUtils.randomAscii(10240).getBytes(UTF_8);
    OzoneOutputStream fileKey = bucket.createKey(key, value.length);
    fileKey.write(value);
    fileKey.close();
    GenericTestUtils.waitFor(() -> {
      try {
        getOmKeyInfo(bucket.getVolumeName(), bucket.getName(), key);
      } catch (IOException e) {
        return false;
      }
      return true;
    }, 1000, 10000);
    return key;
  }

<<<<<<< HEAD
  private String createFileKey(FileSystem fs,
                               String path)
      throws IOException, InterruptedException, TimeoutException {
    byte[] value = RandomStringUtils.randomAscii(10240).getBytes(UTF_8);
    Path pathVal = new Path(path);
    FSDataOutputStream fileKey = fs.create(pathVal);
    fileKey.write(value);
    fileKey.close();
    GenericTestUtils.waitFor(() -> {
      try {
        fs.getFileStatus(pathVal);
      } catch (IOException e) {
        return false;
      }
      return true;
    }, 1000, 30000);
    return path;
  }

  @Test
  public void testUniqueSnapshotId() throws Exception {
    createFileKeyWithPrefix(ozoneBucket, "key");

    String snapshotName = UUID.randomUUID().toString();
    store.createSnapshot(volumeName, bucketName, snapshotName);
    List<OzoneManager> ozoneManagers = ((MiniOzoneHAClusterImpl) cluster)
        .getOzoneManagersList();
    List<String> snapshotIds = new ArrayList<>();

    for (OzoneManager ozoneManager : ozoneManagers) {
      GenericTestUtils.waitFor(
          () -> {
            SnapshotInfo snapshotInfo;
            try {
              snapshotInfo = ozoneManager.getMetadataManager()
                  .getSnapshotInfoTable()
                  .get(
                      SnapshotInfo.getTableKey(volumeName,
                          bucketName,
                          snapshotName)
                  );
            } catch (IOException e) {
              throw new RuntimeException(e);
            }

            if (snapshotInfo != null) {
              snapshotIds.add(snapshotInfo.getSnapshotID());
            }
            return snapshotInfo != null;
          },
          1000,
          120000);
    }

    assertEquals(1, snapshotIds.stream().distinct().count());
  }

=======
>>>>>>> e360de03
  @Test
  public void testSnapshotOpensWithDisabledAutoCompaction() throws Exception {
    String snapPrefix = createSnapshot(volumeName, bucketName);
    RDBStore snapshotDBStore = (RDBStore)
        ((OmSnapshot)cluster.getOzoneManager().getOmSnapshotManager()
            .checkForSnapshot(volumeName, bucketName, snapPrefix, false))
            .getMetadataManager().getStore();

    for (String table : snapshotDBStore.getTableNames().values()) {
      Assertions.assertTrue(snapshotDBStore.getDb().getColumnFamily(table)
          .getHandle().getDescriptor()
          .getOptions().disableAutoCompactions());
    }
  }

  // Test snapshot diff when OM restarts in non-HA OM env and diff job is
  // in_progress when it restarts.
  @Test
  public void testSnapshotDiffWhenOmRestart()
      throws IOException, InterruptedException {
    String snapshot1 = "snap-" + RandomStringUtils.randomNumeric(5);
    String snapshot2 = "snap-" + RandomStringUtils.randomNumeric(5);
    createSnapshots(snapshot1, snapshot2);

    SnapshotDiffResponse response = store.snapshotDiff(volumeName, bucketName,
        snapshot1, snapshot2, null, 0, false);

    assertEquals(IN_PROGRESS, response.getJobStatus());

    // Restart the OM and wait for sometime to make sure that previous snapDiff
    // job finishes.
    cluster.restartOzoneManager();
    await().atMost(Duration.ofSeconds(120)).
        until(() -> cluster.getOzoneManager().isRunning());

    response = store.snapshotDiff(volumeName, bucketName,
        snapshot1, snapshot2, null, 0, false);

    // If job was IN_PROGRESS or DONE state when OM restarted, it should be
    // DONE by this time.
    // If job FAILED during crash (which mostly happens in the test because
    // of active snapshot checks), it would be removed by clean up service on
    // startup, and request after clean up will be considered a new request
    // and would return IN_PROGRESS. No other state is expected other than
    // IN_PROGRESS and DONE.
    if (response.getJobStatus() == DONE) {
      assertEquals(100, response.getSnapshotDiffReport().getDiffList().size());
    } else if (response.getJobStatus() == IN_PROGRESS) {
      SnapshotDiffReportOzone diffReport =
          fetchReportPage(snapshot1, snapshot2, null, 0);
      assertEquals(100, diffReport.getDiffList().size());
    } else {
      fail("Unexpected job status for the test.");
    }
  }

  // Test snapshot diff when OM restarts in non-HA OM env and report is
  // partially received.
  @Test
  public void testSnapshotDiffWhenOmRestartAndReportIsPartiallyFetched()
      throws IOException, InterruptedException {
    int pageSize = 10;
    String snapshot1 = "snap-" + RandomStringUtils.randomNumeric(5);
    String snapshot2 = "snap-" + RandomStringUtils.randomNumeric(5);
    createSnapshots(snapshot1, snapshot2);

    SnapshotDiffReportOzone diffReport = fetchReportPage(snapshot1, snapshot2,
        null, pageSize);

    List<DiffReportEntry> diffReportEntries = diffReport.getDiffList();
    String nextToken = diffReport.getToken();

    // Restart the OM and no need to wait because snapDiff job finished before
    // the restart.
    cluster.restartOzoneManager();
    await().atMost(Duration.ofSeconds(120)).
        until(() -> cluster.getOzoneManager().isRunning());

    while (nextToken == null || StringUtils.isNotEmpty(nextToken)) {
      diffReport = fetchReportPage(snapshot1, snapshot2, nextToken, pageSize);
      diffReportEntries.addAll(diffReport.getDiffList());
      nextToken = diffReport.getToken();
    }
    assertEquals(100, diffReportEntries.size());
  }

  private SnapshotDiffReportOzone fetchReportPage(String fromSnapshot,
                                                  String toSnapshot,
                                                  String token,
                                                  int pageSize)
      throws IOException, InterruptedException {

    while (true) {
      SnapshotDiffResponse response = store.snapshotDiff(volumeName, bucketName,
          fromSnapshot, toSnapshot, token, pageSize, false);
      if (response.getJobStatus() == IN_PROGRESS) {
        Thread.sleep(response.getWaitTimeInMs());
      } else if (response.getJobStatus() == DONE) {
        return response.getSnapshotDiffReport();
      } else {
        fail("Unexpected job status for the test.");
      }
    }
  }

  private void createSnapshots(String snapshot1,
                               String snapshot2) throws IOException {
    createFileKey(ozoneBucket, "key");
    store.createSnapshot(volumeName, bucketName, snapshot1);

    for (int i = 0; i < 100; i++) {
      createFileKey(ozoneBucket, "key-" + i);
    }

    store.createSnapshot(volumeName, bucketName, snapshot2);
  }

  @Test
  public void testCompactionDagDisableForSnapshotMetadata() throws Exception {
    String snapshotName = createSnapshot(volumeName, bucketName);

    RDBStore activeDbStore =
        (RDBStore) cluster.getOzoneManager().getMetadataManager().getStore();
    // RocksDBCheckpointDiffer should be not null for active DB store.
    assertNotNull(activeDbStore.getRocksDBCheckpointDiffer());
    assertEquals(2,  activeDbStore.getDbOptions().listeners().size());

    OmSnapshot omSnapshot = (OmSnapshot) cluster.getOzoneManager()
        .getOmSnapshotManager()
        .checkForSnapshot(volumeName, bucketName, snapshotName, false);

    RDBStore snapshotDbStore =
        (RDBStore) omSnapshot.getMetadataManager().getStore();
    // RocksDBCheckpointDiffer should be null for snapshot DB store.
    assertNull(snapshotDbStore.getRocksDBCheckpointDiffer());
    assertEquals(0, snapshotDbStore.getDbOptions().listeners().size());
  }
}<|MERGE_RESOLUTION|>--- conflicted
+++ resolved
@@ -16,25 +16,19 @@
  */
 
 package org.apache.hadoop.ozone.om;
-<<<<<<< HEAD
 import java.net.URI;
 import java.net.URISyntaxException;
-=======
 import java.time.Duration;
->>>>>>> e360de03
 import java.util.List;
 
 import com.google.common.collect.Lists;
 import com.google.common.collect.Sets;
 import edu.umd.cs.findbugs.annotations.SuppressFBWarnings;
-<<<<<<< HEAD
+import org.apache.commons.lang3.StringUtils;
 import org.apache.hadoop.fs.FSDataOutputStream;
 import org.apache.hadoop.fs.FileStatus;
 import org.apache.hadoop.fs.FileSystem;
 import org.apache.hadoop.fs.Path;
-=======
-import org.apache.commons.lang3.StringUtils;
->>>>>>> e360de03
 import org.apache.hadoop.hdds.utils.IOUtils;
 import org.apache.commons.lang3.RandomStringUtils;
 import org.apache.hadoop.hdds.client.StandaloneReplicationConfig;
@@ -44,17 +38,13 @@
 import org.apache.hadoop.hdds.utils.db.DBProfile;
 import org.apache.hadoop.hdds.utils.db.RDBStore;
 import org.apache.hadoop.hdds.utils.db.managed.ManagedRocksObjectUtils;
-<<<<<<< HEAD
 import org.apache.hadoop.hdds.utils.db.Table;
 import org.apache.hadoop.hdds.utils.db.TableIterator;
 import org.apache.hadoop.hdfs.protocol.SnapshotDiffReport;
+import org.apache.hadoop.hdfs.protocol.SnapshotDiffReport.DiffReportEntry;
 import org.apache.hadoop.ozone.MiniOzoneCluster;
 import org.apache.hadoop.ozone.MiniOzoneHAClusterImpl;
 import org.apache.hadoop.ozone.OzoneConsts;
-=======
-import org.apache.hadoop.hdfs.protocol.SnapshotDiffReport.DiffReportEntry;
-import org.apache.hadoop.ozone.MiniOzoneCluster;
->>>>>>> e360de03
 import org.apache.hadoop.ozone.TestDataUtil;
 import org.apache.hadoop.ozone.client.ObjectStore;
 import org.apache.hadoop.ozone.client.OzoneBucket;
@@ -163,17 +153,10 @@
 
   @Parameterized.Parameters
   public static Collection<Object[]> data() {
-<<<<<<< HEAD
     return Arrays.asList(new Object[]{OBJECT_STORE, false, false, false},
         new Object[]{FILE_SYSTEM_OPTIMIZED, false, false, false},
         new Object[]{FILE_SYSTEM_OPTIMIZED, false, false, true},
         new Object[]{BucketLayout.LEGACY, true, true, false});
-=======
-    return Arrays.asList(
-        new Object[]{OBJECT_STORE, false, false},
-        new Object[]{FILE_SYSTEM_OPTIMIZED, false, false},
-        new Object[]{BucketLayout.LEGACY, true, true});
->>>>>>> e360de03
   }
 
   public TestOmSnapshot(BucketLayout newBucketLayout,
@@ -213,7 +196,6 @@
     OzoneConfiguration conf = new OzoneConfiguration();
     String clusterId = UUID.randomUUID().toString();
     String scmId = UUID.randomUUID().toString();
-<<<<<<< HEAD
     conf.setBoolean(OMConfigKeys.OZONE_OM_ENABLE_FILESYSTEM_PATHS,
         enabledFileSystemPaths);
     conf.set(OMConfigKeys.OZONE_DEFAULT_BUCKET_LAYOUT,
@@ -222,12 +204,10 @@
         forceFullSnapshotDiff);
     conf.setBoolean(OMConfigKeys.OZONE_OM_SNAPSHOT_FORCE_NON_NATIVE_DIFF,
         forceNonNativeSnapshotDiff);
-=======
     String omId = UUID.randomUUID().toString();
     conf.setBoolean(OZONE_OM_ENABLE_FILESYSTEM_PATHS, enabledFileSystemPaths);
     conf.set(OZONE_DEFAULT_BUCKET_LAYOUT, bucketLayout.name());
     conf.setBoolean(OZONE_OM_SNAPSHOT_FORCE_FULL_DIFF, forceFullSnapshotDiff);
->>>>>>> e360de03
     conf.setEnum(HDDS_DB_PROFILE, DBProfile.TEST);
     // Enable filesystem snapshot feature for the test regardless of the default
     conf.setBoolean(OMConfigKeys.OZONE_FILESYSTEM_SNAPSHOT_ENABLED_KEY, true);
@@ -255,13 +235,8 @@
     writeClient = store.getClientProxy().getOzoneManagerClient();
 
     KeyManagerImpl keyManager = (KeyManagerImpl) HddsWhiteboxTestUtils
-<<<<<<< HEAD
-        .getInternalState(leaderOzoneManager, "keyManager");
+        .getInternalState(ozoneManager, "keyManager");
     counter = new AtomicInteger(0);
-=======
-        .getInternalState(ozoneManager, "keyManager");
-
->>>>>>> e360de03
     // stop the deletion services so that keys can still be read
     keyManager.stop();
     preFinalizationChecks();
@@ -289,7 +264,7 @@
         store.snapshotDiff(volumeName, bucketName,
             UUID.randomUUID().toString(),
             UUID.randomUUID().toString(),
-          "", 1000, false));
+          "", 1000, false, forceNonNativeSnapshotDiff));
     expectFailurePreFinalization(() ->
         store.deleteSnapshot(volumeName, bucketName,
             UUID.randomUUID().toString()));
@@ -302,7 +277,7 @@
   private static void finalizeOMUpgrade() throws IOException {
 
     // Trigger OM upgrade finalization. Ref: FinalizeUpgradeSubCommand#call
-    final OzoneManagerProtocol omclient = 
+    final OzoneManagerProtocol omclient =
         client.getObjectStore()
         .getClientProxy().getOzoneManagerClient();
     final String upgradeClientID = "Test-Upgrade-Client-" + UUID.randomUUID();
@@ -1632,7 +1607,6 @@
     return key;
   }
 
-<<<<<<< HEAD
   private String createFileKey(FileSystem fs,
                                String path)
       throws IOException, InterruptedException, TimeoutException {
@@ -1690,8 +1664,6 @@
     assertEquals(1, snapshotIds.stream().distinct().count());
   }
 
-=======
->>>>>>> e360de03
   @Test
   public void testSnapshotOpensWithDisabledAutoCompaction() throws Exception {
     String snapPrefix = createSnapshot(volumeName, bucketName);
@@ -1710,14 +1682,13 @@
   // Test snapshot diff when OM restarts in non-HA OM env and diff job is
   // in_progress when it restarts.
   @Test
-  public void testSnapshotDiffWhenOmRestart()
-      throws IOException, InterruptedException {
+  public void testSnapshotDiffWhenOmRestart() throws Exception {
     String snapshot1 = "snap-" + RandomStringUtils.randomNumeric(5);
     String snapshot2 = "snap-" + RandomStringUtils.randomNumeric(5);
     createSnapshots(snapshot1, snapshot2);
 
     SnapshotDiffResponse response = store.snapshotDiff(volumeName, bucketName,
-        snapshot1, snapshot2, null, 0, false);
+        snapshot1, snapshot2, null, 0, false, forceNonNativeSnapshotDiff);
 
     assertEquals(IN_PROGRESS, response.getJobStatus());
 
@@ -1728,7 +1699,7 @@
         until(() -> cluster.getOzoneManager().isRunning());
 
     response = store.snapshotDiff(volumeName, bucketName,
-        snapshot1, snapshot2, null, 0, false);
+        snapshot1, snapshot2, null, 0, false, forceNonNativeSnapshotDiff);
 
     // If job was IN_PROGRESS or DONE state when OM restarted, it should be
     // DONE by this time.
@@ -1752,7 +1723,7 @@
   // partially received.
   @Test
   public void testSnapshotDiffWhenOmRestartAndReportIsPartiallyFetched()
-      throws IOException, InterruptedException {
+      throws Exception {
     int pageSize = 10;
     String snapshot1 = "snap-" + RandomStringUtils.randomNumeric(5);
     String snapshot2 = "snap-" + RandomStringUtils.randomNumeric(5);
@@ -1786,7 +1757,8 @@
 
     while (true) {
       SnapshotDiffResponse response = store.snapshotDiff(volumeName, bucketName,
-          fromSnapshot, toSnapshot, token, pageSize, false);
+          fromSnapshot, toSnapshot, token, pageSize, false,
+          forceNonNativeSnapshotDiff);
       if (response.getJobStatus() == IN_PROGRESS) {
         Thread.sleep(response.getWaitTimeInMs());
       } else if (response.getJobStatus() == DONE) {
@@ -1798,12 +1770,12 @@
   }
 
   private void createSnapshots(String snapshot1,
-                               String snapshot2) throws IOException {
-    createFileKey(ozoneBucket, "key");
+                               String snapshot2) throws Exception {
+    createFileKeyWithPrefix(ozoneBucket, "key");
     store.createSnapshot(volumeName, bucketName, snapshot1);
 
     for (int i = 0; i < 100; i++) {
-      createFileKey(ozoneBucket, "key-" + i);
+      createFileKeyWithPrefix(ozoneBucket, "key-" + i);
     }
 
     store.createSnapshot(volumeName, bucketName, snapshot2);
