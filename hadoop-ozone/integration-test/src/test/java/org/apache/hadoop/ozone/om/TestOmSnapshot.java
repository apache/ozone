/**
 * Licensed to the Apache Software Foundation (ASF) under one or more
 * contributor license agreements.  See the NOTICE file distributed with this
 * work for additional information regarding copyright ownership.  The ASF
 * licenses this file to you under the Apache License, Version 2.0 (the
 * "License"); you may not use this file except in compliance with the License.
 * You may obtain a copy of the License at
 * <p>
 * http://www.apache.org/licenses/LICENSE-2.0
 * <p>
 * Unless required by applicable law or agreed to in writing, software
 * distributed under the License is distributed on an "AS IS" BASIS,WITHOUT
 * WARRANTIES OR CONDITIONS OF ANY KIND, either express or implied. See the
 * License for the specific language governing permissions and limitations under
 * the License.
 */

package org.apache.hadoop.ozone.om;
import java.net.URI;
import java.net.URISyntaxException;
import java.time.Duration;
import java.util.List;

import com.google.common.collect.Lists;
import com.google.common.collect.Sets;
import edu.umd.cs.findbugs.annotations.SuppressFBWarnings;
import org.apache.commons.lang3.StringUtils;
import org.apache.hadoop.fs.FSDataOutputStream;
import org.apache.hadoop.fs.FileStatus;
import org.apache.hadoop.fs.FileSystem;
import org.apache.hadoop.fs.Path;
import org.apache.hadoop.hdds.utils.IOUtils;
import org.apache.commons.lang3.RandomStringUtils;
import org.apache.hadoop.hdds.client.StandaloneReplicationConfig;
import org.apache.hadoop.hdds.conf.OzoneConfiguration;
import org.apache.hadoop.hdds.protocol.proto.HddsProtos;
import org.apache.hadoop.hdds.scm.HddsWhiteboxTestUtils;
import org.apache.hadoop.hdds.utils.db.DBProfile;
import org.apache.hadoop.hdds.utils.db.RDBStore;
import org.apache.hadoop.hdds.utils.db.managed.ManagedRocksObjectUtils;
<<<<<<< HEAD
import org.apache.hadoop.hdds.utils.db.Table;
import org.apache.hadoop.hdds.utils.db.TableIterator;
=======
>>>>>>> 05c1e859
import org.apache.hadoop.hdfs.protocol.SnapshotDiffReport;
import org.apache.hadoop.hdfs.protocol.SnapshotDiffReport.DiffReportEntry;
import org.apache.hadoop.ozone.MiniOzoneCluster;
import org.apache.hadoop.ozone.MiniOzoneHAClusterImpl;
import org.apache.hadoop.ozone.OzoneConsts;
import org.apache.hadoop.ozone.TestDataUtil;
import org.apache.hadoop.ozone.client.ObjectStore;
import org.apache.hadoop.ozone.client.OzoneBucket;
import org.apache.hadoop.ozone.client.OzoneClient;
import org.apache.hadoop.ozone.client.OzoneKey;
import org.apache.hadoop.ozone.client.OzoneVolume;
import org.apache.hadoop.ozone.client.io.OzoneOutputStream;
import org.apache.hadoop.ozone.om.exceptions.OMException;
import org.apache.hadoop.ozone.om.helpers.BucketLayout;
import org.apache.hadoop.ozone.om.helpers.OmKeyArgs;
import org.apache.hadoop.ozone.om.helpers.OmKeyInfo;
import org.apache.hadoop.ozone.om.helpers.OzoneFileStatus;
import org.apache.hadoop.ozone.om.helpers.RepeatedOmKeyInfo;
import org.apache.hadoop.ozone.om.helpers.SnapshotInfo;
import org.apache.hadoop.ozone.om.protocol.OzoneManagerProtocol;
import org.apache.hadoop.ozone.om.service.SnapshotDiffCleanupService;
import org.apache.hadoop.ozone.om.upgrade.OMLayoutFeature;
import org.apache.hadoop.ozone.snapshot.SnapshotDiffReportOzone;
import org.apache.hadoop.ozone.snapshot.SnapshotDiffResponse;
import org.apache.hadoop.ozone.upgrade.UpgradeFinalizer;
import org.apache.log4j.Level;
import org.apache.log4j.Logger;
import org.apache.ozone.test.GenericTestUtils;
import org.apache.ozone.test.LambdaTestUtils;
import org.jetbrains.annotations.NotNull;
import org.junit.Assert;
import org.junit.AfterClass;
import org.junit.Assume;
import org.junit.Rule;
import org.junit.Test;
import org.junit.Ignore;
import org.junit.jupiter.api.Assertions;
import org.junit.rules.Timeout;
import org.junit.runner.RunWith;
import org.junit.runners.Parameterized;
import org.rocksdb.LiveFileMetaData;

import java.io.File;
import java.io.IOException;
import java.util.ArrayList;
import java.util.Arrays;
import java.nio.charset.StandardCharsets;
import java.util.Collection;
import java.util.Collections;
import java.util.Iterator;
import java.util.Set;
import java.util.UUID;
import java.util.concurrent.TimeUnit;
import java.util.concurrent.TimeoutException;
import java.util.stream.Collectors;
import java.util.concurrent.atomic.AtomicInteger;

import static org.apache.hadoop.hdds.HddsConfigKeys.HDDS_DB_PROFILE;
import static org.apache.hadoop.ozone.OzoneConsts.OZONE_URI_DELIMITER;
import static org.apache.hadoop.ozone.admin.scm.FinalizeUpgradeCommandUtil.isDone;
import static org.apache.hadoop.ozone.admin.scm.FinalizeUpgradeCommandUtil.isStarting;
import static org.apache.hadoop.ozone.OzoneConsts.OM_KEY_PREFIX;
import static org.apache.hadoop.ozone.om.OMConfigKeys.OZONE_DEFAULT_BUCKET_LAYOUT;
import static org.apache.hadoop.ozone.om.OMConfigKeys.OZONE_OM_ENABLE_FILESYSTEM_PATHS;
import static org.apache.hadoop.ozone.om.OMConfigKeys.OZONE_OM_SNAPSHOT_FORCE_FULL_DIFF;
import static org.apache.hadoop.ozone.om.OmSnapshotManager.DELIMITER;
import static org.apache.hadoop.ozone.om.exceptions.OMException.ResultCodes.CONTAINS_SNAPSHOT;
import static org.apache.hadoop.ozone.om.exceptions.OMException.ResultCodes.KEY_NOT_FOUND;
import static org.apache.hadoop.ozone.om.exceptions.OMException.ResultCodes.NOT_SUPPORTED_OPERATION_PRIOR_FINALIZATION;
import static org.apache.hadoop.ozone.om.helpers.BucketLayout.FILE_SYSTEM_OPTIMIZED;
import static org.apache.hadoop.ozone.om.helpers.BucketLayout.OBJECT_STORE;
import static org.apache.hadoop.ozone.snapshot.SnapshotDiffResponse.JobCancelResult.CANCELLATION_SUCCESS;
import static org.apache.hadoop.ozone.snapshot.SnapshotDiffResponse.JobCancelResult.JOB_ALREADY_CANCELLED;
import static org.apache.hadoop.ozone.snapshot.SnapshotDiffResponse.JobCancelResult.JOB_NOT_CANCELLED;
import static org.apache.hadoop.ozone.snapshot.SnapshotDiffResponse.JobCancelResult.NEW_JOB;
import static org.apache.hadoop.ozone.snapshot.SnapshotDiffResponse.JobStatus.CANCELLED;
import static org.apache.hadoop.ozone.snapshot.SnapshotDiffResponse.JobStatus.DONE;
import static org.apache.hadoop.ozone.snapshot.SnapshotDiffResponse.JobStatus.QUEUED;
import static org.awaitility.Awaitility.with;
import static org.apache.hadoop.ozone.snapshot.SnapshotDiffResponse.JobStatus.IN_PROGRESS;
import static org.awaitility.Awaitility.await;
import static org.junit.Assert.assertEquals;
import static org.junit.Assert.assertNotNull;
import static org.junit.Assert.assertNull;
import static org.junit.Assert.fail;
import static org.junit.Assert.assertThrows;
import static java.nio.charset.StandardCharsets.UTF_8;

/**
 * Test OmSnapshot bucket interface.
 */
@RunWith(Parameterized.class)
@SuppressFBWarnings("RV_RETURN_VALUE_IGNORED_NO_SIDE_EFFECT")
public class TestOmSnapshot {

  static {
    Logger.getLogger(ManagedRocksObjectUtils.class).setLevel(Level.DEBUG);
  }

  private static MiniOzoneCluster cluster = null;
  private static OzoneClient client;
  private static String volumeName;
  private static String bucketName;
  private static OzoneManagerProtocol writeClient;
  private static BucketLayout bucketLayout = BucketLayout.LEGACY;
  private static boolean enabledFileSystemPaths;
  private static boolean forceFullSnapshotDiff;
  private static boolean forceNonNativeSnapshotDiff;
  private static ObjectStore store;
  private static OzoneManager ozoneManager;
  private static RDBStore rdbStore;
  private static OzoneBucket ozoneBucket;
  private static final Duration POLL_INTERVAL_DURATION = Duration.ofMillis(500);
  private static final Duration POLL_MAX_DURATION = Duration.ofSeconds(10);

  private static AtomicInteger counter;

  @Rule
  public Timeout timeout = new Timeout(180, TimeUnit.SECONDS);

  @Parameterized.Parameters
  public static Collection<Object[]> data() {
    return Arrays.asList(new Object[]{OBJECT_STORE, false, false, false},
        new Object[]{FILE_SYSTEM_OPTIMIZED, false, false, false},
        new Object[]{FILE_SYSTEM_OPTIMIZED, false, false, true},
        new Object[]{BucketLayout.LEGACY, true, true, false});
  }

  public TestOmSnapshot(BucketLayout newBucketLayout,
      boolean newEnableFileSystemPaths, boolean forceFullSnapDiff,
      boolean forceNonNativeSnapDiff)
      throws Exception {
    // Checking whether 'newBucketLayout' and
    // 'newEnableFileSystemPaths' flags represents next parameter
    // index values. This is to ensure that initialize init() function
    // will be invoked only at the beginning of every new set of
    // Parameterized.Parameters.
    if (TestOmSnapshot.enabledFileSystemPaths != newEnableFileSystemPaths ||
            TestOmSnapshot.bucketLayout != newBucketLayout ||
            TestOmSnapshot.forceFullSnapshotDiff != forceFullSnapDiff ||
            TestOmSnapshot.forceNonNativeSnapshotDiff
                != forceNonNativeSnapDiff) {
      setConfig(newBucketLayout, newEnableFileSystemPaths,
          forceFullSnapDiff, forceNonNativeSnapDiff);
      tearDown();
      init();
    }
  }

  private static void setConfig(BucketLayout newBucketLayout,
      boolean newEnableFileSystemPaths, boolean forceFullSnapDiff,
      boolean forceNonNativeSnapDiff) {
    TestOmSnapshot.enabledFileSystemPaths = newEnableFileSystemPaths;
    TestOmSnapshot.bucketLayout = newBucketLayout;
    TestOmSnapshot.forceFullSnapshotDiff = forceFullSnapDiff;
    TestOmSnapshot.forceNonNativeSnapshotDiff = forceNonNativeSnapDiff;
  }

  /**
   * Create a MiniDFSCluster for testing.
   */
  private void init() throws Exception {
    OzoneConfiguration conf = new OzoneConfiguration();
    String clusterId = UUID.randomUUID().toString();
    String scmId = UUID.randomUUID().toString();
    conf.setBoolean(OMConfigKeys.OZONE_OM_ENABLE_FILESYSTEM_PATHS,
        enabledFileSystemPaths);
    conf.set(OMConfigKeys.OZONE_DEFAULT_BUCKET_LAYOUT,
        bucketLayout.name());
    conf.setBoolean(OMConfigKeys.OZONE_OM_SNAPSHOT_FORCE_FULL_DIFF,
        forceFullSnapshotDiff);
    conf.setBoolean(OMConfigKeys.OZONE_OM_SNAPSHOT_FORCE_NON_NATIVE_DIFF,
        forceNonNativeSnapshotDiff);
    String omId = UUID.randomUUID().toString();
    conf.setBoolean(OZONE_OM_ENABLE_FILESYSTEM_PATHS, enabledFileSystemPaths);
    conf.set(OZONE_DEFAULT_BUCKET_LAYOUT, bucketLayout.name());
    conf.setBoolean(OZONE_OM_SNAPSHOT_FORCE_FULL_DIFF, forceFullSnapshotDiff);
    conf.setEnum(HDDS_DB_PROFILE, DBProfile.TEST);
    // Enable filesystem snapshot feature for the test regardless of the default
    conf.setBoolean(OMConfigKeys.OZONE_FILESYSTEM_SNAPSHOT_ENABLED_KEY, true);

    cluster = MiniOzoneCluster.newBuilder(conf)
        .setClusterId(clusterId)
        .setScmId(scmId)
        .setNumOfOzoneManagers(3)
        .setOmLayoutVersion(OMLayoutFeature.
          BUCKET_LAYOUT_SUPPORT.layoutVersion())
        .setOmId(omId)
        .build();

    cluster.waitForClusterToBeReady();
    client = cluster.newClient();
    // create a volume and a bucket to be used by OzoneFileSystem
    ozoneBucket = TestDataUtil
        .createVolumeAndBucket(client, bucketLayout);
    volumeName = ozoneBucket.getVolumeName();
    bucketName = ozoneBucket.getName();
    ozoneManager = cluster.getOzoneManager();
    rdbStore = (RDBStore) ozoneManager.getMetadataManager().getStore();

    store = client.getObjectStore();
    writeClient = store.getClientProxy().getOzoneManagerClient();

    KeyManagerImpl keyManager = (KeyManagerImpl) HddsWhiteboxTestUtils
        .getInternalState(ozoneManager, "keyManager");
    counter = new AtomicInteger(0);
    // stop the deletion services so that keys can still be read
    keyManager.stop();
//    preFinalizationChecks();
    finalizeOMUpgrade();
    counter = new AtomicInteger();
  }

  private static void expectFailurePreFinalization(LambdaTestUtils.
      VoidCallable eval) throws Exception {
    OMException ex  = Assert.assertThrows(OMException.class,
            () -> eval.call());
    Assert.assertEquals(ex.getResult(),
            NOT_SUPPORTED_OPERATION_PRIOR_FINALIZATION);
    Assert.assertTrue(ex.getMessage().contains(
            "cannot be invoked before finalization."));
  }

  private static void preFinalizationChecks() throws Exception {
    // None of the snapshot APIs is usable before the upgrade finalization step
    expectFailurePreFinalization(() ->
        store.createSnapshot(volumeName, bucketName,
            UUID.randomUUID().toString()));
    expectFailurePreFinalization(() ->
        store.listSnapshot(volumeName, bucketName, null, null));
    expectFailurePreFinalization(() ->
        store.snapshotDiff(volumeName, bucketName,
            UUID.randomUUID().toString(),
            UUID.randomUUID().toString(),
<<<<<<< HEAD
          "", 1000, false, forceNonNativeSnapshotDiff));
=======
          "", 1000, false, false));
>>>>>>> 05c1e859
    expectFailurePreFinalization(() ->
        store.deleteSnapshot(volumeName, bucketName,
            UUID.randomUUID().toString()));
  }

  /**
   * Trigger OM upgrade finalization from the client and block until completion
   * (status FINALIZATION_DONE).
   */
  private static void finalizeOMUpgrade() throws IOException {

    // Trigger OM upgrade finalization. Ref: FinalizeUpgradeSubCommand#call
    final OzoneManagerProtocol omclient =
        client.getObjectStore()
        .getClientProxy().getOzoneManagerClient();
    final String upgradeClientID = "Test-Upgrade-Client-" + UUID.randomUUID();
    UpgradeFinalizer.StatusAndMessages finalizationResponse =
        omclient.finalizeUpgrade(upgradeClientID);

    // The status should transition as soon as the client call above returns
    Assert.assertTrue(isStarting(finalizationResponse.status()));
    // Wait for the finalization to be marked as done.
    // 10s timeout should be plenty.
    try {
      with().atMost(POLL_MAX_DURATION)
          .pollInterval(POLL_INTERVAL_DURATION)
          .await()
          .until(() -> {
            final UpgradeFinalizer.StatusAndMessages progress =
                omclient.queryUpgradeFinalizationProgress(
                    upgradeClientID, false, false);
            return isDone(progress.status());
          });
    } catch (Exception e) {
      Assert.fail("Unexpected exception while waiting for "
          + "the OM upgrade to finalize: " + e.getMessage());
    }
  }

  @AfterClass
  public static void tearDown() throws Exception {
    IOUtils.closeQuietly(client);
    if (cluster != null) {
      cluster.shutdown();
    }
  }

  @Test
  // based on TestOzoneRpcClientAbstract:testListKey
  public void testListKey() throws Exception {
    String volumeA = "vol-a-" + counter.incrementAndGet();
    String volumeB = "vol-b-" + counter.incrementAndGet();
    String bucketA = "buc-a-" + counter.incrementAndGet();
    String bucketB = "buc-b-" + counter.incrementAndGet();
    store.createVolume(volumeA);
    store.createVolume(volumeB);
    OzoneVolume volA = store.getVolume(volumeA);
    OzoneVolume volB = store.getVolume(volumeB);
    volA.createBucket(bucketA);
    volA.createBucket(bucketB);
    volB.createBucket(bucketA);
    volB.createBucket(bucketB);
    OzoneBucket volAbucketA = volA.getBucket(bucketA);
    OzoneBucket volAbucketB = volA.getBucket(bucketB);
    OzoneBucket volBbucketA = volB.getBucket(bucketA);
    OzoneBucket volBbucketB = volB.getBucket(bucketB);

    /*
    Create 10 keys in  vol-a-<random>/buc-a-<random>,
    vol-a-<random>/buc-b-<random>, vol-b-<random>/buc-a-<random> and
    vol-b-<random>/buc-b-<random>
     */
    String keyBaseA = "key-a-";
    for (int i = 0; i < 10; i++) {
      createFileKeyWithPrefix(volAbucketA, keyBaseA + i + "-");
      createFileKeyWithPrefix(volAbucketB, keyBaseA + i + "-");
      createFileKeyWithPrefix(volBbucketA, keyBaseA + i + "-");
      createFileKeyWithPrefix(volBbucketB, keyBaseA + i + "-");
    }
    /*
    Create 10 keys in  vol-a-<random>/buc-a-<random>,
    vol-a-<random>/buc-b-<random>, vol-b-<random>/buc-a-<random> and
    vol-b-<random>/buc-b-<random>
     */
    String keyBaseB = "key-b-";
    for (int i = 0; i < 10; i++) {
      createFileKeyWithPrefix(volAbucketA, keyBaseB + i + "-");
      createFileKeyWithPrefix(volAbucketB, keyBaseB + i + "-");
      createFileKeyWithPrefix(volBbucketA, keyBaseB + i + "-");
      createFileKeyWithPrefix(volBbucketB, keyBaseB + i + "-");
    }

    String snapshotKeyPrefix = createSnapshot(volumeA, bucketA);

    int volABucketAKeyCount = keyCount(volAbucketA,
        snapshotKeyPrefix + "key-");
    Assert.assertEquals(20, volABucketAKeyCount);

    snapshotKeyPrefix = createSnapshot(volumeA, bucketB);
    deleteKeys(volAbucketB);

    int volABucketBKeyCount = keyCount(volAbucketB,
        snapshotKeyPrefix + "key-");
    Assert.assertEquals(20, volABucketBKeyCount);

    snapshotKeyPrefix = createSnapshot(volumeB, bucketA);
    deleteKeys(volBbucketA);

    int volBBucketAKeyCount = keyCount(volBbucketA,
        snapshotKeyPrefix + "key-");
    Assert.assertEquals(20, volBBucketAKeyCount);

    snapshotKeyPrefix = createSnapshot(volumeB, bucketB);
    deleteKeys(volBbucketB);

    int volBBucketBKeyCount = keyCount(volBbucketB,
        snapshotKeyPrefix + "key-");
    Assert.assertEquals(20, volBBucketBKeyCount);

    snapshotKeyPrefix = createSnapshot(volumeA, bucketA);
    deleteKeys(volAbucketA);

    int volABucketAKeyACount = keyCount(volAbucketA,
        snapshotKeyPrefix + "key-a-");
    Assert.assertEquals(10, volABucketAKeyACount);


    int volABucketAKeyBCount = keyCount(volAbucketA,
        snapshotKeyPrefix + "key-b-");
    Assert.assertEquals(10, volABucketAKeyBCount);
  }

  @Test
  // based on TestOzoneRpcClientAbstract:testListKeyOnEmptyBucket
  public void testListKeyOnEmptyBucket()
      throws IOException, InterruptedException, TimeoutException {
    String volume = "vol-" + counter.incrementAndGet();
    String bucket = "buc-" + counter.incrementAndGet();
    store.createVolume(volume);
    OzoneVolume vol = store.getVolume(volume);
    vol.createBucket(bucket);
    String snapshotKeyPrefix = createSnapshot(volume, bucket);
    OzoneBucket buc = vol.getBucket(bucket);
    Iterator<? extends OzoneKey> keys = buc.listKeys(snapshotKeyPrefix);
    while (keys.hasNext()) {
      fail();
    }
  }

  private OmKeyArgs genKeyArgs(String keyName) {
    return new OmKeyArgs.Builder()
        .setVolumeName(volumeName)
        .setBucketName(bucketName)
        .setKeyName(keyName)
        .setAcls(Collections.emptyList())
        .setReplicationConfig(StandaloneReplicationConfig.getInstance(
            HddsProtos.ReplicationFactor.ONE))
        .setLocationInfoList(new ArrayList<>())
        .build();
  }

  @Test
  @Ignore("HDDS-8089")
  public void checkKey() throws Exception {
    String s = "testData";
    String dir1 = "dir1";
    String key1 = dir1 + "/key1";

    // create key1
    OzoneOutputStream ozoneOutputStream = ozoneBucket.createKey(key1,
        s.length());
    byte[] input = s.getBytes(StandardCharsets.UTF_8);
    ozoneOutputStream.write(input);
    ozoneOutputStream.close();


    String snapshotKeyPrefix = createSnapshot(volumeName, bucketName);
    ozoneBucket.deleteKey(key1);
    try {
      ozoneBucket.deleteKey(dir1);
    } catch (OMException e) {
      // OBJECT_STORE won't have directory entry so ignore KEY_NOT_FOUND
      if (e.getResult() != KEY_NOT_FOUND) {
        fail("got exception on cleanup: " + e.getMessage());
      }
    }
    OmKeyArgs keyArgs = genKeyArgs(snapshotKeyPrefix + key1);

    OmKeyInfo omKeyInfo = writeClient.lookupKey(keyArgs);
    assertEquals(omKeyInfo.getKeyName(), snapshotKeyPrefix + key1);

    OmKeyInfo fileInfo = writeClient.lookupFile(keyArgs);
    assertEquals(fileInfo.getKeyName(), snapshotKeyPrefix + key1);

    OzoneFileStatus ozoneFileStatus = writeClient.getFileStatus(keyArgs);
    assertEquals(ozoneFileStatus.getKeyInfo().getKeyName(),
        snapshotKeyPrefix + key1);
  }

  @Test
  public void testListDeleteKey() throws Exception {
    String volume = "vol-" + counter.incrementAndGet();
    String bucket = "buc-" + counter.incrementAndGet();
    store.createVolume(volume);
    OzoneVolume vol = store.getVolume(volume);
    vol.createBucket(bucket);
    OzoneBucket volBucket = vol.getBucket(bucket);

    String key = "key-";
    createFileKeyWithPrefix(volBucket, key);
    String snapshotKeyPrefix = createSnapshot(volume, bucket);
    deleteKeys(volBucket);

    int volBucketKeyCount = keyCount(volBucket, snapshotKeyPrefix + "key-");
    Assert.assertEquals(1, volBucketKeyCount);

    snapshotKeyPrefix = createSnapshot(volume, bucket);
    Iterator<? extends OzoneKey> volBucketIter2 =
            volBucket.listKeys(snapshotKeyPrefix);
    while (volBucketIter2.hasNext()) {
      fail("The last snapshot should not have any keys in it!");
    }
  }

  @Test
  public void testListAddNewKey() throws Exception {
    String volume = "vol-" + counter.incrementAndGet();
    String bucket = "buc-" + counter.incrementAndGet();
    store.createVolume(volume);
    OzoneVolume vol = store.getVolume(volume);
    vol.createBucket(bucket);
    OzoneBucket bucket1 = vol.getBucket(bucket);

    String key1 = "key-1-";
    createFileKeyWithPrefix(bucket1, key1);
    String snapshotKeyPrefix1 = createSnapshot(volume, bucket);

    String key2 = "key-2-";
    createFileKeyWithPrefix(bucket1, key2);
    String snapshotKeyPrefix2 = createSnapshot(volume, bucket);

    int volBucketKeyCount = keyCount(bucket1, snapshotKeyPrefix1 + "key-");
    Assert.assertEquals(1, volBucketKeyCount);


    int volBucketKeyCount2 = keyCount(bucket1, snapshotKeyPrefix2 + "key-");
    Assert.assertEquals(2, volBucketKeyCount2);

    deleteKeys(bucket1);
  }

  private int keyCount(OzoneBucket bucket, String keyPrefix)
      throws IOException {
    Iterator<? extends OzoneKey> iterator = bucket.listKeys(keyPrefix);
    int keyCount = 0;
    while (iterator.hasNext()) {
      iterator.next();
      keyCount++;
    }
    return keyCount;
  }

  @Test
  public void testNonExistentBucket() throws Exception {
    String volume = "vol-" + counter.incrementAndGet();
    String bucket = "buc-" + counter.incrementAndGet();
    //create volume but not bucket
    store.createVolume(volume);

    LambdaTestUtils.intercept(OMException.class,
            "Bucket not found",
            () -> createSnapshot(volume, bucket));
  }

  @Test
  public void testCreateSnapshotMissingMandatoryParams() throws Exception {
    String volume = "vol-" + counter.incrementAndGet();
    String bucket = "buck-" + counter.incrementAndGet();
    store.createVolume(volume);
    OzoneVolume volume1 = store.getVolume(volume);
    volume1.createBucket(bucket);
    OzoneBucket bucket1 = volume1.getBucket(bucket);
    // Create Key1 and take snapshot
    String key1 = "key-1-";
    createFileKeyWithPrefix(bucket1, key1);
    String snap1 = "snap" + counter.incrementAndGet();
    createSnapshot(volume, bucket, snap1);

    String nullstr = "";
    // Bucket is empty
    assertThrows(IllegalArgumentException.class,
            () -> createSnapshot(volume, nullstr));
    // Volume is empty
    assertThrows(IllegalArgumentException.class,
            () -> createSnapshot(nullstr, bucket));
  }

  private Set<OmKeyInfo> getDeletedKeysFromRocksDb(
      OMMetadataManager metadataManager) throws IOException {
    Set<OmKeyInfo> deletedKeys = Sets.newHashSet();
    try (TableIterator<String,
        ? extends Table.KeyValue<String, RepeatedOmKeyInfo>>
             deletedTableIterator = metadataManager.getDeletedTable()
            .iterator()) {
      while (deletedTableIterator.hasNext()) {
        Table.KeyValue<String, RepeatedOmKeyInfo> val =
            deletedTableIterator.next();
        deletedKeys.addAll(val.getValue().getOmKeyInfoList());
      }
    }

    try (TableIterator<String, ? extends Table.KeyValue<String, OmKeyInfo>>
             deletedDirTableIterator = metadataManager.getDeletedDirTable()
            .iterator()) {
      while (deletedDirTableIterator.hasNext()) {
        deletedKeys.add(deletedDirTableIterator.next().getValue());
      }
    }
    return deletedKeys;
  }

  private OmKeyInfo getOmKeyInfo(String volume, String bucket,
                                 String key) throws IOException {
    return cluster.getOzoneManager().getKeyManager()
            .getKeyInfo(new OmKeyArgs.Builder().setVolumeName(volume)
            .setBucketName(bucket).setKeyName(key).build(), null);
  }

  /**
   * Testing scenario:
   * 1) Key k1 is created.
   * 2) Snapshot snap1 created.
   * 3) Snapshot snap2 is created
   * 4) Key k1 is deleted.
   * 5) Snapdiff b/w snap3 & snap2 taken to assert difference of 1 key
   */
  @Test
  public void testSnapDiffHandlingReclaimWithLatestUse() throws Exception {
    String testVolumeName = "vol" + RandomStringUtils.randomNumeric(5);
    String testBucketName = "bucket1";
    store.createVolume(testVolumeName);
    OzoneVolume volume = store.getVolume(testVolumeName);
    volume.createBucket(testBucketName);
    OzoneBucket bucket = volume.getBucket(testBucketName);
    String key1 = "k1";
    key1 = createFileKeyWithPrefix(bucket, key1);
    String snap1 = "snap1";
    createSnapshot(testVolumeName, testBucketName, snap1);
    String snap2 = "snap2";
    createSnapshot(testVolumeName, testBucketName, snap2);
    OmKeyInfo keyInfo = getOmKeyInfo(testVolumeName, testBucketName, key1);
    bucket.deleteKey(key1);
    String snap3 = "snap3";
    String activeSnapshotPrefix =
            createSnapshot(testVolumeName, testBucketName, snap3);
    SnapshotDiffReportOzone diff =
        getSnapDiffReport(testVolumeName, testBucketName, snap1, snap2);
    Assert.assertEquals(diff.getDiffList().size(), 0);
    diff = getSnapDiffReport(testVolumeName, testBucketName, snap2, snap3);
    Assert.assertEquals(diff.getDiffList().size(), 1);
    Assert.assertEquals(diff.getDiffList(), Arrays.asList(
        SnapshotDiffReportOzone.getDiffReportEntry(
            SnapshotDiffReport.DiffType.DELETE, key1)));
  }

  /**
   * Testing scenario:
   * 1) Key k1 is created.
   * 2) Snapshot snap1 created.
   * 3) Key k1 is deleted.
   * 4) Snapshot snap2 is created.
   * 5) Snapshot snap3 is created.
   * 6) Snapdiff b/w snap3 & snap1 taken to assert difference of 1 key.
   * 7) Snapdiff b/w snap3 & snap2 taken to assert difference of 0 key.
   */
  @Test
  public void testSnapDiffHandlingReclaimWithPreviousUse() throws Exception {
    String testVolumeName = "vol" + RandomStringUtils.randomNumeric(5);
    String testBucketName = "bucket1";
    store.createVolume(testVolumeName);
    OzoneVolume volume = store.getVolume(testVolumeName);
    volume.createBucket(testBucketName);
    OzoneBucket bucket = volume.getBucket(testBucketName);
    String key1 = "k1";
    key1 = createFileKeyWithPrefix(bucket, key1);
    OmKeyInfo keyInfo = getOmKeyInfo(testVolumeName, testBucketName, key1);
    String snap1 = "snap1";
    createSnapshot(testVolumeName, testBucketName, snap1);
    bucket.deleteKey(key1);
    String snap2 = "snap2";
    createSnapshot(testVolumeName, testBucketName, snap2);
    String snap3 = "snap3";
    String activeSnapshotPrefix = createSnapshot(testVolumeName, testBucketName,
            snap3);
    SnapshotDiffReportOzone diff = getSnapDiffReport(testVolumeName,
        testBucketName, snap1, snap3);
    Assert.assertEquals(diff.getDiffList().size(), 1);
    Assert.assertEquals(diff.getDiffList(), Arrays.asList(
        SnapshotDiffReportOzone.getDiffReportEntry(
            SnapshotDiffReport.DiffType.DELETE, key1)));
    diff = getSnapDiffReport(testVolumeName, testBucketName,
            snap2, snap3);
    Assert.assertEquals(diff.getDiffList().size(), 0);
  }

  /**
   * Testing scenario:
   * 1) Key k1 is created.
   * 2) Snapshot snap1 created.
   * 3) Key k1 is deleted.
   * 4) Key k1 is recreated.
   * 5) Snapshot snap2 is created.
   * 6) Snapdiff b/w Active FS & snap1 taken to assert difference of 2 keys.
   * 7) Snapdiff b/w Active FS & snap2 taken to assert difference of 0 key.
   * 8) Checking rocks db to ensure the object created shouldn't be reclaimed
   *    as it is used by snapshot.
   * 9) Key k1 is deleted.
   * 10) Snapdiff b/w Active FS & snap1 taken to assert difference of 1 key.
   * 11) Snapdiff b/w Active FS & snap2 taken to assert difference of 1 key.
   */
  @Test
  public void testSnapDiffReclaimWithKeyRecreation() throws Exception {
    String testVolumeName = "vol" + RandomStringUtils.randomNumeric(5);
    String testBucketName = "bucket1";
    store.createVolume(testVolumeName);
    OzoneVolume volume = store.getVolume(testVolumeName);
    volume.createBucket(testBucketName);
    OzoneBucket bucket = volume.getBucket(testBucketName);
    String key1 = "k1";
    key1 = createFileKeyWithPrefix(bucket, key1);
    OmKeyInfo keyInfo1 = getOmKeyInfo(testVolumeName, testBucketName, key1);
    String snap1 = "snap1";
    createSnapshot(testVolumeName, testBucketName, snap1);
    bucket.deleteKey(key1);
    key1 = createFileKey(bucket, key1);
    OmKeyInfo keyInfo2 = getOmKeyInfo(testVolumeName, testBucketName, key1);
    String snap2 = "snap2";
    createSnapshot(testVolumeName, testBucketName, snap2);
    String snap3 = "snap3";
    String activeSnapshotPrefix = createSnapshot(testVolumeName, testBucketName,
        snap3);
    SnapshotDiffReportOzone diff = getSnapDiffReport(testVolumeName,
        testBucketName, snap1, snap3);
    Assert.assertEquals(diff.getDiffList().size(), 2);
    Assert.assertEquals(diff.getDiffList(), Arrays.asList(
        SnapshotDiffReportOzone.getDiffReportEntry(
            SnapshotDiffReport.DiffType.DELETE, key1),
        SnapshotDiffReportOzone.getDiffReportEntry(
            SnapshotDiffReport.DiffType.CREATE, key1)));
    diff = getSnapDiffReport(testVolumeName, testBucketName,
            snap2, snap3);
    Assert.assertEquals(diff.getDiffList().size(), 0);
    bucket.deleteKey(key1);
    String snap4 = "snap4";
    activeSnapshotPrefix = createSnapshot(testVolumeName, testBucketName,
        snap4);
    diff = getSnapDiffReport(testVolumeName, testBucketName,
            snap1, snap4);
    Assert.assertEquals(diff.getDiffList().size(), 1);
    Assert.assertEquals(diff.getDiffList(), Arrays.asList(
        SnapshotDiffReportOzone.getDiffReportEntry(
            SnapshotDiffReport.DiffType.DELETE, key1)));
    diff = getSnapDiffReport(testVolumeName, testBucketName,
            snap2, snap4);
    Assert.assertEquals(diff.getDiffList().size(), 1);
    Assert.assertEquals(diff.getDiffList(), Arrays.asList(
        SnapshotDiffReportOzone.getDiffReportEntry(
            SnapshotDiffReport.DiffType.DELETE, key1)));
  }


  /**
   * Testing scenario:
   * 1) Key k1 is created.
   * 2) Snapshot snap1 created.
   * 3) Key k1 is renamed to renamed-k1.
   * 4) Key renamed-k1 is deleted.
   * 5) Snapshot snap2 created.
   * 4) Snapdiff b/w snap2 & snap1 taken to assert difference of 1 key.
   */
  @Test
  public void testSnapDiffReclaimWithKeyRename() throws Exception {
    String testVolumeName = "vol" + RandomStringUtils.randomNumeric(5);
    String testBucketName = "bucket1";
    store.createVolume(testVolumeName);
    OzoneVolume volume = store.getVolume(testVolumeName);
    volume.createBucket(testBucketName);
    OzoneBucket bucket = volume.getBucket(testBucketName);
    String key1 = "k1";
    key1 = createFileKeyWithPrefix(bucket, key1);
    String snap1 = "snap1";
    createSnapshot(testVolumeName, testBucketName, snap1);
    String renamedKey = "renamed-" + key1;
    bucket.renameKey(key1, renamedKey);
    GenericTestUtils.waitFor(
            () -> {
              try {
                getOmKeyInfo(testVolumeName, testBucketName, renamedKey);
              } catch (IOException e) {
                return false;
              }
              return true;
            }, 1000, 10000);
    OmKeyInfo renamedKeyInfo = getOmKeyInfo(testVolumeName, testBucketName,
            renamedKey);
    bucket.deleteKey(renamedKey);
    String snap2 = "snap2";
    String activeSnapshotPrefix = createSnapshot(testVolumeName, testBucketName,
            snap2);
    SnapshotDiffReportOzone diff = getSnapDiffReport(testVolumeName,
        testBucketName, snap1, snap2);
    Assert.assertEquals(diff.getDiffList().size(), 1);
    Assert.assertEquals(diff.getDiffList(), Arrays.asList(
        SnapshotDiffReportOzone.getDiffReportEntry(
            SnapshotDiffReport.DiffType.DELETE, key1)
    ));
  }

  /**
   * Testing scenario:
   * 1) Key k1 is created.
   * 2) Snapshot snap1 created.
   * 3) Key k1 is renamed to renamed-k1.
   * 4) Key renamed-k1 is renamed to renamed-renamed-k1.
   * 5) Key renamed-renamed-k1 is deleted.
   * 6) Snapshot snap2 is created.
   * 7) Snapdiff b/w Active FS & snap1 taken to assert difference of 1 key.
   */
  @Test
  public void testSnapDiffWith2RenamesAndDelete() throws Exception {
    String testVolumeName = "vol" + counter.incrementAndGet();
    String testBucketName = "bucket" + counter.incrementAndGet();
    store.createVolume(testVolumeName);
    OzoneVolume volume = store.getVolume(testVolumeName);
    volume.createBucket(testBucketName);
    OzoneBucket bucket = volume.getBucket(testBucketName);
    String key1 = "k1";
    key1 = createFileKeyWithPrefix(bucket, key1);
    String snap1 = "snap1";
    createSnapshot(testVolumeName, testBucketName, snap1);
    String renamedKey = "renamed-" + key1;
    bucket.renameKey(key1, renamedKey);
    GenericTestUtils.waitFor(
            () -> {
              try {
                getOmKeyInfo(testVolumeName, testBucketName, renamedKey);
              } catch (IOException e) {
                return false;
              }
              return true;
            }, 1000, 120000);
    String renamedRenamedKey = "renamed-" + renamedKey;
    bucket.renameKey(renamedKey, renamedRenamedKey);
    GenericTestUtils.waitFor(
            () -> {
              try {
                getOmKeyInfo(testVolumeName, testBucketName, renamedRenamedKey);
              } catch (IOException e) {
                return false;
              }
              return true;
            }, 1000, 120000);
    OmKeyInfo renamedRenamedKeyInfo = getOmKeyInfo(testVolumeName,
            testBucketName, renamedRenamedKey);
    bucket.deleteKey(renamedRenamedKey);
    String snap2 = "snap2";
    createSnapshot(testVolumeName, testBucketName, snap2);
    String snap3 = "snap3";
    createSnapshot(testVolumeName, testBucketName,
            snap3);
    SnapshotDiffReport diff = getSnapDiffReport(testVolumeName, testBucketName,
            snap1, snap3);
    Assert.assertEquals(diff.getDiffList().size(), 1);
    Assert.assertEquals(diff.getDiffList(), Arrays.asList(
        SnapshotDiffReportOzone.getDiffReportEntry(
            SnapshotDiffReport.DiffType.DELETE, key1)
    ));
  }

  /**
   * Testing scenario:
   * 1) Key k1 is created.
   * 2) Snapshot snap1 created.
   * 3) Key k1 is renamed to renamed-k1.
   * 4) Key k1 is recreated.
   * 5) Key k1 is deleted.
   * 6) Snapdiff b/w Active FS & snap1 taken to assert difference of 1 key.
   */
  @Test
  public void testSnapDiffWithKeyRenamesRecreationAndDelete()
          throws Exception {
    String testVolumeName = "vol" + counter.incrementAndGet();
    String testBucketName = "bucket1";
    store.createVolume(testVolumeName);
    OzoneVolume volume = store.getVolume(testVolumeName);
    volume.createBucket(testBucketName);
    OzoneBucket bucket = volume.getBucket(testBucketName);
    String key1 = "k1";
    key1 = createFileKeyWithPrefix(bucket, key1);
    String snap1 = "snap1";
    createSnapshot(testVolumeName, testBucketName, snap1);
    String renamedKey = "renamed-" + key1;
    bucket.renameKey(key1, renamedKey);
    key1 =  createFileKey(bucket, key1);
    OmKeyInfo recreatedKeyInfo = getOmKeyInfo(testVolumeName, testBucketName,
            key1);
    String snap3 = "snap3";
    createSnapshot(testVolumeName, testBucketName, snap3);
    getSnapDiffReport(testVolumeName, testBucketName,
            snap1, snap3);
    bucket.deleteKey(key1);
    String activeSnap = "activefs";
    createSnapshot(testVolumeName, testBucketName, activeSnap);
    SnapshotDiffReport diff = getSnapDiffReport(testVolumeName, testBucketName,
            snap1, activeSnap);
    Assert.assertEquals(diff.getDiffList().size(), 1);
    Assert.assertEquals(diff.getDiffList(), Arrays.asList(
        SnapshotDiffReportOzone.getDiffReportEntry(
            SnapshotDiffReport.DiffType.RENAME, key1, renamedKey)
    ));
  }

  /**
   * Testing scenario:
   * 1) Snapshot snap1 created.
   * 2) Key k1 is created.
   * 3) Key k1 is deleted.
   * 4) Snapshot s2 is created instantly before the key k1 is deleted.
   * 5) Snapdiff b/w Active FS & snap1 taken to assert difference of 0 keys.
   * 6) Snapdiff b/w Active FS & snap2 taken to assert difference of 0 keys.
   */
  @Test
  public void testSnapDiffReclaimWithDeferredKeyDeletion() throws Exception {
    String testVolumeName = "vol" + counter.incrementAndGet();
    String testBucketName = "bucket1";
    store.createVolume(testVolumeName);
    OzoneVolume volume = store.getVolume(testVolumeName);
    volume.createBucket(testBucketName);
    OzoneBucket bucket = volume.getBucket(testBucketName);
    String snap1 = "snap1";
    createSnapshot(testVolumeName, testBucketName, snap1);
    String key1 = "k1";
    key1 = createFileKeyWithPrefix(bucket, key1);
    OmKeyInfo keyInfo = getOmKeyInfo(testVolumeName, testBucketName, key1);
    bucket.deleteKey(key1);
    String snap2 = "snap2";
    createSnapshot(testVolumeName, testBucketName, snap2);
    String activeSnap = "activefs";
    String activeSnapshotPrefix = createSnapshot(testVolumeName, testBucketName,
            activeSnap);
    SnapshotDiffReport diff = getSnapDiffReport(testVolumeName, testBucketName,
            snap1, activeSnap);
    Assert.assertEquals(diff.getDiffList().size(), 0);
    diff = getSnapDiffReport(testVolumeName, testBucketName,
            snap2, activeSnap);
    Assert.assertEquals(diff.getDiffList().size(), 0);
  }

  /**
   * Testing scenario:
   * 1) Key k1 is created.
   * 2) Snapshot snap1 created.
   * 3) Key k1 is renamed to key k1_renamed
   * 4) Key k1_renamed is renamed to key k1
   * 5) Snapdiff b/w Active FS & snap1 taken to assert difference of 1 key
   *    with 1 Modified entry.
   */
  @Test
  public void testSnapDiffWithNoEffectiveRename() throws Exception {
    String testVolumeName = "vol" + counter.incrementAndGet();
    String testBucketName = "bucket1";
    store.createVolume(testVolumeName);
    OzoneVolume volume = store.getVolume(testVolumeName);
    volume.createBucket(testBucketName);
    OzoneBucket bucket = volume.getBucket(testBucketName);
    String snap1 = "snap1";
    String key1 = "k1";
    key1 = createFileKeyWithPrefix(bucket, key1);
    createSnapshot(testVolumeName, testBucketName, snap1);
    getOmKeyInfo(bucket.getVolumeName(), bucket.getName(),
        key1);
    String key1Renamed = key1 + "_renamed";

    bucket.renameKey(key1, key1Renamed);
    bucket.renameKey(key1Renamed, key1);


    String snap2 = "snap2";
    createSnapshot(testVolumeName, testBucketName, snap2);
    SnapshotDiffReport diff = getSnapDiffReport(testVolumeName, testBucketName,
        snap1, snap2);
    getOmKeyInfo(bucket.getVolumeName(), bucket.getName(),
        key1);
    Assert.assertEquals(diff.getDiffList(), Arrays.asList(
        SnapshotDiffReportOzone.getDiffReportEntry(
            SnapshotDiffReport.DiffType.MODIFY, key1)));
  }

  /**
   * Testing scenario:
   * 1) Key k1 is created.
   * 2) Snapshot snap1 created.
   * 3) Dir dir1/dir2 is created.
   * 4) Key k1 is renamed to key dir1/dir2/k1_renamed
   * 5) Snapdiff b/w Active FS & snap1 taken to assert difference of 3 key
   *    with 1 rename entry & 2 dirs create entry.
   */
  @Test
  public void testSnapDiffWithDirectory() throws Exception {

    String testVolumeName = "vol" + counter.incrementAndGet();
    String testBucketName = "bucket1";
    store.createVolume(testVolumeName);
    OzoneVolume volume = store.getVolume(testVolumeName);
    volume.createBucket(testBucketName);
    OzoneBucket bucket = volume.getBucket(testBucketName);
    String snap1 = "snap1";
    String key1 = "k1";
    key1 = createFileKeyWithPrefix(bucket, key1);
    createSnapshot(testVolumeName, testBucketName, snap1);
    getOmKeyInfo(bucket.getVolumeName(), bucket.getName(),
        key1);
    bucket.createDirectory("dir1/dir2");
    String key1Renamed = "dir1/dir2/" + key1 + "_renamed";
    bucket.renameKey(key1, key1Renamed);

    String snap2 = "snap2";
    createSnapshot(testVolumeName, testBucketName, snap2);
    SnapshotDiffReport diff = getSnapDiffReport(testVolumeName, testBucketName,
        snap1, snap2);

    List<SnapshotDiffReport.DiffReportEntry> diffEntries;
    if (bucketLayout.isFileSystemOptimized()) {
      diffEntries = Arrays.asList(SnapshotDiffReportOzone.getDiffReportEntry(
          SnapshotDiffReport.DiffType.RENAME, key1, key1 + "_renamed"),
          SnapshotDiffReportOzone.getDiffReportEntry(
              SnapshotDiffReport.DiffType.CREATE, "dir1"),
          SnapshotDiffReportOzone.getDiffReportEntry(
              SnapshotDiffReport.DiffType.CREATE, "dir2"));
    } else {
      diffEntries = Arrays.asList(SnapshotDiffReportOzone.getDiffReportEntry(
              SnapshotDiffReport.DiffType.RENAME, key1, key1 + "_renamed"),
          SnapshotDiffReportOzone.getDiffReportEntry(
              SnapshotDiffReport.DiffType.CREATE, "dir2"),
          SnapshotDiffReportOzone.getDiffReportEntry(
              SnapshotDiffReport.DiffType.CREATE, "dir1"));
    }
    Assert.assertEquals(diff.getDiffList(), diffEntries);
  }

  @Test
  public void testSnapdiffWithFilesystemCreate()
      throws IOException, URISyntaxException, InterruptedException,
      TimeoutException {

    Assume.assumeTrue(!bucketLayout.isObjectStore(enabledFileSystemPaths));
    String testVolumeName = "vol" + counter.incrementAndGet();
    String testBucketName = "bucket" + counter.incrementAndGet();
    store.createVolume(testVolumeName);
    OzoneVolume volume = store.getVolume(testVolumeName);
    volume.createBucket(testBucketName);
    String rootPath = String.format("%s://%s.%s.%s/",
        OzoneConsts.OZONE_URI_SCHEME, testBucketName, testVolumeName,
        "om-service-test1");
    try (FileSystem fs = FileSystem.get(new URI(rootPath), cluster.getConf())) {
      String snap1 = "snap1";
      String key = "/dir1/dir2/key1";
      createSnapshot(testVolumeName, testBucketName, snap1);
      createFileKey(fs, key);
      String snap2 = "snap2";
      createSnapshot(testVolumeName, testBucketName, snap2);
      SnapshotDiffReport diff = getSnapDiffReport(testVolumeName,
          testBucketName, snap1, snap2);
      int idx = bucketLayout.isFileSystemOptimized() ? 0 :
          diff.getDiffList().size() - 1;
      Path p = new Path("/");
      while (true) {
        FileStatus[] fileStatuses = fs.listStatus(p);
        Assertions.assertEquals(fileStatuses[0].isDirectory(),
            bucketLayout.isFileSystemOptimized() &&
                idx < diff.getDiffList().size() - 1 ||
                !bucketLayout.isFileSystemOptimized() && idx > 0);
        p = fileStatuses[0].getPath();
        Assertions.assertEquals(diff.getDiffList().get(idx),
            SnapshotDiffReportOzone.getDiffReportEntry(
                SnapshotDiffReport.DiffType.CREATE, p.getName()));
        if (fileStatuses[0].isFile()) {
          break;
        }
        idx += bucketLayout.isFileSystemOptimized() ? 1 : -1;
      }
    }
  }

  @Test
  public void testSnapdiffWithFilesystemDirectoryRenameOperation()
      throws IOException, URISyntaxException, InterruptedException,
      TimeoutException {
    Assume.assumeTrue(!bucketLayout.isObjectStore(enabledFileSystemPaths));
    String testVolumeName = "vol" + counter.incrementAndGet();
    String testBucketName = "bucket" + counter.incrementAndGet();
    store.createVolume(testVolumeName);
    OzoneVolume volume = store.getVolume(testVolumeName);
    volume.createBucket(testBucketName);
    String rootPath = String.format("%s://%s.%s.%s/",
        OzoneConsts.OZONE_URI_SCHEME, testBucketName, testVolumeName,
        "om-service-test1");
    try (FileSystem fs = FileSystem.get(new URI(rootPath), cluster.getConf())) {
      String snap1 = "snap1";
      String key = "/dir1/dir2/key1";
      createFileKey(fs, key);
      createSnapshot(testVolumeName, testBucketName, snap1);
      String snap2 = "snap2";
      fs.rename(new Path("/dir1/dir2"), new Path("/dir1/dir3"));
      createSnapshot(testVolumeName, testBucketName, snap2);
      SnapshotDiffReport diff = getSnapDiffReport(testVolumeName,
          testBucketName, snap1, snap2);
      if (bucketLayout.isFileSystemOptimized()) {
        Assertions.assertEquals(diff.getDiffList(), Arrays.asList(
            SnapshotDiffReportOzone.getDiffReportEntry(
                SnapshotDiffReport.DiffType.RENAME, "dir2", "dir3"),
            SnapshotDiffReportOzone.getDiffReportEntry(
                SnapshotDiffReport.DiffType.MODIFY, "dir1")));
      } else {
        Assertions.assertEquals(diff.getDiffList(), Arrays.asList(
            SnapshotDiffReportOzone.getDiffReportEntry(
                SnapshotDiffReport.DiffType.RENAME, "dir2", "dir3"),
            SnapshotDiffReportOzone.getDiffReportEntry(
                SnapshotDiffReport.DiffType.MODIFY, "key1")));
      }

    }
  }

  @Test
  public void testSnapdiffWithFilesystemDirectoryMoveOperation()
      throws IOException, URISyntaxException, InterruptedException,
      TimeoutException {
    Assume.assumeTrue(!bucketLayout.isObjectStore(enabledFileSystemPaths));
    String testVolumeName = "vol" + counter.incrementAndGet();
    String testBucketName = "bucket" + counter.incrementAndGet();
    store.createVolume(testVolumeName);
    OzoneVolume volume = store.getVolume(testVolumeName);
    volume.createBucket(testBucketName);
    String rootPath = String.format("%s://%s.%s.%s/",
        OzoneConsts.OZONE_URI_SCHEME, testBucketName, testVolumeName,
        "om-service-test1");
    try (FileSystem fs = FileSystem.get(new URI(rootPath), cluster.getConf())) {
      String snap1 = "snap1";
      String key = "/dir1/dir2/key1";
      createFileKey(fs, key);
      fs.mkdirs(new Path("/dir3"));
      createSnapshot(testVolumeName, testBucketName, snap1);
      String snap2 = "snap2";
      fs.rename(new Path("/dir1/dir2"), new Path("/dir3/dir2"));
      createSnapshot(testVolumeName, testBucketName, snap2);
      SnapshotDiffReport diff = getSnapDiffReport(testVolumeName,
          testBucketName, snap1, snap2);
      if (bucketLayout.isFileSystemOptimized()) {
        Assertions.assertEquals(diff.getDiffList(), Arrays.asList(
            SnapshotDiffReportOzone.getDiffReportEntry(
                SnapshotDiffReport.DiffType.MODIFY, "dir1"),
            SnapshotDiffReportOzone.getDiffReportEntry(
                SnapshotDiffReport.DiffType.MODIFY, "dir2"),
            SnapshotDiffReportOzone.getDiffReportEntry(
                SnapshotDiffReport.DiffType.MODIFY, "dir3")));
      } else {
        Assertions.assertEquals(diff.getDiffList(), Arrays.asList(
            SnapshotDiffReportOzone.getDiffReportEntry(
                SnapshotDiffReport.DiffType.MODIFY, "key1"),
            SnapshotDiffReportOzone.getDiffReportEntry(
                SnapshotDiffReport.DiffType.MODIFY, "dir2")));
      }
    }
  }

  @Test
  public void testBucketDeleteIfSnapshotExists() throws Exception {
    String volume1 = "vol-" + counter.incrementAndGet();
    String bucket1 = "buc-" + counter.incrementAndGet();
    String bucket2 = "buc-" + counter.incrementAndGet();
    store.createVolume(volume1);
    OzoneVolume volume = store.getVolume(volume1);
    volume.createBucket(bucket1);
    volume.createBucket(bucket2);
    OzoneBucket bucketWithSnapshot = volume.getBucket(bucket1);
    OzoneBucket bucketWithoutSnapshot = volume.getBucket(bucket2);
    String key = "key-";
    createFileKeyWithPrefix(bucketWithSnapshot, key);
    createFileKeyWithPrefix(bucketWithoutSnapshot, key);
    createSnapshot(volume1, bucket1);
    deleteKeys(bucketWithSnapshot);
    deleteKeys(bucketWithoutSnapshot);
    OMException omException = Assertions.assertThrows(OMException.class,
        () -> volume.deleteBucket(bucket1));
    Assertions.assertEquals(CONTAINS_SNAPSHOT, omException.getResult());
    // TODO: Delete snapshot then delete bucket1 when deletion is implemented
    // no exception for bucket without snapshot
    volume.deleteBucket(bucket2);
  }

  @Test
  public void testSnapDiff() throws Exception {
    String volume = "vol-" + counter.incrementAndGet();
    String bucket = "buck-" + counter.incrementAndGet();
    store.createVolume(volume);
    OzoneVolume volume1 = store.getVolume(volume);
    volume1.createBucket(bucket);
    OzoneBucket bucket1 = volume1.getBucket(bucket);
    // Create Key1 and take snapshot
    String key1 = "key-1-";
    key1 = createFileKeyWithPrefix(bucket1, key1);
    String snap1 = "snap" + counter.incrementAndGet();
    createSnapshot(volume, bucket, snap1);
    // Do nothing, take another snapshot
    String snap2 = "snap" + counter.incrementAndGet();
    createSnapshot(volume, bucket, snap2);

    SnapshotDiffReportOzone
        diff1 = getSnapDiffReport(volume, bucket, snap1, snap2);
    Assert.assertTrue(diff1.getDiffList().isEmpty());
    // Create Key2 and delete Key1, take snapshot
    String key2 = "key-2-";
    key2 = createFileKeyWithPrefix(bucket1, key2);
    bucket1.deleteKey(key1);
    String snap3 = "snap" + counter.incrementAndGet();
    createSnapshot(volume, bucket, snap3);

    // Diff should have 2 entries
    SnapshotDiffReportOzone
        diff2 = getSnapDiffReport(volume, bucket, snap2, snap3);
    Assert.assertEquals(2, diff2.getDiffList().size());
    Assert.assertEquals(
        Arrays.asList(SnapshotDiffReportOzone.getDiffReportEntry(
            SnapshotDiffReport.DiffType.DELETE,
                OZONE_URI_DELIMITER + key1),
            SnapshotDiffReportOzone.getDiffReportEntry(
                SnapshotDiffReport.DiffType.CREATE,
                OZONE_URI_DELIMITER + key2)),
        diff2.getDiffList());

    // Rename Key2
    String key2Renamed = key2 + "_renamed";
    bucket1.renameKey(key2, key2Renamed);
    String snap4 = "snap" + counter.incrementAndGet();
    createSnapshot(volume, bucket, snap4);

    SnapshotDiffReportOzone
        diff3 = getSnapDiffReport(volume, bucket, snap3, snap4);
    Assert.assertEquals(1, diff3.getDiffList().size());
    Assert.assertTrue(diff3.getDiffList().contains(
        SnapshotDiffReportOzone.getDiffReportEntry(
            SnapshotDiffReportOzone.DiffType.RENAME, OZONE_URI_DELIMITER + key2,
            OZONE_URI_DELIMITER + key2Renamed)));


    // Create a directory
    String dir1 = "dir-1" +  counter.incrementAndGet();
    bucket1.createDirectory(dir1);
    String snap5 = "snap" + counter.incrementAndGet();
    createSnapshot(volume, bucket, snap5);
    SnapshotDiffReportOzone
        diff4 = getSnapDiffReport(volume, bucket, snap4, snap5);
    Assert.assertEquals(1, diff4.getDiffList().size());
    Assert.assertTrue(diff4.getDiffList().contains(
        SnapshotDiffReportOzone.getDiffReportEntry(
            SnapshotDiffReportOzone.DiffType.CREATE,
            OM_KEY_PREFIX + dir1)));

    String key3 = createFileKeyWithPrefix(bucket1, "key-3-");
    String snap6 = "snap" + counter.incrementAndGet();
    createSnapshot(volume, bucket, snap6);
    createFileKey(bucket1, key3);
    String renamedKey3 = key3 + "_renamed";
    bucket1.renameKey(key3, renamedKey3);

    String snap7 = "snap" + counter.incrementAndGet();
    createSnapshot(volume, bucket, snap7);
    SnapshotDiffReportOzone
        diff5 = getSnapDiffReport(volume, bucket, snap6, snap7);
    List<SnapshotDiffReport.DiffReportEntry> expectedDiffList =
        Arrays.asList(SnapshotDiffReportOzone.getDiffReportEntry(
            SnapshotDiffReport.DiffType.RENAME, OZONE_URI_DELIMITER + key3,
            OZONE_URI_DELIMITER + renamedKey3),
            SnapshotDiffReportOzone.getDiffReportEntry(
                SnapshotDiffReport.DiffType.MODIFY, OZONE_URI_DELIMITER + key3)
        );
    assertEquals(expectedDiffList, diff5.getDiffList());
  }

  @Test
  public void testSnapDiffCancel() throws Exception {
    // Create key1 and take snapshot.
    String key1 = "key-1-" + RandomStringUtils.randomNumeric(5);
    createFileKey(ozoneBucket, key1);
    String fromSnapName = "snap-1-" + RandomStringUtils.randomNumeric(5);
    createSnapshot(volumeName, bucketName, fromSnapName);

    // Create key2 and take snapshot.
    String key2 = "key-2-" + RandomStringUtils.randomNumeric(5);
    createFileKey(ozoneBucket, key2);
    String toSnapName = "snap-2-" + RandomStringUtils.randomNumeric(5);
    createSnapshot(volumeName, bucketName, toSnapName);

    SnapshotDiffResponse response = store.snapshotDiff(
        volumeName, bucketName, fromSnapName, toSnapName,
        null, 0, false, false);

    assertEquals(IN_PROGRESS, response.getJobStatus());

    response = store.snapshotDiff(volumeName,
        bucketName, fromSnapName, toSnapName,
        null, 0, false, true);

    // Job status should be updated to CANCELLED.
    assertEquals(CANCELLED, response.getJobStatus());

    // Executing the command again should return the
    // JOB_ALREADY_CANCELLED JobCancelResult,
    // but the job status should still be CANCELLED
    // until the job is picked up by the SnapshotDiffCleanupService
    // and removed from the snapDiffJobTable.
    response = store.snapshotDiff(volumeName,
        bucketName, fromSnapName, toSnapName,
        null, 0, false, true);
    assertEquals(CANCELLED, response.getJobStatus());
    assertEquals(JOB_ALREADY_CANCELLED, response.getJobCancelResult());

    String fromSnapshotTableKey = SnapshotInfo
        .getTableKey(volumeName, bucketName, fromSnapName);
    String toSnapshotTableKey = SnapshotInfo
        .getTableKey(volumeName, bucketName, toSnapName);

    UUID fromSnapshotID = ozoneManager.getOmSnapshotManager()
        .getSnapshotInfo(fromSnapshotTableKey).getSnapshotId();
    UUID toSnapshotID = ozoneManager.getOmSnapshotManager()
        .getSnapshotInfo(toSnapshotTableKey).getSnapshotId();

    // Construct SnapshotDiffJob table key.
    String snapDiffJobKey = fromSnapshotID + DELIMITER + toSnapshotID;

    // Get the job from the SnapDiffJobTable, in order to get its ID.
    String jobID = ozoneManager.getOmSnapshotManager()
        .getSnapshotDiffManager().getSnapDiffJobTable()
        .get(snapDiffJobKey).getJobId();

    SnapshotDiffCleanupService snapshotDiffCleanupService =
        ozoneManager.getOmSnapshotManager().getSnapshotDiffCleanupService();

    // Run SnapshotDiffCleanupService.
    snapshotDiffCleanupService.run();
    // Verify that after running the cleanup service,
    // job exists in the purged job table.
    assertNotNull(snapshotDiffCleanupService.getEntryFromPurgedJobTable(jobID));
  }

  @Test
  public void testSnapDiffCancelFailureResponses() throws Exception {
    // Create key1 and take snapshot.
    String key1 = "key-1-" + RandomStringUtils.randomNumeric(5);
    createFileKey(ozoneBucket, key1);
    String fromSnapName = "snap-1-" + RandomStringUtils.randomNumeric(5);
    createSnapshot(volumeName, bucketName, fromSnapName);

    // Create key2 and take snapshot.
    String key2 = "key-2-" + RandomStringUtils.randomNumeric(5);
    createFileKey(ozoneBucket, key2);
    String toSnapName = "snap-2-" + RandomStringUtils.randomNumeric(5);
    createSnapshot(volumeName, bucketName, toSnapName);

    // New job that doesn't exist, cancel fails.
    SnapshotDiffResponse response = store.snapshotDiff(
        volumeName, bucketName, fromSnapName, toSnapName,
        null, 0, false, true);

    Assert.assertEquals(NEW_JOB, response.getJobCancelResult());
    Assert.assertTrue(response.toString()
        .contains(NEW_JOB.getDescription()));
    Assert.assertEquals(QUEUED, response.getJobStatus());

    // Submit new job.
    response = store.snapshotDiff(volumeName,
        bucketName, fromSnapName, toSnapName,
        null, 0, false, false);

    Assert.assertEquals(JOB_NOT_CANCELLED, response.getJobCancelResult());
    Assert.assertEquals(IN_PROGRESS, response.getJobStatus());
    Assert.assertTrue(response.toString()
        .contains("Snapshot diff job is " + IN_PROGRESS));

    // Cancel success.
    response = store.snapshotDiff(volumeName,
        bucketName, fromSnapName, toSnapName,
        null, 0, false, true);

    Assert.assertEquals(CANCELLATION_SUCCESS, response.getJobCancelResult());
    Assert.assertEquals(CANCELLED, response.getJobStatus());
    Assert.assertTrue(response.toString()
        .contains("Snapshot diff job is " + CANCELLED));

    // Job already cancelled.
    response = store.snapshotDiff(volumeName,
        bucketName, fromSnapName, toSnapName,
        null, 0, false, true);

    Assert.assertEquals(JOB_ALREADY_CANCELLED, response.getJobCancelResult());
    Assert.assertEquals(CANCELLED, response.getJobStatus());
    Assert.assertTrue(response.toString()
        .contains(JOB_ALREADY_CANCELLED.getDescription()));
  }

  private SnapshotDiffReportOzone getSnapDiffReport(String volume,
                                                    String bucket,
                                                    String fromSnapshot,
                                                    String toSnapshot)
      throws InterruptedException, IOException {
    SnapshotDiffResponse response;
    do {
      response = store.snapshotDiff(volume, bucket, fromSnapshot,
<<<<<<< HEAD
          toSnapshot, null, 0,
          forceFullSnapshotDiff, forceNonNativeSnapshotDiff);
=======
          toSnapshot, null, 0, false, false);
>>>>>>> 05c1e859
      Thread.sleep(response.getWaitTimeInMs());
    } while (response.getJobStatus() != DONE);

    return response.getSnapshotDiffReport();
  }

  @Test
  public void testSnapDiffNoSnapshot() throws Exception {
    String volume = "vol-" + counter.incrementAndGet();
    String bucket = "buck-" + counter.incrementAndGet();
    store.createVolume(volume);
    OzoneVolume volume1 = store.getVolume(volume);
    volume1.createBucket(bucket);
    OzoneBucket bucket1 = volume1.getBucket(bucket);
    // Create Key1 and take snapshot
    String key1 = "key-1-";
    createFileKeyWithPrefix(bucket1, key1);
    String snap1 = "snap" + counter.incrementAndGet();
    createSnapshot(volume, bucket, snap1);
    String snap2 = "snap" + counter.incrementAndGet();
    // Destination snapshot is invalid
    LambdaTestUtils.intercept(OMException.class,
            "KEY_NOT_FOUND",
            () -> store.snapshotDiff(volume, bucket, snap1, snap2,
<<<<<<< HEAD
                null, 0, false, forceNonNativeSnapshotDiff));
=======
                null, 0, false, false));
>>>>>>> 05c1e859
    // From snapshot is invalid
    LambdaTestUtils.intercept(OMException.class,
            "KEY_NOT_FOUND",
            () -> store.snapshotDiff(volume, bucket, snap2, snap1,
<<<<<<< HEAD
                null, 0, false, forceNonNativeSnapshotDiff));
=======
                null, 0, false, false));
>>>>>>> 05c1e859
  }

  @Test
  public void testSnapDiffNonExistentUrl() throws Exception {
    // Valid volume bucket
    String volumea = "vol-" + counter.incrementAndGet();
    String bucketa = "buck-" + counter.incrementAndGet();
    // Dummy volume bucket
    String volumeb = "vol-" + counter.incrementAndGet();
    String bucketb = "buck-" + counter.incrementAndGet();
    store.createVolume(volumea);
    OzoneVolume volume1 = store.getVolume(volumea);
    volume1.createBucket(bucketa);
    OzoneBucket bucket1 = volume1.getBucket(bucketa);
    // Create Key1 and take 2 snapshots
    String key1 = "key-1-";
    createFileKeyWithPrefix(bucket1, key1);
    String snap1 = "snap" + counter.incrementAndGet();
    createSnapshot(volumea, bucketa, snap1);
    String snap2 = "snap" + counter.incrementAndGet();
    createSnapshot(volumea, bucketa, snap2);
    // Bucket is nonexistent
    LambdaTestUtils.intercept(OMException.class,
            "KEY_NOT_FOUND",
            () -> store.snapshotDiff(volumea, bucketb, snap1, snap2,
<<<<<<< HEAD
                null, 0, forceFullSnapshotDiff, forceNonNativeSnapshotDiff));
=======
                null, 0, false, false));
>>>>>>> 05c1e859
    // Volume is nonexistent
    LambdaTestUtils.intercept(OMException.class,
            "KEY_NOT_FOUND",
            () -> store.snapshotDiff(volumeb, bucketa, snap2, snap1,
<<<<<<< HEAD
                null, 0, forceFullSnapshotDiff, forceNonNativeSnapshotDiff));
=======
                null, 0, false, false));
>>>>>>> 05c1e859
    // Both volume and bucket are nonexistent
    LambdaTestUtils.intercept(OMException.class,
            "KEY_NOT_FOUND",
            () -> store.snapshotDiff(volumeb, bucketb, snap2, snap1,
<<<<<<< HEAD
                null, 0, forceFullSnapshotDiff, forceNonNativeSnapshotDiff));
  }

  /**
   * Testing scenario:
   * 1) Key k1 is created.
   * 2) Snapshot snap1 created.
   * 3) Key k1 is recreated.
   * 4) Snapshot s2 is created.
   * 5) Snapdiff b/w Snap1 & Snap2 taken to assert difference of 1 key.
   */
  @Test
  public void testSnapDiffWithKeyOverwrite() throws Exception {
    String testVolumeName = "vol" + RandomStringUtils.randomNumeric(5);
    String testBucketName = "bucket1";
    store.createVolume(testVolumeName);
    OzoneVolume volume = store.getVolume(testVolumeName);
    volume.createBucket(testBucketName);
    OzoneBucket bucket = volume.getBucket(testBucketName);
    String key1 = "k1";
    key1 = createFileKeyWithPrefix(bucket, key1);
    String snap1 = "snap1";
    createSnapshot(testVolumeName, testBucketName, snap1);
    OmKeyInfo keyInfo = getOmKeyInfo(testVolumeName, testBucketName, key1);
    createFileKey(bucket, key1);
    String snap2 = "snap2";
    createSnapshot(testVolumeName, testBucketName, snap2);
    SnapshotDiffReportOzone diff = getSnapDiffReport(testVolumeName,
        testBucketName, snap1, snap2);
    keyInfo = getOmKeyInfo(testVolumeName, testBucketName, key1);
    Assert.assertEquals(diff.getDiffList().size(), 1);
    Assert.assertEquals(diff.getDiffList(), Lists.newArrayList(
        SnapshotDiffReportOzone.getDiffReportEntry(
            SnapshotDiffReport.DiffType.MODIFY, key1)));
=======
                null, 0, false, false));
>>>>>>> 05c1e859
  }

  @Test
  public void testSnapDiffMissingMandatoryParams() throws Exception {
    String volume = "vol-" + counter.incrementAndGet();
    String bucket = "buck-" + counter.incrementAndGet();
    store.createVolume(volume);
    OzoneVolume volume1 = store.getVolume(volume);
    volume1.createBucket(bucket);
    OzoneBucket bucket1 = volume1.getBucket(bucket);
    // Create Key1 and take snapshot
    String key1 = "key-1-";
    createFileKeyWithPrefix(bucket1, key1);
    String snap1 = "snap" + counter.incrementAndGet();
    createSnapshot(volume, bucket, snap1);
    String snap2 = "snap" + counter.incrementAndGet();
    createSnapshot(volume, bucket, snap2);
    String nullstr = "";
    // Destination snapshot is empty
    LambdaTestUtils.intercept(OMException.class,
            "KEY_NOT_FOUND",
            () -> store.snapshotDiff(volume, bucket, snap1, nullstr,
<<<<<<< HEAD
                null, 0, forceFullSnapshotDiff, forceNonNativeSnapshotDiff));
=======
                null, 0, false, false));
>>>>>>> 05c1e859
    // From snapshot is empty
    LambdaTestUtils.intercept(OMException.class,
            "KEY_NOT_FOUND",
            () -> store.snapshotDiff(volume, bucket, nullstr, snap1,
<<<<<<< HEAD
                null, 0, forceFullSnapshotDiff, forceNonNativeSnapshotDiff));
    // Bucket is empty
    assertThrows(IllegalArgumentException.class,
            () -> store.snapshotDiff(volume, nullstr, snap1, snap2,
                null, 0, forceFullSnapshotDiff, forceNonNativeSnapshotDiff));
    // Volume is empty
    assertThrows(IllegalArgumentException.class,
            () -> store.snapshotDiff(nullstr, bucket, snap1, snap2,
                null, 0, forceFullSnapshotDiff, forceNonNativeSnapshotDiff));
=======
                null, 0, false, false));
    // Bucket is empty
    assertThrows(IllegalArgumentException.class,
            () -> store.snapshotDiff(volume, nullstr, snap1, snap2,
                null, 0, false, false));
    // Volume is empty
    assertThrows(IllegalArgumentException.class,
            () -> store.snapshotDiff(nullstr, bucket, snap1, snap2,
                null, 0, false, false));
>>>>>>> 05c1e859
  }

  @Test
  public void testSnapDiffMultipleBuckets() throws Exception {
    String volume = "vol-" + counter.incrementAndGet();
    String bucketName1 = "buck-" + counter.incrementAndGet();
    String bucketName2 = "buck-" + counter.incrementAndGet();
    store.createVolume(volume);
    OzoneVolume volume1 = store.getVolume(volume);
    volume1.createBucket(bucketName1);
    volume1.createBucket(bucketName2);
    OzoneBucket bucket1 = volume1.getBucket(bucketName1);
    OzoneBucket bucket2 = volume1.getBucket(bucketName2);
    // Create Key1 and take snapshot
    String key1 = "key-1-";
    key1 = createFileKeyWithPrefix(bucket1, key1);
    String snap1 = "snap" + counter.incrementAndGet();
    createSnapshot(volume, bucketName1, snap1);
    // Create key in bucket2 and bucket1 and calculate diff
    // Diff should not contain bucket2's key
    createFileKeyWithPrefix(bucket1, key1);
    createFileKeyWithPrefix(bucket2, key1);
    String snap2 = "snap" + counter.incrementAndGet();
    createSnapshot(volume, bucketName1, snap2);
    SnapshotDiffReportOzone diff1 =
        getSnapDiffReport(volume, bucketName1, snap1, snap2);
    Assert.assertEquals(1, diff1.getDiffList().size());
  }

  @Test
  public void testListSnapshotDiffWithInvalidParameters()
      throws Exception {
    String volume = "vol-" + RandomStringUtils.randomNumeric(5);
    String bucket = "buck-" + RandomStringUtils.randomNumeric(5);

    String volBucketErrorMessage = "Provided volume name " + volume +
        " or bucket name " + bucket + " doesn't exist";

    Exception volBucketEx = Assertions.assertThrows(OMException.class,
        () -> store.listSnapshotDiffJobs(volume, bucket,
            "", true));
    Assertions.assertEquals(volBucketErrorMessage,
        volBucketEx.getMessage());

    // Create the volume and the bucket.
    store.createVolume(volume);
    OzoneVolume ozVolume = store.getVolume(volume);
    ozVolume.createBucket(bucket);

    Assertions.assertDoesNotThrow(() ->
        store.listSnapshotDiffJobs(volume, bucket, "", true));

    // There are no snapshots, response should be empty.
    Assertions.assertTrue(store
        .listSnapshotDiffJobs(volume, bucket,
            "", true).isEmpty());

    OzoneBucket ozBucket = ozVolume.getBucket(bucket);
    // Create keys and take snapshots.
    String key1 = "key-1-" + RandomStringUtils.randomNumeric(5);
    createFileKey(ozBucket, key1);
    String snap1 = "snap-1-" + RandomStringUtils.randomNumeric(5);
    createSnapshot(volume, bucket, snap1);

    String key2 = "key-2-" + RandomStringUtils.randomNumeric(5);
    createFileKey(ozBucket, key2);
    String snap2 = "snap-2-" + RandomStringUtils.randomNumeric(5);
    createSnapshot(volume, bucket, snap2);

    store.snapshotDiff(volume, bucket, snap1, snap2, null, 0, true, false);

    String invalidStatus = "invalid";
    String statusErrorMessage = "Invalid job status: " + invalidStatus;

    Exception statusEx = Assertions.assertThrows(OMException.class,
        () -> store.listSnapshotDiffJobs(volume, bucket,
            invalidStatus, false));
    Assertions.assertEquals(statusErrorMessage,
        statusEx.getMessage());
  }

  /**
   * Tests snapdiff when there are multiple sst files in the from & to
   * snapshots pertaining to different buckets. This will test the
   * sst filtering code path.
   */
  @Ignore //TODO - Fix in HDDS-8005
  @Test
  public void testSnapDiffWithMultipleSSTs()
      throws Exception {
    // Create a volume and 2 buckets
    String volumeName1 = "vol-" + counter.incrementAndGet();
    String bucketName1 = "buck1";
    String bucketName2 = "buck2";
    store.createVolume(volumeName1);
    OzoneVolume volume1 = store.getVolume(volumeName1);
    volume1.createBucket(bucketName1);
    volume1.createBucket(bucketName2);
    OzoneBucket bucket1 = volume1.getBucket(bucketName1);
    OzoneBucket bucket2 = volume1.getBucket(bucketName2);
    String keyPrefix = "key-";
    // add file to bucket1 and take snapshot
    createFileKeyWithPrefix(bucket1, keyPrefix);
    String snap1 = "snap" + counter.incrementAndGet();
    createSnapshot(volumeName1, bucketName1, snap1); // 1.sst
    Assert.assertEquals(1, getKeyTableSstFiles().size());
    // add files to bucket2 and flush twice to create 2 sst files
    for (int i = 0; i < 5; i++) {
      createFileKeyWithPrefix(bucket2, keyPrefix);
    }
    flushKeyTable(); // 1.sst 2.sst
    Assert.assertEquals(2, getKeyTableSstFiles().size());
    for (int i = 0; i < 5; i++) {
      createFileKeyWithPrefix(bucket2, keyPrefix);
    }
    flushKeyTable(); // 1.sst 2.sst 3.sst
    Assert.assertEquals(3, getKeyTableSstFiles().size());
    // add a file to bucket1 and take second snapshot
    createFileKeyWithPrefix(bucket1, keyPrefix);
    String snap2 = "snap" + counter.incrementAndGet();
    createSnapshot(volumeName1, bucketName1, snap2); // 1.sst 2.sst 3.sst 4.sst
    Assert.assertEquals(4, getKeyTableSstFiles().size());
    SnapshotDiffReportOzone diff1 =
        store.snapshotDiff(volumeName1, bucketName1, snap1, snap2,
<<<<<<< HEAD
                null, 0, forceFullSnapshotDiff, forceNonNativeSnapshotDiff)
=======
                null, 0, false, false)
>>>>>>> 05c1e859
            .getSnapshotDiffReport();
    Assert.assertEquals(1, diff1.getDiffList().size());
  }

  @Test
  public void testDeleteSnapshotTwice() throws Exception {
    String volume = "vol-" + counter.incrementAndGet();
    String bucket = "buck-" + counter.incrementAndGet();
    store.createVolume(volume);
    OzoneVolume volume1 = store.getVolume(volume);
    volume1.createBucket(bucket);
    OzoneBucket bucket1 = volume1.getBucket(bucket);
    // Create Key1 and take snapshot
    String key1 = "key-1-";
    createFileKeyWithPrefix(bucket1, key1);
    String snap1 = "snap" + counter.incrementAndGet();
    createSnapshot(volume, bucket, snap1);
    store.deleteSnapshot(volume, bucket, snap1);

    LambdaTestUtils.intercept(OMException.class,
            "FILE_NOT_FOUND",
            () -> store.deleteSnapshot(volume, bucket, snap1));

  }

  @Test
  public void testDeleteSnapshotFailure() throws Exception {
    String volume = "vol-" + counter.incrementAndGet();
    String bucket = "buck-" + counter.incrementAndGet();
    store.createVolume(volume);
    OzoneVolume volume1 = store.getVolume(volume);
    volume1.createBucket(bucket);
    OzoneBucket bucket1 = volume1.getBucket(bucket);
    // Create Key1 and take snapshot
    String key1 = "key-1-";
    createFileKeyWithPrefix(bucket1, key1);
    String snap1 = "snap" + counter.incrementAndGet();
    createSnapshot(volume, bucket, snap1);

    // Delete non-existent snapshot
    LambdaTestUtils.intercept(OMException.class,
            "FILE_NOT_FOUND",
            () -> store.deleteSnapshot(volume, bucket, "snapnonexistent"));

    // Delete snapshot with non-existent url
    LambdaTestUtils.intercept(OMException.class,
            "BUCKET_NOT_FOUND",
            () -> store.deleteSnapshot(volume, "nonexistentbucket", snap1));
  }

  @Test
  public void testDeleteSnapshotMissingMandatoryParams() throws Exception {
    String volume = "vol-" + counter.incrementAndGet();
    String bucket = "buck-" + counter.incrementAndGet();
    store.createVolume(volume);
    OzoneVolume volume1 = store.getVolume(volume);
    volume1.createBucket(bucket);
    OzoneBucket bucket1 = volume1.getBucket(bucket);
    // Create Key1 and take snapshot
    String key1 = "key-1-";
    createFileKeyWithPrefix(bucket1, key1);
    String snap1 = "snap" + counter.incrementAndGet();
    createSnapshot(volume, bucket, snap1);
    String nullstr = "";
    // Snapshot is empty
    assertThrows(IllegalArgumentException.class,
            () -> store.deleteSnapshot(volume, bucket, nullstr));
    // Bucket is empty
    assertThrows(IllegalArgumentException.class,
            () -> store.deleteSnapshot(volume, nullstr, snap1));
    // Volume is empty
    assertThrows(IllegalArgumentException.class,
            () -> store.deleteSnapshot(nullstr, bucket, snap1));
  }

  @NotNull
  private static List<LiveFileMetaData> getKeyTableSstFiles() {
    if (!bucketLayout.isFileSystemOptimized()) {
      return rdbStore.getDb().getSstFileList().stream().filter(
          x -> new String(x.columnFamilyName(), UTF_8).equals(
              OmMetadataManagerImpl.KEY_TABLE)).collect(Collectors.toList());
    }
    return rdbStore.getDb().getSstFileList().stream().filter(
        x -> new String(x.columnFamilyName(), UTF_8).equals(
            OmMetadataManagerImpl.FILE_TABLE)).collect(Collectors.toList());
  }

  private static void flushKeyTable() throws IOException {
    if (!bucketLayout.isFileSystemOptimized()) {
      rdbStore.getDb().flush(OmMetadataManagerImpl.KEY_TABLE);
    } else {
      rdbStore.getDb().flush(OmMetadataManagerImpl.FILE_TABLE);
    }
  }

  private String createSnapshot(String volName, String buckName)
      throws IOException, InterruptedException, TimeoutException {
    return createSnapshot(volName, buckName, UUID.randomUUID().toString());
  }

  private String createSnapshot(String volName, String buckName,
      String snapshotName)
      throws IOException, InterruptedException, TimeoutException {
    store.createSnapshot(volName, buckName, snapshotName);
    String snapshotKeyPrefix =
        OmSnapshotManager.getSnapshotPrefix(snapshotName);
    SnapshotInfo snapshotInfo = ozoneManager.getMetadataManager()
        .getSnapshotInfoTable()
        .get(SnapshotInfo.getTableKey(volName, buckName, snapshotName));
    String snapshotDirName =
        OmSnapshotManager.getSnapshotPath(ozoneManager.getConfiguration(),
            snapshotInfo) + OM_KEY_PREFIX + "CURRENT";
    GenericTestUtils
        .waitFor(() -> new File(snapshotDirName).exists(), 1000, 120000);
    return snapshotKeyPrefix;
  }

  private void deleteKeys(OzoneBucket bucket) throws IOException {
    Iterator<? extends OzoneKey> bucketIterator = bucket.listKeys(null);
    while (bucketIterator.hasNext()) {
      OzoneKey key = bucketIterator.next();
      bucket.deleteKey(key.getName());
    }
  }

  private String createFileKeyWithPrefix(OzoneBucket bucket, String keyPrefix)
<<<<<<< HEAD
      throws Exception {
    String key = keyPrefix + counter.incrementAndGet();
    return createFileKey(bucket, key);
  }

  private String createFileKey(OzoneBucket bucket, String key)
          throws Exception {
=======
      throws IOException {
    String key = keyPrefix + counter.incrementAndGet();
    createFileKey(bucket, key);
    return key;
  }

  private void createFileKey(OzoneBucket bucket, String key)
      throws IOException {
>>>>>>> 05c1e859
    byte[] value = RandomStringUtils.randomAscii(10240).getBytes(UTF_8);
    OzoneOutputStream fileKey = bucket.createKey(key, value.length);
    fileKey.write(value);
    fileKey.close();
<<<<<<< HEAD
    GenericTestUtils.waitFor(() -> {
      try {
        getOmKeyInfo(bucket.getVolumeName(), bucket.getName(), key);
      } catch (IOException e) {
        return false;
      }
      return true;
    }, 1000, 10000);
    return key;
=======
>>>>>>> 05c1e859
  }

  private String createFileKey(FileSystem fs,
                               String path)
      throws IOException, InterruptedException, TimeoutException {
    byte[] value = RandomStringUtils.randomAscii(10240).getBytes(UTF_8);
    Path pathVal = new Path(path);
    FSDataOutputStream fileKey = fs.create(pathVal);
    fileKey.write(value);
    fileKey.close();
    GenericTestUtils.waitFor(() -> {
      try {
        fs.getFileStatus(pathVal);
      } catch (IOException e) {
        return false;
      }
      return true;
    }, 1000, 30000);
    return path;
  }

  @Test
  public void testUniqueSnapshotId() throws Exception {
    createFileKeyWithPrefix(ozoneBucket, "key");

    String snapshotName = UUID.randomUUID().toString();
    store.createSnapshot(volumeName, bucketName, snapshotName);
    List<OzoneManager> ozoneManagers = ((MiniOzoneHAClusterImpl) cluster)
        .getOzoneManagersList();
    List<String> snapshotIds = new ArrayList<>();

    for (OzoneManager om : ozoneManagers) {
      GenericTestUtils.waitFor(
          () -> {
            SnapshotInfo snapshotInfo;
            try {
              snapshotInfo = om.getMetadataManager()
                  .getSnapshotInfoTable()
                  .get(
                      SnapshotInfo.getTableKey(volumeName,
                          bucketName,
                          snapshotName)
                  );
            } catch (IOException e) {
              throw new RuntimeException(e);
            }

            if (snapshotInfo != null) {
              snapshotIds.add(snapshotInfo.getSnapshotId().toString());
            }
            return snapshotInfo != null;
          },
          1000,
          120000);
    }

    assertEquals(1, snapshotIds.stream().distinct().count());
  }

  @Test
  public void testSnapshotOpensWithDisabledAutoCompaction() throws Exception {
    String snapPrefix = createSnapshot(volumeName, bucketName);
    RDBStore snapshotDBStore = (RDBStore)
        ((OmSnapshot)cluster.getOzoneManager().getOmSnapshotManager()
            .checkForSnapshot(volumeName, bucketName, snapPrefix, false))
            .getMetadataManager().getStore();

    for (String table : snapshotDBStore.getTableNames().values()) {
      Assertions.assertTrue(snapshotDBStore.getDb().getColumnFamily(table)
          .getHandle().getDescriptor()
          .getOptions().disableAutoCompactions());
    }
  }

  // Test snapshot diff when OM restarts in non-HA OM env and diff job is
  // in_progress when it restarts.
  @Test
  public void testSnapshotDiffWhenOmRestart() throws Exception {
    String snapshot1 = "snap-" + RandomStringUtils.randomNumeric(5);
    String snapshot2 = "snap-" + RandomStringUtils.randomNumeric(5);
    createSnapshots(snapshot1, snapshot2);

    SnapshotDiffResponse response = store.snapshotDiff(volumeName, bucketName,
<<<<<<< HEAD
        snapshot1, snapshot2, null, 0, forceFullSnapshotDiff,
        forceNonNativeSnapshotDiff);
=======
        snapshot1, snapshot2, null, 0, false, false);
>>>>>>> 05c1e859

    assertEquals(IN_PROGRESS, response.getJobStatus());

    // Restart the OM and wait for sometime to make sure that previous snapDiff
    // job finishes.
    cluster.restartOzoneManager();
    await().atMost(Duration.ofSeconds(120)).
        until(() -> cluster.getOzoneManager().isRunning());

    response = store.snapshotDiff(volumeName, bucketName,
<<<<<<< HEAD
        snapshot1, snapshot2, null, 0, forceFullSnapshotDiff,
        forceNonNativeSnapshotDiff);
=======
        snapshot1, snapshot2, null, 0, false, false);
>>>>>>> 05c1e859

    // If job was IN_PROGRESS or DONE state when OM restarted, it should be
    // DONE by this time.
    // If job FAILED during crash (which mostly happens in the test because
    // of active snapshot checks), it would be removed by clean up service on
    // startup, and request after clean up will be considered a new request
    // and would return IN_PROGRESS. No other state is expected other than
    // IN_PROGRESS and DONE.
    if (response.getJobStatus() == DONE) {
      assertEquals(100, response.getSnapshotDiffReport().getDiffList().size());
    } else if (response.getJobStatus() == IN_PROGRESS) {
      SnapshotDiffReportOzone diffReport =
          fetchReportPage(snapshot1, snapshot2, null, 0);
      assertEquals(100, diffReport.getDiffList().size());
    } else {
      fail("Unexpected job status for the test.");
    }
  }

  // Test snapshot diff when OM restarts in non-HA OM env and report is
  // partially received.
  @Test
  public void testSnapshotDiffWhenOmRestartAndReportIsPartiallyFetched()
      throws Exception {
    int pageSize = 10;
    String snapshot1 = "snap-" + RandomStringUtils.randomNumeric(5);
    String snapshot2 = "snap-" + RandomStringUtils.randomNumeric(5);
    createSnapshots(snapshot1, snapshot2);

    SnapshotDiffReportOzone diffReport = fetchReportPage(snapshot1, snapshot2,
        null, pageSize);

    List<DiffReportEntry> diffReportEntries = diffReport.getDiffList();
    String nextToken = diffReport.getToken();

    // Restart the OM and no need to wait because snapDiff job finished before
    // the restart.
    cluster.restartOzoneManager();
    await().atMost(Duration.ofSeconds(120)).
        until(() -> cluster.getOzoneManager().isRunning());

    while (nextToken == null || StringUtils.isNotEmpty(nextToken)) {
      diffReport = fetchReportPage(snapshot1, snapshot2, nextToken, pageSize);
      diffReportEntries.addAll(diffReport.getDiffList());
      nextToken = diffReport.getToken();
    }
    assertEquals(100, diffReportEntries.size());
  }

  private SnapshotDiffReportOzone fetchReportPage(String fromSnapshot,
                                                  String toSnapshot,
                                                  String token,
                                                  int pageSize)
      throws IOException, InterruptedException {

    while (true) {
      SnapshotDiffResponse response = store.snapshotDiff(volumeName, bucketName,
<<<<<<< HEAD
          fromSnapshot, toSnapshot, token, pageSize, forceFullSnapshotDiff,
          forceNonNativeSnapshotDiff);
=======
          fromSnapshot, toSnapshot, token, pageSize, false, false);
>>>>>>> 05c1e859
      if (response.getJobStatus() == IN_PROGRESS) {
        Thread.sleep(response.getWaitTimeInMs());
      } else if (response.getJobStatus() == DONE) {
        return response.getSnapshotDiffReport();
      } else {
        fail("Unexpected job status for the test.");
      }
    }
  }

  private void createSnapshots(String snapshot1,
<<<<<<< HEAD
                               String snapshot2) throws Exception {
=======
                               String snapshot2) throws IOException {
>>>>>>> 05c1e859
    createFileKeyWithPrefix(ozoneBucket, "key");
    store.createSnapshot(volumeName, bucketName, snapshot1);

    for (int i = 0; i < 100; i++) {
      createFileKeyWithPrefix(ozoneBucket, "key-" + i);
    }

    store.createSnapshot(volumeName, bucketName, snapshot2);
  }

  @Test
  public void testCompactionDagDisableForSnapshotMetadata() throws Exception {
    String snapshotName = createSnapshot(volumeName, bucketName);

    RDBStore activeDbStore =
        (RDBStore) cluster.getOzoneManager().getMetadataManager().getStore();
    // RocksDBCheckpointDiffer should be not null for active DB store.
    assertNotNull(activeDbStore.getRocksDBCheckpointDiffer());
    assertEquals(2,  activeDbStore.getDbOptions().listeners().size());

    OmSnapshot omSnapshot = (OmSnapshot) cluster.getOzoneManager()
        .getOmSnapshotManager()
        .checkForSnapshot(volumeName, bucketName, snapshotName, false);

    RDBStore snapshotDbStore =
        (RDBStore) omSnapshot.getMetadataManager().getStore();
    // RocksDBCheckpointDiffer should be null for snapshot DB store.
    assertNull(snapshotDbStore.getRocksDBCheckpointDiffer());
    assertEquals(0, snapshotDbStore.getDbOptions().listeners().size());
  }
}<|MERGE_RESOLUTION|>--- conflicted
+++ resolved
@@ -38,11 +38,9 @@
 import org.apache.hadoop.hdds.utils.db.DBProfile;
 import org.apache.hadoop.hdds.utils.db.RDBStore;
 import org.apache.hadoop.hdds.utils.db.managed.ManagedRocksObjectUtils;
-<<<<<<< HEAD
+import org.apache.hadoop.hdfs.protocol.SnapshotDiffReport;
 import org.apache.hadoop.hdds.utils.db.Table;
 import org.apache.hadoop.hdds.utils.db.TableIterator;
-=======
->>>>>>> 05c1e859
 import org.apache.hadoop.hdfs.protocol.SnapshotDiffReport;
 import org.apache.hadoop.hdfs.protocol.SnapshotDiffReport.DiffReportEntry;
 import org.apache.hadoop.ozone.MiniOzoneCluster;
@@ -251,7 +249,7 @@
     counter = new AtomicInteger(0);
     // stop the deletion services so that keys can still be read
     keyManager.stop();
-//    preFinalizationChecks();
+    preFinalizationChecks();
     finalizeOMUpgrade();
     counter = new AtomicInteger();
   }
@@ -277,11 +275,7 @@
         store.snapshotDiff(volumeName, bucketName,
             UUID.randomUUID().toString(),
             UUID.randomUUID().toString(),
-<<<<<<< HEAD
-          "", 1000, false, forceNonNativeSnapshotDiff));
-=======
-          "", 1000, false, false));
->>>>>>> 05c1e859
+          "", 1000, false, false, forceNonNativeSnapshotDiff));
     expectFailurePreFinalization(() ->
         store.deleteSnapshot(volumeName, bucketName,
             UUID.randomUUID().toString()));
@@ -1401,12 +1395,8 @@
     SnapshotDiffResponse response;
     do {
       response = store.snapshotDiff(volume, bucket, fromSnapshot,
-<<<<<<< HEAD
-          toSnapshot, null, 0,
-          forceFullSnapshotDiff, forceNonNativeSnapshotDiff);
-=======
-          toSnapshot, null, 0, false, false);
->>>>>>> 05c1e859
+          toSnapshot, null, 0, forceFullSnapshotDiff, false,
+          forceNonNativeSnapshotDiff);
       Thread.sleep(response.getWaitTimeInMs());
     } while (response.getJobStatus() != DONE);
 
@@ -1431,20 +1421,12 @@
     LambdaTestUtils.intercept(OMException.class,
             "KEY_NOT_FOUND",
             () -> store.snapshotDiff(volume, bucket, snap1, snap2,
-<<<<<<< HEAD
-                null, 0, false, forceNonNativeSnapshotDiff));
-=======
-                null, 0, false, false));
->>>>>>> 05c1e859
+                null, 0, false, false, forceNonNativeSnapshotDiff));
     // From snapshot is invalid
     LambdaTestUtils.intercept(OMException.class,
             "KEY_NOT_FOUND",
             () -> store.snapshotDiff(volume, bucket, snap2, snap1,
-<<<<<<< HEAD
-                null, 0, false, forceNonNativeSnapshotDiff));
-=======
-                null, 0, false, false));
->>>>>>> 05c1e859
+                null, 0, false, false, forceNonNativeSnapshotDiff));
   }
 
   @Test
@@ -1470,26 +1452,20 @@
     LambdaTestUtils.intercept(OMException.class,
             "KEY_NOT_FOUND",
             () -> store.snapshotDiff(volumea, bucketb, snap1, snap2,
-<<<<<<< HEAD
-                null, 0, forceFullSnapshotDiff, forceNonNativeSnapshotDiff));
-=======
-                null, 0, false, false));
->>>>>>> 05c1e859
+                null, 0, forceFullSnapshotDiff, false,
+                forceNonNativeSnapshotDiff));
     // Volume is nonexistent
     LambdaTestUtils.intercept(OMException.class,
             "KEY_NOT_FOUND",
             () -> store.snapshotDiff(volumeb, bucketa, snap2, snap1,
-<<<<<<< HEAD
-                null, 0, forceFullSnapshotDiff, forceNonNativeSnapshotDiff));
-=======
-                null, 0, false, false));
->>>>>>> 05c1e859
+                null, 0, forceFullSnapshotDiff, false,
+                forceNonNativeSnapshotDiff));
     // Both volume and bucket are nonexistent
     LambdaTestUtils.intercept(OMException.class,
             "KEY_NOT_FOUND",
             () -> store.snapshotDiff(volumeb, bucketb, snap2, snap1,
-<<<<<<< HEAD
-                null, 0, forceFullSnapshotDiff, forceNonNativeSnapshotDiff));
+                null, 0, forceFullSnapshotDiff, false,
+                forceNonNativeSnapshotDiff));
   }
 
   /**
@@ -1523,9 +1499,6 @@
     Assert.assertEquals(diff.getDiffList(), Lists.newArrayList(
         SnapshotDiffReportOzone.getDiffReportEntry(
             SnapshotDiffReport.DiffType.MODIFY, key1)));
-=======
-                null, 0, false, false));
->>>>>>> 05c1e859
   }
 
   @Test
@@ -1548,36 +1521,24 @@
     LambdaTestUtils.intercept(OMException.class,
             "KEY_NOT_FOUND",
             () -> store.snapshotDiff(volume, bucket, snap1, nullstr,
-<<<<<<< HEAD
-                null, 0, forceFullSnapshotDiff, forceNonNativeSnapshotDiff));
-=======
-                null, 0, false, false));
->>>>>>> 05c1e859
+                null, 0, forceFullSnapshotDiff, false,
+                forceNonNativeSnapshotDiff));
     // From snapshot is empty
     LambdaTestUtils.intercept(OMException.class,
             "KEY_NOT_FOUND",
             () -> store.snapshotDiff(volume, bucket, nullstr, snap1,
-<<<<<<< HEAD
-                null, 0, forceFullSnapshotDiff, forceNonNativeSnapshotDiff));
+                null, 0, forceFullSnapshotDiff, false,
+                forceNonNativeSnapshotDiff));
     // Bucket is empty
     assertThrows(IllegalArgumentException.class,
             () -> store.snapshotDiff(volume, nullstr, snap1, snap2,
-                null, 0, forceFullSnapshotDiff, forceNonNativeSnapshotDiff));
+                null, 0, forceFullSnapshotDiff, false,
+                forceNonNativeSnapshotDiff));
     // Volume is empty
     assertThrows(IllegalArgumentException.class,
             () -> store.snapshotDiff(nullstr, bucket, snap1, snap2,
-                null, 0, forceFullSnapshotDiff, forceNonNativeSnapshotDiff));
-=======
-                null, 0, false, false));
-    // Bucket is empty
-    assertThrows(IllegalArgumentException.class,
-            () -> store.snapshotDiff(volume, nullstr, snap1, snap2,
-                null, 0, false, false));
-    // Volume is empty
-    assertThrows(IllegalArgumentException.class,
-            () -> store.snapshotDiff(nullstr, bucket, snap1, snap2,
-                null, 0, false, false));
->>>>>>> 05c1e859
+                null, 0, forceFullSnapshotDiff, false,
+                forceNonNativeSnapshotDiff));
   }
 
   @Test
@@ -1702,11 +1663,8 @@
     Assert.assertEquals(4, getKeyTableSstFiles().size());
     SnapshotDiffReportOzone diff1 =
         store.snapshotDiff(volumeName1, bucketName1, snap1, snap2,
-<<<<<<< HEAD
-                null, 0, forceFullSnapshotDiff, forceNonNativeSnapshotDiff)
-=======
-                null, 0, false, false)
->>>>>>> 05c1e859
+                null, 0, forceFullSnapshotDiff, false,
+                forceNonNativeSnapshotDiff)
             .getSnapshotDiffReport();
     Assert.assertEquals(1, diff1.getDiffList().size());
   }
@@ -1833,7 +1791,6 @@
   }
 
   private String createFileKeyWithPrefix(OzoneBucket bucket, String keyPrefix)
-<<<<<<< HEAD
       throws Exception {
     String key = keyPrefix + counter.incrementAndGet();
     return createFileKey(bucket, key);
@@ -1841,21 +1798,10 @@
 
   private String createFileKey(OzoneBucket bucket, String key)
           throws Exception {
-=======
-      throws IOException {
-    String key = keyPrefix + counter.incrementAndGet();
-    createFileKey(bucket, key);
-    return key;
-  }
-
-  private void createFileKey(OzoneBucket bucket, String key)
-      throws IOException {
->>>>>>> 05c1e859
     byte[] value = RandomStringUtils.randomAscii(10240).getBytes(UTF_8);
     OzoneOutputStream fileKey = bucket.createKey(key, value.length);
     fileKey.write(value);
     fileKey.close();
-<<<<<<< HEAD
     GenericTestUtils.waitFor(() -> {
       try {
         getOmKeyInfo(bucket.getVolumeName(), bucket.getName(), key);
@@ -1863,10 +1809,8 @@
         return false;
       }
       return true;
-    }, 1000, 10000);
+    }, 300, 10000);
     return key;
-=======
->>>>>>> 05c1e859
   }
 
   private String createFileKey(FileSystem fs,
@@ -1950,12 +1894,8 @@
     createSnapshots(snapshot1, snapshot2);
 
     SnapshotDiffResponse response = store.snapshotDiff(volumeName, bucketName,
-<<<<<<< HEAD
-        snapshot1, snapshot2, null, 0, forceFullSnapshotDiff,
+        snapshot1, snapshot2, null, 0, forceFullSnapshotDiff, false,
         forceNonNativeSnapshotDiff);
-=======
-        snapshot1, snapshot2, null, 0, false, false);
->>>>>>> 05c1e859
 
     assertEquals(IN_PROGRESS, response.getJobStatus());
 
@@ -1966,12 +1906,8 @@
         until(() -> cluster.getOzoneManager().isRunning());
 
     response = store.snapshotDiff(volumeName, bucketName,
-<<<<<<< HEAD
-        snapshot1, snapshot2, null, 0, forceFullSnapshotDiff,
+        snapshot1, snapshot2, null, 0, forceFullSnapshotDiff, false,
         forceNonNativeSnapshotDiff);
-=======
-        snapshot1, snapshot2, null, 0, false, false);
->>>>>>> 05c1e859
 
     // If job was IN_PROGRESS or DONE state when OM restarted, it should be
     // DONE by this time.
@@ -2029,12 +1965,8 @@
 
     while (true) {
       SnapshotDiffResponse response = store.snapshotDiff(volumeName, bucketName,
-<<<<<<< HEAD
           fromSnapshot, toSnapshot, token, pageSize, forceFullSnapshotDiff,
-          forceNonNativeSnapshotDiff);
-=======
-          fromSnapshot, toSnapshot, token, pageSize, false, false);
->>>>>>> 05c1e859
+          false, forceNonNativeSnapshotDiff);
       if (response.getJobStatus() == IN_PROGRESS) {
         Thread.sleep(response.getWaitTimeInMs());
       } else if (response.getJobStatus() == DONE) {
@@ -2046,11 +1978,7 @@
   }
 
   private void createSnapshots(String snapshot1,
-<<<<<<< HEAD
                                String snapshot2) throws Exception {
-=======
-                               String snapshot2) throws IOException {
->>>>>>> 05c1e859
     createFileKeyWithPrefix(ozoneBucket, "key");
     store.createSnapshot(volumeName, bucketName, snapshot1);
 
