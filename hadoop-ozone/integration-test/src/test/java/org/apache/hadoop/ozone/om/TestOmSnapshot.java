/**
 * Licensed to the Apache Software Foundation (ASF) under one or more
 * contributor license agreements.  See the NOTICE file distributed with this
 * work for additional information regarding copyright ownership.  The ASF
 * licenses this file to you under the Apache License, Version 2.0 (the
 * "License"); you may not use this file except in compliance with the License.
 * You may obtain a copy of the License at
 * <p>
 * http://www.apache.org/licenses/LICENSE-2.0
 * <p>
 * Unless required by applicable law or agreed to in writing, software
 * distributed under the License is distributed on an "AS IS" BASIS,WITHOUT
 * WARRANTIES OR CONDITIONS OF ANY KIND, either express or implied. See the
 * License for the specific language governing permissions and limitations under
 * the License.
 */

package org.apache.hadoop.ozone.om;
import java.time.Duration;
import java.util.List;
import edu.umd.cs.findbugs.annotations.SuppressFBWarnings;
import org.apache.commons.lang3.StringUtils;
import org.apache.hadoop.hdds.utils.IOUtils;
import org.apache.commons.lang3.RandomStringUtils;
import org.apache.hadoop.hdds.client.StandaloneReplicationConfig;
import org.apache.hadoop.hdds.conf.OzoneConfiguration;
import org.apache.hadoop.hdds.protocol.proto.HddsProtos;
import org.apache.hadoop.hdds.scm.HddsWhiteboxTestUtils;
import org.apache.hadoop.hdds.utils.db.DBProfile;
import org.apache.hadoop.hdds.utils.db.RDBStore;
import org.apache.hadoop.hdds.utils.db.managed.ManagedRocksObjectUtils;
import org.apache.hadoop.hdfs.protocol.SnapshotDiffReport.DiffReportEntry;
import org.apache.hadoop.ozone.MiniOzoneCluster;
import org.apache.hadoop.ozone.TestDataUtil;
import org.apache.hadoop.ozone.client.ObjectStore;
import org.apache.hadoop.ozone.client.OzoneBucket;
import org.apache.hadoop.ozone.client.OzoneClient;
import org.apache.hadoop.ozone.client.OzoneKey;
import org.apache.hadoop.ozone.client.OzoneVolume;
import org.apache.hadoop.ozone.client.io.OzoneOutputStream;
import org.apache.hadoop.ozone.om.exceptions.OMException;
import org.apache.hadoop.ozone.om.helpers.BucketLayout;
import org.apache.hadoop.ozone.om.helpers.OmKeyArgs;
import org.apache.hadoop.ozone.om.helpers.OmKeyInfo;
import org.apache.hadoop.ozone.om.helpers.OzoneFileStatus;
import org.apache.hadoop.ozone.om.helpers.SnapshotInfo;
import org.apache.hadoop.ozone.om.protocol.OzoneManagerProtocol;
import org.apache.hadoop.ozone.snapshot.SnapshotDiffReportOzone;
import org.apache.hadoop.ozone.snapshot.SnapshotDiffResponse;
import org.apache.log4j.Level;
import org.apache.log4j.Logger;
import org.apache.ozone.test.GenericTestUtils;
import org.apache.ozone.test.LambdaTestUtils;
import org.jetbrains.annotations.NotNull;
import org.junit.Assert;
import org.junit.AfterClass;
import org.junit.Rule;
import org.junit.Test;
import org.junit.Ignore;
import org.junit.jupiter.api.Assertions;
import org.junit.rules.Timeout;
import org.junit.runner.RunWith;
import org.junit.runners.Parameterized;
import org.rocksdb.LiveFileMetaData;

import java.io.File;
import java.io.IOException;
import java.util.ArrayList;
import java.util.Arrays;
import java.nio.charset.StandardCharsets;
import java.util.Collection;
import java.util.Collections;
import java.util.Iterator;
import java.util.UUID;
import java.util.concurrent.TimeUnit;
import java.util.concurrent.TimeoutException;
import java.util.concurrent.atomic.AtomicInteger;
import java.util.stream.Collectors;

import static org.apache.hadoop.hdds.HddsConfigKeys.HDDS_DB_PROFILE;
import static org.apache.hadoop.ozone.OzoneConsts.OM_KEY_PREFIX;
import static org.apache.hadoop.ozone.om.OMConfigKeys.OZONE_DEFAULT_BUCKET_LAYOUT;
import static org.apache.hadoop.ozone.om.OMConfigKeys.OZONE_OM_ENABLE_FILESYSTEM_PATHS;
import static org.apache.hadoop.ozone.om.OMConfigKeys.OZONE_OM_SNAPSHOT_FORCE_FULL_DIFF;
import static org.apache.hadoop.ozone.om.exceptions.OMException.ResultCodes.CONTAINS_SNAPSHOT;
import static org.apache.hadoop.ozone.om.exceptions.OMException.ResultCodes.KEY_NOT_FOUND;
import static org.apache.hadoop.ozone.om.helpers.BucketLayout.FILE_SYSTEM_OPTIMIZED;
import static org.apache.hadoop.ozone.om.helpers.BucketLayout.OBJECT_STORE;
import static org.apache.hadoop.ozone.snapshot.SnapshotDiffResponse.JobStatus.DONE;
import static org.apache.hadoop.ozone.snapshot.SnapshotDiffResponse.JobStatus.IN_PROGRESS;
import static org.awaitility.Awaitility.await;
import static org.junit.Assert.assertEquals;
import static org.junit.Assert.assertNotNull;
import static org.junit.Assert.assertNull;
import static org.junit.Assert.fail;
import static org.junit.Assert.assertThrows;
import static java.nio.charset.StandardCharsets.UTF_8;

/**
 * Test OmSnapshot bucket interface.
 */
@RunWith(Parameterized.class)
@SuppressFBWarnings("RV_RETURN_VALUE_IGNORED_NO_SIDE_EFFECT")
public class TestOmSnapshot {

  static {
    Logger.getLogger(ManagedRocksObjectUtils.class).setLevel(Level.DEBUG);
  }

  private static MiniOzoneCluster cluster = null;
  private static OzoneClient client;
  private static String volumeName;
  private static String bucketName;
  private static OzoneManagerProtocol writeClient;
  private static BucketLayout bucketLayout = BucketLayout.LEGACY;
  private static boolean enabledFileSystemPaths;
  private static boolean forceFullSnapshotDiff;
  private static ObjectStore store;
  private static OzoneManager ozoneManager;
  private static RDBStore rdbStore;
  private static OzoneBucket ozoneBucket;

  private static AtomicInteger counter;

  @Rule
  public Timeout timeout = new Timeout(180, TimeUnit.SECONDS);

  @Parameterized.Parameters
  public static Collection<Object[]> data() {
    return Arrays.asList(
        new Object[]{OBJECT_STORE, false, false},
        new Object[]{FILE_SYSTEM_OPTIMIZED, false, false},
        new Object[]{BucketLayout.LEGACY, true, true});
  }

  public TestOmSnapshot(BucketLayout newBucketLayout,
      boolean newEnableFileSystemPaths, boolean forceFullSnapDiff)
      throws Exception {
    // Checking whether 'newBucketLayout' and
    // 'newEnableFileSystemPaths' flags represents next parameter
    // index values. This is to ensure that initialize init() function
    // will be invoked only at the beginning of every new set of
    // Parameterized.Parameters.
    if (TestOmSnapshot.enabledFileSystemPaths != newEnableFileSystemPaths ||
            TestOmSnapshot.bucketLayout != newBucketLayout ||
            TestOmSnapshot.forceFullSnapshotDiff != forceFullSnapDiff) {
      setConfig(newBucketLayout, newEnableFileSystemPaths,
          forceFullSnapDiff);
      tearDown();
      init();
    }
  }

  private static void setConfig(BucketLayout newBucketLayout,
      boolean newEnableFileSystemPaths, boolean forceFullSnapDiff) {
    TestOmSnapshot.enabledFileSystemPaths = newEnableFileSystemPaths;
    TestOmSnapshot.bucketLayout = newBucketLayout;
    TestOmSnapshot.forceFullSnapshotDiff = forceFullSnapDiff;
  }

  /**
   * Create a MiniDFSCluster for testing.
   */
  private void init() throws Exception {
    OzoneConfiguration conf = new OzoneConfiguration();
    String clusterId = UUID.randomUUID().toString();
    String scmId = UUID.randomUUID().toString();
    String omId = UUID.randomUUID().toString();
    conf.setBoolean(OZONE_OM_ENABLE_FILESYSTEM_PATHS, enabledFileSystemPaths);
    conf.set(OZONE_DEFAULT_BUCKET_LAYOUT, bucketLayout.name());
    conf.setBoolean(OZONE_OM_SNAPSHOT_FORCE_FULL_DIFF, forceFullSnapshotDiff);
    conf.setEnum(HDDS_DB_PROFILE, DBProfile.TEST);
    // Enable filesystem snapshot feature for the test regardless of the default
    conf.setBoolean(OMConfigKeys.OZONE_FILESYSTEM_SNAPSHOT_ENABLED_KEY, true);

    cluster = MiniOzoneCluster.newBuilder(conf)
        .setClusterId(clusterId)
        .setScmId(scmId)
        .setOmId(omId)
        .build();

    cluster.waitForClusterToBeReady();
    client = cluster.newClient();
    // create a volume and a bucket to be used by OzoneFileSystem
    ozoneBucket = TestDataUtil
        .createVolumeAndBucket(client, bucketLayout);
    volumeName = ozoneBucket.getVolumeName();
    bucketName = ozoneBucket.getName();
    ozoneManager = cluster.getOzoneManager();
    rdbStore = (RDBStore) ozoneManager.getMetadataManager().getStore();

    store = client.getObjectStore();
    writeClient = store.getClientProxy().getOzoneManagerClient();

    KeyManagerImpl keyManager = (KeyManagerImpl) HddsWhiteboxTestUtils
<<<<<<< HEAD
        .getInternalState(leaderOzoneManager, "keyManager");
    counter = new AtomicInteger(0);
=======
        .getInternalState(ozoneManager, "keyManager");

>>>>>>> cb35e7ed
    // stop the deletion services so that keys can still be read
    keyManager.stop();
  }

  @AfterClass
  public static void tearDown() throws Exception {
    IOUtils.closeQuietly(client);
    if (cluster != null) {
      cluster.shutdown();
    }
  }

  @Test
  // based on TestOzoneRpcClientAbstract:testListKey
  public void testListKey()
      throws IOException, InterruptedException, TimeoutException {
    String volumeA = "vol-a-" + counter.incrementAndGet();
    String volumeB = "vol-b-" + counter.incrementAndGet();
    String bucketA = "buc-a-" + counter.incrementAndGet();
    String bucketB = "buc-b-" + counter.incrementAndGet();
    store.createVolume(volumeA);
    store.createVolume(volumeB);
    OzoneVolume volA = store.getVolume(volumeA);
    OzoneVolume volB = store.getVolume(volumeB);
    volA.createBucket(bucketA);
    volA.createBucket(bucketB);
    volB.createBucket(bucketA);
    volB.createBucket(bucketB);
    OzoneBucket volAbucketA = volA.getBucket(bucketA);
    OzoneBucket volAbucketB = volA.getBucket(bucketB);
    OzoneBucket volBbucketA = volB.getBucket(bucketA);
    OzoneBucket volBbucketB = volB.getBucket(bucketB);

    /*
    Create 10 keys in  vol-a-<random>/buc-a-<random>,
    vol-a-<random>/buc-b-<random>, vol-b-<random>/buc-a-<random> and
    vol-b-<random>/buc-b-<random>
     */
    String keyBaseA = "key-a-";
    for (int i = 0; i < 10; i++) {
      createFileKey(volAbucketA, keyBaseA + i + "-");
      createFileKey(volAbucketB, keyBaseA + i + "-");
      createFileKey(volBbucketA, keyBaseA + i + "-");
      createFileKey(volBbucketB, keyBaseA + i + "-");
    }
    /*
    Create 10 keys in  vol-a-<random>/buc-a-<random>,
    vol-a-<random>/buc-b-<random>, vol-b-<random>/buc-a-<random> and
    vol-b-<random>/buc-b-<random>
     */
    String keyBaseB = "key-b-";
    for (int i = 0; i < 10; i++) {
      createFileKey(volAbucketA, keyBaseB + i + "-");
      createFileKey(volAbucketB, keyBaseB + i + "-");
      createFileKey(volBbucketA, keyBaseB + i + "-");
      createFileKey(volBbucketB, keyBaseB + i + "-");
    }

    String snapshotKeyPrefix = createSnapshot(volumeA, bucketA);

    int volABucketAKeyCount = keyCount(volAbucketA,
        snapshotKeyPrefix + "key-");
    Assert.assertEquals(20, volABucketAKeyCount);

    snapshotKeyPrefix = createSnapshot(volumeA, bucketB);
    deleteKeys(volAbucketB);

    int volABucketBKeyCount = keyCount(volAbucketB,
        snapshotKeyPrefix + "key-");
    Assert.assertEquals(20, volABucketBKeyCount);

    snapshotKeyPrefix = createSnapshot(volumeB, bucketA);
    deleteKeys(volBbucketA);

    int volBBucketAKeyCount = keyCount(volBbucketA,
        snapshotKeyPrefix + "key-");
    Assert.assertEquals(20, volBBucketAKeyCount);

    snapshotKeyPrefix = createSnapshot(volumeB, bucketB);
    deleteKeys(volBbucketB);

    int volBBucketBKeyCount = keyCount(volBbucketB,
        snapshotKeyPrefix + "key-");
    Assert.assertEquals(20, volBBucketBKeyCount);

    snapshotKeyPrefix = createSnapshot(volumeA, bucketA);
    deleteKeys(volAbucketA);

    int volABucketAKeyACount = keyCount(volAbucketA,
        snapshotKeyPrefix + "key-a-");
    Assert.assertEquals(10, volABucketAKeyACount);


    int volABucketAKeyBCount = keyCount(volAbucketA,
        snapshotKeyPrefix + "key-b-");
    Assert.assertEquals(10, volABucketAKeyBCount);
  }

  @Test
  // based on TestOzoneRpcClientAbstract:testListKeyOnEmptyBucket
  public void testListKeyOnEmptyBucket()
      throws IOException, InterruptedException, TimeoutException {
    String volume = "vol-" + counter.incrementAndGet();
    String bucket = "buc-" + counter.incrementAndGet();
    store.createVolume(volume);
    OzoneVolume vol = store.getVolume(volume);
    vol.createBucket(bucket);
    String snapshotKeyPrefix = createSnapshot(volume, bucket);
    OzoneBucket buc = vol.getBucket(bucket);
    Iterator<? extends OzoneKey> keys = buc.listKeys(snapshotKeyPrefix);
    while (keys.hasNext()) {
      fail();
    }
  }

  private OmKeyArgs genKeyArgs(String keyName) {
    return new OmKeyArgs.Builder()
        .setVolumeName(volumeName)
        .setBucketName(bucketName)
        .setKeyName(keyName)
        .setAcls(Collections.emptyList())
        .setReplicationConfig(StandaloneReplicationConfig.getInstance(
            HddsProtos.ReplicationFactor.ONE))
        .setLocationInfoList(new ArrayList<>())
        .build();
  }

  @Test
  @Ignore("HDDS-8089")
  public void checkKey() throws Exception {
    String s = "testData";
    String dir1 = "dir1";
    String key1 = dir1 + "/key1";

    // create key1
    OzoneOutputStream ozoneOutputStream = ozoneBucket.createKey(key1,
        s.length());
    byte[] input = s.getBytes(StandardCharsets.UTF_8);
    ozoneOutputStream.write(input);
    ozoneOutputStream.close();


    String snapshotKeyPrefix = createSnapshot(volumeName, bucketName);
    ozoneBucket.deleteKey(key1);
    try {
      ozoneBucket.deleteKey(dir1);
    } catch (OMException e) {
      // OBJECT_STORE won't have directory entry so ignore KEY_NOT_FOUND
      if (e.getResult() != KEY_NOT_FOUND) {
        fail("got exception on cleanup: " + e.getMessage());
      }
    }
    OmKeyArgs keyArgs = genKeyArgs(snapshotKeyPrefix + key1);

    OmKeyInfo omKeyInfo = writeClient.lookupKey(keyArgs);
    assertEquals(omKeyInfo.getKeyName(), snapshotKeyPrefix + key1);

    OmKeyInfo fileInfo = writeClient.lookupFile(keyArgs);
    assertEquals(fileInfo.getKeyName(), snapshotKeyPrefix + key1);

    OzoneFileStatus ozoneFileStatus = writeClient.getFileStatus(keyArgs);
    assertEquals(ozoneFileStatus.getKeyInfo().getKeyName(),
        snapshotKeyPrefix + key1);
  }

  @Test
  public void testListDeleteKey()
          throws IOException, InterruptedException, TimeoutException {
    String volume = "vol-" + counter.incrementAndGet();
    String bucket = "buc-" + counter.incrementAndGet();
    store.createVolume(volume);
    OzoneVolume vol = store.getVolume(volume);
    vol.createBucket(bucket);
    OzoneBucket volBucket = vol.getBucket(bucket);

    String key = "key-";
    createFileKey(volBucket, key);
    String snapshotKeyPrefix = createSnapshot(volume, bucket);
    deleteKeys(volBucket);

    int volBucketKeyCount = keyCount(volBucket, snapshotKeyPrefix + "key-");
    Assert.assertEquals(1, volBucketKeyCount);

    snapshotKeyPrefix = createSnapshot(volume, bucket);
    Iterator<? extends OzoneKey> volBucketIter2 =
            volBucket.listKeys(snapshotKeyPrefix);
    while (volBucketIter2.hasNext()) {
      fail("The last snapshot should not have any keys in it!");
    }
  }

  @Test
  public void testListAddNewKey()
          throws IOException, InterruptedException, TimeoutException {
    String volume = "vol-" + counter.incrementAndGet();
    String bucket = "buc-" + counter.incrementAndGet();
    store.createVolume(volume);
    OzoneVolume vol = store.getVolume(volume);
    vol.createBucket(bucket);
    OzoneBucket bucket1 = vol.getBucket(bucket);

    String key1 = "key-1-";
    createFileKey(bucket1, key1);
    String snapshotKeyPrefix1 = createSnapshot(volume, bucket);

    String key2 = "key-2-";
    createFileKey(bucket1, key2);
    String snapshotKeyPrefix2 = createSnapshot(volume, bucket);

    int volBucketKeyCount = keyCount(bucket1, snapshotKeyPrefix1 + "key-");
    Assert.assertEquals(1, volBucketKeyCount);


    int volBucketKeyCount2 = keyCount(bucket1, snapshotKeyPrefix2 + "key-");
    Assert.assertEquals(2, volBucketKeyCount2);

    deleteKeys(bucket1);
  }

  private int keyCount(OzoneBucket bucket, String keyPrefix)
      throws IOException {
    Iterator<? extends OzoneKey> iterator = bucket.listKeys(keyPrefix);
    int keyCount = 0;
    while (iterator.hasNext()) {
      iterator.next();
      keyCount++;
    }
    return keyCount;
  }

  @Test
  public void testNonExistentBucket() throws Exception {
    String volume = "vol-" + counter.incrementAndGet();
    String bucket = "buc-" + counter.incrementAndGet();
    //create volume but not bucket
    store.createVolume(volume);

    LambdaTestUtils.intercept(OMException.class,
            "Bucket not found",
            () -> createSnapshot(volume, bucket));
  }

  @Test
  public void testCreateSnapshotMissingMandatoryParams() throws Exception {
    String volume = "vol-" + counter.incrementAndGet();
    String bucket = "buck-" + counter.incrementAndGet();
    store.createVolume(volume);
    OzoneVolume volume1 = store.getVolume(volume);
    volume1.createBucket(bucket);
    OzoneBucket bucket1 = volume1.getBucket(bucket);
    // Create Key1 and take snapshot
    String key1 = "key-1-";
    createFileKey(bucket1, key1);
    String snap1 = "snap" + counter.incrementAndGet();
    createSnapshot(volume, bucket, snap1);

    String nullstr = "";
    // Bucket is empty
    assertThrows(IllegalArgumentException.class,
            () -> createSnapshot(volume, nullstr));
    // Volume is empty
    assertThrows(IllegalArgumentException.class,
            () -> createSnapshot(nullstr, bucket));
  }

  @Test
  public void testBucketDeleteIfSnapshotExists() throws Exception {
    String volume1 = "vol-" + counter.incrementAndGet();
    String bucket1 = "buc-" + counter.incrementAndGet();
    String bucket2 = "buc-" + counter.incrementAndGet();
    store.createVolume(volume1);
    OzoneVolume volume = store.getVolume(volume1);
    volume.createBucket(bucket1);
    volume.createBucket(bucket2);
    OzoneBucket bucketWithSnapshot = volume.getBucket(bucket1);
    OzoneBucket bucketWithoutSnapshot = volume.getBucket(bucket2);
    String key = "key-";
    createFileKey(bucketWithSnapshot, key);
    createFileKey(bucketWithoutSnapshot, key);
    createSnapshot(volume1, bucket1);
    deleteKeys(bucketWithSnapshot);
    deleteKeys(bucketWithoutSnapshot);
    OMException omException = Assertions.assertThrows(OMException.class,
        () -> volume.deleteBucket(bucket1));
    Assertions.assertEquals(CONTAINS_SNAPSHOT, omException.getResult());
    // TODO: Delete snapshot then delete bucket1 when deletion is implemented
    // no exception for bucket without snapshot
    volume.deleteBucket(bucket2);
  }

  @Test
  public void testSnapDiff() throws Exception {
    String volume = "vol-" + counter.incrementAndGet();
    String bucket = "buck-" + counter.incrementAndGet();
    store.createVolume(volume);
    OzoneVolume volume1 = store.getVolume(volume);
    volume1.createBucket(bucket);
    OzoneBucket bucket1 = volume1.getBucket(bucket);
    // Create Key1 and take snapshot
    String key1 = "key-1-";
    key1 = createFileKey(bucket1, key1);
    String snap1 = "snap" + counter.incrementAndGet();
    createSnapshot(volume, bucket, snap1);
    // Do nothing, take another snapshot
    String snap2 = "snap" + counter.incrementAndGet();
    createSnapshot(volume, bucket, snap2);

    SnapshotDiffReportOzone
        diff1 = getSnapDiffReport(volume, bucket, snap1, snap2);
    Assert.assertTrue(diff1.getDiffList().isEmpty());
    // Create Key2 and delete Key1, take snapshot
    String key2 = "key-2-";
    key2 = createFileKey(bucket1, key2);
    bucket1.deleteKey(key1);
    String snap3 = "snap" + counter.incrementAndGet();
    createSnapshot(volume, bucket, snap3);

    // Diff should have 2 entries
    SnapshotDiffReportOzone
        diff2 = getSnapDiffReport(volume, bucket, snap2, snap3);
    Assert.assertEquals(2, diff2.getDiffList().size());
    Assert.assertTrue(diff2.getDiffList().contains(
        SnapshotDiffReportOzone.getDiffReportEntry(
            SnapshotDiffReportOzone.DiffType.CREATE, key2)));
    Assert.assertTrue(diff2.getDiffList().contains(
        SnapshotDiffReportOzone.getDiffReportEntry(
            SnapshotDiffReportOzone.DiffType.DELETE, key1)));

    // Rename Key2
    String key2Renamed = key2 + "_renamed";
    bucket1.renameKey(key2, key2Renamed);
    String snap4 = "snap" + counter.incrementAndGet();
    createSnapshot(volume, bucket, snap4);

    SnapshotDiffReportOzone
        diff3 = getSnapDiffReport(volume, bucket, snap3, snap4);
    Assert.assertEquals(1, diff3.getDiffList().size());
    Assert.assertTrue(diff3.getDiffList().contains(
        SnapshotDiffReportOzone.getDiffReportEntry(
            SnapshotDiffReportOzone.DiffType.RENAME, key2, key2Renamed)));


    // Create a directory
    String dir1 = "dir-1" +  counter.incrementAndGet();
    bucket1.createDirectory(dir1);
    String snap5 = "snap" + counter.incrementAndGet();
    createSnapshot(volume, bucket, snap5);
    SnapshotDiffReportOzone
        diff4 = getSnapDiffReport(volume, bucket, snap4, snap5);
    Assert.assertEquals(1, diff4.getDiffList().size());
    // for non-fso, directories are a special type of key with "/" appended
    // at the end.
    if (!bucket1.getBucketLayout().isFileSystemOptimized()) {
      dir1 = dir1 + OM_KEY_PREFIX;
    }
    Assert.assertTrue(diff4.getDiffList().contains(
        SnapshotDiffReportOzone.getDiffReportEntry(
            SnapshotDiffReportOzone.DiffType.CREATE, dir1)));

  }

  private SnapshotDiffReportOzone getSnapDiffReport(String volume,
                                               String bucket,
                                               String fromSnapshot,
                                               String toSnapshot)
      throws InterruptedException, IOException {
    SnapshotDiffResponse response;
    do {
      response = store.snapshotDiff(volume, bucket, fromSnapshot,
          toSnapshot, null, 0, false);
      Thread.sleep(response.getWaitTimeInMs());
    } while (response.getJobStatus() != DONE);

    return response.getSnapshotDiffReport();
  }

  @Test
  public void testSnapDiffNoSnapshot() throws Exception {
    String volume = "vol-" + counter.incrementAndGet();
    String bucket = "buck-" + counter.incrementAndGet();
    store.createVolume(volume);
    OzoneVolume volume1 = store.getVolume(volume);
    volume1.createBucket(bucket);
    OzoneBucket bucket1 = volume1.getBucket(bucket);
    // Create Key1 and take snapshot
    String key1 = "key-1-";
    createFileKey(bucket1, key1);
    String snap1 = "snap" + counter.incrementAndGet();
    createSnapshot(volume, bucket, snap1);
    String snap2 = "snap" + counter.incrementAndGet();
    // Destination snapshot is invalid
    LambdaTestUtils.intercept(OMException.class,
            "KEY_NOT_FOUND",
            () -> store.snapshotDiff(volume, bucket, snap1, snap2,
                null, 0, false));
    // From snapshot is invalid
    LambdaTestUtils.intercept(OMException.class,
            "KEY_NOT_FOUND",
            () -> store.snapshotDiff(volume, bucket, snap2, snap1,
                null, 0, false));
  }

  @Test
  public void testSnapDiffNonExistentUrl() throws Exception {
    // Valid volume bucket
    String volumea = "vol-" + counter.incrementAndGet();
    String bucketa = "buck-" + counter.incrementAndGet();
    // Dummy volume bucket
    String volumeb = "vol-" + counter.incrementAndGet();
    String bucketb = "buck-" + counter.incrementAndGet();
    store.createVolume(volumea);
    OzoneVolume volume1 = store.getVolume(volumea);
    volume1.createBucket(bucketa);
    OzoneBucket bucket1 = volume1.getBucket(bucketa);
    // Create Key1 and take 2 snapshots
    String key1 = "key-1-";
    createFileKey(bucket1, key1);
    String snap1 = "snap" + counter.incrementAndGet();
    createSnapshot(volumea, bucketa, snap1);
    String snap2 = "snap" + counter.incrementAndGet();
    createSnapshot(volumea, bucketa, snap2);
    // Bucket is nonexistent
    LambdaTestUtils.intercept(OMException.class,
            "KEY_NOT_FOUND",
            () -> store.snapshotDiff(volumea, bucketb, snap1, snap2,
                null, 0, false));
    // Volume is nonexistent
    LambdaTestUtils.intercept(OMException.class,
            "KEY_NOT_FOUND",
            () -> store.snapshotDiff(volumeb, bucketa, snap2, snap1,
                null, 0, false));
    // Both volume and bucket are nonexistent
    LambdaTestUtils.intercept(OMException.class,
            "KEY_NOT_FOUND",
            () -> store.snapshotDiff(volumeb, bucketb, snap2, snap1,
                null, 0, false));
  }

  @Test
  public void testSnapDiffMissingMandatoryParams() throws Exception {
    String volume = "vol-" + counter.incrementAndGet();
    String bucket = "buck-" + counter.incrementAndGet();
    store.createVolume(volume);
    OzoneVolume volume1 = store.getVolume(volume);
    volume1.createBucket(bucket);
    OzoneBucket bucket1 = volume1.getBucket(bucket);
    // Create Key1 and take snapshot
    String key1 = "key-1-";
    createFileKey(bucket1, key1);
    String snap1 = "snap" + counter.incrementAndGet();
    createSnapshot(volume, bucket, snap1);
    String snap2 = "snap" + counter.incrementAndGet();
    createSnapshot(volume, bucket, snap2);
    String nullstr = "";
    // Destination snapshot is empty
    LambdaTestUtils.intercept(OMException.class,
            "KEY_NOT_FOUND",
            () -> store.snapshotDiff(volume, bucket, snap1, nullstr,
                null, 0, false));
    // From snapshot is empty
    LambdaTestUtils.intercept(OMException.class,
            "KEY_NOT_FOUND",
            () -> store.snapshotDiff(volume, bucket, nullstr, snap1,
                null, 0, false));
    // Bucket is empty
    assertThrows(IllegalArgumentException.class,
            () -> store.snapshotDiff(volume, nullstr, snap1, snap2,
                null, 0, false));
    // Volume is empty
    assertThrows(IllegalArgumentException.class,
            () -> store.snapshotDiff(nullstr, bucket, snap1, snap2,
                null, 0, false));
  }

  @Test
  public void testSnapDiffMultipleBuckets() throws Exception {
    String volume = "vol-" + counter.incrementAndGet();
    String bucketName1 = "buck-" + counter.incrementAndGet();
    String bucketName2 = "buck-" + counter.incrementAndGet();
    store.createVolume(volume);
    OzoneVolume volume1 = store.getVolume(volume);
    volume1.createBucket(bucketName1);
    volume1.createBucket(bucketName2);
    OzoneBucket bucket1 = volume1.getBucket(bucketName1);
    OzoneBucket bucket2 = volume1.getBucket(bucketName2);
    // Create Key1 and take snapshot
    String key1 = "key-1-";
    key1 = createFileKey(bucket1, key1);
    String snap1 = "snap" + counter.incrementAndGet();
    createSnapshot(volume, bucketName1, snap1);
    // Create key in bucket2 and bucket1 and calculate diff
    // Diff should not contain bucket2's key
    createFileKey(bucket1, key1);
    createFileKey(bucket2, key1);
    String snap2 = "snap" + counter.incrementAndGet();
    createSnapshot(volume, bucketName1, snap2);
    SnapshotDiffReportOzone diff1 =
        getSnapDiffReport(volume, bucketName1, snap1, snap2);
    Assert.assertEquals(1, diff1.getDiffList().size());
  }


  /**
   * Tests snapdiff when there are multiple sst files in the from & to
   * snapshots pertaining to different buckets. This will test the
   * sst filtering code path.
   */
  @Ignore //TODO - Fix in HDDS-8005
  @Test
  public void testSnapDiffWithMultipleSSTs()
      throws IOException, InterruptedException, TimeoutException {
    // Create a volume and 2 buckets
    String volumeName1 = "vol-" + counter.incrementAndGet();
    String bucketName1 = "buck1";
    String bucketName2 = "buck2";
    store.createVolume(volumeName1);
    OzoneVolume volume1 = store.getVolume(volumeName1);
    volume1.createBucket(bucketName1);
    volume1.createBucket(bucketName2);
    OzoneBucket bucket1 = volume1.getBucket(bucketName1);
    OzoneBucket bucket2 = volume1.getBucket(bucketName2);
    String keyPrefix = "key-";
    // add file to bucket1 and take snapshot
    createFileKey(bucket1, keyPrefix);
    String snap1 = "snap" + counter.incrementAndGet();
    createSnapshot(volumeName1, bucketName1, snap1); // 1.sst
    Assert.assertEquals(1, getKeyTableSstFiles().size());
    // add files to bucket2 and flush twice to create 2 sst files
    for (int i = 0; i < 5; i++) {
      createFileKey(bucket2, keyPrefix);
    }
    flushKeyTable(); // 1.sst 2.sst
    Assert.assertEquals(2, getKeyTableSstFiles().size());
    for (int i = 0; i < 5; i++) {
      createFileKey(bucket2, keyPrefix);
    }
    flushKeyTable(); // 1.sst 2.sst 3.sst
    Assert.assertEquals(3, getKeyTableSstFiles().size());
    // add a file to bucket1 and take second snapshot
    createFileKey(bucket1, keyPrefix);
    String snap2 = "snap" + counter.incrementAndGet();
    createSnapshot(volumeName1, bucketName1, snap2); // 1.sst 2.sst 3.sst 4.sst
    Assert.assertEquals(4, getKeyTableSstFiles().size());
    SnapshotDiffReportOzone diff1 =
        store.snapshotDiff(volumeName1, bucketName1, snap1, snap2,
                null, 0, false)
            .getSnapshotDiffReport();
    Assert.assertEquals(1, diff1.getDiffList().size());
  }

  @Test
  public void testDeleteSnapshotTwice() throws Exception {
    String volume = "vol-" + counter.incrementAndGet();
    String bucket = "buck-" + counter.incrementAndGet();
    store.createVolume(volume);
    OzoneVolume volume1 = store.getVolume(volume);
    volume1.createBucket(bucket);
    OzoneBucket bucket1 = volume1.getBucket(bucket);
    // Create Key1 and take snapshot
    String key1 = "key-1-";
    createFileKey(bucket1, key1);
    String snap1 = "snap" + counter.incrementAndGet();
    createSnapshot(volume, bucket, snap1);
    store.deleteSnapshot(volume, bucket, snap1);

    LambdaTestUtils.intercept(OMException.class,
            "FILE_NOT_FOUND",
            () -> store.deleteSnapshot(volume, bucket, snap1));

  }

  @Test
  public void testDeleteSnapshotFailure() throws Exception {
    String volume = "vol-" + counter.incrementAndGet();
    String bucket = "buck-" + counter.incrementAndGet();
    store.createVolume(volume);
    OzoneVolume volume1 = store.getVolume(volume);
    volume1.createBucket(bucket);
    OzoneBucket bucket1 = volume1.getBucket(bucket);
    // Create Key1 and take snapshot
    String key1 = "key-1-";
    createFileKey(bucket1, key1);
    String snap1 = "snap" + counter.incrementAndGet();
    createSnapshot(volume, bucket, snap1);

    // Delete non-existent snapshot
    LambdaTestUtils.intercept(OMException.class,
            "FILE_NOT_FOUND",
            () -> store.deleteSnapshot(volume, bucket, "snapnonexistent"));

    // Delete snapshot with non-existent url
    LambdaTestUtils.intercept(OMException.class,
            "BUCKET_NOT_FOUND",
            () -> store.deleteSnapshot(volume, "nonexistentbucket", snap1));
  }

  @Test
  public void testDeleteSnapshotMissingMandatoryParams() throws Exception {
    String volume = "vol-" + counter.incrementAndGet();
    String bucket = "buck-" + counter.incrementAndGet();
    store.createVolume(volume);
    OzoneVolume volume1 = store.getVolume(volume);
    volume1.createBucket(bucket);
    OzoneBucket bucket1 = volume1.getBucket(bucket);
    // Create Key1 and take snapshot
    String key1 = "key-1-";
    createFileKey(bucket1, key1);
    String snap1 = "snap" + counter.incrementAndGet();
    createSnapshot(volume, bucket, snap1);
    String nullstr = "";
    // Snapshot is empty
    assertThrows(IllegalArgumentException.class,
            () -> store.deleteSnapshot(volume, bucket, nullstr));
    // Bucket is empty
    assertThrows(IllegalArgumentException.class,
            () -> store.deleteSnapshot(volume, nullstr, snap1));
    // Volume is empty
    assertThrows(IllegalArgumentException.class,
            () -> store.deleteSnapshot(nullstr, bucket, snap1));
  }

  @NotNull
  private static List<LiveFileMetaData> getKeyTableSstFiles() {
    if (!bucketLayout.isFileSystemOptimized()) {
      return rdbStore.getDb().getSstFileList().stream().filter(
          x -> new String(x.columnFamilyName(), UTF_8).equals(
              OmMetadataManagerImpl.KEY_TABLE)).collect(Collectors.toList());
    }
    return rdbStore.getDb().getSstFileList().stream().filter(
        x -> new String(x.columnFamilyName(), UTF_8).equals(
            OmMetadataManagerImpl.FILE_TABLE)).collect(Collectors.toList());
  }

  private static void flushKeyTable() throws IOException {
    if (!bucketLayout.isFileSystemOptimized()) {
      rdbStore.getDb().flush(OmMetadataManagerImpl.KEY_TABLE);
    } else {
      rdbStore.getDb().flush(OmMetadataManagerImpl.FILE_TABLE);
    }
  }

  private String createSnapshot(String volName, String buckName)
      throws IOException, InterruptedException, TimeoutException {
    return createSnapshot(volName, buckName, UUID.randomUUID().toString());
  }

  private String createSnapshot(String volName, String buckName,
      String snapshotName)
      throws IOException, InterruptedException, TimeoutException {
    store.createSnapshot(volName, buckName, snapshotName);
    String snapshotKeyPrefix =
        OmSnapshotManager.getSnapshotPrefix(snapshotName);
    SnapshotInfo snapshotInfo = ozoneManager.getMetadataManager()
        .getSnapshotInfoTable()
        .get(SnapshotInfo.getTableKey(volName, buckName, snapshotName));
    String snapshotDirName =
        OmSnapshotManager.getSnapshotPath(ozoneManager.getConfiguration(),
            snapshotInfo) + OM_KEY_PREFIX + "CURRENT";
    GenericTestUtils
        .waitFor(() -> new File(snapshotDirName).exists(), 1000, 120000);
    return snapshotKeyPrefix;
  }

  private void deleteKeys(OzoneBucket bucket) throws IOException {
    Iterator<? extends OzoneKey> bucketIterator = bucket.listKeys(null);
    while (bucketIterator.hasNext()) {
      OzoneKey key = bucketIterator.next();
      bucket.deleteKey(key.getName());
    }
  }

  private String createFileKey(OzoneBucket bucket, String keyPrefix)
      throws IOException {
    byte[] value = RandomStringUtils.randomAscii(10240).getBytes(UTF_8);
    String key = keyPrefix + counter.incrementAndGet();
    OzoneOutputStream fileKey = bucket.createKey(key, value.length);
    fileKey.write(value);
    fileKey.close();
    return key;
  }

  @Test
  public void testSnapshotOpensWithDisabledAutoCompaction() throws Exception {
    String snapPrefix = createSnapshot(volumeName, bucketName);
    RDBStore snapshotDBStore = (RDBStore)
        ((OmSnapshot)cluster.getOzoneManager().getOmSnapshotManager()
            .checkForSnapshot(volumeName, bucketName, snapPrefix))
            .getMetadataManager().getStore();

    for (String table : snapshotDBStore.getTableNames().values()) {
      Assertions.assertTrue(snapshotDBStore.getDb().getColumnFamily(table)
          .getHandle().getDescriptor()
          .getOptions().disableAutoCompactions());
    }
  }

  // Test snapshot diff when OM restarts in non-HA OM env and diff job is
  // in_progress when it restarts.
  @Test
  public void testSnapshotDiffWhenOmRestart()
      throws IOException, InterruptedException {
    String snapshot1 = "snap-" + RandomStringUtils.randomNumeric(5);
    String snapshot2 = "snap-" + RandomStringUtils.randomNumeric(5);
    createSnapshots(snapshot1, snapshot2);

    SnapshotDiffResponse response = store.snapshotDiff(volumeName, bucketName,
        snapshot1, snapshot2, null, 0, false);

    assertEquals(IN_PROGRESS, response.getJobStatus());

    // Restart the OM and wait for sometime to make sure that previous snapDiff
    // job finishes.
    cluster.restartOzoneManager();
    await().atMost(Duration.ofSeconds(120)).
        until(() -> cluster.getOzoneManager().isRunning());

    response = store.snapshotDiff(volumeName, bucketName,
        snapshot1, snapshot2, null, 0, false);

    // If job was IN_PROGRESS or DONE state when OM restarted, it should be
    // DONE by this time.
    // If job FAILED during crash (which mostly happens in the test because
    // of active snapshot checks), it would be removed by clean up service on
    // startup, and request after clean up will be considered a new request
    // and would return IN_PROGRESS. No other state is expected other than
    // IN_PROGRESS and DONE.
    if (response.getJobStatus() == DONE) {
      assertEquals(100, response.getSnapshotDiffReport().getDiffList().size());
    } else if (response.getJobStatus() == IN_PROGRESS) {
      SnapshotDiffReportOzone diffReport =
          fetchReportPage(snapshot1, snapshot2, null, 0);
      assertEquals(100, diffReport.getDiffList().size());
    } else {
      fail("Unexpected job status for the test.");
    }
  }

  // Test snapshot diff when OM restarts in non-HA OM env and report is
  // partially received.
  @Test
  public void testSnapshotDiffWhenOmRestartAndReportIsPartiallyFetched()
      throws IOException, InterruptedException {
    int pageSize = 10;
    String snapshot1 = "snap-" + RandomStringUtils.randomNumeric(5);
    String snapshot2 = "snap-" + RandomStringUtils.randomNumeric(5);
    createSnapshots(snapshot1, snapshot2);

    SnapshotDiffReportOzone diffReport = fetchReportPage(snapshot1, snapshot2,
        null, pageSize);

    List<DiffReportEntry> diffReportEntries = diffReport.getDiffList();
    String nextToken = diffReport.getToken();

    // Restart the OM and no need to wait because snapDiff job finished before
    // the restart.
    cluster.restartOzoneManager();
    await().atMost(Duration.ofSeconds(120)).
        until(() -> cluster.getOzoneManager().isRunning());

    while (nextToken == null || StringUtils.isNotEmpty(nextToken)) {
      diffReport = fetchReportPage(snapshot1, snapshot2, nextToken, pageSize);
      diffReportEntries.addAll(diffReport.getDiffList());
      nextToken = diffReport.getToken();
    }
    assertEquals(100, diffReportEntries.size());
  }

  private SnapshotDiffReportOzone fetchReportPage(String fromSnapshot,
                                                  String toSnapshot,
                                                  String token,
                                                  int pageSize)
      throws IOException, InterruptedException {

    while (true) {
      SnapshotDiffResponse response = store.snapshotDiff(volumeName, bucketName,
          fromSnapshot, toSnapshot, token, pageSize, false);
      if (response.getJobStatus() == IN_PROGRESS) {
        Thread.sleep(response.getWaitTimeInMs());
      } else if (response.getJobStatus() == DONE) {
        return response.getSnapshotDiffReport();
      } else {
        fail("Unexpected job status for the test.");
      }
    }
  }

  private void createSnapshots(String snapshot1,
                               String snapshot2) throws IOException {
    createFileKey(ozoneBucket, "key");
    store.createSnapshot(volumeName, bucketName, snapshot1);

    for (int i = 0; i < 100; i++) {
      createFileKey(ozoneBucket, "key-" + i);
    }

    store.createSnapshot(volumeName, bucketName, snapshot2);
  }

  @Test
  public void testCompactionDagDisableForSnapshotMetadata() throws Exception {
    String snapshotName = createSnapshot(volumeName, bucketName);

    RDBStore activeDbStore =
        (RDBStore) cluster.getOzoneManager().getMetadataManager().getStore();
    // RocksDBCheckpointDiffer should be not null for active DB store.
    assertNotNull(activeDbStore.getRocksDBCheckpointDiffer());
    assertEquals(2,  activeDbStore.getDbOptions().listeners().size());

    OmSnapshot omSnapshot = (OmSnapshot) cluster.getOzoneManager()
        .getOmSnapshotManager()
        .checkForSnapshot(volumeName, bucketName, snapshotName);

    RDBStore snapshotDbStore =
        (RDBStore) omSnapshot.getMetadataManager().getStore();
    // RocksDBCheckpointDiffer should be null for snapshot DB store.
    assertNull(snapshotDbStore.getRocksDBCheckpointDiffer());
    assertEquals(0, snapshotDbStore.getDbOptions().listeners().size());
  }
}<|MERGE_RESOLUTION|>--- conflicted
+++ resolved
@@ -193,13 +193,8 @@
     writeClient = store.getClientProxy().getOzoneManagerClient();
 
     KeyManagerImpl keyManager = (KeyManagerImpl) HddsWhiteboxTestUtils
-<<<<<<< HEAD
-        .getInternalState(leaderOzoneManager, "keyManager");
-    counter = new AtomicInteger(0);
-=======
         .getInternalState(ozoneManager, "keyManager");
 
->>>>>>> cb35e7ed
     // stop the deletion services so that keys can still be read
     keyManager.stop();
   }
