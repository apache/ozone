/**
 * Licensed to the Apache Software Foundation (ASF) under one
 * or more contributor license agreements.  See the NOTICE file
 * distributed with this work for additional information
 * regarding copyright ownership.  The ASF licenses this file
 * to you under the Apache License, Version 2.0 (the
 * "License"); you may not use this file except in compliance
 * with the License.  You may obtain a copy of the License at
 *
 *     http://www.apache.org/licenses/LICENSE-2.0
 *
 * Unless required by applicable law or agreed to in writing, software
 * distributed under the License is distributed on an "AS IS" BASIS,
 * WITHOUT WARRANTIES OR CONDITIONS OF ANY KIND, either express or implied.
 * See the License for the specific language governing permissions and
 * limitations under the License.
 */
package org.apache.hadoop.ozone;

import static org.apache.hadoop.fs.CommonConfigurationKeysPublic
    .NET_TOPOLOGY_NODE_SWITCH_MAPPING_IMPL_KEY;
import static org.apache.hadoop.hdds.HddsConfigKeys.HDDS_COMMAND_STATUS_REPORT_INTERVAL;
import static org.apache.hadoop.hdds.HddsConfigKeys.HDDS_CONTAINER_REPORT_INTERVAL;
import static org.junit.Assert.fail;
import static org.mockito.Matchers.argThat;
import static org.mockito.Matchers.eq;
import static org.mockito.Mockito.mock;
import static org.mockito.Mockito.verify;
import static org.mockito.Mockito.when;

import java.io.File;
import java.io.IOException;
import java.lang.reflect.Field;
import java.lang.reflect.Modifier;
import java.nio.file.Path;
import java.nio.file.Paths;
import java.util.Collections;
import java.util.HashSet;
import java.util.List;
import java.util.Map;
import java.util.Set;
import java.util.UUID;
import java.util.concurrent.TimeUnit;

import org.apache.commons.io.FileUtils;
import org.apache.commons.lang3.RandomUtils;
import org.apache.hadoop.hdds.HddsConfigKeys;
import org.apache.hadoop.hdds.HddsUtils;
import org.apache.hadoop.hdds.conf.OzoneConfiguration;
import org.apache.hadoop.hdds.protocol.DatanodeDetails;
import org.apache.hadoop.hdds.protocol.proto.HddsProtos;
import org.apache.hadoop.hdds.protocol.proto.HddsProtos.NodeState;
import org.apache.hadoop.hdds.protocol.proto.HddsProtos.NodeType;
import org.apache.hadoop.hdds.protocol.proto.StorageContainerDatanodeProtocolProtos.DeletedBlocksTransaction;
import org.apache.hadoop.hdds.protocol.proto.StorageContainerDatanodeProtocolProtos.SCMCommandProto;
import org.apache.hadoop.hdds.scm.ScmConfigKeys;
import org.apache.hadoop.hdds.scm.ScmInfo;
import org.apache.hadoop.hdds.scm.XceiverClientManager;
import org.apache.hadoop.hdds.scm.block.DeletedBlockLog;
import org.apache.hadoop.hdds.scm.block.SCMBlockDeletingService;
import org.apache.hadoop.hdds.scm.container.ContainerInfo;
import org.apache.hadoop.hdds.scm.container.ContainerNotFoundException;
import org.apache.hadoop.hdds.scm.container.ReplicationManager;
import org.apache.hadoop.hdds.scm.container.common.helpers.ContainerWithPipeline;
import org.apache.hadoop.hdds.scm.events.SCMEvents;
import org.apache.hadoop.hdds.scm.exceptions.SCMException;
import org.apache.hadoop.hdds.scm.node.DatanodeInfo;
import org.apache.hadoop.hdds.scm.node.NodeManager;
import org.apache.hadoop.hdds.scm.server.SCMClientProtocolServer;
import org.apache.hadoop.hdds.scm.server.SCMStorageConfig;
import org.apache.hadoop.hdds.scm.server.StorageContainerManager;
import org.apache.hadoop.hdds.server.events.EventPublisher;
import org.apache.hadoop.net.DNSToSwitchMapping;
import org.apache.hadoop.net.NetUtils;
import org.apache.hadoop.net.StaticMapping;
import org.apache.hadoop.ozone.container.ContainerTestHelper;
import org.apache.hadoop.ozone.container.common.SCMTestUtils;
import org.apache.hadoop.ozone.om.helpers.OmKeyInfo;
import org.apache.hadoop.ozone.om.helpers.OmKeyLocationInfo;
import org.apache.hadoop.ozone.protocol.commands.CloseContainerCommand;
import org.apache.hadoop.ozone.protocol.commands.CommandForDatanode;
import org.apache.hadoop.ozone.protocol.commands.DeleteBlocksCommand;
import org.apache.hadoop.ozone.protocol.commands.SCMCommand;
import org.apache.hadoop.security.authentication.client.AuthenticationException;
import org.apache.hadoop.test.GenericTestUtils;
import org.apache.hadoop.util.Time;
import org.apache.hadoop.hdds.utils.HddsVersionInfo;
import org.junit.Assert;
import org.junit.AfterClass;
import org.junit.BeforeClass;
import org.junit.Rule;
import org.junit.Test;
import org.junit.rules.ExpectedException;
import org.junit.rules.TemporaryFolder;
import org.junit.rules.Timeout;
import org.mockito.ArgumentMatcher;
import org.mockito.Mockito;
import org.slf4j.Logger;
import org.slf4j.LoggerFactory;

import com.google.common.collect.Lists;
import com.google.common.collect.Maps;

/**
 * Test class that exercises the StorageContainerManager.
 */
public class TestStorageContainerManager {
  private static XceiverClientManager xceiverClientManager;
  private static final Logger LOG = LoggerFactory.getLogger(
            TestStorageContainerManager.class);

  /**
   * Set the timeout for every test.
   */
  @Rule
  public Timeout testTimeout = new Timeout(300000);

  @Rule
  public ExpectedException thrown = ExpectedException.none();

  @Rule
  public ExpectedException exception = ExpectedException.none();

  @Rule
  public TemporaryFolder folder= new TemporaryFolder();

  @BeforeClass
  public static void setup() throws IOException {
    xceiverClientManager = new XceiverClientManager(new OzoneConfiguration());
  }

  @AfterClass
  public static void cleanup() {
    if (xceiverClientManager != null) {
      xceiverClientManager.close();
    }
  }

  @Test
  public void testRpcPermission() throws Exception {
    // Test with default configuration
    OzoneConfiguration defaultConf = new OzoneConfiguration();
    testRpcPermissionWithConf(defaultConf, "unknownUser", true);

    // Test with ozone.administrators defined in configuration
    OzoneConfiguration ozoneConf = new OzoneConfiguration();
    ozoneConf.setStrings(OzoneConfigKeys.OZONE_ADMINISTRATORS,
        "adminUser1, adminUser2");
    // Non-admin user will get permission denied.
    testRpcPermissionWithConf(ozoneConf, "unknownUser", true);
    // Admin user will pass the permission check.
    testRpcPermissionWithConf(ozoneConf, "adminUser2", false);
  }

  private void testRpcPermissionWithConf(
      OzoneConfiguration ozoneConf, String fakeRemoteUsername,
      boolean expectPermissionDenied) throws Exception {
    MiniOzoneCluster cluster = MiniOzoneCluster.newBuilder(ozoneConf).build();
    cluster.waitForClusterToBeReady();
    try {

      SCMClientProtocolServer mockClientServer = Mockito.spy(
          cluster.getStorageContainerManager().getClientProtocolServer());
      when(mockClientServer.getRpcRemoteUsername())
          .thenReturn(fakeRemoteUsername);

      try {
        mockClientServer.deleteContainer(
            ContainerTestHelper.getTestContainerID());
        fail("Operation should fail, expecting an IOException here.");
      } catch (Exception e) {
        if (expectPermissionDenied) {
          verifyPermissionDeniedException(e, fakeRemoteUsername);
        } else {
          // If passes permission check, it should fail with
          // container not exist exception.
          Assert.assertTrue(e.getMessage()
              .contains("container doesn't exist"));
        }
      }

      try {
        ContainerWithPipeline container2 = mockClientServer
<<<<<<< HEAD
            .allocateContainer(xceiverClientManager.getType(),
            HddsProtos.ReplicationFactor.ONE,  OzoneConsts.OZONE);
=======
            .allocateContainer(SCMTestUtils.getReplicationType(ozoneConf),
            HddsProtos.ReplicationFactor.ONE,  "OZONE");
>>>>>>> d3021fb2
        if (expectPermissionDenied) {
          fail("Operation should fail, expecting an IOException here.");
        } else {
          Assert.assertEquals(1, container2.getPipeline().getNodes().size());
        }
      } catch (Exception e) {
        verifyPermissionDeniedException(e, fakeRemoteUsername);
      }

      try {
        ContainerWithPipeline container3 = mockClientServer
<<<<<<< HEAD
            .allocateContainer(xceiverClientManager.getType(),
            HddsProtos.ReplicationFactor.ONE, OzoneConsts.OZONE);
=======
            .allocateContainer(SCMTestUtils.getReplicationType(ozoneConf),
            HddsProtos.ReplicationFactor.ONE, "OZONE");
>>>>>>> d3021fb2
        if (expectPermissionDenied) {
          fail("Operation should fail, expecting an IOException here.");
        } else {
          Assert.assertEquals(1, container3.getPipeline().getNodes().size());
        }
      } catch (Exception e) {
        verifyPermissionDeniedException(e, fakeRemoteUsername);
      }

      try {
        mockClientServer.getContainer(
            ContainerTestHelper.getTestContainerID());
        fail("Operation should fail, expecting an IOException here.");
      } catch (Exception e) {
        if (expectPermissionDenied) {
          verifyPermissionDeniedException(e, fakeRemoteUsername);
        } else {
          // If passes permission check, it should fail with
          // key not exist exception.
          Assert.assertTrue(e instanceof ContainerNotFoundException);
        }
      }
    } finally {
      cluster.shutdown();
    }
  }

  private void verifyPermissionDeniedException(Exception e, String userName) {
    String expectedErrorMessage = "Access denied for user "
        + userName + ". " + "Superuser privilege is required.";
    Assert.assertTrue(e instanceof IOException);
    Assert.assertEquals(expectedErrorMessage, e.getMessage());
  }

  @Test
  public void testBlockDeletionTransactions() throws Exception {
    int numKeys = 5;
    OzoneConfiguration conf = new OzoneConfiguration();
    conf.setTimeDuration(HDDS_CONTAINER_REPORT_INTERVAL, 100,
        TimeUnit.MILLISECONDS);
    conf.setTimeDuration(HDDS_COMMAND_STATUS_REPORT_INTERVAL, 100,
        TimeUnit.MILLISECONDS);
    conf.setTimeDuration(ScmConfigKeys.OZONE_SCM_HEARTBEAT_PROCESS_INTERVAL,
        3000,
        TimeUnit.MILLISECONDS);
    conf.setInt(ScmConfigKeys.OZONE_SCM_BLOCK_DELETION_MAX_RETRY, 5);
    conf.setTimeDuration(OzoneConfigKeys.OZONE_BLOCK_DELETING_SERVICE_INTERVAL,
        1, TimeUnit.SECONDS);
    // Reset container provision size, otherwise only one container
    // is created by default.
    conf.setInt(ScmConfigKeys.OZONE_SCM_PIPELINE_OWNER_CONTAINER_COUNT,
        numKeys);

    MiniOzoneCluster cluster = MiniOzoneCluster.newBuilder(conf)
        .setHbInterval(100)
        .build();
    cluster.waitForClusterToBeReady();

    try {
      DeletedBlockLog delLog = cluster.getStorageContainerManager()
          .getScmBlockManager().getDeletedBlockLog();
      Assert.assertEquals(0, delLog.getNumOfValidTransactions());

      // Create {numKeys} random names keys.
      TestStorageContainerManagerHelper helper =
          new TestStorageContainerManagerHelper(cluster, conf);
      Map<String, OmKeyInfo> keyLocations = helper.createKeys(numKeys, 4096);
      // Wait for container report
      Thread.sleep(1000);
      for (OmKeyInfo keyInfo : keyLocations.values()) {
        OzoneTestUtils.closeContainers(keyInfo.getKeyLocationVersions(),
            cluster.getStorageContainerManager());
      }

      Map<Long, List<Long>> containerBlocks = createDeleteTXLog(delLog,
          keyLocations, helper);
      Set<Long> containerIDs = containerBlocks.keySet();

      // Verify a few TX gets created in the TX log.
      Assert.assertTrue(delLog.getNumOfValidTransactions() > 0);

      // Once TXs are written into the log, SCM starts to fetch TX
      // entries from the log and schedule block deletions in HB interval,
      // after sometime, all the TX should be proceed and by then
      // the number of containerBlocks of all known containers will be
      // empty again.
      GenericTestUtils.waitFor(() -> {
        try {
          return delLog.getNumOfValidTransactions() == 0;
        } catch (IOException e) {
          return false;
        }
      }, 1000, 10000);
      Assert.assertTrue(helper.getAllBlocks(containerIDs).isEmpty());

      // Continue the work, add some TXs that with known container names,
      // but unknown block IDs.
      for (Long containerID : containerBlocks.keySet()) {
        // Add 2 TXs per container.
        delLog.addTransaction(containerID,
            Collections.singletonList(RandomUtils.nextLong()));
        delLog.addTransaction(containerID,
            Collections.singletonList(RandomUtils.nextLong()));
      }

      // Verify a few TX gets created in the TX log.
      Assert.assertTrue(delLog.getNumOfValidTransactions() > 0);

      // These blocks cannot be found in the container, skip deleting them
      // eventually these TX will success.
      GenericTestUtils.waitFor(() -> {
        try {
          return delLog.getFailedTransactions().size() == 0;
        } catch (IOException e) {
          return false;
        }
      }, 1000, 10000);
    } finally {
      cluster.shutdown();
    }
  }

  @Test
  public void testBlockDeletingThrottling() throws Exception {
    int numKeys = 15;
    OzoneConfiguration conf = new OzoneConfiguration();
    conf.setTimeDuration(HDDS_CONTAINER_REPORT_INTERVAL, 1, TimeUnit.SECONDS);
    conf.setInt(ScmConfigKeys.OZONE_SCM_BLOCK_DELETION_MAX_RETRY, 5);
    conf.setTimeDuration(OzoneConfigKeys.OZONE_BLOCK_DELETING_SERVICE_INTERVAL,
        100, TimeUnit.MILLISECONDS);
    conf.setInt(ScmConfigKeys.OZONE_SCM_PIPELINE_OWNER_CONTAINER_COUNT,
        numKeys);

    MiniOzoneCluster cluster = MiniOzoneCluster.newBuilder(conf)
        .setHbInterval(1000)
        .setHbProcessorInterval(3000)
        .build();
    cluster.waitForClusterToBeReady();

    try {
      DeletedBlockLog delLog = cluster.getStorageContainerManager()
          .getScmBlockManager().getDeletedBlockLog();
      Assert.assertEquals(0, delLog.getNumOfValidTransactions());

      int limitSize = 1;
      // Reset limit value to 1, so that we only allow one TX is dealt per
      // datanode.
      SCMBlockDeletingService delService = cluster.getStorageContainerManager()
          .getScmBlockManager().getSCMBlockDeletingService();
      delService.setBlockDeleteTXNum(limitSize);

      // Create {numKeys} random names keys.
      TestStorageContainerManagerHelper helper =
          new TestStorageContainerManagerHelper(cluster, conf);
      Map<String, OmKeyInfo> keyLocations = helper.createKeys(numKeys, 4096);
      // Wait for container report
      Thread.sleep(5000);
      for (OmKeyInfo keyInfo : keyLocations.values()) {
        OzoneTestUtils.closeContainers(keyInfo.getKeyLocationVersions(),
            cluster.getStorageContainerManager());
      }

      createDeleteTXLog(delLog, keyLocations, helper);
      // Verify a few TX gets created in the TX log.
      Assert.assertTrue(delLog.getNumOfValidTransactions() > 0);

      // Verify the size in delete commands is expected.
      GenericTestUtils.waitFor(() -> {
        NodeManager nodeManager = cluster.getStorageContainerManager()
            .getScmNodeManager();
        List<SCMCommand> commands = nodeManager.processHeartbeat(
            nodeManager.getNodes(NodeState.HEALTHY).get(0));

        if (commands != null) {
          for (SCMCommand cmd : commands) {
            if (cmd.getType() == SCMCommandProto.Type.deleteBlocksCommand) {
              List<DeletedBlocksTransaction> deletedTXs =
                  ((DeleteBlocksCommand) cmd).blocksTobeDeleted();
              return deletedTXs != null && deletedTXs.size() == limitSize;
            }
          }
        }
        return false;
      }, 500, 10000);
    } finally {
      cluster.shutdown();
    }
  }

  private Map<Long, List<Long>> createDeleteTXLog(DeletedBlockLog delLog,
      Map<String, OmKeyInfo> keyLocations,
      TestStorageContainerManagerHelper helper) throws IOException {
    // These keys will be written into a bunch of containers,
    // gets a set of container names, verify container containerBlocks
    // on datanodes.
    Set<Long> containerNames = new HashSet<>();
    for (Map.Entry<String, OmKeyInfo> entry : keyLocations.entrySet()) {
      entry.getValue().getLatestVersionLocations().getLocationList()
          .forEach(loc -> containerNames.add(loc.getContainerID()));
    }

    // Total number of containerBlocks of these containers should be equal to
    // total number of containerBlocks via creation call.
    int totalCreatedBlocks = 0;
    for (OmKeyInfo info : keyLocations.values()) {
      totalCreatedBlocks += info.getKeyLocationVersions().size();
    }
    Assert.assertTrue(totalCreatedBlocks > 0);
    Assert.assertEquals(totalCreatedBlocks,
        helper.getAllBlocks(containerNames).size());

    // Create a deletion TX for each key.
    Map<Long, List<Long>> containerBlocks = Maps.newHashMap();
    for (OmKeyInfo info : keyLocations.values()) {
      List<OmKeyLocationInfo> list =
          info.getLatestVersionLocations().getLocationList();
      list.forEach(location -> {
        if (containerBlocks.containsKey(location.getContainerID())) {
          containerBlocks.get(location.getContainerID())
              .add(location.getBlockID().getLocalID());
        } else {
          List<Long> blks = Lists.newArrayList();
          blks.add(location.getBlockID().getLocalID());
          containerBlocks.put(location.getContainerID(), blks);
        }
      });
    }
    for (Map.Entry<Long, List<Long>> tx : containerBlocks.entrySet()) {
      delLog.addTransaction(tx.getKey(), tx.getValue());
    }

    return containerBlocks;
  }

  @Test
  public void testSCMInitialization() throws Exception {
    OzoneConfiguration conf = new OzoneConfiguration();
    final String path = GenericTestUtils.getTempPath(
        UUID.randomUUID().toString());
    Path scmPath = Paths.get(path, "scm-meta");
    conf.set(HddsConfigKeys.OZONE_METADATA_DIRS, scmPath.toString());

    // This will initialize SCM
    StorageContainerManager.scmInit(conf, "testClusterId");

    SCMStorageConfig scmStore = new SCMStorageConfig(conf);
    Assert.assertEquals(NodeType.SCM, scmStore.getNodeType());
    Assert.assertEquals("testClusterId", scmStore.getClusterID());
    StorageContainerManager.scmInit(conf, "testClusterIdNew");
    Assert.assertEquals(NodeType.SCM, scmStore.getNodeType());
    Assert.assertEquals("testClusterId", scmStore.getClusterID());
  }

  @Test
  public void testSCMReinitialization() throws Exception {
    OzoneConfiguration conf = new OzoneConfiguration();
    final String path = GenericTestUtils.getTempPath(
        UUID.randomUUID().toString());
    Path scmPath = Paths.get(path, "scm-meta");
    conf.set(HddsConfigKeys.OZONE_METADATA_DIRS, scmPath.toString());
    //This will set the cluster id in the version file
    MiniOzoneCluster cluster =
        MiniOzoneCluster.newBuilder(conf).setNumDatanodes(1).build();
    cluster.waitForClusterToBeReady();
    try {
      // This will initialize SCM
      StorageContainerManager.scmInit(conf, "testClusterId");
      SCMStorageConfig scmStore = new SCMStorageConfig(conf);
      Assert.assertEquals(NodeType.SCM, scmStore.getNodeType());
      Assert.assertNotEquals("testClusterId", scmStore.getClusterID());
    } finally {
      cluster.shutdown();
    }
  }

  @Test
  public void testSCMInitializationFailure()
      throws IOException, AuthenticationException {
    OzoneConfiguration conf = new OzoneConfiguration();
    final String path =
        GenericTestUtils.getTempPath(UUID.randomUUID().toString());
    Path scmPath = Paths.get(path, "scm-meta");
    conf.set(HddsConfigKeys.OZONE_METADATA_DIRS, scmPath.toString());
    conf.setBoolean(OzoneConfigKeys.OZONE_ENABLED, true);
    exception.expect(SCMException.class);
    exception.expectMessage(
        "SCM not initialized due to storage config failure");
    StorageContainerManager.createSCM(conf);
  }

  @Test
  public void testScmInfo() throws Exception {
    OzoneConfiguration conf = new OzoneConfiguration();
    final String path =
        GenericTestUtils.getTempPath(UUID.randomUUID().toString());
    try {
      Path scmPath = Paths.get(path, "scm-meta");
      conf.set(HddsConfigKeys.OZONE_METADATA_DIRS, scmPath.toString());
      conf.setBoolean(OzoneConfigKeys.OZONE_ENABLED, true);
      SCMStorageConfig scmStore = new SCMStorageConfig(conf);
      String clusterId = UUID.randomUUID().toString();
      String scmId = UUID.randomUUID().toString();
      scmStore.setClusterId(clusterId);
      scmStore.setScmId(scmId);
      // writes the version file properties
      scmStore.initialize();
      StorageContainerManager scm = StorageContainerManager.createSCM(conf);
      //Reads the SCM Info from SCM instance
      ScmInfo scmInfo = scm.getClientProtocolServer().getScmInfo();
      Assert.assertEquals(clusterId, scmInfo.getClusterId());
      Assert.assertEquals(scmId, scmInfo.getScmId());

      String expectedVersion = HddsVersionInfo.HDDS_VERSION_INFO.getVersion();
      String actualVersion = scm.getSoftwareVersion();
      Assert.assertEquals(expectedVersion, actualVersion);
    } finally {
      FileUtils.deleteQuietly(new File(path));
    }
  }

  /**
   * Test datanode heartbeat well processed with a 4-layer network topology.
   */
  @Test(timeout = 60000)
  public void testScmProcessDatanodeHeartbeat() throws Exception {
    OzoneConfiguration conf = new OzoneConfiguration();
    String scmId = UUID.randomUUID().toString();
    conf.setClass(NET_TOPOLOGY_NODE_SWITCH_MAPPING_IMPL_KEY,
        StaticMapping.class, DNSToSwitchMapping.class);
    StaticMapping.addNodeToRack(NetUtils.normalizeHostNames(
        Collections.singleton(HddsUtils.getHostName(conf))).get(0),
        "/rack1");

    final int datanodeNum = 3;
    MiniOzoneCluster cluster = MiniOzoneCluster.newBuilder(conf)
        .setNumDatanodes(datanodeNum)
        .setScmId(scmId)
        .build();
    cluster.waitForClusterToBeReady();
    StorageContainerManager scm = cluster.getStorageContainerManager();

    try {
      // first sleep 10s
      Thread.sleep(10000);
      // verify datanode heartbeats are well processed
      long heartbeatCheckerIntervalMs =
          MiniOzoneCluster.Builder.DEFAULT_HB_INTERVAL_MS;
      long start = Time.monotonicNow();
      Thread.sleep(heartbeatCheckerIntervalMs * 2);

      List<DatanodeDetails> allNodes = scm.getScmNodeManager().getAllNodes();
      Assert.assertEquals(datanodeNum, allNodes.size());
      for (DatanodeDetails node : allNodes) {
        DatanodeInfo datanodeInfo = (DatanodeInfo) scm.getScmNodeManager()
            .getNodeByUuid(node.getUuidString());
        Assert.assertTrue(datanodeInfo.getLastHeartbeatTime() > start);
        Assert.assertEquals(datanodeInfo.getUuidString(),
            datanodeInfo.getNetworkName());
        Assert.assertEquals("/rack1", datanodeInfo.getNetworkLocation());
      }
    } finally {
      cluster.shutdown();
    }
  }

  @Test
  @SuppressWarnings("unchecked")
  public void testCloseContainerCommandOnRestart() throws Exception {
    int numKeys = 15;
    OzoneConfiguration conf = new OzoneConfiguration();
    conf.setTimeDuration(HDDS_CONTAINER_REPORT_INTERVAL, 1, TimeUnit.SECONDS);
    conf.setInt(ScmConfigKeys.OZONE_SCM_BLOCK_DELETION_MAX_RETRY, 5);
    conf.setTimeDuration(OzoneConfigKeys.OZONE_BLOCK_DELETING_SERVICE_INTERVAL,
        100, TimeUnit.MILLISECONDS);
    conf.setInt(ScmConfigKeys.OZONE_SCM_PIPELINE_OWNER_CONTAINER_COUNT,
        numKeys);

    MiniOzoneCluster cluster = MiniOzoneCluster.newBuilder(conf)
        .setHbInterval(1000)
        .setHbProcessorInterval(3000)
        .setTrace(false)
        .setNumDatanodes(1)
        .build();
    cluster.waitForClusterToBeReady();

    try {
      TestStorageContainerManagerHelper helper =
          new TestStorageContainerManagerHelper(cluster, conf);

      helper.createKeys(10, 4096);
      Thread.sleep(5000);

      StorageContainerManager scm = cluster.getStorageContainerManager();
      List<ContainerInfo> containers = cluster.getStorageContainerManager()
          .getContainerManager().getContainers();
      Assert.assertNotNull(containers);
      ContainerInfo selectedContainer = containers.iterator().next();

      // Stop processing HB
      scm.getDatanodeProtocolServer().stop();

      scm.getContainerManager().updateContainerState(selectedContainer
          .containerID(), HddsProtos.LifeCycleEvent.FINALIZE);
      cluster.restartStorageContainerManager(true);
      scm = cluster.getStorageContainerManager();
      EventPublisher publisher = mock(EventPublisher.class);
      ReplicationManager replicationManager = scm.getReplicationManager();
      Field f = ReplicationManager.class.getDeclaredField("eventPublisher");
      f.setAccessible(true);
      Field modifiersField = Field.class.getDeclaredField("modifiers");
      modifiersField.setAccessible(true);
      modifiersField.setInt(f, f.getModifiers() & ~Modifier.FINAL);
      f.set(replicationManager, publisher);
      scm.getReplicationManager().start();
      Thread.sleep(2000);

      UUID dnUuid = cluster.getHddsDatanodes().iterator().next()
          .getDatanodeDetails().getUuid();

      CloseContainerCommand closeContainerCommand =
          new CloseContainerCommand(selectedContainer.getContainerID(),
              selectedContainer.getPipelineID(), false);

      CommandForDatanode commandForDatanode = new CommandForDatanode(
          dnUuid, closeContainerCommand);

      verify(publisher).fireEvent(eq(SCMEvents.DATANODE_COMMAND), argThat(new
          CloseContainerCommandMatcher(dnUuid, commandForDatanode)));
    } finally {
      cluster.shutdown();
    }
  }

  @SuppressWarnings("visibilitymodifier")
  static class CloseContainerCommandMatcher
      extends ArgumentMatcher<CommandForDatanode> {

    private final CommandForDatanode cmd;
    private final UUID uuid;

    CloseContainerCommandMatcher(UUID uuid, CommandForDatanode cmd) {
      this.uuid = uuid;
      this.cmd = cmd;
    }

    @Override
    public boolean matches(Object argument) {
      CommandForDatanode cmdRight = (CommandForDatanode) argument;
      CloseContainerCommand left = (CloseContainerCommand) cmd.getCommand();
      CloseContainerCommand right =
          (CloseContainerCommand) cmdRight.getCommand();
      return cmdRight.getDatanodeId().equals(uuid)
          && left.getContainerID() == right.getContainerID()
          && left.getPipelineID().equals(right.getPipelineID())
          && left.getType() == right.getType()
          && left.getProto().equals(right.getProto());
    }
  }
}<|MERGE_RESOLUTION|>--- conflicted
+++ resolved
@@ -181,13 +181,8 @@
 
       try {
         ContainerWithPipeline container2 = mockClientServer
-<<<<<<< HEAD
-            .allocateContainer(xceiverClientManager.getType(),
-            HddsProtos.ReplicationFactor.ONE,  OzoneConsts.OZONE);
-=======
             .allocateContainer(SCMTestUtils.getReplicationType(ozoneConf),
-            HddsProtos.ReplicationFactor.ONE,  "OZONE");
->>>>>>> d3021fb2
+            HddsProtos.ReplicationFactor.ONE, OzoneConsts.OZONE);
         if (expectPermissionDenied) {
           fail("Operation should fail, expecting an IOException here.");
         } else {
@@ -199,13 +194,8 @@
 
       try {
         ContainerWithPipeline container3 = mockClientServer
-<<<<<<< HEAD
-            .allocateContainer(xceiverClientManager.getType(),
+            .allocateContainer(SCMTestUtils.getReplicationType(ozoneConf),
             HddsProtos.ReplicationFactor.ONE, OzoneConsts.OZONE);
-=======
-            .allocateContainer(SCMTestUtils.getReplicationType(ozoneConf),
-            HddsProtos.ReplicationFactor.ONE, "OZONE");
->>>>>>> d3021fb2
         if (expectPermissionDenied) {
           fail("Operation should fail, expecting an IOException here.");
         } else {
