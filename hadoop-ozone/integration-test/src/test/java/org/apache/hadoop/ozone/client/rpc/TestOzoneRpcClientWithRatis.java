/*
 * Licensed to the Apache Software Foundation (ASF) under one
 * or more contributor license agreements.  See the NOTICE file
 * distributed with this work for additional information
 * regarding copyright ownership.  The ASF licenses this file
 * to you under the Apache License, Version 2.0 (the
 * "License"); you may not use this file except in compliance
 *  with the License.  You may obtain a copy of the License at
 *
 *      http://www.apache.org/licenses/LICENSE-2.0
 *
 *  Unless required by applicable law or agreed to in writing, software
 *  distributed under the License is distributed on an "AS IS" BASIS,
 *  WITHOUT WARRANTIES OR CONDITIONS OF ANY KIND, either express or implied.
 *  See the License for the specific language governing permissions and
 *  limitations under the License.
 */

package org.apache.hadoop.ozone.client.rpc;

import java.io.File;
import java.io.FileOutputStream;
import java.io.IOException;
import java.io.RandomAccessFile;
import java.nio.ByteBuffer;
import java.nio.channels.FileChannel;
import java.util.HashMap;
import java.util.UUID;
import java.util.concurrent.ThreadLocalRandom;

import org.apache.hadoop.hdds.client.DefaultReplicationConfig;
import org.apache.hadoop.hdds.client.ReplicationConfig;
import org.apache.hadoop.hdds.client.ReplicationType;
import org.apache.hadoop.hdds.conf.OzoneConfiguration;
import org.apache.hadoop.hdds.scm.ScmConfigKeys;
import org.apache.hadoop.ozone.OzoneConfigKeys;
import org.apache.hadoop.ozone.client.BucketArgs;
import org.apache.hadoop.ozone.client.ObjectStore;
import org.apache.hadoop.ozone.client.OzoneBucket;
import org.apache.hadoop.ozone.client.OzoneClient;
import org.apache.hadoop.ozone.client.OzoneClientFactory;
import org.apache.hadoop.ozone.client.OzoneKeyDetails;
import org.apache.hadoop.ozone.client.OzoneMultipartUploadPartListParts;
import org.apache.hadoop.ozone.client.OzoneVolume;
import org.apache.hadoop.ozone.client.io.OzoneDataStreamOutput;
import org.apache.hadoop.ozone.client.io.OzoneInputStream;
import org.apache.hadoop.ozone.client.io.OzoneOutputStream;
import org.apache.hadoop.ozone.common.OzoneChecksumException;
import org.apache.hadoop.ozone.om.OMConfigKeys;
import org.apache.hadoop.ozone.om.helpers.OmKeyArgs;
import org.apache.hadoop.ozone.om.helpers.OmMultipartInfo;
import org.apache.ozone.test.GenericTestUtils;
import org.junit.jupiter.api.AfterAll;
<<<<<<< HEAD
import org.junit.jupiter.api.Assertions;
=======
>>>>>>> 6b86d93e
import org.junit.jupiter.api.BeforeAll;
import org.junit.jupiter.api.Test;

import static java.nio.charset.StandardCharsets.UTF_8;
import static org.apache.hadoop.hdds.client.ReplicationFactor.THREE;
<<<<<<< HEAD
import static org.junit.jupiter.api.Assertions.assertNotNull;
=======
import static org.junit.jupiter.api.Assertions.assertEquals;
import static org.junit.jupiter.api.Assertions.assertArrayEquals;
import static org.junit.jupiter.api.Assertions.assertNotNull;
import static org.junit.jupiter.api.Assertions.assertTrue;
>>>>>>> 6b86d93e
import static org.junit.jupiter.api.Assertions.fail;

/**
 * This class is to test all the public facing APIs of Ozone Client with an
 * active OM Ratis server.
 */
public class TestOzoneRpcClientWithRatis extends TestOzoneRpcClientAbstract {
  private static OzoneConfiguration conf;
  /**
   * Create a MiniOzoneCluster for testing.
   * Ozone is made active by setting OZONE_ENABLED = true.
   * Ozone OM Ratis server is made active by setting
   * OZONE_OM_RATIS_ENABLE = true;
   *
   * @throws IOException
   */
  @BeforeAll
  public static void init() throws Exception {
    conf = new OzoneConfiguration();
    conf.setInt(ScmConfigKeys.OZONE_SCM_PIPELINE_OWNER_CONTAINER_COUNT, 1);
    conf.setBoolean(ScmConfigKeys.OZONE_SCM_PIPELINE_AUTO_CREATE_FACTOR_ONE,
        false);
    conf.setBoolean(OMConfigKeys.OZONE_OM_RATIS_ENABLE_KEY, true);
    conf.setBoolean(OzoneConfigKeys.OZONE_NETWORK_TOPOLOGY_AWARE_READ_KEY,
        true);
    conf.setBoolean(OzoneConfigKeys.OZONE_ACL_ENABLED, true);
    conf.set(OzoneConfigKeys.OZONE_ACL_AUTHORIZER_CLASS,
        OzoneConfigKeys.OZONE_ACL_AUTHORIZER_CLASS_NATIVE);
    startCluster(conf);
  }

  /**
   * Close OzoneClient and shutdown MiniOzoneCluster.
   */
  @AfterAll
  public static void shutdown() throws IOException {
    shutdownCluster();
  }

  /**
   * Tests get the information of key with network topology awareness enabled.
   * @throws IOException
   */
  @Test
  public void testGetKeyAndFileWithNetworkTopology() throws IOException {
    String volumeName = UUID.randomUUID().toString();
    String bucketName = UUID.randomUUID().toString();

    String value = "sample value";
    getStore().createVolume(volumeName);
    OzoneVolume volume = getStore().getVolume(volumeName);
    volume.createBucket(bucketName);
    OzoneBucket bucket = volume.getBucket(bucketName);
    String keyName = UUID.randomUUID().toString();

    // Write data into a key
    try (OzoneOutputStream out = bucket.createKey(keyName,
        value.getBytes(UTF_8).length, ReplicationConfig.fromTypeAndFactor(
            ReplicationType.RATIS, THREE), new HashMap<>())) {
      out.write(value.getBytes(UTF_8));
    }

    // Since the rpc client is outside of cluster, then getFirstNode should be
    // equal to getClosestNode.
    OmKeyArgs.Builder builder = new OmKeyArgs.Builder();
    builder.setVolumeName(volumeName).setBucketName(bucketName)
        .setKeyName(keyName);

    // read key with topology aware read enabled
    try (OzoneInputStream is = bucket.readKey(keyName)) {
      byte[] b = new byte[value.getBytes(UTF_8).length];
      is.read(b);
<<<<<<< HEAD
      Assertions.assertArrayEquals(b, value.getBytes(UTF_8));
=======
      assertTrue(Arrays.equals(b, value.getBytes(UTF_8)));
>>>>>>> 6b86d93e
    } catch (OzoneChecksumException e) {
      fail("Read key should succeed");
    }

    // read file with topology aware read enabled
    try (OzoneInputStream is = bucket.readKey(keyName)) {
      byte[] b = new byte[value.getBytes(UTF_8).length];
      is.read(b);
<<<<<<< HEAD
      Assertions.assertArrayEquals(b, value.getBytes(UTF_8));
=======
      assertTrue(Arrays.equals(b, value.getBytes(UTF_8)));
>>>>>>> 6b86d93e
    } catch (OzoneChecksumException e) {
      fail("Read file should succeed");
    }

    // read key with topology aware read disabled
    conf.setBoolean(OzoneConfigKeys.OZONE_NETWORK_TOPOLOGY_AWARE_READ_KEY,
        false);
    try (OzoneClient newClient = OzoneClientFactory.getRpcClient(conf)) {
      ObjectStore newStore = newClient.getObjectStore();
      OzoneBucket newBucket =
          newStore.getVolume(volumeName).getBucket(bucketName);
      try (OzoneInputStream is = newBucket.readKey(keyName)) {
        byte[] b = new byte[value.getBytes(UTF_8).length];
        is.read(b);
<<<<<<< HEAD
        Assertions.assertArrayEquals(b, value.getBytes(UTF_8));
=======
        assertTrue(Arrays.equals(b, value.getBytes(UTF_8)));
>>>>>>> 6b86d93e
      } catch (OzoneChecksumException e) {
        fail("Read key should succeed");
      }

      // read file with topology aware read disabled
      try (OzoneInputStream is = newBucket.readFile(keyName)) {
        byte[] b = new byte[value.getBytes(UTF_8).length];
        is.read(b);
<<<<<<< HEAD
        Assertions.assertArrayEquals(b, value.getBytes(UTF_8));
=======
        assertTrue(Arrays.equals(b, value.getBytes(UTF_8)));
>>>>>>> 6b86d93e
      } catch (OzoneChecksumException e) {
        fail("Read file should succeed");
      }
    }
  }

  @Test
  public void testMultiPartUploadWithStream() throws IOException {
    String volumeName = UUID.randomUUID().toString();
    String bucketName = UUID.randomUUID().toString();
    String keyName = UUID.randomUUID().toString();

    byte[] sampleData = new byte[1024 * 8];

    int valueLength = sampleData.length;

    getStore().createVolume(volumeName);
    OzoneVolume volume = getStore().getVolume(volumeName);
    volume.createBucket(bucketName);
    OzoneBucket bucket = volume.getBucket(bucketName);

    ReplicationConfig replicationConfig =
        ReplicationConfig.fromTypeAndFactor(
            ReplicationType.RATIS,
            THREE);

    OmMultipartInfo multipartInfo = bucket.initiateMultipartUpload(keyName,
        replicationConfig);

    assertNotNull(multipartInfo);
    String uploadID = multipartInfo.getUploadID();
<<<<<<< HEAD
    Assertions.assertEquals(volumeName, multipartInfo.getVolumeName());
    Assertions.assertEquals(bucketName, multipartInfo.getBucketName());
    Assertions.assertEquals(keyName, multipartInfo.getKeyName());
=======
    assertEquals(volumeName, multipartInfo.getVolumeName());
    assertEquals(bucketName, multipartInfo.getBucketName());
    assertEquals(keyName, multipartInfo.getKeyName());
>>>>>>> 6b86d93e
    assertNotNull(multipartInfo.getUploadID());

    OzoneDataStreamOutput ozoneStreamOutput = bucket.createMultipartStreamKey(
        keyName, valueLength, 1, uploadID);
    ozoneStreamOutput.write(ByteBuffer.wrap(sampleData), 0,
        valueLength);
    ozoneStreamOutput.close();

    OzoneMultipartUploadPartListParts parts =
        bucket.listParts(keyName, uploadID, 0, 1);

<<<<<<< HEAD
    Assertions.assertEquals(parts.getPartInfoList().size(), 1);

    OzoneMultipartUploadPartListParts.PartInfo partInfo =
        parts.getPartInfoList().get(0);
    Assertions.assertEquals(valueLength, partInfo.getSize());
=======
    assertEquals(parts.getPartInfoList().size(), 1);

    OzoneMultipartUploadPartListParts.PartInfo partInfo =
        parts.getPartInfoList().get(0);
    assertEquals(valueLength, partInfo.getSize());
>>>>>>> 6b86d93e

  }

  @Test
  public void testUploadWithStreamAndMemoryMappedBuffer() throws IOException {
    // create a local dir
    final String dir = GenericTestUtils.getTempPath(
        getClass().getSimpleName());
    GenericTestUtils.assertDirCreation(new File(dir));

    // create a local file
    final int chunkSize = 1024;
    final byte[] data = new byte[8 * chunkSize];
    ThreadLocalRandom.current().nextBytes(data);
    final File file = new File(dir, "data");
    try (FileOutputStream out = new FileOutputStream(file)) {
      out.write(data);
    }

    // create a volume
    final String volumeName = "vol-" + UUID.randomUUID();
    getStore().createVolume(volumeName);
    final OzoneVolume volume = getStore().getVolume(volumeName);

    // create a bucket
    final String bucketName = "buck-" + UUID.randomUUID();
    final BucketArgs bucketArgs = BucketArgs.newBuilder()
        .setDefaultReplicationConfig(
            new DefaultReplicationConfig(ReplicationConfig.fromTypeAndFactor(
                ReplicationType.RATIS, THREE)))
        .build();
    volume.createBucket(bucketName, bucketArgs);
    final OzoneBucket bucket = volume.getBucket(bucketName);

    // upload a key from the local file using memory-mapped buffers
    final String keyName = "key-" + UUID.randomUUID();
    try (RandomAccessFile raf = new RandomAccessFile(file, "r");
         OzoneDataStreamOutput out = bucket.createStreamKey(
             keyName, data.length)) {
      final FileChannel channel = raf.getChannel();
      long off = 0;
      for (long len = raf.length(); len > 0;) {
        final long writeLen = Math.min(len, chunkSize);
        final ByteBuffer mapped = channel.map(FileChannel.MapMode.READ_ONLY,
            off, writeLen);
        out.write(mapped);
        off += writeLen;
        len -= writeLen;
      }
    }

    // verify the key details
    final OzoneKeyDetails keyDetails = bucket.getKey(keyName);
    assertEquals(keyName, keyDetails.getName());
    assertEquals(data.length, keyDetails.getDataSize());

    // verify the key content
    final byte[] buffer = new byte[data.length];
    try (OzoneInputStream in = keyDetails.getContent()) {
      for (int off = 0; off < data.length;) {
        final int n = in.read(buffer, off, data.length - off);
        if (n < 0) {
          break;
        }
        off += n;
      }
    }
    assertArrayEquals(data, buffer);
  }
}<|MERGE_RESOLUTION|>--- conflicted
+++ resolved
@@ -51,23 +51,14 @@
 import org.apache.hadoop.ozone.om.helpers.OmMultipartInfo;
 import org.apache.ozone.test.GenericTestUtils;
 import org.junit.jupiter.api.AfterAll;
-<<<<<<< HEAD
-import org.junit.jupiter.api.Assertions;
-=======
->>>>>>> 6b86d93e
 import org.junit.jupiter.api.BeforeAll;
 import org.junit.jupiter.api.Test;
 
 import static java.nio.charset.StandardCharsets.UTF_8;
 import static org.apache.hadoop.hdds.client.ReplicationFactor.THREE;
-<<<<<<< HEAD
-import static org.junit.jupiter.api.Assertions.assertNotNull;
-=======
 import static org.junit.jupiter.api.Assertions.assertEquals;
 import static org.junit.jupiter.api.Assertions.assertArrayEquals;
 import static org.junit.jupiter.api.Assertions.assertNotNull;
-import static org.junit.jupiter.api.Assertions.assertTrue;
->>>>>>> 6b86d93e
 import static org.junit.jupiter.api.Assertions.fail;
 
 /**
@@ -140,11 +131,7 @@
     try (OzoneInputStream is = bucket.readKey(keyName)) {
       byte[] b = new byte[value.getBytes(UTF_8).length];
       is.read(b);
-<<<<<<< HEAD
-      Assertions.assertArrayEquals(b, value.getBytes(UTF_8));
-=======
-      assertTrue(Arrays.equals(b, value.getBytes(UTF_8)));
->>>>>>> 6b86d93e
+      assertArrayEquals(b, value.getBytes(UTF_8));
     } catch (OzoneChecksumException e) {
       fail("Read key should succeed");
     }
@@ -153,11 +140,7 @@
     try (OzoneInputStream is = bucket.readKey(keyName)) {
       byte[] b = new byte[value.getBytes(UTF_8).length];
       is.read(b);
-<<<<<<< HEAD
-      Assertions.assertArrayEquals(b, value.getBytes(UTF_8));
-=======
-      assertTrue(Arrays.equals(b, value.getBytes(UTF_8)));
->>>>>>> 6b86d93e
+      assertArrayEquals(b, value.getBytes(UTF_8));
     } catch (OzoneChecksumException e) {
       fail("Read file should succeed");
     }
@@ -172,11 +155,7 @@
       try (OzoneInputStream is = newBucket.readKey(keyName)) {
         byte[] b = new byte[value.getBytes(UTF_8).length];
         is.read(b);
-<<<<<<< HEAD
-        Assertions.assertArrayEquals(b, value.getBytes(UTF_8));
-=======
-        assertTrue(Arrays.equals(b, value.getBytes(UTF_8)));
->>>>>>> 6b86d93e
+        assertArrayEquals(b, value.getBytes(UTF_8));
       } catch (OzoneChecksumException e) {
         fail("Read key should succeed");
       }
@@ -185,11 +164,7 @@
       try (OzoneInputStream is = newBucket.readFile(keyName)) {
         byte[] b = new byte[value.getBytes(UTF_8).length];
         is.read(b);
-<<<<<<< HEAD
-        Assertions.assertArrayEquals(b, value.getBytes(UTF_8));
-=======
-        assertTrue(Arrays.equals(b, value.getBytes(UTF_8)));
->>>>>>> 6b86d93e
+        assertArrayEquals(b, value.getBytes(UTF_8));
       } catch (OzoneChecksumException e) {
         fail("Read file should succeed");
       }
@@ -221,15 +196,9 @@
 
     assertNotNull(multipartInfo);
     String uploadID = multipartInfo.getUploadID();
-<<<<<<< HEAD
-    Assertions.assertEquals(volumeName, multipartInfo.getVolumeName());
-    Assertions.assertEquals(bucketName, multipartInfo.getBucketName());
-    Assertions.assertEquals(keyName, multipartInfo.getKeyName());
-=======
     assertEquals(volumeName, multipartInfo.getVolumeName());
     assertEquals(bucketName, multipartInfo.getBucketName());
     assertEquals(keyName, multipartInfo.getKeyName());
->>>>>>> 6b86d93e
     assertNotNull(multipartInfo.getUploadID());
 
     OzoneDataStreamOutput ozoneStreamOutput = bucket.createMultipartStreamKey(
@@ -241,19 +210,11 @@
     OzoneMultipartUploadPartListParts parts =
         bucket.listParts(keyName, uploadID, 0, 1);
 
-<<<<<<< HEAD
-    Assertions.assertEquals(parts.getPartInfoList().size(), 1);
-
-    OzoneMultipartUploadPartListParts.PartInfo partInfo =
-        parts.getPartInfoList().get(0);
-    Assertions.assertEquals(valueLength, partInfo.getSize());
-=======
     assertEquals(parts.getPartInfoList().size(), 1);
 
     OzoneMultipartUploadPartListParts.PartInfo partInfo =
         parts.getPartInfoList().get(0);
     assertEquals(valueLength, partInfo.getSize());
->>>>>>> 6b86d93e
 
   }
 
