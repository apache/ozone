--- conflicted
+++ resolved
@@ -344,13 +344,7 @@
           ReplicationType.RATIS, ONE, new HashMap<>());
     }
 
-<<<<<<< HEAD
-    assertTrue(omSMLog.getOutput().contains("Failed to write, Exception occurred"));
-=======
     assertThat(omSMLog.getOutput()).contains("Failed to write, Exception occurred");
-    GenericTestUtils.waitFor(() -> metrics.getApplyTransactionMapSize() == 0,
-        100, 5000);
->>>>>>> e1d12314
   }
 
   private static class OMRequestHandlerPauseInjector extends FaultInjector {
