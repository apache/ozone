--- conflicted
+++ resolved
@@ -87,14 +87,14 @@
 import static org.apache.hadoop.hdds.protocol.datanode.proto.ContainerProtos.ContainerDataProto.State.QUASI_CLOSED;
 import static org.apache.hadoop.hdds.protocol.datanode.proto.ContainerProtos.ContainerDataProto.State.UNHEALTHY;
 import static org.apache.hadoop.hdds.scm.ScmConfigKeys.OZONE_SCM_STALENODE_INTERVAL;
-import static org.hamcrest.core.Is.is;
 import static org.junit.jupiter.api.Assertions.assertEquals;
+import static org.junit.jupiter.api.Assertions.assertNotEquals;
 import static org.junit.jupiter.api.Assertions.assertNotNull;
 import static org.junit.jupiter.api.Assertions.assertNull;
 import static org.junit.jupiter.api.Assertions.assertFalse;
+import static org.junit.jupiter.api.Assertions.assertSame;
 import static org.junit.jupiter.api.Assertions.assertTrue;
 import static org.junit.jupiter.api.Assertions.fail;
-import static org.hamcrest.MatcherAssert.assertThat;
 
 import org.apache.ratis.protocol.RaftGroupId;
 import org.apache.ratis.protocol.exceptions.StateMachineException;
@@ -103,10 +103,6 @@
 
 import org.apache.ratis.statemachine.impl.StatemachineImplTestUtil;
 import org.apache.ratis.thirdparty.com.google.protobuf.ByteString;
-<<<<<<< HEAD
-import org.junit.jupiter.api.Assertions;
-=======
->>>>>>> 6b86d93e
 import org.junit.jupiter.api.AfterAll;
 import org.junit.jupiter.api.BeforeAll;
 import org.junit.jupiter.api.Test;
@@ -222,11 +218,7 @@
         getOutputStream();
     List<OmKeyLocationInfo> locationInfoList =
         groupOutputStream.getLocationInfoList();
-<<<<<<< HEAD
-    Assertions.assertEquals(1, locationInfoList.size());
-=======
     assertEquals(1, locationInfoList.size());
->>>>>>> 6b86d93e
 
     OmKeyLocationInfo omKeyLocationInfo = locationInfoList.get(0);
 
@@ -283,13 +275,8 @@
     KeyOutputStream groupOutputStream =
         (KeyOutputStream) key.getOutputStream();
     List<OmKeyLocationInfo> locationInfoList =
-<<<<<<< HEAD
         groupOutputStream.getLocationInfoList();
-    Assertions.assertEquals(1, locationInfoList.size());
-=======
-            groupOutputStream.getLocationInfoList();
     assertEquals(1, locationInfoList.size());
->>>>>>> 6b86d93e
     OmKeyLocationInfo omKeyLocationInfo = locationInfoList.get(0);
     HddsDatanodeService dn = TestHelper.getDatanodeService(omKeyLocationInfo,
         cluster);
@@ -308,19 +295,10 @@
     long containerID = omKeyLocationInfo.getContainerID();
 
     // Make sure the container is marked unhealthy
-<<<<<<< HEAD
-    Assertions.assertSame(dn.getDatanodeStateMachine()
+    assertSame(dn.getDatanodeStateMachine()
         .getContainer().getContainerSet()
         .getContainer(containerID)
         .getContainerState(), UNHEALTHY);
-=======
-    assertTrue(
-            dn.getDatanodeStateMachine()
-                    .getContainer().getContainerSet()
-                    .getContainer(containerID)
-                    .getContainerState()
-                    == ContainerProtos.ContainerDataProto.State.UNHEALTHY);
->>>>>>> 6b86d93e
     OzoneContainer ozoneContainer;
 
     // restart the hdds datanode, container should not in the regular set
@@ -332,15 +310,9 @@
     int index = cluster.getHddsDatanodeIndex(dn.getDatanodeDetails());
     cluster.restartHddsDatanode(dn.getDatanodeDetails(), false);
     ozoneContainer = cluster.getHddsDatanodes().get(index)
-<<<<<<< HEAD
         .getDatanodeStateMachine().getContainer();
-    Assertions.assertNull(ozoneContainer.getContainerSet().
-        getContainer(containerID));
-=======
-            .getDatanodeStateMachine().getContainer();
     assertNull(ozoneContainer.getContainerSet().
                     getContainer(containerID));
->>>>>>> 6b86d93e
   }
 
   @Test
@@ -358,30 +330,17 @@
     KeyOutputStream groupOutputStream = (KeyOutputStream) key
         .getOutputStream();
     List<OmKeyLocationInfo> locationInfoList =
-<<<<<<< HEAD
         groupOutputStream.getLocationInfoList();
-    Assertions.assertEquals(1, locationInfoList.size());
-=======
-            groupOutputStream.getLocationInfoList();
     assertEquals(1, locationInfoList.size());
->>>>>>> 6b86d93e
     OmKeyLocationInfo omKeyLocationInfo = locationInfoList.get(0);
     HddsDatanodeService dn = TestHelper.getDatanodeService(omKeyLocationInfo,
         cluster);
     ContainerData containerData =
-<<<<<<< HEAD
         dn.getDatanodeStateMachine()
             .getContainer().getContainerSet()
             .getContainer(omKeyLocationInfo.getContainerID())
             .getContainerData();
-    Assertions.assertTrue(containerData instanceof KeyValueContainerData);
-=======
-            dn.getDatanodeStateMachine()
-                    .getContainer().getContainerSet()
-                    .getContainer(omKeyLocationInfo.getContainerID())
-                    .getContainerData();
     assertTrue(containerData instanceof KeyValueContainerData);
->>>>>>> 6b86d93e
     KeyValueContainerData keyValueContainerData =
         (KeyValueContainerData) containerData;
     // delete the container db file
@@ -397,24 +356,16 @@
     long containerID = omKeyLocationInfo.getContainerID();
 
     // Make sure the container is marked unhealthy
-<<<<<<< HEAD
-    Assertions.assertSame(dn.getDatanodeStateMachine()
+    assertSame(dn.getDatanodeStateMachine()
         .getContainer().getContainerSet().getContainer(containerID)
         .getContainerState(), UNHEALTHY);
-=======
-    assertTrue(
-            dn.getDatanodeStateMachine()
-                    .getContainer().getContainerSet().getContainer(containerID)
-                    .getContainerState()
-                    == ContainerProtos.ContainerDataProto.State.UNHEALTHY);
->>>>>>> 6b86d93e
     // Check metadata in the .container file
     File containerFile = new File(keyValueContainerData.getMetadataPath(),
         containerID + OzoneConsts.CONTAINER_EXTENSION);
 
     keyValueContainerData = (KeyValueContainerData) ContainerDataYaml
         .readContainerFile(containerFile);
-    Assertions.assertEquals(keyValueContainerData.getState(), UNHEALTHY);
+    assertEquals(keyValueContainerData.getState(), UNHEALTHY);
 
     OzoneConfiguration config = dn.getConf();
     final String dir = config.get(OzoneConfigKeys.
@@ -428,7 +379,7 @@
     // make sure the container state is still marked unhealthy after restart
     keyValueContainerData = (KeyValueContainerData) ContainerDataYaml
         .readContainerFile(containerFile);
-    Assertions.assertEquals(keyValueContainerData.getState(), UNHEALTHY);
+    assertEquals(keyValueContainerData.getState(), UNHEALTHY);
 
     OzoneContainer ozoneContainer;
     HddsDatanodeService dnService = cluster.getHddsDatanodes().get(index);
@@ -443,15 +394,9 @@
     request.setCloseContainer(
         ContainerProtos.CloseContainerRequestProto.getDefaultInstance());
     request.setDatanodeUuid(dnService.getDatanodeDetails().getUuidString());
-<<<<<<< HEAD
-    Assertions.assertEquals(ContainerProtos.Result.CONTAINER_UNHEALTHY,
-        dispatcher.dispatch(request.build(), null)
-            .getResult());
-=======
     assertEquals(ContainerProtos.Result.CONTAINER_UNHEALTHY,
             dispatcher.dispatch(request.build(), null)
                     .getResult());
->>>>>>> 6b86d93e
   }
 
   @Test
@@ -470,29 +415,17 @@
     KeyOutputStream groupOutputStream = (KeyOutputStream) key.
         getOutputStream();
     List<OmKeyLocationInfo> locationInfoList =
-<<<<<<< HEAD
         groupOutputStream.getLocationInfoList();
-    Assertions.assertEquals(1, locationInfoList.size());
-=======
-            groupOutputStream.getLocationInfoList();
     assertEquals(1, locationInfoList.size());
->>>>>>> 6b86d93e
     OmKeyLocationInfo omKeyLocationInfo = locationInfoList.get(0);
     HddsDatanodeService dn = TestHelper.getDatanodeService(omKeyLocationInfo,
         cluster);
     int index = cluster.getHddsDatanodeIndex(dn.getDatanodeDetails());
     ContainerData containerData = dn.getDatanodeStateMachine()
-<<<<<<< HEAD
         .getContainer().getContainerSet()
         .getContainer(omKeyLocationInfo.getContainerID())
         .getContainerData();
-    Assertions.assertTrue(containerData instanceof KeyValueContainerData);
-=======
-                    .getContainer().getContainerSet()
-                    .getContainer(omKeyLocationInfo.getContainerID())
-                    .getContainerData();
     assertTrue(containerData instanceof KeyValueContainerData);
->>>>>>> 6b86d93e
     KeyValueContainerData keyValueContainerData =
         (KeyValueContainerData) containerData;
     key.close();
@@ -506,13 +439,8 @@
     final Path parentPath = snapshot.getPath();
     // Since the snapshot threshold is set to 1, since there are
     // applyTransactions, we should see snapshots
-<<<<<<< HEAD
-    Assertions.assertTrue(parentPath.getParent().toFile().listFiles().length > 0);
-    Assertions.assertNotNull(snapshot);
-=======
     assertTrue(parentPath.getParent().toFile().listFiles().length > 0);
     assertNotNull(snapshot);
->>>>>>> 6b86d93e
     long containerID = omKeyLocationInfo.getContainerID();
     // delete the container db file
     FileUtil.fullyDelete(new File(keyValueContainerData.getContainerPath()));
@@ -532,51 +460,30 @@
 
     try {
       xceiverClient.sendCommand(request.build());
-<<<<<<< HEAD
-      Assertions.fail("Expected exception not thrown");
-=======
       fail("Expected exception not thrown");
->>>>>>> 6b86d93e
     } catch (IOException e) {
       // Exception should be thrown
     } finally {
       xceiverClientManager.releaseClient(xceiverClient, false);
     }
     // Make sure the container is marked unhealthy
-<<<<<<< HEAD
-    Assertions.assertSame(dn.getDatanodeStateMachine()
+    assertSame(dn.getDatanodeStateMachine()
         .getContainer().getContainerSet().getContainer(containerID)
         .getContainerState(), UNHEALTHY);
-=======
-    assertTrue(dn.getDatanodeStateMachine()
-                    .getContainer().getContainerSet().getContainer(containerID)
-                    .getContainerState()
-                    == ContainerProtos.ContainerDataProto.State.UNHEALTHY);
->>>>>>> 6b86d93e
     try {
       // try to take a new snapshot, ideally it should just fail
       stateMachine.takeSnapshot();
     } catch (IOException ioe) {
-<<<<<<< HEAD
-      Assertions.assertTrue(ioe instanceof StateMachineException);
-=======
       assertTrue(ioe instanceof StateMachineException);
->>>>>>> 6b86d93e
     }
 
     if (snapshot.getPath().toFile().exists()) {
       // Make sure the latest snapshot is same as the previous one
       try {
         final FileInfo latestSnapshot = getSnapshotFileInfo(storage);
-<<<<<<< HEAD
-        Assertions.assertEquals(snapshot.getPath(), latestSnapshot.getPath());
-      } catch (Throwable e) {
-        Assertions.assertFalse(snapshot.getPath().toFile().exists());
-=======
-        assertTrue(snapshot.getPath().equals(latestSnapshot.getPath()));
+        assertEquals(snapshot.getPath(), latestSnapshot.getPath());
       } catch (Throwable e) {
         assertFalse(snapshot.getPath().toFile().exists());
->>>>>>> 6b86d93e
       }
     }
 
@@ -601,28 +508,16 @@
     key.write("ratis".getBytes(UTF_8));
     KeyOutputStream groupOutputStream = (KeyOutputStream) key.getOutputStream();
     List<OmKeyLocationInfo> locationInfoList =
-<<<<<<< HEAD
         groupOutputStream.getLocationInfoList();
-    Assertions.assertEquals(1, locationInfoList.size());
-=======
-            groupOutputStream.getLocationInfoList();
     assertEquals(1, locationInfoList.size());
->>>>>>> 6b86d93e
     OmKeyLocationInfo omKeyLocationInfo = locationInfoList.get(0);
     HddsDatanodeService dn = TestHelper.getDatanodeService(omKeyLocationInfo,
         cluster);
     ContainerData containerData = dn.getDatanodeStateMachine()
-<<<<<<< HEAD
         .getContainer().getContainerSet()
         .getContainer(omKeyLocationInfo.getContainerID())
         .getContainerData();
-    Assertions.assertTrue(containerData instanceof KeyValueContainerData);
-=======
-                    .getContainer().getContainerSet()
-                    .getContainer(omKeyLocationInfo.getContainerID())
-                    .getContainerData();
     assertTrue(containerData instanceof KeyValueContainerData);
->>>>>>> 6b86d93e
     key.close();
     ContainerStateMachine stateMachine =
         (ContainerStateMachine) TestHelper.getStateMachine(dn,
@@ -632,13 +527,8 @@
     final FileInfo snapshot = getSnapshotFileInfo(storage);
     final Path parentPath = snapshot.getPath();
     stateMachine.takeSnapshot();
-<<<<<<< HEAD
-    Assertions.assertTrue(parentPath.getParent().toFile().listFiles().length > 0);
-    Assertions.assertNotNull(snapshot);
-=======
     assertTrue(parentPath.getParent().toFile().listFiles().length > 0);
     assertNotNull(snapshot);
->>>>>>> 6b86d93e
     long markIndex1 = StatemachineImplTestUtil.findLatestSnapshot(storage)
         .getIndex();
     long containerID = omKeyLocationInfo.getContainerID();
@@ -656,35 +546,19 @@
     try {
       xceiverClient.sendCommand(request.build());
     } catch (IOException e) {
-<<<<<<< HEAD
-      Assertions.fail("Exception should not be thrown");
-    }
-    Assertions.assertSame(
+      fail("Exception should not be thrown");
+    }
+    assertSame(
         TestHelper.getDatanodeService(omKeyLocationInfo, cluster)
             .getDatanodeStateMachine()
             .getContainer().getContainerSet().getContainer(containerID)
             .getContainerState(),
         ContainerProtos.ContainerDataProto.State.CLOSED);
-    Assertions.assertTrue(stateMachine.isStateMachineHealthy());
-    try {
-      stateMachine.takeSnapshot();
-    } catch (IOException ioe) {
-      Assertions.fail("Exception should not be thrown");
-=======
-      fail("Exception should not be thrown");
-    }
-    assertTrue(
-            TestHelper.getDatanodeService(omKeyLocationInfo, cluster)
-                    .getDatanodeStateMachine()
-                    .getContainer().getContainerSet().getContainer(containerID)
-                    .getContainerState()
-                    == ContainerProtos.ContainerDataProto.State.CLOSED);
     assertTrue(stateMachine.isStateMachineHealthy());
     try {
       stateMachine.takeSnapshot();
     } catch (IOException ioe) {
       fail("Exception should not be thrown");
->>>>>>> 6b86d93e
     } finally {
       xceiverClientManager.releaseClient(xceiverClient, false);
     }
@@ -701,11 +575,7 @@
       }
     }), 1000, 30000);
     final FileInfo latestSnapshot = getSnapshotFileInfo(storage);
-<<<<<<< HEAD
-    Assertions.assertNotEquals(snapshot.getPath(), latestSnapshot.getPath());
-=======
-    assertFalse(snapshot.getPath().equals(latestSnapshot.getPath()));
->>>>>>> 6b86d93e
+    assertNotEquals(snapshot.getPath(), latestSnapshot.getPath());
   }
 
   // The test injects multiple write chunk requests along with closed container
@@ -730,30 +600,17 @@
     KeyOutputStream groupOutputStream = (KeyOutputStream) key
         .getOutputStream();
     List<OmKeyLocationInfo> locationInfoList =
-<<<<<<< HEAD
         groupOutputStream.getLocationInfoList();
-    Assertions.assertEquals(1, locationInfoList.size());
-=======
-            groupOutputStream.getLocationInfoList();
     assertEquals(1, locationInfoList.size());
->>>>>>> 6b86d93e
     OmKeyLocationInfo omKeyLocationInfo = locationInfoList.get(0);
     HddsDatanodeService dn = TestHelper.getDatanodeService(omKeyLocationInfo,
         cluster);
     ContainerData containerData =
-<<<<<<< HEAD
         dn.getDatanodeStateMachine()
             .getContainer().getContainerSet()
             .getContainer(omKeyLocationInfo.getContainerID())
             .getContainerData();
-    Assertions.assertTrue(containerData instanceof KeyValueContainerData);
-=======
-            dn.getDatanodeStateMachine()
-                    .getContainer().getContainerSet()
-                    .getContainer(omKeyLocationInfo.getContainerID())
-                    .getContainerData();
     assertTrue(containerData instanceof KeyValueContainerData);
->>>>>>> 6b86d93e
     key.close();
     ContainerStateMachine stateMachine =
         (ContainerStateMachine) TestHelper.getStateMachine(dn,
@@ -765,13 +622,8 @@
     stateMachine.takeSnapshot();
     // Since the snapshot threshold is set to 1, since there are
     // applyTransactions, we should see snapshots
-<<<<<<< HEAD
-    Assertions.assertTrue(parentPath.getParent().toFile().listFiles().length > 0);
-    Assertions.assertNotNull(snapshot);
-=======
     assertTrue(parentPath.getParent().toFile().listFiles().length > 0);
     assertNotNull(snapshot);
->>>>>>> 6b86d93e
     long containerID = omKeyLocationInfo.getContainerID();
     Pipeline pipeline = cluster.getStorageContainerLocationClient()
         .getContainerWithPipeline(containerID).getPipeline();
@@ -812,15 +664,9 @@
           failCount.incrementAndGet();
         }
         String message = e.getMessage();
-<<<<<<< HEAD
-        Assertions.assertFalse(message.contains("hello"), message);
-        Assertions.assertTrue(message.contains(
-            HddsUtils.REDACTED.toStringUtf8()), message);
-=======
         assertFalse(message.contains("hello"), message);
         assertTrue(message.contains(HddsUtils.REDACTED.toStringUtf8()),
             message);
->>>>>>> 6b86d93e
       }
     };
 
@@ -843,33 +689,16 @@
       }
 
       if (failCount.get() > 0) {
-        Assertions.fail(
+        fail(
             "testWriteStateMachineDataIdempotencyWithClosedContainer " +
                 "failed");
       }
-<<<<<<< HEAD
-      Assertions.assertSame(
+      assertSame(
           TestHelper.getDatanodeService(omKeyLocationInfo, cluster)
               .getDatanodeStateMachine()
               .getContainer().getContainerSet().getContainer(containerID)
               .getContainerState(),
           ContainerProtos.ContainerDataProto.State.CLOSED);
-      Assertions.assertTrue(stateMachine.isStateMachineHealthy());
-      try {
-        stateMachine.takeSnapshot();
-      } catch (IOException ioe) {
-        Assertions.fail("Exception should not be thrown");
-      }
-
-      final FileInfo latestSnapshot = getSnapshotFileInfo(storage);
-      Assertions.assertNotEquals(snapshot.getPath(), latestSnapshot.getPath());
-=======
-      assertTrue(
-          TestHelper.getDatanodeService(omKeyLocationInfo, cluster)
-              .getDatanodeStateMachine()
-              .getContainer().getContainerSet().getContainer(containerID)
-              .getContainerState()
-              == ContainerProtos.ContainerDataProto.State.CLOSED);
       assertTrue(stateMachine.isStateMachineHealthy());
       try {
         stateMachine.takeSnapshot();
@@ -878,8 +707,7 @@
       }
 
       final FileInfo latestSnapshot = getSnapshotFileInfo(storage);
-      assertFalse(snapshot.getPath().equals(latestSnapshot.getPath()));
->>>>>>> 6b86d93e
+      assertNotEquals(snapshot.getPath(), latestSnapshot.getPath());
 
       r2.run();
     } finally {
@@ -905,11 +733,7 @@
         getOutputStream();
     List<OmKeyLocationInfo> locationInfoList =
         groupOutputStream.getLocationInfoList();
-<<<<<<< HEAD
-    Assertions.assertEquals(1, locationInfoList.size());
-=======
     assertEquals(1, locationInfoList.size());
->>>>>>> 6b86d93e
 
     OmKeyLocationInfo omKeyLocationInfo = locationInfoList.get(0);
 
@@ -922,11 +746,7 @@
       key.close();
     } catch (Exception ioe) {
       // Should not fail..
-<<<<<<< HEAD
-      Assertions.fail("Exception " + ioe.getMessage());
-=======
       fail("Exception " + ioe.getMessage());
->>>>>>> 6b86d93e
     }
     validateData("ratis1", 2, "ratisratisratisratis");
   }
@@ -949,11 +769,7 @@
         getOutputStream();
     List<OmKeyLocationInfo> locationInfoList =
         groupOutputStream.getLocationInfoList();
-<<<<<<< HEAD
-    Assertions.assertEquals(1, locationInfoList.size());
-=======
     assertEquals(1, locationInfoList.size());
->>>>>>> 6b86d93e
 
     OmKeyLocationInfo omKeyLocationInfo = locationInfoList.get(0);
 
@@ -966,11 +782,7 @@
       key.close();
     } catch (Exception ioe) {
       // Should not fail..
-<<<<<<< HEAD
-      Assertions.fail("Exception " + ioe.getMessage());
-=======
       fail("Exception " + ioe.getMessage());
->>>>>>> 6b86d93e
     }
     validateData("ratis1", 2, "ratisratisratisratis");
   }
@@ -996,11 +808,7 @@
           ContainerData containerData =
               container
                   .getContainerData();
-<<<<<<< HEAD
-          Assertions.assertTrue(containerData instanceof KeyValueContainerData);
-=======
           assertTrue(containerData instanceof KeyValueContainerData);
->>>>>>> 6b86d93e
           KeyValueContainerData keyValueContainerData =
               (KeyValueContainerData) containerData;
           FileUtil.fullyDelete(new File(keyValueContainerData.getChunksPath()));
@@ -1023,11 +831,7 @@
     try {
       keyInfo = cluster.getOzoneManager().lookupKey(omKeyArgs);
 
-<<<<<<< HEAD
-      Assertions.assertEquals(locationCount,
-=======
       assertEquals(locationCount,
->>>>>>> 6b86d93e
           keyInfo.getLatestVersionLocations().getLocationListCount());
       byte[] buffer = new byte[1024];
       try (OzoneInputStream o = objectStore.getVolume(volumeName)
@@ -1038,15 +842,9 @@
       String response = new String(buffer, 0,
           end,
           StandardCharsets.UTF_8);
-<<<<<<< HEAD
-      Assertions.assertEquals(payload, response);
-    } catch (IOException e) {
-      Assertions.fail("Exception not expected " + e.getMessage());
-=======
       assertEquals(payload, response);
     } catch (IOException e) {
       fail("Exception not expected " + e.getMessage());
->>>>>>> 6b86d93e
     }
   }
 
