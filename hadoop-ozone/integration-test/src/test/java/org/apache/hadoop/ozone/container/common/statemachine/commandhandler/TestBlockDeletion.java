/**
 * Licensed to the Apache Software Foundation (ASF) under one
 * or more contributor license agreements.  See the NOTICE file
 * distributed with this work for additional information
 * regarding copyright ownership.  The ASF licenses this file
 * to you under the Apache License, Version 2.0 (the
 * "License"); you may not use this file except in compliance
 * with the License.  You may obtain a copy of the License at
 *
 *     http://www.apache.org/licenses/LICENSE-2.0
 *
 * Unless required by applicable law or agreed to in writing, software
 * distributed under the License is distributed on an "AS IS" BASIS,
 * WITHOUT WARRANTIES OR CONDITIONS OF ANY KIND, either express or implied.
 * See the License for the specific language governing permissions and
 * limitations under the License.
 */
package org.apache.hadoop.ozone.container.common.statemachine.commandhandler;

import com.google.common.primitives.Longs;
import org.apache.commons.lang3.RandomStringUtils;
import org.apache.hadoop.hdds.StringUtils;
import org.apache.hadoop.hdds.client.ReplicationFactor;
import org.apache.hadoop.hdds.client.ReplicationType;
import org.apache.hadoop.hdds.conf.OzoneConfiguration;
import org.apache.hadoop.hdds.protocol.datanode.proto.ContainerProtos;
import org.apache.hadoop.hdds.protocol.proto.HddsProtos;
import org.apache.hadoop.hdds.protocol.proto
    .StorageContainerDatanodeProtocolProtos.ContainerReplicaProto;
import org.apache.hadoop.hdds.protocol.proto
    .StorageContainerDatanodeProtocolProtos.ContainerReportsProto;
import org.apache.hadoop.hdds.scm.block.DeletedBlockLogImpl;
import org.apache.hadoop.hdds.scm.block.SCMBlockDeletingService;
import org.apache.hadoop.hdds.scm.server.StorageContainerManager;
import org.apache.hadoop.ozone.MiniOzoneCluster;
import org.apache.hadoop.ozone.OzoneConsts;
import org.apache.hadoop.ozone.OzoneTestUtils;
import org.apache.hadoop.ozone.client.ObjectStore;
import org.apache.hadoop.ozone.client.OzoneBucket;
import org.apache.hadoop.ozone.client.OzoneClientFactory;
import org.apache.hadoop.ozone.client.OzoneVolume;
import org.apache.hadoop.ozone.client.io.OzoneOutputStream;
import org.apache.hadoop.ozone.container.common.impl.ContainerData;
import org.apache.hadoop.ozone.container.common.impl.ContainerSet;
import org.apache.hadoop.ozone.container.keyvalue.KeyValueContainerData;
import org.apache.hadoop.ozone.container.keyvalue.helpers.BlockUtils;
import org.apache.hadoop.ozone.om.OzoneManager;
import org.apache.hadoop.ozone.om.helpers.OmKeyArgs;
import org.apache.hadoop.ozone.om.helpers.OmKeyLocationInfo;
import org.apache.hadoop.ozone.om.helpers.OmKeyLocationInfoGroup;
import org.apache.hadoop.ozone.protocol.commands.RetriableDatanodeEventWatcher;
import org.apache.hadoop.test.GenericTestUtils;
import org.apache.hadoop.test.GenericTestUtils.LogCapturer;
import org.apache.hadoop.ozone.container.common.utils.ReferenceCountedDB;
import org.junit.AfterClass;
import org.junit.Assert;
import org.junit.BeforeClass;
import org.junit.Ignore;
import org.junit.Test;
import org.slf4j.event.Level;

import java.io.File;
import java.io.IOException;
import java.util.HashMap;
import java.util.Set;
import java.util.List;
import java.util.HashSet;
import java.util.ArrayList;
import java.util.UUID;
import java.util.concurrent.TimeUnit;
import java.util.concurrent.TimeoutException;

import static java.lang.Math.max;
import static org.apache.hadoop.hdds.HddsConfigKeys.HDDS_COMMAND_STATUS_REPORT_INTERVAL;
import static org.apache.hadoop.hdds
    .HddsConfigKeys.HDDS_CONTAINER_REPORT_INTERVAL;
import static org.apache.hadoop.hdds.scm.ScmConfigKeys.HDDS_SCM_WATCHER_TIMEOUT;
import static org.apache.hadoop.hdds.scm.ScmConfigKeys.OZONE_SCM_STALENODE_INTERVAL;
import static org.apache.hadoop.ozone
    .OzoneConfigKeys.OZONE_BLOCK_DELETING_SERVICE_INTERVAL;

/**
 * Tests for Block deletion.
 */
@Ignore
public class TestBlockDeletion {
  private static OzoneConfiguration conf = null;
  private static ObjectStore store;
  private static MiniOzoneCluster cluster = null;
  private static StorageContainerManager scm = null;
  private static OzoneManager om = null;
  private static Set<Long> containerIdsWithDeletedBlocks;
  private static long maxTransactionId = 0;

  @BeforeClass
  public static void init() throws Exception {
    conf = new OzoneConfiguration();
    GenericTestUtils.setLogLevel(DeletedBlockLogImpl.LOG, Level.DEBUG);
    GenericTestUtils.setLogLevel(SCMBlockDeletingService.LOG, Level.DEBUG);

    String path =
        GenericTestUtils.getTempPath(TestBlockDeletion.class.getSimpleName());
    File baseDir = new File(path);
    baseDir.mkdirs();

    conf.setTimeDuration(OZONE_BLOCK_DELETING_SERVICE_INTERVAL, 100,
        TimeUnit.MILLISECONDS);
    conf.setTimeDuration(HDDS_CONTAINER_REPORT_INTERVAL, 200,
        TimeUnit.MILLISECONDS);
    conf.setTimeDuration(HDDS_COMMAND_STATUS_REPORT_INTERVAL, 200,
        TimeUnit.MILLISECONDS);
    conf.setTimeDuration(HDDS_SCM_WATCHER_TIMEOUT, 1000, TimeUnit.MILLISECONDS);
    conf.setTimeDuration(OZONE_SCM_STALENODE_INTERVAL,
        3, TimeUnit.SECONDS);
    conf.setQuietMode(false);
    cluster = MiniOzoneCluster.newBuilder(conf)
        .setNumDatanodes(3)
        .setHbInterval(200)
        .build();
    cluster.waitForClusterToBeReady();
    store = OzoneClientFactory.getRpcClient(conf).getObjectStore();
    om = cluster.getOzoneManager();
    scm = cluster.getStorageContainerManager();
    containerIdsWithDeletedBlocks = new HashSet<>();
  }

  @AfterClass
  public static void cleanup() {
    if (cluster != null) {
      cluster.shutdown();
    }
  }

  @Test
  public void testBlockDeletion() throws Exception {
    String volumeName = UUID.randomUUID().toString();
    String bucketName = UUID.randomUUID().toString();

    String value = RandomStringUtils.random(10000000);
    store.createVolume(volumeName);
    OzoneVolume volume = store.getVolume(volumeName);
    volume.createBucket(bucketName);
    OzoneBucket bucket = volume.getBucket(bucketName);

    String keyName = UUID.randomUUID().toString();

    OzoneOutputStream out = bucket.createKey(keyName, value.getBytes().length,
        ReplicationType.RATIS, ReplicationFactor.THREE, new HashMap<>());
    for (int i = 0; i < 100; i++) {
      out.write(value.getBytes());
    }
    out.close();

    OmKeyArgs keyArgs = new OmKeyArgs.Builder().setVolumeName(volumeName)
        .setBucketName(bucketName).setKeyName(keyName).setDataSize(0)
        .setType(HddsProtos.ReplicationType.RATIS)
        .setFactor(HddsProtos.ReplicationFactor.THREE)
        .setRefreshPipeline(true)
        .build();
    List<OmKeyLocationInfoGroup> omKeyLocationInfoGroupList =
        om.lookupKey(keyArgs).getKeyLocationVersions();

    // verify key blocks were created in DN.
    verifyBlocksCreated(omKeyLocationInfoGroupList);
    // No containers with deleted blocks
    Assert.assertTrue(containerIdsWithDeletedBlocks.isEmpty());
    // Delete transactionIds for the containers should be 0.
    // NOTE: this test assumes that all the container is KetValueContainer. If
    // other container types is going to be added, this test should be checked.
    matchContainerTransactionIds();
    om.deleteKey(keyArgs);
    Thread.sleep(5000);
    // The blocks should not be deleted in the DN as the container is open
    try {
      verifyBlocksDeleted(omKeyLocationInfoGroupList);
      Assert.fail("Blocks should not have been deleted");
    } catch (Throwable e) {
      Assert.assertTrue(e.getMessage().contains("expected null, but was"));
      Assert.assertEquals(e.getClass(), AssertionError.class);
    }

    // close the containers which hold the blocks for the key
    OzoneTestUtils.closeContainers(omKeyLocationInfoGroupList, scm);

    waitForDatanodeCommandRetry();

    // make sure the containers are closed on the dn
    omKeyLocationInfoGroupList.forEach((group) -> {
      List<OmKeyLocationInfo> locationInfo = group.getLocationList();
      locationInfo.forEach(
          (info) -> cluster.getHddsDatanodes().get(0).getDatanodeStateMachine()
              .getContainer().getContainerSet()
              .getContainer(info.getContainerID()).getContainerData()
              .setState(ContainerProtos.ContainerDataProto.State.CLOSED));
    });
    waitForDatanodeBlockDeletionStart();
    // The blocks should be deleted in the DN.
    verifyBlocksDeleted(omKeyLocationInfoGroupList);

    // Few containers with deleted blocks
    Assert.assertTrue(!containerIdsWithDeletedBlocks.isEmpty());
    // Containers in the DN and SCM should have same delete transactionIds
    matchContainerTransactionIds();
    // Containers in the DN and SCM should have same delete transactionIds
    // after DN restart. The assertion is just to verify that the state of
    // containerInfos in dn and scm is consistent after dn restart.
    cluster.restartHddsDatanode(0, true);
    matchContainerTransactionIds();

    // verify PENDING_DELETE_STATUS event is fired
    verifyPendingDeleteEvent();

    // Verify transactions committed
    verifyTransactionsCommitted();
  }

  private void waitForDatanodeBlockDeletionStart()
      throws TimeoutException, InterruptedException {
    LogCapturer logCapturer =
        LogCapturer.captureLogs(DeleteBlocksCommandHandler.LOG);
    logCapturer.clearOutput();
    GenericTestUtils.waitFor(() -> logCapturer.getOutput()
            .contains("Start to delete container block"),
        500, 10000);
    Thread.sleep(1000);
  }

  /**
   * Waits for datanode command to be retried when datanode is dead.
   */
  private void waitForDatanodeCommandRetry()
      throws TimeoutException, InterruptedException {
    cluster.shutdownHddsDatanode(0);
    LogCapturer logCapturer =
        LogCapturer.captureLogs(RetriableDatanodeEventWatcher.LOG);
    logCapturer.clearOutput();
    GenericTestUtils.waitFor(() -> logCapturer.getOutput()
            .contains("RetriableDatanodeCommand type=deleteBlocksCommand"),
        500, 5000);
    cluster.restartHddsDatanode(0, true);
  }

  private void verifyTransactionsCommitted() throws IOException {
    DeletedBlockLogImpl deletedBlockLog =
        (DeletedBlockLogImpl) scm.getScmBlockManager().getDeletedBlockLog();
    for (long txnID = 1; txnID <= maxTransactionId; txnID++) {
      Assert.assertNull(
          scm.getScmMetadataStore().getDeletedBlocksTXTable().get(txnID));
    }
  }

  private void verifyPendingDeleteEvent()
      throws IOException, InterruptedException {
    ContainerSet dnContainerSet =
        cluster.getHddsDatanodes().get(0).getDatanodeStateMachine()
            .getContainer().getContainerSet();
    LogCapturer logCapturer =
        LogCapturer.captureLogs(SCMBlockDeletingService.LOG);
    // Create dummy container reports with deleteTransactionId set as 0
    ContainerReportsProto containerReport = dnContainerSet.getContainerReport();
    ContainerReportsProto.Builder dummyReportsBuilder =
        ContainerReportsProto.newBuilder();
    for (ContainerReplicaProto containerInfo :
        containerReport.getReportsList()) {
      dummyReportsBuilder.addReports(
          ContainerReplicaProto.newBuilder(containerInfo)
              .setDeleteTransactionId(0)
              .build());
    }
    ContainerReportsProto dummyReport = dummyReportsBuilder.build();

    logCapturer.clearOutput();
    cluster.getHddsDatanodes().get(0)
        .getDatanodeStateMachine().getContext().addReport(dummyReport);
    cluster.getHddsDatanodes().get(0)
        .getDatanodeStateMachine().triggerHeartbeat();
    // wait for event to be handled by event handler
    Thread.sleep(1000);
    String output = logCapturer.getOutput();
    for (ContainerReplicaProto containerInfo : dummyReport.getReportsList()) {
      long containerId = containerInfo.getContainerID();
      // Event should be triggered only for containers which have deleted blocks
      if (containerIdsWithDeletedBlocks.contains(containerId)) {
        Assert.assertTrue(output.contains(
            "for containerID " + containerId + ". Datanode delete txnID"));
      } else {
        Assert.assertTrue(!output.contains(
            "for containerID " + containerId + ". Datanode delete txnID"));
      }
    }
    logCapturer.clearOutput();
  }

  private void matchContainerTransactionIds() throws IOException {
    ContainerSet dnContainerSet =
        cluster.getHddsDatanodes().get(0).getDatanodeStateMachine()
            .getContainer().getContainerSet();
    List<ContainerData> containerDataList = new ArrayList<>();
    dnContainerSet.listContainer(0, 10000, containerDataList);
    for (ContainerData containerData : containerDataList) {
      long containerId = containerData.getContainerID();
      if (containerIdsWithDeletedBlocks.contains(containerId)) {
        Assert.assertTrue(
            scm.getContainerInfo(containerId).getDeleteTransactionId() > 0);
        maxTransactionId = max(maxTransactionId,
            scm.getContainerInfo(containerId).getDeleteTransactionId());
      } else {
        Assert.assertEquals(
            scm.getContainerInfo(containerId).getDeleteTransactionId(), 0);
      }
      Assert.assertEquals(((KeyValueContainerData)dnContainerSet
              .getContainer(containerId).getContainerData())
              .getDeleteTransactionId(),
          scm.getContainerInfo(containerId).getDeleteTransactionId());
    }
  }

  private void verifyBlocksCreated(
      List<OmKeyLocationInfoGroup> omKeyLocationInfoGroups) throws Exception {
    ContainerSet dnContainerSet =
        cluster.getHddsDatanodes().get(0).getDatanodeStateMachine()
            .getContainer().getContainerSet();
    OzoneTestUtils.performOperationOnKeyContainers((blockID) -> {
      try(ReferenceCountedDB db =
          BlockUtils.getDB((KeyValueContainerData) dnContainerSet
          .getContainer(blockID.getContainerID()).getContainerData(), conf)) {
        Assert.assertNotNull(
                db.getStore().getBlockDataTable()
                .get(Long.toString(blockID.getLocalID())));
      }
    }, omKeyLocationInfoGroups);
  }

  private void verifyBlocksDeleted(
      List<OmKeyLocationInfoGroup> omKeyLocationInfoGroups) throws Exception {
    ContainerSet dnContainerSet =
        cluster.getHddsDatanodes().get(0).getDatanodeStateMachine()
            .getContainer().getContainerSet();
    OzoneTestUtils.performOperationOnKeyContainers((blockID) -> {
      try(ReferenceCountedDB db =
          BlockUtils.getDB((KeyValueContainerData) dnContainerSet
          .getContainer(blockID.getContainerID()).getContainerData(), conf)) {
        Assert.assertNotNull(
                db.getStore().getBlockDataTable()
                .get(Long.toString(blockID.getLocalID())));
<<<<<<< HEAD
        String idKey = OzoneConsts.DELETING_KEY_PREFIX + blockID.getLocalID();
        Assert.assertNull(db.getStore().getBlockDataTable().get(idKey));
        Assert.assertNotNull(StringUtils.string2Bytes(
            OzoneConsts.DELETED_KEY_PREFIX + blockID.getLocalID()));
=======
        String deletingKey = OzoneConsts.DELETING_KEY_PREFIX + blockID.getLocalID();
        Assert.assertNull(db.getStore().getBlockDataTable().get(deletingKey));
        Assert.assertNotNull(db.getStore().getDeletedBlocksTable()
            .get(blockID.getLocalID()));
>>>>>>> 5e7f2e46
      }
      containerIdsWithDeletedBlocks.add(blockID.getContainerID());
    }, omKeyLocationInfoGroups);
  }
}<|MERGE_RESOLUTION|>--- conflicted
+++ resolved
@@ -343,17 +343,10 @@
         Assert.assertNotNull(
                 db.getStore().getBlockDataTable()
                 .get(Long.toString(blockID.getLocalID())));
-<<<<<<< HEAD
-        String idKey = OzoneConsts.DELETING_KEY_PREFIX + blockID.getLocalID();
-        Assert.assertNull(db.getStore().getBlockDataTable().get(idKey));
-        Assert.assertNotNull(StringUtils.string2Bytes(
-            OzoneConsts.DELETED_KEY_PREFIX + blockID.getLocalID()));
-=======
         String deletingKey = OzoneConsts.DELETING_KEY_PREFIX + blockID.getLocalID();
         Assert.assertNull(db.getStore().getBlockDataTable().get(deletingKey));
         Assert.assertNotNull(db.getStore().getDeletedBlocksTable()
             .get(blockID.getLocalID()));
->>>>>>> 5e7f2e46
       }
       containerIdsWithDeletedBlocks.add(blockID.getContainerID());
     }, omKeyLocationInfoGroups);
