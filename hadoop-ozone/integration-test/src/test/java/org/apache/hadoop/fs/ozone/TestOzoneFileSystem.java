/*
 * Licensed to the Apache Software Foundation (ASF) under one
 * or more contributor license agreements.  See the NOTICE file
 * distributed with this work for additional information
 * regarding copyright ownership.  The ASF licenses this file
 * to you under the Apache License, Version 2.0 (the
 * "License"); you may not use this file except in compliance
 * with the License.  You may obtain a copy of the License at
 * <p>
 * http://www.apache.org/licenses/LICENSE-2.0
 * <p>
 * Unless required by applicable law or agreed to in writing, software
 * distributed under the License is distributed on an "AS IS" BASIS,
 * WITHOUT WARRANTIES OR CONDITIONS OF ANY KIND, either express or implied.
 * See the License for the specific language governing permissions and
 * limitations under the License.
 */

package org.apache.hadoop.fs.ozone;

import org.apache.hadoop.conf.Configuration;
import org.apache.hadoop.fs.CommonConfigurationKeysPublic;
import org.apache.hadoop.fs.FSDataInputStream;
import org.apache.hadoop.fs.FSDataOutputStream;
import org.apache.hadoop.fs.FileAlreadyExistsException;
import org.apache.hadoop.fs.FileStatus;
import org.apache.hadoop.fs.FileSystem;
import org.apache.hadoop.fs.InvalidPathException;
import org.apache.hadoop.fs.Path;
import org.apache.hadoop.fs.PathFilter;
import org.apache.hadoop.fs.PathIsNotEmptyDirectoryException;
import org.apache.hadoop.fs.RemoteIterator;
import org.apache.hadoop.fs.Trash;
import org.apache.hadoop.fs.TrashPolicy;
import org.apache.hadoop.fs.TrashPolicyDefault;
import org.apache.hadoop.fs.contract.ContractTestUtils;
import org.apache.hadoop.fs.permission.FsPermission;
import org.apache.hadoop.hdds.client.ECReplicationConfig;
import org.apache.hadoop.hdds.client.RatisReplicationConfig;
import org.apache.hadoop.hdds.client.ReplicationType;
import org.apache.hadoop.hdds.client.StandaloneReplicationConfig;
import org.apache.hadoop.hdds.conf.OzoneConfiguration;
import org.apache.hadoop.hdds.protocol.proto.HddsProtos;
import org.apache.hadoop.hdds.utils.IOUtils;
import org.apache.hadoop.ozone.MiniOzoneCluster;
import org.apache.hadoop.ozone.OzoneConfigKeys;
import org.apache.hadoop.ozone.OzoneConsts;
import org.apache.hadoop.ozone.TestDataUtil;
import org.apache.hadoop.ozone.client.OzoneBucket;
import org.apache.hadoop.ozone.client.OzoneClient;
import org.apache.hadoop.ozone.client.OzoneKeyDetails;
import org.apache.hadoop.ozone.om.OMConfigKeys;
import org.apache.hadoop.ozone.om.OzonePrefixPathImpl;
import org.apache.hadoop.ozone.om.TrashPolicyOzone;
import org.apache.hadoop.ozone.om.exceptions.OMException;
import org.apache.hadoop.ozone.om.helpers.BucketLayout;
import org.apache.hadoop.ozone.om.helpers.OmKeyArgs;
import org.apache.hadoop.ozone.om.helpers.OpenKeySession;
import org.apache.hadoop.ozone.om.helpers.OzoneFileStatus;
import org.apache.hadoop.ozone.om.protocol.OzoneManagerProtocol;
import org.apache.hadoop.security.UserGroupInformation;
import org.apache.ozone.test.GenericTestUtils;
import org.apache.ozone.test.TestClock;
import org.junit.After;
import org.junit.AfterClass;
import org.junit.Assert;
import org.junit.Rule;
import org.junit.Test;
import org.junit.rules.Timeout;
import org.junit.runner.RunWith;
import org.junit.runners.Parameterized;
import org.slf4j.Logger;
import org.slf4j.LoggerFactory;

import java.io.FileNotFoundException;
import java.io.IOException;
import java.nio.charset.StandardCharsets;
import java.time.Instant;
import java.time.ZoneOffset;
import java.util.ArrayList;
import java.util.Arrays;
import java.util.Collection;
import java.util.Collections;
import java.util.Iterator;
import java.util.Set;
import java.util.TreeSet;

import static java.nio.charset.StandardCharsets.UTF_8;
import static org.apache.hadoop.fs.CommonConfigurationKeysPublic.FS_TRASH_CHECKPOINT_INTERVAL_KEY;
import static org.apache.hadoop.fs.CommonConfigurationKeysPublic.FS_TRASH_INTERVAL_KEY;
import static org.apache.hadoop.fs.CommonPathCapabilities.FS_ACLS;
import static org.apache.hadoop.fs.CommonPathCapabilities.FS_CHECKSUMS;
import static org.apache.hadoop.fs.FileSystem.TRASH_PREFIX;
import static org.apache.hadoop.fs.contract.ContractTestUtils.assertHasPathCapabilities;
import static org.apache.hadoop.fs.ozone.Constants.LISTING_PAGE_SIZE;
import static org.apache.hadoop.hdds.protocol.proto.HddsProtos.ReplicationFactor.ONE;
import static org.apache.hadoop.ozone.OzoneConfigKeys.OZONE_ACL_ENABLED;
import static org.apache.hadoop.ozone.OzoneConfigKeys.OZONE_FS_ITERATE_BATCH_SIZE;
import static org.apache.hadoop.ozone.OzoneConsts.OM_KEY_PREFIX;
import static org.apache.hadoop.ozone.OzoneConsts.OZONE_URI_DELIMITER;
import static org.junit.Assert.assertEquals;
import static org.junit.Assert.assertFalse;
import static org.junit.Assert.assertNotEquals;
import static org.junit.Assert.assertNotNull;
import static org.junit.Assert.assertThrows;
import static org.junit.Assert.assertTrue;
import static org.junit.Assert.fail;

/**
 * Ozone file system tests that are not covered by contract tests.
 */
@RunWith(Parameterized.class)
public class TestOzoneFileSystem {

  private static final float TRASH_INTERVAL = 0.05f; // 3 seconds

  private static final Path ROOT =
      new Path(OZONE_URI_DELIMITER);

  private static final Path TRASH_ROOT =
      new Path(ROOT, TRASH_PREFIX);

  private static final PathFilter EXCLUDE_TRASH =
      p -> !p.toUri().getPath().startsWith(TRASH_ROOT.toString());

  @Parameterized.Parameters
  public static Collection<Object[]> data() {
    return Arrays.asList(
        new Object[]{true, true},
        new Object[]{true, false},
        new Object[]{false, true},
        new Object[]{false, false});
  }

  public TestOzoneFileSystem(boolean setDefaultFs, boolean enableOMRatis) {
    // Checking whether 'defaultFS' and 'omRatis' flags represents next
    // parameter index values. This is to ensure that initialize
    // TestOzoneFileSystem#init() function will be invoked only at the
    // beginning of every new set of Parameterized.Parameters.
    if (enabledFileSystemPaths != setDefaultFs ||
            omRatisEnabled != enableOMRatis || cluster == null) {
      enabledFileSystemPaths = setDefaultFs;
      omRatisEnabled = enableOMRatis;
      try {
        teardown();
        init();
      } catch (Exception e) {
        LOG.info("Unexpected exception", e);
        fail("Unexpected exception:" + e.getMessage());
      }
    }
  }

  /**
   * Set a timeout for each test.
   */
  @Rule
  public Timeout timeout = Timeout.seconds(600);

  private static final Logger LOG =
      LoggerFactory.getLogger(TestOzoneFileSystem.class);

  private static BucketLayout bucketLayout = BucketLayout.LEGACY;
  private static boolean enabledFileSystemPaths;
  private static boolean omRatisEnabled;

  private static MiniOzoneCluster cluster;
  private static OzoneClient client;
  private static OzoneManagerProtocol writeClient;
  private static FileSystem fs;
  private static OzoneFileSystem o3fs;
  private static OzoneBucket ozoneBucket;
  private static String volumeName;
  private static String bucketName;
  private static Trash trash;

  private void init() throws Exception {
    OzoneConfiguration conf = new OzoneConfiguration();
    conf.setFloat(OMConfigKeys.OZONE_FS_TRASH_INTERVAL_KEY, TRASH_INTERVAL);
    conf.setFloat(FS_TRASH_INTERVAL_KEY, TRASH_INTERVAL);
    conf.setFloat(FS_TRASH_CHECKPOINT_INTERVAL_KEY, TRASH_INTERVAL / 2);

    conf.setBoolean(OMConfigKeys.OZONE_OM_RATIS_ENABLE_KEY, omRatisEnabled);
    conf.setBoolean(OZONE_ACL_ENABLED, true);
    conf.setBoolean(OzoneConfigKeys.OZONE_FS_HSYNC_ENABLED, true);
    if (!bucketLayout.equals(BucketLayout.FILE_SYSTEM_OPTIMIZED)) {
      conf.setBoolean(OMConfigKeys.OZONE_OM_ENABLE_FILESYSTEM_PATHS,
          enabledFileSystemPaths);
    }
    conf.set(OMConfigKeys.OZONE_DEFAULT_BUCKET_LAYOUT,
        bucketLayout.name());
    cluster = MiniOzoneCluster.newBuilder(conf)
            .setNumDatanodes(5)
            .build();
    cluster.waitForClusterToBeReady();

    client = cluster.newClient();
    writeClient = client.getObjectStore()
        .getClientProxy().getOzoneManagerClient();
    // create a volume and a bucket to be used by OzoneFileSystem
    ozoneBucket = TestDataUtil.createVolumeAndBucket(client, bucketLayout);
    volumeName = ozoneBucket.getVolumeName();
    bucketName = ozoneBucket.getName();

    String rootPath = String.format("%s://%s.%s/",
            OzoneConsts.OZONE_URI_SCHEME, bucketName, volumeName);

    // Set the fs.defaultFS and start the filesystem
    conf.set(CommonConfigurationKeysPublic.FS_DEFAULT_NAME_KEY, rootPath);
    // Set the number of keys to be processed during batch operate.
    conf.setInt(OZONE_FS_ITERATE_BATCH_SIZE, 5);

    fs = FileSystem.get(conf);
    trash = new Trash(conf);
    o3fs = (OzoneFileSystem) fs;
  }

  @AfterClass
  public static void teardown() {
    IOUtils.closeQuietly(client);
    if (cluster != null) {
      cluster.shutdown();
    }
    IOUtils.closeQuietly(fs);
  }

  @After
  public void cleanup() {
    try {
      deleteRootDir();
    } catch (IOException | InterruptedException ex) {
      LOG.error("Failed to cleanup files.", ex);
      fail("Failed to cleanup files.");
    }
  }

  public static MiniOzoneCluster getCluster() {
    return cluster;
  }

  public static FileSystem getFs() {
    return fs;
  }

  public static void setBucketLayout(BucketLayout bLayout) {
    bucketLayout = bLayout;
  }

  public static String getBucketName() {
    return bucketName;
  }

  public static String getVolumeName() {
    return volumeName;
  }

  public BucketLayout getBucketLayout() {
    return BucketLayout.DEFAULT;
  }

  @Test
  public void testCreateFileShouldCheckExistenceOfDirWithSameName()
      throws Exception {
    /*
     * Op 1. create file -> /d1/d2/d3/d4/key2
     * Op 2. create dir -> /d1/d2/d3/d4/key2
     *
     * Reverse of the above steps
     * Op 2. create dir -> /d1/d2/d3/d4/key3
     * Op 1. create file -> /d1/d2/d3/d4/key3
     *
     * Op 3. create file -> /d1/d2/d3 (d3 as a file inside /d1/d2)
     */

    Path parent = new Path("/d1/d2/d3/d4/");
    Path file1 = new Path(parent, "key1");
    try (FSDataOutputStream outputStream = fs.create(file1, false)) {
      assertNotNull("Should be able to create file", outputStream);
    }

    Path dir1 = new Path("/d1/d2/d3/d4/key2");
    fs.mkdirs(dir1);
    try (FSDataOutputStream outputStream1 = fs.create(dir1, false)) {
      fail("Should throw FileAlreadyExistsException");
    } catch (FileAlreadyExistsException fae) {
      // ignore as its expected
    }

    Path file2 = new Path("/d1/d2/d3/d4/key3");
    try (FSDataOutputStream outputStream2 = fs.create(file2, false)) {
      assertNotNull("Should be able to create file", outputStream2);
    }
    try {
      fs.mkdirs(file2);
      fail("Should throw FileAlreadyExistsException");
    } catch (FileAlreadyExistsException fae) {
      // ignore as its expected
    }

    // Op 3. create file -> /d1/d2/d3 (d3 as a file inside /d1/d2)
    Path file3 = new Path("/d1/d2/d3");
    try (FSDataOutputStream outputStream3 = fs.create(file3, false)) {
      fail("Should throw FileAlreadyExistsException");
    } catch (FileAlreadyExistsException fae) {
      // ignore as its expected
    }

    // Directory
    FileStatus fileStatus = fs.getFileStatus(parent);
    assertEquals("FileStatus did not return the directory",
            "/d1/d2/d3/d4", fileStatus.getPath().toUri().getPath());
    assertTrue("FileStatus did not return the directory",
            fileStatus.isDirectory());

    // invalid sub directory
    try {
      fs.getFileStatus(new Path("/d1/d2/d3/d4/key3/invalid"));
      fail("Should throw FileNotFoundException");
    } catch (FileNotFoundException fnfe) {
      // ignore as its expected
    }
    // invalid file name
    try {
      fs.getFileStatus(new Path("/d1/d2/d3/d4/invalidkey"));
      fail("Should throw FileNotFoundException");
    } catch (FileNotFoundException fnfe) {
      // ignore as its expected
    }
  }

  /**
   * Make the given file and all non-existent parents into
   * directories. Has roughly the semantics of Unix @{code mkdir -p}.
   * {@link FileSystem#mkdirs(Path)}
   */
  @Test
  public void testMakeDirsWithAnExistingDirectoryPath() throws Exception {
    /*
     * Op 1. create file -> /d1/d2/d3/d4/k1 (d3 is a sub-dir inside /d1/d2)
     * Op 2. create dir -> /d1/d2
     */
    Path parent = new Path("/d1/d2/d3/d4/");
    Path file1 = new Path(parent, "key1");
    try (FSDataOutputStream outputStream = fs.create(file1, false)) {
      assertNotNull("Should be able to create file", outputStream);
    }

    Path subdir = new Path("/d1/d2/");
    boolean status = fs.mkdirs(subdir);
    assertTrue("Shouldn't send error if dir exists", status);
  }

  @Test
  public void testMakeDirsWithAnFakeDirectory() throws Exception {
    /*
     * Op 1. commit a key -> "dir1/dir2/key1"
     * Op 2. create dir -> "dir1/testDir", the dir1 is a fake dir,
     *  "dir1/testDir" can be created normal
     */

    String fakeGrandpaKey = "dir1";
    String fakeParentKey = fakeGrandpaKey + "/dir2";
    String fullKeyName = fakeParentKey + "/key1";
    TestDataUtil.createKey(ozoneBucket, fullKeyName, "");

    // /dir1/dir2 should not exist
    assertFalse(fs.exists(new Path(fakeParentKey)));

    // /dir1/dir2/key2 should be created because has a fake parent directory
    Path subdir = new Path(fakeParentKey, "key2");
    assertTrue(fs.mkdirs(subdir));
    // the intermediate directories /dir1 and /dir1/dir2 will be created too
    assertTrue(fs.exists(new Path(fakeGrandpaKey)));
    assertTrue(fs.exists(new Path(fakeParentKey)));
  }

  @Test
  public void testCreateWithInvalidPaths() throws Exception {
    // Test for path with ..
    Path parent = new Path("../../../../../d1/d2/");
    Path file1 = new Path(parent, "key1");
    checkInvalidPath(file1);

    // Test for path with :
    file1 = new Path("/:/:");
    checkInvalidPath(file1);

    // Test for path with scheme and authority.
    file1 = new Path(fs.getUri() + "/:/:");
    checkInvalidPath(file1);
  }

  private void checkInvalidPath(Path path) {
    InvalidPathException pathException = assertThrows(
        InvalidPathException.class, () -> fs.create(path, false)
    );
    assertTrue(pathException.getMessage().contains("Invalid path Name"));
  }

  @Test
  public void testOzoneFsServiceLoader() throws IOException {
    assertEquals(
        FileSystem.getFileSystemClass(OzoneConsts.OZONE_URI_SCHEME, null),
        OzoneFileSystem.class);
  }

  @Test
  public void testCreateDoesNotAddParentDirKeys() throws Exception {
    Path grandparent = new Path("/testCreateDoesNotAddParentDirKeys");
    Path parent = new Path(grandparent, "parent");
    Path child = new Path(parent, "child");
    ContractTestUtils.touch(fs, child);

    OzoneKeyDetails key = getKey(child, false);
    assertEquals(key.getName(), o3fs.pathToKey(child));

    // Creating a child should not add parent keys to the bucket
    try {
      getKey(parent, true);
    } catch (IOException ex) {
      assertKeyNotFoundException(ex);
    }

    // List status on the parent should show the child file
    assertEquals("List status of parent should include the 1 child file", 1L,
        fs.listStatus(parent).length);
    assertTrue("Parent directory does not appear to be a directory",
        fs.getFileStatus(parent).isDirectory());
  }

  @Test
  public void testDeleteCreatesFakeParentDir() throws Exception {
    Path grandparent = new Path("/testDeleteCreatesFakeParentDir");
    Path parent = new Path(grandparent, "parent");
    Path child = new Path(parent, "child");
    ContractTestUtils.touch(fs, child);

    // Verify that parent dir key does not exist
    // Creating a child should not add parent keys to the bucket
    try {
      getKey(parent, true);
    } catch (IOException ex) {
      assertKeyNotFoundException(ex);
    }

    // Delete the child key
    Assert.assertTrue(fs.delete(child, false));

    // Deleting the only child should create the parent dir key if it does
    // not exist
    FileStatus fileStatus = o3fs.getFileStatus(parent);
    Assert.assertTrue(fileStatus.isDirectory());
    assertEquals(parent.toString(), fileStatus.getPath().toUri().getPath());

    // Recursive delete with DeleteIterator
    Assert.assertTrue(fs.delete(grandparent, true));
  }

  @Test
  public void testRecursiveDelete() throws Exception {
    Path grandparent = new Path("/gdir1");

    for (int i = 1; i <= 10; i++) {
      Path parent = new Path(grandparent, "pdir" + i);
      Path child = new Path(parent, "child");
      ContractTestUtils.touch(fs, child);
    }

    // delete a dir with sub-file
    try {
      FileStatus[] parents = fs.listStatus(grandparent);
      Assert.assertTrue(parents.length > 0);
      fs.delete(parents[0].getPath(), false);
      Assert.fail("Must throw exception as dir is not empty!");
    } catch (PathIsNotEmptyDirectoryException pde) {
      // expected
    }

    // delete a dir with sub-file
    try {
      fs.delete(grandparent, false);
      Assert.fail("Must throw exception as dir is not empty!");
    } catch (PathIsNotEmptyDirectoryException pde) {
      // expected
    }

    // Delete the grandparent, which should delete all keys.
    fs.delete(grandparent, true);

    checkPath(grandparent);

    for (int i = 1; i <= 10; i++) {
      Path parent = new Path(grandparent, "dir" + i);
      Path child = new Path(parent, "child");
      checkPath(parent);
      checkPath(child);
    }


    Path level0 = new Path("/level0");

    for (int i = 1; i <= 3; i++) {
      Path level1 = new Path(level0, "level" + i);
      Path level2 = new Path(level1, "level" + i);
      Path level1File = new Path(level1, "file1");
      Path level2File = new Path(level2, "file1");
      ContractTestUtils.touch(fs, level1File);
      ContractTestUtils.touch(fs, level2File);
    }

    // Delete at sub directory level.
    for (int i = 1; i <= 3; i++) {
      Path level1 = new Path(level0, "level" + i);
      Path level2 = new Path(level1, "level" + i);
      fs.delete(level2, true);
      fs.delete(level1, true);
    }


    // Delete level0 finally.
    fs.delete(level0, true);

    // Check if it exists or not.
    checkPath(level0);

    for (int i = 1; i <= 3; i++) {
      Path level1 = new Path(level0, "level" + i);
      Path level2 = new Path(level1, "level" + i);
      Path level1File = new Path(level1, "file1");
      Path level2File = new Path(level2, "file1");
      checkPath(level1);
      checkPath(level2);
      checkPath(level1File);
      checkPath(level2File);
    }
  }

  private void checkPath(Path path) {
    try {
      fs.getFileStatus(path);
      fail("testRecursiveDelete failed");
    } catch (IOException ex) {
      Assert.assertTrue(ex instanceof FileNotFoundException);
      Assert.assertTrue(ex.getMessage().contains("No such file or directory"));
    }
  }

  @Test
  public void testFileDelete() throws Exception {
    Path grandparent = new Path("/testBatchDelete");
    Path parent = new Path(grandparent, "parent");
    Path childFolder = new Path(parent, "childFolder");
    // BatchSize is 5, so we're going to set a number that's not a
    // multiple of 5. In order to test the final number of keys less than
    // batchSize can also be deleted.
    for (int i = 0; i < 8; i++) {
      Path childFile = new Path(parent, "child" + i);
      Path childFolderFile = new Path(childFolder, "child" + i);
      ContractTestUtils.touch(fs, childFile);
      ContractTestUtils.touch(fs, childFolderFile);
    }

    assertEquals(1, fs.listStatus(grandparent).length);
    assertEquals(9, fs.listStatus(parent).length);
    assertEquals(8, fs.listStatus(childFolder).length);

    assertTrue(fs.delete(grandparent, true));
    assertFalse(o3fs.exists(grandparent));
    for (int i = 0; i < 8; i++) {
      Path childFile = new Path(parent, "child" + i);
      // Make sure all keys under testBatchDelete/parent should be deleted
      assertFalse(o3fs.exists(childFile));

      // Test to recursively delete child folder, make sure all keys under
      // testBatchDelete/parent/childFolder should be deleted.
      Path childFolderFile = new Path(childFolder, "child" + i);
      assertFalse(o3fs.exists(childFolderFile));
    }
    // Will get: WARN  ozone.BasicOzoneFileSystem delete: Path does not exist.
    // This will return false.
    assertFalse(fs.delete(parent, true));
  }

  @Test
  public void testListStatus() throws Exception {
    Path parent = new Path(ROOT, "/testListStatus");
    Path file1 = new Path(parent, "key1");
    Path file2 = new Path(parent, "key2");

    FileStatus[] fileStatuses = o3fs.listStatus(ROOT, EXCLUDE_TRASH);
    Assert.assertEquals("Should be empty", 0, fileStatuses.length);

    ContractTestUtils.touch(fs, file1);
    ContractTestUtils.touch(fs, file2);

    fileStatuses = o3fs.listStatus(ROOT, EXCLUDE_TRASH);
    Assert.assertEquals("Should have created parent",
            1, fileStatuses.length);
    Assert.assertEquals("Parent path doesn't match",
            fileStatuses[0].getPath().toUri().getPath(), parent.toString());

    // ListStatus on a directory should return all subdirs along with
    // files, even if there exists a file and sub-dir with the same name.
    fileStatuses = o3fs.listStatus(parent);
    assertEquals("FileStatus did not return all children of the directory",
        2, fileStatuses.length);

    // ListStatus should return only the immediate children of a directory.
    Path file3 = new Path(parent, "dir1/key3");
    Path file4 = new Path(parent, "dir1/key4");
    ContractTestUtils.touch(fs, file3);
    ContractTestUtils.touch(fs, file4);
    fileStatuses = o3fs.listStatus(parent);
    assertEquals("FileStatus did not return all children of the directory",
        3, fileStatuses.length);
  }

  @Test
  public void testListStatusWithIntermediateDir() throws Exception {
    String keyName = "object-dir/object-name";
    OmKeyArgs keyArgs = new OmKeyArgs.Builder()
        .setVolumeName(volumeName)
        .setBucketName(bucketName)
        .setKeyName(keyName)
        .setAcls(Collections.emptyList())
        .setReplicationConfig(StandaloneReplicationConfig.getInstance(ONE))
        .setLocationInfoList(new ArrayList<>())
        .build();

    OpenKeySession session = writeClient.openKey(keyArgs);
    writeClient.commitKey(keyArgs, session.getId());

    // Wait until the filestatus is updated
    if (!enabledFileSystemPaths) {
      GenericTestUtils.waitFor(() -> {
        try {
          return fs.listStatus(ROOT, EXCLUDE_TRASH).length != 0;
        } catch (IOException e) {
          LOG.error("listStatus() Failed", e);
          Assert.fail("listStatus() Failed");
          return false;
        }
      }, 1000, 120000);
    }

    FileStatus[] fileStatuses = fs.listStatus(ROOT, EXCLUDE_TRASH);

    // the number of immediate children of root is 1
    Assert.assertEquals(Arrays.toString(fileStatuses), 1, fileStatuses.length);
    writeClient.deleteKey(keyArgs);
  }

  @Test
  public void testListStatusWithIntermediateDirWithECEnabled()
          throws Exception {
    String keyName = "object-dir/object-name1";
    OmKeyArgs keyArgs = new OmKeyArgs.Builder()
            .setVolumeName(volumeName)
            .setBucketName(bucketName)
            .setKeyName(keyName)
            .setAcls(Collections.emptyList())
            .setReplicationConfig(new ECReplicationConfig(3, 2))
            .setLocationInfoList(new ArrayList<>())
            .build();
    OpenKeySession session = writeClient.openKey(keyArgs);
    writeClient.commitKey(keyArgs, session.getId());
    // Wait until the filestatus is updated
    if (!enabledFileSystemPaths) {
      GenericTestUtils.waitFor(() -> {
        try {
          return fs.listStatus(ROOT, EXCLUDE_TRASH).length != 0;
        } catch (IOException e) {
          LOG.error("listStatus() Failed", e);
          Assert.fail("listStatus() Failed");
          return false;
        }
      }, 1000, 120000);
    }
    FileStatus[] fileStatuses = fs.listStatus(ROOT, EXCLUDE_TRASH);
    // the number of immediate children of root is 1
    Assert.assertEquals(1, fileStatuses.length);
    Assert.assertEquals(fileStatuses[0].isErasureCoded(),
            !bucketLayout.isFileSystemOptimized());
    fileStatuses = fs.listStatus(new Path(
            fileStatuses[0].getPath().toString() + "/object-name1"));
    Assert.assertEquals(1, fileStatuses.length);
    Assert.assertTrue(fileStatuses[0].isErasureCoded());
    writeClient.deleteKey(keyArgs);
  }

  /**
   * Tests listStatus operation on root directory.
   */
  @Test
  public void testListStatusOnRoot() throws Exception {
    Path dir1 = new Path(ROOT, "dir1");
    Path dir12 = new Path(dir1, "dir12");
    Path dir2 = new Path(ROOT, "dir2");
    fs.mkdirs(dir12);
    fs.mkdirs(dir2);

    // ListStatus on root should return dir1 (even though /dir1 key does not
    // exist) and dir2 only. dir12 is not an immediate child of root and
    // hence should not be listed.
    FileStatus[] fileStatuses = o3fs.listStatus(ROOT, EXCLUDE_TRASH);
    assertEquals("FileStatus should return only the immediate children",
        2, fileStatuses.length);

    // Verify that dir12 is not included in the result of the listStatus on root
    String fileStatus1 = fileStatuses[0].getPath().toUri().getPath();
    String fileStatus2 = fileStatuses[1].getPath().toUri().getPath();
    assertNotEquals(fileStatus1, dir12.toString());
    assertNotEquals(fileStatus2, dir12.toString());
  }

  /**
   * Tests listStatus operation on root directory.
   */
  @Test
  public void testListStatusOnLargeDirectory() throws Exception {
    deleteRootDir(); // cleanup
    Set<String> paths = new TreeSet<>();
    int numDirs = LISTING_PAGE_SIZE + LISTING_PAGE_SIZE / 2;
    for (int i = 0; i < numDirs; i++) {
      Path p = new Path(ROOT, String.valueOf(i));
      fs.mkdirs(p);
      paths.add(p.getName());
    }

    FileStatus[] fileStatuses = o3fs.listStatus(ROOT, EXCLUDE_TRASH);
    // Added logs for debugging failures, to check any sub-path mismatches.
    Set<String> actualPaths = new TreeSet<>();
    ArrayList<String> actualPathList = new ArrayList<>();
    if (numDirs != fileStatuses.length) {
      for (int i = 0; i < fileStatuses.length; i++) {
        boolean duplicate =
                actualPaths.add(fileStatuses[i].getPath().getName());
        if (!duplicate) {
          LOG.info("Duplicate path:{} in FileStatusList",
                  fileStatuses[i].getPath().getName());
        }
        actualPathList.add(fileStatuses[i].getPath().getName());
      }
      if (numDirs != actualPathList.size()) {
        LOG.info("actualPathsSize: {}", actualPaths.size());
        LOG.info("actualPathListSize: {}", actualPathList.size());
        actualPaths.removeAll(paths);
        actualPathList.removeAll(paths);
        LOG.info("actualPaths: {}", actualPaths);
        LOG.info("actualPathList: {}", actualPathList);
      }
    }
    assertEquals(
        "Total directories listed do not match the existing directories",
        numDirs, fileStatuses.length);

    for (int i = 0; i < numDirs; i++) {
      assertTrue(paths.contains(fileStatuses[i].getPath().getName()));
    }
  }

  @Test
  public void testListStatusOnKeyNameContainDelimiter() throws Exception {
    /*
    * op1: create a key -> "dir1/dir2/key1"
    * op2: `ls /` child dir "/dir1/" will be return
    * op2: `ls /dir1` child dir "/dir1/dir2/" will be return
    * op3: `ls /dir1/dir2` file "/dir1/dir2/key" will be return
    *
    * the "/dir1", "/dir1/dir2/" are fake directory
    * */
    String keyName = "dir1/dir2/key1";
    TestDataUtil.createKey(ozoneBucket, keyName, "");
    FileStatus[] fileStatuses;

    fileStatuses = fs.listStatus(ROOT, EXCLUDE_TRASH);
    assertEquals(1, fileStatuses.length);
    assertEquals("/dir1", fileStatuses[0].getPath().toUri().getPath());
    assertTrue(fileStatuses[0].isDirectory());

    fileStatuses = fs.listStatus(new Path("/dir1"));
    assertEquals(1, fileStatuses.length);
    assertEquals("/dir1/dir2", fileStatuses[0].getPath().toUri().getPath());
    assertTrue(fileStatuses[0].isDirectory());

    fileStatuses = fs.listStatus(new Path("/dir1/dir2"));
    assertEquals(1, fileStatuses.length);
    assertEquals("/dir1/dir2/key1",
        fileStatuses[0].getPath().toUri().getPath());
    assertTrue(fileStatuses[0].isFile());
  }

  /**
   * Cleanup files and directories.
   *
   * @throws IOException DB failure
   */
  protected void deleteRootDir() throws IOException, InterruptedException {
    FileStatus[] fileStatuses = fs.listStatus(ROOT);

    if (fileStatuses == null) {
      return;
    }
    deleteRootRecursively(fileStatuses);
    fileStatuses = fs.listStatus(ROOT);
    if (fileStatuses != null) {
      for (FileStatus fileStatus : fileStatuses) {
        LOG.error("Unexpected file, should have been deleted: {}", fileStatus);
      }
      Assert.assertEquals("Delete root failed!", 0, fileStatuses.length);
    }
  }

  private static void deleteRootRecursively(FileStatus[] fileStatuses)
      throws IOException {
    for (FileStatus fStatus : fileStatuses) {
      fs.delete(fStatus.getPath(), true);
    }
  }

  /**
   * Tests listStatus on a path with subdirs.
   */
  @Test
  public void testListStatusOnSubDirs() throws Exception {
    // Create the following key structure
    //      /dir1/dir11/dir111
    //      /dir1/dir12
    //      /dir1/dir12/file121
    //      /dir2
    // ListStatus on /dir1 should return all its immediate subdirs only
    // which are /dir1/dir11 and /dir1/dir12. Super child files/dirs
    // (/dir1/dir12/file121 and /dir1/dir11/dir111) should not be returned by
    // listStatus.
    Path dir1 = new Path("/dir1");
    Path dir11 = new Path(dir1, "dir11");
    Path dir111 = new Path(dir11, "dir111");
    Path dir12 = new Path(dir1, "dir12");
    Path file121 = new Path(dir12, "file121");
    Path dir2 = new Path("/dir2");
    fs.mkdirs(dir111);
    fs.mkdirs(dir12);
    ContractTestUtils.touch(fs, file121);
    fs.mkdirs(dir2);

    FileStatus[] fileStatuses = o3fs.listStatus(dir1);
    assertEquals("FileStatus should return only the immediate children", 2,
        fileStatuses.length);

    // Verify that the two children of /dir1 returned by listStatus operation
    // are /dir1/dir11 and /dir1/dir12.
    String fileStatus1 = fileStatuses[0].getPath().toUri().getPath();
    String fileStatus2 = fileStatuses[1].getPath().toUri().getPath();
    assertTrue(fileStatus1.equals(dir11.toString()) ||
        fileStatus1.equals(dir12.toString()));
    assertTrue(fileStatus2.equals(dir11.toString()) ||
        fileStatus2.equals(dir12.toString()));
  }

  /**
   * Tests listStatusIterator operation on root directory.
   */
  @Test
  public void testListStatusIteratorWithDir() throws Exception {
    Path parent = new Path(ROOT, "testListStatus");
    Path file1 = new Path(parent, "key1");
    Path file2 = new Path(parent, "key2");
    try {
      // Iterator should have no items when dir is empty
      RemoteIterator<FileStatus> it = o3fs.listStatusIterator(ROOT);
      Assert.assertFalse(it.hasNext());

      ContractTestUtils.touch(fs, file1);
      ContractTestUtils.touch(fs, file2);
      // Iterator should have an item when dir is not empty
      it = o3fs.listStatusIterator(ROOT);
      while (it.hasNext()) {
        FileStatus fileStatus = it.next();
        Assert.assertNotNull(fileStatus);
        Assert.assertEquals("Parent path doesn't match",
            fileStatus.getPath().toUri().getPath(), parent.toString());
      }
      // Iterator on a directory should return all subdirs along with
      // files, even if there exists a file and sub-dir with the same name.
      it = o3fs.listStatusIterator(parent);
      int iCount = 0;
      while (it.hasNext()) {
        iCount++;
        FileStatus fileStatus = it.next();
        Assert.assertNotNull(fileStatus);
      }
      Assert.assertEquals(
          "Iterator did not return all the file status",
          2, iCount);
      // Iterator should return file status for only the
      // immediate children of a directory.
      Path file3 = new Path(parent, "dir1/key3");
      Path file4 = new Path(parent, "dir1/key4");
      ContractTestUtils.touch(fs, file3);
      ContractTestUtils.touch(fs, file4);
      it = o3fs.listStatusIterator(parent);
      iCount = 0;

      while (it.hasNext()) {
        iCount++;
        FileStatus fileStatus = it.next();
        Assert.assertNotNull(fileStatus);
      }
      Assert.assertEquals("Iterator did not return file status " +
          "of all the children of the directory", 3, iCount);

    } finally {
      // Cleanup
      fs.delete(parent, true);
    }
  }

  /**
   * Tests listStatusIterator operation on root directory.
   */
  @Test
  public void testListStatusIteratorOnRoot() throws Exception {
    Path dir1 = new Path(ROOT, "dir1");
    Path dir12 = new Path(dir1, "dir12");
    Path dir2 = new Path(ROOT, "dir2");
    try {
      fs.mkdirs(dir12);
      fs.mkdirs(dir2);

      // ListStatusIterator on root should return dir1
      // (even though /dir1 key does not exist)and dir2 only.
      // dir12 is not an immediate child of root and hence should not be listed.
      RemoteIterator<FileStatus> it = o3fs.listStatusIterator(ROOT);
      int iCount = 0;
      while (it.hasNext()) {
        iCount++;
        FileStatus fileStatus = it.next();
        Assert.assertNotNull(fileStatus);
        // Verify that dir12 is not included in the result
        // of the listStatusIterator on root.
        assertNotEquals(fileStatus.getPath().toUri().getPath(),
            dir12.toString());
      }
      assertEquals("FileStatus should return only the immediate children",
          2, iCount);
    } finally {
      // Cleanup
      fs.delete(dir2, true);
      fs.delete(dir1, true);
    }
  }

  /**
   * Tests listStatusIterator operation on root directory with different
   * numbers of numDir.
   */
  @Test
  public void testListStatusIteratorOnPageSize() throws Exception {
    int[] pageSize = {
        1, LISTING_PAGE_SIZE, LISTING_PAGE_SIZE + 1,
        LISTING_PAGE_SIZE - 1, LISTING_PAGE_SIZE + LISTING_PAGE_SIZE / 2,
        LISTING_PAGE_SIZE + LISTING_PAGE_SIZE
    };
    for (int numDir : pageSize) {
      int range = numDir / LISTING_PAGE_SIZE;
      switch (range) {
      case 0:
        listStatusIterator(numDir);
        break;
      case 1:
        listStatusIterator(numDir);
        break;
      case 2:
        listStatusIterator(numDir);
        break;
      default:
        listStatusIterator(numDir);
      }
    }
  }

  private void listStatusIterator(int numDirs) throws IOException {
    Path root = new Path("/" + volumeName + "/" + bucketName);
    Set<String> paths = new TreeSet<>();
    try {
      for (int i = 0; i < numDirs; i++) {
        Path p = new Path(root, String.valueOf(i));
        fs.mkdirs(p);
        paths.add(p.getName());
      }

      RemoteIterator<FileStatus> iterator = o3fs.listStatusIterator(root);
      int iCount = 0;
      if (iterator != null) {
        while (iterator.hasNext()) {
          FileStatus fileStatus = iterator.next();
          iCount++;
          Assert.assertTrue(paths.contains(fileStatus.getPath().getName()));
        }
      }
      Assert.assertEquals(
          "Total directories listed do not match the existing directories",
          numDirs, iCount);

    } finally {
      // Cleanup
      for (int i = 0; i < numDirs; i++) {
        Path p = new Path(root, String.valueOf(i));
        fs.delete(p, true);
      }
    }
  }

  /**
   * Tests listStatus on a path with subdirs.
   */
  @Test
  public void testListStatusIteratorOnSubDirs() throws Exception {
    // Create the following key structure
    //      /dir1/dir11/dir111
    //      /dir1/dir12
    //      /dir1/dir12/file121
    //      /dir2
    // ListStatusIterator on /dir1 should return file status for
    // all its immediate subdirs only which are /dir1/dir11 and
    // /dir1/dir12. Super child files/dirs (/dir1/dir12/file121
    // and /dir1/dir11/dir111) should not be returned by
    // listStatusIterator.
    Path dir1 = new Path("/dir1");
    Path dir11 = new Path(dir1, "dir11");
    Path dir111 = new Path(dir11, "dir111");
    Path dir12 = new Path(dir1, "dir12");
    Path file121 = new Path(dir12, "file121");
    Path dir2 = new Path("/dir2");
    try {
      fs.mkdirs(dir111);
      fs.mkdirs(dir12);
      ContractTestUtils.touch(fs, file121);
      fs.mkdirs(dir2);

      RemoteIterator<FileStatus> it = o3fs.listStatusIterator(dir1);
      int iCount = 0;
      while (it.hasNext()) {
        iCount++;
        FileStatus fileStatus = it.next();
        Assert.assertNotNull(fileStatus);
        assertTrue(fileStatus.getPath().toUri().getPath().
            equals(dir11.toString()) || fileStatus.getPath().toUri().getPath()
            .equals(dir12.toString()));
      }
      assertEquals("FileStatus should return only the immediate children", 2,
          iCount);
    } finally {
      // Cleanup
      fs.delete(dir2, true);
      fs.delete(dir1, true);
    }
  }

  @Test
  public void testSeekOnFileLength() throws IOException {
    Path file = new Path("/file");
    ContractTestUtils.createFile(fs, file, true, "a".getBytes(UTF_8));
    try (FSDataInputStream stream = fs.open(file)) {
      long fileLength = fs.getFileStatus(file).getLen();
      stream.seek(fileLength);
      assertEquals(-1, stream.read());
    }

    // non-existent file
    Path fileNotExists = new Path("/file_notexist");
    try {
      fs.open(fileNotExists);
      Assert.fail("Should throw FileNotFoundException as file doesn't exist!");
    } catch (FileNotFoundException fnfe) {
      Assert.assertTrue("Expected KEY_NOT_FOUND error",
              fnfe.getMessage().contains("KEY_NOT_FOUND"));
    }
  }

  @Test
  public void testAllocateMoreThanOneBlock() throws IOException {
    Path file = new Path("/file");
    String str = "TestOzoneFileSystem.testAllocateMoreThanOneBlock";
    byte[] strBytes = str.getBytes(StandardCharsets.UTF_8);
    long numBlockAllocationsOrg =
            cluster.getOzoneManager().getMetrics().getNumBlockAllocates();

    try (FSDataOutputStream out1 = fs.create(file, FsPermission.getDefault(),
            true, 8, (short) 3, 1, null)) {
      for (int i = 0; i < 100000; i++) {
        out1.write(strBytes);
      }
    }

    try (FSDataInputStream stream = fs.open(file)) {
      FileStatus fileStatus = fs.getFileStatus(file);
      long blkSize = fileStatus.getBlockSize();
      long fileLength = fileStatus.getLen();
      Assert.assertTrue("Block allocation should happen",
              fileLength > blkSize);

      long newNumBlockAllocations =
              cluster.getOzoneManager().getMetrics().getNumBlockAllocates();

      Assert.assertTrue("Block allocation should happen",
              (newNumBlockAllocations > numBlockAllocationsOrg));

      stream.seek(fileLength);
      assertEquals(-1, stream.read());
    }
  }

  public void testDeleteRoot() throws IOException {
    Path dir = new Path("/dir");
    fs.mkdirs(dir);
    assertFalse(fs.delete(ROOT, true));
    assertNotNull(fs.getFileStatus(dir));
  }

  @Test
  public void testNonExplicitlyCreatedPathExistsAfterItsLeafsWereRemoved()
      throws Exception {
    Path source = new Path("/source");
    Path interimPath = new Path(source, "interimPath");
    Path leafInsideInterimPath = new Path(interimPath, "leaf");
    Path target = new Path("/target");
    Path leafInTarget = new Path(target, "leaf");

    fs.mkdirs(source);
    fs.mkdirs(target);
    fs.mkdirs(leafInsideInterimPath);
    assertTrue(fs.rename(leafInsideInterimPath, leafInTarget));

    // after rename listStatus for interimPath should succeed and
    // interimPath should have no children
    FileStatus[] statuses = fs.listStatus(interimPath);
    assertNotNull("liststatus returns a null array", statuses);
    assertEquals("Statuses array is not empty", 0, statuses.length);
    FileStatus fileStatus = fs.getFileStatus(interimPath);
    assertEquals("FileStatus does not point to interimPath",
        interimPath.getName(), fileStatus.getPath().getName());
  }

  /**
   * Case-1) fromKeyName should exist, otw throws exception.
   */
  @Test
  public void testRenameWithNonExistentSource() throws Exception {
    final String root = "/root";
    final String dir1 = root + "/dir1";
    final String dir2 = root + "/dir2";
    final Path source = new Path(fs.getUri().toString() + dir1);
    final Path destin = new Path(fs.getUri().toString() + dir2);

    // creates destin
    fs.mkdirs(destin);
    LOG.info("Created destin dir: {}", destin);

    LOG.info("Rename op-> source:{} to destin:{}}", source, destin);
    assertFalse("Expected to fail rename as src doesn't exist",
            fs.rename(source, destin));
  }

  /**
   * Case-2) Cannot rename a directory to its own subdirectory.
   */
  @Test
  public void testRenameDirToItsOwnSubDir() throws Exception {
    final String root = "/root";
    final String dir1 = root + "/dir1";
    final Path dir1Path = new Path(fs.getUri().toString() + dir1);
    // Add a sub-dir1 to the directory to be moved.
    final Path subDir1 = new Path(dir1Path, "sub_dir1");
    fs.mkdirs(subDir1);
    LOG.info("Created dir1 {}", subDir1);

    final Path sourceRoot = new Path(fs.getUri().toString() + root);
    LOG.info("Rename op-> source:{} to destin:{}", sourceRoot, subDir1);
    try {
      fs.rename(sourceRoot, subDir1);
      Assert.fail("Should throw exception : Cannot rename a directory to" +
              " its own subdirectory");
    } catch (IllegalArgumentException iae) {
      // expected
    }
  }

  /**
   * Case-3) If src == destin then check source and destin of same type.
   */
  @Test
  public void testRenameSourceAndDestinAreSame() throws Exception {
    final String root = "/root";
    final String dir1 = root + "/dir1";
    final String dir2 = dir1 + "/dir2";
    final Path dir2Path = new Path(fs.getUri().toString() + dir2);
    fs.mkdirs(dir2Path);

    // File rename
    Path file1 = new Path(fs.getUri().toString() + dir2 + "/file1");
    ContractTestUtils.touch(fs, file1);

    assertTrue(fs.rename(file1, file1));
    assertTrue(fs.rename(dir2Path, dir2Path));
  }

  /**
   * Case-4) Rename from /a, to /b.
   * <p>
   * Expected Result: After rename the directory structure will be /b/a.
   */
  @Test
  public void testRenameToExistingDir() throws Exception {
    // created /a
    final Path aSourcePath = new Path(fs.getUri().toString() + "/a");
    fs.mkdirs(aSourcePath);

    // created /b
    final Path bDestinPath = new Path(fs.getUri().toString() + "/b");
    fs.mkdirs(bDestinPath);

    // Add a sub-directory '/a/c' to '/a'. This is to verify that after
    // rename sub-directory also be moved.
    final Path acPath = new Path(fs.getUri().toString() + "/a/c");
    fs.mkdirs(acPath);

    // Rename from /a to /b.
    assertTrue("Rename failed", fs.rename(aSourcePath, bDestinPath));

    final Path baPath = new Path(fs.getUri().toString() + "/b/a");
    final Path bacPath = new Path(fs.getUri().toString() + "/b/a/c");
    assertTrue("Rename failed", fs.exists(baPath));
    assertTrue("Rename failed", fs.exists(bacPath));
  }

  /**
   * Case-5) If new destin '/dst/source' exists then throws exception.
   * If destination is a directory then rename source as sub-path of it.
   * <p>
   * For example: rename /a to /b will lead to /b/a. This new path should
   * not exist.
   */
  @Test
  public void testRenameToNewSubDirShouldNotExist() throws Exception {
    // Case-5.a) Rename directory from /a to /b.
    // created /a
    final Path aSourcePath = new Path(fs.getUri().toString() + "/a");
    fs.mkdirs(aSourcePath);

    // created /b
    final Path bDestinPath = new Path(fs.getUri().toString() + "/b");
    fs.mkdirs(bDestinPath);

    // Add a sub-directory '/b/a' to '/b'. This is to verify that rename
    // throws exception as new destin /b/a already exists.
    final Path baPath = new Path(fs.getUri().toString() + "/b/a/c");
    fs.mkdirs(baPath);

    Assert.assertFalse("New destin sub-path /b/a already exists",
            fs.rename(aSourcePath, bDestinPath));

    // Case-5.b) Rename file from /a/b/c/file1 to /a.
    // Should be failed since /a/file1 exists.
    final Path abcPath = new Path(fs.getUri().toString() + "/a/b/c");
    fs.mkdirs(abcPath);
    Path abcFile1 = new Path(abcPath, "/file1");
    ContractTestUtils.touch(fs, abcFile1);

    final Path aFile1 = new Path(fs.getUri().toString() + "/a/file1");
    ContractTestUtils.touch(fs, aFile1);

    final Path aDestinPath = new Path(fs.getUri().toString() + "/a");

    Assert.assertFalse("New destin sub-path /b/a already exists",
            fs.rename(abcFile1, aDestinPath));
  }

  /**
   * Case-6) Rename directory to an existed file, should be failed.
   */
  @Test
  public void testRenameDirToFile() throws Exception {
    final String root = "/root";
    Path rootPath = new Path(fs.getUri().toString() + root);
    fs.mkdirs(rootPath);

    Path file1Destin = new Path(fs.getUri().toString() + root + "/file1");
    ContractTestUtils.touch(fs, file1Destin);
    Path abcRootPath = new Path(fs.getUri().toString() + "/a/b/c");
    fs.mkdirs(abcRootPath);
    Assert.assertFalse("key already exists /root_dir/file1",
            fs.rename(abcRootPath, file1Destin));
  }

  /**
   * Rename file to a non-existent destin file.
   */
  @Test
  public void testRenameFile() throws Exception {
    final String root = "/root";
    Path rootPath = new Path(fs.getUri().toString() + root);
    fs.mkdirs(rootPath);

    Path file1Source = new Path(fs.getUri().toString() + root
            + "/file1_Copy");
    ContractTestUtils.touch(fs, file1Source);
    Path file1Destin = new Path(fs.getUri().toString() + root + "/file1");
    assertTrue("Renamed failed", fs.rename(file1Source, file1Destin));
    assertTrue("Renamed failed: /root/file1", fs.exists(file1Destin));

    /**
     * Reading several times, this is to verify that OmKeyInfo#keyName cached
     * entry is not modified. While reading back, OmKeyInfo#keyName will be
     * prepared and assigned to fullkeyPath name.
     */
    for (int i = 0; i < 10; i++) {
      FileStatus[] fStatus = fs.listStatus(rootPath);
      assertEquals("Renamed failed", 1, fStatus.length);
      assertEquals("Wrong path name!", file1Destin, fStatus[0].getPath());
    }
  }

  /**
   * Rename file to an existed directory.
   */
  @Test
  public void testRenameFileToDir() throws Exception {
    final String root = "/root";
    Path rootPath = new Path(fs.getUri().toString() + root);
    fs.mkdirs(rootPath);

    Path file1Destin = new Path(fs.getUri().toString() + root + "/file1");
    ContractTestUtils.touch(fs, file1Destin);
    Path abcRootPath = new Path(fs.getUri().toString() + "/a/b/c");
    fs.mkdirs(abcRootPath);
    assertTrue("Renamed failed", fs.rename(file1Destin, abcRootPath));
    assertTrue("Renamed filed: /a/b/c/file1", fs.exists(new Path(abcRootPath,
            "file1")));
  }

  @Test
  public void testRenameContainDelimiterFile() throws Exception {
    String fakeGrandpaKey = "dir1";
    String fakeParentKey = fakeGrandpaKey + "/dir2";
    String sourceKeyName = fakeParentKey + "/key1";
    String targetKeyName = fakeParentKey +  "/key2";
    TestDataUtil.createKey(ozoneBucket, sourceKeyName, "");

    Path sourcePath = new Path(fs.getUri().toString() + "/" + sourceKeyName);
    Path targetPath = new Path(fs.getUri().toString() + "/" + targetKeyName);
    assertTrue(fs.rename(sourcePath, targetPath));
    assertFalse(fs.exists(sourcePath));
    assertTrue(fs.exists(targetPath));
    // intermediate directories will not be created
    assertFalse(fs.exists(new Path(fakeGrandpaKey)));
    assertFalse(fs.exists(new Path(fakeParentKey)));
  }


  /**
   * Fails if the (a) parent of dst does not exist or (b) parent is a file.
   */
  @Test
  public void testRenameDestinationParentDoesntExist() throws Exception {
    final String root = "/root_dir";
    final String dir1 = root + "/dir1";
    final String dir2 = dir1 + "/dir2";
    final Path dir2SourcePath = new Path(fs.getUri().toString() + dir2);
    fs.mkdirs(dir2SourcePath);

    // (a) parent of dst does not exist.  /root_dir/b/c
    final Path destinPath = new Path(fs.getUri().toString() + root + "/b/c");
    try {
      fs.rename(dir2SourcePath, destinPath);
      Assert.fail("Should fail as parent of dst does not exist!");
    } catch (FileNotFoundException fnfe) {
      // expected
    }

    // (b) parent of dst is a file. /root_dir/file1/c
    Path filePath = new Path(fs.getUri().toString() + root + "/file1");
    ContractTestUtils.touch(fs, filePath);

    Path newDestinPath = new Path(filePath, "c");
    try {
      fs.rename(dir2SourcePath, newDestinPath);
      Assert.fail("Should fail as parent of dst is a file!");
    } catch (IOException ioe) {
      // expected
    }
  }

  /**
   * Rename to the source's parent directory, it will succeed.
   * 1. Rename from /root_dir/dir1/dir2 to /root_dir.
   * Expected result : /root_dir/dir2
   * <p>
   * 2. Rename from /root_dir/dir1/file1 to /root_dir.
   * Expected result : /root_dir/file1.
   */
  @Test
  public void testRenameToParentDir() throws Exception {
    final String root = "/root_dir";
    final String dir1 = root + "/dir1";
    final String dir2 = dir1 + "/dir2";
    final Path dir2SourcePath = new Path(fs.getUri().toString() + dir2);
    fs.mkdirs(dir2SourcePath);
    final Path destRootPath = new Path(fs.getUri().toString() + root);

    Path file1Source = new Path(fs.getUri().toString() + dir1 + "/file2");
    ContractTestUtils.touch(fs, file1Source);

    // rename source directory to its parent directory(destination).
    assertTrue("Rename failed", fs.rename(dir2SourcePath, destRootPath));
    final Path expectedPathAfterRename =
            new Path(fs.getUri().toString() + root + "/dir2");
    assertTrue("Rename failed",
            fs.exists(expectedPathAfterRename));

    // rename source file to its parent directory(destination).
    assertTrue("Rename failed", fs.rename(file1Source, destRootPath));
    final Path expectedFilePathAfterRename =
            new Path(fs.getUri().toString() + root + "/file2");
    assertTrue("Rename failed",
            fs.exists(expectedFilePathAfterRename));
  }

  @Test
  public void testRenameDir() throws Exception {
    final String dir = "/root_dir/dir1";
    final Path source = new Path(fs.getUri().toString() + dir);
    final Path dest = new Path(source.toString() + ".renamed");
    // Add a sub-dir to the directory to be moved.
    final Path subdir = new Path(source, "sub_dir1");
    fs.mkdirs(subdir);
    LOG.info("Created dir {}", subdir);
    LOG.info("Will move {} to {}", source, dest);
    fs.rename(source, dest);
    assertTrue("Directory rename failed", fs.exists(dest));
    // Verify that the subdir is also renamed i.e. keys corresponding to the
    // sub-directories of the renamed directory have also been renamed.
    assertTrue("Keys under the renamed directory not renamed",
        fs.exists(new Path(dest, "sub_dir1")));

    // Test if one path belongs to other FileSystem.
    IllegalArgumentException exception = assertThrows(
        IllegalArgumentException.class,
        () -> fs.rename(new Path(fs.getUri().toString() + "fake" + dir), dest));
    assertTrue(exception.getMessage().contains("Wrong FS"));
  }

  private OzoneKeyDetails getKey(Path keyPath, boolean isDirectory)
      throws IOException {
    String key = o3fs.pathToKey(keyPath);
    if (isDirectory) {
      key = key + "/";
    }
    return client.getObjectStore().getVolume(volumeName)
        .getBucket(bucketName).getKey(key);
  }

  private void assertKeyNotFoundException(IOException ex) {
    GenericTestUtils.assertExceptionContains("KEY_NOT_FOUND", ex);
  }

  @Test
  public void testGetDirectoryModificationTime()
      throws IOException, InterruptedException {
    Path mdir1 = new Path("/mdir1");
    Path mdir11 = new Path(mdir1, "mdir11");
    Path mdir111 = new Path(mdir11, "mdir111");
    fs.mkdirs(mdir111);

    // Case 1: Dir key exist on server
    FileStatus[] fileStatuses = o3fs.listStatus(mdir11);
    // Above listStatus result should only have one entry: mdir111
    assertEquals(1, fileStatuses.length);
    assertEquals(mdir111.toString(),
        fileStatuses[0].getPath().toUri().getPath());
    assertTrue(fileStatuses[0].isDirectory());
    // The dir key is actually created on server,
    // so modification time should always be the same value.
    long modificationTime = fileStatuses[0].getModificationTime();
    // Check modification time in a small loop, it should always be the same
    for (int i = 0; i < 5; i++) {
      Thread.sleep(10);
      fileStatuses = o3fs.listStatus(mdir11);
      assertEquals(modificationTime, fileStatuses[0].getModificationTime());
    }

    // Case 2: Dir key doesn't exist on server
    fileStatuses = o3fs.listStatus(mdir1);
    // Above listStatus result should only have one entry: mdir11
    assertEquals(1, fileStatuses.length);
    assertEquals(mdir11.toString(),
        fileStatuses[0].getPath().toUri().getPath());
    assertTrue(fileStatuses[0].isDirectory());
    // Since the dir key doesn't exist on server, the modification time is
    // set to current time upon every listStatus request.
    modificationTime = fileStatuses[0].getModificationTime();
    // Check modification time in a small loop, it should be slightly larger
    // each time
    for (int i = 0; i < 5; i++) {
      Thread.sleep(10);
      fileStatuses = o3fs.listStatus(mdir1);
      assertTrue(modificationTime <= fileStatuses[0].getModificationTime());
    }
  }

  @Test
  public void testGetTrashRoot() throws IOException {
    String username = UserGroupInformation.getCurrentUser().getShortUserName();
    // Input path doesn't matter, o3fs.getTrashRoot() only cares about username
    Path inPath1 = new Path("o3fs://bucket2.volume1/path/to/key");
    // Test with current user
    Path outPath1 = o3fs.getTrashRoot(inPath1);
    Path expectedOutPath1 = o3fs.makeQualified(new Path(TRASH_ROOT, username));
    Assert.assertEquals(expectedOutPath1, outPath1);
  }

  @Test
  public void testCreateKeyShouldUseRefreshedBucketReplicationConfig()
      throws IOException {
    OzoneBucket bucket =
        TestDataUtil.createVolumeAndBucket(client, bucketLayout);
    final TestClock testClock = new TestClock(Instant.now(), ZoneOffset.UTC);

    String rootPath = String
        .format("%s://%s.%s/", OzoneConsts.OZONE_URI_SCHEME, bucket.getName(),
            bucket.getVolumeName());

    // Set the fs.defaultFS and start the filesystem
    Configuration conf = new OzoneConfiguration(cluster.getConf());
    conf.set(CommonConfigurationKeysPublic.FS_DEFAULT_NAME_KEY, rootPath);
    // Set the number of keys to be processed during batch operate.
    OzoneFileSystem o3FS = (OzoneFileSystem) FileSystem.get(conf);

    //Let's reset the clock to control the time.
    ((BasicOzoneClientAdapterImpl) (o3FS.getAdapter())).setClock(testClock);

    createKeyAndAssertKeyType(bucket, o3FS, new Path(rootPath, "key"),
        ReplicationType.RATIS);

    bucket.setReplicationConfig(new ECReplicationConfig("rs-3-2-1024k"));

    //After changing the bucket policy, it should create ec key, but o3fs will
    // refresh after some time. So, it will be sill old type.
    createKeyAndAssertKeyType(bucket, o3FS, new Path(rootPath, "key1"),
        ReplicationType.RATIS);

    testClock.fastForward(300 * 1000 + 1);

    //After client bucket refresh time, it should create new type what is
    // available on bucket at that moment.
    createKeyAndAssertKeyType(bucket, o3FS, new Path(rootPath, "key2"),
        ReplicationType.EC);

    // Rechecking the same steps with changing to Ratis again to check the
    // behavior is consistent.
    bucket.setReplicationConfig(
        RatisReplicationConfig.getInstance(HddsProtos.ReplicationFactor.THREE));

    createKeyAndAssertKeyType(bucket, o3FS, new Path(rootPath, "key3"),
        ReplicationType.EC);

    testClock.fastForward(300 * 1000 + 1);

    createKeyAndAssertKeyType(bucket, o3FS, new Path(rootPath, "key4"),
        ReplicationType.RATIS);
  }

  private void createKeyAndAssertKeyType(OzoneBucket bucket,
      OzoneFileSystem o3FS, Path keyPath, ReplicationType expectedType)
      throws IOException {
    o3FS.createFile(keyPath).build().close();
    Assert.assertEquals(expectedType.name(),
        bucket.getKey(o3FS.pathToKey(keyPath)).getReplicationConfig()
            .getReplicationType().name());
  }

  @Test
  public void testGetTrashRoots() throws IOException {
    String username = UserGroupInformation.getCurrentUser().getShortUserName();
    Path userTrash = new Path(TRASH_ROOT, username);

    Collection<FileStatus> res = o3fs.getTrashRoots(false);
    Assert.assertEquals(0, res.size());

    fs.mkdirs(userTrash);
    res = o3fs.getTrashRoots(false);
    Assert.assertEquals(1, res.size());
    res.forEach(e -> Assert.assertEquals(
        userTrash.toString(), e.getPath().toUri().getPath()));
    // Only have one user trash for now
    res = o3fs.getTrashRoots(true);
    Assert.assertEquals(1, res.size());

    // Create a few more random user trash dir
    for (int i = 1; i <= 5; i++) {
      Path moreUserTrash = new Path(TRASH_ROOT, "trashuser" + i);
      fs.mkdirs(moreUserTrash);
    }

    // And create a file, which should be ignored
    fs.create(new Path(TRASH_ROOT, "trashuser99"));

    // allUsers = false should still return current user trash
    res = o3fs.getTrashRoots(false);
    Assert.assertEquals(1, res.size());
    res.forEach(e -> Assert.assertEquals(
        userTrash.toString(), e.getPath().toUri().getPath()));
    // allUsers = true should return all user trash
    res = o3fs.getTrashRoots(true);
    Assert.assertEquals(6, res.size());
  }

  @Test
  public void testDeleteRootWithTrash() throws IOException {
    // Try to delete root
    Path root = new Path(OZONE_URI_DELIMITER);
    Assert.assertThrows(IOException.class, () -> trash.moveToTrash(root));
    // Also try with TrashPolicyDefault
    OzoneConfiguration conf2 = new OzoneConfiguration(cluster.getConf());
    conf2.setClass("fs.trash.classname", TrashPolicyDefault.class,
        TrashPolicy.class);
    Trash trashPolicyDefault = new Trash(conf2);
    Assert.assertThrows(IOException.class,
        () -> trashPolicyDefault.moveToTrash(root));
  }

  /**
   * 1.Move a Key to Trash
   * 2.Verify that the key gets deleted by the trash emptier.
   */
  @Test
  public void testTrash() throws Exception {
    String testKeyName = "testKey2";
    Path path = new Path(OZONE_URI_DELIMITER, testKeyName);
    ContractTestUtils.touch(fs, path);
    Assert.assertTrue(trash.getConf().getClass(
        "fs.trash.classname", TrashPolicy.class).
        isAssignableFrom(TrashPolicyOzone.class));
    assertEquals(TRASH_INTERVAL, trash.getConf().
        getFloat(OMConfigKeys.OZONE_FS_TRASH_INTERVAL_KEY, 0), 0);

    // Construct paths
    String username = UserGroupInformation.getCurrentUser().getShortUserName();
    Path userTrash = new Path(TRASH_ROOT, username);
    Path userTrashCurrent = new Path(userTrash, "Current");
    Path trashPath = new Path(userTrashCurrent, testKeyName);
    Assert.assertFalse(o3fs.exists(userTrash));

    // Call moveToTrash. We can't call protected fs.rename() directly
    trash.moveToTrash(path);

    Assert.assertTrue(o3fs.exists(userTrash));
<<<<<<< HEAD
    Assert.assertTrue(o3fs.exists(userTrashCurrent) || o3fs.listStatus(
=======
    Assert.assertTrue(o3fs.exists(trashPath) || o3fs.listStatus(
>>>>>>> b3c84845
        o3fs.listStatus(userTrash)[0].getPath()).length > 0);

    // Wait until the TrashEmptier purges the key
    GenericTestUtils.waitFor(() -> {
      try {
        return !o3fs.exists(trashPath);
      } catch (IOException e) {
        LOG.error("Delete from Trash Failed");
        Assert.fail("Delete from Trash Failed");
        return false;
      }
    }, 100, 120000);

    // wait for deletion of checkpoint dir
    GenericTestUtils.waitFor(() -> {
      try {
        return o3fs.listStatus(userTrash).length == 0;
      } catch (IOException e) {
        LOG.error("Delete from Trash Failed", e);
        Assert.fail("Delete from Trash Failed");
        return false;
      }
    }, 1000, 120000);
  }

  @Test
  public void testListStatusOnLargeDirectoryForACLCheck() throws Exception {
    String keyName = "dir1/dir2/testListStatusOnLargeDirectoryForACLCheck";
    Path root = new Path(OZONE_URI_DELIMITER, keyName);
    Set<String> paths = new TreeSet<>();
    int numDirs = LISTING_PAGE_SIZE + LISTING_PAGE_SIZE / 2;
    for (int i = 0; i < numDirs; i++) {
      Path p = new Path(root, String.valueOf(i));
      getFs().mkdirs(p);
      paths.add(keyName + OM_KEY_PREFIX + p.getName());
    }

    // unknown keyname
    try {
      new OzonePrefixPathImpl(getVolumeName(), getBucketName(), "invalidKey",
          cluster.getOzoneManager().getKeyManager());
      Assert.fail("Non-existent key name!");
    } catch (OMException ome) {
      Assert.assertEquals(OMException.ResultCodes.KEY_NOT_FOUND,
          ome.getResult());
    }

    OzonePrefixPathImpl ozonePrefixPath =
        new OzonePrefixPathImpl(getVolumeName(), getBucketName(), keyName,
            cluster.getOzoneManager().getKeyManager());

    OzoneFileStatus status = ozonePrefixPath.getOzoneFileStatus();
    Assert.assertNotNull(status);
    Assert.assertEquals(keyName, status.getTrimmedName());
    Assert.assertTrue(status.isDirectory());

    Iterator<? extends OzoneFileStatus> pathItr =
        ozonePrefixPath.getChildren(keyName);
    Assert.assertTrue("Failed to list keyPath:" + keyName, pathItr.hasNext());

    Set<String> actualPaths = new TreeSet<>();
    while (pathItr.hasNext()) {
      String pathname = pathItr.next().getTrimmedName();
      actualPaths.add(pathname);

      // no subpaths, expected an empty list
      Iterator<? extends OzoneFileStatus> subPathItr =
          ozonePrefixPath.getChildren(pathname);
      Assert.assertNotNull(subPathItr);
      Assert.assertFalse("Failed to list keyPath: " + pathname,
          subPathItr.hasNext());
    }

    Assert.assertEquals("ListStatus failed", paths.size(),
        actualPaths.size());

    for (String pathname : actualPaths) {
      paths.remove(pathname);
    }
    Assert.assertTrue("ListStatus failed:" + paths, paths.isEmpty());
  }

  @Test
  public void testFileSystemDeclaresCapability() throws Throwable {
    Path root = new Path(OZONE_URI_DELIMITER);
    assertHasPathCapabilities(fs, root, FS_ACLS);
    assertHasPathCapabilities(fs, root, FS_CHECKSUMS);
  }

  @Test
  public void testSetTimes() throws Exception {
    // Create a file
    String testKeyName = "testKey1";
    Path path = new Path(OZONE_URI_DELIMITER, testKeyName);
    try (FSDataOutputStream stream = fs.create(path)) {
      stream.write(1);
    }

    long mtime = 1000;
    fs.setTimes(path, mtime, 2000);

    FileStatus fileStatus = fs.getFileStatus(path);
    // verify that mtime is updated as expected.
    Assert.assertEquals(mtime, fileStatus.getModificationTime());

    long mtimeDontUpdate = -1;
    fs.setTimes(path, mtimeDontUpdate, 2000);

    fileStatus = fs.getFileStatus(path);
    // verify that mtime is NOT updated as expected.
    Assert.assertEquals(mtime, fileStatus.getModificationTime());
  }
}<|MERGE_RESOLUTION|>--- conflicted
+++ resolved
@@ -1655,11 +1655,7 @@
     trash.moveToTrash(path);
 
     Assert.assertTrue(o3fs.exists(userTrash));
-<<<<<<< HEAD
-    Assert.assertTrue(o3fs.exists(userTrashCurrent) || o3fs.listStatus(
-=======
     Assert.assertTrue(o3fs.exists(trashPath) || o3fs.listStatus(
->>>>>>> b3c84845
         o3fs.listStatus(userTrash)[0].getPath()).length > 0);
 
     // Wait until the TrashEmptier purges the key
