/**
 * Licensed to the Apache Software Foundation (ASF) under one or more
 * contributor license agreements.  See the NOTICE file distributed with this
 * work for additional information regarding copyright ownership.  The ASF
 * licenses this file to you under the Apache License, Version 2.0 (the
 * "License"); you may not use this file except in compliance with the License.
 * You may obtain a copy of the License at
 * <p>
 * http://www.apache.org/licenses/LICENSE-2.0
 * <p>
 * Unless required by applicable law or agreed to in writing, software
 * distributed under the License is distributed on an "AS IS" BASIS,WITHOUT
 * WARRANTIES OR CONDITIONS OF ANY KIND, either express or implied. See the
 * License for the specific language governing permissions and limitations under
 * the License.
 */

package org.apache.hadoop.ozone.client.rpc;

import java.security.MessageDigest;
import java.security.NoSuchAlgorithmException;
import java.util.HashMap;

import javax.xml.bind.DatatypeConverter;
import org.apache.commons.codec.digest.DigestUtils;
import org.apache.commons.lang3.RandomUtils;
import org.apache.commons.lang3.tuple.Pair;
import org.apache.hadoop.hdds.client.DefaultReplicationConfig;
import org.apache.hadoop.hdds.client.ECReplicationConfig;
import org.apache.hadoop.hdds.client.RatisReplicationConfig;
import org.apache.hadoop.hdds.client.ReplicationFactor;
import org.apache.hadoop.hdds.client.ReplicationType;
import org.apache.hadoop.hdds.conf.OzoneConfiguration;
import org.apache.hadoop.hdds.protocol.proto.HddsProtos;
import org.apache.hadoop.ozone.MiniOzoneCluster;
import org.apache.hadoop.ozone.OzoneConsts;
import org.apache.hadoop.ozone.OzoneTestUtils;
import org.apache.hadoop.ozone.client.BucketArgs;
import org.apache.hadoop.ozone.client.ObjectStore;
import org.apache.hadoop.ozone.client.OzoneBucket;
import org.apache.hadoop.ozone.client.OzoneClient;
import org.apache.hadoop.ozone.client.OzoneClientFactory;
import org.apache.hadoop.ozone.client.OzoneMultipartUpload;
import org.apache.hadoop.ozone.client.OzoneMultipartUploadList;
import org.apache.hadoop.ozone.client.OzoneMultipartUploadPartListParts;
import org.apache.hadoop.ozone.client.OzoneVolume;
import org.apache.hadoop.ozone.client.io.OzoneInputStream;
import org.apache.hadoop.ozone.client.io.OzoneOutputStream;
import org.apache.hadoop.ozone.om.OMMetadataManager;
import org.apache.hadoop.ozone.om.OzoneManager;
import org.apache.hadoop.ozone.om.exceptions.OMException;
import org.apache.hadoop.ozone.om.helpers.OmBucketInfo;
import org.apache.hadoop.ozone.om.helpers.OmKeyInfo;
import org.apache.hadoop.ozone.om.helpers.OmMultipartCommitUploadPartInfo;
import org.apache.hadoop.ozone.om.helpers.OmMultipartInfo;
import org.apache.hadoop.ozone.om.helpers.BucketLayout;
import org.apache.hadoop.ozone.om.helpers.OmMultipartKeyInfo;
import org.apache.hadoop.ozone.om.helpers.OmMultipartUploadCompleteInfo;
import org.apache.hadoop.ozone.om.helpers.OzoneFSUtils;

import static java.nio.charset.StandardCharsets.UTF_8;
import static org.apache.hadoop.hdds.StringUtils.string2Bytes;
import static org.apache.hadoop.hdds.client.ReplicationFactor.THREE;

import org.apache.hadoop.ozone.om.helpers.QuotaUtil;
import org.apache.hadoop.ozone.om.request.OMRequestTestUtils;
import org.apache.hadoop.ozone.om.request.file.OMFileRequest;
import org.apache.hadoop.ozone.protocol.proto.OzoneManagerProtocolProtos;
import org.junit.jupiter.api.AfterAll;
import org.junit.jupiter.api.BeforeEach;
import org.junit.jupiter.api.BeforeAll;
import org.junit.jupiter.api.Test;
import org.junit.jupiter.api.Timeout;
import org.junit.jupiter.params.ParameterizedTest;
import org.junit.jupiter.params.provider.CsvSource;

import java.io.IOException;
import java.util.ArrayList;
import java.util.Arrays;
import java.util.LinkedHashMap;
import java.util.List;
import java.util.Map;
import java.util.TreeMap;
import java.util.UUID;

import static org.apache.hadoop.hdds.client.ReplicationFactor.ONE;
import static org.apache.hadoop.hdds.client.ReplicationType.RATIS;
import static org.apache.hadoop.ozone.om.exceptions.OMException.ResultCodes.NO_SUCH_MULTIPART_UPLOAD_ERROR;
import static org.assertj.core.api.Assertions.assertThat;
import static org.junit.jupiter.api.Assertions.assertEquals;
import static org.junit.jupiter.api.Assertions.assertFalse;
<<<<<<< HEAD
=======
import static org.junit.jupiter.api.Assertions.assertInstanceOf;
>>>>>>> b7cde03b
import static org.junit.jupiter.api.Assertions.assertNotEquals;
import static org.junit.jupiter.api.Assertions.assertNotNull;
import static org.junit.jupiter.api.Assertions.assertNull;
import static org.junit.jupiter.api.Assertions.assertThrows;
import static org.junit.jupiter.api.Assertions.assertTrue;
import static org.junit.jupiter.api.Assertions.fail;

/**
 * This test verifies all the S3 multipart client apis - prefix layout.
 */
@Timeout(300)
public class TestOzoneClientMultipartUploadWithFSO {

  private static final String ETAG = "ETag";

  private static ObjectStore store = null;
  private static MiniOzoneCluster cluster = null;
  private static OzoneClient ozClient = null;

  private static String scmId = UUID.randomUUID().toString();
  private static MessageDigest eTagProvider;

  private String volumeName;
  private String bucketName;
  private String keyName;
  private OzoneVolume volume;
  private OzoneBucket bucket;

  /**
   * Create a MiniOzoneCluster for testing.
   * <p>
   * Ozone is made active by setting OZONE_ENABLED = true
   *
   * @throws IOException
   */
  @BeforeAll
  public static void init() throws Exception {
    OzoneConfiguration conf = new OzoneConfiguration();
    OMRequestTestUtils.configureFSOptimizedPaths(conf, true);
    startCluster(conf);
    eTagProvider = MessageDigest.getInstance("Md5");
  }

  /**
   * Close OzoneClient and shutdown MiniOzoneCluster.
   */
  @AfterAll
  public static void shutdown() throws IOException {
    shutdownCluster();
  }


  /**
   * Create a MiniOzoneCluster for testing.
   * @param conf Configurations to start the cluster.
   * @throws Exception
   */
  static void startCluster(OzoneConfiguration conf) throws Exception {
    cluster = MiniOzoneCluster.newBuilder(conf)
        .setNumDatanodes(5)
        .setTotalPipelineNumLimit(10)
        .setScmId(scmId)
        .build();
    cluster.waitForClusterToBeReady();
    ozClient = OzoneClientFactory.getRpcClient(conf);
    store = ozClient.getObjectStore();
  }

  /**
   * Close OzoneClient and shutdown MiniOzoneCluster.
   */
  static void shutdownCluster() throws IOException {
    if (ozClient != null) {
      ozClient.close();
    }

    if (cluster != null) {
      cluster.shutdown();
    }
  }

  @BeforeEach
  public void preTest() throws Exception {
    volumeName = UUID.randomUUID().toString();
    bucketName = UUID.randomUUID().toString();
    keyName = UUID.randomUUID().toString();

    store.createVolume(volumeName);
    volume = store.getVolume(volumeName);
    volume.createBucket(bucketName);
    bucket = volume.getBucket(bucketName);
  }

  @Test
  public void testInitiateMultipartUploadWithReplicationInformationSet() throws
      IOException {
    String uploadID = initiateMultipartUpload(bucket, keyName,
        ReplicationType.RATIS, ONE);

    // Call initiate multipart upload for the same key again, this should
    // generate a new uploadID.
    String uploadIDNew = initiateMultipartUpload(bucket, keyName,
        ReplicationType.RATIS, ONE);
    assertNotEquals(uploadIDNew, uploadID);
  }

  @Test
  public void testInitiateMultipartUploadWithDefaultReplication() throws
      IOException {
    OmMultipartInfo multipartInfo = bucket.initiateMultipartUpload(keyName);

    assertNotNull(multipartInfo);
    String uploadID = multipartInfo.getUploadID();
<<<<<<< HEAD
    assertEquals(volumeName, multipartInfo.getVolumeName());
    assertEquals(bucketName, multipartInfo.getBucketName());
    assertEquals(keyName, multipartInfo.getKeyName());
=======
>>>>>>> b7cde03b
    assertNotNull(multipartInfo.getUploadID());

    // Call initiate multipart upload for the same key again, this should
    // generate a new uploadID.
    multipartInfo = bucket.initiateMultipartUpload(keyName);

    assertNotNull(multipartInfo);
<<<<<<< HEAD
    assertEquals(volumeName, multipartInfo.getVolumeName());
    assertEquals(bucketName, multipartInfo.getBucketName());
    assertEquals(keyName, multipartInfo.getKeyName());
=======
>>>>>>> b7cde03b
    assertNotEquals(multipartInfo.getUploadID(), uploadID);
    assertNotNull(multipartInfo.getUploadID());
  }

  @Test
  public void testUploadPartWithNoOverride() throws IOException {
    String sampleData = "sample Value";
    String uploadID = initiateMultipartUpload(bucket, keyName,
        ReplicationType.RATIS, ONE);

    OzoneOutputStream ozoneOutputStream = bucket.createMultipartKey(keyName,
        sampleData.length(), 1, uploadID);
    ozoneOutputStream.write(string2Bytes(sampleData), 0, sampleData.length());
    ozoneOutputStream.getMetadata().put(ETAG, DigestUtils.md5Hex(sampleData));
    ozoneOutputStream.close();

    OmMultipartCommitUploadPartInfo commitUploadPartInfo = ozoneOutputStream
        .getCommitUploadPartInfo();

    assertNotNull(commitUploadPartInfo);
<<<<<<< HEAD
    assertNotNull(commitUploadPartInfo.getETag());
=======
    assertNotNull(commitUploadPartInfo.getPartName());
>>>>>>> b7cde03b
  }

  @Test
  public void testUploadPartOverrideWithRatis() throws Exception {
    String sampleData = "sample Value";
    String uploadID = initiateMultipartUpload(bucket, keyName,
        ReplicationType.RATIS, THREE);

    int partNumber = 1;
    Pair<String, String> partNameAndETag = uploadPart(bucket, keyName, uploadID,
        partNumber, sampleData.getBytes(UTF_8));

    //Overwrite the part by creating part key with same part number.
    Pair<String, String> partNameAndETagNew = uploadPart(bucket, keyName,
        uploadID, partNumber, "name".getBytes(UTF_8));

    // PartName should be same from old part Name.
    // AWS S3 for same content generates same partName during upload part.
    // In AWS S3 ETag is generated from md5sum. In Ozone right now we
    // don't do this. For now to make things work for large file upload
    // through aws s3 cp, the partName are generated in a predictable fashion.
    // So, when a part is override partNames will still be same irrespective
    // of content in ozone s3. This will make S3 Mpu completeMPU pass when
    // comparing part names and large file uploads work using aws cp.
<<<<<<< HEAD
    assertEquals(partNameAndETag.getKey(), partNameAndETagNew.getKey());

    // ETags are not equal due to content differences
    assertNotEquals(partNameAndETag.getValue(), partNameAndETagNew.getValue());
=======
    assertEquals(partName, partNameNew, "Part names should be same");
>>>>>>> b7cde03b

    // old part bytes written needs discard and have only
    // new part bytes in quota for this bucket
    long byteWritten = "name".length() * 3; // data written with replication
    assertEquals(volume.getBucket(bucketName).getUsedBytes(),
        byteWritten);
  }

  @Test
  public void testUploadTwiceWithEC()
      throws IOException, NoSuchAlgorithmException {
    bucketName = UUID.randomUUID().toString();
    bucket = getOzoneECBucket(bucketName);

    byte[] data = generateData(81920, (byte) 97);
    // perform upload and complete
    OmMultipartInfo multipartInfo = bucket.initiateMultipartUpload(keyName);

    String uploadID = multipartInfo.getUploadID();
    int partNumber = 1;

    Pair<String, String> partNameAndETag = uploadPart(bucket, keyName, uploadID,
        partNumber, data);
    
    Map<Integer, String> eTagsMap = new HashMap<>();
    eTagsMap.put(partNumber, partNameAndETag.getValue());
    bucket.completeMultipartUpload(keyName, uploadID, eTagsMap);

    long replicatedSize = QuotaUtil.getReplicatedSize(data.length,
        bucket.getReplicationConfig());
    assertEquals(volume.getBucket(bucketName).getUsedBytes(),
        replicatedSize);

    //upload same key again
    multipartInfo = bucket.initiateMultipartUpload(keyName);
    uploadID = multipartInfo.getUploadID();

    partNameAndETag = uploadPart(bucket, keyName, uploadID, partNumber,
        data);

    eTagsMap = new HashMap<>();
    eTagsMap.put(partNumber, partNameAndETag.getValue());
    bucket.completeMultipartUpload(keyName, uploadID, eTagsMap);

    // used sized should remain same, overwrite previous upload
    assertEquals(volume.getBucket(bucketName).getUsedBytes(),
        replicatedSize);
  }

  @Test
  public void testUploadAbortWithEC()
      throws IOException, NoSuchAlgorithmException {
    byte[] data = generateData(81920, (byte) 97);

    bucketName = UUID.randomUUID().toString();
    bucket = getOzoneECBucket(bucketName);

    // perform upload and abort
    OmMultipartInfo multipartInfo = bucket.initiateMultipartUpload(keyName);

    String uploadID = multipartInfo.getUploadID();
    int partNumber = 1;
    uploadPart(bucket, keyName, uploadID, partNumber, data);

    long replicatedSize = QuotaUtil.getReplicatedSize(data.length,
        bucket.getReplicationConfig());
    assertEquals(volume.getBucket(bucketName).getUsedBytes(),
        replicatedSize);

    bucket.abortMultipartUpload(keyName, uploadID);

    // used size should become zero after aport upload
    assertEquals(volume.getBucket(bucketName).getUsedBytes(), 0);
  }

  private OzoneBucket getOzoneECBucket(String myBucket)
      throws IOException {
    final BucketArgs.Builder bucketArgs = BucketArgs.newBuilder();
    bucketArgs.setDefaultReplicationConfig(
        new DefaultReplicationConfig(
            new ECReplicationConfig(3, 2, ECReplicationConfig.EcCodec.RS,
                (int) OzoneConsts.MB)));

    volume.createBucket(myBucket, bucketArgs.build());
    return volume.getBucket(myBucket);
  }

  @Test
  public void testMultipartUploadWithPartsLessThanMinSize() throws Exception {
    // Initiate multipart upload
    String uploadID = initiateMultipartUpload(bucket, keyName, RATIS,
        ONE);

    // Upload Parts
    Map<Integer, String> eTagsMap = new TreeMap<>();
    // Uploading part 1 with less than min size
    Pair<String, String> partNameAndETag = uploadPart(bucket, keyName, uploadID,
        1, "data".getBytes(UTF_8));
    eTagsMap.put(1, partNameAndETag.getValue());

    partNameAndETag = uploadPart(bucket, keyName, uploadID, 2,
            "data".getBytes(UTF_8));
    eTagsMap.put(2, partNameAndETag.getValue());

    // Complete multipart upload
    OzoneTestUtils.expectOmException(OMException.ResultCodes.ENTITY_TOO_SMALL,
        () -> completeMultipartUpload(bucket, keyName, uploadID, eTagsMap));
  }

  @Test
  public void testMultipartUploadWithDiscardedUnusedPartSize()
      throws Exception {
    // Initiate multipart upload
    String uploadID = initiateMultipartUpload(bucket, keyName, RATIS, ONE);
    byte[] data = generateData(10000000, (byte) 97);

    // Upload Parts
    Map<Integer, String> eTagsMap = new TreeMap<>();

    // Upload part 1 and add it to the eTagsMap for completing the upload.
    Pair<String, String> partNameAndETag1 = uploadPart(bucket, keyName,
        uploadID, 1, data);
    eTagsMap.put(1, partNameAndETag1.getValue());

    // Upload part 2 and add it to the eTagsMap for completing the upload.
    Pair<String, String> partNameAndETag2 = uploadPart(bucket, keyName,
        uploadID, 2, data);
    eTagsMap.put(2, partNameAndETag2.getValue());

    // Upload part 3 but do not add it to the eTagsMap.
    uploadPart(bucket, keyName, uploadID, 3, data);

    completeMultipartUpload(bucket, keyName, uploadID, eTagsMap);

    // Check the bucket size. Since part number 3 was not added to the eTagsMap,
    // the unused part size should be discarded from the bucket size,
    // 30000000 - 10000000 = 20000000
    long bucketSize = volume.getBucket(bucketName).getUsedBytes();
    assertEquals(bucketSize, data.length * 2);
  }

  @Test
  public void testMultipartUploadWithPartsMisMatchWithListSizeDifferent()
      throws Exception {
    String uploadID = initiateMultipartUpload(bucket, keyName, RATIS,
        ONE);

    // We have not uploaded any parts, but passing some list it should throw
    // error.
    TreeMap<Integer, String> partsMap = new TreeMap<>();
    partsMap.put(1, UUID.randomUUID().toString());

    OzoneTestUtils.expectOmException(OMException.ResultCodes.INVALID_PART,
        () -> completeMultipartUpload(bucket, keyName, uploadID, partsMap));
  }

  @Test
  public void testMultipartUploadWithPartsMisMatchWithIncorrectPartName()
      throws Exception {
    String uploadID = initiateMultipartUpload(bucket, keyName, RATIS,
        ONE);

    uploadPart(bucket, keyName, uploadID, 1, "data".getBytes(UTF_8));

    // passing with an incorrect part name, should throw INVALID_PART error.
    TreeMap<Integer, String> partsMap = new TreeMap<>();
    partsMap.put(1, UUID.randomUUID().toString());

    OzoneTestUtils.expectOmException(OMException.ResultCodes.INVALID_PART,
        () -> completeMultipartUpload(bucket, keyName, uploadID, partsMap));
  }

  @Test
  public void testMultipartUploadWithMissingParts() throws Exception {
    String uploadID = initiateMultipartUpload(bucket, keyName, RATIS,
        ONE);

    uploadPart(bucket, keyName, uploadID, 1, "data".getBytes(UTF_8));

    // passing with an incorrect part number, should throw INVALID_PART error.
    TreeMap<Integer, String> partsMap = new TreeMap<>();
    partsMap.put(3, "random");

    OzoneTestUtils.expectOmException(OMException.ResultCodes.INVALID_PART,
        () -> completeMultipartUpload(bucket, keyName, uploadID, partsMap));
  }

  @Test
  public void testMultipartPartNumberExceedingAllowedRange() throws Exception {
    String uploadID = initiateMultipartUpload(bucket, keyName,
        RATIS, ONE);
    byte[] data = "data".getBytes(UTF_8);

    // Multipart part number must be an integer between 1 and 10000. So the
    // part number 1, 5000, 10000 will succeed,
    // the part number 0, 10001 will fail.
    bucket.createMultipartKey(keyName, data.length, 1, uploadID);
    bucket.createMultipartKey(keyName, data.length, 5000, uploadID);
    bucket.createMultipartKey(keyName, data.length, 10000, uploadID);
    OzoneTestUtils.expectOmException(OMException.ResultCodes.INVALID_PART,
        () -> bucket.createMultipartKey(
            keyName, data.length, 0, uploadID));
    OzoneTestUtils.expectOmException(OMException.ResultCodes.INVALID_PART,
        () -> bucket.createMultipartKey(
            keyName, data.length, 10001, uploadID));
  }

  @Test
  public void testCommitPartAfterCompleteUpload() throws Exception {
    String parentDir = "a/b/c/d/";
    keyName = parentDir + UUID.randomUUID();
    String uploadID = initiateMultipartUpload(bucket, keyName, RATIS, ONE);

    assertEquals(volume.getBucket(bucketName).getUsedNamespace(), 4);

    // upload part 1.
    byte[] data = generateData(5 * 1024 * 1024,
        (byte) RandomUtils.nextLong());
    OzoneOutputStream ozoneOutputStream = bucket.createMultipartKey(keyName,
        data.length, 1, uploadID);
    ozoneOutputStream.write(data, 0, data.length);
    ozoneOutputStream.getMetadata().put(ETAG,
        DatatypeConverter.printHexBinary(eTagProvider.digest(data))
            .toLowerCase());
    ozoneOutputStream.close();

    OmMultipartCommitUploadPartInfo omMultipartCommitUploadPartInfo =
        ozoneOutputStream.getCommitUploadPartInfo();

    // Do not close output stream for part 2.
    ozoneOutputStream = bucket.createMultipartKey(keyName,
        data.length, 2, uploadID);
    ozoneOutputStream.getMetadata().put(ETAG,
        DatatypeConverter.printHexBinary(eTagProvider.digest(data))
            .toLowerCase());
    ozoneOutputStream.write(data, 0, data.length);

    Map<Integer, String> partsMap = new LinkedHashMap<>();
    partsMap.put(1, omMultipartCommitUploadPartInfo.getETag());
    OmMultipartUploadCompleteInfo omMultipartUploadCompleteInfo =
        bucket.completeMultipartUpload(keyName,
            uploadID, partsMap);
    assertNotNull(omMultipartUploadCompleteInfo);

    assertNotNull(omMultipartCommitUploadPartInfo);

    byte[] fileContent = new byte[data.length];
    try (OzoneInputStream inputStream = bucket.readKey(keyName)) {
      inputStream.read(fileContent);
    }
    StringBuilder sb = new StringBuilder(data.length);

    // Combine all parts data, and check is it matching with get key data.
    String part1 = new String(data, UTF_8);
    sb.append(part1);
    assertEquals(sb.toString(), new String(fileContent, UTF_8));

    try {
      ozoneOutputStream.close();
      fail("testCommitPartAfterCompleteUpload failed");
    } catch (IOException ex) {
<<<<<<< HEAD
      assertTrue(ex instanceof OMException);
=======
      assertInstanceOf(OMException.class, ex);
>>>>>>> b7cde03b
      assertEquals(NO_SUCH_MULTIPART_UPLOAD_ERROR,
          ((OMException) ex).getResult());
    }
  }

  @Test
  public void testAbortUploadFail() throws Exception {
    OzoneTestUtils.expectOmException(NO_SUCH_MULTIPART_UPLOAD_ERROR,
        () -> bucket.abortMultipartUpload(keyName, "random"));
  }

  @Test
  public void testAbortUploadFailWithInProgressPartUpload() throws Exception {
    String parentDir = "a/b/c/d/";
    keyName = parentDir + UUID.randomUUID();

    String uploadID = initiateMultipartUpload(bucket, keyName,
        RATIS, ONE);

    // Do not close output stream.
    byte[] data = "data".getBytes(UTF_8);
    OzoneOutputStream ozoneOutputStream = bucket.createMultipartKey(keyName,
        data.length, 1, uploadID);
    ozoneOutputStream.write(data, 0, data.length);

    // Abort before completing part upload.
    bucket.abortMultipartUpload(keyName, uploadID);

    try {
      ozoneOutputStream.close();
      fail("testAbortUploadFailWithInProgressPartUpload failed");
    } catch (IOException ex) {
      assertInstanceOf(OMException.class, ex);
      assertEquals(NO_SUCH_MULTIPART_UPLOAD_ERROR,
          ((OMException) ex).getResult());
    }
  }

  @Test
  public void testAbortUploadSuccessWithOutAnyParts() throws Exception {
    String parentDir = "a/b/c/d/";
    keyName = parentDir + UUID.randomUUID();

    String uploadID = initiateMultipartUpload(bucket, keyName, RATIS,
        ONE);
    bucket.abortMultipartUpload(keyName, uploadID);
  }

  @Test
  public void testAbortUploadSuccessWithParts() throws Exception {
    String parentDir = "a/b/c/d/";
    keyName = parentDir + UUID.randomUUID();

    OzoneManager ozoneManager = cluster.getOzoneManager();
    String buckKey = ozoneManager.getMetadataManager()
        .getBucketKey(volume.getName(), bucket.getName());
    OmBucketInfo buckInfo =
        ozoneManager.getMetadataManager().getBucketTable().get(buckKey);
    BucketLayout bucketLayout = buckInfo.getBucketLayout();

    String uploadID = initiateMultipartUpload(bucket, keyName, RATIS,
        ONE);
    Pair<String, String> partNameAndETag = uploadPart(bucket, keyName, uploadID,
        1, "data".getBytes(UTF_8));

    OMMetadataManager metadataMgr =
        cluster.getOzoneManager().getMetadataManager();
    String multipartKey = verifyUploadedPart(uploadID, partNameAndETag.getKey(),
        metadataMgr);

    bucket.abortMultipartUpload(keyName, uploadID);

    String multipartOpenKey =
        getMultipartOpenKey(uploadID, volumeName, bucketName, keyName,
            metadataMgr);
    OmKeyInfo omKeyInfo =
        metadataMgr.getOpenKeyTable(bucketLayout).get(multipartOpenKey);
    OmMultipartKeyInfo omMultipartKeyInfo =
        metadataMgr.getMultipartInfoTable().get(multipartKey);
    assertNull(omKeyInfo);
    assertNull(omMultipartKeyInfo);

    // Since deleteTable operation is performed via
    // batchOp - Table.putWithBatch(), which is an async operation and
    // not making any assertion for the same.
  }

  @Test
  public void testListMultipartUploadParts() throws Exception {
    String parentDir = "a/b/c/d/e/f/";
    keyName = parentDir + "file-ABC";

    Map<Integer, String> partsMap = new TreeMap<>();
    String uploadID = initiateMultipartUpload(bucket, keyName, RATIS,
        ONE);
    Pair<String, String> partNameAndETag1 = uploadPart(bucket, keyName,
        uploadID, 1, generateData(OzoneConsts.OM_MULTIPART_MIN_SIZE, (byte)97));
    partsMap.put(1, partNameAndETag1.getKey());

    Pair<String, String> partNameAndETag2 = uploadPart(bucket, keyName,
        uploadID, 2, generateData(OzoneConsts.OM_MULTIPART_MIN_SIZE, (byte)97));
    partsMap.put(2, partNameAndETag2.getKey());

    Pair<String, String> partNameAndETag3 = uploadPart(bucket, keyName,
        uploadID, 3, generateData(OzoneConsts.OM_MULTIPART_MIN_SIZE, (byte)97));
    partsMap.put(3, partNameAndETag3.getKey());

    OzoneMultipartUploadPartListParts ozoneMultipartUploadPartListParts =
        bucket.listParts(keyName, uploadID, 0, 3);

    assertEquals(
        RatisReplicationConfig.getInstance(HddsProtos.ReplicationFactor.ONE),
        ozoneMultipartUploadPartListParts.getReplicationConfig());

    assertEquals(3,
        ozoneMultipartUploadPartListParts.getPartInfoList().size());

    verifyPartNamesInDB(partsMap,
        ozoneMultipartUploadPartListParts, uploadID);

    assertFalse(ozoneMultipartUploadPartListParts.isTruncated());
  }

  private void verifyPartNamesInDB(Map<Integer, String> partsMap,
                                   OzoneMultipartUploadPartListParts ozoneMultipartUploadPartListParts,
                                   String uploadID) throws IOException {

    List<String> listPartNames = new ArrayList<>();
    String keyPartName = verifyPartNames(partsMap, 0,
        ozoneMultipartUploadPartListParts);
    listPartNames.add(keyPartName);

    keyPartName = verifyPartNames(partsMap, 1,
        ozoneMultipartUploadPartListParts);
    listPartNames.add(keyPartName);

    keyPartName = verifyPartNames(partsMap, 2,
        ozoneMultipartUploadPartListParts);
    listPartNames.add(keyPartName);

    OMMetadataManager metadataMgr =
        cluster.getOzoneManager().getMetadataManager();
    String multipartKey = metadataMgr.getMultipartKey(volumeName, bucketName,
        keyName, uploadID);
    OmMultipartKeyInfo omMultipartKeyInfo =
        metadataMgr.getMultipartInfoTable().get(multipartKey);
    assertNotNull(omMultipartKeyInfo);

    for (OzoneManagerProtocolProtos.PartKeyInfo partKeyInfo :
        omMultipartKeyInfo.getPartKeyInfoMap()) {
      String partKeyName = partKeyInfo.getPartName();

      // reconstruct full part name with volume, bucket, partKeyName
      String fullKeyPartName =
          metadataMgr.getOzoneKey(volumeName, bucketName, keyName);

      // partKeyName format in DB - partKeyName + ClientID
      assertTrue(partKeyName.startsWith(fullKeyPartName),
          "Invalid partKeyName format in DB: " + partKeyName
              + ", expected name:" + fullKeyPartName);

      listPartNames.remove(partKeyName);
    }

<<<<<<< HEAD
    assertTrue(listPartNames.isEmpty(),
        "Wrong partKeyName format in DB!");
=======
    assertThat(listPartNames).withFailMessage("Wrong partKeyName format in DB!").isEmpty();
>>>>>>> b7cde03b
  }

  private String verifyPartNames(Map<Integer, String> partsMap, int index,
                                 OzoneMultipartUploadPartListParts ozoneMultipartUploadPartListParts) {

    assertEquals(partsMap.get(ozoneMultipartUploadPartListParts
            .getPartInfoList().get(index).getPartNumber()),
        ozoneMultipartUploadPartListParts.getPartInfoList().get(index)
            .getPartName());

    return ozoneMultipartUploadPartListParts.getPartInfoList().get(index)
        .getPartName();
  }

  @Test
  public void testListMultipartUploadPartsWithContinuation()
      throws Exception {
    Map<Integer, String> partsMap = new TreeMap<>();
    String uploadID = initiateMultipartUpload(bucket, keyName, RATIS,
        ONE);
    Pair<String, String> partNameAndETag1 = uploadPart(bucket, keyName,
        uploadID, 1, generateData(OzoneConsts.OM_MULTIPART_MIN_SIZE, (byte)97));
    partsMap.put(1, partNameAndETag1.getKey());

    Pair<String, String> partNameAndETag2 = uploadPart(bucket, keyName,
        uploadID, 2, generateData(OzoneConsts.OM_MULTIPART_MIN_SIZE, (byte)97));
    partsMap.put(2, partNameAndETag2.getKey());

    Pair<String, String> partNameAndETag3 = uploadPart(bucket, keyName,
        uploadID, 3, generateData(OzoneConsts.OM_MULTIPART_MIN_SIZE, (byte)97));
    partsMap.put(3, partNameAndETag3.getKey());

    OzoneMultipartUploadPartListParts ozoneMultipartUploadPartListParts =
        bucket.listParts(keyName, uploadID, 0, 2);

    assertEquals(
        RatisReplicationConfig.getInstance(HddsProtos.ReplicationFactor.ONE),
        ozoneMultipartUploadPartListParts.getReplicationConfig());

    assertEquals(2,
        ozoneMultipartUploadPartListParts.getPartInfoList().size());

    assertEquals(partsMap.get(ozoneMultipartUploadPartListParts
            .getPartInfoList().get(0).getPartNumber()),
        ozoneMultipartUploadPartListParts.getPartInfoList().get(0)
            .getPartName());
    assertEquals(partsMap.get(ozoneMultipartUploadPartListParts
            .getPartInfoList().get(1).getPartNumber()),
        ozoneMultipartUploadPartListParts.getPartInfoList().get(1)
            .getPartName());

    // Get remaining
    assertTrue(ozoneMultipartUploadPartListParts.isTruncated());
    ozoneMultipartUploadPartListParts = bucket.listParts(keyName, uploadID,
        ozoneMultipartUploadPartListParts.getNextPartNumberMarker(), 2);

    assertEquals(1,
        ozoneMultipartUploadPartListParts.getPartInfoList().size());
    assertEquals(partsMap.get(ozoneMultipartUploadPartListParts
            .getPartInfoList().get(0).getPartNumber()),
        ozoneMultipartUploadPartListParts.getPartInfoList().get(0)
            .getPartName());


    // As we don't have any parts for this, we should get false here
    assertFalse(ozoneMultipartUploadPartListParts.isTruncated());

  }

  @ParameterizedTest
  @CsvSource(value = {"-1,2,Should be greater than or equal to zero",
      "1,-1,Max Parts Should be greater than zero"})
  public void testListPartsWithInvalidInputs(int partNumberMarker, int maxParts, String expectedErrorMessage) {
    IllegalArgumentException exception = assertThrows(IllegalArgumentException.class,
        () -> bucket.listParts(keyName, "random", partNumberMarker, maxParts));

    assertThat(exception).hasMessageContaining(expectedErrorMessage);
  }

  @Test
  public void testListPartsWithPartMarkerGreaterThanPartCount()
      throws Exception {
    String uploadID = initiateMultipartUpload(bucket, keyName, RATIS,
        ONE);
    uploadPart(bucket, keyName, uploadID, 1,
        generateData(OzoneConsts.OM_MULTIPART_MIN_SIZE, (byte)97));


    OzoneMultipartUploadPartListParts ozoneMultipartUploadPartListParts =
        bucket.listParts(keyName, uploadID, 100, 2);

    // Should return empty

<<<<<<< HEAD
    assertEquals(0,
        ozoneMultipartUploadPartListParts.getPartInfoList().size());
=======
    assertEquals(0, ozoneMultipartUploadPartListParts.getPartInfoList().size());
>>>>>>> b7cde03b
    assertEquals(
        RatisReplicationConfig.getInstance(HddsProtos.ReplicationFactor.ONE),
        ozoneMultipartUploadPartListParts.getReplicationConfig());

    // As we don't have any parts with greater than partNumberMarker and list
    // is not truncated, so it should return false here.
    assertFalse(ozoneMultipartUploadPartListParts.isTruncated());

  }

  @Test
  public void testListPartsWithInvalidUploadID() throws Exception {
    OzoneTestUtils
        .expectOmException(NO_SUCH_MULTIPART_UPLOAD_ERROR, () -> {
          OzoneMultipartUploadPartListParts ozoneMultipartUploadPartListParts =
              bucket.listParts(keyName, "random", 100, 2);
        });
  }

  @Test
  public void testListMultipartUpload() throws Exception {
    String dirName = "dir1/dir2/dir3";
    String key1 = "dir1" + "/key1";
    String key2 = "dir1/dir2" + "/key2";
    String key3 = dirName + "/key3";
    List<String> keys = new ArrayList<>();
    keys.add(key1);
    keys.add(key2);
    keys.add(key3);

    // Initiate multipart upload
    String uploadID1 = initiateMultipartUpload(bucket, key1, RATIS,
        ONE);
    String uploadID2 = initiateMultipartUpload(bucket, key2, RATIS,
        ONE);
    String uploadID3 = initiateMultipartUpload(bucket, key3, RATIS,
        ONE);

    // Upload Parts
    // Uploading part 1 with less than min size
    uploadPart(bucket, key1, uploadID1, 1, "data".getBytes(UTF_8));
    uploadPart(bucket, key2, uploadID2, 1, "data".getBytes(UTF_8));
    uploadPart(bucket, key3, uploadID3, 1, "data".getBytes(UTF_8));

    OzoneMultipartUploadList listMPUs = bucket.listMultipartUploads("dir1");
    assertEquals(3, listMPUs.getUploads().size());
    List<String> expectedList = new ArrayList<>(keys);
    for (OzoneMultipartUpload mpu : listMPUs.getUploads()) {
      expectedList.remove(mpu.getKeyName());
    }
    assertEquals(0, expectedList.size());

    listMPUs = bucket.listMultipartUploads("dir1/dir2");
    assertEquals(2, listMPUs.getUploads().size());
    expectedList = new ArrayList<>();
    expectedList.add(key2);
    expectedList.add(key3);
    for (OzoneMultipartUpload mpu : listMPUs.getUploads()) {
      expectedList.remove(mpu.getKeyName());
    }
    assertEquals(0, expectedList.size());

    listMPUs = bucket.listMultipartUploads("dir1/dir2/dir3");
    assertEquals(1, listMPUs.getUploads().size());
    expectedList = new ArrayList<>();
    expectedList.add(key3);
    for (OzoneMultipartUpload mpu : listMPUs.getUploads()) {
      expectedList.remove(mpu.getKeyName());
    }
    assertEquals(0, expectedList.size());

    // partial key
    listMPUs = bucket.listMultipartUploads("d");
    assertEquals(3, listMPUs.getUploads().size());
    expectedList = new ArrayList<>(keys);
    for (OzoneMultipartUpload mpu : listMPUs.getUploads()) {
      expectedList.remove(mpu.getKeyName());
    }
    assertEquals(0, expectedList.size());

    // partial key
    listMPUs = bucket.listMultipartUploads("");
    assertEquals(3, listMPUs.getUploads().size());
    expectedList = new ArrayList<>(keys);
    for (OzoneMultipartUpload mpu : listMPUs.getUploads()) {
      expectedList.remove(mpu.getKeyName());
    }
    assertEquals(0, expectedList.size());
  }

  private String verifyUploadedPart(String uploadID, String partName,
                                    OMMetadataManager metadataMgr) throws IOException {
    OzoneManager ozoneManager = cluster.getOzoneManager();
    String buckKey = ozoneManager.getMetadataManager()
        .getBucketKey(volumeName, bucketName);
    OmBucketInfo buckInfo =
        ozoneManager.getMetadataManager().getBucketTable().get(buckKey);
    BucketLayout bucketLayout = buckInfo.getBucketLayout();
    String multipartOpenKey =
        getMultipartOpenKey(uploadID, volumeName, bucketName, keyName,
            metadataMgr);

    String multipartKey = metadataMgr.getMultipartKey(volumeName, bucketName,
        keyName, uploadID);
    OmKeyInfo omKeyInfo =
        metadataMgr.getOpenKeyTable(bucketLayout).get(multipartOpenKey);
    OmMultipartKeyInfo omMultipartKeyInfo =
        metadataMgr.getMultipartInfoTable().get(multipartKey);

    assertNotNull(omKeyInfo);
    assertNotNull(omMultipartKeyInfo);
<<<<<<< HEAD
    assertEquals(OzoneFSUtils.getFileName(keyName),
        omKeyInfo.getKeyName());
=======
    assertEquals(OzoneFSUtils.getFileName(keyName), omKeyInfo.getKeyName());
>>>>>>> b7cde03b
    assertEquals(uploadID, omMultipartKeyInfo.getUploadID());

    for (OzoneManagerProtocolProtos.PartKeyInfo partKeyInfo :
        omMultipartKeyInfo.getPartKeyInfoMap()) {
      OmKeyInfo currentKeyPartInfo =
          OmKeyInfo.getFromProtobuf(partKeyInfo.getPartKeyInfo());

      assertEquals(keyName, currentKeyPartInfo.getKeyName());

      // verify dbPartName
      assertEquals(partName, partKeyInfo.getPartName());
    }
    return multipartKey;
  }

  private String getMultipartOpenKey(String multipartUploadID,
                                     String volName, String buckName, String kName,
                                     OMMetadataManager omMetadataManager) throws IOException {

    String fileName = OzoneFSUtils.getFileName(kName);
    final long volumeId = omMetadataManager.getVolumeId(volName);
    final long bucketId = omMetadataManager.getBucketId(volName,
        buckName);
    long parentID = getParentID(volName, buckName, kName,
        omMetadataManager);

    String multipartKey = omMetadataManager.getMultipartKey(volumeId, bucketId,
        parentID, fileName, multipartUploadID);

    return multipartKey;
  }

  private long getParentID(String volName, String buckName,
                           String kName, OMMetadataManager omMetadataManager) throws IOException {
    final long volumeId = omMetadataManager.getVolumeId(volName);
    final long bucketId = omMetadataManager.getBucketId(volName,
        buckName);
    return OMFileRequest.getParentID(volumeId, bucketId,
        kName, omMetadataManager);
  }

  private String initiateMultipartUpload(OzoneBucket oBucket, String kName,
                                         ReplicationType replicationType, ReplicationFactor replicationFactor)
      throws IOException {
    OmMultipartInfo multipartInfo = oBucket.initiateMultipartUpload(kName,
        replicationType, replicationFactor);

    assertNotNull(multipartInfo);
    String uploadID = multipartInfo.getUploadID();
<<<<<<< HEAD
    assertEquals(volumeName, multipartInfo.getVolumeName());
    assertEquals(bucketName, multipartInfo.getBucketName());
    assertEquals(kName, multipartInfo.getKeyName());
=======
>>>>>>> b7cde03b
    assertNotNull(multipartInfo.getUploadID());

    return uploadID;
  }

  private Pair<String, String> uploadPart(OzoneBucket oBucket, String kName,
                                          String uploadID, int partNumber,
                                          byte[] data)
      throws IOException, NoSuchAlgorithmException {

    OzoneOutputStream ozoneOutputStream = oBucket.createMultipartKey(kName,
        data.length, partNumber, uploadID);
    ozoneOutputStream.write(data, 0, data.length);
    ozoneOutputStream.getMetadata().put(ETAG,
        DatatypeConverter.printHexBinary(eTagProvider.digest(data))
            .toLowerCase());
    ozoneOutputStream.close();

    OmMultipartCommitUploadPartInfo omMultipartCommitUploadPartInfo =
        ozoneOutputStream.getCommitUploadPartInfo();

    assertNotNull(omMultipartCommitUploadPartInfo);
<<<<<<< HEAD
    assertNotNull(omMultipartCommitUploadPartInfo.getETag());
=======
>>>>>>> b7cde03b
    assertNotNull(omMultipartCommitUploadPartInfo.getPartName());

    return Pair.of(omMultipartCommitUploadPartInfo.getPartName(),
        omMultipartCommitUploadPartInfo.getETag());
  }

  private void completeMultipartUpload(OzoneBucket oBucket, String kName,
                                       String uploadID, Map<Integer, String> partsMap) throws Exception {
    OmMultipartUploadCompleteInfo omMultipartUploadCompleteInfo = oBucket
        .completeMultipartUpload(kName, uploadID, partsMap);

    assertNotNull(omMultipartUploadCompleteInfo);
<<<<<<< HEAD
    assertEquals(omMultipartUploadCompleteInfo.getBucket(), oBucket
        .getName());
    assertEquals(omMultipartUploadCompleteInfo.getVolume(), oBucket
        .getVolumeName());
    assertEquals(omMultipartUploadCompleteInfo.getKey(), kName);
=======
>>>>>>> b7cde03b
    assertNotNull(omMultipartUploadCompleteInfo.getHash());
  }

  private byte[] generateData(int size, byte val) {
    byte[] chars = new byte[size];
    Arrays.fill(chars, val);
    return chars;
  }
}<|MERGE_RESOLUTION|>--- conflicted
+++ resolved
@@ -89,10 +89,7 @@
 import static org.assertj.core.api.Assertions.assertThat;
 import static org.junit.jupiter.api.Assertions.assertEquals;
 import static org.junit.jupiter.api.Assertions.assertFalse;
-<<<<<<< HEAD
-=======
 import static org.junit.jupiter.api.Assertions.assertInstanceOf;
->>>>>>> b7cde03b
 import static org.junit.jupiter.api.Assertions.assertNotEquals;
 import static org.junit.jupiter.api.Assertions.assertNotNull;
 import static org.junit.jupiter.api.Assertions.assertNull;
@@ -206,12 +203,9 @@
 
     assertNotNull(multipartInfo);
     String uploadID = multipartInfo.getUploadID();
-<<<<<<< HEAD
     assertEquals(volumeName, multipartInfo.getVolumeName());
     assertEquals(bucketName, multipartInfo.getBucketName());
     assertEquals(keyName, multipartInfo.getKeyName());
-=======
->>>>>>> b7cde03b
     assertNotNull(multipartInfo.getUploadID());
 
     // Call initiate multipart upload for the same key again, this should
@@ -219,12 +213,9 @@
     multipartInfo = bucket.initiateMultipartUpload(keyName);
 
     assertNotNull(multipartInfo);
-<<<<<<< HEAD
     assertEquals(volumeName, multipartInfo.getVolumeName());
     assertEquals(bucketName, multipartInfo.getBucketName());
     assertEquals(keyName, multipartInfo.getKeyName());
-=======
->>>>>>> b7cde03b
     assertNotEquals(multipartInfo.getUploadID(), uploadID);
     assertNotNull(multipartInfo.getUploadID());
   }
@@ -245,11 +236,7 @@
         .getCommitUploadPartInfo();
 
     assertNotNull(commitUploadPartInfo);
-<<<<<<< HEAD
     assertNotNull(commitUploadPartInfo.getETag());
-=======
-    assertNotNull(commitUploadPartInfo.getPartName());
->>>>>>> b7cde03b
   }
 
   @Test
@@ -274,14 +261,10 @@
     // So, when a part is override partNames will still be same irrespective
     // of content in ozone s3. This will make S3 Mpu completeMPU pass when
     // comparing part names and large file uploads work using aws cp.
-<<<<<<< HEAD
     assertEquals(partNameAndETag.getKey(), partNameAndETagNew.getKey());
 
     // ETags are not equal due to content differences
     assertNotEquals(partNameAndETag.getValue(), partNameAndETagNew.getValue());
-=======
-    assertEquals(partName, partNameNew, "Part names should be same");
->>>>>>> b7cde03b
 
     // old part bytes written needs discard and have only
     // new part bytes in quota for this bucket
@@ -543,11 +526,7 @@
       ozoneOutputStream.close();
       fail("testCommitPartAfterCompleteUpload failed");
     } catch (IOException ex) {
-<<<<<<< HEAD
-      assertTrue(ex instanceof OMException);
-=======
       assertInstanceOf(OMException.class, ex);
->>>>>>> b7cde03b
       assertEquals(NO_SUCH_MULTIPART_UPLOAD_ERROR,
           ((OMException) ex).getResult());
     }
@@ -711,13 +690,7 @@
 
       listPartNames.remove(partKeyName);
     }
-
-<<<<<<< HEAD
-    assertTrue(listPartNames.isEmpty(),
-        "Wrong partKeyName format in DB!");
-=======
     assertThat(listPartNames).withFailMessage("Wrong partKeyName format in DB!").isEmpty();
->>>>>>> b7cde03b
   }
 
   private String verifyPartNames(Map<Integer, String> partsMap, int index,
@@ -810,13 +783,8 @@
         bucket.listParts(keyName, uploadID, 100, 2);
 
     // Should return empty
-
-<<<<<<< HEAD
-    assertEquals(0,
-        ozoneMultipartUploadPartListParts.getPartInfoList().size());
-=======
     assertEquals(0, ozoneMultipartUploadPartListParts.getPartInfoList().size());
->>>>>>> b7cde03b
+
     assertEquals(
         RatisReplicationConfig.getInstance(HddsProtos.ReplicationFactor.ONE),
         ozoneMultipartUploadPartListParts.getReplicationConfig());
@@ -928,12 +896,7 @@
 
     assertNotNull(omKeyInfo);
     assertNotNull(omMultipartKeyInfo);
-<<<<<<< HEAD
-    assertEquals(OzoneFSUtils.getFileName(keyName),
-        omKeyInfo.getKeyName());
-=======
     assertEquals(OzoneFSUtils.getFileName(keyName), omKeyInfo.getKeyName());
->>>>>>> b7cde03b
     assertEquals(uploadID, omMultipartKeyInfo.getUploadID());
 
     for (OzoneManagerProtocolProtos.PartKeyInfo partKeyInfo :
@@ -983,12 +946,9 @@
 
     assertNotNull(multipartInfo);
     String uploadID = multipartInfo.getUploadID();
-<<<<<<< HEAD
     assertEquals(volumeName, multipartInfo.getVolumeName());
     assertEquals(bucketName, multipartInfo.getBucketName());
     assertEquals(kName, multipartInfo.getKeyName());
-=======
->>>>>>> b7cde03b
     assertNotNull(multipartInfo.getUploadID());
 
     return uploadID;
@@ -1011,10 +971,8 @@
         ozoneOutputStream.getCommitUploadPartInfo();
 
     assertNotNull(omMultipartCommitUploadPartInfo);
-<<<<<<< HEAD
     assertNotNull(omMultipartCommitUploadPartInfo.getETag());
-=======
->>>>>>> b7cde03b
+
     assertNotNull(omMultipartCommitUploadPartInfo.getPartName());
 
     return Pair.of(omMultipartCommitUploadPartInfo.getPartName(),
@@ -1027,14 +985,11 @@
         .completeMultipartUpload(kName, uploadID, partsMap);
 
     assertNotNull(omMultipartUploadCompleteInfo);
-<<<<<<< HEAD
     assertEquals(omMultipartUploadCompleteInfo.getBucket(), oBucket
         .getName());
     assertEquals(omMultipartUploadCompleteInfo.getVolume(), oBucket
         .getVolumeName());
     assertEquals(omMultipartUploadCompleteInfo.getKey(), kName);
-=======
->>>>>>> b7cde03b
     assertNotNull(omMultipartUploadCompleteInfo.getHash());
   }
 
