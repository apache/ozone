--- conflicted
+++ resolved
@@ -252,17 +252,13 @@
     // of content in ozone s3. This will make S3 Mpu completeMPU pass when
     // comparing part names and large file uploads work using aws cp.
     Assert.assertEquals("Part names should be same", partName,
-<<<<<<< HEAD
         partNameNew);
-=======
-        commitUploadPartInfo.getPartName());
 
     // old part bytes written needs discard and have only
     // new part bytes in quota for this bucket
     long byteWritten = "name".length() * 3; // data written with replication
     Assert.assertEquals(volume.getBucket(bucketName).getUsedBytes(),
         byteWritten);
->>>>>>> ca2d59bd
   }
 
   @Test
