--- conflicted
+++ resolved
@@ -396,31 +396,7 @@
     objectStore.getVolume(volumeName).createBucket(bucketName);
     OzoneVolume volume = objectStore.getVolume(volumeName);
     OzoneBucket bucket = volume.getBucket(bucketName);
-<<<<<<< HEAD
-    createKeyAndWriteData(keyString, bucket);
-=======
-    XceiverClientManager xceiverClientManager =
-        new XceiverClientManager(config);
     createKeyAndWriteData(keyString, bucket, numInputChunks);
-    ECReconstructionCoordinator coordinator =
-        new ECReconstructionCoordinator(config, certClient,
-            null, ECReconstructionMetrics.create());
-
-    ECReconstructionMetrics metrics = coordinator.getECReconstructionMetrics();
-    OzoneKeyDetails key = bucket.getKey(keyString);
-    long conID = key.getOzoneKeyLocations().get(0).getContainerID();
-    Token<ContainerTokenIdentifier> cToken = containerTokenGenerator
-        .generateToken(ANY_USER, new ContainerID(conID));
-
-    //Close the container first.
-    closeContainer(conID);
-
-    Pipeline containerPipeline = scm.getPipelineManager().getPipeline(
-        scm.getContainerManager().getContainer(ContainerID.valueOf(conID))
-            .getPipelineID());
-
-    SortedMap<Integer, DatanodeDetails> sourceNodeMap = new TreeMap<>();
->>>>>>> 975e835f
 
     try (
         XceiverClientManager xceiverClientManager =
