/*
 * Licensed to the Apache Software Foundation (ASF) under one or more
 * contributor license agreements. See the NOTICE file distributed with
 * this work for additional information regarding copyright ownership.
 * The ASF licenses this file to You under the Apache License, Version 2.0
 * (the "License"); you may not use this file except in compliance with
 * the License. You may obtain a copy of the License at
 *
 *      http://www.apache.org/licenses/LICENSE-2.0
 *
 * Unless required by applicable law or agreed to in writing, software
 * distributed under the License is distributed on an "AS IS" BASIS,
 * WITHOUT WARRANTIES OR CONDITIONS OF ANY KIND, either express or implied.
 * See the License for the specific language governing permissions and
 * limitations under the License.
 */

package org.apache.hadoop.ozone.om;

import static org.apache.hadoop.hdds.protocol.proto.HddsProtos.ReplicationFactor.ONE;
import static org.apache.hadoop.ozone.OzoneConfigKeys.OZONE_ACL_ENABLED;
import static org.apache.hadoop.ozone.OzoneConfigKeys.OZONE_ADMINISTRATORS;
import static org.apache.hadoop.ozone.OzoneConfigKeys.OZONE_ADMINISTRATORS_WILDCARD;
import static org.apache.hadoop.ozone.OzoneConsts.OM_CHECKPOINT_DIR;
import static org.apache.hadoop.ozone.OzoneConsts.OM_DB_NAME;
import static org.apache.hadoop.ozone.OzoneConsts.OM_KEY_PREFIX;
import static org.apache.hadoop.ozone.OzoneConsts.OM_SNAPSHOT_CHECKPOINT_DIR;
import static org.apache.hadoop.ozone.OzoneConsts.OZONE_DB_CHECKPOINT_INCLUDE_SNAPSHOT_DATA;
import static org.apache.hadoop.ozone.OzoneConsts.OZONE_DB_CHECKPOINT_REQUEST_FLUSH;
import static org.apache.hadoop.ozone.om.OMConfigKeys.OZONE_OM_RATIS_SNAPSHOT_MAX_TOTAL_SST_SIZE_KEY;
import static org.junit.jupiter.api.Assertions.assertEquals;
import static org.junit.jupiter.api.Assertions.assertFalse;
import static org.junit.jupiter.api.Assertions.assertNotNull;
import static org.junit.jupiter.api.Assertions.assertNull;
import static org.junit.jupiter.api.Assertions.assertTrue;
import static org.junit.jupiter.api.Assertions.fail;
import static org.mockito.ArgumentMatchers.anyInt;
import static org.mockito.Mockito.any;
import static org.mockito.Mockito.anyBoolean;
import static org.mockito.Mockito.doCallRealMethod;
import static org.mockito.Mockito.doNothing;
import static org.mockito.Mockito.eq;
import static org.mockito.Mockito.mock;
import static org.mockito.Mockito.mockStatic;
import static org.mockito.Mockito.spy;
import static org.mockito.Mockito.times;
import static org.mockito.Mockito.verify;
import static org.mockito.Mockito.when;

import java.io.BufferedReader;
import java.io.File;
import java.io.IOException;
import java.io.OutputStream;
import java.nio.charset.StandardCharsets;
import java.nio.file.Files;
import java.nio.file.Path;
import java.nio.file.Paths;
import java.util.ArrayList;
import java.util.Collections;
import java.util.HashMap;
import java.util.HashSet;
import java.util.List;
import java.util.Map;
import java.util.Set;
import java.util.concurrent.TimeUnit;
import java.util.concurrent.atomic.AtomicInteger;
import java.util.concurrent.atomic.AtomicLong;
import java.util.concurrent.atomic.AtomicReference;
import java.util.stream.Collectors;
import java.util.stream.Stream;
import javax.servlet.ServletContext;
import javax.servlet.ServletOutputStream;
import javax.servlet.WriteListener;
import javax.servlet.http.HttpServletRequest;
import javax.servlet.http.HttpServletResponse;
import org.apache.commons.compress.archivers.tar.TarArchiveEntry;
import org.apache.commons.compress.archivers.tar.TarArchiveOutputStream;
import org.apache.commons.lang3.RandomStringUtils;
import org.apache.hadoop.fs.FileUtil;
import org.apache.hadoop.hdds.client.ReplicationConfig;
import org.apache.hadoop.hdds.client.ReplicationFactor;
import org.apache.hadoop.hdds.client.ReplicationType;
import org.apache.hadoop.hdds.client.StandaloneReplicationConfig;
import org.apache.hadoop.hdds.conf.OzoneConfiguration;
import org.apache.hadoop.hdds.utils.Archiver;
import org.apache.hadoop.hdds.utils.IOUtils;
import org.apache.hadoop.hdds.utils.db.DBCheckpoint;
import org.apache.hadoop.hdds.utils.db.DBStore;
import org.apache.hadoop.ozone.MiniOzoneCluster;
import org.apache.hadoop.ozone.OzoneConsts;
import org.apache.hadoop.ozone.TestDataUtil;
import org.apache.hadoop.ozone.client.OzoneBucket;
import org.apache.hadoop.ozone.client.OzoneClient;
import org.apache.hadoop.ozone.client.OzoneSnapshot;
import org.apache.hadoop.ozone.lock.BootstrapStateHandler;
import org.apache.hadoop.ozone.om.codec.OMDBDefinition;
import org.apache.hadoop.ozone.om.helpers.OmKeyInfo;
import org.apache.hadoop.ozone.om.helpers.RepeatedOmKeyInfo;
import org.apache.hadoop.ozone.om.snapshot.OmSnapshotUtils;
import org.apache.hadoop.security.UserGroupInformation;
import org.apache.ratis.util.function.UncheckedAutoCloseableSupplier;
import org.junit.jupiter.api.AfterEach;
import org.junit.jupiter.api.BeforeEach;
import org.junit.jupiter.api.Test;
import org.junit.jupiter.api.io.TempDir;
import org.junit.jupiter.params.ParameterizedTest;
import org.junit.jupiter.params.provider.ValueSource;
import org.mockito.MockedStatic;
import org.rocksdb.ColumnFamilyDescriptor;
import org.rocksdb.ColumnFamilyHandle;
import org.rocksdb.DBOptions;
import org.rocksdb.RocksDB;

/**
 * Class used for testing the OM DB Checkpoint provider servlet using inode based transfer logic.
 */
public class TestOMDbCheckpointServletInodeBasedXfer {

  private MiniOzoneCluster cluster;
  private OzoneClient client;
  private OzoneManager om;
  private OzoneConfiguration conf;
  @TempDir
  private Path folder;
  private HttpServletRequest requestMock = null;
  private HttpServletResponse responseMock = null;
  private OMDBCheckpointServletInodeBasedXfer omDbCheckpointServletMock = null;
  private ServletOutputStream servletOutputStream;
  private File tempFile;
  private static final AtomicInteger COUNTER = new AtomicInteger();

  @BeforeEach
  void init() throws Exception {
    conf = new OzoneConfiguration();
    // ensure cache entries are not evicted thereby snapshot db's are not closed
    conf.setTimeDuration(OMConfigKeys.OZONE_OM_SNAPSHOT_CACHE_CLEANUP_SERVICE_RUN_INTERVAL,
        100, TimeUnit.MINUTES);
  }

  @AfterEach
  void shutdown() {
    IOUtils.closeQuietly(client, cluster);
  }

  private void setupCluster() throws Exception {
    cluster = MiniOzoneCluster.newBuilder(conf).setNumDatanodes(1).build();
    conf.setBoolean(OZONE_ACL_ENABLED, false);
    conf.set(OZONE_ADMINISTRATORS, OZONE_ADMINISTRATORS_WILDCARD);
    cluster.waitForClusterToBeReady();
    client = cluster.newClient();
    om = cluster.getOzoneManager();
  }

  private void setupMocks() throws Exception {
    final Path tempPath = folder.resolve("temp" + COUNTER.incrementAndGet() + ".tar");
    tempFile = tempPath.toFile();

    servletOutputStream = new ServletOutputStream() {
      private final OutputStream fileOutputStream = Files.newOutputStream(tempPath);

      @Override
      public boolean isReady() {
        return true;
      }

      @Override
      public void setWriteListener(WriteListener writeListener) {
      }

      @Override
      public void close() throws IOException {
        fileOutputStream.close();
        super.close();
      }

      @Override
      public void write(int b) throws IOException {
        fileOutputStream.write(b);
      }
    };

    omDbCheckpointServletMock = mock(OMDBCheckpointServletInodeBasedXfer.class);

    BootstrapStateHandler.Lock lock = null;
    if (om != null) {
      lock = new OMDBCheckpointServlet.Lock(om);
    }
    doCallRealMethod().when(omDbCheckpointServletMock).init();
    assertNull(doCallRealMethod().when(omDbCheckpointServletMock).getDbStore());

    requestMock = mock(HttpServletRequest.class);
    // Return current user short name when asked
    when(requestMock.getRemoteUser())
        .thenReturn(UserGroupInformation.getCurrentUser().getShortUserName());
    responseMock = mock(HttpServletResponse.class);

    ServletContext servletContextMock = mock(ServletContext.class);
    when(omDbCheckpointServletMock.getServletContext())
        .thenReturn(servletContextMock);

    when(servletContextMock.getAttribute(OzoneConsts.OM_CONTEXT_ATTRIBUTE))
        .thenReturn(om);
    when(requestMock.getParameter(OZONE_DB_CHECKPOINT_REQUEST_FLUSH))
        .thenReturn("true");

    doCallRealMethod().when(omDbCheckpointServletMock).doGet(requestMock,
        responseMock);
    doCallRealMethod().when(omDbCheckpointServletMock).doPost(requestMock,
        responseMock);

    doCallRealMethod().when(omDbCheckpointServletMock)
        .writeDbDataToStream(any(), any(), any(), any(), any());
    doCallRealMethod().when(omDbCheckpointServletMock)
        .writeDBToArchive(any(), any(), any(), any(), any(), any(), anyBoolean());

    when(omDbCheckpointServletMock.getBootstrapStateLock())
        .thenReturn(lock);
    doCallRealMethod().when(omDbCheckpointServletMock).getCheckpoint(any(), anyBoolean());
    assertNull(doCallRealMethod().when(omDbCheckpointServletMock).getBootstrapTempData());
    doCallRealMethod().when(omDbCheckpointServletMock).getSnapshotDirs(any());
    doCallRealMethod().when(omDbCheckpointServletMock).
        processMetadataSnapshotRequest(any(), any(), anyBoolean(), anyBoolean());
    doCallRealMethod().when(omDbCheckpointServletMock).writeDbDataToStream(any(), any(), any(), any());
    doCallRealMethod().when(omDbCheckpointServletMock).getCompactionLogDir();
    doCallRealMethod().when(omDbCheckpointServletMock).getSstBackupDir();
  }

  @ParameterizedTest
  @ValueSource(booleans = {true, false})
  public void testTarballBatching(boolean includeSnapshots) throws Exception {
    String volumeName = "vol" + RandomStringUtils.secure().nextNumeric(5);
    String bucketName = "buck" + RandomStringUtils.secure().nextNumeric(5);
    AtomicReference<DBCheckpoint> realCheckpoint = new AtomicReference<>();
    setupClusterAndMocks(volumeName, bucketName, realCheckpoint, includeSnapshots);
    long maxFileSizeLimit = 4096;
    om.getConfiguration().setLong(OZONE_OM_RATIS_SNAPSHOT_MAX_TOTAL_SST_SIZE_KEY, maxFileSizeLimit);
    // Get the tarball.
    omDbCheckpointServletMock.doGet(requestMock, responseMock);
    String testDirName = folder.resolve("testDir").toString();
    String newDbDirName = testDirName + OM_KEY_PREFIX + OM_DB_NAME;
    File newDbDir = new File(newDbDirName);
    assertTrue(newDbDir.mkdirs());
    FileUtil.unTar(tempFile, newDbDir);
    long totalSize;
    try (Stream<Path> list = Files.list(newDbDir.toPath())) {
      totalSize = list.mapToLong(path -> path.toFile().length()).sum();
    }
    boolean obtainedFilesUnderMaxLimit = totalSize < maxFileSizeLimit;
    if (!includeSnapshots) {
      // If includeSnapshotData flag is set to false , it always sends all data
      // in one batch and doesn't respect the max size config. This is how Recon
      // uses it today.
      assertFalse(obtainedFilesUnderMaxLimit);
    } else {
      assertTrue(obtainedFilesUnderMaxLimit);
    }
  }

  @ParameterizedTest
  @ValueSource(booleans =  {true, false})
  public void testContentsOfTarballWithSnapshot(boolean includeSnapshot) throws Exception {
    String volumeName = "vol" + RandomStringUtils.secure().nextNumeric(5);
    String bucketName = "buck" + RandomStringUtils.secure().nextNumeric(5);
    AtomicReference<DBCheckpoint> realCheckpoint = new AtomicReference<>();
    setupClusterAndMocks(volumeName, bucketName, realCheckpoint, includeSnapshot);
    DBStore dbStore = om.getMetadataManager().getStore();
    // Get the tarball.
    omDbCheckpointServletMock.doGet(requestMock, responseMock);
    String testDirName = folder.resolve("testDir").toString();
    String newDbDirName = testDirName + OM_KEY_PREFIX + OM_DB_NAME;
    File newDbDir = new File(newDbDirName);
    assertTrue(newDbDir.mkdirs());
    FileUtil.unTar(tempFile, newDbDir);
    List<String> snapshotPaths = new ArrayList<>();
    client.getObjectStore().listSnapshot(volumeName, bucketName, "", null)
        .forEachRemaining(snapInfo -> snapshotPaths.add(getSnapshotDBPath(snapInfo.getCheckpointDir())));
    Set<String> inodesFromOmDataDir = new HashSet<>();
    Set<String> inodesFromTarball = new HashSet<>();
    try (Stream<Path> filesInTarball = Files.list(newDbDir.toPath())) {
      List<Path> files = filesInTarball.collect(Collectors.toList());
      for (Path p : files) {
        File file = p.toFile();
        if (file.getName().equals(OmSnapshotManager.OM_HARDLINK_FILE)) {
          continue;
        }
        String inode = getInode(file.getName());
        inodesFromTarball.add(inode);
      }
    }
    Map<String, List<String>> hardLinkMapFromOmData = new HashMap<>();
    Path checkpointLocation = realCheckpoint.get().getCheckpointLocation();
    populateInodesOfFilesInDirectory(dbStore, checkpointLocation,
        inodesFromOmDataDir, hardLinkMapFromOmData);
<<<<<<< HEAD
=======
    int numSnapshots = 0;
>>>>>>> c6c4279f
    if (includeSnapshot) {
      for (String snapshotPath : snapshotPaths) {
        populateInodesOfFilesInDirectory(dbStore, Paths.get(snapshotPath),
            inodesFromOmDataDir, hardLinkMapFromOmData);
<<<<<<< HEAD
=======
        numSnapshots++;
>>>>>>> c6c4279f
      }
    }
    populateInodesOfFilesInDirectory(dbStore, Paths.get(dbStore.getRocksDBCheckpointDiffer().getSSTBackupDir()),
        inodesFromOmDataDir, hardLinkMapFromOmData);
    Path hardlinkFilePath =
        newDbDir.toPath().resolve(OmSnapshotManager.OM_HARDLINK_FILE);
    Map<String, List<String>> hardlinkMapFromTarball = readFileToMap(hardlinkFilePath.toString());

    // verify that all entries in hardLinkMapFromOmData are present in hardlinkMapFromTarball.
    // entries in hardLinkMapFromOmData are from the snapshots + OM db checkpoint so they
    // should be present in the tarball.

    for (Map.Entry<String, List<String>> entry : hardLinkMapFromOmData.entrySet()) {
      String key = entry.getKey();
      List<String> value = entry.getValue();
      assertTrue(hardlinkMapFromTarball.containsKey(key));
      assertEquals(value, hardlinkMapFromTarball.get(key));
    }
    // all files from the checkpoint should be in the tarball
    assertFalse(inodesFromTarball.isEmpty());
    assertTrue(inodesFromTarball.containsAll(inodesFromOmDataDir));

    long actualYamlFiles = Files.list(newDbDir.toPath())
        .filter(f -> f.getFileName().toString()
            .endsWith(".yaml")).count();
    assertEquals(numSnapshots, actualYamlFiles,
        "Number of generated YAML files should match the number of snapshots.");

    // create hardlinks now
    OmSnapshotUtils.createHardLinks(newDbDir.toPath(), true);
<<<<<<< HEAD
=======

    if (includeSnapshot) {
      List<String> yamlRelativePaths = snapshotPaths.stream().map(path -> {
        int startIndex = path.indexOf("db.snapshots");
        if (startIndex != -1) {
          return path.substring(startIndex) + ".yaml";
        }
        return path + ".yaml";
      }).collect(Collectors.toList());

      for (String yamlRelativePath : yamlRelativePaths) {
        String yamlFileName = Paths.get(newDbDir.getPath(), yamlRelativePath).toString();
        assertTrue(Files.exists(Paths.get(yamlFileName)));
      }
    }

>>>>>>> c6c4279f
    assertFalse(hardlinkFilePath.toFile().exists());
  }

  /**
   * Verifies that a manually added entry to the snapshot's delete table
   * is persisted and can be retrieved from snapshot db loaded from OM DB checkpoint.
   */
  @Test
  public void testSnapshotDBConsistency() throws Exception {
    String volumeName = "vol" + RandomStringUtils.secure().nextNumeric(5);
    String bucketName = "buck" + RandomStringUtils.secure().nextNumeric(5);
    AtomicReference<DBCheckpoint> realCheckpoint = new AtomicReference<>();
    setupClusterAndMocks(volumeName, bucketName, realCheckpoint, true);
    List<OzoneSnapshot> snapshots = new ArrayList<>();
    client.getObjectStore().listSnapshot(volumeName, bucketName, "", null)
        .forEachRemaining(snapshots::add);
    OzoneSnapshot snapshotToModify = snapshots.get(0);
    String dummyKey = "dummyKey";
    writeDummyKeyToDeleteTableOfSnapshotDB(snapshotToModify, bucketName, volumeName, dummyKey);
    // Get the tarball.
    omDbCheckpointServletMock.doGet(requestMock, responseMock);
    String testDirName = folder.resolve("testDir").toString();
    String newDbDirName = testDirName + OM_KEY_PREFIX + OM_DB_NAME;
    File newDbDir = new File(newDbDirName);
    assertTrue(newDbDir.mkdirs());
    FileUtil.unTar(tempFile, newDbDir);
    Set<Path> allPathsInTarball = getAllPathsInTarball(newDbDir);
    // create hardlinks now
    OmSnapshotUtils.createHardLinks(newDbDir.toPath(), false);
    for (Path old : allPathsInTarball) {
      assertTrue(old.toFile().delete());
    }
    Path snapshotDbDir = Paths.get(newDbDir.toPath().toString(), OM_SNAPSHOT_CHECKPOINT_DIR,
        OM_DB_NAME + "-" + snapshotToModify.getSnapshotId());
    deleteWalFiles(snapshotDbDir);
    assertTrue(Files.exists(snapshotDbDir));
    String value = getValueFromSnapshotDeleteTable(dummyKey, snapshotDbDir.toString());
    assertNotNull(value);
  }

  @ParameterizedTest
  @ValueSource(booleans = {true, false})
  public void testWriteDBToArchive(boolean expectOnlySstFiles) throws Exception {
    setupMocks();
    Path dbDir = folder.resolve("db_data");
    Files.createDirectories(dbDir);
    // Create dummy files: one SST, one non-SST
    Path sstFile = dbDir.resolve("test.sst");
    Files.write(sstFile, "sst content".getBytes(StandardCharsets.UTF_8)); // Write some content to make it non-empty

    Path nonSstFile = dbDir.resolve("test.log");
    Files.write(nonSstFile, "log content".getBytes(StandardCharsets.UTF_8));
    Set<String> sstFilesToExclude = new HashSet<>();
    AtomicLong maxTotalSstSize = new AtomicLong(1000000); // Sufficient size
    Map<String, String> hardLinkFileMap = new java.util.HashMap<>();
    Path tmpDir = folder.resolve("tmp");
    Files.createDirectories(tmpDir);
    TarArchiveOutputStream mockArchiveOutputStream = mock(TarArchiveOutputStream.class);
    List<String> fileNames = new ArrayList<>();
    try (MockedStatic<Archiver> archiverMock = mockStatic(Archiver.class)) {
      archiverMock.when(() -> Archiver.linkAndIncludeFile(any(), any(), any(), any())).thenAnswer(invocation -> {
        // Get the actual mockArchiveOutputStream passed from writeDBToArchive
        TarArchiveOutputStream aos = invocation.getArgument(2);
        File sourceFile = invocation.getArgument(0);
        String fileId = invocation.getArgument(1);
        fileNames.add(sourceFile.getName());
        aos.putArchiveEntry(new TarArchiveEntry(sourceFile, fileId));
        aos.write(new byte[100], 0, 100); // Simulate writing
        aos.closeArchiveEntry();
        return 100L;
      });
      boolean success = omDbCheckpointServletMock.writeDBToArchive(
          sstFilesToExclude, dbDir, maxTotalSstSize, mockArchiveOutputStream,
              tmpDir, hardLinkFileMap, expectOnlySstFiles);
      assertTrue(success);
      verify(mockArchiveOutputStream, times(fileNames.size())).putArchiveEntry(any());
      verify(mockArchiveOutputStream, times(fileNames.size())).closeArchiveEntry();
      verify(mockArchiveOutputStream, times(fileNames.size())).write(any(byte[].class), anyInt(),
          anyInt()); // verify write was called once

      boolean containsNonSstFile = false;
      for (String fileName : fileNames) {
        if (expectOnlySstFiles) {
          assertTrue(fileName.endsWith(".sst"), "File is not an SST File");
        } else {
          containsNonSstFile = true;
        }
      }

      if (!expectOnlySstFiles) {
        assertTrue(containsNonSstFile, "SST File is not expected");
      }
    }
  }

  private static void deleteWalFiles(Path snapshotDbDir) throws IOException {
    try (Stream<Path> filesInTarball = Files.list(snapshotDbDir)) {
      List<Path> files = filesInTarball.filter(p -> p.toString().contains(".log"))
          .collect(Collectors.toList());
      for (Path p : files) {
        Files.delete(p);
      }
    }
  }

  private static Set<Path> getAllPathsInTarball(File newDbDir) throws IOException {
    Set<Path> allPathsInTarball = new HashSet<>();
    try (Stream<Path> filesInTarball = Files.list(newDbDir.toPath())) {
      List<Path> files = filesInTarball.collect(Collectors.toList());
      for (Path p : files) {
        File file = p.toFile();
        if (file.getName().equals(OmSnapshotManager.OM_HARDLINK_FILE)) {
          continue;
        }
        allPathsInTarball.add(p);
      }
    }
    return allPathsInTarball;
  }

  private void writeDummyKeyToDeleteTableOfSnapshotDB(OzoneSnapshot snapshotToModify, String bucketName,
      String volumeName, String keyName)
      throws IOException {
    try (UncheckedAutoCloseableSupplier<OmSnapshot> supplier = om.getOmSnapshotManager()
        .getSnapshot(snapshotToModify.getSnapshotId())) {
      OmSnapshot omSnapshot = supplier.get();
      OmKeyInfo dummyOmKeyInfo =
          new OmKeyInfo.Builder().setBucketName(bucketName).setVolumeName(volumeName).setKeyName(keyName)
              .setReplicationConfig(StandaloneReplicationConfig.getInstance(ONE)).build();
      RepeatedOmKeyInfo dummyRepeatedKeyInfo =
          new RepeatedOmKeyInfo.Builder().setOmKeyInfos(Collections.singletonList(dummyOmKeyInfo)).build();
      omSnapshot.getMetadataManager().getDeletedTable().put(dummyOmKeyInfo.getKeyName(), dummyRepeatedKeyInfo);
    }
  }

  private void setupClusterAndMocks(String volumeName, String bucketName,
      AtomicReference<DBCheckpoint> realCheckpoint, boolean includeSnapshots) throws Exception {
    setupCluster();
    setupMocks();
    om.getKeyManager().getSnapshotSstFilteringService().pause();
    when(requestMock.getParameter(OZONE_DB_CHECKPOINT_INCLUDE_SNAPSHOT_DATA))
        .thenReturn(String.valueOf(includeSnapshots));
    // Create a "spy" dbstore keep track of the checkpoint.
    writeData(volumeName, bucketName, true);
    DBStore dbStore = om.getMetadataManager().getStore();
    DBStore spyDbStore = spy(dbStore);
    when(spyDbStore.getCheckpoint(true)).thenAnswer(b -> {
      DBCheckpoint checkpoint = spy(dbStore.getCheckpoint(true));
      // Don't delete the checkpoint, because we need to compare it
      // with the snapshot data.
      doNothing().when(checkpoint).cleanupCheckpoint();
      realCheckpoint.set(checkpoint);
      return checkpoint;
    });
    // Init the mock with the spyDbstore
    doCallRealMethod().when(omDbCheckpointServletMock).initialize(any(), any(),
        eq(false), any(), any(), eq(false));
    omDbCheckpointServletMock.initialize(spyDbStore, om.getMetrics().getDBCheckpointMetrics(),
        false,
        om.getOmAdminUsernames(), om.getOmAdminGroups(), false);
    when(responseMock.getOutputStream()).thenReturn(servletOutputStream);
  }

  String getValueFromSnapshotDeleteTable(String key, String snapshotDB) {
    String result = null;
    List<ColumnFamilyDescriptor> cfDescriptors = new ArrayList<>();
    int count = 1;
    int deletedTableCFIndex = 0;
    cfDescriptors.add(new ColumnFamilyDescriptor("default".getBytes(StandardCharsets.UTF_8)));
    for (String cfName : OMDBDefinition.getAllColumnFamilies()) {
      if (cfName.equals(OMDBDefinition.DELETED_TABLE)) {
        deletedTableCFIndex = count;
      }
      cfDescriptors.add(new ColumnFamilyDescriptor(cfName.getBytes(StandardCharsets.UTF_8)));
      count++;
    }
    // For holding handles
    List<ColumnFamilyHandle> cfHandles = new ArrayList<>();
    try (DBOptions options = new DBOptions().setCreateIfMissing(false).setCreateMissingColumnFamilies(true);
        RocksDB db = RocksDB.openReadOnly(options, snapshotDB, cfDescriptors, cfHandles)) {

      ColumnFamilyHandle deletedTableCF = cfHandles.get(deletedTableCFIndex); // 0 is default
      byte[] value = db.get(deletedTableCF, key.getBytes(StandardCharsets.UTF_8));
      if (value != null) {
        result = new String(value, StandardCharsets.UTF_8);
      }
    } catch (Exception e) {
      fail("Exception while reading from snapshot DB " + e.getMessage());
    } finally {
      for (ColumnFamilyHandle handle : cfHandles) {
        handle.close();
      }
    }
    return result;
  }

  public static Map<String, List<String>> readFileToMap(String filePath) throws IOException {
    Map<String, List<String>> dataMap = new HashMap<>();
    try (BufferedReader reader = Files.newBufferedReader(Paths.get(filePath), StandardCharsets.UTF_8)) {
      String line;
      while ((line = reader.readLine()) != null) {
        String trimmedLine = line.trim();
        if (!trimmedLine.contains("\t")) {
          continue;
        }
        int tabIndex = trimmedLine.indexOf("\t");
        if (tabIndex > 0) {
          // value is the full path that needs to be constructed
          String value = trimmedLine.substring(0, tabIndex).trim();
          // key is the inodeID
          String key = getInode(trimmedLine.substring(tabIndex + 1).trim());
          if (!key.isEmpty() && !value.isEmpty()) {
            dataMap.computeIfAbsent(key, k -> new ArrayList<>()).add(value);
          }
        }
      }
    }
    for (Map.Entry<String, List<String>> entry : dataMap.entrySet()) {
      Collections.sort(entry.getValue());
    }
    return dataMap;
  }

  private  void populateInodesOfFilesInDirectory(DBStore dbStore, Path dbLocation,
      Set<String> inodesFromOmDbCheckpoint, Map<String, List<String>> hardlinkMap) throws IOException {
    try (Stream<Path> filesInOmDb = Files.list(dbLocation)) {
      List<Path> files = filesInOmDb.collect(Collectors.toList());
      for (Path p : files) {
        if (Files.isDirectory(p) || p.toFile().getName().equals(OmSnapshotManager.OM_HARDLINK_FILE)) {
          continue;
        }
        String inode = getInode(OmSnapshotUtils.getFileInodeAndLastModifiedTimeString(p));
        Path metadataDir = OMStorage.getOmDbDir(conf).toPath();
        String path  = metadataDir.relativize(p).toString();
        if (path.contains(OM_CHECKPOINT_DIR)) {
          path = metadataDir.relativize(dbStore.getDbLocation().toPath().resolve(p.getFileName())).toString();
        }
        if (path.startsWith(OM_DB_NAME)) {
          Path fileName = Paths.get(path).getFileName();
          // fileName will not be null, added null check for findbugs
          if (fileName != null) {
            path = fileName.toString();
          }
        }
        hardlinkMap.computeIfAbsent(inode, k -> new ArrayList<>()).add(path);
        inodesFromOmDbCheckpoint.add(inode);
      }
    }
    for (Map.Entry<String, List<String>> entry : hardlinkMap.entrySet()) {
      Collections.sort(entry.getValue());
    }
  }

  private String getSnapshotDBPath(String checkPointDir) {
    return OMStorage.getOmDbDir(cluster.getConf()) +
        OM_KEY_PREFIX + OM_SNAPSHOT_CHECKPOINT_DIR + OM_KEY_PREFIX +
        OM_DB_NAME + checkPointDir;
  }

  private static String getInode(String inodeAndMtime) {
    String inode = inodeAndMtime.split("-")[0];
    return inode;
  }

  private void writeData(String volumeName, String bucketName, boolean includeSnapshots) throws Exception {
    OzoneBucket bucket = TestDataUtil.createVolumeAndBucket(client, volumeName, bucketName);
    for (int i = 0; i < 10; i++) {
      TestDataUtil.createKey(bucket, "key" + i,
          ReplicationConfig.fromTypeAndFactor(ReplicationType.RATIS, ReplicationFactor.ONE),
          "sample".getBytes(StandardCharsets.UTF_8));
      om.getMetadataManager().getStore().flushDB();
    }
    if (includeSnapshots) {
      TestDataUtil.createKey(bucket, "keysnap1",
          ReplicationConfig.fromTypeAndFactor(ReplicationType.RATIS, ReplicationFactor.ONE),
          "sample".getBytes(StandardCharsets.UTF_8));
      TestDataUtil.createKey(bucket, "keysnap2",
          ReplicationConfig.fromTypeAndFactor(ReplicationType.RATIS, ReplicationFactor.ONE),
          "sample".getBytes(StandardCharsets.UTF_8));
      client.getObjectStore().createSnapshot(volumeName, bucketName, "snapshot10");
      client.getObjectStore().createSnapshot(volumeName, bucketName, "snapshot20");
    }
  }
}<|MERGE_RESOLUTION|>--- conflicted
+++ resolved
@@ -291,18 +291,12 @@
     Path checkpointLocation = realCheckpoint.get().getCheckpointLocation();
     populateInodesOfFilesInDirectory(dbStore, checkpointLocation,
         inodesFromOmDataDir, hardLinkMapFromOmData);
-<<<<<<< HEAD
-=======
     int numSnapshots = 0;
->>>>>>> c6c4279f
     if (includeSnapshot) {
       for (String snapshotPath : snapshotPaths) {
         populateInodesOfFilesInDirectory(dbStore, Paths.get(snapshotPath),
             inodesFromOmDataDir, hardLinkMapFromOmData);
-<<<<<<< HEAD
-=======
         numSnapshots++;
->>>>>>> c6c4279f
       }
     }
     populateInodesOfFilesInDirectory(dbStore, Paths.get(dbStore.getRocksDBCheckpointDiffer().getSSTBackupDir()),
@@ -333,8 +327,6 @@
 
     // create hardlinks now
     OmSnapshotUtils.createHardLinks(newDbDir.toPath(), true);
-<<<<<<< HEAD
-=======
 
     if (includeSnapshot) {
       List<String> yamlRelativePaths = snapshotPaths.stream().map(path -> {
@@ -351,7 +343,6 @@
       }
     }
 
->>>>>>> c6c4279f
     assertFalse(hardlinkFilePath.toFile().exists());
   }
 
