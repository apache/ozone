--- conflicted
+++ resolved
@@ -246,10 +246,7 @@
     doCallRealMethod().when(omDbCheckpointServletMock)
         .transferSnapshotData(anySet(), any(), anySet(), any(), any(), anyMap());
     doCallRealMethod().when(omDbCheckpointServletMock).createAndPrepareCheckpoint(anyBoolean());
-<<<<<<< HEAD
-=======
     doCallRealMethod().when(omDbCheckpointServletMock).getSnapshotDirsFromDB(any(), any(), any());
->>>>>>> af123a5e
   }
 
   @ParameterizedTest
@@ -767,8 +764,6 @@
     assertTrue(servicesSucceeded.get() > 0, "Services should have succeeded after lock release");
   }
 
-<<<<<<< HEAD
-=======
   /**
    * Tests the full checkpoint servlet flow to ensure snapshot paths are read
    * from checkpoint metadata (frozen state) rather than live OM metadata (current state).
@@ -872,7 +867,6 @@
     }
   }
 
->>>>>>> af123a5e
   private static Set<Path> getAllPathsInTarball(File newDbDir) throws IOException {
     Set<Path> allPathsInTarball = new HashSet<>();
     try (Stream<Path> filesInTarball = Files.list(newDbDir.toPath())) {
