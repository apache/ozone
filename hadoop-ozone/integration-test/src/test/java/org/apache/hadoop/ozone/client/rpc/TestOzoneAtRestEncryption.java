--- conflicted
+++ resolved
@@ -149,14 +149,6 @@
 
     cluster = MiniOzoneCluster.newBuilder(conf)
         .setNumDatanodes(10)
-<<<<<<< HEAD
-        .setScmId(SCM_ID)
-        .setClusterId(CLUSTER_ID)
-=======
-        .setBlockSize(BLOCK_SIZE)
-        .setChunkSize(CHUNK_SIZE)
-        .setStreamBufferSizeUnit(StorageUnit.BYTES)
->>>>>>> b37a59ac
         .setCertificateClient(certificateClientTest)
         .setSecretKeyClient(new SecretKeyTestClient())
         .build();
