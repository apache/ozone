/*
 * Licensed to the Apache Software Foundation (ASF) under one or more
 * contributor license agreements. See the NOTICE file distributed with
 * this work for additional information regarding copyright ownership.
 * The ASF licenses this file to You under the Apache License, Version 2.0
 * (the "License"); you may not use this file except in compliance with
 * the License. You may obtain a copy of the License at
 *
 *      http://www.apache.org/licenses/LICENSE-2.0
 *
 * Unless required by applicable law or agreed to in writing, software
 * distributed under the License is distributed on an "AS IS" BASIS,
 * WITHOUT WARRANTIES OR CONDITIONS OF ANY KIND, either express or implied.
 * See the License for the specific language governing permissions and
 * limitations under the License.
 */

package org.apache.hadoop.ozone.freon;

import static org.apache.hadoop.ozone.om.OMConfigKeys.OZONE_OM_ADDRESS_KEY;
import static org.assertj.core.api.Assertions.assertThat;
import static org.junit.jupiter.api.Assertions.assertEquals;

import java.io.IOException;
import java.util.Arrays;
import java.util.Iterator;
import java.util.List;
import org.apache.hadoop.hdds.utils.IOUtils;
import org.apache.hadoop.ozone.TestDataUtil;
import org.apache.hadoop.ozone.client.OzoneBucket;
import org.apache.hadoop.ozone.client.OzoneClient;
import org.apache.hadoop.ozone.client.OzoneKey;
import org.apache.hadoop.ozone.freon.TestOmBucketReadWriteFileOps.ParameterBuilder;
import org.apache.hadoop.ozone.om.helpers.BucketLayout;
import org.apache.hadoop.ozone.om.lock.OMLockMetrics;
import org.apache.ozone.test.NonHATests;
import org.junit.jupiter.api.AfterEach;
import org.junit.jupiter.api.BeforeEach;
import org.junit.jupiter.params.ParameterizedTest;
import org.junit.jupiter.params.provider.MethodSource;
import org.slf4j.Logger;
import org.slf4j.LoggerFactory;

/**
 * Test for OmBucketReadWriteKeyOps.
 */
public abstract class TestOmBucketReadWriteKeyOps implements NonHATests.TestCase {

  private static final Logger LOG =
      LoggerFactory.getLogger(TestOmBucketReadWriteKeyOps.class);
  private OzoneClient client;

  @BeforeEach
  void setup() throws Exception {
    client = cluster().newClient();
  }

  @AfterEach
  void cleanup() {
    IOUtils.closeQuietly(client);
  }

  static List<ParameterBuilder> parameters() {
    return Arrays.asList(
        new ParameterBuilder()
            .setLength(16)
            .setTotalThreadCount(10)
            .setNumOfReadOperations(10)
            .setNumOfWriteOperations(5)
            .setReadThreadPercentage(80)
            .setCountForRead(10)
            .setCountForWrite(5),
        new ParameterBuilder()
            .setLength(32)
            .setTotalThreadCount(10)
            .setNumOfReadOperations(10)
            .setNumOfWriteOperations(5)
            .setReadThreadPercentage(70)
            .setCountForRead(10)
            .setCountForWrite(5),
        new ParameterBuilder()
            .setTotalThreadCount(15)
            .setNumOfReadOperations(5)
            .setNumOfWriteOperations(3)
            .setCountForRead(5)
            .setCountForWrite(3),
        new ParameterBuilder()
            .setTotalThreadCount(10)
            .setNumOfReadOperations(5)
            .setNumOfWriteOperations(3)
            .setCountForRead(5)
            .setCountForWrite(3)
            .setDataSize("64B")
            .setBufferSize(16),
        new ParameterBuilder()
            .setTotalThreadCount(10)
            .setNumOfReadOperations(5)
            .setNumOfWriteOperations(0)
            .setCountForRead(5),
        new ParameterBuilder()
            .setTotalThreadCount(20)
            .setNumOfReadOperations(0)
            .setNumOfWriteOperations(5)
            .setCountForRead(0)
            .setCountForWrite(5)
    );
  }

  @ParameterizedTest(name = "Filesystem Paths Enabled: {0}")
  @MethodSource("parameters")
  void testOmBucketReadWriteKeyOps(ParameterBuilder parameterBuilder) throws Exception {
    OzoneBucket bucket = TestDataUtil.createVolumeAndBucket(client,
        parameterBuilder.getVolumeName(),
        parameterBuilder.getBucketName(),
        parameterBuilder.getBucketArgs().setBucketLayout(BucketLayout.OBJECT_STORE).build()
    );

    long startTime = System.currentTimeMillis();
    String om = cluster().getConf().get(OZONE_OM_ADDRESS_KEY);
    new Freon().getCmd().execute(
        "-D", OZONE_OM_ADDRESS_KEY + "=" + om,
        "obrwk",
        "-v", parameterBuilder.getVolumeName(),
        "-b", parameterBuilder.getBucketName(),
        "-k", String.valueOf(parameterBuilder.getCountForRead()),
        "-w", String.valueOf(parameterBuilder.getCountForWrite()),
        "-g", parameterBuilder.getDataSize(),
        "--buffer", String.valueOf(parameterBuilder.getBufferSize()),
        "-l", String.valueOf(parameterBuilder.getLength()),
        "-c", String.valueOf(parameterBuilder.getTotalThreadCount()),
        "-T", String.valueOf(parameterBuilder.getReadThreadPercentage()),
        "-R", String.valueOf(parameterBuilder.getNumOfReadOperations()),
        "-W", String.valueOf(parameterBuilder.getNumOfWriteOperations()),
        "-n", String.valueOf(1));
    long totalTime = System.currentTimeMillis() - startTime;
    LOG.info("Total Execution Time: " + totalTime);

    LOG.info("Started verifying OM bucket read/write ops key generation...");
    verifyKeyCreation(parameterBuilder.getCountForRead(), bucket, "/readPath/");
    verifyKeyCreation(parameterBuilder.getExpectedWriteCount(), bucket, "/writePath/");

    verifyOMLockMetrics(cluster().getOzoneManager().getMetadataManager().getLock()
        .getOMLockMetrics());
  }

  private void verifyKeyCreation(int expectedCount, OzoneBucket bucket,
                                 String keyPrefix) throws IOException {
    int actual = 0;
    Iterator<? extends OzoneKey> ozoneKeyIterator = bucket.listKeys(keyPrefix);
    while (ozoneKeyIterator.hasNext()) {
      ozoneKeyIterator.next();
      ++actual;
    }
    assertEquals(expectedCount, actual, "Mismatch Count!");
  }

  private void verifyOMLockMetrics(OMLockMetrics omLockMetrics) {
    String readLockWaitingTimeMsStat =
        omLockMetrics.getReadLockWaitingTimeMsStat();
    LOG.info("Read Lock Waiting Time Stat: " + readLockWaitingTimeMsStat);
    LOG.info("Longest Read Lock Waiting Time (ms): " +
        omLockMetrics.getLongestReadLockWaitingTimeMs());
    int readWaitingSamples =
        Integer.parseInt(readLockWaitingTimeMsStat.split(" ")[2]);
    assertThat(readWaitingSamples).isGreaterThan(0);

    String readLockHeldTimeMsStat = omLockMetrics.getReadLockHeldTimeMsStat();
    LOG.info("Read Lock Held Time Stat: " + readLockHeldTimeMsStat);
    LOG.info("Longest Read Lock Held Time (ms): " +
        omLockMetrics.getLongestReadLockHeldTimeMs());
    int readHeldSamples =
        Integer.parseInt(readLockHeldTimeMsStat.split(" ")[2]);
    assertThat(readHeldSamples).isGreaterThan(0);

    String writeLockWaitingTimeMsStat =
        omLockMetrics.getWriteLockWaitingTimeMsStat();
    LOG.info("Write Lock Waiting Time Stat: " + writeLockWaitingTimeMsStat);
    LOG.info("Longest Write Lock Waiting Time (ms): " +
        omLockMetrics.getLongestWriteLockWaitingTimeMs());
    int writeWaitingSamples =
        Integer.parseInt(writeLockWaitingTimeMsStat.split(" ")[2]);
    assertThat(writeWaitingSamples).isGreaterThan(0);

    String writeLockHeldTimeMsStat = omLockMetrics.getWriteLockHeldTimeMsStat();
    LOG.info("Write Lock Held Time Stat: " + writeLockHeldTimeMsStat);
    LOG.info("Longest Write Lock Held Time (ms): " +
        omLockMetrics.getLongestWriteLockHeldTimeMs());
    int writeHeldSamples =
        Integer.parseInt(writeLockHeldTimeMsStat.split(" ")[2]);
    assertThat(writeHeldSamples).isGreaterThan(0);
  }

<<<<<<< HEAD
  @SuppressWarnings("PMD.UnusedPrivateMethod") //TODO remove suppression after HDDS-12315
  private static class ParameterBuilder {

    private String volumeName = "vol1";
    private String bucketName = "bucket1";
    private int keyCountForRead = 100;
    private int keyCountForWrite = 10;
    private String keySize = "256B";
    private int bufferSize = 64;
    private int length = 10;
    private int totalThreadCount = 100;
    private int readThreadPercentage = 90;
    private int numOfReadOperations = 50;
    private int numOfWriteOperations = 10;

    private ParameterBuilder setVolumeName(String volumeNameParam) {
      volumeName = volumeNameParam;
      return this;
    }

    private ParameterBuilder setBucketName(String bucketNameParam) {
      bucketName = bucketNameParam;
      return this;
    }

    private ParameterBuilder setKeyCountForRead(int keyCountForReadParam) {
      keyCountForRead = keyCountForReadParam;
      return this;
    }

    private ParameterBuilder setKeyCountForWrite(int keyCountForWriteParam) {
      keyCountForWrite = keyCountForWriteParam;
      return this;
    }

    private ParameterBuilder setKeySize(String keySizeParam) {
      keySize = keySizeParam;
      return this;
    }

    private ParameterBuilder setBufferSize(int bufferSizeParam) {
      bufferSize = bufferSizeParam;
      return this;
    }

    private ParameterBuilder setLength(int lengthParam) {
      length = lengthParam;
      return this;
    }

    private ParameterBuilder setTotalThreadCount(int totalThreadCountParam) {
      totalThreadCount = totalThreadCountParam;
      return this;
    }

    private ParameterBuilder setReadThreadPercentage(
        int readThreadPercentageParam) {
      readThreadPercentage = readThreadPercentageParam;
      return this;
    }

    private ParameterBuilder setNumOfReadOperations(
        int numOfReadOperationsParam) {
      numOfReadOperations = numOfReadOperationsParam;
      return this;
    }

    private ParameterBuilder setNumOfWriteOperations(
        int numOfWriteOperationsParam) {
      numOfWriteOperations = numOfWriteOperationsParam;
      return this;
    }
  }
=======
>>>>>>> a31755a0
}<|MERGE_RESOLUTION|>--- conflicted
+++ resolved
@@ -190,80 +190,4 @@
     assertThat(writeHeldSamples).isGreaterThan(0);
   }
 
-<<<<<<< HEAD
-  @SuppressWarnings("PMD.UnusedPrivateMethod") //TODO remove suppression after HDDS-12315
-  private static class ParameterBuilder {
-
-    private String volumeName = "vol1";
-    private String bucketName = "bucket1";
-    private int keyCountForRead = 100;
-    private int keyCountForWrite = 10;
-    private String keySize = "256B";
-    private int bufferSize = 64;
-    private int length = 10;
-    private int totalThreadCount = 100;
-    private int readThreadPercentage = 90;
-    private int numOfReadOperations = 50;
-    private int numOfWriteOperations = 10;
-
-    private ParameterBuilder setVolumeName(String volumeNameParam) {
-      volumeName = volumeNameParam;
-      return this;
-    }
-
-    private ParameterBuilder setBucketName(String bucketNameParam) {
-      bucketName = bucketNameParam;
-      return this;
-    }
-
-    private ParameterBuilder setKeyCountForRead(int keyCountForReadParam) {
-      keyCountForRead = keyCountForReadParam;
-      return this;
-    }
-
-    private ParameterBuilder setKeyCountForWrite(int keyCountForWriteParam) {
-      keyCountForWrite = keyCountForWriteParam;
-      return this;
-    }
-
-    private ParameterBuilder setKeySize(String keySizeParam) {
-      keySize = keySizeParam;
-      return this;
-    }
-
-    private ParameterBuilder setBufferSize(int bufferSizeParam) {
-      bufferSize = bufferSizeParam;
-      return this;
-    }
-
-    private ParameterBuilder setLength(int lengthParam) {
-      length = lengthParam;
-      return this;
-    }
-
-    private ParameterBuilder setTotalThreadCount(int totalThreadCountParam) {
-      totalThreadCount = totalThreadCountParam;
-      return this;
-    }
-
-    private ParameterBuilder setReadThreadPercentage(
-        int readThreadPercentageParam) {
-      readThreadPercentage = readThreadPercentageParam;
-      return this;
-    }
-
-    private ParameterBuilder setNumOfReadOperations(
-        int numOfReadOperationsParam) {
-      numOfReadOperations = numOfReadOperationsParam;
-      return this;
-    }
-
-    private ParameterBuilder setNumOfWriteOperations(
-        int numOfWriteOperationsParam) {
-      numOfWriteOperations = numOfWriteOperationsParam;
-      return this;
-    }
-  }
-=======
->>>>>>> a31755a0
 }