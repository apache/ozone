/**
 * Licensed to the Apache Software Foundation (ASF) under one
 * or more contributor license agreements.  See the NOTICE file
 * distributed with this work for additional information
 * regarding copyright ownership.  The ASF licenses this file
 * to you under the Apache License, Version 2.0 (the
 * "License"); you may not use this file except in compliance
 * with the License.  You may obtain a copy of the License at
 * <p>
 * http://www.apache.org/licenses/LICENSE-2.0
 * <p>
 * Unless required by applicable law or agreed to in writing, software
 * distributed under the License is distributed on an "AS IS" BASIS,
 * WITHOUT WARRANTIES OR CONDITIONS OF ANY KIND, either express or implied.
 * See the License for the specific language governing permissions and
 * limitations under the License.
 */
package org.apache.hadoop.ozone;

import org.apache.commons.io.FileUtils;
import org.apache.hadoop.conf.StorageUnit;
import org.apache.hadoop.hdds.DFSConfigKeysLegacy;
import org.apache.hadoop.hdds.HddsConfigKeys;
import org.apache.hadoop.hdds.annotation.InterfaceAudience;
import org.apache.hadoop.hdds.client.RatisReplicationConfig;
import org.apache.hadoop.hdds.conf.OzoneConfiguration;
import org.apache.hadoop.hdds.protocol.DatanodeDetails;
import org.apache.hadoop.hdds.protocol.proto.HddsProtos;
import org.apache.hadoop.hdds.scm.OzoneClientConfig;
import org.apache.hadoop.hdds.scm.ScmConfigKeys;
import org.apache.hadoop.hdds.scm.TestUtils;
import org.apache.hadoop.hdds.scm.ha.SCMHANodeDetails;
import org.apache.hadoop.hdds.scm.ha.SCMHAUtils;
import org.apache.hadoop.hdds.scm.ha.SCMRatisServerImpl;
import org.apache.hadoop.hdds.scm.pipeline.Pipeline;
import org.apache.hadoop.hdds.scm.protocolPB.StorageContainerLocationProtocolClientSideTranslatorPB;
import org.apache.hadoop.hdds.scm.proxy.SCMClientConfig;
import org.apache.hadoop.hdds.scm.proxy.SCMContainerLocationFailoverProxyProvider;
import org.apache.hadoop.hdds.scm.safemode.HealthyPipelineSafeModeRule;
import org.apache.hadoop.hdds.scm.server.OzoneStorageContainerManager;
import org.apache.hadoop.hdds.scm.server.SCMStorageConfig;
import org.apache.hadoop.hdds.scm.server.StorageContainerManager;
import org.apache.hadoop.hdds.security.x509.certificate.client.CertificateClient;
import org.apache.hadoop.metrics2.lib.DefaultMetricsSystem;
import org.apache.hadoop.ozone.client.OzoneClient;
import org.apache.hadoop.ozone.client.OzoneClientFactory;
import org.apache.hadoop.ozone.common.Storage.StorageState;
import org.apache.hadoop.ozone.container.common.DatanodeLayoutStorage;
import org.apache.hadoop.ozone.container.common.utils.ContainerCache;
import org.apache.hadoop.ozone.container.replication.ReplicationServer.ReplicationConfig;
import org.apache.hadoop.ozone.om.OMConfigKeys;
import org.apache.hadoop.ozone.om.OMStorage;
import org.apache.hadoop.ozone.om.OzoneManager;
import org.apache.hadoop.ozone.recon.ConfigurationProvider;
import org.apache.hadoop.ozone.recon.ReconServer;
import org.apache.hadoop.security.authentication.client.AuthenticationException;
import org.apache.ozone.test.GenericTestUtils;
import org.hadoop.ozone.recon.codegen.ReconSqlDbConfig;
import org.junit.rules.TemporaryFolder;
import org.slf4j.Logger;
import org.slf4j.LoggerFactory;
import org.slf4j.event.Level;

import java.io.File;
import java.io.IOException;
import java.net.InetSocketAddress;
import java.nio.file.Files;
import java.nio.file.Path;
import java.nio.file.Paths;
import java.util.ArrayList;
import java.util.Collection;
import java.util.Collections;
import java.util.Iterator;
import java.util.List;
import java.util.Optional;
import java.util.OptionalInt;
import java.util.UUID;
import java.util.concurrent.TimeUnit;
import java.util.concurrent.TimeoutException;

import static org.apache.hadoop.hdds.HddsConfigKeys.HDDS_HEARTBEAT_INTERVAL;
import static org.apache.hadoop.hdds.protocol.DatanodeDetails.Port.Name.RATIS;
import static org.apache.hadoop.hdds.protocol.DatanodeDetails.Port.Name.RATIS_ADMIN;
import static org.apache.hadoop.hdds.protocol.DatanodeDetails.Port.Name.RATIS_SERVER;
import static org.apache.hadoop.hdds.protocol.DatanodeDetails.Port.Name.STANDALONE;
import static org.apache.hadoop.hdds.protocol.proto.HddsProtos.NodeState.HEALTHY;
import static org.apache.hadoop.hdds.recon.ReconConfigKeys.OZONE_RECON_ADDRESS_KEY;
import static org.apache.hadoop.hdds.recon.ReconConfigKeys.OZONE_RECON_DATANODE_ADDRESS_KEY;
import static org.apache.hadoop.hdds.recon.ReconConfigKeys.OZONE_RECON_HTTP_ADDRESS_KEY;
import static org.apache.hadoop.hdds.scm.ScmConfig.ConfigStrings.HDDS_SCM_INIT_DEFAULT_LAYOUT_VERSION;
import static org.apache.hadoop.ozone.OzoneConfigKeys.DFS_CONTAINER_IPC_PORT;
import static org.apache.hadoop.ozone.OzoneConfigKeys.DFS_CONTAINER_IPC_RANDOM_PORT;
import static org.apache.hadoop.ozone.OzoneConfigKeys.DFS_CONTAINER_RATIS_ADMIN_PORT;
import static org.apache.hadoop.ozone.OzoneConfigKeys.DFS_CONTAINER_RATIS_IPC_PORT;
import static org.apache.hadoop.ozone.OzoneConfigKeys.DFS_CONTAINER_RATIS_IPC_RANDOM_PORT;
import static org.apache.hadoop.ozone.OzoneConfigKeys.DFS_CONTAINER_RATIS_SERVER_PORT;
import static org.apache.hadoop.ozone.om.OmUpgradeConfig.ConfigStrings.OZONE_OM_INIT_DEFAULT_LAYOUT_VERSION;
import static org.apache.hadoop.ozone.recon.ReconServerConfigKeys.OZONE_RECON_DB_DIR;
import static org.apache.hadoop.ozone.recon.ReconServerConfigKeys.OZONE_RECON_OM_SNAPSHOT_DB_DIR;
import static org.apache.hadoop.ozone.recon.ReconServerConfigKeys.OZONE_RECON_SCM_DB_DIR;

/**
 * MiniOzoneCluster creates a complete in-process Ozone cluster suitable for
 * running tests.  The cluster consists of a OzoneManager,
 * StorageContainerManager and multiple DataNodes.
 */
@InterfaceAudience.Private
public class MiniOzoneClusterImpl implements MiniOzoneCluster {

  private static final Logger LOG =
      LoggerFactory.getLogger(MiniOzoneClusterImpl.class);

  private OzoneConfiguration conf;
  private StorageContainerManager scm;
  private OzoneManager ozoneManager;
  private final List<HddsDatanodeService> hddsDatanodes;
  private ReconServer reconServer;

  // Timeout for the cluster to be ready
  private int waitForClusterToBeReadyTimeout = 120000; // 2 min
  private CertificateClient caClient;

  /**
   * Creates a new MiniOzoneCluster.
   *
   * @throws IOException if there is an I/O error
   */
  protected MiniOzoneClusterImpl(OzoneConfiguration conf,
                                 OzoneManager ozoneManager,
                                 StorageContainerManager scm,
                                 List<HddsDatanodeService> hddsDatanodes) {
    this.conf = conf;
    this.ozoneManager = ozoneManager;
    this.scm = scm;
    this.hddsDatanodes = hddsDatanodes;
  }

  /**
   * Creates a new MiniOzoneCluster with Recon.
   *
   * @throws IOException if there is an I/O error
   */
  MiniOzoneClusterImpl(OzoneConfiguration conf,
                       OzoneManager ozoneManager,
                       StorageContainerManager scm,
                       List<HddsDatanodeService> hddsDatanodes,
                       ReconServer reconServer) {
    this.conf = conf;
    this.ozoneManager = ozoneManager;
    this.scm = scm;
    this.hddsDatanodes = hddsDatanodes;
    this.reconServer = reconServer;
  }

  /**
   * Creates a new MiniOzoneCluster without the OzoneManager. This is used by
   * {@link MiniOzoneOMHAClusterImpl} for starting multiple OzoneManagers.
   *
   * @param conf
   * @param scm
   * @param hddsDatanodes
   */
  MiniOzoneClusterImpl(OzoneConfiguration conf, StorageContainerManager scm,
      List<HddsDatanodeService> hddsDatanodes, ReconServer reconServer) {
    this.conf = conf;
    this.scm = scm;
    this.hddsDatanodes = hddsDatanodes;
    this.reconServer = reconServer;
  }

  /**
   * Creates a new MiniOzoneCluster without the OzoneManager and
   * StorageContainerManager. This is used by
   * {@link MiniOzoneHAClusterImpl} for starting multiple
   * OzoneManagers and StorageContainerManagers.
   *
   * @param conf
   * @param hddsDatanodes
   */
  MiniOzoneClusterImpl(OzoneConfiguration conf,
      List<HddsDatanodeService> hddsDatanodes, ReconServer reconServer) {
    this.conf = conf;
    this.hddsDatanodes = hddsDatanodes;
    this.reconServer = reconServer;
  }

  @Override
  public OzoneConfiguration getConf() {
    return conf;
  }

  @Override
  public void setConf(OzoneConfiguration newConf) {
    this.conf = newConf;
  }

  @Override
  public String getOMServiceId() {
    // Non-HA cluster doesn't have OM Service Id.
    return null;
  }

  @Override
  public String getSCMServiceId() {
    // Non-HA cluster doesn't have OM Service Id.
    return null;
  }

  public void waitForSCMToBeReady() throws TimeoutException,
      InterruptedException {
    if (SCMHAUtils.isSCMHAEnabled(conf)) {
      GenericTestUtils.waitFor(scm::checkLeader,
          1000, waitForClusterToBeReadyTimeout);
    }
  }

  public StorageContainerManager getActiveSCM() {
    return scm;
  }

  /**
   * Waits for the Ozone cluster to be ready for processing requests.
   */
  @Override
  public void waitForClusterToBeReady()
      throws TimeoutException, InterruptedException {
    waitForSCMToBeReady();
    GenericTestUtils.waitFor(() -> {
      StorageContainerManager activeScm = getActiveSCM();
      final int healthy = activeScm.getNodeCount(HEALTHY);
      final boolean isNodeReady = healthy == hddsDatanodes.size();
      final boolean exitSafeMode = !activeScm.isInSafeMode();
      final boolean checkScmLeader = activeScm.checkLeader();

      LOG.info("{}. Got {} of {} DN Heartbeats.",
          isNodeReady ? "Nodes are ready" : "Waiting for nodes to be ready",
          healthy, hddsDatanodes.size());
      LOG.info(exitSafeMode ? "Cluster exits safe mode" :
              "Waiting for cluster to exit safe mode");
      LOG.info(checkScmLeader ? "SCM became leader" :
          "SCM has not become leader");

      return isNodeReady && exitSafeMode && checkScmLeader;
    }, 1000, waitForClusterToBeReadyTimeout);
  }

  /**
   * Waits for atleast one RATIS pipeline of given factor to be reported in open
   * state.
   */
  @Override
  public void waitForPipelineTobeReady(HddsProtos.ReplicationFactor factor,
                                       int timeoutInMs) throws
      TimeoutException, InterruptedException {
    GenericTestUtils.waitFor(() -> {
      int openPipelineCount = scm.getPipelineManager().
          getPipelines(new RatisReplicationConfig(factor),
              Pipeline.PipelineState.OPEN).size();
      return openPipelineCount >= 1;
    }, 1000, timeoutInMs);
  }

  /**
   * Sets the timeout value after which
   * {@link MiniOzoneClusterImpl#waitForClusterToBeReady} times out.
   *
   * @param timeoutInMs timeout value in milliseconds
   */
  @Override
  public void setWaitForClusterToBeReadyTimeout(int timeoutInMs) {
    waitForClusterToBeReadyTimeout = timeoutInMs;
  }

  /**
   * Waits for SCM to be out of Safe Mode. Many tests can be run iff we are out
   * of Safe mode.
   *
   * @throws TimeoutException
   * @throws InterruptedException
   */
  @Override
  public void waitTobeOutOfSafeMode()
      throws TimeoutException, InterruptedException {
    GenericTestUtils.waitFor(() -> {
      if (!scm.isInSafeMode()) {
        return true;
      }
      LOG.info("Waiting for cluster to be ready. No datanodes found");
      return false;
    }, 100, 1000 * 45);
  }

  @Override
  public StorageContainerManager getStorageContainerManager() {
    return this.scm;
  }

  @Override
  public OzoneManager getOzoneManager() {
    return this.ozoneManager;
  }

  @Override
  public List<HddsDatanodeService> getHddsDatanodes() {
    return hddsDatanodes;
  }

  @Override
  public ReconServer getReconServer() {
    return this.reconServer;
  }

  @Override
  public int getHddsDatanodeIndex(DatanodeDetails dn) throws IOException {
    for (HddsDatanodeService service : hddsDatanodes) {
      if (service.getDatanodeDetails().equals(dn)) {
        return hddsDatanodes.indexOf(service);
      }
    }
    throw new IOException(
        "Not able to find datanode with datanode Id " + dn.getUuid());
  }

  @Override
  public OzoneClient getClient() throws IOException {
    return OzoneClientFactory.getRpcClient(conf);
  }

  @Override
  public OzoneClient getRpcClient() throws IOException {
    return OzoneClientFactory.getRpcClient(conf);
  }

  /**
   * Returns an RPC proxy connected to this cluster's StorageContainerManager
   * for accessing container location information.  Callers take ownership of
   * the proxy and must close it when done.
   *
   * @return RPC proxy for accessing container location information
   * @throws IOException if there is an I/O error
   */
  @Override
  public StorageContainerLocationProtocolClientSideTranslatorPB
      getStorageContainerLocationClient() throws IOException {
    InetSocketAddress address = scm.getClientRpcAddress();
    LOG.info(
        "Creating StorageContainerLocationProtocol RPC client with address {}",
        address);

    SCMContainerLocationFailoverProxyProvider proxyProvider =
        new SCMContainerLocationFailoverProxyProvider(conf, null);

    return new StorageContainerLocationProtocolClientSideTranslatorPB(
        proxyProvider);
  }

  @Override
  public void restartStorageContainerManager(boolean waitForDatanode)
      throws TimeoutException, InterruptedException, IOException,
      AuthenticationException {
    LOG.info("Restarting SCM in cluster " + this.getClass());
    scm.stop();
    scm.join();
    scm = TestUtils.getScmSimple(conf);
    scm.start();
    if (waitForDatanode) {
      waitForClusterToBeReady();
    }
  }

  @Override
  public void restartOzoneManager() throws IOException {
    ozoneManager.stop();
    ozoneManager.restart();
  }

  @Override
  public void restartReconServer() {
    stopRecon(reconServer);
    startRecon();
  }

  private void waitForHddsDatanodesStop() throws TimeoutException,
      InterruptedException {
    GenericTestUtils.waitFor(() -> {
      final int healthy = scm.getNodeCount(HEALTHY);
      boolean isReady = healthy == hddsDatanodes.size();
      if (!isReady) {
        LOG.info("Waiting on {} datanodes out of {} to be marked unhealthy.",
            healthy, hddsDatanodes.size());
      }
      return isReady;
    }, 1000, waitForClusterToBeReadyTimeout);
  }

  @Override
  public void restartHddsDatanode(int i, boolean waitForDatanode)
      throws InterruptedException, TimeoutException {
    HddsDatanodeService datanodeService = hddsDatanodes.get(i);
    stopDatanode(datanodeService);
    // ensure same ports are used across restarts.
    OzoneConfiguration config = datanodeService.getConf();
    DatanodeDetails dn = datanodeService.getDatanodeDetails();
    config.setBoolean(DFS_CONTAINER_IPC_RANDOM_PORT, false);
    config.setBoolean(DFS_CONTAINER_RATIS_IPC_RANDOM_PORT, false);
    config.setInt(DFS_CONTAINER_IPC_PORT,
        dn.getPort(STANDALONE).getValue());
    config.setInt(DFS_CONTAINER_RATIS_IPC_PORT,
        dn.getPort(RATIS).getValue());
    config.setInt(DFS_CONTAINER_RATIS_ADMIN_PORT,
        dn.getPort(RATIS_ADMIN).getValue());
    config.setInt(DFS_CONTAINER_RATIS_SERVER_PORT,
        dn.getPort(RATIS_SERVER).getValue());
    hddsDatanodes.remove(i);
    if (waitForDatanode) {
      // wait for node to be removed from SCM healthy node list.
      waitForHddsDatanodesStop();
    }
    String[] args = new String[] {};
    HddsDatanodeService service =
        HddsDatanodeService.createHddsDatanodeService(args);
    hddsDatanodes.add(i, service);
    service.start(config);
    if (waitForDatanode) {
      // wait for the node to be identified as a healthy node again.
      waitForClusterToBeReady();
    }
  }

  @Override
  public void restartHddsDatanode(DatanodeDetails dn, boolean waitForDatanode)
      throws InterruptedException, TimeoutException, IOException {
    restartHddsDatanode(getHddsDatanodeIndex(dn), waitForDatanode);
  }

  @Override
  public void shutdownHddsDatanode(int i) {
    stopDatanode(hddsDatanodes.get(i));
  }

  @Override
  public void shutdownHddsDatanode(DatanodeDetails dn) throws IOException {
    shutdownHddsDatanode(getHddsDatanodeIndex(dn));
  }

  public String getClusterId() throws IOException {
    return scm.getClientProtocolServer().getScmInfo().getClusterId();
  }

  @Override
  public void shutdown() {
    try {
      LOG.info("Shutting down the Mini Ozone Cluster");
      File baseDir = new File(GenericTestUtils.getTempPath(
          MiniOzoneClusterImpl.class.getSimpleName() + "-" +
              getClusterId()));
      stop();
      FileUtils.deleteDirectory(baseDir);
      ContainerCache.getInstance(conf).shutdownCache();
      DefaultMetricsSystem.shutdown();
    } catch (IOException e) {
      LOG.error("Exception while shutting down the cluster.", e);
    }
  }

  @Override
  public void stop() {
    LOG.info("Stopping the Mini Ozone Cluster");
    stopOM(ozoneManager);
    stopDatanodes(hddsDatanodes);
    stopSCM(scm);
    stopRecon(reconServer);
  }

  /**
   * Start Scm.
   */
  @Override
  public void startScm() throws IOException {
    scm.start();
  }

  /**
   * Start DataNodes.
   */
  @Override
  public void startHddsDatanodes() {
    hddsDatanodes.forEach((datanode) -> {
      datanode.setCertificateClient(getCAClient());
      datanode.start();
    });
  }

  @Override
  public void shutdownHddsDatanodes() {
    hddsDatanodes.forEach((datanode) -> {
      try {
        shutdownHddsDatanode(datanode.getDatanodeDetails());
      } catch (IOException e) {
        LOG.error("Exception while trying to shutdown datanodes:", e);
      }
    });
  }

  @Override
  public void startRecon() {
    reconServer = new ReconServer();
    reconServer.execute(new String[]{});
  }

  @Override
  public void stopRecon() {
    stopRecon(reconServer);
  }

  private CertificateClient getCAClient() {
    return this.caClient;
  }

  private void setCAClient(CertificateClient client) {
    this.caClient = client;
  }

  private static void stopDatanodes(
      Collection<HddsDatanodeService> hddsDatanodes) {
    if (!hddsDatanodes.isEmpty()) {
      LOG.info("Stopping the HddsDatanodes");
      hddsDatanodes.parallelStream()
          .forEach(MiniOzoneClusterImpl::stopDatanode);
    }
  }

  private static void stopDatanode(HddsDatanodeService dn) {
    if (dn != null) {
      dn.stop();
      dn.join();
    }
  }

  private static void stopSCM(StorageContainerManager scm) {
    if (scm != null) {
      LOG.info("Stopping the StorageContainerManager");
      scm.stop();
      scm.join();
    }
  }

  private static void stopOM(OzoneManager om) {
    if (om != null) {
      LOG.info("Stopping the OzoneManager");
      om.stop();
      om.join();
    }
  }

  private static void stopRecon(ReconServer reconServer) {
    try {
      if (reconServer != null) {
        LOG.info("Stopping Recon");
        reconServer.stop();
        reconServer.join();
      }
    } catch (Exception e) {
      LOG.error("Exception while shutting down Recon.", e);
    }
  }

  /**
   * Builder for configuring the MiniOzoneCluster to run.
   */
  public static class Builder extends MiniOzoneCluster.Builder {

    /**
     * Creates a new Builder.
     *
     * @param conf configuration
     */
    public Builder(OzoneConfiguration conf) {
      super(conf);
    }

    @Override
    public MiniOzoneCluster build() throws IOException {
      DefaultMetricsSystem.setMiniClusterMode(true);
      initializeConfiguration();
      StorageContainerManager scm = null;
      OzoneManager om = null;
      ReconServer reconServer = null;
      List<HddsDatanodeService> hddsDatanodes = Collections.emptyList();
      try {
        scm = createSCM();
        scm.start();
        om = createOM();
        if (certClient != null) {
          om.setCertClient(certClient);
        }
        om.start();

        if (includeRecon) {
          configureRecon();
          reconServer = new ReconServer();
          reconServer.execute(new String[] {});
        }

        hddsDatanodes = createHddsDatanodes(
            Collections.singletonList(scm), reconServer);

        MiniOzoneClusterImpl cluster = new MiniOzoneClusterImpl(conf, om, scm,
            hddsDatanodes, reconServer);

        cluster.setCAClient(certClient);
        if (startDataNodes) {
          cluster.startHddsDatanodes();
        }
        return cluster;
      } catch (Exception ex) {
        stopOM(om);
        if (includeRecon) {
          stopRecon(reconServer);
        }
        if (startDataNodes) {
          stopDatanodes(hddsDatanodes);
        }
        stopSCM(scm);
        removeConfiguration();

        if (ex instanceof IOException) {
          throw (IOException) ex;
        }
        if (ex instanceof RuntimeException) {
          throw (RuntimeException) ex;
        }
        throw new IOException("Unable to build MiniOzoneCluster. ", ex);
      }
    }

    /**
     * Initializes the configuration required for starting MiniOzoneCluster.
     *
     * @throws IOException
     */
    protected void initializeConfiguration() throws IOException {
      Path metaDir = Paths.get(path, "ozone-meta");
      Files.createDirectories(metaDir);
      conf.set(HddsConfigKeys.OZONE_METADATA_DIRS, metaDir.toString());
      // conf.setBoolean(ScmConfigKeys.OZONE_SCM_HA_ENABLE_KEY, true);
      if (!chunkSize.isPresent()) {
        //set it to 1MB by default in tests
        chunkSize = Optional.of(1);
      }
      if (!streamBufferSize.isPresent()) {
        streamBufferSize = OptionalInt.of(chunkSize.get());
      }
      if (!streamBufferFlushSize.isPresent()) {
        streamBufferFlushSize = Optional.of((long) chunkSize.get());
      }
      if (!streamBufferMaxSize.isPresent()) {
        streamBufferMaxSize = Optional.of(2 * streamBufferFlushSize.get());
      }
      if (!blockSize.isPresent()) {
        blockSize = Optional.of(2 * streamBufferMaxSize.get());
      }

      if (!streamBufferSizeUnit.isPresent()) {
        streamBufferSizeUnit = Optional.of(StorageUnit.MB);
      }

      OzoneClientConfig clientConfig = conf.getObject(OzoneClientConfig.class);
      clientConfig.setStreamBufferSize(
          (int) Math.round(
              streamBufferSizeUnit.get().toBytes(streamBufferSize.getAsInt())));
      clientConfig.setStreamBufferMaxSize(Math.round(
          streamBufferSizeUnit.get().toBytes(streamBufferMaxSize.get())));
      clientConfig.setStreamBufferFlushSize(Math.round(
          streamBufferSizeUnit.get().toBytes(streamBufferFlushSize.get())));
      conf.setFromObject(clientConfig);

      conf.setStorageSize(ScmConfigKeys.OZONE_SCM_CHUNK_SIZE_KEY,
          chunkSize.get(), streamBufferSizeUnit.get());

      conf.setStorageSize(OzoneConfigKeys.OZONE_SCM_BLOCK_SIZE, blockSize.get(),
          streamBufferSizeUnit.get());
      // MiniOzoneCluster should have global pipeline upper limit.
      conf.setInt(ScmConfigKeys.OZONE_SCM_RATIS_PIPELINE_LIMIT,
          pipelineNumLimit >= DEFAULT_PIPELIME_LIMIT ?
              pipelineNumLimit : DEFAULT_PIPELIME_LIMIT);
      conf.setTimeDuration(OMConfigKeys.OZONE_OM_RATIS_MINIMUM_TIMEOUT_KEY,
          DEFAULT_RATIS_RPC_TIMEOUT_SEC, TimeUnit.SECONDS);
      SCMClientConfig scmClientConfig = conf.getObject(SCMClientConfig.class);
      // default max retry timeout set to 30s
      scmClientConfig.setMaxRetryTimeout(30 * 1000);
      conf.setFromObject(scmClientConfig);
      // In this way safemode exit will happen only when atleast we have one
      // pipeline.
      conf.setInt(HddsConfigKeys.HDDS_SCM_SAFEMODE_MIN_DATANODE,
          numOfDatanodes >=3 ? 3 : 1);
      configureTrace();
    }

    void removeConfiguration() {
      FileUtils.deleteQuietly(new File(path));
    }

    /**
     * Creates a new StorageContainerManager instance.
     *
     * @return {@link StorageContainerManager}
     * @throws IOException
     */
    protected StorageContainerManager createSCM()
        throws IOException, AuthenticationException {
      configureSCM();
      SCMStorageConfig scmStore;

      // Set non standard layout version if needed.
      scmLayoutVersion.ifPresent(integer ->
          conf.set(HDDS_SCM_INIT_DEFAULT_LAYOUT_VERSION,
              String.valueOf(integer)));

      scmStore = new SCMStorageConfig(conf);
      initializeScmStorage(scmStore);
      StorageContainerManager scm = TestUtils.getScmSimple(conf);
      HealthyPipelineSafeModeRule rule =
          scm.getScmSafeModeManager().getHealthyPipelineSafeModeRule();
      if (rule != null) {
        // Set threshold to wait for safe mode exit - this is needed since a
        // pipeline is marked open only after leader election.
        rule.setHealthyPipelineThresholdCount(numOfDatanodes / 3);
      }
      return scm;
    }

    protected void initializeScmStorage(SCMStorageConfig scmStore)
        throws IOException {
      if (scmStore.getState() == StorageState.INITIALIZED) {
        return;
      }
      scmStore.setClusterId(clusterId);
      if (!scmId.isPresent()) {
        scmId = Optional.of(UUID.randomUUID().toString());
      }
      scmStore.setScmId(scmId.get());
      scmStore.initialize();
      if (SCMHAUtils.isSCMHAEnabled(conf)) {
        scmStore.setSCMHAFlag(true);
        scmStore.persistCurrentState();
        SCMRatisServerImpl.initialize(clusterId, scmId.get(),
            SCMHANodeDetails.loadSCMHAConfig(conf).getLocalNodeDetails(), conf);
      }
    }

    void initializeOmStorage(OMStorage omStorage) throws IOException {
      if (omStorage.getState() == StorageState.INITIALIZED) {
        return;
      }
      omStorage.setClusterId(clusterId);
      omStorage.setOmId(omId.orElse(UUID.randomUUID().toString()));
      // Initialize ozone certificate client if security is enabled.
      if (OzoneSecurityUtil.isSecurityEnabled(conf)) {
        OzoneManager.initializeSecurity(conf, omStorage, scmId.get());
      }
      omStorage.initialize();
    }

    /**
     * Creates a new OzoneManager instance.
     *
     * @return {@link OzoneManager}
     * @throws IOException
     */
    protected OzoneManager createOM()
        throws IOException, AuthenticationException {
      configureOM();
      omLayoutVersion.ifPresent(integer ->
          conf.set(OZONE_OM_INIT_DEFAULT_LAYOUT_VERSION,
              String.valueOf(integer)));
      OMStorage omStore = new OMStorage(conf);
      initializeOmStorage(omStore);
      return OzoneManager.createOm(conf);
    }

    protected String getSCMAddresses(List<StorageContainerManager> scms) {
      StringBuilder stringBuilder = new StringBuilder();
      Iterator<StorageContainerManager> iter = scms.iterator();

      while (iter.hasNext()) {
        StorageContainerManager scm = iter.next();
        stringBuilder.append(scm.getDatanodeRpcAddress().getHostString() +
            ":" + scm.getDatanodeRpcAddress().getPort());
        if (iter.hasNext()) {
          stringBuilder.append(",");
        }

      }
      return stringBuilder.toString();
    }

    /**
     * Creates HddsDatanodeService(s) instance.
     *
     * @return List of HddsDatanodeService
     * @throws IOException
     */
    protected List<HddsDatanodeService> createHddsDatanodes(
        List<StorageContainerManager> scms, ReconServer reconServer)
        throws IOException {
      configureHddsDatanodes();
      String scmAddress = getSCMAddresses(scms);
      String[] args = new String[] {};
      conf.setStrings(ScmConfigKeys.OZONE_SCM_NAMES, scmAddress);
      List<HddsDatanodeService> hddsDatanodes = new ArrayList<>();
      for (int i = 0; i < numOfDatanodes; i++) {
        OzoneConfiguration dnConf = new OzoneConfiguration(conf);
        String datanodeBaseDir = path + "/datanode-" + Integer.toString(i);
        Path metaDir = Paths.get(datanodeBaseDir, "meta");
        List<String> dataDirs = new ArrayList<>();
        List<String> reservedSpaceList = new ArrayList<>();
        for (int j = 0; j < numDataVolumes; j++) {
          Path dir = Paths.get(datanodeBaseDir, "data-" + j, "containers");
          Files.createDirectories(dir);
          dataDirs.add(dir.toString());
          datanodeReservedSpace.ifPresent(
              s -> reservedSpaceList.add(dir + ":" + s));
        }
        String reservedSpaceString = String.join(",", reservedSpaceList);
<<<<<<< HEAD
        dnConf.set(ScmConfigKeys.HDDS_DATANODE_DIR_DU_RESERVED,
            reservedSpaceString);
=======
>>>>>>> f902b136
        String listOfDirs = String.join(",", dataDirs);
        Path ratisDir = Paths.get(datanodeBaseDir, "data", "ratis");
        Path workDir = Paths.get(datanodeBaseDir, "data", "replication",
            "work");
        Files.createDirectories(metaDir);
        Files.createDirectories(ratisDir);
        Files.createDirectories(workDir);
        dnConf.set(HddsConfigKeys.OZONE_METADATA_DIRS, metaDir.toString());
        dnConf.set(DFSConfigKeysLegacy.DFS_DATANODE_DATA_DIR_KEY, listOfDirs);
        dnConf.set(ScmConfigKeys.HDDS_DATANODE_DIR_KEY, listOfDirs);
<<<<<<< HEAD
=======
        dnConf.set(ScmConfigKeys.HDDS_DATANODE_DIR_DU_RESERVED,
            reservedSpaceString);
>>>>>>> f902b136
        dnConf.set(OzoneConfigKeys.DFS_CONTAINER_RATIS_DATANODE_STORAGE_DIR,
            ratisDir.toString());
        dnConf.set(OzoneConfigKeys.OZONE_CONTAINER_COPY_WORKDIR,
            workDir.toString());
        if (reconServer != null) {
          OzoneStorageContainerManager reconScm =
              reconServer.getReconStorageContainerManager();
          dnConf.set(OZONE_RECON_ADDRESS_KEY,
              reconScm.getDatanodeRpcAddress().getHostString() + ":" +
                  reconScm.getDatanodeRpcAddress().getPort());
        }

        HddsDatanodeService datanode
            = HddsDatanodeService.createHddsDatanodeService(args);
        datanode.setConfiguration(dnConf);
        hddsDatanodes.add(datanode);
      }
      if (dnLayoutVersion.isPresent()) {
        configureLayoutVersionInDatanodes(hddsDatanodes, dnLayoutVersion.get());
      }
      return hddsDatanodes;
    }

    private void configureLayoutVersionInDatanodes(
        List<HddsDatanodeService> dns, int layoutVersion) throws IOException {
      for (HddsDatanodeService dn : dns) {
        DatanodeLayoutStorage layoutStorage;
        layoutStorage = new DatanodeLayoutStorage(dn.getConf(),
            UUID.randomUUID().toString(), layoutVersion);
        layoutStorage.initialize();
      }
    }

    protected void configureSCM() {
      conf.set(ScmConfigKeys.OZONE_SCM_CLIENT_ADDRESS_KEY, "127.0.0.1:0");
      conf.set(ScmConfigKeys.OZONE_SCM_BLOCK_CLIENT_ADDRESS_KEY, "127.0.0.1:0");
      conf.set(ScmConfigKeys.OZONE_SCM_DATANODE_ADDRESS_KEY, "127.0.0.1:0");
      conf.set(ScmConfigKeys.OZONE_SCM_HTTP_ADDRESS_KEY, "127.0.0.1:0");
      conf.setInt(ScmConfigKeys.OZONE_SCM_HANDLER_COUNT_KEY, numOfScmHandlers);
      conf.set(HddsConfigKeys.HDDS_SCM_WAIT_TIME_AFTER_SAFE_MODE_EXIT,
          "3s");
      configureSCMheartbeat();
    }

    private void configureSCMheartbeat() {
      if (hbInterval.isPresent()) {
        conf.setTimeDuration(HDDS_HEARTBEAT_INTERVAL,
            hbInterval.get(), TimeUnit.MILLISECONDS);
      } else {
        conf.setTimeDuration(HDDS_HEARTBEAT_INTERVAL,
            DEFAULT_HB_INTERVAL_MS,
            TimeUnit.MILLISECONDS);
      }

      if (hbProcessorInterval.isPresent()) {
        conf.setTimeDuration(
            ScmConfigKeys.OZONE_SCM_HEARTBEAT_PROCESS_INTERVAL,
            hbProcessorInterval.get(),
            TimeUnit.MILLISECONDS);
      } else {
        conf.setTimeDuration(
            ScmConfigKeys.OZONE_SCM_HEARTBEAT_PROCESS_INTERVAL,
            DEFAULT_HB_PROCESSOR_INTERVAL_MS,
            TimeUnit.MILLISECONDS);
      }
    }

    private void configureOM() {
      conf.set(OMConfigKeys.OZONE_OM_ADDRESS_KEY, "127.0.0.1:0");
      conf.set(OMConfigKeys.OZONE_OM_HTTP_ADDRESS_KEY, "127.0.0.1:0");
      conf.setInt(OMConfigKeys.OZONE_OM_HANDLER_COUNT_KEY, numOfOmHandlers);
    }

    private void configureHddsDatanodes() {
      conf.set(ScmConfigKeys.HDDS_REST_HTTP_ADDRESS_KEY, "0.0.0.0:0");
      conf.set(HddsConfigKeys.HDDS_DATANODE_HTTP_ADDRESS_KEY, "0.0.0.0:0");
      conf.setBoolean(OzoneConfigKeys.DFS_CONTAINER_IPC_RANDOM_PORT,
          randomContainerPort);
      conf.setBoolean(OzoneConfigKeys.DFS_CONTAINER_RATIS_IPC_RANDOM_PORT,
          randomContainerPort);

      conf.setFromObject(new ReplicationConfig().setPort(0));
    }

    private void configureTrace() {
      if (enableTrace.isPresent()) {
        conf.setBoolean(OzoneConfigKeys.OZONE_TRACE_ENABLED_KEY,
            enableTrace.get());
        GenericTestUtils.setRootLogLevel(Level.TRACE);
      }
      GenericTestUtils.setRootLogLevel(Level.INFO);
    }

    protected void configureRecon() throws IOException {
      ConfigurationProvider.resetConfiguration();

      TemporaryFolder tempFolder = new TemporaryFolder();
      tempFolder.create();
      File tempNewFolder = tempFolder.newFolder();
      conf.set(OZONE_RECON_DB_DIR,
          tempNewFolder.getAbsolutePath());
      conf.set(OZONE_RECON_OM_SNAPSHOT_DB_DIR, tempNewFolder
          .getAbsolutePath());
      conf.set(OZONE_RECON_SCM_DB_DIR,
          tempNewFolder.getAbsolutePath());

      ReconSqlDbConfig dbConfig = conf.getObject(ReconSqlDbConfig.class);
      dbConfig.setJdbcUrl("jdbc:derby:" + tempNewFolder.getAbsolutePath()
          + "/ozone_recon_derby.db");
      conf.setFromObject(dbConfig);

      conf.set(OZONE_RECON_HTTP_ADDRESS_KEY, "0.0.0.0:0");
      conf.set(OZONE_RECON_DATANODE_ADDRESS_KEY, "0.0.0.0:0");

      ConfigurationProvider.setConfiguration(conf);
    }
  }
}<|MERGE_RESOLUTION|>--- conflicted
+++ resolved
@@ -17,7 +17,23 @@
  */
 package org.apache.hadoop.ozone;
 
-import org.apache.commons.io.FileUtils;
+import java.io.File;
+import java.io.IOException;
+import java.net.InetSocketAddress;
+import java.nio.file.Files;
+import java.nio.file.Path;
+import java.nio.file.Paths;
+import java.util.ArrayList;
+import java.util.Collection;
+import java.util.Collections;
+import java.util.List;
+import java.util.Optional;
+import java.util.OptionalInt;
+import java.util.UUID;
+import java.util.Iterator;
+import java.util.concurrent.TimeUnit;
+import java.util.concurrent.TimeoutException;
+
 import org.apache.hadoop.conf.StorageUnit;
 import org.apache.hadoop.hdds.DFSConfigKeysLegacy;
 import org.apache.hadoop.hdds.HddsConfigKeys;
@@ -55,29 +71,8 @@
 import org.apache.hadoop.ozone.recon.ReconServer;
 import org.apache.hadoop.security.authentication.client.AuthenticationException;
 import org.apache.ozone.test.GenericTestUtils;
-import org.hadoop.ozone.recon.codegen.ReconSqlDbConfig;
-import org.junit.rules.TemporaryFolder;
-import org.slf4j.Logger;
-import org.slf4j.LoggerFactory;
-import org.slf4j.event.Level;
-
-import java.io.File;
-import java.io.IOException;
-import java.net.InetSocketAddress;
-import java.nio.file.Files;
-import java.nio.file.Path;
-import java.nio.file.Paths;
-import java.util.ArrayList;
-import java.util.Collection;
-import java.util.Collections;
-import java.util.Iterator;
-import java.util.List;
-import java.util.Optional;
-import java.util.OptionalInt;
-import java.util.UUID;
-import java.util.concurrent.TimeUnit;
-import java.util.concurrent.TimeoutException;
-
+
+import org.apache.commons.io.FileUtils;
 import static org.apache.hadoop.hdds.HddsConfigKeys.HDDS_HEARTBEAT_INTERVAL;
 import static org.apache.hadoop.hdds.protocol.DatanodeDetails.Port.Name.RATIS;
 import static org.apache.hadoop.hdds.protocol.DatanodeDetails.Port.Name.RATIS_ADMIN;
@@ -98,6 +93,11 @@
 import static org.apache.hadoop.ozone.recon.ReconServerConfigKeys.OZONE_RECON_DB_DIR;
 import static org.apache.hadoop.ozone.recon.ReconServerConfigKeys.OZONE_RECON_OM_SNAPSHOT_DB_DIR;
 import static org.apache.hadoop.ozone.recon.ReconServerConfigKeys.OZONE_RECON_SCM_DB_DIR;
+import org.hadoop.ozone.recon.codegen.ReconSqlDbConfig;
+import org.junit.rules.TemporaryFolder;
+import org.slf4j.Logger;
+import org.slf4j.LoggerFactory;
+import org.slf4j.event.Level;
 
 /**
  * MiniOzoneCluster creates a complete in-process Ozone cluster suitable for
@@ -823,11 +823,6 @@
               s -> reservedSpaceList.add(dir + ":" + s));
         }
         String reservedSpaceString = String.join(",", reservedSpaceList);
-<<<<<<< HEAD
-        dnConf.set(ScmConfigKeys.HDDS_DATANODE_DIR_DU_RESERVED,
-            reservedSpaceString);
-=======
->>>>>>> f902b136
         String listOfDirs = String.join(",", dataDirs);
         Path ratisDir = Paths.get(datanodeBaseDir, "data", "ratis");
         Path workDir = Paths.get(datanodeBaseDir, "data", "replication",
@@ -838,11 +833,8 @@
         dnConf.set(HddsConfigKeys.OZONE_METADATA_DIRS, metaDir.toString());
         dnConf.set(DFSConfigKeysLegacy.DFS_DATANODE_DATA_DIR_KEY, listOfDirs);
         dnConf.set(ScmConfigKeys.HDDS_DATANODE_DIR_KEY, listOfDirs);
-<<<<<<< HEAD
-=======
         dnConf.set(ScmConfigKeys.HDDS_DATANODE_DIR_DU_RESERVED,
             reservedSpaceString);
->>>>>>> f902b136
         dnConf.set(OzoneConfigKeys.DFS_CONTAINER_RATIS_DATANODE_STORAGE_DIR,
             ratisDir.toString());
         dnConf.set(OzoneConfigKeys.OZONE_CONTAINER_COPY_WORKDIR,
