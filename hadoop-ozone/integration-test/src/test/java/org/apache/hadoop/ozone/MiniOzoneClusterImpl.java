/**
 * Licensed to the Apache Software Foundation (ASF) under one
 * or more contributor license agreements.  See the NOTICE file
 * distributed with this work for additional information
 * regarding copyright ownership.  The ASF licenses this file
 * to you under the Apache License, Version 2.0 (the
 * "License"); you may not use this file except in compliance
 * with the License.  You may obtain a copy of the License at
 * <p>
 * http://www.apache.org/licenses/LICENSE-2.0
 * <p>
 * Unless required by applicable law or agreed to in writing, software
 * distributed under the License is distributed on an "AS IS" BASIS,
 * WITHOUT WARRANTIES OR CONDITIONS OF ANY KIND, either express or implied.
 * See the License for the specific language governing permissions and
 * limitations under the License.
 */
package org.apache.hadoop.ozone;

import java.io.File;
import java.io.IOException;
import java.nio.file.Files;
import java.nio.file.Path;
import java.nio.file.Paths;
import java.util.ArrayList;
import java.util.Collection;
import java.util.Collections;
import java.util.List;
import java.util.Optional;
import java.util.OptionalInt;
import java.util.Set;
import java.util.UUID;
import java.util.Iterator;
import java.util.concurrent.ConcurrentHashMap;
import java.util.concurrent.TimeUnit;
import java.util.concurrent.TimeoutException;

import org.apache.hadoop.conf.StorageUnit;
import org.apache.hadoop.hdds.DFSConfigKeysLegacy;
import org.apache.hadoop.hdds.HddsConfigKeys;
import org.apache.hadoop.hdds.annotation.InterfaceAudience;
import org.apache.hadoop.hdds.client.RatisReplicationConfig;
import org.apache.hadoop.hdds.conf.ConfigurationTarget;
import org.apache.hadoop.hdds.conf.OzoneConfiguration;
import org.apache.hadoop.hdds.protocol.DatanodeDetails;
import org.apache.hadoop.hdds.protocol.proto.HddsProtos;
import org.apache.hadoop.hdds.scm.OzoneClientConfig;
import org.apache.hadoop.hdds.scm.ScmConfigKeys;
import org.apache.hadoop.hdds.scm.HddsTestUtils;
import org.apache.hadoop.hdds.scm.ha.SCMHANodeDetails;
import org.apache.hadoop.hdds.scm.ha.SCMHAUtils;
import org.apache.hadoop.hdds.scm.ha.SCMRatisServerImpl;
import org.apache.hadoop.hdds.scm.node.NodeStatus;
import org.apache.hadoop.hdds.scm.node.states.NodeNotFoundException;
import org.apache.hadoop.hdds.scm.pipeline.Pipeline;
import org.apache.hadoop.hdds.scm.protocolPB.StorageContainerLocationProtocolClientSideTranslatorPB;
import org.apache.hadoop.hdds.scm.proxy.SCMClientConfig;
import org.apache.hadoop.hdds.scm.proxy.SCMContainerLocationFailoverProxyProvider;
import org.apache.hadoop.hdds.scm.safemode.HealthyPipelineSafeModeRule;
import org.apache.hadoop.hdds.scm.server.OzoneStorageContainerManager;
import org.apache.hadoop.hdds.scm.server.SCMConfigurator;
import org.apache.hadoop.hdds.scm.server.SCMStorageConfig;
import org.apache.hadoop.hdds.scm.server.StorageContainerManager;
import org.apache.hadoop.hdds.security.x509.certificate.client.CertificateClient;
import org.apache.hadoop.hdds.utils.IOUtils;
import org.apache.hadoop.hdds.utils.db.CodecBuffer;
import org.apache.hadoop.hdds.utils.db.managed.ManagedRocksObjectMetrics;
import org.apache.hadoop.metrics2.lib.DefaultMetricsSystem;
import org.apache.hadoop.ozone.client.OzoneClient;
import org.apache.hadoop.ozone.client.OzoneClientFactory;
import org.apache.hadoop.ozone.common.Storage.StorageState;
import org.apache.hadoop.ozone.container.common.DatanodeLayoutStorage;
import org.apache.hadoop.ozone.container.common.utils.ContainerCache;
import org.apache.hadoop.ozone.container.common.utils.DatanodeStoreCache;
import org.apache.hadoop.ozone.container.replication.ReplicationServer.ReplicationConfig;
import org.apache.hadoop.ozone.om.OMConfigKeys;
import org.apache.hadoop.ozone.om.OMStorage;
import org.apache.hadoop.ozone.om.OzoneManager;
import org.apache.hadoop.ozone.recon.ConfigurationProvider;
import org.apache.hadoop.ozone.recon.ReconServer;
import org.apache.hadoop.security.authentication.client.AuthenticationException;
import org.apache.logging.log4j.util.Strings;
import org.apache.ozone.test.GenericTestUtils;

import org.apache.commons.io.FileUtils;
import static org.apache.hadoop.hdds.HddsConfigKeys.HDDS_HEARTBEAT_INTERVAL;
import static org.apache.hadoop.hdds.protocol.proto.HddsProtos.NodeState.HEALTHY;
import static org.apache.hadoop.hdds.recon.ReconConfigKeys.OZONE_RECON_ADDRESS_KEY;
import static org.apache.hadoop.hdds.recon.ReconConfigKeys.OZONE_RECON_DATANODE_ADDRESS_KEY;
import static org.apache.hadoop.hdds.recon.ReconConfigKeys.OZONE_RECON_HTTP_ADDRESS_KEY;
import static org.apache.hadoop.hdds.recon.ReconConfigKeys.OZONE_RECON_TASK_SAFEMODE_WAIT_THRESHOLD;
import static org.apache.hadoop.hdds.scm.ScmConfig.ConfigStrings.HDDS_SCM_INIT_DEFAULT_LAYOUT_VERSION;
import static org.apache.hadoop.ozone.MiniOzoneCluster.PortAllocator.anyHostWithFreePort;
import static org.apache.hadoop.ozone.MiniOzoneCluster.PortAllocator.getFreePort;
import static org.apache.hadoop.ozone.MiniOzoneCluster.PortAllocator.localhostWithFreePort;
import static org.apache.hadoop.ozone.OzoneConfigKeys.DFS_CONTAINER_IPC_PORT;
import static org.apache.hadoop.ozone.OzoneConfigKeys.DFS_CONTAINER_RATIS_ADMIN_PORT;
import static org.apache.hadoop.ozone.OzoneConfigKeys.DFS_CONTAINER_RATIS_DATASTREAM_PORT;
import static org.apache.hadoop.ozone.OzoneConfigKeys.DFS_CONTAINER_RATIS_IPC_PORT;
import static org.apache.hadoop.ozone.OzoneConfigKeys.DFS_CONTAINER_RATIS_SERVER_PORT;
import static org.apache.hadoop.ozone.om.OmUpgradeConfig.ConfigStrings.OZONE_OM_INIT_DEFAULT_LAYOUT_VERSION;
import static org.apache.hadoop.ozone.recon.ReconServerConfigKeys.OZONE_RECON_DB_DIR;
import static org.apache.hadoop.ozone.recon.ReconServerConfigKeys.OZONE_RECON_OM_SNAPSHOT_DB_DIR;
import static org.apache.hadoop.ozone.recon.ReconServerConfigKeys.OZONE_RECON_SCM_DB_DIR;
import org.hadoop.ozone.recon.codegen.ReconSqlDbConfig;
import org.junit.rules.TemporaryFolder;
import org.slf4j.Logger;
import org.slf4j.LoggerFactory;
import org.slf4j.event.Level;

/**
 * MiniOzoneCluster creates a complete in-process Ozone cluster suitable for
 * running tests.  The cluster consists of a OzoneManager,
 * StorageContainerManager and multiple DataNodes.
 */
@InterfaceAudience.Private
public class MiniOzoneClusterImpl implements MiniOzoneCluster {

  private static final Logger LOG =
      LoggerFactory.getLogger(MiniOzoneClusterImpl.class);

  private OzoneConfiguration conf;
  private final SCMConfigurator scmConfigurator;
  private StorageContainerManager scm;
  private OzoneManager ozoneManager;
  private final List<HddsDatanodeService> hddsDatanodes;
  private ReconServer reconServer;

  // Timeout for the cluster to be ready
  private int waitForClusterToBeReadyTimeout = 120000; // 2 min
  private CertificateClient caClient;
  private final Set<AutoCloseable> clients = ConcurrentHashMap.newKeySet();

  /**
   * Creates a new MiniOzoneCluster with Recon.
   *
   * @throws IOException if there is an I/O error
   */
  MiniOzoneClusterImpl(OzoneConfiguration conf,
                       SCMConfigurator scmConfigurator,
                       OzoneManager ozoneManager,
                       StorageContainerManager scm,
                       List<HddsDatanodeService> hddsDatanodes,
                       ReconServer reconServer) {
    this.conf = conf;
    this.ozoneManager = ozoneManager;
    this.scm = scm;
    this.hddsDatanodes = hddsDatanodes;
    this.reconServer = reconServer;
    this.scmConfigurator = scmConfigurator;
  }

  /**
   * Creates a new MiniOzoneCluster without the OzoneManager and
   * StorageContainerManager. This is used by
   * {@link MiniOzoneHAClusterImpl} for starting multiple
   * OzoneManagers and StorageContainerManagers.
   *
   * @param conf
   * @param hddsDatanodes
   */
  MiniOzoneClusterImpl(OzoneConfiguration conf, SCMConfigurator scmConfigurator,
      List<HddsDatanodeService> hddsDatanodes, ReconServer reconServer) {
    this.scmConfigurator = scmConfigurator;
    this.conf = conf;
    this.hddsDatanodes = hddsDatanodes;
    this.reconServer = reconServer;
  }

  public SCMConfigurator getSCMConfigurator() {
    return scmConfigurator;
  }

  @Override
  public OzoneConfiguration getConf() {
    return conf;
  }

  @Override
  public void setConf(OzoneConfiguration newConf) {
    this.conf = newConf;
  }

  @Override
  public String getOMServiceId() {
    // Non-HA cluster doesn't have OM Service Id.
    return null;
  }

  @Override
  public String getSCMServiceId() {
    // Non-HA cluster doesn't have OM Service Id.
    return null;
  }

  public void waitForSCMToBeReady() throws TimeoutException,
      InterruptedException {
    if (SCMHAUtils.isSCMHAEnabled(conf)) {
      GenericTestUtils.waitFor(scm::checkLeader,
          1000, waitForClusterToBeReadyTimeout);
    }
  }

  public StorageContainerManager getActiveSCM() {
    return scm;
  }

  /**
   * Waits for the Ozone cluster to be ready for processing requests.
   */
  @Override
  public void waitForClusterToBeReady()
      throws TimeoutException, InterruptedException {
    waitForSCMToBeReady();
    GenericTestUtils.waitFor(() -> {
      StorageContainerManager activeScm = getActiveSCM();
      final int healthy = activeScm.getNodeCount(HEALTHY);
      final boolean isNodeReady = healthy == hddsDatanodes.size();
      final boolean exitSafeMode = !activeScm.isInSafeMode();
      final boolean checkScmLeader = activeScm.checkLeader();

      LOG.info("{}. Got {} of {} DN Heartbeats.",
          isNodeReady ? "Nodes are ready" : "Waiting for nodes to be ready",
          healthy, hddsDatanodes.size());
      LOG.info(exitSafeMode ? "Cluster exits safe mode" :
              "Waiting for cluster to exit safe mode");
      LOG.info(checkScmLeader ? "SCM became leader" :
          "SCM has not become leader");

      return isNodeReady && exitSafeMode && checkScmLeader;
    }, 1000, waitForClusterToBeReadyTimeout);
  }

  /**
   * Waits for atleast one RATIS pipeline of given factor to be reported in open
   * state.
   */
  @Override
  public void waitForPipelineTobeReady(HddsProtos.ReplicationFactor factor,
                                       int timeoutInMs) throws
      TimeoutException, InterruptedException {
    GenericTestUtils.waitFor(() -> {
      int openPipelineCount = scm.getPipelineManager().
          getPipelines(RatisReplicationConfig.getInstance(factor),
              Pipeline.PipelineState.OPEN).size();
      return openPipelineCount >= 1;
    }, 1000, timeoutInMs);
  }

  /**
   * Sets the timeout value after which
   * {@link MiniOzoneClusterImpl#waitForClusterToBeReady} times out.
   *
   * @param timeoutInMs timeout value in milliseconds
   */
  @Override
  public void setWaitForClusterToBeReadyTimeout(int timeoutInMs) {
    waitForClusterToBeReadyTimeout = timeoutInMs;
  }

  /**
   * Waits for SCM to be out of Safe Mode. Many tests can be run iff we are out
   * of Safe mode.
   *
   * @throws TimeoutException
   * @throws InterruptedException
   */
  @Override
  public void waitTobeOutOfSafeMode()
      throws TimeoutException, InterruptedException {
    GenericTestUtils.waitFor(() -> {
      if (!scm.isInSafeMode()) {
        return true;
      }
      LOG.info("Waiting for cluster to be ready. No datanodes found");
      return false;
    }, 100, 1000 * 45);
  }

  @Override
  public StorageContainerManager getStorageContainerManager() {
    return this.scm;
  }

  @Override
  public OzoneManager getOzoneManager() {
    return this.ozoneManager;
  }

  @Override
  public List<HddsDatanodeService> getHddsDatanodes() {
    return hddsDatanodes;
  }

  @Override
  public HddsDatanodeService getHddsDatanode(DatanodeDetails dn)
      throws IOException {
    for (HddsDatanodeService service : hddsDatanodes) {
      if (service.getDatanodeDetails().equals(dn)) {
        return service;
      }
    }
    throw new IOException(
        "Not able to find datanode with datanode Id " + dn.getUuid());
  }

  @Override
  public ReconServer getReconServer() {
    return this.reconServer;
  }

  @Override
  public int getHddsDatanodeIndex(DatanodeDetails dn) throws IOException {
    for (HddsDatanodeService service : hddsDatanodes) {
      if (service.getDatanodeDetails().equals(dn)) {
        return hddsDatanodes.indexOf(service);
      }
    }
    throw new IOException(
        "Not able to find datanode with datanode Id " + dn.getUuid());
  }

  @Override
  public OzoneClient newClient() throws IOException {
    OzoneClient client = createClient();
    clients.add(client);
    return client;
  }

  protected OzoneClient createClient() throws IOException {
    return OzoneClientFactory.getRpcClient(conf);
  }

  /**
   * Returns an RPC proxy connected to this cluster's StorageContainerManager
   * for accessing container location information.  Callers take ownership of
   * the proxy and must close it when done.
   *
   * @return RPC proxy for accessing container location information
   * @throws IOException if there is an I/O error
   */
  @Override
  public StorageContainerLocationProtocolClientSideTranslatorPB
      getStorageContainerLocationClient() throws IOException {
    SCMContainerLocationFailoverProxyProvider proxyProvider =
        new SCMContainerLocationFailoverProxyProvider(conf, null);

    return new StorageContainerLocationProtocolClientSideTranslatorPB(
        proxyProvider);
  }

  @Override
  public void restartStorageContainerManager(boolean waitForDatanode)
      throws TimeoutException, InterruptedException, IOException,
      AuthenticationException {
    LOG.info("Restarting SCM in cluster " + this.getClass());
    scm.stop();
    scm.join();
    scm = HddsTestUtils.getScmSimple(conf, scmConfigurator);
    scm.start();
    if (waitForDatanode) {
      waitForClusterToBeReady();
    }
  }

  @Override
  public void restartOzoneManager() throws IOException {
    ozoneManager.stop();
    ozoneManager.restart();
  }

  @Override
  public void restartReconServer() {
    stopRecon(reconServer);
    startRecon();
  }

  private void waitForHddsDatanodeToStop(DatanodeDetails dn)
      throws TimeoutException, InterruptedException {
    GenericTestUtils.waitFor(() -> {
      NodeStatus status;
      try {
        status = getStorageContainerManager()
            .getScmNodeManager().getNodeStatus(dn);
      } catch (NodeNotFoundException e) {
        return true;
      }
      if (status.equals(NodeStatus.inServiceHealthy())) {
        LOG.info("Waiting on datanode to be marked stale.");
        return false;
      } else {
        return true;
      }
    }, 1000, waitForClusterToBeReadyTimeout);
  }

  @Override
  public void restartHddsDatanode(int i, boolean waitForDatanode)
      throws InterruptedException, TimeoutException {
    HddsDatanodeService datanodeService = hddsDatanodes.remove(i);
    stopDatanode(datanodeService);
    // ensure same ports are used across restarts.
    OzoneConfiguration config = datanodeService.getConf();
    if (waitForDatanode) {
      // wait for node to be removed from SCM healthy node list.
      waitForHddsDatanodeToStop(datanodeService.getDatanodeDetails());
    }
    String[] args = new String[] {};
    HddsDatanodeService service =
        HddsDatanodeService.createHddsDatanodeService(args);
    hddsDatanodes.add(i, service);
    service.start(config);
    if (waitForDatanode) {
      // wait for the node to be identified as a healthy node again.
      waitForClusterToBeReady();
    }
  }

  @Override
  public void restartHddsDatanode(DatanodeDetails dn, boolean waitForDatanode)
      throws InterruptedException, TimeoutException, IOException {
    restartHddsDatanode(getHddsDatanodeIndex(dn), waitForDatanode);
  }

  @Override
  public void shutdownHddsDatanode(int i) {
    stopDatanode(hddsDatanodes.get(i));
  }

  @Override
  public void shutdownHddsDatanode(DatanodeDetails dn) throws IOException {
    shutdownHddsDatanode(getHddsDatanodeIndex(dn));
  }

  public String getClusterId() {
    return scm.getClientProtocolServer().getScmInfo().getClusterId();
  }

  @Override
  public void shutdown() {
    try {
      LOG.info("Shutting down the Mini Ozone Cluster");
      IOUtils.closeQuietly(clients);
      final File baseDir = new File(getBaseDir());
      stop();
      FileUtils.deleteDirectory(baseDir);
      ContainerCache.getInstance(conf).shutdownCache();
      DefaultMetricsSystem.shutdown();

      ManagedRocksObjectMetrics.INSTANCE.assertNoLeaks();
      CodecBuffer.assertNoLeaks();
    } catch (IOException e) {
      LOG.error("Exception while shutting down the cluster.", e);
    }
  }

  @Override
  public void stop() {
    LOG.info("Stopping the Mini Ozone Cluster");
    stopOM(ozoneManager);
    stopDatanodes(hddsDatanodes);
    stopSCM(scm);
    stopRecon(reconServer);
  }

  /**
   * Start Scm.
   */
  @Override
  public void startScm() throws IOException {
    scm.start();
  }

  /**
   * Start DataNodes.
   */
  @Override
  public void startHddsDatanodes() {
    hddsDatanodes.forEach((datanode) -> {
      try {
        datanode.setCertificateClient(getCAClient());
      } catch (IOException e) {
        LOG.error("Exception while setting certificate client to DataNode.", e);
      }
      datanode.start();
    });
  }

  @Override
  public void shutdownHddsDatanodes() {
    hddsDatanodes.forEach((datanode) -> {
      try {
        shutdownHddsDatanode(datanode.getDatanodeDetails());
      } catch (IOException e) {
        LOG.error("Exception while trying to shutdown datanodes:", e);
      }
    });
  }

  @Override
  public void startRecon() {
    reconServer = new ReconServer();
    reconServer.execute(new String[]{});
  }

  @Override
  public void stopRecon() {
    stopRecon(reconServer);
  }

  private CertificateClient getCAClient() {
    return this.caClient;
  }

  private void setCAClient(CertificateClient client) {
    this.caClient = client;
  }

  private static void stopDatanodes(
      Collection<HddsDatanodeService> hddsDatanodes) {
    if (!hddsDatanodes.isEmpty()) {
      LOG.info("Stopping the HddsDatanodes");
      hddsDatanodes.parallelStream()
          .forEach(MiniOzoneClusterImpl::stopDatanode);
    }
  }

  private static void stopDatanode(HddsDatanodeService dn) {
    if (dn != null) {
      dn.stop();
      dn.join();
    }
  }

  private static void stopSCM(StorageContainerManager scm) {
    if (scm != null) {
      LOG.info("Stopping the StorageContainerManager");
      scm.stop();
      scm.join();
    }
  }

  private static void stopOM(OzoneManager om) {
    if (om != null) {
      LOG.info("Stopping the OzoneManager");
      om.stop();
      om.join();
    }
  }

  private static void stopRecon(ReconServer reconServer) {
    try {
      if (reconServer != null) {
        LOG.info("Stopping Recon");
        reconServer.stop();
        reconServer.join();
      }
    } catch (Exception e) {
      LOG.error("Exception while shutting down Recon.", e);
    }
  }

  /**
   * Builder for configuring the MiniOzoneCluster to run.
   */
  public static class Builder extends MiniOzoneCluster.Builder {

    /**
     * Creates a new Builder.
     *
     * @param conf configuration
     */
    public Builder(OzoneConfiguration conf) {
      super(conf);
    }

    @Override
    public MiniOzoneCluster build() throws IOException {
      DefaultMetricsSystem.setMiniClusterMode(true);
      DatanodeStoreCache.setMiniClusterMode();
      initializeConfiguration();
      StorageContainerManager scm = null;
      OzoneManager om = null;
      ReconServer reconServer = null;
      List<HddsDatanodeService> hddsDatanodes = Collections.emptyList();
      try {
        scm = createSCM();
        scm.start();
        om = createOM();
        if (certClient != null) {
          om.setCertClient(certClient);
        }
        om.start();

        if (includeRecon) {
          configureRecon();
          reconServer = new ReconServer();
          reconServer.execute(new String[] {});
        }

        hddsDatanodes = createHddsDatanodes(
            Collections.singletonList(scm), reconServer);

        MiniOzoneClusterImpl cluster = new MiniOzoneClusterImpl(conf,
            scmConfigurator, om, scm,
            hddsDatanodes, reconServer);

        cluster.setCAClient(certClient);
        if (startDataNodes) {
          cluster.startHddsDatanodes();
        }
        return cluster;
      } catch (Exception ex) {
        stopOM(om);
        if (includeRecon) {
          stopRecon(reconServer);
        }
        if (startDataNodes) {
          stopDatanodes(hddsDatanodes);
        }
        stopSCM(scm);
        removeConfiguration();

        if (ex instanceof IOException) {
          throw (IOException) ex;
        }
        if (ex instanceof RuntimeException) {
          throw (RuntimeException) ex;
        }
        throw new IOException("Unable to build MiniOzoneCluster. ", ex);
      }
    }

    /**
     * Initializes the configuration required for starting MiniOzoneCluster.
     *
     * @throws IOException
     */
    protected void initializeConfiguration() throws IOException {
      Path metaDir = Paths.get(path, "ozone-meta");
      Files.createDirectories(metaDir);
      conf.set(HddsConfigKeys.OZONE_METADATA_DIRS, metaDir.toString());
      // conf.setBoolean(ScmConfigKeys.OZONE_SCM_HA_ENABLE_KEY, true);
      if (!chunkSize.isPresent()) {
        //set it to 1MB by default in tests
        chunkSize = Optional.of(1);
      }
      if (!streamBufferSize.isPresent()) {
        streamBufferSize = OptionalInt.of(chunkSize.get());
      }
      if (!streamBufferFlushSize.isPresent()) {
        streamBufferFlushSize = Optional.of((long) chunkSize.get());
      }
      if (!streamBufferMaxSize.isPresent()) {
        streamBufferMaxSize = Optional.of(2 * streamBufferFlushSize.get());
      }
      if (!dataStreamBufferFlushSize.isPresent()) {
        dataStreamBufferFlushSize = Optional.of((long) 4 * chunkSize.get());
      }
      if (!dataStreamMinPacketSize.isPresent()) {
        dataStreamMinPacketSize = OptionalInt.of(chunkSize.get() / 4);
      }
      if (!datastreamWindowSize.isPresent()) {
        datastreamWindowSize = Optional.of((long) 8 * chunkSize.get());
      }
      if (!blockSize.isPresent()) {
        blockSize = Optional.of(2 * streamBufferMaxSize.get());
      }

      if (!streamBufferSizeUnit.isPresent()) {
        streamBufferSizeUnit = Optional.of(StorageUnit.MB);
      }

      OzoneClientConfig clientConfig = conf.getObject(OzoneClientConfig.class);
      clientConfig.setStreamBufferSize(
          (int) Math.round(
              streamBufferSizeUnit.get().toBytes(streamBufferSize.getAsInt())));
      clientConfig.setStreamBufferMaxSize(Math.round(
          streamBufferSizeUnit.get().toBytes(streamBufferMaxSize.get())));
      clientConfig.setStreamBufferFlushSize(Math.round(
          streamBufferSizeUnit.get().toBytes(streamBufferFlushSize.get())));
      clientConfig.setDataStreamBufferFlushSize(Math.round(
          streamBufferSizeUnit.get().toBytes(dataStreamBufferFlushSize.get())));
      clientConfig.setDataStreamMinPacketSize((int) Math.round(
          streamBufferSizeUnit.get()
              .toBytes(dataStreamMinPacketSize.getAsInt())));
      clientConfig.setStreamWindowSize(Math.round(
          streamBufferSizeUnit.get().toBytes(datastreamWindowSize.get())));
      conf.setFromObject(clientConfig);

      conf.setStorageSize(ScmConfigKeys.OZONE_SCM_CHUNK_SIZE_KEY,
          chunkSize.get(), streamBufferSizeUnit.get());

      conf.setStorageSize(OzoneConfigKeys.OZONE_SCM_BLOCK_SIZE, blockSize.get(),
          streamBufferSizeUnit.get());
      // MiniOzoneCluster should have global pipeline upper limit.
      conf.setInt(ScmConfigKeys.OZONE_SCM_RATIS_PIPELINE_LIMIT,
          pipelineNumLimit >= DEFAULT_PIPELINE_LIMIT ?
              pipelineNumLimit : DEFAULT_PIPELINE_LIMIT);
      conf.setTimeDuration(OMConfigKeys.OZONE_OM_RATIS_MINIMUM_TIMEOUT_KEY,
          DEFAULT_RATIS_RPC_TIMEOUT_SEC, TimeUnit.SECONDS);
      SCMClientConfig scmClientConfig = conf.getObject(SCMClientConfig.class);
      // default max retry timeout set to 30s
      scmClientConfig.setMaxRetryTimeout(30 * 1000);
      conf.setFromObject(scmClientConfig);
      // In this way safemode exit will happen only when atleast we have one
      // pipeline.
      conf.setInt(HddsConfigKeys.HDDS_SCM_SAFEMODE_MIN_DATANODE,
          numOfDatanodes >= 3 ? 3 : 1);
      configureTrace();
    }

    void removeConfiguration() {
      FileUtils.deleteQuietly(new File(path));
    }

    /**
     * Creates a new StorageContainerManager instance.
     *
     * @return {@link StorageContainerManager}
     * @throws IOException
     */
    protected StorageContainerManager createSCM()
        throws IOException, AuthenticationException {
      configureSCM();
      SCMStorageConfig scmStore;

      // Set non standard layout version if needed.
      scmLayoutVersion.ifPresent(integer ->
          conf.set(HDDS_SCM_INIT_DEFAULT_LAYOUT_VERSION,
              String.valueOf(integer)));

      scmStore = new SCMStorageConfig(conf);
      initializeScmStorage(scmStore);
      StorageContainerManager scm = HddsTestUtils.getScmSimple(conf,
          scmConfigurator);
      HealthyPipelineSafeModeRule rule =
          scm.getScmSafeModeManager().getHealthyPipelineSafeModeRule();
      if (rule != null) {
        // Set threshold to wait for safe mode exit - this is needed since a
        // pipeline is marked open only after leader election.
        rule.setHealthyPipelineThresholdCount(numOfDatanodes / 3);
      }
      return scm;
    }
    protected void initializeScmStorage(SCMStorageConfig scmStore)
        throws IOException {
      if (scmStore.getState() == StorageState.INITIALIZED) {
        return;
      }
      scmStore.setClusterId(clusterId);
      if (!scmId.isPresent()) {
        scmId = Optional.of(UUID.randomUUID().toString());
      }
      scmStore.setScmId(scmId.get());
      scmStore.initialize();
      //TODO: HDDS-6897
      //Disabling Ratis for only of MiniOzoneClusterImpl.
      //MiniOzoneClusterImpl doesn't work with Ratis enabled SCM
      if (Strings.isNotEmpty(conf.get(ScmConfigKeys.OZONE_SCM_HA_ENABLE_KEY))
              && SCMHAUtils.isSCMHAEnabled(conf)) {
        scmStore.setSCMHAFlag(true);
        scmStore.persistCurrentState();
        SCMRatisServerImpl.initialize(clusterId, scmId.get(),
                SCMHANodeDetails.loadSCMHAConfig(conf, scmStore)
                        .getLocalNodeDetails(), conf);
      }
    }

    void initializeOmStorage(OMStorage omStorage) throws IOException {
      if (omStorage.getState() == StorageState.INITIALIZED) {
        return;
      }
      omStorage.setClusterId(clusterId);
      omStorage.setOmId(omId.orElse(UUID.randomUUID().toString()));
      // Initialize ozone certificate client if security is enabled.
      if (OzoneSecurityUtil.isSecurityEnabled(conf)) {
        OzoneManager.initializeSecurity(conf, omStorage, scmId.get());
      }
      omStorage.initialize();
    }

    /**
     * Creates a new OzoneManager instance.
     *
     * @return {@link OzoneManager}
     * @throws IOException
     */
    protected OzoneManager createOM()
        throws IOException, AuthenticationException {
      configureOM();
      omLayoutVersion.ifPresent(integer ->
          conf.set(OZONE_OM_INIT_DEFAULT_LAYOUT_VERSION,
              String.valueOf(integer)));
      OMStorage omStore = new OMStorage(conf);
      initializeOmStorage(omStore);
      return OzoneManager.createOm(conf);
    }

    protected String getSCMAddresses(List<StorageContainerManager> scms) {
      StringBuilder stringBuilder = new StringBuilder();
      Iterator<StorageContainerManager> iter = scms.iterator();

      while (iter.hasNext()) {
        StorageContainerManager scm = iter.next();
        stringBuilder.append(scm.getDatanodeRpcAddress().getHostString() +
            ":" + scm.getDatanodeRpcAddress().getPort());
        if (iter.hasNext()) {
          stringBuilder.append(",");
        }

      }
      return stringBuilder.toString();
    }

    /**
     * Creates HddsDatanodeService(s) instance.
     *
     * @return List of HddsDatanodeService
     * @throws IOException
     */
    protected List<HddsDatanodeService> createHddsDatanodes(
        List<StorageContainerManager> scms, ReconServer reconServer)
        throws IOException {
      configureHddsDatanodes();
      String scmAddress = getSCMAddresses(scms);
      String[] args = new String[] {};
      conf.setStrings(ScmConfigKeys.OZONE_SCM_NAMES, scmAddress);
      List<HddsDatanodeService> hddsDatanodes = new ArrayList<>();
      for (int i = 0; i < numOfDatanodes; i++) {
        OzoneConfiguration dnConf = new OzoneConfiguration(conf);
        configureDatanodePorts(dnConf);
        String datanodeBaseDir = path + "/datanode-" + Integer.toString(i);
        Path metaDir = Paths.get(datanodeBaseDir, "meta");
        List<String> dataDirs = new ArrayList<>();
        List<String> reservedSpaceList = new ArrayList<>();
        for (int j = 0; j < numDataVolumes; j++) {
          Path dir = Paths.get(datanodeBaseDir, "data-" + j, "containers");
          Files.createDirectories(dir);
          dataDirs.add(dir.toString());
          datanodeReservedSpace.ifPresent(
              s -> reservedSpaceList.add(dir + ":" + s));
        }
        String reservedSpaceString = String.join(",", reservedSpaceList);
        String listOfDirs = String.join(",", dataDirs);
        Path ratisDir = Paths.get(datanodeBaseDir, "data", "ratis");
        Path workDir = Paths.get(datanodeBaseDir, "data", "replication",
            "work");
        Files.createDirectories(metaDir);
        Files.createDirectories(ratisDir);
        Files.createDirectories(workDir);
        dnConf.set(HddsConfigKeys.OZONE_METADATA_DIRS, metaDir.toString());
        dnConf.set(DFSConfigKeysLegacy.DFS_DATANODE_DATA_DIR_KEY, listOfDirs);
        dnConf.set(ScmConfigKeys.HDDS_DATANODE_DIR_KEY, listOfDirs);
        dnConf.set(ScmConfigKeys.HDDS_DATANODE_DIR_DU_RESERVED,
            reservedSpaceString);
        dnConf.set(OzoneConfigKeys.DFS_CONTAINER_RATIS_DATANODE_STORAGE_DIR,
            ratisDir.toString());
        if (reconServer != null) {
          OzoneStorageContainerManager reconScm =
              reconServer.getReconStorageContainerManager();
          dnConf.set(OZONE_RECON_ADDRESS_KEY,
              reconScm.getDatanodeRpcAddress().getHostString() + ":" +
                  reconScm.getDatanodeRpcAddress().getPort());
        }

        HddsDatanodeService datanode
            = HddsDatanodeService.createHddsDatanodeService(args);
        datanode.setConfiguration(dnConf);
        hddsDatanodes.add(datanode);
      }
      if (dnLayoutVersion.isPresent()) {
        configureLayoutVersionInDatanodes(hddsDatanodes, dnLayoutVersion.get());
      }
      return hddsDatanodes;
    }

    private void configureLayoutVersionInDatanodes(
        List<HddsDatanodeService> dns, int layoutVersion) throws IOException {
      for (HddsDatanodeService dn : dns) {
        DatanodeLayoutStorage layoutStorage;
        layoutStorage = new DatanodeLayoutStorage(dn.getConf(),
            UUID.randomUUID().toString(), layoutVersion);
        layoutStorage.initialize();
      }
    }

    protected void configureSCM() {
      conf.set(ScmConfigKeys.OZONE_SCM_CLIENT_ADDRESS_KEY,
          localhostWithFreePort());
      conf.set(ScmConfigKeys.OZONE_SCM_BLOCK_CLIENT_ADDRESS_KEY,
          localhostWithFreePort());
      conf.set(ScmConfigKeys.OZONE_SCM_DATANODE_ADDRESS_KEY,
          localhostWithFreePort());
      conf.set(ScmConfigKeys.OZONE_SCM_HTTP_ADDRESS_KEY,
          localhostWithFreePort());
      conf.setInt(ScmConfigKeys.OZONE_SCM_HANDLER_COUNT_KEY, numOfScmHandlers);
      conf.set(HddsConfigKeys.HDDS_SCM_WAIT_TIME_AFTER_SAFE_MODE_EXIT,
          "3s");
      configureSCMheartbeat();
    }

    private void configureSCMheartbeat() {
      if (hbInterval.isPresent()) {
        conf.setTimeDuration(HDDS_HEARTBEAT_INTERVAL,
            hbInterval.get(), TimeUnit.MILLISECONDS);
      } else {
        conf.setTimeDuration(HDDS_HEARTBEAT_INTERVAL,
            DEFAULT_HB_INTERVAL_MS,
            TimeUnit.MILLISECONDS);
      }

      if (hbProcessorInterval.isPresent()) {
        conf.setTimeDuration(
            ScmConfigKeys.OZONE_SCM_HEARTBEAT_PROCESS_INTERVAL,
            hbProcessorInterval.get(),
            TimeUnit.MILLISECONDS);
      } else {
        conf.setTimeDuration(
            ScmConfigKeys.OZONE_SCM_HEARTBEAT_PROCESS_INTERVAL,
            DEFAULT_HB_PROCESSOR_INTERVAL_MS,
            TimeUnit.MILLISECONDS);
      }
    }

    private void configureOM() {
      conf.set(OMConfigKeys.OZONE_OM_ADDRESS_KEY, localhostWithFreePort());
      conf.set(OMConfigKeys.OZONE_OM_HTTP_ADDRESS_KEY, localhostWithFreePort());
      conf.set(OMConfigKeys.OZONE_OM_HTTPS_ADDRESS_KEY,
          localhostWithFreePort());
      conf.setInt(OMConfigKeys.OZONE_OM_RATIS_PORT_KEY, getFreePort());
      conf.setInt(OMConfigKeys.OZONE_OM_HANDLER_COUNT_KEY, numOfOmHandlers);
    }

    private void configureHddsDatanodes() {
<<<<<<< HEAD
      conf.set(ScmConfigKeys.HDDS_REST_HTTP_ADDRESS_KEY, "0.0.0.0:0");
      conf.set(HddsConfigKeys.HDDS_DATANODE_HTTP_ADDRESS_KEY, "0.0.0.0:0");
      conf.set(HddsConfigKeys.HDDS_DATANODE_CLIENT_ADDRESS_KEY, "0.0.0.0:0");
      conf.setBoolean(OzoneConfigKeys.DFS_CONTAINER_IPC_RANDOM_PORT,
          randomContainerPort);
      conf.setBoolean(OzoneConfigKeys.DFS_CONTAINER_RATIS_IPC_RANDOM_PORT,
          randomContainerPort);
=======
>>>>>>> d6fefd0b
      conf.setBoolean(OzoneConfigKeys.DFS_CONTAINER_RATIS_DATASTREAM_ENABLED,
          enableContainerDatastream);
    }

    protected void configureDatanodePorts(ConfigurationTarget conf) {
      conf.set(ScmConfigKeys.HDDS_REST_HTTP_ADDRESS_KEY,
          anyHostWithFreePort());
      conf.set(HddsConfigKeys.HDDS_DATANODE_HTTP_ADDRESS_KEY,
          anyHostWithFreePort());
      conf.setInt(DFS_CONTAINER_IPC_PORT, getFreePort());
      conf.setInt(DFS_CONTAINER_RATIS_IPC_PORT, getFreePort());
      conf.setInt(DFS_CONTAINER_RATIS_ADMIN_PORT, getFreePort());
      conf.setInt(DFS_CONTAINER_RATIS_SERVER_PORT, getFreePort());
      conf.setInt(DFS_CONTAINER_RATIS_DATASTREAM_PORT, getFreePort());
      conf.setFromObject(new ReplicationConfig().setPort(getFreePort()));
    }

    private void configureTrace() {
      if (enableTrace.isPresent()) {
        conf.setBoolean(OzoneConfigKeys.OZONE_TRACE_ENABLED_KEY,
            enableTrace.get());
        GenericTestUtils.setRootLogLevel(Level.TRACE);
      }
      GenericTestUtils.setRootLogLevel(Level.INFO);
    }

    protected void configureRecon() throws IOException {
      ConfigurationProvider.resetConfiguration();

      TemporaryFolder tempFolder = new TemporaryFolder();
      tempFolder.create();
      File tempNewFolder = tempFolder.newFolder();
      conf.set(OZONE_RECON_DB_DIR,
          tempNewFolder.getAbsolutePath());
      conf.set(OZONE_RECON_OM_SNAPSHOT_DB_DIR, tempNewFolder
          .getAbsolutePath());
      conf.set(OZONE_RECON_SCM_DB_DIR,
          tempNewFolder.getAbsolutePath());

      ReconSqlDbConfig dbConfig = conf.getObject(ReconSqlDbConfig.class);
      dbConfig.setJdbcUrl("jdbc:derby:" + tempNewFolder.getAbsolutePath()
          + "/ozone_recon_derby.db");
      conf.setFromObject(dbConfig);

      conf.set(OZONE_RECON_HTTP_ADDRESS_KEY, anyHostWithFreePort());
      conf.set(OZONE_RECON_DATANODE_ADDRESS_KEY, anyHostWithFreePort());
      conf.set(OZONE_RECON_TASK_SAFEMODE_WAIT_THRESHOLD, "10s");

      ConfigurationProvider.setConfiguration(conf);
    }

  }
}<|MERGE_RESOLUTION|>--- conflicted
+++ resolved
@@ -933,16 +933,6 @@
     }
 
     private void configureHddsDatanodes() {
-<<<<<<< HEAD
-      conf.set(ScmConfigKeys.HDDS_REST_HTTP_ADDRESS_KEY, "0.0.0.0:0");
-      conf.set(HddsConfigKeys.HDDS_DATANODE_HTTP_ADDRESS_KEY, "0.0.0.0:0");
-      conf.set(HddsConfigKeys.HDDS_DATANODE_CLIENT_ADDRESS_KEY, "0.0.0.0:0");
-      conf.setBoolean(OzoneConfigKeys.DFS_CONTAINER_IPC_RANDOM_PORT,
-          randomContainerPort);
-      conf.setBoolean(OzoneConfigKeys.DFS_CONTAINER_RATIS_IPC_RANDOM_PORT,
-          randomContainerPort);
-=======
->>>>>>> d6fefd0b
       conf.setBoolean(OzoneConfigKeys.DFS_CONTAINER_RATIS_DATASTREAM_ENABLED,
           enableContainerDatastream);
     }
@@ -951,6 +941,8 @@
       conf.set(ScmConfigKeys.HDDS_REST_HTTP_ADDRESS_KEY,
           anyHostWithFreePort());
       conf.set(HddsConfigKeys.HDDS_DATANODE_HTTP_ADDRESS_KEY,
+          anyHostWithFreePort());
+      conf.set(HddsConfigKeys.HDDS_DATANODE_CLIENT_ADDRESS_KEY,
           anyHostWithFreePort());
       conf.setInt(DFS_CONTAINER_IPC_PORT, getFreePort());
       conf.setInt(DFS_CONTAINER_RATIS_IPC_PORT, getFreePort());
