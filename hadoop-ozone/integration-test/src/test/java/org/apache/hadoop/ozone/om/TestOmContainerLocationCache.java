/*
 * Licensed to the Apache Software Foundation (ASF) under one
 * or more contributor license agreements.  See the NOTICE file
 * distributed with this work for additional information
 * regarding copyright ownership.  The ASF licenses this file
 * to you under the Apache License, Version 2.0 (the
 * "License"); you may not use this file except in compliance
 *  with the License.  You may obtain a copy of the License at
 *
 *      http://www.apache.org/licenses/LICENSE-2.0
 *
 * Unless required by applicable law or agreed to in writing, software
 * distributed under the License is distributed on an "AS IS" BASIS,
 * WITHOUT WARRANTIES OR CONDITIONS OF ANY KIND, either express or implied.
 * See the License for the specific language governing permissions and
 * limitations under the License.
 */

package org.apache.hadoop.ozone.om;

import org.apache.commons.io.FileUtils;
import org.apache.commons.io.IOUtils;
import org.apache.hadoop.hdds.HddsConfigKeys;
import org.apache.hadoop.hdds.client.ContainerBlockID;
import org.apache.hadoop.hdds.client.RatisReplicationConfig;
import org.apache.hadoop.hdds.client.ReplicationConfig;
import org.apache.hadoop.hdds.conf.OzoneConfiguration;
import org.apache.hadoop.hdds.protocol.DatanodeDetails;
import org.apache.hadoop.hdds.protocol.MockDatanodeDetails;
import org.apache.hadoop.hdds.protocol.datanode.proto.ContainerProtos;
import org.apache.hadoop.hdds.protocol.datanode.proto.ContainerProtos.BlockData;
import org.apache.hadoop.hdds.protocol.datanode.proto.ContainerProtos.ChecksumType;
import org.apache.hadoop.hdds.protocol.datanode.proto.ContainerProtos.ChunkInfo;
import org.apache.hadoop.hdds.protocol.datanode.proto.ContainerProtos.ContainerCommandRequestProto;
import org.apache.hadoop.hdds.protocol.datanode.proto.ContainerProtos.ContainerCommandResponseProto;
import org.apache.hadoop.hdds.protocol.datanode.proto.ContainerProtos.GetBlockResponseProto;
import org.apache.hadoop.hdds.protocol.datanode.proto.ContainerProtos.GetCommittedBlockLengthResponseProto;
import org.apache.hadoop.hdds.protocol.datanode.proto.ContainerProtos.PutBlockResponseProto;
import org.apache.hadoop.hdds.protocol.datanode.proto.ContainerProtos.ReadChunkResponseProto;
import org.apache.hadoop.hdds.protocol.datanode.proto.ContainerProtos.Result;
import org.apache.hadoop.hdds.protocol.datanode.proto.ContainerProtos.Type;
import org.apache.hadoop.hdds.protocol.datanode.proto.ContainerProtos.WriteChunkResponseProto;
import org.apache.hadoop.hdds.protocol.proto.HddsProtos.ReplicationFactor;
import org.apache.hadoop.hdds.scm.XceiverClientFactory;
import org.apache.hadoop.hdds.scm.XceiverClientGrpc;
import org.apache.hadoop.hdds.scm.XceiverClientManager;
import org.apache.hadoop.hdds.scm.XceiverClientReply;
import org.apache.hadoop.hdds.scm.XceiverClientSpi;
import org.apache.hadoop.hdds.scm.container.ContainerInfo;
import org.apache.hadoop.hdds.scm.container.common.helpers.AllocatedBlock;
import org.apache.hadoop.hdds.scm.container.common.helpers.ContainerWithPipeline;
import org.apache.hadoop.hdds.scm.container.common.helpers.ExcludeList;
import org.apache.hadoop.hdds.scm.net.InnerNode;
import org.apache.hadoop.hdds.scm.net.InnerNodeImpl;
import org.apache.hadoop.hdds.scm.net.NetConstants;
import org.apache.hadoop.hdds.scm.pipeline.Pipeline;
import org.apache.hadoop.hdds.scm.pipeline.PipelineID;
import org.apache.hadoop.hdds.scm.protocol.ScmBlockLocationProtocol;
import org.apache.hadoop.hdds.scm.protocol.StorageContainerLocationProtocol;
import org.apache.hadoop.hdds.security.exception.SCMSecurityException;
import org.apache.hadoop.ozone.OzoneConfigKeys;
import org.apache.hadoop.ozone.client.ObjectStore;
import org.apache.hadoop.ozone.client.OzoneBucket;
import org.apache.hadoop.ozone.client.OzoneKeyDetails;
import org.apache.hadoop.ozone.client.io.OzoneOutputStream;
import org.apache.hadoop.ozone.client.rpc.RpcClient;
import org.apache.hadoop.ozone.common.Checksum;
import org.apache.hadoop.ozone.om.helpers.OmBucketInfo;
import org.apache.hadoop.ozone.om.helpers.OmVolumeArgs;
import org.apache.hadoop.ozone.om.helpers.ServiceInfoEx;
import org.apache.hadoop.ozone.om.request.OMRequestTestUtils;
import org.apache.ozone.test.GenericTestUtils;
import org.apache.ratis.thirdparty.com.google.protobuf.ByteString;
import org.apache.ratis.thirdparty.io.grpc.Status;
import org.apache.ratis.thirdparty.io.grpc.StatusException;
import org.apache.ratis.thirdparty.io.grpc.StatusRuntimeException;
import org.apache.ratis.util.ExitUtils;
import org.jetbrains.annotations.NotNull;
import org.junit.jupiter.api.AfterAll;
import org.junit.jupiter.api.BeforeAll;
import org.junit.jupiter.api.BeforeEach;
import org.junit.jupiter.api.Test;
import org.junit.jupiter.api.Timeout;
import org.junit.jupiter.params.ParameterizedTest;
import org.junit.jupiter.params.provider.Arguments;
import org.junit.jupiter.params.provider.MethodSource;
import org.mockito.ArgumentMatcher;

import java.io.File;
import java.io.IOException;
import java.io.InputStream;
import java.util.Collections;
import java.util.List;
import java.util.UUID;
import java.util.concurrent.CompletableFuture;
import java.util.concurrent.ExecutionException;
import java.util.concurrent.atomic.AtomicLong;
import java.util.stream.Stream;

import static com.google.common.collect.Sets.newHashSet;
import static java.nio.charset.StandardCharsets.UTF_8;
import static java.util.concurrent.CompletableFuture.completedFuture;
import static org.apache.hadoop.hdds.scm.exceptions.SCMException.ResultCodes.NO_REPLICA_FOUND;
import static org.apache.hadoop.ozone.OzoneConfigKeys.OZONE_KEY_PREALLOCATION_BLOCKS_MAX;
import static org.junit.jupiter.api.Assertions.assertArrayEquals;
import static org.junit.jupiter.api.Assertions.assertEquals;
import static org.junit.jupiter.api.Assertions.assertThrows;
import static org.mockito.ArgumentMatchers.any;
import static org.mockito.ArgumentMatchers.anyBoolean;
import static org.mockito.ArgumentMatchers.anyInt;
import static org.mockito.ArgumentMatchers.anyLong;
import static org.mockito.ArgumentMatchers.anyString;
import static org.mockito.ArgumentMatchers.argThat;
import static org.mockito.Mockito.doAnswer;
import static org.mockito.Mockito.mock;
import static org.mockito.Mockito.reset;
import static org.mockito.Mockito.spy;
import static org.mockito.Mockito.times;
import static org.mockito.Mockito.verify;
import static org.mockito.Mockito.when;

/**
 * This class includes the integration test-cases to verify the integration
 * between client and OM to keep container location cache eventually
 * consistent. For example, when clients facing particular errors reading data
 * from datanodes, they should inform OM to refresh location cache and OM
 * should in turn contact SCM to get the updated container location.
 *
 * This integration verifies clients and OM using mocked Datanode and SCM
 * protocols.
 */
@Timeout(300)
public class TestOmContainerLocationCache {

  private static ScmBlockLocationProtocol mockScmBlockLocationProtocol;
  private static StorageContainerLocationProtocol mockScmContainerClient;
  private static OzoneConfiguration conf;
  private static OMMetadataManager metadataManager;
  private static File dir;
  private static final String BUCKET_NAME = "bucket1";
  private static final String VERSIONED_BUCKET_NAME = "versionedBucket1";
  private static final String VOLUME_NAME = "vol1";
  private static OzoneManager om;
  private static RpcClient rpcClient;
  private static ObjectStore objectStore;
  private static XceiverClientGrpc mockDn1Protocol;
  private static XceiverClientGrpc mockDn2Protocol;
  private static final DatanodeDetails DN1 =
      MockDatanodeDetails.createDatanodeDetails(UUID.randomUUID());
  private static final DatanodeDetails DN2 =
      MockDatanodeDetails.createDatanodeDetails(UUID.randomUUID());
  private static final AtomicLong CONTAINER_ID = new AtomicLong(1);


  @BeforeAll
  public static void setUp() throws Exception {
    ExitUtils.disableSystemExit();

    conf = new OzoneConfiguration();
    dir = GenericTestUtils.getRandomizedTestDir();
    conf.set(HddsConfigKeys.OZONE_METADATA_DIRS, dir.toString());
    conf.set(OzoneConfigKeys.OZONE_NETWORK_TOPOLOGY_AWARE_READ_KEY, "true");
    conf.setLong(OZONE_KEY_PREALLOCATION_BLOCKS_MAX, 10);

    mockScmBlockLocationProtocol = mock(ScmBlockLocationProtocol.class);
    mockScmContainerClient =
<<<<<<< HEAD
        Mockito.mock(StorageContainerLocationProtocol.class);
    InnerNode.Factory factory = InnerNodeImpl.FACTORY;
    when(mockScmBlockLocationProtocol.getClusterTree()).thenReturn(
        factory.newInnerNode("", "", null, NetConstants.ROOT_LEVEL, 1));
=======
        mock(StorageContainerLocationProtocol.class);
>>>>>>> 7c47d6a8

    OmTestManagers omTestManagers = new OmTestManagers(conf,
        mockScmBlockLocationProtocol, mockScmContainerClient);
    om = omTestManagers.getOzoneManager();
    metadataManager = omTestManagers.getMetadataManager();

    rpcClient = new RpcClient(conf, null) {
      @NotNull
      @Override
      protected XceiverClientFactory createXceiverClientFactory(
          ServiceInfoEx serviceInfo) throws IOException {
        return mockDataNodeClientFactory();
      }
    };

    objectStore = new ObjectStore(conf, rpcClient);

    createVolume(VOLUME_NAME);
    createBucket(VOLUME_NAME, BUCKET_NAME, false);
    createBucket(VOLUME_NAME, VERSIONED_BUCKET_NAME, true);
  }

  @AfterAll
  public static void cleanup() throws Exception {
    om.stop();
    FileUtils.deleteDirectory(dir);
  }

  private static XceiverClientManager mockDataNodeClientFactory()
      throws IOException {
    mockDn1Protocol = spy(new XceiverClientGrpc(createPipeline(DN1), conf));
    mockDn2Protocol = spy(new XceiverClientGrpc(createPipeline(DN2), conf));
    XceiverClientManager manager = mock(XceiverClientManager.class);
    when(manager.acquireClient(argThat(matchEmptyPipeline())))
        .thenCallRealMethod();
    when(manager.acquireClient(argThat(matchEmptyPipeline()),
        anyBoolean())).thenCallRealMethod();
    when(manager.acquireClientForReadData(argThat(matchEmptyPipeline())))
        .thenCallRealMethod();

    when(manager.acquireClient(argThat(matchPipeline(DN1))))
        .thenReturn(mockDn1Protocol);
    when(manager.acquireClientForReadData(argThat(matchPipeline(DN1))))
        .thenReturn(mockDn1Protocol);

    when(manager.acquireClient(argThat(matchPipeline(DN2))))
        .thenReturn(mockDn2Protocol);
    when(manager.acquireClientForReadData(argThat(matchPipeline(DN2))))
        .thenReturn(mockDn2Protocol);
    return manager;
  }

  private static ArgumentMatcher<Pipeline> matchEmptyPipeline() {
    return argument -> argument != null
        && argument.getNodes().isEmpty();
  }


  private static ArgumentMatcher<Pipeline> matchPipeline(DatanodeDetails dn) {
    return argument -> argument != null && !argument.getNodes().isEmpty()
        && argument.getNodes().get(0).getUuid().equals(dn.getUuid());
  }

  private static void createBucket(String volumeName, String bucketName,
                                   boolean isVersionEnabled)
      throws IOException {
    OmBucketInfo bucketInfo = OmBucketInfo.newBuilder()
        .setVolumeName(volumeName)
        .setBucketName(bucketName)
        .setIsVersionEnabled(isVersionEnabled)
        .build();

    OMRequestTestUtils.addBucketToOM(metadataManager, bucketInfo);
  }

  private static void createVolume(String volumeName) throws IOException {
    OmVolumeArgs volumeArgs = OmVolumeArgs.newBuilder()
        .setVolume(volumeName)
        .setAdminName("bilbo")
        .setOwnerName("bilbo")
        .build();
    OMRequestTestUtils.addVolumeToOM(metadataManager, volumeArgs);
  }

  @BeforeEach
  public void beforeEach() {
    CONTAINER_ID.getAndIncrement();
    reset(mockScmBlockLocationProtocol, mockScmContainerClient,
        mockDn1Protocol, mockDn2Protocol);
    when(mockDn1Protocol.getPipeline()).thenReturn(createPipeline(DN1));
    when(mockDn2Protocol.getPipeline()).thenReturn(createPipeline(DN2));
  }

  /**
   * Verify that in a happy case, container location is cached and reused
   * in OM.
   */
  @Test
  public void containerCachedInHappyCase() throws Exception {
    byte[] data = "Test content".getBytes(UTF_8);

    mockScmAllocationOnDn1(CONTAINER_ID.get(), 1L);
    mockWriteChunkResponse(mockDn1Protocol);
    mockPutBlockResponse(mockDn1Protocol, CONTAINER_ID.get(), 1L, data);

    OzoneBucket bucket = objectStore.getVolume(VOLUME_NAME)
        .getBucket(BUCKET_NAME);

    // Create keyName1.
    String keyName1 = "key1";
    try (OzoneOutputStream os = bucket.createKey(keyName1, data.length)) {
      IOUtils.write(data, os);
    }

    mockScmGetContainerPipeline(CONTAINER_ID.get(), DN1);

    // Read keyName1.
    OzoneKeyDetails key1 = bucket.getKey(keyName1);
    verify(mockScmContainerClient, times(1))
        .getContainerWithPipelineBatch(newHashSet(CONTAINER_ID.get()));

    mockGetBlock(mockDn1Protocol, CONTAINER_ID.get(), 1L, data, null, null);
    mockReadChunk(mockDn1Protocol, CONTAINER_ID.get(), 1L, data, null, null);
    try (InputStream is = key1.getContent()) {
      byte[] read = new byte[(int) key1.getDataSize()];
      IOUtils.read(is, read);
      assertArrayEquals(data, read);
    }

    // Create keyName2 in the same container to reuse the cache
    String keyName2 = "key2";
    try (OzoneOutputStream os = bucket.createKey(keyName2, data.length)) {
      IOUtils.write(data, os);
    }
    // Read keyName2.
    OzoneKeyDetails key2 = bucket.getKey(keyName2);
    try (InputStream is = key2.getContent()) {
      byte[] read = new byte[(int) key2.getDataSize()];
      IOUtils.read(is, read);
      assertArrayEquals(data, read);
    }
    // Ensure SCM is not called once again.
    verify(mockScmContainerClient, times(1))
        .getContainerWithPipelineBatch(newHashSet(CONTAINER_ID.get()));
  }

  private static Stream<Arguments> errorsTriggerRefresh() {
    return Stream.of(
        Arguments.of(null, Result.CLOSED_CONTAINER_IO),
        Arguments.of(null, Result.CONTAINER_NOT_FOUND),
        Arguments.of(new StatusException(Status.UNAVAILABLE), null),
        Arguments.of(new StatusRuntimeException(Status.UNAVAILABLE), null)
    );
  }

  private static Stream<Arguments> errorsNotTriggerRefresh() {
    return Stream.of(
        Arguments.of(new StatusException(Status.UNAUTHENTICATED), null,
            SCMSecurityException.class),
        Arguments.of(new IOException("Any random IO exception."), null,
            IOException.class)
    );
  }

  /**
   * Verify that in case a client got errors calling datanodes GetBlock,
   * the client correctly requests OM to refresh relevant container location
   * from SCM.
   */
  @ParameterizedTest
  @MethodSource("errorsTriggerRefresh")
  public void containerRefreshedAfterDatanodeGetBlockError(
      Exception dnException, Result dnResponseCode) throws Exception {
    byte[] data = "Test content".getBytes(UTF_8);

    mockScmAllocationOnDn1(CONTAINER_ID.get(), 1L);
    mockWriteChunkResponse(mockDn1Protocol);
    mockPutBlockResponse(mockDn1Protocol, CONTAINER_ID.get(), 1L, data);

    OzoneBucket bucket = objectStore.getVolume(VOLUME_NAME)
        .getBucket(BUCKET_NAME);

    String keyName = "key";
    try (OzoneOutputStream os = bucket.createKey(keyName, data.length)) {
      IOUtils.write(data, os);
    }

    mockScmGetContainerPipeline(CONTAINER_ID.get(), DN1);

    OzoneKeyDetails key1 = bucket.getKey(keyName);

    verify(mockScmContainerClient, times(1))
        .getContainerWithPipelineBatch(newHashSet(CONTAINER_ID.get()));

    try (InputStream is = key1.getContent()) {
      // Simulate dn1 got errors, and the container's moved to dn2.
      mockGetBlock(mockDn1Protocol, CONTAINER_ID.get(), 1L, null,
          dnException, dnResponseCode);
      mockScmGetContainerPipeline(CONTAINER_ID.get(), DN2);
      mockGetBlock(mockDn2Protocol, CONTAINER_ID.get(), 1L, data, null, null);
      mockReadChunk(mockDn2Protocol, CONTAINER_ID.get(), 1L, data, null, null);

      byte[] read = new byte[(int) key1.getDataSize()];
      IOUtils.read(is, read);
      assertArrayEquals(data, read);
    }

    // verify SCM is called one more time to refresh.
    verify(mockScmContainerClient, times(2))
        .getContainerWithPipelineBatch(newHashSet(CONTAINER_ID.get()));
  }

  /**
   * Verify that in case a client got errors datanodes ReadChunk,the client
   * correctly requests OM to refresh relevant container location from
   * SCM.
   */
  @ParameterizedTest
  @MethodSource("errorsTriggerRefresh")
  public void containerRefreshedAfterDatanodeReadChunkError(
      Exception dnException, Result dnResponseCode) throws Exception {
    byte[] data = "Test content".getBytes(UTF_8);

    mockScmAllocationOnDn1(CONTAINER_ID.get(), 1L);
    mockWriteChunkResponse(mockDn1Protocol);
    mockPutBlockResponse(mockDn1Protocol, CONTAINER_ID.get(), 1L, data);

    OzoneBucket bucket = objectStore.getVolume(VOLUME_NAME)
        .getBucket(BUCKET_NAME);

    String keyName = "key";
    try (OzoneOutputStream os = bucket.createKey(keyName, data.length)) {
      IOUtils.write(data, os);
    }

    mockScmGetContainerPipeline(CONTAINER_ID.get(), DN1);

    OzoneKeyDetails key1 = bucket.getKey(keyName);

    verify(mockScmContainerClient, times(1))
        .getContainerWithPipelineBatch(newHashSet(CONTAINER_ID.get()));

    try (InputStream is = key1.getContent()) {
      // simulate dn1 goes down, the container's to dn2.
      mockGetBlock(mockDn1Protocol, CONTAINER_ID.get(), 1L, data, null, null);
      mockReadChunk(mockDn1Protocol, CONTAINER_ID.get(), 1L, null,
          dnException, dnResponseCode);
      mockScmGetContainerPipeline(CONTAINER_ID.get(), DN2);
      mockGetBlock(mockDn2Protocol, CONTAINER_ID.get(), 1L, data, null, null);
      mockReadChunk(mockDn2Protocol, CONTAINER_ID.get(), 1L, data, null, null);

      byte[] read = new byte[(int) key1.getDataSize()];
      IOUtils.read(is, read);
      assertArrayEquals(data, read);
    }

    // verify SCM is called one more time to refresh.
    verify(mockScmContainerClient, times(2))
        .getContainerWithPipelineBatch(newHashSet(CONTAINER_ID.get()));
  }

  /**
   * Verify that in case a client got particular errors datanodes GetBlock,
   * the client fails correctly fast and don't invoke cache refresh.
   */
  @ParameterizedTest
  @MethodSource("errorsNotTriggerRefresh")
  public void containerNotRefreshedAfterDatanodeGetBlockError(
      Exception ex, Result errorCode, Class<? extends Exception> expectedEx)
      throws Exception {
    byte[] data = "Test content".getBytes(UTF_8);

    mockScmAllocationOnDn1(CONTAINER_ID.get(), 1L);
    mockWriteChunkResponse(mockDn1Protocol);
    mockPutBlockResponse(mockDn1Protocol, CONTAINER_ID.get(), 1L, data);

    OzoneBucket bucket = objectStore.getVolume(VOLUME_NAME)
        .getBucket(BUCKET_NAME);

    String keyName = "key";
    try (OzoneOutputStream os = bucket.createKey(keyName, data.length)) {
      IOUtils.write(data, os);
    }

    mockScmGetContainerPipeline(CONTAINER_ID.get(), DN1);

    OzoneKeyDetails key1 = bucket.getKey(keyName);

    verify(mockScmContainerClient, times(1))
        .getContainerWithPipelineBatch(newHashSet(CONTAINER_ID.get()));

    try (InputStream is = key1.getContent()) {
      // simulate dn1 got errors, and the container's moved to dn2.
      mockGetBlock(mockDn1Protocol, CONTAINER_ID.get(), 1L, null, ex,
          errorCode);

      assertThrows(expectedEx,
          () -> IOUtils.read(is, new byte[(int) key1.getDataSize()]));
    }

    // verify SCM is called one more time to refresh.
    verify(mockScmContainerClient, times(1))
        .getContainerWithPipelineBatch(newHashSet(CONTAINER_ID.get()));
  }

  /**
   * Verify that in case a client got particular errors datanodes ReadChunk,
   * the client fails correctly fast and don't invoke cache refresh.
   */
  @ParameterizedTest
  @MethodSource("errorsNotTriggerRefresh")
  public void containerNotRefreshedAfterDatanodeReadChunkError(
      Exception dnException, Result dnResponseCode,
      Class<? extends Exception> expectedEx) throws Exception {
    byte[] data = "Test content".getBytes(UTF_8);

    mockScmAllocationOnDn1(CONTAINER_ID.get(), 1L);
    mockWriteChunkResponse(mockDn1Protocol);
    mockPutBlockResponse(mockDn1Protocol, CONTAINER_ID.get(), 1L, data);

    OzoneBucket bucket = objectStore.getVolume(VOLUME_NAME)
        .getBucket(BUCKET_NAME);

    String keyName = "key";
    try (OzoneOutputStream os = bucket.createKey(keyName, data.length)) {
      IOUtils.write(data, os);
    }

    mockScmGetContainerPipeline(CONTAINER_ID.get(), DN1);

    OzoneKeyDetails key1 = bucket.getKey(keyName);

    verify(mockScmContainerClient, times(1))
        .getContainerWithPipelineBatch(newHashSet(CONTAINER_ID.get()));

    try (InputStream is = key1.getContent()) {
      // simulate dn1 got errors, and the container's moved to dn2.
      mockGetBlock(mockDn1Protocol, CONTAINER_ID.get(), 1L, data, null, null);
      mockReadChunk(mockDn1Protocol, CONTAINER_ID.get(), 1L, null,
          dnException, dnResponseCode);

      assertThrows(expectedEx,
          () -> IOUtils.read(is, new byte[(int) key1.getDataSize()]));
    }

    // verify SCM is called one more time to refresh.
    verify(mockScmContainerClient, times(1))
        .getContainerWithPipelineBatch(newHashSet(CONTAINER_ID.get()));
  }

  /**
   * Verify that in situation that SCM returns empty pipelines (that prevents
   * clients from reading data), the empty pipelines are not cached and
   * subsequent key reads re-fetch container data from SCM.
   */
  @Test
  public void containerRefreshedOnEmptyPipelines() throws Exception {
    byte[] data = "Test content".getBytes(UTF_8);

    mockScmAllocationOnDn1(CONTAINER_ID.get(), 1L);
    mockWriteChunkResponse(mockDn1Protocol);
    mockPutBlockResponse(mockDn1Protocol, CONTAINER_ID.get(), 1L, data);

    OzoneBucket bucket = objectStore.getVolume(VOLUME_NAME)
        .getBucket(BUCKET_NAME);

    String keyName = "key";
    try (OzoneOutputStream os = bucket.createKey(keyName, data.length)) {
      IOUtils.write(data, os);
    }

    // All datanodes go down and scm returns empty pipeline for the container.
    mockScmGetContainerPipelineEmpty(CONTAINER_ID.get());

    OzoneKeyDetails key1 = bucket.getKey(keyName);

    verify(mockScmContainerClient, times(1))
        .getContainerWithPipelineBatch(newHashSet(CONTAINER_ID.get()));

    // verify that the effort to read will result in a NO_REPLICA_FOUND error.
    Exception ex =
        assertThrows(IllegalArgumentException.class, () -> {
          try (InputStream is = key1.getContent()) {
            IOUtils.read(is, new byte[(int) key1.getDataSize()]);
          }
        });
    assertEquals(NO_REPLICA_FOUND.toString(), ex.getMessage());

    // but the empty pipeline is not cached, and when some data node is back.
    mockScmGetContainerPipeline(CONTAINER_ID.get(), DN1);
    mockGetBlock(mockDn1Protocol, CONTAINER_ID.get(), 1L, data, null, null);
    mockReadChunk(mockDn1Protocol, CONTAINER_ID.get(), 1L, data, null, null);
    // the subsequent effort to read the key is success.
    OzoneKeyDetails updatedKey1 = bucket.getKey(keyName);
    try (InputStream is = updatedKey1.getContent()) {
      byte[] read = new byte[(int) key1.getDataSize()];
      IOUtils.read(is, read);
      assertArrayEquals(data, read);
    }
    // verify SCM is called one more time to refetch the container pipeline..
    verify(mockScmContainerClient, times(2))
        .getContainerWithPipelineBatch(newHashSet(CONTAINER_ID.get()));
  }

  private void mockPutBlockResponse(XceiverClientSpi mockDnProtocol,
                                    long containerId, long localId,
                                    byte[] data)
      throws IOException, ExecutionException, InterruptedException {
    GetCommittedBlockLengthResponseProto build =
        GetCommittedBlockLengthResponseProto.newBuilder()
            .setBlockLength(8)
            .setBlockID(createBlockId(containerId, localId))
            .build();
    ContainerCommandResponseProto putResponse =
        ContainerCommandResponseProto.newBuilder()
            .setPutBlock(PutBlockResponseProto.newBuilder()
                .setCommittedBlockLength(build).build())
            .setResult(Result.SUCCESS)
            .setCmdType(Type.PutBlock)
            .build();
    doAnswer(invocation ->
        new XceiverClientReply(completedFuture(putResponse)))
        .when(mockDnProtocol)
        .sendCommandAsync(argThat(matchCmd(Type.PutBlock)));
  }

  @NotNull
  private ContainerProtos.DatanodeBlockID createBlockId(long containerId,
                                                        long localId) {
    return ContainerProtos.DatanodeBlockID.newBuilder()
        .setContainerID(containerId)
        .setLocalID(localId).build();
  }

  private void mockWriteChunkResponse(XceiverClientSpi mockDnProtocol)
      throws IOException, ExecutionException, InterruptedException {
    ContainerCommandResponseProto writeResponse =
        ContainerCommandResponseProto.newBuilder()
            .setWriteChunk(WriteChunkResponseProto.newBuilder().build())
            .setResult(Result.SUCCESS)
            .setCmdType(Type.WriteChunk)
            .build();
    doAnswer(invocation ->
        new XceiverClientReply(completedFuture(writeResponse)))
        .when(mockDnProtocol)
        .sendCommandAsync(argThat(matchCmd(Type.WriteChunk)));
  }

  private ArgumentMatcher<ContainerCommandRequestProto> matchCmd(Type type) {
    return argument -> argument != null && argument.getCmdType() == type;
  }

  private void mockScmAllocationOnDn1(long containerID,
                                      long localId) throws IOException {
    ContainerBlockID blockId = new ContainerBlockID(containerID, localId);
    AllocatedBlock block = new AllocatedBlock.Builder()
        .setPipeline(createPipeline(DN1))
        .setContainerBlockID(blockId)
        .build();
    when(mockScmBlockLocationProtocol
        .allocateBlock(anyLong(), anyInt(),
            any(ReplicationConfig.class),
            anyString(),
            any(ExcludeList.class),
            anyString()))
        .thenReturn(Collections.singletonList(block));
  }

  private void mockScmGetContainerPipeline(long containerId,
                                           DatanodeDetails dn)
      throws IOException {
    Pipeline pipeline = createPipeline(dn);
    ContainerInfo containerInfo = new ContainerInfo.Builder()
        .setContainerID(containerId)
        .setPipelineID(pipeline.getId()).build();
    List<ContainerWithPipeline> containerWithPipelines =
        Collections.singletonList(
            new ContainerWithPipeline(containerInfo, pipeline));

    when(mockScmContainerClient.getContainerWithPipelineBatch(
        newHashSet(containerId))).thenReturn(containerWithPipelines);
  }

  private void mockScmGetContainerPipelineEmpty(long containerId)
      throws IOException {
    Pipeline pipeline = createPipeline(Collections.emptyList());
    ContainerInfo containerInfo = new ContainerInfo.Builder()
        .setContainerID(containerId)
        .setPipelineID(pipeline.getId()).build();
    List<ContainerWithPipeline> containerWithPipelines =
        Collections.singletonList(
            new ContainerWithPipeline(containerInfo, pipeline));

    when(mockScmContainerClient.getContainerWithPipelineBatch(
        newHashSet(containerId))).thenReturn(containerWithPipelines);
  }

  private void mockGetBlock(XceiverClientGrpc mockDnProtocol,
                            long containerId, long localId,
                            byte[] data,
                            Exception exception,
                            Result errorCode) throws Exception {

    final CompletableFuture<ContainerCommandResponseProto> response;
    if (exception != null) {
      response = new CompletableFuture<>();
      response.completeExceptionally(exception);
    } else if (errorCode != null) {
      ContainerCommandResponseProto getBlockResp =
          ContainerCommandResponseProto.newBuilder()
              .setResult(errorCode)
              .setCmdType(Type.GetBlock)
              .build();
      response = completedFuture(getBlockResp);
    } else {
      ContainerCommandResponseProto getBlockResp =
          ContainerCommandResponseProto.newBuilder()
              .setGetBlock(GetBlockResponseProto.newBuilder()
                  .setBlockData(BlockData.newBuilder()
                      .addChunks(createChunkInfo(data))
                      .setBlockID(createBlockId(containerId, localId))
                      .build())
                  .build()
              )
              .setResult(Result.SUCCESS)
              .setCmdType(Type.GetBlock)
              .build();
      response = completedFuture(getBlockResp);
    }
    doAnswer(invocation -> new XceiverClientReply(response))
        .when(mockDnProtocol)
        .sendCommandAsync(argThat(matchCmd(Type.GetBlock)), any());
  }

  @NotNull
  private ChunkInfo createChunkInfo(byte[] data) throws Exception {
    Checksum checksum = new Checksum(ChecksumType.CRC32, 4);
    return ChunkInfo.newBuilder()
        .setOffset(0)
        .setLen(data.length)
        .setChunkName("chunk1")
        .setChecksumData(checksum.computeChecksum(data).getProtoBufMessage())
        .build();
  }

  private void mockReadChunk(XceiverClientGrpc mockDnProtocol,
                             long containerId, long localId,
                             byte[] data,
                             Exception exception,
                             Result errorCode) throws Exception {
    final CompletableFuture<ContainerCommandResponseProto> response;
    if (exception != null) {
      response = new CompletableFuture<>();
      response.completeExceptionally(exception);
    } else if (errorCode != null) {
      ContainerCommandResponseProto readChunkResp =
          ContainerCommandResponseProto.newBuilder()
              .setResult(errorCode)
              .setCmdType(Type.ReadChunk)
              .build();
      response = completedFuture(readChunkResp);
    } else {
      ContainerCommandResponseProto readChunkResp =
          ContainerCommandResponseProto.newBuilder()
              .setReadChunk(ReadChunkResponseProto.newBuilder()
                  .setBlockID(createBlockId(containerId, localId))
                  .setChunkData(createChunkInfo(data))
                  .setData(ByteString.copyFrom(data))
                  .build()
              )
              .setResult(Result.SUCCESS)
              .setCmdType(Type.ReadChunk)
              .build();
      response = completedFuture(readChunkResp);
    }

    doAnswer(invocation -> new XceiverClientReply(response))
        .when(mockDnProtocol)
        .sendCommandAsync(argThat(matchCmd(Type.ReadChunk)), any());

  }

  private static Pipeline createPipeline(DatanodeDetails dn) {
    return createPipeline(Collections.singletonList(dn));
  }

  private static Pipeline createPipeline(List<DatanodeDetails> nodes) {
    return Pipeline.newBuilder()
        .setState(Pipeline.PipelineState.OPEN)
        .setId(PipelineID.randomId())
        .setReplicationConfig(
            RatisReplicationConfig.getInstance(ReplicationFactor.THREE))
        .setNodes(nodes)
        .build();
  }
}<|MERGE_RESOLUTION|>--- conflicted
+++ resolved
@@ -164,14 +164,10 @@
 
     mockScmBlockLocationProtocol = mock(ScmBlockLocationProtocol.class);
     mockScmContainerClient =
-<<<<<<< HEAD
-        Mockito.mock(StorageContainerLocationProtocol.class);
+        mock(StorageContainerLocationProtocol.class);
     InnerNode.Factory factory = InnerNodeImpl.FACTORY;
     when(mockScmBlockLocationProtocol.getClusterTree()).thenReturn(
         factory.newInnerNode("", "", null, NetConstants.ROOT_LEVEL, 1));
-=======
-        mock(StorageContainerLocationProtocol.class);
->>>>>>> 7c47d6a8
 
     OmTestManagers omTestManagers = new OmTestManagers(conf,
         mockScmBlockLocationProtocol, mockScmContainerClient);
