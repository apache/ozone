/*
 * Licensed to the Apache Software Foundation (ASF) under one or more
 * contributor license agreements.  See the NOTICE file distributed with this
 * work for additional information regarding copyright ownership.  The ASF
 * licenses this file to you under the Apache License, Version 2.0 (the
 * "License"); you may not use this file except in compliance with the License.
 * You may obtain a copy of the License at
 * <p>
 * http://www.apache.org/licenses/LICENSE-2.0
 * <p>
 * Unless required by applicable law or agreed to in writing, software
 * distributed under the License is distributed on an "AS IS" BASIS,WITHOUT
 * WARRANTIES OR CONDITIONS OF ANY KIND, either express or implied. See the
 * License for the specific language governing permissions and limitations under
 * the License.
 */
package org.apache.hadoop.ozone.om;

import org.apache.hadoop.fs.CommonConfigurationKeysPublic;
import org.apache.hadoop.fs.FileSystem;
import org.apache.hadoop.fs.Path;
import org.apache.hadoop.fs.contract.ContractTestUtils;
import org.apache.hadoop.hdds.client.BlockID;
import org.apache.hadoop.hdds.client.ContainerBlockID;
import org.apache.hadoop.hdds.client.DefaultReplicationConfig;
import org.apache.hadoop.hdds.client.ECReplicationConfig;
import org.apache.hadoop.hdds.client.RatisReplicationConfig;
import org.apache.hadoop.hdds.client.ReplicationConfig;
import org.apache.hadoop.hdds.conf.OzoneConfiguration;
import org.apache.hadoop.hdds.protocol.proto.HddsProtos;
import org.apache.hadoop.hdds.scm.HddsWhiteboxTestUtils;
import org.apache.hadoop.hdds.scm.pipeline.MockPipeline;
import org.apache.hadoop.hdds.utils.IOUtils;
import org.apache.hadoop.hdds.utils.db.Table;
import org.apache.hadoop.metrics2.MetricsRecordBuilder;
import org.apache.hadoop.ozone.MiniOzoneCluster;
import org.apache.hadoop.ozone.OzoneAcl;
import org.apache.hadoop.ozone.OzoneConsts;
import org.apache.hadoop.ozone.TestDataUtil;
import org.apache.hadoop.ozone.client.ObjectStore;
import org.apache.hadoop.ozone.client.OzoneClient;
import org.apache.hadoop.ozone.om.exceptions.OMException;
import org.apache.hadoop.ozone.om.helpers.BucketLayout;
import org.apache.hadoop.ozone.om.helpers.OmBucketArgs;
import org.apache.hadoop.ozone.om.helpers.OmBucketInfo;
import org.apache.hadoop.ozone.om.helpers.OmKeyArgs;
import org.apache.hadoop.ozone.om.helpers.OmKeyLocationInfo;
import org.apache.hadoop.ozone.om.helpers.OmVolumeArgs;
import org.apache.hadoop.ozone.om.helpers.OpenKeySession;
import org.apache.hadoop.ozone.om.protocol.OzoneManagerProtocol;
import org.apache.hadoop.ozone.security.acl.IAccessAuthorizer;
import org.apache.hadoop.ozone.security.acl.OzoneObj;
import org.apache.hadoop.ozone.security.acl.OzoneObjInfo;
import org.apache.hadoop.security.UserGroupInformation;
import org.apache.hadoop.ozone.snapshot.SnapshotDiffResponse;
import org.apache.ozone.test.GenericTestUtils;
import org.assertj.core.util.Lists;
import org.junit.jupiter.api.AfterAll;
import org.junit.jupiter.api.BeforeAll;
import org.junit.jupiter.api.Test;
import org.junit.jupiter.api.TestInstance;
import org.junit.jupiter.api.Timeout;
import org.junit.jupiter.params.ParameterizedTest;
import org.junit.jupiter.params.provider.EnumSource;

import java.io.IOException;
import java.util.Collections;
import java.util.List;
import java.util.UUID;
import java.util.concurrent.TimeUnit;

import static org.apache.hadoop.ozone.OzoneAcl.AclScope.ACCESS;
import static org.apache.hadoop.ozone.OzoneConsts.OZONE_ROOT;
import static org.apache.hadoop.ozone.OzoneConsts.OZONE_URI_DELIMITER;
import static org.apache.hadoop.ozone.om.OMConfigKeys.OZONE_OM_ADDRESS_KEY;
import static org.apache.hadoop.ozone.security.acl.OzoneObj.ResourceType.BUCKET;
import static org.apache.hadoop.ozone.security.acl.OzoneObj.ResourceType.VOLUME;
import static org.apache.hadoop.ozone.security.acl.OzoneObj.StoreType.OZONE;
import static org.apache.ozone.test.MetricsAsserts.getLongCounter;
import static org.apache.ozone.test.MetricsAsserts.getMetrics;
import static org.junit.jupiter.api.Assertions.assertEquals;
import static org.assertj.core.api.Assertions.assertThat;
import static org.junit.jupiter.api.Assertions.assertThrows;
import static org.junit.jupiter.api.Assertions.assertTrue;
import static org.mockito.Mockito.any;
import static org.mockito.Mockito.anyInt;
import static org.mockito.Mockito.doReturn;
import static org.mockito.Mockito.doThrow;
import static org.mockito.Mockito.eq;
import static org.mockito.Mockito.spy;

/**
 * Test for OM metrics.
 */
@TestInstance(TestInstance.Lifecycle.PER_CLASS)
@Timeout(300)
public class TestOmMetrics {
  private MiniOzoneCluster cluster;
  private MiniOzoneCluster.Builder clusterBuilder;
  private OzoneConfiguration conf;
  private OzoneManager ozoneManager;
  private OzoneManagerProtocol writeClient;
  /**
   * The exception used for testing failure metrics.
   */
  private final OMException exception =
      new OMException("dummyException", OMException.ResultCodes.TIMEOUT);
  private OzoneClient client;
  /**
   * Create a MiniDFSCluster for testing.
   */

  @BeforeAll
  public void setup() throws Exception {
    conf = new OzoneConfiguration();
    conf.setTimeDuration(OMConfigKeys.OZONE_OM_METRICS_SAVE_INTERVAL,
        1000, TimeUnit.MILLISECONDS);
    // Speed up background directory deletion for this test.
    conf.setTimeDuration(OMConfigKeys.OZONE_DIR_DELETING_SERVICE_INTERVAL, 1000, TimeUnit.MILLISECONDS);
    // For testing fs operations with legacy buckets.
    conf.setBoolean(OMConfigKeys.OZONE_OM_ENABLE_FILESYSTEM_PATHS, true);
    clusterBuilder = MiniOzoneCluster.newBuilder(conf).setNumDatanodes(5);
    startCluster();
  }

  private void startCluster() throws Exception {
    cluster = clusterBuilder.build();
    cluster.waitForClusterToBeReady();
    ozoneManager = cluster.getOzoneManager();
    client = cluster.newClient();
    writeClient = client.getObjectStore()
        .getClientProxy().getOzoneManagerClient();
  }

  /**
   * Shutdown MiniDFSCluster.
   */
  @AfterAll
  public void shutdown() {
    IOUtils.closeQuietly(client);
    if (cluster != null) {
      cluster.shutdown();
    }
  }

  @Test
  public void testVolumeOps() throws Exception {
    VolumeManager volumeManager =
        (VolumeManager) HddsWhiteboxTestUtils.getInternalState(
            ozoneManager, "volumeManager");
    VolumeManager mockVm = spy(volumeManager);

    // get initial values for metrics
    MetricsRecordBuilder omMetrics = getMetrics("OMMetrics");
    long initialNumVolumeOps = getLongCounter("NumVolumeOps", omMetrics);
    long initialNumVolumeCreates = getLongCounter("NumVolumeCreates", omMetrics);
    long initialNumVolumeUpdates = getLongCounter("NumVolumeUpdates", omMetrics);
    long initialNumVolumeInfos = getLongCounter("NumVolumeInfos", omMetrics);
    long initialNumVolumeDeletes = getLongCounter("NumVolumeDeletes", omMetrics);
    long initialNumVolumeLists = getLongCounter("NumVolumeLists", omMetrics);
    long initialNumVolumes = getLongCounter("NumVolumes", omMetrics);

    long initialNumVolumeCreateFails = getLongCounter("NumVolumeCreateFails", omMetrics);
    long initialNumVolumeUpdateFails = getLongCounter("NumVolumeUpdateFails", omMetrics);
    long initialNumVolumeInfoFails = getLongCounter("NumVolumeInfoFails", omMetrics);
    long initialNumVolumeDeleteFails = getLongCounter("NumVolumeDeleteFails", omMetrics);
    long initialNumVolumeListFails = getLongCounter("NumVolumeListFails", omMetrics);

    OmVolumeArgs volumeArgs = createVolumeArgs();
    doVolumeOps(volumeArgs);

    omMetrics = getMetrics("OMMetrics");
    assertEquals(initialNumVolumeOps + 5, getLongCounter("NumVolumeOps", omMetrics));
    assertEquals(initialNumVolumeCreates + 1, getLongCounter("NumVolumeCreates", omMetrics));
    assertEquals(initialNumVolumeUpdates + 1, getLongCounter("NumVolumeUpdates", omMetrics));
    assertEquals(initialNumVolumeInfos + 1, getLongCounter("NumVolumeInfos", omMetrics));
    assertEquals(initialNumVolumeDeletes + 1, getLongCounter("NumVolumeDeletes", omMetrics));
    assertEquals(initialNumVolumeLists + 1, getLongCounter("NumVolumeLists", omMetrics));
    assertEquals(initialNumVolumes, getLongCounter("NumVolumes", omMetrics));

    volumeArgs = createVolumeArgs();
    writeClient.createVolume(volumeArgs);
    volumeArgs = createVolumeArgs();
    writeClient.createVolume(volumeArgs);
    volumeArgs = createVolumeArgs();
    writeClient.createVolume(volumeArgs);
    writeClient.deleteVolume(volumeArgs.getVolume());

    omMetrics = getMetrics("OMMetrics");
    // Accounting 's3v' volume which is created by default.
    assertEquals(initialNumVolumes + 2, getLongCounter("NumVolumes", omMetrics));

    // inject exception to test for Failure Metrics on the read path
    doThrow(exception).when(mockVm).getVolumeInfo(any());
    doThrow(exception).when(mockVm).listVolumes(any(), any(),
        any(), anyInt());

    HddsWhiteboxTestUtils.setInternalState(ozoneManager,
        "volumeManager", mockVm);

    // inject exception to test for Failure Metrics on the write path
    OMMetadataManager metadataManager = mockWritePathExceptions(OmVolumeArgs.class);
    volumeArgs = createVolumeArgs();
    doVolumeOps(volumeArgs);

    omMetrics = getMetrics("OMMetrics");
    assertEquals(initialNumVolumeOps + 14, getLongCounter("NumVolumeOps", omMetrics));
    assertEquals(initialNumVolumeCreates + 5, getLongCounter("NumVolumeCreates", omMetrics));
    assertEquals(initialNumVolumeUpdates + 2, getLongCounter("NumVolumeUpdates", omMetrics));
    assertEquals(initialNumVolumeInfos + 2, getLongCounter("NumVolumeInfos", omMetrics));
    assertEquals(initialNumVolumeDeletes + 3, getLongCounter("NumVolumeDeletes", omMetrics));
    assertEquals(initialNumVolumeLists + 2, getLongCounter("NumVolumeLists", omMetrics));

    assertEquals(initialNumVolumeCreateFails + 1, getLongCounter("NumVolumeCreateFails", omMetrics));
    assertEquals(initialNumVolumeUpdateFails + 1, getLongCounter("NumVolumeUpdateFails", omMetrics));
    assertEquals(initialNumVolumeInfoFails + 1, getLongCounter("NumVolumeInfoFails", omMetrics));
    assertEquals(initialNumVolumeDeleteFails + 1, getLongCounter("NumVolumeDeleteFails", omMetrics));
    assertEquals(initialNumVolumeListFails + 1, getLongCounter("NumVolumeListFails", omMetrics));
    assertEquals(initialNumVolumes + 2, getLongCounter("NumVolumes", omMetrics));

    // restore state
    HddsWhiteboxTestUtils.setInternalState(ozoneManager,
        "volumeManager", volumeManager);
    HddsWhiteboxTestUtils.setInternalState(ozoneManager,
        "metadataManager", metadataManager);
  }

  @Test
  public void testBucketOps() throws Exception {
    BucketManager bucketManager =
        (BucketManager) HddsWhiteboxTestUtils.getInternalState(
            ozoneManager, "bucketManager");
    BucketManager mockBm = spy(bucketManager);

    // get initial values for metrics
    MetricsRecordBuilder omMetrics = getMetrics("OMMetrics");
    long initialNumBucketOps = getLongCounter("NumBucketOps", omMetrics);
    long initialNumBucketCreates = getLongCounter("NumBucketCreates", omMetrics);
    long initialNumBucketUpdates = getLongCounter("NumBucketUpdates", omMetrics);
    long initialNumBucketInfos = getLongCounter("NumBucketInfos", omMetrics);
    long initialNumBucketDeletes = getLongCounter("NumBucketDeletes", omMetrics);
    long initialNumBucketLists = getLongCounter("NumBucketLists", omMetrics);
    long initialNumBuckets = getLongCounter("NumBuckets", omMetrics);
    long initialEcBucketCreateTotal = getLongCounter("EcBucketCreateTotal", omMetrics);
    long initialEcBucketCreateFailsTotal = getLongCounter("EcBucketCreateFailsTotal", omMetrics);

    long initialNumBucketCreateFails = getLongCounter("NumBucketCreateFails", omMetrics);
    long initialNumBucketUpdateFails = getLongCounter("NumBucketUpdateFails", omMetrics);
    long initialNumBucketInfoFails = getLongCounter("NumBucketInfoFails", omMetrics);
    long initialNumBucketDeleteFails = getLongCounter("NumBucketDeleteFails", omMetrics);
    long initialNumBucketListFails = getLongCounter("NumBucketListFails", omMetrics);

    OmBucketInfo bucketInfo = createBucketInfo(false);
    doBucketOps(bucketInfo);

    omMetrics = getMetrics("OMMetrics");
    assertEquals(initialNumBucketOps + 5, getLongCounter("NumBucketOps", omMetrics));
    assertEquals(initialNumBucketCreates + 1, getLongCounter("NumBucketCreates", omMetrics));
    assertEquals(initialNumBucketUpdates + 1, getLongCounter("NumBucketUpdates", omMetrics));
    assertEquals(initialNumBucketInfos + 1, getLongCounter("NumBucketInfos", omMetrics));
    assertEquals(initialNumBucketDeletes + 1, getLongCounter("NumBucketDeletes", omMetrics));
    assertEquals(initialNumBucketLists + 1, getLongCounter("NumBucketLists", omMetrics));
    assertEquals(initialNumBuckets, getLongCounter("NumBuckets", omMetrics));

    OmBucketInfo ecBucketInfo = createBucketInfo(true);
    writeClient.createBucket(ecBucketInfo);
    writeClient.deleteBucket(ecBucketInfo.getVolumeName(),
        ecBucketInfo.getBucketName());

    omMetrics = getMetrics("OMMetrics");
    assertEquals(initialEcBucketCreateTotal + 1, getLongCounter("EcBucketCreateTotal", omMetrics));

    bucketInfo = createBucketInfo(false);
    writeClient.createBucket(bucketInfo);
    bucketInfo = createBucketInfo(false);
    writeClient.createBucket(bucketInfo);
    bucketInfo = createBucketInfo(false);
    writeClient.createBucket(bucketInfo);
    writeClient.deleteBucket(bucketInfo.getVolumeName(),
        bucketInfo.getBucketName());

    omMetrics = getMetrics("OMMetrics");
    assertEquals(initialNumBuckets + 2, getLongCounter("NumBuckets", omMetrics));

    // inject exception to test for Failure Metrics on the read path
    doThrow(exception).when(mockBm).getBucketInfo(any(), any());
    doThrow(exception).when(mockBm).listBuckets(any(), any(),
        any(), anyInt(), eq(false));

    HddsWhiteboxTestUtils.setInternalState(
        ozoneManager, "bucketManager", mockBm);

    // inject exception to test for Failure Metrics on the write path
    OMMetadataManager metadataManager = mockWritePathExceptions(OmBucketInfo.class);
    doBucketOps(bucketInfo);

    ecBucketInfo = createBucketInfo(true);
    try {
      writeClient.createBucket(ecBucketInfo);
    } catch (Exception e) {
      //Expected failure
    }
    omMetrics = getMetrics("OMMetrics");
    assertEquals(initialEcBucketCreateFailsTotal + 1, getLongCounter("EcBucketCreateFailsTotal", omMetrics));
    assertEquals(initialNumBucketOps + 17, getLongCounter("NumBucketOps", omMetrics));
    assertEquals(initialNumBucketCreates + 7, getLongCounter("NumBucketCreates", omMetrics));
    assertEquals(initialNumBucketUpdates + 2, getLongCounter("NumBucketUpdates", omMetrics));
    assertEquals(initialNumBucketInfos + 2, getLongCounter("NumBucketInfos", omMetrics));
    assertEquals(initialNumBucketDeletes + 4, getLongCounter("NumBucketDeletes", omMetrics));
    assertEquals(initialNumBucketLists + 2, getLongCounter("NumBucketLists", omMetrics));

    assertEquals(initialNumBucketCreateFails + 2, getLongCounter("NumBucketCreateFails", omMetrics));
    assertEquals(initialNumBucketUpdateFails + 1, getLongCounter("NumBucketUpdateFails", omMetrics));
    assertEquals(initialNumBucketInfoFails + 1, getLongCounter("NumBucketInfoFails", omMetrics));
    assertEquals(initialNumBucketDeleteFails + 1, getLongCounter("NumBucketDeleteFails", omMetrics));
    assertEquals(initialNumBucketListFails + 1, getLongCounter("NumBucketListFails", omMetrics));
    assertEquals(initialNumBuckets + 2, getLongCounter("NumBuckets", omMetrics));

    // restore state
    HddsWhiteboxTestUtils.setInternalState(ozoneManager,
        "bucketManager", bucketManager);
    HddsWhiteboxTestUtils.setInternalState(ozoneManager,
        "metadataManager", metadataManager);
  }

  @Test
  public void testKeyOps() throws Exception {
    String volumeName = UUID.randomUUID().toString();
    String bucketName = UUID.randomUUID().toString();
    KeyManager keyManager = (KeyManager) HddsWhiteboxTestUtils
        .getInternalState(ozoneManager, "keyManager");
    KeyManager mockKm = spy(keyManager);

    // get initial values for metrics
    MetricsRecordBuilder omMetrics = getMetrics("OMMetrics");
    long initialNumKeyOps = getLongCounter("NumKeyOps", omMetrics);
    long initialNumKeyAllocate = getLongCounter("NumKeyAllocate", omMetrics);
    long initialNumKeyLookup = getLongCounter("NumKeyLookup", omMetrics);
    long initialNumKeyDeletes = getLongCounter("NumKeyDeletes", omMetrics);
    long initialNumKeyLists = getLongCounter("NumKeyLists", omMetrics);
    long initialNumTrashKeyLists = getLongCounter("NumTrashKeyLists", omMetrics);
    long initialNumKeys = getLongCounter("NumKeys", omMetrics);
    long initialNumInitiateMultipartUploads = getLongCounter("NumInitiateMultipartUploads", omMetrics);
    long initialNumGetObjectTagging = getLongCounter("NumGetObjectTagging", omMetrics);
    long initialNumPutObjectTagging = getLongCounter("NumPutObjectTagging", omMetrics);
    long initialNumDeleteObjectTagging = getLongCounter("NumDeleteObjectTagging", omMetrics);

    long initialEcKeyCreateTotal = getLongCounter("EcKeyCreateTotal", omMetrics);
    long initialNumKeyAllocateFails = getLongCounter("NumKeyAllocateFails", omMetrics);
    long initialNumKeyLookupFails = getLongCounter("NumKeyLookupFails", omMetrics);
    long initialNumKeyDeleteFails = getLongCounter("NumKeyDeleteFails", omMetrics);
    long initialNumTrashKeyListFails = getLongCounter("NumTrashKeyListFails", omMetrics);
    long initialNumInitiateMultipartUploadFails = getLongCounter("NumInitiateMultipartUploadFails", omMetrics);
    long initialNumBlockAllocationFails = getLongCounter("NumBlockAllocationFails", omMetrics);
    long initialNumKeyListFails = getLongCounter("NumKeyListFails", omMetrics);
    long initialEcKeyCreateFailsTotal = getLongCounter("EcKeyCreateFailsTotal", omMetrics);
    long initialNumGetObjectTaggingFails = getLongCounter("NumGetObjectTaggingFails", omMetrics);
    long initialNumPutObjectTaggingFails = getLongCounter("NumPutObjectTaggingFails", omMetrics);
    long initialNumDeleteObjectTaggingFails = getLongCounter("NumDeleteObjectTaggingFails", omMetrics);

    // see HDDS-10078 for making this work with FILE_SYSTEM_OPTIMIZED layout
    TestDataUtil.createVolumeAndBucket(client, volumeName, bucketName, BucketLayout.LEGACY);
    OmKeyArgs keyArgs = createKeyArgs(volumeName, bucketName,
        RatisReplicationConfig.getInstance(HddsProtos.ReplicationFactor.THREE));
    doKeyOps(keyArgs);

    omMetrics = getMetrics("OMMetrics");

<<<<<<< HEAD
    assertEquals(initialNumKeyOps + 10, getLongCounter("NumKeyOps", omMetrics));
=======
    assertEquals(initialNumKeyOps + 8, getLongCounter("NumKeyOps", omMetrics));
>>>>>>> 7106fac3
    assertEquals(initialNumKeyAllocate + 1, getLongCounter("NumKeyAllocate", omMetrics));
    assertEquals(initialNumKeyLookup + 1, getLongCounter("NumKeyLookup", omMetrics));
    assertEquals(initialNumKeyDeletes + 1, getLongCounter("NumKeyDeletes", omMetrics));
    assertEquals(initialNumKeyLists + 1, getLongCounter("NumKeyLists", omMetrics));
    assertEquals(initialNumTrashKeyLists + 1, getLongCounter("NumTrashKeyLists", omMetrics));
    assertEquals(initialNumKeys, getLongCounter("NumKeys", omMetrics));
    assertEquals(initialNumInitiateMultipartUploads + 1, getLongCounter("NumInitiateMultipartUploads", omMetrics));
    assertEquals(initialNumGetObjectTagging + 1, getLongCounter("NumGetObjectTagging", omMetrics));
    assertEquals(initialNumPutObjectTagging + 1, getLongCounter("NumPutObjectTagging", omMetrics));
    assertEquals(initialNumDeleteObjectTagging + 1, getLongCounter("NumDeleteObjectTagging", omMetrics));

    keyArgs = createKeyArgs(volumeName, bucketName,
        new ECReplicationConfig("rs-3-2-1024K"));
    doKeyOps(keyArgs);

    omMetrics = getMetrics("OMMetrics");
    assertEquals(initialNumKeys, getLongCounter("NumKeys", omMetrics));
    assertEquals(initialEcKeyCreateTotal + 1, getLongCounter("EcKeyCreateTotal", omMetrics));

    keyArgs = createKeyArgs(volumeName, bucketName,
        RatisReplicationConfig.getInstance(HddsProtos.ReplicationFactor.THREE));
    OpenKeySession keySession = writeClient.openKey(keyArgs);
    writeClient.commitKey(keyArgs, keySession.getId());
    keyArgs = createKeyArgs(volumeName, bucketName,
        RatisReplicationConfig.getInstance(HddsProtos.ReplicationFactor.THREE));
    keySession = writeClient.openKey(keyArgs);
    writeClient.commitKey(keyArgs, keySession.getId());
    keyArgs = createKeyArgs(volumeName, bucketName,
        RatisReplicationConfig.getInstance(HddsProtos.ReplicationFactor.THREE));
    keySession = writeClient.openKey(keyArgs);
    writeClient.commitKey(keyArgs, keySession.getId());
    writeClient.deleteKey(keyArgs);

    keyArgs = createKeyArgs(volumeName, bucketName,
        new ECReplicationConfig("rs-6-3-1024K"));
    try {
      keySession = writeClient.openKey(keyArgs);
      writeClient.commitKey(keyArgs, keySession.getId());
    } catch (Exception e) {
      //Expected Failure in preExecute due to not enough datanode
      assertThat(e.getMessage()).contains("No enough datanodes to choose");
    }

    omMetrics = getMetrics("OMMetrics");
    assertEquals(initialNumKeys + 2, getLongCounter("NumKeys", omMetrics));
    assertEquals(initialNumBlockAllocationFails + 1, getLongCounter("NumBlockAllocationFails", omMetrics));

    // inject exception to test for Failure Metrics on the read path
    doThrow(exception).when(mockKm).lookupKey(any(), any(), any());
    doThrow(exception).when(mockKm).listKeys(
        any(), any(), any(), any(), anyInt());
    doThrow(exception).when(mockKm).listTrash(
        any(), any(), any(), any(), anyInt());
    doThrow(exception).when(mockKm).getObjectTagging(any(), any());
    OmMetadataReader omMetadataReader =
        (OmMetadataReader) ozoneManager.getOmMetadataReader().get();
    HddsWhiteboxTestUtils.setInternalState(
        ozoneManager, "keyManager", mockKm);

    HddsWhiteboxTestUtils.setInternalState(
        omMetadataReader, "keyManager", mockKm);

    // inject exception to test for Failure Metrics on the write path
    OMMetadataManager metadataManager = mockWritePathExceptions(OmBucketInfo.class);
    keyArgs = createKeyArgs(volumeName, bucketName,
        RatisReplicationConfig.getInstance(HddsProtos.ReplicationFactor.THREE));
    doKeyOps(keyArgs);

    omMetrics = getMetrics("OMMetrics");
<<<<<<< HEAD
    assertEquals(initialNumKeyOps + 37, getLongCounter("NumKeyOps", omMetrics));
=======
    assertEquals(initialNumKeyOps + 31, getLongCounter("NumKeyOps", omMetrics));
>>>>>>> 7106fac3
    assertEquals(initialNumKeyAllocate + 6, getLongCounter("NumKeyAllocate", omMetrics));
    assertEquals(initialNumKeyLookup + 3, getLongCounter("NumKeyLookup", omMetrics));
    assertEquals(initialNumKeyDeletes + 4, getLongCounter("NumKeyDeletes", omMetrics));
    assertEquals(initialNumKeyLists + 3, getLongCounter("NumKeyLists", omMetrics));
    assertEquals(initialNumTrashKeyLists + 3, getLongCounter("NumTrashKeyLists", omMetrics));
    assertEquals(initialNumInitiateMultipartUploads + 3, getLongCounter("NumInitiateMultipartUploads", omMetrics));

    assertEquals(initialNumKeyAllocateFails + 1, getLongCounter("NumKeyAllocateFails", omMetrics));
    assertEquals(initialNumKeyLookupFails + 1, getLongCounter("NumKeyLookupFails", omMetrics));
    assertEquals(initialNumKeyDeleteFails + 1, getLongCounter("NumKeyDeleteFails", omMetrics));
    assertEquals(initialNumKeyListFails + 1, getLongCounter("NumKeyListFails", omMetrics));
    assertEquals(initialNumTrashKeyListFails + 1, getLongCounter("NumTrashKeyListFails", omMetrics));
    assertEquals(initialNumInitiateMultipartUploadFails + 1, getLongCounter(
        "NumInitiateMultipartUploadFails", omMetrics));
    assertEquals(initialNumKeys + 2, getLongCounter("NumKeys", omMetrics));
    assertEquals(initialNumGetObjectTaggingFails + 1,  getLongCounter("NumGetObjectTaggingFails", omMetrics));
    assertEquals(initialNumPutObjectTaggingFails + 1, getLongCounter("NumPutObjectTaggingFails", omMetrics));
    assertEquals(initialNumDeleteObjectTaggingFails + 1, getLongCounter("NumDeleteObjectTaggingFails", omMetrics));

    keyArgs = createKeyArgs(volumeName, bucketName,
        new ECReplicationConfig("rs-3-2-1024K"));
    try {
      keySession = writeClient.openKey(keyArgs);
      writeClient.commitKey(keyArgs, keySession.getId());
    } catch (Exception e) {
      //Expected Failure
    }
    omMetrics = getMetrics("OMMetrics");
    assertEquals(initialEcKeyCreateFailsTotal + 1, getLongCounter("EcKeyCreateFailsTotal", omMetrics));

    // restore state
    HddsWhiteboxTestUtils.setInternalState(ozoneManager,
        "keyManager", keyManager);
    HddsWhiteboxTestUtils.setInternalState(ozoneManager,
        "metadataManager", metadataManager);
  }

  @ParameterizedTest
  @EnumSource(value = BucketLayout.class, names = {"FILE_SYSTEM_OPTIMIZED", "LEGACY"})
  public void testDirectoryOps(BucketLayout bucketLayout) throws Exception {
    // get initial values for metrics
    MetricsRecordBuilder omMetrics = getMetrics("OMMetrics");
    long initialNumKeys = getLongCounter("NumKeys", omMetrics);
    long initialNumCreateDirectory = getLongCounter("NumCreateDirectory", omMetrics);
    long initialNumKeyDeletes = getLongCounter("NumKeyDeletes", omMetrics);
    long initialNumKeyRenames = getLongCounter("NumKeyRenames", omMetrics);

    // How long to wait for directory deleting service to clean up the files before aborting the test.
    final int timeoutMillis =
        (int)conf.getTimeDuration(OMConfigKeys.OZONE_DIR_DELETING_SERVICE_INTERVAL, 0, TimeUnit.MILLISECONDS) * 3;
    assertTrue(timeoutMillis > 0, "Failed to read directory deleting service interval. Retrieved " + timeoutMillis +
        " milliseconds");

    String volumeName = UUID.randomUUID().toString();
    String bucketName = UUID.randomUUID().toString();

    // create bucket with different layout in each ParameterizedTest
    TestDataUtil.createVolumeAndBucket(client, volumeName, bucketName, bucketLayout);

    // Create bucket with 2 nested directories.
    String rootPath = String.format("%s://%s/",
        OzoneConsts.OZONE_OFS_URI_SCHEME, conf.get(OZONE_OM_ADDRESS_KEY));
    conf.set(CommonConfigurationKeysPublic.FS_DEFAULT_NAME_KEY, rootPath);
    FileSystem fs = FileSystem.get(conf);
    Path bucketPath = new Path(OZONE_ROOT, String.join(OZONE_URI_DELIMITER, volumeName, bucketName));
    Path dirPath = new Path(bucketPath, String.join(OZONE_URI_DELIMITER, "dir1", "dir2"));
    fs.mkdirs(dirPath);
    assertEquals(bucketLayout,
        client.getObjectStore().getVolume(volumeName).getBucket(bucketName).getBucketLayout());
    omMetrics = getMetrics("OMMetrics");
    assertEquals(initialNumKeys + 2, getLongCounter("NumKeys", omMetrics));
    // Only one directory create command is given, even though it created two directories.
    assertEquals(initialNumCreateDirectory + 1, getLongCounter("NumCreateDirectory", omMetrics));
    assertEquals(initialNumKeyDeletes, getLongCounter("NumKeyDeletes", omMetrics));
    assertEquals(initialNumKeyRenames, getLongCounter("NumKeyRenames", omMetrics));


    // Add 2 files at different parts of the tree.
    ContractTestUtils.touch(fs, new Path(dirPath, "file1"));
    ContractTestUtils.touch(fs, new Path(dirPath.getParent(), "file2"));
    omMetrics = getMetrics("OMMetrics");
    assertEquals(initialNumKeys + 4, getLongCounter("NumKeys", omMetrics));
    assertEquals(initialNumCreateDirectory + 1, getLongCounter("NumCreateDirectory", omMetrics));
    assertEquals(initialNumKeyDeletes, getLongCounter("NumKeyDeletes", omMetrics));
    assertEquals(initialNumKeyRenames, getLongCounter("NumKeyRenames", omMetrics));

    // Rename the child directory.
    fs.rename(dirPath, new Path(dirPath.getParent(), "new-name"));
    omMetrics = getMetrics("OMMetrics");
    assertEquals(initialNumKeys + 4, getLongCounter("NumKeys", omMetrics));
    assertEquals(initialNumCreateDirectory + 1, getLongCounter("NumCreateDirectory", omMetrics));
    assertEquals(initialNumKeyDeletes, getLongCounter("NumKeyDeletes", omMetrics));
    long expectedRenames = 1;
    if (bucketLayout == BucketLayout.LEGACY) {
      // Legacy bucket must rename keys individually.
      expectedRenames = 2;
    }
    assertEquals(initialNumKeyRenames + expectedRenames, getLongCounter("NumKeyRenames", omMetrics));

    // Delete metric should be decremented by directory deleting service in the background.
    fs.delete(dirPath.getParent(), true);
    GenericTestUtils.waitFor(() -> {
      long keyCount = getLongCounter("NumKeys", getMetrics("OMMetrics"));
      return keyCount == 0;
    }, timeoutMillis / 5, timeoutMillis);
    omMetrics = getMetrics("OMMetrics");
    assertEquals(initialNumKeys, getLongCounter("NumKeys", omMetrics));
    // This is the number of times the create directory command was given, not the current number of directories.
    assertEquals(initialNumCreateDirectory + 1, getLongCounter("NumCreateDirectory", omMetrics));
    // Directory delete counts as key delete. One command was given so the metric is incremented once.
    assertEquals(initialNumKeyDeletes + 1, getLongCounter("NumKeyDeletes", omMetrics));
    assertEquals(initialNumKeyRenames + expectedRenames, getLongCounter("NumKeyRenames", omMetrics));

    // Re-create the same tree as before, but this time delete the bucket recursively.
    // All metrics should still be properly updated.
    fs.mkdirs(dirPath);
    ContractTestUtils.touch(fs, new Path(dirPath, "file1"));
    ContractTestUtils.touch(fs, new Path(dirPath.getParent(), "file2"));
    assertEquals(initialNumKeys, getLongCounter("NumKeys", omMetrics));
    fs.delete(bucketPath, true);
    GenericTestUtils.waitFor(() -> {
      long keyCount = getLongCounter("NumKeys", getMetrics("OMMetrics"));
      return keyCount == 0;
    }, timeoutMillis / 5, timeoutMillis);
    omMetrics = getMetrics("OMMetrics");
    assertEquals(initialNumKeys, getLongCounter("NumKeys", omMetrics));
    assertEquals(initialNumCreateDirectory + 2, getLongCounter("NumCreateDirectory", omMetrics));
    // One more keys delete request is given as part of the bucket delete to do a batch delete of its keys.
    assertEquals(initialNumKeyDeletes + 2, getLongCounter("NumKeyDeletes", omMetrics));
    assertEquals(initialNumKeyRenames + expectedRenames, getLongCounter("NumKeyRenames", omMetrics));
  }

  @Test
  public void testSnapshotOps() throws Exception {
    // This tests needs enough dataNodes to allocate the blocks for the keys.
    // get initial values for metrics
    MetricsRecordBuilder omMetrics = getMetrics("OMMetrics");
    long initialNumSnapshotCreateFails = getLongCounter("NumSnapshotCreateFails", omMetrics);
    long initialNumSnapshotCreates = getLongCounter("NumSnapshotCreates", omMetrics);
    long initialNumSnapshotListFails = getLongCounter("NumSnapshotListFails", omMetrics);
    long initialNumSnapshotLists = getLongCounter("NumSnapshotLists", omMetrics);
    long initialNumSnapshotActive = getLongCounter("NumSnapshotActive", omMetrics);
    long initialNumSnapshotDeleted = getLongCounter("NumSnapshotDeleted", omMetrics);
    long initialNumSnapshotDiffJobs = getLongCounter("NumSnapshotDiffJobs", omMetrics);
    long initialNumSnapshotDiffJobFails = getLongCounter("NumSnapshotDiffJobFails", omMetrics);

    OmBucketInfo omBucketInfo = createBucketInfo(false);

    String volumeName = omBucketInfo.getVolumeName();
    String bucketName = omBucketInfo.getBucketName();
    String snapshot1 = "snap1";
    String snapshot2 = "snap2";

    writeClient.createBucket(omBucketInfo);

    // Create first key
    OmKeyArgs keyArgs1 = createKeyArgs(volumeName, bucketName,
        RatisReplicationConfig.getInstance(HddsProtos.ReplicationFactor.THREE));
    OpenKeySession keySession = writeClient.openKey(keyArgs1);
    writeClient.commitKey(keyArgs1, keySession.getId());

    // Create first snapshot
    writeClient.createSnapshot(volumeName, bucketName, snapshot1);

    omMetrics = getMetrics("OMMetrics");
    assertEquals(initialNumSnapshotCreateFails, getLongCounter("NumSnapshotCreateFails", omMetrics));
    assertEquals(initialNumSnapshotCreates + 1, getLongCounter("NumSnapshotCreates", omMetrics));
    assertEquals(initialNumSnapshotListFails, getLongCounter("NumSnapshotListFails", omMetrics));
    assertEquals(initialNumSnapshotLists, getLongCounter("NumSnapshotLists", omMetrics));
    assertEquals(initialNumSnapshotActive + 1, getLongCounter("NumSnapshotActive", omMetrics));
    assertEquals(initialNumSnapshotDeleted, getLongCounter("NumSnapshotDeleted", omMetrics));
    assertEquals(initialNumSnapshotDiffJobs, getLongCounter("NumSnapshotDiffJobs", omMetrics));
    assertEquals(initialNumSnapshotDiffJobFails, getLongCounter("NumSnapshotDiffJobFails", omMetrics));

    // Create second key
    OmKeyArgs keyArgs2 = createKeyArgs(volumeName, bucketName,
        RatisReplicationConfig.getInstance(HddsProtos.ReplicationFactor.THREE));
    OpenKeySession keySession2 = writeClient.openKey(keyArgs2);
    writeClient.commitKey(keyArgs2, keySession2.getId());

    // Create second snapshot
    writeClient.createSnapshot(volumeName, bucketName, snapshot2);

    // Snapshot diff
    while (true) {
      SnapshotDiffResponse response =
          writeClient.snapshotDiff(volumeName, bucketName, snapshot1, snapshot2,
              null, 100, false, false);
      if (response.getJobStatus() == SnapshotDiffResponse.JobStatus.DONE) {
        break;
      } else {
        Thread.sleep(response.getWaitTimeInMs());
      }
    }
    omMetrics = getMetrics("OMMetrics");
    assertEquals(initialNumSnapshotDiffJobs + 1, getLongCounter("NumSnapshotDiffJobs", omMetrics));
    assertEquals(initialNumSnapshotDiffJobFails, getLongCounter("NumSnapshotDiffJobFails", omMetrics));

    // List snapshots
    writeClient.listSnapshot(
        volumeName, bucketName, null, null, Integer.MAX_VALUE);

    omMetrics = getMetrics("OMMetrics");
    assertEquals(initialNumSnapshotActive + 2, getLongCounter("NumSnapshotActive", omMetrics));
    assertEquals(initialNumSnapshotCreates + 2, getLongCounter("NumSnapshotCreates", omMetrics));
    assertEquals(initialNumSnapshotListFails, getLongCounter("NumSnapshotListFails", omMetrics));
    assertEquals(initialNumSnapshotLists + 1, getLongCounter("NumSnapshotLists", omMetrics));

    // List snapshot: invalid bucket case.
    assertThrows(OMException.class, () -> writeClient.listSnapshot(volumeName,
        "invalidBucket", null, null, Integer.MAX_VALUE));
    omMetrics = getMetrics("OMMetrics");
    assertEquals(initialNumSnapshotLists + 2, getLongCounter("NumSnapshotLists", omMetrics));
    assertEquals(initialNumSnapshotListFails + 1, getLongCounter("NumSnapshotListFails", omMetrics));
  }

  private <T> OMMetadataManager mockWritePathExceptions(Class<T>klass) throws Exception {
    String tableName;
    if (klass == OmBucketInfo.class) {
      tableName = "bucketTable";
    } else {
      tableName = "volumeTable";
    }
    OMMetadataManager metadataManager = (OMMetadataManager)
        HddsWhiteboxTestUtils.getInternalState(ozoneManager, "metadataManager");
    OMMetadataManager mockMm = spy(metadataManager);
    @SuppressWarnings("unchecked")
    Table<String, T> table = (Table<String, T>)
        HddsWhiteboxTestUtils.getInternalState(metadataManager, tableName);
    Table<String, T> mockTable = spy(table);
    doThrow(exception).when(mockTable).isExist(any());
    if (klass == OmBucketInfo.class) {
      doReturn(mockTable).when(mockMm).getBucketTable();
    } else {
      doReturn(mockTable).when(mockMm).getVolumeTable();
    }
    HddsWhiteboxTestUtils.setInternalState(
        ozoneManager, "metadataManager", mockMm);

    // Return the original metadataManager so it can be restored later
    return metadataManager;
  }

  @Test
  public void testAclOperations() throws Exception {
    // get initial values for metrics
    MetricsRecordBuilder omMetrics = getMetrics("OMMetrics");
    long initialNumGetAcl = getLongCounter("NumGetAcl", omMetrics);
    long initialNumAddAcl = getLongCounter("NumAddAcl", omMetrics);
    long initialNumSetAcl = getLongCounter("NumSetAcl", omMetrics);
    long initialNumRemoveAcl = getLongCounter("NumRemoveAcl", omMetrics);
    // Create a volume.
    client.getObjectStore().createVolume("volumeacl");

    OzoneObj volObj = new OzoneObjInfo.Builder().setVolumeName("volumeacl")
        .setResType(VOLUME).setStoreType(OZONE).build();

    // Test getAcl, addAcl, setAcl, removeAcl
    List<OzoneAcl> acls = ozoneManager.getAcl(volObj);
    writeClient.addAcl(volObj,
        new OzoneAcl(IAccessAuthorizer.ACLIdentityType.USER, "ozoneuser",
            ACCESS, IAccessAuthorizer.ACLType.ALL));
    writeClient.setAcl(volObj, acls);
    writeClient.removeAcl(volObj, acls.get(0));

    omMetrics = getMetrics("OMMetrics");
    assertEquals(initialNumGetAcl + 1, getLongCounter("NumGetAcl", omMetrics));
    assertEquals(initialNumAddAcl + 1, getLongCounter("NumAddAcl", omMetrics));
    assertEquals(initialNumSetAcl + 1, getLongCounter("NumSetAcl", omMetrics));
    assertEquals(initialNumRemoveAcl + 1, getLongCounter("NumRemoveAcl", omMetrics));

    client.getObjectStore().deleteVolume("volumeacl");
  }

  @Test
  public void testAclOperationsHA() throws Exception {
    ObjectStore objectStore = client.getObjectStore();
    // Create a volume.
    objectStore.createVolume("volumeaclha");
    // Create a bucket.
    objectStore.getVolume("volumeaclha").createBucket("bucketaclha");
    // Create a key.
    objectStore.getVolume("volumeaclha").getBucket("bucketaclha")
        .createKey("keyaclha", 0).close();

    OzoneObj volObj =
        new OzoneObjInfo.Builder().setVolumeName("volumeaclha").setResType(VOLUME)
            .setStoreType(OZONE).build();

    OzoneObj buckObj = new OzoneObjInfo.Builder().setVolumeName("volumeaclha")
        .setBucketName("bucketaclha").setResType(BUCKET).setStoreType(OZONE)
        .build();

    OzoneObj keyObj = new OzoneObjInfo.Builder().setVolumeName("volumeaclha")
        .setBucketName("bucketaclha").setResType(BUCKET).setKeyName("keyaclha")
        .setStoreType(OZONE).build();

    List<OzoneAcl> acls = ozoneManager.getAcl(volObj);

    // Test Acl's for volume.
    testAclMetricsInternal(objectStore, volObj, acls);

    // Test Acl's for bucket.
    testAclMetricsInternal(objectStore, buckObj, acls);

    // Test Acl's for key.
    testAclMetricsInternal(objectStore, keyObj, acls);
  }

  private void testAclMetricsInternal(ObjectStore objectStore, OzoneObj volObj,
      List<OzoneAcl> acls) throws IOException {
    // Test addAcl
    OMMetrics metrics = ozoneManager.getMetrics();
    long initialValue = metrics.getNumAddAcl();
    objectStore.addAcl(volObj,
        new OzoneAcl(IAccessAuthorizer.ACLIdentityType.USER, "ozoneuser",
            ACCESS, IAccessAuthorizer.ACLType.ALL));

    assertEquals(initialValue + 1, metrics.getNumAddAcl());

    // Test setAcl
    initialValue = metrics.getNumSetAcl();

    objectStore.setAcl(volObj, acls);
    assertEquals(initialValue + 1, metrics.getNumSetAcl());

    // Test removeAcl
    initialValue = metrics.getNumRemoveAcl();
    objectStore.removeAcl(volObj, acls.get(0));
    assertEquals(initialValue + 1, metrics.getNumRemoveAcl());
  }

  /**
   * Test volume operations with ignoring thrown exception.
   */
  private void doVolumeOps(OmVolumeArgs volumeArgs) {
    try {
      writeClient.createVolume(volumeArgs);
    } catch (IOException ignored) {
    }

    try {
      ozoneManager.getVolumeInfo(volumeArgs.getVolume());
    } catch (IOException ignored) {
    }

    try {
      writeClient.setOwner(volumeArgs.getVolume(), "dummy");
    } catch (IOException ignored) {
    }

    try {
      ozoneManager.listAllVolumes("", null, 0);
    } catch (IOException ignored) {
    }

    try {
      writeClient.deleteVolume(volumeArgs.getVolume());
    } catch (IOException ignored) {
    }
  }

  /**
   * Test bucket operations with ignoring thrown exception.
   */
  private void doBucketOps(OmBucketInfo info) {
    try {
      writeClient.createBucket(info);
    } catch (IOException ignored) {
    }

    try {
      ozoneManager.getBucketInfo(info.getVolumeName(), info.getBucketName());
    } catch (IOException ignored) {
    }

    try {
      writeClient.setBucketProperty(getBucketArgs(info));
    } catch (IOException ignored) {
    }

    try {
      ozoneManager.listBuckets(info.getVolumeName(), null, null, 0, false);
    } catch (IOException ignored) {
    }

    try {
      writeClient.deleteBucket(info.getVolumeName(), info.getBucketName());
    } catch (IOException ignored) {
    }
  }

  /**
   * Test key operations with ignoring thrown exception.
   */
  private void doKeyOps(OmKeyArgs keyArgs) {
    OpenKeySession keySession = null;
    try {
      keySession = writeClient.openKey(keyArgs);
    } catch (IOException ignored) {
    }

    try {
      long id = (keySession != null) ? keySession.getId() : 0;
      writeClient.commitKey(keyArgs, id);
    } catch (IOException ignored) {
    }

    try {
      ozoneManager.lookupKey(keyArgs);
    } catch (IOException ignored) {
    }

    try {
      ozoneManager.listKeys(keyArgs.getVolumeName(),
          keyArgs.getBucketName(), null, null, 0);
    } catch (IOException ignored) {
    }

    try {
      ozoneManager.listTrash(keyArgs.getVolumeName(),
          keyArgs.getBucketName(), null, null, 0);
    } catch (IOException ignored) {
    }

    try {
      writeClient.putObjectTagging(keyArgs);
    } catch (IOException ignored) {
    }

    try {
      writeClient.getObjectTagging(keyArgs);
    } catch (IOException ignored) {
    }

    try {
      writeClient.deleteObjectTagging(keyArgs);
    } catch (IOException ignored) {
    }

    try {
      writeClient.deleteKey(keyArgs);
    } catch (IOException ignored) {
    }

    try {
      writeClient.initiateMultipartUpload(keyArgs);
    } catch (IOException ignored) {
    }

    try {
      writeClient.listOpenFiles("", 100, "");
    } catch (IOException ignored) {
    }
  }

  private OmKeyArgs createKeyArgs(String volumeName, String bucketName,
      ReplicationConfig repConfig) throws IOException {
    OmKeyLocationInfo keyLocationInfo = new OmKeyLocationInfo.Builder()
        .setBlockID(new BlockID(new ContainerBlockID(1, 1)))
        .setPipeline(MockPipeline.createSingleNodePipeline())
        .build();
    keyLocationInfo.setCreateVersion(0);

    String keyName = UUID.randomUUID().toString();
    return new OmKeyArgs.Builder()
        .setLocationInfoList(Collections.singletonList(keyLocationInfo))
        .setVolumeName(volumeName)
        .setBucketName(bucketName)
        .setKeyName(keyName)
        .setAcls(Lists.emptyList())
        .setReplicationConfig(repConfig)
        .setOwnerName(UserGroupInformation.getCurrentUser().getShortUserName())
        .build();
  }

  private OmVolumeArgs createVolumeArgs() {
    String volumeName = UUID.randomUUID().toString();
    return new OmVolumeArgs.Builder()
        .setVolume(volumeName)
        .setOwnerName("dummy")
        .setAdminName("dummyAdmin")
        .build();
  }
  private OmBucketArgs getBucketArgs(OmBucketInfo info) {
    return new OmBucketArgs.Builder()
        .setVolumeName(info.getVolumeName())
        .setBucketName(info.getBucketName())
        .build();
  }
  private OmBucketInfo createBucketInfo(boolean isEcBucket) throws IOException {
    OmVolumeArgs volumeArgs = createVolumeArgs();
    writeClient.createVolume(volumeArgs);
    DefaultReplicationConfig repConf = new DefaultReplicationConfig(
        new ECReplicationConfig("rs-3-2-1024k"));
    String bucketName = UUID.randomUUID().toString();

    OmBucketInfo.Builder builder = new OmBucketInfo.Builder()
        .setVolumeName(volumeArgs.getVolume())
        .setBucketName(bucketName);
    if (isEcBucket) {
      builder.setDefaultReplicationConfig(repConf);
    }
    return builder.build();
  }
}<|MERGE_RESOLUTION|>--- conflicted
+++ resolved
@@ -366,11 +366,7 @@
 
     omMetrics = getMetrics("OMMetrics");
 
-<<<<<<< HEAD
-    assertEquals(initialNumKeyOps + 10, getLongCounter("NumKeyOps", omMetrics));
-=======
-    assertEquals(initialNumKeyOps + 8, getLongCounter("NumKeyOps", omMetrics));
->>>>>>> 7106fac3
+    assertEquals(initialNumKeyOps + 11, getLongCounter("NumKeyOps", omMetrics));
     assertEquals(initialNumKeyAllocate + 1, getLongCounter("NumKeyAllocate", omMetrics));
     assertEquals(initialNumKeyLookup + 1, getLongCounter("NumKeyLookup", omMetrics));
     assertEquals(initialNumKeyDeletes + 1, getLongCounter("NumKeyDeletes", omMetrics));
@@ -440,11 +436,7 @@
     doKeyOps(keyArgs);
 
     omMetrics = getMetrics("OMMetrics");
-<<<<<<< HEAD
     assertEquals(initialNumKeyOps + 37, getLongCounter("NumKeyOps", omMetrics));
-=======
-    assertEquals(initialNumKeyOps + 31, getLongCounter("NumKeyOps", omMetrics));
->>>>>>> 7106fac3
     assertEquals(initialNumKeyAllocate + 6, getLongCounter("NumKeyAllocate", omMetrics));
     assertEquals(initialNumKeyLookup + 3, getLongCounter("NumKeyLookup", omMetrics));
     assertEquals(initialNumKeyDeletes + 4, getLongCounter("NumKeyDeletes", omMetrics));
