/*
 * Licensed to the Apache Software Foundation (ASF) under one or more
 * contributor license agreements.  See the NOTICE file distributed with this
 * work for additional information regarding copyright ownership.  The ASF
 * licenses this file to you under the Apache License, Version 2.0 (the
 * "License"); you may not use this file except in compliance with the License.
 * You may obtain a copy of the License at
 * <p>
 * http://www.apache.org/licenses/LICENSE-2.0
 * <p>
 * Unless required by applicable law or agreed to in writing, software
 * distributed under the License is distributed on an "AS IS" BASIS,WITHOUT
 * WARRANTIES OR CONDITIONS OF ANY KIND, either express or implied. See the
 * License for the specific language governing permissions and limitations under
 * the License.
 */
package org.apache.hadoop.ozone.om;

import org.apache.hadoop.fs.CommonConfigurationKeysPublic;
import org.apache.hadoop.fs.FileSystem;
import org.apache.hadoop.fs.Path;
import org.apache.hadoop.fs.contract.ContractTestUtils;
import org.apache.hadoop.hdds.client.BlockID;
import org.apache.hadoop.hdds.client.ContainerBlockID;
import org.apache.hadoop.hdds.client.DefaultReplicationConfig;
import org.apache.hadoop.hdds.client.ECReplicationConfig;
import org.apache.hadoop.hdds.client.RatisReplicationConfig;
import org.apache.hadoop.hdds.client.ReplicationConfig;
import org.apache.hadoop.hdds.conf.OzoneConfiguration;
import org.apache.hadoop.hdds.protocol.proto.HddsProtos;
import org.apache.hadoop.hdds.scm.HddsWhiteboxTestUtils;
import org.apache.hadoop.hdds.scm.pipeline.MockPipeline;
import org.apache.hadoop.hdds.utils.IOUtils;
import org.apache.hadoop.hdds.utils.db.Table;
import org.apache.hadoop.metrics2.MetricsRecordBuilder;
import org.apache.hadoop.ozone.MiniOzoneCluster;
import org.apache.hadoop.ozone.OzoneAcl;
import org.apache.hadoop.ozone.OzoneConsts;
import org.apache.hadoop.ozone.TestDataUtil;
import org.apache.hadoop.ozone.client.ObjectStore;
import org.apache.hadoop.ozone.client.OzoneClient;
import org.apache.hadoop.ozone.om.exceptions.OMException;
import org.apache.hadoop.ozone.om.helpers.BucketLayout;
import org.apache.hadoop.ozone.om.helpers.OmBucketArgs;
import org.apache.hadoop.ozone.om.helpers.OmBucketInfo;
import org.apache.hadoop.ozone.om.helpers.OmKeyArgs;
import org.apache.hadoop.ozone.om.helpers.OmKeyLocationInfo;
import org.apache.hadoop.ozone.om.helpers.OmVolumeArgs;
import org.apache.hadoop.ozone.om.helpers.OpenKeySession;
import org.apache.hadoop.ozone.om.protocol.OzoneManagerProtocol;
import org.apache.hadoop.ozone.security.acl.IAccessAuthorizer;
import org.apache.hadoop.ozone.security.acl.OzoneObj;
import org.apache.hadoop.ozone.security.acl.OzoneObjInfo;
import org.apache.hadoop.security.UserGroupInformation;
import org.apache.hadoop.ozone.snapshot.SnapshotDiffResponse;
import org.apache.ozone.test.GenericTestUtils;
import org.assertj.core.util.Lists;
import org.junit.jupiter.api.AfterAll;
import org.junit.jupiter.api.BeforeAll;
import org.junit.jupiter.api.Test;
import org.junit.jupiter.api.TestInstance;
import org.junit.jupiter.api.Timeout;
import org.junit.jupiter.params.ParameterizedTest;
import org.junit.jupiter.params.provider.EnumSource;

import java.io.IOException;
import java.util.Collections;
import java.util.List;
import java.util.UUID;
import java.util.concurrent.TimeUnit;

import static org.apache.hadoop.ozone.OzoneAcl.AclScope.ACCESS;
import static org.apache.hadoop.ozone.OzoneConsts.OZONE_ROOT;
import static org.apache.hadoop.ozone.OzoneConsts.OZONE_URI_DELIMITER;
import static org.apache.hadoop.ozone.om.OMConfigKeys.OZONE_OM_ADDRESS_KEY;
import static org.apache.hadoop.ozone.security.acl.OzoneObj.ResourceType.BUCKET;
import static org.apache.hadoop.ozone.security.acl.OzoneObj.ResourceType.VOLUME;
import static org.apache.hadoop.ozone.security.acl.OzoneObj.StoreType.OZONE;
import static org.apache.ozone.test.MetricsAsserts.getLongCounter;
import static org.apache.ozone.test.MetricsAsserts.getMetrics;
import static org.junit.jupiter.api.Assertions.assertEquals;
import static org.assertj.core.api.Assertions.assertThat;
import static org.junit.jupiter.api.Assertions.assertThrows;
import static org.junit.jupiter.api.Assertions.assertTrue;
import static org.mockito.Mockito.any;
import static org.mockito.Mockito.anyInt;
import static org.mockito.Mockito.doReturn;
import static org.mockito.Mockito.doThrow;
import static org.mockito.Mockito.eq;
import static org.mockito.Mockito.spy;

/**
 * Test for OM metrics.
 */
@TestInstance(TestInstance.Lifecycle.PER_CLASS)
@Timeout(300)
public class TestOmMetrics {
  private MiniOzoneCluster cluster;
  private MiniOzoneCluster.Builder clusterBuilder;
  private OzoneConfiguration conf;
  private OzoneManager ozoneManager;
  private OzoneManagerProtocol writeClient;
  /**
   * The exception used for testing failure metrics.
   */
  private final OMException exception =
      new OMException("dummyException", OMException.ResultCodes.TIMEOUT);
  private OzoneClient client;
  /**
   * Create a MiniDFSCluster for testing.
   */

  @BeforeAll
  public void setup() throws Exception {
    conf = new OzoneConfiguration();
    conf.setTimeDuration(OMConfigKeys.OZONE_OM_METRICS_SAVE_INTERVAL,
        1000, TimeUnit.MILLISECONDS);
    // Speed up background directory deletion for this test.
    conf.setTimeDuration(OMConfigKeys.OZONE_DIR_DELETING_SERVICE_INTERVAL, 1000, TimeUnit.MILLISECONDS);
    // For testing fs operations with legacy buckets.
    conf.setBoolean(OMConfigKeys.OZONE_OM_ENABLE_FILESYSTEM_PATHS, true);
    clusterBuilder = MiniOzoneCluster.newBuilder(conf).setNumDatanodes(5);
    startCluster();
  }

  private void startCluster() throws Exception {
    cluster = clusterBuilder.build();
    cluster.waitForClusterToBeReady();
    ozoneManager = cluster.getOzoneManager();
    client = cluster.newClient();
    writeClient = client.getObjectStore()
        .getClientProxy().getOzoneManagerClient();
  }

  /**
   * Shutdown MiniDFSCluster.
   */
  @AfterAll
  public void shutdown() {
    IOUtils.closeQuietly(client);
    if (cluster != null) {
      cluster.shutdown();
    }
  }

  @Test
  public void testVolumeOps() throws Exception {
    VolumeManager volumeManager =
        (VolumeManager) HddsWhiteboxTestUtils.getInternalState(
            ozoneManager, "volumeManager");
    VolumeManager mockVm = spy(volumeManager);

    // get initial values for metrics
    MetricsRecordBuilder omMetrics = getMetrics("OMMetrics");
    long initialNumVolumeOps = getLongCounter("NumVolumeOps", omMetrics);
    long initialNumVolumeCreates = getLongCounter("NumVolumeCreates", omMetrics);
    long initialNumVolumeUpdates = getLongCounter("NumVolumeUpdates", omMetrics);
    long initialNumVolumeInfos = getLongCounter("NumVolumeInfos", omMetrics);
    long initialNumVolumeDeletes = getLongCounter("NumVolumeDeletes", omMetrics);
    long initialNumVolumeLists = getLongCounter("NumVolumeLists", omMetrics);
    long initialNumVolumes = getLongCounter("NumVolumes", omMetrics);

    long initialNumVolumeCreateFails = getLongCounter("NumVolumeCreateFails", omMetrics);
    long initialNumVolumeUpdateFails = getLongCounter("NumVolumeUpdateFails", omMetrics);
    long initialNumVolumeInfoFails = getLongCounter("NumVolumeInfoFails", omMetrics);
    long initialNumVolumeDeleteFails = getLongCounter("NumVolumeDeleteFails", omMetrics);
    long initialNumVolumeListFails = getLongCounter("NumVolumeListFails", omMetrics);

    OmVolumeArgs volumeArgs = createVolumeArgs();
    doVolumeOps(volumeArgs);

    omMetrics = getMetrics("OMMetrics");
    assertEquals(initialNumVolumeOps + 5, getLongCounter("NumVolumeOps", omMetrics));
    assertEquals(initialNumVolumeCreates + 1, getLongCounter("NumVolumeCreates", omMetrics));
    assertEquals(initialNumVolumeUpdates + 1, getLongCounter("NumVolumeUpdates", omMetrics));
    assertEquals(initialNumVolumeInfos + 1, getLongCounter("NumVolumeInfos", omMetrics));
    assertEquals(initialNumVolumeDeletes + 1, getLongCounter("NumVolumeDeletes", omMetrics));
    assertEquals(initialNumVolumeLists + 1, getLongCounter("NumVolumeLists", omMetrics));
    assertEquals(initialNumVolumes, getLongCounter("NumVolumes", omMetrics));

    volumeArgs = createVolumeArgs();
    writeClient.createVolume(volumeArgs);
    volumeArgs = createVolumeArgs();
    writeClient.createVolume(volumeArgs);
    volumeArgs = createVolumeArgs();
    writeClient.createVolume(volumeArgs);
    writeClient.deleteVolume(volumeArgs.getVolume());

    omMetrics = getMetrics("OMMetrics");
    // Accounting 's3v' volume which is created by default.
    assertEquals(initialNumVolumes + 2, getLongCounter("NumVolumes", omMetrics));

    // inject exception to test for Failure Metrics on the read path
    doThrow(exception).when(mockVm).getVolumeInfo(any());
    doThrow(exception).when(mockVm).listVolumes(any(), any(),
        any(), anyInt());

    HddsWhiteboxTestUtils.setInternalState(ozoneManager,
        "volumeManager", mockVm);

    // inject exception to test for Failure Metrics on the write path
    OMMetadataManager metadataManager = mockWritePathExceptions(OmVolumeArgs.class);
    volumeArgs = createVolumeArgs();
    doVolumeOps(volumeArgs);

    omMetrics = getMetrics("OMMetrics");
    assertEquals(initialNumVolumeOps + 14, getLongCounter("NumVolumeOps", omMetrics));
    assertEquals(initialNumVolumeCreates + 5, getLongCounter("NumVolumeCreates", omMetrics));
    assertEquals(initialNumVolumeUpdates + 2, getLongCounter("NumVolumeUpdates", omMetrics));
    assertEquals(initialNumVolumeInfos + 2, getLongCounter("NumVolumeInfos", omMetrics));
    assertEquals(initialNumVolumeDeletes + 3, getLongCounter("NumVolumeDeletes", omMetrics));
    assertEquals(initialNumVolumeLists + 2, getLongCounter("NumVolumeLists", omMetrics));

    assertEquals(initialNumVolumeCreateFails + 1, getLongCounter("NumVolumeCreateFails", omMetrics));
    assertEquals(initialNumVolumeUpdateFails + 1, getLongCounter("NumVolumeUpdateFails", omMetrics));
    assertEquals(initialNumVolumeInfoFails + 1, getLongCounter("NumVolumeInfoFails", omMetrics));
    assertEquals(initialNumVolumeDeleteFails + 1, getLongCounter("NumVolumeDeleteFails", omMetrics));
    assertEquals(initialNumVolumeListFails + 1, getLongCounter("NumVolumeListFails", omMetrics));
    assertEquals(initialNumVolumes + 2, getLongCounter("NumVolumes", omMetrics));

    // restore state
    HddsWhiteboxTestUtils.setInternalState(ozoneManager,
        "volumeManager", volumeManager);
    HddsWhiteboxTestUtils.setInternalState(ozoneManager,
        "metadataManager", metadataManager);
  }

  @Test
  public void testBucketOps() throws Exception {
    BucketManager bucketManager =
        (BucketManager) HddsWhiteboxTestUtils.getInternalState(
            ozoneManager, "bucketManager");
    BucketManager mockBm = spy(bucketManager);

    // get initial values for metrics
    MetricsRecordBuilder omMetrics = getMetrics("OMMetrics");
    long initialNumBucketOps = getLongCounter("NumBucketOps", omMetrics);
    long initialNumBucketCreates = getLongCounter("NumBucketCreates", omMetrics);
    long initialNumBucketUpdates = getLongCounter("NumBucketUpdates", omMetrics);
    long initialNumBucketInfos = getLongCounter("NumBucketInfos", omMetrics);
    long initialNumBucketDeletes = getLongCounter("NumBucketDeletes", omMetrics);
    long initialNumBucketLists = getLongCounter("NumBucketLists", omMetrics);
    long initialNumBuckets = getLongCounter("NumBuckets", omMetrics);
    long initialEcBucketCreateTotal = getLongCounter("EcBucketCreateTotal", omMetrics);
    long initialEcBucketCreateFailsTotal = getLongCounter("EcBucketCreateFailsTotal", omMetrics);

    long initialNumBucketCreateFails = getLongCounter("NumBucketCreateFails", omMetrics);
    long initialNumBucketUpdateFails = getLongCounter("NumBucketUpdateFails", omMetrics);
    long initialNumBucketInfoFails = getLongCounter("NumBucketInfoFails", omMetrics);
    long initialNumBucketDeleteFails = getLongCounter("NumBucketDeleteFails", omMetrics);
    long initialNumBucketListFails = getLongCounter("NumBucketListFails", omMetrics);

    OmBucketInfo bucketInfo = createBucketInfo(false);
    doBucketOps(bucketInfo);

    omMetrics = getMetrics("OMMetrics");
    assertEquals(initialNumBucketOps + 5, getLongCounter("NumBucketOps", omMetrics));
    assertEquals(initialNumBucketCreates + 1, getLongCounter("NumBucketCreates", omMetrics));
    assertEquals(initialNumBucketUpdates + 1, getLongCounter("NumBucketUpdates", omMetrics));
    assertEquals(initialNumBucketInfos + 1, getLongCounter("NumBucketInfos", omMetrics));
    assertEquals(initialNumBucketDeletes + 1, getLongCounter("NumBucketDeletes", omMetrics));
    assertEquals(initialNumBucketLists + 1, getLongCounter("NumBucketLists", omMetrics));
    assertEquals(initialNumBuckets, getLongCounter("NumBuckets", omMetrics));

    OmBucketInfo ecBucketInfo = createBucketInfo(true);
    writeClient.createBucket(ecBucketInfo);
    writeClient.deleteBucket(ecBucketInfo.getVolumeName(),
        ecBucketInfo.getBucketName());

    omMetrics = getMetrics("OMMetrics");
    assertEquals(initialEcBucketCreateTotal + 1, getLongCounter("EcBucketCreateTotal", omMetrics));

    bucketInfo = createBucketInfo(false);
    writeClient.createBucket(bucketInfo);
    bucketInfo = createBucketInfo(false);
    writeClient.createBucket(bucketInfo);
    bucketInfo = createBucketInfo(false);
    writeClient.createBucket(bucketInfo);
    writeClient.deleteBucket(bucketInfo.getVolumeName(),
        bucketInfo.getBucketName());

    omMetrics = getMetrics("OMMetrics");
    assertEquals(initialNumBuckets + 2, getLongCounter("NumBuckets", omMetrics));

    // inject exception to test for Failure Metrics on the read path
    doThrow(exception).when(mockBm).getBucketInfo(any(), any());
    doThrow(exception).when(mockBm).listBuckets(any(), any(),
        any(), anyInt(), eq(false));

    HddsWhiteboxTestUtils.setInternalState(
        ozoneManager, "bucketManager", mockBm);

    // inject exception to test for Failure Metrics on the write path
    OMMetadataManager metadataManager = mockWritePathExceptions(OmBucketInfo.class);
    doBucketOps(bucketInfo);

    ecBucketInfo = createBucketInfo(true);
    try {
      writeClient.createBucket(ecBucketInfo);
    } catch (Exception e) {
      //Expected failure
    }
    omMetrics = getMetrics("OMMetrics");
    assertEquals(initialEcBucketCreateFailsTotal + 1, getLongCounter("EcBucketCreateFailsTotal", omMetrics));
    assertEquals(initialNumBucketOps + 17, getLongCounter("NumBucketOps", omMetrics));
    assertEquals(initialNumBucketCreates + 7, getLongCounter("NumBucketCreates", omMetrics));
    assertEquals(initialNumBucketUpdates + 2, getLongCounter("NumBucketUpdates", omMetrics));
    assertEquals(initialNumBucketInfos + 2, getLongCounter("NumBucketInfos", omMetrics));
    assertEquals(initialNumBucketDeletes + 4, getLongCounter("NumBucketDeletes", omMetrics));
    assertEquals(initialNumBucketLists + 2, getLongCounter("NumBucketLists", omMetrics));

    assertEquals(initialNumBucketCreateFails + 2, getLongCounter("NumBucketCreateFails", omMetrics));
    assertEquals(initialNumBucketUpdateFails + 1, getLongCounter("NumBucketUpdateFails", omMetrics));
    assertEquals(initialNumBucketInfoFails + 1, getLongCounter("NumBucketInfoFails", omMetrics));
    assertEquals(initialNumBucketDeleteFails + 1, getLongCounter("NumBucketDeleteFails", omMetrics));
    assertEquals(initialNumBucketListFails + 1, getLongCounter("NumBucketListFails", omMetrics));
    assertEquals(initialNumBuckets + 2, getLongCounter("NumBuckets", omMetrics));

    // restore state
    HddsWhiteboxTestUtils.setInternalState(ozoneManager,
        "bucketManager", bucketManager);
    HddsWhiteboxTestUtils.setInternalState(ozoneManager,
        "metadataManager", metadataManager);
  }

  @Test
  public void testKeyOps() throws Exception {
    String volumeName = UUID.randomUUID().toString();
    String bucketName = UUID.randomUUID().toString();
    KeyManager keyManager = (KeyManager) HddsWhiteboxTestUtils
        .getInternalState(ozoneManager, "keyManager");
    KeyManager mockKm = spy(keyManager);

    // get initial values for metrics
    MetricsRecordBuilder omMetrics = getMetrics("OMMetrics");
    long initialNumKeyOps = getLongCounter("NumKeyOps", omMetrics);
    long initialNumKeyAllocate = getLongCounter("NumKeyAllocate", omMetrics);
    long initialNumKeyLookup = getLongCounter("NumKeyLookup", omMetrics);
    long initialNumKeyDeletes = getLongCounter("NumKeyDeletes", omMetrics);
    long initialNumKeyLists = getLongCounter("NumKeyLists", omMetrics);
    long initialNumKeys = getLongCounter("NumKeys", omMetrics);
    long initialNumInitiateMultipartUploads = getLongCounter("NumInitiateMultipartUploads", omMetrics);
    long initialNumGetObjectTagging = getLongCounter("NumGetObjectTagging", omMetrics);
    long initialNumPutObjectTagging = getLongCounter("NumPutObjectTagging", omMetrics);
    long initialNumDeleteObjectTagging = getLongCounter("NumDeleteObjectTagging", omMetrics);

    long initialEcKeyCreateTotal = getLongCounter("EcKeyCreateTotal", omMetrics);
    long initialNumKeyAllocateFails = getLongCounter("NumKeyAllocateFails", omMetrics);
    long initialNumKeyLookupFails = getLongCounter("NumKeyLookupFails", omMetrics);
    long initialNumKeyDeleteFails = getLongCounter("NumKeyDeleteFails", omMetrics);
    long initialNumInitiateMultipartUploadFails = getLongCounter("NumInitiateMultipartUploadFails", omMetrics);
    long initialNumBlockAllocationFails = getLongCounter("NumBlockAllocationFails", omMetrics);
    long initialNumKeyListFails = getLongCounter("NumKeyListFails", omMetrics);
    long initialEcKeyCreateFailsTotal = getLongCounter("EcKeyCreateFailsTotal", omMetrics);
    long initialNumGetObjectTaggingFails = getLongCounter("NumGetObjectTaggingFails", omMetrics);
    long initialNumPutObjectTaggingFails = getLongCounter("NumPutObjectTaggingFails", omMetrics);
    long initialNumDeleteObjectTaggingFails = getLongCounter("NumDeleteObjectTaggingFails", omMetrics);

    // see HDDS-10078 for making this work with FILE_SYSTEM_OPTIMIZED layout
    TestDataUtil.createVolumeAndBucket(client, volumeName, bucketName, BucketLayout.LEGACY);
    OmKeyArgs keyArgs = createKeyArgs(volumeName, bucketName,
        RatisReplicationConfig.getInstance(HddsProtos.ReplicationFactor.THREE));
    doKeyOps(keyArgs); // This will perform 7 different operations on the key

    omMetrics = getMetrics("OMMetrics");

<<<<<<< HEAD
    assertEquals(initialNumKeyOps + 11, getLongCounter("NumKeyOps", omMetrics));
=======
    assertEquals(initialNumKeyOps + 7, getLongCounter("NumKeyOps", omMetrics));
>>>>>>> 3f98df5e
    assertEquals(initialNumKeyAllocate + 1, getLongCounter("NumKeyAllocate", omMetrics));
    assertEquals(initialNumKeyLookup + 1, getLongCounter("NumKeyLookup", omMetrics));
    assertEquals(initialNumKeyDeletes + 1, getLongCounter("NumKeyDeletes", omMetrics));
    assertEquals(initialNumKeyLists + 1, getLongCounter("NumKeyLists", omMetrics));
    assertEquals(initialNumKeys, getLongCounter("NumKeys", omMetrics));
    assertEquals(initialNumInitiateMultipartUploads + 1, getLongCounter("NumInitiateMultipartUploads", omMetrics));
    assertEquals(initialNumGetObjectTagging + 1, getLongCounter("NumGetObjectTagging", omMetrics));
    assertEquals(initialNumPutObjectTagging + 1, getLongCounter("NumPutObjectTagging", omMetrics));
    assertEquals(initialNumDeleteObjectTagging + 1, getLongCounter("NumDeleteObjectTagging", omMetrics));

    keyArgs = createKeyArgs(volumeName, bucketName,
        new ECReplicationConfig("rs-3-2-1024K"));
    doKeyOps(keyArgs);

    omMetrics = getMetrics("OMMetrics");
    assertEquals(initialNumKeys, getLongCounter("NumKeys", omMetrics));
    assertEquals(initialEcKeyCreateTotal + 1, getLongCounter("EcKeyCreateTotal", omMetrics));

    keyArgs = createKeyArgs(volumeName, bucketName,
        RatisReplicationConfig.getInstance(HddsProtos.ReplicationFactor.THREE));
    OpenKeySession keySession = writeClient.openKey(keyArgs);
    writeClient.commitKey(keyArgs, keySession.getId());
    keyArgs = createKeyArgs(volumeName, bucketName,
        RatisReplicationConfig.getInstance(HddsProtos.ReplicationFactor.THREE));
    keySession = writeClient.openKey(keyArgs);
    writeClient.commitKey(keyArgs, keySession.getId());
    keyArgs = createKeyArgs(volumeName, bucketName,
        RatisReplicationConfig.getInstance(HddsProtos.ReplicationFactor.THREE));
    keySession = writeClient.openKey(keyArgs);
    writeClient.commitKey(keyArgs, keySession.getId());
    writeClient.deleteKey(keyArgs);

    keyArgs = createKeyArgs(volumeName, bucketName,
        new ECReplicationConfig("rs-6-3-1024K"));
    try {
      keySession = writeClient.openKey(keyArgs);
      writeClient.commitKey(keyArgs, keySession.getId());
    } catch (Exception e) {
      //Expected Failure in preExecute due to not enough datanode
      assertThat(e.getMessage()).contains("No enough datanodes to choose");
    }

    omMetrics = getMetrics("OMMetrics");
    assertEquals(initialNumKeys + 2, getLongCounter("NumKeys", omMetrics));
    assertEquals(initialNumBlockAllocationFails + 1, getLongCounter("NumBlockAllocationFails", omMetrics));

    // inject exception to test for Failure Metrics on the read path
    doThrow(exception).when(mockKm).lookupKey(any(), any(), any());
    doThrow(exception).when(mockKm).listKeys(
        any(), any(), any(), any(), anyInt());
<<<<<<< HEAD
    doThrow(exception).when(mockKm).listTrash(
        any(), any(), any(), any(), anyInt());
    doThrow(exception).when(mockKm).getObjectTagging(any(), any());
=======
>>>>>>> 3f98df5e
    OmMetadataReader omMetadataReader =
        (OmMetadataReader) ozoneManager.getOmMetadataReader().get();
    HddsWhiteboxTestUtils.setInternalState(
        ozoneManager, "keyManager", mockKm);

    HddsWhiteboxTestUtils.setInternalState(
        omMetadataReader, "keyManager", mockKm);

    // inject exception to test for Failure Metrics on the write path
    OMMetadataManager metadataManager = mockWritePathExceptions(OmBucketInfo.class);
    keyArgs = createKeyArgs(volumeName, bucketName,
        RatisReplicationConfig.getInstance(HddsProtos.ReplicationFactor.THREE));
    doKeyOps(keyArgs);

    omMetrics = getMetrics("OMMetrics");
<<<<<<< HEAD
    assertEquals(initialNumKeyOps + 40, getLongCounter("NumKeyOps", omMetrics));
=======
    assertEquals(initialNumKeyOps + 28, getLongCounter("NumKeyOps", omMetrics));
>>>>>>> 3f98df5e
    assertEquals(initialNumKeyAllocate + 6, getLongCounter("NumKeyAllocate", omMetrics));
    assertEquals(initialNumKeyLookup + 3, getLongCounter("NumKeyLookup", omMetrics));
    assertEquals(initialNumKeyDeletes + 4, getLongCounter("NumKeyDeletes", omMetrics));
    assertEquals(initialNumKeyLists + 3, getLongCounter("NumKeyLists", omMetrics));
    assertEquals(initialNumInitiateMultipartUploads + 3, getLongCounter("NumInitiateMultipartUploads", omMetrics));

    assertEquals(initialNumKeyAllocateFails + 1, getLongCounter("NumKeyAllocateFails", omMetrics));
    assertEquals(initialNumKeyLookupFails + 1, getLongCounter("NumKeyLookupFails", omMetrics));
    assertEquals(initialNumKeyDeleteFails + 1, getLongCounter("NumKeyDeleteFails", omMetrics));
    assertEquals(initialNumKeyListFails + 1, getLongCounter("NumKeyListFails", omMetrics));
    assertEquals(initialNumInitiateMultipartUploadFails + 1, getLongCounter(
        "NumInitiateMultipartUploadFails", omMetrics));
    assertEquals(initialNumKeys + 2, getLongCounter("NumKeys", omMetrics));
    assertEquals(initialNumGetObjectTaggingFails + 1,  getLongCounter("NumGetObjectTaggingFails", omMetrics));
    assertEquals(initialNumPutObjectTaggingFails + 1, getLongCounter("NumPutObjectTaggingFails", omMetrics));
    assertEquals(initialNumDeleteObjectTaggingFails + 1, getLongCounter("NumDeleteObjectTaggingFails", omMetrics));

    keyArgs = createKeyArgs(volumeName, bucketName,
        new ECReplicationConfig("rs-3-2-1024K"));
    try {
      keySession = writeClient.openKey(keyArgs);
      writeClient.commitKey(keyArgs, keySession.getId());
    } catch (Exception e) {
      //Expected Failure
    }
    omMetrics = getMetrics("OMMetrics");
    assertEquals(initialEcKeyCreateFailsTotal + 1, getLongCounter("EcKeyCreateFailsTotal", omMetrics));

    // restore state
    HddsWhiteboxTestUtils.setInternalState(ozoneManager,
        "keyManager", keyManager);
    HddsWhiteboxTestUtils.setInternalState(ozoneManager,
        "metadataManager", metadataManager);
  }

  @ParameterizedTest
  @EnumSource(value = BucketLayout.class, names = {"FILE_SYSTEM_OPTIMIZED", "LEGACY"})
  public void testDirectoryOps(BucketLayout bucketLayout) throws Exception {
    // get initial values for metrics
    MetricsRecordBuilder omMetrics = getMetrics("OMMetrics");
    long initialNumKeys = getLongCounter("NumKeys", omMetrics);
    long initialNumCreateDirectory = getLongCounter("NumCreateDirectory", omMetrics);
    long initialNumKeyDeletes = getLongCounter("NumKeyDeletes", omMetrics);
    long initialNumKeyRenames = getLongCounter("NumKeyRenames", omMetrics);

    // How long to wait for directory deleting service to clean up the files before aborting the test.
    final int timeoutMillis =
        (int)conf.getTimeDuration(OMConfigKeys.OZONE_DIR_DELETING_SERVICE_INTERVAL, 0, TimeUnit.MILLISECONDS) * 3;
    assertTrue(timeoutMillis > 0, "Failed to read directory deleting service interval. Retrieved " + timeoutMillis +
        " milliseconds");

    String volumeName = UUID.randomUUID().toString();
    String bucketName = UUID.randomUUID().toString();

    // create bucket with different layout in each ParameterizedTest
    TestDataUtil.createVolumeAndBucket(client, volumeName, bucketName, bucketLayout);

    // Create bucket with 2 nested directories.
    String rootPath = String.format("%s://%s/",
        OzoneConsts.OZONE_OFS_URI_SCHEME, conf.get(OZONE_OM_ADDRESS_KEY));
    conf.set(CommonConfigurationKeysPublic.FS_DEFAULT_NAME_KEY, rootPath);
    FileSystem fs = FileSystem.get(conf);
    Path bucketPath = new Path(OZONE_ROOT, String.join(OZONE_URI_DELIMITER, volumeName, bucketName));
    Path dirPath = new Path(bucketPath, String.join(OZONE_URI_DELIMITER, "dir1", "dir2"));
    fs.mkdirs(dirPath);
    assertEquals(bucketLayout,
        client.getObjectStore().getVolume(volumeName).getBucket(bucketName).getBucketLayout());
    omMetrics = getMetrics("OMMetrics");
    assertEquals(initialNumKeys + 2, getLongCounter("NumKeys", omMetrics));
    // Only one directory create command is given, even though it created two directories.
    assertEquals(initialNumCreateDirectory + 1, getLongCounter("NumCreateDirectory", omMetrics));
    assertEquals(initialNumKeyDeletes, getLongCounter("NumKeyDeletes", omMetrics));
    assertEquals(initialNumKeyRenames, getLongCounter("NumKeyRenames", omMetrics));


    // Add 2 files at different parts of the tree.
    ContractTestUtils.touch(fs, new Path(dirPath, "file1"));
    ContractTestUtils.touch(fs, new Path(dirPath.getParent(), "file2"));
    omMetrics = getMetrics("OMMetrics");
    assertEquals(initialNumKeys + 4, getLongCounter("NumKeys", omMetrics));
    assertEquals(initialNumCreateDirectory + 1, getLongCounter("NumCreateDirectory", omMetrics));
    assertEquals(initialNumKeyDeletes, getLongCounter("NumKeyDeletes", omMetrics));
    assertEquals(initialNumKeyRenames, getLongCounter("NumKeyRenames", omMetrics));

    // Rename the child directory.
    fs.rename(dirPath, new Path(dirPath.getParent(), "new-name"));
    omMetrics = getMetrics("OMMetrics");
    assertEquals(initialNumKeys + 4, getLongCounter("NumKeys", omMetrics));
    assertEquals(initialNumCreateDirectory + 1, getLongCounter("NumCreateDirectory", omMetrics));
    assertEquals(initialNumKeyDeletes, getLongCounter("NumKeyDeletes", omMetrics));
    long expectedRenames = 1;
    if (bucketLayout == BucketLayout.LEGACY) {
      // Legacy bucket must rename keys individually.
      expectedRenames = 2;
    }
    assertEquals(initialNumKeyRenames + expectedRenames, getLongCounter("NumKeyRenames", omMetrics));

    // Delete metric should be decremented by directory deleting service in the background.
    fs.delete(dirPath.getParent(), true);
    GenericTestUtils.waitFor(() -> {
      long keyCount = getLongCounter("NumKeys", getMetrics("OMMetrics"));
      return keyCount == 0;
    }, timeoutMillis / 5, timeoutMillis);
    omMetrics = getMetrics("OMMetrics");
    assertEquals(initialNumKeys, getLongCounter("NumKeys", omMetrics));
    // This is the number of times the create directory command was given, not the current number of directories.
    assertEquals(initialNumCreateDirectory + 1, getLongCounter("NumCreateDirectory", omMetrics));
    // Directory delete counts as key delete. One command was given so the metric is incremented once.
    assertEquals(initialNumKeyDeletes + 1, getLongCounter("NumKeyDeletes", omMetrics));
    assertEquals(initialNumKeyRenames + expectedRenames, getLongCounter("NumKeyRenames", omMetrics));

    // Re-create the same tree as before, but this time delete the bucket recursively.
    // All metrics should still be properly updated.
    fs.mkdirs(dirPath);
    ContractTestUtils.touch(fs, new Path(dirPath, "file1"));
    ContractTestUtils.touch(fs, new Path(dirPath.getParent(), "file2"));
    assertEquals(initialNumKeys, getLongCounter("NumKeys", omMetrics));
    fs.delete(bucketPath, true);
    GenericTestUtils.waitFor(() -> {
      long keyCount = getLongCounter("NumKeys", getMetrics("OMMetrics"));
      return keyCount == 0;
    }, timeoutMillis / 5, timeoutMillis);
    omMetrics = getMetrics("OMMetrics");
    assertEquals(initialNumKeys, getLongCounter("NumKeys", omMetrics));
    assertEquals(initialNumCreateDirectory + 2, getLongCounter("NumCreateDirectory", omMetrics));
    // One more keys delete request is given as part of the bucket delete to do a batch delete of its keys.
    assertEquals(initialNumKeyDeletes + 2, getLongCounter("NumKeyDeletes", omMetrics));
    assertEquals(initialNumKeyRenames + expectedRenames, getLongCounter("NumKeyRenames", omMetrics));
  }

  @Test
  public void testSnapshotOps() throws Exception {
    // This tests needs enough dataNodes to allocate the blocks for the keys.
    // get initial values for metrics
    MetricsRecordBuilder omMetrics = getMetrics("OMMetrics");
    long initialNumSnapshotCreateFails = getLongCounter("NumSnapshotCreateFails", omMetrics);
    long initialNumSnapshotCreates = getLongCounter("NumSnapshotCreates", omMetrics);
    long initialNumSnapshotListFails = getLongCounter("NumSnapshotListFails", omMetrics);
    long initialNumSnapshotLists = getLongCounter("NumSnapshotLists", omMetrics);
    long initialNumSnapshotActive = getLongCounter("NumSnapshotActive", omMetrics);
    long initialNumSnapshotDeleted = getLongCounter("NumSnapshotDeleted", omMetrics);
    long initialNumSnapshotDiffJobs = getLongCounter("NumSnapshotDiffJobs", omMetrics);
    long initialNumSnapshotDiffJobFails = getLongCounter("NumSnapshotDiffJobFails", omMetrics);

    OmBucketInfo omBucketInfo = createBucketInfo(false);

    String volumeName = omBucketInfo.getVolumeName();
    String bucketName = omBucketInfo.getBucketName();
    String snapshot1 = "snap1";
    String snapshot2 = "snap2";

    writeClient.createBucket(omBucketInfo);

    // Create first key
    OmKeyArgs keyArgs1 = createKeyArgs(volumeName, bucketName,
        RatisReplicationConfig.getInstance(HddsProtos.ReplicationFactor.THREE));
    OpenKeySession keySession = writeClient.openKey(keyArgs1);
    writeClient.commitKey(keyArgs1, keySession.getId());

    // Create first snapshot
    writeClient.createSnapshot(volumeName, bucketName, snapshot1);

    omMetrics = getMetrics("OMMetrics");
    assertEquals(initialNumSnapshotCreateFails, getLongCounter("NumSnapshotCreateFails", omMetrics));
    assertEquals(initialNumSnapshotCreates + 1, getLongCounter("NumSnapshotCreates", omMetrics));
    assertEquals(initialNumSnapshotListFails, getLongCounter("NumSnapshotListFails", omMetrics));
    assertEquals(initialNumSnapshotLists, getLongCounter("NumSnapshotLists", omMetrics));
    assertEquals(initialNumSnapshotActive + 1, getLongCounter("NumSnapshotActive", omMetrics));
    assertEquals(initialNumSnapshotDeleted, getLongCounter("NumSnapshotDeleted", omMetrics));
    assertEquals(initialNumSnapshotDiffJobs, getLongCounter("NumSnapshotDiffJobs", omMetrics));
    assertEquals(initialNumSnapshotDiffJobFails, getLongCounter("NumSnapshotDiffJobFails", omMetrics));

    // Create second key
    OmKeyArgs keyArgs2 = createKeyArgs(volumeName, bucketName,
        RatisReplicationConfig.getInstance(HddsProtos.ReplicationFactor.THREE));
    OpenKeySession keySession2 = writeClient.openKey(keyArgs2);
    writeClient.commitKey(keyArgs2, keySession2.getId());

    // Create second snapshot
    writeClient.createSnapshot(volumeName, bucketName, snapshot2);

    // Snapshot diff
    while (true) {
      SnapshotDiffResponse response =
          writeClient.snapshotDiff(volumeName, bucketName, snapshot1, snapshot2,
              null, 100, false, false);
      if (response.getJobStatus() == SnapshotDiffResponse.JobStatus.DONE) {
        break;
      } else {
        Thread.sleep(response.getWaitTimeInMs());
      }
    }
    omMetrics = getMetrics("OMMetrics");
    assertEquals(initialNumSnapshotDiffJobs + 1, getLongCounter("NumSnapshotDiffJobs", omMetrics));
    assertEquals(initialNumSnapshotDiffJobFails, getLongCounter("NumSnapshotDiffJobFails", omMetrics));

    // List snapshots
    writeClient.listSnapshot(
        volumeName, bucketName, null, null, Integer.MAX_VALUE);

    omMetrics = getMetrics("OMMetrics");
    assertEquals(initialNumSnapshotActive + 2, getLongCounter("NumSnapshotActive", omMetrics));
    assertEquals(initialNumSnapshotCreates + 2, getLongCounter("NumSnapshotCreates", omMetrics));
    assertEquals(initialNumSnapshotListFails, getLongCounter("NumSnapshotListFails", omMetrics));
    assertEquals(initialNumSnapshotLists + 1, getLongCounter("NumSnapshotLists", omMetrics));

    // List snapshot: invalid bucket case.
    assertThrows(OMException.class, () -> writeClient.listSnapshot(volumeName,
        "invalidBucket", null, null, Integer.MAX_VALUE));
    omMetrics = getMetrics("OMMetrics");
    assertEquals(initialNumSnapshotLists + 2, getLongCounter("NumSnapshotLists", omMetrics));
    assertEquals(initialNumSnapshotListFails + 1, getLongCounter("NumSnapshotListFails", omMetrics));
  }

  private <T> OMMetadataManager mockWritePathExceptions(Class<T>klass) throws Exception {
    String tableName;
    if (klass == OmBucketInfo.class) {
      tableName = "bucketTable";
    } else {
      tableName = "volumeTable";
    }
    OMMetadataManager metadataManager = (OMMetadataManager)
        HddsWhiteboxTestUtils.getInternalState(ozoneManager, "metadataManager");
    OMMetadataManager mockMm = spy(metadataManager);
    @SuppressWarnings("unchecked")
    Table<String, T> table = (Table<String, T>)
        HddsWhiteboxTestUtils.getInternalState(metadataManager, tableName);
    Table<String, T> mockTable = spy(table);
    doThrow(exception).when(mockTable).isExist(any());
    if (klass == OmBucketInfo.class) {
      doReturn(mockTable).when(mockMm).getBucketTable();
    } else {
      doReturn(mockTable).when(mockMm).getVolumeTable();
    }
    HddsWhiteboxTestUtils.setInternalState(
        ozoneManager, "metadataManager", mockMm);

    // Return the original metadataManager so it can be restored later
    return metadataManager;
  }

  @Test
  public void testAclOperations() throws Exception {
    // get initial values for metrics
    MetricsRecordBuilder omMetrics = getMetrics("OMMetrics");
    long initialNumGetAcl = getLongCounter("NumGetAcl", omMetrics);
    long initialNumAddAcl = getLongCounter("NumAddAcl", omMetrics);
    long initialNumSetAcl = getLongCounter("NumSetAcl", omMetrics);
    long initialNumRemoveAcl = getLongCounter("NumRemoveAcl", omMetrics);
    // Create a volume.
    client.getObjectStore().createVolume("volumeacl");

    OzoneObj volObj = new OzoneObjInfo.Builder().setVolumeName("volumeacl")
        .setResType(VOLUME).setStoreType(OZONE).build();

    // Test getAcl, addAcl, setAcl, removeAcl
    List<OzoneAcl> acls = ozoneManager.getAcl(volObj);
    writeClient.addAcl(volObj,
        new OzoneAcl(IAccessAuthorizer.ACLIdentityType.USER, "ozoneuser",
            ACCESS, IAccessAuthorizer.ACLType.ALL));
    writeClient.setAcl(volObj, acls);
    writeClient.removeAcl(volObj, acls.get(0));

    omMetrics = getMetrics("OMMetrics");
    assertEquals(initialNumGetAcl + 1, getLongCounter("NumGetAcl", omMetrics));
    assertEquals(initialNumAddAcl + 1, getLongCounter("NumAddAcl", omMetrics));
    assertEquals(initialNumSetAcl + 1, getLongCounter("NumSetAcl", omMetrics));
    assertEquals(initialNumRemoveAcl + 1, getLongCounter("NumRemoveAcl", omMetrics));

    client.getObjectStore().deleteVolume("volumeacl");
  }

  @Test
  public void testAclOperationsHA() throws Exception {
    ObjectStore objectStore = client.getObjectStore();
    // Create a volume.
    objectStore.createVolume("volumeaclha");
    // Create a bucket.
    objectStore.getVolume("volumeaclha").createBucket("bucketaclha");
    // Create a key.
    objectStore.getVolume("volumeaclha").getBucket("bucketaclha")
        .createKey("keyaclha", 0).close();

    OzoneObj volObj =
        new OzoneObjInfo.Builder().setVolumeName("volumeaclha").setResType(VOLUME)
            .setStoreType(OZONE).build();

    OzoneObj buckObj = new OzoneObjInfo.Builder().setVolumeName("volumeaclha")
        .setBucketName("bucketaclha").setResType(BUCKET).setStoreType(OZONE)
        .build();

    OzoneObj keyObj = new OzoneObjInfo.Builder().setVolumeName("volumeaclha")
        .setBucketName("bucketaclha").setResType(BUCKET).setKeyName("keyaclha")
        .setStoreType(OZONE).build();

    List<OzoneAcl> acls = ozoneManager.getAcl(volObj);

    // Test Acl's for volume.
    testAclMetricsInternal(objectStore, volObj, acls);

    // Test Acl's for bucket.
    testAclMetricsInternal(objectStore, buckObj, acls);

    // Test Acl's for key.
    testAclMetricsInternal(objectStore, keyObj, acls);
  }

  private void testAclMetricsInternal(ObjectStore objectStore, OzoneObj volObj,
      List<OzoneAcl> acls) throws IOException {
    // Test addAcl
    OMMetrics metrics = ozoneManager.getMetrics();
    long initialValue = metrics.getNumAddAcl();
    objectStore.addAcl(volObj,
        new OzoneAcl(IAccessAuthorizer.ACLIdentityType.USER, "ozoneuser",
            ACCESS, IAccessAuthorizer.ACLType.ALL));

    assertEquals(initialValue + 1, metrics.getNumAddAcl());

    // Test setAcl
    initialValue = metrics.getNumSetAcl();

    objectStore.setAcl(volObj, acls);
    assertEquals(initialValue + 1, metrics.getNumSetAcl());

    // Test removeAcl
    initialValue = metrics.getNumRemoveAcl();
    objectStore.removeAcl(volObj, acls.get(0));
    assertEquals(initialValue + 1, metrics.getNumRemoveAcl());
  }

  /**
   * Test volume operations with ignoring thrown exception.
   */
  private void doVolumeOps(OmVolumeArgs volumeArgs) {
    try {
      writeClient.createVolume(volumeArgs);
    } catch (IOException ignored) {
    }

    try {
      ozoneManager.getVolumeInfo(volumeArgs.getVolume());
    } catch (IOException ignored) {
    }

    try {
      writeClient.setOwner(volumeArgs.getVolume(), "dummy");
    } catch (IOException ignored) {
    }

    try {
      ozoneManager.listAllVolumes("", null, 0);
    } catch (IOException ignored) {
    }

    try {
      writeClient.deleteVolume(volumeArgs.getVolume());
    } catch (IOException ignored) {
    }
  }

  /**
   * Test bucket operations with ignoring thrown exception.
   */
  private void doBucketOps(OmBucketInfo info) {
    try {
      writeClient.createBucket(info);
    } catch (IOException ignored) {
    }

    try {
      ozoneManager.getBucketInfo(info.getVolumeName(), info.getBucketName());
    } catch (IOException ignored) {
    }

    try {
      writeClient.setBucketProperty(getBucketArgs(info));
    } catch (IOException ignored) {
    }

    try {
      ozoneManager.listBuckets(info.getVolumeName(), null, null, 0, false);
    } catch (IOException ignored) {
    }

    try {
      writeClient.deleteBucket(info.getVolumeName(), info.getBucketName());
    } catch (IOException ignored) {
    }
  }

  /**
   * Test key operations with ignoring thrown exception.
   */
  private void doKeyOps(OmKeyArgs keyArgs) {
    OpenKeySession keySession = null;
    try {
      keySession = writeClient.openKey(keyArgs);
    } catch (IOException ignored) {
    }

    try {
      long id = (keySession != null) ? keySession.getId() : 0;
      writeClient.commitKey(keyArgs, id);
    } catch (IOException ignored) {
    }

    try {
      ozoneManager.lookupKey(keyArgs);
    } catch (IOException ignored) {
    }

    try {
      ozoneManager.listKeys(keyArgs.getVolumeName(),
          keyArgs.getBucketName(), null, null, 0);
    } catch (IOException ignored) {
    }

    try {
<<<<<<< HEAD
      ozoneManager.listTrash(keyArgs.getVolumeName(),
          keyArgs.getBucketName(), null, null, 0);
    } catch (IOException ignored) {
    }

    try {
      writeClient.putObjectTagging(keyArgs);
    } catch (IOException ignored) {
    }

    try {
      writeClient.getObjectTagging(keyArgs);
    } catch (IOException ignored) {
    }

    try {
      writeClient.deleteObjectTagging(keyArgs);
    } catch (IOException ignored) {
    }

    try {
=======
>>>>>>> 3f98df5e
      writeClient.deleteKey(keyArgs);
    } catch (IOException ignored) {
    }

    try {
      writeClient.initiateMultipartUpload(keyArgs);
    } catch (IOException ignored) {
    }

    try {
      writeClient.listOpenFiles("", 100, "");
    } catch (IOException ignored) {
    }
  }

  private OmKeyArgs createKeyArgs(String volumeName, String bucketName,
      ReplicationConfig repConfig) throws IOException {
    OmKeyLocationInfo keyLocationInfo = new OmKeyLocationInfo.Builder()
        .setBlockID(new BlockID(new ContainerBlockID(1, 1)))
        .setPipeline(MockPipeline.createSingleNodePipeline())
        .build();
    keyLocationInfo.setCreateVersion(0);

    String keyName = UUID.randomUUID().toString();
    return new OmKeyArgs.Builder()
        .setLocationInfoList(Collections.singletonList(keyLocationInfo))
        .setVolumeName(volumeName)
        .setBucketName(bucketName)
        .setKeyName(keyName)
        .setAcls(Lists.emptyList())
        .setReplicationConfig(repConfig)
        .setOwnerName(UserGroupInformation.getCurrentUser().getShortUserName())
        .build();
  }

  private OmVolumeArgs createVolumeArgs() {
    String volumeName = UUID.randomUUID().toString();
    return new OmVolumeArgs.Builder()
        .setVolume(volumeName)
        .setOwnerName("dummy")
        .setAdminName("dummyAdmin")
        .build();
  }
  private OmBucketArgs getBucketArgs(OmBucketInfo info) {
    return new OmBucketArgs.Builder()
        .setVolumeName(info.getVolumeName())
        .setBucketName(info.getBucketName())
        .build();
  }
  private OmBucketInfo createBucketInfo(boolean isEcBucket) throws IOException {
    OmVolumeArgs volumeArgs = createVolumeArgs();
    writeClient.createVolume(volumeArgs);
    DefaultReplicationConfig repConf = new DefaultReplicationConfig(
        new ECReplicationConfig("rs-3-2-1024k"));
    String bucketName = UUID.randomUUID().toString();

    OmBucketInfo.Builder builder = new OmBucketInfo.Builder()
        .setVolumeName(volumeArgs.getVolume())
        .setBucketName(bucketName);
    if (isEcBucket) {
      builder.setDefaultReplicationConfig(repConf);
    }
    return builder.build();
  }
}<|MERGE_RESOLUTION|>--- conflicted
+++ resolved
@@ -364,11 +364,7 @@
 
     omMetrics = getMetrics("OMMetrics");
 
-<<<<<<< HEAD
-    assertEquals(initialNumKeyOps + 11, getLongCounter("NumKeyOps", omMetrics));
-=======
-    assertEquals(initialNumKeyOps + 7, getLongCounter("NumKeyOps", omMetrics));
->>>>>>> 3f98df5e
+    assertEquals(initialNumKeyOps + 10, getLongCounter("NumKeyOps", omMetrics));
     assertEquals(initialNumKeyAllocate + 1, getLongCounter("NumKeyAllocate", omMetrics));
     assertEquals(initialNumKeyLookup + 1, getLongCounter("NumKeyLookup", omMetrics));
     assertEquals(initialNumKeyDeletes + 1, getLongCounter("NumKeyDeletes", omMetrics));
@@ -419,12 +415,7 @@
     doThrow(exception).when(mockKm).lookupKey(any(), any(), any());
     doThrow(exception).when(mockKm).listKeys(
         any(), any(), any(), any(), anyInt());
-<<<<<<< HEAD
-    doThrow(exception).when(mockKm).listTrash(
-        any(), any(), any(), any(), anyInt());
     doThrow(exception).when(mockKm).getObjectTagging(any(), any());
-=======
->>>>>>> 3f98df5e
     OmMetadataReader omMetadataReader =
         (OmMetadataReader) ozoneManager.getOmMetadataReader().get();
     HddsWhiteboxTestUtils.setInternalState(
@@ -440,11 +431,7 @@
     doKeyOps(keyArgs);
 
     omMetrics = getMetrics("OMMetrics");
-<<<<<<< HEAD
-    assertEquals(initialNumKeyOps + 40, getLongCounter("NumKeyOps", omMetrics));
-=======
-    assertEquals(initialNumKeyOps + 28, getLongCounter("NumKeyOps", omMetrics));
->>>>>>> 3f98df5e
+    assertEquals(initialNumKeyOps + 37, getLongCounter("NumKeyOps", omMetrics));
     assertEquals(initialNumKeyAllocate + 6, getLongCounter("NumKeyAllocate", omMetrics));
     assertEquals(initialNumKeyLookup + 3, getLongCounter("NumKeyLookup", omMetrics));
     assertEquals(initialNumKeyDeletes + 4, getLongCounter("NumKeyDeletes", omMetrics));
@@ -863,13 +850,6 @@
     }
 
     try {
-<<<<<<< HEAD
-      ozoneManager.listTrash(keyArgs.getVolumeName(),
-          keyArgs.getBucketName(), null, null, 0);
-    } catch (IOException ignored) {
-    }
-
-    try {
       writeClient.putObjectTagging(keyArgs);
     } catch (IOException ignored) {
     }
@@ -885,8 +865,6 @@
     }
 
     try {
-=======
->>>>>>> 3f98df5e
       writeClient.deleteKey(keyArgs);
     } catch (IOException ignored) {
     }
