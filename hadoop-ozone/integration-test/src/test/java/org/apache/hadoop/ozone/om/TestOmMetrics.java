/**
 * Licensed to the Apache Software Foundation (ASF) under one or more
 * contributor license agreements.  See the NOTICE file distributed with this
 * work for additional information regarding copyright ownership.  The ASF
 * licenses this file to you under the Apache License, Version 2.0 (the
 * "License"); you may not use this file except in compliance with the License.
 * You may obtain a copy of the License at
 * <p>
 * http://www.apache.org/licenses/LICENSE-2.0
 * <p>
 * Unless required by applicable law or agreed to in writing, software
 * distributed under the License is distributed on an "AS IS" BASIS,WITHOUT
 * WARRANTIES OR CONDITIONS OF ANY KIND, either express or implied. See the
 * License for the specific language governing permissions and limitations under
 * the License.
 */
package org.apache.hadoop.ozone.om;

import static org.apache.hadoop.test.MetricsAsserts.assertCounter;
import static org.apache.hadoop.test.MetricsAsserts.getMetrics;
import static org.mockito.Matchers.any;
import static org.mockito.Matchers.anyLong;

import java.io.IOException;
import java.util.ArrayList;
import java.util.List;
import java.util.concurrent.TimeUnit;

import org.apache.hadoop.hdds.client.BlockID;
import org.apache.hadoop.hdds.client.ContainerBlockID;
import org.apache.hadoop.hdds.scm.HddsWhiteboxTestUtils;
import org.apache.hadoop.metrics2.MetricsRecordBuilder;
import org.apache.hadoop.ozone.MiniOzoneCluster;
import org.apache.hadoop.hdds.conf.OzoneConfiguration;
import org.apache.hadoop.ozone.om.helpers.OmKeyArgs;
import org.apache.hadoop.ozone.om.helpers.OmKeyLocationInfo;
import org.junit.After;
import org.junit.Before;
import org.junit.Test;
import org.mockito.Mockito;

/**
 * Test for OM metrics.
 */
@SuppressWarnings("deprecation")
public class TestOmMetrics {
  private MiniOzoneCluster cluster;
  private OzoneManager ozoneManager;

  /**
   * The exception used for testing failure metrics.
   */
  private IOException exception = new IOException();

  /**
   * Create a MiniDFSCluster for testing.
   *
   * @throws IOException
   */
  @Before
  public void setup() throws Exception {
    OzoneConfiguration conf = new OzoneConfiguration();
    conf.setTimeDuration(OMConfigKeys.OZONE_OM_METRICS_SAVE_INTERVAL,
        1000, TimeUnit.MILLISECONDS);
    cluster = MiniOzoneCluster.newBuilder(conf).build();
    cluster.waitForClusterToBeReady();
    ozoneManager = cluster.getOzoneManager();
  }

  /**
   * Shutdown MiniDFSCluster.
   */
  @After
  public void shutdown() {
    if (cluster != null) {
      cluster.shutdown();
    }
  }



  @Test
  public void testVolumeOps() throws IOException {
    VolumeManager volumeManager =
        (VolumeManager) HddsWhiteboxTestUtils.getInternalState(
            ozoneManager, "volumeManager");
    VolumeManager mockVm = Mockito.spy(volumeManager);

    Mockito.doNothing().when(mockVm).createVolume(null);
    Mockito.doNothing().when(mockVm).deleteVolume(null);
    Mockito.doReturn(null).when(mockVm).getVolumeInfo(null);
    Mockito.doReturn(true).when(mockVm).checkVolumeAccess(null, null);
    Mockito.doNothing().when(mockVm).setOwner(null, null);
    Mockito.doReturn(null).when(mockVm).listVolumes(null, null, null, 0);

    HddsWhiteboxTestUtils.setInternalState(
        ozoneManager, "volumeManager", mockVm);
    doVolumeOps();

    MetricsRecordBuilder omMetrics = getMetrics("OMMetrics");
    assertCounter("NumVolumeOps", 6L, omMetrics);
    assertCounter("NumVolumeCreates", 1L, omMetrics);
    assertCounter("NumVolumeUpdates", 1L, omMetrics);
    assertCounter("NumVolumeInfos", 1L, omMetrics);
    assertCounter("NumVolumeCheckAccesses", 1L, omMetrics);
    assertCounter("NumVolumeDeletes", 1L, omMetrics);
    assertCounter("NumVolumeLists", 1L, omMetrics);
    assertCounter("NumVolumes", 0L, omMetrics);

    ozoneManager.createVolume(null);
    ozoneManager.createVolume(null);
    ozoneManager.createVolume(null);
    ozoneManager.deleteVolume(null);

    omMetrics = getMetrics("OMMetrics");
    assertCounter("NumVolumes", 2L, omMetrics);


    // inject exception to test for Failure Metrics
    Mockito.doThrow(exception).when(mockVm).createVolume(null);
    Mockito.doThrow(exception).when(mockVm).deleteVolume(null);
    Mockito.doThrow(exception).when(mockVm).getVolumeInfo(null);
    Mockito.doThrow(exception).when(mockVm).checkVolumeAccess(null, null);
    Mockito.doThrow(exception).when(mockVm).setOwner(null, null);
    Mockito.doThrow(exception).when(mockVm).listVolumes(null, null, null, 0);

    HddsWhiteboxTestUtils.setInternalState(ozoneManager,
        "volumeManager", mockVm);
    doVolumeOps();

    omMetrics = getMetrics("OMMetrics");
    assertCounter("NumVolumeOps", 16L, omMetrics);
    assertCounter("NumVolumeCreates", 5L, omMetrics);
    assertCounter("NumVolumeUpdates", 2L, omMetrics);
    assertCounter("NumVolumeInfos", 2L, omMetrics);
    assertCounter("NumVolumeCheckAccesses", 2L, omMetrics);
    assertCounter("NumVolumeDeletes", 3L, omMetrics);
    assertCounter("NumVolumeLists", 2L, omMetrics);

    assertCounter("NumVolumeCreateFails", 1L, omMetrics);
    assertCounter("NumVolumeUpdateFails", 1L, omMetrics);
    assertCounter("NumVolumeInfoFails", 1L, omMetrics);
    assertCounter("NumVolumeCheckAccessFails", 1L, omMetrics);
    assertCounter("NumVolumeDeleteFails", 1L, omMetrics);
    assertCounter("NumVolumeListFails", 1L, omMetrics);

    // As last call for volumesOps does not increment numVolumes as those are
    // failed.
    assertCounter("NumVolumes", 2L, omMetrics);

    cluster.restartOzoneManager();
    assertCounter("NumVolumes", 2L, omMetrics);


  }

  @Test
  public void testBucketOps() throws IOException {
    BucketManager bucketManager =
        (BucketManager) HddsWhiteboxTestUtils.getInternalState(
            ozoneManager, "bucketManager");
    BucketManager mockBm = Mockito.spy(bucketManager);

<<<<<<< HEAD
=======
    S3BucketManager s3BucketManager =
        (S3BucketManager) HddsWhiteboxTestUtils.getInternalState(
            ozoneManager, "s3BucketManager");
    S3BucketManager mockS3Bm = Mockito.spy(s3BucketManager);

    Mockito.doNothing().when(mockS3Bm).createS3Bucket("random", "random");
    Mockito.doNothing().when(mockS3Bm).createS3Bucket("random1", "random1");
    Mockito.doNothing().when(mockS3Bm).createS3Bucket("random2", "random2");
    Mockito.doNothing().when(mockS3Bm).deleteS3Bucket("random");
    Mockito.doReturn(true).when(mockS3Bm).createOzoneVolumeIfNeeded(null);

>>>>>>> 099e8085
    Mockito.doNothing().when(mockBm).createBucket(null);
    Mockito.doNothing().when(mockBm).deleteBucket(null, null);
    Mockito.doReturn(null).when(mockBm).getBucketInfo(null, null);
    Mockito.doNothing().when(mockBm).setBucketProperty(null);
    Mockito.doReturn(null).when(mockBm).listBuckets(null, null, null, 0);

    HddsWhiteboxTestUtils.setInternalState(
        ozoneManager, "bucketManager", mockBm);
    HddsWhiteboxTestUtils.setInternalState(
            ozoneManager, "s3BucketManager", mockS3Bm);

    doBucketOps();

    MetricsRecordBuilder omMetrics = getMetrics("OMMetrics");
    assertCounter("NumBucketOps", 5L, omMetrics);
    assertCounter("NumBucketCreates", 1L, omMetrics);
    assertCounter("NumBucketUpdates", 1L, omMetrics);
    assertCounter("NumBucketInfos", 1L, omMetrics);
    assertCounter("NumBucketDeletes", 1L, omMetrics);
    assertCounter("NumBucketLists", 1L, omMetrics);
    assertCounter("NumBuckets", 0L, omMetrics);

    ozoneManager.createBucket(null);
    ozoneManager.createBucket(null);
    ozoneManager.createBucket(null);
    ozoneManager.deleteBucket(null, null);

    omMetrics = getMetrics("OMMetrics");
    assertCounter("NumBuckets", 2L, omMetrics);

    // inject exception to test for Failure Metrics
    Mockito.doThrow(exception).when(mockBm).createBucket(null);
    Mockito.doThrow(exception).when(mockBm).deleteBucket(null, null);
    Mockito.doThrow(exception).when(mockBm).getBucketInfo(null, null);
    Mockito.doThrow(exception).when(mockBm).setBucketProperty(null);
    Mockito.doThrow(exception).when(mockBm).listBuckets(null, null, null, 0);

    HddsWhiteboxTestUtils.setInternalState(
        ozoneManager, "bucketManager", mockBm);
    doBucketOps();

    omMetrics = getMetrics("OMMetrics");
    assertCounter("NumBucketOps", 18L, omMetrics);
    assertCounter("NumBucketCreates", 8L, omMetrics);
    assertCounter("NumBucketUpdates", 2L, omMetrics);
    assertCounter("NumBucketInfos", 2L, omMetrics);
    assertCounter("NumBucketDeletes", 4L, omMetrics);
    assertCounter("NumBucketLists", 2L, omMetrics);

    assertCounter("NumBucketCreateFails", 1L, omMetrics);
    assertCounter("NumBucketUpdateFails", 1L, omMetrics);
    assertCounter("NumBucketInfoFails", 1L, omMetrics);
    assertCounter("NumBucketDeleteFails", 1L, omMetrics);
    assertCounter("NumBucketListFails", 1L, omMetrics);

    assertCounter("NumBuckets", 4L, omMetrics);

    cluster.restartOzoneManager();
    assertCounter("NumBuckets", 4L, omMetrics);
  }

  @Test
  public void testKeyOps() throws IOException {
    KeyManager keyManager = (KeyManager) HddsWhiteboxTestUtils
        .getInternalState(ozoneManager, "keyManager");
    KeyManager mockKm = Mockito.spy(keyManager);

    Mockito.doReturn(null).when(mockKm).openKey(null);
    Mockito.doNothing().when(mockKm).deleteKey(null);
    Mockito.doReturn(null).when(mockKm).lookupKey(null, "");
    Mockito.doReturn(null).when(mockKm).listKeys(null, null, null, null, 0);
    Mockito.doReturn(null).when(mockKm).listTrash(
        null, null, null, null, 0);
    Mockito.doNothing().when(mockKm).commitKey(any(OmKeyArgs.class), anyLong());
    Mockito.doReturn(null).when(mockKm).initiateMultipartUpload(
        any(OmKeyArgs.class));

    HddsWhiteboxTestUtils.setInternalState(
        ozoneManager, "keyManager", mockKm);
    doKeyOps();

    MetricsRecordBuilder omMetrics = getMetrics("OMMetrics");
    assertCounter("NumKeyOps", 7L, omMetrics);
    assertCounter("NumKeyAllocate", 1L, omMetrics);
    assertCounter("NumKeyLookup", 1L, omMetrics);
    assertCounter("NumKeyDeletes", 1L, omMetrics);
    assertCounter("NumKeyLists", 1L, omMetrics);
    assertCounter("NumTrashKeyLists", 1L, omMetrics);
    assertCounter("NumKeys", 0L, omMetrics);
    assertCounter("NumInitiateMultipartUploads", 1L, omMetrics);


    ozoneManager.openKey(null);
    ozoneManager.commitKey(createKeyArgs(), 0);
    ozoneManager.openKey(null);
    ozoneManager.commitKey(createKeyArgs(), 0);
    ozoneManager.openKey(null);
    ozoneManager.commitKey(createKeyArgs(), 0);
    ozoneManager.deleteKey(null);


    omMetrics = getMetrics("OMMetrics");
    assertCounter("NumKeys", 2L, omMetrics);

    // inject exception to test for Failure Metrics
    Mockito.doThrow(exception).when(mockKm).openKey(null);
    Mockito.doThrow(exception).when(mockKm).deleteKey(null);
    Mockito.doThrow(exception).when(mockKm).lookupKey(null, "");
    Mockito.doThrow(exception).when(mockKm).listKeys(
        null, null, null, null, 0);
    Mockito.doThrow(exception).when(mockKm).listTrash(
        null, null, null, null, 0);
    Mockito.doThrow(exception).when(mockKm).commitKey(any(OmKeyArgs.class),
        anyLong());
    Mockito.doThrow(exception).when(mockKm).initiateMultipartUpload(
        any(OmKeyArgs.class));

    HddsWhiteboxTestUtils.setInternalState(
        ozoneManager, "keyManager", mockKm);
    doKeyOps();

    omMetrics = getMetrics("OMMetrics");
    assertCounter("NumKeyOps", 21L, omMetrics);
    assertCounter("NumKeyAllocate", 5L, omMetrics);
    assertCounter("NumKeyLookup", 2L, omMetrics);
    assertCounter("NumKeyDeletes", 3L, omMetrics);
    assertCounter("NumKeyLists", 2L, omMetrics);
    assertCounter("NumTrashKeyLists", 2L, omMetrics);
    assertCounter("NumInitiateMultipartUploads", 2L, omMetrics);

    assertCounter("NumKeyAllocateFails", 1L, omMetrics);
    assertCounter("NumKeyLookupFails", 1L, omMetrics);
    assertCounter("NumKeyDeleteFails", 1L, omMetrics);
    assertCounter("NumKeyListFails", 1L, omMetrics);
    assertCounter("NumTrashKeyListFails", 1L, omMetrics);
    assertCounter("NumInitiateMultipartUploadFails", 1L, omMetrics);


    assertCounter("NumKeys", 2L, omMetrics);

    cluster.restartOzoneManager();
    assertCounter("NumKeys", 2L, omMetrics);

  }

  /**
   * Test volume operations with ignoring thrown exception.
   */
  private void doVolumeOps() {
    try {
      ozoneManager.createVolume(null);
    } catch (IOException ignored) {
    }

    try {
      ozoneManager.deleteVolume(null);
    } catch (IOException ignored) {
    }

    try {
      ozoneManager.getVolumeInfo(null);
    } catch (IOException ignored) {
    }

    try {
      ozoneManager.checkVolumeAccess(null, null);
    } catch (IOException ignored) {
    }

    try {
      ozoneManager.setOwner(null, null);
    } catch (IOException ignored) {
    }

    try {
      ozoneManager.listAllVolumes(null, null, 0);
    } catch (IOException ignored) {
    }
  }

  /**
   * Test bucket operations with ignoring thrown exception.
   */
  private void doBucketOps() {
    try {
      ozoneManager.createBucket(null);
    } catch (IOException ignored) {
    }

    try {
      ozoneManager.deleteBucket(null, null);
    } catch (IOException ignored) {
    }

    try {
      ozoneManager.getBucketInfo(null, null);
    } catch (IOException ignored) {
    }

    try {
      ozoneManager.setBucketProperty(null);
    } catch (IOException ignored) {
    }

    try {
      ozoneManager.listBuckets(null, null, null, 0);
    } catch (IOException ignored) {
    }
  }

  /**
   * Test key operations with ignoring thrown exception.
   */
  private void doKeyOps() {
    try {
      ozoneManager.openKey(null);
    } catch (IOException ignored) {
    }

    try {
      ozoneManager.deleteKey(null);
    } catch (IOException ignored) {
    }

    try {
      ozoneManager.lookupKey(null);
    } catch (IOException ignored) {
    }

    try {
      ozoneManager.listKeys(null, null, null, null, 0);
    } catch (IOException ignored) {
    }

    try {
      ozoneManager.listTrash(null, null, null, null, 0);
    } catch (IOException ignored) {
    }

    try {
      ozoneManager.commitKey(createKeyArgs(), 0);
    } catch (IOException ignored) {
    }

    try {
      ozoneManager.initiateMultipartUpload(null);
    } catch (IOException ignored) {
    }

  }

  private OmKeyArgs createKeyArgs() {
    OmKeyLocationInfo keyLocationInfo = new OmKeyLocationInfo.Builder()
        .setBlockID(new BlockID(new ContainerBlockID(1, 1))).build();
    keyLocationInfo.setCreateVersion(0);
    List<OmKeyLocationInfo> omKeyLocationInfoList = new ArrayList<>();
    omKeyLocationInfoList.add(keyLocationInfo);
    OmKeyArgs keyArgs = new OmKeyArgs.Builder().setLocationInfoList(
        omKeyLocationInfoList).build();
    return keyArgs;
  }
}<|MERGE_RESOLUTION|>--- conflicted
+++ resolved
@@ -161,20 +161,6 @@
             ozoneManager, "bucketManager");
     BucketManager mockBm = Mockito.spy(bucketManager);
 
-<<<<<<< HEAD
-=======
-    S3BucketManager s3BucketManager =
-        (S3BucketManager) HddsWhiteboxTestUtils.getInternalState(
-            ozoneManager, "s3BucketManager");
-    S3BucketManager mockS3Bm = Mockito.spy(s3BucketManager);
-
-    Mockito.doNothing().when(mockS3Bm).createS3Bucket("random", "random");
-    Mockito.doNothing().when(mockS3Bm).createS3Bucket("random1", "random1");
-    Mockito.doNothing().when(mockS3Bm).createS3Bucket("random2", "random2");
-    Mockito.doNothing().when(mockS3Bm).deleteS3Bucket("random");
-    Mockito.doReturn(true).when(mockS3Bm).createOzoneVolumeIfNeeded(null);
-
->>>>>>> 099e8085
     Mockito.doNothing().when(mockBm).createBucket(null);
     Mockito.doNothing().when(mockBm).deleteBucket(null, null);
     Mockito.doReturn(null).when(mockBm).getBucketInfo(null, null);
@@ -183,8 +169,6 @@
 
     HddsWhiteboxTestUtils.setInternalState(
         ozoneManager, "bucketManager", mockBm);
-    HddsWhiteboxTestUtils.setInternalState(
-            ozoneManager, "s3BucketManager", mockS3Bm);
 
     doBucketOps();
 
@@ -217,11 +201,11 @@
     doBucketOps();
 
     omMetrics = getMetrics("OMMetrics");
-    assertCounter("NumBucketOps", 18L, omMetrics);
-    assertCounter("NumBucketCreates", 8L, omMetrics);
+    assertCounter("NumBucketOps", 14L, omMetrics);
+    assertCounter("NumBucketCreates", 5L, omMetrics);
     assertCounter("NumBucketUpdates", 2L, omMetrics);
     assertCounter("NumBucketInfos", 2L, omMetrics);
-    assertCounter("NumBucketDeletes", 4L, omMetrics);
+    assertCounter("NumBucketDeletes", 3L, omMetrics);
     assertCounter("NumBucketLists", 2L, omMetrics);
 
     assertCounter("NumBucketCreateFails", 1L, omMetrics);
@@ -230,10 +214,10 @@
     assertCounter("NumBucketDeleteFails", 1L, omMetrics);
     assertCounter("NumBucketListFails", 1L, omMetrics);
 
-    assertCounter("NumBuckets", 4L, omMetrics);
+    assertCounter("NumBuckets", 2L, omMetrics);
 
     cluster.restartOzoneManager();
-    assertCounter("NumBuckets", 4L, omMetrics);
+    assertCounter("NumBuckets", 2L, omMetrics);
   }
 
   @Test
