--- conflicted
+++ resolved
@@ -181,10 +181,6 @@
   public static void init() throws Exception {
     final BucketLayout layout = BUCKET_LAYOUT;
 
-<<<<<<< HEAD
-=======
-    CONF.setBoolean(OZONE_OM_RATIS_ENABLE_KEY, true);
->>>>>>> f1253637
     CONF.set(OZONE_DEFAULT_BUCKET_LAYOUT, layout.name());
     CONF.setBoolean(OzoneConfigKeys.OZONE_HBASE_ENHANCEMENTS_ALLOWED, true);
     CONF.setBoolean("ozone.client.hbase.enhancements.allowed", true);
