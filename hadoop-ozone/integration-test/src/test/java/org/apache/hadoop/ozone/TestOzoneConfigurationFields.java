/*
 * Licensed to the Apache Software Foundation (ASF) under one
 * or more contributor license agreements.  See the NOTICE file
 * distributed with this work for additional information
 * regarding copyright ownership.  The ASF licenses this file
 * to you under the Apache License, Version 2.0 (the
 * "License"); you may not use this file except in compliance
 * with the License.  You may obtain a copy of the License at
 * <p>
 * http://www.apache.org/licenses/LICENSE-2.0
 * <p>
 * Unless required by applicable law or agreed to in writing, software
 * distributed under the License is distributed on an "AS IS" BASIS,
 * WITHOUT WARRANTIES OR CONDITIONS OF ANY KIND, either express or implied.
 * See the License for the specific language governing permissions and
 * limitations under the License.
 */
package org.apache.hadoop.ozone;

import org.apache.hadoop.conf.TestConfigurationFieldsBase;
import org.apache.hadoop.hdds.HddsConfigKeys;
import org.apache.hadoop.hdds.recon.ReconConfigKeys;
import org.apache.hadoop.hdds.scm.ScmConfig;
import org.apache.hadoop.hdds.scm.server.SCMHTTPServerConfig;
import org.apache.hadoop.http.HttpServer2;
import org.apache.hadoop.ozone.om.OMConfigKeys;
import org.apache.hadoop.hdds.scm.ScmConfigKeys;
import org.apache.hadoop.ozone.recon.ReconServerConfigKeys;
import org.apache.hadoop.ozone.s3.S3GatewayConfigKeys;

import java.util.Arrays;

import org.apache.hadoop.ozone.s3secret.S3SecretConfigKeys;
import org.junit.Rule;
import org.junit.rules.TestRule;
import org.junit.rules.Timeout;
import org.apache.ozone.test.JUnit5AwareTimeout;

/**
 * Tests if configuration constants documented in ozone-defaults.xml.
 */
public class TestOzoneConfigurationFields extends TestConfigurationFieldsBase {

  /**
    * Set a timeout for each test.
    */
  @Rule
  public TestRule timeout = new JUnit5AwareTimeout(Timeout.seconds(300));

  @Override
  public void initializeMemberVariables() {
    xmlFilename = "ozone-default.xml";
    configurationClasses =
        new Class[] {OzoneConfigKeys.class, ScmConfigKeys.class,
            OMConfigKeys.class, HddsConfigKeys.class,
            ReconConfigKeys.class, ReconServerConfigKeys.class,
            S3GatewayConfigKeys.class,
            S3SecretConfigKeys.class,
            SCMHTTPServerConfig.class,
            SCMHTTPServerConfig.ConfigStrings.class,
            ScmConfig.ConfigStrings.class
        };
    errorIfMissingConfigProps = true;
    errorIfMissingXmlProps = true;
    xmlPropsToSkipCompare.add("ozone.om.nodes.EXAMPLEOMSERVICEID");
    xmlPropsToSkipCompare.add("ozone.om.decommissioned.nodes" +
        ".EXAMPLEOMSERVICEID");
    xmlPropsToSkipCompare.add("ozone.scm.nodes.EXAMPLESCMSERVICEID");
    xmlPropsToSkipCompare.add("ozone.scm.nodes.EXAMPLESCMSERVICEID");
    xmlPrefixToSkipCompare.add("ipc.client.rpc-timeout.ms");
    xmlPropsToSkipCompare.add("ozone.om.leader.election.minimum.timeout" +
        ".duration"); // Deprecated config
    configurationPropsToSkipCompare
        .add(ScmConfig.ConfigStrings.HDDS_SCM_INIT_DEFAULT_LAYOUT_VERSION);
    // Currently replication and type configs moved to server side.
    configurationPropsToSkipCompare
        .add(OzoneConfigKeys.OZONE_REPLICATION);
    configurationPropsToSkipCompare
        .add(OzoneConfigKeys.OZONE_REPLICATION_TYPE);
    configurationPropsToSkipCompare
        .add(OzoneConfigKeys.OZONE_CLIENT_REQUIRED_OM_VERSION_MIN_KEY);
    configurationPropsToSkipCompare
        .add(OzoneConfigKeys.OZONE_CLIENT_REQUIRED_OM_VERSION_MIN_DEFAULT);
    // This property is tested in TestHttpServer2 instead
    xmlPropsToSkipCompare.add(HttpServer2.HTTP_IDLE_TIMEOUT_MS_KEY);

    // TODO: Remove this once ranger configs are finalized in HDDS-5836
    configurationPrefixToSkipCompare.add("ozone.om.ranger");

    addPropertiesNotInXml();
  }

  private void addPropertiesNotInXml() {
    configurationPropsToSkipCompare.addAll(Arrays.asList(
        HddsConfigKeys.HDDS_CONTAINER_PERSISTDATA,
        HddsConfigKeys.HDDS_GRPC_TLS_TEST_CERT,
        HddsConfigKeys.HDDS_KEY_ALGORITHM,
        HddsConfigKeys.HDDS_SECURITY_PROVIDER,
        HddsConfigKeys.HDDS_X509_CRL_NAME, // HDDS-2873
        HddsConfigKeys.HDDS_X509_GRACE_DURATION_TOKEN_CHECKS_ENABLED,
        OMConfigKeys.OZONE_OM_NODES_KEY,
        OMConfigKeys.OZONE_OM_DECOMMISSIONED_NODES_KEY,
        ScmConfigKeys.OZONE_SCM_NODES_KEY,
        ScmConfigKeys.OZONE_SCM_ADDRESS_KEY,
        ScmConfigKeys.OZONE_SCM_HA_ENABLE_KEY,
        OMConfigKeys.OZONE_FS_TRASH_INTERVAL_KEY,
        OMConfigKeys.OZONE_FS_TRASH_CHECKPOINT_INTERVAL_KEY,
        OMConfigKeys.OZONE_OM_S3_GPRC_SERVER_ENABLED,
        OzoneConfigKeys.OZONE_ACL_AUTHORIZER_CLASS_NATIVE,
        OzoneConfigKeys.OZONE_CLIENT_REQUIRED_OM_VERSION_MIN_KEY,
        OzoneConfigKeys.OZONE_RECOVERING_CONTAINER_SCRUBBING_SERVICE_WORKERS,
        OzoneConfigKeys.OZONE_RECOVERING_CONTAINER_SCRUBBING_SERVICE_TIMEOUT,
        OzoneConfigKeys.OZONE_RECOVERING_CONTAINER_TIMEOUT,
        OzoneConfigKeys.OZONE_GPRC_METRICS_PERCENTILES_INTERVALS_KEY,
        ReconConfigKeys.RECON_SCM_CONFIG_PREFIX,
        ReconConfigKeys.OZONE_RECON_ADDRESS_KEY,
        ReconConfigKeys.OZONE_RECON_DATANODE_ADDRESS_KEY,
        ReconConfigKeys.OZONE_RECON_DATANODE_BIND_HOST_KEY,
        ReconConfigKeys.OZONE_RECON_PROMETHEUS_HTTP_ENDPOINT,
        ReconConfigKeys.OZONE_RECON_TASK_SAFEMODE_WAIT_THRESHOLD,
        ReconServerConfigKeys.OZONE_RECON_SCM_DB_DIR,
        ReconServerConfigKeys.OZONE_RECON_METRICS_HTTP_CONNECTION_TIMEOUT,
        ReconServerConfigKeys
            .OZONE_RECON_METRICS_HTTP_CONNECTION_REQUEST_TIMEOUT,
        ReconServerConfigKeys.RECON_OM_SOCKET_TIMEOUT,
        ReconServerConfigKeys.RECON_OM_CONNECTION_TIMEOUT,
        ReconServerConfigKeys.RECON_OM_CONNECTION_REQUEST_TIMEOUT,
        ReconServerConfigKeys.RECON_OM_SNAPSHOT_TASK_INITIAL_DELAY,
        ReconServerConfigKeys.RECON_OM_SNAPSHOT_TASK_INTERVAL_DELAY,
        ReconServerConfigKeys.RECON_OM_SNAPSHOT_TASK_FLUSH_PARAM,
        OMConfigKeys.OZONE_OM_RATIS_SNAPSHOT_AUTO_TRIGGER_THRESHOLD_KEY,
        OMConfigKeys.OZONE_OM_HA_PREFIX,
        OMConfigKeys.OZONE_OM_GRPC_PORT_KEY,
        // TODO HDDS-2856
        OMConfigKeys.OZONE_RANGER_OM_IGNORE_SERVER_CERT,
        OMConfigKeys.OZONE_RANGER_OM_CONNECTION_TIMEOUT,
        OMConfigKeys.OZONE_RANGER_OM_CONNECTION_REQUEST_TIMEOUT,
        OMConfigKeys.OZONE_RANGER_HTTPS_ADDRESS_KEY,
        OMConfigKeys.OZONE_OM_RANGER_HTTPS_ADMIN_API_USER,
        OMConfigKeys.OZONE_OM_RANGER_HTTPS_ADMIN_API_PASSWD,
        ScmConfigKeys.OZONE_SCM_PIPELINE_PLACEMENT_IMPL_KEY,
        ScmConfigKeys.OZONE_SCM_HA_PREFIX,
        S3GatewayConfigKeys.OZONE_S3G_FSO_DIRECTORY_CREATION_ENABLED,
<<<<<<< HEAD
        S3GatewayConfigKeys.OZONE_S3G_METRICS_PERCENTILES_INTERVALS_SECONDS_KEY,
        HddsConfigKeys.HDDS_DATANODE_VOLUME_MIN_FREE_SPACE_PERCENT
=======
        HddsConfigKeys.HDDS_DATANODE_VOLUME_MIN_FREE_SPACE_PERCENT,
        OzoneConfigKeys.HDDS_SCM_CLIENT_RPC_TIME_OUT,
        OzoneConfigKeys.HDDS_SCM_CLIENT_MAX_RETRY_TIMEOUT,
        OzoneConfigKeys.HDDS_SCM_CLIENT_FAILOVER_MAX_RETRY
>>>>>>> 6df02370
    ));
  }
}<|MERGE_RESOLUTION|>--- conflicted
+++ resolved
@@ -141,15 +141,11 @@
         ScmConfigKeys.OZONE_SCM_PIPELINE_PLACEMENT_IMPL_KEY,
         ScmConfigKeys.OZONE_SCM_HA_PREFIX,
         S3GatewayConfigKeys.OZONE_S3G_FSO_DIRECTORY_CREATION_ENABLED,
-<<<<<<< HEAD
-        S3GatewayConfigKeys.OZONE_S3G_METRICS_PERCENTILES_INTERVALS_SECONDS_KEY,
-        HddsConfigKeys.HDDS_DATANODE_VOLUME_MIN_FREE_SPACE_PERCENT
-=======
         HddsConfigKeys.HDDS_DATANODE_VOLUME_MIN_FREE_SPACE_PERCENT,
         OzoneConfigKeys.HDDS_SCM_CLIENT_RPC_TIME_OUT,
         OzoneConfigKeys.HDDS_SCM_CLIENT_MAX_RETRY_TIMEOUT,
-        OzoneConfigKeys.HDDS_SCM_CLIENT_FAILOVER_MAX_RETRY
->>>>>>> 6df02370
-    ));
+        OzoneConfigKeys.HDDS_SCM_CLIENT_FAILOVER_MAX_RETRY,
+        S3GatewayConfigKeys.OZONE_S3G_METRICS_PERCENTILES_INTERVALS_SECONDS_KEY
+        ));
   }
 }