--- conflicted
+++ resolved
@@ -87,10 +87,7 @@
         ReconServerConfigKeys.RECON_OM_SNAPSHOT_TASK_FLUSH_PARAM,
         OMConfigKeys.OZONE_OM_RATIS_SNAPSHOT_AUTO_TRIGGER_THRESHOLD_KEY,
         OMConfigKeys.OZONE_OM_HA_PREFIX,
-<<<<<<< HEAD
-=======
-        ScmConfigKeys.OZONE_SCM_HA_SECURITY_SUPPORTED
->>>>>>> 54ea4c77
+        ScmConfigKeys.OZONE_SCM_HA_SECURITY_SUPPORTED,
         // TODO HDDS-2856
         OMConfigKeys.OZONE_RANGER_OM_IGNORE_SERVER_CERT,
         OMConfigKeys.OZONE_RANGER_OM_CONNECTION_TIMEOUT,
