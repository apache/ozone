/*
 * Licensed to the Apache Software Foundation (ASF) under one
 * or more contributor license agreements.  See the NOTICE file
 * distributed with this work for additional information
 * regarding copyright ownership.  The ASF licenses this file
 * to you under the Apache License, Version 2.0 (the
 * "License"); you may not use this file except in compliance
 *  with the License.  You may obtain a copy of the License at
 *
 *      http://www.apache.org/licenses/LICENSE-2.0
 *
 *  Unless required by applicable law or agreed to in writing, software
 *  distributed under the License is distributed on an "AS IS" BASIS,
 *  WITHOUT WARRANTIES OR CONDITIONS OF ANY KIND, either express or implied.
 *  See the License for the specific language governing permissions and
 *  limitations under the License.
 */
package org.apache.hadoop.ozone.scm;

import com.google.common.cache.Cache;
import org.apache.hadoop.hdds.scm.XceiverClientManager.ScmClientConfig;
import org.apache.hadoop.hdds.scm.container.common.helpers.ContainerWithPipeline;
import org.apache.hadoop.io.IOUtils;
import org.apache.hadoop.ozone.MiniOzoneCluster;
import org.apache.hadoop.hdds.conf.OzoneConfiguration;
import org.apache.hadoop.hdds.protocol.proto.HddsProtos;
import org.apache.hadoop.hdds.scm.XceiverClientSpi;
import org.apache.hadoop.hdds.scm.XceiverClientManager;
import org.apache.hadoop.hdds.scm.protocolPB
    .StorageContainerLocationProtocolClientSideTranslatorPB;
import org.apache.hadoop.hdds.scm.storage.ContainerProtocolCalls;
<<<<<<< HEAD
import org.apache.hadoop.ozone.OzoneConsts;
=======
import org.apache.hadoop.ozone.container.common.SCMTestUtils;
>>>>>>> d3021fb2
import org.apache.hadoop.test.GenericTestUtils;
import org.junit.Assert;
import org.junit.After;
import org.junit.Before;
import org.junit.Rule;
import org.junit.Test;
import org.junit.rules.ExpectedException;
import java.io.IOException;
import java.util.UUID;

import static org.apache.hadoop.hdds.HddsConfigKeys.HDDS_METADATA_DIR_NAME;

/**
 * Test for XceiverClientManager caching and eviction.
 */
public class TestXceiverClientManager {
  private static OzoneConfiguration config;
  private static MiniOzoneCluster cluster;
  private static StorageContainerLocationProtocolClientSideTranslatorPB
      storageContainerLocationClient;

  @Rule
  public ExpectedException exception = ExpectedException.none();

  @Before
  public void init() throws Exception {
    config = new OzoneConfiguration();
    cluster = MiniOzoneCluster.newBuilder(config)
        .setNumDatanodes(3)
        .build();
    cluster.waitForClusterToBeReady();
    storageContainerLocationClient = cluster
        .getStorageContainerLocationClient();
  }

  @After
  public void shutdown() {
    if (cluster != null) {
      cluster.shutdown();
    }
    IOUtils.cleanupWithLogger(null, storageContainerLocationClient);
  }

  @Test
  public void testCaching() throws IOException {
    OzoneConfiguration conf = new OzoneConfiguration();
    String metaDir = GenericTestUtils.getTempPath(
        TestXceiverClientManager.class.getName() + UUID.randomUUID());
    conf.set(HDDS_METADATA_DIR_NAME, metaDir);

    XceiverClientManager clientManager = new XceiverClientManager(conf);

    ContainerWithPipeline container1 = storageContainerLocationClient
<<<<<<< HEAD
        .allocateContainer(clientManager.getType(), clientManager.getFactor(),
            OzoneConsts.OZONE);
=======
        .allocateContainer(SCMTestUtils.getReplicationType(conf),
            SCMTestUtils.getReplicationFactor(conf),
            containerOwner);
>>>>>>> d3021fb2
    XceiverClientSpi client1 = clientManager
        .acquireClient(container1.getPipeline());
    Assert.assertEquals(1, client1.getRefcount());

    ContainerWithPipeline container2 = storageContainerLocationClient
<<<<<<< HEAD
        .allocateContainer(clientManager.getType(), clientManager.getFactor(),
            OzoneConsts.OZONE);
=======
        .allocateContainer(
            SCMTestUtils.getReplicationType(conf),
            SCMTestUtils.getReplicationFactor(conf),
            containerOwner);
>>>>>>> d3021fb2
    XceiverClientSpi client2 = clientManager
        .acquireClient(container2.getPipeline());
    Assert.assertEquals(1, client2.getRefcount());

    XceiverClientSpi client3 = clientManager
        .acquireClient(container1.getPipeline());
    Assert.assertEquals(2, client3.getRefcount());
    Assert.assertEquals(2, client1.getRefcount());
    Assert.assertEquals(client1, client3);
    clientManager.releaseClient(client1, false);
    clientManager.releaseClient(client2, false);
    clientManager.releaseClient(client3, false);
  }

  @Test
  public void testFreeByReference() throws IOException {
    OzoneConfiguration conf = new OzoneConfiguration();
    ScmClientConfig clientConfig = conf.getObject(ScmClientConfig.class);
    clientConfig.setMaxSize(1);
    String metaDir = GenericTestUtils.getTempPath(
        TestXceiverClientManager.class.getName() + UUID.randomUUID());
    conf.set(HDDS_METADATA_DIR_NAME, metaDir);
    XceiverClientManager clientManager =
        new XceiverClientManager(conf, clientConfig, null);
    Cache<String, XceiverClientSpi> cache =
        clientManager.getClientCache();

    ContainerWithPipeline container1 =
        storageContainerLocationClient.allocateContainer(
<<<<<<< HEAD
            clientManager.getType(), HddsProtos.ReplicationFactor.ONE,
            OzoneConsts.OZONE);
=======
            SCMTestUtils.getReplicationType(conf),
            HddsProtos.ReplicationFactor.ONE,
            containerOwner);
>>>>>>> d3021fb2
    XceiverClientSpi client1 = clientManager
        .acquireClient(container1.getPipeline());
    Assert.assertEquals(1, client1.getRefcount());
    Assert.assertEquals(container1.getPipeline(),
        client1.getPipeline());

    ContainerWithPipeline container2 =
        storageContainerLocationClient.allocateContainer(
<<<<<<< HEAD
            clientManager.getType(),
            HddsProtos.ReplicationFactor.ONE, OzoneConsts.OZONE);
=======
            SCMTestUtils.getReplicationType(conf),
            HddsProtos.ReplicationFactor.ONE, containerOwner);
>>>>>>> d3021fb2
    XceiverClientSpi client2 = clientManager
        .acquireClient(container2.getPipeline());
    Assert.assertEquals(1, client2.getRefcount());
    Assert.assertNotEquals(client1, client2);

    // least recent container (i.e containerName1) is evicted
    XceiverClientSpi nonExistent1 = cache.getIfPresent(
        container1.getContainerInfo().getPipelineID().getId().toString()
            + container1.getContainerInfo().getReplicationType());
    Assert.assertEquals(null, nonExistent1);
    // However container call should succeed because of refcount on the client.
    ContainerProtocolCalls.createContainer(client1,
        container1.getContainerInfo().getContainerID(), null);

    // After releasing the client, this connection should be closed
    // and any container operations should fail
    clientManager.releaseClient(client1, false);

    String expectedMessage = "This channel is not connected.";
    try {
      ContainerProtocolCalls.createContainer(client1,
          container1.getContainerInfo().getContainerID(), null);
      Assert.fail("Create container should throw exception on closed"
          + "client");
    } catch (Exception e) {
      Assert.assertEquals(e.getClass(), IOException.class);
      Assert.assertTrue(e.getMessage().contains(expectedMessage));
    }
    clientManager.releaseClient(client2, false);
  }

  @Test
  public void testFreeByEviction() throws IOException {
    OzoneConfiguration conf = new OzoneConfiguration();
    ScmClientConfig clientConfig = conf.getObject(ScmClientConfig.class);
    clientConfig.setMaxSize(1);
    String metaDir = GenericTestUtils.getTempPath(
        TestXceiverClientManager.class.getName() + UUID.randomUUID());
    conf.set(HDDS_METADATA_DIR_NAME, metaDir);
    XceiverClientManager clientManager =
        new XceiverClientManager(conf, clientConfig, null);
    Cache<String, XceiverClientSpi> cache =
        clientManager.getClientCache();

    ContainerWithPipeline container1 =
        storageContainerLocationClient.allocateContainer(
<<<<<<< HEAD
            clientManager.getType(),
            clientManager.getFactor(), OzoneConsts.OZONE);
=======
            SCMTestUtils.getReplicationType(conf),
            SCMTestUtils.getReplicationFactor(conf), containerOwner);
>>>>>>> d3021fb2
    XceiverClientSpi client1 = clientManager
        .acquireClient(container1.getPipeline());
    Assert.assertEquals(1, client1.getRefcount());

    clientManager.releaseClient(client1, false);
    Assert.assertEquals(0, client1.getRefcount());

<<<<<<< HEAD
    ContainerWithPipeline container2 = storageContainerLocationClient
        .allocateContainer(clientManager.getType(), clientManager.getFactor(),
            OzoneConsts.OZONE);
=======
    ContainerWithPipeline container2 =
        storageContainerLocationClient.allocateContainer(
            SCMTestUtils.getReplicationType(conf),
            SCMTestUtils.getReplicationFactor(conf), containerOwner);
>>>>>>> d3021fb2
    XceiverClientSpi client2 = clientManager
        .acquireClient(container2.getPipeline());
    Assert.assertEquals(1, client2.getRefcount());
    Assert.assertNotEquals(client1, client2);

    // now client 1 should be evicted
    XceiverClientSpi nonExistent = cache.getIfPresent(
        container1.getContainerInfo().getPipelineID().getId().toString()
            + container1.getContainerInfo().getReplicationType());
    Assert.assertEquals(null, nonExistent);

    // Any container operation should now fail
    String expectedMessage = "This channel is not connected.";
    try {
      ContainerProtocolCalls.createContainer(client1,
          container1.getContainerInfo().getContainerID(), null);
      Assert.fail("Create container should throw exception on closed"
          + "client");
    } catch (Exception e) {
      Assert.assertEquals(e.getClass(), IOException.class);
      Assert.assertTrue(e.getMessage().contains(expectedMessage));
    }
    clientManager.releaseClient(client2, false);
  }

  @Test
  public void testFreeByRetryFailure() throws IOException {
    OzoneConfiguration conf = new OzoneConfiguration();
    ScmClientConfig clientConfig = conf.getObject(ScmClientConfig.class);
    clientConfig.setMaxSize(1);
    XceiverClientManager clientManager =
        new XceiverClientManager(conf, clientConfig, null);
    Cache<String, XceiverClientSpi> cache =
        clientManager.getClientCache();

    // client is added in cache
<<<<<<< HEAD
    ContainerWithPipeline container1 = storageContainerLocationClient
        .allocateContainer(clientManager.getType(), clientManager.getFactor(),
            OzoneConsts.OZONE);
=======
    ContainerWithPipeline container1 =
        storageContainerLocationClient.allocateContainer(
            SCMTestUtils.getReplicationType(conf),
            SCMTestUtils.getReplicationFactor(conf),
            containerOwner);
>>>>>>> d3021fb2
    XceiverClientSpi client1 =
        clientManager.acquireClient(container1.getPipeline());
    clientManager.acquireClient(container1.getPipeline());
    Assert.assertEquals(2, client1.getRefcount());

    // client should be invalidated in the cache
    clientManager.releaseClient(client1, true);
    Assert.assertEquals(1, client1.getRefcount());
    Assert.assertNull(cache.getIfPresent(
        container1.getContainerInfo().getPipelineID().getId().toString()
            + container1.getContainerInfo().getReplicationType()));

    // new client should be added in cache
    XceiverClientSpi client2 =
        clientManager.acquireClient(container1.getPipeline());
    Assert.assertNotEquals(client1, client2);
    Assert.assertEquals(1, client2.getRefcount());

    // on releasing the old client the entry in cache should not be invalidated
    clientManager.releaseClient(client1, true);
    Assert.assertEquals(0, client1.getRefcount());
    Assert.assertNotNull(cache.getIfPresent(
        container1.getContainerInfo().getPipelineID().getId().toString()
            + container1.getContainerInfo().getReplicationType()));
  }
}<|MERGE_RESOLUTION|>--- conflicted
+++ resolved
@@ -29,11 +29,8 @@
 import org.apache.hadoop.hdds.scm.protocolPB
     .StorageContainerLocationProtocolClientSideTranslatorPB;
 import org.apache.hadoop.hdds.scm.storage.ContainerProtocolCalls;
-<<<<<<< HEAD
 import org.apache.hadoop.ozone.OzoneConsts;
-=======
 import org.apache.hadoop.ozone.container.common.SCMTestUtils;
->>>>>>> d3021fb2
 import org.apache.hadoop.test.GenericTestUtils;
 import org.junit.Assert;
 import org.junit.After;
@@ -87,28 +84,19 @@
     XceiverClientManager clientManager = new XceiverClientManager(conf);
 
     ContainerWithPipeline container1 = storageContainerLocationClient
-<<<<<<< HEAD
-        .allocateContainer(clientManager.getType(), clientManager.getFactor(),
-            OzoneConsts.OZONE);
-=======
-        .allocateContainer(SCMTestUtils.getReplicationType(conf),
-            SCMTestUtils.getReplicationFactor(conf),
-            containerOwner);
->>>>>>> d3021fb2
+        .allocateContainer(
+            SCMTestUtils.getReplicationType(conf),
+            SCMTestUtils.getReplicationFactor(conf),
+            OzoneConsts.OZONE);
     XceiverClientSpi client1 = clientManager
         .acquireClient(container1.getPipeline());
     Assert.assertEquals(1, client1.getRefcount());
 
     ContainerWithPipeline container2 = storageContainerLocationClient
-<<<<<<< HEAD
-        .allocateContainer(clientManager.getType(), clientManager.getFactor(),
-            OzoneConsts.OZONE);
-=======
         .allocateContainer(
             SCMTestUtils.getReplicationType(conf),
             SCMTestUtils.getReplicationFactor(conf),
-            containerOwner);
->>>>>>> d3021fb2
+            OzoneConsts.OZONE);
     XceiverClientSpi client2 = clientManager
         .acquireClient(container2.getPipeline());
     Assert.assertEquals(1, client2.getRefcount());
@@ -138,14 +126,9 @@
 
     ContainerWithPipeline container1 =
         storageContainerLocationClient.allocateContainer(
-<<<<<<< HEAD
-            clientManager.getType(), HddsProtos.ReplicationFactor.ONE,
-            OzoneConsts.OZONE);
-=======
             SCMTestUtils.getReplicationType(conf),
             HddsProtos.ReplicationFactor.ONE,
-            containerOwner);
->>>>>>> d3021fb2
+            OzoneConsts.OZONE);
     XceiverClientSpi client1 = clientManager
         .acquireClient(container1.getPipeline());
     Assert.assertEquals(1, client1.getRefcount());
@@ -154,13 +137,9 @@
 
     ContainerWithPipeline container2 =
         storageContainerLocationClient.allocateContainer(
-<<<<<<< HEAD
-            clientManager.getType(),
-            HddsProtos.ReplicationFactor.ONE, OzoneConsts.OZONE);
-=======
-            SCMTestUtils.getReplicationType(conf),
-            HddsProtos.ReplicationFactor.ONE, containerOwner);
->>>>>>> d3021fb2
+            SCMTestUtils.getReplicationType(conf),
+            HddsProtos.ReplicationFactor.ONE,
+            OzoneConsts.OZONE);
     XceiverClientSpi client2 = clientManager
         .acquireClient(container2.getPipeline());
     Assert.assertEquals(1, client2.getRefcount());
@@ -207,13 +186,9 @@
 
     ContainerWithPipeline container1 =
         storageContainerLocationClient.allocateContainer(
-<<<<<<< HEAD
-            clientManager.getType(),
-            clientManager.getFactor(), OzoneConsts.OZONE);
-=======
-            SCMTestUtils.getReplicationType(conf),
-            SCMTestUtils.getReplicationFactor(conf), containerOwner);
->>>>>>> d3021fb2
+            SCMTestUtils.getReplicationType(conf),
+            SCMTestUtils.getReplicationFactor(conf),
+            OzoneConsts.OZONE);
     XceiverClientSpi client1 = clientManager
         .acquireClient(container1.getPipeline());
     Assert.assertEquals(1, client1.getRefcount());
@@ -221,16 +196,11 @@
     clientManager.releaseClient(client1, false);
     Assert.assertEquals(0, client1.getRefcount());
 
-<<<<<<< HEAD
-    ContainerWithPipeline container2 = storageContainerLocationClient
-        .allocateContainer(clientManager.getType(), clientManager.getFactor(),
-            OzoneConsts.OZONE);
-=======
     ContainerWithPipeline container2 =
         storageContainerLocationClient.allocateContainer(
             SCMTestUtils.getReplicationType(conf),
-            SCMTestUtils.getReplicationFactor(conf), containerOwner);
->>>>>>> d3021fb2
+            SCMTestUtils.getReplicationFactor(conf),
+            OzoneConsts.OZONE);
     XceiverClientSpi client2 = clientManager
         .acquireClient(container2.getPipeline());
     Assert.assertEquals(1, client2.getRefcount());
@@ -267,17 +237,11 @@
         clientManager.getClientCache();
 
     // client is added in cache
-<<<<<<< HEAD
-    ContainerWithPipeline container1 = storageContainerLocationClient
-        .allocateContainer(clientManager.getType(), clientManager.getFactor(),
-            OzoneConsts.OZONE);
-=======
     ContainerWithPipeline container1 =
         storageContainerLocationClient.allocateContainer(
             SCMTestUtils.getReplicationType(conf),
             SCMTestUtils.getReplicationFactor(conf),
-            containerOwner);
->>>>>>> d3021fb2
+            OzoneConsts.OZONE);
     XceiverClientSpi client1 =
         clientManager.acquireClient(container1.getPipeline());
     clientManager.acquireClient(container1.getPipeline());
