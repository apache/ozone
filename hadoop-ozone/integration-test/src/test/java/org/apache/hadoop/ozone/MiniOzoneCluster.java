--- conflicted
+++ resolved
@@ -304,12 +304,6 @@
     protected boolean includeRecon = false;
     protected boolean includeS3G = false;
 
-<<<<<<< HEAD
-    protected int dnInitialVersion = DatanodeVersion.FUTURE_VERSION.toProtoValue();
-    protected int dnCurrentVersion = DatanodeVersion.STREAM_BLOCK_SUPPORT.toProtoValue();
-
-=======
->>>>>>> 4fc4a9a4
     protected int numOfDatanodes = 3;
     protected boolean  startDataNodes = true;
     protected CertificateClient certClient;
