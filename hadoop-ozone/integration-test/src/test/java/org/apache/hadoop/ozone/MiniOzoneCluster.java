/**
 * Licensed to the Apache Software Foundation (ASF) under one
 * or more contributor license agreements.  See the NOTICE file
 * distributed with this work for additional information
 * regarding copyright ownership.  The ASF licenses this file
 * to you under the Apache License, Version 2.0 (the
 * "License"); you may not use this file except in compliance
 * with the License.  You may obtain a copy of the License at
 * <p>
 * http://www.apache.org/licenses/LICENSE-2.0
 * <p>
 * Unless required by applicable law or agreed to in writing, software
 * distributed under the License is distributed on an "AS IS" BASIS,
 * WITHOUT WARRANTIES OR CONDITIONS OF ANY KIND, either express or implied.
 * See the License for the specific language governing permissions and
 * limitations under the License.
 */
package org.apache.hadoop.ozone;

import java.io.IOException;
import java.util.List;
import java.util.Optional;
import java.util.UUID;
import java.util.concurrent.TimeoutException;

<<<<<<< HEAD
import org.apache.hadoop.conf.StorageUnit;
import org.apache.hadoop.hdds.DatanodeVersion;
=======
>>>>>>> 8aa8a365
import org.apache.hadoop.hdds.HddsConfigKeys;
import org.apache.hadoop.hdds.conf.OzoneConfiguration;
import org.apache.hadoop.hdds.protocol.DatanodeDetails;
import org.apache.hadoop.hdds.protocol.proto.HddsProtos;
import org.apache.hadoop.hdds.scm.protocolPB.StorageContainerLocationProtocolClientSideTranslatorPB;
import org.apache.hadoop.hdds.scm.server.SCMConfigurator;
import org.apache.hadoop.hdds.scm.server.StorageContainerManager;
import org.apache.hadoop.hdds.security.symmetric.SecretKeyClient;
import org.apache.hadoop.hdds.security.x509.certificate.client.CertificateClient;
import org.apache.hadoop.ozone.client.OzoneClient;
import org.apache.hadoop.ozone.om.OzoneManager;
import org.apache.hadoop.ozone.recon.ReconServer;
import org.apache.hadoop.security.authentication.client.AuthenticationException;
import org.apache.ozone.test.GenericTestUtils;
import org.apache.ratis.util.ExitUtils;

/**
 * Interface used for MiniOzoneClusters.
 */
public interface MiniOzoneCluster extends AutoCloseable {

  /**
   * Returns the Builder to construct MiniOzoneCluster.
   *
   * @param conf OzoneConfiguration
   *
   * @return MiniOzoneCluster builder
   */
  static Builder newBuilder(OzoneConfiguration conf) {
    return new MiniOzoneClusterImpl.Builder(conf);
  }

  /**
   * Returns the Builder to construct MiniOzoneHACluster.
   *
   * @param conf OzoneConfiguration
   *
   * @return MiniOzoneCluster builder
   */
  static Builder newOMHABuilder(OzoneConfiguration conf) {
    return new MiniOzoneHAClusterImpl.Builder(conf);
  }

  static Builder newHABuilder(OzoneConfiguration conf) {
    return new MiniOzoneHAClusterImpl.Builder(conf);
  }

  /**
   * Returns the configuration object associated with the MiniOzoneCluster.
   *
   * @return Configuration
   */
  OzoneConfiguration getConf();

  /**
   * Set the configuration for the MiniOzoneCluster.
   */
  void setConf(OzoneConfiguration newConf);

  /**
   * Waits for the cluster to be ready, this call blocks till all the
   * configured {@link HddsDatanodeService} registers with
   * {@link StorageContainerManager}.
   *
   * @throws TimeoutException In case of timeout
   * @throws InterruptedException In case of interrupt while waiting
   */
  void waitForClusterToBeReady() throws TimeoutException, InterruptedException;

  /**
   * Waits for atleast one RATIS pipeline of given factor to be reported in open
   * state.
   *
   * @param factor replication factor
   * @param timeoutInMs timeout value in milliseconds
   * @throws TimeoutException In case of timeout
   * @throws InterruptedException In case of interrupt while waiting
   */
  void waitForPipelineTobeReady(HddsProtos.ReplicationFactor factor,
                                int timeoutInMs)
          throws TimeoutException, InterruptedException;

  /**
   * Sets the timeout value after which
   * {@link MiniOzoneCluster#waitForClusterToBeReady} times out.
   *
   * @param timeoutInMs timeout value in milliseconds
   */
  void setWaitForClusterToBeReadyTimeout(int timeoutInMs);

  /**
   * Waits/blocks till the cluster is out of safe mode.
   *
   * @throws TimeoutException TimeoutException In case of timeout
   * @throws InterruptedException In case of interrupt while waiting
   */
  void waitTobeOutOfSafeMode() throws TimeoutException, InterruptedException;

  /**
   * Returns OzoneManager Service ID.
   *
   * @return Service ID String
   */
  String getOMServiceId();


  /**
   * Returns StorageContainerManager Service ID.
   *
   * @return Service ID String
   */
  String getSCMServiceId();

  /**
   * Returns {@link StorageContainerManager} associated with this
   * {@link MiniOzoneCluster} instance.
   *
   * @return {@link StorageContainerManager} instance
   */
  StorageContainerManager getStorageContainerManager();

  /**
   * Returns {@link OzoneManager} associated with this
   * {@link MiniOzoneCluster} instance.
   *
   * @return {@link OzoneManager} instance
   */
  OzoneManager getOzoneManager();

  /**
   * Returns the list of {@link HddsDatanodeService} which are part of this
   * {@link MiniOzoneCluster} instance.
   *
   * @return List of {@link HddsDatanodeService}
   */
  List<HddsDatanodeService> getHddsDatanodes();

  HddsDatanodeService getHddsDatanode(DatanodeDetails dn) throws IOException;

  /**
   * Returns a {@link ReconServer} instance.
   *
   * @return List of {@link ReconServer}
   */
  ReconServer getReconServer();

  /**
   * Returns an {@link OzoneClient} to access the {@link MiniOzoneCluster}.
   * The caller is responsible for closing the client after use.
   *
   * @return {@link OzoneClient}
   */
  OzoneClient newClient() throws IOException;

  /**
   * Returns StorageContainerLocationClient to communicate with
   * {@link StorageContainerManager} associated with the MiniOzoneCluster.
   *
   * @return StorageContainerLocation Client
   * @throws IOException
   */
  StorageContainerLocationProtocolClientSideTranslatorPB
      getStorageContainerLocationClient() throws IOException;

  /**
   * Restarts StorageContainerManager instance.
   *
   * @param waitForDatanode
   * @throws IOException
   * @throws TimeoutException
   * @throws InterruptedException
   */
  void restartStorageContainerManager(boolean waitForDatanode)
      throws InterruptedException, TimeoutException, IOException,
      AuthenticationException;

  /**
   * Restarts OzoneManager instance.
   *
   * @throws IOException
   */
  void restartOzoneManager() throws IOException;

  /**
   * Restarts Recon instance.
   */
  void restartReconServer() throws Exception;

  /**
   * Restart a particular HddsDatanode.
   *
   * @param i index of HddsDatanode in the MiniOzoneCluster
   */
  void restartHddsDatanode(int i, boolean waitForDatanode)
      throws InterruptedException, TimeoutException;

  int getHddsDatanodeIndex(DatanodeDetails dn) throws IOException;

  /**
   * Restart a particular HddsDatanode.
   *
   * @param dn HddsDatanode in the MiniOzoneCluster
   */
  void restartHddsDatanode(DatanodeDetails dn, boolean waitForDatanode)
      throws InterruptedException, TimeoutException, IOException;
  /**
   * Shutdown a particular HddsDatanode.
   *
   * @param i index of HddsDatanode in the MiniOzoneCluster
   */
  void shutdownHddsDatanode(int i);

  /**
   * Shutdown a particular HddsDatanode.
   *
   * @param dn HddsDatanode in the MiniOzoneCluster
   */
  void shutdownHddsDatanode(DatanodeDetails dn) throws IOException;

  /**
   * Start Recon.
   */
  void startRecon();

  /**
   * Stop Recon.
   */
  void stopRecon();

  /**
   * Shutdown the MiniOzoneCluster and delete the storage dirs.
   */
  void shutdown();

  default void close() {
    shutdown();
  }

  /**
   * Stop the MiniOzoneCluster without any cleanup.
   */
  void stop();

  /**
   * Start Scm.
   */
  void startScm() throws IOException;

  /**
   * Start DataNodes.
   */
  void startHddsDatanodes();

  /**
   * Shuts down all the DataNodes.
   */
  void shutdownHddsDatanodes();

  String getClusterId();

  default String getName() {
    return getClass().getSimpleName() + "-" + getClusterId();
  }

  default String getBaseDir() {
    return GenericTestUtils.getTempPath(getName());
  }

  /**
   * Builder class for MiniOzoneCluster.
   */
  @SuppressWarnings("visibilitymodifier")
  abstract class Builder {

    protected static final int DEFAULT_HB_INTERVAL_MS = 1000;
    protected static final int DEFAULT_HB_PROCESSOR_INTERVAL_MS = 100;
    protected static final int ACTIVE_OMS_NOT_SET = -1;
    protected static final int ACTIVE_SCMS_NOT_SET = -1;
    protected static final int DEFAULT_PIPELINE_LIMIT = 3;
    protected static final int DEFAULT_RATIS_RPC_TIMEOUT_SEC = 1;

    protected OzoneConfiguration conf;
    protected String path;

    protected String clusterId;
    protected String omServiceId;
    protected int numOfOMs;
    protected int numOfActiveOMs = ACTIVE_OMS_NOT_SET;

    protected String scmServiceId;
    protected int numOfSCMs;
    protected int numOfActiveSCMs = ACTIVE_SCMS_NOT_SET;
    protected SCMConfigurator scmConfigurator;

    protected Optional<Integer> hbInterval = Optional.empty();
    protected Optional<Integer> hbProcessorInterval = Optional.empty();
    protected String scmId = UUID.randomUUID().toString();
    protected String omId = UUID.randomUUID().toString();
    
    protected Optional<String> datanodeReservedSpace = Optional.empty();
    protected boolean includeRecon = false;

    protected Optional<Integer> omLayoutVersion = Optional.empty();
    protected Optional<Integer> scmLayoutVersion = Optional.empty();
    protected Optional<Integer> dnLayoutVersion = Optional.empty();

<<<<<<< HEAD
    protected int dnInitialVersion = DatanodeVersion.CURRENT_VERSION;
    protected int dnCurrentVersion = DatanodeVersion.CURRENT_VERSION;

    // Use relative smaller number of handlers for testing
    protected int numOfOmHandlers = 20;
    protected int numOfScmHandlers = 20;
=======
>>>>>>> 8aa8a365
    protected int numOfDatanodes = 3;
    protected int numDataVolumes = 1;
    protected boolean  startDataNodes = true;
    protected CertificateClient certClient;
    protected SecretKeyClient secretKeyClient;
    protected int pipelineNumLimit = DEFAULT_PIPELINE_LIMIT;

    protected Builder(OzoneConfiguration conf) {
      this.conf = conf;
      setClusterId(UUID.randomUUID().toString());
      // Use default SCM configurations if no override is provided.
      setSCMConfigurator(new SCMConfigurator());
      ExitUtils.disableSystemExit();
    }

    public Builder setConf(OzoneConfiguration config) {
      this.conf = config;
      return this;
    }

    public Builder setSCMConfigurator(SCMConfigurator configurator) {
      this.scmConfigurator = configurator;
      return this;
    }

    /**
     * Sets the cluster Id.
     *
     * @param id cluster Id
     */
    void setClusterId(String id) {
      clusterId = id;
      path = GenericTestUtils.getTempPath(
          MiniOzoneClusterImpl.class.getSimpleName() + "-" + clusterId);
    }

    /**
     * For tests that do not use any features of SCM, we can get by with
     * 0 datanodes.  Also need to skip safemode in this case.
     * This allows the cluster to come up much faster.
     */
    public Builder withoutDatanodes() {
      setNumDatanodes(0);
      conf.setBoolean(HddsConfigKeys.HDDS_SCM_SAFEMODE_ENABLED, false);
      return this;
    }

    public Builder setStartDataNodes(boolean nodes) {
      this.startDataNodes = nodes;
      return this;
    }

    /**
     * Sets the certificate client.
     *
     * @param client
     *
     * @return MiniOzoneCluster.Builder
     */
    public Builder setCertificateClient(CertificateClient client) {
      this.certClient = client;
      return this;
    }

    public Builder setSecretKeyClient(SecretKeyClient client) {
      this.secretKeyClient = client;
      return this;
    }

    /**
     * Sets the number of HddsDatanodes to be started as part of
     * MiniOzoneCluster.
     *
     * @param val number of datanodes
     *
     * @return MiniOzoneCluster.Builder
     */
    public Builder setNumDatanodes(int val) {
      numOfDatanodes = val;
      return this;
    }

    /**
     * Set the initialVersion for all datanodes.
     *
     * @param val initialVersion value to be set for all datanodes.
     *
     * @return MiniOzoneCluster.Builder
     */
    public Builder setDatanodeInitialVersion(int val) {
      dnInitialVersion = val;
      return this;
    }

    /**
     * Set the currentVersion for all datanodes.
     *
     * @param val currentVersion value to be set for all datanodes.
     *
     * @return MiniOzoneCluster.Builder
     */
    public Builder setDatanodeCurrentVersion(int val) {
      dnCurrentVersion = val;
      return this;
    }

    /**
     * Sets the number of data volumes per datanode.
     *
     * @param val number of volumes per datanode.
     *
     * @return MiniOzoneCluster.Builder
     */
    public Builder setNumDataVolumes(int val) {
      numDataVolumes = val;
      return this;
    }

    /**
     * Sets the total number of pipelines to create.
     * @param val number of pipelines
     * @return MiniOzoneCluster.Builder
     */
    public Builder setTotalPipelineNumLimit(int val) {
      pipelineNumLimit = val;
      return this;
    }

    /**
     * Sets the number of HeartBeat Interval of Datanodes, the value should be
     * in MilliSeconds.
     *
     * @param val HeartBeat interval in milliseconds
     *
     * @return MiniOzoneCluster.Builder
     */
    public Builder setHbInterval(int val) {
      hbInterval = Optional.of(val);
      return this;
    }

    /**
     * Sets the number of HeartBeat Processor Interval of Datanodes,
     * the value should be in MilliSeconds.
     *
     * @param val HeartBeat Processor interval in milliseconds
     *
     * @return MiniOzoneCluster.Builder
     */
    public Builder setHbProcessorInterval(int val) {
      hbProcessorInterval = Optional.of(val);
      return this;
    }

    /**
     * Sets the reserved space
     * {@link org.apache.hadoop.hdds.scm.ScmConfigKeys}
     * HDDS_DATANODE_DIR_DU_RESERVED
     * for each volume in each datanode.
     * @param reservedSpace String that contains the numeric size value and
     *                      ends with a
     *                      {@link org.apache.hadoop.hdds.conf.StorageUnit}
     *                      suffix. For example, "50GB".
     * @see org.apache.hadoop.ozone.container.common.volume.VolumeInfo
     *
     * @return {@link MiniOzoneCluster} Builder
     */
    public Builder setDatanodeReservedSpace(String reservedSpace) {
      datanodeReservedSpace = Optional.of(reservedSpace);
      return this;
    }

    public Builder setNumOfOzoneManagers(int numOMs) {
      this.numOfOMs = numOMs;
      return this;
    }

    public Builder setNumOfActiveOMs(int numActiveOMs) {
      this.numOfActiveOMs = numActiveOMs;
      return this;
    }

    public Builder setOMServiceId(String serviceId) {
      this.omServiceId = serviceId;
      return this;
    }

    public Builder includeRecon(boolean include) {
      this.includeRecon = include;
      return this;
    }

    public Builder setNumOfStorageContainerManagers(int numSCMs) {
      this.numOfSCMs = numSCMs;
      return this;
    }

    public Builder setNumOfActiveSCMs(int numActiveSCMs) {
      this.numOfActiveSCMs = numActiveSCMs;
      return this;
    }

    public Builder setSCMServiceId(String serviceId) {
      this.scmServiceId = serviceId;
      return this;
    }

    public Builder setScmLayoutVersion(int layoutVersion) {
      scmLayoutVersion = Optional.of(layoutVersion);
      return this;
    }

    public Builder setOmLayoutVersion(int layoutVersion) {
      omLayoutVersion = Optional.of(layoutVersion);
      return this;
    }

    public Builder setDnLayoutVersion(int layoutVersion) {
      dnLayoutVersion = Optional.of(layoutVersion);
      return this;
    }

    /**
     * Constructs and returns MiniOzoneCluster.
     *
     * @return {@link MiniOzoneCluster}
     *
     * @throws IOException
     */
    public abstract MiniOzoneCluster build() throws IOException;
  }
}<|MERGE_RESOLUTION|>--- conflicted
+++ resolved
@@ -23,11 +23,7 @@
 import java.util.UUID;
 import java.util.concurrent.TimeoutException;
 
-<<<<<<< HEAD
-import org.apache.hadoop.conf.StorageUnit;
 import org.apache.hadoop.hdds.DatanodeVersion;
-=======
->>>>>>> 8aa8a365
 import org.apache.hadoop.hdds.HddsConfigKeys;
 import org.apache.hadoop.hdds.conf.OzoneConfiguration;
 import org.apache.hadoop.hdds.protocol.DatanodeDetails;
@@ -326,7 +322,7 @@
     protected Optional<Integer> hbProcessorInterval = Optional.empty();
     protected String scmId = UUID.randomUUID().toString();
     protected String omId = UUID.randomUUID().toString();
-    
+
     protected Optional<String> datanodeReservedSpace = Optional.empty();
     protected boolean includeRecon = false;
 
@@ -334,15 +330,12 @@
     protected Optional<Integer> scmLayoutVersion = Optional.empty();
     protected Optional<Integer> dnLayoutVersion = Optional.empty();
 
-<<<<<<< HEAD
     protected int dnInitialVersion = DatanodeVersion.CURRENT_VERSION;
     protected int dnCurrentVersion = DatanodeVersion.CURRENT_VERSION;
 
     // Use relative smaller number of handlers for testing
     protected int numOfOmHandlers = 20;
     protected int numOfScmHandlers = 20;
-=======
->>>>>>> 8aa8a365
     protected int numOfDatanodes = 3;
     protected int numDataVolumes = 1;
     protected boolean  startDataNodes = true;
