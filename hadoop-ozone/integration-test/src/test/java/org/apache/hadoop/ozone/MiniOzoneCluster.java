--- conflicted
+++ resolved
@@ -17,6 +17,13 @@
  */
 package org.apache.hadoop.ozone;
 
+import java.io.IOException;
+import java.util.List;
+import java.util.Optional;
+import java.util.OptionalInt;
+import java.util.UUID;
+import java.util.concurrent.TimeoutException;
+
 import org.apache.hadoop.conf.StorageUnit;
 import org.apache.hadoop.hdds.HddsConfigKeys;
 import org.apache.hadoop.hdds.conf.OzoneConfiguration;
@@ -31,13 +38,6 @@
 import org.apache.hadoop.security.authentication.client.AuthenticationException;
 import org.apache.ozone.test.GenericTestUtils;
 
-import java.io.IOException;
-import java.util.List;
-import java.util.Optional;
-import java.util.OptionalInt;
-import java.util.UUID;
-import java.util.concurrent.TimeoutException;
-
 /**
  * Interface used for MiniOzoneClusters.
  */
@@ -315,11 +315,7 @@
     protected Optional<String> omId = Optional.empty();
     
     protected Boolean randomContainerPort = true;
-<<<<<<< HEAD
-    protected Optional<String> datanodeReservedSpace = Optional.of("0B");
-=======
     protected Optional<String> datanodeReservedSpace = Optional.empty();
->>>>>>> f902b136
     protected Optional<Integer> chunkSize = Optional.empty();
     protected OptionalInt streamBufferSize = OptionalInt.empty();
     protected Optional<Long> streamBufferFlushSize = Optional.empty();
@@ -505,25 +501,15 @@
 
     /**
      * Sets the reserved space
-<<<<<<< HEAD
-     * {@link org.apache.hadoop.hdds.scm.ScmConfigKeys#HDDS_DATANODE_DIR_DU_RESERVED}
-=======
      * {@link org.apache.hadoop.hdds.scm.ScmConfigKeys}
      * HDDS_DATANODE_DIR_DU_RESERVED
->>>>>>> f902b136
      * for each volume in each datanode.
      * @param reservedSpace String that contains the numeric size value and
      *                      ends with a
      *                      {@link org.apache.hadoop.hdds.conf.StorageUnit}
-<<<<<<< HEAD
-     *                      suffix. For example, "50GB". See
-     *                      {@link org.apache.hadoop.ozone.container.common.volume.VolumeInfo}
-     *                      for more details.
-=======
      *                      suffix. For example, "50GB".
      * @see org.apache.hadoop.ozone.container.common.volume.VolumeInfo
      *
->>>>>>> f902b136
      * @return {@link MiniOzoneCluster} Builder
      */
     public Builder setDatanodeReservedSpace(String reservedSpace) {
