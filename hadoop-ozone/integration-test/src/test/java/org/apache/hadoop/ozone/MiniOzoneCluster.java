/**
 * Licensed to the Apache Software Foundation (ASF) under one
 * or more contributor license agreements.  See the NOTICE file
 * distributed with this work for additional information
 * regarding copyright ownership.  The ASF licenses this file
 * to you under the Apache License, Version 2.0 (the
 * "License"); you may not use this file except in compliance
 * with the License.  You may obtain a copy of the License at
 * <p>
 * http://www.apache.org/licenses/LICENSE-2.0
 * <p>
 * Unless required by applicable law or agreed to in writing, software
 * distributed under the License is distributed on an "AS IS" BASIS,
 * WITHOUT WARRANTIES OR CONDITIONS OF ANY KIND, either express or implied.
 * See the License for the specific language governing permissions and
 * limitations under the License.
 */
package org.apache.hadoop.ozone;

import java.io.IOException;
import java.util.List;
import java.util.Optional;
import java.util.UUID;
import java.util.concurrent.TimeoutException;

import org.apache.hadoop.hdds.HddsConfigKeys;
import org.apache.hadoop.hdds.conf.OzoneConfiguration;
import org.apache.hadoop.hdds.protocol.DatanodeDetails;
import org.apache.hadoop.hdds.protocol.proto.HddsProtos;
import org.apache.hadoop.hdds.scm.protocolPB.StorageContainerLocationProtocolClientSideTranslatorPB;
import org.apache.hadoop.hdds.scm.server.SCMConfigurator;
import org.apache.hadoop.hdds.scm.server.StorageContainerManager;
import org.apache.hadoop.hdds.security.symmetric.SecretKeyClient;
import org.apache.hadoop.hdds.security.x509.certificate.client.CertificateClient;
import org.apache.hadoop.ozone.client.OzoneClient;
import org.apache.hadoop.ozone.om.OzoneManager;
import org.apache.hadoop.ozone.recon.ReconServer;
import org.apache.hadoop.security.authentication.client.AuthenticationException;
import org.apache.ozone.test.GenericTestUtils;
import org.apache.ratis.util.ExitUtils;

/**
 * Interface used for MiniOzoneClusters.
 */
public interface MiniOzoneCluster extends AutoCloseable {

  /**
   * Returns the Builder to construct MiniOzoneCluster.
   *
   * @param conf OzoneConfiguration
   *
   * @return MiniOzoneCluster builder
   */
  static Builder newBuilder(OzoneConfiguration conf) {
    return new MiniOzoneClusterImpl.Builder(conf);
  }

  /**
   * Returns the Builder to construct MiniOzoneHACluster.
   *
   * @param conf OzoneConfiguration
   *
   * @return MiniOzoneCluster builder
   */
  static Builder newOMHABuilder(OzoneConfiguration conf) {
    return new MiniOzoneHAClusterImpl.Builder(conf);
  }

  static Builder newHABuilder(OzoneConfiguration conf) {
    return new MiniOzoneHAClusterImpl.Builder(conf);
  }

  /**
   * Returns the configuration object associated with the MiniOzoneCluster.
   *
   * @return Configuration
   */
  OzoneConfiguration getConf();

  /**
   * Set the configuration for the MiniOzoneCluster.
   */
  void setConf(OzoneConfiguration newConf);

  /**
   * Waits for the cluster to be ready, this call blocks till all the
   * configured {@link HddsDatanodeService} registers with
   * {@link StorageContainerManager}.
   *
   * @throws TimeoutException In case of timeout
   * @throws InterruptedException In case of interrupt while waiting
   */
  void waitForClusterToBeReady() throws TimeoutException, InterruptedException;

  /**
   * Waits for atleast one RATIS pipeline of given factor to be reported in open
   * state.
   *
   * @param factor replication factor
   * @param timeoutInMs timeout value in milliseconds
   * @throws TimeoutException In case of timeout
   * @throws InterruptedException In case of interrupt while waiting
   */
  void waitForPipelineTobeReady(HddsProtos.ReplicationFactor factor,
                                int timeoutInMs)
          throws TimeoutException, InterruptedException;

  /**
   * Sets the timeout value after which
   * {@link MiniOzoneCluster#waitForClusterToBeReady} times out.
   *
   * @param timeoutInMs timeout value in milliseconds
   */
  void setWaitForClusterToBeReadyTimeout(int timeoutInMs);

  /**
   * Waits/blocks till the cluster is out of safe mode.
   *
   * @throws TimeoutException TimeoutException In case of timeout
   * @throws InterruptedException In case of interrupt while waiting
   */
  void waitTobeOutOfSafeMode() throws TimeoutException, InterruptedException;

  /**
   * Returns OzoneManager Service ID.
   *
   * @return Service ID String
   */
  String getOMServiceId();


  /**
   * Returns StorageContainerManager Service ID.
   *
   * @return Service ID String
   */
  String getSCMServiceId();

  /**
   * Returns {@link StorageContainerManager} associated with this
   * {@link MiniOzoneCluster} instance.
   *
   * @return {@link StorageContainerManager} instance
   */
  StorageContainerManager getStorageContainerManager();

  /**
   * Returns {@link OzoneManager} associated with this
   * {@link MiniOzoneCluster} instance.
   *
   * @return {@link OzoneManager} instance
   */
  OzoneManager getOzoneManager();

  /**
   * Returns the list of {@link HddsDatanodeService} which are part of this
   * {@link MiniOzoneCluster} instance.
   *
   * @return List of {@link HddsDatanodeService}
   */
  List<HddsDatanodeService> getHddsDatanodes();

  HddsDatanodeService getHddsDatanode(DatanodeDetails dn) throws IOException;

  /**
   * Returns a {@link ReconServer} instance.
   *
   * @return List of {@link ReconServer}
   */
  ReconServer getReconServer();

  /**
   * Returns an {@link OzoneClient} to access the {@link MiniOzoneCluster}.
   * The caller is responsible for closing the client after use.
   *
   * @return {@link OzoneClient}
   */
  OzoneClient newClient() throws IOException;

  /**
   * Returns StorageContainerLocationClient to communicate with
   * {@link StorageContainerManager} associated with the MiniOzoneCluster.
   *
   * @return StorageContainerLocation Client
   * @throws IOException
   */
  StorageContainerLocationProtocolClientSideTranslatorPB
      getStorageContainerLocationClient() throws IOException;

  /**
   * Restarts StorageContainerManager instance.
   *
   * @param waitForDatanode
   * @throws IOException
   * @throws TimeoutException
   * @throws InterruptedException
   */
  void restartStorageContainerManager(boolean waitForDatanode)
      throws InterruptedException, TimeoutException, IOException,
      AuthenticationException;

  /**
   * Restarts OzoneManager instance.
   *
   * @throws IOException
   */
  void restartOzoneManager() throws IOException;

  /**
   * Restarts Recon instance.
   */
  void restartReconServer() throws Exception;

  /**
   * Restart a particular HddsDatanode.
   *
   * @param i index of HddsDatanode in the MiniOzoneCluster
   */
  void restartHddsDatanode(int i, boolean waitForDatanode)
      throws InterruptedException, TimeoutException;

  int getHddsDatanodeIndex(DatanodeDetails dn) throws IOException;

  /**
   * Restart a particular HddsDatanode.
   *
   * @param dn HddsDatanode in the MiniOzoneCluster
   */
  void restartHddsDatanode(DatanodeDetails dn, boolean waitForDatanode)
      throws InterruptedException, TimeoutException, IOException;
  /**
   * Shutdown a particular HddsDatanode.
   *
   * @param i index of HddsDatanode in the MiniOzoneCluster
   */
  void shutdownHddsDatanode(int i);

  /**
   * Shutdown a particular HddsDatanode.
   *
   * @param dn HddsDatanode in the MiniOzoneCluster
   */
  void shutdownHddsDatanode(DatanodeDetails dn) throws IOException;

  /**
   * Start Recon.
   */
  void startRecon();

  /**
   * Stop Recon.
   */
  void stopRecon();

  /**
   * Shutdown the MiniOzoneCluster and delete the storage dirs.
   */
  void shutdown();

  default void close() {
    shutdown();
  }

  /**
   * Stop the MiniOzoneCluster without any cleanup.
   */
  void stop();

  /**
   * Start Scm.
   */
  void startScm() throws IOException;

  /**
   * Start DataNodes.
   */
  void startHddsDatanodes();

  /**
   * Shuts down all the DataNodes.
   */
  void shutdownHddsDatanodes();

  String getClusterId();

  default String getName() {
    return getClass().getSimpleName() + "-" + getClusterId();
  }

  default String getBaseDir() {
    return GenericTestUtils.getTempPath(getName());
  }

  /**
   * Builder class for MiniOzoneCluster.
   */
  @SuppressWarnings("visibilitymodifier")
  abstract class Builder {

    protected static final int DEFAULT_HB_INTERVAL_MS = 1000;
    protected static final int DEFAULT_HB_PROCESSOR_INTERVAL_MS = 100;
    protected static final int ACTIVE_OMS_NOT_SET = -1;
    protected static final int ACTIVE_SCMS_NOT_SET = -1;
    protected static final int DEFAULT_PIPELINE_LIMIT = 3;
    protected static final int DEFAULT_RATIS_RPC_TIMEOUT_SEC = 1;

    protected OzoneConfiguration conf;
    protected String path;

    protected String clusterId;
    protected String omServiceId;
    protected int numOfOMs;
    protected int numOfActiveOMs = ACTIVE_OMS_NOT_SET;

    protected String scmServiceId;
    protected int numOfSCMs;
    protected int numOfActiveSCMs = ACTIVE_SCMS_NOT_SET;
    protected SCMConfigurator scmConfigurator;

    protected Optional<Integer> hbInterval = Optional.empty();
    protected Optional<Integer> hbProcessorInterval = Optional.empty();
    protected String scmId = UUID.randomUUID().toString();
    protected String omId = UUID.randomUUID().toString();
    
    protected Optional<String> datanodeReservedSpace = Optional.empty();
    protected boolean includeRecon = false;


    protected Optional<Integer> omLayoutVersion = Optional.empty();
    protected Optional<Integer> scmLayoutVersion = Optional.empty();
    protected Optional<Integer> dnLayoutVersion = Optional.empty();

    protected int numOfDatanodes = 3;
    protected int numDataVolumes = 1;
    protected boolean  startDataNodes = true;
    protected CertificateClient certClient;
    protected SecretKeyClient secretKeyClient;
    protected int pipelineNumLimit = DEFAULT_PIPELINE_LIMIT;

    protected Builder(OzoneConfiguration conf) {
      this.conf = conf;
      setClusterId(UUID.randomUUID().toString());
      // Use default SCM configurations if no override is provided.
      setSCMConfigurator(new SCMConfigurator());
      ExitUtils.disableSystemExit();
    }

    public Builder setConf(OzoneConfiguration config) {
      this.conf = config;
      return this;
    }

    public Builder setSCMConfigurator(SCMConfigurator configurator) {
      this.scmConfigurator = configurator;
      return this;
    }

    /**
     * Sets the cluster Id.
     *
     * @param id cluster Id
     */
    void setClusterId(String id) {
      clusterId = id;
      path = GenericTestUtils.getTempPath(
          MiniOzoneClusterImpl.class.getSimpleName() + "-" + clusterId);
    }

    /**
     * For tests that do not use any features of SCM, we can get by with
     * 0 datanodes.  Also need to skip safemode in this case.
     * This allows the cluster to come up much faster.
     */
    public Builder withoutDatanodes() {
      setNumDatanodes(0);
      conf.setBoolean(HddsConfigKeys.HDDS_SCM_SAFEMODE_ENABLED, false);
      return this;
    }

    public Builder setStartDataNodes(boolean nodes) {
      this.startDataNodes = nodes;
      return this;
    }

    /**
     * Sets the certificate client.
     *
     * @param client
     *
     * @return MiniOzoneCluster.Builder
     */
    public Builder setCertificateClient(CertificateClient client) {
      this.certClient = client;
      return this;
    }

    public Builder setSecretKeyClient(SecretKeyClient client) {
      this.secretKeyClient = client;
      return this;
    }

    /**
     * Sets the number of HddsDatanodes to be started as part of
     * MiniOzoneCluster.
     *
     * @param val number of datanodes
     *
     * @return MiniOzoneCluster.Builder
     */
    public Builder setNumDatanodes(int val) {
      numOfDatanodes = val;
      return this;
    }

    /**
     * Sets the number of data volumes per datanode.
     *
     * @param val number of volumes per datanode.
     *
     * @return MiniOzoneCluster.Builder
     */
    public Builder setNumDataVolumes(int val) {
      numDataVolumes = val;
      return this;
    }

    /**
     * Sets the total number of pipelines to create.
     * @param val number of pipelines
     * @return MiniOzoneCluster.Builder
     */
    public Builder setTotalPipelineNumLimit(int val) {
      pipelineNumLimit = val;
      return this;
    }

    /**
     * Sets the number of HeartBeat Interval of Datanodes, the value should be
     * in MilliSeconds.
     *
     * @param val HeartBeat interval in milliseconds
     *
     * @return MiniOzoneCluster.Builder
     */
    public Builder setHbInterval(int val) {
      hbInterval = Optional.of(val);
      return this;
    }

    /**
     * Sets the number of HeartBeat Processor Interval of Datanodes,
     * the value should be in MilliSeconds.
     *
     * @param val HeartBeat Processor interval in milliseconds
     *
     * @return MiniOzoneCluster.Builder
     */
    public Builder setHbProcessorInterval(int val) {
      hbProcessorInterval = Optional.of(val);
      return this;
    }

    /**
     * Sets the reserved space
     * {@link org.apache.hadoop.hdds.scm.ScmConfigKeys}
     * HDDS_DATANODE_DIR_DU_RESERVED
     * for each volume in each datanode.
     * @param reservedSpace String that contains the numeric size value and
     *                      ends with a
     *                      {@link org.apache.hadoop.hdds.conf.StorageUnit}
     *                      suffix. For example, "50GB".
     * @see org.apache.hadoop.ozone.container.common.volume.VolumeInfo
     *
     * @return {@link MiniOzoneCluster} Builder
     */
    public Builder setDatanodeReservedSpace(String reservedSpace) {
      datanodeReservedSpace = Optional.of(reservedSpace);
      return this;
    }

<<<<<<< HEAD
=======
    /**
     * Sets the chunk size.
     *
     * @return MiniOzoneCluster.Builder
     */
    public Builder setChunkSize(int size) {
      chunkSize = Optional.of(size);
      return this;
    }

    /**
     * Sets the flush size for stream buffer.
     *
     * @return MiniOzoneCluster.Builder
     */
    public Builder setStreamBufferFlushSize(long size) {
      streamBufferFlushSize = Optional.of(size);
      return this;
    }

    /**
     * Sets the max size for stream buffer.
     *
     * @return MiniOzoneCluster.Builder
     */
    public Builder setStreamBufferMaxSize(long size) {
      streamBufferMaxSize = Optional.of(size);
      return this;
    }

    public Builder setDataStreamBufferFlushize(long size) {
      dataStreamBufferFlushSize = Optional.of(size);
      return this;
    }

    public Builder setDataStreamMinPacketSize(int size) {
      dataStreamMinPacketSize = OptionalInt.of(size);
      return this;
    }

    public Builder setDataStreamStreamWindowSize(long size) {
      datastreamWindowSize = Optional.of(size);
      return this;
    }

    /**
     * Sets the block size for stream buffer.
     *
     * @return MiniOzoneCluster.Builder
     */
    public Builder setBlockSize(long size) {
      blockSize = Optional.of(size);
      return this;
    }

>>>>>>> b37a59ac
    public Builder setNumOfOzoneManagers(int numOMs) {
      this.numOfOMs = numOMs;
      return this;
    }

    public Builder setNumOfActiveOMs(int numActiveOMs) {
      this.numOfActiveOMs = numActiveOMs;
      return this;
    }

    public Builder setOMServiceId(String serviceId) {
      this.omServiceId = serviceId;
      return this;
    }

    public Builder includeRecon(boolean include) {
      this.includeRecon = include;
      return this;
    }

    public Builder setNumOfStorageContainerManagers(int numSCMs) {
      this.numOfSCMs = numSCMs;
      return this;
    }

    public Builder setNumOfActiveSCMs(int numActiveSCMs) {
      this.numOfActiveSCMs = numActiveSCMs;
      return this;
    }

    public Builder setSCMServiceId(String serviceId) {
      this.scmServiceId = serviceId;
      return this;
    }

    public Builder setScmLayoutVersion(int layoutVersion) {
      scmLayoutVersion = Optional.of(layoutVersion);
      return this;
    }

    public Builder setOmLayoutVersion(int layoutVersion) {
      omLayoutVersion = Optional.of(layoutVersion);
      return this;
    }

    public Builder setDnLayoutVersion(int layoutVersion) {
      dnLayoutVersion = Optional.of(layoutVersion);
      return this;
    }

    /**
     * Constructs and returns MiniOzoneCluster.
     *
     * @return {@link MiniOzoneCluster}
     *
     * @throws IOException
     */
    public abstract MiniOzoneCluster build() throws IOException;
  }
}<|MERGE_RESOLUTION|>--- conflicted
+++ resolved
@@ -478,64 +478,6 @@
       return this;
     }
 
-<<<<<<< HEAD
-=======
-    /**
-     * Sets the chunk size.
-     *
-     * @return MiniOzoneCluster.Builder
-     */
-    public Builder setChunkSize(int size) {
-      chunkSize = Optional.of(size);
-      return this;
-    }
-
-    /**
-     * Sets the flush size for stream buffer.
-     *
-     * @return MiniOzoneCluster.Builder
-     */
-    public Builder setStreamBufferFlushSize(long size) {
-      streamBufferFlushSize = Optional.of(size);
-      return this;
-    }
-
-    /**
-     * Sets the max size for stream buffer.
-     *
-     * @return MiniOzoneCluster.Builder
-     */
-    public Builder setStreamBufferMaxSize(long size) {
-      streamBufferMaxSize = Optional.of(size);
-      return this;
-    }
-
-    public Builder setDataStreamBufferFlushize(long size) {
-      dataStreamBufferFlushSize = Optional.of(size);
-      return this;
-    }
-
-    public Builder setDataStreamMinPacketSize(int size) {
-      dataStreamMinPacketSize = OptionalInt.of(size);
-      return this;
-    }
-
-    public Builder setDataStreamStreamWindowSize(long size) {
-      datastreamWindowSize = Optional.of(size);
-      return this;
-    }
-
-    /**
-     * Sets the block size for stream buffer.
-     *
-     * @return MiniOzoneCluster.Builder
-     */
-    public Builder setBlockSize(long size) {
-      blockSize = Optional.of(size);
-      return this;
-    }
-
->>>>>>> b37a59ac
     public Builder setNumOfOzoneManagers(int numOMs) {
       this.numOfOMs = numOMs;
       return this;
