/**
 * Licensed to the Apache Software Foundation (ASF) under one or more
 * contributor license agreements.  See the NOTICE file distributed with this
 * work for additional information regarding copyright ownership.  The ASF
 * licenses this file to you under the Apache License, Version 2.0 (the
 * "License"); you may not use this file except in compliance with the License.
 * You may obtain a copy of the License at
 * <p>
 * http://www.apache.org/licenses/LICENSE-2.0
 * <p>
 * Unless required by applicable law or agreed to in writing, software
 * distributed under the License is distributed on an "AS IS" BASIS, WITHOUT
 * WARRANTIES OR CONDITIONS OF ANY KIND, either express or implied. See the
 * License for the specific language governing permissions and limitations under
 * the License.
 */
package org.apache.hadoop.ozone.om;

<<<<<<< HEAD
import java.io.File;
import java.io.IOException;
import java.nio.file.Path;
import java.util.ArrayList;
import java.util.Collections;
import java.util.List;
import java.util.UUID;
import java.util.concurrent.CountDownLatch;
import java.util.concurrent.ExecutorService;
import java.util.concurrent.Executors;
import java.util.concurrent.Future;

=======
>>>>>>> 05d9d85b
import org.apache.commons.lang3.RandomStringUtils;
import org.apache.hadoop.hdds.ExitManager;
import org.apache.hadoop.hdds.conf.OzoneConfiguration;
import org.apache.hadoop.hdds.conf.StorageUnit;
<<<<<<< HEAD
import org.apache.hadoop.hdds.utils.DBCheckpointMetrics;
import org.apache.hadoop.hdds.utils.FaultInjector;
import org.apache.hadoop.hdds.utils.HAUtils;
=======
import org.apache.hadoop.hdds.utils.TransactionInfo;
>>>>>>> 05d9d85b
import org.apache.hadoop.hdds.utils.IOUtils;
import org.apache.hadoop.hdds.utils.db.DBCheckpoint;
import org.apache.hadoop.hdds.utils.db.RDBCheckpointUtils;
import org.apache.hadoop.ozone.MiniOzoneCluster;
import org.apache.hadoop.ozone.MiniOzoneHAClusterImpl;
import org.apache.hadoop.ozone.client.BucketArgs;
import org.apache.hadoop.ozone.client.ObjectStore;
import org.apache.hadoop.ozone.client.OzoneBucket;
import org.apache.hadoop.ozone.client.OzoneClient;
import org.apache.hadoop.ozone.client.OzoneClientFactory;
import org.apache.hadoop.ozone.client.OzoneKeyDetails;
import org.apache.hadoop.ozone.client.OzoneVolume;
import org.apache.hadoop.ozone.client.VolumeArgs;
import org.apache.hadoop.ozone.client.io.OzoneInputStream;
import org.apache.hadoop.ozone.om.helpers.BucketLayout;
import org.apache.hadoop.ozone.om.helpers.OmKeyArgs;
import org.apache.hadoop.ozone.om.helpers.OmKeyInfo;
import org.apache.hadoop.ozone.om.helpers.SnapshotInfo;
import org.apache.hadoop.ozone.om.ratis.OzoneManagerRatisServer;
import org.apache.hadoop.ozone.om.ratis.utils.OzoneManagerRatisUtils;
import org.apache.hadoop.ozone.om.snapshot.OmSnapshotUtils;
import org.apache.ozone.test.GenericTestUtils;
import org.apache.ozone.test.tag.Flaky;
import org.apache.ratis.server.protocol.TermIndex;
<<<<<<< HEAD

import static org.apache.hadoop.ozone.OzoneConsts.ROCKSDB_SST_SUFFIX;
import static org.apache.hadoop.ozone.om.TestOzoneManagerHAWithData.createKey;
import static org.junit.jupiter.api.Assertions.assertEquals;
import static org.junit.jupiter.api.Assertions.assertNotNull;
import static org.junit.jupiter.api.Assertions.assertNull;
import static org.junit.jupiter.api.Assertions.assertTrue;

=======
>>>>>>> 05d9d85b
import org.assertj.core.api.Fail;
import org.junit.jupiter.api.AfterEach;
import org.junit.jupiter.api.Assertions;
import org.junit.jupiter.api.BeforeEach;
import org.junit.jupiter.api.Test;
import org.junit.jupiter.api.Timeout;
import org.slf4j.Logger;
import org.slf4j.event.Level;

import java.io.File;
import java.io.IOException;
import java.nio.file.Files;
import java.nio.file.Path;
import java.nio.file.Paths;
import java.util.ArrayList;
import java.util.List;
import java.util.UUID;
import java.util.concurrent.ExecutorService;
import java.util.concurrent.Executors;
import java.util.concurrent.Future;
import java.util.stream.Collectors;
import java.util.stream.Stream;

import static org.apache.hadoop.ozone.OzoneConsts.OM_DB_NAME;
import static org.apache.hadoop.ozone.om.OmSnapshotManager.getSnapshotPath;
import static org.apache.hadoop.ozone.om.TestOzoneManagerHAWithData.createKey;
import static org.junit.Assert.assertTrue;

/**
 * Tests the Ratis snapshots feature in OM.
 */
@Timeout(5000)
public class TestOMRatisSnapshots {

  private MiniOzoneHAClusterImpl cluster = null;
  private ObjectStore objectStore;
  private OzoneConfiguration conf;
  private String clusterId;
  private String scmId;
  private String omServiceId;
  private int numOfOMs = 3;
  private OzoneBucket ozoneBucket;
  private String volumeName;
  private String bucketName;

  private static final long SNAPSHOT_THRESHOLD = 50;
  private static final int LOG_PURGE_GAP = 50;
  // This test depends on direct RocksDB checks that are easier done with OBS
  // buckets.
  private static final BucketLayout TEST_BUCKET_LAYOUT =
      BucketLayout.OBJECT_STORE;
  private OzoneClient client;

  /**
   * Create a MiniOzoneCluster for testing. The cluster initially has one
   * inactive OM. So at the start of the cluster, there will be 2 active and 1
   * inactive OM.
   *
   * @throws IOException
   */
  @BeforeEach
  public void init() throws Exception {
    conf = new OzoneConfiguration();
    clusterId = UUID.randomUUID().toString();
    scmId = UUID.randomUUID().toString();
    omServiceId = "om-service-test1";
    conf.setInt(OMConfigKeys.OZONE_OM_RATIS_LOG_PURGE_GAP, LOG_PURGE_GAP);
    conf.setStorageSize(OMConfigKeys.OZONE_OM_RATIS_SEGMENT_SIZE_KEY, 16,
        StorageUnit.KB);
    conf.setStorageSize(OMConfigKeys.
        OZONE_OM_RATIS_SEGMENT_PREALLOCATED_SIZE_KEY, 16, StorageUnit.KB);
    conf.setLong(
        OMConfigKeys.OZONE_OM_RATIS_SNAPSHOT_AUTO_TRIGGER_THRESHOLD_KEY,
        SNAPSHOT_THRESHOLD);
    cluster = (MiniOzoneHAClusterImpl) MiniOzoneCluster.newOMHABuilder(conf)
        .setClusterId(clusterId)
        .setScmId(scmId)
        .setOMServiceId("om-service-test1")
        .setNumOfOzoneManagers(numOfOMs)
        .setNumOfActiveOMs(2)
        .build();
    cluster.waitForClusterToBeReady();
    client = OzoneClientFactory.getRpcClient(omServiceId, conf);
    objectStore = client.getObjectStore();

    volumeName = "volume" + RandomStringUtils.randomNumeric(5);
    bucketName = "bucket" + RandomStringUtils.randomNumeric(5);

    VolumeArgs createVolumeArgs = VolumeArgs.newBuilder()
        .setOwner("user" + RandomStringUtils.randomNumeric(5))
        .setAdmin("admin" + RandomStringUtils.randomNumeric(5))
        .build();

    objectStore.createVolume(volumeName, createVolumeArgs);
    OzoneVolume retVolumeinfo = objectStore.getVolume(volumeName);

    retVolumeinfo.createBucket(bucketName,
        BucketArgs.newBuilder().setBucketLayout(TEST_BUCKET_LAYOUT).build());
    ozoneBucket = retVolumeinfo.getBucket(bucketName);
  }

  /**
   * Shutdown MiniDFSCluster.
   */
  @AfterEach
  public void shutdown() {
    IOUtils.closeQuietly(client);
    if (cluster != null) {
      cluster.shutdown();
    }
  }

  @Test
  @Flaky("HDDS-8355")
  public void testInstallSnapshot() throws Exception {
    // Get the leader OM
    String leaderOMNodeId = OmFailoverProxyUtil
        .getFailoverProxyProvider(objectStore.getClientProxy())
        .getCurrentProxyOMNodeId();

    OzoneManager leaderOM = cluster.getOzoneManager(leaderOMNodeId);
    OzoneManagerRatisServer leaderRatisServer = leaderOM.getOmRatisServer();

    // Find the inactive OM
    String followerNodeId = leaderOM.getPeerNodes().get(0).getNodeId();
    if (cluster.isOMActive(followerNodeId)) {
      followerNodeId = leaderOM.getPeerNodes().get(1).getNodeId();
    }
    OzoneManager followerOM = cluster.getOzoneManager(followerNodeId);

    // Do some transactions so that the log index increases
    List<String> keys = writeKeysToIncreaseLogIndex(leaderRatisServer, 200);

    SnapshotInfo snapshotInfo = createOzoneSnapshot(leaderOM);

    // Get the latest db checkpoint from the leader OM.
    TransactionInfo transactionInfo =
        TransactionInfo.readTransactionInfo(leaderOM.getMetadataManager());
    TermIndex leaderOMTermIndex =
        TermIndex.valueOf(transactionInfo.getTerm(),
            transactionInfo.getTransactionIndex());
    long leaderOMSnapshotIndex = leaderOMTermIndex.getIndex();
    long leaderOMSnapshotTerm = leaderOMTermIndex.getTerm();

    // Start the inactive OM. Checkpoint installation will happen spontaneously.
    cluster.startInactiveOM(followerNodeId);
    GenericTestUtils.LogCapturer logCapture =
        GenericTestUtils.LogCapturer.captureLogs(OzoneManager.LOG);

    // The recently started OM should be lagging behind the leader OM.
    // Wait & for follower to update transactions to leader snapshot index.
    // Timeout error if follower does not load update within 3s
    GenericTestUtils.waitFor(() -> {
      return followerOM.getOmRatisServer().getLastAppliedTermIndex().getIndex()
          >= leaderOMSnapshotIndex - 1;
    }, 100, 3000);

    // After the new checkpoint is installed, the follower OM
    // lastAppliedIndex must >= the snapshot index of the checkpoint. It
    // could be great than snapshot index if there is any conf entry from ratis.
    long followerOMLastAppliedIndex = followerOM.getOmRatisServer()
        .getLastAppliedTermIndex().getIndex();
    assertTrue(followerOMLastAppliedIndex >= leaderOMSnapshotIndex);
    assertTrue(followerOM.getOmRatisServer().getLastAppliedTermIndex()
        .getTerm() >= leaderOMSnapshotTerm);

    // Verify checkpoint installation was happened.
    String msg = "Reloaded OM state";
    assertTrue(logCapture.getOutput().contains(msg));

    // Verify that the follower OM's DB contains the transactions which were
    // made while it was inactive.
    OMMetadataManager followerOMMetaMngr = followerOM.getMetadataManager();
    assertNotNull(followerOMMetaMngr.getVolumeTable().get(
        followerOMMetaMngr.getVolumeKey(volumeName)));
    assertNotNull(followerOMMetaMngr.getBucketTable().get(
        followerOMMetaMngr.getBucketKey(volumeName, bucketName)));
    for (String key : keys) {
      assertNotNull(followerOMMetaMngr.getKeyTable(TEST_BUCKET_LAYOUT)
          .get(followerOMMetaMngr.getOzoneKey(volumeName, bucketName, key)));
    }

    // Verify RPC server is running
    GenericTestUtils.waitFor(() -> {
      return followerOM.isOmRpcServerRunning();
    }, 100, 5000);

    assertTrue(logCapture.getOutput().contains(
        "Install Checkpoint is finished"));

    // Read & Write after snapshot installed.
    List<String> newKeys = writeKeys(1);
    readKeys(newKeys);
    // TODO: Enable this part after RATIS-1481 used
    /*
    assertNotNull(followerOMMetaMngr.getKeyTable(
        TEST_BUCKET_LAYOUT).get(followerOMMetaMngr.getOzoneKey(
        volumeName, bucketName, newKeys.get(0))));
     */

    // Read back data from the OM snapshot.
    OmKeyArgs omKeyArgs = new OmKeyArgs.Builder()
        .setVolumeName(volumeName)
        .setBucketName(bucketName)
        .setKeyName(".snapshot/snap1/" + keys.get(0)).build();
    OmKeyInfo omKeyInfo;
    omKeyInfo = followerOM.lookupKey(omKeyArgs);
    Assertions.assertNotNull(omKeyInfo);
    Assertions.assertEquals(omKeyInfo.getKeyName(), omKeyArgs.getKeyName());

    // Confirm followers snapshot hard links are as expected
    File followerMetaDir = OMStorage.getOmDbDir(followerOM.getConfiguration());
    Path followerActiveDir = Paths.get(followerMetaDir.toString(), OM_DB_NAME);
    Path followerSnapshotDir =
        Paths.get(getSnapshotPath(followerOM.getConfiguration(), snapshotInfo));
    File leaderMetaDir = OMStorage.getOmDbDir(leaderOM.getConfiguration());
    Path leaderActiveDir = Paths.get(leaderMetaDir.toString(), OM_DB_NAME);
    Path leaderSnapshotDir =
        Paths.get(getSnapshotPath(leaderOM.getConfiguration(), snapshotInfo));
    // Get the list of hardlinks from the leader.  Then confirm those links
    //  are on the follower
    int hardLinkCount = 0;
    try (Stream<Path>list = Files.list(leaderSnapshotDir)) {
      for (Path leaderSnapshotSST: list.collect(Collectors.toList())) {
        String fileName = leaderSnapshotSST.getFileName().toString();
        if (fileName.toLowerCase().endsWith(".sst")) {

          Path leaderActiveSST =
              Paths.get(leaderActiveDir.toString(), fileName);
          // Skip if not hard link on the leader
          if (!leaderActiveSST.toFile().exists()) {
            continue;
          }
          // If it is a hard link on the leader, it should be a hard
          // link on the follower
          if (OmSnapshotUtils.getINode(leaderActiveSST)
              .equals(OmSnapshotUtils.getINode(leaderSnapshotSST))) {
            Path followerSnapshotSST =
                Paths.get(followerSnapshotDir.toString(), fileName);
            Path followerActiveSST =
                Paths.get(followerActiveDir.toString(), fileName);
            Assertions.assertEquals(
                OmSnapshotUtils.getINode(followerActiveSST),
                OmSnapshotUtils.getINode(followerSnapshotSST),
                "Snapshot sst file is supposed to be a hard link");
            hardLinkCount++;
          }
        }
      }
    }
    Assertions.assertTrue(hardLinkCount > 0, "No hard links were found");
  }

  @Test
  @Timeout(300)
  public void testInstallIncrementalSnapshot() throws Exception {
    // Get the leader OM
    String leaderOMNodeId = OmFailoverProxyUtil
        .getFailoverProxyProvider(objectStore.getClientProxy())
        .getCurrentProxyOMNodeId();

    OzoneManager leaderOM = cluster.getOzoneManager(leaderOMNodeId);
    OzoneManagerRatisServer leaderRatisServer = leaderOM.getOmRatisServer();

    // Find the inactive OM
    String followerNodeId = leaderOM.getPeerNodes().get(0).getNodeId();
    if (cluster.isOMActive(followerNodeId)) {
      followerNodeId = leaderOM.getPeerNodes().get(1).getNodeId();
    }
    OzoneManager followerOM = cluster.getOzoneManager(followerNodeId);

    // Set fault injector to pause before install
    FaultInjector faultInjector = new SnapshotPauseInjector();
    followerOM.getOmSnapshotProvider().setInjector(faultInjector);

    // Do some transactions so that the log index increases
    List<String> firstKeys = writeKeysToIncreaseLogIndex(leaderRatisServer,
        80);

    // Start the inactive OM. Checkpoint installation will happen spontaneously.
    cluster.startInactiveOM(followerNodeId);

    // Wait the follower download the snapshot,but get stuck by injector
    GenericTestUtils.waitFor(() -> {
      return followerOM.getOmSnapshotProvider().getNumDownloaded() == 1;
    }, 1000, 10000);

    // Do some transactions, let leader OM take a new snapshot and purge the
    // old logs, so that follower must download the new snapshot again.
    List<String> secondKeys = writeKeysToIncreaseLogIndex(leaderRatisServer,
        160);

    // Resume the follower thread, it would download the incremental snapshot.
    faultInjector.resume();

    // Get the latest db checkpoint from the leader OM.
    TransactionInfo transactionInfo =
        TransactionInfo.readTransactionInfo(leaderOM.getMetadataManager());
    TermIndex leaderOMTermIndex =
        TermIndex.valueOf(transactionInfo.getTerm(),
            transactionInfo.getTransactionIndex());
    long leaderOMSnapshotIndex = leaderOMTermIndex.getIndex();

    // The recently started OM should be lagging behind the leader OM.
    // Wait & for follower to update transactions to leader snapshot index.
    // Timeout error if follower does not load update within 10s
    GenericTestUtils.waitFor(() -> {
      return followerOM.getOmRatisServer().getLastAppliedTermIndex().getIndex()
          >= leaderOMSnapshotIndex - 1;
    }, 1000, 10000);

    assertEquals(2, followerOM.getOmSnapshotProvider().getNumDownloaded());

    // Verify that the follower OM's DB contains the transactions which were
    // made while it was inactive.
    OMMetadataManager followerOMMetaMngr = followerOM.getMetadataManager();
    assertNotNull(followerOMMetaMngr.getVolumeTable().get(
        followerOMMetaMngr.getVolumeKey(volumeName)));
    assertNotNull(followerOMMetaMngr.getBucketTable().get(
        followerOMMetaMngr.getBucketKey(volumeName, bucketName)));

    for (String key : firstKeys) {
      assertNotNull(followerOMMetaMngr.getKeyTable(TEST_BUCKET_LAYOUT)
          .get(followerOMMetaMngr.getOzoneKey(volumeName, bucketName, key)));
    }
    for (String key : secondKeys) {
      assertNotNull(followerOMMetaMngr.getKeyTable(TEST_BUCKET_LAYOUT)
          .get(followerOMMetaMngr.getOzoneKey(volumeName, bucketName, key)));
    }

    // Verify the metrics recording the incremental checkpoint at leader side
    DBCheckpointMetrics dbMetrics = leaderOM.getMetrics().
        getDBCheckpointMetrics();
    assertTrue(dbMetrics.getLastCheckpointStreamingNumSSTExcluded() > 0);
    assertEquals(1, dbMetrics.getNumIncrementalCheckpoints());

    // Verify RPC server is running
    GenericTestUtils.waitFor(() -> {
      return followerOM.isOmRpcServerRunning();
    }, 100, 5000);

    // Read & Write after snapshot installed.
    List<String> newKeys = writeKeys(1);
    readKeys(newKeys);
    assertNotNull(followerOMMetaMngr.getKeyTable(
        TEST_BUCKET_LAYOUT).get(followerOMMetaMngr.getOzoneKey(
        volumeName, bucketName, newKeys.get(0))));

    // Verify follower candidate directory get cleaned
    String[] filesInCandidate = followerOM.getOmSnapshotProvider().
        getCandidateDir().list();
    assertNotNull(filesInCandidate);
    assertEquals(0, filesInCandidate.length);
  }

  @Test
  @Timeout(300)
  public void testInstallIncrementalSnapshotWithFailure() throws Exception {
    // Get the leader OM
    String leaderOMNodeId = OmFailoverProxyUtil
        .getFailoverProxyProvider(objectStore.getClientProxy())
        .getCurrentProxyOMNodeId();

    OzoneManager leaderOM = cluster.getOzoneManager(leaderOMNodeId);
    OzoneManagerRatisServer leaderRatisServer = leaderOM.getOmRatisServer();

    // Find the inactive OM
    String followerNodeId = leaderOM.getPeerNodes().get(0).getNodeId();
    if (cluster.isOMActive(followerNodeId)) {
      followerNodeId = leaderOM.getPeerNodes().get(1).getNodeId();
    }
    OzoneManager followerOM = cluster.getOzoneManager(followerNodeId);

    // Set fault injector to pause before install
    FaultInjector faultInjector = new SnapshotPauseInjector();
    followerOM.getOmSnapshotProvider().setInjector(faultInjector);

    // Do some transactions so that the log index increases
    List<String> firstKeys = writeKeysToIncreaseLogIndex(leaderRatisServer,
        80);

    // Start the inactive OM. Checkpoint installation will happen spontaneously.
    cluster.startInactiveOM(followerNodeId);

    // Wait the follower download the snapshot,but get stuck by injector
    GenericTestUtils.waitFor(() -> {
      return followerOM.getOmSnapshotProvider().getNumDownloaded() == 1;
    }, 1000, 10000);

    // Do some transactions, let leader OM take a new snapshot and purge the
    // old logs, so that follower must download the new snapshot again.
    List<String> secondKeys = writeKeysToIncreaseLogIndex(leaderRatisServer,
        160);

    // Resume the follower thread, it would download the incremental snapshot.
    faultInjector.resume();

    // Pause the follower thread again to block the second-time install
    faultInjector.reset();

    // Wait the follower download the incremental snapshot, but get stuck
    // by injector
    GenericTestUtils.waitFor(() -> {
      return followerOM.getOmSnapshotProvider().getNumDownloaded() == 2;
    }, 1000, 10000);

    // Corrupt the mixed checkpoint in the candidate DB dir
    File followerCandidateDir = followerOM.getOmSnapshotProvider().
        getCandidateDir();
    List<String> sstList = HAUtils.getExistingSstFiles(followerCandidateDir);
    assertTrue(sstList.size() > 0);
    Collections.shuffle(sstList);
    List<String> victimSstList = sstList.subList(0, sstList.size() / 3);
    for (String sst: victimSstList) {
      File victimSst = new File(followerCandidateDir, sst);
      assertTrue(victimSst.delete());
    }

    // Resume the follower thread, it would download the full snapshot again
    // as the installation will fail for the corruption detected.
    faultInjector.resume();

    // Get the latest db checkpoint from the leader OM.
    TransactionInfo transactionInfo =
        TransactionInfo.readTransactionInfo(leaderOM.getMetadataManager());
    TermIndex leaderOMTermIndex =
        TermIndex.valueOf(transactionInfo.getTerm(),
            transactionInfo.getTransactionIndex());
    long leaderOMSnapshotIndex = leaderOMTermIndex.getIndex();

    // Wait & for follower to update transactions to leader snapshot index.
    // Timeout error if follower does not load update within 10s
    GenericTestUtils.waitFor(() -> {
      return followerOM.getOmRatisServer().getLastAppliedTermIndex().getIndex()
          >= leaderOMSnapshotIndex - 1;
    }, 1000, 10000);

    // Verify that the follower OM's DB contains the transactions which were
    // made while it was inactive.
    OMMetadataManager followerOMMetaMngr = followerOM.getMetadataManager();
    assertNotNull(followerOMMetaMngr.getVolumeTable().get(
        followerOMMetaMngr.getVolumeKey(volumeName)));
    assertNotNull(followerOMMetaMngr.getBucketTable().get(
        followerOMMetaMngr.getBucketKey(volumeName, bucketName)));

    // Verify that the follower OM's DB contains the transactions which were
    // made while it was inactive.
    for (String key : firstKeys) {
      assertNotNull(followerOMMetaMngr.getKeyTable(TEST_BUCKET_LAYOUT)
          .get(followerOMMetaMngr.getOzoneKey(volumeName, bucketName, key)));
    }
    for (String key : secondKeys) {
      assertNotNull(followerOMMetaMngr.getKeyTable(TEST_BUCKET_LAYOUT)
          .get(followerOMMetaMngr.getOzoneKey(volumeName, bucketName, key)));
    }

    // Verify the metrics
    DBCheckpointMetrics dbMetrics = leaderOM.getMetrics().
        getDBCheckpointMetrics();
    assertEquals(0, dbMetrics.getLastCheckpointStreamingNumSSTExcluded());
    assertTrue(dbMetrics.getNumIncrementalCheckpoints() >= 1);
    assertTrue(dbMetrics.getNumCheckpoints() >= 2);

    // Verify RPC server is running
    GenericTestUtils.waitFor(() -> {
      return followerOM.isOmRpcServerRunning();
    }, 100, 5000);

    // Read & Write after snapshot installed.
    List<String> newKeys = writeKeys(1);
    readKeys(newKeys);
    assertNotNull(followerOMMetaMngr.getKeyTable(
        TEST_BUCKET_LAYOUT).get(followerOMMetaMngr.getOzoneKey(
        volumeName, bucketName, newKeys.get(0))));

    // Verify follower candidate directory get cleaned
    String[] filesInCandidate = followerOM.getOmSnapshotProvider().
        getCandidateDir().list();
    assertNotNull(filesInCandidate);
    assertEquals(0, filesInCandidate.length);
  }

  @Test
  public void testInstallSnapshotWithClientWrite() throws Exception {
    // Get the leader OM
    String leaderOMNodeId = OmFailoverProxyUtil
        .getFailoverProxyProvider(objectStore.getClientProxy())
        .getCurrentProxyOMNodeId();

    OzoneManager leaderOM = cluster.getOzoneManager(leaderOMNodeId);
    OzoneManagerRatisServer leaderRatisServer = leaderOM.getOmRatisServer();

    // Find the inactive OM
    String followerNodeId = leaderOM.getPeerNodes().get(0).getNodeId();
    if (cluster.isOMActive(followerNodeId)) {
      followerNodeId = leaderOM.getPeerNodes().get(1).getNodeId();
    }
    OzoneManager followerOM = cluster.getOzoneManager(followerNodeId);

    // Do some transactions so that the log index increases
    List<String> keys = writeKeysToIncreaseLogIndex(leaderRatisServer, 200);

    // Get the latest db checkpoint from the leader OM.
    TransactionInfo transactionInfo =
        TransactionInfo.readTransactionInfo(leaderOM.getMetadataManager());
    TermIndex leaderOMTermIndex =
        TermIndex.valueOf(transactionInfo.getTerm(),
            transactionInfo.getTransactionIndex());
    long leaderOMSnapshotIndex = leaderOMTermIndex.getIndex();
    long leaderOMSnapshotTermIndex = leaderOMTermIndex.getTerm();

    // Start the inactive OM. Checkpoint installation will happen spontaneously.
    cluster.startInactiveOM(followerNodeId);
    GenericTestUtils.LogCapturer logCapture =
        GenericTestUtils.LogCapturer.captureLogs(OzoneManager.LOG);

    // Continuously create new keys
    ExecutorService executor = Executors.newFixedThreadPool(1);
    Future<List<String>> writeFuture = executor.submit(() -> {
      return writeKeys(200);
    });
    List<String> newKeys = writeFuture.get();

    // Wait checkpoint installation to finish
    Thread.sleep(5000);

    // The recently started OM should be lagging behind the leader OM.
    // Wait & for follower to update transactions to leader snapshot index.
    // Timeout error if follower does not load update within 3s
    GenericTestUtils.waitFor(() -> {
      return followerOM.getOmRatisServer().getLastAppliedTermIndex().getIndex()
          >= leaderOMSnapshotIndex - 1;
    }, 100, 3000);

    // Verify checkpoint installation was happened.
    String msg = "Reloaded OM state";
    assertTrue(logCapture.getOutput().contains(msg));
    assertTrue(logCapture.getOutput().contains(
        "Install Checkpoint is finished"));

    long followerOMLastAppliedIndex =
        followerOM.getOmRatisServer().getLastAppliedTermIndex().getIndex();
    assertTrue(
        followerOMLastAppliedIndex >= leaderOMSnapshotIndex - 1);

    // After the new checkpoint is installed, the follower OM
    // lastAppliedIndex must >= the snapshot index of the checkpoint. It
    // could be great than snapshot index if there is any conf entry from ratis.
    followerOMLastAppliedIndex = followerOM.getOmRatisServer()
        .getLastAppliedTermIndex().getIndex();
    assertTrue(followerOMLastAppliedIndex >= leaderOMSnapshotIndex);
    assertTrue(followerOM.getOmRatisServer().getLastAppliedTermIndex()
        .getTerm() >= leaderOMSnapshotTermIndex);

    // Verify that the follower OM's DB contains the transactions which were
    // made while it was inactive.
    OMMetadataManager followerOMMetaMgr = followerOM.getMetadataManager();
    assertNotNull(followerOMMetaMgr.getVolumeTable().get(
        followerOMMetaMgr.getVolumeKey(volumeName)));
    assertNotNull(followerOMMetaMgr.getBucketTable().get(
        followerOMMetaMgr.getBucketKey(volumeName, bucketName)));
    for (String key : keys) {
      assertNotNull(followerOMMetaMgr.getKeyTable(
          TEST_BUCKET_LAYOUT)
          .get(followerOMMetaMgr.getOzoneKey(volumeName, bucketName, key)));
    }
    OMMetadataManager leaderOmMetaMgr = leaderOM.getMetadataManager();
    for (String key : newKeys) {
      assertNotNull(leaderOmMetaMgr.getKeyTable(
          TEST_BUCKET_LAYOUT)
          .get(followerOMMetaMgr.getOzoneKey(volumeName, bucketName, key)));
    }
    Thread.sleep(5000);
    followerOMMetaMgr = followerOM.getMetadataManager();
    for (String key : newKeys) {
      assertNotNull(followerOMMetaMgr.getKeyTable(
          TEST_BUCKET_LAYOUT)
          .get(followerOMMetaMgr.getOzoneKey(volumeName, bucketName, key)));
    }
    // Read newly created keys
    readKeys(newKeys);
    System.out.println("All data are replicated");
  }

  @Test
  public void testInstallSnapshotWithClientRead() throws Exception {
    // Get the leader OM
    String leaderOMNodeId = OmFailoverProxyUtil
        .getFailoverProxyProvider(objectStore.getClientProxy())
        .getCurrentProxyOMNodeId();

    OzoneManager leaderOM = cluster.getOzoneManager(leaderOMNodeId);
    OzoneManagerRatisServer leaderRatisServer = leaderOM.getOmRatisServer();

    // Find the inactive OM
    String followerNodeId = leaderOM.getPeerNodes().get(0).getNodeId();
    if (cluster.isOMActive(followerNodeId)) {
      followerNodeId = leaderOM.getPeerNodes().get(1).getNodeId();
    }
    OzoneManager followerOM = cluster.getOzoneManager(followerNodeId);

    // Do some transactions so that the log index increases
    List<String> keys = writeKeysToIncreaseLogIndex(leaderRatisServer, 200);

    // Get transaction Index
    TransactionInfo transactionInfo =
        TransactionInfo.readTransactionInfo(leaderOM.getMetadataManager());
    TermIndex leaderOMTermIndex =
        TermIndex.valueOf(transactionInfo.getTerm(),
            transactionInfo.getTransactionIndex());
    long leaderOMSnapshotIndex = leaderOMTermIndex.getIndex();
    long leaderOMSnapshotTermIndex = leaderOMTermIndex.getTerm();

    // Start the inactive OM. Checkpoint installation will happen spontaneously.
    cluster.startInactiveOM(followerNodeId);
    GenericTestUtils.LogCapturer logCapture =
        GenericTestUtils.LogCapturer.captureLogs(OzoneManager.LOG);

    // Continuously read keys
    ExecutorService executor = Executors.newFixedThreadPool(1);
    Future<Void> readFuture = executor.submit(() -> {
      try {
        getKeys(keys, 10);
        readKeys(keys);
      } catch (IOException e) {
        Fail.fail("Read Key failed", e);
      }
      return null;
    });
    readFuture.get();

    // The recently started OM should be lagging behind the leader OM.
    // Wait & for follower to update transactions to leader snapshot index.
    // Timeout error if follower does not load update within 3s
    GenericTestUtils.waitFor(() -> {
      return followerOM.getOmRatisServer().getLastAppliedTermIndex().getIndex()
          >= leaderOMSnapshotIndex - 1;
    }, 100, 3000);

    long followerOMLastAppliedIndex =
        followerOM.getOmRatisServer().getLastAppliedTermIndex().getIndex();
    assertTrue(
        followerOMLastAppliedIndex >= leaderOMSnapshotIndex - 1);

    // After the new checkpoint is installed, the follower OM
    // lastAppliedIndex must >= the snapshot index of the checkpoint. It
    // could be great than snapshot index if there is any conf entry from ratis.
    followerOMLastAppliedIndex = followerOM.getOmRatisServer()
        .getLastAppliedTermIndex().getIndex();
    assertTrue(followerOMLastAppliedIndex >= leaderOMSnapshotIndex);
    assertTrue(followerOM.getOmRatisServer().getLastAppliedTermIndex()
        .getTerm() >= leaderOMSnapshotTermIndex);

    // Verify that the follower OM's DB contains the transactions which were
    // made while it was inactive.
    OMMetadataManager followerOMMetaMngr = followerOM.getMetadataManager();
    assertNotNull(followerOMMetaMngr.getVolumeTable().get(
        followerOMMetaMngr.getVolumeKey(volumeName)));
    assertNotNull(followerOMMetaMngr.getBucketTable().get(
        followerOMMetaMngr.getBucketKey(volumeName, bucketName)));
    for (String key : keys) {
      assertNotNull(followerOMMetaMngr.getKeyTable(
          TEST_BUCKET_LAYOUT)
          .get(followerOMMetaMngr.getOzoneKey(volumeName, bucketName, key)));
    }

    // Wait installation finish
    Thread.sleep(5000);
    // Verify checkpoint installation was happened.
    assertTrue(logCapture.getOutput().contains("Reloaded OM state"));
    assertTrue(logCapture.getOutput().contains(
        "Install Checkpoint is finished"));
  }

  @Test
  public void testInstallOldCheckpointFailure() throws Exception {
    // Get the leader OM
    String leaderOMNodeId = OmFailoverProxyUtil
        .getFailoverProxyProvider(objectStore.getClientProxy())
        .getCurrentProxyOMNodeId();

    OzoneManager leaderOM = cluster.getOzoneManager(leaderOMNodeId);

    // Find the inactive OM and start it
    String followerNodeId = leaderOM.getPeerNodes().get(0).getNodeId();
    if (cluster.isOMActive(followerNodeId)) {
      followerNodeId = leaderOM.getPeerNodes().get(1).getNodeId();
    }
    cluster.startInactiveOM(followerNodeId);
    GenericTestUtils.setLogLevel(OzoneManager.LOG, Level.INFO);
    GenericTestUtils.LogCapturer logCapture =
        GenericTestUtils.LogCapturer.captureLogs(OzoneManager.LOG);

    OzoneManager followerOM = cluster.getOzoneManager(followerNodeId);
    OzoneManagerRatisServer followerRatisServer = followerOM.getOmRatisServer();

    // Do some transactions so that the log index increases on follower OM
    writeKeysToIncreaseLogIndex(followerRatisServer, 100);

    TermIndex leaderCheckpointTermIndex = leaderOM.getOmRatisServer()
        .getLastAppliedTermIndex();
    DBCheckpoint leaderDbCheckpoint = leaderOM.getMetadataManager().getStore()
        .getCheckpoint(false);

    // Do some more transactions to increase the log index further on
    // follower OM such that it is more than the checkpoint index taken on
    // leader OM.
    writeKeysToIncreaseLogIndex(followerOM.getOmRatisServer(),
        leaderCheckpointTermIndex.getIndex() + 100);

    // Install the old checkpoint on the follower OM. This should fail as the
    // followerOM is already ahead of that transactionLogIndex and the OM
    // state should be reloaded.
    TermIndex followerTermIndex = followerRatisServer.getLastAppliedTermIndex();
    TermIndex newTermIndex = followerOM.installCheckpoint(
        leaderOMNodeId, leaderDbCheckpoint);

    String errorMsg = "Cannot proceed with InstallSnapshot as OM is at " +
        "TermIndex " + followerTermIndex + " and checkpoint has lower " +
        "TermIndex";
    assertTrue(logCapture.getOutput().contains(errorMsg));
    assertNull(newTermIndex, "OM installed checkpoint even though" +
        " checkpoint logIndex is less than it's lastAppliedIndex");
    assertEquals(followerTermIndex,
        followerRatisServer.getLastAppliedTermIndex());
    String msg = "OM DB is not stopped. Started services with Term: " +
        followerTermIndex.getTerm() + " and Index: " +
        followerTermIndex.getIndex();
    assertTrue(logCapture.getOutput().contains(msg));
  }

  @Test
  public void testInstallCorruptedCheckpointFailure() throws Exception {
    // Get the leader OM
    String leaderOMNodeId = OmFailoverProxyUtil
        .getFailoverProxyProvider(objectStore.getClientProxy())
        .getCurrentProxyOMNodeId();

    OzoneManager leaderOM = cluster.getOzoneManager(leaderOMNodeId);
    OzoneManagerRatisServer leaderRatisServer = leaderOM.getOmRatisServer();

    // Find the inactive OM
    String followerNodeId = leaderOM.getPeerNodes().get(0).getNodeId();
    if (cluster.isOMActive(followerNodeId)) {
      followerNodeId = leaderOM.getPeerNodes().get(1).getNodeId();
    }
    OzoneManager followerOM = cluster.getOzoneManager(followerNodeId);

    // Do some transactions so that the log index increases
    writeKeysToIncreaseLogIndex(leaderRatisServer, 100);

    DBCheckpoint leaderDbCheckpoint = leaderOM.getMetadataManager().getStore()
        .getCheckpoint(false);
    Path leaderCheckpointLocation = leaderDbCheckpoint.getCheckpointLocation();
    TransactionInfo leaderCheckpointTrxnInfo = OzoneManagerRatisUtils
        .getTrxnInfoFromCheckpoint(conf, leaderCheckpointLocation);

    // Corrupt the leader checkpoint and install that on the OM. The
    // operation should fail and OM should shutdown.
    boolean delete = true;
    File[] files = leaderCheckpointLocation.toFile().listFiles();
    assertNotNull(files);
    for (File file : files) {
      if (file.getName().contains(ROCKSDB_SST_SUFFIX)) {
        if (delete) {
          file.delete();
          delete = false;
        } else {
          delete = true;
        }
      }
    }

    GenericTestUtils.setLogLevel(OzoneManager.LOG, Level.INFO);
    GenericTestUtils.LogCapturer logCapture =
        GenericTestUtils.LogCapturer.captureLogs(OzoneManager.LOG);
    followerOM.setExitManagerForTesting(new DummyExitManager());
    // Install corrupted checkpoint
    followerOM.installCheckpoint(leaderOMNodeId, leaderCheckpointLocation,
        leaderCheckpointTrxnInfo);

    // Wait checkpoint installation to be finished.
    GenericTestUtils.waitFor(() -> {
      assertTrue(logCapture.getOutput().contains("System Exit: " +
          "Failed to reload OM state and instantiate services."));
      return true;
    }, 100, 3000);
    String msg = "RPC server is stopped";
    assertTrue(logCapture.getOutput().contains(msg));
  }

  private SnapshotInfo createOzoneSnapshot(OzoneManager leaderOM)
      throws IOException {
    objectStore.createSnapshot(volumeName, bucketName, "snap1");

    String tableKey = SnapshotInfo.getTableKey(volumeName,
                                               bucketName,
                                               "snap1");
    SnapshotInfo snapshotInfo = leaderOM.getMetadataManager()
        .getSnapshotInfoTable()
        .get(tableKey);
    // Allow the snapshot to be written to disk
    String fileName =
        getSnapshotPath(leaderOM.getConfiguration(), snapshotInfo);
    File snapshotDir = new File(fileName);
    if (!RDBCheckpointUtils
        .waitForCheckpointDirectoryExist(snapshotDir)) {
      throw new IOException("snapshot directory doesn't exist");
    }
    return snapshotInfo;
  }

  private List<String> writeKeysToIncreaseLogIndex(
      OzoneManagerRatisServer omRatisServer, long targetLogIndex)
      throws IOException, InterruptedException {
    List<String> keys = new ArrayList<>();
    long logIndex = omRatisServer.getLastAppliedTermIndex().getIndex();
    while (logIndex < targetLogIndex) {
      keys.add(createKey(ozoneBucket));
      Thread.sleep(100);
      logIndex = omRatisServer.getLastAppliedTermIndex().getIndex();
    }
    return keys;
  }

  private List<String> writeKeys(long keyCount) throws IOException {
    List<String> keys = new ArrayList<>();
    long index = 0;
    while (index < keyCount) {
      keys.add(createKey(ozoneBucket));
      index++;
    }
    return keys;
  }

  private void getKeys(List<String> keys, int round) throws IOException {
    while (round > 0) {
      for (String keyName : keys) {
        OzoneKeyDetails key = ozoneBucket.getKey(keyName);
        assertEquals(keyName, key.getName());
      }
      round--;
    }
  }

  private void readKeys(List<String> keys) throws IOException {
    for (String keyName : keys) {
      OzoneInputStream inputStream = ozoneBucket.readKey(keyName);
      byte[] data = new byte[100];
      inputStream.read(data, 0, 100);
      inputStream.close();
    }
  }

  private static class DummyExitManager extends ExitManager {
    @Override
    public void exitSystem(int status, String message, Throwable throwable,
        Logger log) {
      log.error("System Exit: " + message, throwable);
    }
  }

  private static class SnapshotPauseInjector extends FaultInjector {
    private CountDownLatch ready;
    private CountDownLatch wait;

    SnapshotPauseInjector() {
      init();
    }

    @Override
    public void init() {
      this.ready = new CountDownLatch(1);
      this.wait = new CountDownLatch(1);
    }

    @Override
    public void pause() throws IOException {
      ready.countDown();
      try {
        wait.await();
      } catch (InterruptedException e) {
        throw new IOException(e);
      }
    }

    @Override
    public void resume() throws IOException {
      wait.countDown();
    }

    @Override
    public void reset() throws IOException {
      init();
    }
  }
}<|MERGE_RESOLUTION|>--- conflicted
+++ resolved
@@ -16,32 +16,11 @@
  */
 package org.apache.hadoop.ozone.om;
 
-<<<<<<< HEAD
-import java.io.File;
-import java.io.IOException;
-import java.nio.file.Path;
-import java.util.ArrayList;
-import java.util.Collections;
-import java.util.List;
-import java.util.UUID;
-import java.util.concurrent.CountDownLatch;
-import java.util.concurrent.ExecutorService;
-import java.util.concurrent.Executors;
-import java.util.concurrent.Future;
-
-=======
->>>>>>> 05d9d85b
 import org.apache.commons.lang3.RandomStringUtils;
 import org.apache.hadoop.hdds.ExitManager;
 import org.apache.hadoop.hdds.conf.OzoneConfiguration;
 import org.apache.hadoop.hdds.conf.StorageUnit;
-<<<<<<< HEAD
-import org.apache.hadoop.hdds.utils.DBCheckpointMetrics;
-import org.apache.hadoop.hdds.utils.FaultInjector;
-import org.apache.hadoop.hdds.utils.HAUtils;
-=======
 import org.apache.hadoop.hdds.utils.TransactionInfo;
->>>>>>> 05d9d85b
 import org.apache.hadoop.hdds.utils.IOUtils;
 import org.apache.hadoop.hdds.utils.db.DBCheckpoint;
 import org.apache.hadoop.hdds.utils.db.RDBCheckpointUtils;
@@ -66,18 +45,9 @@
 import org.apache.ozone.test.GenericTestUtils;
 import org.apache.ozone.test.tag.Flaky;
 import org.apache.ratis.server.protocol.TermIndex;
-<<<<<<< HEAD
-
-import static org.apache.hadoop.ozone.OzoneConsts.ROCKSDB_SST_SUFFIX;
-import static org.apache.hadoop.ozone.om.TestOzoneManagerHAWithData.createKey;
-import static org.junit.jupiter.api.Assertions.assertEquals;
-import static org.junit.jupiter.api.Assertions.assertNotNull;
-import static org.junit.jupiter.api.Assertions.assertNull;
-import static org.junit.jupiter.api.Assertions.assertTrue;
-
-=======
->>>>>>> 05d9d85b
 import org.assertj.core.api.Fail;
+import org.junit.Assert;
+import org.junit.Ignore;
 import org.junit.jupiter.api.AfterEach;
 import org.junit.jupiter.api.Assertions;
 import org.junit.jupiter.api.BeforeEach;
@@ -219,7 +189,7 @@
         TermIndex.valueOf(transactionInfo.getTerm(),
             transactionInfo.getTransactionIndex());
     long leaderOMSnapshotIndex = leaderOMTermIndex.getIndex();
-    long leaderOMSnapshotTerm = leaderOMTermIndex.getTerm();
+    long leaderOMSnapshotTermIndex = leaderOMTermIndex.getTerm();
 
     // Start the inactive OM. Checkpoint installation will happen spontaneously.
     cluster.startInactiveOM(followerNodeId);
@@ -234,28 +204,34 @@
           >= leaderOMSnapshotIndex - 1;
     }, 100, 3000);
 
+    long followerOMLastAppliedIndex =
+        followerOM.getOmRatisServer().getLastAppliedTermIndex().getIndex();
+    assertTrue(
+        followerOMLastAppliedIndex >= leaderOMSnapshotIndex - 1);
+
     // After the new checkpoint is installed, the follower OM
     // lastAppliedIndex must >= the snapshot index of the checkpoint. It
     // could be great than snapshot index if there is any conf entry from ratis.
-    long followerOMLastAppliedIndex = followerOM.getOmRatisServer()
+    followerOMLastAppliedIndex = followerOM.getOmRatisServer()
         .getLastAppliedTermIndex().getIndex();
     assertTrue(followerOMLastAppliedIndex >= leaderOMSnapshotIndex);
     assertTrue(followerOM.getOmRatisServer().getLastAppliedTermIndex()
-        .getTerm() >= leaderOMSnapshotTerm);
+        .getTerm() >= leaderOMSnapshotTermIndex);
 
     // Verify checkpoint installation was happened.
     String msg = "Reloaded OM state";
-    assertTrue(logCapture.getOutput().contains(msg));
+    Assert.assertTrue(logCapture.getOutput().contains(msg));
 
     // Verify that the follower OM's DB contains the transactions which were
     // made while it was inactive.
     OMMetadataManager followerOMMetaMngr = followerOM.getMetadataManager();
-    assertNotNull(followerOMMetaMngr.getVolumeTable().get(
+    Assert.assertNotNull(followerOMMetaMngr.getVolumeTable().get(
         followerOMMetaMngr.getVolumeKey(volumeName)));
-    assertNotNull(followerOMMetaMngr.getBucketTable().get(
+    Assert.assertNotNull(followerOMMetaMngr.getBucketTable().get(
         followerOMMetaMngr.getBucketKey(volumeName, bucketName)));
     for (String key : keys) {
-      assertNotNull(followerOMMetaMngr.getKeyTable(TEST_BUCKET_LAYOUT)
+      Assert.assertNotNull(followerOMMetaMngr.getKeyTable(
+          TEST_BUCKET_LAYOUT)
           .get(followerOMMetaMngr.getOzoneKey(volumeName, bucketName, key)));
     }
 
@@ -264,7 +240,7 @@
       return followerOM.isOmRpcServerRunning();
     }, 100, 5000);
 
-    assertTrue(logCapture.getOutput().contains(
+    Assert.assertTrue(logCapture.getOutput().contains(
         "Install Checkpoint is finished"));
 
     // Read & Write after snapshot installed.
@@ -272,7 +248,7 @@
     readKeys(newKeys);
     // TODO: Enable this part after RATIS-1481 used
     /*
-    assertNotNull(followerOMMetaMngr.getKeyTable(
+    Assert.assertNotNull(followerOMMetaMngr.getKeyTable(
         TEST_BUCKET_LAYOUT).get(followerOMMetaMngr.getOzoneKey(
         volumeName, bucketName, newKeys.get(0))));
      */
@@ -330,236 +306,7 @@
     Assertions.assertTrue(hardLinkCount > 0, "No hard links were found");
   }
 
-  @Test
-  @Timeout(300)
-  public void testInstallIncrementalSnapshot() throws Exception {
-    // Get the leader OM
-    String leaderOMNodeId = OmFailoverProxyUtil
-        .getFailoverProxyProvider(objectStore.getClientProxy())
-        .getCurrentProxyOMNodeId();
-
-    OzoneManager leaderOM = cluster.getOzoneManager(leaderOMNodeId);
-    OzoneManagerRatisServer leaderRatisServer = leaderOM.getOmRatisServer();
-
-    // Find the inactive OM
-    String followerNodeId = leaderOM.getPeerNodes().get(0).getNodeId();
-    if (cluster.isOMActive(followerNodeId)) {
-      followerNodeId = leaderOM.getPeerNodes().get(1).getNodeId();
-    }
-    OzoneManager followerOM = cluster.getOzoneManager(followerNodeId);
-
-    // Set fault injector to pause before install
-    FaultInjector faultInjector = new SnapshotPauseInjector();
-    followerOM.getOmSnapshotProvider().setInjector(faultInjector);
-
-    // Do some transactions so that the log index increases
-    List<String> firstKeys = writeKeysToIncreaseLogIndex(leaderRatisServer,
-        80);
-
-    // Start the inactive OM. Checkpoint installation will happen spontaneously.
-    cluster.startInactiveOM(followerNodeId);
-
-    // Wait the follower download the snapshot,but get stuck by injector
-    GenericTestUtils.waitFor(() -> {
-      return followerOM.getOmSnapshotProvider().getNumDownloaded() == 1;
-    }, 1000, 10000);
-
-    // Do some transactions, let leader OM take a new snapshot and purge the
-    // old logs, so that follower must download the new snapshot again.
-    List<String> secondKeys = writeKeysToIncreaseLogIndex(leaderRatisServer,
-        160);
-
-    // Resume the follower thread, it would download the incremental snapshot.
-    faultInjector.resume();
-
-    // Get the latest db checkpoint from the leader OM.
-    TransactionInfo transactionInfo =
-        TransactionInfo.readTransactionInfo(leaderOM.getMetadataManager());
-    TermIndex leaderOMTermIndex =
-        TermIndex.valueOf(transactionInfo.getTerm(),
-            transactionInfo.getTransactionIndex());
-    long leaderOMSnapshotIndex = leaderOMTermIndex.getIndex();
-
-    // The recently started OM should be lagging behind the leader OM.
-    // Wait & for follower to update transactions to leader snapshot index.
-    // Timeout error if follower does not load update within 10s
-    GenericTestUtils.waitFor(() -> {
-      return followerOM.getOmRatisServer().getLastAppliedTermIndex().getIndex()
-          >= leaderOMSnapshotIndex - 1;
-    }, 1000, 10000);
-
-    assertEquals(2, followerOM.getOmSnapshotProvider().getNumDownloaded());
-
-    // Verify that the follower OM's DB contains the transactions which were
-    // made while it was inactive.
-    OMMetadataManager followerOMMetaMngr = followerOM.getMetadataManager();
-    assertNotNull(followerOMMetaMngr.getVolumeTable().get(
-        followerOMMetaMngr.getVolumeKey(volumeName)));
-    assertNotNull(followerOMMetaMngr.getBucketTable().get(
-        followerOMMetaMngr.getBucketKey(volumeName, bucketName)));
-
-    for (String key : firstKeys) {
-      assertNotNull(followerOMMetaMngr.getKeyTable(TEST_BUCKET_LAYOUT)
-          .get(followerOMMetaMngr.getOzoneKey(volumeName, bucketName, key)));
-    }
-    for (String key : secondKeys) {
-      assertNotNull(followerOMMetaMngr.getKeyTable(TEST_BUCKET_LAYOUT)
-          .get(followerOMMetaMngr.getOzoneKey(volumeName, bucketName, key)));
-    }
-
-    // Verify the metrics recording the incremental checkpoint at leader side
-    DBCheckpointMetrics dbMetrics = leaderOM.getMetrics().
-        getDBCheckpointMetrics();
-    assertTrue(dbMetrics.getLastCheckpointStreamingNumSSTExcluded() > 0);
-    assertEquals(1, dbMetrics.getNumIncrementalCheckpoints());
-
-    // Verify RPC server is running
-    GenericTestUtils.waitFor(() -> {
-      return followerOM.isOmRpcServerRunning();
-    }, 100, 5000);
-
-    // Read & Write after snapshot installed.
-    List<String> newKeys = writeKeys(1);
-    readKeys(newKeys);
-    assertNotNull(followerOMMetaMngr.getKeyTable(
-        TEST_BUCKET_LAYOUT).get(followerOMMetaMngr.getOzoneKey(
-        volumeName, bucketName, newKeys.get(0))));
-
-    // Verify follower candidate directory get cleaned
-    String[] filesInCandidate = followerOM.getOmSnapshotProvider().
-        getCandidateDir().list();
-    assertNotNull(filesInCandidate);
-    assertEquals(0, filesInCandidate.length);
-  }
-
-  @Test
-  @Timeout(300)
-  public void testInstallIncrementalSnapshotWithFailure() throws Exception {
-    // Get the leader OM
-    String leaderOMNodeId = OmFailoverProxyUtil
-        .getFailoverProxyProvider(objectStore.getClientProxy())
-        .getCurrentProxyOMNodeId();
-
-    OzoneManager leaderOM = cluster.getOzoneManager(leaderOMNodeId);
-    OzoneManagerRatisServer leaderRatisServer = leaderOM.getOmRatisServer();
-
-    // Find the inactive OM
-    String followerNodeId = leaderOM.getPeerNodes().get(0).getNodeId();
-    if (cluster.isOMActive(followerNodeId)) {
-      followerNodeId = leaderOM.getPeerNodes().get(1).getNodeId();
-    }
-    OzoneManager followerOM = cluster.getOzoneManager(followerNodeId);
-
-    // Set fault injector to pause before install
-    FaultInjector faultInjector = new SnapshotPauseInjector();
-    followerOM.getOmSnapshotProvider().setInjector(faultInjector);
-
-    // Do some transactions so that the log index increases
-    List<String> firstKeys = writeKeysToIncreaseLogIndex(leaderRatisServer,
-        80);
-
-    // Start the inactive OM. Checkpoint installation will happen spontaneously.
-    cluster.startInactiveOM(followerNodeId);
-
-    // Wait the follower download the snapshot,but get stuck by injector
-    GenericTestUtils.waitFor(() -> {
-      return followerOM.getOmSnapshotProvider().getNumDownloaded() == 1;
-    }, 1000, 10000);
-
-    // Do some transactions, let leader OM take a new snapshot and purge the
-    // old logs, so that follower must download the new snapshot again.
-    List<String> secondKeys = writeKeysToIncreaseLogIndex(leaderRatisServer,
-        160);
-
-    // Resume the follower thread, it would download the incremental snapshot.
-    faultInjector.resume();
-
-    // Pause the follower thread again to block the second-time install
-    faultInjector.reset();
-
-    // Wait the follower download the incremental snapshot, but get stuck
-    // by injector
-    GenericTestUtils.waitFor(() -> {
-      return followerOM.getOmSnapshotProvider().getNumDownloaded() == 2;
-    }, 1000, 10000);
-
-    // Corrupt the mixed checkpoint in the candidate DB dir
-    File followerCandidateDir = followerOM.getOmSnapshotProvider().
-        getCandidateDir();
-    List<String> sstList = HAUtils.getExistingSstFiles(followerCandidateDir);
-    assertTrue(sstList.size() > 0);
-    Collections.shuffle(sstList);
-    List<String> victimSstList = sstList.subList(0, sstList.size() / 3);
-    for (String sst: victimSstList) {
-      File victimSst = new File(followerCandidateDir, sst);
-      assertTrue(victimSst.delete());
-    }
-
-    // Resume the follower thread, it would download the full snapshot again
-    // as the installation will fail for the corruption detected.
-    faultInjector.resume();
-
-    // Get the latest db checkpoint from the leader OM.
-    TransactionInfo transactionInfo =
-        TransactionInfo.readTransactionInfo(leaderOM.getMetadataManager());
-    TermIndex leaderOMTermIndex =
-        TermIndex.valueOf(transactionInfo.getTerm(),
-            transactionInfo.getTransactionIndex());
-    long leaderOMSnapshotIndex = leaderOMTermIndex.getIndex();
-
-    // Wait & for follower to update transactions to leader snapshot index.
-    // Timeout error if follower does not load update within 10s
-    GenericTestUtils.waitFor(() -> {
-      return followerOM.getOmRatisServer().getLastAppliedTermIndex().getIndex()
-          >= leaderOMSnapshotIndex - 1;
-    }, 1000, 10000);
-
-    // Verify that the follower OM's DB contains the transactions which were
-    // made while it was inactive.
-    OMMetadataManager followerOMMetaMngr = followerOM.getMetadataManager();
-    assertNotNull(followerOMMetaMngr.getVolumeTable().get(
-        followerOMMetaMngr.getVolumeKey(volumeName)));
-    assertNotNull(followerOMMetaMngr.getBucketTable().get(
-        followerOMMetaMngr.getBucketKey(volumeName, bucketName)));
-
-    // Verify that the follower OM's DB contains the transactions which were
-    // made while it was inactive.
-    for (String key : firstKeys) {
-      assertNotNull(followerOMMetaMngr.getKeyTable(TEST_BUCKET_LAYOUT)
-          .get(followerOMMetaMngr.getOzoneKey(volumeName, bucketName, key)));
-    }
-    for (String key : secondKeys) {
-      assertNotNull(followerOMMetaMngr.getKeyTable(TEST_BUCKET_LAYOUT)
-          .get(followerOMMetaMngr.getOzoneKey(volumeName, bucketName, key)));
-    }
-
-    // Verify the metrics
-    DBCheckpointMetrics dbMetrics = leaderOM.getMetrics().
-        getDBCheckpointMetrics();
-    assertEquals(0, dbMetrics.getLastCheckpointStreamingNumSSTExcluded());
-    assertTrue(dbMetrics.getNumIncrementalCheckpoints() >= 1);
-    assertTrue(dbMetrics.getNumCheckpoints() >= 2);
-
-    // Verify RPC server is running
-    GenericTestUtils.waitFor(() -> {
-      return followerOM.isOmRpcServerRunning();
-    }, 100, 5000);
-
-    // Read & Write after snapshot installed.
-    List<String> newKeys = writeKeys(1);
-    readKeys(newKeys);
-    assertNotNull(followerOMMetaMngr.getKeyTable(
-        TEST_BUCKET_LAYOUT).get(followerOMMetaMngr.getOzoneKey(
-        volumeName, bucketName, newKeys.get(0))));
-
-    // Verify follower candidate directory get cleaned
-    String[] filesInCandidate = followerOM.getOmSnapshotProvider().
-        getCandidateDir().list();
-    assertNotNull(filesInCandidate);
-    assertEquals(0, filesInCandidate.length);
-  }
-
-  @Test
+  @Ignore("Enable this unit test after RATIS-1481 used")
   public void testInstallSnapshotWithClientWrite() throws Exception {
     // Get the leader OM
     String leaderOMNodeId = OmFailoverProxyUtil
@@ -613,8 +360,8 @@
 
     // Verify checkpoint installation was happened.
     String msg = "Reloaded OM state";
-    assertTrue(logCapture.getOutput().contains(msg));
-    assertTrue(logCapture.getOutput().contains(
+    Assert.assertTrue(logCapture.getOutput().contains(msg));
+    Assert.assertTrue(logCapture.getOutput().contains(
         "Install Checkpoint is finished"));
 
     long followerOMLastAppliedIndex =
@@ -634,25 +381,25 @@
     // Verify that the follower OM's DB contains the transactions which were
     // made while it was inactive.
     OMMetadataManager followerOMMetaMgr = followerOM.getMetadataManager();
-    assertNotNull(followerOMMetaMgr.getVolumeTable().get(
+    Assert.assertNotNull(followerOMMetaMgr.getVolumeTable().get(
         followerOMMetaMgr.getVolumeKey(volumeName)));
-    assertNotNull(followerOMMetaMgr.getBucketTable().get(
+    Assert.assertNotNull(followerOMMetaMgr.getBucketTable().get(
         followerOMMetaMgr.getBucketKey(volumeName, bucketName)));
     for (String key : keys) {
-      assertNotNull(followerOMMetaMgr.getKeyTable(
+      Assert.assertNotNull(followerOMMetaMgr.getKeyTable(
           TEST_BUCKET_LAYOUT)
           .get(followerOMMetaMgr.getOzoneKey(volumeName, bucketName, key)));
     }
     OMMetadataManager leaderOmMetaMgr = leaderOM.getMetadataManager();
     for (String key : newKeys) {
-      assertNotNull(leaderOmMetaMgr.getKeyTable(
+      Assert.assertNotNull(leaderOmMetaMgr.getKeyTable(
           TEST_BUCKET_LAYOUT)
           .get(followerOMMetaMgr.getOzoneKey(volumeName, bucketName, key)));
     }
     Thread.sleep(5000);
     followerOMMetaMgr = followerOM.getMetadataManager();
     for (String key : newKeys) {
-      assertNotNull(followerOMMetaMgr.getKeyTable(
+      Assert.assertNotNull(followerOMMetaMgr.getKeyTable(
           TEST_BUCKET_LAYOUT)
           .get(followerOMMetaMgr.getOzoneKey(volumeName, bucketName, key)));
     }
@@ -733,12 +480,12 @@
     // Verify that the follower OM's DB contains the transactions which were
     // made while it was inactive.
     OMMetadataManager followerOMMetaMngr = followerOM.getMetadataManager();
-    assertNotNull(followerOMMetaMngr.getVolumeTable().get(
+    Assert.assertNotNull(followerOMMetaMngr.getVolumeTable().get(
         followerOMMetaMngr.getVolumeKey(volumeName)));
-    assertNotNull(followerOMMetaMngr.getBucketTable().get(
+    Assert.assertNotNull(followerOMMetaMngr.getBucketTable().get(
         followerOMMetaMngr.getBucketKey(volumeName, bucketName)));
     for (String key : keys) {
-      assertNotNull(followerOMMetaMngr.getKeyTable(
+      Assert.assertNotNull(followerOMMetaMngr.getKeyTable(
           TEST_BUCKET_LAYOUT)
           .get(followerOMMetaMngr.getOzoneKey(volumeName, bucketName, key)));
     }
@@ -746,8 +493,8 @@
     // Wait installation finish
     Thread.sleep(5000);
     // Verify checkpoint installation was happened.
-    assertTrue(logCapture.getOutput().contains("Reloaded OM state"));
-    assertTrue(logCapture.getOutput().contains(
+    Assert.assertTrue(logCapture.getOutput().contains("Reloaded OM state"));
+    Assert.assertTrue(logCapture.getOutput().contains(
         "Install Checkpoint is finished"));
   }
 
@@ -797,15 +544,15 @@
     String errorMsg = "Cannot proceed with InstallSnapshot as OM is at " +
         "TermIndex " + followerTermIndex + " and checkpoint has lower " +
         "TermIndex";
-    assertTrue(logCapture.getOutput().contains(errorMsg));
-    assertNull(newTermIndex, "OM installed checkpoint even though" +
-        " checkpoint logIndex is less than it's lastAppliedIndex");
-    assertEquals(followerTermIndex,
+    Assert.assertTrue(logCapture.getOutput().contains(errorMsg));
+    Assert.assertNull("OM installed checkpoint even though checkpoint " +
+        "logIndex is less than it's lastAppliedIndex", newTermIndex);
+    Assert.assertEquals(followerTermIndex,
         followerRatisServer.getLastAppliedTermIndex());
     String msg = "OM DB is not stopped. Started services with Term: " +
         followerTermIndex.getTerm() + " and Index: " +
         followerTermIndex.getIndex();
-    assertTrue(logCapture.getOutput().contains(msg));
+    Assert.assertTrue(logCapture.getOutput().contains(msg));
   }
 
   @Test
@@ -837,10 +584,9 @@
     // Corrupt the leader checkpoint and install that on the OM. The
     // operation should fail and OM should shutdown.
     boolean delete = true;
-    File[] files = leaderCheckpointLocation.toFile().listFiles();
-    assertNotNull(files);
-    for (File file : files) {
-      if (file.getName().contains(ROCKSDB_SST_SUFFIX)) {
+    for (File file : leaderCheckpointLocation.toFile()
+        .listFiles()) {
+      if (file.getName().contains(".sst")) {
         if (delete) {
           file.delete();
           delete = false;
@@ -860,12 +606,12 @@
 
     // Wait checkpoint installation to be finished.
     GenericTestUtils.waitFor(() -> {
-      assertTrue(logCapture.getOutput().contains("System Exit: " +
+      Assert.assertTrue(logCapture.getOutput().contains("System Exit: " +
           "Failed to reload OM state and instantiate services."));
       return true;
     }, 100, 3000);
     String msg = "RPC server is stopped";
-    assertTrue(logCapture.getOutput().contains(msg));
+    Assert.assertTrue(logCapture.getOutput().contains(msg));
   }
 
   private SnapshotInfo createOzoneSnapshot(OzoneManager leaderOM)
@@ -902,7 +648,8 @@
     return keys;
   }
 
-  private List<String> writeKeys(long keyCount) throws IOException {
+  private List<String> writeKeys(long keyCount) throws IOException,
+      InterruptedException {
     List<String> keys = new ArrayList<>();
     long index = 0;
     while (index < keyCount) {
@@ -916,7 +663,7 @@
     while (round > 0) {
       for (String keyName : keys) {
         OzoneKeyDetails key = ozoneBucket.getKey(keyName);
-        assertEquals(keyName, key.getName());
+        Assert.assertEquals(keyName, key.getName());
       }
       round--;
     }
@@ -938,39 +685,4 @@
       log.error("System Exit: " + message, throwable);
     }
   }
-
-  private static class SnapshotPauseInjector extends FaultInjector {
-    private CountDownLatch ready;
-    private CountDownLatch wait;
-
-    SnapshotPauseInjector() {
-      init();
-    }
-
-    @Override
-    public void init() {
-      this.ready = new CountDownLatch(1);
-      this.wait = new CountDownLatch(1);
-    }
-
-    @Override
-    public void pause() throws IOException {
-      ready.countDown();
-      try {
-        wait.await();
-      } catch (InterruptedException e) {
-        throw new IOException(e);
-      }
-    }
-
-    @Override
-    public void resume() throws IOException {
-      wait.countDown();
-    }
-
-    @Override
-    public void reset() throws IOException {
-      init();
-    }
-  }
 }