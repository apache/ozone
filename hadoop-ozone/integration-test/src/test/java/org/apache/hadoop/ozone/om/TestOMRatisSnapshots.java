--- conflicted
+++ resolved
@@ -213,12 +213,7 @@
     assertNotNull(followerOMMetaMngr.getBucketTable().get(
         followerOMMetaMngr.getBucketKey(volumeName, bucketName)));
     for (String key : keys) {
-<<<<<<< HEAD
-      assertNotNull(followerOMMetaMngr.getKeyTable(getDefaultBucketLayout())
-=======
-      Assert.assertNotNull(followerOMMetaMngr.getKeyTable(
-          TEST_BUCKET_LAYOUT)
->>>>>>> 9d4d3586
+      assertNotNull(followerOMMetaMngr.getKeyTable(TEST_BUCKET_LAYOUT)
           .get(followerOMMetaMngr.getOzoneKey(volumeName, bucketName, key)));
     }
 
@@ -233,10 +228,12 @@
     // Read & Write after snapshot installed.
     List<String> newKeys = writeKeys(1);
     readKeys(newKeys);
-<<<<<<< HEAD
+    // TODO: Enable this part after RATIS-1481 used
+    /*
     assertNotNull(followerOMMetaMngr.getKeyTable(
-        getDefaultBucketLayout()).get(followerOMMetaMngr.getOzoneKey(
+        TEST_BUCKET_LAYOUT).get(followerOMMetaMngr.getOzoneKey(
         volumeName, bucketName, newKeys.get(0))));
+     */
   }
 
   @Test
@@ -308,11 +305,11 @@
         followerOMMetaMngr.getBucketKey(volumeName, bucketName)));
 
     for (String key : firstKeys) {
-      assertNotNull(followerOMMetaMngr.getKeyTable(getDefaultBucketLayout())
+      assertNotNull(followerOMMetaMngr.getKeyTable(TEST_BUCKET_LAYOUT)
           .get(followerOMMetaMngr.getOzoneKey(volumeName, bucketName, key)));
     }
     for (String key : secondKeys) {
-      assertNotNull(followerOMMetaMngr.getKeyTable(getDefaultBucketLayout())
+      assertNotNull(followerOMMetaMngr.getKeyTable(TEST_BUCKET_LAYOUT)
           .get(followerOMMetaMngr.getOzoneKey(volumeName, bucketName, key)));
     }
 
@@ -331,7 +328,7 @@
     List<String> newKeys = writeKeys(1);
     readKeys(newKeys);
     assertNotNull(followerOMMetaMngr.getKeyTable(
-        getDefaultBucketLayout()).get(followerOMMetaMngr.getOzoneKey(
+        TEST_BUCKET_LAYOUT).get(followerOMMetaMngr.getOzoneKey(
         volumeName, bucketName, newKeys.get(0))));
 
     // Verify follower candidate directory get cleaned
@@ -434,11 +431,11 @@
     // Verify that the follower OM's DB contains the transactions which were
     // made while it was inactive.
     for (String key : firstKeys) {
-      assertNotNull(followerOMMetaMngr.getKeyTable(getDefaultBucketLayout())
+      assertNotNull(followerOMMetaMngr.getKeyTable(TEST_BUCKET_LAYOUT)
           .get(followerOMMetaMngr.getOzoneKey(volumeName, bucketName, key)));
     }
     for (String key : secondKeys) {
-      assertNotNull(followerOMMetaMngr.getKeyTable(getDefaultBucketLayout())
+      assertNotNull(followerOMMetaMngr.getKeyTable(TEST_BUCKET_LAYOUT)
           .get(followerOMMetaMngr.getOzoneKey(volumeName, bucketName, key)));
     }
 
@@ -458,13 +455,7 @@
     List<String> newKeys = writeKeys(1);
     readKeys(newKeys);
     assertNotNull(followerOMMetaMngr.getKeyTable(
-        getDefaultBucketLayout()).get(followerOMMetaMngr.getOzoneKey(
-=======
-    // TODO: Enable this part after RATIS-1481 used
-    /*
-    Assert.assertNotNull(followerOMMetaMngr.getKeyTable(
         TEST_BUCKET_LAYOUT).get(followerOMMetaMngr.getOzoneKey(
->>>>>>> 9d4d3586
         volumeName, bucketName, newKeys.get(0))));
 
     // Verify follower candidate directory get cleaned
@@ -554,36 +545,21 @@
     assertNotNull(followerOMMetaMgr.getBucketTable().get(
         followerOMMetaMgr.getBucketKey(volumeName, bucketName)));
     for (String key : keys) {
-<<<<<<< HEAD
       assertNotNull(followerOMMetaMgr.getKeyTable(
-          getDefaultBucketLayout())
-=======
-      Assert.assertNotNull(followerOMMetaMgr.getKeyTable(
           TEST_BUCKET_LAYOUT)
->>>>>>> 9d4d3586
           .get(followerOMMetaMgr.getOzoneKey(volumeName, bucketName, key)));
     }
     OMMetadataManager leaderOmMetaMgr = leaderOM.getMetadataManager();
     for (String key : newKeys) {
-<<<<<<< HEAD
       assertNotNull(leaderOmMetaMgr.getKeyTable(
-          getDefaultBucketLayout())
-=======
-      Assert.assertNotNull(leaderOmMetaMgr.getKeyTable(
           TEST_BUCKET_LAYOUT)
->>>>>>> 9d4d3586
           .get(followerOMMetaMgr.getOzoneKey(volumeName, bucketName, key)));
     }
     Thread.sleep(5000);
     followerOMMetaMgr = followerOM.getMetadataManager();
     for (String key : newKeys) {
-<<<<<<< HEAD
       assertNotNull(followerOMMetaMgr.getKeyTable(
-          getDefaultBucketLayout())
-=======
-      Assert.assertNotNull(followerOMMetaMgr.getKeyTable(
           TEST_BUCKET_LAYOUT)
->>>>>>> 9d4d3586
           .get(followerOMMetaMgr.getOzoneKey(volumeName, bucketName, key)));
     }
     // Read newly created keys
@@ -668,12 +644,8 @@
     assertNotNull(followerOMMetaMngr.getBucketTable().get(
         followerOMMetaMngr.getBucketKey(volumeName, bucketName)));
     for (String key : keys) {
-<<<<<<< HEAD
-      assertNotNull(followerOMMetaMngr.getKeyTable(getDefaultBucketLayout())
-=======
-      Assert.assertNotNull(followerOMMetaMngr.getKeyTable(
+      assertNotNull(followerOMMetaMngr.getKeyTable(
           TEST_BUCKET_LAYOUT)
->>>>>>> 9d4d3586
           .get(followerOMMetaMngr.getOzoneKey(volumeName, bucketName, key)));
     }
 
