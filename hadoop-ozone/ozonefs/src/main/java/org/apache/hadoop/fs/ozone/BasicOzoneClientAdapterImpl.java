/**
 * Licensed to the Apache Software Foundation (ASF) under one
 * or more contributor license agreements.  See the NOTICE file
 * distributed with this work for additional information
 * regarding copyright ownership.  The ASF licenses this file
 * to you under the Apache License, Version 2.0 (the
 * "License"); you may not use this file except in compliance
 * with the License.  You may obtain a copy of the License at
 * <p>
 * http://www.apache.org/licenses/LICENSE-2.0
 * <p>
 * Unless required by applicable law or agreed to in writing, software
 * distributed under the License is distributed on an "AS IS" BASIS,
 * WITHOUT WARRANTIES OR CONDITIONS OF ANY KIND, either express or implied.
 * See the License for the specific language governing permissions and
 * limitations under the License.
 */
package org.apache.hadoop.fs.ozone;

import java.io.FileNotFoundException;
import java.io.IOException;
import java.io.InputStream;
import java.net.URI;
import java.util.ArrayList;
import java.util.Iterator;
import java.util.List;

import org.apache.commons.collections.CollectionUtils;
import org.apache.hadoop.classification.InterfaceAudience;
import org.apache.hadoop.conf.Configuration;
import org.apache.hadoop.crypto.key.KeyProvider;
import org.apache.hadoop.fs.BlockLocation;
import org.apache.hadoop.fs.FileAlreadyExistsException;
import org.apache.hadoop.fs.FileStatus;
import org.apache.hadoop.fs.Path;
import org.apache.hadoop.hdds.client.ReplicationFactor;
import org.apache.hadoop.hdds.client.ReplicationType;
import org.apache.hadoop.hdds.conf.OzoneConfiguration;
import org.apache.hadoop.hdds.protocol.DatanodeDetails;
import org.apache.hadoop.hdds.security.x509.SecurityConfig;
import org.apache.hadoop.io.Text;
import org.apache.hadoop.ozone.OmUtils;
import org.apache.hadoop.ozone.OzoneConfigKeys;
import org.apache.hadoop.ozone.client.ObjectStore;
import org.apache.hadoop.ozone.client.OzoneBucket;
import org.apache.hadoop.ozone.client.OzoneClient;
import org.apache.hadoop.ozone.client.OzoneClientFactory;
import org.apache.hadoop.ozone.client.OzoneKey;
import org.apache.hadoop.ozone.client.OzoneVolume;
import org.apache.hadoop.ozone.client.io.OzoneOutputStream;
import org.apache.hadoop.ozone.om.exceptions.OMException;
import org.apache.hadoop.ozone.om.helpers.OmKeyInfo;
import org.apache.hadoop.ozone.om.helpers.OmKeyLocationInfo;
import org.apache.hadoop.ozone.om.helpers.OmKeyLocationInfoGroup;
import org.apache.hadoop.ozone.om.helpers.OzoneFileStatus;
import org.apache.hadoop.ozone.security.OzoneTokenIdentifier;
import org.apache.hadoop.security.token.Token;
import org.apache.hadoop.security.token.TokenRenewer;

import org.apache.commons.lang3.StringUtils;
import org.slf4j.Logger;
import org.slf4j.LoggerFactory;

/**
 * Basic Implementation of the OzoneFileSystem calls.
 * <p>
 * This is the minimal version which doesn't include any statistics.
 * <p>
 * For full featured version use OzoneClientAdapterImpl.
 */
public class BasicOzoneClientAdapterImpl implements OzoneClientAdapter {

  static final Logger LOG =
      LoggerFactory.getLogger(BasicOzoneClientAdapterImpl.class);

  private OzoneClient ozoneClient;
  private ObjectStore objectStore;
  private OzoneVolume volume;
  private OzoneBucket bucket;
  private ReplicationType replicationType;
  private ReplicationFactor replicationFactor;
  private boolean securityEnabled;
  private int configuredDnPort;

  /**
   * Create new OzoneClientAdapter implementation.
   *
   * @param volumeStr Name of the volume to use.
   * @param bucketStr Name of the bucket to use
   * @throws IOException In case of a problem.
   */
  public BasicOzoneClientAdapterImpl(String volumeStr, String bucketStr)
      throws IOException {
    this(createConf(), volumeStr, bucketStr);
  }

  private static OzoneConfiguration createConf() {
    ClassLoader contextClassLoader =
        Thread.currentThread().getContextClassLoader();
    Thread.currentThread().setContextClassLoader(null);
    try {
      return new OzoneConfiguration();
    } finally {
      Thread.currentThread().setContextClassLoader(contextClassLoader);
    }
  }

  public BasicOzoneClientAdapterImpl(OzoneConfiguration conf, String volumeStr,
      String bucketStr)
      throws IOException {
    this(null, -1, conf, volumeStr, bucketStr);
  }

  public BasicOzoneClientAdapterImpl(String omHost, int omPort,
      Configuration hadoopConf, String volumeStr, String bucketStr)
      throws IOException {

    ClassLoader contextClassLoader =
        Thread.currentThread().getContextClassLoader();

    Thread.currentThread().setContextClassLoader(null);
    OzoneConfiguration conf;
    try {
      conf = OzoneConfiguration.of(hadoopConf);
    } finally {
      Thread.currentThread().setContextClassLoader(contextClassLoader);
    }

    if (omHost == null && OmUtils.isServiceIdsDefined(conf)) {
      // When the host name or service id isn't given
      // but ozone.om.service.ids is defined, declare failure.

      // This is a safety precaution that prevents the client from
      // accidentally failing over to an unintended OM.
      throw new IllegalArgumentException("Service ID or host name must not"
          + " be omitted when ozone.om.service.ids is defined.");
    }

    if (omPort != -1) {
      // When the port number is specified, perform the following check
      if (OmUtils.isOmHAServiceId(conf, omHost)) {
        // If omHost is a service id, it shouldn't use a port
        throw new IllegalArgumentException("Port " + omPort +
            " specified in URI but host '" + omHost + "' is a "
            + "logical (HA) OzoneManager and does not use port information.");
      }
    } else {
      // When port number is not specified, read it from config
      omPort = OmUtils.getOmRpcPort(conf);
    }

    SecurityConfig secConfig = new SecurityConfig(conf);

    if (secConfig.isSecurityEnabled()) {
      this.securityEnabled = true;
    }

<<<<<<< HEAD
    String replicationTypeConf =
        conf.get(OzoneConfigKeys.OZONE_REPLICATION_TYPE,
            OzoneConfigKeys.OZONE_REPLICATION_TYPE_DEFAULT);

    int replicationCountConf = conf.getInt(OzoneConfigKeys.OZONE_REPLICATION,
        OzoneConfigKeys.OZONE_REPLICATION_DEFAULT);

    if (OmUtils.isOmHAServiceId(conf, omHost)) {
      // omHost is listed as one of the service ids in the config,
      // thus we should treat omHost as omServiceId
      this.ozoneClient =
          OzoneClientFactory.getRpcClient(omHost, conf);
    } else if (StringUtils.isNotEmpty(omHost) && omPort != -1) {
      this.ozoneClient =
          OzoneClientFactory.getRpcClient(omHost, omPort, conf);
    } else {
      this.ozoneClient =
          OzoneClientFactory.getRpcClient(conf);
=======
      if (OmUtils.isOmHAServiceId(conf, omHost)) {
        // omHost is listed as one of the service ids in the config,
        // thus we should treat omHost as omServiceId
        this.ozoneClient =
            OzoneClientFactory.getRpcClient(omHost, conf);
      } else if (StringUtils.isNotEmpty(omHost) && omPort != -1) {
        this.ozoneClient =
            OzoneClientFactory.getRpcClient(omHost, omPort, conf);
      } else {
        this.ozoneClient =
            OzoneClientFactory.getRpcClient(conf);
      }
      objectStore = ozoneClient.getObjectStore();
      this.volume = objectStore.getVolume(volumeStr);
      this.bucket = volume.getBucket(bucketStr);
      this.replicationType = ReplicationType.valueOf(replicationTypeConf);
      this.replicationFactor = ReplicationFactor.valueOf(replicationCountConf);
      this.configuredDnPort = conf.getInt(
          OzoneConfigKeys.DFS_CONTAINER_IPC_PORT,
          OzoneConfigKeys.DFS_CONTAINER_IPC_PORT_DEFAULT);
    } finally {
      Thread.currentThread().setContextClassLoader(contextClassLoader);
>>>>>>> 25b4baf1
    }
    objectStore = ozoneClient.getObjectStore();
    this.volume = objectStore.getVolume(volumeStr);
    this.bucket = volume.getBucket(bucketStr);
    this.replicationType = ReplicationType.valueOf(replicationTypeConf);
    this.replicationFactor = ReplicationFactor.valueOf(replicationCountConf);

  }

  @Override
  public void close() throws IOException {
    ozoneClient.close();
  }

  @Override
  public InputStream readFile(String key) throws IOException {
    incrementCounter(Statistic.OBJECTS_READ);
    try {
      return bucket.readFile(key).getInputStream();
    } catch (OMException ex) {
      if (ex.getResult() == OMException.ResultCodes.FILE_NOT_FOUND
          || ex.getResult() == OMException.ResultCodes.NOT_A_FILE) {
        throw new FileNotFoundException(
            ex.getResult().name() + ": " + ex.getMessage());
      } else {
        throw ex;
      }
    }
  }

  protected void incrementCounter(Statistic objectsRead) {
    //noop: Use OzoneClientAdapterImpl which supports statistics.
  }

  @Override
  public OzoneFSOutputStream createFile(String key, boolean overWrite,
      boolean recursive) throws IOException {
    incrementCounter(Statistic.OBJECTS_CREATED);
    try {
      OzoneOutputStream ozoneOutputStream = bucket
          .createFile(key, 0, replicationType, replicationFactor, overWrite,
              recursive);
      return new OzoneFSOutputStream(ozoneOutputStream.getOutputStream());
    } catch (OMException ex) {
      if (ex.getResult() == OMException.ResultCodes.FILE_ALREADY_EXISTS
          || ex.getResult() == OMException.ResultCodes.NOT_A_FILE) {
        throw new FileAlreadyExistsException(
            ex.getResult().name() + ": " + ex.getMessage());
      } else {
        throw ex;
      }
    }
  }

  @Override
  public void renameKey(String key, String newKeyName) throws IOException {
    incrementCounter(Statistic.OBJECTS_RENAMED);
    bucket.renameKey(key, newKeyName);
  }

  /**
   * Helper method to create an directory specified by key name in bucket.
   *
   * @param keyName key name to be created as directory
   * @return true if the key is created, false otherwise
   */
  @Override
  public boolean createDirectory(String keyName) throws IOException {
    LOG.trace("creating dir for key:{}", keyName);
    incrementCounter(Statistic.OBJECTS_CREATED);
    try {
      bucket.createDirectory(keyName);
    } catch (OMException e) {
      if (e.getResult() == OMException.ResultCodes.FILE_ALREADY_EXISTS) {
        throw new FileAlreadyExistsException(e.getMessage());
      }
      throw e;
    }
    return true;
  }

  /**
   * Helper method to delete an object specified by key name in bucket.
   *
   * @param keyName key name to be deleted
   * @return true if the key is deleted, false otherwise
   */
  @Override
  public boolean deleteObject(String keyName) {
    LOG.trace("issuing delete for key {}", keyName);
    try {
      incrementCounter(Statistic.OBJECTS_DELETED);
      bucket.deleteKey(keyName);
      return true;
    } catch (IOException ioe) {
      LOG.error("delete key failed {}", ioe.getMessage());
      return false;
    }
  }

  public FileStatusAdapter getFileStatus(String key, URI uri,
      Path qualifiedPath, String userName)
      throws IOException {
    try {
      incrementCounter(Statistic.OBJECTS_QUERY);
      OzoneFileStatus status = bucket.getFileStatus(key);
      makeQualified(status, uri, qualifiedPath, userName);
      return toFileStatusAdapter(status);

    } catch (OMException e) {
      if (e.getResult() == OMException.ResultCodes.FILE_NOT_FOUND) {
        throw new
            FileNotFoundException(key + ": No such file or directory!");
      }
      throw e;
    }
  }

  public void makeQualified(FileStatus status, URI uri, Path path,
      String username) {
    if (status instanceof OzoneFileStatus) {
      ((OzoneFileStatus) status)
          .makeQualified(uri, path,
              username, username);
    }

  }

  @Override
  public Iterator<BasicKeyInfo> listKeys(String pathKey) {
    incrementCounter(Statistic.OBJECTS_LIST);
    return new IteratorAdapter(bucket.listKeys(pathKey));
  }

  public List<FileStatusAdapter> listStatus(String keyName, boolean recursive,
      String startKey, long numEntries, URI uri,
      Path workingDir, String username) throws IOException {
    try {
      incrementCounter(Statistic.OBJECTS_LIST);
      List<OzoneFileStatus> statuses = bucket
          .listStatus(keyName, recursive, startKey, numEntries);

      List<FileStatusAdapter> result = new ArrayList<>();
      for (OzoneFileStatus status : statuses) {
        Path qualifiedPath = status.getPath().makeQualified(uri, workingDir);
        makeQualified(status, uri, qualifiedPath, username);
        result.add(toFileStatusAdapter(status));
      }
      return result;
    } catch (OMException e) {
      if (e.getResult() == OMException.ResultCodes.FILE_NOT_FOUND) {
        throw new FileNotFoundException(e.getMessage());
      }
      throw e;
    }
  }

  @Override
  public Token<OzoneTokenIdentifier> getDelegationToken(String renewer)
      throws IOException {
    if (!securityEnabled) {
      return null;
    }
    Token<OzoneTokenIdentifier> token = ozoneClient.getObjectStore()
        .getDelegationToken(renewer == null ? null : new Text(renewer));
    token.setKind(OzoneTokenIdentifier.KIND_NAME);
    return token;

  }

  @Override
  public KeyProvider getKeyProvider() throws IOException {
    return objectStore.getKeyProvider();
  }

  @Override
  public URI getKeyProviderUri() throws IOException {
    return objectStore.getKeyProviderUri();
  }

  @Override
  public String getCanonicalServiceName() {
    return objectStore.getCanonicalServiceName();
  }

  /**
   * Ozone Delegation Token Renewer.
   */
  @InterfaceAudience.Private
  public static class Renewer extends TokenRenewer {

    //Ensure that OzoneConfiguration files are loaded before trying to use
    // the renewer.
    static {
      OzoneConfiguration.activate();
    }

    public Text getKind() {
      return OzoneTokenIdentifier.KIND_NAME;
    }

    @Override
    public boolean handleKind(Text kind) {
      return getKind().equals(kind);
    }

    @Override
    public boolean isManaged(Token<?> token) throws IOException {
      return true;
    }

    @Override
    public long renew(Token<?> token, Configuration conf)
        throws IOException, InterruptedException {
      Token<OzoneTokenIdentifier> ozoneDt =
          (Token<OzoneTokenIdentifier>) token;
      OzoneClient ozoneClient =
          OzoneClientFactory.getRpcClient(conf);
      return ozoneClient.getObjectStore().renewDelegationToken(ozoneDt);
    }

    @Override
    public void cancel(Token<?> token, Configuration conf)
        throws IOException, InterruptedException {
      Token<OzoneTokenIdentifier> ozoneDt =
          (Token<OzoneTokenIdentifier>) token;
      OzoneClient ozoneClient =
          OzoneClientFactory.getRpcClient(conf);
      ozoneClient.getObjectStore().cancelDelegationToken(ozoneDt);
    }
  }

  /**
   * Adapter to convert OzoneKey to a safe and simple Key implementation.
   */
  public static class IteratorAdapter implements Iterator<BasicKeyInfo> {

    private Iterator<? extends OzoneKey> original;

    public IteratorAdapter(Iterator<? extends OzoneKey> listKeys) {
      this.original = listKeys;
    }

    @Override
    public boolean hasNext() {
      return original.hasNext();
    }

    @Override
    public BasicKeyInfo next() {
      OzoneKey next = original.next();
      if (next == null) {
        return null;
      } else {
        return new BasicKeyInfo(
            next.getName(),
            next.getModificationTime().toEpochMilli(),
            next.getDataSize()
        );
      }
    }
  }

  private FileStatusAdapter toFileStatusAdapter(OzoneFileStatus status) {
    return new FileStatusAdapter(
        status.getLen(),
        status.getPath(),
        status.isDirectory(),
        status.getReplication(),
        status.getBlockSize(),
        status.getModificationTime(),
        status.getAccessTime(),
        status.getPermission().toShort(),
        status.getOwner(),
        status.getGroup(),
        status.getPath(),
        getBlockLocations(status)
    );
  }

  /**
   * Helper method to get List of BlockLocation from OM Key info.
   * @param fileStatus Ozone key file status.
   * @return list of block locations.
   */
  private BlockLocation[] getBlockLocations(OzoneFileStatus fileStatus) {

    if (fileStatus == null) {
      return new BlockLocation[0];
    }

    OmKeyInfo keyInfo = fileStatus.getKeyInfo();
    if (keyInfo == null || CollectionUtils.isEmpty(
        keyInfo.getKeyLocationVersions())) {
      return new BlockLocation[0];
    }
    List<OmKeyLocationInfoGroup> omKeyLocationInfoGroups =
        keyInfo.getKeyLocationVersions();
    if (CollectionUtils.isEmpty(omKeyLocationInfoGroups)) {
      return new BlockLocation[0];
    }

    OmKeyLocationInfoGroup omKeyLocationInfoGroup =
        keyInfo.getLatestVersionLocations();
    BlockLocation[] blockLocations = new BlockLocation[
        omKeyLocationInfoGroup.getBlocksLatestVersionOnly().size()];

    int i = 0;
    for (OmKeyLocationInfo omKeyLocationInfo :
        omKeyLocationInfoGroup.getBlocksLatestVersionOnly()) {
      List<String> hostList = new ArrayList<>();
      List<String> nameList = new ArrayList<>();
      omKeyLocationInfo.getPipeline().getNodes()
          .forEach(dn -> {
            hostList.add(dn.getHostName());
            int port = dn.getPort(
                DatanodeDetails.Port.Name.STANDALONE).getValue();
            if (port == 0) {
              port = configuredDnPort;
            }
            nameList.add(dn.getHostName() + ":" + port);
          });

      String[] hosts = hostList.toArray(new String[hostList.size()]);
      String[] names = nameList.toArray(new String[nameList.size()]);
      BlockLocation blockLocation = new BlockLocation(
          names, hosts, omKeyLocationInfo.getOffset(),
          omKeyLocationInfo.getLength());
      blockLocations[i++] = blockLocation;
    }
    return blockLocations;
  }

}<|MERGE_RESOLUTION|>--- conflicted
+++ resolved
@@ -155,14 +155,6 @@
       this.securityEnabled = true;
     }
 
-<<<<<<< HEAD
-    String replicationTypeConf =
-        conf.get(OzoneConfigKeys.OZONE_REPLICATION_TYPE,
-            OzoneConfigKeys.OZONE_REPLICATION_TYPE_DEFAULT);
-
-    int replicationCountConf = conf.getInt(OzoneConfigKeys.OZONE_REPLICATION,
-        OzoneConfigKeys.OZONE_REPLICATION_DEFAULT);
-
     if (OmUtils.isOmHAServiceId(conf, omHost)) {
       // omHost is listed as one of the service ids in the config,
       // thus we should treat omHost as omServiceId
@@ -174,36 +166,15 @@
     } else {
       this.ozoneClient =
           OzoneClientFactory.getRpcClient(conf);
-=======
-      if (OmUtils.isOmHAServiceId(conf, omHost)) {
-        // omHost is listed as one of the service ids in the config,
-        // thus we should treat omHost as omServiceId
-        this.ozoneClient =
-            OzoneClientFactory.getRpcClient(omHost, conf);
-      } else if (StringUtils.isNotEmpty(omHost) && omPort != -1) {
-        this.ozoneClient =
-            OzoneClientFactory.getRpcClient(omHost, omPort, conf);
-      } else {
-        this.ozoneClient =
-            OzoneClientFactory.getRpcClient(conf);
-      }
-      objectStore = ozoneClient.getObjectStore();
-      this.volume = objectStore.getVolume(volumeStr);
-      this.bucket = volume.getBucket(bucketStr);
-      this.replicationType = ReplicationType.valueOf(replicationTypeConf);
-      this.replicationFactor = ReplicationFactor.valueOf(replicationCountConf);
-      this.configuredDnPort = conf.getInt(
-          OzoneConfigKeys.DFS_CONTAINER_IPC_PORT,
-          OzoneConfigKeys.DFS_CONTAINER_IPC_PORT_DEFAULT);
-    } finally {
-      Thread.currentThread().setContextClassLoader(contextClassLoader);
->>>>>>> 25b4baf1
     }
     objectStore = ozoneClient.getObjectStore();
     this.volume = objectStore.getVolume(volumeStr);
     this.bucket = volume.getBucket(bucketStr);
     this.replicationType = ReplicationType.valueOf(replicationTypeConf);
     this.replicationFactor = ReplicationFactor.valueOf(replicationCountConf);
+    this.configuredDnPort = conf.getInt(
+        OzoneConfigKeys.DFS_CONTAINER_IPC_PORT,
+        OzoneConfigKeys.DFS_CONTAINER_IPC_PORT_DEFAULT);
 
   }
 
