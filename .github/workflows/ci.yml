--- conflicted
+++ resolved
@@ -307,20 +307,7 @@
     if: needs.build-info.outputs.needs-compose-tests == 'true'
     strategy:
       matrix:
-<<<<<<< HEAD
-        suite:
-          - secure
-          - unsecure
-          - compat
-          - EC
-          - HA-secure
-          - HA-unsecure
-          - integration
-          - MR
-          - misc
-=======
         suite: ${{ fromJson(needs.build-info.outputs.acceptance-suites) }}
->>>>>>> 39485fb5
       fail-fast: false
     steps:
       - name: Checkout project
