# Licensed to the Apache Software Foundation (ASF) under one or more
# contributor license agreements.  See the NOTICE file distributed with
# this work for additional information regarding copyright ownership.
# The ASF licenses this file to You under the Apache License, Version 2.0
# (the "License"); you may not use this file except in compliance with
# the License.  You may obtain a copy of the License at
#
#     http://www.apache.org/licenses/LICENSE-2.0
#
# Unless required by applicable law or agreed to in writing, software
# distributed under the License is distributed on an "AS IS" BASIS,
# WITHOUT WARRANTIES OR CONDITIONS OF ANY KIND, either express or implied.
# See the License for the specific language governing permissions and
# limitations under the License.
name: full-ci
on:
  workflow_call:
    inputs:
      ratis_args:
        type: string
        description: Version overrides from custom Ratis build
        default: ''
        required: false
      ref:
        type: string
        description: Ozone ref (branch, tag or commit SHA)
        default: ''
        required: false
env:
  BUILD_ARGS: "-Pdist -Psrc -Dmaven.javadoc.skip=true"
  # Minimum required Java version for running Ozone is defined in pom.xml (javac.version).
  TEST_JAVA_VERSION: 21 # JDK version used by CI build and tests; should match the JDK version in apache/ozone-runner image
  # MAVEN_ARGS and MAVEN_OPTS are duplicated in check.yml, please keep in sync
  MAVEN_ARGS: --batch-mode --settings ${{ github.workspace }}/dev-support/ci/maven-settings.xml
  MAVEN_OPTS: -Dhttp.keepAlive=false -Dmaven.wagon.http.pool=false -Dmaven.wagon.http.retryHandler.class=standard -Dmaven.wagon.http.retryHandler.count=3
  OZONE_WITH_COVERAGE: ${{ github.event_name == 'push' }}

jobs:
  build-info:
    runs-on: ubuntu-20.04
    env:
      GITHUB_CONTEXT: ${{ toJson(github) }}
    outputs:
      acceptance-suites: ${{ steps.acceptance-suites.outputs.suites }}
      integration-suites: ${{ steps.integration-suites.outputs.suites }}
      needs-basic-check: ${{ steps.categorize-basic-checks.outputs.needs-basic-check }}
      needs-native-check: ${{ steps.categorize-basic-checks.outputs.needs-native-check }}
      basic-checks: ${{ steps.categorize-basic-checks.outputs.basic-checks }}
      needs-build: ${{ steps.selective-checks.outputs.needs-build }}
      needs-compile: ${{ steps.selective-checks.outputs.needs-compile }}
      needs-compose-tests: ${{ steps.selective-checks.outputs.needs-compose-tests }}
      needs-integration-tests: ${{ steps.selective-checks.outputs.needs-integration-tests }}
      needs-kubernetes-tests: ${{ steps.selective-checks.outputs.needs-kubernetes-tests }}
      sha: ${{ steps.get-sha.outputs.sha }}
      # `env` context cannot be used when calling reusable workflow, so we need to convert these to `outputs`
      build-args: ${{ env.BUILD_ARGS }}
      java-version: ${{ env.TEST_JAVA_VERSION }}
      with-coverage: ${{ env.OZONE_WITH_COVERAGE }}
    steps:
      - name: "Checkout ${{ github.ref }} / ${{ github.sha }} (push)"
        uses: actions/checkout@v4
        with:
          persist-credentials: false
        if: github.event_name  == 'push'
      - name: "Checkout ${{ github.sha }} with its parent (pull request)"
        uses: actions/checkout@v4
        with:
          ref: ${{ github.sha }}
          fetch-depth: 2
          persist-credentials: false
        if: github.event_name  == 'pull_request'
      - name: "Checkout ${{ inputs.ref }} given in workflow input (manual dispatch)"
        uses: actions/checkout@v4
        with:
          ref: ${{ inputs.ref }}
          persist-credentials: false
        if: github.event_name  == 'workflow_dispatch'
      - name: Get SHA of ${{ inputs.ref || github.ref }}
        id: get-sha
        run: |
          if [[ "${GITHUB_EVENT_NAME}" == "workflow_dispatch" ]]; then
            sha="$(git rev-parse --verify HEAD)"
          else
            sha="${GITHUB_SHA}"
          fi
          echo "sha=$sha" >> $GITHUB_OUTPUT
      - name: Selective checks
        id: selective-checks
        env:
          PR_LABELS: "${{ toJSON(github.event.pull_request.labels.*.name) }}"
          PR_DRAFT: "${{ github.event.pull_request.draft }}"
        run: |
          if [[ "${GITHUB_EVENT_NAME}" == "pull_request" ]]; then
            # Run selective checks
            dev-support/ci/selective_ci_checks.sh "${GITHUB_SHA}"
          else
            # Run all checks
            dev-support/ci/selective_ci_checks.sh
          fi
      - name: Acceptance suites
        id: acceptance-suites
        run: dev-support/ci/acceptance_suites.sh
      - name: Integration suites
        id: integration-suites
        run: dev-support/ci/integration_suites.sh
      - name: Categorize Basic Checks
        id: categorize-basic-checks
        env:
          ALL_BASIC_CHECKS: "${{ steps.selective-checks.outputs.basic-checks }}"
        run: dev-support/ci/categorize_basic_checks.sh

  build:
    needs:
      - build-info
    if: needs.build-info.outputs.needs-build == 'true'
<<<<<<< HEAD
    uses: ./.github/workflows/check.yml
    with:
      java-version: ${{ needs.build-info.outputs.java-version }}
      needs-npm-cache: true
      ratis-args: ${{ inputs.ratis_args }}
      script: build
      script-args: ${{ needs.build-info.outputs.build-args }}
      sha: ${{ needs.build-info.outputs.sha }}
      timeout-minutes: 60
      with-coverage: ${{ fromJSON(needs.build-info.outputs.with-coverage) }}
    secrets: inherit

=======
    steps:
      - name: Checkout project
        uses: actions/checkout@v4
        with:
          ref: ${{ needs.build-info.outputs.sha }}
      - name: Cache for npm dependencies
        uses: actions/cache@v4
        with:
          path: |
            ~/.pnpm-store
            **/node_modules
          key: ${{ runner.os }}-pnpm-${{ hashFiles('**/pnpm-lock.yaml') }}
          restore-keys: |
            ${{ runner.os }}-pnpm-
      - name: Cache for maven dependencies
        uses: actions/cache/restore@v4
        with:
          path: |
            ~/.m2/repository/*/*/*
            !~/.m2/repository/org/apache/ozone
          key: maven-repo-${{ hashFiles('**/pom.xml') }}
          restore-keys: |
            maven-repo-
      - name: Download Ratis repo
        if: ${{ inputs.ratis_args != '' }}
        uses: actions/download-artifact@v4
        with:
          name: ratis-jars
          path: |
            ~/.m2/repository/org/apache/ratis
      - name: Setup java ${{ env.TEST_JAVA_VERSION }}
        uses: actions/setup-java@v4
        with:
          distribution: 'temurin'
          java-version: ${{ env.TEST_JAVA_VERSION }}
      - name: Run a full build
        run: hadoop-ozone/dev-support/checks/build.sh -Pdist -Psrc -Dmaven.javadoc.skip=true ${{ inputs.ratis_args }}
        env:
          DEVELOCITY_ACCESS_KEY: ${{ secrets.DEVELOCITY_ACCESS_KEY }}
      - name: Archive build results
        uses: actions/upload-artifact@v4
        if: ${{ !cancelled() }}
        with:
          name: ${{ github.job }}
          path: target/${{ github.job }}
        continue-on-error: true
      - name: Store binaries for tests
        uses: actions/upload-artifact@v4
        with:
          name: ozone-bin
          path: |
            hadoop-ozone/dist/target/ozone-*.tar.gz
            !hadoop-ozone/dist/target/ozone-*-src.tar.gz
          retention-days: 1
      - name: Store source tarball for compilation
        uses: actions/upload-artifact@v4
        if: needs.build-info.outputs.needs-compile == 'true'
        with:
          name: ozone-src
          path: hadoop-ozone/dist/target/ozone-*-src.tar.gz
          retention-days: 1
      - name: Store Maven repo for tests
        uses: actions/upload-artifact@v4
        with:
          name: ozone-repo
          path: |
            ~/.m2/repository/org/apache/ozone
          retention-days: 1
>>>>>>> a8d71797
  compile:
    needs:
      - build-info
      - build
      - basic
      - dependency
      - license
    if: needs.build-info.outputs.needs-compile == 'true'
    strategy:
      matrix:
        java: [ 11, 17, 21 ]
        include:
          - os: ubuntu-20.04
          - java: 8
            os: macos-13
      fail-fast: false
<<<<<<< HEAD
    uses: ./.github/workflows/check.yml
    with:
      java-version: ${{ matrix.java }}
      needs-ozone-source-tarball: true
      ratis-args: ${{ inputs.ratis_args }}
      runner: ${{ matrix.os }}
      script: compile
      script-args: "-Pdist -DskipRecon -Dmaven.javadoc.failOnWarnings=${{ matrix.java != 8 }} -Djavac.version=${{ matrix.java }}"
      sha: ${{ needs.build-info.outputs.sha }}
      split: ${{ matrix.java }}
      timeout-minutes: 45
      with-coverage: false
    secrets: inherit

=======
    runs-on: ${{ matrix.os }}
    steps:
      - name: Download Ozone source tarball
        uses: actions/download-artifact@v4
        with:
          name: ozone-src
      - name: Untar sources
        run: |
          tar --strip-components 1 -xzvf ozone*-src.tar.gz
      - name: Workaround for HADOOP-19011
        run: |
          git init
          git config user.name 'Github Actions'
          git config user.email 'noreply@github.com'
          git commit --allow-empty -a -m 'workaround for HADOOP-19011'
      - name: Cache for maven dependencies
        uses: actions/cache/restore@v4
        with:
          path: |
            ~/.m2/repository/*/*/*
            !~/.m2/repository/org/apache/ozone
          key: maven-repo-${{ hashFiles('**/pom.xml') }}
          restore-keys: |
            maven-repo-
      - name: Download Ratis repo
        if: ${{ inputs.ratis_args != '' }}
        uses: actions/download-artifact@v4
        with:
          name: ratis-jars
          path: |
            ~/.m2/repository/org/apache/ratis
      - name: Setup java ${{ matrix.java }}
        uses: actions/setup-java@v4
        with:
          distribution: 'temurin'
          java-version: ${{ matrix.java }}
      - name: Compile Ozone using Java ${{ matrix.java }}
        run: hadoop-ozone/dev-support/checks/compile.sh -Pdist -DskipRecon -Dmaven.javadoc.failOnWarnings=${{ matrix.java != 8 }} -Djavac.version=${{ matrix.java }} ${{ inputs.ratis_args }}
        env:
          OZONE_WITH_COVERAGE: false
          DEVELOCITY_ACCESS_KEY: ${{ secrets.DEVELOCITY_ACCESS_KEY }}
      - name: Archive build results
        uses: actions/upload-artifact@v4
        if: ${{ !cancelled() }}
        with:
          name: ${{ github.job }}-${{ matrix.java }}
          path: target/${{ github.job }}
        continue-on-error: true
>>>>>>> a8d71797
  basic:
    needs:
      - build-info
    if: needs.build-info.outputs.needs-basic-check == 'true'
    uses: ./.github/workflows/check.yml
    with:
      checkout-fetch-depth: ${{ matrix.check != 'bats' && 1 || 0 }}
      java-version: 8 # HDDS-10150
      needs-maven-cache: ${{ !contains('author,bats', matrix.check) }}
      ratis-args: ${{ inputs.ratis_args }}
      script: ${{ matrix.check }}
      sha: ${{ needs.build-info.outputs.sha }}
      timeout-minutes: 30
    secrets: inherit
    strategy:
      matrix:
        check: ${{ fromJson(needs.build-info.outputs.basic-checks) }}
      fail-fast: false

  native:
    needs:
      - build-info
      - basic
    if: needs.build-info.outputs.needs-native-check == 'true'
    uses: ./.github/workflows/check.yml
    secrets: inherit
    with:
      java-version: ${{ needs.build-info.outputs.java-version }}
      ratis-args: ${{ inputs.ratis_args }}
      script: native
      sha: ${{ needs.build-info.outputs.sha }}
      timeout-minutes: 150
      with-coverage: ${{ fromJSON(needs.build-info.outputs.with-coverage) }}

  dependency:
    needs:
      - build-info
      - build
<<<<<<< HEAD
    if: needs.build-info.outputs.needs-dependency-check == 'true'
    uses: ./.github/workflows/check.yml
    secrets: inherit
    with:
      java-version: ${{ needs.build-info.outputs.java-version }}
      needs-ozone-binary-tarball: true
      script: dependency
      sha: ${{ needs.build-info.outputs.sha }}
      timeout-minutes: 5

=======
    runs-on: ubuntu-20.04
    timeout-minutes: 5
    steps:
      - name: Checkout project
        uses: actions/checkout@v4
        with:
          ref: ${{ needs.build-info.outputs.sha }}
      - name: Cache for maven dependencies
        uses: actions/cache/restore@v4
        with:
          path: |
            ~/.m2/repository/*/*/*
            !~/.m2/repository/org/apache/ozone
          key: maven-repo-${{ hashFiles('**/pom.xml') }}
          restore-keys: |
            maven-repo-
      - name: Download compiled Ozone binaries
        uses: actions/download-artifact@v4
        with:
          name: ozone-bin
      - name: Untar binaries
        run: |
          mkdir dist
          tar  -C dist --strip-components 1 -xzf ozone*.tar.gz
      - name: Execute tests
        run: |
          export OZONE_DIST_DIR=`pwd`/dist
          ./hadoop-ozone/dev-support/checks/dependency.sh
      - name: Archive build results
        uses: actions/upload-artifact@v4
        if: always()
        with:
          name: dependency
          path: target/dependency
        continue-on-error: true
>>>>>>> a8d71797
  license:
    needs:
      - build-info
      - build
<<<<<<< HEAD
    if: needs.build-info.outputs.needs-dependency-check == 'true'
    uses: ./.github/workflows/check.yml
    secrets: inherit
    with:
      java-version: ${{ needs.build-info.outputs.java-version }}
      needs-ozone-repo: true
      script: license
      sha: ${{ needs.build-info.outputs.sha }}
      timeout-minutes: 15

=======
    runs-on: ubuntu-20.04
    timeout-minutes: 15
    steps:
      - name: Checkout project
        uses: actions/checkout@v4
        with:
          ref: ${{ needs.build-info.outputs.sha }}
      - name: Cache for maven dependencies
        uses: actions/cache/restore@v4
        with:
          path: |
            ~/.m2/repository/*/*/*
            !~/.m2/repository/org/apache/ozone
          key: maven-repo-${{ hashFiles('**/pom.xml') }}
          restore-keys: |
            maven-repo-
      - name: Download Ozone repo
        id: download-ozone-repo
        uses: actions/download-artifact@v4
        with:
          name: ozone-repo
          path: |
            ~/.m2/repository/org/apache/ozone
      - name: Setup java ${{ env.TEST_JAVA_VERSION }}
        uses: actions/setup-java@v4
        with:
          distribution: 'temurin'
          java-version: ${{ env.TEST_JAVA_VERSION }}
      - name: Execute tests
        run: |
          hadoop-ozone/dev-support/checks/${{ github.job }}.sh
      - name: Summary of failures
        run: hadoop-ozone/dev-support/checks/_summary.sh target/${{ github.job }}/summary.txt
        if: ${{ failure() }}
      - name: Archive build results
        uses: actions/upload-artifact@v4
        if: always()
        with:
          name: ${{ github.job }}
          path: target/${{ github.job }}
        continue-on-error: true
>>>>>>> a8d71797
  repro:
    needs:
      - build-info
      - build
<<<<<<< HEAD
    uses: ./.github/workflows/check.yml
    secrets: inherit
    with:
      java-version: ${{ needs.build-info.outputs.java-version }}
      needs-ozone-repo: true
      ratis-args: ${{ inputs.ratis_args }}
      script: repro
      script-args: ${{ needs.build-info.outputs.build-args }}
      post-failure: hadoop-ozone/dev-support/checks/_diffoscope.sh
      sha: ${{ needs.build-info.outputs.sha }}
      timeout-minutes: 30
      with-coverage: ${{ fromJSON(needs.build-info.outputs.with-coverage) }}

=======
      - basic
      - dependency
      - license
    runs-on: ubuntu-20.04
    timeout-minutes: 30
    steps:
      - name: Checkout project
        uses: actions/checkout@v4
      - name: Cache for maven dependencies
        uses: actions/cache/restore@v4
        with:
          path: |
            ~/.m2/repository/*/*/*
            !~/.m2/repository/org/apache/ozone
          key: maven-repo-${{ hashFiles('**/pom.xml') }}
          restore-keys: |
            maven-repo-
      - name: Download Ozone repo
        id: download-ozone-repo
        uses: actions/download-artifact@v4
        with:
          name: ozone-repo
          path: |
            ~/.m2/repository/org/apache/ozone
      - name: Download Ratis repo
        if: ${{ inputs.ratis_args != '' }}
        uses: actions/download-artifact@v4
        with:
          name: ratis-jars
          path: |
            ~/.m2/repository/org/apache/ratis
      - name: Setup java ${{ env.TEST_JAVA_VERSION }}
        uses: actions/setup-java@v4
        with:
          distribution: 'temurin'
          java-version: ${{ env.TEST_JAVA_VERSION }}
      - name: Execute tests
        run: |
          hadoop-ozone/dev-support/checks/${{ github.job }}.sh -Pdist -Psrc -Dmaven.javadoc.skip=true ${{ inputs.ratis_args }}
      - name: Summary of failures
        run: hadoop-ozone/dev-support/checks/_summary.sh target/${{ github.job }}/summary.txt
        if: ${{ failure() }}
      - name: Check artifact differences
        run: |
          hadoop-ozone/dev-support/checks/_diffoscope.sh
        if: ${{ failure() }}
      - name: Archive build results
        uses: actions/upload-artifact@v4
        if: always()
        with:
          name: ${{ github.job }}
          path: target/${{ github.job }}
        continue-on-error: true
>>>>>>> a8d71797
  acceptance:
    needs:
      - build-info
      - build
      - basic
      - dependency
      - license
    if: needs.build-info.outputs.needs-compose-tests == 'true'
    uses: ./.github/workflows/check.yml
    secrets: inherit
    with:
      needs-ozone-binary-tarball: true
      ratis-args: ${{ inputs.ratis_args }}
      script: acceptance
      script-args: ${{ matrix.suite }}
      sha: ${{ needs.build-info.outputs.sha }}
      split: ${{ matrix.suite }}
      timeout-minutes: 150
      with-coverage: ${{ fromJSON(needs.build-info.outputs.with-coverage) }}
    strategy:
      matrix:
        suite: ${{ fromJson(needs.build-info.outputs.acceptance-suites) }}
      fail-fast: false
<<<<<<< HEAD

=======
    steps:
      - name: Checkout project
        uses: actions/checkout@v4
        with:
          ref: ${{ needs.build-info.outputs.sha }}
      - name: Cache for maven dependencies
        uses: actions/cache/restore@v4
        with:
          path: |
            ~/.m2/repository/*/*/*
            !~/.m2/repository/org/apache/ozone
          key: maven-repo-${{ hashFiles('**/pom.xml') }}
          restore-keys: |
            maven-repo-
      - name: Download compiled Ozone binaries
        uses: actions/download-artifact@v4
        with:
          name: ozone-bin
      - name: Untar binaries
        run: |
          mkdir -p hadoop-ozone/dist/target
          tar xzvf ozone*.tar.gz -C hadoop-ozone/dist/target
          rm ozone*.tar.gz
      - name: Execute tests
        run: |
          ./hadoop-ozone/dev-support/checks/acceptance.sh
        env:
          KEEP_IMAGE: false
          OZONE_ACCEPTANCE_SUITE: ${{ matrix.suite }}
      - name: Summary of failures
        run: hadoop-ozone/dev-support/checks/_summary.sh target/${{ github.job }}/summary.txt
        if: ${{ failure() }}
      - name: Archive build results
        uses: actions/upload-artifact@v4
        if: always()
        with:
          name: acceptance-${{ matrix.suite }}
          path: target/acceptance
        continue-on-error: true
>>>>>>> a8d71797
  kubernetes:
    needs:
      - build-info
      - build
      - basic
      - dependency
      - license
    if: needs.build-info.outputs.needs-kubernetes-tests == 'true'
<<<<<<< HEAD
    uses: ./.github/workflows/check.yml
    secrets: inherit
    with:
      needs-ozone-binary-tarball: true
      ratis-args: ${{ inputs.ratis_args }}
      script: kubernetes
      sha: ${{ needs.build-info.outputs.sha }}
      timeout-minutes: 60
      with-coverage: ${{ fromJSON(needs.build-info.outputs.with-coverage) }}

=======
    steps:
      - name: Checkout project
        uses: actions/checkout@v4
        with:
          ref: ${{ needs.build-info.outputs.sha }}
      - name: Cache for maven dependencies
        uses: actions/cache/restore@v4
        with:
          path: |
            ~/.m2/repository/*/*/*
            !~/.m2/repository/org/apache/ozone
          key: maven-repo-${{ hashFiles('**/pom.xml') }}
          restore-keys: |
            maven-repo-
      - name: Download compiled Ozone binaries
        uses: actions/download-artifact@v4
        with:
          name: ozone-bin
      - name: Untar binaries
        run: |
          mkdir -p hadoop-ozone/dist/target
          tar xzvf ozone*.tar.gz -C hadoop-ozone/dist/target
      - name: Execute tests
        run: |
          ./hadoop-ozone/dev-support/checks/kubernetes.sh
      - name: Summary of failures
        run: hadoop-ozone/dev-support/checks/_summary.sh target/${{ github.job }}/summary.txt
        if: ${{ failure() }}
      - name: Archive build results
        uses: actions/upload-artifact@v4
        if: always()
        with:
          name: kubernetes
          path: target/kubernetes
        continue-on-error: true
>>>>>>> a8d71797
  integration:
    needs:
      - build-info
      - basic
    if: needs.build-info.outputs.needs-integration-tests == 'true'
    uses: ./.github/workflows/check.yml
    secrets: inherit
    with:
      java-version: ${{ needs.build-info.outputs.java-version }}
      ratis-args: ${{ inputs.ratis_args }}
      script: integration
      script-args: -Ptest-${{ matrix.profile }}
      sha: ${{ needs.build-info.outputs.sha }}
      split: ${{ matrix.profile }}
      timeout-minutes: 150
      with-coverage: ${{ fromJSON(needs.build-info.outputs.with-coverage) }}
    strategy:
      matrix:
        profile: ${{ fromJson(needs.build-info.outputs.integration-suites) }}
      fail-fast: false
<<<<<<< HEAD

=======
    steps:
      - name: Checkout project
        uses: actions/checkout@v4
        with:
          ref: ${{ needs.build-info.outputs.sha }}
      - name: Cache for maven dependencies
        uses: actions/cache/restore@v4
        with:
          path: |
            ~/.m2/repository/*/*/*
            !~/.m2/repository/org/apache/ozone
          key: maven-repo-${{ hashFiles('**/pom.xml') }}
          restore-keys: |
            maven-repo-
      - name: Download Ratis repo
        if: ${{ inputs.ratis_args != '' }}
        uses: actions/download-artifact@v4
        with:
          name: ratis-jars
          path: |
            ~/.m2/repository/org/apache/ratis
      - name: Setup java ${{ env.TEST_JAVA_VERSION }}
        uses: actions/setup-java@v4
        with:
          distribution: 'temurin'
          java-version: ${{ env.TEST_JAVA_VERSION }}
      - name: Execute tests
        run: |
          hadoop-ozone/dev-support/checks/integration.sh -Ptest-${{ matrix.profile }} ${{ inputs.ratis_args }}
        env:
          DEVELOCITY_ACCESS_KEY: ${{ secrets.DEVELOCITY_ACCESS_KEY }}
      - name: Summary of failures
        run: |
          if [[ -s "target/${{ github.job }}/summary.md" ]]; then
            cat target/${{ github.job }}/summary.md >> $GITHUB_STEP_SUMMARY
          fi
          hadoop-ozone/dev-support/checks/_summary.sh target/${{ github.job }}/summary.txt
        if: ${{ failure() }}
      - name: Archive build results
        uses: actions/upload-artifact@v4
        if: always()
        with:
          name: it-${{ matrix.profile }}
          path: target/integration
        continue-on-error: true
>>>>>>> a8d71797
  coverage:
    runs-on: ubuntu-20.04
    timeout-minutes: 30
    if: github.event_name == 'push'
    needs:
      - build-info
      - acceptance
      - integration
      - native
    steps:
      - name: Checkout project
        uses: actions/checkout@v4
        with:
          fetch-depth: 0
          ref: ${{ needs.build-info.outputs.sha }}
      - name: Cache for maven dependencies
        uses: actions/cache/restore@v4
        with:
          path: |
            ~/.m2/repository/*/*/*
            !~/.m2/repository/org/apache/ozone
          key: maven-repo-${{ hashFiles('**/pom.xml') }}
          restore-keys: |
            maven-repo-
      - name: Download artifacts
        uses: actions/download-artifact@v4
        with:
          path: target/artifacts
      - name: Untar binaries
        run: |
          mkdir -p hadoop-ozone/dist/target
          tar xzvf target/artifacts/ozone-bin/ozone*.tar.gz -C hadoop-ozone/dist/target
      - name: Setup java ${{ env.TEST_JAVA_VERSION }}
        uses: actions/setup-java@v4
        with:
          distribution: 'temurin'
          java-version: ${{ env.TEST_JAVA_VERSION }}
      - name: Calculate combined coverage
        run: ./hadoop-ozone/dev-support/checks/coverage.sh
      - name: Upload coverage to Sonar
        run: ./hadoop-ozone/dev-support/checks/sonar.sh
        if: github.repository == 'apache/ozone'
        env:
          SONAR_TOKEN: ${{ secrets.SONARCLOUD_TOKEN }}
          GITHUB_TOKEN: ${{ secrets.GITHUB_TOKEN }}
          DEVELOCITY_ACCESS_KEY: ${{ secrets.DEVELOCITY_ACCESS_KEY }}
      - name: Archive build results
        uses: actions/upload-artifact@v4
        with:
          name: coverage
          path: target/coverage
        continue-on-error: true<|MERGE_RESOLUTION|>--- conflicted
+++ resolved
@@ -113,7 +113,6 @@
     needs:
       - build-info
     if: needs.build-info.outputs.needs-build == 'true'
-<<<<<<< HEAD
     uses: ./.github/workflows/check.yml
     with:
       java-version: ${{ needs.build-info.outputs.java-version }}
@@ -126,76 +125,6 @@
       with-coverage: ${{ fromJSON(needs.build-info.outputs.with-coverage) }}
     secrets: inherit
 
-=======
-    steps:
-      - name: Checkout project
-        uses: actions/checkout@v4
-        with:
-          ref: ${{ needs.build-info.outputs.sha }}
-      - name: Cache for npm dependencies
-        uses: actions/cache@v4
-        with:
-          path: |
-            ~/.pnpm-store
-            **/node_modules
-          key: ${{ runner.os }}-pnpm-${{ hashFiles('**/pnpm-lock.yaml') }}
-          restore-keys: |
-            ${{ runner.os }}-pnpm-
-      - name: Cache for maven dependencies
-        uses: actions/cache/restore@v4
-        with:
-          path: |
-            ~/.m2/repository/*/*/*
-            !~/.m2/repository/org/apache/ozone
-          key: maven-repo-${{ hashFiles('**/pom.xml') }}
-          restore-keys: |
-            maven-repo-
-      - name: Download Ratis repo
-        if: ${{ inputs.ratis_args != '' }}
-        uses: actions/download-artifact@v4
-        with:
-          name: ratis-jars
-          path: |
-            ~/.m2/repository/org/apache/ratis
-      - name: Setup java ${{ env.TEST_JAVA_VERSION }}
-        uses: actions/setup-java@v4
-        with:
-          distribution: 'temurin'
-          java-version: ${{ env.TEST_JAVA_VERSION }}
-      - name: Run a full build
-        run: hadoop-ozone/dev-support/checks/build.sh -Pdist -Psrc -Dmaven.javadoc.skip=true ${{ inputs.ratis_args }}
-        env:
-          DEVELOCITY_ACCESS_KEY: ${{ secrets.DEVELOCITY_ACCESS_KEY }}
-      - name: Archive build results
-        uses: actions/upload-artifact@v4
-        if: ${{ !cancelled() }}
-        with:
-          name: ${{ github.job }}
-          path: target/${{ github.job }}
-        continue-on-error: true
-      - name: Store binaries for tests
-        uses: actions/upload-artifact@v4
-        with:
-          name: ozone-bin
-          path: |
-            hadoop-ozone/dist/target/ozone-*.tar.gz
-            !hadoop-ozone/dist/target/ozone-*-src.tar.gz
-          retention-days: 1
-      - name: Store source tarball for compilation
-        uses: actions/upload-artifact@v4
-        if: needs.build-info.outputs.needs-compile == 'true'
-        with:
-          name: ozone-src
-          path: hadoop-ozone/dist/target/ozone-*-src.tar.gz
-          retention-days: 1
-      - name: Store Maven repo for tests
-        uses: actions/upload-artifact@v4
-        with:
-          name: ozone-repo
-          path: |
-            ~/.m2/repository/org/apache/ozone
-          retention-days: 1
->>>>>>> a8d71797
   compile:
     needs:
       - build-info
@@ -212,7 +141,6 @@
           - java: 8
             os: macos-13
       fail-fast: false
-<<<<<<< HEAD
     uses: ./.github/workflows/check.yml
     with:
       java-version: ${{ matrix.java }}
@@ -227,56 +155,6 @@
       with-coverage: false
     secrets: inherit
 
-=======
-    runs-on: ${{ matrix.os }}
-    steps:
-      - name: Download Ozone source tarball
-        uses: actions/download-artifact@v4
-        with:
-          name: ozone-src
-      - name: Untar sources
-        run: |
-          tar --strip-components 1 -xzvf ozone*-src.tar.gz
-      - name: Workaround for HADOOP-19011
-        run: |
-          git init
-          git config user.name 'Github Actions'
-          git config user.email 'noreply@github.com'
-          git commit --allow-empty -a -m 'workaround for HADOOP-19011'
-      - name: Cache for maven dependencies
-        uses: actions/cache/restore@v4
-        with:
-          path: |
-            ~/.m2/repository/*/*/*
-            !~/.m2/repository/org/apache/ozone
-          key: maven-repo-${{ hashFiles('**/pom.xml') }}
-          restore-keys: |
-            maven-repo-
-      - name: Download Ratis repo
-        if: ${{ inputs.ratis_args != '' }}
-        uses: actions/download-artifact@v4
-        with:
-          name: ratis-jars
-          path: |
-            ~/.m2/repository/org/apache/ratis
-      - name: Setup java ${{ matrix.java }}
-        uses: actions/setup-java@v4
-        with:
-          distribution: 'temurin'
-          java-version: ${{ matrix.java }}
-      - name: Compile Ozone using Java ${{ matrix.java }}
-        run: hadoop-ozone/dev-support/checks/compile.sh -Pdist -DskipRecon -Dmaven.javadoc.failOnWarnings=${{ matrix.java != 8 }} -Djavac.version=${{ matrix.java }} ${{ inputs.ratis_args }}
-        env:
-          OZONE_WITH_COVERAGE: false
-          DEVELOCITY_ACCESS_KEY: ${{ secrets.DEVELOCITY_ACCESS_KEY }}
-      - name: Archive build results
-        uses: actions/upload-artifact@v4
-        if: ${{ !cancelled() }}
-        with:
-          name: ${{ github.job }}-${{ matrix.java }}
-          path: target/${{ github.job }}
-        continue-on-error: true
->>>>>>> a8d71797
   basic:
     needs:
       - build-info
@@ -315,8 +193,6 @@
     needs:
       - build-info
       - build
-<<<<<<< HEAD
-    if: needs.build-info.outputs.needs-dependency-check == 'true'
     uses: ./.github/workflows/check.yml
     secrets: inherit
     with:
@@ -326,49 +202,10 @@
       sha: ${{ needs.build-info.outputs.sha }}
       timeout-minutes: 5
 
-=======
-    runs-on: ubuntu-20.04
-    timeout-minutes: 5
-    steps:
-      - name: Checkout project
-        uses: actions/checkout@v4
-        with:
-          ref: ${{ needs.build-info.outputs.sha }}
-      - name: Cache for maven dependencies
-        uses: actions/cache/restore@v4
-        with:
-          path: |
-            ~/.m2/repository/*/*/*
-            !~/.m2/repository/org/apache/ozone
-          key: maven-repo-${{ hashFiles('**/pom.xml') }}
-          restore-keys: |
-            maven-repo-
-      - name: Download compiled Ozone binaries
-        uses: actions/download-artifact@v4
-        with:
-          name: ozone-bin
-      - name: Untar binaries
-        run: |
-          mkdir dist
-          tar  -C dist --strip-components 1 -xzf ozone*.tar.gz
-      - name: Execute tests
-        run: |
-          export OZONE_DIST_DIR=`pwd`/dist
-          ./hadoop-ozone/dev-support/checks/dependency.sh
-      - name: Archive build results
-        uses: actions/upload-artifact@v4
-        if: always()
-        with:
-          name: dependency
-          path: target/dependency
-        continue-on-error: true
->>>>>>> a8d71797
   license:
     needs:
       - build-info
       - build
-<<<<<<< HEAD
-    if: needs.build-info.outputs.needs-dependency-check == 'true'
     uses: ./.github/workflows/check.yml
     secrets: inherit
     with:
@@ -378,54 +215,13 @@
       sha: ${{ needs.build-info.outputs.sha }}
       timeout-minutes: 15
 
-=======
-    runs-on: ubuntu-20.04
-    timeout-minutes: 15
-    steps:
-      - name: Checkout project
-        uses: actions/checkout@v4
-        with:
-          ref: ${{ needs.build-info.outputs.sha }}
-      - name: Cache for maven dependencies
-        uses: actions/cache/restore@v4
-        with:
-          path: |
-            ~/.m2/repository/*/*/*
-            !~/.m2/repository/org/apache/ozone
-          key: maven-repo-${{ hashFiles('**/pom.xml') }}
-          restore-keys: |
-            maven-repo-
-      - name: Download Ozone repo
-        id: download-ozone-repo
-        uses: actions/download-artifact@v4
-        with:
-          name: ozone-repo
-          path: |
-            ~/.m2/repository/org/apache/ozone
-      - name: Setup java ${{ env.TEST_JAVA_VERSION }}
-        uses: actions/setup-java@v4
-        with:
-          distribution: 'temurin'
-          java-version: ${{ env.TEST_JAVA_VERSION }}
-      - name: Execute tests
-        run: |
-          hadoop-ozone/dev-support/checks/${{ github.job }}.sh
-      - name: Summary of failures
-        run: hadoop-ozone/dev-support/checks/_summary.sh target/${{ github.job }}/summary.txt
-        if: ${{ failure() }}
-      - name: Archive build results
-        uses: actions/upload-artifact@v4
-        if: always()
-        with:
-          name: ${{ github.job }}
-          path: target/${{ github.job }}
-        continue-on-error: true
->>>>>>> a8d71797
   repro:
     needs:
       - build-info
       - build
-<<<<<<< HEAD
+      - basic
+      - dependency
+      - license
     uses: ./.github/workflows/check.yml
     secrets: inherit
     with:
@@ -439,61 +235,6 @@
       timeout-minutes: 30
       with-coverage: ${{ fromJSON(needs.build-info.outputs.with-coverage) }}
 
-=======
-      - basic
-      - dependency
-      - license
-    runs-on: ubuntu-20.04
-    timeout-minutes: 30
-    steps:
-      - name: Checkout project
-        uses: actions/checkout@v4
-      - name: Cache for maven dependencies
-        uses: actions/cache/restore@v4
-        with:
-          path: |
-            ~/.m2/repository/*/*/*
-            !~/.m2/repository/org/apache/ozone
-          key: maven-repo-${{ hashFiles('**/pom.xml') }}
-          restore-keys: |
-            maven-repo-
-      - name: Download Ozone repo
-        id: download-ozone-repo
-        uses: actions/download-artifact@v4
-        with:
-          name: ozone-repo
-          path: |
-            ~/.m2/repository/org/apache/ozone
-      - name: Download Ratis repo
-        if: ${{ inputs.ratis_args != '' }}
-        uses: actions/download-artifact@v4
-        with:
-          name: ratis-jars
-          path: |
-            ~/.m2/repository/org/apache/ratis
-      - name: Setup java ${{ env.TEST_JAVA_VERSION }}
-        uses: actions/setup-java@v4
-        with:
-          distribution: 'temurin'
-          java-version: ${{ env.TEST_JAVA_VERSION }}
-      - name: Execute tests
-        run: |
-          hadoop-ozone/dev-support/checks/${{ github.job }}.sh -Pdist -Psrc -Dmaven.javadoc.skip=true ${{ inputs.ratis_args }}
-      - name: Summary of failures
-        run: hadoop-ozone/dev-support/checks/_summary.sh target/${{ github.job }}/summary.txt
-        if: ${{ failure() }}
-      - name: Check artifact differences
-        run: |
-          hadoop-ozone/dev-support/checks/_diffoscope.sh
-        if: ${{ failure() }}
-      - name: Archive build results
-        uses: actions/upload-artifact@v4
-        if: always()
-        with:
-          name: ${{ github.job }}
-          path: target/${{ github.job }}
-        continue-on-error: true
->>>>>>> a8d71797
   acceptance:
     needs:
       - build-info
@@ -517,49 +258,7 @@
       matrix:
         suite: ${{ fromJson(needs.build-info.outputs.acceptance-suites) }}
       fail-fast: false
-<<<<<<< HEAD
-
-=======
-    steps:
-      - name: Checkout project
-        uses: actions/checkout@v4
-        with:
-          ref: ${{ needs.build-info.outputs.sha }}
-      - name: Cache for maven dependencies
-        uses: actions/cache/restore@v4
-        with:
-          path: |
-            ~/.m2/repository/*/*/*
-            !~/.m2/repository/org/apache/ozone
-          key: maven-repo-${{ hashFiles('**/pom.xml') }}
-          restore-keys: |
-            maven-repo-
-      - name: Download compiled Ozone binaries
-        uses: actions/download-artifact@v4
-        with:
-          name: ozone-bin
-      - name: Untar binaries
-        run: |
-          mkdir -p hadoop-ozone/dist/target
-          tar xzvf ozone*.tar.gz -C hadoop-ozone/dist/target
-          rm ozone*.tar.gz
-      - name: Execute tests
-        run: |
-          ./hadoop-ozone/dev-support/checks/acceptance.sh
-        env:
-          KEEP_IMAGE: false
-          OZONE_ACCEPTANCE_SUITE: ${{ matrix.suite }}
-      - name: Summary of failures
-        run: hadoop-ozone/dev-support/checks/_summary.sh target/${{ github.job }}/summary.txt
-        if: ${{ failure() }}
-      - name: Archive build results
-        uses: actions/upload-artifact@v4
-        if: always()
-        with:
-          name: acceptance-${{ matrix.suite }}
-          path: target/acceptance
-        continue-on-error: true
->>>>>>> a8d71797
+
   kubernetes:
     needs:
       - build-info
@@ -568,7 +267,6 @@
       - dependency
       - license
     if: needs.build-info.outputs.needs-kubernetes-tests == 'true'
-<<<<<<< HEAD
     uses: ./.github/workflows/check.yml
     secrets: inherit
     with:
@@ -579,43 +277,6 @@
       timeout-minutes: 60
       with-coverage: ${{ fromJSON(needs.build-info.outputs.with-coverage) }}
 
-=======
-    steps:
-      - name: Checkout project
-        uses: actions/checkout@v4
-        with:
-          ref: ${{ needs.build-info.outputs.sha }}
-      - name: Cache for maven dependencies
-        uses: actions/cache/restore@v4
-        with:
-          path: |
-            ~/.m2/repository/*/*/*
-            !~/.m2/repository/org/apache/ozone
-          key: maven-repo-${{ hashFiles('**/pom.xml') }}
-          restore-keys: |
-            maven-repo-
-      - name: Download compiled Ozone binaries
-        uses: actions/download-artifact@v4
-        with:
-          name: ozone-bin
-      - name: Untar binaries
-        run: |
-          mkdir -p hadoop-ozone/dist/target
-          tar xzvf ozone*.tar.gz -C hadoop-ozone/dist/target
-      - name: Execute tests
-        run: |
-          ./hadoop-ozone/dev-support/checks/kubernetes.sh
-      - name: Summary of failures
-        run: hadoop-ozone/dev-support/checks/_summary.sh target/${{ github.job }}/summary.txt
-        if: ${{ failure() }}
-      - name: Archive build results
-        uses: actions/upload-artifact@v4
-        if: always()
-        with:
-          name: kubernetes
-          path: target/kubernetes
-        continue-on-error: true
->>>>>>> a8d71797
   integration:
     needs:
       - build-info
@@ -636,55 +297,7 @@
       matrix:
         profile: ${{ fromJson(needs.build-info.outputs.integration-suites) }}
       fail-fast: false
-<<<<<<< HEAD
-
-=======
-    steps:
-      - name: Checkout project
-        uses: actions/checkout@v4
-        with:
-          ref: ${{ needs.build-info.outputs.sha }}
-      - name: Cache for maven dependencies
-        uses: actions/cache/restore@v4
-        with:
-          path: |
-            ~/.m2/repository/*/*/*
-            !~/.m2/repository/org/apache/ozone
-          key: maven-repo-${{ hashFiles('**/pom.xml') }}
-          restore-keys: |
-            maven-repo-
-      - name: Download Ratis repo
-        if: ${{ inputs.ratis_args != '' }}
-        uses: actions/download-artifact@v4
-        with:
-          name: ratis-jars
-          path: |
-            ~/.m2/repository/org/apache/ratis
-      - name: Setup java ${{ env.TEST_JAVA_VERSION }}
-        uses: actions/setup-java@v4
-        with:
-          distribution: 'temurin'
-          java-version: ${{ env.TEST_JAVA_VERSION }}
-      - name: Execute tests
-        run: |
-          hadoop-ozone/dev-support/checks/integration.sh -Ptest-${{ matrix.profile }} ${{ inputs.ratis_args }}
-        env:
-          DEVELOCITY_ACCESS_KEY: ${{ secrets.DEVELOCITY_ACCESS_KEY }}
-      - name: Summary of failures
-        run: |
-          if [[ -s "target/${{ github.job }}/summary.md" ]]; then
-            cat target/${{ github.job }}/summary.md >> $GITHUB_STEP_SUMMARY
-          fi
-          hadoop-ozone/dev-support/checks/_summary.sh target/${{ github.job }}/summary.txt
-        if: ${{ failure() }}
-      - name: Archive build results
-        uses: actions/upload-artifact@v4
-        if: always()
-        with:
-          name: it-${{ matrix.profile }}
-          path: target/integration
-        continue-on-error: true
->>>>>>> a8d71797
+
   coverage:
     runs-on: ubuntu-20.04
     timeout-minutes: 30
