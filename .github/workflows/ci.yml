--- conflicted
+++ resolved
@@ -171,20 +171,14 @@
         check: ${{ fromJson(needs.build-info.outputs.basic-checks) }}
       fail-fast: false
     steps:
-<<<<<<< HEAD
-=======
       - name: Checkout project
         uses: actions/checkout@v3
         if: matrix.check != 'bats' && matrix.check != 'unit'
->>>>>>> f5e22500
       - name: Checkout project with history
         uses: actions/checkout@v3
         with:
           fetch-depth: 0
-<<<<<<< HEAD
-=======
         if: matrix.check == 'bats' || matrix.check == 'unit'
->>>>>>> f5e22500
       - name: Cache for maven dependencies
         uses: actions/cache@v3
         with:
