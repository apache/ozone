# Licensed to the Apache Software Foundation (ASF) under one or more
# contributor license agreements.  See the NOTICE file distributed with
# this work for additional information regarding copyright ownership.
# The ASF licenses this file to You under the Apache License, Version 2.0
# (the "License"); you may not use this file except in compliance with
# the License.  You may obtain a copy of the License at
#
#     http://www.apache.org/licenses/LICENSE-2.0
#
# Unless required by applicable law or agreed to in writing, software
# distributed under the License is distributed on an "AS IS" BASIS,
# WITHOUT WARRANTIES OR CONDITIONS OF ANY KIND, either express or implied.
# See the License for the specific language governing permissions and
# limitations under the License.
name: full-ci
on:
  workflow_call:
    inputs:
      ratis_args:
        type: string
        description: Version overrides from custom Ratis build
        default: ''
        required: false
      ref:
        type: string
        description: Ozone ref (branch, tag or commit SHA)
        default: ''
        required: false
env:
  FAIL_FAST: ${{ github.event_name == 'pull_request' }}
  # Minimum required Java version for running Ozone is defined in pom.xml (javac.version).
  TEST_JAVA_VERSION: 21 # JDK version used by CI build and tests; should match the JDK version in apache/ozone-runner image
  MAVEN_ARGS: --batch-mode --settings ${{ github.workspace }}/dev-support/ci/maven-settings.xml
  MAVEN_OPTS: -Dhttp.keepAlive=false -Dmaven.wagon.http.pool=false -Dmaven.wagon.http.retryHandler.class=standard -Dmaven.wagon.http.retryHandler.count=3
  HADOOP_IMAGE: ghcr.io/apache/hadoop
  OZONE_IMAGE: ghcr.io/apache/ozone
  OZONE_RUNNER_IMAGE: ghcr.io/apache/ozone-runner
  OZONE_WITH_COVERAGE: ${{ github.event_name == 'push' }}
jobs:
  build-info:
    runs-on: ubuntu-20.04
    env:
      GITHUB_CONTEXT: ${{ toJson(github) }}
    outputs:
      acceptance-suites: ${{ steps.acceptance-suites.outputs.suites }}
      integration-suites: ${{ steps.integration-suites.outputs.suites }}
      needs-basic-check: ${{ steps.categorize-basic-checks.outputs.needs-basic-check }}
      needs-native-check: ${{ steps.categorize-basic-checks.outputs.needs-native-check }}
      basic-checks: ${{ steps.categorize-basic-checks.outputs.basic-checks }}
      needs-build: ${{ steps.selective-checks.outputs.needs-build }}
      needs-compile: ${{ steps.selective-checks.outputs.needs-compile }}
      needs-compose-tests: ${{ steps.selective-checks.outputs.needs-compose-tests }}
      needs-dependency-check: ${{ steps.selective-checks.outputs.needs-dependency-check }}
      needs-integration-tests: ${{ steps.selective-checks.outputs.needs-integration-tests }}
      needs-kubernetes-tests: ${{ steps.selective-checks.outputs.needs-kubernetes-tests }}
      sha: ${{ steps.get-sha.outputs.sha }}
    steps:
      - name: "Checkout ${{ github.ref }} / ${{ github.sha }} (push)"
        uses: actions/checkout@v4
        with:
          persist-credentials: false
        if: github.event_name  == 'push'
      - name: "Checkout ${{ github.sha }} with its parent (pull request)"
        uses: actions/checkout@v4
        with:
          ref: ${{ github.sha }}
          fetch-depth: 2
          persist-credentials: false
        if: github.event_name  == 'pull_request'
      - name: "Checkout ${{ inputs.ref }} given in workflow input (manual dispatch)"
        uses: actions/checkout@v4
        with:
          ref: ${{ inputs.ref }}
          persist-credentials: false
        if: github.event_name  == 'workflow_dispatch'
      - name: Get SHA of ${{ inputs.ref || github.ref }}
        id: get-sha
        run: |
          if [[ "${GITHUB_EVENT_NAME}" == "workflow_dispatch" ]]; then
            sha="$(git rev-parse --verify HEAD)"
          else
            sha="${GITHUB_SHA}"
          fi
          echo "sha=$sha" >> $GITHUB_OUTPUT
      - name: Selective checks
        id: selective-checks
        env:
          PR_LABELS: "${{ toJSON(github.event.pull_request.labels.*.name) }}"
          PR_DRAFT: "${{ github.event.pull_request.draft }}"
        run: |
          if [[ "${GITHUB_EVENT_NAME}" == "pull_request" ]]; then
            # Run selective checks
            dev-support/ci/selective_ci_checks.sh "${GITHUB_SHA}"
          else
            # Run all checks
            dev-support/ci/selective_ci_checks.sh
          fi
      - name: Acceptance suites
        id: acceptance-suites
        run: dev-support/ci/acceptance_suites.sh
      - name: Integration suites
        id: integration-suites
        run: dev-support/ci/integration_suites.sh
      - name: Categorize Basic Checks
        id: categorize-basic-checks
        env:
          ALL_BASIC_CHECKS: "${{ steps.selective-checks.outputs.basic-checks }}"
        run: dev-support/ci/categorize_basic_checks.sh
  build:
    needs:
      - build-info
    runs-on: ubuntu-20.04
    timeout-minutes: 60
    if: needs.build-info.outputs.needs-build == 'true'
    steps:
      - name: Checkout project
        uses: actions/checkout@v4
        with:
          ref: ${{ needs.build-info.outputs.sha }}
      - name: Cache for npm dependencies
        uses: actions/cache@v4
        with:
          path: |
            ~/.pnpm-store
            **/node_modules
          key: ${{ runner.os }}-pnpm-${{ hashFiles('**/pnpm-lock.yaml') }}
          restore-keys: |
            ${{ runner.os }}-pnpm-
      - name: Cache for maven dependencies
        uses: actions/cache/restore@v4
        with:
          path: |
            ~/.m2/repository/*/*/*
            !~/.m2/repository/org/apache/ozone
          key: maven-repo-${{ hashFiles('**/pom.xml') }}
          restore-keys: |
            maven-repo-
      - name: Download Ratis repo
        if: ${{ inputs.ratis_args != '' }}
        uses: actions/download-artifact@v4
        with:
          name: ratis-jars
          path: |
            ~/.m2/repository/org/apache/ratis
      - name: Setup java ${{ env.TEST_JAVA_VERSION }}
        uses: actions/setup-java@v4
        with:
          distribution: 'temurin'
          java-version: ${{ env.TEST_JAVA_VERSION }}
      - name: Run a full build
        run: hadoop-ozone/dev-support/checks/build.sh -Pdist -Psrc -Dmaven.javadoc.skip=true ${{ inputs.ratis_args }}
        env:
          DEVELOCITY_ACCESS_KEY: ${{ secrets.DEVELOCITY_ACCESS_KEY }}
      - name: Archive build results
        uses: actions/upload-artifact@v4
        if: ${{ !cancelled() }}
        with:
          name: ${{ github.job }}
          path: target/${{ github.job }}
        continue-on-error: true
      - name: Store binaries for tests
        uses: actions/upload-artifact@v4
        with:
          name: ozone-bin
          path: |
            hadoop-ozone/dist/target/ozone-*.tar.gz
            !hadoop-ozone/dist/target/ozone-*-src.tar.gz
          retention-days: 1
      - name: Store source tarball for compilation
        uses: actions/upload-artifact@v4
        if: needs.build-info.outputs.needs-compile == 'true'
        with:
          name: ozone-src
          path: hadoop-ozone/dist/target/ozone-*-src.tar.gz
          retention-days: 1
      - name: Store Maven repo for tests
        uses: actions/upload-artifact@v4
        with:
          name: ozone-repo
          path: |
            ~/.m2/repository/org/apache/ozone
          retention-days: 1
  compile:
    needs:
      - build-info
      - build
      - basic
      - dependency
      - license
    timeout-minutes: 45
    if: needs.build-info.outputs.needs-compile == 'true'
    strategy:
      matrix:
        java: [ 11, 17, 21 ]
        include:
          - os: ubuntu-20.04
          - java: 8
            os: macos-13
      fail-fast: false
    runs-on: ${{ matrix.os }}
    steps:
      - name: Download Ozone source tarball
        uses: actions/download-artifact@v4
        with:
          name: ozone-src
      - name: Untar sources
        run: |
          tar --strip-components 1 -xzvf ozone*-src.tar.gz
      - name: Workaround for HADOOP-19011
        run: |
          git init
          git config user.name 'Github Actions'
          git config user.email 'noreply@github.com'
          git commit --allow-empty -a -m 'workaround for HADOOP-19011'
      - name: Cache for maven dependencies
        uses: actions/cache/restore@v4
        with:
          path: |
            ~/.m2/repository/*/*/*
            !~/.m2/repository/org/apache/ozone
          key: maven-repo-${{ hashFiles('**/pom.xml') }}
          restore-keys: |
            maven-repo-
      - name: Download Ratis repo
        if: ${{ inputs.ratis_args != '' }}
        uses: actions/download-artifact@v4
        with:
          name: ratis-jars
          path: |
            ~/.m2/repository/org/apache/ratis
      - name: Setup java ${{ matrix.java }}
        uses: actions/setup-java@v4
        with:
          distribution: 'temurin'
          java-version: ${{ matrix.java }}
      - name: Compile Ozone using Java ${{ matrix.java }}
        run: hadoop-ozone/dev-support/checks/compile.sh -Pdist -DskipRecon -Dmaven.javadoc.failOnWarnings=${{ matrix.java != 8 }} -Djavac.version=${{ matrix.java }} ${{ inputs.ratis_args }}
        env:
          OZONE_WITH_COVERAGE: false
          DEVELOCITY_ACCESS_KEY: ${{ secrets.DEVELOCITY_ACCESS_KEY }}
      - name: Archive build results
        uses: actions/upload-artifact@v4
        if: ${{ !cancelled() }}
        with:
          name: ${{ github.job }}-${{ matrix.java }}
          path: target/${{ github.job }}
        continue-on-error: true
  basic:
    needs:
      - build-info
    runs-on: ubuntu-20.04
    timeout-minutes: 30
    if: needs.build-info.outputs.needs-basic-check == 'true'
    strategy:
      matrix:
        check: ${{ fromJson(needs.build-info.outputs.basic-checks) }}
      fail-fast: false
    steps:
      - name: Checkout project
        uses: actions/checkout@v4
        with:
          ref: ${{ needs.build-info.outputs.sha }}
        if: matrix.check != 'bats'
      - name: Checkout project with history
        uses: actions/checkout@v4
        with:
          fetch-depth: 0
          ref: ${{ needs.build-info.outputs.sha }}
        if: matrix.check == 'bats'
      - name: Cache for maven dependencies
        uses: actions/cache/restore@v4
        with:
          path: |
            ~/.m2/repository/*/*/*
            !~/.m2/repository/org/apache/ozone
          key: maven-repo-${{ hashFiles('**/pom.xml') }}
          restore-keys: |
            maven-repo-
        if: ${{ !contains('author,bats', matrix.check) }}
      - name: Download Ratis repo
        if: ${{ inputs.ratis_args != '' }}
        uses: actions/download-artifact@v4
        with:
          name: ratis-jars
          path: |
            ~/.m2/repository/org/apache/ratis
      - name: Setup java 8
        uses: actions/setup-java@v4
        with:
          distribution: 'temurin'
          java-version: 8
      - name: Execute tests
        run: hadoop-ozone/dev-support/checks/${{ matrix.check }}.sh ${{ inputs.ratis_args }}
        env:
          DEVELOCITY_ACCESS_KEY: ${{ secrets.DEVELOCITY_ACCESS_KEY }}
      - name: Summary of failures
        run: hadoop-ozone/dev-support/checks/_summary.sh target/${{ matrix.check }}/summary.txt
        if: ${{ failure() }}
      - name: Archive build results
        uses: actions/upload-artifact@v4
        if: ${{ !cancelled() }}
        with:
          name: ${{ matrix.check }}
          path: target/${{ matrix.check }}
        continue-on-error: true
  native:
    needs:
      - build-info
      - basic
    runs-on: ubuntu-20.04
    timeout-minutes: 150
    if: needs.build-info.outputs.needs-native-check == 'true'
    steps:
      - name: Checkout project
        uses: actions/checkout@v4
        with:
          ref: ${{ needs.build-info.outputs.sha }}
      - name: Cache for maven dependencies
        uses: actions/cache/restore@v4
        with:
          path: |
            ~/.m2/repository/*/*/*
            !~/.m2/repository/org/apache/ozone
          key: maven-repo-${{ hashFiles('**/pom.xml') }}
          restore-keys: |
            maven-repo-
      - name: Download Ratis repo
        if: ${{ inputs.ratis_args != '' }}
        uses: actions/download-artifact@v4
        with:
          name: ratis-jars
          path: |
            ~/.m2/repository/org/apache/ratis
      - name: Setup java ${{ env.TEST_JAVA_VERSION }}
        uses: actions/setup-java@v4
        with:
          distribution: 'temurin'
          java-version: ${{ env.TEST_JAVA_VERSION }}
      - name: Execute tests
        run: hadoop-ozone/dev-support/checks/${{ github.job }}.sh ${{ inputs.ratis_args }}
        env:
          DEVELOCITY_ACCESS_KEY: ${{ secrets.DEVELOCITY_ACCESS_KEY }}
      - name: Summary of failures
        run: hadoop-ozone/dev-support/checks/_summary.sh target/${{ github.job }}/summary.txt
        if: ${{ failure() }}
      - name: Archive build results
        uses: actions/upload-artifact@v4
        if: ${{ !cancelled() }}
        with:
          name: ${{ github.job }}
          path: target/${{ github.job }}
        continue-on-error: true
  dependency:
    needs:
      - build-info
      - build
    runs-on: ubuntu-20.04
    timeout-minutes: 5
    if: needs.build-info.outputs.needs-dependency-check == 'true'
    steps:
      - name: Checkout project
        uses: actions/checkout@v4
        with:
          ref: ${{ needs.build-info.outputs.sha }}
      - name: Cache for maven dependencies
        uses: actions/cache/restore@v4
        with:
          path: |
            ~/.m2/repository/*/*/*
            !~/.m2/repository/org/apache/ozone
          key: maven-repo-${{ hashFiles('**/pom.xml') }}
          restore-keys: |
            maven-repo-
      - name: Download compiled Ozone binaries
        uses: actions/download-artifact@v4
        with:
          name: ozone-bin
      - name: Untar binaries
        run: |
          mkdir dist
          tar  -C dist --strip-components 1 -xzf ozone*.tar.gz
      - name: Execute tests
        run: |
          export OZONE_DIST_DIR=`pwd`/dist
          ./hadoop-ozone/dev-support/checks/dependency.sh
      - name: Archive build results
        uses: actions/upload-artifact@v4
        if: always()
        with:
          name: dependency
          path: target/dependency
        continue-on-error: true
  license:
    needs:
      - build-info
      - build
    runs-on: ubuntu-20.04
    timeout-minutes: 15
    if: needs.build-info.outputs.needs-dependency-check == 'true'
    steps:
      - name: Checkout project
        uses: actions/checkout@v4
        with:
          ref: ${{ needs.build-info.outputs.sha }}
      - name: Cache for maven dependencies
        uses: actions/cache/restore@v4
        with:
          path: |
            ~/.m2/repository/*/*/*
            !~/.m2/repository/org/apache/ozone
          key: maven-repo-${{ hashFiles('**/pom.xml') }}
          restore-keys: |
            maven-repo-
      - name: Download Ozone repo
        id: download-ozone-repo
        uses: actions/download-artifact@v4
        with:
          name: ozone-repo
          path: |
            ~/.m2/repository/org/apache/ozone
      - name: Setup java ${{ env.TEST_JAVA_VERSION }}
        uses: actions/setup-java@v4
        with:
          distribution: 'temurin'
          java-version: ${{ env.TEST_JAVA_VERSION }}
      - name: Execute tests
        run: |
          hadoop-ozone/dev-support/checks/${{ github.job }}.sh
      - name: Summary of failures
        run: hadoop-ozone/dev-support/checks/_summary.sh target/${{ github.job }}/summary.txt
        if: ${{ failure() }}
      - name: Archive build results
        uses: actions/upload-artifact@v4
        if: always()
        with:
          name: ${{ github.job }}
          path: target/${{ github.job }}
        continue-on-error: true
  repro:
    needs:
      - build-info
      - build
    runs-on: ubuntu-20.04
    timeout-minutes: 30
    steps:
      - name: Checkout project
        uses: actions/checkout@v4
      - name: Cache for maven dependencies
        uses: actions/cache/restore@v4
        with:
          path: |
            ~/.m2/repository/*/*/*
            !~/.m2/repository/org/apache/ozone
          key: maven-repo-${{ hashFiles('**/pom.xml') }}
          restore-keys: |
            maven-repo-
      - name: Download Ozone repo
        id: download-ozone-repo
        uses: actions/download-artifact@v4
        with:
          name: ozone-repo
          path: |
            ~/.m2/repository/org/apache/ozone
      - name: Download Ratis repo
        if: ${{ inputs.ratis_args != '' }}
        uses: actions/download-artifact@v4
        with:
          name: ratis-jars
          path: |
            ~/.m2/repository/org/apache/ratis
      - name: Setup java ${{ env.TEST_JAVA_VERSION }}
        uses: actions/setup-java@v4
        with:
          distribution: 'temurin'
          java-version: ${{ env.TEST_JAVA_VERSION }}
      - name: Execute tests
        run: |
          hadoop-ozone/dev-support/checks/${{ github.job }}.sh -Pdist -Psrc -Dmaven.javadoc.skip=true ${{ inputs.ratis_args }}
      - name: Summary of failures
        run: hadoop-ozone/dev-support/checks/_summary.sh target/${{ github.job }}/summary.txt
        if: ${{ failure() }}
      - name: Check artifact differences
        run: |
          hadoop-ozone/dev-support/checks/_diffoscope.sh
        if: ${{ failure() }}
      - name: Archive build results
        uses: actions/upload-artifact@v4
        if: always()
        with:
          name: ${{ github.job }}
          path: target/${{ github.job }}
        continue-on-error: true
  acceptance:
    needs:
      - build-info
      - build
      - basic
      - dependency
      - license
    runs-on: ubuntu-20.04
    timeout-minutes: 150
    if: needs.build-info.outputs.needs-compose-tests == 'true'
    strategy:
      matrix:
        suite: ${{ fromJson(needs.build-info.outputs.acceptance-suites) }}
      fail-fast: false
    steps:
      - name: Checkout project
        uses: actions/checkout@v4
        with:
          ref: ${{ needs.build-info.outputs.sha }}
      - name: Cache for maven dependencies
        uses: actions/cache/restore@v4
        with:
          path: |
            ~/.m2/repository/*/*/*
            !~/.m2/repository/org/apache/ozone
          key: maven-repo-${{ hashFiles('**/pom.xml') }}
          restore-keys: |
            maven-repo-
      - name: Download compiled Ozone binaries
        uses: actions/download-artifact@v4
        with:
          name: ozone-bin
      - name: Untar binaries
        run: |
          mkdir -p hadoop-ozone/dist/target
          tar xzvf ozone*.tar.gz -C hadoop-ozone/dist/target
          rm ozone*.tar.gz
      - name: Execute tests
        run: |
          ./hadoop-ozone/dev-support/checks/acceptance.sh
        env:
          KEEP_IMAGE: false
          OZONE_ACCEPTANCE_SUITE: ${{ matrix.suite }}
      - name: Summary of failures
        run: hadoop-ozone/dev-support/checks/_summary.sh target/${{ github.job }}/summary.txt
        if: ${{ failure() }}
      - name: Archive build results
        uses: actions/upload-artifact@v4
        if: always()
        with:
          name: acceptance-${{ matrix.suite }}
          path: target/acceptance
        continue-on-error: true
  kubernetes:
    needs:
      - build-info
      - build
      - basic
      - dependency
      - license
    runs-on: ubuntu-20.04
    timeout-minutes: 60
    if: needs.build-info.outputs.needs-kubernetes-tests == 'true'
    steps:
      - name: Checkout project
        uses: actions/checkout@v4
        with:
          ref: ${{ needs.build-info.outputs.sha }}
      - name: Cache for maven dependencies
        uses: actions/cache/restore@v4
        with:
          path: |
            ~/.m2/repository/*/*/*
            !~/.m2/repository/org/apache/ozone
          key: maven-repo-${{ hashFiles('**/pom.xml') }}
          restore-keys: |
            maven-repo-
      - name: Download compiled Ozone binaries
        uses: actions/download-artifact@v4
        with:
          name: ozone-bin
      - name: Untar binaries
        run: |
          mkdir -p hadoop-ozone/dist/target
          tar xzvf ozone*.tar.gz -C hadoop-ozone/dist/target
      - name: Execute tests
        run: |
          ./hadoop-ozone/dev-support/checks/kubernetes.sh
      - name: Summary of failures
        run: hadoop-ozone/dev-support/checks/_summary.sh target/${{ github.job }}/summary.txt
        if: ${{ failure() }}
      - name: Archive build results
        uses: actions/upload-artifact@v4
        if: always()
        with:
          name: kubernetes
          path: target/kubernetes
        continue-on-error: true
  integration:
    needs:
      - build-info
      - basic
    runs-on: ubuntu-20.04
    timeout-minutes: 150
    if: needs.build-info.outputs.needs-integration-tests == 'true'
    strategy:
      matrix:
        profile: ${{ fromJson(needs.build-info.outputs.integration-suites) }}
      fail-fast: false
    steps:
      - name: Checkout project
        uses: actions/checkout@v4
        with:
          ref: ${{ needs.build-info.outputs.sha }}
      - name: Cache for maven dependencies
        uses: actions/cache/restore@v4
        with:
          path: |
            ~/.m2/repository/*/*/*
            !~/.m2/repository/org/apache/ozone
          key: maven-repo-${{ hashFiles('**/pom.xml') }}
          restore-keys: |
            maven-repo-
      - name: Download Ratis repo
        if: ${{ inputs.ratis_args != '' }}
        uses: actions/download-artifact@v4
        with:
          name: ratis-jars
          path: |
            ~/.m2/repository/org/apache/ratis
      - name: Setup java ${{ env.TEST_JAVA_VERSION }}
        uses: actions/setup-java@v4
        with:
          distribution: 'temurin'
          java-version: ${{ env.TEST_JAVA_VERSION }}
      - name: Execute tests
        run: |
<<<<<<< HEAD
          args="${{ inputs.ratis_args }}"
          if [[ "${{ matrix.profile }}" == "flaky" ]]; then
            args="$args -Dsurefire.rerunFailingTestsCount=5 -Dsurefire.fork.timeout=3600"
          fi
          if [[ "${{ matrix.profile }}" != "filesystem" ]]; then
            args="$args -DskipShade"
          fi

          hadoop-ozone/dev-support/checks/integration.sh -Ptest-${{ matrix.profile }} ${args}
=======
          hadoop-ozone/dev-support/checks/integration.sh -Ptest-${{ matrix.profile }} ${{ inputs.ratis_args }}
>>>>>>> 2c92032b
        env:
          DEVELOCITY_ACCESS_KEY: ${{ secrets.DEVELOCITY_ACCESS_KEY }}
      - name: Summary of failures
        run: |
          if [[ -s "target/${{ github.job }}/summary.md" ]]; then
            cat target/${{ github.job }}/summary.md >> $GITHUB_STEP_SUMMARY
          fi
          hadoop-ozone/dev-support/checks/_summary.sh target/${{ github.job }}/summary.txt
        if: ${{ failure() }}
      - name: Archive build results
        uses: actions/upload-artifact@v4
        if: always()
        with:
          name: it-${{ matrix.profile }}
          path: target/integration
        continue-on-error: true
  coverage:
    runs-on: ubuntu-20.04
    timeout-minutes: 30
    if: github.event_name == 'push'
    needs:
      - build-info
      - acceptance
      - integration
      - native
    steps:
      - name: Checkout project
        uses: actions/checkout@v4
        with:
          fetch-depth: 0
          ref: ${{ needs.build-info.outputs.sha }}
      - name: Cache for maven dependencies
        uses: actions/cache/restore@v4
        with:
          path: |
            ~/.m2/repository/*/*/*
            !~/.m2/repository/org/apache/ozone
          key: maven-repo-${{ hashFiles('**/pom.xml') }}
          restore-keys: |
            maven-repo-
      - name: Download artifacts
        uses: actions/download-artifact@v4
        with:
          path: target/artifacts
      - name: Untar binaries
        run: |
          mkdir -p hadoop-ozone/dist/target
          tar xzvf target/artifacts/ozone-bin/ozone*.tar.gz -C hadoop-ozone/dist/target
      - name: Setup java ${{ env.TEST_JAVA_VERSION }}
        uses: actions/setup-java@v4
        with:
          distribution: 'temurin'
          java-version: ${{ env.TEST_JAVA_VERSION }}
      - name: Calculate combined coverage
        run: ./hadoop-ozone/dev-support/checks/coverage.sh
      - name: Upload coverage to Sonar
        run: ./hadoop-ozone/dev-support/checks/sonar.sh
        if: github.repository == 'apache/ozone'
        env:
          SONAR_TOKEN: ${{ secrets.SONARCLOUD_TOKEN }}
          GITHUB_TOKEN: ${{ secrets.GITHUB_TOKEN }}
          DEVELOCITY_ACCESS_KEY: ${{ secrets.DEVELOCITY_ACCESS_KEY }}
      - name: Archive build results
        uses: actions/upload-artifact@v4
        with:
          name: coverage
          path: target/coverage
        continue-on-error: true<|MERGE_RESOLUTION|>--- conflicted
+++ resolved
@@ -627,19 +627,7 @@
           java-version: ${{ env.TEST_JAVA_VERSION }}
       - name: Execute tests
         run: |
-<<<<<<< HEAD
-          args="${{ inputs.ratis_args }}"
-          if [[ "${{ matrix.profile }}" == "flaky" ]]; then
-            args="$args -Dsurefire.rerunFailingTestsCount=5 -Dsurefire.fork.timeout=3600"
-          fi
-          if [[ "${{ matrix.profile }}" != "filesystem" ]]; then
-            args="$args -DskipShade"
-          fi
-
-          hadoop-ozone/dev-support/checks/integration.sh -Ptest-${{ matrix.profile }} ${args}
-=======
           hadoop-ozone/dev-support/checks/integration.sh -Ptest-${{ matrix.profile }} ${{ inputs.ratis_args }}
->>>>>>> 2c92032b
         env:
           DEVELOCITY_ACCESS_KEY: ${{ secrets.DEVELOCITY_ACCESS_KEY }}
       - name: Summary of failures
