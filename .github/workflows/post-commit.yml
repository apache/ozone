--- conflicted
+++ resolved
@@ -75,25 +75,6 @@
           name: unit
           path: target/unit
         continue-on-error: true
-  findbugs:
-    runs-on: ubuntu-18.04
-    steps:
-      - name: Checkout project
-        uses: actions/checkout@v2
-      - name: Execute tests
-        uses: ./.github/buildenv
-        with:
-          args: ./hadoop-ozone/dev-support/checks/findbugs.sh
-      - name: Summary of failures
-        run: cat target/${{ github.job }}/summary.txt
-        if: always()
-      - name: Archive build results
-        uses: actions/upload-artifact@v2
-        if: always()
-        with:
-          name: findbugs
-          path: target/findbugs
-        continue-on-error: true
   integration:
     runs-on: ubuntu-18.04
     strategy:
@@ -123,95 +104,4 @@
         with:
           name: it-${{ matrix.profile }}
           path: mnt/ozone/target/integration
-<<<<<<< HEAD
-        continue-on-error: true
-=======
-        continue-on-error: true
-  coverage:
-    runs-on: ubuntu-18.04
-    if: github.repository == 'apache/ozone' && github.event_name != 'pull_request'
-    needs:
-      - acceptance
-      - integration
-      - unit
-    steps:
-      - name: Checkout project
-        uses: actions/checkout@v2
-      - name: Run a full build
-        uses: ./.github/buildenv
-        with:
-          args: ./hadoop-ozone/dev-support/checks/build.sh
-      - name: Download artifacts
-        uses: actions/download-artifact@v2
-        with:
-          path: target/artifacts
-      - name: Calculate combined coverage
-        run: ./hadoop-ozone/dev-support/checks/coverage.sh
-      - name: Setup java 11
-        uses: actions/setup-java@v1
-        with:
-          java-version: 11
-      - name: Upload coverage to Sonar
-        run: ./hadoop-ozone/dev-support/checks/sonar.sh
-        env:
-          SONAR_TOKEN: ${{ secrets.SONARCLOUD_TOKEN }}
-          GITHUB_TOKEN: ${{ secrets.GITHUB_TOKEN }}
-      - name: Archive build results
-        uses: actions/upload-artifact@v2
-        with:
-          name: coverage
-          path: target/coverage
-        continue-on-error: true
-  kubernetes:
-    needs: compile
-    runs-on: ubuntu-18.04
-    steps:
-      - name: Checkout project
-        uses: actions/checkout@v2
-        with:
-          path: ozone
-      - name: Move Ozone to /mnt
-        run: |
-          sudo chmod 777 /mnt
-          mv ozone /mnt/
-      - name: Download compiled Ozone binaries
-        uses: actions/download-artifact@v2
-        with:
-          name: ozone-bin
-      - name: Untar binaries
-        run: |
-          mkdir -p /mnt/ozone/hadoop-ozone/dist/target
-          tar xzvf hadoop-ozone*.tar.gz -C /mnt/ozone/hadoop-ozone/dist/target
-      - name: Install robotframework
-        run: sudo pip install robotframework
-      - name: Install k3s
-        run: curl -sfL https://get.k3s.io | sh -
-      - name: Copy Kubernetes config file
-        run: |
-          sudo mkdir ~/.kube
-          sudo cp /etc/rancher/k3s/k3s.yaml ~/.kube/config
-          sudo chown $(id -u) ~/.kube/config
-      - name: Install flekszible
-        run: |
-          cd /tmp
-          wget https://github.com/elek/flekszible/releases/download/v1.8.1/flekszible_1.8.1_Linux_x86_64.tar.gz -O - | tar -zx
-          chmod +x flekszible
-          sudo mv flekszible /usr/bin/flekszible
-      - name: Execute tests
-        run: |
-          cd /mnt/ozone/hadoop-ozone/dist/target/ozone-* && sudo mkdir .aws && sudo chmod 777 .aws && sudo chown 1000 .aws
-          cd /mnt/ozone && hadoop-ozone/dev-support/checks/kubernetes.sh
-      - name: Archive build results
-        uses: actions/upload-artifact@v2
-        if: always()
-        with:
-          name: kubernetes
-          path: /mnt/ozone/target/kubernetes
-        continue-on-error: true
-      - name: Delete temporary build artifacts before caching
-        run: |
-          #Never cache local artifacts
-          rm -rf ~/.m2/repository/org/apache/hadoop/hdds
-          rm -rf ~/.m2/repository/org/apache/hadoop/ozone
-        if: always()
->>>>>>> 8a9be0d3
+        continue-on-error: true