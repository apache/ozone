--- conflicted
+++ resolved
@@ -17,16 +17,6 @@
   pull_request:
     types: [opened, ready_for_review, synchronize]
   push:
-<<<<<<< HEAD
-    branches-ignore:
-      - HDDS-6717
-  schedule:
-    - cron: 30 0,12 * * *
-env:
-  FAIL_FAST: ${{ github.event_name == 'pull_request' }}
-  MAVEN_OPTS: -Dhttp.keepAlive=false -Dmaven.wagon.http.pool=false -Dmaven.wagon.http.retryHandler.class=standard -Dmaven.wagon.http.retryHandler.count=3
-=======
->>>>>>> 0e91b2aa
 concurrency:
   group: ci-${{ github.event.pull_request.number || github.sha }}
   cancel-in-progress: ${{ github.event_name == 'pull_request' }}
