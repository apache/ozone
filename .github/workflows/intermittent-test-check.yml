--- conflicted
+++ resolved
@@ -76,22 +76,16 @@
           printf -v x "%s," "${splits[@]}"
           split_matrix="[${x%,}]"
           echo "matrix=$split_matrix" >> $GITHUB_OUTPUT
-<<<<<<< HEAD
   ratis:
     uses: ./.github/workflows/build-ratis.yml
     if: ${{ github.event.inputs.ratis-ref != '' }}
     with:
       repo: ${{ github.event.inputs.ratis-repo || format('{0}/ratis', github.repository_owner) }}
       ref: ${{ github.event.inputs.ratis-ref }}
-  run-test:
-    if: ${{ always() }}
+  build:
     needs:
       - prepare-job
       - ratis
-=======
-  build:
-    needs:
-      - prepare-job
     runs-on: ubuntu-20.04
     timeout-minutes: 60
     steps:
@@ -121,10 +115,10 @@
             ~/.m2/repository/org/apache/ozone
           retention-days: 1
   run-test:
+    if: ${{ always() }}
     needs:
       - prepare-job
       - build
->>>>>>> fe1b5b63
     name: Run-Split
     runs-on: ubuntu-20.04
     strategy:
@@ -144,7 +138,6 @@
           key: maven-repo-${{ hashFiles('**/pom.xml') }}
           restore-keys: |
             maven-repo-
-<<<<<<< HEAD
       - name: Download Ratis repo
         if: ${{ github.event.inputs.ratis-ref != '' }}
         uses: actions/download-artifact@v3
@@ -152,7 +145,6 @@
           name: ratis-jars
           path: |
             ~/.m2/repository/org/apache/ratis
-=======
       - name: Download Ozone repo
         id: download-ozone-repo
         uses: actions/download-artifact@v4
@@ -161,7 +153,6 @@
           path: |
             ~/.m2/repository/org/apache/ozone
         continue-on-error: true
->>>>>>> fe1b5b63
       - name: Setup java
         uses: actions/setup-java@v4
         with:
@@ -169,12 +160,8 @@
           java-version: 8
       - name: Execute tests
         run: |
-<<<<<<< HEAD
-          args="-DexcludedGroups=unhealthy,org.apache.ozone.test.UnhealthyTest"
-
-          test_type=${{ needs.prepare-job.outputs.test_type }}
-          if [ "$test_type" = "integration" ]; then
-            args="$args -pl :ozone-integration-test,:mini-chaos-tests"
+          if [[ -e "${{ steps.download-ozone-repo.outputs.download-path }}" ]]; then
+            export OZONE_REPO_CACHED=true
           fi
 
           if [[ "${{ github.event.inputs.ratis-ref }}" != "" ]]; then
@@ -183,17 +170,6 @@
             args="$args -Dio.grpc.version=${{ needs.ratis.outputs.grpc-version }}"
             args="$args -Dnetty.version=${{ needs.ratis.outputs.netty-version }}"
             args="$args -Dgrpc.protobuf-compile.version=${{ needs.ratis.outputs.protobuf-version }}"
-          fi
-
-          if [ "$TEST_METHOD" = "ALL" ]; then
-            echo "Running all tests from $TEST_CLASS"
-            hadoop-ozone/dev-support/checks/junit.sh $args -Dtest=$TEST_CLASS
-          else
-            echo "Running test: $TEST_METHOD from $TEST_CLASS"
-            hadoop-ozone/dev-support/checks/junit.sh $args -Dtest=$TEST_CLASS#$TEST_METHOD
-=======
-          if [[ -e "${{ steps.download-ozone-repo.outputs.download-path }}" ]]; then
-            export OZONE_REPO_CACHED=true
           fi
 
           args="-DexcludedGroups=native|slow|unhealthy"
@@ -205,7 +181,6 @@
             echo "Running test: $TEST_METHOD from $TEST_CLASS"
             set -x
             hadoop-ozone/dev-support/checks/junit.sh $args -Dtest="$TEST_CLASS#$TEST_METHOD,Abstract*Test*\$*"
->>>>>>> fe1b5b63
           fi
         continue-on-error: true
         env:
