/*
 * Licensed to the Apache Software Foundation (ASF) under one or more
 * contributor license agreements. See the NOTICE file distributed with
 * this work for additional information regarding copyright ownership.
 * The ASF licenses this file to You under the Apache License, Version 2.0
 * (the "License"); you may not use this file except in compliance with
 * the License. You may obtain a copy of the License at
 *
 *      http://www.apache.org/licenses/LICENSE-2.0
 *
 * Unless required by applicable law or agreed to in writing, software
 * distributed under the License is distributed on an "AS IS" BASIS,
 * WITHOUT WARRANTIES OR CONDITIONS OF ANY KIND, either express or implied.
 * See the License for the specific language governing permissions and
 * limitations under the License.
 */

package org.apache.ozone.rocksdb.util;

<<<<<<< HEAD
import static java.nio.charset.StandardCharsets.UTF_8;
=======
>>>>>>> 7199a522
import static org.apache.hadoop.hdds.utils.db.IteratorType.KEY_ONLY;

import java.io.IOException;
import java.io.UncheckedIOException;
import java.nio.file.Path;
import java.util.Collection;
import java.util.List;
import java.util.Map;
import java.util.NoSuchElementException;
import java.util.Objects;
import java.util.function.Function;
<<<<<<< HEAD
import org.apache.hadoop.hdds.utils.IOUtils;
import org.apache.hadoop.hdds.utils.db.CodecException;
import org.apache.hadoop.hdds.utils.db.IteratorType;
import org.apache.hadoop.hdds.utils.db.ManagedRawSSTFileIterator;
import org.apache.hadoop.hdds.utils.db.ManagedRawSSTFileIterator.KeyValue;
import org.apache.hadoop.hdds.utils.db.ManagedRawSSTFileReader;
import org.apache.hadoop.hdds.utils.db.StringCodec;
import org.apache.hadoop.hdds.utils.db.managed.ManagedOptions;
=======
import java.util.stream.Collectors;
import org.apache.hadoop.hdds.utils.IOUtils;
import org.apache.hadoop.hdds.utils.db.CodecException;
import org.apache.hadoop.hdds.utils.db.IteratorType;
import org.apache.hadoop.hdds.utils.db.MinHeapMergeIterator;
import org.apache.hadoop.hdds.utils.db.RocksDatabaseException;
import org.apache.hadoop.hdds.utils.db.StringCodec;
import org.apache.hadoop.hdds.utils.db.managed.ManagedOptions;
import org.apache.hadoop.hdds.utils.db.managed.ManagedRawSSTFileIterator;
import org.apache.hadoop.hdds.utils.db.managed.ManagedRawSSTFileIterator.KeyValue;
import org.apache.hadoop.hdds.utils.db.managed.ManagedRawSSTFileReader;
>>>>>>> 7199a522
import org.apache.hadoop.hdds.utils.db.managed.ManagedReadOptions;
import org.apache.hadoop.hdds.utils.db.managed.ManagedSlice;
import org.apache.hadoop.hdds.utils.db.managed.ManagedSstFileReader;
import org.apache.hadoop.hdds.utils.db.managed.ManagedSstFileReaderIterator;
import org.apache.hadoop.ozone.util.ClosableIterator;
import org.rocksdb.RocksDBException;

/**
 * Provides an abstraction layer using which we can iterate over multiple
 * underlying SST files transparently.
 */
public class SstFileSetReader {

  private final Collection<Path> sstFiles;

  private volatile long estimatedTotalKeys = -1;

  public SstFileSetReader(final Collection<Path> sstFiles) {
    this.sstFiles = sstFiles;
  }

  public long getEstimatedTotalKeys() throws RocksDatabaseException {
    if (estimatedTotalKeys != -1) {
      return estimatedTotalKeys;
    }

    long estimatedSize = 0;
    synchronized (this) {
      if (estimatedTotalKeys != -1) {
        return estimatedTotalKeys;
      }

      try (ManagedOptions options = new ManagedOptions()) {
        for (Path sstFile : sstFiles) {
          try (ManagedSstFileReader fileReader = new ManagedSstFileReader(options)) {
            fileReader.open(sstFile.toAbsolutePath().toString());
            estimatedSize += fileReader.getTableProperties().getNumEntries();
          } catch (RocksDBException e) {
            throw new RocksDatabaseException("Failed to open SST file: " + sstFile, e);
          }
        }
      }
      estimatedTotalKeys = estimatedSize;
    }

    return estimatedTotalKeys;
  }

<<<<<<< HEAD
  public ClosableIterator<String> getKeyStream(String lowerBound, String upperBound)
      throws RocksDBException, CodecException {
=======
  public ClosableIterator<String> getKeyStream(String lowerBound, String upperBound) throws CodecException {
>>>>>>> 7199a522
    // TODO: [SNAPSHOT] Check if default Options and ReadOptions is enough.
    final MultipleSstFileIterator<String> itr = new MultipleSstFileIterator<String>(sstFiles) {
      private ManagedOptions options;
      private ManagedReadOptions readOptions;

      private ManagedSlice lowerBoundSLice;

      private ManagedSlice upperBoundSlice;

      @Override
      protected void init() throws CodecException {
        this.options = new ManagedOptions();
        this.readOptions = new ManagedReadOptions();
        if (Objects.nonNull(lowerBound)) {
          this.lowerBoundSLice = new ManagedSlice(
              StringCodec.get().toPersistedFormat(lowerBound));
          readOptions.setIterateLowerBound(lowerBoundSLice);
        }

        if (Objects.nonNull(upperBound)) {
          this.upperBoundSlice = new ManagedSlice(
              StringCodec.get().toPersistedFormat(upperBound));
          readOptions.setIterateUpperBound(upperBoundSlice);
        }
      }

      @Override
      protected ClosableIterator<String> getKeyIteratorForFile(String file) throws RocksDatabaseException {
        return new ManagedSstFileIterator(file, options, readOptions) {
          @Override
          protected String getIteratorValue(ManagedSstFileReaderIterator iterator) {
            return StringCodec.get().fromPersistedFormat(iterator.get().key());
          }
        };
      }

      @Override
      public void close() throws UncheckedIOException {
        super.close();
        options.close();
        readOptions.close();
        IOUtils.closeQuietly(lowerBoundSLice, upperBoundSlice);
      }
    };
    return itr;
  }

  public ClosableIterator<String> getKeyStreamWithTombstone(String lowerBound, String upperBound)
<<<<<<< HEAD
      throws RocksDBException, CodecException {
=======
      throws CodecException {
>>>>>>> 7199a522
    final MultipleSstFileIterator<String> itr = new MultipleSstFileIterator<String>(sstFiles) {
      //TODO: [SNAPSHOT] Check if default Options is enough.
      private ManagedOptions options;
      private ManagedSlice lowerBoundSlice;
      private ManagedSlice upperBoundSlice;

      @Override
      protected void init() throws CodecException {
        this.options = new ManagedOptions();
        if (Objects.nonNull(lowerBound)) {
          this.lowerBoundSlice = new ManagedSlice(
              StringCodec.get().toPersistedFormat(lowerBound));
        }
        if (Objects.nonNull(upperBound)) {
          this.upperBoundSlice = new ManagedSlice(
              StringCodec.get().toPersistedFormat(upperBound));
        }
      }

      @Override
      protected ClosableIterator<String> getKeyIteratorForFile(String file) {
        return new ManagedRawSstFileIterator(file, options, lowerBoundSlice, upperBoundSlice,
<<<<<<< HEAD
            keyValue -> StringCodec.get().fromCodecBuffer(keyValue.getKey()), KEY_ONLY);
=======
            keyValue -> StringCodec.get().fromPersistedFormat(keyValue.getKey()), KEY_ONLY);
>>>>>>> 7199a522
      }

      @Override
      public void close() throws UncheckedIOException {
        super.close();
        options.close();
        IOUtils.closeQuietly(lowerBoundSlice, upperBoundSlice);
      }
    };
    return itr;
  }

  private abstract static class ManagedSstFileIterator implements ClosableIterator<String> {
    private final ManagedSstFileReader fileReader;
    private final ManagedSstFileReaderIterator fileReaderIterator;

    ManagedSstFileIterator(String path, ManagedOptions options, ManagedReadOptions readOptions)
        throws RocksDatabaseException {
      try {
        this.fileReader = new ManagedSstFileReader(options);
        this.fileReader.open(path);
        this.fileReaderIterator = ManagedSstFileReaderIterator.managed(fileReader.newIterator(readOptions));
        fileReaderIterator.get().seekToFirst();
      } catch (RocksDBException e) {
        throw new RocksDatabaseException("Failed to open SST file: " + path, e);
      }
    }

    @Override
    public void close() {
      this.fileReaderIterator.close();
      this.fileReader.close();
    }

    @Override
    public boolean hasNext() {
      return fileReaderIterator.get().isValid();
    }

    protected abstract String getIteratorValue(ManagedSstFileReaderIterator iterator);

    @Override
    public String next() {
      String value = getIteratorValue(fileReaderIterator);
      fileReaderIterator.get().next();
      return value;
    }
  }

  private static class ManagedRawSstFileIterator implements ClosableIterator<String> {
    private final ManagedRawSSTFileReader fileReader;
    private final ManagedRawSSTFileIterator<String> fileReaderIterator;
    private static final int READ_AHEAD_SIZE = 2 * 1024 * 1024;

    ManagedRawSstFileIterator(String path, ManagedOptions options, ManagedSlice lowerBound, ManagedSlice upperBound,
                              Function<KeyValue, String> keyValueFunction, IteratorType type) {
<<<<<<< HEAD
      this.fileReader = new ManagedRawSSTFileReader(options, path, READ_AHEAD_SIZE);
=======
      this.fileReader = new ManagedRawSSTFileReader<>(options, path, READ_AHEAD_SIZE);
>>>>>>> 7199a522
      this.fileReaderIterator = fileReader.newIterator(keyValueFunction, lowerBound, upperBound, type);
    }

    @Override
    public void close() {
      this.fileReaderIterator.close();
      this.fileReader.close();
    }

    @Override
    public boolean hasNext() {
      return fileReaderIterator.hasNext();
    }

    @Override
    public String next() {
      return fileReaderIterator.next();
    }
  }

  /**
   * The MultipleSstFileIterator class is an abstract base for iterating over multiple SST files.
   * It uses a PriorityQueue to merge keys from all files in sorted order.
   * Each file's iterator is wrapped in a HeapEntryWithFileIdx object,
   * which ensures stable ordering for identical keys by considering the file index.
   * @param <T>
   */
  private abstract static class MultipleSstFileIterator<T extends Comparable<T>>
      extends MinHeapMergeIterator<T, ClosableIterator<T>, T> {
    private final List<Path> sstFiles;

    private MultipleSstFileIterator(Collection<Path> sstFiles) throws CodecException {
<<<<<<< HEAD
      this.minHeap = new PriorityQueue<>();
=======
      super(sstFiles.size(), Comparable::compareTo);
>>>>>>> 7199a522
      init();
      this.sstFiles = sstFiles.stream().map(Path::toAbsolutePath).collect(Collectors.toList());
    }

    protected abstract void init() throws CodecException;
<<<<<<< HEAD

    protected abstract ClosableIterator<T> getKeyIteratorForFile(String file) throws RocksDBException, IOException;

    private void initMinHeap(Collection<Path> files) {
      try {
        for (Path file : files) {
          ClosableIterator<T> iterator = getKeyIteratorForFile(file.toAbsolutePath().toString());
          HeapEntry<T> entry = new HeapEntry<>(iterator);

          if (entry.getCurrentKey() != null) {
            minHeap.offer(entry);
          } else {
            // No valid entries, close the iterator
            entry.close();
          }
        }
      } catch (IOException | RocksDBException e) {
        // Clean up any opened iterators
        close();
        throw new RuntimeException("Failed to initialize SST file iterators", e);
      }
    }
=======
>>>>>>> 7199a522

    protected abstract ClosableIterator<T> getKeyIteratorForFile(String file) throws IOException;

    @Override
    protected ClosableIterator<T> getIterator(int idx) throws IOException {
      return getKeyIteratorForFile(sstFiles.get(idx).toString());
    }

    @Override
    protected T merge(Map<Integer, T> keys) {
      return keys.values().stream().findAny()
          .orElseThrow(() -> new NoSuchElementException("All values are null from all iterators."));
    }
  }

}<|MERGE_RESOLUTION|>--- conflicted
+++ resolved
@@ -17,10 +17,7 @@
 
 package org.apache.ozone.rocksdb.util;
 
-<<<<<<< HEAD
 import static java.nio.charset.StandardCharsets.UTF_8;
-=======
->>>>>>> 7199a522
 import static org.apache.hadoop.hdds.utils.db.IteratorType.KEY_ONLY;
 
 import java.io.IOException;
@@ -32,7 +29,7 @@
 import java.util.NoSuchElementException;
 import java.util.Objects;
 import java.util.function.Function;
-<<<<<<< HEAD
+import java.util.stream.Collectors;
 import org.apache.hadoop.hdds.utils.IOUtils;
 import org.apache.hadoop.hdds.utils.db.CodecException;
 import org.apache.hadoop.hdds.utils.db.IteratorType;
@@ -40,20 +37,12 @@
 import org.apache.hadoop.hdds.utils.db.ManagedRawSSTFileIterator.KeyValue;
 import org.apache.hadoop.hdds.utils.db.ManagedRawSSTFileReader;
 import org.apache.hadoop.hdds.utils.db.StringCodec;
-import org.apache.hadoop.hdds.utils.db.managed.ManagedOptions;
-=======
-import java.util.stream.Collectors;
-import org.apache.hadoop.hdds.utils.IOUtils;
 import org.apache.hadoop.hdds.utils.db.CodecException;
 import org.apache.hadoop.hdds.utils.db.IteratorType;
 import org.apache.hadoop.hdds.utils.db.MinHeapMergeIterator;
 import org.apache.hadoop.hdds.utils.db.RocksDatabaseException;
 import org.apache.hadoop.hdds.utils.db.StringCodec;
 import org.apache.hadoop.hdds.utils.db.managed.ManagedOptions;
-import org.apache.hadoop.hdds.utils.db.managed.ManagedRawSSTFileIterator;
-import org.apache.hadoop.hdds.utils.db.managed.ManagedRawSSTFileIterator.KeyValue;
-import org.apache.hadoop.hdds.utils.db.managed.ManagedRawSSTFileReader;
->>>>>>> 7199a522
 import org.apache.hadoop.hdds.utils.db.managed.ManagedReadOptions;
 import org.apache.hadoop.hdds.utils.db.managed.ManagedSlice;
 import org.apache.hadoop.hdds.utils.db.managed.ManagedSstFileReader;
@@ -102,12 +91,7 @@
     return estimatedTotalKeys;
   }
 
-<<<<<<< HEAD
-  public ClosableIterator<String> getKeyStream(String lowerBound, String upperBound)
-      throws RocksDBException, CodecException {
-=======
   public ClosableIterator<String> getKeyStream(String lowerBound, String upperBound) throws CodecException {
->>>>>>> 7199a522
     // TODO: [SNAPSHOT] Check if default Options and ReadOptions is enough.
     final MultipleSstFileIterator<String> itr = new MultipleSstFileIterator<String>(sstFiles) {
       private ManagedOptions options;
@@ -156,11 +140,7 @@
   }
 
   public ClosableIterator<String> getKeyStreamWithTombstone(String lowerBound, String upperBound)
-<<<<<<< HEAD
-      throws RocksDBException, CodecException {
-=======
       throws CodecException {
->>>>>>> 7199a522
     final MultipleSstFileIterator<String> itr = new MultipleSstFileIterator<String>(sstFiles) {
       //TODO: [SNAPSHOT] Check if default Options is enough.
       private ManagedOptions options;
@@ -183,11 +163,7 @@
       @Override
       protected ClosableIterator<String> getKeyIteratorForFile(String file) {
         return new ManagedRawSstFileIterator(file, options, lowerBoundSlice, upperBoundSlice,
-<<<<<<< HEAD
             keyValue -> StringCodec.get().fromCodecBuffer(keyValue.getKey()), KEY_ONLY);
-=======
-            keyValue -> StringCodec.get().fromPersistedFormat(keyValue.getKey()), KEY_ONLY);
->>>>>>> 7199a522
       }
 
       @Override
@@ -244,11 +220,7 @@
 
     ManagedRawSstFileIterator(String path, ManagedOptions options, ManagedSlice lowerBound, ManagedSlice upperBound,
                               Function<KeyValue, String> keyValueFunction, IteratorType type) {
-<<<<<<< HEAD
       this.fileReader = new ManagedRawSSTFileReader(options, path, READ_AHEAD_SIZE);
-=======
-      this.fileReader = new ManagedRawSSTFileReader<>(options, path, READ_AHEAD_SIZE);
->>>>>>> 7199a522
       this.fileReaderIterator = fileReader.newIterator(keyValueFunction, lowerBound, upperBound, type);
     }
 
@@ -281,41 +253,12 @@
     private final List<Path> sstFiles;
 
     private MultipleSstFileIterator(Collection<Path> sstFiles) throws CodecException {
-<<<<<<< HEAD
-      this.minHeap = new PriorityQueue<>();
-=======
       super(sstFiles.size(), Comparable::compareTo);
->>>>>>> 7199a522
       init();
       this.sstFiles = sstFiles.stream().map(Path::toAbsolutePath).collect(Collectors.toList());
     }
 
     protected abstract void init() throws CodecException;
-<<<<<<< HEAD
-
-    protected abstract ClosableIterator<T> getKeyIteratorForFile(String file) throws RocksDBException, IOException;
-
-    private void initMinHeap(Collection<Path> files) {
-      try {
-        for (Path file : files) {
-          ClosableIterator<T> iterator = getKeyIteratorForFile(file.toAbsolutePath().toString());
-          HeapEntry<T> entry = new HeapEntry<>(iterator);
-
-          if (entry.getCurrentKey() != null) {
-            minHeap.offer(entry);
-          } else {
-            // No valid entries, close the iterator
-            entry.close();
-          }
-        }
-      } catch (IOException | RocksDBException e) {
-        // Clean up any opened iterators
-        close();
-        throw new RuntimeException("Failed to initialize SST file iterators", e);
-      }
-    }
-=======
->>>>>>> 7199a522
 
     protected abstract ClosableIterator<T> getKeyIteratorForFile(String file) throws IOException;
 
