/*
 * Licensed to the Apache Software Foundation (ASF) under one or more
 * contributor license agreements. See the NOTICE file distributed with
 * this work for additional information regarding copyright ownership.
 * The ASF licenses this file to You under the Apache License, Version 2.0
 * (the "License"); you may not use this file except in compliance with
 * the License. You may obtain a copy of the License at
 *
 *      http://www.apache.org/licenses/LICENSE-2.0
 *
 * Unless required by applicable law or agreed to in writing, software
 * distributed under the License is distributed on an "AS IS" BASIS,
 * WITHOUT WARRANTIES OR CONDITIONS OF ANY KIND, either express or implied.
 * See the License for the specific language governing permissions and
 * limitations under the License.
 */

package org.apache.ozone.rocksdiff;

import static java.nio.charset.StandardCharsets.UTF_8;
import static java.util.function.Function.identity;
import static org.apache.commons.lang3.ArrayUtils.EMPTY_BYTE_ARRAY;
import static org.apache.hadoop.ozone.OzoneConfigKeys.OZONE_OM_SNAPSHOT_COMPACTION_DAG_MAX_TIME_ALLOWED;
import static org.apache.hadoop.ozone.OzoneConfigKeys.OZONE_OM_SNAPSHOT_COMPACTION_DAG_MAX_TIME_ALLOWED_DEFAULT;
import static org.apache.hadoop.ozone.OzoneConfigKeys.OZONE_OM_SNAPSHOT_COMPACTION_DAG_PRUNE_DAEMON_RUN_INTERVAL;
import static org.apache.hadoop.ozone.OzoneConfigKeys.OZONE_OM_SNAPSHOT_LOAD_NATIVE_LIB;
import static org.apache.hadoop.ozone.OzoneConfigKeys.OZONE_OM_SNAPSHOT_LOAD_NATIVE_LIB_DEFAULT;
import static org.apache.hadoop.ozone.OzoneConfigKeys.OZONE_OM_SNAPSHOT_PRUNE_COMPACTION_BACKUP_BATCH_SIZE;
import static org.apache.hadoop.ozone.OzoneConfigKeys.OZONE_OM_SNAPSHOT_PRUNE_COMPACTION_BACKUP_BATCH_SIZE_DEFAULT;
import static org.apache.hadoop.ozone.OzoneConfigKeys.OZONE_OM_SNAPSHOT_PRUNE_COMPACTION_DAG_DAEMON_RUN_INTERVAL_DEFAULT;
import static org.apache.hadoop.ozone.OzoneConsts.ROCKSDB_SST_SUFFIX;

import com.google.common.annotations.VisibleForTesting;
import com.google.common.base.Preconditions;
import com.google.common.collect.ImmutableSet;
import com.google.common.graph.MutableGraph;
import com.google.protobuf.InvalidProtocolBufferException;
import java.io.BufferedWriter;
import java.io.File;
import java.io.IOException;
import java.io.Serializable;
import java.nio.file.FileAlreadyExistsException;
import java.nio.file.Files;
import java.nio.file.Path;
import java.nio.file.Paths;
import java.nio.file.StandardCopyOption;
import java.nio.file.StandardOpenOption;
import java.util.ArrayList;
import java.util.Arrays;
import java.util.Collections;
import java.util.Comparator;
import java.util.HashMap;
import java.util.HashSet;
import java.util.List;
import java.util.Map;
import java.util.Optional;
import java.util.Queue;
import java.util.Set;
import java.util.concurrent.ConcurrentHashMap;
import java.util.concurrent.ConcurrentLinkedQueue;
import java.util.concurrent.ConcurrentMap;
import java.util.concurrent.TimeUnit;
import java.util.concurrent.atomic.AtomicBoolean;
import java.util.stream.Collectors;
import java.util.stream.Stream;
import org.apache.commons.collections4.CollectionUtils;
import org.apache.commons.io.FilenameUtils;
import org.apache.commons.lang3.tuple.Pair;
import org.apache.hadoop.hdds.StringUtils;
import org.apache.hadoop.hdds.conf.ConfigurationSource;
import org.apache.hadoop.hdds.protocol.proto.HddsProtos.CompactionLogEntryProto;
import org.apache.hadoop.hdds.utils.IOUtils;
import org.apache.hadoop.hdds.utils.NativeLibraryNotLoadedException;
import org.apache.hadoop.hdds.utils.Scheduler;
import org.apache.hadoop.hdds.utils.db.RocksDatabaseException;
import org.apache.hadoop.hdds.utils.db.TablePrefixInfo;
import org.apache.hadoop.hdds.utils.db.managed.ManagedDBOptions;
import org.apache.hadoop.hdds.utils.db.managed.ManagedEnvOptions;
import org.apache.hadoop.hdds.utils.db.managed.ManagedOptions;
import org.apache.hadoop.hdds.utils.db.managed.ManagedRawSSTFileIterator;
import org.apache.hadoop.hdds.utils.db.managed.ManagedRawSSTFileReader;
import org.apache.hadoop.hdds.utils.db.managed.ManagedRocksDB;
import org.apache.hadoop.hdds.utils.db.managed.ManagedRocksIterator;
import org.apache.hadoop.hdds.utils.db.managed.ManagedSstFileWriter;
import org.apache.hadoop.ozone.lock.BootstrapStateHandler;
import org.apache.ozone.compaction.log.CompactionFileInfo;
import org.apache.ozone.compaction.log.CompactionLogEntry;
import org.apache.ozone.rocksdb.util.SstFileInfo;
import org.apache.ratis.util.UncheckedAutoCloseable;
import org.rocksdb.AbstractEventListener;
import org.rocksdb.ColumnFamilyHandle;
import org.rocksdb.CompactionJobInfo;
import org.rocksdb.LiveFileMetaData;
import org.rocksdb.RocksDB;
import org.rocksdb.RocksDBException;
import org.slf4j.Logger;
import org.slf4j.LoggerFactory;

/**
 * RocksDB checkpoint differ.
 * <p>
 * Implements Ozone Manager RocksDB compaction listener (compaction log
 * persistence and SST file hard-linking), compaction DAG construction,
 * and compaction DAG reconstruction upon OM restarts.
 * <p>
 * It is important to note that compaction log is per-DB instance. Since
 * each OM DB instance might trigger compactions at different timings.
 */
public class RocksDBCheckpointDiffer implements AutoCloseable,
    BootstrapStateHandler {

  private static final Logger LOG =
      LoggerFactory.getLogger(RocksDBCheckpointDiffer.class);

  private final String metadataDir;
  private final String sstBackupDir;
  private final String compactionLogDir;

  public static final String COMPACTION_LOG_FILE_NAME_SUFFIX = ".log";

  /**
   * Marks the beginning of a comment line in the compaction log.
   */
  private static final String COMPACTION_LOG_COMMENT_LINE_PREFIX = "# ";

  /**
   * Marks the beginning of a compaction log entry.
   */
  private static final String COMPACTION_LOG_ENTRY_LINE_PREFIX = "C ";

  /**
   * Prefix for the sequence number line when writing to compaction log
   * right after taking an Ozone snapshot.
   */
  private static final String COMPACTION_LOG_SEQ_NUM_LINE_PREFIX = "S ";

  /**
   * Delimiter use to join compaction's input and output files.
   * e.g. input1,input2,input3 or output1,output2,output3
   */
  private static final String COMPACTION_LOG_ENTRY_FILE_DELIMITER = ",";

  private static final String SPACE_DELIMITER = " ";

  /**
   * Delimiter use to join compaction's input and output file set strings.
   * e.g. input1,input2,input3:output1,output2,output3
   */
  private static final String COMPACTION_LOG_ENTRY_INPUT_OUTPUT_FILES_DELIMITER
      = ":";

  /**
   * SST file extension. Must be lower case.
   * Used to trim the file extension when writing compaction entries to the log
   * to save space.
   */
  public static final String SST_FILE_EXTENSION = ".sst";
  public static final int SST_FILE_EXTENSION_LENGTH =
      SST_FILE_EXTENSION.length();
  static final String PRUNED_SST_FILE_TEMP = "pruned.sst.tmp";

  private static final int LONG_MAX_STR_LEN =
      String.valueOf(Long.MAX_VALUE).length();

  /**
   * Used during DAG reconstruction.
   */
  private long reconstructionSnapshotCreationTime;
  private String reconstructionCompactionReason;

  private final Scheduler scheduler;
  private volatile boolean closed;
  private final long maxAllowedTimeInDag;
  private final BootstrapStateHandler.Lock lock
      = new BootstrapStateHandler.Lock();
  private static final int SST_READ_AHEAD_SIZE = 2 * 1024 * 1024;
  private int pruneSSTFileBatchSize;
  private SSTFilePruningMetrics sstFilePruningMetrics;
  private ColumnFamilyHandle snapshotInfoTableCFHandle;
  private static final String DAG_PRUNING_SERVICE_NAME = "CompactionDagPruningService";
  private AtomicBoolean suspended;

  private ColumnFamilyHandle compactionLogTableCFHandle;
  private ManagedRocksDB activeRocksDB;
  private final ConcurrentMap<String, CompactionFileInfo> inflightCompactions;
  private Queue<byte[]> pruneQueue = null;

  /**
   * For snapshot diff calculation we only need to track following column
   * families. Other column families are irrelevant for snapshot diff.
   */
  public static final Set<String> COLUMN_FAMILIES_TO_TRACK_IN_DAG =
      ImmutableSet.of("keyTable", "directoryTable", "fileTable");

  private final CompactionDag compactionDag;

  static {
    RocksDB.loadLibrary();
  }

  /**
   * This is a package private constructor and should not be used other than
   * testing. Caller should use RocksDBCheckpointDifferHolder#getInstance() to
   * get RocksDBCheckpointDiffer instance.
   * Note that previous compaction logs are loaded by RDBStore after this
   * object's initialization by calling loadAllCompactionLogs().
   *
   * @param metadataDirName Ozone metadata directory.
   * @param sstBackupDirName Name of the SST backup dir under metadata dir.
   * @param compactionLogDirName Name of the compaction log dir.
   * @param activeDBLocationName Active RocksDB directory's location.
   * @param configuration ConfigurationSource.
   */
  @VisibleForTesting
  RocksDBCheckpointDiffer(String metadataDirName,
                          String sstBackupDirName,
                          String compactionLogDirName,
                          String activeDBLocationName,
                          ConfigurationSource configuration) {
    Preconditions.checkNotNull(metadataDirName);
    Preconditions.checkNotNull(sstBackupDirName);
    Preconditions.checkNotNull(compactionLogDirName);
    Preconditions.checkNotNull(activeDBLocationName);

    this.metadataDir = metadataDirName;
    this.compactionLogDir =
        createCompactionLogDir(metadataDirName, compactionLogDirName);
    this.sstBackupDir = Paths.get(metadataDirName, sstBackupDirName) + "/";
    createSstBackUpDir();

    this.maxAllowedTimeInDag = configuration.getTimeDuration(
        OZONE_OM_SNAPSHOT_COMPACTION_DAG_MAX_TIME_ALLOWED,
        OZONE_OM_SNAPSHOT_COMPACTION_DAG_MAX_TIME_ALLOWED_DEFAULT,
        TimeUnit.MILLISECONDS);
    this.suspended = new AtomicBoolean(false);

    long pruneCompactionDagDaemonRunIntervalInMs =
        configuration.getTimeDuration(
            OZONE_OM_SNAPSHOT_COMPACTION_DAG_PRUNE_DAEMON_RUN_INTERVAL,
            OZONE_OM_SNAPSHOT_PRUNE_COMPACTION_DAG_DAEMON_RUN_INTERVAL_DEFAULT,
            TimeUnit.MILLISECONDS);

    this.pruneSSTFileBatchSize = configuration.getInt(
        OZONE_OM_SNAPSHOT_PRUNE_COMPACTION_BACKUP_BATCH_SIZE,
        OZONE_OM_SNAPSHOT_PRUNE_COMPACTION_BACKUP_BATCH_SIZE_DEFAULT);
    this.sstFilePruningMetrics = SSTFilePruningMetrics.create(activeDBLocationName);
    try {
      if (configuration.getBoolean(OZONE_OM_SNAPSHOT_LOAD_NATIVE_LIB, OZONE_OM_SNAPSHOT_LOAD_NATIVE_LIB_DEFAULT)
          && ManagedRawSSTFileReader.loadLibrary()) {
        this.pruneQueue = new ConcurrentLinkedQueue<>();
      }
    } catch (NativeLibraryNotLoadedException e) {
      LOG.warn("Native Library for raw sst file reading loading failed." +
          " Cannot prune OMKeyInfo from SST files. {}", e.getMessage());
    }

    if (pruneCompactionDagDaemonRunIntervalInMs > 0) {
      this.scheduler = new Scheduler(DAG_PRUNING_SERVICE_NAME,
          true, 1);

      this.scheduler.scheduleWithFixedDelay(
          this::pruneOlderSnapshotsWithCompactionHistory,
          pruneCompactionDagDaemonRunIntervalInMs,
          pruneCompactionDagDaemonRunIntervalInMs,
          TimeUnit.MILLISECONDS);

      this.scheduler.scheduleWithFixedDelay(
          this::pruneSstFiles,
          pruneCompactionDagDaemonRunIntervalInMs,
          pruneCompactionDagDaemonRunIntervalInMs,
          TimeUnit.MILLISECONDS);

      if (pruneQueue != null) {
        this.scheduler.scheduleWithFixedDelay(
            this::pruneSstFileValues,
            pruneCompactionDagDaemonRunIntervalInMs,
            pruneCompactionDagDaemonRunIntervalInMs,
            TimeUnit.MILLISECONDS);
      }
    } else {
      this.scheduler = null;
    }
    this.inflightCompactions = new ConcurrentHashMap<>();
    this.compactionDag = new CompactionDag();
  }

  private String createCompactionLogDir(String metadataDirName,
      String compactionLogDirName) {

    final File parentDir = new File(metadataDirName);
    if (!parentDir.exists()) {
      if (!parentDir.mkdirs()) {
        LOG.error("Error creating compaction log parent dir.");
        return null;
      }
    }

    final String compactionLogDirectory =
        Paths.get(metadataDirName, compactionLogDirName).toString();
    File clDir = new File(compactionLogDirectory);
    if (!clDir.exists() && !clDir.mkdir()) {
      LOG.error("Error creating compaction log dir.");
      return null;
    }

    // Create a readme file explaining what the compaction log dir is for
    final Path readmePath = Paths.get(compactionLogDirectory, "_README.txt");
    final File readmeFile = new File(readmePath.toString());
    if (!readmeFile.exists()) {
      try (BufferedWriter bw = Files.newBufferedWriter(
          readmePath, StandardOpenOption.CREATE)) {
        bw.write("This directory holds Ozone Manager RocksDB compaction" +
            " logs.\nDO NOT add, change or delete any files in this directory" +
            " unless you know what you are doing.\n");
      } catch (IOException ignored) {
      }
    }

    // Append '/' to make it dir.
    return compactionLogDirectory + "/";
  }

  /**
   * Create the directory if SST backup path does not already exist.
   */
  private void createSstBackUpDir() {
    File dir = new File(this.sstBackupDir);
    if (!dir.exists() && !dir.mkdir()) {
      String errorMsg = "Failed to create SST file backup directory. "
          + "Check if OM has write permission.";
      LOG.error(errorMsg);
      throw new RuntimeException(errorMsg);
    }
  }

  @Override
  public void close() {
    if (!closed) {
      synchronized (this) {
        if (!closed) {
          closed = true;
          if (scheduler != null) {
            LOG.info("Shutting down {}.", DAG_PRUNING_SERVICE_NAME);
            scheduler.close();
          }
          if (sstFilePruningMetrics != null) {
            sstFilePruningMetrics.unRegister();
          }
        }
      }
    }
  }

  public void setRocksDBForCompactionTracking(ManagedDBOptions rocksOptions) {
    List<AbstractEventListener> events = new ArrayList<>();
    events.add(newCompactionBeginListener());
    events.add(newCompactionCompletedListener());
    rocksOptions.setListeners(events);
  }

  /**
   * Set SnapshotInfoTable DB column family handle to be used in DB listener.
   * @param snapshotInfoTableCFHandle ColumnFamilyHandle
   */
  public void setSnapshotInfoTableCFHandle(
      ColumnFamilyHandle snapshotInfoTableCFHandle) {
    Preconditions.checkNotNull(snapshotInfoTableCFHandle,
        "Column family handle should not be null");
    this.snapshotInfoTableCFHandle = snapshotInfoTableCFHandle;
  }

  /**
   * Set CompactionLogTable DB column family handle to access the table.
   * @param compactionLogTableCFHandle ColumnFamilyHandle
   */
  public synchronized void setCompactionLogTableCFHandle(
      ColumnFamilyHandle compactionLogTableCFHandle) {
    Preconditions.checkNotNull(compactionLogTableCFHandle,
        "Column family handle should not be null");
    this.compactionLogTableCFHandle = compactionLogTableCFHandle;
  }

  /**
   * Set activeRocksDB to access CompactionLogTable.
   * @param activeRocksDB RocksDB
   */
  public synchronized void setActiveRocksDB(ManagedRocksDB activeRocksDB) {
    Preconditions.checkNotNull(activeRocksDB, "RocksDB should not be null.");
    this.activeRocksDB = activeRocksDB;
  }

  /**
   * Helper method to check whether the SnapshotInfoTable column family is empty
   * in a given DB instance.
   * @param db RocksDB instance
   * @return true when column family is empty, false otherwise
   */
  private boolean isSnapshotInfoTableEmpty(RocksDB db) {
    // Can't use metadataManager.getSnapshotInfoTable().isEmpty() or use
    // any wrapper classes here. Any of those introduces circular dependency.
    // The solution here is to use raw RocksDB API.

    // There is this small gap when the db is open but the handle is not yet set
    // in RDBStore. Compaction could theoretically happen during that small
    // window. This condition here aims to handle that (falls back to not
    // skipping compaction tracking).
    if (snapshotInfoTableCFHandle == null) {
      LOG.warn("Snapshot info table column family handle is not set!");
      // Proceed to log compaction in this case
      return false;
    }

    // SnapshotInfoTable has table cache. But that wouldn't matter in this case
    // because the first SnapshotInfo entry would have been written to the DB
    // right before checkpoint happens in OMSnapshotCreateResponse.
    //
    // Note the goal of compaction DAG is to track all compactions that happened
    // _after_ a DB checkpoint is taken.

    try (ManagedRocksIterator it = ManagedRocksIterator.managed(db.newIterator(snapshotInfoTableCFHandle))) {
      it.get().seekToFirst();
      return !it.get().isValid();
    }
  }

  @VisibleForTesting
  boolean shouldSkipCompaction(byte[] columnFamilyBytes,
                               List<String> inputFiles,
                               List<String> outputFiles) {
    String columnFamily = StringUtils.bytes2String(columnFamilyBytes);

    if (!COLUMN_FAMILIES_TO_TRACK_IN_DAG.contains(columnFamily)) {
      LOG.debug("Skipping compaction for columnFamily: {}", columnFamily);
      return true;
    }

    if (inputFiles.isEmpty()) {
      LOG.debug("Compaction input files list is empty");
      return true;
    }

    if (new HashSet<>(inputFiles).equals(new HashSet<>(outputFiles))) {
      LOG.info("Skipped the compaction entry. Compaction input files: " +
          "{} and output files: {} are same.", inputFiles, outputFiles);
      return true;
    }

    return false;
  }

  private AbstractEventListener newCompactionBeginListener() {
    return new AbstractEventListener() {
      @Override
      public void onCompactionBegin(RocksDB db,
                                    CompactionJobInfo compactionJobInfo) {
        if (shouldSkipCompaction(compactionJobInfo.columnFamilyName(),
            compactionJobInfo.inputFiles(),
            compactionJobInfo.outputFiles())) {
          return;
        }

        synchronized (this) {
          if (closed) {
            return;
          }

          // Skip compaction DAG tracking if the snapshotInfoTable is empty.
          // i.e. No snapshot exists in OM.
          if (isSnapshotInfoTableEmpty(db)) {
            return;
          }
        }
        inflightCompactions.putAll(toFileInfoList(compactionJobInfo.inputFiles(), db));
        for (String file : compactionJobInfo.inputFiles()) {
          createLink(Paths.get(sstBackupDir, new File(file).getName()),
              Paths.get(file));
        }
      }
    };
  }

  private AbstractEventListener newCompactionCompletedListener() {
    return new AbstractEventListener() {
      @Override
      public void onCompactionCompleted(RocksDB db,
                                        CompactionJobInfo compactionJobInfo) {
        if (shouldSkipCompaction(compactionJobInfo.columnFamilyName(),
            compactionJobInfo.inputFiles(),
            compactionJobInfo.outputFiles())) {
          return;
        }

        long trxId = db.getLatestSequenceNumber();
        Map<String, CompactionFileInfo> inputFileCompactions = toFileInfoList(compactionJobInfo.inputFiles(), db);
        CompactionLogEntry.Builder builder;
        builder = new CompactionLogEntry.Builder(trxId,
            System.currentTimeMillis(),
            inputFileCompactions.entrySet().stream()
                .map(inputFileEntry -> {
                  final CompactionFileInfo f = inflightCompactions.get(inputFileEntry.getKey());
                  return f != null ? f : inputFileEntry.getValue();
                }).collect(Collectors.toList()),
            new ArrayList<>(toFileInfoList(compactionJobInfo.outputFiles(), db).values()));

        if (LOG.isDebugEnabled()) {
          builder = builder.setCompactionReason(
              compactionJobInfo.compactionReason().toString());
        }

        CompactionLogEntry compactionLogEntry = builder.build();
        byte[] key;
        synchronized (this) {
          if (closed) {
            return;
          }

          // Skip compaction DAG tracking if the snapshotInfoTable is empty.
          // i.e. No snapshot exists in OM.
          if (isSnapshotInfoTableEmpty(db)) {
            return;
          }

          // Add the compaction log entry to Compaction log table.
          key = addToCompactionLogTable(compactionLogEntry);

          // Populate the DAG
          compactionDag.populateCompactionDAG(compactionLogEntry.getInputFileInfoList(),
              compactionLogEntry.getOutputFileInfoList(),
              compactionLogEntry.getDbSequenceNumber());
          for (String inputFile : inputFileCompactions.keySet()) {
            CompactionFileInfo removed = inflightCompactions.remove(inputFile);
            if (removed == null) {
              String columnFamily = StringUtils.bytes2String(compactionJobInfo.columnFamilyName());
              // Before compaction starts in rocksdb onCompactionBegin event listener is called and here the
              // inflightCompactionsMap is populated. So, if the compaction log entry is not found in the map, then
              // there could be a possible race condition on rocksdb compaction behavior.
              LOG.info("Input file not found in inflightCompactionsMap : {} for compaction with jobId : {} for " +
                      "column family : {} which should have been added on rocksdb's onCompactionBegin event listener." +
                      " SnapDiff computation which has this diff file would fallback to full diff.",
                  inputFile, compactionJobInfo.jobId(), columnFamily);
            }
          }
        }
        // Add the compaction log entry to the prune queue
        // so that the backup input sst files can be pruned.
        if (pruneQueue != null) {
          pruneQueue.offer(key);
          sstFilePruningMetrics.updateQueueSize(pruneQueue.size());
        }
      }
    };
  }

  @VisibleForTesting
  byte[] addToCompactionLogTable(CompactionLogEntry compactionLogEntry) {
    String dbSequenceIdStr =
        String.valueOf(compactionLogEntry.getDbSequenceNumber());

    if (dbSequenceIdStr.length() < LONG_MAX_STR_LEN) {
      // Pad zeroes to the left to make sure it is lexicographic ordering.
      dbSequenceIdStr = org.apache.commons.lang3.StringUtils.leftPad(
          dbSequenceIdStr, LONG_MAX_STR_LEN, "0");
    }

    // Key in the transactionId-currentTime
    // Just trxId can't be used because multiple compaction might be
    // running, and it is possible no new entry was added to DB.
    // Adding current time to transactionId eliminates key collision.
    String keyString = dbSequenceIdStr + "-" +
        compactionLogEntry.getCompactionTime();

    byte[] key = keyString.getBytes(UTF_8);
    byte[] value = compactionLogEntry.getProtobuf().toByteArray();
    try {
      activeRocksDB.get().put(compactionLogTableCFHandle, key, value);
    } catch (RocksDBException exception) {
      // TODO: Revisit exception handling before merging the PR.
      throw new RuntimeException(exception);
    }
    return key;
  }

  /**
   * Creates a hard link between provided link and source.
   * It doesn't throw any exception if {@link Files#createLink} throws
   * {@link FileAlreadyExistsException} while creating hard link.
   */
  private void createLink(Path link, Path source) {
    try {
      Files.createLink(link, source);
    } catch (FileAlreadyExistsException ignored) {
      // This could happen if another thread tried to create the same hard link
      // and succeeded.
      LOG.debug("SST file already exists: {}", source);
    } catch (IOException e) {
      LOG.error("Exception in creating hard link for {}", source);
      throw new RuntimeException("Failed to create hard link", e);
    }
  }

  /**
   * Process log line of compaction log text file input and populate the DAG.
   * It also adds the compaction log entry to compaction log table.
   */
  void processCompactionLogLine(String line) {

    LOG.debug("Processing line: {}", line);

    synchronized (this) {
      if (line.startsWith(COMPACTION_LOG_COMMENT_LINE_PREFIX)) {
        reconstructionCompactionReason =
            line.substring(COMPACTION_LOG_COMMENT_LINE_PREFIX.length());
      } else if (line.startsWith(COMPACTION_LOG_SEQ_NUM_LINE_PREFIX)) {
        reconstructionSnapshotCreationTime =
            getSnapshotCreationTimeFromLogLine(line);
      } else if (line.startsWith(COMPACTION_LOG_ENTRY_LINE_PREFIX)) {
        // Compaction log entry is like following:
        // C sequence_number input_files:output_files
        // where input_files and output_files are joined by ','.
        String[] lineSpilt = line.split(SPACE_DELIMITER);
        if (lineSpilt.length != 3) {
          LOG.error("Invalid line in compaction log: {}", line);
          return;
        }

        String dbSequenceNumber = lineSpilt[1];
        String[] io = lineSpilt[2]
            .split(COMPACTION_LOG_ENTRY_INPUT_OUTPUT_FILES_DELIMITER);

        if (io.length != 2) {
          if (line.endsWith(":")) {
            LOG.debug("Ignoring compaction log line for SST deletion");
          } else {
            LOG.error("Invalid line in compaction log: {}", line);
          }
          return;
        }

        String[] inputFiles = io[0].split(COMPACTION_LOG_ENTRY_FILE_DELIMITER);
        String[] outputFiles = io[1].split(COMPACTION_LOG_ENTRY_FILE_DELIMITER);
        addFileInfoToCompactionLogTable(Long.parseLong(dbSequenceNumber),
            reconstructionSnapshotCreationTime, inputFiles, outputFiles,
            reconstructionCompactionReason);
      } else {
        LOG.error("Invalid line in compaction log: {}", line);
      }
    }
  }

  /**
   * Helper to read compaction log file to the internal DAG and compaction log
   * table.
   */
  private void readCompactionLogFile(String currCompactionLogPath) {
    LOG.debug("Loading compaction log: {}", currCompactionLogPath);
    try (Stream<String> logLineStream =
        Files.lines(Paths.get(currCompactionLogPath), UTF_8)) {
      logLineStream.forEach(this::processCompactionLogLine);
    } catch (IOException ioEx) {
      throw new RuntimeException(ioEx);
    }
  }

  public void addEntriesFromLogFilesToDagAndCompactionLogTable() {
    synchronized (this) {
      reconstructionSnapshotCreationTime = 0L;
      reconstructionCompactionReason = null;
      try {
        try (Stream<Path> pathStream = Files.list(Paths.get(compactionLogDir))
            .filter(e -> e.toString().toLowerCase()
                .endsWith(COMPACTION_LOG_FILE_NAME_SUFFIX))
            .sorted()) {
          for (Path logPath : pathStream.collect(Collectors.toList())) {
            readCompactionLogFile(logPath.toString());
            // Delete the file once entries are added to compaction table
            // so that on next restart, only compaction log table is used.
            Files.delete(logPath);
          }
        }
      } catch (IOException e) {
        throw new RuntimeException("Error listing compaction log dir " +
            compactionLogDir, e);
      }
    }
  }

  /**
   * Load existing compaction log from table to the in-memory DAG.
   * This only needs to be done once during OM startup.
   * It is only for backward compatibility.
   */
  public void loadAllCompactionLogs() {
    synchronized (this) {
      preconditionChecksForLoadAllCompactionLogs();
      addEntriesFromLogFilesToDagAndCompactionLogTable();
      loadCompactionDagFromDB();
    }
  }

  /**
   * Read a compactionLofTable and create entries in the dags.
   */
  private void loadCompactionDagFromDB() {
    try (ManagedRocksIterator managedRocksIterator = new ManagedRocksIterator(
        activeRocksDB.get().newIterator(compactionLogTableCFHandle))) {
      managedRocksIterator.get().seekToFirst();
      while (managedRocksIterator.get().isValid()) {
        byte[] value = managedRocksIterator.get().value();
        CompactionLogEntry compactionLogEntry =
            CompactionLogEntry.getFromProtobuf(CompactionLogEntryProto.parseFrom(value));
        compactionDag.populateCompactionDAG(compactionLogEntry.getInputFileInfoList(),
            compactionLogEntry.getOutputFileInfoList(), compactionLogEntry.getDbSequenceNumber());
        // Add the compaction log entry to the prune queue so that the backup input sst files can be pruned.
        if (pruneQueue != null) {
          pruneQueue.offer(managedRocksIterator.get().key());
        }
        managedRocksIterator.get().next();
      }
    } catch (InvalidProtocolBufferException e) {
      throw new RuntimeException(e);
    } finally {
      if (pruneQueue != null) {
        sstFilePruningMetrics.updateQueueSize(pruneQueue.size());
      }
    }
  }

  private void preconditionChecksForLoadAllCompactionLogs() {
    Preconditions.checkNotNull(compactionLogDir,
        "Compaction log directory must be set.");
    Preconditions.checkNotNull(compactionLogTableCFHandle,
        "compactionLogTableCFHandle must be set before calling " +
            "loadAllCompactionLogs.");
    Preconditions.checkNotNull(activeRocksDB,
        "activeRocksDB must be set before calling loadAllCompactionLogs.");
  }

  /**
   * Helper function that prepends SST file name with SST backup directory path
   * (or DB checkpoint path if compaction hasn't happened yet as SST files won't
   * exist in backup directory before being involved in compactions),
   * and appends the extension '.sst'.
   */
  private String getSSTFullPath(String sstFilenameWithoutExtension, Path... dbPaths) {

    // Try to locate the SST in the backup dir first
    final Path sstPathInBackupDir = Paths.get(sstBackupDir, sstFilenameWithoutExtension + SST_FILE_EXTENSION);
    if (Files.exists(sstPathInBackupDir)) {
      return sstPathInBackupDir.toString();
    }

    // SST file does not exist in the SST backup dir, this means the SST file
    // has not gone through any compactions yet and is only available in the
    // src DB directory or destDB directory
    for (Path dbPath : dbPaths) {
      final Path sstPathInDBDir = dbPath.resolve(sstFilenameWithoutExtension + SST_FILE_EXTENSION);
      if (Files.exists(sstPathInDBDir)) {
        return sstPathInDBDir.toString();
      }
    }

    // TODO: More graceful error handling?
    throw new RuntimeException("Unable to locate SST file: " + sstFilenameWithoutExtension);
  }

  /**
   * A wrapper of getSSTDiffList() that copies the SST files to the
   * `sstFilesDirForSnapDiffJob` dir for the snap diff job and returns the
   * absolute path of SST files with extension in the provided dir.
   *
   * @param src source snapshot
   * @param dest destination snapshot
   * @param versionMap version map containing the connection between source snapshot version and dest snapshot version.
   * @param tablesToLookup tablesToLookup set of table (column family) names used to restrict which SST files to return.
   * @param sstFilesDirForSnapDiffJob dir to create hardlinks for SST files
   *                                 for snapDiff job.
   * @return A list of SST files without extension.
   *         e.g. ["/path/to/sstBackupDir/000050.sst",
   *               "/path/to/sstBackupDir/000060.sst"]
   */
  public synchronized Optional<List<String>> getSSTDiffListWithFullPath(DifferSnapshotInfo src,
      DifferSnapshotInfo dest, Map<Integer, Integer> versionMap, TablePrefixInfo prefixInfo,
      Set<String> tablesToLookup, String sstFilesDirForSnapDiffJob) throws IOException {
    int srcVersion = src.getMaxVersion();
    if (!versionMap.containsKey(srcVersion)) {
      throw new IOException("No corresponding dest version corresponding srcVersion : " + srcVersion + " in " +
          "versionMap : " + versionMap);
    }
    int destVersion = versionMap.get(srcVersion);
    DifferSnapshotVersion srcSnapshotVersion = new DifferSnapshotVersion(src, src.getMaxVersion(), tablesToLookup);
    DifferSnapshotVersion destSnapshotVersion = new DifferSnapshotVersion(dest, destVersion, tablesToLookup);

<<<<<<< HEAD
=======
    // If the source snapshot version is 0, use the compaction DAG path otherwise performs a full diff on the basis
    // of the sst file names.
>>>>>>> f9facd84
    Optional<List<SstFileInfo>> sstDiffList = getSSTDiffList(srcSnapshotVersion, destSnapshotVersion, prefixInfo,
        tablesToLookup, srcVersion == 0);

    return sstDiffList.map(diffList -> diffList.stream()
        .map(sst -> {
          String sstFullPath = getSSTFullPath(sst.getFileName(), srcSnapshotVersion.getDbPath(),
              destSnapshotVersion.getDbPath());
          Path link = sst.getFilePath(Paths.get(sstFilesDirForSnapDiffJob));
          Path srcFile = Paths.get(sstFullPath);
          createLink(link, srcFile);
          return link.toString();
        }).collect(Collectors.toList()));
  }

  /**
   * Get a list of SST files that differs between src and destination snapshots.
   * <p>
   * Expected input: src is a snapshot taken AFTER the dest.
   * <p>
   * Use getSSTDiffListWithFullPath() instead if you need the full path to SSTs.
   *
   * @param src source snapshot
   * @param dest destination snapshot
   * @param prefixInfo TablePrefixInfo to filter irrelevant SST files; can be null.
   * @param tablesToLookup tablesToLookup Set of column-family (table) names to include when reading SST files;
   *                       must be non-null.
   * @param useCompactionDag If true, the method uses the compaction history to produce the incremental diff,
   *                         otherwise a full diff would be performed on the basis of the sst file names.
   * @return A list of SST files without extension. e.g. ["000050", "000060"]
   */
  public synchronized Optional<List<SstFileInfo>> getSSTDiffList(DifferSnapshotVersion src,
      DifferSnapshotVersion dest, TablePrefixInfo prefixInfo, Set<String> tablesToLookup, boolean useCompactionDag) {

    // TODO: Reject or swap if dest is taken after src, once snapshot chain
    //  integration is done.
    Map<String, SstFileInfo>  fwdDAGSameFiles = new HashMap<>();
    Map<String, SstFileInfo>  fwdDAGDifferentFiles = new HashMap<>();

    if (useCompactionDag) {
      LOG.debug("Doing forward diff from src '{}' to dest '{}'", src.getDbPath(), dest.getDbPath());
      internalGetSSTDiffList(src, dest, fwdDAGSameFiles, fwdDAGDifferentFiles);
    } else {
      Set<SstFileInfo> srcSstFileInfos = new HashSet<>(src.getSstFileMap().values());
      Set<SstFileInfo> destSstFileInfos = new HashSet<>(dest.getSstFileMap().values());
      for (SstFileInfo srcSstFileInfo : srcSstFileInfos) {
        if (destSstFileInfos.contains(srcSstFileInfo)) {
          fwdDAGSameFiles.put(srcSstFileInfo.getFileName(), srcSstFileInfo);
        } else {
          fwdDAGDifferentFiles.put(srcSstFileInfo.getFileName(), srcSstFileInfo);
        }
      }
      for (SstFileInfo destSstFileInfo : destSstFileInfos) {
        if (srcSstFileInfos.contains(destSstFileInfo)) {
          fwdDAGSameFiles.put(destSstFileInfo.getFileName(), destSstFileInfo);
        } else {
          fwdDAGDifferentFiles.put(destSstFileInfo.getFileName(), destSstFileInfo);
        }
      }
    }
    if (LOG.isDebugEnabled()) {
      LOG.debug("Result of diff from src '" + src.getDbPath() + "' to dest '" +
          dest.getDbPath() + "':");
      StringBuilder logSB = new StringBuilder();

      logSB.append("Fwd DAG same SST files:      ");
      for (String file : fwdDAGSameFiles.keySet()) {
        logSB.append(file).append(SPACE_DELIMITER);
      }
      LOG.debug(logSB.toString());

      logSB.setLength(0);
      logSB.append("Fwd DAG different SST files: ");
      for (String file : fwdDAGDifferentFiles.keySet()) {
        logSB.append(file).append(SPACE_DELIMITER);
      }
      LOG.debug("{}", logSB);
    }

    // Check if the DAG traversal was able to reach all the destination SST files.
    for (String destSnapFile : dest.getSstFiles()) {
      if (!fwdDAGSameFiles.containsKey(destSnapFile) && !fwdDAGDifferentFiles.containsKey(destSnapFile)) {
        return Optional.empty();
      }
    }

    if (prefixInfo != null && prefixInfo.size() != 0) {
      RocksDiffUtils.filterRelevantSstFiles(fwdDAGDifferentFiles, tablesToLookup, prefixInfo);
    }
    return Optional.of(new ArrayList<>(fwdDAGDifferentFiles.values()));
  }

  /**
   * This class represents a version of a snapshot in a database differ operation.
   * It contains metadata associated with a specific snapshot version, including
   * SST file information, generation id, and the database path for the given version.
   *
   * Designed to work with `DifferSnapshotInfo`, this class allows the retrieval of
   * snapshot-related metadata and facilitates mapping of SST files for version comparison
   * and other operations.
   *
   * The core functionality is to store and provide read-only access to:
   * - SST file information for a specified snapshot version.
   * - Snapshot generation identifier.
   * - Path to the database directory corresponding to the snapshot version.
   */
  public static class DifferSnapshotVersion {
    private Map<String, SstFileInfo> sstFiles;
    private long generation;
    private Path dbPath;

    public DifferSnapshotVersion(DifferSnapshotInfo differSnapshotInfo, int version,
        Set<String> tablesToLookup) {
      this.sstFiles = differSnapshotInfo.getSstFiles(version, tablesToLookup)
          .stream().collect(Collectors.toMap(SstFileInfo::getFileName, identity()));
      this.generation = differSnapshotInfo.getGeneration();
      this.dbPath = differSnapshotInfo.getDbPath(version);
    }

    private Path getDbPath() {
      return dbPath;
    }

    private long getGeneration() {
      return generation;
    }

    private Set<String> getSstFiles() {
      return sstFiles.keySet();
    }

    private Map<String, SstFileInfo> getSstFileMap() {
      return Collections.unmodifiableMap(sstFiles);
    }
  }

  /**
   * Core getSSTDiffList logic.
   * <p>
   * For each SST in the src snapshot, traverse the DAG to find its final
   * successors.  If any of those successors match an SST in the dest
   * snapshot, add it to the sameFiles map (as it doesn't need further
   * diffing).  Otherwise, add it to the differentFiles map, as it will
   * need further diffing.
   */
  synchronized void internalGetSSTDiffList(DifferSnapshotVersion src, DifferSnapshotVersion dest,
      Map<String, SstFileInfo> sameFiles, Map<String, SstFileInfo> differentFiles) {

    Preconditions.checkArgument(sameFiles.isEmpty(), "Set must be empty");
    Preconditions.checkArgument(differentFiles.isEmpty(), "Set must be empty");
    Map<String, SstFileInfo> destSnapFiles = dest.getSstFileMap();
    for (Map.Entry<String, SstFileInfo> sstFileEntry : src.getSstFileMap().entrySet()) {
      String fileName =  sstFileEntry.getKey();
      SstFileInfo sstFileInfo = sstFileEntry.getValue();
      if (destSnapFiles.containsKey(fileName)) {
        LOG.debug("Source '{}' and destination '{}' share the same SST '{}'",
            src.getDbPath(), dest.getDbPath(), fileName);
        sameFiles.put(fileName, sstFileInfo);
        continue;
      }

      CompactionNode infileNode = compactionDag.getCompactionNode(fileName);
      if (infileNode == null) {
        LOG.debug("Source '{}' SST file '{}' is never compacted", src.getDbPath(), fileName);
        differentFiles.put(fileName, sstFileInfo);
        continue;
      }

      LOG.debug("Expanding SST file: {}", fileName);
      Set<CompactionNode> currentLevel = new HashSet<>();
      currentLevel.add(infileNode);
      // Traversal level/depth indicator for debug print
      int level = 1;
      while (!currentLevel.isEmpty()) {
        LOG.debug("Traversal level: {}. Current level has {} nodes.", level++, currentLevel.size());

        if (level >= 1000000) {
          final String errorMsg = String.format("Graph traversal level exceeded allowed maximum (%d). " +
              "This could be due to invalid input generating a loop in the traversal path. Same SSTs found so " +
              "far: %s, different SSTs: %s", level, sameFiles, differentFiles);
          LOG.error(errorMsg);
          // Clear output in case of error. Expect fall back to full diff
          sameFiles.clear();
          differentFiles.clear();
          // TODO: Revisit error handling here. Use custom exception?
          throw new RuntimeException(errorMsg);
        }

        final Set<CompactionNode> nextLevel = new HashSet<>();
        for (CompactionNode current : currentLevel) {
          LOG.debug("Processing node: '{}'", current.getFileName());
          if (current.getSnapshotGeneration() < dest.getGeneration()) {
            LOG.debug("Current node's snapshot generation '{}' "
                    + "reached destination snapshot's '{}'. "
                    + "Src '{}' and dest '{}' have different SST file: '{}'",
                current.getSnapshotGeneration(), dest.getGeneration(),
                src.getDbPath(), dest.getDbPath(), current.getFileName());
            differentFiles.put(current.getFileName(), current);
            continue;
          }

          Set<CompactionNode> successors = compactionDag.getForwardCompactionDAG().successors(current);
          if (successors.isEmpty()) {
            LOG.debug("No further compaction happened to the current file. Src '{}' and dest '{}' " +
                    "have different file: {}", src.getDbPath(), dest.getDbPath(), current.getFileName());
            differentFiles.put(current.getFileName(), current);
            continue;
          }

          for (CompactionNode nextNode : successors) {
            if (sameFiles.containsKey(nextNode.getFileName()) ||
                differentFiles.containsKey(nextNode.getFileName())) {
              LOG.debug("Skipping known processed SST: {}",
                  nextNode.getFileName());
              continue;
            }

            if (destSnapFiles.containsKey(nextNode.getFileName())) {
              LOG.debug("Src '{}' and dest '{}' have the same SST: {}", src.getDbPath(), dest.getDbPath(),
                  nextNode.getFileName());
              sameFiles.put(nextNode.getFileName(), destSnapFiles.get(nextNode.getFileName()));
              continue;
            }

            // Queue different SST to the next level
            LOG.debug("Src '{}' and dest '{}' have a different SST: {}", src.getDbPath(), dest.getDbPath(),
                nextNode.getFileName());
            nextLevel.add(nextNode);
          }
        }
        currentLevel = nextLevel;
      }
    }
  }

  public String getMetadataDir() {
    return metadataDir;
  }

  static class NodeComparator
      implements Comparator<CompactionNode>, Serializable {
    @Override
    public int compare(CompactionNode a, CompactionNode b) {
      return a.getFileName().compareToIgnoreCase(b.getFileName());
    }

    @Override
    public Comparator<CompactionNode> reversed() {
      return null;
    }
  }

  @VisibleForTesting
  void dumpCompactionNodeTable() {
    List<CompactionNode> nodeList = compactionDag.getCompactionMap().values().stream()
        .sorted(new NodeComparator()).collect(Collectors.toList());
    for (CompactionNode n : nodeList) {
      LOG.debug("File '{}' total keys: {}",
          n.getFileName(), n.getTotalNumberOfKeys());
      LOG.debug("File '{}' cumulative keys: {}",
          n.getFileName(), n.getCumulativeKeysReverseTraversal());
    }
  }

  @VisibleForTesting
  public MutableGraph<CompactionNode> getForwardCompactionDAG() {
    return compactionDag.getForwardCompactionDAG();
  }

  @VisibleForTesting
  public MutableGraph<CompactionNode> getBackwardCompactionDAG() {
    return compactionDag.getBackwardCompactionDAG();
  }

  private void addFileInfoToCompactionLogTable(
      long dbSequenceNumber,
      long creationTime,
      String[] inputFiles,
      String[] outputFiles,
      String compactionReason
  ) {
    List<CompactionFileInfo> inputFileInfoList = Arrays.stream(inputFiles)
        .map(inputFile -> new CompactionFileInfo.Builder(inputFile).build())
        .collect(Collectors.toList());
    List<CompactionFileInfo> outputFileInfoList = Arrays.stream(outputFiles)
        .map(outputFile -> new CompactionFileInfo.Builder(outputFile).build())
        .collect(Collectors.toList());

    CompactionLogEntry.Builder builder =
        new CompactionLogEntry.Builder(dbSequenceNumber, creationTime,
            inputFileInfoList, outputFileInfoList);
    if (compactionReason != null) {
      builder.setCompactionReason(compactionReason);
    }

    addToCompactionLogTable(builder.build());
  }

  /**
   * This is the task definition which is run periodically by the service
   * executor at fixed delay.
   * It looks for snapshots in compaction DAG which are older than the allowed
   * time to be in compaction DAG and removes them from the DAG.
   */
  public void pruneOlderSnapshotsWithCompactionHistory() {
    if (!shouldRun()) {
      return;
    }
    Pair<Set<String>, List<byte[]>> fileNodeToKeyPair =
        getOlderFileNodes();
    Set<String> lastCompactionSstFiles = fileNodeToKeyPair.getLeft();
    List<byte[]> keysToRemove = fileNodeToKeyPair.getRight();

    Set<String> sstFileNodesRemoved =
        pruneSstFileNodesFromDag(lastCompactionSstFiles);

    if (CollectionUtils.isNotEmpty(sstFileNodesRemoved)) {
      LOG.info("Removing SST files: {} as part of compaction DAG pruning.",
          sstFileNodesRemoved);
    }

    try (UncheckedAutoCloseable lock = getBootstrapStateLock().acquireReadLock()) {
      removeSstFiles(sstFileNodesRemoved);
      removeKeyFromCompactionLogTable(keysToRemove);
    } catch (InterruptedException e) {
      throw new RuntimeException(e);
    }
  }

  /**
   * Returns the list of input files from the compaction entries which are
   * older than the maximum allowed in the compaction DAG.
   */
  private synchronized Pair<Set<String>, List<byte[]>> getOlderFileNodes() {
    long compactionLogPruneStartTime = System.currentTimeMillis();
    Set<String> compactionNodes = new HashSet<>();
    List<byte[]> keysToRemove = new ArrayList<>();

    try (ManagedRocksIterator managedRocksIterator = new ManagedRocksIterator(
        activeRocksDB.get().newIterator(compactionLogTableCFHandle))) {
      managedRocksIterator.get().seekToFirst();
      while (managedRocksIterator.get().isValid()) {
        CompactionLogEntry compactionLogEntry = CompactionLogEntry
            .getFromProtobuf(CompactionLogEntryProto
                .parseFrom(managedRocksIterator.get().value()));

        if (compactionLogPruneStartTime -
            compactionLogEntry.getCompactionTime() < maxAllowedTimeInDag) {
          break;
        }

        compactionLogEntry.getInputFileInfoList()
            .forEach(inputFileInfo ->
                compactionNodes.add(inputFileInfo.getFileName()));
        keysToRemove.add(managedRocksIterator.get().key());
        managedRocksIterator.get().next();

      }
    } catch (InvalidProtocolBufferException exception) {
      // TODO: Handle this properly before merging the PR.
      throw new RuntimeException(exception);
    }
    return Pair.of(compactionNodes, keysToRemove);
  }

  private synchronized void removeKeyFromCompactionLogTable(
      List<byte[]> keysToRemove) {
    try {
      for (byte[] key: keysToRemove) {
        activeRocksDB.get().delete(compactionLogTableCFHandle, key);
      }
    } catch (RocksDBException exception) {
      // TODO Handle exception properly before merging the PR.
      throw new RuntimeException(exception);
    }
  }

  /**
   * Deletes the SST files from the backup directory if exists.
   */
  private void removeSstFiles(Set<String> sstFileNodes) {
    for (String sstFileNode: sstFileNodes) {
      File file =
          new File(sstBackupDir + "/" + sstFileNode + SST_FILE_EXTENSION);
      try {
        Files.deleteIfExists(file.toPath());
      } catch (IOException exception) {
        LOG.warn("Failed to delete SST file: " + sstFileNode, exception);
      }
    }
  }

  /**
   * Prunes forward and backward DAGs when oldest snapshot with compaction
   * history gets deleted.
   */
  public Set<String> pruneSstFileNodesFromDag(Set<String> sstFileNodes) {
    Set<CompactionNode> startNodes = new HashSet<>();
    for (String sstFileNode : sstFileNodes) {
      CompactionNode infileNode = compactionDag.getCompactionNode(sstFileNode);
      if (infileNode == null) {
        LOG.warn("Compaction node doesn't exist for sstFile: {}.", sstFileNode);
        continue;
      }

      startNodes.add(infileNode);
    }

    synchronized (this) {
      return compactionDag.pruneNodesFromDag(startNodes);
    }
  }

  /**
   * Prunes backward DAG's upstream from the level, that needs to be removed.
   */
  @VisibleForTesting
  Set<String> pruneBackwardDag(MutableGraph<CompactionNode> backwardDag,
                               Set<CompactionNode> startNodes) {
    return compactionDag.pruneBackwardDag(backwardDag, startNodes);
  }

  /**
   * Prunes forward DAG's downstream from the level that needs to be removed.
   */
  @VisibleForTesting
  Set<String> pruneForwardDag(MutableGraph<CompactionNode> forwardDag,
                              Set<CompactionNode> startNodes) {
    return compactionDag.pruneForwardDag(forwardDag, startNodes);
  }

  private long getSnapshotCreationTimeFromLogLine(String logLine) {
    // Remove `S ` from the line.
    String line =
        logLine.substring(COMPACTION_LOG_SEQ_NUM_LINE_PREFIX.length());

    String[] splits = line.split(SPACE_DELIMITER);
    Preconditions.checkArgument(splits.length == 3,
        "Snapshot info log statement has more than expected parameters.");

    return Long.parseLong(splits[2]);
  }

  public String getSSTBackupDir() {
    return sstBackupDir;
  }

  public String getCompactionLogDir() {
    return compactionLogDir;
  }

  /**
   * Defines the task that removes SST files from backup directory which are
   * not needed to generate snapshot diff using compaction DAG to clean
   * the disk space.
   * We can’t simply delete input files in the compaction completed listener
   * because it is not known which of input files are from previous compaction
   * and which were created after the compaction.
   * We can remove SST files which were created from the compaction because
   * those are not needed to generate snapshot diff. These files are basically
   * non-leaf nodes of the DAG.
   */
  public void pruneSstFiles() {
    if (!shouldRun()) {
      return;
    }

    Set<String> nonLeafSstFiles;
    // This is synchronized because compaction thread can update the compactionDAG and can be in situation
    // when nodes are added to the graph, but arcs are still in progress.
    // Hence, the lock is taken.
    synchronized (this) {
      nonLeafSstFiles = compactionDag.getForwardCompactionDAG().nodes().stream()
          .filter(node -> !compactionDag.getForwardCompactionDAG().successors(node).isEmpty())
          .map(node -> node.getFileName())
          .collect(Collectors.toSet());
    }

    if (CollectionUtils.isNotEmpty(nonLeafSstFiles)) {
      LOG.info("Removing SST files: {} as part of SST file pruning.",
          nonLeafSstFiles);
    }

    try (UncheckedAutoCloseable lock = getBootstrapStateLock().acquireReadLock()) {
      removeSstFiles(nonLeafSstFiles);
    } catch (InterruptedException e) {
      throw new RuntimeException(e);
    }
  }

  /**
   * Defines the task that removes OMKeyInfo from SST files from backup directory to
   * save disk space.
   */
  public void pruneSstFileValues() {
    if (!shouldRun()) {
      return;
    }
    long batchStartTime = System.nanoTime();
    int filesPrunedInBatch = 0;
    int filesSkippedInBatch = 0;
    int batchCounter = 0;

    Path sstBackupDirPath = Paths.get(sstBackupDir);
    Path prunedSSTFilePath = sstBackupDirPath.resolve(PRUNED_SST_FILE_TEMP);
    try (ManagedOptions managedOptions = new ManagedOptions();
         ManagedEnvOptions envOptions = new ManagedEnvOptions()) {
      byte[] compactionLogEntryKey;
      while ((compactionLogEntryKey = pruneQueue.peek()) != null && ++batchCounter <= pruneSSTFileBatchSize) {
        CompactionLogEntry compactionLogEntry;
        // Get the compaction log entry.
        synchronized (this) {
          try {
            compactionLogEntry = CompactionLogEntry.getCodec().fromPersistedFormat(
                activeRocksDB.get().get(compactionLogTableCFHandle, compactionLogEntryKey));
          } catch (RocksDBException ex) {
            throw new RocksDatabaseException("Failed to get compaction log entry.", ex);
          }

          boolean shouldUpdateTable = false;
          List<CompactionFileInfo> fileInfoList = compactionLogEntry.getInputFileInfoList();
          List<CompactionFileInfo> updatedFileInfoList = new ArrayList<>();
          for (CompactionFileInfo fileInfo : fileInfoList) {
            // Skip pruning file if it is already pruned or is removed.
            if (fileInfo.isPruned()) {
              updatedFileInfoList.add(fileInfo);
              continue;
            }
            Path sstFilePath = sstBackupDirPath.resolve(fileInfo.getFileName() + ROCKSDB_SST_SUFFIX);
            if (Files.notExists(sstFilePath)) {
              LOG.debug("Skipping pruning SST file {} as it does not exist in backup directory.", sstFilePath);
              updatedFileInfoList.add(fileInfo);
              filesSkippedInBatch++;
              continue;
            }

            // Prune file.sst => pruned.sst.tmp
            Files.deleteIfExists(prunedSSTFilePath);
            removeValueFromSSTFile(managedOptions, envOptions, sstFilePath.toFile().getAbsolutePath(),
                prunedSSTFilePath.toFile().getAbsolutePath());

            // Move pruned.sst.tmp => file.sst and replace existing file atomically.
            try (UncheckedAutoCloseable lock = getBootstrapStateLock().acquireReadLock()) {
              Files.move(prunedSSTFilePath, sstFilePath,
                  StandardCopyOption.ATOMIC_MOVE, StandardCopyOption.REPLACE_EXISTING);
            }
            shouldUpdateTable = true;
            fileInfo.setPruned();
            updatedFileInfoList.add(fileInfo);
            LOG.debug("Completed pruning OMKeyInfo from {}", sstFilePath);
            filesPrunedInBatch++;
          }

          // Update compaction log entry in table.
          if (shouldUpdateTable) {
            CompactionLogEntry.Builder builder = compactionLogEntry.toBuilder();
            builder.updateInputFileInfoList(updatedFileInfoList);
            try {
              activeRocksDB.get().put(compactionLogTableCFHandle, compactionLogEntryKey,
                  builder.build().getProtobuf().toByteArray());
            } catch (RocksDBException ex) {
              throw new RocksDatabaseException("Failed to update the compaction log table for entry: "
                  + compactionLogEntry, ex);
            }
          }
        }
        pruneQueue.poll();
      }
    } catch (IOException | InterruptedException e) {
      LOG.error("Could not prune source OMKeyInfo from backup SST files.", e);
      sstFilePruningMetrics.incrPruningFailures();
    } finally {
      LOG.info("Completed pruning OMKeyInfo from backup SST files in {}ms.",
          (System.nanoTime() - batchStartTime) / 1_000_000);
      sstFilePruningMetrics.updateBatchLevelMetrics(filesPrunedInBatch, filesSkippedInBatch,
          batchCounter, pruneQueue.size());
    }
  }

  private void removeValueFromSSTFile(ManagedOptions options, ManagedEnvOptions envOptions,
      String sstFilePath, String prunedFilePath)
      throws IOException {
    try (ManagedRawSSTFileReader<Pair<byte[], Integer>> sstFileReader = new ManagedRawSSTFileReader<>(
             options, sstFilePath, SST_READ_AHEAD_SIZE);
         ManagedRawSSTFileIterator<Pair<byte[], Integer>> itr = sstFileReader.newIterator(
             keyValue -> Pair.of(keyValue.getKey(), keyValue.getType()), null, null);
         ManagedSstFileWriter sstFileWriter = new ManagedSstFileWriter(envOptions, options);) {
      sstFileWriter.open(prunedFilePath);
      while (itr.hasNext()) {
        Pair<byte[], Integer> keyValue = itr.next();
        if (keyValue.getValue() == 0) {
          sstFileWriter.delete(keyValue.getKey());
        } else {
          sstFileWriter.put(keyValue.getKey(), EMPTY_BYTE_ARRAY);
        }
      }
      sstFileWriter.finish();
    } catch (RocksDBException ex) {
      throw new RocksDatabaseException("Failed to write pruned entries for " + sstFilePath, ex);
    }
  }

  public boolean shouldRun() {
    return !suspended.get();
  }

  @VisibleForTesting
  public ConcurrentMap<String, CompactionNode> getCompactionNodeMap() {
    return compactionDag.getCompactionMap();
  }

  @VisibleForTesting
  public void resume() {
    suspended.set(false);
  }

  @VisibleForTesting
  public void suspend() {
    suspended.set(true);
  }

  /**
   * Holder for RocksDBCheckpointDiffer instance.
   * This is to protect from creating more than one instance of
   * RocksDBCheckpointDiffer per RocksDB dir and use the single instance per dir
   * throughout the whole OM process.
   */
  public static class RocksDBCheckpointDifferHolder {
    private static final ConcurrentMap<String, RocksDBCheckpointDiffer>
        INSTANCE_MAP = new ConcurrentHashMap<>();

    public static RocksDBCheckpointDiffer getInstance(
        String metadataDirName,
        String sstBackupDirName,
        String compactionLogDirName,
        String activeDBLocationName,
        ConfigurationSource configuration
    ) {
      return INSTANCE_MAP.computeIfAbsent(metadataDirName, (key) ->
          new RocksDBCheckpointDiffer(metadataDirName,
              sstBackupDirName,
              compactionLogDirName,
              activeDBLocationName,
              configuration));
    }

    /**
     * Close RocksDBCheckpointDiffer object if value is present for the key.
     * @param cacheKey cacheKey is metadataDirName path which is used as key
     *                for cache.
     */
    public static void invalidateCacheEntry(String cacheKey) {
      IOUtils.close(LOG, INSTANCE_MAP.remove(cacheKey));
    }
  }

  @Override
  public BootstrapStateHandler.Lock getBootstrapStateLock() {
    return lock;
  }

  private Map<String, CompactionFileInfo> toFileInfoList(List<String> sstFiles, RocksDB db) {
    if (CollectionUtils.isEmpty(sstFiles)) {
      return Collections.emptyMap();
    }
    Map<String, LiveFileMetaData> liveFileMetaDataMap = ManagedRocksDB.getLiveMetadataForSSTFiles(db);
    Map<String, CompactionFileInfo> response = new HashMap<>();
    for (String sstFile : sstFiles) {
      String fileName = FilenameUtils.getBaseName(sstFile);
      CompactionFileInfo fileInfo =
          new CompactionFileInfo.Builder(fileName).setValues(liveFileMetaDataMap.get(fileName)).build();
      response.put(sstFile, fileInfo);
    }
    return response;
  }

  ConcurrentMap<String, CompactionFileInfo> getInflightCompactions() {
    return inflightCompactions;
  }

  @VisibleForTesting
  public SSTFilePruningMetrics getPruningMetrics() {
    return sstFilePruningMetrics;
  }
}<|MERGE_RESOLUTION|>--- conflicted
+++ resolved
@@ -790,11 +790,8 @@
     DifferSnapshotVersion srcSnapshotVersion = new DifferSnapshotVersion(src, src.getMaxVersion(), tablesToLookup);
     DifferSnapshotVersion destSnapshotVersion = new DifferSnapshotVersion(dest, destVersion, tablesToLookup);
 
-<<<<<<< HEAD
-=======
     // If the source snapshot version is 0, use the compaction DAG path otherwise performs a full diff on the basis
     // of the sst file names.
->>>>>>> f9facd84
     Optional<List<SstFileInfo>> sstDiffList = getSSTDiffList(srcSnapshotVersion, destSnapshotVersion, prefixInfo,
         tablesToLookup, srcVersion == 0);
 
