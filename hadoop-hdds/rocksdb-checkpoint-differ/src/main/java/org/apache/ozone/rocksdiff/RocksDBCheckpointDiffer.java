/*
 * Licensed to the Apache Software Foundation (ASF) under one
 * or more contributor license agreements.  See the NOTICE file
 * distributed with this work for additional information
 * regarding copyright ownership.  The ASF licenses this file
 * to you under the Apache License, Version 2.0 (the
 * "License"); you may not use this file except in compliance
 * with the License.  You may obtain a copy of the License at
 * <p>
 * http://www.apache.org/licenses/LICENSE-2.0
 * <p>
 * Unless required by applicable law or agreed to in writing, software
 * distributed under the License is distributed on an "AS IS" BASIS,
 * WITHOUT WARRANTIES OR CONDITIONS OF ANY KIND, either express or implied.
 * See the License for the specific language governing permissions and
 * limitations under the License.
 */
package org.apache.ozone.rocksdiff;

import com.google.common.annotations.VisibleForTesting;
import com.google.common.base.Preconditions;
import com.google.common.collect.ImmutableSet;
import com.google.common.graph.GraphBuilder;
import com.google.common.graph.MutableGraph;

import java.io.FileNotFoundException;
import java.util.Arrays;
import java.util.Collections;
import java.util.HashMap;
import java.util.Objects;
import java.util.Optional;
import java.util.concurrent.ConcurrentMap;
import java.util.concurrent.TimeUnit;
import java.util.concurrent.atomic.AtomicBoolean;

import com.google.protobuf.InvalidProtocolBufferException;
import org.apache.commons.collections.CollectionUtils;
<<<<<<< HEAD
import org.apache.commons.collections.MapUtils;
import org.apache.commons.io.FilenameUtils;
=======
>>>>>>> 66ccc252
import org.apache.commons.lang3.tuple.Pair;
import org.apache.hadoop.hdds.StringUtils;
import org.apache.hadoop.hdds.conf.ConfigurationSource;
import org.apache.hadoop.hdds.protocol.proto.HddsProtos.CompactionLogEntryProto;
import org.apache.hadoop.hdds.utils.IOUtils;
import org.apache.hadoop.hdds.utils.Scheduler;
import org.apache.hadoop.hdds.utils.db.managed.ManagedDBOptions;
import org.apache.hadoop.hdds.utils.db.managed.ManagedOptions;
import org.apache.hadoop.hdds.utils.db.managed.ManagedRocksIterator;
import org.apache.hadoop.hdds.utils.db.managed.ManagedRocksDB;
import org.apache.hadoop.hdds.utils.db.managed.ManagedSstFileReader;
import org.apache.ozone.compaction.log.CompactionFileInfo;
import org.apache.ozone.compaction.log.CompactionLogEntry;
import org.apache.ozone.rocksdb.util.RdbUtil;
import org.apache.ozone.graph.PrintableGraph;
import org.apache.ozone.graph.PrintableGraph.GraphType;
import org.rocksdb.AbstractEventListener;
import org.rocksdb.ColumnFamilyHandle;
import org.rocksdb.CompactionJobInfo;
import org.rocksdb.LiveFileMetaData;
import org.rocksdb.RocksDB;
import org.rocksdb.RocksDBException;
import org.rocksdb.TableProperties;
import org.slf4j.Logger;
import org.slf4j.LoggerFactory;

import java.io.BufferedWriter;
import java.io.File;
import java.io.IOException;
import java.io.Serializable;
import java.nio.file.FileAlreadyExistsException;
import java.nio.file.Files;
import java.nio.file.Path;
import java.nio.file.Paths;
import java.nio.file.StandardOpenOption;
import java.util.ArrayList;
import java.util.Comparator;
import java.util.HashSet;
import java.util.List;
import java.util.Map;
import java.util.Set;
import java.util.concurrent.ConcurrentHashMap;
import java.util.stream.Collectors;
import java.util.stream.Stream;
import org.apache.hadoop.ozone.lock.BootstrapStateHandler;

import static java.nio.charset.StandardCharsets.UTF_8;
import static org.apache.hadoop.ozone.OzoneConfigKeys.OZONE_OM_SNAPSHOT_COMPACTION_DAG_MAX_TIME_ALLOWED;
import static org.apache.hadoop.ozone.OzoneConfigKeys.OZONE_OM_SNAPSHOT_COMPACTION_DAG_MAX_TIME_ALLOWED_DEFAULT;
import static org.apache.hadoop.ozone.OzoneConfigKeys.OZONE_OM_SNAPSHOT_COMPACTION_DAG_PRUNE_DAEMON_RUN_INTERVAL;
import static org.apache.hadoop.ozone.OzoneConfigKeys.OZONE_OM_SNAPSHOT_PRUNE_COMPACTION_DAG_DAEMON_RUN_INTERVAL_DEFAULT;

/**
 * RocksDB checkpoint differ.
 * <p>
 * Implements Ozone Manager RocksDB compaction listener (compaction log
 * persistence and SST file hard-linking), compaction DAG construction,
 * and compaction DAG reconstruction upon OM restarts.
 * <p>
 * It is important to note that compaction log is per-DB instance. Since
 * each OM DB instance might trigger compactions at different timings.
 */
public class RocksDBCheckpointDiffer implements AutoCloseable,
    BootstrapStateHandler {

  private static final Logger LOG =
      LoggerFactory.getLogger(RocksDBCheckpointDiffer.class);

  private final String metadataDir;
  private final String sstBackupDir;
  private final String activeDBLocationStr;

  private final String compactionLogDir;

  public static final String COMPACTION_LOG_FILE_NAME_SUFFIX = ".log";

  /**
   * Marks the beginning of a comment line in the compaction log.
   */
  private static final String COMPACTION_LOG_COMMENT_LINE_PREFIX = "# ";

  /**
   * Marks the beginning of a compaction log entry.
   */
  private static final String COMPACTION_LOG_ENTRY_LINE_PREFIX = "C ";

  /**
   * Prefix for the sequence number line when writing to compaction log
   * right after taking an Ozone snapshot.
   */
  private static final String COMPACTION_LOG_SEQ_NUM_LINE_PREFIX = "S ";

  /**
   * Delimiter use to join compaction's input and output files.
   * e.g. input1,input2,input3 or output1,output2,output3
   */
  private static final String COMPACTION_LOG_ENTRY_FILE_DELIMITER = ",";

  private static final String SPACE_DELIMITER = " ";

  /**
   * Delimiter use to join compaction's input and output file set strings.
   * e.g. input1,input2,input3:output1,output2,output3
   */
  private static final String COMPACTION_LOG_ENTRY_INPUT_OUTPUT_FILES_DELIMITER
      = ":";

  /**
   * SST file extension. Must be lower case.
   * Used to trim the file extension when writing compaction entries to the log
   * to save space.
   */
  static final String SST_FILE_EXTENSION = ".sst";
  public static final int SST_FILE_EXTENSION_LENGTH =
      SST_FILE_EXTENSION.length();

  private static final int LONG_MAX_STR_LEN =
      String.valueOf(Long.MAX_VALUE).length();

  /**
   * Used during DAG reconstruction.
   */
  private long reconstructionSnapshotCreationTime;
  private String reconstructionCompactionReason;

  private final Scheduler scheduler;
  private volatile boolean closed;
  private final long maxAllowedTimeInDag;
  private final BootstrapStateHandler.Lock lock
      = new BootstrapStateHandler.Lock();

  private ColumnFamilyHandle snapshotInfoTableCFHandle;
  private static final String DAG_PRUNING_SERVICE_NAME = "CompactionDagPruningService";
  private AtomicBoolean suspended;

  private ColumnFamilyHandle compactionLogTableCFHandle;
  private ManagedRocksDB activeRocksDB;
  private ConcurrentMap<String, CompactionFileInfo> inflightCompactions;

  /**
   * For snapshot diff calculation we only need to track following column
   * families. Other column families are irrelevant for snapshot diff.
   */
  public static final Set<String> COLUMN_FAMILIES_TO_TRACK_IN_DAG =
      ImmutableSet.of("keyTable", "directoryTable", "fileTable");

  /**
   * This is a package private constructor and should not be used other than
   * testing. Caller should use RocksDBCheckpointDifferHolder#getInstance() to
   * get RocksDBCheckpointDiffer instance.
   * Note that previous compaction logs are loaded by RDBStore after this
   * object's initialization by calling loadAllCompactionLogs().
   *
   * @param metadataDirName Ozone metadata directory.
   * @param sstBackupDirName Name of the SST backup dir under metadata dir.
   * @param compactionLogDirName Name of the compaction log dir.
   * @param activeDBLocationName Active RocksDB directory's location.
   * @param configuration ConfigurationSource.
   */
  @VisibleForTesting
  RocksDBCheckpointDiffer(String metadataDirName,
                          String sstBackupDirName,
                          String compactionLogDirName,
                          String activeDBLocationName,
                          ConfigurationSource configuration) {
    Preconditions.checkNotNull(metadataDirName);
    Preconditions.checkNotNull(sstBackupDirName);
    Preconditions.checkNotNull(compactionLogDirName);
    Preconditions.checkNotNull(activeDBLocationName);

    this.metadataDir = metadataDirName;
    this.compactionLogDir =
        createCompactionLogDir(metadataDirName, compactionLogDirName);
    this.sstBackupDir = Paths.get(metadataDirName, sstBackupDirName) + "/";
    createSstBackUpDir();

    // Active DB location is used in getSSTFileSummary
    this.activeDBLocationStr = activeDBLocationName + "/";
    this.maxAllowedTimeInDag = configuration.getTimeDuration(
        OZONE_OM_SNAPSHOT_COMPACTION_DAG_MAX_TIME_ALLOWED,
        OZONE_OM_SNAPSHOT_COMPACTION_DAG_MAX_TIME_ALLOWED_DEFAULT,
        TimeUnit.MILLISECONDS);
    this.suspended = new AtomicBoolean(false);

    long pruneCompactionDagDaemonRunIntervalInMs =
        configuration.getTimeDuration(
            OZONE_OM_SNAPSHOT_COMPACTION_DAG_PRUNE_DAEMON_RUN_INTERVAL,
            OZONE_OM_SNAPSHOT_PRUNE_COMPACTION_DAG_DAEMON_RUN_INTERVAL_DEFAULT,
            TimeUnit.MILLISECONDS);

    if (pruneCompactionDagDaemonRunIntervalInMs > 0) {
      this.scheduler = new Scheduler(DAG_PRUNING_SERVICE_NAME,
          true, 1);

      this.scheduler.scheduleWithFixedDelay(
          this::pruneOlderSnapshotsWithCompactionHistory,
          pruneCompactionDagDaemonRunIntervalInMs,
          pruneCompactionDagDaemonRunIntervalInMs,
          TimeUnit.MILLISECONDS);

      this.scheduler.scheduleWithFixedDelay(
          this::pruneSstFiles,
          pruneCompactionDagDaemonRunIntervalInMs,
          pruneCompactionDagDaemonRunIntervalInMs,
          TimeUnit.MILLISECONDS
      );
    } else {
      this.scheduler = null;
    }
    this.inflightCompactions = new ConcurrentHashMap<>();
  }

  private String createCompactionLogDir(String metadataDirName,
                                        String compactionLogDirName) {

    final File parentDir = new File(metadataDirName);
    if (!parentDir.exists()) {
      if (!parentDir.mkdirs()) {
        LOG.error("Error creating compaction log parent dir.");
        return null;
      }
    }

    final String compactionLogDirectory =
        Paths.get(metadataDirName, compactionLogDirName).toString();
    File clDir = new File(compactionLogDirectory);
    if (!clDir.exists() && !clDir.mkdir()) {
      LOG.error("Error creating compaction log dir.");
      return null;
    }

    // Create a readme file explaining what the compaction log dir is for
    final Path readmePath = Paths.get(compactionLogDirectory, "_README.txt");
    final File readmeFile = new File(readmePath.toString());
    if (!readmeFile.exists()) {
      try (BufferedWriter bw = Files.newBufferedWriter(
          readmePath, StandardOpenOption.CREATE)) {
        bw.write("This directory holds Ozone Manager RocksDB compaction" +
            " logs.\nDO NOT add, change or delete any files in this directory" +
            " unless you know what you are doing.\n");
      } catch (IOException ignored) {
      }
    }

    // Append '/' to make it dir.
    return compactionLogDirectory + "/";
  }

  /**
   * Create the directory if SST backup path does not already exist.
   */
  private void createSstBackUpDir() {
    File dir = new File(this.sstBackupDir);
    if (!dir.exists() && !dir.mkdir()) {
      String errorMsg = "Failed to create SST file backup directory. "
          + "Check if OM has write permission.";
      LOG.error(errorMsg);
      throw new RuntimeException(errorMsg);
    }
  }

  @Override
  public void close() {
    if (!closed) {
      synchronized (this) {
        if (!closed) {
          closed = true;
          if (scheduler != null) {
            LOG.info("Shutting down {}.", DAG_PRUNING_SERVICE_NAME);
            scheduler.close();
          }
        }
      }
    }
  }

  // Hash table to track CompactionNode for a given SST File.
  private final ConcurrentHashMap<String, CompactionNode> compactionNodeMap =
      new ConcurrentHashMap<>();

  // We are maintaining a two way DAG. This allows easy traversal from
  // source snapshot to destination snapshot as well as the other direction.

  private final MutableGraph<CompactionNode> forwardCompactionDAG =
      GraphBuilder.directed().build();

  private final MutableGraph<CompactionNode> backwardCompactionDAG =
      GraphBuilder.directed().build();

  public static final Integer DEBUG_DAG_BUILD_UP = 2;
  public static final Integer DEBUG_DAG_TRAVERSAL = 3;
  public static final Integer DEBUG_DAG_LIVE_NODES = 4;
  public static final Integer DEBUG_READ_ALL_DB_KEYS = 5;
  private static final HashSet<Integer> DEBUG_LEVEL = new HashSet<>();

  static {
    addDebugLevel(DEBUG_DAG_BUILD_UP);
    addDebugLevel(DEBUG_DAG_TRAVERSAL);
    addDebugLevel(DEBUG_DAG_LIVE_NODES);
  }

  static {
    RocksDB.loadLibrary();
  }

  public static void addDebugLevel(Integer level) {
    DEBUG_LEVEL.add(level);
  }

  public void setRocksDBForCompactionTracking(ManagedDBOptions rocksOptions) {
    List<AbstractEventListener> events = new ArrayList<>();
    events.add(newCompactionBeginListener());
    events.add(newCompactionCompletedListener());
    rocksOptions.setListeners(events);
  }

  /**
   * Set SnapshotInfoTable DB column family handle to be used in DB listener.
   * @param snapshotInfoTableCFHandle ColumnFamilyHandle
   */
  public void setSnapshotInfoTableCFHandle(
      ColumnFamilyHandle snapshotInfoTableCFHandle) {
    Preconditions.checkNotNull(snapshotInfoTableCFHandle,
        "Column family handle should not be null");
    this.snapshotInfoTableCFHandle = snapshotInfoTableCFHandle;
  }

  /**
   * Set CompactionLogTable DB column family handle to access the table.
   * @param compactionLogTableCFHandle ColumnFamilyHandle
   */
  public synchronized void setCompactionLogTableCFHandle(
      ColumnFamilyHandle compactionLogTableCFHandle) {
    Preconditions.checkNotNull(compactionLogTableCFHandle,
        "Column family handle should not be null");
    this.compactionLogTableCFHandle = compactionLogTableCFHandle;
  }

  /**
   * Set activeRocksDB to access CompactionLogTable.
   * @param activeRocksDB RocksDB
   */
  public synchronized void setActiveRocksDB(ManagedRocksDB activeRocksDB) {
    Preconditions.checkNotNull(activeRocksDB, "RocksDB should not be null.");
    this.activeRocksDB = activeRocksDB;
  }

  /**
   * Helper method to check whether the SnapshotInfoTable column family is empty
   * in a given DB instance.
   * @param db RocksDB instance
   * @return true when column family is empty, false otherwise
   */
  private boolean isSnapshotInfoTableEmpty(RocksDB db) {
    // Can't use metadataManager.getSnapshotInfoTable().isEmpty() or use
    // any wrapper classes here. Any of those introduces circular dependency.
    // The solution here is to use raw RocksDB API.

    // There is this small gap when the db is open but the handle is not yet set
    // in RDBStore. Compaction could theoretically happen during that small
    // window. This condition here aims to handle that (falls back to not
    // skipping compaction tracking).
    if (snapshotInfoTableCFHandle == null) {
      LOG.warn("Snapshot info table column family handle is not set!");
      // Proceed to log compaction in this case
      return false;
    }

    // SnapshotInfoTable has table cache. But that wouldn't matter in this case
    // because the first SnapshotInfo entry would have been written to the DB
    // right before checkpoint happens in OMSnapshotCreateResponse.
    //
    // Note the goal of compaction DAG is to track all compactions that happened
    // _after_ a DB checkpoint is taken.

    try (ManagedRocksIterator it = ManagedRocksIterator.managed(db.newIterator(snapshotInfoTableCFHandle))) {
      it.get().seekToFirst();
      return !it.get().isValid();
    }
  }

  @VisibleForTesting
  boolean shouldSkipCompaction(byte[] columnFamilyBytes,
                               List<String> inputFiles,
                               List<String> outputFiles) {
    String columnFamily = StringUtils.bytes2String(columnFamilyBytes);

    if (!COLUMN_FAMILIES_TO_TRACK_IN_DAG.contains(columnFamily)) {
      LOG.debug("Skipping compaction for columnFamily: {}", columnFamily);
      return true;
    }

    if (inputFiles.isEmpty()) {
      LOG.debug("Compaction input files list is empty");
      return true;
    }

    if (new HashSet<>(inputFiles).equals(new HashSet<>(outputFiles))) {
      LOG.info("Skipped the compaction entry. Compaction input files: " +
          "{} and output files: {} are same.", inputFiles, outputFiles);
      return true;
    }

    return false;
  }

  private AbstractEventListener newCompactionBeginListener() {
    return new AbstractEventListener() {
      @Override
      public void onCompactionBegin(RocksDB db,
                                    CompactionJobInfo compactionJobInfo) {
        if (shouldSkipCompaction(compactionJobInfo.columnFamilyName(),
            compactionJobInfo.inputFiles(),
            compactionJobInfo.outputFiles())) {
          return;
        }

        synchronized (this) {
          if (closed) {
            return;
          }

          // Skip compaction DAG tracking if the snapshotInfoTable is empty.
          // i.e. No snapshot exists in OM.
          if (isSnapshotInfoTableEmpty(db)) {
            return;
          }
        }
        inflightCompactions.putAll(toFileInfoList(compactionJobInfo.inputFiles(), db));
        for (String file : compactionJobInfo.inputFiles()) {
          createLink(Paths.get(sstBackupDir, new File(file).getName()),
              Paths.get(file));
        }
      }
    };
  }

  private AbstractEventListener newCompactionCompletedListener() {
    return new AbstractEventListener() {
      @Override
      public void onCompactionCompleted(RocksDB db,
                                        CompactionJobInfo compactionJobInfo) {
        if (shouldSkipCompaction(compactionJobInfo.columnFamilyName(),
            compactionJobInfo.inputFiles(),
            compactionJobInfo.outputFiles())) {
          return;
        }

        long trxId = db.getLatestSequenceNumber();
        Map<String, CompactionFileInfo> inputFileCompactions = toFileInfoList(compactionJobInfo.inputFiles(), db);
        CompactionLogEntry.Builder builder;
        builder = new CompactionLogEntry.Builder(trxId,
            System.currentTimeMillis(),
            inputFileCompactions.keySet().stream()
                .map(inputFile -> {
                  if (!inflightCompactions.containsKey(inputFile)) {
                    LOG.warn("Input file not found in inflightCompactionsMap : {} which should have been added on " +
                            "compactionBeginListener.",
                        inputFile);
                  }
                  return inflightCompactions.getOrDefault(inputFile, inputFileCompactions.get(inputFile));
                })
                .collect(Collectors.toList()),
            new ArrayList<>(toFileInfoList(compactionJobInfo.outputFiles(), db).values()));

        if (LOG.isDebugEnabled()) {
          builder = builder.setCompactionReason(
              compactionJobInfo.compactionReason().toString());
        }

        CompactionLogEntry compactionLogEntry = builder.build();
        synchronized (this) {
          if (closed) {
            return;
          }

          // Skip compaction DAG tracking if the snapshotInfoTable is empty.
          // i.e. No snapshot exists in OM.
          if (isSnapshotInfoTableEmpty(db)) {
            return;
          }

          // Add the compaction log entry to Compaction log table.
          addToCompactionLogTable(compactionLogEntry);

          // Populate the DAG
          populateCompactionDAG(compactionLogEntry.getInputFileInfoList(),
              compactionLogEntry.getOutputFileInfoList(),
              compactionLogEntry.getDbSequenceNumber());
          for (String inputFile : inputFileCompactions.keySet()) {
            inflightCompactions.remove(inputFile);
          }
        }
      }
    };
  }

  @VisibleForTesting
  void addToCompactionLogTable(CompactionLogEntry compactionLogEntry) {
    String dbSequenceIdStr =
        String.valueOf(compactionLogEntry.getDbSequenceNumber());

    if (dbSequenceIdStr.length() < LONG_MAX_STR_LEN) {
      // Pad zeroes to the left to make sure it is lexicographic ordering.
      dbSequenceIdStr = org.apache.commons.lang3.StringUtils.leftPad(
          dbSequenceIdStr, LONG_MAX_STR_LEN, "0");
    }

    // Key in the transactionId-currentTime
    // Just trxId can't be used because multiple compaction might be
    // running, and it is possible no new entry was added to DB.
    // Adding current time to transactionId eliminates key collision.
    String keyString = dbSequenceIdStr + "-" +
        compactionLogEntry.getCompactionTime();

    byte[] key = keyString.getBytes(UTF_8);
    byte[] value = compactionLogEntry.getProtobuf().toByteArray();
    try {
      activeRocksDB.get().put(compactionLogTableCFHandle, key, value);
    } catch (RocksDBException exception) {
      // TODO: Revisit exception handling before merging the PR.
      throw new RuntimeException(exception);
    }
  }

  /**
   * Creates a hard link between provided link and source.
   * It doesn't throw any exception if {@link Files#createLink} throws
   * {@link FileAlreadyExistsException} while creating hard link.
   */
  private void createLink(Path link, Path source) {
    try {
      Files.createLink(link, source);
    } catch (FileAlreadyExistsException ignored) {
      // This could happen if another thread tried to create the same hard link
      // and succeeded.
      LOG.debug("SST file already exists: {}", source);
    } catch (IOException e) {
      LOG.error("Exception in creating hard link for {}", source);
      throw new RuntimeException("Failed to create hard link", e);
    }
  }

  /**
   * Get number of keys in an SST file.
   * @param filename SST filename
   * @return number of keys
   */
  private long getSSTFileSummary(String filename)
      throws RocksDBException, FileNotFoundException {

    if (!filename.endsWith(SST_FILE_EXTENSION)) {
      filename += SST_FILE_EXTENSION;
    }

    try (ManagedOptions option = new ManagedOptions();
         ManagedSstFileReader reader = new ManagedSstFileReader(option)) {

      reader.open(getAbsoluteSstFilePath(filename));

      TableProperties properties = reader.getTableProperties();
      if (LOG.isDebugEnabled()) {
        LOG.debug("{} has {} keys", filename, properties.getNumEntries());
      }
      return properties.getNumEntries();
    }
  }

  private String getAbsoluteSstFilePath(String filename)
      throws FileNotFoundException {
    if (!filename.endsWith(SST_FILE_EXTENSION)) {
      filename += SST_FILE_EXTENSION;
    }
    File sstFile = new File(sstBackupDir + filename);
    File sstFileInActiveDB = new File(activeDBLocationStr + filename);
    if (sstFile.exists()) {
      return sstBackupDir + filename;
    } else if (sstFileInActiveDB.exists()) {
      return activeDBLocationStr + filename;
    } else {
      throw new FileNotFoundException("Can't find SST file: " + filename);
    }
  }

  /**
   * Helper method to trim the filename retrieved from LiveFileMetaData.
   */
  private String trimSSTFilename(String filename) {
    if (!filename.startsWith("/")) {
      final String errorMsg = String.format(
          "Invalid start of filename: '%s'. Expected '/'", filename);
      LOG.error(errorMsg);
      throw new RuntimeException(errorMsg);
    }
    if (!filename.endsWith(SST_FILE_EXTENSION)) {
      final String errorMsg = String.format(
          "Invalid extension of file: '%s'. Expected '%s'",
          filename, SST_FILE_EXTENSION_LENGTH);
      LOG.error(errorMsg);
      throw new RuntimeException(errorMsg);
    }
    return filename.substring("/".length(),
        filename.length() - SST_FILE_EXTENSION_LENGTH);
  }

  /**
   * Read the current Live manifest for a given RocksDB instance (Active or
   * Checkpoint).
   * @param rocksDB open rocksDB instance.
   * @return a list of SST files (without extension) in the DB.
   */
  public Set<String> readRocksDBLiveFiles(ManagedRocksDB rocksDB) {
    HashSet<String> liveFiles = new HashSet<>();

    final List<String> cfs = Arrays.asList(
        org.apache.hadoop.hdds.StringUtils.bytes2String(
            RocksDB.DEFAULT_COLUMN_FAMILY), "keyTable", "directoryTable",
        "fileTable");
    // Note it retrieves only the selected column families by the descriptor
    // i.e. keyTable, directoryTable, fileTable
    List<LiveFileMetaData> liveFileMetaDataList =
        RdbUtil.getLiveSSTFilesForCFs(rocksDB, cfs);
    LOG.debug("SST File Metadata for DB: " + rocksDB.get().getName());
    for (LiveFileMetaData m : liveFileMetaDataList) {
      LOG.debug("File: {}, Level: {}", m.fileName(), m.level());
      final String trimmedFilename = trimSSTFilename(m.fileName());
      liveFiles.add(trimmedFilename);
    }
    return liveFiles;
  }

  /**
   * Process log line of compaction log text file input and populate the DAG.
   * It also adds the compaction log entry to compaction log table.
   */
  void processCompactionLogLine(String line) {

    LOG.debug("Processing line: {}", line);

    synchronized (this) {
      if (line.startsWith(COMPACTION_LOG_COMMENT_LINE_PREFIX)) {
        reconstructionCompactionReason =
            line.substring(COMPACTION_LOG_COMMENT_LINE_PREFIX.length());
      } else if (line.startsWith(COMPACTION_LOG_SEQ_NUM_LINE_PREFIX)) {
        reconstructionSnapshotCreationTime =
            getSnapshotCreationTimeFromLogLine(line);
      } else if (line.startsWith(COMPACTION_LOG_ENTRY_LINE_PREFIX)) {
        // Compaction log entry is like following:
        // C sequence_number input_files:output_files
        // where input_files and output_files are joined by ','.
        String[] lineSpilt = line.split(SPACE_DELIMITER);
        if (lineSpilt.length != 3) {
          LOG.error("Invalid line in compaction log: {}", line);
          return;
        }

        String dbSequenceNumber = lineSpilt[1];
        String[] io = lineSpilt[2]
            .split(COMPACTION_LOG_ENTRY_INPUT_OUTPUT_FILES_DELIMITER);

        if (io.length != 2) {
          if (line.endsWith(":")) {
            LOG.debug("Ignoring compaction log line for SST deletion");
          } else {
            LOG.error("Invalid line in compaction log: {}", line);
          }
          return;
        }

        String[] inputFiles = io[0].split(COMPACTION_LOG_ENTRY_FILE_DELIMITER);
        String[] outputFiles = io[1].split(COMPACTION_LOG_ENTRY_FILE_DELIMITER);
        addFileInfoToCompactionLogTable(Long.parseLong(dbSequenceNumber),
            reconstructionSnapshotCreationTime, inputFiles, outputFiles,
            reconstructionCompactionReason);
      } else {
        LOG.error("Invalid line in compaction log: {}", line);
      }
    }
  }

  /**
   * Helper to read compaction log file to the internal DAG and compaction log
   * table.
   */
  private void readCompactionLogFile(String currCompactionLogPath) {
    LOG.debug("Loading compaction log: {}", currCompactionLogPath);
    try (Stream<String> logLineStream =
        Files.lines(Paths.get(currCompactionLogPath), UTF_8)) {
      logLineStream.forEach(this::processCompactionLogLine);
    } catch (IOException ioEx) {
      throw new RuntimeException(ioEx);
    }
  }

  public void addEntriesFromLogFilesToDagAndCompactionLogTable() {
    synchronized (this) {
      reconstructionSnapshotCreationTime = 0L;
      reconstructionCompactionReason = null;
      try {
        try (Stream<Path> pathStream = Files.list(Paths.get(compactionLogDir))
            .filter(e -> e.toString().toLowerCase()
                .endsWith(COMPACTION_LOG_FILE_NAME_SUFFIX))
            .sorted()) {
          for (Path logPath : pathStream.collect(Collectors.toList())) {
            readCompactionLogFile(logPath.toString());
            // Delete the file once entries are added to compaction table
            // so that on next restart, only compaction log table is used.
            Files.delete(logPath);
          }
        }
      } catch (IOException e) {
        throw new RuntimeException("Error listing compaction log dir " +
            compactionLogDir, e);
      }
    }
  }

  /**
   * Load existing compaction log from table to the in-memory DAG.
   * This only needs to be done once during OM startup.
   */
  public void loadAllCompactionLogs() {
    synchronized (this) {
      preconditionChecksForLoadAllCompactionLogs();
      addEntriesFromLogFilesToDagAndCompactionLogTable();
      try (ManagedRocksIterator managedRocksIterator = new ManagedRocksIterator(
          activeRocksDB.get().newIterator(compactionLogTableCFHandle))) {
        managedRocksIterator.get().seekToFirst();
        while (managedRocksIterator.get().isValid()) {
          byte[] value = managedRocksIterator.get().value();
          CompactionLogEntry compactionLogEntry =
              CompactionLogEntry.getFromProtobuf(
                  CompactionLogEntryProto.parseFrom(value));
          populateCompactionDAG(compactionLogEntry.getInputFileInfoList(),
              compactionLogEntry.getOutputFileInfoList(),
              compactionLogEntry.getDbSequenceNumber());
          managedRocksIterator.get().next();
        }
      } catch (InvalidProtocolBufferException e) {
        throw new RuntimeException(e);
      }
    }
  }

  private void preconditionChecksForLoadAllCompactionLogs() {
    Preconditions.checkNotNull(compactionLogDir,
        "Compaction log directory must be set.");
    Preconditions.checkNotNull(compactionLogTableCFHandle,
        "compactionLogTableCFHandle must be set before calling " +
            "loadAllCompactionLogs.");
    Preconditions.checkNotNull(activeRocksDB,
        "activeRocksDB must be set before calling loadAllCompactionLogs.");
  }
  /**
   * Helper function that prepends SST file name with SST backup directory path
   * (or DB checkpoint path if compaction hasn't happened yet as SST files won't
   * exist in backup directory before being involved in compactions),
   * and appends the extension '.sst'.
   */
  private String getSSTFullPath(String sstFilenameWithoutExtension,
      String... dbPaths) {

    // Try to locate the SST in the backup dir first
    final Path sstPathInBackupDir = Paths.get(sstBackupDir,
        sstFilenameWithoutExtension + SST_FILE_EXTENSION);
    if (Files.exists(sstPathInBackupDir)) {
      return sstPathInBackupDir.toString();
    }

    // SST file does not exist in the SST backup dir, this means the SST file
    // has not gone through any compactions yet and is only available in the
    // src DB directory or destDB directory
    for (String dbPath : dbPaths) {
      final Path sstPathInDBDir = Paths.get(dbPath,
          sstFilenameWithoutExtension + SST_FILE_EXTENSION);
      if (Files.exists(sstPathInDBDir)) {
        return sstPathInDBDir.toString();
      }
    }

    // TODO: More graceful error handling?
    throw new RuntimeException("Unable to locate SST file: " +
        sstFilenameWithoutExtension);
  }

  /**
   * A wrapper of getSSTDiffList() that copies the SST files to the
   * `sstFilesDirForSnapDiffJob` dir for the snap diff job and returns the
   * absolute path of SST files with extension in the provided dir.
   *
   * @param src source snapshot
   * @param dest destination snapshot
   * @param sstFilesDirForSnapDiffJob dir to create hardlinks for SST files
   *                                 for snapDiff job.
   * @return A list of SST files without extension.
   *         e.g. ["/path/to/sstBackupDir/000050.sst",
   *               "/path/to/sstBackupDir/000060.sst"]
   */
  public synchronized Optional<List<String>> getSSTDiffListWithFullPath(DifferSnapshotInfo src,
                                                                        DifferSnapshotInfo dest,
                                                                        String sstFilesDirForSnapDiffJob) {

    Optional<List<String>> sstDiffList = getSSTDiffList(src, dest);

    return sstDiffList.map(diffList -> diffList.stream()
        .map(
            sst -> {
              String sstFullPath = getSSTFullPath(sst, src.getDbPath(), dest.getDbPath());
              Path link = Paths.get(sstFilesDirForSnapDiffJob,
                  sst + SST_FILE_EXTENSION);
              Path srcFile = Paths.get(sstFullPath);
              createLink(link, srcFile);
              return link.toString();
            })
        .collect(Collectors.toList()));
  }

  /**
   * Get a list of SST files that differs between src and destination snapshots.
   * <p>
   * Expected input: src is a snapshot taken AFTER the dest.
   * <p>
   * Use getSSTDiffListWithFullPath() instead if you need the full path to SSTs.
   *
   * @param src source snapshot
   * @param dest destination snapshot
   * @return A list of SST files without extension. e.g. ["000050", "000060"]
   */
  public synchronized Optional<List<String>> getSSTDiffList(DifferSnapshotInfo src,
                                                            DifferSnapshotInfo dest) {

    // TODO: Reject or swap if dest is taken after src, once snapshot chain
    //  integration is done.
    Set<String> srcSnapFiles = readRocksDBLiveFiles(src.getRocksDB());
    Set<String> destSnapFiles = readRocksDBLiveFiles(dest.getRocksDB());

    Set<String> fwdDAGSameFiles = new HashSet<>();
    Set<String> fwdDAGDifferentFiles = new HashSet<>();

    LOG.debug("Doing forward diff from src '{}' to dest '{}'",
        src.getDbPath(), dest.getDbPath());
    internalGetSSTDiffList(src, dest, srcSnapFiles, destSnapFiles,
        fwdDAGSameFiles, fwdDAGDifferentFiles);

    if (LOG.isDebugEnabled()) {
      LOG.debug("Result of diff from src '" + src.getDbPath() + "' to dest '" +
          dest.getDbPath() + "':");
      StringBuilder logSB = new StringBuilder();

      logSB.append("Fwd DAG same SST files:      ");
      for (String file : fwdDAGSameFiles) {
        logSB.append(file).append(SPACE_DELIMITER);
      }
      LOG.debug(logSB.toString());

      logSB.setLength(0);
      logSB.append("Fwd DAG different SST files: ");
      for (String file : fwdDAGDifferentFiles) {
        logSB.append(file).append(SPACE_DELIMITER);
      }
      LOG.debug("{}", logSB);
    }

    // Check if the DAG traversal was able to reach all the destination SST files.
    for (String destSnapFile : destSnapFiles) {
      if (!fwdDAGSameFiles.contains(destSnapFile) && !fwdDAGDifferentFiles.contains(destSnapFile)) {
        return Optional.empty();
      }
    }

    if (src.getTablePrefixes() != null && !src.getTablePrefixes().isEmpty()) {
      RocksDiffUtils.filterRelevantSstFiles(fwdDAGDifferentFiles, src.getTablePrefixes(), compactionNodeMap,
          src.getRocksDB(), dest.getRocksDB());
    }
    return Optional.of(new ArrayList<>(fwdDAGDifferentFiles));
  }

  /**
   * Core getSSTDiffList logic.
   * <p>
   * For each SST in the src snapshot, traverse the DAG to find its final
   * successors.  If any of those successors match an SST in the dest
   * snapshot, add it to the sameFiles map (as it doesn't need further
   * diffing).  Otherwise, add it to the differentFiles map, as it will
   * need further diffing.
   */
  synchronized void internalGetSSTDiffList(
      DifferSnapshotInfo src,
      DifferSnapshotInfo dest,
      Set<String> srcSnapFiles,
      Set<String> destSnapFiles,
      Set<String> sameFiles,
      Set<String> differentFiles) {

    Preconditions.checkArgument(sameFiles.isEmpty(), "Set must be empty");
    Preconditions.checkArgument(differentFiles.isEmpty(), "Set must be empty");

    for (String fileName : srcSnapFiles) {
      if (destSnapFiles.contains(fileName)) {
        LOG.debug("Source '{}' and destination '{}' share the same SST '{}'",
            src.getDbPath(), dest.getDbPath(), fileName);
        sameFiles.add(fileName);
        continue;
      }

      CompactionNode infileNode = compactionNodeMap.get(fileName);
      if (infileNode == null) {
        LOG.debug("Source '{}' SST file '{}' is never compacted",
            src.getDbPath(), fileName);
        differentFiles.add(fileName);
        continue;
      }

      LOG.debug("Expanding SST file: {}", fileName);
      Set<CompactionNode> currentLevel = new HashSet<>();
      currentLevel.add(infileNode);
      // Traversal level/depth indicator for debug print
      int level = 1;
      while (!currentLevel.isEmpty()) {
        LOG.debug("Traversal level: {}. Current level has {} nodes.",
            level++, currentLevel.size());

        if (level >= 1000000) {
          final String errorMsg = String.format(
                  "Graph traversal level exceeded allowed maximum (%d). "
                  + "This could be due to invalid input generating a "
                  + "loop in the traversal path. Same SSTs found so far: %s, "
                  + "different SSTs: %s", level, sameFiles, differentFiles);
          LOG.error(errorMsg);
          // Clear output in case of error. Expect fall back to full diff
          sameFiles.clear();
          differentFiles.clear();
          // TODO: Revisit error handling here. Use custom exception?
          throw new RuntimeException(errorMsg);
        }

        final Set<CompactionNode> nextLevel = new HashSet<>();
        for (CompactionNode current : currentLevel) {
          LOG.debug("Processing node: '{}'", current.getFileName());
          if (current.getSnapshotGeneration() < dest.getSnapshotGeneration()) {
            LOG.debug("Current node's snapshot generation '{}' "
                    + "reached destination snapshot's '{}'. "
                    + "Src '{}' and dest '{}' have different SST file: '{}'",
                current.getSnapshotGeneration(), dest.getSnapshotGeneration(),
                src.getDbPath(), dest.getDbPath(), current.getFileName());
            differentFiles.add(current.getFileName());
            continue;
          }

          Set<CompactionNode> successors =
              forwardCompactionDAG.successors(current);
          if (successors.isEmpty()) {
            LOG.debug("No further compaction happened to the current file. " +
                "Src '{}' and dest '{}' have different file: {}",
                src.getDbPath(), dest.getDbPath(), current.getFileName());
            differentFiles.add(current.getFileName());
            continue;
          }

          for (CompactionNode nextNode : successors) {
            if (sameFiles.contains(nextNode.getFileName()) ||
                differentFiles.contains(nextNode.getFileName())) {
              LOG.debug("Skipping known processed SST: {}",
                  nextNode.getFileName());
              continue;
            }

            if (destSnapFiles.contains(nextNode.getFileName())) {
              LOG.debug("Src '{}' and dest '{}' have the same SST: {}",
                  src.getDbPath(), dest.getDbPath(), nextNode.getFileName());
              sameFiles.add(nextNode.getFileName());
              continue;
            }

            // Queue different SST to the next level
            LOG.debug("Src '{}' and dest '{}' have a different SST: {}",
                src.getDbPath(), dest.getDbPath(), nextNode.getFileName());
            nextLevel.add(nextNode);
          }
        }
        currentLevel = nextLevel;
      }
    }
  }

  public String getMetadataDir() {
    return metadataDir;
  }

  static class NodeComparator
      implements Comparator<CompactionNode>, Serializable {
    public int compare(CompactionNode a, CompactionNode b) {
      return a.getFileName().compareToIgnoreCase(b.getFileName());
    }

    @Override
    public Comparator<CompactionNode> reversed() {
      return null;
    }
  }

  @VisibleForTesting
  void dumpCompactionNodeTable() {
    List<CompactionNode> nodeList = compactionNodeMap.values().stream()
        .sorted(new NodeComparator()).collect(Collectors.toList());
    for (CompactionNode n : nodeList) {
      LOG.debug("File '{}' total keys: {}",
          n.getFileName(), n.getTotalNumberOfKeys());
      LOG.debug("File '{}' cumulative keys: {}",
          n.getFileName(), n.getCumulativeKeysReverseTraversal());
    }
  }

  @VisibleForTesting
  public MutableGraph<CompactionNode> getForwardCompactionDAG() {
    return forwardCompactionDAG;
  }

  @VisibleForTesting
  public MutableGraph<CompactionNode> getBackwardCompactionDAG() {
    return backwardCompactionDAG;
  }

  /**
   * Helper method to add a new file node to the DAG.
   * @return CompactionNode
   */
  private CompactionNode addNodeToDAG(String file, long seqNum, String startKey,
                                      String endKey, String columnFamily) {
    long numKeys = 0L;
    try {
      numKeys = getSSTFileSummary(file);
    } catch (RocksDBException e) {
      LOG.warn("Can't get num of keys in SST '{}': {}", file, e.getMessage());
    } catch (FileNotFoundException e) {
      LOG.info("Can't find SST '{}'", file);
    }

    CompactionNode fileNode = new CompactionNode(file, numKeys,
        seqNum, startKey, endKey, columnFamily);

    forwardCompactionDAG.addNode(fileNode);
    backwardCompactionDAG.addNode(fileNode);

    return fileNode;
  }

  /**
   * Populate the compaction DAG with input and output SST files lists.
   * @param inputFiles List of compaction input files.
   * @param outputFiles List of compaction output files.
   * @param seqNum DB transaction sequence number.
   */
  private void populateCompactionDAG(List<CompactionFileInfo> inputFiles,
                                     List<CompactionFileInfo> outputFiles,
                                     long seqNum) {

    if (LOG.isDebugEnabled()) {
      LOG.debug("Input files: {} -> Output files: {}", inputFiles, outputFiles);
    }

    for (CompactionFileInfo outfile : outputFiles) {
      final CompactionNode outfileNode = compactionNodeMap.computeIfAbsent(
          outfile.getFileName(),

          file -> addNodeToDAG(file, seqNum, outfile.getStartKey(),
              outfile.getEndKey(), outfile.getColumnFamily()));


      for (CompactionFileInfo infile : inputFiles) {
        final CompactionNode infileNode = compactionNodeMap.computeIfAbsent(
            infile.getFileName(),

            file -> addNodeToDAG(file, seqNum, infile.getStartKey(),
                infile.getEndKey(), infile.getColumnFamily()));

        // Draw the edges
        if (!outfileNode.getFileName().equals(infileNode.getFileName())) {
          forwardCompactionDAG.putEdge(outfileNode, infileNode);
          backwardCompactionDAG.putEdge(infileNode, outfileNode);
        }
      }
    }
  }

  private void addFileInfoToCompactionLogTable(
      long dbSequenceNumber,
      long creationTime,
      String[] inputFiles,
      String[] outputFiles,
      String compactionReason
  ) {
    List<CompactionFileInfo> inputFileInfoList = Arrays.stream(inputFiles)
        .map(inputFile -> new CompactionFileInfo.Builder(inputFile).build())
        .collect(Collectors.toList());
    List<CompactionFileInfo> outputFileInfoList = Arrays.stream(outputFiles)
        .map(outputFile -> new CompactionFileInfo.Builder(outputFile).build())
        .collect(Collectors.toList());

    CompactionLogEntry.Builder builder =
        new CompactionLogEntry.Builder(dbSequenceNumber, creationTime,
            inputFileInfoList, outputFileInfoList);
    if (compactionReason != null) {
      builder.setCompactionReason(compactionReason);
    }

    addToCompactionLogTable(builder.build());
  }

  /**
   * This is the task definition which is run periodically by the service
   * executor at fixed delay.
   * It looks for snapshots in compaction DAG which are older than the allowed
   * time to be in compaction DAG and removes them from the DAG.
   */
  public void pruneOlderSnapshotsWithCompactionHistory() {
    if (!shouldRun()) {
      return;
    }
    Pair<Set<String>, List<byte[]>> fileNodeToKeyPair =
        getOlderFileNodes();
    Set<String> lastCompactionSstFiles = fileNodeToKeyPair.getLeft();
    List<byte[]> keysToRemove = fileNodeToKeyPair.getRight();

    Set<String> sstFileNodesRemoved =
        pruneSstFileNodesFromDag(lastCompactionSstFiles);

    if (CollectionUtils.isNotEmpty(sstFileNodesRemoved)) {
      LOG.info("Removing SST files: {} as part of compaction DAG pruning.",
          sstFileNodesRemoved);
    }

    try (BootstrapStateHandler.Lock lock = getBootstrapStateLock().lock()) {
      removeSstFiles(sstFileNodesRemoved);
      removeKeyFromCompactionLogTable(keysToRemove);
    } catch (InterruptedException e) {
      throw new RuntimeException(e);
    }
  }


  /**
   * Returns the list of input files from the compaction entries which are
   * older than the maximum allowed in the compaction DAG.
   */
  private synchronized Pair<Set<String>, List<byte[]>> getOlderFileNodes() {
    long compactionLogPruneStartTime = System.currentTimeMillis();
    Set<String> compactionNodes = new HashSet<>();
    List<byte[]> keysToRemove = new ArrayList<>();

    try (ManagedRocksIterator managedRocksIterator = new ManagedRocksIterator(
        activeRocksDB.get().newIterator(compactionLogTableCFHandle))) {
      managedRocksIterator.get().seekToFirst();
      while (managedRocksIterator.get().isValid()) {
        CompactionLogEntry compactionLogEntry = CompactionLogEntry
            .getFromProtobuf(CompactionLogEntryProto
                .parseFrom(managedRocksIterator.get().value()));

        if (compactionLogPruneStartTime -
            compactionLogEntry.getCompactionTime() < maxAllowedTimeInDag) {
          break;
        }

        compactionLogEntry.getInputFileInfoList()
            .forEach(inputFileInfo ->
                compactionNodes.add(inputFileInfo.getFileName()));
        keysToRemove.add(managedRocksIterator.get().key());
        managedRocksIterator.get().next();

      }
    } catch (InvalidProtocolBufferException exception) {
      // TODO: Handle this properly before merging the PR.
      throw new RuntimeException(exception);
    }
    return Pair.of(compactionNodes, keysToRemove);
  }

  private synchronized void removeKeyFromCompactionLogTable(
      List<byte[]> keysToRemove) {
    try {
      for (byte[] key: keysToRemove) {
        activeRocksDB.get().delete(compactionLogTableCFHandle, key);
      }
    } catch (RocksDBException exception) {
      // TODO Handle exception properly before merging the PR.
      throw new RuntimeException(exception);
    }
  }

  /**
   * Deletes the SST files from the backup directory if exists.
   */
  private void removeSstFiles(Set<String> sstFileNodes) {
    for (String sstFileNode: sstFileNodes) {
      File file =
          new File(sstBackupDir + "/" + sstFileNode + SST_FILE_EXTENSION);
      try {
        Files.deleteIfExists(file.toPath());
      } catch (IOException exception) {
        LOG.warn("Failed to delete SST file: " + sstFileNode, exception);
      }
    }
  }

  /**
   * Prunes forward and backward DAGs when oldest snapshot with compaction
   * history gets deleted.
   */
  public Set<String> pruneSstFileNodesFromDag(Set<String> sstFileNodes) {
    Set<CompactionNode> startNodes = new HashSet<>();
    for (String sstFileNode : sstFileNodes) {
      CompactionNode infileNode = compactionNodeMap.get(sstFileNode);
      if (infileNode == null) {
        LOG.warn("Compaction node doesn't exist for sstFile: {}.", sstFileNode);
        continue;
      }

      startNodes.add(infileNode);
    }

    synchronized (this) {
      pruneBackwardDag(backwardCompactionDAG, startNodes);
      Set<String> sstFilesPruned = pruneForwardDag(forwardCompactionDAG,
          startNodes);

      // Remove SST file nodes from compactionNodeMap too,
      // since those nodes won't be needed after clean up.
      sstFilesPruned.forEach(compactionNodeMap::remove);
      return sstFilesPruned;
    }
  }

  /**
   * Prunes backward DAG's upstream from the level, that needs to be removed.
   */
  @VisibleForTesting
  Set<String> pruneBackwardDag(MutableGraph<CompactionNode> backwardDag,
                               Set<CompactionNode> startNodes) {
    Set<String> removedFiles = new HashSet<>();
    Set<CompactionNode> currentLevel = startNodes;

    synchronized (this) {
      while (!currentLevel.isEmpty()) {
        Set<CompactionNode> nextLevel = new HashSet<>();
        for (CompactionNode current : currentLevel) {
          if (!backwardDag.nodes().contains(current)) {
            continue;
          }

          nextLevel.addAll(backwardDag.predecessors(current));
          backwardDag.removeNode(current);
          removedFiles.add(current.getFileName());
        }
        currentLevel = nextLevel;
      }
    }

    return removedFiles;
  }

  /**
   * Prunes forward DAG's downstream from the level that needs to be removed.
   */
  @VisibleForTesting
  Set<String> pruneForwardDag(MutableGraph<CompactionNode> forwardDag,
                              Set<CompactionNode> startNodes) {
    Set<String> removedFiles = new HashSet<>();
    Set<CompactionNode> currentLevel = new HashSet<>(startNodes);

    synchronized (this) {
      while (!currentLevel.isEmpty()) {
        Set<CompactionNode> nextLevel = new HashSet<>();
        for (CompactionNode current : currentLevel) {
          if (!forwardDag.nodes().contains(current)) {
            continue;
          }

          nextLevel.addAll(forwardDag.successors(current));
          forwardDag.removeNode(current);
          removedFiles.add(current.getFileName());
        }

        currentLevel = nextLevel;
      }
    }

    return removedFiles;
  }

  private long getSnapshotCreationTimeFromLogLine(String logLine) {
    // Remove `S ` from the line.
    String line =
        logLine.substring(COMPACTION_LOG_SEQ_NUM_LINE_PREFIX.length());

    String[] splits = line.split(SPACE_DELIMITER);
    Preconditions.checkArgument(splits.length == 3,
        "Snapshot info log statement has more than expected parameters.");

    return Long.parseLong(splits[2]);
  }

  public String getSSTBackupDir() {
    return sstBackupDir;
  }

  public String getCompactionLogDir() {
    return compactionLogDir;
  }

  /**
   * Defines the task that removes SST files from backup directory which are
   * not needed to generate snapshot diff using compaction DAG to clean
   * the disk space.
   * We can’t simply delete input files in the compaction completed listener
   * because it is not known which of input files are from previous compaction
   * and which were created after the compaction.
   * We can remove SST files which were created from the compaction because
   * those are not needed to generate snapshot diff. These files are basically
   * non-leaf nodes of the DAG.
   */
  public void pruneSstFiles() {
    if (!shouldRun()) {
      return;
    }

    Set<String> nonLeafSstFiles;
    // This is synchronized because compaction thread can update the compactionDAG and can be in situation
    // when nodes are added to the graph, but arcs are still in progress.
    // Hence, the lock is taken.
    synchronized (this) {
      nonLeafSstFiles = forwardCompactionDAG.nodes().stream()
          .filter(node -> !forwardCompactionDAG.successors(node).isEmpty())
          .map(node -> node.getFileName())
          .collect(Collectors.toSet());
    }

    if (CollectionUtils.isNotEmpty(nonLeafSstFiles)) {
      LOG.info("Removing SST files: {} as part of SST file pruning.",
          nonLeafSstFiles);
    }

    try (BootstrapStateHandler.Lock lock = getBootstrapStateLock().lock()) {
      removeSstFiles(nonLeafSstFiles);
    } catch (InterruptedException e) {
      throw new RuntimeException(e);
    }
  }

  public boolean shouldRun() {
    return !suspended.get();
  }

  @VisibleForTesting
  public boolean debugEnabled(Integer level) {
    return DEBUG_LEVEL.contains(level);
  }

  @VisibleForTesting
  public static Logger getLog() {
    return LOG;
  }

  @VisibleForTesting
  public ConcurrentHashMap<String, CompactionNode> getCompactionNodeMap() {
    return compactionNodeMap;
  }

  @VisibleForTesting
  public void resume() {
    suspended.set(false);
  }

  @VisibleForTesting
  public void suspend() {
    suspended.set(true);
  }

  /**
   * Holder for RocksDBCheckpointDiffer instance.
   * This is to protect from creating more than one instance of
   * RocksDBCheckpointDiffer per RocksDB dir and use the single instance per dir
   * throughout the whole OM process.
   */
  public static class RocksDBCheckpointDifferHolder {
    private static final ConcurrentMap<String, RocksDBCheckpointDiffer>
        INSTANCE_MAP = new ConcurrentHashMap<>();

    public static RocksDBCheckpointDiffer getInstance(
        String metadataDirName,
        String sstBackupDirName,
        String compactionLogDirName,
        String activeDBLocationName,
        ConfigurationSource configuration
    ) {
      return INSTANCE_MAP.computeIfAbsent(metadataDirName, (key) ->
          new RocksDBCheckpointDiffer(metadataDirName,
              sstBackupDirName,
              compactionLogDirName,
              activeDBLocationName,
              configuration));
    }

    /**
     * Close RocksDBCheckpointDiffer object if value is present for the key.
     * @param cacheKey cacheKey is metadataDirName path which is used as key
     *                for cache.
     */
    public static void invalidateCacheEntry(String cacheKey) {
      IOUtils.close(LOG, INSTANCE_MAP.remove(cacheKey));
    }
  }

  @Override
  public BootstrapStateHandler.Lock getBootstrapStateLock() {
    return lock;
  }

  public void pngPrintMutableGraph(String filePath, GraphType graphType)
      throws IOException {
    Objects.requireNonNull(filePath, "Image file path is required.");
    Objects.requireNonNull(graphType, "Graph type is required.");

    PrintableGraph graph;
    synchronized (this) {
      graph = new PrintableGraph(backwardCompactionDAG, graphType);
    }

    graph.generateImage(filePath);
  }

  private Map<String, CompactionFileInfo> toFileInfoList(List<String> sstFiles, RocksDB db) {
    if (CollectionUtils.isEmpty(sstFiles)) {
      return Collections.emptyMap();
    }
    Map<String, LiveFileMetaData> liveFileMetaDataMap = ManagedRocksDB.getLiveMetadataForSSTFiles(db);
    Map<String, CompactionFileInfo> response = new HashMap<>();
    for (String sstFile : sstFiles) {
      String fileName = FilenameUtils.getBaseName(sstFile);
      CompactionFileInfo fileInfo =
          new CompactionFileInfo.Builder(fileName).setValues(liveFileMetaDataMap.get(fileName)).build();
      response.put(sstFile, fileInfo);
    }
    return response;
  }

<<<<<<< HEAD
  @VisibleForTesting
  static boolean shouldSkipNode(CompactionNode node,
                                Map<String, String> columnFamilyToPrefixMap) {
    // This is for backward compatibility. Before the compaction log table
    // migration, startKey, endKey and columnFamily information is not persisted
    // in compaction log files.
    // Also for the scenario when there is an exception in reading SST files
    // for the file node.
    if (node.getStartKey() == null || node.getEndKey() == null ||
        node.getColumnFamily() == null) {
      LOG.debug("Compaction node with fileName: {} doesn't have startKey, " +
          "endKey and columnFamily details.", node.getFileName());
      return false;
    }

    if (MapUtils.isEmpty(columnFamilyToPrefixMap)) {
      LOG.debug("Provided columnFamilyToPrefixMap is null or empty.");
      return false;
    }

    if (!columnFamilyToPrefixMap.containsKey(node.getColumnFamily())) {
      LOG.debug("SstFile node: {} is for columnFamily: {} while filter map " +
              "contains columnFamilies: {}.", node.getFileName(),
          node.getColumnFamily(), columnFamilyToPrefixMap.keySet());
      return true;
    }

    String keyPrefix = columnFamilyToPrefixMap.get(node.getColumnFamily());
    return !RocksDiffUtils.isKeyWithPrefixPresent(keyPrefix, node.getStartKey(),
        node.getEndKey());
  }

  ConcurrentMap<String, CompactionFileInfo> getInflightCompactions() {
    return inflightCompactions;
  }
=======
  private CompactionFileInfo toFileInfo(String sstFile,
                                        ManagedOptions options,
                                        ManagedReadOptions readOptions) {
    final int fileNameOffset = sstFile.lastIndexOf("/") + 1;
    String fileName = sstFile.substring(fileNameOffset,
        sstFile.length() - SST_FILE_EXTENSION_LENGTH);
    CompactionFileInfo.Builder fileInfoBuilder =
        new CompactionFileInfo.Builder(fileName);

    try (ManagedSstFileReader fileReader = new ManagedSstFileReader(options)) {
      fileReader.open(sstFile);
      String columnFamily = StringUtils.bytes2String(fileReader.getTableProperties().getColumnFamilyName());
      try (ManagedSstFileReaderIterator iterator =
               ManagedSstFileReaderIterator.managed(fileReader.newIterator(readOptions))) {
        iterator.get().seekToFirst();
        String startKey = StringUtils.bytes2String(iterator.get().key());
        iterator.get().seekToLast();
        String endKey = StringUtils.bytes2String(iterator.get().key());
        fileInfoBuilder.setStartRange(startKey)
            .setEndRange(endKey)
            .setColumnFamily(columnFamily);
      }
    } catch (RocksDBException rocksDBException) {
      // Ideally it should not happen. If it does just log the exception.
      // And let the compaction complete without the exception.
      // Throwing exception in compaction listener could fail the RocksDB.
      // In case of exception, compaction node will be missing start key,
      // end key and column family. And during diff calculation it will
      // continue the traversal as it was before HDDS-8940.
      LOG.warn("Failed to read SST file: {}.", sstFile, rocksDBException);
    }
    return fileInfoBuilder.build();
  }

>>>>>>> 66ccc252
}<|MERGE_RESOLUTION|>--- conflicted
+++ resolved
@@ -35,11 +35,7 @@
 
 import com.google.protobuf.InvalidProtocolBufferException;
 import org.apache.commons.collections.CollectionUtils;
-<<<<<<< HEAD
-import org.apache.commons.collections.MapUtils;
 import org.apache.commons.io.FilenameUtils;
-=======
->>>>>>> 66ccc252
 import org.apache.commons.lang3.tuple.Pair;
 import org.apache.hadoop.hdds.StringUtils;
 import org.apache.hadoop.hdds.conf.ConfigurationSource;
@@ -1485,76 +1481,7 @@
     return response;
   }
 
-<<<<<<< HEAD
-  @VisibleForTesting
-  static boolean shouldSkipNode(CompactionNode node,
-                                Map<String, String> columnFamilyToPrefixMap) {
-    // This is for backward compatibility. Before the compaction log table
-    // migration, startKey, endKey and columnFamily information is not persisted
-    // in compaction log files.
-    // Also for the scenario when there is an exception in reading SST files
-    // for the file node.
-    if (node.getStartKey() == null || node.getEndKey() == null ||
-        node.getColumnFamily() == null) {
-      LOG.debug("Compaction node with fileName: {} doesn't have startKey, " +
-          "endKey and columnFamily details.", node.getFileName());
-      return false;
-    }
-
-    if (MapUtils.isEmpty(columnFamilyToPrefixMap)) {
-      LOG.debug("Provided columnFamilyToPrefixMap is null or empty.");
-      return false;
-    }
-
-    if (!columnFamilyToPrefixMap.containsKey(node.getColumnFamily())) {
-      LOG.debug("SstFile node: {} is for columnFamily: {} while filter map " +
-              "contains columnFamilies: {}.", node.getFileName(),
-          node.getColumnFamily(), columnFamilyToPrefixMap.keySet());
-      return true;
-    }
-
-    String keyPrefix = columnFamilyToPrefixMap.get(node.getColumnFamily());
-    return !RocksDiffUtils.isKeyWithPrefixPresent(keyPrefix, node.getStartKey(),
-        node.getEndKey());
-  }
-
   ConcurrentMap<String, CompactionFileInfo> getInflightCompactions() {
     return inflightCompactions;
   }
-=======
-  private CompactionFileInfo toFileInfo(String sstFile,
-                                        ManagedOptions options,
-                                        ManagedReadOptions readOptions) {
-    final int fileNameOffset = sstFile.lastIndexOf("/") + 1;
-    String fileName = sstFile.substring(fileNameOffset,
-        sstFile.length() - SST_FILE_EXTENSION_LENGTH);
-    CompactionFileInfo.Builder fileInfoBuilder =
-        new CompactionFileInfo.Builder(fileName);
-
-    try (ManagedSstFileReader fileReader = new ManagedSstFileReader(options)) {
-      fileReader.open(sstFile);
-      String columnFamily = StringUtils.bytes2String(fileReader.getTableProperties().getColumnFamilyName());
-      try (ManagedSstFileReaderIterator iterator =
-               ManagedSstFileReaderIterator.managed(fileReader.newIterator(readOptions))) {
-        iterator.get().seekToFirst();
-        String startKey = StringUtils.bytes2String(iterator.get().key());
-        iterator.get().seekToLast();
-        String endKey = StringUtils.bytes2String(iterator.get().key());
-        fileInfoBuilder.setStartRange(startKey)
-            .setEndRange(endKey)
-            .setColumnFamily(columnFamily);
-      }
-    } catch (RocksDBException rocksDBException) {
-      // Ideally it should not happen. If it does just log the exception.
-      // And let the compaction complete without the exception.
-      // Throwing exception in compaction listener could fail the RocksDB.
-      // In case of exception, compaction node will be missing start key,
-      // end key and column family. And during diff calculation it will
-      // continue the traversal as it was before HDDS-8940.
-      LOG.warn("Failed to read SST file: {}.", sstFile, rocksDBException);
-    }
-    return fileInfoBuilder.build();
-  }
-
->>>>>>> 66ccc252
 }