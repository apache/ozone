--- conflicted
+++ resolved
@@ -1206,23 +1206,13 @@
   }
 
   @VisibleForTesting
-<<<<<<< HEAD
-  public static Logger getLog() {
-    return LOG;
-  }
-
-  @VisibleForTesting
-  public ConcurrentMap<String, CompactionNode> getCompactionNodeMap() {
-    return compactionDag.getCompactionMap();
-=======
   public boolean debugEnabled(Integer level) {
     return DEBUG_LEVEL.contains(level);
   }
 
   @VisibleForTesting
   public ConcurrentHashMap<String, CompactionNode> getCompactionNodeMap() {
-    return compactionNodeMap;
->>>>>>> 93613c1c
+    return compactionDag.compactionNodeMap;
   }
 
   @VisibleForTesting
