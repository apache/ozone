/*
 * Licensed to the Apache Software Foundation (ASF) under one
 * or more contributor license agreements.  See the NOTICE file
 * distributed with this work for additional information
 * regarding copyright ownership.  The ASF licenses this file
 * to you under the Apache License, Version 2.0 (the
 * "License"); you may not use this file except in compliance
 * with the License.  You may obtain a copy of the License at
 * <p>
 * http://www.apache.org/licenses/LICENSE-2.0
 * <p>
 * Unless required by applicable law or agreed to in writing, software
 * distributed under the License is distributed on an "AS IS" BASIS,
 * WITHOUT WARRANTIES OR CONDITIONS OF ANY KIND, either express or implied.
 * See the License for the specific language governing permissions and
 * limitations under the License.
 */
package org.apache.ozone.rocksdiff;

import com.google.common.annotations.VisibleForTesting;
import com.google.common.base.Preconditions;
import com.google.common.graph.GraphBuilder;
import com.google.common.graph.MutableGraph;
import java.util.LinkedList;
import java.util.Queue;
import java.util.concurrent.Executors;
import java.util.concurrent.ScheduledExecutorService;
import java.util.concurrent.TimeUnit;
import org.apache.commons.lang3.StringUtils;
import org.apache.commons.lang3.tuple.Pair;
import org.rocksdb.AbstractEventListener;
import org.rocksdb.ColumnFamilyDescriptor;
import org.rocksdb.ColumnFamilyHandle;
import org.rocksdb.ColumnFamilyOptions;
import org.rocksdb.CompactionJobInfo;
import org.rocksdb.DBOptions;
import org.rocksdb.LiveFileMetaData;
import org.rocksdb.Options;
import org.rocksdb.ReadOptions;
import org.rocksdb.RocksDB;
import org.rocksdb.RocksDBException;
import org.rocksdb.SstFileReader;
import org.rocksdb.SstFileReaderIterator;
import org.rocksdb.TableProperties;
import org.slf4j.Logger;
import org.slf4j.LoggerFactory;

import java.io.BufferedWriter;
import java.io.File;
import java.io.IOException;
import java.io.Serializable;
import java.nio.file.FileAlreadyExistsException;
import java.nio.file.Files;
import java.nio.file.Path;
import java.nio.file.Paths;
import java.nio.file.StandardOpenOption;
import java.util.ArrayList;
import java.util.Comparator;
import java.util.HashSet;
import java.util.List;
import java.util.Map;
<<<<<<< HEAD
=======
import java.util.Scanner;
>>>>>>> 1ee08317
import java.util.Set;
import java.util.concurrent.ConcurrentHashMap;
import java.util.stream.Collectors;
import java.util.stream.Stream;

import static java.nio.charset.StandardCharsets.UTF_8;
import static java.util.Arrays.asList;

// TODO
//  8. Handle bootstrapping rocksDB for a new OM follower node
//      - new node will receive Active object store as well as all existing
//      rocksDB checkpoints.
//      - This bootstrapping should also receive the compaction-DAG information
//  9. Handle rebuilding the DAG for a lagging follower. There are two cases
//      - recieve RATIS transactions to replay. Nothing needs to be done in
//      thise case.
//      - Getting the DB sync. This case needs to handle getting the
//      compaction-DAG information as well.

/**
 * RocksDB checkpoint differ.
 * <p>
 * Implements Ozone Manager RocksDB compaction listener (compaction log
 * persistence and SST file hard-linking), compaction DAG construction,
 * and compaction DAG reconstruction upon OM restarts.
 * <p>
 * It is important to note that compaction log is per-DB instance. Since
 * each OM DB instance might trigger compactions at different timings.
 */
public class RocksDBCheckpointDiffer implements AutoCloseable {

  private static final Logger LOG =
      LoggerFactory.getLogger(RocksDBCheckpointDiffer.class);

  private final String sstBackupDir;
  private final String activeDBLocationStr;

  private String compactionLogDir = null;

  /**
   * Compaction log path for DB compaction history persistence.
   * This is the source of truth for in-memory SST DAG reconstruction upon
   * OM restarts.
   * <p>
   * Initialized to the latest sequence number on OM startup. The log also rolls
   * over (gets appended to a new file) whenever an Ozone snapshot is taken.
   */
  private volatile String currentCompactionLogPath = null;

  private static final String COMPACTION_LOG_FILENAME_SUFFIX = ".log";

  /**
   * Marks the beginning of a comment line in the compaction log.
   */
  private static final String COMPACTION_LOG_COMMENT_LINE_PREFIX = "# ";

  /**
   * Marks the beginning of a compaction log entry.
   */
  private static final String COMPACTION_LOG_ENTRY_LINE_PREFIX = "C ";

  /**
   * Prefix for the sequence number line when writing to compaction log
   * right after taking an Ozone snapshot.
   */
  private static final String COMPACTION_LOG_SEQNUM_LINE_PREFIX = "S ";

  /**
   * SST file extension. Must be lower case.
   * Used to trim the file extension when writing compaction entries to the log
   * to save space.
   */
  private static final String SST_FILE_EXTENSION = ".sst";
  private static final int SST_FILE_EXTENSION_LENGTH =
      SST_FILE_EXTENSION.length();

  private static final int LONG_MAX_STRLEN =
      String.valueOf(Long.MAX_VALUE).length();

  /**
   * Used during DAG reconstruction.
   */
  private long reconstructionSnapshotGeneration;
  private String reconstructionLastSnapshotID;

  /**
   * Dummy object that acts as a write lock in compaction listener.
   */
  private final Object compactionListenerWriteLock = new Object();
  /**
   * Flag for testing. Skips SST file summary reader.
   */
  private boolean skipGetSSTFileSummary = false;
<<<<<<< HEAD

  /**
   * A queue which keeps the snapshot in shorted order of their creations time.
   * It is used by DAG pruning daemon to remove snapshots older than allowed
   * time in compaction DAG.
   */
  private final Queue<Pair<Long, String>> snapshots = new LinkedList<>();

  private final ScheduledExecutorService executor;
  private final long maxAllowedTimeInDag;
=======
>>>>>>> 1ee08317

  /**
   * Constructor.
   * Note that previous compaction logs are loaded by RDBStore after this
   * object's initialization by calling loadAllCompactionLogs().
   *
   * @param metadataDir Ozone metadata directory.
   * @param sstBackupDir Name of the SST backup dir under metadata dir.
   * @param compactionLogDirName Name of the compaction log dir.
   * @param activeDBLocation Active RocksDB directory's location.
   * @param maxTimeAllowedForSnapshotInDagInMs Time after which snapshot will be
   *                                           pruned from the DAG by daemon.
   * @param pruneCompactionDagDaemonRunIntervalInMs Internal at which DAG
   *                                               pruning daemon will run.
   */
  public RocksDBCheckpointDiffer(String metadataDir,
                                 String sstBackupDir,
                                 String compactionLogDirName,
                                 File activeDBLocation,
                                 long maxTimeAllowedForSnapshotInDagInMs,
                                 long pruneCompactionDagDaemonRunIntervalInMs) {
    setCompactionLogDir(metadataDir, compactionLogDirName);

    this.sstBackupDir = Paths.get(metadataDir, sstBackupDir) + "/";

    // Create the directory if SST backup path does not already exist
    File dir = new File(this.sstBackupDir);
    if (!dir.exists() && !dir.mkdir()) {
      final String errorMsg = "Failed to create SST file backup directory. "
          + "Check if OM has write permission.";
      LOG.error(errorMsg);
      throw new RuntimeException(errorMsg);
    }

    // Active DB location is used in getSSTFileSummary
    this.activeDBLocationStr = activeDBLocation.toString() + "/";

    this.maxAllowedTimeInDag = maxTimeAllowedForSnapshotInDagInMs;
    this.executor = Executors.newSingleThreadScheduledExecutor();
    this.executor.scheduleWithFixedDelay(
        this::pruneOlderSnapshotsWithCompactionHistory,
        0,
        pruneCompactionDagDaemonRunIntervalInMs,
        TimeUnit.MILLISECONDS);
  }

  /**
   * This constructor is only meant for unit testing.
   */
  @VisibleForTesting
  RocksDBCheckpointDiffer() {
    this.skipGetSSTFileSummary = true;
    this.sstBackupDir = null;
    this.activeDBLocationStr = null;
    this.executor = null;
    this.maxAllowedTimeInDag = 0;
  }

  /**
   * This constructor is only meant for unit testing.
   */
  @VisibleForTesting
  RocksDBCheckpointDiffer() {
    this.skipGetSSTFileSummary = true;
    this.sstBackupDir = null;
    this.activeDBLocationStr = null;
  }

  private void setCompactionLogDir(String metadataDir,
      String compactionLogDirName) {

    final File parentDir = new File(metadataDir);
    if (!parentDir.exists()) {
      if (!parentDir.mkdir()) {
        LOG.error("Error creating compaction log parent dir.");
        return;
      }
    }

    this.compactionLogDir =
        Paths.get(metadataDir, compactionLogDirName).toString();
    File clDir = new File(compactionLogDir);
    if (!clDir.exists() && !clDir.mkdir()) {
      LOG.error("Error creating compaction log dir.");
      return;
    }

    // Create a readme file explaining what the compaction log dir is for
    final Path readmePath = Paths.get(compactionLogDir, "_README.txt");
    final File readmeFile = new File(readmePath.toString());
    if (!readmeFile.exists()) {
      try (BufferedWriter bw = Files.newBufferedWriter(
          readmePath, StandardOpenOption.CREATE)) {
        bw.write("This directory holds Ozone Manager RocksDB compaction logs.\n"
            + "DO NOT add, change or delete any files in this directory unless "
            + "you know what you are doing.\n");
      } catch (IOException ignored) {
      }
    }

    // Append /
    this.compactionLogDir += "/";
  }

  /**
   * Set the current compaction log filename with a given RDB sequence number.
   * @param latestSequenceNum latest sequence number of RDB.
   */
  public void setCurrentCompactionLog(long latestSequenceNum) {
    String latestSequenceIdStr = String.valueOf(latestSequenceNum);

    if (latestSequenceIdStr.length() < LONG_MAX_STRLEN) {
      // Pad zeroes to the left for ordered file listing when sorted
      // alphabetically.
      latestSequenceIdStr =
          StringUtils.leftPad(latestSequenceIdStr, LONG_MAX_STRLEN, "0");
    }

    // Local temp variable for storing the new compaction log file path
    final String newCompactionLog =
        compactionLogDir + latestSequenceIdStr + COMPACTION_LOG_FILENAME_SUFFIX;

    File clFile = new File(newCompactionLog);
    if (clFile.exists()) {
      LOG.warn("Compaction log exists: {}. Will append", newCompactionLog);
    }

    this.currentCompactionLogPath = newCompactionLog;

    // Create empty file if it doesn't exist
    appendToCurrentCompactionLog("");
  }

<<<<<<< HEAD
  @Override
  public void close() throws Exception {
    if (executor != null) {
      executor.shutdown();
    }
  }

=======
>>>>>>> 1ee08317
  // Hash table to track CompactionNode for a given SST File.
  private final ConcurrentHashMap<String, CompactionNode> compactionNodeMap =
      new ConcurrentHashMap<>();

  // We are maintaining a two way DAG. This allows easy traversal from
  // source snapshot to destination snapshot as well as the other direction.

  private final MutableGraph<CompactionNode> forwardCompactionDAG =
      GraphBuilder.directed().build();

  private final MutableGraph<CompactionNode> backwardCompactionDAG =
      GraphBuilder.directed().build();

  public static final Integer DEBUG_DAG_BUILD_UP = 2;
  public static final Integer DEBUG_DAG_TRAVERSAL = 3;
  public static final Integer DEBUG_DAG_LIVE_NODES = 4;
  public static final Integer DEBUG_READ_ALL_DB_KEYS = 5;
  private static final HashSet<Integer> DEBUG_LEVEL = new HashSet<>();

  static {
    addDebugLevel(DEBUG_DAG_BUILD_UP);
    addDebugLevel(DEBUG_DAG_TRAVERSAL);
    addDebugLevel(DEBUG_DAG_LIVE_NODES);
  }

  static {
    RocksDB.loadLibrary();
  }

  public static void addDebugLevel(Integer level) {
    DEBUG_LEVEL.add(level);
  }

  /**
   * Append (then flush) to the current compaction log file path.
   * Note: This does NOT automatically append newline to the log.
   */
  private synchronized void appendToCurrentCompactionLog(String content) {
    if (currentCompactionLogPath == null) {
      LOG.error("Unable to append compaction log. "
          + "Compaction log path is not set. "
          + "Please check initialization.");
      throw new RuntimeException("Compaction log path not set");
    }
    try (BufferedWriter bw = Files.newBufferedWriter(
        Paths.get(currentCompactionLogPath),
        StandardOpenOption.CREATE, StandardOpenOption.APPEND)) {
      bw.write(content);
      bw.flush();
    } catch (IOException e) {
      throw new RuntimeException("Failed to append compaction log to " +
          currentCompactionLogPath, e);
    }
  }

  /**
   * Append a sequence number to the compaction log (roughly) when an Ozone
   * snapshot (RDB checkpoint) is taken.
   */
  public void appendSequenceNumberToCompactionLog(long sequenceNum,
<<<<<<< HEAD
                                                  String snapshotID,
                                                  String snapshotDir,
                                                  long creationTime) {
    final String line = COMPACTION_LOG_SEQNUM_LINE_PREFIX + sequenceNum +
        " " + snapshotID + " " + snapshotDir + " " + creationTime + "\n";
=======
      String snapshotID) {
    final String line = COMPACTION_LOG_SEQNUM_LINE_PREFIX + sequenceNum +
        " " + snapshotID + "\n";
>>>>>>> 1ee08317
    appendToCurrentCompactionLog(line);
    snapshots.add(Pair.of(creationTime, snapshotDir));
  }

  /**
   * Takes {@link org.rocksdb.Options}.
   */
  public void setRocksDBForCompactionTracking(Options rocksOptions,
      List<AbstractEventListener> list) {
    list.add(newCompactionBeginListener());
    list.add(newCompactionCompletedListener());
    rocksOptions.setListeners(list);
  }

  public void setRocksDBForCompactionTracking(Options rocksOptions) {
    setRocksDBForCompactionTracking(rocksOptions, new ArrayList<>());
  }

  /**
   * Takes {@link org.rocksdb.DBOptions}.
   */
  public void setRocksDBForCompactionTracking(DBOptions rocksOptions,
      List<AbstractEventListener> list) {
    list.add(newCompactionBeginListener());
    list.add(newCompactionCompletedListener());
    rocksOptions.setListeners(list);
  }

  public void setRocksDBForCompactionTracking(DBOptions rocksOptions)
      throws RocksDBException {
    setRocksDBForCompactionTracking(rocksOptions, new ArrayList<>());
  }

  private AbstractEventListener newCompactionBeginListener() {
    return new AbstractEventListener() {
      @Override
      public void onCompactionBegin(RocksDB db,
          CompactionJobInfo compactionJobInfo) {

        // TODO: Skip (return) if no snapshot has been taken yet

        // Note the current compaction listener implementation does not
        // differentiate which column family each SST store. It is tracking
        // all SST files.

        synchronized (compactionListenerWriteLock) {

          if (compactionJobInfo.inputFiles().size() == 0) {
            LOG.error("Compaction input files list is empty");
            return;
          }

          // Create hardlink backups for the SST files that are going
          // to be deleted after this RDB compaction.
          for (String file : compactionJobInfo.inputFiles()) {
            LOG.debug("Creating hard link for '{}'", file);
            String saveLinkFileName =
                sstBackupDir + new File(file).getName();
            Path link = Paths.get(saveLinkFileName);
            Path srcFile = Paths.get(file);
            try {
              Files.createLink(link, srcFile);
            } catch (FileAlreadyExistsException ignored) {
              // This could happen if a previous compaction is a "trivial move",
              // where output SSTs files are exactly the same as input files.
              // Those SSTs are simply moved to the next level without rewrites
              // or renames.
              LOG.debug("SST file already exists: {}", file);
            } catch (IOException e) {
              LOG.error("Exception in creating hard link for {}", file);
              throw new RuntimeException("Failed to create hard link", e);
            }
          }

        }
      }
    };
  }

  private AbstractEventListener newCompactionCompletedListener() {
    return new AbstractEventListener() {
      @Override
      public void onCompactionCompleted(RocksDB db,
          CompactionJobInfo compactionJobInfo) {

        // TODO: Skip (return) if no snapshot has been taken yet

        synchronized (compactionListenerWriteLock) {

          if (compactionJobInfo.inputFiles().isEmpty()) {
            LOG.error("Compaction input files list is empty");
            return;
          }

          final StringBuilder sb = new StringBuilder();

          if (LOG.isDebugEnabled()) {
            // Print compaction reason for this entry in the log file
            // e.g. kLevelL0FilesNum / kLevelMaxLevelSize.
            sb.append(COMPACTION_LOG_COMMENT_LINE_PREFIX)
                .append(compactionJobInfo.compactionReason())
                .append('\n');
          }

          // Mark the beginning of a compaction log
          sb.append(COMPACTION_LOG_ENTRY_LINE_PREFIX);

          // Trim DB path, only keep the SST file name
          final int filenameOffset =
              compactionJobInfo.inputFiles().get(0).lastIndexOf("/") + 1;

          // Append the list of input files
          final List<String> inputFiles = compactionJobInfo.inputFiles();
          // Trim the file path, leave only the SST file name without extension
          inputFiles.replaceAll(s -> s.substring(
              filenameOffset, s.length() - SST_FILE_EXTENSION_LENGTH));
          final String inputFilesJoined = String.join(",", inputFiles);
          sb.append(inputFilesJoined);

          // Insert delimiter between input files an output files
          sb.append(':');

          // Append the list of output files
          final List<String> outputFiles = compactionJobInfo.outputFiles();
          outputFiles.replaceAll(s -> s.substring(
              filenameOffset, s.length() - SST_FILE_EXTENSION_LENGTH));
          final String outputFilesJoined = String.join(",", outputFiles);
          sb.append(outputFilesJoined);

          // End of line
          sb.append('\n');

          // Write input and output file names to compaction log
          appendToCurrentCompactionLog(sb.toString());

          // Populate the DAG
          // TODO: Once SnapshotChainManager is put into use, set snapshotID to
          //  snapshotChainManager.getLatestGlobalSnapshot()
          populateCompactionDAG(inputFiles, outputFiles, null,
              db.getLatestSequenceNumber());
        }
      }
    };
  }

  /**
   * Get number of keys in an SST file.
   * @param filename SST filename
   * @return number of keys
   */
  private long getSSTFileSummary(String filename) throws RocksDBException {

    if (skipGetSSTFileSummary) {
      // For testing only
      return 1L;
    }

    if (!filename.endsWith(SST_FILE_EXTENSION)) {
      filename += SST_FILE_EXTENSION;
    }

    Options option = new Options();
    SstFileReader reader = new SstFileReader(option);

    reader.open(getAbsoluteSstFilePath(filename));

    TableProperties properties = reader.getTableProperties();
    if (LOG.isDebugEnabled()) {
      LOG.debug("{} has {} keys", filename, properties.getNumEntries());
    }
    return properties.getNumEntries();
  }

  private String getAbsoluteSstFilePath(String filename) {
    if (!filename.endsWith(SST_FILE_EXTENSION)) {
      filename += SST_FILE_EXTENSION;
    }
    File sstFile = new File(sstBackupDir + filename);
    File sstFileInActiveDB = new File(activeDBLocationStr + filename);
    if (sstFile.exists()) {
      return sstBackupDir + filename;
    } else if (sstFileInActiveDB.exists()) {
      return activeDBLocationStr + filename;
    } else {
      throw new RuntimeException("Can't find SST file: " + filename);
    }
  }

  /**
   * Helper method to trim the filename retrieved from LiveFileMetaData.
   */
  private String trimSSTFilename(String filename) {
    if (!filename.startsWith("/")) {
      final String errorMsg = String.format(
          "Invalid start of filename: '%s'. Expected '/'", filename);
      LOG.error(errorMsg);
      throw new RuntimeException(errorMsg);
    }
    if (!filename.endsWith(SST_FILE_EXTENSION)) {
      final String errorMsg = String.format(
          "Invalid extension of file: '%s'. Expected '%s'",
          filename, SST_FILE_EXTENSION_LENGTH);
      LOG.error(errorMsg);
      throw new RuntimeException(errorMsg);
    }
    return filename.substring("/".length(),
        filename.length() - SST_FILE_EXTENSION_LENGTH);
  }

  /**
   * Get a list of relevant column family descriptors.
   * @param cfOpts ColumnFamilyOptions
   * @return List of ColumnFamilyDescriptor
   */
  @VisibleForTesting
  static List<ColumnFamilyDescriptor> getCFDescriptorList(
      ColumnFamilyOptions cfOpts) {
    return asList(
        new ColumnFamilyDescriptor(RocksDB.DEFAULT_COLUMN_FAMILY, cfOpts),
        new ColumnFamilyDescriptor("keyTable".getBytes(UTF_8), cfOpts),
        new ColumnFamilyDescriptor("directoryTable".getBytes(UTF_8), cfOpts),
        new ColumnFamilyDescriptor("fileTable".getBytes(UTF_8), cfOpts)
    );
  }

  /**
   * Read the current Live manifest for a given RocksDB instance (Active or
   * Checkpoint).
   * @param dbPathArg path to a RocksDB directory
   * @return a list of SST files (without extension) in the DB.
   */
  public HashSet<String> readRocksDBLiveFiles(String dbPathArg) {
    RocksDB rocksDB = null;
    HashSet<String> liveFiles = new HashSet<>();

    final ColumnFamilyOptions cfOpts = new ColumnFamilyOptions();
    final List<ColumnFamilyDescriptor> cfDescriptors =
        getCFDescriptorList(cfOpts);
    final List<ColumnFamilyHandle> columnFamilyHandles = new ArrayList<>();

    try (DBOptions dbOptions = new DBOptions()
        .setParanoidChecks(true)) {

      rocksDB = RocksDB.openReadOnly(dbOptions, dbPathArg,
          cfDescriptors, columnFamilyHandles);
      // Note it retrieves only the selected column families by the descriptor
      // i.e. keyTable, directoryTable, fileTable
      List<LiveFileMetaData> liveFileMetaDataList =
          rocksDB.getLiveFilesMetaData();
      LOG.debug("SST File Metadata for DB: " + dbPathArg);
      for (LiveFileMetaData m : liveFileMetaDataList) {
        LOG.debug("File: {}, Level: {}", m.fileName(), m.level());
        final String trimmedFilename = trimSSTFilename(m.fileName());
        liveFiles.add(trimmedFilename);
      }
    } catch (RocksDBException e) {
      LOG.error("Error during RocksDB operation: {}", e.getMessage());
      e.printStackTrace();
    } finally {
      if (rocksDB != null) {
        rocksDB.close();
      }
      cfOpts.close();
    }
    return liveFiles;
  }

  /**
   * Process each line of compaction log text file input and populate the DAG.
   */
  synchronized void processCompactionLogLine(String line) {

    LOG.debug("Processing line: {}", line);

    if (line.startsWith("#")) {
      // Skip comments
      LOG.debug("Comment line, skipped");
    } else if (line.startsWith(COMPACTION_LOG_SEQNUM_LINE_PREFIX)) {
      // Read sequence number, and snapshot ID
      LOG.debug("Reading sequence number as snapshot generation, "
          + "and snapshot ID");
<<<<<<< HEAD
      String[] splits = line.split(" ");
      assert (splits.length == 5);

      reconstructionSnapshotGeneration = Long.parseLong(splits[1]);
      reconstructionLastSnapshotID = splits[2];
      String snapshotDir = splits[3];
      long createdAt = Long.parseLong(splits[4]);
      snapshots.add(Pair.of(createdAt, snapshotDir));
=======
      final String trimmedStr =
          line.substring(COMPACTION_LOG_SEQNUM_LINE_PREFIX.length()).trim();
      final Scanner input = new Scanner(trimmedStr);
      // This would the snapshot generation for the nodes to come
      reconstructionSnapshotGeneration = input.nextLong();
      // This is the snapshotID assigned to every single CompactionNode to come
      reconstructionLastSnapshotID = input.nextLine().trim();
>>>>>>> 1ee08317
    } else if (line.startsWith(COMPACTION_LOG_ENTRY_LINE_PREFIX)) {
      // Read compaction log entry

      // Trim the beginning
      line = line.substring(COMPACTION_LOG_ENTRY_LINE_PREFIX.length());
      final String[] io = line.split(":");
      if (io.length != 2) {
        if (line.endsWith(":")) {
          LOG.debug("Ignoring compaction log line for SST deletion");
        } else {
          LOG.error("Invalid line in compaction log: {}", line);
        }
        return;
      }
      final String[] inputFiles = io[0].split(",");
      final String[] outputFiles = io[1].split(",");
      populateCompactionDAG(asList(inputFiles), asList(outputFiles),
          reconstructionLastSnapshotID, reconstructionSnapshotGeneration);
    } else {
      LOG.error("Invalid line in compaction log: {}", line);
    }
  }

  /**
   * Helper to read compaction log to the internal DAG.
   */
  private void readCompactionLogToDAG(String currCompactionLogPath) {
    LOG.debug("Loading compaction log: {}", currCompactionLogPath);
    try (Stream<String> logLineStream =
        Files.lines(Paths.get(currCompactionLogPath), UTF_8)) {
      logLineStream.forEach(this::processCompactionLogLine);
    } catch (IOException ioEx) {
      throw new RuntimeException(ioEx);
    }
  }

  /**
   * Load existing compaction log files to the in-memory DAG.
   * This only needs to be done once during OM startup.
   */
  public synchronized void loadAllCompactionLogs() {
    if (compactionLogDir == null) {
      throw new RuntimeException("Compaction log directory must be set first");
    }
    reconstructionSnapshotGeneration = 0L;
    try {
      try (Stream<Path> pathStream = Files.list(Paths.get(compactionLogDir))
          .filter(e -> e.toString().toLowerCase()
              .endsWith(COMPACTION_LOG_FILENAME_SUFFIX))
          .sorted()) {
        for (Path logPath : pathStream.collect(Collectors.toList())) {
          readCompactionLogToDAG(logPath.toString());
        }
      }
    } catch (IOException e) {
      throw new RuntimeException("Error listing compaction log dir " +
          compactionLogDir, e);
    }
  }

  /**
   * Get a list of SST files that differs between src and destination snapshots.
   * <p>
   * Expected input: src is a snapshot taken AFTER the dest.
   *
   * @param src source snapshot
   * @param dest destination snapshot
   */
  public synchronized List<String> getSSTDiffList(
      DifferSnapshotInfo src, DifferSnapshotInfo dest) {

    // TODO: Reject or swap if dest is taken after src, once snapshot chain
    //  integration is done.

    HashSet<String> srcSnapFiles = readRocksDBLiveFiles(src.getDbPath());
    HashSet<String> destSnapFiles = readRocksDBLiveFiles(dest.getDbPath());

    HashSet<String> fwdDAGSameFiles = new HashSet<>();
    HashSet<String> fwdDAGDifferentFiles = new HashSet<>();

    LOG.debug("Doing forward diff from src '{}' to dest '{}'",
        src.getDbPath(), dest.getDbPath());
    internalGetSSTDiffList(src, dest, srcSnapFiles, destSnapFiles,
        forwardCompactionDAG, fwdDAGSameFiles, fwdDAGDifferentFiles);

    if (LOG.isDebugEnabled()) {
      LOG.debug("Result of diff from src '" + src.getDbPath() + "' to dest '" +
          dest.getDbPath() + "':");
      StringBuilder logSB = new StringBuilder();

      logSB.append("Fwd DAG same SST files:      ");
      for (String file : fwdDAGSameFiles) {
        logSB.append(file).append(" ");
      }
      LOG.debug(logSB.toString());

      logSB.setLength(0);
      logSB.append("Fwd DAG different SST files: ");
      for (String file : fwdDAGDifferentFiles) {
        logSB.append(file).append(" ");
      }
      LOG.debug("{}", logSB);
    }

    if (src.getTablePrefixes() != null && !src.getTablePrefixes().isEmpty()) {
      filterRelevantSstFiles(fwdDAGDifferentFiles, src.getTablePrefixes());
    }

    return new ArrayList<>(fwdDAGDifferentFiles);
  }

  public void filterRelevantSstFiles(Set<String> inputFiles,
      Map<String, String> tableToPrefixMap) {
    for (String filename : inputFiles) {
      String filepath = getAbsoluteSstFilePath(filename);
      try (SstFileReader sstFileReader = new SstFileReader(new Options())) {
        sstFileReader.open(filepath);
        TableProperties properties = sstFileReader.getTableProperties();
        String tableName = new String(properties.getColumnFamilyName(), UTF_8);
        if (tableToPrefixMap.containsKey(tableName)) {
          String prefix = tableToPrefixMap.get(tableName);
          SstFileReaderIterator iterator =
              sstFileReader.newIterator(new ReadOptions());
          iterator.seekToFirst();
          String firstKey = RocksDiffUtils
              .constructBucketKey(new String(iterator.key(), UTF_8));
          iterator.seekToLast();
          String lastKey = RocksDiffUtils
              .constructBucketKey(new String(iterator.key(), UTF_8));
          if (!RocksDiffUtils
              .isKeyWithPrefixPresent(prefix, firstKey, lastKey)) {
            inputFiles.remove(filename);
          }
        } else {
          // entry from other tables
          inputFiles.remove(filename);
        }
      } catch (RocksDBException e) {
        e.printStackTrace();
      }
    }
  }

  /**
   * Core getSSTDiffList logic.
   * <p>
   * For each SST in the src snapshot, traverse the DAG to find its final
   * successors.  If any of those successors match an SST in the dest
   * snapshot, add it to the sameFiles map (as it doesn't need further
   * diffing).  Otherwise, add it to the differentFiles map, as it will
   * need further diffing.
   */
  void internalGetSSTDiffList(
      DifferSnapshotInfo src, DifferSnapshotInfo dest,
      Set<String> srcSnapFiles, Set<String> destSnapFiles,
      MutableGraph<CompactionNode> mutableGraph,
      Set<String> sameFiles, Set<String> differentFiles) {

    // Sanity check
    Preconditions.checkArgument(sameFiles.isEmpty(), "Set must be empty");
    Preconditions.checkArgument(differentFiles.isEmpty(), "Set must be empty");

    for (String fileName : srcSnapFiles) {
      if (destSnapFiles.contains(fileName)) {
        LOG.debug("Source '{}' and destination '{}' share the same SST '{}'",
            src.getDbPath(), dest.getDbPath(), fileName);
        sameFiles.add(fileName);
        continue;
      }

      CompactionNode infileNode = compactionNodeMap.get(fileName);
      if (infileNode == null) {
        LOG.debug("Source '{}' SST file '{}' is never compacted",
            src.getDbPath(), fileName);
        differentFiles.add(fileName);
        continue;
      }

      LOG.debug("Expanding SST file: {}", fileName);
      Set<CompactionNode> currentLevel = new HashSet<>();
      currentLevel.add(infileNode);
      // Traversal level/depth indicator for debug print
      int level = 1;
      while (!currentLevel.isEmpty()) {
        LOG.debug("Traversal level: {}. Current level has {} nodes.",
            level++, currentLevel.size());

        if (level >= 1000000) {
          final String errorMsg = String.format(
                  "Graph traversal level exceeded allowed maximum (%d). "
                  + "This could be due to invalid input generating a "
                  + "loop in the traversal path. Same SSTs found so far: %s, "
                  + "different SSTs: %s", level, sameFiles, differentFiles);
          LOG.error(errorMsg);
          // Clear output in case of error. Expect fall back to full diff
          sameFiles.clear();
          differentFiles.clear();
          // TODO: Revisit error handling here. Use custom exception?
          throw new RuntimeException(errorMsg);
        }

        final Set<CompactionNode> nextLevel = new HashSet<>();
        for (CompactionNode current : currentLevel) {
          LOG.debug("Processing node: {}", current.getFileName());
          if (current.getSnapshotGeneration() < dest.getSnapshotGeneration()) {
            LOG.debug("Current node's snapshot generation '{}' "
                    + "reached destination snapshot's '{}'. "
                    + "Src '{}' and dest '{}' have different SST file: '{}'",
                current.getSnapshotGeneration(), dest.getSnapshotGeneration(),
                src.getDbPath(), dest.getDbPath(), current.getFileName());
            differentFiles.add(current.getFileName());
            continue;
          }

          Set<CompactionNode> successors = mutableGraph.successors(current);
          if (successors.isEmpty()) {
            LOG.debug("No further compaction happened to the current file. " +
                "Src '{}' and dest '{}' have different file: {}",
                src.getDbPath(), dest.getDbPath(), current.getFileName());
            differentFiles.add(current.getFileName());
            continue;
          }

          for (CompactionNode node : successors) {
            if (sameFiles.contains(node.getFileName()) ||
                differentFiles.contains(node.getFileName())) {
              LOG.debug("Skipping known processed SST: {}", node.getFileName());
              continue;
            }

            if (destSnapFiles.contains(node.getFileName())) {
              LOG.debug("Src '{}' and dest '{}' have the same SST: {}",
                  src.getDbPath(), dest.getDbPath(), node.getFileName());
              sameFiles.add(node.getFileName());
              continue;
            }

            // Queue different SST to the next level
            LOG.debug("Src '{}' and dest '{}' have a different SST: {}",
                src.getDbPath(), dest.getDbPath(), node.getFileName());
            nextLevel.add(node);
          }
        }
        currentLevel = nextLevel;
      }
    }
  }

  static class NodeComparator
      implements Comparator<CompactionNode>, Serializable {
    public int compare(CompactionNode a, CompactionNode b) {
      return a.getFileName().compareToIgnoreCase(b.getFileName());
    }

    @Override
    public Comparator<CompactionNode> reversed() {
      return null;
    }
  }

  @VisibleForTesting
  void dumpCompactionNodeTable() {
    List<CompactionNode> nodeList = compactionNodeMap.values().stream()
        .sorted(new NodeComparator()).collect(Collectors.toList());
    for (CompactionNode n : nodeList) {
      LOG.debug("File '{}' total keys: {}",
          n.getFileName(), n.getTotalNumberOfKeys());
      LOG.debug("File '{}' cumulative keys: {}",
          n.getFileName(), n.getCumulativeKeysReverseTraversal());
    }
  }

  public MutableGraph<CompactionNode> getForwardCompactionDAG() {
    return forwardCompactionDAG;
  }

  public MutableGraph<CompactionNode> getBackwardCompactionDAG() {
    return backwardCompactionDAG;
  }

  /**
   * Helper method to add a new file node to the DAG.
   * @return CompactionNode
   */
  private CompactionNode addNodeToDAG(String file, String snapshotID,
      long seqNum) {
    long numKeys = 0L;
    try {
      numKeys = getSSTFileSummary(file);
    } catch (RocksDBException e) {
      LOG.warn("Can't get num of keys in SST '{}': {}", file, e.getMessage());
    }
    CompactionNode fileNode = new CompactionNode(
        file, snapshotID, numKeys, seqNum);
    forwardCompactionDAG.addNode(fileNode);
    backwardCompactionDAG.addNode(fileNode);

    return fileNode;
  }

  /**
   * Populate the compaction DAG with input and output SST files lists.
   * @param inputFiles List of compaction input files.
   * @param outputFiles List of compaction output files.
   * @param snapshotId Snapshot ID for debugging purpose. In fact, this can be
   *                   arbitrary String as long as it helps debugging.
   * @param seqNum DB transaction sequence number.
   */
  private void populateCompactionDAG(List<String> inputFiles,
      List<String> outputFiles, String snapshotId, long seqNum) {

    if (LOG.isDebugEnabled()) {
      LOG.debug("Input files: {} -> Output files: {}", inputFiles, outputFiles);
    }

    for (String outfile : outputFiles) {
      final CompactionNode outfileNode = compactionNodeMap.computeIfAbsent(
          outfile, file -> addNodeToDAG(file, snapshotId, seqNum));

      for (String infile : inputFiles) {
        final CompactionNode infileNode = compactionNodeMap.computeIfAbsent(
            infile, file -> addNodeToDAG(file, snapshotId, seqNum));
        // Draw the edges
        if (!outfileNode.getFileName().equals(infileNode.getFileName())) {
          forwardCompactionDAG.putEdge(outfileNode, infileNode);
          backwardCompactionDAG.putEdge(infileNode, outfileNode);
        }
      }
    }

  }

<<<<<<< HEAD
  /**
   * This is the task definition which is run periodically by the service
   * executor at fixed delay.
   * It looks for snapshots in compaction DAG which are older than the allowed
   * time to be in compaction DAG and removes them from the DAG.
   */
  public void pruneOlderSnapshotsWithCompactionHistory() {
    String snapshotDir = null;
    long currentTimeMillis = System.currentTimeMillis();

    while (!snapshots.isEmpty() &&
        (currentTimeMillis - snapshots.peek().getLeft())
            > maxAllowedTimeInDag) {
      snapshotDir = snapshots.poll().getRight();
    }

    if (snapshotDir != null) {
      pruneSnapshotFileNodesFromDag(snapshotDir);
    }
  }

  /**
   * Prunes forward and backward DAGs when oldest snapshot with compaction
   * history gets deleted.
   */
  public void pruneSnapshotFileNodesFromDag(String snapshotDir) {
    Set<String> snapshotSstFiles = readRocksDBLiveFiles(snapshotDir);
    if (snapshotSstFiles.isEmpty()) {
      LOG.info("Snapshot '{}' doesn't have any sst file to remove.",
          snapshotDir);
      return;
    }

    Set<CompactionNode> startNodes = new HashSet<>();
    for (String sstFile: snapshotSstFiles) {
      CompactionNode infileNode = compactionNodeMap.get(sstFile);
      if (infileNode == null) {
        LOG.error("Compaction node doesn't exist for sstFile: {}.", sstFile);
        continue;
      }

      startNodes.add(infileNode);
    }

    pruneBackwardDag(backwardCompactionDAG, startNodes);
    Set<String> sstFilesPruned = pruneForwardDag(forwardCompactionDAG,
        startNodes);

    LOG.info("Pruned SST nodes from DAG: {}.", sstFilesPruned);
  }

  /**
   * Prunes backward DAG's upstream from the level, that needs to be removed.
   */
  @VisibleForTesting
  Set<String> pruneBackwardDag(MutableGraph<CompactionNode> backwardDag,
                               Set<CompactionNode> startNodes) {
    Set<String> removedFiles = new HashSet<>();
    Set<CompactionNode> currentLevel = startNodes;

    while (!currentLevel.isEmpty()) {
      Set<CompactionNode> nextLevel = new HashSet<>();
      for (CompactionNode current : currentLevel) {
        if (!backwardDag.nodes().contains(current)) {
          continue;
        }

        nextLevel.addAll(backwardDag.predecessors(current));
        backwardDag.removeNode(current);
        removedFiles.add(current.getFileName());
      }
      currentLevel = nextLevel;
    }

    return removedFiles;
  }

  /**
   * Prunes forward DAG's downstream from the level that needs to be removed.
   */
  @VisibleForTesting
  Set<String> pruneForwardDag(MutableGraph<CompactionNode> forwardDag,
                              Set<CompactionNode> startNodes) {
    Set<String> removedFiles = new HashSet<>();
    Set<CompactionNode> currentLevel = new HashSet<>(startNodes);

    while (!currentLevel.isEmpty()) {
      Set<CompactionNode> nextLevel = new HashSet<>();
      for (CompactionNode current : currentLevel) {
        if (!forwardDag.nodes().contains(current)) {
          continue;
        }

        nextLevel.addAll(forwardDag.successors(current));
        forwardDag.removeNode(current);
        removedFiles.add(current.getFileName());
      }

      currentLevel = nextLevel;
    }

    return removedFiles;
  }

=======
>>>>>>> 1ee08317
  @VisibleForTesting
  public boolean debugEnabled(Integer level) {
    return DEBUG_LEVEL.contains(level);
  }

  @VisibleForTesting
  public static Logger getLog() {
    return LOG;
  }

  @VisibleForTesting
  public ConcurrentHashMap<String, CompactionNode> getCompactionNodeMap() {
    return compactionNodeMap;
  }

}<|MERGE_RESOLUTION|>--- conflicted
+++ resolved
@@ -59,10 +59,6 @@
 import java.util.HashSet;
 import java.util.List;
 import java.util.Map;
-<<<<<<< HEAD
-=======
-import java.util.Scanner;
->>>>>>> 1ee08317
 import java.util.Set;
 import java.util.concurrent.ConcurrentHashMap;
 import java.util.stream.Collectors;
@@ -156,7 +152,6 @@
    * Flag for testing. Skips SST file summary reader.
    */
   private boolean skipGetSSTFileSummary = false;
-<<<<<<< HEAD
 
   /**
    * A queue which keeps the snapshot in shorted order of their creations time.
@@ -167,8 +162,6 @@
 
   private final ScheduledExecutorService executor;
   private final long maxAllowedTimeInDag;
-=======
->>>>>>> 1ee08317
 
   /**
    * Constructor.
@@ -302,7 +295,6 @@
     appendToCurrentCompactionLog("");
   }
 
-<<<<<<< HEAD
   @Override
   public void close() throws Exception {
     if (executor != null) {
@@ -310,8 +302,6 @@
     }
   }
 
-=======
->>>>>>> 1ee08317
   // Hash table to track CompactionNode for a given SST File.
   private final ConcurrentHashMap<String, CompactionNode> compactionNodeMap =
       new ConcurrentHashMap<>();
@@ -372,17 +362,11 @@
    * snapshot (RDB checkpoint) is taken.
    */
   public void appendSequenceNumberToCompactionLog(long sequenceNum,
-<<<<<<< HEAD
                                                   String snapshotID,
                                                   String snapshotDir,
                                                   long creationTime) {
     final String line = COMPACTION_LOG_SEQNUM_LINE_PREFIX + sequenceNum +
         " " + snapshotID + " " + snapshotDir + " " + creationTime + "\n";
-=======
-      String snapshotID) {
-    final String line = COMPACTION_LOG_SEQNUM_LINE_PREFIX + sequenceNum +
-        " " + snapshotID + "\n";
->>>>>>> 1ee08317
     appendToCurrentCompactionLog(line);
     snapshots.add(Pair.of(creationTime, snapshotDir));
   }
@@ -664,7 +648,6 @@
       // Read sequence number, and snapshot ID
       LOG.debug("Reading sequence number as snapshot generation, "
           + "and snapshot ID");
-<<<<<<< HEAD
       String[] splits = line.split(" ");
       assert (splits.length == 5);
 
@@ -673,15 +656,6 @@
       String snapshotDir = splits[3];
       long createdAt = Long.parseLong(splits[4]);
       snapshots.add(Pair.of(createdAt, snapshotDir));
-=======
-      final String trimmedStr =
-          line.substring(COMPACTION_LOG_SEQNUM_LINE_PREFIX.length()).trim();
-      final Scanner input = new Scanner(trimmedStr);
-      // This would the snapshot generation for the nodes to come
-      reconstructionSnapshotGeneration = input.nextLong();
-      // This is the snapshotID assigned to every single CompactionNode to come
-      reconstructionLastSnapshotID = input.nextLine().trim();
->>>>>>> 1ee08317
     } else if (line.startsWith(COMPACTION_LOG_ENTRY_LINE_PREFIX)) {
       // Read compaction log entry
 
@@ -1014,7 +988,6 @@
 
   }
 
-<<<<<<< HEAD
   /**
    * This is the task definition which is run periodically by the service
    * executor at fixed delay.
@@ -1119,8 +1092,6 @@
     return removedFiles;
   }
 
-=======
->>>>>>> 1ee08317
   @VisibleForTesting
   public boolean debugEnabled(Integer level) {
     return DEBUG_LEVEL.contains(level);
