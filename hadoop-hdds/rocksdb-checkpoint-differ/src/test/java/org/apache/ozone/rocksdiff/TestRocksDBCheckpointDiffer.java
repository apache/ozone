/*
 * Licensed to the Apache Software Foundation (ASF) under one or more
 * contributor license agreements. See the NOTICE file distributed with
 * this work for additional information regarding copyright ownership.
 * The ASF licenses this file to You under the Apache License, Version 2.0
 * (the "License"); you may not use this file except in compliance with
 * the License. You may obtain a copy of the License at
 *
 *      http://www.apache.org/licenses/LICENSE-2.0
 *
 * Unless required by applicable law or agreed to in writing, software
 * distributed under the License is distributed on an "AS IS" BASIS,
 * WITHOUT WARRANTIES OR CONDITIONS OF ANY KIND, either express or implied.
 * See the License for the specific language governing permissions and
 * limitations under the License.
 */

package org.apache.ozone.rocksdiff;

import static java.nio.charset.StandardCharsets.UTF_8;
import static java.util.Arrays.asList;
import static java.util.concurrent.TimeUnit.MINUTES;
import static org.apache.hadoop.hdds.StringUtils.bytes2String;
import static org.apache.hadoop.ozone.OzoneConfigKeys.OZONE_OM_SNAPSHOT_COMPACTION_DAG_MAX_TIME_ALLOWED;
import static org.apache.hadoop.ozone.OzoneConfigKeys.OZONE_OM_SNAPSHOT_COMPACTION_DAG_MAX_TIME_ALLOWED_DEFAULT;
import static org.apache.hadoop.ozone.OzoneConfigKeys.OZONE_OM_SNAPSHOT_COMPACTION_DAG_PRUNE_DAEMON_RUN_INTERVAL;
import static org.apache.hadoop.ozone.OzoneConfigKeys.OZONE_OM_SNAPSHOT_PRUNE_COMPACTION_DAG_DAEMON_RUN_INTERVAL_DEFAULT;
import static org.apache.hadoop.util.Time.now;
import static org.apache.ozone.rocksdiff.RocksDBCheckpointDiffer.COLUMN_FAMILIES_TO_TRACK_IN_DAG;
import static org.apache.ozone.rocksdiff.RocksDBCheckpointDiffer.COMPACTION_LOG_FILE_NAME_SUFFIX;
import static org.apache.ozone.rocksdiff.RocksDBCheckpointDiffer.SST_FILE_EXTENSION;
import static org.assertj.core.api.Assertions.assertThat;
import static org.junit.jupiter.api.Assertions.assertEquals;
import static org.junit.jupiter.api.Assertions.assertFalse;
import static org.junit.jupiter.api.Assertions.assertThrows;
import static org.junit.jupiter.api.Assertions.assertTrue;
import static org.junit.jupiter.api.Assertions.fail;
import static org.mockito.ArgumentMatchers.any;
import static org.mockito.ArgumentMatchers.anyString;
import static org.mockito.Mockito.mock;
import static org.mockito.Mockito.when;

import com.google.common.collect.ImmutableMap;
import com.google.common.collect.ImmutableSet;
import com.google.common.graph.GraphBuilder;
import com.google.common.graph.MutableGraph;
import java.io.File;
import java.io.FileWriter;
import java.io.IOException;
import java.io.OutputStream;
import java.nio.file.Files;
import java.nio.file.Path;
import java.nio.file.Paths;
import java.util.ArrayList;
import java.util.Arrays;
import java.util.Collections;
import java.util.Comparator;
import java.util.HashMap;
import java.util.HashSet;
import java.util.List;
import java.util.Map;
import java.util.Optional;
import java.util.Set;
import java.util.UUID;
import java.util.concurrent.ConcurrentMap;
import java.util.concurrent.ExecutionException;
import java.util.concurrent.ExecutorService;
import java.util.concurrent.Executors;
import java.util.concurrent.Future;
import java.util.concurrent.TimeUnit;
import java.util.concurrent.TimeoutException;
import java.util.function.Consumer;
import java.util.function.Function;
import java.util.stream.Collectors;
import java.util.stream.Stream;
import org.apache.commons.io.FilenameUtils;
import org.apache.commons.lang3.RandomStringUtils;
import org.apache.hadoop.hdds.StringUtils;
import org.apache.hadoop.hdds.conf.ConfigurationSource;
import org.apache.hadoop.hdds.utils.IOUtils;
import org.apache.hadoop.hdds.utils.db.managed.ManagedCheckpoint;
import org.apache.hadoop.hdds.utils.db.managed.ManagedColumnFamilyOptions;
import org.apache.hadoop.hdds.utils.db.managed.ManagedDBOptions;
import org.apache.hadoop.hdds.utils.db.managed.ManagedFlushOptions;
import org.apache.hadoop.hdds.utils.db.managed.ManagedOptions;
import org.apache.hadoop.hdds.utils.db.managed.ManagedRocksDB;
import org.apache.hadoop.hdds.utils.db.managed.ManagedRocksIterator;
import org.apache.hadoop.hdds.utils.db.managed.ManagedSstFileReader;
import org.apache.hadoop.ozone.lock.BootstrapStateHandler;
import org.apache.hadoop.util.Time;
import org.apache.ozone.compaction.log.CompactionFileInfo;
import org.apache.ozone.compaction.log.CompactionLogEntry;
import org.apache.ozone.rocksdb.util.RdbUtil;
import org.apache.ozone.rocksdiff.RocksDBCheckpointDiffer.NodeComparator;
import org.apache.ozone.test.GenericTestUtils;
import org.junit.jupiter.api.AfterEach;
import org.junit.jupiter.api.Assertions;
import org.junit.jupiter.api.BeforeEach;
import org.junit.jupiter.api.Test;
import org.junit.jupiter.params.ParameterizedTest;
import org.junit.jupiter.params.provider.Arguments;
import org.junit.jupiter.params.provider.MethodSource;
import org.mockito.MockedStatic;
import org.mockito.Mockito;
import org.rocksdb.ColumnFamilyDescriptor;
import org.rocksdb.ColumnFamilyHandle;
import org.rocksdb.LiveFileMetaData;
import org.rocksdb.RocksDB;
import org.rocksdb.RocksDBException;
import org.slf4j.Logger;
import org.slf4j.LoggerFactory;
import org.slf4j.event.Level;

/**
 * Test RocksDBCheckpointDiffer basic functionality.
 */
public class TestRocksDBCheckpointDiffer {

  private static final Logger LOG = LoggerFactory.getLogger(TestRocksDBCheckpointDiffer.class);

  private static final List<List<String>> SST_FILES_BY_LEVEL = Arrays.asList(
      Arrays.asList("000015", "000013", "000011", "000009"),
      Arrays.asList("000018", "000016", "000017", "000026", "000024", "000022",
          "000020"),
      Arrays.asList("000027", "000030", "000028", "000029", "000031", "000039",
          "000037", "000035", "000033"),
      Arrays.asList("000040", "000044", "000042", "000043", "000045", "000041",
          "000046", "000054", "000052", "000050", "000048"),
      Arrays.asList("000059", "000055", "000056", "000060", "000057", "000058")
  );

  private static final List<List<CompactionNode>> COMPACTION_NODES_BY_LEVEL =
      SST_FILES_BY_LEVEL.stream()
          .map(sstFiles ->
              sstFiles.stream()
                  .map(
                      sstFile -> new CompactionNode(sstFile,
                          1000L,
                          Long.parseLong(sstFile.substring(0, 6)),
                          null, null, null
                      ))
                  .collect(Collectors.toList()))
          .collect(Collectors.toList());

  private final List<CompactionLogEntry> compactionLogEntryList = Arrays.asList(
      new CompactionLogEntry(101, System.currentTimeMillis(),
          Arrays.asList(
              new CompactionFileInfo("000068", "/volume/bucket2",
                  "/volume/bucket2", "bucketTable"),
              new CompactionFileInfo("000057", "/volume/bucket1",
                  "/volume/bucket1", "bucketTable")),
          Collections.singletonList(
              new CompactionFileInfo("000086", "/volume/bucket1",
                  "/volume/bucket2", "bucketTable")),
          null),
      new CompactionLogEntry(178, System.currentTimeMillis(),
          Arrays.asList(new CompactionFileInfo("000078",
                  "/volume/bucket1/key-0000001411",
                  "/volume/bucket2/key-0000099649",
                  "keyTable"),
              new CompactionFileInfo("000075",
                  "/volume/bucket1/key-0000016536",
                  "/volume/bucket2/key-0000098897",
                  "keyTable"),
              new CompactionFileInfo("000073",
                  "/volume/bucket1/key-0000000730",
                  "/volume/bucket2/key-0000097010",
                  "keyTable"),
              new CompactionFileInfo("000071",
                  "/volume/bucket1/key-0000001820",
                  "/volume/bucket2/key-0000097895",
                  "keyTable"),
              new CompactionFileInfo("000063",
                  "/volume/bucket1/key-0000001016",
                  "/volume/bucket1/key-0000099930",
                  "keyTable")),
          Collections.singletonList(new CompactionFileInfo("000081",
              "/volume/bucket1/key-0000000730",
              "/volume/bucket2/key-0000099649",
              "keyTable")),
          null
      ),
      new CompactionLogEntry(233, System.currentTimeMillis(),
          Arrays.asList(
              new CompactionFileInfo("000086", "/volume/bucket1",
                  "/volume/bucket2", "bucketTable"),
              new CompactionFileInfo("000088", "/volume/bucket3",
                  "/volume/bucket3", "bucketTable")),
          Collections.singletonList(
              new CompactionFileInfo("000110", "/volume/bucket1",
                  "/volume/bucket3", "bucketTable")
          ),
          null),
      new CompactionLogEntry(256, System.currentTimeMillis(),
          Arrays.asList(new CompactionFileInfo("000081",
                  "/volume/bucket1/key-0000000730",
                  "/volume/bucket2/key-0000099649",
                  "keyTable"),
              new CompactionFileInfo("000103",
                  "/volume/bucket1/key-0000017460",
                  "/volume/bucket3/key-0000097450",
                  "keyTable"),
              new CompactionFileInfo("000099",
                  "/volume/bucket1/key-0000002310",
                  "/volume/bucket3/key-0000098286",
                  "keyTable"),
              new CompactionFileInfo("000097",
                  "/volume/bucket1/key-0000005965",
                  "/volume/bucket3/key-0000099136",
                  "keyTable"),
              new CompactionFileInfo("000095",
                  "/volume/bucket1/key-0000012424",
                  "/volume/bucket3/key-0000083904",
                  "keyTable")),
          Collections.singletonList(new CompactionFileInfo("000106",
              "/volume/bucket1/key-0000000730",
              "/volume/bucket3/key-0000099136",
              "keyTable")),
          null),
      new CompactionLogEntry(397, now(),
          Arrays.asList(new CompactionFileInfo("000106",
                  "/volume/bucket1/key-0000000730",
                  "/volume/bucket3/key-0000099136",
                  "keyTable"),
              new CompactionFileInfo("000128",
                  "/volume/bucket2/key-0000005031",
                  "/volume/bucket3/key-0000084385",
                  "keyTable"),
              new CompactionFileInfo("000125",
                  "/volume/bucket2/key-0000003491",
                  "/volume/bucket3/key-0000088414",
                  "keyTable"),
              new CompactionFileInfo("000123",
                  "/volume/bucket2/key-0000007390",
                  "/volume/bucket3/key-0000094627",
                  "keyTable"),
              new CompactionFileInfo("000121",
                  "/volume/bucket2/key-0000003232",
                  "/volume/bucket3/key-0000094246",
                  "keyTable")),
          Collections.singletonList(new CompactionFileInfo("000131",
              "/volume/bucket1/key-0000000730",
              "/volume/bucket3/key-0000099136",
              "keyTable")),
          null
      )
  );

  private static Map<String, String> columnFamilyToPrefixMap1 =
      new HashMap<String, String>() {
        {
          put("keyTable", "/volume/bucket1/");
          // Simply using bucketName instead of ID for the test.
          put("directoryTable", "/volume/bucket1/");
          put("fileTable", "/volume/bucket1/");
        }
      };

  private static Map<String, String> columnFamilyToPrefixMap2 =
      new HashMap<String, String>() {
        {
          put("keyTable", "/volume/bucket2/");
          // Simply using bucketName instead of ID for the test.
          put("directoryTable", "/volume/bucket2/");
          put("fileTable", "/volume/bucket2/");
        }
      };

  private static Map<String, String> columnFamilyToPrefixMap3 =
      new HashMap<String, String>() {
        {
          put("keyTable", "/volume/bucket3/");
          // Simply using bucketName instead of ID for the test.
          put("directoryTable", "/volume/bucket3/");
          put("fileTable", "/volume/bucket3/");
        }
      };

  private static final int NUM_ROW = 250000;
  private static final int SNAPSHOT_EVERY_SO_MANY_KEYS = 49999;

  /**
   * RocksDB checkpoint path prefix.
   */
  private static final String CP_PATH_PREFIX = "rocksdb-cp-";
  private final List<DifferSnapshotInfo> snapshots = new ArrayList<>();

  private final List<File> cpDirList = new ArrayList<>();

  private final List<List<ColumnFamilyHandle>> colHandles = new ArrayList<>();

  private static final String ACTIVE_DB_DIR_NAME = "./rocksdb-data";
  private static final String METADATA_DIR_NAME = "./metadata";
  private static final String COMPACTION_LOG_DIR_NAME = "compaction-log";
  private static final String SST_BACK_UP_DIR_NAME = "compaction-sst-backup";
  private File activeDbDir;
  private File metadataDirDir;
  private File compactionLogDir;
  private File sstBackUpDir;
  private ConfigurationSource config;
  private ExecutorService executorService = Executors.newCachedThreadPool();
  private RocksDBCheckpointDiffer rocksDBCheckpointDiffer;
  private ManagedRocksDB activeRocksDB;

  private ManagedDBOptions dbOptions;
  private ColumnFamilyHandle keyTableCFHandle;
  private ColumnFamilyHandle directoryTableCFHandle;
  private ColumnFamilyHandle fileTableCFHandle;
  private ColumnFamilyHandle compactionLogTableCFHandle;

  public static final Integer DEBUG_DAG_BUILD_UP = 2;
  public static final Integer DEBUG_DAG_TRAVERSAL = 3;
  public static final Integer DEBUG_DAG_LIVE_NODES = 4;
  public static final Integer DEBUG_READ_ALL_DB_KEYS = 5;
  private static final HashSet<Integer> DEBUG_LEVEL = new HashSet<>();

  static {
    DEBUG_LEVEL.add(DEBUG_DAG_BUILD_UP);
    DEBUG_LEVEL.add(DEBUG_DAG_TRAVERSAL);
    DEBUG_LEVEL.add(DEBUG_DAG_LIVE_NODES);
  }

  @BeforeEach
  public void init() throws RocksDBException {
    // Checkpoint differ log level. Set to DEBUG for verbose output
    GenericTestUtils.setLogLevel(RocksDBCheckpointDiffer.class, Level.INFO);
    // Test class log level. Set to DEBUG for verbose output
    GenericTestUtils.setLogLevel(TestRocksDBCheckpointDiffer.class, Level.INFO);

    activeDbDir = new File(ACTIVE_DB_DIR_NAME);
    createDir(activeDbDir, ACTIVE_DB_DIR_NAME);

    metadataDirDir = new File(METADATA_DIR_NAME);
    createDir(metadataDirDir, METADATA_DIR_NAME);

    compactionLogDir = new File(METADATA_DIR_NAME, COMPACTION_LOG_DIR_NAME);
    createDir(compactionLogDir, METADATA_DIR_NAME + "/" + COMPACTION_LOG_DIR_NAME);

    sstBackUpDir = new File(METADATA_DIR_NAME, SST_BACK_UP_DIR_NAME);
    createDir(sstBackUpDir, METADATA_DIR_NAME + "/" + SST_BACK_UP_DIR_NAME);

    config = mock(ConfigurationSource.class);

    when(config.getTimeDuration(
        OZONE_OM_SNAPSHOT_COMPACTION_DAG_MAX_TIME_ALLOWED,
        OZONE_OM_SNAPSHOT_COMPACTION_DAG_MAX_TIME_ALLOWED_DEFAULT,
        TimeUnit.MILLISECONDS)).thenReturn(MINUTES.toMillis(10));

    when(config.getTimeDuration(
        OZONE_OM_SNAPSHOT_COMPACTION_DAG_PRUNE_DAEMON_RUN_INTERVAL,
        OZONE_OM_SNAPSHOT_PRUNE_COMPACTION_DAG_DAEMON_RUN_INTERVAL_DEFAULT,
        TimeUnit.MILLISECONDS)).thenReturn(0L);

    rocksDBCheckpointDiffer = new RocksDBCheckpointDiffer(METADATA_DIR_NAME,
        SST_BACK_UP_DIR_NAME,
        COMPACTION_LOG_DIR_NAME,
        ACTIVE_DB_DIR_NAME,
        config);

    ManagedColumnFamilyOptions cfOpts = new ManagedColumnFamilyOptions();
    cfOpts.optimizeUniversalStyleCompaction();
    List<ColumnFamilyDescriptor> cfDescriptors = getCFDescriptorList(cfOpts);
    List<ColumnFamilyHandle> cfHandles = new ArrayList<>();
    dbOptions = new ManagedDBOptions();
    dbOptions.setCreateIfMissing(true);
    dbOptions.setCreateMissingColumnFamilies(true);

    rocksDBCheckpointDiffer.setRocksDBForCompactionTracking(dbOptions);
    activeRocksDB = ManagedRocksDB.open(dbOptions, ACTIVE_DB_DIR_NAME, cfDescriptors, cfHandles);
    keyTableCFHandle = cfHandles.get(1);
    directoryTableCFHandle = cfHandles.get(2);
    fileTableCFHandle = cfHandles.get(3);
    compactionLogTableCFHandle = cfHandles.get(4);

    rocksDBCheckpointDiffer.setCompactionLogTableCFHandle(cfHandles.get(4));
    rocksDBCheckpointDiffer.setActiveRocksDB(activeRocksDB);
    rocksDBCheckpointDiffer.loadAllCompactionLogs();
  }

  private void createDir(File file, String filePath) {
    // Remove already existed dir.
    if (file.exists()) {
      deleteDirectory(file);
    }

    // Create new Dir.
    if (!file.mkdirs()) {
      fail("Error in creating directory: " + filePath);
    }
  }

  @AfterEach
  public void cleanUp() {
    IOUtils.closeQuietly(rocksDBCheckpointDiffer);
    IOUtils.closeQuietly(keyTableCFHandle);
    IOUtils.closeQuietly(directoryTableCFHandle);
    IOUtils.closeQuietly(fileTableCFHandle);
    IOUtils.closeQuietly(compactionLogTableCFHandle);
    IOUtils.closeQuietly(activeRocksDB);
    deleteDirectory(compactionLogDir);
    deleteDirectory(sstBackUpDir);
    deleteDirectory(metadataDirDir);
    deleteDirectory(activeDbDir);

    for (File dir : cpDirList) {
      deleteDirectory(dir);
    }
  }

  private static List<CompactionLogEntry> getPrunedCompactionEntries(boolean prune, Map<String, String[]> metadata) {
    List<CompactionLogEntry> entries = new ArrayList<>();
    if (!prune) {
      entries.add(createCompactionEntry(1,
          now(),
          Arrays.asList("1", "2"),
          Arrays.asList("4", "5"), metadata));
    }
    entries.addAll(Arrays.asList(createCompactionEntry(2,
            now(),
            Arrays.asList("4", "5"),
            Collections.singletonList("10"), metadata),
        createCompactionEntry(3,
            now(),
            Arrays.asList("3", "13", "14"),
            Arrays.asList("6", "7"), metadata),
        createCompactionEntry(4,
            now(),
            Arrays.asList("6", "7"),
            Collections.singletonList("11"), metadata)));
    return entries;
  }

  /**
   * Test cases for testGetSSTDiffListWithoutDB.
   */
  @SuppressWarnings("methodlength")
  private static Stream<Arguments> casesGetSSTDiffListWithoutDB() {

    String compactionLog =
        // Snapshot 0
        "S 1000 df6410c7-151b-4e90-870e-5ef12875acd5 " + now() + " \n"
            // Additional "compaction" to trigger and test early exit condition
            + "C 1291 000001,000002:000062\n"
            // Snapshot 1
            + "S 3008 ef6410c7-151b-4e90-870e-5ef12875acd5 " + now() + " \n"
            // Regular compaction
            + "C 4023 000068,000062:000069\n"
            // Trivial move
            + "C 5647 000071,000064,000060,000052:000071,000064,000060,000052\n"
            + "C 7658 000073,000066:000074\n"
            + "C 7872 000082,000076,000069:000083\n"
            + "C 9001 000087,000080,000074:000088\n"
            // Deletion?
            + "C 12755 000093,000090,000083:\n"
            // Snapshot 2
            + "S 14980 e7ad72f8-52df-4430-93f6-0ee91d4a47fd " + now() + "\n"
            + "C 16192 000098,000096,000085,000078,000071,000064,000060,000052"
            + ":000099\n"
            + "C 16762 000105,000095,000088:000107\n"
            // Snapshot 3
            + "S 17975 4f084f6e-ed3d-4780-8362-f832303309ea " + now() + "\n";

    List<CompactionLogEntry> compactionLogEntries = Arrays.asList(
        // Additional "compaction" to trigger and test early exit condition
        createCompactionEntry(1291,
            now(),
            Arrays.asList("000001", "000002"),
            Collections.singletonList("000062")),
        // Regular compaction
        createCompactionEntry(4023,
            now(),
            Arrays.asList("000068", "000062"),
            Collections.singletonList("000069")),
        // Trivial move
        createCompactionEntry(5547,
            now(),
            Arrays.asList("000071", "000064", "000060", "000052"),
            Arrays.asList("000071", "000064", "000060", "000062")),
        createCompactionEntry(5647,
            now(),
            Arrays.asList("000073", "000066"),
            Collections.singletonList("000074")),
        createCompactionEntry(7872,
            now(),
            Arrays.asList("000082", "000076", "000069"),
            Collections.singletonList("000083")),
        createCompactionEntry(9001,
            now(),
            Arrays.asList("000087", "000080", "000074"),
            Collections.singletonList("000088")),
        // Deletion
        createCompactionEntry(12755,
            now(),
            Arrays.asList("000093", "000090", "000083"),
            Collections.emptyList()),
        createCompactionEntry(16192,
            now(),
            Arrays.asList("000098", "000096", "000085", "000078", "000071",
                "000064", "000060", "000052"),
            Collections.singletonList("000099")),
        createCompactionEntry(16762,
            now(),
            Arrays.asList("000105", "000095", "000088"),
            Collections.singletonList("000107"))
    );

    DifferSnapshotInfo snapshotInfo1 = new DifferSnapshotInfo(
        "/path/to/dbcp1", UUID.randomUUID(), 3008L, null, Mockito.mock(ManagedRocksDB.class));
    DifferSnapshotInfo snapshotInfo2 = new DifferSnapshotInfo(
        "/path/to/dbcp2", UUID.randomUUID(), 14980L, null, Mockito.mock(ManagedRocksDB.class));
    DifferSnapshotInfo snapshotInfo3 = new DifferSnapshotInfo(
        "/path/to/dbcp3", UUID.randomUUID(), 17975L, null, Mockito.mock(ManagedRocksDB.class));
    DifferSnapshotInfo snapshotInfo4 = new DifferSnapshotInfo(
        "/path/to/dbcp4", UUID.randomUUID(), 18000L, null, Mockito.mock(ManagedRocksDB.class));

    Map<String, String> prefixMap = ImmutableMap.of("col1", "c", "col2", "d");
    DifferSnapshotInfo snapshotInfo5 = new DifferSnapshotInfo(
        "/path/to/dbcp2", UUID.randomUUID(), 0L, prefixMap, Mockito.mock(ManagedRocksDB.class));
    DifferSnapshotInfo snapshotInfo6 = new DifferSnapshotInfo(
        "/path/to/dbcp2", UUID.randomUUID(), 100L, prefixMap, Mockito.mock(ManagedRocksDB.class));

    Set<String> snapshotSstFiles1 = ImmutableSet.of("000059", "000053");
    Set<String> snapshotSstFiles2 = ImmutableSet.of("000088", "000059",
        "000053", "000095");
    Set<String> snapshotSstFiles3 = ImmutableSet.of("000088", "000105",
        "000059", "000053", "000095");
    Set<String> snapshotSstFiles4 = ImmutableSet.of("000088", "000105",
        "000059", "000053", "000095", "000108");
    Set<String> snapshotSstFiles1Alt1 = ImmutableSet.of("000059", "000053",
        "000066");
    Set<String> snapshotSstFiles1Alt2 = ImmutableSet.of("000059", "000053",
        "000052");
    Set<String> snapshotSstFiles2Alt2 = ImmutableSet.of("000088", "000059",
        "000053", "000095", "000099");
    Set<String> snapshotSstFiles2Alt3 = ImmutableSet.of("000088", "000059",
        "000053", "000062");

    return Stream.of(
        Arguments.of("Test 1: Compaction log file regular case. " +
                " Expands expandable SSTs in the initial diff.",
            compactionLog,
            null,
            snapshotInfo3,
            snapshotInfo1,
            snapshotSstFiles3,
            snapshotSstFiles1,
            ImmutableSet.of("000059", "000053"),
            ImmutableSet.of("000066", "000105", "000080", "000087", "000073",
                "000095"),
            ImmutableSet.of("000066", "000105", "000080", "000087", "000073",
                "000095"),
            false, Collections.emptyMap()),
        Arguments.of("Test 2: Compaction log file crafted input: " +
                "One source ('to' snapshot) SST file is never compacted " +
                "(newly flushed)",
            compactionLog,
            null,
            snapshotInfo4,
            snapshotInfo3,
            snapshotSstFiles4,
            snapshotSstFiles3,
            ImmutableSet.of("000088", "000105", "000059", "000053", "000095"),
            ImmutableSet.of("000108"),
            ImmutableSet.of("000108"),
            false, Collections.emptyMap()),
        Arguments.of("Test 3: Compaction log file crafted input: " +
                "Same SST files found during SST expansion",
            compactionLog,
            null,
            snapshotInfo2,
            snapshotInfo1,
            snapshotSstFiles2,
            snapshotSstFiles1Alt1,
            ImmutableSet.of("000066", "000059", "000053"),
            ImmutableSet.of("000080", "000087", "000073", "000095"),
            ImmutableSet.of("000080", "000087", "000073", "000095"),
            false, Collections.emptyMap()),
        Arguments.of("Test 4: Compaction log file crafted input: " +
                "Skipping known processed SST.",
            compactionLog,
            null,
            snapshotInfo2,
            snapshotInfo1,
            snapshotSstFiles2Alt2,
            snapshotSstFiles1Alt2,
            Collections.emptySet(),
            Collections.emptySet(),
            Collections.emptySet(),
            true, Collections.emptyMap()),
        Arguments.of("Test 5: Compaction log file hit snapshot" +
                " generation early exit condition",
            compactionLog,
            null,
            snapshotInfo2,
            snapshotInfo1,
            snapshotSstFiles2Alt3,
            snapshotSstFiles1,
            ImmutableSet.of("000059", "000053"),
            ImmutableSet.of("000066", "000080", "000087", "000073", "000062"),
            ImmutableSet.of("000066", "000080", "000087", "000073", "000062"),
            false, Collections.emptyMap()),
        Arguments.of("Test 6: Compaction log table regular case. " +
                "Expands expandable SSTs in the initial diff.",
            null,
            compactionLogEntries,
            snapshotInfo3,
            snapshotInfo1,
            snapshotSstFiles3,
            snapshotSstFiles1,
            ImmutableSet.of("000059", "000053"),
            ImmutableSet.of("000066", "000105", "000080", "000087", "000073",
                "000095"),
            ImmutableSet.of("000066", "000105", "000080", "000087", "000073",
                "000095"),
            false, Collections.emptyMap()),
        Arguments.of("Test 7: Compaction log table crafted input: " +
                "One source ('to' snapshot) SST file is never compacted " +
                "(newly flushed)",
            null,
            compactionLogEntries,
            snapshotInfo4,
            snapshotInfo3,
            snapshotSstFiles4,
            snapshotSstFiles3,
            ImmutableSet.of("000088", "000105", "000059", "000053", "000095"),
            ImmutableSet.of("000108"),
            ImmutableSet.of("000108"),
            false, Collections.emptyMap()),
        Arguments.of("Test 8: Compaction log table crafted input: " +
                "Same SST files found during SST expansion",
            null,
            compactionLogEntries,
            snapshotInfo2,
            snapshotInfo1,
            snapshotSstFiles2,
            snapshotSstFiles1Alt1,
            ImmutableSet.of("000066", "000059", "000053"),
            ImmutableSet.of("000080", "000087", "000073", "000095"),
            ImmutableSet.of("000080", "000087", "000073", "000095"),
            false, Collections.emptyMap()),
        Arguments.of("Test 9: Compaction log table crafted input: " +
                "Skipping known processed SST.",
            null,
            compactionLogEntries,
            snapshotInfo2,
            snapshotInfo1,
            snapshotSstFiles2Alt2,
            snapshotSstFiles1Alt2,
            Collections.emptySet(),
            Collections.emptySet(),
            Collections.emptySet(),
            true, Collections.emptyMap()),
        Arguments.of("Test 10: Compaction log table hit snapshot " +
                "generation early exit condition",
            null,
            compactionLogEntries,
            snapshotInfo2,
            snapshotInfo1,
            snapshotSstFiles2Alt3,
            snapshotSstFiles1,
            ImmutableSet.of("000059", "000053"),
            ImmutableSet.of("000066", "000080", "000087", "000073", "000062"),
            ImmutableSet.of("000066", "000080", "000087", "000073", "000062"),
            false, Collections.emptyMap()),
        Arguments.of("Test 11: Older Compaction log got pruned and source snapshot delta files would be " +
                "unreachable",
            null,
            getPrunedCompactionEntries(false, Collections.emptyMap()),
            snapshotInfo6,
            snapshotInfo5,
            ImmutableSet.of("10", "11", "8", "9", "12"),
            ImmutableSet.of("1", "3", "13", "14"),
            ImmutableSet.of("1", "3", "13", "14"),
            ImmutableSet.of("2", "8", "9", "12"),
            ImmutableSet.of("2", "8", "9", "12"),
            false, Collections.emptyMap()),
        Arguments.of("Test 12: Older Compaction log got pruned and source snapshot delta files would be " +
                "unreachable",
            null,
            getPrunedCompactionEntries(true, Collections.emptyMap()),
            snapshotInfo6,
            snapshotInfo5,
            ImmutableSet.of("10", "11", "8", "9", "12"),
            ImmutableSet.of("1", "3", "13", "14"),
            ImmutableSet.of("3", "13", "14"),
            ImmutableSet.of("4", "5", "8", "9", "12"),
            null,
            false, Collections.emptyMap()),
        Arguments.of("Test 13: Compaction log to test filtering logic based on range and column family",
            null,
            getPrunedCompactionEntries(false,
                new HashMap<String, String[]>() {{
                  put("1", new String[]{"a", "c", "col1"});
                  put("3", new String[]{"a", "d", "col2"});
                  put("13", new String[]{"a", "c", "col13"});
                  put("14", new String[]{"a", "c", "col1"});
                  put("2", new String[]{"a", "c", "col1"});
                  put("4", new String[]{"a", "b", "col1"});
                  put("5", new String[]{"b", "b", "col1"});
                  put("10", new String[]{"a", "b", "col1"});
                  put("8", new String[]{"a", "b", "col1"});
                  put("6", new String[]{"a", "z", "col13"});
                  put("7", new String[]{"a", "z", "col13"});
                }}),
            snapshotInfo6,
            snapshotInfo5,
            ImmutableSet.of("10", "11", "8", "9", "12", "15"),
            ImmutableSet.of("1", "3", "13", "14"),
            ImmutableSet.of("1", "13", "3", "14"),
            ImmutableSet.of("2", "8", "9", "12", "15"),
            ImmutableSet.of("2", "9", "12"),
            false,
            ImmutableMap.of(
                "2", new String[]{"a", "b", "col1"},
                "12", new String[]{"a", "d", "col2"},
                "8", new String[]{"a", "b", "col1"},
                "9", new String[]{"a", "c", "col1"},
                "15", new String[]{"a", "z", "col13"}
            ))

    );
  }

  /**
   * Tests core SST diff list logic. Does not involve DB.
   * Focuses on testing edge cases in internalGetSSTDiffList().
   */
  @ParameterizedTest(name = "{0}")
  @MethodSource("casesGetSSTDiffListWithoutDB")
  @SuppressWarnings("parameternumber")
  public void testGetSSTDiffListWithoutDB(String description,
      String compactionLog,
      List<CompactionLogEntry> compactionLogEntries,
      DifferSnapshotInfo srcSnapshot,
      DifferSnapshotInfo destSnapshot,
      Set<String> srcSnapshotSstFiles,
      Set<String> destSnapshotSstFiles,
      Set<String> expectedSameSstFiles,
      Set<String> expectedDiffSstFiles,
      Set<String> expectedSSTDiffFiles,
      boolean expectingException,
      Map<String, String[]> metaDataMap) {
    try (MockedStatic<RocksDiffUtils> mockedRocksdiffUtil = Mockito.mockStatic(RocksDiffUtils.class,
        Mockito.CALLS_REAL_METHODS)) {
      mockedRocksdiffUtil.when(() -> RocksDiffUtils.constructBucketKey(anyString())).thenAnswer(i -> i.getArgument(0));
      boolean exceptionThrown = false;
      if (compactionLog != null) {
        // Construct DAG from compaction log input
        Arrays.stream(compactionLog.split("\n")).forEach(
            rocksDBCheckpointDiffer::processCompactionLogLine);
      } else if (compactionLogEntries != null) {
        compactionLogEntries.forEach(entry ->
            rocksDBCheckpointDiffer.addToCompactionLogTable(entry));
      } else {
        throw new IllegalArgumentException("One of compactionLog and " +
            "compactionLogEntries should be non-null.");
      }
      rocksDBCheckpointDiffer.loadAllCompactionLogs();

      Set<String> actualSameSstFiles = new HashSet<>();
      Set<String> actualDiffSstFiles = new HashSet<>();

      try {
        rocksDBCheckpointDiffer.internalGetSSTDiffList(
            srcSnapshot,
            destSnapshot,
            srcSnapshotSstFiles,
            destSnapshotSstFiles,
            actualSameSstFiles,
            actualDiffSstFiles);
      } catch (RuntimeException rtEx) {
        if (!expectingException) {
          fail("Unexpected exception thrown in test.");
        } else {
          exceptionThrown = true;
        }
      }

      if (expectingException && !exceptionThrown) {
        fail("Expecting exception but none thrown.");
      }

      // Check same and different SST files result
      assertEquals(expectedSameSstFiles, actualSameSstFiles);
      assertEquals(expectedDiffSstFiles, actualDiffSstFiles);
      try (MockedStatic<RdbUtil> mockedHandler = Mockito.mockStatic(RdbUtil.class, Mockito.CALLS_REAL_METHODS)) {
        RocksDB rocksDB = Mockito.mock(RocksDB.class);
        Mockito.when(rocksDB.getName()).thenReturn("dummy");
        Mockito.when(srcSnapshot.getRocksDB().get()).thenReturn(rocksDB);
        Mockito.when(destSnapshot.getRocksDB().get()).thenReturn(rocksDB);
        Mockito.when(srcSnapshot.getRocksDB().getLiveMetadataForSSTFiles())
            .thenAnswer(invocation -> srcSnapshotSstFiles.stream().filter(metaDataMap::containsKey).map(file -> {
              LiveFileMetaData liveFileMetaData = Mockito.mock(LiveFileMetaData.class);
              String[] metaData = metaDataMap.get(file);
              Mockito.when(liveFileMetaData.fileName()).thenReturn("/" + file + SST_FILE_EXTENSION);
              Mockito.when(liveFileMetaData.smallestKey()).thenReturn(metaData[0].getBytes(UTF_8));
              Mockito.when(liveFileMetaData.largestKey()).thenReturn(metaData[1].getBytes(UTF_8));
              Mockito.when(liveFileMetaData.columnFamilyName()).thenReturn(metaData[2].getBytes(UTF_8));
              return liveFileMetaData;
            }).collect(Collectors.toMap(liveFileMetaData -> FilenameUtils.getBaseName(liveFileMetaData.fileName()),
                Function.identity())));
        mockedHandler.when(() -> RdbUtil.getLiveSSTFilesForCFs(any(), any()))
            .thenAnswer(i -> {
              Set<String> sstFiles = i.getArgument(0).equals(srcSnapshot.getRocksDB()) ? srcSnapshotSstFiles
                  : destSnapshotSstFiles;
              return sstFiles.stream().map(fileName -> {
                LiveFileMetaData liveFileMetaData = Mockito.mock(LiveFileMetaData.class);
                Mockito.when(liveFileMetaData.fileName()).thenReturn("/" + fileName + SST_FILE_EXTENSION);
                return liveFileMetaData;
              }).collect(Collectors.toList());
            });
        try {
          Assertions.assertEquals(Optional.ofNullable(expectedSSTDiffFiles)
                  .map(files -> files.stream().sorted().collect(Collectors.toList())).orElse(null),
              rocksDBCheckpointDiffer.getSSTDiffList(srcSnapshot, destSnapshot)
                  .map(i -> i.stream().sorted().collect(Collectors.toList())).orElse(null));
        } catch (RuntimeException rtEx) {
          if (!expectingException) {
            fail("Unexpected exception thrown in test.");
          } else {
            exceptionThrown = true;
          }
        }
      }
      if (expectingException && !exceptionThrown) {
        fail("Expecting exception but none thrown.");
      }
    }
  }

  /**
   * Tests DB listener (compaction log generation, SST backup),
   * SST file list diff.
   * <p>
   * Does actual DB write, flush, compaction.
   */
  @Test
  void testDifferWithDB() throws Exception {
    writeKeysAndCheckpointing();
    readRocksDBInstance(ACTIVE_DB_DIR_NAME, activeRocksDB, null,
        rocksDBCheckpointDiffer);

    if (LOG.isDebugEnabled()) {
      printAllSnapshots();
    }

    traverseGraph(rocksDBCheckpointDiffer.getCompactionNodeMap(),
        rocksDBCheckpointDiffer.getBackwardCompactionDAG(),
        rocksDBCheckpointDiffer.getForwardCompactionDAG());

    diffAllSnapshots(rocksDBCheckpointDiffer);

    // Confirm correct links created
    try (Stream<Path> sstPathStream = Files.list(sstBackUpDir.toPath())) {
      List<String> expectedLinks = sstPathStream.map(Path::getFileName)
              .map(Object::toString).sorted().collect(Collectors.toList());
      assertEquals(expectedLinks, asList(
              "000017.sst", "000019.sst", "000021.sst", "000023.sst",
          "000024.sst", "000026.sst", "000029.sst"));
    }
    rocksDBCheckpointDiffer.getForwardCompactionDAG().nodes().stream().forEach(compactionNode -> {
      Assertions.assertNotNull(compactionNode.getStartKey());
      Assertions.assertNotNull(compactionNode.getEndKey());
    });
    GenericTestUtils.waitFor(() -> rocksDBCheckpointDiffer.getInflightCompactions().isEmpty(), 1000,
        10000);
    if (LOG.isDebugEnabled()) {
      rocksDBCheckpointDiffer.dumpCompactionNodeTable();
    }

    cleanUpSnapshots();
  }

  public void cleanUpSnapshots() {
    for (DifferSnapshotInfo snap : snapshots) {
      snap.getRocksDB().close();
    }
    for (List<ColumnFamilyHandle> colHandle : colHandles) {
      for (ColumnFamilyHandle handle : colHandle) {
        handle.close();
      }
    }
  }

  private static List<ColumnFamilyDescriptor> getColumnFamilyDescriptors() {
    return Stream.of("fileTable", "directoryTable", "keyTable", "default")
        .map(StringUtils::string2Bytes)
        .map(ColumnFamilyDescriptor::new).collect(Collectors.toList());
  }

  /**
   * Test SST differ.
   */
  void diffAllSnapshots(RocksDBCheckpointDiffer differ)
      throws IOException {
    final DifferSnapshotInfo src = snapshots.get(snapshots.size() - 1);

    // Hard-coded expected output.
    // The results are deterministic. Retrieved from a successful run.
    final List<List<String>> expectedDifferResult = asList(
        asList("000023", "000029", "000026", "000019", "000021", "000031"),
        asList("000023", "000029", "000026", "000021", "000031"),
        asList("000023", "000029", "000026", "000031"),
        asList("000029", "000026", "000031"),
        asList("000029", "000031"),
        Collections.singletonList("000031"),
        Collections.emptyList()
    );
    assertEquals(snapshots.size(), expectedDifferResult.size());

    int index = 0;
    for (DifferSnapshotInfo snap : snapshots) {
      // Returns a list of SST files to be fed into RocksDiff
      List<String> sstDiffList = differ.getSSTDiffList(src, snap).orElse(Collections.emptyList());
      LOG.info("SST diff list from '{}' to '{}': {}",
          src.getDbPath(), snap.getDbPath(), sstDiffList);

      assertEquals(expectedDifferResult.get(index), sstDiffList);
      ++index;
    }
  }

  /**
   * Helper function that creates an RDB checkpoint (= Ozone snapshot).
   */
  private void createCheckpoint(ManagedRocksDB rocksDB) throws RocksDBException {

    LOG.trace("Current time: " + System.currentTimeMillis());
    long t1 = Time.monotonicNow();

    final long snapshotGeneration = rocksDB.get().getLatestSequenceNumber();
    final String cpPath = CP_PATH_PREFIX + snapshotGeneration;

    // Delete the checkpoint dir if it already exists for the test
    File dir = new File(cpPath);
    if (dir.exists()) {
      deleteDirectory(dir);
    }
    cpDirList.add(dir);

    createCheckPoint(ACTIVE_DB_DIR_NAME, cpPath, rocksDB);
    final UUID snapshotId = UUID.randomUUID();
    List<ColumnFamilyHandle> colHandle = new ArrayList<>();
    colHandles.add(colHandle);
    final DifferSnapshotInfo currentSnapshot =
        new DifferSnapshotInfo(cpPath, snapshotId, snapshotGeneration, null,
            ManagedRocksDB.openReadOnly(cpPath, getColumnFamilyDescriptors(),
                colHandle));
    this.snapshots.add(currentSnapshot);

    long t2 = Time.monotonicNow();
    LOG.trace("Current time: " + t2);
    LOG.debug("Time elapsed: " + (t2 - t1) + " ms");
  }

  // Flushes the WAL and Creates a RocksDB checkpoint
  void createCheckPoint(String dbPathArg, String cpPathArg, ManagedRocksDB rocksDB) {
    LOG.debug("Creating RocksDB '{}' checkpoint at '{}'", dbPathArg, cpPathArg);
    try (ManagedFlushOptions flushOptions = new ManagedFlushOptions()) {
      rocksDB.get().flush(flushOptions);
      ManagedCheckpoint cp = ManagedCheckpoint.create(rocksDB);
      cp.get().createCheckpoint(cpPathArg);
    } catch (RocksDBException e) {
      throw new RuntimeException(e.getMessage());
    }
  }

  void printAllSnapshots() {
    for (DifferSnapshotInfo snap : snapshots) {
      LOG.debug("{}", snap);
    }
  }

  /**
   * Get a list of relevant column family descriptors.
   * @param cfOpts ColumnFamilyOptions
   * @return List of ColumnFamilyDescriptor
   */
  static List<ColumnFamilyDescriptor> getCFDescriptorList(
      ManagedColumnFamilyOptions cfOpts) {
    return asList(
        new ColumnFamilyDescriptor(RocksDB.DEFAULT_COLUMN_FAMILY, cfOpts),
        new ColumnFamilyDescriptor("keyTable".getBytes(UTF_8), cfOpts),
        new ColumnFamilyDescriptor("directoryTable".getBytes(UTF_8), cfOpts),
        new ColumnFamilyDescriptor("fileTable".getBytes(UTF_8), cfOpts),
        new ColumnFamilyDescriptor("compactionLogTable".getBytes(UTF_8), cfOpts)
    );
  }

  private void writeKeysAndCheckpointing() throws RocksDBException {
    for (int i = 0; i < NUM_ROW; ++i) {
      String generatedString = RandomStringUtils.secure().nextAlphabetic(7);
      String keyStr = "Key-" + i + "-" + generatedString;
      String valueStr = "Val-" + i + "-" + generatedString;
      byte[] key = keyStr.getBytes(UTF_8);
      // Put entry in keyTable
      activeRocksDB.get().put(keyTableCFHandle, key, valueStr.getBytes(UTF_8));
      if (i % SNAPSHOT_EVERY_SO_MANY_KEYS == 0) {
        createCheckpoint(activeRocksDB);
      }
    }
    createCheckpoint(activeRocksDB);
  }

  private boolean deleteDirectory(File directoryToBeDeleted) {
    File[] allContents = directoryToBeDeleted.listFiles();
    if (allContents != null) {
      for (File file : allContents) {
        if (!deleteDirectory(file)) {
          return false;
        }
      }
    }
    return directoryToBeDeleted.delete();
  }

  public List<ColumnFamilyDescriptor> getColumnFamilyDescriptors(String dbPath) throws RocksDBException {
    try (ManagedOptions emptyOptions = new ManagedOptions()) {
      List<byte[]> cfList = RocksDB.listColumnFamilies(emptyOptions, dbPath);
      return  cfList.stream().map(ColumnFamilyDescriptor::new).collect(Collectors.toList());
    }
  }

  // Read from a given RocksDB instance and optionally write all the
  // keys to a given file.
  private void readRocksDBInstance(String dbPathArg,
                                   ManagedRocksDB rocksDB,
                                   FileWriter file,
                                   RocksDBCheckpointDiffer differ) {

    LOG.debug("Reading RocksDB: " + dbPathArg);
    boolean createdDB = false;

    try (ManagedDBOptions dbOptions = new ManagedDBOptions()) {
      List<ColumnFamilyDescriptor> cfDescriptors = getColumnFamilyDescriptors(dbPathArg);
      List<ColumnFamilyHandle> cfHandles = new ArrayList<>();
      if (rocksDB == null) {
        rocksDB = ManagedRocksDB.openReadOnly(dbOptions, dbPathArg, cfDescriptors, cfHandles);
        createdDB = true;
      }

      List<LiveFileMetaData> liveFileMetaDataList = rocksDB.get().getLiveFilesMetaData();
      for (LiveFileMetaData m : liveFileMetaDataList) {
        LOG.debug("SST File: {}. ", m.fileName());
        LOG.debug("\tLevel: {}", m.level());
        LOG.debug("\tTable: {}", bytes2String(m.columnFamilyName()));
        LOG.debug("\tKey Range: {}", bytes2String(m.smallestKey()) + " <-> " + bytes2String(m.largestKey()));
        if (debugEnabled(DEBUG_DAG_LIVE_NODES)) {
          printMutableGraphFromAGivenNode(
              differ.getCompactionNodeMap(),
              m.fileName(), m.level(),
              differ.getForwardCompactionDAG());
        }
      }

      if (debugEnabled(DEBUG_READ_ALL_DB_KEYS)) {
        try (ManagedRocksIterator iter = new ManagedRocksIterator(rocksDB.get().newIterator())) {
          for (iter.get().seekToFirst(); iter.get().isValid(); iter.get().next()) {
            LOG.debug(
                "Iterator key:" + bytes2String(iter.get().key()) + ", iter value:" + bytes2String(iter.get().value()));
            if (file != null) {
              file.write("iterator key:" + bytes2String(iter.get().key()) + ", iter value:" +
                  bytes2String(iter.get().value()));
              file.write("\n");
            }
          }
        }
      }
    } catch (IOException | RocksDBException e) {
      LOG.error("Caught exception while reading from rocksDB.", e);
    } finally {
      if (createdDB) {
        rocksDB.close();
      }
    }
  }

  public boolean debugEnabled(Integer level) {
    return DEBUG_LEVEL.contains(level);
  }

  /**
   * Helper that traverses the graphs for testing.
   * @param compactionNodeMap
   * @param reverseMutableGraph
   * @param fwdMutableGraph
   */
  private void traverseGraph(
      ConcurrentMap<String, CompactionNode> compactionNodeMap,
      MutableGraph<CompactionNode> reverseMutableGraph,
      MutableGraph<CompactionNode> fwdMutableGraph) {

    List<CompactionNode> nodeList = compactionNodeMap.values().stream()
        .sorted(new NodeComparator()).collect(Collectors.toList());

    for (CompactionNode infileNode : nodeList) {
      // fist go through fwdGraph to find nodes that don't have successors.
      // These nodes will be the top level nodes in reverse graph
      Set<CompactionNode> successors = fwdMutableGraph.successors(infileNode);
      if (successors.isEmpty()) {
        LOG.debug("No successors. Cumulative keys: {}, total keys: {}",
            infileNode.getCumulativeKeysReverseTraversal(),
            infileNode.getTotalNumberOfKeys());
        infileNode.setCumulativeKeysReverseTraversal(
            infileNode.getTotalNumberOfKeys());
      }
    }

    Set<CompactionNode> visited = new HashSet<>();

    for (CompactionNode infileNode : nodeList) {
      if (visited.contains(infileNode)) {
        continue;
      }
      visited.add(infileNode);
      LOG.debug("Visiting node '{}'", infileNode.getFileName());
      Set<CompactionNode> currentLevel = new HashSet<>();
      currentLevel.add(infileNode);
      int level = 1;
      while (!currentLevel.isEmpty()) {
        LOG.debug("BFS Level: {}. Current level has {} nodes",
            level++, currentLevel.size());
        final Set<CompactionNode> nextLevel = new HashSet<>();
        for (CompactionNode current : currentLevel) {
          LOG.debug("Expanding node: {}", current.getFileName());
          Set<CompactionNode> successors =
              reverseMutableGraph.successors(current);
          if (successors.isEmpty()) {
            LOG.debug("No successors. Cumulative keys: {}",
                current.getCumulativeKeysReverseTraversal());
            continue;
          }
          for (CompactionNode node : successors) {
            LOG.debug("Adding to the next level: {}", node.getFileName());
            LOG.debug("'{}' cumulative keys: {}. parent '{}' total keys: {}",
                node.getFileName(), node.getCumulativeKeysReverseTraversal(),
                current.getFileName(), current.getTotalNumberOfKeys());
            node.addCumulativeKeysReverseTraversal(
                current.getCumulativeKeysReverseTraversal());
            nextLevel.add(node);
          }
        }
        currentLevel = nextLevel;
      }
    }
  }

  private void printMutableGraphFromAGivenNode(
      ConcurrentMap<String, CompactionNode> compactionNodeMap,
      String fileName,
      int sstLevel,
      MutableGraph<CompactionNode> mutableGraph) {

    CompactionNode infileNode = compactionNodeMap.get(fileName);
    if (infileNode == null) {
      return;
    }
    LOG.debug("Expanding file: {}. SST compaction level: {}",
        fileName, sstLevel);
    Set<CompactionNode> currentLevel = new HashSet<>();
    currentLevel.add(infileNode);
    int levelCounter = 1;
    while (!currentLevel.isEmpty()) {
      LOG.debug("DAG Level: {}", levelCounter++);
      final Set<CompactionNode> nextLevel = new HashSet<>();
      StringBuilder sb = new StringBuilder();
      for (CompactionNode current : currentLevel) {
        Set<CompactionNode> successors = mutableGraph.successors(current);
        for (CompactionNode succNode : successors) {
          sb.append(succNode.getFileName()).append(' ');
          nextLevel.add(succNode);
        }
      }
      LOG.debug("{}", sb);
      currentLevel = nextLevel;
    }
  }

<<<<<<< HEAD
  private static final List<List<String>> SST_FILES_BY_LEVEL = Arrays.asList(
      Arrays.asList("000015", "000013", "000011", "000009"),
      Arrays.asList("000018", "000016", "000017", "000026", "000024", "000022",
          "000020"),
      Arrays.asList("000027", "000030", "000028", "000029", "000031", "000039",
          "000037", "000035", "000033"),
      Arrays.asList("000040", "000044", "000042", "000043", "000045", "000041",
          "000046", "000054", "000052", "000050", "000048"),
      Arrays.asList("000059", "000055", "000056", "000060", "000057", "000058")
  );

  private static final List<List<CompactionNode>> COMPACTION_NODES_BY_LEVEL =
      SST_FILES_BY_LEVEL.stream()
          .map(sstFiles ->
              sstFiles.stream()
                  .map(
                      sstFile -> new CompactionNode(sstFile,
                          Long.parseLong(sstFile.substring(0, 6)),
                          null, null, null
                      ))
                  .collect(Collectors.toList()))
          .collect(Collectors.toList());

=======
>>>>>>> ac9d9fdb
  /**
   * Creates a backward compaction DAG from a list of level nodes.
   * It assumes that at each level files get compacted to the half of number
   * of files at the next level.
   * e.g. if level-1 has 7 files and level-2 has 9 files, so first 4 files
   * at level-2 are from compaction of level-1 and rests are new.
   */
  private static MutableGraph<CompactionNode> createBackwardDagFromLevelNodes(
      int fromLevel,
      int toLevel
  ) {
    MutableGraph<CompactionNode> dag  = GraphBuilder.directed().build();

    if (fromLevel == toLevel) {
      COMPACTION_NODES_BY_LEVEL.get(fromLevel).forEach(dag::addNode);
      return dag;
    }

    for (int level = fromLevel; level < toLevel; level++) {
      List<CompactionNode> currentLevel = COMPACTION_NODES_BY_LEVEL.get(level);
      List<CompactionNode> nextLevel = COMPACTION_NODES_BY_LEVEL.get(level + 1);

      for (CompactionNode compactionNode : currentLevel) {
        for (int j = 0; j < nextLevel.size(); j++) {
          dag.addNode(compactionNode);
          dag.addNode(nextLevel.get(j));

          int child = nextLevel.size();
          if (level < COMPACTION_NODES_BY_LEVEL.size() - 2) {
            child /= 2;
          }

          if (j < child) {
            dag.putEdge(compactionNode, nextLevel.get(j));
          }
        }
      }
    }

    return dag;
  }

  /**
   * Creates a forward compaction DAG from a list of level nodes.
   * It assumes that at each level first half of the files are from the
   * compaction of the previous level.
   * e.g. if level-1 has 7 files and level-2 has 9 files, so first 4 files
   * at level-2 are from compaction of level-1 and rests are new.
   */
  private static MutableGraph<CompactionNode> createForwardDagFromLevelNodes(
      int fromLevel,
      int toLevel
  ) {
    MutableGraph<CompactionNode> dag  = GraphBuilder.directed().build();

    if (fromLevel == toLevel) {
      COMPACTION_NODES_BY_LEVEL.get(fromLevel).forEach(dag::addNode);
      return dag;
    }

    dag  = GraphBuilder.directed().build();
    for (int level = fromLevel; level > toLevel; level--) {
      List<CompactionNode> currentLevel = COMPACTION_NODES_BY_LEVEL.get(level);
      List<CompactionNode> nextLevel = COMPACTION_NODES_BY_LEVEL.get(level - 1);

      for (int i = 0; i < currentLevel.size(); i++) {
        for (CompactionNode compactionNode : nextLevel) {
          dag.addNode(currentLevel.get(i));
          dag.addNode(compactionNode);

          int parent = currentLevel.size();
          if (level < COMPACTION_NODES_BY_LEVEL.size() - 1) {
            parent /= 2;
          }

          if (i < parent) {
            dag.putEdge(currentLevel.get(i), compactionNode);
          }
        }
      }
    }

    return dag;
  }

  /**
   * Test cases for pruneBackwardDag.
   */
  private static Stream<Arguments> pruneBackwardDagScenarios() {
    Set<String> level0Files = new HashSet<>(SST_FILES_BY_LEVEL.get(0));
    Set<String> level1Files = new HashSet<>(SST_FILES_BY_LEVEL.get(1));
    Set<String> level2Files = new HashSet<>(SST_FILES_BY_LEVEL.get(2));
    Set<String> level3Files = new HashSet<>(SST_FILES_BY_LEVEL.get(3));

    level1Files.addAll(level0Files);
    level2Files.addAll(level1Files);
    level3Files.addAll(level2Files);

    return Stream.of(
        Arguments.of("Remove level 0 from backward DAG",
            createBackwardDagFromLevelNodes(0, 4),
            new HashSet<>(COMPACTION_NODES_BY_LEVEL.get(0)),
            createBackwardDagFromLevelNodes(1, 4),
            level0Files
        ),
        Arguments.of("Remove level 1 from backward DAG",
            createBackwardDagFromLevelNodes(0, 4),
            new HashSet<>(COMPACTION_NODES_BY_LEVEL.get(1)),
            createBackwardDagFromLevelNodes(2, 4),
            level1Files
        ),
        Arguments.of("Remove level 2 from backward DAG",
            createBackwardDagFromLevelNodes(0, 4),
            new HashSet<>(COMPACTION_NODES_BY_LEVEL.get(2)),
            createBackwardDagFromLevelNodes(3, 4),
            level2Files
        ),
        Arguments.of("Remove level 3 from backward DAG",
            createBackwardDagFromLevelNodes(0, 4),
            new HashSet<>(COMPACTION_NODES_BY_LEVEL.get(3)),
            createBackwardDagFromLevelNodes(4, 4),
            level3Files
        )
    );
  }

  @ParameterizedTest(name = "{0}")
  @MethodSource("pruneBackwardDagScenarios")
  public void testPruneBackwardDag(String description,
                                   MutableGraph<CompactionNode> originalDag,
                                   Set<CompactionNode> levelToBeRemoved,
                                   MutableGraph<CompactionNode> expectedDag,
                                   Set<String> expectedFileNodesRemoved) {
    Set<String> actualFileNodesRemoved =
        rocksDBCheckpointDiffer.pruneBackwardDag(originalDag, levelToBeRemoved);
    assertEquals(expectedDag, originalDag);
    assertEquals(actualFileNodesRemoved, expectedFileNodesRemoved);
  }

  /**
   * Test cases for pruneBackwardDag.
   */
  private static Stream<Arguments> pruneForwardDagScenarios() {
    Set<String> level0Files = new HashSet<>(SST_FILES_BY_LEVEL.get(0));
    Set<String> level1Files = new HashSet<>(SST_FILES_BY_LEVEL.get(1));
    Set<String> level2Files = new HashSet<>(SST_FILES_BY_LEVEL.get(2));
    Set<String> level3Files = new HashSet<>(SST_FILES_BY_LEVEL.get(3));

    level1Files.addAll(level0Files);
    level2Files.addAll(level1Files);
    level3Files.addAll(level2Files);

    return Stream.of(
        Arguments.of("Remove level 0 from forward DAG",
            createForwardDagFromLevelNodes(4, 0),
            new HashSet<>(COMPACTION_NODES_BY_LEVEL.get(0)),
            createForwardDagFromLevelNodes(4, 1),
            level0Files
        ),
        Arguments.of("Remove level 1 from forward DAG",
            createForwardDagFromLevelNodes(4, 0),
            new HashSet<>(COMPACTION_NODES_BY_LEVEL.get(1)),
            createForwardDagFromLevelNodes(4, 2),
            level1Files
        ),
        Arguments.of("Remove level 2 from forward DAG",
            createForwardDagFromLevelNodes(4, 0),
            new HashSet<>(COMPACTION_NODES_BY_LEVEL.get(2)),
            createForwardDagFromLevelNodes(4, 3),
            level2Files
        ),
        Arguments.of("Remove level 3 from forward DAG",
            createForwardDagFromLevelNodes(4, 0),
            new HashSet<>(COMPACTION_NODES_BY_LEVEL.get(3)),
            createForwardDagFromLevelNodes(4, 4),
            level3Files
        )
    );
  }

  @ParameterizedTest(name = "{0}")
  @MethodSource("pruneForwardDagScenarios")
  public void testPruneForwardDag(String description,
                                  MutableGraph<CompactionNode> originalDag,
                                  Set<CompactionNode> levelToBeRemoved,
                                  MutableGraph<CompactionNode> expectedDag,
                                  Set<String> expectedFileNodesRemoved) {
    Set<String> actualFileNodesRemoved =
        rocksDBCheckpointDiffer.pruneForwardDag(originalDag, levelToBeRemoved);
    assertEquals(expectedDag, originalDag);
    assertEquals(actualFileNodesRemoved, expectedFileNodesRemoved);
  }

  @SuppressWarnings("methodlength")
  private static Stream<Arguments> compactionDagPruningScenarios() {
    long currentTimeMillis = System.currentTimeMillis();

    String compactionLogFile0 = "S 1000 snapshotId0 " +
        (currentTimeMillis - MINUTES.toMillis(30)) + " \n";
    String compactionLogFile1 = "C 1500 000015,000013,000011,000009:000018," +
        "000016,000017\n"
        + "S 2000 snapshotId1 " +
        (currentTimeMillis - MINUTES.toMillis(24)) + " \n";

    String compactionLogFile2 = "C 2500 000018,000016,000017,000026,000024," +
        "000022,000020:000027,000030,000028,000031,000029\n"
        + "S 3000 snapshotId2 " +
        (currentTimeMillis - MINUTES.toMillis(18)) + " \n";

    String compactionLogFile3 = "C 3500 000027,000030,000028,000031,000029," +
        "000039,000037,000035,000033:000040,000044,000042,000043,000046," +
        "000041,000045\n"
        + "S 4000 snapshotId3 " +
        (currentTimeMillis - MINUTES.toMillis(12)) + " \n";

    String compactionLogFile4 = "C 4500 000040,000044,000042,000043,000046," +
        "000041,000045,000054,000052,000050,000048:000059,000055,000056," +
        "000060,000057,000058\n"
        + "S 5000 snapshotId4 " +
        (currentTimeMillis - MINUTES.toMillis(6)) + " \n";

    String compactionLogFileWithoutSnapshot1 = "C 1500 000015,000013,000011," +
        "000009:000018,000016,000017\n" +
        "C 2000 000018,000016,000017,000026,000024,000022,000020" +
        ":000027,000030,000028,000031,000029\n";

    String compactionLogFileWithoutSnapshot2 = "C 4500 000040,000044,000042," +
        "000043,000046,000041,000045,000054,000052,000050,000048:000059," +
        "000055,000056,000060,000057,000058\n";

    String compactionLogFileOnlyWithSnapshot1 =
        "S 3000 snapshotIdWithoutCompaction1 " +
            (currentTimeMillis - MINUTES.toMillis(18)) + " \n";

    String compactionLogFileOnlyWithSnapshot2 =
        "S 3000 snapshotIdWithoutCompaction2 " +
            (currentTimeMillis - MINUTES.toMillis(15)) + " \n";

    String compactionLogFileOnlyWithSnapshot3 =
        "S 3000 snapshotIdWithoutCompaction3 " +
            (currentTimeMillis - MINUTES.toMillis(12)) + " \n";

    String compactionLogFileOnlyWithSnapshot4 =
        "S 3000 snapshotIdWithoutCompaction4 " +
            (currentTimeMillis - MINUTES.toMillis(9)) + " \n";

    String compactionLogFileOnlyWithSnapshot5 =
        "S 3000 snapshotIdWithoutCompaction5 " +
            (currentTimeMillis - MINUTES.toMillis(6)) + " \n";

    String compactionLogFileOnlyWithSnapshot6 =
        "S 3000 snapshotIdWithoutCompaction6 " +
            (currentTimeMillis - MINUTES.toMillis(3)) + " \n";

    Set<String> expectedNodes = ImmutableSet.of("000059", "000055", "000056",
        "000060", "000057", "000058");

    return Stream.of(
        Arguments.of("Each compaction log file has only one snapshot and one" +
                " compaction statement except first log file.",
            Arrays.asList(compactionLogFile0, compactionLogFile1,
                compactionLogFile2, compactionLogFile3, compactionLogFile4),
            null,
            expectedNodes,
            4,
            0
        ),
        Arguments.of("Compaction log doesn't have snapshot  because OM" +
                " restarted. Restart happened before snapshot to be deleted.",
            Arrays.asList(compactionLogFile0,
                compactionLogFileWithoutSnapshot1,
                compactionLogFile3,
                compactionLogFile4),
            null,
            expectedNodes,
            4,
            0
        ),
        Arguments.of("Compaction log doesn't have snapshot because OM" +
                " restarted. Restart happened after snapshot to be deleted.",
            Arrays.asList(compactionLogFile0, compactionLogFile1,
                compactionLogFile2, compactionLogFile3,
                compactionLogFileWithoutSnapshot2,
                compactionLogFileOnlyWithSnapshot4),
            null,
            expectedNodes,
            4,
            0
        ),
        Arguments.of("No compaction happened in between two snapshots.",
            Arrays.asList(compactionLogFile0, compactionLogFile1,
                compactionLogFile2, compactionLogFile3,
                compactionLogFileOnlyWithSnapshot1,
                compactionLogFileOnlyWithSnapshot2, compactionLogFile4),
            null,
            expectedNodes,
            4,
            0
        ),
        Arguments.of("Only contains snapshots but no compaction.",
            Arrays.asList(compactionLogFileOnlyWithSnapshot1,
                compactionLogFileOnlyWithSnapshot2,
                compactionLogFileOnlyWithSnapshot3,
                compactionLogFileOnlyWithSnapshot4,
                compactionLogFileOnlyWithSnapshot5,
                compactionLogFileOnlyWithSnapshot6),
            null,
            Collections.emptySet(),
            0,
            0
        ),
        Arguments.of("No file exists because compaction has not happened" +
                " and snapshot is not taken.",
            Collections.emptyList(),
            null,
            Collections.emptySet(),
            0,
            0
        ),
        Arguments.of("When compaction table is used case 1.",
            null,
            asList(createCompactionEntry(1500,
                    (currentTimeMillis - MINUTES.toMillis(24)),
                    asList("000015", "000013", "000011", "000009"),
                    asList("000018", "000016", "000017")),
                createCompactionEntry(2500,
                    (currentTimeMillis - MINUTES.toMillis(20)),
                    asList("000018", "000016", "000017", "000026", "000024",
                        "000022", "000020"),
                    asList("000027", "000030", "000028", "000031", "000029")),
                createCompactionEntry(3500,
                    (currentTimeMillis - MINUTES.toMillis(16)),
                    asList("000027", "000030", "000028", "000031", "000029",
                        "000039", "000037", "000035", "000033"),
                    asList("000040", "000044", "000042", "000043", "000046",
                        "000041", "000045")),
                createCompactionEntry(4500,
                    (currentTimeMillis - MINUTES.toMillis(12)),
                    asList("000040", "000044", "000042", "000043", "000046",
                        "000041", "000045", "000054", "000052", "000050",
                        "000048"),
                    asList("000059", "000055", "000056", "000060", "000057",
                        "000058"))),
            expectedNodes,
            4,
            0
        ),
        Arguments.of("When compaction table is used case 2.",
            null,
            asList(createCompactionEntry(1500,
                    (currentTimeMillis - MINUTES.toMillis(24)),
                    asList("000015", "000013", "000011", "000009"),
                    asList("000018", "000016", "000017")),
                createCompactionEntry(2500,
                    (currentTimeMillis - MINUTES.toMillis(18)),
                    asList("000018", "000016", "000017", "000026", "000024",
                        "000022", "000020"),
                    asList("000027", "000030", "000028", "000031", "000029")),
                createCompactionEntry(3500,
                    (currentTimeMillis - MINUTES.toMillis(12)),
                    asList("000027", "000030", "000028", "000031", "000029",
                        "000039", "000037", "000035", "000033"),
                    asList("000040", "000044", "000042", "000043", "000046",
                        "000041", "000045")),
                createCompactionEntry(4500,
                    (currentTimeMillis - MINUTES.toMillis(6)),
                    asList("000040", "000044", "000042", "000043", "000046",
                        "000041", "000045", "000054", "000052", "000050",
                        "000048"),
                    asList("000059", "000055", "000056", "000060", "000057",
                        "000058"))),
            ImmutableSet.of("000059", "000055", "000056", "000060", "000057",
                "000058", "000040", "000044", "000042", "000043", "000046",
                "000041", "000045", "000054", "000052", "000050", "000048"),
            4,
            1
        )
    );
  }

  /**
   * End-to-end test for snapshot's compaction history pruning.
   */
  @ParameterizedTest(name = "{0}")
  @MethodSource("compactionDagPruningScenarios")
  public void testPruneOlderSnapshotsWithCompactionHistory(
      String description,
      List<String> compactionLogs,
      List<CompactionLogEntry> compactionLogEntries,
      Set<String> expectedNodes,
      int expectedNumberOfLogEntriesBeforePruning,
      int expectedNumberOfLogEntriesAfterPruning
  ) throws IOException, ExecutionException, InterruptedException,
      TimeoutException {
    List<File> filesCreated = new ArrayList<>();

    if (compactionLogs != null) {
      for (int i = 0; i < compactionLogs.size(); i++) {
        String compactionFileName = METADATA_DIR_NAME + "/" + COMPACTION_LOG_DIR_NAME
            + "/0000" + i + COMPACTION_LOG_FILE_NAME_SUFFIX;
        File compactionFile = new File(compactionFileName);
        Files.write(compactionFile.toPath(),
            compactionLogs.get(i).getBytes(UTF_8));
        filesCreated.add(compactionFile);
      }
    } else if (compactionLogEntries != null) {
      compactionLogEntries.forEach(entry ->
          rocksDBCheckpointDiffer.addToCompactionLogTable(entry));
    } else {
      throw new IllegalArgumentException("One of compactionLog or" +
          " compactionLogEntries should be present.");
    }

    rocksDBCheckpointDiffer.loadAllCompactionLogs();
    assertEquals(expectedNumberOfLogEntriesBeforePruning,
        countEntriesInCompactionLogTable());
    waitForLock(rocksDBCheckpointDiffer,
        RocksDBCheckpointDiffer::pruneOlderSnapshotsWithCompactionHistory);

    Set<String> actualNodesInForwardDAG = rocksDBCheckpointDiffer
        .getForwardCompactionDAG()
        .nodes()
        .stream()
        .map(CompactionNode::getFileName)
        .collect(Collectors.toSet());

    Set<String> actualNodesBackwardDAG = rocksDBCheckpointDiffer
        .getBackwardCompactionDAG()
        .nodes()
        .stream()
        .map(CompactionNode::getFileName)
        .collect(Collectors.toSet());

    assertEquals(expectedNodes, actualNodesInForwardDAG);
    assertEquals(expectedNodes, actualNodesBackwardDAG);

    for (int i = 0; compactionLogs != null && i < compactionLogs.size(); i++) {
      File compactionFile = filesCreated.get(i);
      assertFalse(compactionFile.exists());
    }

    assertEquals(expectedNumberOfLogEntriesAfterPruning,
        countEntriesInCompactionLogTable());
  }

  private int countEntriesInCompactionLogTable() {
    try (ManagedRocksIterator iterator = new ManagedRocksIterator(
        activeRocksDB.get().newIterator(compactionLogTableCFHandle))) {
      iterator.get().seekToFirst();
      int count = 0;
      while (iterator.get().isValid()) {
        iterator.get().next();
        count++;
      }
      return count;
    }
  }

  // Take the lock, confirm that the consumer doesn't finish
  //  then release the lock and confirm that the consumer does finish.
  private void waitForLock(RocksDBCheckpointDiffer differ,
                           Consumer<RocksDBCheckpointDiffer> c)
      throws InterruptedException, ExecutionException, TimeoutException {

    Future<Boolean> future;
    // Take the lock and start the consumer.
    try (BootstrapStateHandler.Lock lock =
        differ.getBootstrapStateLock().lock()) {
      future = executorService.submit(
          () -> {
            c.accept(differ);
            return true;
          });
      // Confirm that the consumer doesn't finish with lock taken.
      assertThrows(TimeoutException.class,
          () -> future.get(1000, TimeUnit.MILLISECONDS));
    }
    // Confirm consumer finishes when unlocked.
    assertTrue(future.get(100, TimeUnit.MILLISECONDS));
  }

  private static Stream<Arguments> sstFilePruningScenarios() {
    List<String> initialFiles1 = Arrays.asList("000015", "000013", "000011",
        "000009");
    List<String> initialFiles2 = Arrays.asList("000015", "000013", "000011",
        "000009", "000018", "000016", "000017", "000026", "000024", "000022",
        "000020");
    List<String> initialFiles3 = Arrays.asList("000015", "000013", "000011",
        "000009", "000018", "000016", "000017", "000026", "000024", "000022",
        "000020", "000027", "000030", "000028", "000031", "000029", "000039",
        "000037", "000035", "000033", "000040", "000044", "000042", "000043",
        "000046", "000041", "000045", "000054", "000052", "000050", "000048",
        "000059", "000055", "000056", "000060", "000057", "000058");

    List<String> expectedFiles1 = Arrays.asList("000015", "000013", "000011",
        "000009");
    List<String> expectedFiles2 = Arrays.asList("000015", "000013", "000011",
        "000009", "000026", "000024", "000022", "000020");
    List<String> expectedFiles3 = Arrays.asList("000013", "000024", "000035",
        "000011", "000022", "000033", "000039", "000015", "000026", "000037",
        "000048", "000009", "000050", "000054", "000020", "000052");

    return Stream.of(
        Arguments.of("Case 1 with compaction log file: " +
                "No compaction.",
            "",
            null,
            initialFiles1,
            expectedFiles1
        ),
        Arguments.of("Case 2 with compaction log file: " +
                "One level compaction.",
            "C 1 000015,000013,000011,000009:000018,000016,000017\n",
            null,
            initialFiles2,
            expectedFiles2
        ),
        Arguments.of("Case 3 with compaction log file: " +
                "Multi-level compaction.",
            "C 1 000015,000013,000011,000009:000018,000016,000017\n" +
                "C 2 000018,000016,000017,000026,000024,000022,000020:000027," +
                "000030,000028,000031,000029\n" +
                "C 3 000027,000030,000028,000031,000029,000039,000037,000035," +
                "000033:000040,000044,000042,000043,000046,000041,000045\n" +
                "C 4 000040,000044,000042,000043,000046,000041,000045,000054," +
                "000052,000050,000048:000059,000055,000056,000060,000057," +
                "000058\n",
            null,
            initialFiles3,
            expectedFiles3
        ),
        Arguments.of("Case 4 with compaction log table: " +
                "No compaction.",
            null,
            Collections.emptyList(),
            initialFiles1,
            expectedFiles1
        ),
        Arguments.of("Case 5 with compaction log table: " +
                "One level compaction.",
            null,
            Collections.singletonList(createCompactionEntry(1,
                now(),
                asList("000015", "000013", "000011", "000009"),
                asList("000018", "000016", "000017"))),
            initialFiles2,
            expectedFiles2
        ),
        Arguments.of("Case 6 with compaction log table: " +
                "Multi-level compaction.",
            null,
            asList(createCompactionEntry(1,
                    now(),
                    asList("000015", "000013", "000011", "000009"),
                    asList("000018", "000016", "000017")),
                createCompactionEntry(2,
                    now(),
                    asList("000018", "000016", "000017", "000026", "000024",
                        "000022", "000020"),
                    asList("000027", "000030", "000028", "000031", "000029")),
                createCompactionEntry(3,
                    now(),
                    asList("000027", "000030", "000028", "000031", "000029",
                        "000039", "000037", "000035", "000033"),
                    asList("000040", "000044", "000042", "000043", "000046",
                        "000041", "000045")),
                createCompactionEntry(4,
                    now(),
                    asList("000040", "000044", "000042", "000043", "000046",
                        "000041", "000045", "000054", "000052", "000050",
                        "000048"),
                    asList("000059", "000055", "000056", "000060", "000057",
                        "000058"))),
            initialFiles3,
            expectedFiles3
        )
    );
  }

  private static CompactionLogEntry createCompactionEntry(long dbSequenceNumber,
                                                          long compactionTime,
                                                          List<String> inputFiles,
                                                          List<String> outputFiles) {
    return createCompactionEntry(dbSequenceNumber, compactionTime, inputFiles, outputFiles, Collections.emptyMap());
  }

  private static CompactionLogEntry createCompactionEntry(long dbSequenceNumber,
                                                          long compactionTime,
                                                          List<String> inputFiles,
                                                          List<String> outputFiles,
                                                          Map<String, String[]> metadata) {
    return new CompactionLogEntry.Builder(dbSequenceNumber, compactionTime,
        toFileInfoList(inputFiles, metadata), toFileInfoList(outputFiles, metadata)).build();
  }

  private static List<CompactionFileInfo> toFileInfoList(List<String> files,
                                                         Map<String, String[]> metadata) {
    return files.stream()
        .map(fileName -> new CompactionFileInfo.Builder(fileName)
            .setStartRange(Optional.ofNullable(metadata.get(fileName)).map(meta -> meta[0]).orElse(null))
            .setEndRange(Optional.ofNullable(metadata.get(fileName)).map(meta -> meta[1]).orElse(null))
            .setColumnFamily(Optional.ofNullable(metadata.get(fileName)).map(meta -> meta[2]).orElse(null))
            .build())
        .collect(Collectors.toList());
  }

  /**
   * End-to-end test for SST file pruning.
   */
  @ParameterizedTest(name = "{0}")
  @MethodSource("sstFilePruningScenarios")
  public void testSstFilePruning(
      String description,
      String compactionLog,
      List<CompactionLogEntry> compactionLogEntries,
      List<String> initialFiles,
      List<String> expectedFiles
  ) throws IOException, ExecutionException, InterruptedException,
      TimeoutException {

    for (String fileName : initialFiles) {
      createFileWithContext(sstBackUpDir + "/" + fileName + SST_FILE_EXTENSION,
          fileName);
    }

    Path compactionLogFilePath = null;
    if (compactionLog != null) {
      String compactionLogFileName = METADATA_DIR_NAME + "/" +
          COMPACTION_LOG_DIR_NAME + "/compaction_log" +
          COMPACTION_LOG_FILE_NAME_SUFFIX;
      compactionLogFilePath = new File(compactionLogFileName).toPath();
      createFileWithContext(compactionLogFileName, compactionLog);
      assertTrue(Files.exists(compactionLogFilePath));
    } else if (compactionLogEntries != null) {
      compactionLogEntries.forEach(entry ->
          rocksDBCheckpointDiffer.addToCompactionLogTable(entry));
    } else {
      throw new IllegalArgumentException("One of compactionLog or" +
          " compactionLogEntries should be present.");
    }

    rocksDBCheckpointDiffer.loadAllCompactionLogs();

    waitForLock(rocksDBCheckpointDiffer,
        RocksDBCheckpointDiffer::pruneSstFiles);

    Set<String> actualFileSetAfterPruning;
    try (Stream<Path> pathStream = Files.list(
            Paths.get(METADATA_DIR_NAME + "/" + SST_BACK_UP_DIR_NAME))
        .filter(e -> e.toString().toLowerCase()
            .endsWith(SST_FILE_EXTENSION))
        .sorted()) {
      actualFileSetAfterPruning =
          pathStream.map(path -> path.getFileName().toString())
              .map(name -> name.substring(0,
                  name.length() - SST_FILE_EXTENSION.length()))
              .collect(Collectors.toSet());
    }

    Set<String> expectedFileSet = new HashSet<>(expectedFiles);
    assertEquals(expectedFileSet, actualFileSetAfterPruning);

    if (compactionLogFilePath != null) {
      assertFalse(Files.exists(compactionLogFilePath));
    }
  }

  private void createFileWithContext(String fileName, String context)
      throws IOException {
    try (OutputStream fileOutputStream = Files.newOutputStream(Paths.get(fileName))) {
      fileOutputStream.write(context.getBytes(UTF_8));
    }
  }

  /**
   * Test cases for testGetSSTDiffListWithoutDB.
   */
  private static Stream<Arguments> casesGetSSTDiffListWithoutDB2() {
    return Stream.of(
        Arguments.of("Test case 1.",
            ImmutableSet.of("000081"),
            ImmutableSet.of("000063"),
            ImmutableSet.of("000063"),
            ImmutableSet.of("000078", "000071", "000075", "000073"),
            columnFamilyToPrefixMap1),
        Arguments.of("Test case 2.",
            ImmutableSet.of("000106"),
            ImmutableSet.of("000081"),
            ImmutableSet.of("000081"),
            ImmutableSet.of("000099", "000103", "000097", "000095"),
            columnFamilyToPrefixMap1),
        Arguments.of("Test case 3.",
            ImmutableSet.of("000106"),
            ImmutableSet.of("000063"),
            ImmutableSet.of("000063"),
            ImmutableSet.of("000078", "000071", "000075", "000073", "000103",
                "000099", "000097", "000095"),
            columnFamilyToPrefixMap1),
        Arguments.of("Test case 4.",
            ImmutableSet.of("000131"),
            ImmutableSet.of("000106"),
            ImmutableSet.of("000106"),
            ImmutableSet.of("000123", "000121", "000128", "000125"),
            columnFamilyToPrefixMap2),
        Arguments.of("Test case 5.",
            ImmutableSet.of("000131"),
            ImmutableSet.of("000081"),
            ImmutableSet.of("000081"),
            ImmutableSet.of("000123", "000121", "000128", "000125", "000103",
                "000099", "000097", "000095"),
            columnFamilyToPrefixMap2),
        Arguments.of("Test case 6.",
            ImmutableSet.of("000147", "000131", "000141"),
            ImmutableSet.of("000131"),
            ImmutableSet.of("000131"),
            ImmutableSet.of("000147", "000141"),
            columnFamilyToPrefixMap3),
        Arguments.of("Test case 7.",
            ImmutableSet.of("000147", "000131", "000141"),
            ImmutableSet.of("000106"),
            ImmutableSet.of("000106"),
            ImmutableSet.of("000123", "000121", "000128", "000125", "000147",
                "000141"),
            columnFamilyToPrefixMap3)
    );
  }

  /**
   * Tests core SST diff list logic. Does not involve DB.
   * Focuses on testing edge cases in internalGetSSTDiffList().
   */
  @ParameterizedTest(name = "{0}")
  @MethodSource("casesGetSSTDiffListWithoutDB2")
  public void testGetSSTDiffListWithoutDB2(
      String description,
      Set<String> srcSnapshotSstFiles,
      Set<String> destSnapshotSstFiles,
      Set<String> expectedSameSstFiles,
      Set<String> expectedDiffSstFiles,
      Map<String, String> columnFamilyToPrefixMap
  ) {
    compactionLogEntryList.forEach(entry ->
        rocksDBCheckpointDiffer.addToCompactionLogTable(entry));

    rocksDBCheckpointDiffer.loadAllCompactionLogs();

    // Snapshot is used for logging purpose and short-circuiting traversal.
    // Using gen 0 for this test.
    DifferSnapshotInfo mockedSourceSnapshot = new DifferSnapshotInfo(
        "/path/to/dbcp1", UUID.randomUUID(), 0L, columnFamilyToPrefixMap, null);
    DifferSnapshotInfo mockedDestinationSnapshot = new DifferSnapshotInfo(
        "/path/to/dbcp2", UUID.randomUUID(), 0L, columnFamilyToPrefixMap, null);

    Set<String> actualSameSstFiles = new HashSet<>();
    Set<String> actualDiffSstFiles = new HashSet<>();

    rocksDBCheckpointDiffer.internalGetSSTDiffList(
        mockedSourceSnapshot,
        mockedDestinationSnapshot,
        srcSnapshotSstFiles,
        destSnapshotSstFiles,
        actualSameSstFiles,
        actualDiffSstFiles);

    // Check same and different SST files result
    assertEquals(expectedSameSstFiles, actualSameSstFiles);
    assertEquals(expectedDiffSstFiles, actualDiffSstFiles);
  }

  private static Stream<Arguments> shouldSkipNodeCases() {
    List<Boolean> expectedResponse1 = Arrays.asList(true, false, true, false,
        false, false, false, false, true, true, false, false, false, false,
        false, true, true, true, true, true, false);
    List<Boolean> expectedResponse2 = Arrays.asList(true, true, true, false,
        false, false, false, false, true, true, false, false, false, false,
        false, true, false, false, false, false, false);
    List<Boolean> expectedResponse3 = Arrays.asList(true, true, true, true,
        true, true, true, true, true, true, false, false, false, false, false,
        true, false, false, false, false, false);
    return Stream.of(
        Arguments.of(columnFamilyToPrefixMap1, expectedResponse1),
        Arguments.of(columnFamilyToPrefixMap2, expectedResponse2),
        Arguments.of(columnFamilyToPrefixMap3, expectedResponse3));
  }

  @ParameterizedTest()
  @MethodSource("shouldSkipNodeCases")
  public void testShouldSkipNode(Map<String, String> columnFamilyToPrefixMap,
                                 List<Boolean> expectedResponse) {
    compactionLogEntryList.forEach(entry ->
        rocksDBCheckpointDiffer.addToCompactionLogTable(entry));

    rocksDBCheckpointDiffer.loadAllCompactionLogs();

    List<Boolean> actualResponse = rocksDBCheckpointDiffer
        .getCompactionNodeMap().values().stream()
        .sorted(Comparator.comparing(CompactionNode::getFileName))
        .map(node ->
            RocksDiffUtils.shouldSkipNode(node,
                columnFamilyToPrefixMap))
        .collect(Collectors.toList());

    assertEquals(expectedResponse, actualResponse);
  }

  private static Stream<Arguments> shouldSkipNodeEdgeCases() {
    CompactionNode node = new CompactionNode("fileName", 100, "startKey", "endKey", "columnFamily");
    CompactionNode nullColumnFamilyNode = new CompactionNode("fileName", 100, "startKey", "endKey", null);
    CompactionNode nullStartKeyNode = new CompactionNode("fileName", 100, null, "endKey", "columnFamily");
    CompactionNode nullEndKeyNode = new CompactionNode("fileName", 100, "startKey", null, "columnFamily");

    return Stream.of(
        Arguments.of(node, Collections.emptyMap(), false),
        Arguments.of(node, columnFamilyToPrefixMap1, true),
        Arguments.of(nullColumnFamilyNode, columnFamilyToPrefixMap1, false),
        Arguments.of(nullStartKeyNode, columnFamilyToPrefixMap1, false),
        Arguments.of(nullEndKeyNode, columnFamilyToPrefixMap1, false));
  }

  @ParameterizedTest()
  @MethodSource("shouldSkipNodeEdgeCases")
  public void testShouldSkipNodeEdgeCase(
      CompactionNode node,
      Map<String, String> columnFamilyToPrefixMap,
      boolean expectedResponse
  ) {
    compactionLogEntryList.forEach(entry ->
        rocksDBCheckpointDiffer.addToCompactionLogTable(entry));

    rocksDBCheckpointDiffer.loadAllCompactionLogs();

    assertEquals(expectedResponse, RocksDiffUtils.shouldSkipNode(node,
        columnFamilyToPrefixMap));
  }

  private void createKeys(ColumnFamilyHandle cfh,
                          String keyPrefix,
                          String valuePrefix,
                          int numberOfKeys) throws RocksDBException {

    try (ManagedFlushOptions flushOptions = new ManagedFlushOptions()) {
      for (int i = 0; i < numberOfKeys; ++i) {
        String generatedString = RandomStringUtils.secure().nextAlphabetic(7);
        String keyStr = keyPrefix + i + "-" + generatedString;
        String valueStr = valuePrefix + i + "-" + generatedString;
        byte[] key = keyStr.getBytes(UTF_8);
        activeRocksDB.get().put(cfh, key, valueStr.getBytes(UTF_8));
        if (i % 10 == 0) {
          activeRocksDB.get().flush(flushOptions, cfh);
        }
      }
    }
  }

  // End-to-end to verify that only 'keyTable', 'directoryTable'
  // and 'fileTable' column families SST files are added to compaction DAG.
  @Test
  public void testDagOnlyContainsDesiredCfh()
      throws RocksDBException, IOException {
    // Setting is not non-empty table so that 'isSnapshotInfoTableEmpty'
    // returns true.
    rocksDBCheckpointDiffer.setSnapshotInfoTableCFHandle(keyTableCFHandle);
    createKeys(keyTableCFHandle, "keyName-", "keyValue-", 100);
    createKeys(directoryTableCFHandle, "dirName-", "dirValue-", 100);
    createKeys(fileTableCFHandle, "fileName-", "fileValue-", 100);
    createKeys(compactionLogTableCFHandle, "logName-", "logValue-", 100);

    // Make sures that some compaction happened.
    assertThat(rocksDBCheckpointDiffer.getCompactionNodeMap()).isNotEmpty();

    List<CompactionNode> compactionNodes = rocksDBCheckpointDiffer.
        getCompactionNodeMap().values().stream()
        .filter(node -> !COLUMN_FAMILIES_TO_TRACK_IN_DAG.contains(
            node.getColumnFamily()))
        .collect(Collectors.toList());

    // CompactionNodeMap should not contain any node other than 'keyTable',
    // 'directoryTable' and 'fileTable' column families nodes.
    assertThat(compactionNodes).isEmpty();

    // Assert that only 'keyTable', 'directoryTable' and 'fileTable'
    // column families SST files are backed-up.
    try (ManagedOptions options = new ManagedOptions();
         Stream<Path> pathStream = Files.list(
             Paths.get(rocksDBCheckpointDiffer.getSSTBackupDir()))) {
      pathStream.forEach(path -> {
        try (ManagedSstFileReader fileReader = new ManagedSstFileReader(options)) {
          fileReader.open(path.toAbsolutePath().toString());
          String columnFamily = bytes2String(fileReader.getTableProperties().getColumnFamilyName());
          assertThat(COLUMN_FAMILIES_TO_TRACK_IN_DAG).contains(columnFamily);
        } catch (RocksDBException rocksDBException) {
          fail("Failed to read file: " + path.toAbsolutePath());
        }
      });
    }
  }

  private static Stream<Arguments> shouldSkipFileCases() {
    return Stream.of(
        Arguments.of("Case#1: volumeTable is irrelevant column family.",
            "volumeTable".getBytes(UTF_8),
            Arrays.asList("inputFile1", "inputFile2", "inputFile3"),
            Arrays.asList("outputFile1", "outputFile2"), true),
        Arguments.of("Case#2: bucketTable is irrelevant column family.",
            "bucketTable".getBytes(UTF_8),
            Arrays.asList("inputFile1", "inputFile2", "inputFile3"),
            Arrays.asList("outputFile1", "outputFile2"), true),
        Arguments.of("Case#3: snapshotInfoTable is irrelevant column family.",
            "snapshotInfoTable".getBytes(UTF_8),
            Arrays.asList("inputFile1", "inputFile2", "inputFile3"),
            Arrays.asList("outputFile1", "outputFile2"), true),
        Arguments.of("Case#4: compactionLogTable is irrelevant column family.",
            "compactionLogTable".getBytes(UTF_8),
            Arrays.asList("inputFile1", "inputFile2", "inputFile3"),
            Arrays.asList("outputFile1", "outputFile2"), true),
        Arguments.of("Case#5: Input file list is empty..",
            "keyTable".getBytes(UTF_8), Collections.emptyList(),
            Arrays.asList("outputFile1", "outputFile2"), true),
        Arguments.of("Case#6: Input and output file lists are same.",
            "keyTable".getBytes(UTF_8),
            Arrays.asList("inputFile1", "inputFile2", "inputFile3"),
            Arrays.asList("inputFile1", "inputFile2", "inputFile3"), true),
        Arguments.of("Case#7: keyTable is relevant column family.",
            "keyTable".getBytes(UTF_8),
            Arrays.asList("inputFile1", "inputFile2", "inputFile3"),
            Arrays.asList("outputFile1", "outputFile2"), false),
        Arguments.of("Case#8: directoryTable is relevant column family.",
            "directoryTable".getBytes(UTF_8),
            Arrays.asList("inputFile1", "inputFile2", "inputFile3"),
            Arrays.asList("outputFile1", "outputFile2"), false),
        Arguments.of("Case#9: fileTable is relevant column family.",
            "fileTable".getBytes(UTF_8),
            Arrays.asList("inputFile1", "inputFile2", "inputFile3"),
            Arrays.asList("outputFile1", "outputFile2"), false));
  }

  @MethodSource("shouldSkipFileCases")
  @ParameterizedTest(name = "{0}")
  public void testShouldSkipFile(String description,
                                 byte[] columnFamilyBytes,
                                 List<String> inputFiles,
                                 List<String> outputFiles,
                                 boolean expectedResult) {
    assertEquals(expectedResult, rocksDBCheckpointDiffer
        .shouldSkipCompaction(columnFamilyBytes, inputFiles, outputFiles));
  }
}<|MERGE_RESOLUTION|>--- conflicted
+++ resolved
@@ -62,6 +62,7 @@
 import java.util.Optional;
 import java.util.Set;
 import java.util.UUID;
+import java.util.concurrent.ConcurrentHashMap;
 import java.util.concurrent.ConcurrentMap;
 import java.util.concurrent.ExecutionException;
 import java.util.concurrent.ExecutorService;
@@ -136,7 +137,6 @@
                   .map(
                       sstFile -> new CompactionNode(sstFile,
                           1000L,
-                          Long.parseLong(sstFile.substring(0, 6)),
                           null, null, null
                       ))
                   .collect(Collectors.toList()))
@@ -1146,7 +1146,7 @@
   }
 
   private void printMutableGraphFromAGivenNode(
-      ConcurrentMap<String, CompactionNode> compactionNodeMap,
+      ConcurrentHashMap<String, CompactionNode> compactionNodeMap,
       String fileName,
       int sstLevel,
       MutableGraph<CompactionNode> mutableGraph) {
@@ -1176,32 +1176,6 @@
     }
   }
 
-<<<<<<< HEAD
-  private static final List<List<String>> SST_FILES_BY_LEVEL = Arrays.asList(
-      Arrays.asList("000015", "000013", "000011", "000009"),
-      Arrays.asList("000018", "000016", "000017", "000026", "000024", "000022",
-          "000020"),
-      Arrays.asList("000027", "000030", "000028", "000029", "000031", "000039",
-          "000037", "000035", "000033"),
-      Arrays.asList("000040", "000044", "000042", "000043", "000045", "000041",
-          "000046", "000054", "000052", "000050", "000048"),
-      Arrays.asList("000059", "000055", "000056", "000060", "000057", "000058")
-  );
-
-  private static final List<List<CompactionNode>> COMPACTION_NODES_BY_LEVEL =
-      SST_FILES_BY_LEVEL.stream()
-          .map(sstFiles ->
-              sstFiles.stream()
-                  .map(
-                      sstFile -> new CompactionNode(sstFile,
-                          Long.parseLong(sstFile.substring(0, 6)),
-                          null, null, null
-                      ))
-                  .collect(Collectors.toList()))
-          .collect(Collectors.toList());
-
-=======
->>>>>>> ac9d9fdb
   /**
    * Creates a backward compaction DAG from a list of level nodes.
    * It assumes that at each level files get compacted to the half of number
