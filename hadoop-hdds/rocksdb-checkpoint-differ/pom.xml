<?xml version="1.0" encoding="UTF-8"?>
<!--
  Licensed under the Apache License, Version 2.0 (the "License");
  you may not use this file except in compliance with the License.
  You may obtain a copy of the License at

    http://www.apache.org/licenses/LICENSE-2.0

  Unless required by applicable law or agreed to in writing, software
  distributed under the License is distributed on an "AS IS" BASIS,
  WITHOUT WARRANTIES OR CONDITIONS OF ANY KIND, either express or implied.
  See the License for the specific language governing permissions and
  limitations under the License. See accompanying LICENSE file.
-->
<project xmlns="http://maven.apache.org/POM/4.0.0"
         xmlns:xsi="http://www.w3.org/2001/XMLSchema-instance"
         xsi:schemaLocation="http://maven.apache.org/POM/4.0.0
https://maven.apache.org/xsd/maven-4.0.0.xsd">
  <modelVersion>4.0.0</modelVersion>
  <parent>
    <groupId>org.apache.ozone</groupId>
    <artifactId>hdds</artifactId>
    <version>1.4.0-SNAPSHOT</version>
  </parent>

  <artifactId>rocksdb-checkpoint-differ</artifactId>
  <version>1.4.0-SNAPSHOT</version>
  <description>RocksDB Checkpoint Differ</description>
  <name>RocksDB Checkpoint Differ</name>
  <packaging>jar</packaging>

  <dependencies>
    <dependency>
      <groupId>org.rocksdb</groupId>
      <artifactId>rocksdbjni</artifactId>
    </dependency>
    <dependency>
      <groupId>org.apache.ozone</groupId>
      <artifactId>hdds-common</artifactId>
    </dependency>
    <dependency>
      <groupId>org.apache.ozone</groupId>
      <artifactId>hdds-managed-rocksdb</artifactId>
    </dependency>
    <dependency>
      <groupId>com.google.guava</groupId>
      <artifactId>guava</artifactId>
    </dependency>
    <dependency>
      <groupId>com.github.spotbugs</groupId>
      <artifactId>spotbugs-annotations</artifactId>
      <scope>compile</scope>
    </dependency>
    <dependency>
      <groupId>org.apache.commons</groupId>
      <artifactId>commons-lang3</artifactId>
    </dependency>
    <dependency>
      <groupId>org.slf4j</groupId>
      <artifactId>slf4j-reload4j</artifactId>
    </dependency>
    <dependency>
      <groupId>org.junit.jupiter</groupId>
      <artifactId>junit-jupiter-api</artifactId>
      <scope>test</scope>
    </dependency>
    <dependency>
      <groupId>org.apache.ozone</groupId>
      <artifactId>hdds-test-utils</artifactId>
    </dependency>
    <dependency>
      <groupId>org.junit.jupiter</groupId>
      <artifactId>junit-jupiter-params</artifactId>
      <scope>test</scope>
    </dependency>
<<<<<<< HEAD
    <dependency>
      <groupId>org.mockito</groupId>
      <artifactId>mockito-core</artifactId>
      <scope>test</scope>
    </dependency>
=======
      <dependency>
          <groupId>org.apache.ozone</groupId>
          <artifactId>hdds-rocks-native</artifactId>
      </dependency>
>>>>>>> 47596312
  </dependencies>

  <build>
    <resources>
      <resource>
        <directory>${basedir}/src/main/resources</directory>
        <excludes>
          <exclude>ozone-version-info.properties</exclude>
        </excludes>
        <filtering>false</filtering>
      </resource>
      <resource>
        <directory>${basedir}/src/main/resources</directory>
        <includes>
          <include>ozone-version-info.properties</include>
        </includes>
        <filtering>true</filtering>
      </resource>
    </resources>
    <plugins>
      <plugin>
        <groupId>org.apache.hadoop</groupId>
        <artifactId>hadoop-maven-plugins</artifactId>
        <executions>
          <execution>
            <id>version-info</id>
            <phase>generate-resources</phase>
            <goals>
              <goal>version-info</goal>
            </goals>
            <configuration>
              <source>
                <directory>${basedir}/../</directory>
                <includes>
                  <include>*/src/main/java/**/*.java</include>
                  <include>*/src/main/proto/*.proto</include>
                </includes>
              </source>
            </configuration>
          </execution>
        </executions>
      </plugin>
      <plugin>
        <groupId>com.github.spotbugs</groupId>
        <artifactId>spotbugs-maven-plugin</artifactId>
        <configuration>
          <excludeFilterFile>${basedir}/dev-support/findbugsExcludeFile.xml</excludeFilterFile>
        </configuration>
      </plugin>
      <plugin>
        <artifactId>maven-enforcer-plugin</artifactId>
        <executions>
          <execution>
            <id>depcheck</id>
            <phase></phase>
          </execution>
          <execution>
            <id>banned-rocksdb-imports</id>
            <phase>process-sources</phase>
            <goals>
              <goal>enforce</goal>
            </goals>
            <configuration>
              <rules>
                <RestrictImports>
                  <includeTestCode>false</includeTestCode>
                  <reason>Use managed RocksObjects under org.apache.hadoop.hdds.utils.db.managed instead.</reason>
                  <!-- By default, ban all the classes in org.rocksdb -->
                  <bannedImport>org.rocksdb.**</bannedImport>
                  <allowedImports>
                    <allowedImport>org.rocksdb.AbstractEventListener</allowedImport>
                    <allowedImport>org.rocksdb.Checkpoint</allowedImport>
                    <allowedImport>org.rocksdb.ColumnFamilyDescriptor</allowedImport>
                    <allowedImport>org.rocksdb.ColumnFamilyHandle</allowedImport>
                    <allowedImport>org.rocksdb.ColumnFamilyOptions</allowedImport>
                    <allowedImport>org.rocksdb.CompactionJobInfo</allowedImport>
                    <allowedImport>org.rocksdb.CompressionType</allowedImport>
                    <allowedImport>org.rocksdb.DBOptions</allowedImport>
                    <allowedImport>org.rocksdb.FlushOptions</allowedImport>
                    <allowedImport>org.rocksdb.LiveFileMetaData</allowedImport>
                    <allowedImport>org.rocksdb.Options</allowedImport>
                    <allowedImport>org.rocksdb.RocksDB</allowedImport>
                    <allowedImport>org.rocksdb.RocksDBException</allowedImport>
                    <allowedImport>org.rocksdb.SstFileReader</allowedImport>
                    <allowedImport>org.rocksdb.TableProperties</allowedImport>
                    <allowedImport>org.rocksdb.ReadOptions</allowedImport>
                    <allowedImport>org.rocksdb.SstFileReaderIterator</allowedImport>
                  </allowedImports>
                  <exclusion>org.apache.hadoop.hdds.utils.db.managed.*</exclusion>
                </RestrictImports>
              </rules>
            </configuration>
          </execution>
        </executions>
      </plugin>
    </plugins>
  </build>
  <profiles>
    <profile>
      <id>k8s-dev</id>
      <build>
        <plugins>
          <plugin>
            <groupId>io.fabric8</groupId>
            <artifactId>docker-maven-plugin</artifactId>
            <configuration>
              <images>
                <image>
                  <name>${user.name}/ozone:${project.version}</name>
                  <build>
                    <dockerFileDir>${project.basedir}</dockerFileDir>
                  </build>
                </image>
              </images>
            </configuration>
          </plugin>
        </plugins>
      </build>
    </profile>
  </profiles>
</project><|MERGE_RESOLUTION|>--- conflicted
+++ resolved
@@ -73,18 +73,15 @@
       <artifactId>junit-jupiter-params</artifactId>
       <scope>test</scope>
     </dependency>
-<<<<<<< HEAD
     <dependency>
       <groupId>org.mockito</groupId>
       <artifactId>mockito-core</artifactId>
       <scope>test</scope>
     </dependency>
-=======
-      <dependency>
-          <groupId>org.apache.ozone</groupId>
-          <artifactId>hdds-rocks-native</artifactId>
-      </dependency>
->>>>>>> 47596312
+    <dependency>
+      <groupId>org.apache.ozone</groupId>
+      <artifactId>hdds-rocks-native</artifactId>
+    </dependency>
   </dependencies>
 
   <build>
