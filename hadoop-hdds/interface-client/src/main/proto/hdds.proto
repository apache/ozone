--- conflicted
+++ resolved
@@ -483,8 +483,6 @@
     optional int32 count = 4;
 }
 
-<<<<<<< HEAD
-=======
 message CompactionFileInfoProto {
     optional string fileName = 1;
     optional string startKey = 2;
@@ -500,7 +498,6 @@
     optional string compactionReason = 5;
 }
 
->>>>>>> d40978bd
 message DiskBalancerConfigurationProto {
     optional double threshold = 1;
     optional uint64 diskBandwidthInMB = 2;
