/**
 * Licensed to the Apache Software Foundation (ASF) under one
 * or more contributor license agreements.  See the NOTICE file
 * distributed with this work for additional information
 * regarding copyright ownership.  The ASF licenses this file
 * to you under the Apache License, Version 2.0 (the
 * "License"); you may not use this file except in compliance
 * with the License.  You may obtain a copy of the License at
 *
 *     http://www.apache.org/licenses/LICENSE-2.0
 *
 * Unless required by applicable law or agreed to in writing, software
 * distributed under the License is distributed on an "AS IS" BASIS,
 * WITHOUT WARRANTIES OR CONDITIONS OF ANY KIND, either express or implied.
 * See the License for the specific language governing permissions and
 * limitations under the License.
 */

/**
 * These .proto interfaces are private and unstable.
 * Please see http://wiki.apache.org/hadoop/Compatibility
 * for what changes are allowed for an *unstable* .proto interface.
 */

option java_package = "org.apache.hadoop.hdds.protocol.proto";
option java_outer_classname = "HddsProtos";
option java_generic_services = true;
option java_generate_equals_and_hash = true;
package hadoop.hdds;

message UUID {
   required int64 mostSigBits = 1;
   required int64 leastSigBits = 2;
}

message DatanodeDetailsProto {
    // deprecated, please use uuid128 instead
    optional string uuid = 1;  // UUID assigned to the Datanode.
    required string ipAddress = 2;     // IP address
    required string hostName = 3;      // hostname
    repeated Port ports = 4;
    optional string certSerialId = 5;   // Certificate serial id.
    // network name, can be Ip address or host name, depends
    optional string networkName = 6;
    optional string networkLocation = 7; // Network topology location
    optional NodeOperationalState persistedOpState = 8; // The Operational state persisted in the datanode.id file
    optional int64 persistedOpStateExpiry = 9; // The seconds after the epoch when the OpState should expire
    // TODO(runzhiwang): when uuid is gone, specify 1 as the index of uuid128 and mark as required
    optional UUID uuid128 = 100; // UUID with 128 bits assigned to the Datanode.
}

/**
 The DatanodeDetailsProto is a basic type that will be shared by many Proto,
 to reduce the number of fields transferred by ProtoBuf, only need to extend
 DatanodeDetailsProto for registering DataNode with SCM and Recon.
*/
message ExtendedDatanodeDetailsProto {
    required DatanodeDetailsProto datanodeDetails = 1;
    optional string version = 2;
    optional int64 setupTime = 3;
    optional string revision = 4;
    optional string buildDate = 5;
}

/**
 Proto message encapsulating information required to uniquely identify a
 OzoneManager.
*/
message OzoneManagerDetailsProto {
    required string uuid = 1;          // UUID assigned to the OzoneManager.
    required string ipAddress = 2;     // IP address of OM.
    required string hostName = 3;      // Hostname of OM.
    repeated Port ports = 4;
}

message ScmNodeDetailsProto {
    required string scmNodeId = 1;     // SCM Node Id.
    required string clusterId = 2;     // Cluster Id of SCM cluster.
    required string hostName = 3;      // Hostname of SCM.
}

message Port {
    required string name = 1;
    required uint32 value = 2;
}

message PipelineID {
  // deprecated, please use uuid128 instead
  optional string id = 1;
  // TODO(runzhiwang): when id is gone, specify 1 as the index of uuid128 and mark as required
  optional UUID uuid128 = 100;
}

message ContainerID {
    required uint64 id = 1;
}

enum PipelineState {
    PIPELINE_ALLOCATED = 1;
    PIPELINE_OPEN = 2;
    PIPELINE_DORMANT = 3;
    PIPELINE_CLOSED = 4;
}

message Pipeline {
    repeated DatanodeDetailsProto members = 1;
    // TODO: remove the state and leaderID from this class
    optional PipelineState state = 2 [default = PIPELINE_ALLOCATED];
    optional ReplicationType type = 3 [default = STAND_ALONE];
    optional ReplicationFactor factor = 4 [default = ONE];
    required PipelineID id = 5;
    optional string leaderID = 6;
    repeated uint32 memberOrders = 7;
    optional uint64 creationTimeStamp = 8;
    optional UUID suggestedLeaderID = 9;
    repeated uint32 memberReplicaIndexes = 10;
<<<<<<< HEAD
=======
    optional ECReplicationConfig ecReplicationConfig = 11;
>>>>>>> 132911c5
    // TODO(runzhiwang): when leaderID is gone, specify 6 as the index of leaderID128
    optional UUID leaderID128 = 100;
}

message KeyValue {
    required string key = 1;
    optional string value = 2;
}

/**
 * Type of the node.
 */
enum NodeType {
    OM = 1;         // Ozone Manager
    SCM = 2;        // Storage Container Manager
    DATANODE = 3;   // DataNode
    RECON = 4;      // Recon
}

// Should we rename NodeState to DatanodeState?
/**
 * Enum that represents the Node State. This is used in calls to getNodeList
 * and getNodeCount.
 */
enum NodeState {
    HEALTHY = 1;
    STALE = 2;
    DEAD = 3;
}

enum NodeOperationalState {
    IN_SERVICE = 1;
    DECOMMISSIONING = 2;
    DECOMMISSIONED = 3;
    ENTERING_MAINTENANCE = 4;
    IN_MAINTENANCE = 5;
}

enum QueryScope {
    CLUSTER = 1;
    POOL = 2;
}

message Node {
    required DatanodeDetailsProto nodeID = 1;
    repeated NodeState nodeStates = 2;
    repeated NodeOperationalState nodeOperationalStates = 3;
}

message NodePool {
    repeated Node nodes = 1;
}

message DatanodeUsageInfoProto {
    optional int64 capacity = 1;
    optional int64 used = 2;
    optional int64 remaining = 3;
    optional DatanodeDetailsProto node = 4;
}

/**
 * LifeCycleState for SCM object creation state machine:
 *    ->Allocated: allocated on SCM but client has not started creating it yet.
 *    ->Creating: allocated and assigned to client to create but not ack-ed yet.
 *    ->Open: allocated on SCM and created on datanodes and ack-ed by a client.
 *    ->Close: container closed due to space all used or error.
 *    ->Timeout -> container failed to create on datanodes or ack-ed by client.
 *    ->Deleting(TBD) -> container will be deleted after timeout.
 * 1. ALLOCATE-ed containers on SCM can't serve key/block related operation
 *    until ACK-ed explicitly which changes the state to OPEN.
 * 2. Only OPEN/CLOSED containers can serve key/block related operation.
 * 3. ALLOCATE-ed containers that are not ACK-ed timely will be TIMEOUT and
 *    CLEANUP asynchronously.
 */

enum LifeCycleState {
    OPEN = 1;
    CLOSING = 2;
    QUASI_CLOSED = 3;
    CLOSED = 4;
    DELETING = 5;
    DELETED = 6; // object is deleted.
}

enum LifeCycleEvent {
    FINALIZE = 1;
    QUASI_CLOSE = 2;
    CLOSE = 3; // !!Event after this has not been used yet.
    FORCE_CLOSE = 4;
    DELETE = 5;
    CLEANUP = 6;
}

message ContainerInfoProto {
    // Replace int64 with ContainerID message
    required int64 containerID = 1;
    required LifeCycleState state = 2;
    optional PipelineID pipelineID = 3;
    required uint64 usedBytes = 4;
    required uint64 numberOfKeys = 5;
    optional int64 stateEnterTime = 6;
    required string owner = 7;
    optional int64 deleteTransactionId = 8;
    optional int64 sequenceId = 9;
    required ReplicationFactor replicationFactor  = 10;
    required ReplicationType replicationType  = 11;
}

message ContainerWithPipeline {
  required ContainerInfoProto containerInfo = 1;
  required Pipeline pipeline = 2;
}

message GetScmInfoRequestProto {
    optional string traceID = 1;
}

message GetScmInfoResponseProto {
    required string clusterId = 1;
    required string scmId = 2;
    repeated string peerRoles = 3;
}

message AddScmRequestProto {
    required string clusterId = 1;
    required string scmId = 2;
    required string ratisAddr = 3;
}

message AddScmResponseProto {
    required bool success = 1;
    optional string scmId = 2;
}

enum ReplicationType {
    RATIS = 1;
    STAND_ALONE = 2;
    CHAINED = 3;
    EC = 4;
}

enum ReplicationFactor {
    ONE = 1;
    THREE = 3;
}

message ECReplicationConfig {
    required int32 data = 1;
    required int32 parity = 2;
}

enum ScmOps {
    allocateBlock = 1;
    keyBlocksInfoList = 2;
    getScmInfo = 3;
    deleteBlock = 4;
    createReplicationPipeline = 5;
    allocateContainer = 6;
    getContainer = 7;
    getContainerWithPipeline = 8;
    listContainer = 9;
    deleteContainer = 10;
    queryNode = 11;
}

message ExcludeListProto {
    repeated string datanodes = 1;
    // Replace int64 with ContainerID message
    repeated int64 containerIds = 2;
    repeated PipelineID pipelineIds = 3;
}

/**
 * Block ID that uniquely identify a block by SCM.
 */
message ContainerBlockID {
    // Replace int64 with ContainerID message
    required int64 containerID = 1;
    required int64 localID = 2;
}

message SecretKeyProto {
    required uint32 keyId = 1;
    required uint64 expiryDate = 2;
    required bytes privateKeyBytes = 3;
    required bytes publicKeyBytes = 4;
}

/**
 * Security token identifier
 */
message TokenProto {
  required bytes identifier = 1;
  required bytes password = 2;
  required string kind = 3;
  required string service = 4;
}

/**
 * Information for the Hdds block token.
 * When adding further fields, make sure they are optional as they would
 * otherwise not be backwards compatible.
 */
message BlockTokenSecretProto {
    /**
     * File access permissions mode.
     */
    enum AccessModeProto {
        READ = 1;
        WRITE = 2;
        COPY = 3;
        DELETE = 4;
    }
    required string ownerId = 1;
    required string blockId = 2;
    required uint64 expiryDate = 3;
    required string omCertSerialId = 4;
    repeated AccessModeProto modes = 5;
    required uint64 maxLength = 6;
}

message BlockID {
    required ContainerBlockID containerBlockID = 1;
    optional uint64 blockCommitSequenceId = 2 [default = 0];
}

/**
 * Information for Certificate Revocation List.
 */
message CRLInfoProto {
    required string x509CRL = 1;
    required uint64 creationTimestamp = 2;
    required int64 crlSequenceID = 3;
}

/**
 * Information for X509 Certificate.
 */
message CertInfoProto {
    required string x509Certificate = 1;
    required uint64 timestamp = 2;
}<|MERGE_RESOLUTION|>--- conflicted
+++ resolved
@@ -114,10 +114,7 @@
     optional uint64 creationTimeStamp = 8;
     optional UUID suggestedLeaderID = 9;
     repeated uint32 memberReplicaIndexes = 10;
-<<<<<<< HEAD
-=======
     optional ECReplicationConfig ecReplicationConfig = 11;
->>>>>>> 132911c5
     // TODO(runzhiwang): when leaderID is gone, specify 6 as the index of leaderID128
     optional UUID leaderID128 = 100;
 }
