--- conflicted
+++ resolved
@@ -547,11 +547,7 @@
 
 message ContainerChecksumInfo {
   optional int64 containerID = 1;
-<<<<<<< HEAD
-  optional ContainerMerkleTree dataMerkleTree = 2;
-=======
   optional ContainerMerkleTree containerMerkleTree = 2;
->>>>>>> d585363a
   repeated int64 deletedBlocks = 3;
 }
 
