/**
 * Licensed to the Apache Software Foundation (ASF) under one
 * or more contributor license agreements.  See the NOTICE file
 * distributed with this work for additional information
 * regarding copyright ownership.  The ASF licenses this file
 * to you under the Apache License, Version 2.0 (the
 * "License"); you may not use this file except in compliance
 * with the License.  You may obtain a copy of the License at
 *
 *     http://www.apache.org/licenses/LICENSE-2.0
 *
 * Unless required by applicable law or agreed to in writing, software
 * distributed under the License is distributed on an "AS IS" BASIS,
 * WITHOUT WARRANTIES OR CONDITIONS OF ANY KIND, either express or implied.
 * See the License for the specific language governing permissions and
 * limitations under the License.
 */

/**
 * These .proto interfaces are private and Unstable.
 * Please see http://hadoop.apache.org/docs/stable/hadoop-project-dist/hadoop-common/InterfaceClassification.html
 * for what changes are allowed for a *Unstable* .proto interface.
 */

// This file contains protocol buffers that are used to transfer data
// to and from the datanode.
syntax = "proto2";
option java_package = "org.apache.hadoop.hdds.protocol.datanode.proto";
option java_outer_classname = "ContainerProtos";
option java_generate_equals_and_hash = true;
package hadoop.hdds.datanode;

/**
<<<<<<< HEAD
 Commands that are used to manipulate the state of containers on a datanode.
 These commands allow us to work against the datanode - from StorageContainerManager as well as clients.
=======
 * Commands that are used to manipulate the state of containers on a datanode.
 *
 * These commands allow us to work against the datanode - from
 * StorageContainer Manager as well as clients.
 *
 *  1. CreateContainer - This call is usually made by Storage Container
 *     manager, when we need to create a new container on a given datanode.
 *
 *  2. ReadContainer - Allows end user to stat a container. For example
 *     this allows us to return the metadata of a container.
 *
 *  3. UpdateContainer - Updates a container metadata.

 *  4. DeleteContainer - This call is made to delete a container.
 *
 *  5. ListContainer - Returns the list of containers on this
 *     datanode. This will be used by tests and tools.
 *
 *  6. PutBlock - Given a valid container, creates a block.
 *
 *  7. GetBlock - Allows user to read the metadata of a block.
 *
 *  8. DeleteBlock - Deletes a given block.
 *
 *  9. ListBlock - Returns a list of blocks that are present inside
 *      a given container.
 *
 *  10. ReadChunk - Allows us to read a chunk.
 *
 *  11. DeleteChunk - Delete an unused chunk.
 *
 *  12. WriteChunk - Allows us to write a chunk
 *
 *  13. ListChunk - Given a Container/Block returns the list of Chunks.
 *
 *  14. CompactChunk - Re-writes a chunk based on Offsets.
 *
 *  15. PutSmallFile - A single RPC that combines both putBlock and WriteChunk.
 *
 *  16. GetSmallFile - A single RPC that combines both getBlock and ReadChunk.
 *
 *  17. CloseContainer - Closes an open container and makes it immutable.
 *
 *  18. CopyContainer - Copies a container from a remote machine.
 *
 *  19. FinalizeBlock - Finalize block request from client.
 *
 *  20. ReadBlock - Allows us to read a block.
>>>>>>> eaa7b657
 */
enum Type {
  // This call is usually made by Storage Container manager, when we need to create a new container on a given datanode.
  CreateContainer = 1;
  // Allows end user to stat a container. For example this allows us to return the metadata of a container.
  ReadContainer = 2;
  // Updates a container metadata.
  UpdateContainer = 3;
  // This call is made to delete a container.
  DeleteContainer = 4;
  // Returns the list of containers on this datanode. This will be used by tests and tools.
  ListContainer = 5;

  // Given a valid container, creates a block.
  PutBlock = 6;
  // Allows user to read the metadata of a block.
  GetBlock = 7;
  // Deletes a given block.
  DeleteBlock = 8;
  // Returns a list of blocks that are present inside a given container.
  ListBlock = 9;

  // Allows us to read a chunk.
  ReadChunk = 10;
  // Delete an unused chunk.
  DeleteChunk = 11;
  // Allows us to write a chunk.
  WriteChunk = 12;
  // Given a Container/Block returns the list of Chunks.
  ListChunk = 13;
  // Re-writes a chunk based on Offsets.
  CompactChunk = 14;

  // A single RPC that combines both putBlock and WriteChunk.
  PutSmallFile = 15;
  // A single RPC that combines both getBlock and ReadChunk.
  GetSmallFile = 16;
  // Closes an open container and makes it immutable.
  CloseContainer = 17;
  // Returns the committed length of a block.
  GetCommittedBlockLength = 18;

  // Initializes a stream for writing data.
  StreamInit = 19;
  // Writes data to an initialized stream.
  StreamWrite = 20;
  // Finalize block request from client.
  FinalizeBlock = 21;
  // Echo request for testing and debugging purposes.
  Echo = 22;
  // Retrieves checksum information for a container.
  GetContainerChecksumInfo = 23;
  ReadBlock = 24;
}


enum Result {
  SUCCESS = 1;
  UNSUPPORTED_REQUEST = 2;
  MALFORMED_REQUEST = 3;
  CONTAINER_INTERNAL_ERROR = 4;
  INVALID_CONFIG = 5;
  INVALID_FILE_HASH_FOUND = 6;
  CONTAINER_EXISTS = 7;
  NO_SUCH_ALGORITHM = 8;
  CONTAINER_NOT_FOUND = 9;
  IO_EXCEPTION = 10;
  UNABLE_TO_READ_METADATA_DB = 11;
  NO_SUCH_BLOCK = 12;
  OVERWRITE_FLAG_REQUIRED = 13;
  UNABLE_TO_FIND_DATA_DIR = 14;
  INVALID_WRITE_SIZE = 15;
  CHECKSUM_MISMATCH = 16;
  UNABLE_TO_FIND_CHUNK = 17;
  PROTOC_DECODING_ERROR = 18;
  INVALID_ARGUMENT = 19;
  PUT_SMALL_FILE_ERROR = 20;
  GET_SMALL_FILE_ERROR = 21;
  CLOSED_CONTAINER_IO = 22;
  ERROR_IN_COMPACT_DB = 24;
  UNCLOSED_CONTAINER_IO = 25;
  DELETE_ON_OPEN_CONTAINER = 26;
  CLOSED_CONTAINER_RETRY = 27;
  INVALID_CONTAINER_STATE = 28;
  DISK_OUT_OF_SPACE = 29;
  CONTAINER_ALREADY_EXISTS = 30;
  CONTAINER_METADATA_ERROR = 31;
  CONTAINER_FILES_CREATE_ERROR = 32;
  CONTAINER_CHECKSUM_ERROR = 33;
  UNKNOWN_CONTAINER_TYPE = 34;
  BLOCK_NOT_COMMITTED = 35;
  CONTAINER_UNHEALTHY = 36;
  UNKNOWN_BCSID = 37;
  BCSID_MISMATCH = 38;
  CONTAINER_NOT_OPEN = 39;
  CONTAINER_MISSING = 40;
  BLOCK_TOKEN_VERIFICATION_FAILED = 41;
  ERROR_IN_DB_SYNC = 42;
  CHUNK_FILE_INCONSISTENCY = 43;
  DELETE_ON_NON_EMPTY_CONTAINER = 44;
  EXPORT_CONTAINER_METADATA_FAILED = 45;
  IMPORT_CONTAINER_METADATA_FAILED = 46;
  BLOCK_ALREADY_FINALIZED = 47;
  CONTAINER_ID_MISMATCH = 48;
}

/**
 * Block ID that uniquely identify a block in Datanode.
 */
message DatanodeBlockID {
  required int64 containerID = 1;
  required int64 localID = 2;
  optional uint64 blockCommitSequenceId = 3 [default = 0];
  optional int32 replicaIndex = 4;

}

message KeyValue {
  required string key = 1;
  optional string value = 2;
}

message ContainerCommandRequestProto {
  required   Type cmdType = 1; // Type of the command

  // A string that identifies this command, we generate  Trace ID in Ozone
  // frontend and this allows us to trace that command all over ozone.
  optional   string traceID = 2;

  required   int64 containerID = 3;
  required   string datanodeUuid = 4;
  optional   string pipelineID = 5;

  // One of the following command is available when the corresponding
  // cmdType is set. At the protocol level we allow only
  // one command in each packet.
  // TODO : Upgrade to Protobuf 2.6 or later.
  optional   CreateContainerRequestProto createContainer = 6;
  optional   ReadContainerRequestProto readContainer = 7;
  optional   UpdateContainerRequestProto updateContainer = 8;
  optional   DeleteContainerRequestProto deleteContainer = 9;
  optional   ListContainerRequestProto listContainer = 10;
  optional   CloseContainerRequestProto closeContainer = 11;

  optional   PutBlockRequestProto putBlock = 12;
  optional   GetBlockRequestProto getBlock = 13;
  optional   DeleteBlockRequestProto deleteBlock = 14 [deprecated = true];
  optional   ListBlockRequestProto listBlock = 15;

  optional   ReadChunkRequestProto readChunk = 16;
  optional   WriteChunkRequestProto writeChunk = 17;
  optional   DeleteChunkRequestProto deleteChunk = 18 [deprecated = true];
  optional   ListChunkRequestProto listChunk = 19;

  optional   PutSmallFileRequestProto putSmallFile = 20;
  optional   GetSmallFileRequestProto getSmallFile = 21;
  optional   GetCommittedBlockLengthRequestProto getCommittedBlockLength = 22;

  optional   string encodedToken = 23;
  optional   uint32 version = 24;
  optional   FinalizeBlockRequestProto finalizeBlock = 25;
  optional   EchoRequestProto echo = 26;
  optional   GetContainerChecksumInfoRequestProto getContainerChecksumInfo = 27;
  optional   ReadBlockRequestProto readBlock = 28;
}

message ContainerCommandResponseProto {
  required   Type cmdType = 1;
  optional   string traceID = 2;

  required   Result result = 3;
  optional   string message = 4;

  optional   CreateContainerResponseProto createContainer = 5;
  optional   ReadContainerResponseProto readContainer = 6;
  optional   UpdateContainerResponseProto updateContainer = 7;
  optional   DeleteContainerResponseProto deleteContainer = 8;
  optional   ListContainerResponseProto listContainer = 9;
  optional   CloseContainerResponseProto closeContainer = 10;

  optional   PutBlockResponseProto putBlock = 11;
  optional   GetBlockResponseProto getBlock = 12;
  optional   DeleteBlockResponseProto deleteBlock = 13;
  optional   ListBlockResponseProto listBlock = 14;

  optional   WriteChunkResponseProto writeChunk = 15;
  optional   ReadChunkResponseProto readChunk = 16;
  optional   DeleteChunkResponseProto deleteChunk = 17;
  optional   ListChunkResponseProto listChunk = 18;

  optional   PutSmallFileResponseProto putSmallFile = 19;
  optional   GetSmallFileResponseProto getSmallFile = 20;
  optional   GetCommittedBlockLengthResponseProto getCommittedBlockLength = 21;
  optional   FinalizeBlockResponseProto finalizeBlock = 22;
  optional   EchoResponseProto echo = 23;
  optional   GetContainerChecksumInfoResponseProto getContainerChecksumInfo = 24;
  optional   ReadBlockResponseProto readBlock = 25;
}

message ContainerDataProto {
  enum State {
    OPEN = 1;
    CLOSING = 2;
    QUASI_CLOSED =3;
    CLOSED = 4;
    UNHEALTHY = 5;
    INVALID = 6;
    DELETED = 7;
    RECOVERING = 8;
  }
  required int64 containerID = 1;
  repeated KeyValue metadata = 2;
  optional string containerPath = 4;
  optional int64 bytesUsed = 6;
  optional int64 size = 7;
  optional int64 blockCount = 8;
  optional State state = 9 [default = OPEN];
  optional ContainerType containerType = 10 [default = KeyValueContainer];
}

message Container2BCSIDMapProto {
   // repeated Container2BCSIDMapEntryProto container2BCSID = 1;
    map <int64, int64> container2BCSID = 1;
}

enum ContainerType {
  KeyValueContainer = 1;
}


// Container Messages.
message CreateContainerRequestProto {
  repeated KeyValue metadata = 2;
  optional ContainerType containerType = 3 [default = KeyValueContainer];
  optional int32 replicaIndex = 4;
  optional ContainerDataProto.State state = 5;
}

message CreateContainerResponseProto {
}

message ReadContainerRequestProto {
}

message ReadContainerResponseProto {
  optional ContainerDataProto containerData = 1;
}

message UpdateContainerRequestProto {
  repeated KeyValue metadata = 2;
  optional bool forceUpdate = 3 [default = false];
}

message UpdateContainerResponseProto {
}

message DeleteContainerRequestProto {
  optional bool forceDelete = 2 [default = false];
}

message DeleteContainerResponseProto {
}

message ListContainerRequestProto {
  optional uint32 count = 2; // Max Results to return
}

message ListContainerResponseProto {
  repeated ContainerDataProto containerData = 1;
}

message CloseContainerRequestProto {
}

message CloseContainerResponseProto {
  optional string hash = 1;
  optional int64 containerID = 2;
}

message BlockData {
  required DatanodeBlockID blockID = 1;
  optional int64 flags = 2; // for future use.
  repeated KeyValue metadata = 3;
  repeated ChunkInfo chunks = 4;
  optional int64 size = 5;
}

// Block Messages.
message PutBlockRequestProto {
  required BlockData blockData = 1;
  optional bool eof = 2;
}

message PutBlockResponseProto {
  required GetCommittedBlockLengthResponseProto committedBlockLength = 1;
}

message FinalizeBlockRequestProto  {
  required DatanodeBlockID blockID = 1;
}

message FinalizeBlockResponseProto  {
  required BlockData blockData = 1;
}

message GetBlockRequestProto  {
  required DatanodeBlockID blockID = 1;
}

message GetBlockResponseProto  {
  required BlockData blockData = 1;
}


message DeleteBlockRequestProto {
  required DatanodeBlockID blockID = 1;
}

message GetCommittedBlockLengthRequestProto {
  required DatanodeBlockID blockID = 1;
}

message GetCommittedBlockLengthResponseProto {
  required DatanodeBlockID blockID = 1;
  required int64 blockLength = 2;
}

message DeleteBlockResponseProto {
}

message ListBlockRequestProto {
  optional int64 startLocalID = 2;
  required uint32 count = 3;

}

message ListBlockResponseProto {
  repeated BlockData blockData = 1;
}

message ReadBlockRequestProto {
  required DatanodeBlockID blockID = 1;
  required uint64 offset = 2;
  optional uint64 length = 3;
  optional uint32 responseDataSize = 4;
}

message ReadBlockResponseProto {
  required ChecksumData checksumData = 1;
  required uint64 offset = 2;
  required bytes data = 3;
}

message EchoRequestProto {
  optional bytes payload = 1;
  optional int32 payloadSizeResp = 2;
  optional int32 sleepTimeMs = 3;
  optional bool readOnly = 4;
}

message EchoResponseProto {
  optional bytes payload = 1;
}

message GetContainerChecksumInfoRequestProto {
  optional int64 containerID = 1;
}

message GetContainerChecksumInfoResponseProto {
  optional int64 containerID = 1;
  optional bytes containerChecksumInfo = 2;
}
// Chunk Operations

message ChunkInfo {
  required string chunkName = 1;
  required uint64 offset = 2;
  required uint64 len = 3;
  repeated KeyValue metadata = 4;
  required ChecksumData checksumData =5;
  optional bytes stripeChecksum = 6;
}

message ChunkInfoList {
    repeated ChunkInfo chunks = 1;
}

message ChecksumData {
  required ChecksumType type = 1;
  required uint32 bytesPerChecksum = 2;
  repeated bytes checksums = 3;
}

enum ChecksumType {
    NONE = 1;
    CRC32 = 2;
    CRC32C = 3;
    SHA256 = 4;
    MD5 = 5;
}

message WriteChunkRequestProto  {
  required DatanodeBlockID blockID = 1;
  optional ChunkInfo chunkData = 2;
  optional bytes data = 3;
  optional PutBlockRequestProto block = 4;
}

message WriteChunkResponseProto {
  optional GetCommittedBlockLengthResponseProto committedBlockLength = 1;
}

enum ReadChunkVersion {
  V0 = 0; // Response data is sent in a single ByteBuffer
  V1 = 1; // Response data is split into multiple buffers
}

message ReadChunkRequestProto  {
  required DatanodeBlockID blockID = 1;
  required ChunkInfo chunkData = 2;
  optional ReadChunkVersion readChunkVersion = 3;
}

message ReadChunkResponseProto {
  required DatanodeBlockID blockID = 1;
  required ChunkInfo chunkData = 2;
  // Chunk data should be returned in one of the two for
  oneof responseData {
    bytes data = 3; // Chunk data is returned as single buffer for V0
    DataBuffers dataBuffers = 4; // Chunk data is returned as a list of buffers
  }
}

message DataBuffers {
  repeated bytes buffers = 1;
}

message DeleteChunkRequestProto {
  required DatanodeBlockID blockID = 1;
  required ChunkInfo chunkData = 2;
}

message DeleteChunkResponseProto {
}

message ListChunkRequestProto {
  required DatanodeBlockID blockID = 1;
  required string prevChunkName = 2;
  required uint32 count = 3;
}

message ListChunkResponseProto {
  repeated ChunkInfo chunkData = 1;
}

/** For small file access combines write chunk and putBlock into a single
RPC */

message PutSmallFileRequestProto {
  required PutBlockRequestProto block = 1;
  required ChunkInfo chunkInfo = 2;
  required bytes data = 3;
}


message PutSmallFileResponseProto {
  required GetCommittedBlockLengthResponseProto committedBlockLength = 1;
}

message GetSmallFileRequestProto {
  required GetBlockRequestProto block = 1;
  optional ReadChunkVersion readChunkVersion = 2;
}

message GetSmallFileResponseProto {
  required ReadChunkResponseProto data = 1;
}

enum CopyContainerCompressProto {
  NO_COMPRESSION = 1;
  GZIP = 2;
  LZ4 = 3;
  SNAPPY = 4;
  ZSTD = 5;
}

message CopyContainerRequestProto {
  required int64 containerID = 1;
  required uint64 readOffset = 2;
  optional uint64 len = 3;
  optional uint32 version = 4;
  optional CopyContainerCompressProto compression = 5;
}

message CopyContainerResponseProto {
  required int64 containerID = 1;
  required uint64 readOffset = 2;
  required uint64 len = 3;
  required bool eof = 4;
  required bytes data = 5;
  optional int64 checksum = 6;
}

message SendContainerRequest {
  required int64 containerID = 1;
  required uint64 offset = 2;
  required bytes data = 3;
  optional int64 checksum = 4;
  optional CopyContainerCompressProto compression = 5;
  optional int64 size = 6;
}

message SendContainerResponse {
}

// Each chunk contains multiple checksums. This message aggregates them into one checksum for the whole chunk.
message ChunkMerkleTree {
  optional int64 offset = 1;
  optional int64 length = 2;
  optional int64 dataChecksum = 3;
  optional bool checksumMatches = 4;
}

message BlockMerkleTree {
  optional int64 blockID = 1;
  optional int64 dataChecksum = 2;
  repeated ChunkMerkleTree chunkMerkleTree = 3;
  optional bool deleted = 4;
}

message ContainerMerkleTree {
  optional int64 dataChecksum = 1;
  repeated BlockMerkleTree blockMerkleTree = 2;
}

message ContainerChecksumInfo {
  optional int64 containerID = 1;
  optional ContainerMerkleTree containerMerkleTree = 2;
}

service XceiverClientProtocolService {
  // A client-to-datanode RPC to send container commands
  rpc send(stream ContainerCommandRequestProto) returns
    (stream ContainerCommandResponseProto) {};

}

service IntraDatanodeProtocolService {
  // An intradatanode service to copy the raw container data between nodes
  rpc download (CopyContainerRequestProto) returns (stream CopyContainerResponseProto);
  rpc upload (stream SendContainerRequest) returns (SendContainerResponse);
}

message ContainerCreateInfo {
    required ContainerDataProto.State state = 1;
    optional int32 replicaIndex = 2 [default = -1];
}<|MERGE_RESOLUTION|>--- conflicted
+++ resolved
@@ -31,59 +31,8 @@
 package hadoop.hdds.datanode;
 
 /**
-<<<<<<< HEAD
  Commands that are used to manipulate the state of containers on a datanode.
  These commands allow us to work against the datanode - from StorageContainerManager as well as clients.
-=======
- * Commands that are used to manipulate the state of containers on a datanode.
- *
- * These commands allow us to work against the datanode - from
- * StorageContainer Manager as well as clients.
- *
- *  1. CreateContainer - This call is usually made by Storage Container
- *     manager, when we need to create a new container on a given datanode.
- *
- *  2. ReadContainer - Allows end user to stat a container. For example
- *     this allows us to return the metadata of a container.
- *
- *  3. UpdateContainer - Updates a container metadata.
-
- *  4. DeleteContainer - This call is made to delete a container.
- *
- *  5. ListContainer - Returns the list of containers on this
- *     datanode. This will be used by tests and tools.
- *
- *  6. PutBlock - Given a valid container, creates a block.
- *
- *  7. GetBlock - Allows user to read the metadata of a block.
- *
- *  8. DeleteBlock - Deletes a given block.
- *
- *  9. ListBlock - Returns a list of blocks that are present inside
- *      a given container.
- *
- *  10. ReadChunk - Allows us to read a chunk.
- *
- *  11. DeleteChunk - Delete an unused chunk.
- *
- *  12. WriteChunk - Allows us to write a chunk
- *
- *  13. ListChunk - Given a Container/Block returns the list of Chunks.
- *
- *  14. CompactChunk - Re-writes a chunk based on Offsets.
- *
- *  15. PutSmallFile - A single RPC that combines both putBlock and WriteChunk.
- *
- *  16. GetSmallFile - A single RPC that combines both getBlock and ReadChunk.
- *
- *  17. CloseContainer - Closes an open container and makes it immutable.
- *
- *  18. CopyContainer - Copies a container from a remote machine.
- *
- *  19. FinalizeBlock - Finalize block request from client.
- *
- *  20. ReadBlock - Allows us to read a block.
->>>>>>> eaa7b657
  */
 enum Type {
   // This call is usually made by Storage Container manager, when we need to create a new container on a given datanode.
