/*
 * Licensed to the Apache Software Foundation (ASF) under one or more
 * contributor license agreements. See the NOTICE file distributed with
 * this work for additional information regarding copyright ownership.
 * The ASF licenses this file to You under the Apache License, Version 2.0
 * (the "License"); you may not use this file except in compliance with
 * the License. You may obtain a copy of the License at
 *
 *      http://www.apache.org/licenses/LICENSE-2.0
 *
 * Unless required by applicable law or agreed to in writing, software
 * distributed under the License is distributed on an "AS IS" BASIS,
 * WITHOUT WARRANTIES OR CONDITIONS OF ANY KIND, either express or implied.
 * See the License for the specific language governing permissions and
 * limitations under the License.
 */

package org.apache.hadoop.ozone.container.common.impl;

import static org.assertj.core.api.Assertions.assertThat;
import static org.junit.jupiter.api.Assertions.assertArrayEquals;
import static org.junit.jupiter.api.Assertions.assertEquals;
import static org.junit.jupiter.api.Assertions.assertFalse;
import static org.junit.jupiter.api.Assertions.assertNull;
import static org.junit.jupiter.api.Assertions.assertThrows;
import static org.junit.jupiter.api.Assertions.assertTrue;
import static org.junit.jupiter.api.Assertions.fail;
import static org.mockito.Mockito.mock;
import static org.mockito.Mockito.when;

import java.io.IOException;
import java.time.Instant;
import java.util.ArrayList;
import java.util.Iterator;
import java.util.List;
import java.util.Map;
import java.util.Optional;
import java.util.Random;
import java.util.UUID;
import java.util.concurrent.atomic.AtomicLong;
import java.util.stream.LongStream;
import org.apache.hadoop.conf.StorageUnit;
import org.apache.hadoop.hdds.conf.OzoneConfiguration;
import org.apache.hadoop.hdds.protocol.datanode.proto.ContainerProtos;
import org.apache.hadoop.hdds.protocol.proto.StorageContainerDatanodeProtocolProtos.ContainerReportsProto;
import org.apache.hadoop.hdds.scm.container.common.helpers.StorageContainerException;
import org.apache.hadoop.ozone.container.common.interfaces.Container;
import org.apache.hadoop.ozone.container.common.volume.HddsVolume;
import org.apache.hadoop.ozone.container.keyvalue.ContainerLayoutTestInfo;
import org.apache.hadoop.ozone.container.keyvalue.KeyValueContainer;
import org.apache.hadoop.ozone.container.keyvalue.KeyValueContainerData;

/**
 * Class used to test ContainerSet operations.
 */
public class TestContainerSet {

  private static final int FIRST_ID = 2;

  private ContainerLayoutVersion layoutVersion;

  private void setLayoutVersion(ContainerLayoutVersion layoutVersion) {
    this.layoutVersion = layoutVersion;
  }

  @ContainerLayoutTestInfo.ContainerTest
  public void testAddGetRemoveContainer(ContainerLayoutVersion layout)
      throws StorageContainerException {
    setLayoutVersion(layout);
    ContainerSet containerSet = new ContainerSet(1000);
    long containerId = 100L;
    ContainerProtos.ContainerDataProto.State state = ContainerProtos
        .ContainerDataProto.State.CLOSED;

    KeyValueContainerData kvData = new KeyValueContainerData(containerId,
        layout,
        (long) StorageUnit.GB.toBytes(5), UUID.randomUUID().toString(),
        UUID.randomUUID().toString());
    kvData.setState(state);
    KeyValueContainer keyValueContainer = new KeyValueContainer(kvData, new
        OzoneConfiguration());

    //addContainer
    boolean result = containerSet.addContainer(keyValueContainer);
    assertTrue(result);
    StorageContainerException exception = assertThrows(StorageContainerException.class,
        () -> containerSet.addContainer(keyValueContainer));
    assertThat(exception).hasMessage("Container already exists with container Id " + containerId);

    //getContainer
    KeyValueContainer container = (KeyValueContainer) containerSet
        .getContainer(containerId);
    KeyValueContainerData keyValueContainerData =
        container.getContainerData();
    assertEquals(containerId, keyValueContainerData.getContainerID());
    assertEquals(state, keyValueContainerData.getState());
    assertNull(containerSet.getContainer(1000L));

    //removeContainer
    assertTrue(containerSet.removeContainer(containerId));
    assertFalse(containerSet.removeContainer(1000L));
  }

  @ContainerLayoutTestInfo.ContainerTest
  public void testIteratorsAndCount(ContainerLayoutVersion layout)
      throws StorageContainerException {
    setLayoutVersion(layout);

    ContainerSet containerSet = createContainerSet();

    assertEquals(10, containerSet.containerCount());

    int count = 0;
    for (Container<?> kv : containerSet) {
      ContainerData containerData = kv.getContainerData();
      long containerId = containerData.getContainerID();
      if (containerId % 2 == 0) {
        assertEquals(ContainerProtos.ContainerDataProto.State.CLOSED,
            containerData.getState());
      } else {
        assertEquals(ContainerProtos.ContainerDataProto.State.OPEN,
            containerData.getState());
      }
      count++;
    }
    assertEquals(10, count);

    //Using containerMapIterator.
    Iterator<Map.Entry<Long, Container<?>>> containerMapIterator = containerSet
        .getContainerMapIterator();

    count = 0;
    while (containerMapIterator.hasNext()) {
      Container kv = containerMapIterator.next().getValue();
      ContainerData containerData = kv.getContainerData();
      long containerId = containerData.getContainerID();
      if (containerId % 2 == 0) {
        assertEquals(ContainerProtos.ContainerDataProto.State.CLOSED,
            containerData.getState());
      } else {
        assertEquals(ContainerProtos.ContainerDataProto.State.OPEN,
            containerData.getState());
      }
      count++;
    }
    assertEquals(10, count);

  }

  @ContainerLayoutTestInfo.ContainerTest
  public void testIteratorPerVolume(ContainerLayoutVersion layout)
      throws StorageContainerException {
    setLayoutVersion(layout);
    HddsVolume vol1 = mock(HddsVolume.class);
    when(vol1.getStorageID()).thenReturn("uuid-1");
    HddsVolume vol2 = mock(HddsVolume.class);
    when(vol2.getStorageID()).thenReturn("uuid-2");

    ContainerSet containerSet = new ContainerSet(1000);
    for (int i = 0; i < 10; i++) {
      KeyValueContainerData kvData = new KeyValueContainerData(i,
          layout,
          (long) StorageUnit.GB.toBytes(5), UUID.randomUUID().toString(),
          UUID.randomUUID().toString());
      if (i % 2 == 0) {
        kvData.setVolume(vol1);
      } else {
        kvData.setVolume(vol2);
      }
      kvData.setState(ContainerProtos.ContainerDataProto.State.CLOSED);
      KeyValueContainer kv = new KeyValueContainer(kvData, new
              OzoneConfiguration());
      containerSet.addContainer(kv);
    }

    Iterator<Container<?>> iter1 = containerSet.getContainerIterator(vol1);
    int count1 = 0;
    while (iter1.hasNext()) {
      Container c = iter1.next();
      assertEquals(0, (c.getContainerData().getContainerID() % 2));
      count1++;
    }
    assertEquals(5, count1);

    Iterator<Container<?>> iter2 = containerSet.getContainerIterator(vol2);
    int count2 = 0;
    while (iter2.hasNext()) {
      Container c = iter2.next();
      assertEquals(1, (c.getContainerData().getContainerID() % 2));
      count2++;
    }
    assertEquals(5, count2);
  }

  @ContainerLayoutTestInfo.ContainerTest
  public void iteratorIsOrderedByScanTime(ContainerLayoutVersion layout)
      throws StorageContainerException {
    setLayoutVersion(layout);
    HddsVolume vol = mock(HddsVolume.class);
    when(vol.getStorageID()).thenReturn("uuid-1");
    Random random = new Random();
    ContainerSet containerSet = new ContainerSet(1000);
    int containerCount = 50;
    for (int i = 0; i < containerCount; i++) {
      KeyValueContainerData kvData = new KeyValueContainerData(i,
          layout,
          (long) StorageUnit.GB.toBytes(5), UUID.randomUUID().toString(),
          UUID.randomUUID().toString());
      if (random.nextBoolean()) {
        Instant scanTime = Instant.ofEpochMilli(Math.abs(random.nextLong()));
        kvData.updateDataScanTime(scanTime);
      }
      kvData.setVolume(vol);
      kvData.setState(ContainerProtos.ContainerDataProto.State.CLOSED);
      KeyValueContainer kv = new KeyValueContainer(kvData, new
          OzoneConfiguration());
      containerSet.addContainer(kv);
    }

    int containersToBeScanned = 0;
    Optional<Instant> prevScanTime = Optional.empty();
    long prevContainerID = Long.MIN_VALUE;
    for (Iterator<Container<?>> iter = containerSet.getContainerIterator(vol);
         iter.hasNext();) {
      ContainerData data = iter.next().getContainerData();
      Optional<Instant> scanTime = data.lastDataScanTime();
      if (prevScanTime.isPresent()) {
        if (scanTime.isPresent()) {
          int result = scanTime.get().compareTo(prevScanTime.get());
          assertThat(result).isGreaterThanOrEqualTo(0);
          if (result == 0) {
            assertThat(prevContainerID).isLessThan(data.getContainerID());
          }
        } else {
          fail("Containers not yet scanned should be sorted before " +
              "already scanned ones");
        }
      }

      prevScanTime = scanTime;
      prevContainerID = data.getContainerID();
      containersToBeScanned++;
    }

    assertEquals(containerCount, containersToBeScanned);
  }

  @ContainerLayoutTestInfo.ContainerTest
  public void testGetContainerReport(ContainerLayoutVersion layout)
      throws IOException {
    setLayoutVersion(layout);

    ContainerSet containerSet = createContainerSet();

    ContainerReportsProto containerReportsRequestProto = containerSet
        .getContainerReport();

    assertEquals(10, containerReportsRequestProto.getReportsList().size());
  }

  @ContainerLayoutTestInfo.ContainerTest
  public void testListContainer(ContainerLayoutVersion layout)
      throws StorageContainerException {
    setLayoutVersion(layout);
    ContainerSet containerSet = createContainerSet();
    int count = 5;
    int startId = FIRST_ID + 3;
    List<ContainerData> result = new ArrayList<>(count);

    containerSet.listContainer(startId, count, result);

    assertContainerIds(startId, count, result);
  }

  @ContainerLayoutTestInfo.ContainerTest
  public void testListContainerFromFirstKey(ContainerLayoutVersion layout)
      throws StorageContainerException {
    setLayoutVersion(layout);
    ContainerSet containerSet = createContainerSet();
    int count = 6;
    List<ContainerData> result = new ArrayList<>(count);

    containerSet.listContainer(0, count, result);

    assertContainerIds(FIRST_ID, count, result);
  }

  @ContainerLayoutTestInfo.ContainerTest
  public void testContainerScanHandler(ContainerLayoutVersion layout) throws Exception {
    setLayoutVersion(layout);
    ContainerSet containerSet = createContainerSet();
    // Scan when no handler is registered should not throw an exception.
    containerSet.scanContainer(FIRST_ID);

<<<<<<< HEAD
    // Scan of non-existent container should not throw exception or trigger the handler.
    containerSet.scanContainer(FIRST_ID - 1);
    AtomicLong invocationCount = new AtomicLong();
    containerSet.registerContainerScanHandler(c -> {
      // If the handler was incorrectly triggered for a non-existent container, this assert would fail.
      assertEquals(c.getContainerData().getContainerID(), FIRST_ID);
      invocationCount.getAndIncrement();
    });
    assertEquals(0, invocationCount.get());

    // Only scan of an existing container when a handler is registered should trigger a scan.
    containerSet.scanContainer(FIRST_ID);
    assertEquals(1, invocationCount.get());
=======
    AtomicLong invocationCount = new AtomicLong();
    containerSet.registerContainerScanHandler(c -> {
      // If the handler was incorrectly triggered for a non-existent container, this assert would fail.
      assertEquals(FIRST_ID, c.getContainerData().getContainerID());
      invocationCount.getAndIncrement();
    });

    // Scan of an existing container when a handler is registered should trigger a scan.
    containerSet.scanContainer(FIRST_ID);
    assertEquals(1, invocationCount.get());

    // Scan of non-existent container should not throw exception or trigger an additional invocation.
    containerSet.scanContainer(FIRST_ID - 1);
    assertEquals(1, invocationCount.get());
>>>>>>> 229e5c94
  }

  /**
   * Verify that {@code result} contains {@code count} containers
   * with IDs in increasing order starting at {@code startId}.
   */
  private static void assertContainerIds(int startId, int count,
                                         List<ContainerData> result) {
    assertEquals(count, result.size());
    assertArrayEquals(LongStream.range(startId, startId + count).toArray(),
        result.stream().mapToLong(ContainerData::getContainerID).toArray());
  }

  private ContainerSet createContainerSet() throws StorageContainerException {
    ContainerSet containerSet = new ContainerSet(1000);
    for (int i = FIRST_ID; i < FIRST_ID + 10; i++) {
      KeyValueContainerData kvData = new KeyValueContainerData(i,
          layoutVersion,
          (long) StorageUnit.GB.toBytes(5), UUID.randomUUID().toString(),
          UUID.randomUUID().toString());
      if (i % 2 == 0) {
        kvData.setState(ContainerProtos.ContainerDataProto.State.CLOSED);
      } else {
        kvData.setState(ContainerProtos.ContainerDataProto.State.OPEN);
      }
      KeyValueContainer kv = new KeyValueContainer(kvData, new
          OzoneConfiguration());
      containerSet.addContainer(kv);
    }
    return containerSet;
  }

}<|MERGE_RESOLUTION|>--- conflicted
+++ resolved
@@ -292,21 +292,6 @@
     // Scan when no handler is registered should not throw an exception.
     containerSet.scanContainer(FIRST_ID);
 
-<<<<<<< HEAD
-    // Scan of non-existent container should not throw exception or trigger the handler.
-    containerSet.scanContainer(FIRST_ID - 1);
-    AtomicLong invocationCount = new AtomicLong();
-    containerSet.registerContainerScanHandler(c -> {
-      // If the handler was incorrectly triggered for a non-existent container, this assert would fail.
-      assertEquals(c.getContainerData().getContainerID(), FIRST_ID);
-      invocationCount.getAndIncrement();
-    });
-    assertEquals(0, invocationCount.get());
-
-    // Only scan of an existing container when a handler is registered should trigger a scan.
-    containerSet.scanContainer(FIRST_ID);
-    assertEquals(1, invocationCount.get());
-=======
     AtomicLong invocationCount = new AtomicLong();
     containerSet.registerContainerScanHandler(c -> {
       // If the handler was incorrectly triggered for a non-existent container, this assert would fail.
@@ -321,7 +306,6 @@
     // Scan of non-existent container should not throw exception or trigger an additional invocation.
     containerSet.scanContainer(FIRST_ID - 1);
     assertEquals(1, invocationCount.get());
->>>>>>> 229e5c94
   }
 
   /**
