/*
 * Licensed to the Apache Software Foundation (ASF) under one
 * or more contributor license agreements.  See the NOTICE file
 * distributed with this work for additional information
 * regarding copyright ownership.  The ASF licenses this file
 * to you under the Apache License, Version 2.0 (the
 * "License"); you may not use this file except in compliance
 * with the License.  You may obtain a copy of the License at
 *
 *     http://www.apache.org/licenses/LICENSE-2.0
 *
 * Unless required by applicable law or agreed to in writing, software
 * distributed under the License is distributed on an "AS IS" BASIS,
 * WITHOUT WARRANTIES OR CONDITIONS OF ANY KIND, either express or implied.
 * See the License for the specific language governing permissions and
 * limitations under the License.
 */
package org.apache.hadoop.ozone.container.keyvalue.helpers;

import java.io.File;
import java.io.IOException;
import java.nio.ByteBuffer;
import java.nio.channels.FileChannel;
import java.nio.file.Files;
import java.nio.file.Path;
import java.nio.file.StandardOpenOption;
import java.util.Arrays;
import java.util.LinkedList;
import java.util.List;
import java.util.concurrent.ExecutorService;
import java.util.concurrent.LinkedBlockingQueue;
import java.util.concurrent.ThreadPoolExecutor;
import java.util.concurrent.TimeUnit;
import java.util.concurrent.atomic.AtomicBoolean;
import java.util.concurrent.atomic.AtomicInteger;

import org.apache.hadoop.hdds.scm.container.common.helpers.StorageContainerException;
import org.apache.hadoop.ozone.common.ChunkBuffer;
import org.apache.hadoop.ozone.common.utils.BufferUtils;
import org.apache.hadoop.ozone.container.common.helpers.ChunkInfo;
import org.apache.ozone.test.GenericTestUtils;

import org.apache.commons.io.FileUtils;

import static java.nio.charset.StandardCharsets.UTF_8;
import static org.apache.hadoop.hdds.protocol.datanode.proto.ContainerProtos.Result.UNABLE_TO_FIND_CHUNK;

import org.junit.jupiter.api.Assertions;
import static org.junit.jupiter.api.Assertions.assertArrayEquals;
import static org.junit.jupiter.api.Assertions.assertEquals;
import static org.junit.jupiter.api.Assertions.assertFalse;
import static org.junit.jupiter.api.Assertions.assertThrows;

import org.junit.jupiter.api.Test;
import org.slf4j.Logger;
import org.slf4j.LoggerFactory;

/**
 * Tests for {@link ChunkUtils}.
 */
public class TestChunkUtils {

  private static final Logger LOG =
      LoggerFactory.getLogger(TestChunkUtils.class);

  private static final String PREFIX = TestChunkUtils.class.getSimpleName();

  @Test
  public void concurrentReadOfSameFile() throws Exception {
    String s = "Hello World";
    byte[] array = s.getBytes(UTF_8);
    ChunkBuffer data = ChunkBuffer.wrap(ByteBuffer.wrap(array));
    Path tempFile = Files.createTempFile(PREFIX, "concurrent");
    try {
<<<<<<< HEAD
      final int len = data.limit();
      long offset = 0;
=======
      int len = data.limit();
      int offset = 0;
>>>>>>> 08131b9a
      File file = tempFile.toFile();
      ChunkUtils.writeData(file, data, offset, len, null, true);
      int threads = 10;
      ExecutorService executor = new ThreadPoolExecutor(threads, threads,
          0, TimeUnit.SECONDS, new LinkedBlockingQueue<>());
      AtomicInteger processed = new AtomicInteger();
      AtomicBoolean failed = new AtomicBoolean();
      for (int i = 0; i < threads; i++) {
        final int threadNumber = i;
        executor.execute(() -> {
          try {
            ByteBuffer[] readBuffers = BufferUtils.assignByteBuffers(len, len);
            ChunkUtils.readData(file, readBuffers, offset, len, null);

            // There should be only one element in readBuffers
            Assertions.assertEquals(1, readBuffers.length);
            ByteBuffer readBuffer = readBuffers[0];

            LOG.info("Read data ({}): {}", threadNumber,
                new String(readBuffer.array(), UTF_8));
            if (!Arrays.equals(array, readBuffer.array())) {
              failed.set(true);
            }
            assertEquals(len, readBuffer.remaining());
          } catch (Exception e) {
            LOG.error("Failed to read data ({})", threadNumber, e);
            failed.set(true);
          }
          processed.incrementAndGet();
        });
      }
      try {
        GenericTestUtils.waitFor(() -> processed.get() == threads,
            100, (int) TimeUnit.SECONDS.toMillis(5));
      } finally {
        executor.shutdownNow();
      }
      assertFalse(failed.get());
    } finally {
      Files.deleteIfExists(tempFile);
    }
  }

  @Test
  public void concurrentProcessing() throws Exception {
    final int perThreadWait = 1000;
    final int maxTotalWait = 5000;
    int threads = 20;
    List<Path> paths = new LinkedList<>();

    try {
      ExecutorService executor = new ThreadPoolExecutor(threads, threads,
          0, TimeUnit.SECONDS, new LinkedBlockingQueue<>());
      AtomicInteger processed = new AtomicInteger();
      for (int i = 0; i < threads; i++) {
        Path path = Files.createTempFile(PREFIX, String.valueOf(i));
        paths.add(path);
        executor.execute(() -> {
          try {
            ChunkUtils.processFileExclusively(path, () -> {
              try {
                Thread.sleep(perThreadWait);
              } catch (InterruptedException e) {
                e.printStackTrace();
              }
              processed.incrementAndGet();
              return null;
            });
          } catch (InterruptedException e) {
            e.printStackTrace();
          }
        });
      }
      try {
        GenericTestUtils.waitFor(() -> processed.get() == threads,
            100, maxTotalWait);
      } finally {
        executor.shutdownNow();
      }
    } finally {
      for (Path path : paths) {
        FileUtils.deleteQuietly(path.toFile());
      }
    }
  }

  @Test
  public void serialRead() throws Exception {
    String s = "Hello World";
    byte[] array = s.getBytes(UTF_8);
    ChunkBuffer data = ChunkBuffer.wrap(ByteBuffer.wrap(array));
    Path tempFile = Files.createTempFile(PREFIX, "serial");
    try {
      File file = tempFile.toFile();
<<<<<<< HEAD
      final int len = data.limit();
      long offset = 0;
=======
      int len = data.limit();
      int offset = 0;
>>>>>>> 08131b9a
      ChunkUtils.writeData(file, data, offset, len, null, true);

      ByteBuffer[] readBuffers = BufferUtils.assignByteBuffers(len, len);
      ChunkUtils.readData(file, readBuffers, offset, len, null);

      // There should be only one element in readBuffers
      Assertions.assertEquals(1, readBuffers.length);
      ByteBuffer readBuffer = readBuffers[0];

      assertArrayEquals(array, readBuffer.array());
      assertEquals(len, readBuffer.remaining());
    } catch (Exception e) {
      LOG.error("Failed to read data", e);
    } finally {
      Files.deleteIfExists(tempFile);
    }
  }

  @Test
  public void validateChunkForOverwrite() throws IOException {

    Path tempFile = Files.createTempFile(PREFIX, "overwrite");
    FileUtils.write(tempFile.toFile(), "test", UTF_8);

    Assertions.assertTrue(
        ChunkUtils.validateChunkForOverwrite(tempFile.toFile(),
            new ChunkInfo("chunk", 3, 5)));

    Assertions.assertFalse(
        ChunkUtils.validateChunkForOverwrite(tempFile.toFile(),
            new ChunkInfo("chunk", 5, 5)));

    try (FileChannel fileChannel =
             FileChannel.open(tempFile, StandardOpenOption.READ)) {
      Assertions.assertTrue(
          ChunkUtils.validateChunkForOverwrite(fileChannel,
              new ChunkInfo("chunk", 3, 5)));

      Assertions.assertFalse(
          ChunkUtils.validateChunkForOverwrite(fileChannel,
              new ChunkInfo("chunk", 5, 5)));
    }
  }

  @Test
  public void readMissingFile() {
    // given
    int len = 123;
    int offset = 0;
    File nonExistentFile = new File("nosuchfile");
    ByteBuffer[] bufs = BufferUtils.assignByteBuffers(len, len);

    // when
    StorageContainerException e = assertThrows(
        StorageContainerException.class,
        () -> ChunkUtils.readData(nonExistentFile, bufs, offset, len, null));

    // then
    Assertions.assertEquals(UNABLE_TO_FIND_CHUNK, e.getResult());
  }

}<|MERGE_RESOLUTION|>--- conflicted
+++ resolved
@@ -72,13 +72,8 @@
     ChunkBuffer data = ChunkBuffer.wrap(ByteBuffer.wrap(array));
     Path tempFile = Files.createTempFile(PREFIX, "concurrent");
     try {
-<<<<<<< HEAD
-      final int len = data.limit();
-      long offset = 0;
-=======
       int len = data.limit();
       int offset = 0;
->>>>>>> 08131b9a
       File file = tempFile.toFile();
       ChunkUtils.writeData(file, data, offset, len, null, true);
       int threads = 10;
@@ -173,13 +168,8 @@
     Path tempFile = Files.createTempFile(PREFIX, "serial");
     try {
       File file = tempFile.toFile();
-<<<<<<< HEAD
-      final int len = data.limit();
-      long offset = 0;
-=======
       int len = data.limit();
       int offset = 0;
->>>>>>> 08131b9a
       ChunkUtils.writeData(file, data, offset, len, null, true);
 
       ByteBuffer[] readBuffers = BufferUtils.assignByteBuffers(len, len);
