/*
 * Licensed to the Apache Software Foundation (ASF) under one
 * or more contributor license agreements.  See the NOTICE file
 * distributed with this work for additional information
 * regarding copyright ownership.  The ASF licenses this file
 * to you under the Apache License, Version 2.0 (the
 * "License"); you may not use this file except in compliance
 * with the License.  You may obtain a copy of the License at
 * <p>
 * http://www.apache.org/licenses/LICENSE-2.0
 * <p>
 * Unless required by applicable law or agreed to in writing, software
 * distributed under the License is distributed on an "AS IS" BASIS,
 * WITHOUT WARRANTIES OR CONDITIONS OF ANY KIND, either express or implied.
 * See the License for the specific language governing permissions and
 * limitations under the License.
 */

package org.apache.hadoop.ozone.container.keyvalue;

import org.apache.hadoop.hdds.client.BlockID;
import org.apache.hadoop.hdds.conf.OzoneConfiguration;
import org.apache.hadoop.hdds.protocol.datanode.proto.ContainerProtos;
import org.apache.hadoop.hdfs.util.Canceler;
import org.apache.hadoop.hdfs.util.DataTransferThrottler;
import org.apache.hadoop.ozone.OzoneConsts;
import org.apache.hadoop.ozone.container.common.helpers.BlockData;
import org.apache.hadoop.ozone.container.common.helpers.ChunkInfo;
import org.apache.hadoop.ozone.container.common.interfaces.BlockIterator;
import org.apache.hadoop.ozone.container.common.interfaces.Container;
import org.apache.hadoop.ozone.container.common.interfaces.DBHandle;
import org.apache.hadoop.ozone.container.keyvalue.helpers.BlockUtils;
import org.apache.hadoop.ozone.container.keyvalue.helpers.KeyValueContainerLocationUtil;
import org.apache.hadoop.ozone.container.ozoneimpl.ContainerScannerConfiguration;

import java.io.File;
import java.io.RandomAccessFile;

<<<<<<< HEAD
import static org.apache.hadoop.ozone.container.common.interfaces.Container.ScanResult.FailureType.DELETED_CONTAINER;
=======
import static org.assertj.core.api.Assertions.assertThat;
>>>>>>> 80ffcc0d
import static org.junit.jupiter.api.Assertions.assertEquals;
import static org.junit.jupiter.api.Assertions.assertFalse;
import static org.junit.jupiter.api.Assertions.assertTrue;
import static org.mockito.ArgumentMatchers.anyLong;
import static org.mockito.ArgumentMatchers.eq;
import static org.mockito.Mockito.mock;
import static org.mockito.Mockito.when;


/**
 * Basic sanity test for the KeyValueContainerCheck class.
 */
public class TestKeyValueContainerCheck
    extends TestKeyValueContainerIntegrityChecks {

  /**
   * Sanity test, when there are no corruptions induced.
   */
  @ContainerTestVersionInfo.ContainerTest
  public void testKeyValueContainerCheckNoCorruption(
      ContainerTestVersionInfo versionInfo) throws Exception {
    initTestData(versionInfo);
    long containerID = 101;
    int deletedBlocks = 1;
    int normalBlocks = 3;
    OzoneConfiguration conf = getConf();
    ContainerScannerConfiguration c = conf.getObject(
        ContainerScannerConfiguration.class);

    // test Closed Container
    KeyValueContainer container = createContainerWithBlocks(containerID,
        normalBlocks, deletedBlocks, true);
    KeyValueContainerData containerData = container.getContainerData();

    KeyValueContainerCheck kvCheck =
        new KeyValueContainerCheck(containerData.getMetadataPath(), conf,
            containerID, containerData.getVolume(), container);

    // first run checks on a Open Container
    boolean valid = kvCheck.fastCheck().isHealthy();
    assertTrue(valid);

    container.close();

    // next run checks on a Closed Container
    valid = kvCheck.fullCheck(new DataTransferThrottler(
        c.getBandwidthPerVolume()), null).isHealthy();
    assertTrue(valid);
  }

  /**
   * Sanity test, when there are corruptions induced.
   */
  @ContainerTestVersionInfo.ContainerTest
  public void testKeyValueContainerCheckCorruption(
      ContainerTestVersionInfo versionInfo) throws Exception {
    initTestData(versionInfo);
    long containerID = 102;
    int deletedBlocks = 1;
    int normalBlocks = 3;
    OzoneConfiguration conf = getConf();
    ContainerScannerConfiguration sc = conf.getObject(
        ContainerScannerConfiguration.class);

    // test Closed Container
    KeyValueContainer container = createContainerWithBlocks(containerID,
        normalBlocks, deletedBlocks, true);
    KeyValueContainerData containerData = container.getContainerData();

    container.close();

    KeyValueContainerCheck kvCheck =
        new KeyValueContainerCheck(containerData.getMetadataPath(), conf,
            containerID, containerData.getVolume(), container);

    File dbFile = KeyValueContainerLocationUtil
        .getContainerDBFile(containerData);
    containerData.setDbFile(dbFile);
    try (DBHandle ignored = BlockUtils.getDB(containerData, conf);
        BlockIterator<BlockData> kvIter =
                ignored.getStore().getBlockIterator(containerID)) {
      BlockData block = kvIter.nextBlock();
      assertFalse(block.getChunks().isEmpty());
      ContainerProtos.ChunkInfo c = block.getChunks().get(0);
      BlockID blockID = block.getBlockID();
      ChunkInfo chunkInfo = ChunkInfo.getFromProtoBuf(c);
      File chunkFile = getChunkLayout()
          .getChunkFile(containerData, blockID, chunkInfo);
      long length = chunkFile.length();
      assertThat(length).isGreaterThan(0);
      // forcefully truncate the file to induce failure.
      try (RandomAccessFile file = new RandomAccessFile(chunkFile, "rws")) {
        file.setLength(length / 2);
      }
      assertEquals(length / 2, chunkFile.length());
    }

    // metadata check should pass.
    boolean valid = kvCheck.fastCheck().isHealthy();
    assertTrue(valid);

    // checksum validation should fail.
    valid = kvCheck.fullCheck(new DataTransferThrottler(
            sc.getBandwidthPerVolume()), null).isHealthy();
    assertFalse(valid);
  }

  @ParameterizedTest
  @MethodSource("data")
  void testKeyValueContainerCheckDeleted(ContainerTestVersionInfo versionInfo)
      throws Exception {
    setUp(versionInfo);

    long containerID = 103;
    int deletedBlocks = 3;
    int normalBlocks = 0;
    OzoneConfiguration conf = getConf();
    ContainerScannerConfiguration sc = conf.getObject(
        ContainerScannerConfiguration.class);

    // Create container with deleting blocks
    KeyValueContainer container = createContainerWithBlocks(containerID,
        normalBlocks, deletedBlocks, false);
    container.close();

    KeyValueContainerData containerData = container.getContainerData();

    // Remove chunks directory to trigger a scanBlock exception
    File chunksDir = new File(containerData.getChunksPath());
    assertTrue(chunksDir.exists());
    assertTrue(new File(containerData.getChunksPath()).delete());
    assertFalse(chunksDir.exists());

    // Create mockContainerData to scan blocks that are
    // just about to be deleted.
    // Then fail because blocks and container has been deleted from disk.
    KeyValueContainerData mockContainerData = mock(KeyValueContainerData.class);
    when(mockContainerData.hasSchema(eq(OzoneConsts.SCHEMA_V3)))
        .thenReturn(containerData.hasSchema(OzoneConsts.SCHEMA_V3));
    when(mockContainerData.getVolume()).thenReturn(containerData.getVolume());
    when(mockContainerData.getMetadataPath())
        .thenReturn(containerData.getMetadataPath());
    when(mockContainerData.getContainerID())
        .thenReturn(containerData.getContainerID());

    File mockdbFile = mock(File.class);
    when(mockdbFile.getAbsolutePath()).thenReturn("");
    // For Schema V2 mimic container DB deletion during Container Scan.
    when(mockContainerData.getDbFile()).thenReturn(containerData.getDbFile(),
        containerData.getDbFile(), mockdbFile);

    when(mockContainerData.getContainerDBType())
        .thenReturn(containerData.getContainerDBType());
    when(mockContainerData.getSchemaVersion())
        .thenReturn(containerData.getSchemaVersion());

    // Mimic the scenario where scanning starts just before
    // blocks are marked for deletion.
    // That is, UnprefixedKeyFilter will return blocks
    // that will soon be deleted.
    when(mockContainerData.getUnprefixedKeyFilter())
        .thenReturn(containerData.getDeletingBlockKeyFilter());
    when(mockContainerData.getLayoutVersion())
        .thenReturn(containerData.getLayoutVersion());
    when(mockContainerData.getChunksPath())
        .thenReturn(containerData.getChunksPath());
    when(mockContainerData.getBlockKey(anyLong()))
        .thenAnswer(invocationOnMock -> {
          return containerData.getBlockKey(invocationOnMock.getArgument(0));
        });
    when(mockContainerData.containerPrefix())
        .thenReturn(containerData.containerPrefix());
    when(mockContainerData.getBcsIdKey())
        .thenReturn(containerData.getBcsIdKey());

    KeyValueContainerCheck kvCheck = new KeyValueContainerCheck(
        containerData.getMetadataPath(), conf, containerData.getContainerID(),
        containerData.getVolume(), container);

    kvCheck.setContainerData(mockContainerData);

    DataTransferThrottler throttler = new DataTransferThrottler(
        sc.getBandwidthPerVolume());
    Canceler canceler = null;

    Container.ScanResult result = kvCheck.scanContainer(throttler, canceler);

    assertFalse(result.isHealthy());
    assertEquals(DELETED_CONTAINER, result.getFailureType());
  }
}<|MERGE_RESOLUTION|>--- conflicted
+++ resolved
@@ -36,11 +36,8 @@
 import java.io.File;
 import java.io.RandomAccessFile;
 
-<<<<<<< HEAD
 import static org.apache.hadoop.ozone.container.common.interfaces.Container.ScanResult.FailureType.DELETED_CONTAINER;
-=======
 import static org.assertj.core.api.Assertions.assertThat;
->>>>>>> 80ffcc0d
 import static org.junit.jupiter.api.Assertions.assertEquals;
 import static org.junit.jupiter.api.Assertions.assertFalse;
 import static org.junit.jupiter.api.Assertions.assertTrue;
@@ -148,11 +145,10 @@
     assertFalse(valid);
   }
 
-  @ParameterizedTest
-  @MethodSource("data")
+  @ContainerTestVersionInfo.ContainerTest
   void testKeyValueContainerCheckDeleted(ContainerTestVersionInfo versionInfo)
       throws Exception {
-    setUp(versionInfo);
+    initTestData(versionInfo);
 
     long containerID = 103;
     int deletedBlocks = 3;
